# Copyright 2018-2020 Xanadu Quantum Technologies Inc.

# Licensed under the Apache License, Version 2.0 (the "License");
# you may not use this file except in compliance with the License.
# You may obtain a copy of the License at

#     http://www.apache.org/licenses/LICENSE-2.0

# Unless required by applicable law or agreed to in writing, software
# distributed under the License is distributed on an "AS IS" BASIS,
# WITHOUT WARRANTIES OR CONDITIONS OF ANY KIND, either express or implied.
# See the License for the specific language governing permissions and
# limitations under the License.
"""
Benchmarking utilities.
"""
import abc

from types import ModuleType

import pennylane as qml


class BaseBenchmark(abc.ABC):
    """ABC for benchmarks.

    Args:
        device (~pennylane.Device): device for executing the benchmark (if needed)
        verbose (bool): If True, print debugging info during the benchmark. Note that this
            may invalidate the benchmark due to printing latency that should be irrelevant.
    """

    name = None  #: str: benchmark name
    min_wires = 1  #: int: minimum number of quantum wires required by the benchmark
    n_vals = None  #: Sequence[Any]: range of benchmark parameter values for perfplot

    def __init__(self, device=None, qnode_type=None, verbose=False):
        self.device = device
        self.qnode_type = qnode_type
        if device is not None:
            if device.num_wires < self.min_wires:
                raise ValueError(
                    "'{}' requires at least {} wires.".format(self.name, self.min_wires)
                )
            self.n_wires = device.num_wires
        else:
            self.n_wires = None
        self.verbose = verbose

    def setup(self):
        """Set up the benchmark.

        This method contains the initial part of the benchmark that should not be timed.
        """

    def teardown(self):
        """Tear down the benchmark.

        This method contains the final part of the benchmark that should not be timed.
        """

    @abc.abstractmethod
    def benchmark(self, n):
        """The benchmark test itself.

        Args:
            n (int): benchmark size parameter

        Returns:
            Any: Result of the benchmark. Must not return None.
        """


def create_qnode(qfunc, device, mutable=True, interface="autograd", qnode_type="QNode"):
    """Utility function for creating a quantum node.

    Takes care of the backwards compatibility of the benchmarks.

    If not provided, will use the default QNode, as determined by PennyLane's
    `qnodes/decorator.py` file. For older versions of PennyLane with only one
    QNode type, it will use that object.

    Args:
        qfunc (Callable): quantum function defining a circuit
        device (~pennylane.Device): device for executing the circuit
        mutable (bool): whether the QNode should mutable
        interface (str, None): interface used for classical backpropagation,
            in ('autograd', 'torch', 'tf', None)
        qnode_type (str): name of the specific QNode subclass to use

    Returns:
        BaseQNode: constructed QNode
    """
    try:
        qnode_type = getattr(qml.qnodes, qnode_type)
<<<<<<< HEAD
        qnode = qnode_type(qfunc, device, mutable=mutable, interface=interface,)
=======
        qnode = qnode_type(
            qfunc, device, mutable=mutable, interface=interface,
        )
>>>>>>> 88638095
    except AttributeError:
        # versions before the "new-style" QNodes
        try:
            qnode = qml.QNode(qfunc, device, cache=not mutable)
            if interface == "torch":
                return qnode.to_torch()
            if interface == "tf":
                return qnode.to_tf()
        except TypeError:
            # versions before mutable arg
            qnode = qml.QNode(qfunc, device)

    return qnode


def expval(obs):
    """Returns the expectation value of an observable ``obs``, in a way that is
    compatible with all versions of PennyLane."""
    if type(qml.expval) == ModuleType:  # pylint: disable=unidiomatic-typecheck
        return getattr(obs, qml.expval)
    return qml.expval(obs)<|MERGE_RESOLUTION|>--- conflicted
+++ resolved
@@ -93,13 +93,9 @@
     """
     try:
         qnode_type = getattr(qml.qnodes, qnode_type)
-<<<<<<< HEAD
-        qnode = qnode_type(qfunc, device, mutable=mutable, interface=interface,)
-=======
         qnode = qnode_type(
             qfunc, device, mutable=mutable, interface=interface,
         )
->>>>>>> 88638095
     except AttributeError:
         # versions before the "new-style" QNodes
         try:
