import os

import numpy as np
import pytest

import pennylane as qml
from pennylane import qchem
from pennylane.templates.subroutines import UCCSD


@pytest.mark.parametrize(
    ("singles", "doubles", "wires", "singles_wires_exp", "doubles_wires_exp"),
    [
        ([[0, 2]], [], None, [[0, 1, 2]], []),
        ([], [[0, 1, 2, 3]], None, [], [[[0, 1], [2, 3]]]),
        ([[0, 1]], [[0, 1, 2, 4]], None, [[0, 1]], [[[0, 1], [2, 3, 4]]]),
        (
            [[0, 1], [2, 4]],
            [[0, 1, 2, 3], [0, 2, 4, 6]],
            None,
            [[0, 1], [2, 3, 4]],
            [[[0, 1], [2, 3]], [[0, 1, 2], [4, 5, 6]]],
        ),
        (
            [[0, 1], [2, 4]],
            [[0, 1, 2, 3], [0, 2, 4, 6]],
            ["a0", "b1", "c2", "d3", "e4", "f5", "g6"],
            [["a0", "b1"], ["c2", "d3", "e4"]],
            [[["a0", "b1"], ["c2", "d3"]], [["a0", "b1", "c2"], ["e4", "f5", "g6"]]],
        ),
    ],
)
def test_mapping_from_excitations_to_wires(
    singles, doubles, wires, singles_wires_exp, doubles_wires_exp
):
    r"""Test the correctness of the mapping between indices of the single and double
    excitations and the list of wires to be passed to the quantum circuit"""

    singles_wires, doubles_wires = qchem.excitations_to_wires(singles, doubles, wires=wires)

    assert len(singles_wires) == len(singles_wires_exp)
    assert len(doubles_wires) == len(doubles_wires_exp)
    assert singles_wires == singles_wires_exp
    assert doubles_wires == doubles_wires_exp


@pytest.mark.parametrize(
    ("singles", "doubles", "wires", "message_match"),
    [
        ([], [], None, "'singles' and 'doubles' lists can not be both empty"),
        ([[0, 2, 3]], [], None, "Expected entries of 'singles' to be of shape"),
        ([[0, 2], [3]], [], None, "Expected entries of 'singles' to be of shape"),
        ([], [[0, 1, 2, 3], [1, 3]], None, "Expected entries of 'doubles' to be of shape"),
        ([], [[0, 1, 2, 3], [1, 3, 4, 5, 6]], None, "Expected entries of 'doubles' to be of shape"),
        (
            [[0, 2]],
            [[0, 1, 2, 3], [0, 2, 4, 6]],
            ["a0", "b1", "c2", "d3", "e4", "f5"],
            "Expected number of wires is",
        ),
    ],
)
def test_excitations_to_wires_exceptions(singles, doubles, wires, message_match):
    r"""Test that the function 'excitations_to_wires()' throws an exception if ``singles``,
    ``doubles`` or ``wires`` parameter has illegal shapes or size"""

    with pytest.raises(ValueError, match=message_match):
        qchem.excitations_to_wires(singles, doubles, wires=wires)


@pytest.mark.parametrize(
    ("weights", "singles", "doubles", "expected"),
    [
        (
            np.array([3.90575761, -1.89772083, -1.36689032]),
            [[0, 2], [1, 3]],
            [[0, 1, 2, 3]],
            [-0.14619406, -0.06502792, 0.14619406, 0.06502792],
        )
    ],
)
def test_integration_with_uccsd(weights, singles, doubles, expected, tol):
    """Test integration with the UCCSD template"""

<<<<<<< HEAD
    s_wires, d_wires = qchem.excitations_to_wires(singles, doubles)
=======
    singles_wires, doubles_wires = qchem.excitations_to_wires(singles, doubles)
>>>>>>> 9113e698

    N = 4
    wires = range(N)
    dev = qml.device("default.qubit", wires=N)

    @qml.qnode(dev)
    def circuit(weights):
<<<<<<< HEAD
        UCCSD(weights, wires, s_wires=s_wires, d_wires=d_wires, init_state=np.array([1, 1, 0, 0]))
=======
        UCCSD(
            weights, wires, ph=singles_wires, pphh=doubles_wires, init_state=np.array([1, 1, 0, 0])
        )
>>>>>>> 9113e698
        return [qml.expval(qml.PauliZ(w)) for w in range(N)]

    res = circuit(weights)
    assert np.allclose(res, np.array(expected), **tol)<|MERGE_RESOLUTION|>--- conflicted
+++ resolved
@@ -82,25 +82,14 @@
 def test_integration_with_uccsd(weights, singles, doubles, expected, tol):
     """Test integration with the UCCSD template"""
 
-<<<<<<< HEAD
     s_wires, d_wires = qchem.excitations_to_wires(singles, doubles)
-=======
-    singles_wires, doubles_wires = qchem.excitations_to_wires(singles, doubles)
->>>>>>> 9113e698
-
     N = 4
     wires = range(N)
     dev = qml.device("default.qubit", wires=N)
 
     @qml.qnode(dev)
     def circuit(weights):
-<<<<<<< HEAD
         UCCSD(weights, wires, s_wires=s_wires, d_wires=d_wires, init_state=np.array([1, 1, 0, 0]))
-=======
-        UCCSD(
-            weights, wires, ph=singles_wires, pphh=doubles_wires, init_state=np.array([1, 1, 0, 0])
-        )
->>>>>>> 9113e698
         return [qml.expval(qml.PauliZ(w)) for w in range(N)]
 
     res = circuit(weights)
