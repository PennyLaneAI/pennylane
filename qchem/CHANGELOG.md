# Release 0.22.0-dev

<h3>New features</h3>

<h3>Improvements</h3>

<h3>Bug fixes</h3>

* Fixes a bug in PennyLane-Qchem where an error is raised because Psi4 cannot parse atomic
  coordinates entered as `pennylane.numpy.tensor` type. The bug is fixed by converting the atomic
  coordinates to `numpy.ndarray` in `qml.qchem.meanfield` before importing them to openfermion.
  [(#2108)](https://github.com/PennyLaneAI/pennylane/pull/2108)

<h3>Breaking changes</h3>

<h3>Contributors</h3>

This release contains contributions from (in alphabetical order):

<<<<<<< HEAD
# Release 0.21.0

<h3>Bug fixes</h3>

* Fixes a bug in PennyLane-Qchem where an error is raised because Psi4 cannot parse atomic
  coordinates entered as `pennylane.numpy.tensor` type. The bug is fixed by converting the atomic
  coordinates to `numpy.ndarray` in `qml.qchem.meanfield` before importing them to openfermion.
  [(#2108)](https://github.com/PennyLaneAI/pennylane/pull/2108)

<h3>Contributors</h3>

This release contains contributions from (in alphabetical order):

=======
>>>>>>> 0d92f823
Alain Delgado Gran, Soran Jahangiri

# Release 0.19.0

<h3>New features</h3>

* The ``dipole`` function has been added to the ``obs`` module
  to construct the electric dipole operator of a molecule.
  Currently, the implemented function relies on a PySCF functionality
  to load the dipole matrix elements in the atomic basis.
  [(#1698)](https://github.com/PennyLaneAI/pennylane/pull/1698)

<h3>Improvements</h3>

* The ``meanfield`` function has been modified to avoid creating
  a directory tree to the HF data file. Now the filename output by
  the function encodes the qchem package and basis set
  used to run the HF calculations. This ensures compatibility
  with multiprocessing environment
  [(#1854)](https://github.com/PennyLaneAI/pennylane/pull/1854)

<h3>Bug fixes</h3>

* Pins PySCF to version `>=1.7.2`, `<2.0` to ensure that features,
  tests and documentation continue to work.
  [(#1827)](https://github.com/PennyLaneAI/pennylane/pull/1827)

<h3>Contributors</h3>

This release contains contributions from (in alphabetical order):

Juan Miguel Arrazola, Alain Delgado Gran, Josh Izaac, Soran Jahangiri,
Lee James O'Riordan, Romain Moyard.

# Release 0.17.0

<h3>Bug fixes</h3>

* The types of the Hamiltonian terms built from an OpenFermion ``QubitOperator`` using the
  ``convert_observable`` function, are the same with respect to the analogous observable
  built directly using PennyLane operations.
  [(#1525)](https://github.com/PennyLaneAI/pennylane/pull/1525)

* Requires the H5Py dependency to be `H5Py<=3.2.1` due to incompatibilities between `pyscf>=1.7.2` and `H5Py==3.3.0`.
  [(#1430)](https://github.com/PennyLaneAI/pennylane/pull/1430)

<h3>Contributors</h3>

This release contains contributions from (in alphabetical order):

Josh Izaac, Romain Moyard.

# Release 0.16.0

<h3>Improvements</h3>

* Eases the PySCF dependency to ``pyscf>=1.7.2``.
  [(#1254)](https://github.com/PennyLaneAI/pennylane/pull/1254)

<h3>Bug fixes</h3>

* Include tolerance in the``convert_observable`` function to check if the input QubitOperator
  contains complex coefficients. This avoid raising an error if the coefficient's imaginary part is less than `2.22e-08`.
  [(#1309)](https://github.com/PennyLaneAI/pennylane/pull/1309)

* An error message is raised if a QubitOperator with complex coefficients is passed
  to the ``convert_observable`` function. At present, the ``vqe.Hamiltonian`` class does not
  support complex coefficients.
  [(#1277)](https://github.com/PennyLaneAI/pennylane/pull/1277)

<h3>Contributors</h3>

This release contains contributions from (in alphabetical order):

Alain Delgado Gran, Zeyue Niu.

# Release 0.15.1

<h3>Bug fixes</h3>

* The version requirement for PySCF has been modified to allow for `pyscf>=1.7.2`.
  [(#1254)](https://github.com/PennyLaneAI/pennylane/pull/1254)

<h3>Contributors</h3>

This release contains contributions from (in alphabetical order):

Antal Száva.

# Release 0.15.0

<h3>Breaking changes</h3>

* The molecular geometry is now stored by a list containing the atomic symbols and
  a 1D array with the position of the atoms in atomic units.

  - The `read_structure` function returns a list with the symbols of the atoms and
    the array with the atomic positions.

  - The `meanfield` and `molecular_hamiltonian` functions take separately the
    list of atomic symbols and the array with the atomic coordinates.

  - Labelling the molecule is now optional as we have made `name` a keyword argument
    in the `meanfield` and `molecular_hamiltonian` functions.

    For example:

    ```pycon
    >>> symbols, coordinates = (['H', 'H'], np.array([0., 0., -0.661, 0., 0., 0.661]))
    >>> H, qubits = qml.qchem.molecular_hamiltonian(symbols, coordinates)
    ```

  This allows users to more easily build parametrized electronic Hamiltonians
  [(#1078)](https://github.com/PennyLaneAI/pennylane/pull/1078)

<h3>Contributors</h3>

This release contains contributions from (in alphabetical order):

Juan Miguel Arrazola, Alain Delgado Gran, Soran Jahangiri.


# Release 0.13.1

<h3>Bug fixes</h3>

* Updates `PennyLane-QChem` to support the new OpenFermion v1.0 release.
  [(#973)](https://github.com/PennyLaneAI/pennylane/pull/973)

<h3>Contributors</h3>

This release contains contributions from (in alphabetical order):

Josh Izaac

# Release 0.13.0

<h3>Improvements</h3>

* Many-body observables are now built from the OpenFermion `FermionOperator` representation of
  one-particle and two-particle second-quantized operators.
  [(#854)](https://github.com/PennyLaneAI/pennylane/pull/854)

  This improvement brings the following advantages:

  - Extra tables to store the indices of the orbitals and the corresponding
    matrix elements are not needed.

  - The functions `observable`, `one_particle` and `two_particle` are
    significantly simplified.

  - The methodology to build many-body observables in PL-QChem is more consistent.

  - There is no longer a need to keep track of the contribution due to core orbitals
    when an active space is defined. This is now handled internally.

<h3>Bug fixes</h3>

* The `qchem._terms_to_qubit_operator` function is now updated to handle tensor products with
  `Identity` observables.
  [(#928)](https://github.com/PennyLaneAI/pennylane/pull/928)

<h3>Contributors</h3>

This release contains contributions from (in alphabetical order):

Juan Miguel Arrazola, Alain Delgado Gran, Soran Jahangiri, Zeyue Niu.

# Release 0.12.0

<h3>New features since last release</h3>

* The functions `one_particle` and `two_particle` have been implemented
  to extend PennyLane-QChem capabilities to construct observables of many-body
  quantum systems. These functions can be used in conjunction with the
  `observable` function to construct electronic structure hamiltonians
  involving one- and two-particle operators.
  [(#809)](https://github.com/PennyLaneAI/pennylane/pull/809)

* The function `observable` in the `obs` module has been generalized to build
  many-body observables combining one- and two-particle operators (e.g., Hamiltonians)
  [(#791)](https://github.com/PennyLaneAI/pennylane/pull/791)

<h3>Improvements</h3>

<h3>Breaking changes</h3>

<h3>Bug fixes</h3>

* Fix calculation of the contribution of core orbitals to two-particle operators in the
  function two_particle.
  [(#825)](https://github.com/PennyLaneAI/pennylane/pull/825)

<h3>Contributors</h3>

This release contains contributions from (in alphabetical order):

Juan Miguel Arrazola, Thomas Bromley, Alain Delgado, Josh Izaac, Soran Jahangiri.

# Release 0.11.0

<h3>New features since last release</h3>

* Adds the function `qml.qchem.particle_number`, which computes the particle
  number operator of a given molecule.
  [(#698)](https://github.com/XanaduAI/pennylane/pull/698)

* The function ``get_spinZ_matrix_elements`` has been added to the
  ``obs`` module to generate the matrix elements required to build
  the total-spin projection operator by using the generic function
  ``observable`` as implemented in the same module.
  [(#696)](https://github.com/XanaduAI/pennylane/pull/696)

* The new module ``obs`` has been added to build many-body operators
  whose expectation values can be computed in PennyLane to simulate
  properties of interest of quantum systems. In particular, this PR adds
  the required functions to build the total-spin operator S^2. The adopted
  methodology is very general and is not restricted to molecular systems.
  [(#689)](https://github.com/XanaduAI/pennylane/pull/689)

* The new function ``excitations_to_wires`` has been implemented to map the particle-hole
  representations ph and pphh, generated by ``sd_excitations``, to the wires that the
  qchem templates act on. This implementation enables compliance with the
  generalized PennyLane templates required to build the UCCSD VQE ansatz.
  [(#679)](https://github.com/XanaduAI/pennylane/pull/679)

  For example:

  ```pycon
  >>> n_electrons = 2
  >>> n_spinorbitals = 4
  >>> ph_confs, pphh_confs = sd_excitations(n_electrons, n_spinorbitals)
  >>> print(ph_confs)
  [[0, 2], [1, 3]]
  >>> print(pphh_confs)
  [[0, 1, 2, 3]]

  >>> wires=['a0', 'b1', 'c2', 'd3']
  >>> ph, pphh = excitations_to_wires(ph_confs, pphh_confs, wires=wires)
  >>> print(ph)
  [['a0', 'b1', 'c2'], ['b1', 'c2', 'd3']]
  >>> print(pphh)
  [[['a0', 'b1'], ['c2', 'd3']]]
  ```

<h3>Improvements</h3>

* The naming convention used in the `structure` module has been propagated
  to the `obs` module.
  [(#759)](https://github.com/PennyLaneAI/pennylane/pull/759)

  The changes include:

  - `n_electrons` renamed to `electrons`.
  - `n_orbitals` renamed to `orbitals`.

  In addition, the argument `orbitals` is used now to pass the number of *spin*
  orbitals.

* The functions involved in observable conversions from/to OpenFermion now accept
  a new `wires` argument that can be used to specify the qubits-to-wires mapping
  when custom wires are used in Pennylane ansatz.
  [(#750)](https://github.com/PennyLaneAI/pennylane/pull/750)

* The functions involved in generating the single and double excitations from a
  a Hartree-Fock state and mapping them to the wires that the Unitary
  Coupled-Cluster (UCCSD) ansatz act on have been improved, with a more
  consistent naming convention and improved docstrings.
  [(#742)](https://github.com/PennyLaneAI/pennylane/pull/742)

  The changes include:

  - `sd_excitations` has been renamed to `excitations`.

  - The names of internal variables and arguments have been standardized
    to avoid using different languages mixing the terminologies
    "single/double excitations" and "particle-hole excitations".

  - The arguments of the function `excitations_to_wires` have been renamed.
    `ph_confs` → `singles`, `pphh_confs` → `doubles`

* The functions involved in the construction of the electronic Hamiltonian have been
  improved, with shorter names and improved docstrings, including adding complementary
  information to better explain the basics of quantum chemistry.
  [(#735)](https://github.com/PennyLaneAI/pennylane/pull/735)

  The changes include:

  - `active_space` is now independent of the OpenFermion `MolecularData` data structure.

  - `meanfield_data` has been renamed to `meanfield`, and modified to return
    the absolute path to the file with the meanfield electronic structure of the molecule.

  - `decompose_hamiltonian` has been renamed to `decompose`,
    due to the new `qml.utils.decompose_hamiltonian` function. This function has also been
    marked for deprecation.

  - `generate_hamiltonian` has been renamed to `molecular_hamiltonian`.
    The modified function contains an extended docstring that outlines the main steps to build the Hamiltonian.

  In addition to the above changes, function arguments have also been modified and improved; please
  see relevant function docstrings for more details.

* The total spin observable S^2 can be built straightforwardly using the
  function `spin2` as implemented in the `obs` module.
  [(#714)](https://github.com/XanaduAI/pennylane/pull/714)

* The total-spin projection observable S_z can be built straightforwardly using the
  function `spin_z` as implemented in the `obs` module.
  [(#711)](https://github.com/XanaduAI/pennylane/pull/711)

<h3>Breaking changes</h3>

<h3>Documentation</h3>

<h3>Bug fixes</h3>

<h3>Contributors</h3>

This release contains contributions from (in alphabetical order):

Juan Miguel Arrazola, Alain Delgado, Josh Izaac, Soran Jahangiri, Maria Schuld

# Release 0.10.0

<h3>New features since last release</h3>

* The function ``hf_state`` outputs an array with the occupation-number
  representation of the Hartree-Fock (HF) state. This function can be used to
  set the qubit register to encode the HF state which is the typical starting
  point for quantum chemistry simulations using the VQE algorithm.
  [(#629)](https://github.com/XanaduAI/pennylane/pull/629)

<h3>Improvements</h3>

* The function ``convert_hamiltonian`` has been renamed to ``convert_observable``
  since it can be used to convert any OpenFermion QubitOperator to a PennyLane
  Observable. ``convert_observable`` will be used in the ``obs`` module to build
  observables linked to molecular properties.
  [(#677)](https://github.com/XanaduAI/pennylane/pull/677)

<h3>Breaking changes</h3>

* Removes support for Python 3.5.
  [(#639)](https://github.com/XanaduAI/pennylane/pull/639)

<h3>Contributors</h3>

This release contains contributions from (in alphabetical order):

Juan Miguel Arrazola, Alain Delgado, Josh Izaac, Soran Jahangiri, Maria Schuld

# Release 0.9.0

Initial release.<|MERGE_RESOLUTION|>--- conflicted
+++ resolved
@@ -17,22 +17,6 @@
 
 This release contains contributions from (in alphabetical order):
 
-<<<<<<< HEAD
-# Release 0.21.0
-
-<h3>Bug fixes</h3>
-
-* Fixes a bug in PennyLane-Qchem where an error is raised because Psi4 cannot parse atomic
-  coordinates entered as `pennylane.numpy.tensor` type. The bug is fixed by converting the atomic
-  coordinates to `numpy.ndarray` in `qml.qchem.meanfield` before importing them to openfermion.
-  [(#2108)](https://github.com/PennyLaneAI/pennylane/pull/2108)
-
-<h3>Contributors</h3>
-
-This release contains contributions from (in alphabetical order):
-
-=======
->>>>>>> 0d92f823
 Alain Delgado Gran, Soran Jahangiri
 
 # Release 0.19.0
