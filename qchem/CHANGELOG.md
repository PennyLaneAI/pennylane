<<<<<<< HEAD
# Release 0.19.0
=======
# Release 0.20.0-dev
>>>>>>> e7217f4f

<h3>New features</h3>

<h3>Improvements</h3>

* The ``meanfield`` function has been modified to avoid creating
  a directory tree to the HF data file. Now the filename output by
  the function encodes the qchem package and basis set
  used to run the HF calculations. This ensures compatibility
  with multiprocessing environment
  [(#1854)](https://github.com/PennyLaneAI/pennylane/pull/1854)

<h3>Bug fixes</h3>

* Pins PySCF to version `>=1.7.2`, `<2.0` to ensure that features,
  tests and documentation continue to work.
  [(#1827)](https://github.com/PennyLaneAI/pennylane/pull/1827)

<h3>Contributors</h3>

This release contains contributions from (in alphabetical order):

<<<<<<< HEAD
Juan Miguel Arrazola, Alain Delgado Gran, Josh Izaac, Soran Jahangiri,
Lee James O'Riordan, Romain Moyard.
=======
Alain Delgado Gran

# Release 0.19.0

<h3>New features</h3>

* The ``dipole`` function has been added to the ``obs`` module
  to construct the electric dipole operator of a molecule.
  Currently, the implemented function relies on a PySCF functionality
  to load the dipole matrix elements in the atomic basis.
  [(#1698)](https://github.com/PennyLaneAI/pennylane/pull/1698)

<h3>Contributors</h3>

This release contains contributions from (in alphabetical order):

Juan Miguel Arrazola, Alain Delgado Gran, Soran Jahangiri.
>>>>>>> e7217f4f

# Release 0.17.0

<h3>Bug fixes</h3>

* The types of the Hamiltonian terms built from an OpenFermion ``QubitOperator`` using the
  ``convert_observable`` function, are the same with respect to the analogous observable
  built directly using PennyLane operations.
  [(#1525)](https://github.com/PennyLaneAI/pennylane/pull/1525)

* Requires the H5Py dependency to be `H5Py<=3.2.1` due to incompatibilities between `pyscf>=1.7.2` and `H5Py==3.3.0`.
  [(#1430)](https://github.com/PennyLaneAI/pennylane/pull/1430)

<h3>Contributors</h3>

This release contains contributions from (in alphabetical order):

Josh Izaac, Romain Moyard.

# Release 0.16.0

<h3>Improvements</h3>

* Eases the PySCF dependency to ``pyscf>=1.7.2``.
  [(#1254)](https://github.com/PennyLaneAI/pennylane/pull/1254)

<h3>Bug fixes</h3>

* Include tolerance in the``convert_observable`` function to check if the input QubitOperator
  contains complex coefficients. This avoid raising an error if the coefficient's imaginary part is less than `2.22e-08`.
  [(#1309)](https://github.com/PennyLaneAI/pennylane/pull/1309)

* An error message is raised if a QubitOperator with complex coefficients is passed
  to the ``convert_observable`` function. At present, the ``vqe.Hamiltonian`` class does not
  support complex coefficients.
  [(#1277)](https://github.com/PennyLaneAI/pennylane/pull/1277)

<h3>Contributors</h3>

This release contains contributions from (in alphabetical order):

Alain Delgado Gran, Zeyue Niu.

# Release 0.15.1

<h3>Bug fixes</h3>

* The version requirement for PySCF has been modified to allow for `pyscf>=1.7.2`.
  [(#1254)](https://github.com/PennyLaneAI/pennylane/pull/1254)

<h3>Contributors</h3>

This release contains contributions from (in alphabetical order):

Antal Száva.

# Release 0.15.0

<h3>Breaking changes</h3>

* The molecular geometry is now stored by a list containing the atomic symbols and
  a 1D array with the position of the atoms in atomic units.

  - The `read_structure` function returns a list with the symbols of the atoms and
    the array with the atomic positions.

  - The `meanfield` and `molecular_hamiltonian` functions take separately the
    list of atomic symbols and the array with the atomic coordinates.

  - Labelling the molecule is now optional as we have made `name` a keyword argument
    in the `meanfield` and `molecular_hamiltonian` functions.

    For example:

    ```pycon
    >>> symbols, coordinates = (['H', 'H'], np.array([0., 0., -0.661, 0., 0., 0.661]))
    >>> H, qubits = qml.qchem.molecular_hamiltonian(symbols, coordinates)
    ```

  This allows users to more easily build parametrized electronic Hamiltonians
  [(#1078)](https://github.com/PennyLaneAI/pennylane/pull/1078)

<h3>Contributors</h3>

This release contains contributions from (in alphabetical order):

Juan Miguel Arrazola, Alain Delgado Gran, Soran Jahangiri.


# Release 0.13.1

<h3>Bug fixes</h3>

* Updates `PennyLane-QChem` to support the new OpenFermion v1.0 release.
  [(#973)](https://github.com/PennyLaneAI/pennylane/pull/973)

<h3>Contributors</h3>

This release contains contributions from (in alphabetical order):

Josh Izaac

# Release 0.13.0

<h3>Improvements</h3>

* Many-body observables are now built from the OpenFermion `FermionOperator` representation of
  one-particle and two-particle second-quantized operators.
  [(#854)](https://github.com/PennyLaneAI/pennylane/pull/854)

  This improvement brings the following advantages:

  - Extra tables to store the indices of the orbitals and the corresponding
    matrix elements are not needed.

  - The functions `observable`, `one_particle` and `two_particle` are
    significantly simplified.

  - The methodology to build many-body observables in PL-QChem is more consistent.

  - There is no longer a need to keep track of the contribution due to core orbitals
    when an active space is defined. This is now handled internally.

<h3>Bug fixes</h3>

* The `qchem._terms_to_qubit_operator` function is now updated to handle tensor products with
  `Identity` observables.
  [(#928)](https://github.com/PennyLaneAI/pennylane/pull/928)

<h3>Contributors</h3>

This release contains contributions from (in alphabetical order):

Juan Miguel Arrazola, Alain Delgado Gran, Soran Jahangiri, Zeyue Niu.

# Release 0.12.0

<h3>New features since last release</h3>

* The functions `one_particle` and `two_particle` have been implemented
  to extend PennyLane-QChem capabilities to construct observables of many-body
  quantum systems. These functions can be used in conjunction with the
  `observable` function to construct electronic structure hamiltonians
  involving one- and two-particle operators.
  [(#809)](https://github.com/PennyLaneAI/pennylane/pull/809)

* The function `observable` in the `obs` module has been generalized to build
  many-body observables combining one- and two-particle operators (e.g., Hamiltonians)
  [(#791)](https://github.com/PennyLaneAI/pennylane/pull/791)

<h3>Improvements</h3>

<h3>Breaking changes</h3>

<h3>Bug fixes</h3>

* Fix calculation of the contribution of core orbitals to two-particle operators in the
  function two_particle.
  [(#825)](https://github.com/PennyLaneAI/pennylane/pull/825)

<h3>Contributors</h3>

This release contains contributions from (in alphabetical order):

Juan Miguel Arrazola, Thomas Bromley, Alain Delgado, Josh Izaac, Soran Jahangiri.

# Release 0.11.0

<h3>New features since last release</h3>

* Adds the function `qml.qchem.particle_number`, which computes the particle
  number operator of a given molecule.
  [(#698)](https://github.com/XanaduAI/pennylane/pull/698)

* The function ``get_spinZ_matrix_elements`` has been added to the
  ``obs`` module to generate the matrix elements required to build
  the total-spin projection operator by using the generic function
  ``observable`` as implemented in the same module.
  [(#696)](https://github.com/XanaduAI/pennylane/pull/696)

* The new module ``obs`` has been added to build many-body operators
  whose expectation values can be computed in PennyLane to simulate
  properties of interest of quantum systems. In particular, this PR adds
  the required functions to build the total-spin operator S^2. The adopted
  methodology is very general and is not restricted to molecular systems.
  [(#689)](https://github.com/XanaduAI/pennylane/pull/689)

* The new function ``excitations_to_wires`` has been implemented to map the particle-hole
  representations ph and pphh, generated by ``sd_excitations``, to the wires that the
  qchem templates act on. This implementation enables compliance with the
  generalized PennyLane templates required to build the UCCSD VQE ansatz.
  [(#679)](https://github.com/XanaduAI/pennylane/pull/679)

  For example:

  ```pycon
  >>> n_electrons = 2
  >>> n_spinorbitals = 4
  >>> ph_confs, pphh_confs = sd_excitations(n_electrons, n_spinorbitals)
  >>> print(ph_confs)
  [[0, 2], [1, 3]]
  >>> print(pphh_confs)
  [[0, 1, 2, 3]]

  >>> wires=['a0', 'b1', 'c2', 'd3']
  >>> ph, pphh = excitations_to_wires(ph_confs, pphh_confs, wires=wires)
  >>> print(ph)
  [['a0', 'b1', 'c2'], ['b1', 'c2', 'd3']]
  >>> print(pphh)
  [[['a0', 'b1'], ['c2', 'd3']]]
  ```

<h3>Improvements</h3>

* The naming convention used in the `structure` module has been propagated
  to the `obs` module.
  [(#759)](https://github.com/PennyLaneAI/pennylane/pull/759)

  The changes include:

  - `n_electrons` renamed to `electrons`.
  - `n_orbitals` renamed to `orbitals`.

  In addition, the argument `orbitals` is used now to pass the number of *spin*
  orbitals.

* The functions involved in observable conversions from/to OpenFermion now accept
  a new `wires` argument that can be used to specify the qubits-to-wires mapping
  when custom wires are used in Pennylane ansatz.
  [(#750)](https://github.com/PennyLaneAI/pennylane/pull/750)

* The functions involved in generating the single and double excitations from a
  a Hartree-Fock state and mapping them to the wires that the Unitary
  Coupled-Cluster (UCCSD) ansatz act on have been improved, with a more
  consistent naming convention and improved docstrings.
  [(#742)](https://github.com/PennyLaneAI/pennylane/pull/742)

  The changes include:

  - `sd_excitations` has been renamed to `excitations`.

  - The names of internal variables and arguments have been standardized
    to avoid using different languages mixing the terminologies
    "single/double excitations" and "particle-hole excitations".

  - The arguments of the function `excitations_to_wires` have been renamed.
    `ph_confs` → `singles`, `pphh_confs` → `doubles`

* The functions involved in the construction of the electronic Hamiltonian have been
  improved, with shorter names and improved docstrings, including adding complementary
  information to better explain the basics of quantum chemistry.
  [(#735)](https://github.com/PennyLaneAI/pennylane/pull/735)

  The changes include:

  - `active_space` is now independent of the OpenFermion `MolecularData` data structure.

  - `meanfield_data` has been renamed to `meanfield`, and modified to return
    the absolute path to the file with the meanfield electronic structure of the molecule.

  - `decompose_hamiltonian` has been renamed to `decompose`,
    due to the new `qml.utils.decompose_hamiltonian` function. This function has also been
    marked for deprecation.

  - `generate_hamiltonian` has been renamed to `molecular_hamiltonian`.
    The modified function contains an extended docstring that outlines the main steps to build the Hamiltonian.

  In addition to the above changes, function arguments have also been modified and improved; please
  see relevant function docstrings for more details.

* The total spin observable S^2 can be built straightforwardly using the
  function `spin2` as implemented in the `obs` module.
  [(#714)](https://github.com/XanaduAI/pennylane/pull/714)

* The total-spin projection observable S_z can be built straightforwardly using the
  function `spin_z` as implemented in the `obs` module.
  [(#711)](https://github.com/XanaduAI/pennylane/pull/711)

<h3>Breaking changes</h3>

<h3>Documentation</h3>

<h3>Bug fixes</h3>

<h3>Contributors</h3>

This release contains contributions from (in alphabetical order):

Juan Miguel Arrazola, Alain Delgado, Josh Izaac, Soran Jahangiri, Maria Schuld

# Release 0.10.0

<h3>New features since last release</h3>

* The function ``hf_state`` outputs an array with the occupation-number
  representation of the Hartree-Fock (HF) state. This function can be used to
  set the qubit register to encode the HF state which is the typical starting
  point for quantum chemistry simulations using the VQE algorithm.
  [(#629)](https://github.com/XanaduAI/pennylane/pull/629)

<h3>Improvements</h3>

* The function ``convert_hamiltonian`` has been renamed to ``convert_observable``
  since it can be used to convert any OpenFermion QubitOperator to a PennyLane
  Observable. ``convert_observable`` will be used in the ``obs`` module to build
  observables linked to molecular properties.
  [(#677)](https://github.com/XanaduAI/pennylane/pull/677)

<h3>Breaking changes</h3>

* Removes support for Python 3.5.
  [(#639)](https://github.com/XanaduAI/pennylane/pull/639)

<h3>Contributors</h3>

This release contains contributions from (in alphabetical order):

Juan Miguel Arrazola, Alain Delgado, Josh Izaac, Soran Jahangiri, Maria Schuld

# Release 0.9.0

Initial release.<|MERGE_RESOLUTION|>--- conflicted
+++ resolved
@@ -1,10 +1,26 @@
-<<<<<<< HEAD
+# Release 0.20.0-dev
+
+<h3>New features</h3>
+
+<h3>Improvements</h3>
+
+<h3>Bug fixes</h3>
+
+<h3>Breaking changes</h3>
+
+<h3>Contributors</h3>
+
+This release contains contributions from (in alphabetical order):
+
 # Release 0.19.0
-=======
-# Release 0.20.0-dev
->>>>>>> e7217f4f
 
 <h3>New features</h3>
+
+* The ``dipole`` function has been added to the ``obs`` module
+  to construct the electric dipole operator of a molecule.
+  Currently, the implemented function relies on a PySCF functionality
+  to load the dipole matrix elements in the atomic basis.
+  [(#1698)](https://github.com/PennyLaneAI/pennylane/pull/1698)
 
 <h3>Improvements</h3>
 
@@ -25,28 +41,8 @@
 
 This release contains contributions from (in alphabetical order):
 
-<<<<<<< HEAD
 Juan Miguel Arrazola, Alain Delgado Gran, Josh Izaac, Soran Jahangiri,
 Lee James O'Riordan, Romain Moyard.
-=======
-Alain Delgado Gran
-
-# Release 0.19.0
-
-<h3>New features</h3>
-
-* The ``dipole`` function has been added to the ``obs`` module
-  to construct the electric dipole operator of a molecule.
-  Currently, the implemented function relies on a PySCF functionality
-  to load the dipole matrix elements in the atomic basis.
-  [(#1698)](https://github.com/PennyLaneAI/pennylane/pull/1698)
-
-<h3>Contributors</h3>
-
-This release contains contributions from (in alphabetical order):
-
-Juan Miguel Arrazola, Alain Delgado Gran, Soran Jahangiri.
->>>>>>> e7217f4f
 
 # Release 0.17.0
 
