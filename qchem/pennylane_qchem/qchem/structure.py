--- conflicted
+++ resolved
@@ -493,13 +493,7 @@
         *[
             (
                 coef,
-<<<<<<< HEAD
                 qml.operation.Tensor(*[xyz2pauli[q[1]](wires=wires[q[0]]) for q in term])
-=======
-                qml.operation.Tensor(
-                    *[xyz2pauli[q[1]](wires=q[0]) for q in term]
-                )  # TODO: nonconsecutive wires
->>>>>>> e72e4327
                 if term
                 else qml.operation.Tensor(qml.Identity(wires[0]))
                 # example term: ((0,'X'), (2,'Z'), (3,'Y'))
@@ -554,15 +548,6 @@
     q_op = QubitOperator()
     for coeff, op in zip(coeffs, ops):
 
-<<<<<<< HEAD
-=======
-        # wire ids
-        wires = (
-            op.wires.tolist()
-        )  # Can we use subsystems here? Otherwise the Qchem library relies on users
-        # and devices assuming consecutive indices as wires
-
->>>>>>> e72e4327
         # Pauli axis names, note s[-1] expects only 'Pauli{X,Y,Z}'
         pauli_names = [s[-1] for s in op.name]
 
