# Copyright 2018-2020 Xanadu Quantum Technologies Inc.

# Licensed under the Apache License, Version 2.0 (the "License");
# you may not use this file except in compliance with the License.
# You may obtain a copy of the License at

#     http://www.apache.org/licenses/LICENSE-2.0

# Unless required by applicable law or agreed to in writing, software
# distributed under the License is distributed on an "AS IS" BASIS,
# WITHOUT WARRANTIES OR CONDITIONS OF ANY KIND, either express or implied.
# See the License for the specific language governing permissions and
# limitations under the License.
"""This module contains the core functions for electronic structure calculations,
and converting the resulting data structures to forms understood by PennyLane."""
import os
import subprocess
from shutil import copyfile

import numpy as np
from openfermion import MolecularData, QubitOperator
from openfermion.transforms import bravyi_kitaev, get_fermion_operator, jordan_wigner
from openfermionpsi4 import run_psi4
from openfermionpyscf import run_pyscf

import pennylane as qml
from pennylane import Hamiltonian
from pennylane.wires import Wires


# Bohr-Angstrom correlation coefficient (https://physics.nist.gov/cgi-bin/cuu/Value?bohrrada0)
bohr_angs = 0.529177210903


def _process_wires(wires, n_wires=None):
    r"""
    Checks and consolidates custom user wire mapping into a consistent, direction-free, `Wires`
    format. Used for converting between OpenFermion qubit numbering and Pennylane wire labels.

    Since OpenFermion's qubit numbering is always consecutive int, simple iterable types such as
    list, tuple, or Wires can be used to specify the 2-way `qubit index` <-> `wire label` mapping
    with indices representing qubits. Dict can also be used as a mapping, but does not provide any
    advantage over lists other than the ability to do partial mapping/permutation in the
    `qubit index` -> `wire label` direction.

    It is recommended to pass Wires/list/tuple `wires` since it's direction-free, i.e. the same
    `wires` argument can be used to convert both ways between OpenFermion and Pennylane. Only use
    dict for partial or unordered mapping.

    Args:
        wires (Wires, list, tuple, dict): User wire labels or mapping for Pennylane ansatz.
            For types Wires, list, or tuple, each item in the iterable represents a wire label
            corresponding to the qubit number equal to its index.
            For type dict, only int-keyed dict (for qubit-to-wire conversion) or
            consecutive-int-valued dict (for wire-to-qubit conversion) is accepted.
            If None, will be set to consecutive int based on ``n_wires``.
        n_wires (int): Number of wires used if known. If None, will be inferred from ``wires``; if
            ``wires`` is not available, will be set to 1.

    Returns:
        Wires: Cleaned wire mapping with indices corresponding to qubits and values
            corresponding to wire labels.

    **Example**

    >>> # consec int wires if no wires mapping provided, ie. identity map: 0<->0, 1<->1, 2<->2
    >>> _process_wires(None, 3)
    <Wires = [0, 1, 2]>

    >>> # List as mapping, qubit indices with wire label values: 0<->w0, 1<->w1, 2<->w2
    >>> _process_wires(['w0','w1','w2'])
    <Wires = ['w0', 'w1', 'w2']>

    >>> # Wires as mapping, qubit indices with wire label values: 0<->w0, 1<->w1, 2<->w2
    >>> _process_wires(Wires(['w0', 'w1', 'w2']))
    <Wires = ['w0', 'w1', 'w2']>

    >>> # Dict as partial mapping, int qubits keys to wire label values: 0->w0, 1 unchanged, 2->w2
    >>> _process_wires({0:'w0',2:'w2'})
    <Wires = ['w0', 1, 'w2']>

    >>> # Dict as mapping, wires label keys to consec int qubit values: w2->2, w0->0, w1->1
    >>> _process_wires({'w2':2, 'w0':0, 'w1':1})
    <Wires = ['w0', 'w1', 'w2']>
    """

    # infer from wires, or assume 1 if wires is not of accepted types.
    if n_wires is None:
        n_wires = len(wires) if isinstance(wires, (Wires, list, tuple, dict)) else 1

    # defaults to no mapping.
    if wires is None:
        return Wires(range(n_wires))

    if isinstance(wires, (Wires, list, tuple)):
        # does not care about the tail if more wires are provided than n_wires.
        wires = Wires(wires[:n_wires])

    elif isinstance(wires, dict):

        if all([isinstance(w, int) for w in wires.keys()]):
            # Assuming keys are taken from consecutive int wires. Allows for partial mapping.
            n_wires = max(wires) + 1
            labels = list(range(n_wires))  # used for completing potential partial mapping.
            for k, v in wires.items():
                if k < n_wires:
                    labels[k] = v
            wires = Wires(labels)
        elif set(range(n_wires)).issubset(set(wires.values())):
            # Assuming values are consecutive int wires (up to n_wires, ignores the rest).
            # Does NOT allow for partial mapping.
            wires = {v: k for k, v in wires.items()}  # flip for easy indexing
            wires = Wires([wires[i] for i in range(n_wires)])
        else:
            raise ValueError("Expected only int-keyed or consecutive int-valued dict for `wires`")

    else:
        raise ValueError(
            "Expected type Wires, list, tuple, or dict for `wires`, got {}".format(type(wires))
        )

    if len(wires) != n_wires:
        # check length consistency when all checking and cleaning are done.
        raise ValueError(
            "Length of `wires` ({}) does not match `n_wires` ({})".format(len(wires), n_wires)
        )

    return wires


def _exec_exists(prog):
    r"""Checks whether the executable program ``prog`` exists in any of the directories
    set in the ``PATH`` environment variable.

    Args:
        prog (str): name of the executable program

    Returns:
        boolean: ``True`` if the executable ``prog`` is found; ``False`` otherwise
    """
    for dir_in_path in os.environ["PATH"].split(os.pathsep):
        path_to_prog = os.path.join(dir_in_path, prog)
        if os.path.exists(path_to_prog):
            try:
                subprocess.call([path_to_prog], stdout=subprocess.PIPE, stderr=subprocess.STDOUT)
            except OSError:
                return False
            return True
    return False


def read_structure(filepath, outpath="."):
    r"""Reads the structure of the polyatomic system from a file and returns
    a list with the symbols of the atoms in the molecule and a 1D array
    with their positions :math:`[x_1, y_1, z_1, x_2, y_2, z_2, \dots]` in
    atomic units (Bohr radius = 1).

    The atomic coordinates in the file must be in Angstroms.
    The `xyz <https://en.wikipedia.org/wiki/XYZ_file_format>`_ format is supported out of the box.
    If `Open Babel <https://openbabel.org/>`_ is installed,
    `any format recognized by Open Babel <https://openbabel.org/wiki/Category:Formats>`_
    is also supported. Additionally, the new file ``structure.xyz``,
    containing the input geometry, is created in a directory with path given by ``outpath``.

    Open Babel can be installed using ``apt`` if on Ubuntu:

    .. code-block:: bash

        sudo apt install openbabel

    or using Anaconda:

    .. code-block:: bash

        conda install -c conda-forge openbabel

    See the Open Babel documentation for more details on installation.

    Args:
        filepath (str): name of the molecular structure file in the working directory
            or the absolute path to the file if it is located in a different folder
        outpath (str): path to the output directory

    Returns:
        tuple[list, array]: symbols of the atoms in the molecule and a 1D array with their
        positions in atomic units.

    **Example**

    >>> symbols, coordinates = read_structure('h2.xyz')
    >>> print(symbols, coordinates)
    ['H', 'H'] [0.    0.   -0.66140414    0.    0.    0.66140414]
    """

    obabel_error_message = (
        "Open Babel converter not found:\n"
        "If using Ubuntu or Debian, try: 'sudo apt install openbabel' \n"
        "If using openSUSE, try: 'sudo zypper install openbabel' \n"
        "If using CentOS or Fedora, try: 'sudo snap install openbabel' "
        "Open Babel can also be downloaded from http://openbabel.org/wiki/Main_Page, \n"
        "make sure you add it to the PATH environment variable. \n"
        "If Anaconda is installed, try: 'conda install -c conda-forge openbabel'"
    )

    extension = filepath.split(".")[-1].strip().lower()

    file_in = filepath.strip()
    file_out = os.path.join(outpath, "structure.xyz")

    if extension != "xyz":
        if not _exec_exists("obabel"):
            raise TypeError(obabel_error_message)
        try:
            subprocess.run(
                ["obabel", "-i" + extension, file_in, "-oxyz", "-O", file_out], check=True
            )
        except subprocess.CalledProcessError as e:
            raise RuntimeError(
                "Open Babel error. See the following Open Babel "
                "output for details:\n\n {}\n{}".format(e.stdout, e.stderr)
            ) from e
    else:
        copyfile(file_in, file_out)

    symbols = []
    coordinates = []
    with open(file_out) as f:
        for line in f.readlines()[2:]:
            symbol, x, y, z = line.split()
            symbols.append(symbol)
            coordinates.append(float(x))
            coordinates.append(float(y))
            coordinates.append(float(z))

    return symbols, np.array(coordinates) / bohr_angs


def meanfield(
    symbols,
    coordinates,
    name="molecule",
    charge=0,
    mult=1,
    basis="sto-3g",
    package="pyscf",
    outpath=".",
):  # pylint: disable=too-many-arguments
    r"""Generates a file from which the mean field electronic structure
    of the molecule can be retrieved.

    This function uses OpenFermion-PySCF and OpenFermion-Psi4 plugins to
    perform the Hartree-Fock (HF) calculation for the polyatomic system using the quantum
    chemistry packages ``PySCF`` and ``Psi4``, respectively. The mean field electronic
    structure is saved in an hdf5-formatted file in the directory
    ``os.path.join(outpath, package, basis)``.

    The charge of the molecule can be given to simulate cationic/anionic systems.
    Also, the spin multiplicity can be input to determine the number of unpaired electrons
    occupying the HF orbitals as illustrated in the figure below.

    |

    .. figure:: ../../_static/qchem/hf_references.png
        :align: center
        :width: 50%

    |

    Args:
        symbols (list[str]): symbols of the atomic species in the molecule
        coordinates (array[float]): 1D array with the atomic positions in Cartesian
            coordinates. The coordinates must be given in atomic units and the size of the array
            should be ``3*N`` where ``N`` is the number of atoms.
        name (str): molecule label
        charge (int): net charge of the system
        mult (int): Spin multiplicity :math:`\mathrm{mult}=N_\mathrm{unpaired} + 1` for
            :math:`N_\mathrm{unpaired}` unpaired electrons occupying the HF orbitals.
            Possible values for ``mult`` are :math:`1, 2, 3, \ldots`. If not specified,
            a closed-shell HF state is assumed.
        basis (str): Atomic basis set used to represent the HF orbitals. Basis set
            availability per element can be found
            `here <www.psicode.org/psi4manual/master/basissets_byelement.html#apdx-basiselement>`_
        package (str): Quantum chemistry package used to solve the Hartree-Fock equations.
            Either ``'pyscf'`` or ``'psi4'`` can be used.
        outpath (str): path to output directory

    Returns:
        str: absolute path to the file containing the mean field electronic structure

    **Example**

    >>> symbols, coordinates = (['H', 'H'], np.array([0., 0., -0.66140414, 0., 0., 0.66140414]))
    >>> meanfield(symbols, coordinates, name="h2")
    ./pyscf/sto-3g/h2
    """

    if coordinates.size != 3 * len(symbols):
        raise ValueError(
            "The size of the array 'coordinates' has to be 3*len(symbols) = {};"
            " got 'coordinates.size' = {}".format(3 * len(symbols), coordinates.size)
        )

    package = package.strip().lower()

    if package not in ("psi4", "pyscf"):
        error_message = (
            "Integration with quantum chemistry package '{}' is not available. \n Please set"
            " 'package' to 'pyscf' or 'psi4'.".format(package)
        )
        raise TypeError(error_message)

    package_dir = os.path.join(outpath.strip(), package)
    basis_dir = os.path.join(package_dir, basis.strip())

    if not os.path.isdir(package_dir):
        os.mkdir(package_dir)
        os.mkdir(basis_dir)
    elif not os.path.isdir(basis_dir):
        os.mkdir(basis_dir)

    path_to_file = os.path.join(basis_dir, name.strip())

    geometry = [
        [symbol, tuple(coordinates[3 * i : 3 * i + 3] * bohr_angs)]
        for i, symbol in enumerate(symbols)
    ]

    molecule = MolecularData(geometry, basis, mult, charge, filename=path_to_file)

    if package == "psi4":
        run_psi4(molecule, run_scf=1, verbose=0, tolerate_error=1)

    if package == "pyscf":
        run_pyscf(molecule, run_scf=1, verbose=0)

    return path_to_file


def active_space(electrons, orbitals, mult=1, active_electrons=None, active_orbitals=None):
    r"""Builds the active space for a given number of active electrons and active orbitals.

    Post-Hartree-Fock (HF) electron correlation methods expand the many-body wave function
    as a linear combination of Slater determinants, commonly referred to as configurations.
    This configurations are generated by exciting electrons from the occupied to the
    unoccupied HF orbitals as sketched in the figure below. Since the number of configurations
    increases combinatorially with the number of electrons and orbitals this expansion can be
    truncated by defining an active space.

    The active space is created by classifying the HF orbitals as core, active and
    external orbitals:

    - Core orbitals are always occupied by two electrons
    - Active orbitals can be occupied by zero, one, or two electrons
    - The external orbitals are never occupied

    |

    .. figure:: ../../_static/qchem/sketch_active_space.png
        :align: center
        :width: 50%

    |

    .. note::
        The number of active *spin*-orbitals ``2*active_orbitals`` determines the number of
        qubits required to perform the quantum simulations of the electronic structure
        of the many-electron system.

    Args:
        electrons (int): total number of electrons
        orbitals (int): total number of orbitals
        mult (int): Spin multiplicity :math:`\mathrm{mult}=N_\mathrm{unpaired} + 1` for
            :math:`N_\mathrm{unpaired}` unpaired electrons occupying the HF orbitals.
            Possible values for ``mult`` are :math:`1, 2, 3, \ldots`. If not specified,
            a closed-shell HF state is assumed.
        active_electrons (int): Number of active electrons. If not specified, all electrons
            are treated as active.
        active_orbitals (int): Number of active orbitals. If not specified, all orbitals
            are treated as active.

    Returns:
        tuple: lists of indices for core and active orbitals

    **Example**

    >>> electrons = 4
    >>> orbitals = 4
    >>> core, active = active_space(electrons, orbitals, active_electrons=2, active_orbitals=2)
    >>> print(core) # core orbitals
    [0]
    >>> print(active) # active orbitals
    [1, 2]
    """
    # pylint: disable=too-many-branches

    if active_electrons is None:
        ncore_orbs = 0
        core = []
    else:
        if active_electrons <= 0:
            raise ValueError(
                "The number of active electrons ({}) "
                "has to be greater than 0.".format(active_electrons)
            )

        if active_electrons > electrons:
            raise ValueError(
                "The number of active electrons ({}) "
                "can not be greater than the total "
                "number of electrons ({}).".format(active_electrons, electrons)
            )

        if active_electrons < mult - 1:
            raise ValueError(
                "For a reference state with multiplicity {}, "
                "the number of active electrons ({}) should be "
                "greater than or equal to {}.".format(mult, active_electrons, mult - 1)
            )

        if mult % 2 == 1:
            if active_electrons % 2 != 0:
                raise ValueError(
                    "For a reference state with multiplicity {}, "
                    "the number of active electrons ({}) should be even.".format(
                        mult, active_electrons
                    )
                )
        else:
            if active_electrons % 2 != 1:
                raise ValueError(
                    "For a reference state with multiplicity {}, "
                    "the number of active electrons ({}) should be odd.".format(
                        mult, active_electrons
                    )
                )

        ncore_orbs = (electrons - active_electrons) // 2
        core = list(range(ncore_orbs))

    if active_orbitals is None:
        active = list(range(ncore_orbs, orbitals))
    else:
        if active_orbitals <= 0:
            raise ValueError(
                "The number of active orbitals ({}) "
                "has to be greater than 0.".format(active_orbitals)
            )

        if ncore_orbs + active_orbitals > orbitals:
            raise ValueError(
                "The number of core ({}) + active orbitals ({}) can not be "
                "greater than the total number of orbitals ({})".format(
                    ncore_orbs, active_orbitals, orbitals
                )
            )

        homo = (electrons + mult - 1) / 2
        if ncore_orbs + active_orbitals <= homo:
            raise ValueError(
                "For n_active_orbitals={}, there are no virtual orbitals "
                "in the active space.".format(active_orbitals)
            )

        active = list(range(ncore_orbs, ncore_orbs + active_orbitals))

    return core, active


def decompose(hf_file, mapping="jordan_wigner", core=None, active=None):
    r"""Decomposes the molecular Hamiltonian into a linear combination of Pauli operators using
    OpenFermion tools.

    This function uses OpenFermion functions to build the second-quantized electronic Hamiltonian
    of the molecule and map it to the Pauli basis using the Jordan-Wigner or Bravyi-Kitaev
    transformation.

    Args:
        hf_file (str): absolute path to the hdf5-formatted file with the
            Hartree-Fock electronic structure
        mapping (str): Specifies the transformation to map the fermionic Hamiltonian to the
            Pauli basis. Input values can be ``'jordan_wigner'`` or ``'bravyi_kitaev'``.
        core (list): indices of core orbitals, i.e., the orbitals that are
            not correlated in the many-body wave function
        active (list): indices of active orbitals, i.e., the orbitals used to
            build the correlated many-body wave function

    Returns:
        QubitOperator: an instance of OpenFermion's ``QubitOperator``

    **Example**

    >>> decompose('./pyscf/sto-3g/h2', mapping='bravyi_kitaev')
    (-0.04207897696293986+0j) [] + (0.04475014401986122+0j) [X0 Z1 X2] +
    (0.04475014401986122+0j) [X0 Z1 X2 Z3] +(0.04475014401986122+0j) [Y0 Z1 Y2] +
    (0.04475014401986122+0j) [Y0 Z1 Y2 Z3] +(0.17771287459806262+0j) [Z0] +
    (0.17771287459806265+0j) [Z0 Z1] +(0.1676831945625423+0j) [Z0 Z1 Z2] +
    (0.1676831945625423+0j) [Z0 Z1 Z2 Z3] +(0.12293305054268105+0j) [Z0 Z2] +
    (0.12293305054268105+0j) [Z0 Z2 Z3] +(0.1705973832722409+0j) [Z1] +
    (-0.2427428049645989+0j) [Z1 Z2 Z3] +(0.1762764080276107+0j) [Z1 Z3] +
    (-0.2427428049645989+0j) [Z2]
    """

    # loading HF data from the hdf5 file
    molecule = MolecularData(filename=hf_file.strip())

    # getting the terms entering the second-quantized Hamiltonian
    terms_molecular_hamiltonian = molecule.get_molecular_hamiltonian(
        occupied_indices=core, active_indices=active
    )

    # generating the fermionic Hamiltonian
    fermionic_hamiltonian = get_fermion_operator(terms_molecular_hamiltonian)

    mapping = mapping.strip().lower()

    if mapping not in ("jordan_wigner", "bravyi_kitaev"):
        raise TypeError(
            "The '{}' transformation is not available. \n "
            "Please set 'mapping' to 'jordan_wigner' or 'bravyi_kitaev'.".format(mapping)
        )

    # fermionic-to-qubit transformation of the Hamiltonian
    if mapping == "bravyi_kitaev":
        return bravyi_kitaev(fermionic_hamiltonian)

    return jordan_wigner(fermionic_hamiltonian)


def _qubit_operator_to_terms(qubit_operator, wires=None):
    r"""Converts OpenFermion ``QubitOperator`` to a 2-tuple of coefficients and
    PennyLane Pauli observables.

    Args:
        qubit_operator (QubitOperator): Fermionic-to-qubit transformed operator in terms of
            Pauli matrices
        wires (Wires, list, tuple, dict): Custom wire mapping used to convert the qubit operator
            to an observable terms measurable in a PennyLane ansatz.
            For types Wires/list/tuple, each item in the iterable represents a wire label
            corresponding to the qubit number equal to its index.
            For type dict, only int-keyed dict (for qubit-to-wire conversion) is accepted.
            If None, will use identity map (e.g. 0->0, 1->1, ...).

    Returns:
        tuple[array[float], Iterable[pennylane.operation.Observable]]: coefficients and their
        corresponding PennyLane observables in the Pauli basis

    **Example**

    >>> q_op = 0.1*QubitOperator('X0') + 0.2*QubitOperator('Y0 Z2')
    >>> q_op
    0.1 [X0] +
    0.2 [Y0 Z2]
    >>> _qubit_operator_to_terms(q_op, wires=['w0','w1','w2','extra_wire'])
    (array([0.1, 0.2]), [Tensor(PauliX(wires=['w0'])), Tensor(PauliY(wires=['w0']), PauliZ(wires=['w2']))])
    """
    n_wires = (
        1 + max([max([i for i, _ in t]) if t else 1 for t in qubit_operator.terms])
        if qubit_operator.terms
        else 1
    )
    wires = _process_wires(wires, n_wires=n_wires)

    if not qubit_operator.terms:  # added since can't unpack empty zip to (coeffs, ops) below
        return np.array([0.0]), [qml.operation.Tensor(qml.Identity(wires[0]))]

    xyz2pauli = {"X": qml.PauliX, "Y": qml.PauliY, "Z": qml.PauliZ}

    coeffs, ops = zip(
        *[
            (
                coef,
                qml.operation.Tensor(*[xyz2pauli[q[1]](wires=wires[q[0]]) for q in term])
                if term
                else qml.operation.Tensor(qml.Identity(wires[0]))
                # example term: ((0,'X'), (2,'Z'), (3,'Y'))
            )
            for term, coef in qubit_operator.terms.items()
        ]
    )

    return np.real(np.array(coeffs)), list(ops)


def _terms_to_qubit_operator(coeffs, ops, wires=None):
    r"""Converts a 2-tuple of complex coefficients and PennyLane operations to
    OpenFermion ``QubitOperator``.

    This function is the inverse of ``_qubit_operator_to_terms``.

    Args:
        coeffs (array[complex]):
            coefficients for each observable, same length as ops
        ops (Iterable[pennylane.operation.Observable]): List of PennyLane observables as
            Tensor products of Pauli observables
        wires (Wires, list, tuple, dict): Custom wire mapping used to convert to qubit operator
            from an observable terms measurable in a PennyLane ansatz.
            For types Wires/list/tuple, each item in the iterable represents a wire label
            corresponding to the qubit number equal to its index.
            For type dict, only consecutive-int-valued dict (for wire-to-qubit conversion) is
            accepted. If None, will map sorted wires from all `ops` to consecutive int.

    Returns:
        QubitOperator: an instance of OpenFermion's ``QubitOperator``.

    **Example**

    >>> coeffs = np.array([0.1, 0.2])
    >>> ops = [
    ...     qml.operation.Tensor(qml.PauliX(wires=['w0'])),
    ...     qml.operation.Tensor(qml.PauliY(wires=['w0']), qml.PauliZ(wires=['w2']))
    ... ]
    >>> _terms_to_qubit_operator(coeffs, ops, wires=Wires(['w0', 'w1', 'w2']))
    0.1 [X0] +
    0.2 [Y0 Z2]
    """
    all_wires = Wires.all_wires([op.wires for op in ops], sort=True)

    if wires is not None:
        qubit_indexed_wires = _process_wires(wires,)
        if not set(all_wires).issubset(set(qubit_indexed_wires)):
            raise ValueError("Supplied `wires` does not cover all wires defined in `ops`.")
    else:
        qubit_indexed_wires = all_wires

    q_op = QubitOperator()
    for coeff, op in zip(coeffs, ops):

        extra_obsvbs = set(op.name) - {"PauliX", "PauliY", "PauliZ", "Identity"}
        if extra_obsvbs != set():
            raise ValueError(
                "Expected only PennyLane observables PauliX/Y/Z or Identity, "
                + "but also got {}.".format(extra_obsvbs)
            )

        # Pauli axis names, note s[-1] expects only 'Pauli{X,Y,Z}'
        pauli_names = [s[-1] if s != "Identity" else s for s in op.name]

        all_identity = all(obs.name == "Identity" for obs in op.obs)
        if (op.name == ["Identity"] and len(op.wires) == 1) or all_identity:
            term_str = ""
        else:
            term_str = " ".join(
                [
                    "{}{}".format(pauli, qubit_indexed_wires.index(wire))
                    for pauli, wire in zip(pauli_names, op.wires)
                    if pauli != "Identity"
                ]
            )

        # This is how one makes QubitOperator in OpenFermion
        q_op += coeff * QubitOperator(term_str)

    return q_op


def _qubit_operators_equivalent(openfermion_qubit_operator, pennylane_qubit_operator, wires=None):
    r"""Checks equivalence between OpenFermion :class:`~.QubitOperator` and Pennylane  VQE
    ``Hamiltonian`` (Tensor product of Pauli matrices).

    Equality is based on OpenFermion :class:`~.QubitOperator`'s equality.

    Args:
        openfermion_qubit_operator (QubitOperator): OpenFermion qubit operator represented as
            a Pauli summation
        pennylane_qubit_operator (pennylane.Hamiltonian): PennyLane
            Hamiltonian object
        wires (Wires, list, tuple, dict): Custom wire mapping used to convert to qubit operator
            from an observable terms measurable in a PennyLane ansatz.
            For types Wires/list/tuple, each item in the iterable represents a wire label
            corresponding to the qubit number equal to its index.
            For type dict, only int-keyed dict (for qubit-to-wire conversion) is accepted.
            If None, will map sorted wires from all Pennylane terms to consecutive int.

    Returns:
        (bool): True if equivalent
    """
    coeffs, ops = pennylane_qubit_operator.terms
    return openfermion_qubit_operator == _terms_to_qubit_operator(coeffs, ops, wires=wires)


def convert_observable(qubit_observable, wires=None):
    r"""Converts an OpenFermion :class:`~.QubitOperator` operator to a Pennylane VQE observable

    Args:
        qubit_observable (QubitOperator): Observable represented as an OpenFermion ``QubitOperator``
        wires (Wires, list, tuple, dict): Custom wire mapping used to convert the qubit operator
            to an observable terms measurable in a PennyLane ansatz.
            For types Wires/list/tuple, each item in the iterable represents a wire label
            corresponding to the qubit number equal to its index.
            For type dict, only int-keyed dict (for qubit-to-wire conversion) is accepted.
            If None, will use identity map (e.g. 0->0, 1->1, ...).

    Returns:
        (pennylane.Hamiltonian): Pennylane VQE observable. PennyLane :class:`~.Hamiltonian`
        represents any operator expressed as linear combinations of observables, e.g.,
        :math:`\sum_{k=0}^{N-1} c_k O_k`.

    **Example**

    >>> h_of = decompose('./pyscf/sto-3g/h2')
    >>> h_pl = convert_observable(h_of)
    >>> print(h_pl.coeffs)
    [-0.04207898  0.17771287  0.17771287 -0.24274281 -0.24274281  0.17059738
      0.04475014 -0.04475014 -0.04475014  0.04475014  0.12293305  0.16768319
      0.16768319  0.12293305  0.17627641]
    """

    return Hamiltonian(*_qubit_operator_to_terms(qubit_observable, wires=wires))


def molecular_hamiltonian(
    symbols,
    coordinates,
    name="molecule",
    charge=0,
    mult=1,
    basis="sto-3g",
    package="pyscf",
    active_electrons=None,
    active_orbitals=None,
    mapping="jordan_wigner",
    outpath=".",
    wires=None,
):  # pylint:disable=too-many-arguments
    r"""Generates the qubit Hamiltonian of a molecule.

    This function drives the construction of the second-quantized electronic Hamiltonian
    of a molecule and its transformation to the basis of Pauli matrices.

    #. OpenFermion-PySCF or OpenFermion-Psi4 plugins are used to launch
       the Hartree-Fock (HF) calculation for the polyatomic system using the quantum
       chemistry package ``PySCF`` or ``Psi4``, respectively.

       - The net charge of the molecule can be given to simulate
         cationic/anionic systems. Also, the spin multiplicity can be input
         to determine the number of unpaired electrons occupying the HF orbitals
         as illustrated in the left panel of the figure below.

       - The basis of Gaussian-type *atomic* orbitals used to represent the *molecular* orbitals
         can be specified to go beyond the minimum basis approximation. Basis set availability
         per element can be found
         `here <www.psicode.org/psi4manual/master/basissets_byelement.html#apdx-basiselement>`_

    #. An active space can be defined for a given number of *active electrons*
       occupying a reduced set of *active orbitals* in the vicinity of the frontier
       orbitals as sketched in the right panel of the figure below.

    #. Finally, the second-quantized Hamiltonian is mapped to the Pauli basis and
       converted to a PennyLane observable.

    |

    .. figure:: ../../_static/qchem/fig_mult_active_space.png
        :align: center
        :width: 90%

    |

    Args:
        symbols (list[str]): symbols of the atomic species in the molecule
        coordinates (array[float]): 1D array with the atomic positions in Cartesian
            coordinates. The coordinates must be given in atomic units and the size of the array
            should be ``3*N`` where ``N`` is the number of atoms.
        name (str): name of the molecule
        charge (int): Net charge of the molecule. If not specified a a neutral system is assumed.
        mult (int): Spin multiplicity :math:`\mathrm{mult}=N_\mathrm{unpaired} + 1`
            for :math:`N_\mathrm{unpaired}` unpaired electrons occupying the HF orbitals.
            Possible values of ``mult`` are :math:`1, 2, 3, \ldots`. If not specified,
            a closed-shell HF state is assumed.
        basis (str): Atomic basis set used to represent the molecular orbitals. Basis set
            availability per element can be found
            `here <www.psicode.org/psi4manual/master/basissets_byelement.html#apdx-basiselement>`_
        package (str): quantum chemistry package (pyscf or psi4) used to solve the
            mean field electronic structure problem
        active_electrons (int): Number of active electrons. If not specified, all electrons
            are considered to be active.
        active_orbitals (int): Number of active orbitals. If not specified, all orbitals
            are considered to be active.
        mapping (str): transformation (``'jordan_wigner'`` or ``'bravyi_kitaev'``) used to
            map the fermionic Hamiltonian to the qubit Hamiltonian
        outpath (str): path to the directory containing output files
        wires (Wires, list, tuple, dict): Custom wire mapping for connecting to Pennylane ansatz.
            For types Wires/list/tuple, each item in the iterable represents a wire label
            corresponding to the qubit number equal to its index.
            For type dict, only int-keyed dict (for qubit-to-wire conversion) is accepted for
            partial mapping. If None, will use identity map.

    Returns:
        tuple[pennylane.Hamiltonian, int]: the fermionic-to-qubit transformed Hamiltonian
        and the number of qubits

    **Example**

    >>> symbols, coordinates = (['H', 'H'], np.array([0., 0., -0.66140414, 0., 0., 0.66140414]))
    >>> H, qubits = molecular_hamiltonian(symbols, coordinates)
    >>> print(qubits)
    4
    >>> print(H)
    (-0.04207897647782188) [I0]
    + (0.17771287465139934) [Z0]
    + (0.1777128746513993) [Z1]
    + (-0.24274280513140484) [Z2]
    + (-0.24274280513140484) [Z3]
    + (0.17059738328801055) [Z0 Z1]
    + (0.04475014401535161) [Y0 X1 X2 Y3]
    + (-0.04475014401535161) [Y0 Y1 X2 X3]
    + (-0.04475014401535161) [X0 X1 Y2 Y3]
    + (0.04475014401535161) [X0 Y1 Y2 X3]
    + (0.12293305056183801) [Z0 Z2]
    + (0.1676831945771896) [Z0 Z3]
    + (0.1676831945771896) [Z1 Z2]
    + (0.12293305056183801) [Z1 Z3]
    + (0.176276408043196) [Z2 Z3]
    """

    hf_file = meanfield(symbols, coordinates, name, charge, mult, basis, package, outpath)

    molecule = MolecularData(filename=hf_file)

    core, active = active_space(
        molecule.n_electrons, molecule.n_orbitals, mult, active_electrons, active_orbitals
    )

    h_of, qubits = (decompose(hf_file, mapping, core, active), 2 * len(active))

    return convert_observable(h_of, wires=wires), qubits


def excitations(electrons, orbitals, delta_sz=0):
    r"""Generates single and double excitations from a Hartree-Fock reference state.

    Single and double excitations can be generated by acting with the operators
    :math:`\hat T_1` and :math:`\hat T_2` on the Hartree-Fock reference state:

    .. math::

        && \hat{T}_1 = \sum_{r \in \mathrm{occ} \\ p \in \mathrm{unocc}}
        \hat{c}_p^\dagger \hat{c}_r \\
        && \hat{T}_2 = \sum_{r>s \in \mathrm{occ} \\ p>q \in
        \mathrm{unocc}} \hat{c}_p^\dagger \hat{c}_q^\dagger \hat{c}_r \hat{c}_s.


    In the equations above the indices :math:`r, s` and :math:`p, q` run over the
    occupied (occ) and unoccupied (unocc) *spin* orbitals and :math:`\hat c` and
    :math:`\hat c^\dagger` are the electron annihilation and creation operators,
    respectively.

    |

    .. figure:: ../../_static/qchem/sd_excitations.png
        :align: center
        :width: 80%

    |

    Args:
        electrons (int): Number of electrons. If an active space is defined, this
            is the number of active electrons.
        orbitals (int): Number of *spin* orbitals. If an active space is defined,
            this is the number of active spin-orbitals.
        delta_sz (int): Specifies the selection rules ``sz[p] - sz[r] = delta_sz`` and
            ``sz[p] + sz[p] - sz[r] - sz[s] = delta_sz`` for the spin-projection ``sz`` of
            the orbitals involved in the single and double excitations, respectively.
            ``delta_sz`` can take the values :math:`0`, :math:`\pm 1` and :math:`\pm 2`.

    Returns:
        tuple(list, list): lists with the indices of the spin orbitals involved in the
        single and double excitations

    **Example**

    >>> electrons = 2
    >>> orbitals = 4
    >>> singles, doubles = excitations(electrons, orbitals)
    >>> print(singles)
    [[0, 2], [1, 3]]
    >>> print(doubles)
    [[0, 1, 2, 3]]
    """

    if not electrons > 0:
        raise ValueError(
            "The number of active electrons has to be greater than 0 \n"
            "Got n_electrons = {}".format(electrons)
        )

    if orbitals <= electrons:
        raise ValueError(
            "The number of active spin-orbitals ({}) "
            "has to be greater than the number of active electrons ({}).".format(
                orbitals, electrons
            )
        )

    if delta_sz not in (0, 1, -1, 2, -2):
        raise ValueError(
            "Expected values for 'delta_sz' are 0, +/- 1 and +/- 2 but got ({}).".format(delta_sz)
        )

    # define the spin projection 'sz' of the single-particle states
    sz = np.array([0.5 if (i % 2 == 0) else -0.5 for i in range(orbitals)])

    singles = [
        [r, p]
        for r in range(electrons)
        for p in range(electrons, orbitals)
        if sz[p] - sz[r] == delta_sz
    ]

    doubles = [
        [s, r, q, p]
        for s in range(electrons - 1)
        for r in range(s + 1, electrons)
        for q in range(electrons, orbitals - 1)
        for p in range(q + 1, orbitals)
        if (sz[p] + sz[q] - sz[r] - sz[s]) == delta_sz
    ]

    return singles, doubles


def hf_state(electrons, orbitals):
    r"""Generates the occupation-number vector representing the Hartree-Fock state.

    The many-particle wave function in the Hartree-Fock (HF) approximation is a `Slater determinant
    <https://en.wikipedia.org/wiki/Slater_determinant>`_. In Fock space, a Slater determinant
    for :math:`N` electrons is represented by the occupation-number vector:

    .. math::

        \vert {\bf n} \rangle = \vert n_1, n_2, \dots, n_\mathrm{orbs} \rangle,
        n_i = \left\lbrace \begin{array}{ll} 1 & i \leq N \\ 0 & i > N \end{array} \right.,

    where :math:`n_i` indicates the occupation of the :math:`i`-th orbital.

    Args:
        electrons (int): Number of electrons. If an active space is defined, this
            is the number of active electrons.
        orbitals (int): Number of *spin* orbitals. If an active space is defined,
            this is the number of active spin-orbitals.

    Returns:
        array: NumPy array containing the vector :math:`\vert {\bf n} \rangle`

    **Example**

    >>> state = hf_state(2, 6)
    >>> print(state)
    [1 1 0 0 0 0]
    """

    if electrons <= 0:
        raise ValueError(
            "The number of active electrons has to be larger than zero; got 'electrons' = {}".format(
                electrons
            )
        )

    if electrons > orbitals:
        raise ValueError(
            "The number of active orbitals cannot be smaller than the number of active electrons;"
            " got 'orbitals'={} < 'electrons'={}".format(orbitals, electrons)
        )

    state = np.where(np.arange(orbitals) < electrons, 1, 0)

    return np.array(state)


def excitations_to_wires(singles, doubles, wires=None):
    r"""Map the indices representing the single and double excitations
    generated with the function :func:`~.excitations` to the wires that
    the Unitary Coupled-Cluster (UCCSD) template will act on.

    Args:
        singles (list[list[int]]): list with the indices ``r``, ``p`` of the two qubits
            representing the single excitation
            :math:`\vert r, p \rangle = \hat{c}_p^\dagger \hat{c}_r \vert \mathrm{HF}\rangle`
        doubles (list[list[int]]): list with the indices ``s``, ``r``, ``q``, ``p`` of the four
            qubits representing the double excitation
            :math:`\vert s, r, q, p \rangle = \hat{c}_p^\dagger \hat{c}_q^\dagger
            \hat{c}_r \hat{c}_s \vert \mathrm{HF}\rangle`
        wires (Iterable[Any]): Wires of the quantum device. If None, will use consecutive wires.

    The indices :math:`r, s` and :math:`p, q` in these lists correspond, respectively, to the
    occupied and virtual orbitals involved in the generated single and double excitations.

    Returns:
        tuple[list[list[Any]], list[list[list[Any]]]]: lists with the sequence of wires,
        resulting from the single and double excitations, that the Unitary Coupled-Cluster
        (UCCSD) template will act on.

    **Example**

    >>> singles = [[0, 2], [1, 3]]
    >>> doubles = [[0, 1, 2, 3]]
    >>> singles_wires, doubles_wires = excitations_to_wires(singles, doubles)
    >>> print(single_wires)
    [[0, 1, 2], [1, 2, 3]]
    >>> print(doubles_wires)
    [[[0, 1], [2, 3]]]

    >>> wires=['a0', 'b1', 'c2', 'd3']
    >>> singles_wires, doubles_wires = excitations_to_wires(singles, doubles, wires=wires)
    >>> print(singles_wires)
    [['a0', 'b1', 'c2'], ['b1', 'c2', 'd3']]
    >>> print(doubles_wires)
    [[['a0', 'b1'], ['c2', 'd3']]]
    """

    if (not singles) and (not doubles):
        raise ValueError(
            "'singles' and 'doubles' lists can not be both empty;\
            got singles = {}, doubles = {}".format(
                singles, doubles
            )
        )

    expected_shape = (2,)
    for single_ in singles:
        if np.array(single_).shape != expected_shape:
            raise ValueError(
                "Expected entries of 'singles' to be of shape (2,); got {}".format(
                    np.array(single_).shape
                )
            )

    expected_shape = (4,)
    for double_ in doubles:
        if np.array(double_).shape != expected_shape:
            raise ValueError(
                "Expected entries of 'doubles' to be of shape (4,); got {}".format(
                    np.array(double_).shape
                )
            )

    max_idx = 0
    if singles:
        max_idx = np.max(singles)
    if doubles:
        max_idx = max(np.max(doubles), max_idx)

    if wires is None:
        wires = range(max_idx + 1)
    elif len(wires) != max_idx + 1:
        raise ValueError("Expected number of wires is {}; got {}".format(max_idx + 1, len(wires)))

    singles_wires = []
    for r, p in singles:
        s_wires = [wires[i] for i in range(r, p + 1)]
        singles_wires.append(s_wires)

    doubles_wires = []
    for s, r, q, p in doubles:
        d1_wires = [wires[i] for i in range(s, r + 1)]
        d2_wires = [wires[i] for i in range(q, p + 1)]
        doubles_wires.append([d1_wires, d2_wires])

    return singles_wires, doubles_wires


<<<<<<< HEAD
def derivative(H, x, i, delta=0.00529):
    r"""Uses a finite difference approximation to compute the ``i``-th derivative
    :math:`\frac{\partial \hat{H}(x)}{\partial x_i}` of the electronic Hamiltonian
    evaluated at the nuclear coordinates ``x``.

    .. math::

        \frac{\partial \hat{H}(x)}{\partial x_i} \approx \frac{\hat{H}(x_i+\delta/2)
        - \hat{H}(x_i-\delta/2)}{\delta}

    Args:
        H (callable): function with signature ``H(x)`` that builds the electronic
            Hamiltonian of the molecule for a given set of nuclear coordinates ``x``
        x (array[float]): 1D array with the nuclear coordinates given in Angstroms.
            The size of the array should be ``3*N`` where ``N`` is the number of atoms
            in the molecule.
        i (int): index of the nuclear coordinate involved in the derivative
            :math:`\partial \hat{H}(x)/\partial x_i`
        delta (float): Step size in Angstroms used to displace the nuclear coordinate in the finite difference approximation.
            Its default value corresponds to 0.01 Bohr radii.

    Returns:
        pennylane.Hamiltonian: the derivative of the Hamiltonian
        :math:`\frac{\partial \hat{H}(x)}{\partial x_i}`

    **Example**

    >>> def H(x):
    ...     return qml.qchem.molecular_hamiltonian(['H', 'H'], x)[0]

    >>> x = np.array([0., 0., 0.35, 0., 0., -0.35])
    >>> print(derivative(H, x, 2))
    (-0.7763135665896025) [I0]
    + (-0.08534360836029752) [Z0]
    + (-0.08534360836029196) [Z1]
    + (0.26693410814904256) [Z2]
    + (0.2669341081490398) [Z3]
    + (-0.025233628787494015) [Z0 Z1]
    + (0.007216244400096865) [Y0 X1 X2 Y3]
    + (-0.007216244400096865) [Y0 Y1 X2 X3]
    + (-0.007216244400096865) [X0 X1 Y2 Y3]
    + (0.007216244400096865) [X0 Y1 Y2 X3]
    + (-0.03065428777395116) [Z0 Z2]
    + (-0.023438043373856375) [Z0 Z3]
    + (-0.023438043373856375) [Z1 Z2]
    + (-0.03065428777395116) [Z1 Z3]
    + (-0.024944077860444742) [Z2 Z3]
    """

    if not callable(H):
        error_message = (
            "{} object is not callable. \n"
            "'H' should be a callable function to build the electronic Hamiltonian 'H(x)'".format(
                type(H)
            )
        )
        raise TypeError(error_message)

    to_bohr = 1.8897261254535

    x_plus = x.copy()
    x_plus[i] += delta * 0.5

    x_minus = x.copy()
    x_minus[i] -= delta * 0.5

    return (H(x_plus) - H(x_minus)) * (delta * to_bohr) ** -1


def gradient(H, x, delta=0.00529):
    r"""Uses a finite difference approximation to compute the gradient
    :math:`\nabla_x \hat{H}(x)` of the electronic Hamiltonian :math:`\hat{H}(x)`
    for a given set of nuclear coordinates :math:`x`.

    Args:
        H (callable): function with signature ``H(x)`` that builds the electronic
            Hamiltonian for a given set of coordinates ``x``
        x (array[float]): 1D array with the coordinates in Angstroms. The size of the array
            should be ``3*N`` where ``N`` is the number of atoms in the molecule.
        delta (float): Step size in Angstroms used to displace the nuclear coordinates.
            Its default value corresponds to 0.01 Bohr radii.

    Returns:
        Iterable[pennylane.Hamiltonian]: list with the gradient vector :math:`\nabla_x \hat{H}(x)`.
        Each entry of the gradient is an operator.

    **Example**

    >>> def H(x):
    ...     return qml.qchem.molecular_hamiltonian(['H', 'H'], x)[0]

    >>> x = np.array([0., 0., 0.35, 0., 0., -0.35])
    >>> grad = gradient(H, x)
    >>> print(len(grad), grad[5])
    6 (0.7763135665895081) [I0]
    + (0.08534360836030584) [Z0]
    + (0.08534360836030307) [Z1]
    + (-0.26693410814900365) [Z2]
    + (-0.26693410814900087) [Z3]
    + (0.025233628787494015) [Z0 Z1]
    + (-0.007216244400096171) [Y0 X1 X2 Y3]
    + (0.007216244400096171) [Y0 Y1 X2 X3]
    + (0.007216244400096171) [X0 X1 Y2 Y3]
    + (-0.007216244400096171) [X0 Y1 Y2 X3]
    + (0.03065428777395116) [Z0 Z2]
    + (0.02343804337385915) [Z0 Z3]
    + (0.02343804337385915) [Z1 Z2]
    + (0.03065428777395116) [Z1 Z3]
    + (0.024944077860433636) [Z2 Z3]
    """

    grad = [derivative(H, x, i, delta=delta) for i in range(len(x))]

    return grad


def second_derivative(H, x, i, j, delta=0.00529):
    r"""Uses a finite difference approximation to compute the second-order derivative
    :math:`\frac{\partial^2 \hat{H}(x)}{\partial x_i \partial x_j}` of the electronic
    Hamiltonian evaluated at the nuclear coordinates :math:`x`.

    For :math:`x_i = x_j` the derivative is approximated as

    .. math::

        \frac{\partial^2 \hat{H}(x)}{\partial x_i^2} \approx
        \frac{\hat{H}(x_i + \delta) - 2 \hat{H}(x) + \hat{H}(x_i - \delta)}{\delta^2},

    and for :math:`x_i \neq x_j` is given by

    .. math::

        \frac{\partial^2 \hat{H}(x)}{\partial x_i \partial x_j} \approx
        \frac{\hat{H}(x_i + \delta/2, x_j + \delta/2) - \hat{H}(x_i - \delta/2, x_j + \delta/2)
        - \hat{H}(x_i + \delta/2, x_j - \delta/2) + \hat{H}(x_i - \delta/2, x_j - \delta/2)}
        {\delta^2}.

    Args:
        H (callable): function with signature ``H(x)`` that builds the electronic
            Hamiltonian of the molecule for a given set of nuclear coordinates ``x``
        x (array[float]): 1D array with the coordinates in Angstroms. The size of the
            array should be ``3*N`` where ``N`` is the number of atoms in the molecule.
        i (int): index of the :math:`i`-th coordinate
        j (int): index of the :math:`j`-th coordinate
        delta (float): Step size in Angstroms used to displace the nuclear coordinates.
            Its default value corresponds to 0.01 Bohr radii.

    Returns:
        pennylane.Hamiltonian: the second-order derivative
        :math:`\frac{\partial^2 \hat{H}(x)}{\partial x_i \partial x_j}` of the Hamiltonian

    **Example**

    >>> def H(x):
    ...     return qml.qchem.molecular_hamiltonian(['H', 'H'], x)[0]

    >>> x = np.array([0., 0., 0.35, 0., 0., -0.35])
    >>> print(second_derivative(H, x, i=0, j=3))
    (0.5868312587039344) [I0]
    + (0.06451526002110404) [Z0]
    + (0.06451526002054855) [Z1]
    + (-0.20178489650810605) [Z2]
    + (-0.20178489650810605) [Z3]
    + (0.019075588799274536) [Z0 Z1]
    + (-0.0054552078951808965) [Y0 X1 X2 Y3]
    + (0.0054552078951808965) [Y0 Y1 X2 X3]
    + (0.0054552078951808965) [X0 X1 Y2 Y3]
    + (-0.0054552078951808965) [X0 Y1 Y2 X3]
    + (0.02317330168492995) [Z0 Z2]
    + (0.017718093789749055) [Z0 Z3]
    + (0.017718093789749055) [Z1 Z2]
    + (0.02317330168492995) [Z1 Z3]
    + (0.018856528057322967) [Z2 Z3]
    """

    if not callable(H):
        error_message = (
            "{} object is not callable. \n"
            "'H' should be a callable function to build the electronic Hamiltonian 'H(x)'".format(
                type(H)
            )
        )
        raise TypeError(error_message)

    to_bohr = 1.8897261254535

    if i == j:
        x_p = x.copy()
        x_p[i] += delta

        x_m = x.copy()
        x_m[i] -= delta

        return (H(x_p) - 2.0 * H(x) + H(x_m)) * (delta * to_bohr) ** -2

    if i != j:
        x_pp = x.copy()
        x_pp[i] += delta * 0.5
        x_pp[j] += delta * 0.5

        x_mp = x.copy()
        x_mp[i] -= delta * 0.5
        x_mp[j] += delta * 0.5

        x_pm = x.copy()
        x_pm[i] += delta * 0.5
        x_pm[j] -= delta * 0.5

        x_mm = x.copy()
        x_mm[i] -= delta * 0.5
        x_mm[j] -= delta * 0.5

        return (H(x_pp) - H(x_mp) - H(x_pm) + H(x_mm)) * (delta * to_bohr) ** -2


=======
>>>>>>> a8bfd93b
__all__ = [
    "read_structure",
    "meanfield",
    "active_space",
    "decompose",
    "convert_observable",
    "molecular_hamiltonian",
    "hf_state",
    "excitations",
    "excitations_to_wires",
<<<<<<< HEAD
    "derivative",
    "gradient",
    "second_derivative",
=======
>>>>>>> a8bfd93b
    "_qubit_operator_to_terms",
    "_terms_to_qubit_operator",
    "_qubit_operators_equivalent",
]<|MERGE_RESOLUTION|>--- conflicted
+++ resolved
@@ -1059,123 +1059,6 @@
     return singles_wires, doubles_wires
 
 
-<<<<<<< HEAD
-def derivative(H, x, i, delta=0.00529):
-    r"""Uses a finite difference approximation to compute the ``i``-th derivative
-    :math:`\frac{\partial \hat{H}(x)}{\partial x_i}` of the electronic Hamiltonian
-    evaluated at the nuclear coordinates ``x``.
-
-    .. math::
-
-        \frac{\partial \hat{H}(x)}{\partial x_i} \approx \frac{\hat{H}(x_i+\delta/2)
-        - \hat{H}(x_i-\delta/2)}{\delta}
-
-    Args:
-        H (callable): function with signature ``H(x)`` that builds the electronic
-            Hamiltonian of the molecule for a given set of nuclear coordinates ``x``
-        x (array[float]): 1D array with the nuclear coordinates given in Angstroms.
-            The size of the array should be ``3*N`` where ``N`` is the number of atoms
-            in the molecule.
-        i (int): index of the nuclear coordinate involved in the derivative
-            :math:`\partial \hat{H}(x)/\partial x_i`
-        delta (float): Step size in Angstroms used to displace the nuclear coordinate in the finite difference approximation.
-            Its default value corresponds to 0.01 Bohr radii.
-
-    Returns:
-        pennylane.Hamiltonian: the derivative of the Hamiltonian
-        :math:`\frac{\partial \hat{H}(x)}{\partial x_i}`
-
-    **Example**
-
-    >>> def H(x):
-    ...     return qml.qchem.molecular_hamiltonian(['H', 'H'], x)[0]
-
-    >>> x = np.array([0., 0., 0.35, 0., 0., -0.35])
-    >>> print(derivative(H, x, 2))
-    (-0.7763135665896025) [I0]
-    + (-0.08534360836029752) [Z0]
-    + (-0.08534360836029196) [Z1]
-    + (0.26693410814904256) [Z2]
-    + (0.2669341081490398) [Z3]
-    + (-0.025233628787494015) [Z0 Z1]
-    + (0.007216244400096865) [Y0 X1 X2 Y3]
-    + (-0.007216244400096865) [Y0 Y1 X2 X3]
-    + (-0.007216244400096865) [X0 X1 Y2 Y3]
-    + (0.007216244400096865) [X0 Y1 Y2 X3]
-    + (-0.03065428777395116) [Z0 Z2]
-    + (-0.023438043373856375) [Z0 Z3]
-    + (-0.023438043373856375) [Z1 Z2]
-    + (-0.03065428777395116) [Z1 Z3]
-    + (-0.024944077860444742) [Z2 Z3]
-    """
-
-    if not callable(H):
-        error_message = (
-            "{} object is not callable. \n"
-            "'H' should be a callable function to build the electronic Hamiltonian 'H(x)'".format(
-                type(H)
-            )
-        )
-        raise TypeError(error_message)
-
-    to_bohr = 1.8897261254535
-
-    x_plus = x.copy()
-    x_plus[i] += delta * 0.5
-
-    x_minus = x.copy()
-    x_minus[i] -= delta * 0.5
-
-    return (H(x_plus) - H(x_minus)) * (delta * to_bohr) ** -1
-
-
-def gradient(H, x, delta=0.00529):
-    r"""Uses a finite difference approximation to compute the gradient
-    :math:`\nabla_x \hat{H}(x)` of the electronic Hamiltonian :math:`\hat{H}(x)`
-    for a given set of nuclear coordinates :math:`x`.
-
-    Args:
-        H (callable): function with signature ``H(x)`` that builds the electronic
-            Hamiltonian for a given set of coordinates ``x``
-        x (array[float]): 1D array with the coordinates in Angstroms. The size of the array
-            should be ``3*N`` where ``N`` is the number of atoms in the molecule.
-        delta (float): Step size in Angstroms used to displace the nuclear coordinates.
-            Its default value corresponds to 0.01 Bohr radii.
-
-    Returns:
-        Iterable[pennylane.Hamiltonian]: list with the gradient vector :math:`\nabla_x \hat{H}(x)`.
-        Each entry of the gradient is an operator.
-
-    **Example**
-
-    >>> def H(x):
-    ...     return qml.qchem.molecular_hamiltonian(['H', 'H'], x)[0]
-
-    >>> x = np.array([0., 0., 0.35, 0., 0., -0.35])
-    >>> grad = gradient(H, x)
-    >>> print(len(grad), grad[5])
-    6 (0.7763135665895081) [I0]
-    + (0.08534360836030584) [Z0]
-    + (0.08534360836030307) [Z1]
-    + (-0.26693410814900365) [Z2]
-    + (-0.26693410814900087) [Z3]
-    + (0.025233628787494015) [Z0 Z1]
-    + (-0.007216244400096171) [Y0 X1 X2 Y3]
-    + (0.007216244400096171) [Y0 Y1 X2 X3]
-    + (0.007216244400096171) [X0 X1 Y2 Y3]
-    + (-0.007216244400096171) [X0 Y1 Y2 X3]
-    + (0.03065428777395116) [Z0 Z2]
-    + (0.02343804337385915) [Z0 Z3]
-    + (0.02343804337385915) [Z1 Z2]
-    + (0.03065428777395116) [Z1 Z3]
-    + (0.024944077860433636) [Z2 Z3]
-    """
-
-    grad = [derivative(H, x, i, delta=delta) for i in range(len(x))]
-
-    return grad
-
-
 def second_derivative(H, x, i, j, delta=0.00529):
     r"""Uses a finite difference approximation to compute the second-order derivative
     :math:`\frac{\partial^2 \hat{H}(x)}{\partial x_i \partial x_j}` of the electronic
@@ -1275,8 +1158,6 @@
         return (H(x_pp) - H(x_mp) - H(x_pm) + H(x_mm)) * (delta * to_bohr) ** -2
 
 
-=======
->>>>>>> a8bfd93b
 __all__ = [
     "read_structure",
     "meanfield",
@@ -1287,12 +1168,7 @@
     "hf_state",
     "excitations",
     "excitations_to_wires",
-<<<<<<< HEAD
-    "derivative",
-    "gradient",
     "second_derivative",
-=======
->>>>>>> a8bfd93b
     "_qubit_operator_to_terms",
     "_terms_to_qubit_operator",
     "_qubit_operators_equivalent",
