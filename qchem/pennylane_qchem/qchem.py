--- conflicted
+++ resolved
@@ -531,13 +531,9 @@
                 map the second-quantized electronic Hamiltonian to the qubit Hamiltonian
         outpath (str): path to the directory containing output files
     Returns:
-<<<<<<< HEAD
-        tuple(pennylane.beta.vqe.Hamiltonian, int): the fermionic-to-qubit transformed Hamiltonian
-            and the total number of qubits
-=======
         tuple(pennylane.beta.vqe.Hamiltonian, int): the fermionic-to-qubit transformed
         Hamiltonian and the number of qubits
->>>>>>> 11d52cc2
+
      """
 
     geometry = read_structure(mol_geo_file, outpath)
@@ -550,17 +546,10 @@
         mol_name, hf_data, n_active_electrons, n_active_orbitals
     )
 
-<<<<<<< HEAD
-    hamiltonian, nr_qubits = gen_hamiltonian_pauli_basis(mol_name, hf_data, mapping, docc_indices,
-                                                        active_indices), 2 * len(active_indices)
-
-    return load_hamiltonian(hamiltonian), nr_qubits
-=======
     return (
         decompose_hamiltonian(mol_name, hf_data, mapping, docc_indices, active_indices),
         2 * len(active_indices),
     )
->>>>>>> 11d52cc2
 
 
 __all__ = [
