# Copyright 2018-2024 Xanadu Quantum Technologies Inc.

# Licensed under the Apache License, Version 2.0 (the "License");
# you may not use this file except in compliance with the License.
# You may obtain a copy of the License at

#     http://www.apache.org/licenses/LICENSE-2.0

# Unless required by applicable law or agreed to in writing, software
# distributed under the License is distributed on an "AS IS" BASIS,
# WITHOUT WARRANTIES OR CONDITIONS OF ANY KIND, either express or implied.
# See the License for the specific language governing permissions and
# limitations under the License.

"""Setup file for package installation."""
# pylint: disable=unspecified-encoding, consider-using-with

from setuptools import find_packages, setup

with open("pennylane/_version.py") as f:
    version = f.readlines()[-1].split()[-1].strip("\"'")

requirements = [
    "numpy<2.0",
    "scipy",
    "networkx",
    "rustworkx>=0.14.0",
    "autograd",
    "toml",
    "appdirs",
    "autoray>=0.6.11",
    "cachetools",
    "pennylane-lightning>=0.38",
    "requests",
    "typing_extensions",
    "packaging",
]

info = {
    "name": "PennyLane",
    "version": version,
    "maintainer": "Xanadu Inc.",
    "maintainer_email": "software@xanadu.ai",
    "url": "https://github.com/PennyLaneAI/pennylane",
    "license": "Apache License 2.0",
    "packages": find_packages(where="."),
    "entry_points": {
        # TODO: rename entry point 'pennylane.plugins' to 'pennylane.devices'.
        # This requires a rename in the setup file of all devices, and is best done during another refactor
        "pennylane.plugins": [
            "default.qubit = pennylane.devices:DefaultQubit",
            "default.qubit.legacy = pennylane.devices:DefaultQubitLegacy",
            "default.gaussian = pennylane.devices:DefaultGaussian",
<<<<<<< HEAD
=======
            "default.qubit.autograd = pennylane.devices.default_qubit_autograd:DefaultQubitAutograd",
>>>>>>> 6f3c2768
            "default.mixed = pennylane.devices.default_mixed:DefaultMixed",
            "null.qubit = pennylane.devices.null_qubit:NullQubit",
            "default.qutrit = pennylane.devices.default_qutrit:DefaultQutrit",
            "default.clifford = pennylane.devices.default_clifford:DefaultClifford",
            "default.qutrit.mixed = pennylane.devices.default_qutrit_mixed:DefaultQutritMixed",
            "default.tensor = pennylane.devices.default_tensor:DefaultTensor",
        ],
        "console_scripts": ["pl-device-test=pennylane.devices.tests:cli"],
    },
    "description": "PennyLane is a cross-platform Python library for quantum computing, quantum machine learning, and quantum chemistry. Train a quantum computer the same way as a neural network.",
    "long_description": open("README.md").read(),
    "long_description_content_type": "text/markdown",
    "provides": ["pennylane"],
    "install_requires": requirements,
    "extras_require": {"kernels": ["cvxpy", "cvxopt"]},
    "package_data": {"pennylane": ["devices/tests/pytest.ini", "drawer/plot.mplstyle"]},
    "include_package_data": True,
}

classifiers = [
    "Development Status :: 4 - Beta",
    "Environment :: Console",
    "Intended Audience :: Science/Research",
    "License :: OSI Approved :: Apache Software License",
    "Natural Language :: English",
    "Operating System :: POSIX",
    "Operating System :: MacOS :: MacOS X",
    "Operating System :: POSIX :: Linux",
    "Operating System :: Microsoft :: Windows",
    "Programming Language :: Python",
    "Programming Language :: Python :: 3",
    "Programming Language :: Python :: 3.10",
    "Programming Language :: Python :: 3.11",
    "Programming Language :: Python :: 3.12",
    "Programming Language :: Python :: 3 :: Only",
    "Topic :: Scientific/Engineering :: Physics",
]

setup(classifiers=classifiers, **(info))<|MERGE_RESOLUTION|>--- conflicted
+++ resolved
@@ -51,10 +51,6 @@
             "default.qubit = pennylane.devices:DefaultQubit",
             "default.qubit.legacy = pennylane.devices:DefaultQubitLegacy",
             "default.gaussian = pennylane.devices:DefaultGaussian",
-<<<<<<< HEAD
-=======
-            "default.qubit.autograd = pennylane.devices.default_qubit_autograd:DefaultQubitAutograd",
->>>>>>> 6f3c2768
             "default.mixed = pennylane.devices.default_mixed:DefaultMixed",
             "null.qubit = pennylane.devices.null_qubit:NullQubit",
             "default.qutrit = pennylane.devices.default_qutrit:DefaultQutrit",
