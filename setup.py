--- conflicted
+++ resolved
@@ -49,12 +49,7 @@
             "default.qubit.torch = pennylane.devices.default_qubit_torch:DefaultQubitTorch",
             "default.qubit.autograd = pennylane.devices.default_qubit_autograd:DefaultQubitAutograd",
             "default.qubit.jax = pennylane.devices.default_qubit_jax:DefaultQubitJax",
-<<<<<<< HEAD
-            "default.mixed = pennylane.devices.default_mixed:DefaultMixed"
-=======
             "default.mixed = pennylane.devices.default_mixed:DefaultMixed",
-            "default.mixed.autograd = pennylane.devices.default_mixed_autograd:DefaultMixedAutograd",
->>>>>>> 6d63dfde
         ],
         "console_scripts": ["pl-device-test=pennylane.devices.tests:cli"],
     },
