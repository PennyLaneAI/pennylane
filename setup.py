--- conflicted
+++ resolved
@@ -47,14 +47,9 @@
         # TODO: rename entry point 'pennylane.plugins' to 'pennylane.devices'.
         # This requires a rename in the setup file of all devices, and is best done during another refactor
         "pennylane.plugins": [
-<<<<<<< HEAD
             "default.qubit = pennylane.devices.experimental:DefaultQubit2",
-=======
-            "default.qubit = pennylane.devices:DefaultQubit",
             "default.qubit.legacy = pennylane.devices:DefaultQubit",
->>>>>>> 078c4503
             "default.gaussian = pennylane.devices:DefaultGaussian",
-            "default.qubit.legacy = pennylane.devices:DefaultQubit",
             "default.qubit.tf = pennylane.devices.default_qubit_tf:DefaultQubitTF",
             "default.qubit.torch = pennylane.devices.default_qubit_torch:DefaultQubitTorch",
             "default.qubit.autograd = pennylane.devices.default_qubit_autograd:DefaultQubitAutograd",
