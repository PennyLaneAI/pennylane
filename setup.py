--- conflicted
+++ resolved
@@ -51,10 +51,6 @@
             "default.qubit = pennylane.devices:DefaultQubit",
             "default.qubit.legacy = pennylane.devices:DefaultQubitLegacy",
             "default.gaussian = pennylane.devices:DefaultGaussian",
-<<<<<<< HEAD
-=======
-            "default.qubit.torch = pennylane.devices.default_qubit_torch:DefaultQubitTorch",
->>>>>>> 1d8004a9
             "default.qubit.autograd = pennylane.devices.default_qubit_autograd:DefaultQubitAutograd",
             "default.qubit.jax = pennylane.devices.default_qubit_jax:DefaultQubitJax",
             "default.mixed = pennylane.devices.default_mixed:DefaultMixed",
