--- conflicted
+++ resolved
@@ -24,11 +24,7 @@
 import pennylane as qml
 
 
-<<<<<<< HEAD
-from pennylane.circuit_drawer import tape_mpl
-=======
-from pennylane.drawer import draw_mpl
->>>>>>> aa1d6c23
+from pennylane.drawer import tape_mpl
 
 folder = pathlib.Path(__file__).parent
 
