# Copyright 2018-2019 Xanadu Quantum Technologies Inc.

# Licensed under the Apache License, Version 2.0 (the "License");
# you may not use this file except in compliance with the License.
# You may obtain a copy of the License at

#     http://www.apache.org/licenses/LICENSE-2.0

# Unless required by applicable law or agreed to in writing, software
# distributed under the License is distributed on an "AS IS" BASIS,
# WITHOUT WARRANTIES OR CONDITIONS OF ANY KIND, either express or implied.
# See the License for the specific language governing permissions and
# limitations under the License.
r"""
Custom sphinx directives
"""
import os
from docutils.parsers.rst import Directive, directives
from docutils.statemachine import StringList
from docutils import nodes

USAGE_DETAILS_TEMPLATE = """
.. raw:: html

    <a class="usage-details-header collapse-header" data-toggle="collapse" href="#usageDetails" aria-expanded="false" aria-controls="usageDetails">
        <h2 style="font-size: 24px;">
            <i class="fas fa-angle-down rotate" style="float: right;"></i> Usage Details
        </h2>
    </a>
    <div class="collapse" id="usageDetails">

{content}

.. raw:: html

    </div>
"""


class UsageDetails(Directive):
    """Create a collapsed Usage Details section in the documentation."""

    # defines the parameter the directive expects
    # directives.unchanged means you get the raw value from RST
    required_arguments = 0
    optional_arguments = 0
    final_argument_whitespace = False
    has_content = True

    def run(self):
        rst = USAGE_DETAILS_TEMPLATE.format(content="\n".join(self.content))
        string_list = StringList(rst.split('\n'))
        node = nodes.section()
        self.state.nested_parse(string_list, self.content_offset, node)
        return [node]


GALLERY_TEMPLATE = """
.. raw:: html

<<<<<<< HEAD
    <div class="card" style="width: 13rem; float:left; margin: 10px">
        <a href={link}>
            <img class="card-img-top" src={thumbnail} alt="image not found">
            <div class="card-body">
                <p class="card-text"> {description} </p>
            </div>
        </a>
=======
    <div class="sphx-glr-thumbcontainer">

.. only:: html

    .. figure:: /{thumbnail}

        {description}

.. raw:: html

>>>>>>> 671192cf
    </div>
"""


class CustomGalleryItemDirective(Directive):
    """Create a sphinx gallery style thumbnail.
    tooltip and figure are self explanatory. Description could be a link to
    a document like in below example.
    Example usage:

    .. customgalleryitem::
        :figure: /_static/img/thumbnails/babel.jpg
<<<<<<< HEAD
        :description: This is a tutorial
        :link: /beginner/deep_learning_nlp_tutorial

    If figure is specified, a thumbnail will be made out of it and stored in
    _static/thumbs. Therefore, consider _static/thumbs as a 'built' directory.
=======
        :description: :doc:`/beginner/deep_learning_nlp_tutorial`
>>>>>>> 671192cf
    """

    required_arguments = 0
    optional_arguments = 4
    final_argument_whitespace = True
    option_spec = {'figure': directives.unchanged,
                   'description': directives.unchanged,
                   'width': directives.unchanged,
                   'link': directives.unchanged}

    has_content = False
    add_index = False

    def run(self):
        try:
            if 'figure' in self.options:
<<<<<<< HEAD
                thumbnail = self.options['figure']
            else:
                thumbnail = '_static/thumbs/code.png'
=======
                env = self.state.document.settings.env
                rel_figname, figname = env.relfn2path(self.options['figure'])
>>>>>>> 671192cf

            if 'description' in self.options:
                description = self.options['description']
            else:
                raise ValueError('description not found')

            if 'width' in self.options:
                width = self.options['width']
            else:
                width = "18rem"

            if 'link' in self.options:
                link = self.options['link']
            else:
                link = "code/qml_templates"

        except FileNotFoundError as e:
            print(e)
            return []
        except ValueError as e:
            print(e)
            raise
            return []

<<<<<<< HEAD
        thumbnail_rst = GALLERY_TEMPLATE.format(thumbnail=thumbnail,
                                                description=description,
                                                width=width,
                                                link=link)
=======
        thumbnail_rst = GALLERY_TEMPLATE.format(thumbnail=figname,
                                                description=description)
>>>>>>> 671192cf
        thumbnail = StringList(thumbnail_rst.split('\n'))
        thumb = nodes.paragraph()
        self.state.nested_parse(thumbnail, self.content_offset, thumb)
        return [thumb]<|MERGE_RESOLUTION|>--- conflicted
+++ resolved
@@ -14,7 +14,6 @@
 r"""
 Custom sphinx directives
 """
-import os
 from docutils.parsers.rst import Directive, directives
 from docutils.statemachine import StringList
 from docutils import nodes
@@ -58,7 +57,6 @@
 GALLERY_TEMPLATE = """
 .. raw:: html
 
-<<<<<<< HEAD
     <div class="card" style="width: 13rem; float:left; margin: 10px">
         <a href={link}>
             <img class="card-img-top" src={thumbnail} alt="image not found">
@@ -66,18 +64,6 @@
                 <p class="card-text"> {description} </p>
             </div>
         </a>
-=======
-    <div class="sphx-glr-thumbcontainer">
-
-.. only:: html
-
-    .. figure:: /{thumbnail}
-
-        {description}
-
-.. raw:: html
-
->>>>>>> 671192cf
     </div>
 """
 
@@ -90,15 +76,12 @@
 
     .. customgalleryitem::
         :figure: /_static/img/thumbnails/babel.jpg
-<<<<<<< HEAD
         :description: This is a tutorial
         :link: /beginner/deep_learning_nlp_tutorial
 
     If figure is specified, a thumbnail will be made out of it and stored in
     _static/thumbs. Therefore, consider _static/thumbs as a 'built' directory.
-=======
-        :description: :doc:`/beginner/deep_learning_nlp_tutorial`
->>>>>>> 671192cf
+
     """
 
     required_arguments = 0
@@ -115,14 +98,9 @@
     def run(self):
         try:
             if 'figure' in self.options:
-<<<<<<< HEAD
                 thumbnail = self.options['figure']
             else:
                 thumbnail = '_static/thumbs/code.png'
-=======
-                env = self.state.document.settings.env
-                rel_figname, figname = env.relfn2path(self.options['figure'])
->>>>>>> 671192cf
 
             if 'description' in self.options:
                 description = self.options['description']
@@ -147,15 +125,10 @@
             raise
             return []
 
-<<<<<<< HEAD
         thumbnail_rst = GALLERY_TEMPLATE.format(thumbnail=thumbnail,
                                                 description=description,
                                                 width=width,
                                                 link=link)
-=======
-        thumbnail_rst = GALLERY_TEMPLATE.format(thumbnail=figname,
-                                                description=description)
->>>>>>> 671192cf
         thumbnail = StringList(thumbnail_rst.split('\n'))
         thumb = nodes.paragraph()
         self.state.nested_parse(thumbnail, self.content_offset, thumb)
