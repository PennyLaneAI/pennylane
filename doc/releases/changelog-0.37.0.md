:orphan:

# Release 0.37.0 (current release)

<h3>New features since last release</h3>

<h4>Execute faster with Default Tensor 🔗</h4>

* A new `default.tensor` device is now available for performing
  [tensor network](https://en.wikipedia.org/wiki/Tensor_network) and
  [matrix product state](https://en.wikipedia.org/wiki/Matrix_product_state) simulations
  of quantum circuits using the
  [quimb backend](https://quimb.readthedocs.io/en/latest/).
  [(#5699)](https://github.com/PennyLaneAI/pennylane/pull/5699)
  [(#5744)](https://github.com/PennyLaneAI/pennylane/pull/5744)
  [(#5786)](https://github.com/PennyLaneAI/pennylane/pull/5786)
  [(#5795)](https://github.com/PennyLaneAI/pennylane/pull/5795)

  Either method can be selected when instantiating the `default.tensor` device by setting the
  `method` keyword argument to `"tn"` (tensor network) or `"mps"` (matrix product state). This
  device can simulate a large number of qubits:

  ```python
  import pennylane as qml

  num_qubits = 1000
  dev = qml.device("default.tensor", method="mps")

  @qml.qnode(dev)
  def circuit():
      qml.Hadamard(0)
      for i in range(num_qubits - 1):
          qml.CNOT([i, i + 1])
      return qml.expval(qml.Z(num_qubits - 1))

  circuit()
  ```

  Additional configuration settings like the matrix product state bond dimension can be specified
  when instantiating `default.tensor`, see the
  [device's documentation](https://docs.pennylane.ai/en/stable/code/api/pennylane.devices.default_tensor.DefaultTensor.html)
  for more details.
  These settings have implications for the speed and accuracy of the simulation, as shown in the
  following example. First, set up the circuit:

  ```python
  import numpy as np

  n_layers = 10
  n_wires = 10

  initial_shape, weights_shape = qml.SimplifiedTwoDesign.shape(n_layers, n_wires)
  np.random.seed(1967)
  initial_layer_weights = np.random.random(initial_shape)
  weights = np.random.random(weights_shape)

  def f():
      qml.SimplifiedTwoDesign(initial_layer_weights, weights, range(n_wires))
      return qml.expval(qml.Z(0))
  ```

  The `default.tensor` device is instantiated with a `max_bond_dim` value:

  ```python
  dev_dq = qml.device("default.qubit")
  value_dq = qml.QNode(f, dev_dq)()

  dev_mps = qml.device("default.tensor", max_bond_dim=5)
  value_mps = qml.QNode(f, dev_mps)()
  ```

  With this bond dimension, the expectation values calculated for `default.qubit` and
  `default.tensor` are different:

  ```pycon
  >>> np.abs(value_dq - value_mps)
  tensor(0.0253213, requires_grad=True)
  ```

  Learn more about `default.tensor` and how to configure it by 
  [visiting the how-to guide](https://pennylane.ai/qml/demos/tutorial_How_to_simulate_quantum_circuits_with_tensor_networks/).

<h4>Add noise models to your quantum circuits 📺</h4>

* Support for building noise models and applying them to a quantum circuit has been added
via the `NoiseModel` class and an `add_noise` transform.
  [(#5674)](https://github.com/PennyLaneAI/pennylane/pull/5674)
  [(#5684)](https://github.com/PennyLaneAI/pennylane/pull/5684)
  [(#5718)](https://github.com/PennyLaneAI/pennylane/pull/5718)

  Under the hood, PennyLane's approach to noise models is insertion-based, meaning that noise is included
  by *inserting* additional operators (gates or channels) that describe the noise into the quantum circuit itself. 
  Creating a `NoiseModel` boils down to defining Boolean conditions under which specific noisy operations 
  are inserted. There are several ways to specify conditions for adding noisy operations: 

  * `qml.noise.op_eq(op)`: if the operator `op` is encountered in the circuit, add noise.
  * `qml.noise.op_in(ops)`: if any operators in `ops` are encountered in the circuit, add noise.
  * `qml.noise.wires_eq(wires)`: if an operator is applied to `wires`, add noise.
  * `qml.noise.wires_in(wires)`: if an operator is applied to any wire in `wires`, add noise.
  * custom noise conditions: custom conditions can be defined as functions decorated with `qml.BooleanFn` that return a Boolean value. For example, the following function will insert noise if a `qml.RY` operator is encountered with an angle of rotation that is less than `0.5`:

    ```python
    @qml.BooleanFn
    def c0(op):
        return isinstance(op, qml.RY) and op.parameters[0] < 0.5
    ```

  `op_eq`, `op_in`, `wires_eq`, and `wires_in` can also be combined together with `&`, `and`, `|`, etc.
  Once the conditions under which noise is to be inserted have been stated, we can specify exactly what 
  noise is inserted with the following:

  * `qml.noise.partial_wires(op)`: insert `op` on the wires that are specified by the condition that triggers adding this noise
  * custom noise operations: custom noise can be specified by defining a standard quantum function like below.
  
    ```python
    def n0(op, **kwargs):
        qml.RY(op.parameters[0] * 0.05, wires=op.wires)
    ```

  With that, we can create a `qml.NoiseModel` object whose argument must be a dictionary mapping conditions
  to noise:

  ```python
  c1 = qml.noise.op_eq(qml.X) & qml.noise.wires_in([0, 1])
  n1 = qml.noise.partial_wires(qml.AmplitudeDamping, 0.4)

  noise_model = qml.NoiseModel({c0: n0, c1: n1})
  ```

  ```pycon
  >>> noise_model
  NoiseModel({
      BooleanFn(c0): n0
      OpEq(PauliX) | WiresIn([0, 1]): AmplitudeDamping(gamma=0.4)
  })
  ```

  The noise model created can then be added to a QNode with `qml.add_noise`:

  ```python
  dev = qml.device("lightning.qubit", wires=3)

  @qml.qnode(dev)
  def circuit():
      qml.Y(0)
      qml.CNOT([0, 1])
      qml.RY(0.3, wires=2) # triggers c0
      qml.X(1) # triggers c1
      return qml.state()
  ```

  ```pycon
  >>> print(qml.draw(circuit)())
  0: ──Y────────╭●────┤  State
  1: ───────────╰X──X─┤  State
  2: ──RY(0.30)───────┤  State
  >>> circuit = qml.add_noise(circuit, noise_model)
  >>> print(qml.draw(circuit)())
  0: ──Y────────╭●───────────────────────────────────┤  State
  1: ───────────╰X─────────X──AmplitudeDamping(0.40)─┤  State
  2: ──RY(0.30)──RY(0.01)────────────────────────────┤  State
  ```

  If more than one transform is applied to a QNode, control over when/where the `add_noise` transform is applied 
  in relation to the other transforms can be specified with the `level` keyword argument. By default, `add_noise` is applied
  after all the transforms that have been manually applied to the QNode until that point.
  To learn more about this new functionality, check out our [noise module documentation](https://docs.pennylane.ai/en/stable/code/qml_noise.html)
  and keep your eyes peeled for an in-depth demo!

<h4>Catch bugs with the PennyLane debugger 🚫🐞</h4>

* The new PennyLane quantum debugger (`PLDB`) allows pausing simulation via the `qml.breakpoint()` command and provides tools for 
  analyzing quantum circuits during execution.
  [(#5680)](https://github.com/PennyLaneAI/pennylane/pull/5680)
  [(#5749)](https://github.com/PennyLaneAI/pennylane/pull/5749)
  [(#5789)](https://github.com/PennyLaneAI/pennylane/pull/5789)
  
  This includes monitoring the circuit via measurements using `qml.debug_state()`, `qml.debug_probs()`, 
  `qml.debug_expval()`, and `qml.debug_tape()`, stepping through the operations in a quantum circuit, and interactively
  adding operations during execution.

  Including `qml.breakpoint()` in a circuit will cause the simulation to pause during execution and bring up the interactive console.
  For example, consider the following code in a Python file called `script.py`:

  ```python
  @qml.qnode(qml.device('default.qubit', wires=(0,1,2)))
  def circuit(x):
      qml.Hadamard(wires=0)
      qml.CNOT(wires=(0,2))
      qml.breakpoint()

      qml.RX(x, wires=1)
      qml.RY(x, wires=2)
      qml.breakpoint()

      return qml.sample()

  circuit(1.2345)
  ```
<<<<<<< HEAD

=======
  
>>>>>>> 921b4f06
  Upon executing `script.py`, the simulation pauses at the first breakpoint:

  ```pycon
  > /Users/your/path/to/script.py(8)circuit()
  -> qml.RX(-x, wires=1)
  (pldb):
  ```
<<<<<<< HEAD

  While debugging, we can access circuit information.
  `qml.debug_tape()` returns the tape of the circuit, giving access to its operations and drawing:
=======

  While debugging, we can access circuit information:
  * `qml.debug_tape()` - returns the tape of the circuit, giving access to its operations and drawing.

    ```pycon
    [pldb]: tape = qml.debug_tape()
    [pldb]: print(tape.draw(wire_order=[0,1,2]))
    0: ──H─╭●─────┤  
    1: ────│───RX─┤  
    2: ────╰X──RY─┤ 
    [pldb]: tape.operations
    [Hadamard(wires=[0]), CNOT(wires=[0, 2])]
    ```

  * `qml.debug_state()` - equivalent to `qml.state()`, gives the current state.
>>>>>>> 921b4f06

  ```pycon
  (pldb): tape = qml.debug_tape()
  (pldb): print(tape.draw(wire_order=[0,1,2]))
  0: ──H─╭●─┤  
  2: ────╰X─┤  
  (pldb): tape.operations
  [Hadamard(wires=[0]), CNOT(wires=[0, 2])]
  ```

  `qml.debug_state()` is equivalent to `qml.state()` and gives the current state:

  ```pycon
  (pldb): print(qml.debug_state())
  [0.70710678+0.j 0.        +0.j 0.        +0.j 0.        +0.j
    1.        +0.j 0.70710678+0.j 0.        +0.j 0.        +0.j]
  ```

  Other debugger functions like `qml.debug_probs()` and `qml.debug_expval()` also function like their simulation counterparts (`qml.probs` and `qml.expval`, respectively) and are described in more detail in the [debugger documentation](https://docs.pennylane.ai/en/stable/code/qml_debugging.html)
  
<<<<<<< HEAD
  Additionally, standard debugging commands are available to navigate through code, including `list`, `longlist`, `next`, `continue`, and `quit` as described in [the debugging documentation](https://docs.pennylane.ai/en/stable/code/qml_debugging.html#controlling-code-execution-in-the-debugging-context).
=======
  Additionally, standard debugging commands are available to navigate through code:
  * `list` or `longlist` - view the current position and surrounding code.

    ```pycon
    [pldb]: longlist
     2     @qml.qnode(qml.device('default.qubit', wires=(0,1,2)))
     3     def circuit(x):
     4         qml.Hadamard(wires=0)
     5         qml.CNOT(wires=(0,2))
     6         qml.breakpoint()
     7  
     8  ->     qml.RX(-x, wires=1)
     9         qml.RY(-x, wires=2)
    10         qml.breakpoint()
    11  
    12         return qml.sample()
    ```

  * `next` - apply the next operation in the circuit.

    ```pycon
    [pldb]: next
    > /Users/your/path/to/script.py(9)circuit()
    -> qml.RY(-x, wires=2)
    ```

  * `continue` - continue to execute the code until another breakpoint is reached.
  
    ```pycon
    [pldb]: continue
    > /Users/your/path/to/script.py(12)circuit()
    -> return qml.sample()
    ```

  * `quit` - exit debugging.
>>>>>>> 921b4f06
  
  Finally, to modify a circuit mid-run, simply call the desired PennyLane operations:

  ```pycon
  (pldb) qml.CNOT(wires=(0,2))
  CNOT(wires=[0, 2])
  (pldb): print(qml.debug_tape().draw(wire_order=[0,1,2]))
  0: ──H─╭●─╭●─┤  
  2: ────╰X─╰X─┤  
  ```

<h4>Convert between OpenFermion and PennyLane 🤝</h4>

* Two new functions called `qml.from_openfermion` and `qml.to_openfermion` are now available to convert between 
  OpenFermion and PennyLane objects. This includes both fermionic and qubit operators.
  [(#5773)](https://github.com/PennyLaneAI/pennylane/pull/5773)
  [(#5808)](https://github.com/PennyLaneAI/pennylane/pull/5808)
  [(#5881)](https://github.com/PennyLaneAI/pennylane/pull/5881)
  
  For fermionic operators:

  ```pycon
  >>> of_fermionic = openfermion.FermionOperator('0^ 2')
  >>> type(of_fermionic)
  <class 'openfermion.ops.operators.fermion_operator.FermionOperator'>
  >>> pl_fermionic = qml.from_openfermion(of_fermionic)
  >>> type(pl_fermionic)
  <class 'pennylane.fermi.fermionic.FermiWord'>
  >>> print(pl_fermionic)
  a⁺(0) a(2)
  ```

  And for qubit operators:

  ```pycon
  >>> import openfermion
  >>> of_qubit = 0.5 * openfermion.QubitOperator('X0 X5')
  >>> pl_qubit = qml.from_openfermion(of_qubit)
  >>> print(pl_qubit)
  0.5 * (X(0) @ X(5))
  ```

<h4>Better control over when drawing and specs take place 🎚️</h4>

* It is now possible to control the stage at which `qml.draw`, `qml.draw_mpl`, and `qml.specs` occur
  within a QNode's
  [transform](https://docs.pennylane.ai/en/stable/code/qml_transforms.html) program.
  [(#5855)](https://github.com/PennyLaneAI/pennylane/pull/5855)
  [(#5781)](https://github.com/PennyLaneAI/pennylane/pull/5781/)

  Consider the following circuit which has multiple transforms applied:

  ```python
  @qml.transforms.split_non_commuting
  @qml.transforms.cancel_inverses
  @qml.transforms.merge_rotations
  @qml.qnode(qml.device("default.qubit"))
  def f():
      qml.Hadamard(0)
      qml.Y(0)
      qml.RX(0.4, 0)
      qml.RX(-0.4, 0)
      qml.Y(0)
      return qml.expval(qml.X(0) + 2 * qml.Y(0))
  ```

  We can specify a `level` value when using `qml.draw()`:

  ```pycon
  >>> print(qml.draw(f, level=0)())  # input program
  0: ──H──Y──RX(0.40)──RX(-0.40)──Y─┤  <X+(2.00*Y)>
  >>> print(qml.draw(f, level=1)())  # rotations merged
  0: ──H──Y──Y─┤  <X+(2.00*Y)>
  >>>  print(qml.draw(f, level=2)())  # inverses cancelled
  0: ──H─┤  <X+(2.00*Y)>
  >>>  print(qml.draw(f, level=3)())  # Hamiltonian expanded
  0: ──H─┤  <X>

  0: ──H─┤  <Y>
  ```

  The
  [`qml.workflow.get_transform_program()` function](https://docs.pennylane.ai/en/latest/code/api/pennylane.workflow.get_transform_program.html)
  can be used to see the full transform program.

  ```pycon
  >>> qml.workflow.get_transform_program(f)
  TransformProgram(merge_rotations, cancel_inverses, split_non_commuting, validate_device_wires, mid_circuit_measurements, decompose, validate_measurements, validate_observables, no_sampling)
  ```

  Note that additional transforms can be added automatically from device preprocessing or gradient
  calculations. Rather than providing an integer value to `level`, it is possible to target
  the `"user"`, `"gradient"` or `"device"` stages:

  ```python
  n_wires = 3
  x = np.random.random((2, n_wires))

  @qml.qnode(qml.device("default.qubit"))
  def f():
      qml.BasicEntanglerLayers(x, range(n_wires))
      return qml.expval(qml.X(0))
  ```

  ```pycon
  >>> print(qml.draw(f, level="device")())
  0: ──RX(0.28)─╭●────╭X──RX(0.70)─╭●────╭X─┤  <X>
  1: ──RX(0.52)─╰X─╭●─│───RX(0.65)─╰X─╭●─│──┤     
  2: ──RX(0.00)────╰X─╰●──RX(0.03)────╰X─╰●─┤     
  ```

<h3>Improvements 🛠</h3>

<h4>Community contributions, including UnitaryHACK 💛</h4>

* `default.clifford` now supports arbitrary state-based measurements with `qml.Snapshot`.
  [(#5794)](https://github.com/PennyLaneAI/pennylane/pull/5794)

* `qml.equal` now properly handles `Pow`, `Adjoint`, `Exp`, and `SProd` operators as arguments across 
  different interfaces and tolerances with the addition of four new keyword arguments: `check_interface`, 
  `check_trainability`, `atol` and `rtol`.
  [(#5668)](https://github.com/PennyLaneAI/pennylane/pull/5668)
  
* The implementation for `qml.assert_equal` has been updated for `Operator`, `Controlled`, `Adjoint`, 
  `Pow`, `Exp`, `SProd`, `ControlledSequence`, `Prod`, `Sum`, `Tensor` and `Hamiltonian` instances.
  [(#5780)](https://github.com/PennyLaneAI/pennylane/pull/5780)
  [(#5877)](https://github.com/PennyLaneAI/pennylane/pull/5877)
 
* `qml.from_qasm` now supports the ability to convert mid-circuit measurements from `OpenQASM 2` code, 
  and it can now also take an optional argument to specify a list of measurements to be performed at 
  the end of the circuit, just like `qml.from_qiskit`.
  [(#5818)](https://github.com/PennyLaneAI/pennylane/pull/5818)

* Four new operators have been added for simulating noise on the `default.qutrit.mixed` device:
  [(#5502)](https://github.com/PennyLaneAI/pennylane/pull/5502)
  [(#5793)](https://github.com/PennyLaneAI/pennylane/issues/5793)
  [(#5503)](https://github.com/PennyLaneAI/pennylane/pull/5503)
  [(#5757)](https://github.com/PennyLaneAI/pennylane/pull/5757)
  [(#5799)](https://github.com/PennyLaneAI/pennylane/pull/5799)
  [(#5784)](https://github.com/PennyLaneAI/pennylane/pull/5784)

  * `qml.QutritDepolarizingChannel`: a channel that adds depolarizing noise.
  * `qml.QutritChannel`: enables the specification of noise using a collection of (3x3) Kraus matrices.
  * `qml.QutritAmplitudeDamping`: a channel that adds noise processes modelled by amplitude damping.
  * `qml.TritFlip`: a channel that adds trit flip errors, such as misclassification.

<h4>Faster and more flexible mid-circuit measurements</h4>

* The `default.qubit` device supports a depth-first tree-traversal algorithm to accelerate native mid-circuit 
  measurement execution. Accessible through the QNode argument `mcm_method="tree-traversal"`,
  this new implementation supports classical control, collecting statistics, and 
  post-selection, along with all measurements enabled with `qml.dynamic_one_shot`. More information 
  about this new mid-circuit measurement method can be found on our 
  [measurement documentation page](https://docs.pennylane.ai/en/stable/introduction/dynamic_quantum_circuits.html#tree-traversal-algorithm).
  [(#5180)](https://github.com/PennyLaneAI/pennylane/pull/5180)

* `qml.QNode` and the `@qml.qnode` decorator now accept two new keyword arguments: `postselect_mode` 
  and `mcm_method`. These keyword arguments can be used to configure how the device should behave when 
  running circuits with mid-circuit measurements.
  [(#5679)](https://github.com/PennyLaneAI/pennylane/pull/5679)
  [(#5833)](https://github.com/PennyLaneAI/pennylane/pull/5833)
  [(#5850)](https://github.com/PennyLaneAI/pennylane/pull/5850)

  * `postselect_mode="hw-like"` indicates to devices to discard invalid shots when postselecting
    mid-circuit measurements. Use `postselect_mode="fill-shots"` to unconditionally sample the postselected
    value, thus making all samples valid. This is equivalent to sampling until the number of valid samples
    matches the total number of shots.
  * `mcm_method` will indicate which strategy to use for running circuits with mid-circuit measurements.
    Use `mcm_method="deferred"` to use the deferred measurements principle, or `mcm_method="one-shot"`
    to execute once for each shot. If `qml.qjit` is being used (the Catalyst compiler), `mcm_method="single-branch-statistics"`
    is also available. Using this method, a single branch of the execution tree will be randomly explored.

* The `dynamic_one_shot` transform received a few improvements:
  
  * `dynamic_one_shot` is now compatible with `qml.qjit` (the Catalyst compiler).
    [(#5766)](https://github.com/PennyLaneAI/pennylane/pull/5766)
    [(#5888)](https://github.com/PennyLaneAI/pennylane/pull/5888)
  * `dynamic_one_shot` now uses a single auxiliary tape with a shot vector and `default.qubit` implements 
    the loop over shots with `jax.vmap`.
    [(#5617)](https://github.com/PennyLaneAI/pennylane/pull/5617)
  * `dynamic_one_shot` is now compatible with `jax.jit`.
    [(#5557)](https://github.com/PennyLaneAI/pennylane/pull/5557)

* Mid-circuit measurement tests have been streamlined and refactored, removing most end-to-end tests 
  from the native MCM test file, but keeping one that validates multiple mid-circuit measurements with 
  any allowed return and interface end-to-end tests.
  [(#5787)](https://github.com/PennyLaneAI/pennylane/pull/5787)

* When using `defer_measurements` with postselection, operations that will never be active due to the 
  postselected state are skipped in the transformed quantum circuit. In addition, postselected controls 
  are skipped, as they are evaluated when the transform is applied. This optimization feature can be 
  turned off by setting `reduce_postselected=False`.
  [(#5558)](https://github.com/PennyLaneAI/pennylane/pull/5558)

  Consider a simple circuit with three mid-circuit measurements, two of which are postselecting,
  and a single gate conditioned on those measurements:

  ```python
  @qml.qnode(qml.device("default.qubit"))
  def node(x):
      qml.RX(x, 0)
      qml.RX(x, 1)
      qml.RX(x, 2)
      mcm0 = qml.measure(0, postselect=0, reset=False)
      mcm1 = qml.measure(1, postselect=None, reset=True)
      mcm2 = qml.measure(2, postselect=1, reset=False)
      qml.cond(mcm0 + mcm1 + mcm2 == 1, qml.RX)(0.5, 3)
      return qml.expval(qml.Z(0) @ qml.Z(3))
  ```

  Without the new optimization, we obtain three gates, each controlled on the three measured
  qubits. They correspond to the combinations of controls that satisfy the condition
  `mcm0 + mcm1 + mcm2 == 1`:

  ```pycon
  >>> print(qml.draw(qml.defer_measurements(node, reduce_postselected=False))(0.6))
  0: ──RX(0.60)──|0⟩⟨0|─╭●─────────────────────────────────────────────┤ ╭<Z@Z>
  1: ──RX(0.60)─────────│──╭●─╭X───────────────────────────────────────┤ │
  2: ──RX(0.60)─────────│──│──│───|1⟩⟨1|─╭○────────╭○────────╭●────────┤ │
  3: ───────────────────│──│──│──────────├RX(0.50)─├RX(0.50)─├RX(0.50)─┤ ╰<Z@Z>
  4: ───────────────────╰X─│──│──────────├○────────├●────────├○────────┤
  5: ──────────────────────╰X─╰●─────────╰●────────╰○────────╰○────────┤
  ```

  If we do not explicitly deactivate the optimization, we obtain a much simpler circuit:

  ```pycon
  >>> print(qml.draw(qml.defer_measurements(node))(0.6))
  0: ──RX(0.60)──|0⟩⟨0|─╭●─────────────────┤ ╭<Z@Z>
  1: ──RX(0.60)─────────│──╭●─╭X───────────┤ │
  2: ──RX(0.60)─────────│──│──│───|1⟩⟨1|───┤ │
  3: ───────────────────│──│──│──╭RX(0.50)─┤ ╰<Z@Z>
  4: ───────────────────╰X─│──│──│─────────┤
  5: ──────────────────────╰X─╰●─╰○────────┤
  ```

  There is only one controlled gate with only one control wire.

<h4>Access to QROM</h4>

* [The QROM algorithm](https://arxiv.org/abs/1812.00954) is now available in PennyLane with `qml.QROM`. 
  This template allows you to enter classical data in the form of bitstrings.
  [(#5688)](https://github.com/PennyLaneAI/pennylane/pull/5688)

  ```python
  bitstrings = ["010", "111", "110", "000"]

  dev = qml.device("default.qubit", shots = 1)

  @qml.qnode(dev)
  def circuit():
      qml.BasisEmbedding(2, wires = [0,1])

      qml.QROM(bitstrings = bitstrings,
              control_wires = [0,1],
              target_wires = [2,3,4],
              work_wires = [5,6,7])

      return qml.sample(wires = [2,3,4])
  ```
  
  ```pycon
  >>> print(circuit())
  [1 1 0]
  ```

<h4>Capturing and representing hybrid programs</h4>

* A number of templates have been updated to be valid PyTrees and PennyLane operations.
  [(#5698)](https://github.com/PennyLaneAI/pennylane/pull/5698)

* PennyLane operators, measurements, and QNodes can now automatically be captured as instructions in
  JAXPR.
  [(#5564)](https://github.com/PennyLaneAI/pennylane/pull/5564)
  [(#5511)](https://github.com/PennyLaneAI/pennylane/pull/5511)
  [(#5708)](https://github.com/PennyLaneAI/pennylane/pull/5708)
  [(#5523)](https://github.com/PennyLaneAI/pennylane/pull/5523)
  [(#5686)](https://github.com/PennyLaneAI/pennylane/pull/5686)
  [(#5889)](https://github.com/PennyLaneAI/pennylane/pull/5889)

* The `qml.PyTrees` module now has `flatten` and `unflatten` methods for serializing PyTrees.
  [(#5701)](https://github.com/PennyLaneAI/pennylane/pull/5701)

* `qml.sample` can now be used on Boolean values representing mid-circuit measurement results in
  traced quantum functions. This feature is used with Catalyst to enable the pattern
  `m = measure(0); qml.sample(m)`.
  [(#5673)](https://github.com/PennyLaneAI/pennylane/pull/5673)

<h4>Quantum chemistry</h4>

* The `qml.qchem.Molecule` object received a few improvements:
  * `qml.qchem.Molecule` is now the central object used by all qchem functions.
    [(#5571)](https://github.com/PennyLaneAI/pennylane/pull/5571)
  * `qml.qchem.Molecule` now supports Angstrom as a unit.
    [(#5694)](https://github.com/PennyLaneAI/pennylane/pull/5694)
  * `qml.qchem.Molecule` now supports open-shell systems.
    [(#5655)](https://github.com/PennyLaneAI/pennylane/pull/5655)

* The `qml.qchem.molecular_hamiltonian` function now supports parity and Bravyi-Kitaev mappings.
  [(#5657)](https://github.com/PennyLaneAI/pennylane/pull/5657/)

* `qml.qchem.molecular_dipole` function has been added for calculating the dipole operator using the 
  `"dhf"` and `"openfermion"` backends.
  [(#5764)](https://github.com/PennyLaneAI/pennylane/pull/5764)

* The qchem module now has dedicated functions for calling the `pyscf` and `openfermion` backends and 
  the `molecular_hamiltonian` and `molecular_dipole` functions have been moved to `hamiltonian` and
  `dipole` modules.
  [(#5553)](https://github.com/PennyLaneAI/pennylane/pull/5553)
  [(#5863)](https://github.com/PennyLaneAI/pennylane/pull/5863)

* More fermionic-to-qubit tests have been added to cover cases when the mapped operator is different 
  for various mapping schemes.
  [(#5873)](https://github.com/PennyLaneAI/pennylane/pull/5873)

<h4>Easier development</h4>

* Logging now allows for an easier opt-in across the stack and support has been extended to Catalyst.
  [(#5528)](https://github.com/PennyLaneAI/pennylane/pull/5528)

* Three new Pytest markers have been added for easier management of our test suite: `unit`, `integration` 
  and `system`.
  [(#5517)](https://github.com/PennyLaneAI/pennylane/pull/5517)

<h4>Other improvements</h4>

* `qml.MultiControlledX` can now be decomposed even when no `work_wires` are provided. The implementation 
  returns :math:`\mathcal{O}(\text{len(control\_wires)}^2)` operations and is applicable for any multi-controlled 
  unitary gate. This decomposition is provided in [arXiv:quant-ph/9503016](https://arxiv.org/abs/quant-ph/9503016).
  [(#5735)](https://github.com/PennyLaneAI/pennylane/pull/5735)

* A new function called `expectation_value` has been added to `qml.math` to calculate the expectation 
  value of a matrix for pure states.
  [(#4484)](https://github.com/PennyLaneAI/pennylane/pull/4484)

  ```pycon
  >>> state_vector = [1/np.sqrt(2), 0, 1/np.sqrt(2), 0]
  >>> operator_matrix = qml.matrix(qml.PauliZ(0), wire_order=[0,1])
  >>> qml.math.expectation_value(operator_matrix, state_vector)
  tensor(-2.23711432e-17+0.j, requires_grad=True)
  ```

* `param_shift` with the `broadcast=True` option now supports shot vectors and multiple measurements.
  [(#5667)](https://github.com/PennyLaneAI/pennylane/pull/5667)

* `qml.TrotterProduct` is now compatible with resource tracking by inheriting from `ResourcesOperation`. 
   [(#5680)](https://github.com/PennyLaneAI/pennylane/pull/5680)

* `packaging` is now a required package in PennyLane.
  [(#5769)](https://github.com/PennyLaneAI/pennylane/pull/5769)

* `qml.ctrl` now works with tuple-valued `control_values` when applied to any already controlled operation.
  [(#5725)](https://github.com/PennyLaneAI/pennylane/pull/5725)

* The sorting order of parameter-shift terms is now guaranteed to resolve ties in the absolute value 
  with the sign of the shifts.
  [(#5582)](https://github.com/PennyLaneAI/pennylane/pull/5582)

* `qml.transforms.split_non_commuting` can now handle circuits containing measurements of multi-term 
  observables.
  [(#5729)](https://github.com/PennyLaneAI/pennylane/pull/5729)
  [(#5838)](https://github.com/PennyLaneAI/pennylane/pull/5838)
  [(#5828)](https://github.com/PennyLaneAI/pennylane/pull/5828)
  [(#5869)](https://github.com/PennyLaneAI/pennylane/pull/5869)

* `qml.devices.LegacyDevice` is now an alias for `qml.Device`, so it is easier to distinguish it from
  `qml.devices.Device`, which follows the new device API.
  [(#5581)](https://github.com/PennyLaneAI/pennylane/pull/5581)

* The `dtype` for `eigvals` of `X`, `Y`, `Z` and `Hadamard` is changed from `int` to `float`, making 
  them consistent with the other observables. The `dtype` of the returned values when sampling these 
  observables (e.g. `qml.sample(X(0))`) is also changed to `float`.
  [(#5607)](https://github.com/PennyLaneAI/pennylane/pull/5607)

* The framework for the development of an `assert_equal` function for testing operator comparison has been set up.
  [(#5634)](https://github.com/PennyLaneAI/pennylane/pull/5634)
  [(#5858)](https://github.com/PennyLaneAI/pennylane/pull/5858)

* The `decompose` transform has an `error` keyword argument to specify the type of error that should 
  be raised, allowing error types to be more consistent with the context the `decompose` function is 
  used in.
  [(#5669)](https://github.com/PennyLaneAI/pennylane/pull/5669)

* Empty initialization of `PauliVSpace` is permitted.
  [(#5675)](https://github.com/PennyLaneAI/pennylane/pull/5675)

* `qml.tape.QuantumScript` properties are only calculated when needed, instead of on initialization. 
  This decreases the classical overhead by over 20%. Also, `par_info`, `obs_sharing_wires`, and `obs_sharing_wires_id` 
  are now public attributes.
  [(#5696)](https://github.com/PennyLaneAI/pennylane/pull/5696)
  
* The `qml.data` module now supports PyTree data types as dataset attributes
  [(#5732)](https://github.com/PennyLaneAI/pennylane/pull/5732)

* `qml.ops.Conditional` now inherits from `qml.ops.SymbolicOp`, thus it inherits several useful common 
  functionalities. Other properties such as adjoint and diagonalizing gates have been added using the 
  `base` properties.
  [(##5772)](https://github.com/PennyLaneAI/pennylane/pull/5772)

* New dispatches for `qml.ops.Conditional` and `qml.MeasurementValue` have been added to `qml.equal`.
  [(##5772)](https://github.com/PennyLaneAI/pennylane/pull/5772)

* The `qml.snapshots` transform now supports arbitrary devices by running a separate tape for each snapshot 
  for unsupported devices.
  [(#5805)](https://github.com/PennyLaneAI/pennylane/pull/5805)

* The `qml.Snapshot` operator now accepts sample-based measurements for finite-shot devices.
  [(#5805)](https://github.com/PennyLaneAI/pennylane/pull/5805)

* Device preprocess transforms now happen inside the ML boundary.
  [(#5791)](https://github.com/PennyLaneAI/pennylane/pull/5791)

* Transforms applied to callables now use `functools.wraps` to preserve the docstring and call signature 
  of the original function.
  [(#5857)](https://github.com/PennyLaneAI/pennylane/pull/5857)

* `qml.qsvt()` now supports JAX arrays with angle conversions. 
  [(#5853)](https://github.com/PennyLaneAI/pennylane/pull/5853)

<h3>Breaking changes 💔</h3>

* Passing `shots` as a keyword argument to a `QNode` initialization now raises an error instead of ignoring 
  the input.
  [(#5748)](https://github.com/PennyLaneAI/pennylane/pull/5748)

* A custom decomposition can no longer be provided to `qml.QDrift`. Instead, apply the operations in 
  your custom operation directly with `qml.apply`.
  [(#5698)](https://github.com/PennyLaneAI/pennylane/pull/5698)

* Sampling observables composed of `X`, `Y`, `Z` and `Hadamard` now returns values of type `float` instead 
  of `int`.
  [(#5607)](https://github.com/PennyLaneAI/pennylane/pull/5607)

* `qml.is_commuting` no longer accepts the `wire_map` argument, which does not bring any functionality.
  [(#5660)](https://github.com/PennyLaneAI/pennylane/pull/5660)

* `qml.from_qasm_file` has been removed. The user can open files and load their content using `qml.from_qasm`.
  [(#5659)](https://github.com/PennyLaneAI/pennylane/pull/5659)

* `qml.load` has been removed in favour of more specific functions, such as `qml.from_qiskit`, etc.
  [(#5654)](https://github.com/PennyLaneAI/pennylane/pull/5654)

* `qml.transforms.convert_to_numpy_parameters` is now a proper transform and its output signature has changed,
  returning a list of `QuantumTape`s and a post-processing function instead of simply the transformed circuit.
  [(#5693)](https://github.com/PennyLaneAI/pennylane/pull/5693)

* `Controlled.wires` does not include `self.work_wires` anymore. That can be accessed separately through `Controlled.work_wires`.
  Consequently, `Controlled.active_wires` has been removed in favour of the more common `Controlled.wires`.
  [(#5728)](https://github.com/PennyLaneAI/pennylane/pull/5728)

<h3>Deprecations 👋</h3>

* The `simplify` argument in `qml.Hamiltonian` and `qml.ops.LinearCombination` has been deprecated.
  Instead, `qml.simplify()` can be called on the constructed operator.
  [(#5677)](https://github.com/PennyLaneAI/pennylane/pull/5677)

* `qml.transforms.map_batch_transform` has been deprecated, since a transform can be applied directly to a batch of tapes.
  [(#5676)](https://github.com/PennyLaneAI/pennylane/pull/5676)

* The default behaviour of `qml.from_qasm()` to remove measurements in the QASM code has been deprecated. 
  Use `measurements=[]` to keep this behaviour or `measurements=None` to keep the measurements from the QASM code.
  [(#5882)](https://github.com/PennyLaneAI/pennylane/pull/5882)
  [(#5904)](https://github.com/PennyLaneAI/pennylane/pull/5904)

<h3>Documentation 📝</h3>

* The `qml.qchem` docs have been updated to showcase the new improvements.
  [(#5758)](https://github.com/PennyLaneAI/pennylane/pull/5758/)
  [(#5638)](https://github.com/PennyLaneAI/pennylane/pull/5638/)

* Information about mid-circuit measurements has been moved from the measurements quickstart page to its own
  [mid-circuit measurements quickstart page](https://docs.pennylane.ai/en/stable/introduction/mid_circuit_measurements.html)
  [(#5870)](https://github.com/PennyLaneAI/pennylane/pull/5870)

* The documentation for the `default.tensor` device has been added.
  [(#5719)](https://github.com/PennyLaneAI/pennylane/pull/5719)

* A small typo was fixed in the docstring for `qml.sample`.
  [(#5685)](https://github.com/PennyLaneAI/pennylane/pull/5685)

* Typesetting for some of the documentation was fixed, (use of left/right delimiters, fractions, and fixing incorrectly set up commands)
  [(#5804)](https://github.com/PennyLaneAI/pennylane/pull/5804)

* The `qml.Tracker` examples have been updated.
  [(#5803)](https://github.com/PennyLaneAI/pennylane/pull/5803)

* The input types for `coupling_map` in `qml.transpile` have been updated to reflect all the allowed 
  input types by `nx.to_networkx_graph`.
  [(#5864)](https://github.com/PennyLaneAI/pennylane/pull/5864)

* The text in the `qml.data` module and datasets quickstart has been slightly modified to lead to the 
  quickstart first and highlight `list_datasets`.
  [(5484)](https://github.com/PennyLaneAI/pennylane/pull/5484)

<h3>Bug fixes 🐛</h3>

* The `default.tensor` device now preserves the order of wires if the initial MPS is created from a dense state vector.
  [(#5892)](https://github.com/PennyLaneAI/pennylane/pull/5892)

* Fixed a bug where `hadamard_grad` returned a wrong shape for `qml.probs()` without wires.
  [(#5860)](https://github.com/PennyLaneAI/pennylane/pull/5860)

* An error is now raised on processing an `AnnotatedQueue` into a `QuantumScript` if the queue
  contains something other than an `Operator`, `MeasurementProcess`, or `QuantumScript`.
  [(#5866)](https://github.com/PennyLaneAI/pennylane/pull/5866)

* Fixed a bug in the wire handling on special controlled ops.
  [(#5856)](https://github.com/PennyLaneAI/pennylane/pull/5856)

* Fixed a bug where `Sum`'s with repeated identical operations ended up with the same hash as
  `Sum`'s with different numbers of repeats.
  [(#5851)](https://github.com/PennyLaneAI/pennylane/pull/5851)

* `qml.qaoa.cost_layer` and `qml.qaoa.mixer_layer` can now be used with `Sum` operators.
  [(#5846)](https://github.com/PennyLaneAI/pennylane/pull/5846)

* Fixed a bug where `qml.MottonenStatePreparation` produces wrong derivatives at special parameter values.
  [(#5774)](https://github.com/PennyLaneAI/pennylane/pull/5774)

* Fixed a bug where fractional powers and adjoints of operators were commuted, which is
  not well-defined/correct in general. Adjoints of fractional powers can no longer be evaluated.
  [(#5835)](https://github.com/PennyLaneAI/pennylane/pull/5835)

* `qml.qnn.TorchLayer` now works with tuple returns.
  [(#5816)](https://github.com/PennyLaneAI/pennylane/pull/5816)

* An error is now raised if a transform is applied to a catalyst qjit object.
  [(#5826)](https://github.com/PennyLaneAI/pennylane/pull/5826)

* `qml.qnn.KerasLayer` and `qml.qnn.TorchLayer` no longer mutate the input `QNode`'s interface.
  [(#5800)](https://github.com/PennyLaneAI/pennylane/pull/5800)

* Docker builds on PR merging has been disabled.
  [(#5777)](https://github.com/PennyLaneAI/pennylane/pull/5777)

* The validation of the adjoint method in `DefaultQubit` correctly handles device wires now.
  [(#5761)](https://github.com/PennyLaneAI/pennylane/pull/5761)

* `QuantumPhaseEstimation.map_wires` on longer modifies the original operation instance.
  [(#5698)](https://github.com/PennyLaneAI/pennylane/pull/5698)

* The decomposition of `qml.AmplitudeAmplification` now correctly queues all operations.
  [(#5698)](https://github.com/PennyLaneAI/pennylane/pull/5698)

* Replaced `semantic_version` with `packaging.version.Version`, since the former cannot
  handle the metadata `.post` in the version string.
  [(#5754)](https://github.com/PennyLaneAI/pennylane/pull/5754)

* The `dynamic_one_shot` transform now has expanded support for the `jax` and `torch` interfaces.
  [(#5672)](https://github.com/PennyLaneAI/pennylane/pull/5672)

* The decomposition of `StronglyEntanglingLayers` is now compatible with broadcasting.
  [(#5716)](https://github.com/PennyLaneAI/pennylane/pull/5716)

* `qml.cond` can now be applied to `ControlledOp` operations when deferring measurements.
  [(#5725)](https://github.com/PennyLaneAI/pennylane/pull/5725)

* The legacy `Tensor` class can now handle a `Projector` with abstract tracer input.
  [(#5720)](https://github.com/PennyLaneAI/pennylane/pull/5720)

* Fixed a bug that raised an error regarding expected versus actual `dtype` when using `JAX-JIT` on a circuit that
  returned samples of observables containing the `qml.Identity` operator.
  [(#5607)](https://github.com/PennyLaneAI/pennylane/pull/5607)

* The signature of `CaptureMeta` objects (like `Operator`) now match the signature of the `__init__` call.
  [(#5727)](https://github.com/PennyLaneAI/pennylane/pull/5727)

* Vanilla NumPy arrays are now used in `test_projector_expectation` to avoid differentiating `qml.Projector` 
  with respect to the state attribute.
  [(#5683)](https://github.com/PennyLaneAI/pennylane/pull/5683)

* `qml.Projector` is now compatible with `jax.jit`.
  [(#5595)](https://github.com/PennyLaneAI/pennylane/pull/5595)

* Finite-shot circuits with a `qml.probs` measurement, both with a `wires` or `op` argument, can now be compiled with `jax.jit`.
  [(#5619)](https://github.com/PennyLaneAI/pennylane/pull/5619)

* `param_shift`, `finite_diff`, `compile`, `insert`, `merge_rotations`, and `transpile` now
  all work with circuits with non-commuting measurements.
  [(#5424)](https://github.com/PennyLaneAI/pennylane/pull/5424)
  [(#5681)](https://github.com/PennyLaneAI/pennylane/pull/5681)

* A correction has been added to `qml.bravyi_kitaev` to call the correct function for a `qml.FermiSentence` input.
  [(#5671)](https://github.com/PennyLaneAI/pennylane/pull/5671)

* Fixed a bug where `sum_expand` produces incorrect result dimensions when combined with shot vectors,
  multiple measurements, and parameter broadcasting.
  [(#5702)](https://github.com/PennyLaneAI/pennylane/pull/5702)

* Fixed a bug in `qml.math.dot` that raises an error when only one of the operands is a scalar.
  [(#5702)](https://github.com/PennyLaneAI/pennylane/pull/5702)

* `qml.matrix` is now compatible with QNodes compiled by `qml.qjit`.
  [(#5753)](https://github.com/PennyLaneAI/pennylane/pull/5753)

* `qml.snapshots` raises an error when a measurement other than `qml.state` is requested from `default.qubit.legacy` 
  instead of silently returning the statevector.
  [(#5805)](https://github.com/PennyLaneAI/pennylane/pull/5805)

* Fixed a bug where `default.qutrit` was falsely determined to be natively compatible with `qml.snapshots`.
  [(#5805)](https://github.com/PennyLaneAI/pennylane/pull/5805)

* Fixed a bug where the measurement of a `qml.Snapshot` instance was not passed on during the `qml.adjoint` and `qml.ctrl` operations.
  [(#5805)](https://github.com/PennyLaneAI/pennylane/pull/5805)

* `qml.CNOT` and `qml.Toffoli` now have an `arithmetic_depth` of `1`, as they are controlled operations.
  [(#5797)](https://github.com/PennyLaneAI/pennylane/pull/5797)

* Fixed a bug where the gradient of `ControlledSequence`, `Reflection`, `AmplitudeAmplification`, and `Qubitization` was incorrect on `default.qubit.legacy` with `parameter_shift`.
  [(#5806)](https://github.com/PennyLaneAI/pennylane/pull/5806)

* Fixed a bug where `split_non_commuting` raises an error when the circuit contains measurements of 
  observables that are not Pauli words.
  [(#5827)](https://github.com/PennyLaneAI/pennylane/pull/5827)

* The `simplify` method for `qml.Exp` now returns an operator with the correct number of Trotter steps, 
  i.e. equal to the one from the pre-simplified operator.
  [(#5831)](https://github.com/PennyLaneAI/pennylane/pull/5831)

* Fixed a bug where `CompositeOp.overlapping_ops` would put overlapping operators in different groups, 
  leading to incorrect results returned by `LinearCombination.eigvals()`.
  [(#5847)](https://github.com/PennyLaneAI/pennylane/pull/5847)

* The correct decomposition for a `qml.PauliRot` with an identity as `pauli_word` has been implemented, 
  i.e. returns a `qml.GlobalPhase` with half the angle.
  [(#5875)](https://github.com/PennyLaneAI/pennylane/pull/5875)

* `qml.pauli_decompose` now works in a jit-ted context, such as `jax.jit` and `qml.qjit`.
  [(#5878)](https://github.com/PennyLaneAI/pennylane/pull/5878)

<h3>Contributors ✍️</h3>

This release contains contributions from (in alphabetical order):

Tarun Kumar Allamsetty,
Guillermo Alonso-Linaje,
Utkarsh Azad,
Lillian M. A. Frederiksen,
Ludmila Botelho,
Gabriel Bottrill,
Thomas Bromley,
Jack Brown,
Astral Cai,
Ahmed Darwish,
Isaac De Vlugt,
Diksha Dhawan,
Pietropaolo Frisoni,
Emiliano Godinez,
Diego Guala,
Daria Van Hende,
Austin Huang,
David Ittah,
Soran Jahangiri,
Rohan Jain,
Mashhood Khan,
Korbinian Kottmann,
Christina Lee,
Vincent Michaud-Rioux,
Lee James O'Riordan,
Mudit Pandey,
Kenya Sakka,
Jay Soni,
Kazuki Tsuoka,
Haochen Paul Wang,
David Wierichs.<|MERGE_RESOLUTION|>--- conflicted
+++ resolved
@@ -197,39 +197,18 @@
 
   circuit(1.2345)
   ```
-<<<<<<< HEAD
-
-=======
-  
->>>>>>> 921b4f06
+
   Upon executing `script.py`, the simulation pauses at the first breakpoint:
+
 
   ```pycon
   > /Users/your/path/to/script.py(8)circuit()
   -> qml.RX(-x, wires=1)
   (pldb):
   ```
-<<<<<<< HEAD
 
   While debugging, we can access circuit information.
   `qml.debug_tape()` returns the tape of the circuit, giving access to its operations and drawing:
-=======
-
-  While debugging, we can access circuit information:
-  * `qml.debug_tape()` - returns the tape of the circuit, giving access to its operations and drawing.
-
-    ```pycon
-    [pldb]: tape = qml.debug_tape()
-    [pldb]: print(tape.draw(wire_order=[0,1,2]))
-    0: ──H─╭●─────┤  
-    1: ────│───RX─┤  
-    2: ────╰X──RY─┤ 
-    [pldb]: tape.operations
-    [Hadamard(wires=[0]), CNOT(wires=[0, 2])]
-    ```
-
-  * `qml.debug_state()` - equivalent to `qml.state()`, gives the current state.
->>>>>>> 921b4f06
 
   ```pycon
   (pldb): tape = qml.debug_tape()
@@ -250,45 +229,7 @@
 
   Other debugger functions like `qml.debug_probs()` and `qml.debug_expval()` also function like their simulation counterparts (`qml.probs` and `qml.expval`, respectively) and are described in more detail in the [debugger documentation](https://docs.pennylane.ai/en/stable/code/qml_debugging.html)
   
-<<<<<<< HEAD
   Additionally, standard debugging commands are available to navigate through code, including `list`, `longlist`, `next`, `continue`, and `quit` as described in [the debugging documentation](https://docs.pennylane.ai/en/stable/code/qml_debugging.html#controlling-code-execution-in-the-debugging-context).
-=======
-  Additionally, standard debugging commands are available to navigate through code:
-  * `list` or `longlist` - view the current position and surrounding code.
-
-    ```pycon
-    [pldb]: longlist
-     2     @qml.qnode(qml.device('default.qubit', wires=(0,1,2)))
-     3     def circuit(x):
-     4         qml.Hadamard(wires=0)
-     5         qml.CNOT(wires=(0,2))
-     6         qml.breakpoint()
-     7  
-     8  ->     qml.RX(-x, wires=1)
-     9         qml.RY(-x, wires=2)
-    10         qml.breakpoint()
-    11  
-    12         return qml.sample()
-    ```
-
-  * `next` - apply the next operation in the circuit.
-
-    ```pycon
-    [pldb]: next
-    > /Users/your/path/to/script.py(9)circuit()
-    -> qml.RY(-x, wires=2)
-    ```
-
-  * `continue` - continue to execute the code until another breakpoint is reached.
-  
-    ```pycon
-    [pldb]: continue
-    > /Users/your/path/to/script.py(12)circuit()
-    -> return qml.sample()
-    ```
-
-  * `quit` - exit debugging.
->>>>>>> 921b4f06
   
   Finally, to modify a circuit mid-run, simply call the desired PennyLane operations:
 
