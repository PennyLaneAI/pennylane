:orphan:

# Release 0.37.0 (current release)

<h3>New features since last release</h3>

<h4>Execute faster with Default Tensor 🔗</h4>

* The `default.tensor` device now supports the `tn` method to simulate quantum circuits using exact tensor networks.
  [(#5786)](https://github.com/PennyLaneAI/pennylane/pull/5786)

* The `default.tensor` device is introduced to perform tensor network simulations of quantum circuits using the `mps` (Matrix Product State) method.
  [(#5699)](https://github.com/PennyLaneAI/pennylane/pull/5699)

* The wires for the `default.tensor` device are selected at runtime if they are not provided by user.
  [(#5744)](https://github.com/PennyLaneAI/pennylane/pull/5744)

* Add operation and measurement specific routines in `default.tensor` to improve scalability.
  [(#5795)](https://github.com/PennyLaneAI/pennylane/pull/5795)

<h4>Add noise models to your quantum circuits 📺</h4>

* A new `qml.noise` module which contains utility function for building `NoiseModels` 
  and an `add_noise` tranform for addding it to quantum circuits.
  [(#5674)](https://github.com/PennyLaneAI/pennylane/pull/5674)
  [(#5684)](https://github.com/PennyLaneAI/pennylane/pull/5684)
  [(#5718)](https://github.com/PennyLaneAI/pennylane/pull/5718)

  ```pycon
  >>> fcond1 = qml.noise.op_eq(qml.RX) & qml.noise.wires_in([0, 1])
  >>> noise1 = qml.noise.partial_wires(qml.PhaseDamping, 0.4)
  >>> fcond2 = qml.noise.op_in([qml.RY, qml.RZ])
  >>> def noise2(op, **kwargs):
  ...     qml.ThermalRelaxationError(op.parameters[0] * 0.05, kwargs["t1"], 0.2, 0.6, op.wires)
  >>> noise_model = qml.NoiseModel({fcond1: noise1, fcond2: noise2}, t1=2.0)
  >>> noise_model
  NoiseModel({
      OpEq(RX) & WiresIn([0, 1]) = PhaseDamping(gamma=0.4)
      OpIn(['RY', 'RZ']) = noise2
  }, t1 = 2.0)
  ```

  ```pycon
  >>> @partial(qml.transforms.add_noise, noise_model=noise_model)
  ... @qml.qnode(dev)
  ... def circuit(w, x, y, z):
  ...    qml.RX(w, wires=0)
  ...    qml.RY(x, wires=1)
  ...    qml.CNOT(wires=[0, 1])
  ...    qml.RY(y, wires=0)
  ...    qml.RX(z, wires=1)
  ...    return qml.expval(qml.Z(0) @ qml.Z(1))
  >>> print(qml.draw(circuit)(0.9, 0.4, 0.5, 0.6))
  0: ──RX(0.90)──PhaseDamping(0.40)──────────────────────────╭●──RY(0.50)
  1: ──RY(0.40)──ThermalRelaxationError(0.02,2.00,0.20,0.60)─╰X──RX(0.60)
  ───ThermalRelaxationError(0.03,2.00,0.20,0.60)─┤ ╭<Z@Z>
  ───PhaseDamping(0.40)──────────────────────────┤ ╰<Z@Z>
  ```

<h4>Identify mistakes in your code with the PennyLane debugger 🚫🐞</h4>

* Added a quantum debugger (`PLDB`) which interfaces via `qml.breakpoint()` and provides tools for 
  debugging quantum circuits. Users can step through the quantum circuit operations, dynamically
  queue operations and make measurements using (`qml.debug_state()`, `qml.debug_probs()`, 
  `qml.debug_expval()`, and `qml.debug_tape()`).
  [(#5680)](https://github.com/PennyLaneAI/pennylane/pull/5680)
  [(#5749)](https://github.com/PennyLaneAI/pennylane/pull/5749)
  [(#5789)](https://github.com/PennyLaneAI/pennylane/pull/5789)

<h4>Convert between OpenFermion and PennyLane 🤝</h4>

* The ``from_openfermion`` and ``to_openfermion`` functions are added to convert between 
  OpenFermion and PennyLane objects.
  [(#5773)](https://github.com/PennyLaneAI/pennylane/pull/5773)
  [(#5808)](https://github.com/PennyLaneAI/pennylane/pull/5808)
  [(#5881)](https://github.com/PennyLaneAI/pennylane/pull/5881)

  ```python
  of_op = openfermion.FermionOperator('0^ 2')
  pl_op = qml.from_openfermion(of_op)
  of_op_new = qml.to_openfermion(pl_op)
  ```

  ```pycon
  >>> print(pl_op)
  a⁺(0) a(2)
  >>> print(of_op_new)
  1.0 [0^ 2]
  ```

<h4>Better control over when drawing and specs take place 🎚️</h4>

* Circuits can now be plotted at any specific point of the transform program through the `level` keyword argument in `draw()` and `draw_mpl()`.
  [(#5855)](https://github.com/PennyLaneAI/pennylane/pull/5855)

* `specs()` can now be requested at any specific point of the transform program through the `level` keyword argument.
  [(#5781)](https://github.com/PennyLaneAI/pennylane/pull/5781/)

<h3>Improvements 🛠</h3>

<h4>Community contributions, including UnitaryHACK 💛</h4>

* `default.clifford` now supports arbitrary state-based measurements with `qml.Snapshot`.
  [(#5794)](https://github.com/PennyLaneAI/pennylane/pull/5794)

* Implemented kwargs (`check_interface`, `check_trainability`, `rtol` and `atol`) support in `qml.equal` for the operators `Pow`, `Adjoint`, `Exp`, and `SProd`.
  [(#5668)](https://github.com/PennyLaneAI/pennylane/issues/5668)
  
* `qml.QutritDepolarizingChannel` has been added, allowing for depolarizing noise to be simulated on the `default.qutrit.mixed` device.
  [(#5502)](https://github.com/PennyLaneAI/pennylane/pull/5502)
 
* Implement support in `assert_equal` for `Operator`, `Controlled`, `Adjoint`, `Pow`, `Exp`, `SProd`, `ControlledSequence`, `Prod`, `Sum`, `Tensor` and `Hamiltonian`
  [(#5780)](https://github.com/PennyLaneAI/pennylane/pull/5780)
  [(#5877)](https://github.com/PennyLaneAI/pennylane/pull/5877)

* `qml.QutritChannel` has been added, enabling the specification of noise using a collection of (3x3) Kraus matrices on the `default.qutrit.mixed` device.
  [(#5793)](https://github.com/PennyLaneAI/pennylane/issues/5793)

* `qml.QutritAmplitudeDamping` channel has been added, allowing for noise processes modelled by amplitude damping to be simulated on the `default.qutrit.mixed` device.
  [(#5503)](https://github.com/PennyLaneAI/pennylane/pull/5503)
  [(#5757)](https://github.com/PennyLaneAI/pennylane/pull/5757)
  [(#5799)](https://github.com/PennyLaneAI/pennylane/pull/5799)
  
* `qml.TritFlip` has been added, allowing for trit flip errors, such as misclassification, 
  to be simulated on the `default.qutrit.mixed` device.
  [(#5784)](https://github.com/PennyLaneAI/pennylane/pull/5784)

* `qml.from_qasm` now supports the ability to convert mid-circuit measurements from `OpenQASM 2` code, and it can now also take an
   optional argument to specify a list of measurements to be performed at the end of the circuit, just like `from_qiskit`.
   [(#5818)](https://github.com/PennyLaneAI/pennylane/pull/5818)

<h4>Faster and flexible mid-circuit measurements</h4>

* The `default.qubit` device implements a depth-first tree-traversal algorithm to
  accelerate native mid-circuit measurement execution. The new implementation
  supports classical control, collecting statistics, and post-selection, along
  with all measurements enabled with `qml.dynamic_one_shot`.
  [(#5180)](https://github.com/PennyLaneAI/pennylane/pull/5180)

* `qml.QNode` and `qml.qnode` now accept two new keyword arguments: `postselect_mode` and `mcm_method`.
  These keyword arguments can be used to configure how the device should behave when running circuits with
  mid-circuit measurements.
  [(#5679)](https://github.com/PennyLaneAI/pennylane/pull/5679)
  [(#5833)](https://github.com/PennyLaneAI/pennylane/pull/5833)
  [(#5850)](https://github.com/PennyLaneAI/pennylane/pull/5850)

  * `postselect_mode="hw-like"` will indicate to devices to discard invalid shots when postselecting
    mid-circuit measurements. Use `postselect_mode="fill-shots"` to unconditionally sample the postselected
    value, thus making all samples valid. This is equivalent to sampling until the number of valid samples
    matches the total number of shots.
  * `mcm_method` will indicate which strategy to use for running circuits with mid-circuit measurements.
    Use `mcm_method="deferred"` to use the deferred measurements principle, or `mcm_method="one-shot"`
    to execute once for each shot. If using `qml.jit` with the Catalyst compiler, `mcm_method="single-branch-statistics"`
    is also available. Using this method, a single branch of the execution tree will be randomly explored.

* The `dynamic_one_shot` transform is made compatible with the Catalyst compiler.
  [(#5766)](https://github.com/PennyLaneAI/pennylane/pull/5766)
  [(#5888)](https://github.com/PennyLaneAI/pennylane/pull/5888)
  [(#5930)](https://github.com/PennyLaneAI/pennylane/pull/5930)
  
* Rationalize MCM tests, removing most end-to-end tests from the native MCM test file,
  but keeping one that validates multiple mid-circuit measurements with any allowed return
  and interface end-to-end tests.
  [(#5787)](https://github.com/PennyLaneAI/pennylane/pull/5787)

* The `dynamic_one_shot` transform uses a single auxiliary tape with a shot vector and `default.qubit` implements the loop over shots with `jax.vmap`.
  [(#5617)](https://github.com/PennyLaneAI/pennylane/pull/5617)

* The `dynamic_one_shot` transform can be compiled with `jax.jit`.
  [(#5557)](https://github.com/PennyLaneAI/pennylane/pull/5557)

* When using `defer_measurements` with postselecting mid-circuit measurements, operations
  that will never be active due to the postselected state are skipped in the transformed
  quantum circuit. In addition, postselected controls are skipped, as they are evaluated
  at transform time. This optimization feature can be turned off by setting `reduce_postselected=False`
  [(#5558)](https://github.com/PennyLaneAI/pennylane/pull/5558)

  Consider a simple circuit with three mid-circuit measurements, two of which are postselecting,
  and a single gate conditioned on those measurements:

  ```python
  @qml.qnode(qml.device("default.qubit"))
  def node(x):
      qml.RX(x, 0)
      qml.RX(x, 1)
      qml.RX(x, 2)
      mcm0 = qml.measure(0, postselect=0, reset=False)
      mcm1 = qml.measure(1, postselect=None, reset=True)
      mcm2 = qml.measure(2, postselect=1, reset=False)
      qml.cond(mcm0+mcm1+mcm2==1, qml.RX)(0.5, 3)
      return qml.expval(qml.Z(0) @ qml.Z(3))
  ```

  Without the new optimization, we obtain three gates, each controlled on the three measured
  qubits. They correspond to the combinations of controls that satisfy the condition
  `mcm0+mcm1+mcm2==1`:

  ```pycon
  >>> print(qml.draw(qml.defer_measurements(node, reduce_postselected=False))(0.6))
  0: ──RX(0.60)──|0⟩⟨0|─╭●─────────────────────────────────────────────┤ ╭<Z@Z>
  1: ──RX(0.60)─────────│──╭●─╭X───────────────────────────────────────┤ │
  2: ──RX(0.60)─────────│──│──│───|1⟩⟨1|─╭○────────╭○────────╭●────────┤ │
  3: ───────────────────│──│──│──────────├RX(0.50)─├RX(0.50)─├RX(0.50)─┤ ╰<Z@Z>
  4: ───────────────────╰X─│──│──────────├○────────├●────────├○────────┤
  5: ──────────────────────╰X─╰●─────────╰●────────╰○────────╰○────────┤
  ```

  If we do not explicitly deactivate the optimization, we obtain a much simpler circuit:

  ```pycon
  >>> print(qml.draw(qml.defer_measurements(node))(0.6))
  0: ──RX(0.60)──|0⟩⟨0|─╭●─────────────────┤ ╭<Z@Z>
  1: ──RX(0.60)─────────│──╭●─╭X───────────┤ │
  2: ──RX(0.60)─────────│──│──│───|1⟩⟨1|───┤ │
  3: ───────────────────│──│──│──╭RX(0.50)─┤ ╰<Z@Z>
  4: ───────────────────╰X─│──│──│─────────┤
  5: ──────────────────────╰X─╰●─╰○────────┤
  ```

  There is only one controlled gate with only one control wire.

<h4>Access to QROM</h4>

* QROM template is added. This template allows you to enter classic data in the form of bitstrings.
  [(#5688)](https://github.com/PennyLaneAI/pennylane/pull/5688)

  ```python
  # a list of bitstrings is defined
  bitstrings = ["010", "111", "110", "000"]

  dev = qml.device("default.qubit", shots = 1)

  @qml.qnode(dev)
  def circuit():

      # the third index is encoded in the control wires [0, 1]
      qml.BasisEmbedding(2, wires = [0,1])

      qml.QROM(bitstrings = bitstrings,
              control_wires = [0,1],
              target_wires = [2,3,4],
              work_wires = [5,6,7])

      return qml.sample(wires = [2,3,4])
  ```
   ```pycon
  >>> print(circuit())
  [1 1 0]
  ```

<h4>Capturing and representing hybrid programs</h4>

* A number of templates have been updated to be valid pytrees and PennyLane operations.
  [(#5698)](https://github.com/PennyLaneAI/pennylane/pull/5698)

* PennyLane operators, measurements, and QNodes can now automatically be captured as instructions in JAXPR.
  [(#5564)](https://github.com/PennyLaneAI/pennylane/pull/5564)
  [(#5511)](https://github.com/PennyLaneAI/pennylane/pull/5511)
  [(#5708)](https://github.com/PennyLaneAI/pennylane/pull/5708)
  [(#5523)](https://github.com/PennyLaneAI/pennylane/pull/5523)
  [(#5686)](https://github.com/PennyLaneAI/pennylane/pull/5686)
  [(#5889)](https://github.com/PennyLaneAI/pennylane/pull/5889)

* The `qml.pytrees` module now has `flatten` and `unflatten` methods for serializing pytrees.
  [(#5701)](https://github.com/PennyLaneAI/pennylane/pull/5701)

* `qml.sample` can now be used on Boolean values representing mid-circuit measurement results in
  traced quantum functions. This feature is used with Catalyst to enable the pattern
  `m = measure(0); qml.sample(m)`.
  [(#5673)](https://github.com/PennyLaneAI/pennylane/pull/5673)

<h4>Quantum chemistry</h4>

* The `qml.qchem.Molecule` object is now the central object used by all qchem functions.
  [(#5571)](https://github.com/PennyLaneAI/pennylane/pull/5571)

* The `qml.qchem.Molecule` class now supports Angstrom as a unit.
  [(#5694)](https://github.com/PennyLaneAI/pennylane/pull/5694)

* The `qml.qchem.Molecule` class now supports open-shell systems.
  [(#5655)](https://github.com/PennyLaneAI/pennylane/pull/5655)

* The `qml.qchem.molecular_hamiltonian` function now supports parity and Bravyi-Kitaev mappings.
  [(#5657)](https://github.com/PennyLaneAI/pennylane/pull/5657/)

* The qchem docs are updated with the new qchem improvements.
  [(#5758)](https://github.com/PennyLaneAI/pennylane/pull/5758/)
  [(#5638)](https://github.com/PennyLaneAI/pennylane/pull/5638/)

* `qml.qchem.molecular_dipole` function is added for calculating the dipole operator using "dhf" and "openfermion" backends.
  [(#5764)](https://github.com/PennyLaneAI/pennylane/pull/5764)

* The qchem module has dedicated functions for calling `pyscf` and `openfermion` backends. The
  ``molecular_hamiltonian`` and ``molecular_dipole`` functions are moved to ``hamiltonian`` and
  ``dipole`` modules.
  [(#5553)](https://github.com/PennyLaneAI/pennylane/pull/5553)
  [(#5863)](https://github.com/PennyLaneAI/pennylane/pull/5863)

* Add more fermionic-to-qubit tests to cover cases when the mapped operator is different for various mapping schemes.
  [(#5873)](https://github.com/PennyLaneAI/pennylane/pull/5873)

<h4>Decompositions and global phase</h4>

* `MultiControlledX` can now be decomposed even when no `work_wires` are provided. The implementation returns $\mathcal{O}(\text{len(control\_wires)}^2)$ operations, and is applicable for any multi controlled unitary gate.
  [(#5735)](https://github.com/PennyLaneAI/pennylane/pull/5735)

* Single control unitary now includes the correct global phase.
  [(#5735)](https://github.com/PennyLaneAI/pennylane/pull/5735)

* Single control `GlobalPhase` has now a decomposition, i.e. relative phase on control wire.
  [(#5735)](https://github.com/PennyLaneAI/pennylane/pull/5735)

<h4>Easier development</h4>

* Logging now allows for an easier opt-in across the stack, and also extends control support to `catalyst`.
  [(#5528)](https://github.com/PennyLaneAI/pennylane/pull/5528)

* Add support for 3 new pytest markers: `unit`, `integration` and `system`.
  [(#5517)](https://github.com/PennyLaneAI/pennylane/pull/5517)

<h4>Other improvements</h4>

* `expectation_value` was added to `qml.math` to calculate the expectation value of a matrix for pure states.
  [(#4484)](https://github.com/PennyLaneAI/pennylane/pull/4484)

  ```pycon
  >>> state_vector = [1/np.sqrt(2), 0, 1/np.sqrt(2), 0]
  >>> operator_matrix = qml.matrix(qml.PauliZ(0), wire_order=[0,1])
  >>> qml.math.expectation_value(operator_matrix, state_vector)
  tensor(-2.23711432e-17+0.j, requires_grad=True)
  ```

* `param_shift` with the `broadcast=True` option now supports shot vectors and multiple measurements.
  [(#5667)](https://github.com/PennyLaneAI/pennylane/pull/5667)

* `qml.TrotterProduct` is now compatible with resource tracking by inheriting from `ResourcesOperation`. 
   [(#5680)](https://github.com/PennyLaneAI/pennylane/pull/5680)

* Added `packaging` in the required list of packages.
  [(#5769)](https://github.com/PennyLaneAI/pennylane/pull/5769)

* `ctrl` now works with tuple-valued `control_values` when applied to any already controlled operation.
  [(#5725)](https://github.com/PennyLaneAI/pennylane/pull/5725)

* The sorting order of parameter-shift terms is now guaranteed to resolve ties in the absolute value with the sign of the shifts.
  [(#5582)](https://github.com/PennyLaneAI/pennylane/pull/5582)

* `qml.transforms.split_non_commuting` can now handle circuits containing measurements of multi-term observables.
  [(#5729)](https://github.com/PennyLaneAI/pennylane/pull/5729)
  [(#5838)](https://github.com/PennyLaneAI/pennylane/pull/5838)
  [(#5828)](https://github.com/PennyLaneAI/pennylane/pull/5828)
  [(#5869)](https://github.com/PennyLaneAI/pennylane/pull/5869)
  [(#5939)](https://github.com/PennyLaneAI/pennylane/pull/5939)

* `qml.devices.LegacyDevice` is now an alias for `qml.Device`, so it is easier to distinguish it from
  `qml.devices.Device`, which follows the new device API.
  [(#5581)](https://github.com/PennyLaneAI/pennylane/pull/5581)

* The `dtype` for `eigvals` of `X`, `Y`, `Z` and `Hadamard` is changed from `int` to `float`, making them
  consistent with the other observables. The `dtype` of the returned values when sampling these observables
  (e.g. `qml.sample(X(0))`) is also changed to `float`.
  [(#5607)](https://github.com/PennyLaneAI/pennylane/pull/5607)

* Sets up the framework for the development of an `assert_equal` function for testing operator comparison.
  [(#5634)](https://github.com/PennyLaneAI/pennylane/pull/5634)
  [(#5858)](https://github.com/PennyLaneAI/pennylane/pull/5858)

* The `decompose` transform has an `error` kwarg to specify the type of error that should be raised,
  allowing error types to be more consistent with the context the `decompose` function is used in.
  [(#5669)](https://github.com/PennyLaneAI/pennylane/pull/5669)

* Empty initialization of `PauliVSpace` is permitted.
  [(#5675)](https://github.com/PennyLaneAI/pennylane/pull/5675)

* `QuantumScript` properties are only calculated when needed, instead of on initialization. This decreases the classical overhead by >20%.
  `par_info`, `obs_sharing_wires`, and `obs_sharing_wires_id` are now public attributes.
  [(#5696)](https://github.com/PennyLaneAI/pennylane/pull/5696)
  
* The `qml.data` module now supports PyTree data types as dataset attributes
  [(#5732)](https://github.com/PennyLaneAI/pennylane/pull/5732)

* `qml.ops.Conditional` now inherits from `qml.ops.SymbolicOp`, thus it inherits several useful common functionalities. Other properties such as adjoint and diagonalizing gates have been added using the `base` properties.
  [(##5772)](https://github.com/PennyLaneAI/pennylane/pull/5772)

* New dispatches for `qml.ops.Conditional` and `qml.MeasurementValue` have been added to `qml.equal`.
  [(##5772)](https://github.com/PennyLaneAI/pennylane/pull/5772)

* The `qml.snapshots` transform now supports arbitrary devices by running a separate tape for each snapshot for unsupported devices.
  [(#5805)](https://github.com/PennyLaneAI/pennylane/pull/5805)

* The `qml.Snapshot` operator now accepts sample-based measurements for finite-shot devices.
  [(#5805)](https://github.com/PennyLaneAI/pennylane/pull/5805)

* Device preprocess transforms now happen inside the ml boundary.
  [(#5791)](https://github.com/PennyLaneAI/pennylane/pull/5791)

* Transforms applied to callables now use `functools.wraps` to preserve the docstring and call signature of the original function.
  [(#5857)](https://github.com/PennyLaneAI/pennylane/pull/5857)

* `qml.qsvt()` now supports jax arrays with angle conversions. 
  [(#5853)](https://github.com/PennyLaneAI/pennylane/pull/5853)

<h3>Breaking changes 💔</h3>

* Passing `shots` as a keyword argument to a `QNode` initialization now raises an error, instead of ignoring the input.
  [(#5748)](https://github.com/PennyLaneAI/pennylane/pull/5748)

* A custom decomposition can no longer be provided to `QDrift`. Instead, apply the operations in your custom
  operation directly with `qml.apply`.
  [(#5698)](https://github.com/PennyLaneAI/pennylane/pull/5698)

* Sampling observables composed of `X`, `Y`, `Z` and `Hadamard` now returns values of type `float` instead of `int`.
  [(#5607)](https://github.com/PennyLaneAI/pennylane/pull/5607)

* `qml.is_commuting` no longer accepts the `wire_map` argument, which does not bring any functionality.
  [(#5660)](https://github.com/PennyLaneAI/pennylane/pull/5660)

* `qml.from_qasm_file` has been removed. The user can open files and load their content using `qml.from_qasm`.
  [(#5659)](https://github.com/PennyLaneAI/pennylane/pull/5659)

* `qml.load` has been removed in favour of more specific functions, such as `qml.from_qiskit`, etc.
  [(#5654)](https://github.com/PennyLaneAI/pennylane/pull/5654)

* `qml.transforms.convert_to_numpy_parameters` is now a proper transform and its output signature has changed,
  returning a list of `QuantumScript`s and a post-processing function instead of simply the transformed circuit.
  [(#5693)](https://github.com/PennyLaneAI/pennylane/pull/5693)

* `Controlled.wires` does not include `self.work_wires` anymore. That can be accessed separately through `Controlled.work_wires`.
  Consequently, `Controlled.active_wires` has been removed in favour of the more common `Controlled.wires`.
  [(#5728)](https://github.com/PennyLaneAI/pennylane/pull/5728)

<h3>Deprecations 👋</h3>

* The `simplify` argument in `qml.Hamiltonian` and `qml.ops.LinearCombination` is deprecated.
  Instead, `qml.simplify()` can be called on the constructed operator.
  [(#5677)](https://github.com/PennyLaneAI/pennylane/pull/5677)

* `qml.transforms.map_batch_transform` is deprecated, since a transform can be applied directly to a batch of tapes.
  [(#5676)](https://github.com/PennyLaneAI/pennylane/pull/5676)

* The default behaviour of `qml.from_qasm()` to remove measurements in the QASM code is deprecated. Use `measurements=[]` to keep this behaviour or `measurements=None` to keep the measurements from the QASM code.
  [(#5882)](https://github.com/PennyLaneAI/pennylane/pull/5882)
  [(#5904)](https://github.com/PennyLaneAI/pennylane/pull/5904)

<h3>Documentation 📝</h3>

* Several links to other functions in measurement process docstrings have been fixed.
  [(#5913)](https://github.com/PennyLaneAI/pennylane/pull/5913)

* Move information about mid-circuit measurements from the measurements quickstart page to its own
  [mid-circuit measurements quickstart page](https://docs.pennylane.ai/en/stable/introduction/mid_circuit_measurements.html)
  [(#5870)](https://github.com/PennyLaneAI/pennylane/pull/5870)

* The documentation for the `default.tensor` device has been added.
  [(#5719)](https://github.com/PennyLaneAI/pennylane/pull/5719)

* A small typo was fixed in the docstring for `qml.sample`.
  [(#5685)](https://github.com/PennyLaneAI/pennylane/pull/5685)

* Typesetting for some of the documentation was fixed, (use of left/right delimiters, fractions, and fix of incorrectly set up commands)
  [(#5804)](https://github.com/PennyLaneAI/pennylane/pull/5804)

* The `qml.Tracker` examples are updated.
  [(#5803)](https://github.com/PennyLaneAI/pennylane/pull/5803)

* The input types for `coupling_map` in `qml.transpile` are updated to reflect all the allowed input types by `nx.to_networkx_graph`.
  [(#5864)](https://github.com/PennyLaneAI/pennylane/pull/5864)

* The text in the `qml.data` module and datasets quickstart have been slightly modified to lead to the quickstart first and highlight `list_datasets`.
  [(5484)](https://github.com/PennyLaneAI/pennylane/pull/5484)

<h3>Bug fixes 🐛</h3>

<<<<<<< HEAD
* Skip `Projector`-measurement tests on devices that do not support it.
  [(#5951)](https://github.com/PennyLaneAI/pennylane/pull/5951)
=======
* The `default.tensor` device now preserves the order of wires if the initial MPS is created from a dense state vector.
  [(#5892)](https://github.com/PennyLaneAI/pennylane/pull/5892)
>>>>>>> 540429de

* Fixes a bug where `hadamard_grad` returned a wrong shape for `qml.probs()` without wires.
  [(#5860)](https://github.com/PennyLaneAI/pennylane/pull/5860)

* An error is now raised on processing an `AnnotatedQueue` into a `QuantumScript` if the queue
  contains something other than an `Operator`, `MeasurementProcess`, or `QuantumScript`.
  [(#5866)](https://github.com/PennyLaneAI/pennylane/pull/5866)

* Fixes a bug in the wire handling on special controlled ops.
  [(#5856)](https://github.com/PennyLaneAI/pennylane/pull/5856)

* Fixes a bug where `Sum`'s with repeated identical operations ended up with the same hash as
  `Sum`'s with different numbers of repeats.
  [(#5851)](https://github.com/PennyLaneAI/pennylane/pull/5851)

* `qml.qaoa.cost_layer` and `qml.qaoa.mixer_layer` can now be used with `Sum` operators.
  [(#5846)](https://github.com/PennyLaneAI/pennylane/pull/5846)

* Fixes a bug where `MottonenStatePreparation` produces wrong derivatives at special parameter values.
  [(#5774)](https://github.com/PennyLaneAI/pennylane/pull/5774)

* Fixes a bug where fractional powers and adjoints of operators were commuted, which is
  not well-defined/correct in general. Adjoints of fractional powers can no longer be evaluated.
  [(#5835)](https://github.com/PennyLaneAI/pennylane/pull/5835)

* `qml.qnn.TorchLayer` now works with tuple returns.
  [(#5816)](https://github.com/PennyLaneAI/pennylane/pull/5816)

* An error is now raised if a transform is applied to a catalyst qjit object.
  [(#5826)](https://github.com/PennyLaneAI/pennylane/pull/5826)

* `qml.qnn.KerasLayer` and `qml.qnn.TorchLayer` no longer mutate the input `qml.QNode`'s interface.
  [(#5800)](https://github.com/PennyLaneAI/pennylane/pull/5800)

* Disable Docker builds on PR merge.
  [(#5777)](https://github.com/PennyLaneAI/pennylane/pull/5777)

* The validation of the adjoint method in `DefaultQubit` correctly handles device wires now.
  [(#5761)](https://github.com/PennyLaneAI/pennylane/pull/5761)

* `QuantumPhaseEstimation.map_wires` on longer modifies the original operation instance.
  [(#5698)](https://github.com/PennyLaneAI/pennylane/pull/5698)

* The decomposition of `AmplitudeAmplification` now correctly queues all operations.
  [(#5698)](https://github.com/PennyLaneAI/pennylane/pull/5698)

* Replaced `semantic_version` with `packaging.version.Version`, since the former cannot
  handle the metadata `.post` in the version string.
  [(#5754)](https://github.com/PennyLaneAI/pennylane/pull/5754)

* The `dynamic_one_shot` transform now has expanded support for the `jax` and `torch` interfaces.
  [(#5672)](https://github.com/PennyLaneAI/pennylane/pull/5672)

* The decomposition of `StronglyEntanglingLayers` is now compatible with broadcasting.
  [(#5716)](https://github.com/PennyLaneAI/pennylane/pull/5716)

* `qml.cond` can now be applied to `ControlledOp` operations when deferring measurements.
  [(#5725)](https://github.com/PennyLaneAI/pennylane/pull/5725)

* The legacy `Tensor` class can now handle a `Projector` with abstract tracer input.
  [(#5720)](https://github.com/PennyLaneAI/pennylane/pull/5720)

* Fixed a bug that raised an error regarding expected vs actual `dtype` when using `JAX-JIT` on a circuit that
  returned samples of observables containing the `qml.Identity` operator.
  [(#5607)](https://github.com/PennyLaneAI/pennylane/pull/5607)

* The signature of `CaptureMeta` objects (like `Operator`) now match the signature of the `__init__` call.
  [(#5727)](https://github.com/PennyLaneAI/pennylane/pull/5727)

* Use vanilla NumPy arrays in `test_projector_expectation` to avoid differentiating `qml.Projector` with respect to the state attribute.
  [(#5683)](https://github.com/PennyLaneAI/pennylane/pull/5683)

* `qml.Projector` is now compatible with jax-jit.
  [(#5595)](https://github.com/PennyLaneAI/pennylane/pull/5595)

* Finite shot circuits with a `qml.probs` measurement, both with a `wires` or `op` argument, can now be compiled with `jax.jit`.
  [(#5619)](https://github.com/PennyLaneAI/pennylane/pull/5619)

* `param_shift`, `finite_diff`, `compile`, `insert`, `merge_rotations`, and `transpile` now
  all work with circuits with non-commuting measurements.
  [(#5424)](https://github.com/PennyLaneAI/pennylane/pull/5424)
  [(#5681)](https://github.com/PennyLaneAI/pennylane/pull/5681)

* A correction is added to `bravyi_kitaev` to call the correct function for a FermiSentence input.
  [(#5671)](https://github.com/PennyLaneAI/pennylane/pull/5671)

* Fixes a bug where `sum_expand` produces incorrect result dimensions when combining shot vectors,
  multiple measurements, and parameter broadcasting.
  [(#5702)](https://github.com/PennyLaneAI/pennylane/pull/5702)

* Fixes a bug in `qml.math.dot` that raises an error when only one of the operands is a scalar.
  [(#5702)](https://github.com/PennyLaneAI/pennylane/pull/5702)

* `qml.matrix` is now compatible with qnodes compiled by catalyst.qjit.
  [(#5753)](https://github.com/PennyLaneAI/pennylane/pull/5753)

* `qml.snapshots` raises an error when a measurement other than `qml.state` is requested from `default.qubit.legacy` instead of silently returning the statevector.
  [(#5805)](https://github.com/PennyLaneAI/pennylane/pull/5805)

* Fixes a bug where `default.qutrit` is falsely determined to be natively compatible with `qml.snapshots`.
  [(#5805)](https://github.com/PennyLaneAI/pennylane/pull/5805)

* Fixes a bug where the measurement of a `qml.Snapshot` instance is not passed on during the `qml.adjoint` and `qml.ctrl` operations.
  [(#5805)](https://github.com/PennyLaneAI/pennylane/pull/5805)

* `CNOT` and `Toffoli` now have an `arithmetic_depth` of `1`, as they are controlled operations.
  [(#5797)](https://github.com/PennyLaneAI/pennylane/pull/5797)

* Fixes a bug where the gradient of `ControlledSequence`, `Reflection`, `AmplitudeAmplification`, and `Qubitization` is incorrect on `default.qubit.legacy` with `parameter_shift`.
  [(#5806)](https://github.com/PennyLaneAI/pennylane/pull/5806)

* Fixed a bug where `split_non_commuting` raises an error when the circuit contains measurements of observables that are not pauli words.
  [(#5827)](https://github.com/PennyLaneAI/pennylane/pull/5827)

* Simplify method for `Exp` now returns an operator with the correct number of Trotter steps, i.e. equal to the one from the pre-simplified operator.
  [(#5831)](https://github.com/PennyLaneAI/pennylane/pull/5831)

* Fix bug where `CompositeOp.overlapping_ops` sometimes puts overlapping ops in different groups, leading to incorrect results returned by `LinearCombination.eigvals()`
  [(#5847)](https://github.com/PennyLaneAI/pennylane/pull/5847)

* Implement the correct decomposition for a `qml.PauliRot` with an identity as `pauli_word`, i.e. returns a `qml.GlobalPhase` with half the angle.
  [(#5875)](https://github.com/PennyLaneAI/pennylane/pull/5875)

* `qml.pauli_decompose` now works in a jit-ted context, such as `jax.jit` and `catalyst.qjit`.
  [(#5878)](https://github.com/PennyLaneAI/pennylane/pull/5878)

<h3>Contributors ✍️</h3>

This release contains contributions from (in alphabetical order):

Tarun Kumar Allamsetty,
Guillermo Alonso-Linaje,
Utkarsh Azad,
Lillian M. A. Frederiksen,
Ludmila Botelho,
Gabriel Bottrill,
Jack Brown,
Astral Cai,
Ahmed Darwish,
Isaac De Vlugt,
Diksha Dhawan,
Pietropaolo Frisoni,
Emiliano Godinez,
Diego Guala,
Daria Van Hende,
Austin Huang,
David Ittah,
Soran Jahangiri,
Rohan Jain,
Mashhood Khan,
Korbinian Kottmann,
Christina Lee,
Vincent Michaud-Rioux,
Lee James O'Riordan,
Mudit Pandey,
Kenya Sakka,
Jay Soni,
Kazuki Tsuoka,
Haochen Paul Wang,
David Wierichs.<|MERGE_RESOLUTION|>--- conflicted
+++ resolved
@@ -471,13 +471,11 @@
 
 <h3>Bug fixes 🐛</h3>
 
-<<<<<<< HEAD
 * Skip `Projector`-measurement tests on devices that do not support it.
   [(#5951)](https://github.com/PennyLaneAI/pennylane/pull/5951)
-=======
+
 * The `default.tensor` device now preserves the order of wires if the initial MPS is created from a dense state vector.
   [(#5892)](https://github.com/PennyLaneAI/pennylane/pull/5892)
->>>>>>> 540429de
 
 * Fixes a bug where `hadamard_grad` returned a wrong shape for `qml.probs()` without wires.
   [(#5860)](https://github.com/PennyLaneAI/pennylane/pull/5860)
