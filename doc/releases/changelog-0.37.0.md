--- conflicted
+++ resolved
@@ -5,8 +5,6 @@
 <h3>New features since last release</h3>
 
 <h4>Execute faster with Default Tensor 🔗</h4>
-<<<<<<< HEAD
-=======
 
 * Added a quantum debugger (`PLDB`) which interfaces via `qml.breakpoint()` and provides tools for 
   debugging quantum circuits. Users can step through the quantum circuit operations, dynamically
@@ -15,7 +13,6 @@
   [(#5680)](https://github.com/PennyLaneAI/pennylane/pull/5680)
   [(#5749)](https://github.com/PennyLaneAI/pennylane/pull/5749)
   [(#5789)](https://github.com/PennyLaneAI/pennylane/pull/5789)
->>>>>>> 865af05d
 
 * The `default.tensor` device now supports the `tn` method to simulate quantum circuits using exact tensor networks.
   [(#5786)](https://github.com/PennyLaneAI/pennylane/pull/5786)
@@ -361,10 +358,7 @@
   [(#5838)](https://github.com/PennyLaneAI/pennylane/pull/5838)
   [(#5828)](https://github.com/PennyLaneAI/pennylane/pull/5828)
   [(#5869)](https://github.com/PennyLaneAI/pennylane/pull/5869)
-<<<<<<< HEAD
   [(#5939)](https://github.com/PennyLaneAI/pennylane/pull/5939)
-=======
->>>>>>> 865af05d
 
 * `qml.devices.LegacyDevice` is now an alias for `qml.Device`, so it is easier to distinguish it from
   `qml.devices.Device`, which follows the new device API.
