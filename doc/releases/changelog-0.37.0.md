--- conflicted
+++ resolved
@@ -350,18 +350,13 @@
 * `default.clifford` now supports arbitrary state-based measurements with `qml.Snapshot`.
   [(#5794)](https://github.com/PennyLaneAI/pennylane/pull/5794)
 
-<<<<<<< HEAD
 * `qml.equal` now properly handles `Pow`, `Adjoint`, `Exp`, and `SProd` operators as arguments across 
   different interfaces and tolerances with the addition of four new keyword arguments: `check_interface`, 
   `check_trainability`, `atol` and `rtol`.
   [(#5668)](https://github.com/PennyLaneAI/pennylane/pull/5668)
-=======
+  
 * The sorting order of parameter-shift terms is now guaranteed to resolve ties in the absolute value with the sign of the shifts.
   [(#5583)](https://github.com/PennyLaneAI/pennylane/pull/5583)
-
-* Implemented kwargs (`check_interface`, `check_trainability`, `rtol` and `atol`) support in `qml.equal` for the operators `Pow`, `Adjoint`, `Exp`, and `SProd`.
-  [(#5668)](https://github.com/PennyLaneAI/pennylane/issues/5668)
->>>>>>> 0e5dd6b0
   
 * The implementation for `qml.assert_equal` has been updated for `Operator`, `Controlled`, `Adjoint`, 
   `Pow`, `Exp`, `SProd`, `ControlledSequence`, `Prod`, `Sum`, `Tensor` and `Hamiltonian` instances.
