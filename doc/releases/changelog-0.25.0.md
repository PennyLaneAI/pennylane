--- conflicted
+++ resolved
@@ -545,13 +545,8 @@
 
   for _ in range(max_iterations):
       params, cost = opt.step_and_cost(cost, params)
-<<<<<<< HEAD
-  ```
-
-=======
   ```  
   
->>>>>>> e3c55d3e
 <h4>More drawing styles 🎨</h4>
 
 * New PennyLane-inspired `sketch` and `sketch_dark` styles are now available for 
