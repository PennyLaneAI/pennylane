:orphan:

# Release 0.25.0 (current release)

<h3>New features since last release</h3>

<h4>Estimate computational resource requirements 🧠</h4>

* Functionality for estimating molecular simulation computations has been added with `qml.resource`.
  [(#2646)](https://github.com/PennyLaneAI/pennylane/pull/2646)
  [(#2653)](https://github.com/PennyLaneAI/pennylane/pull/2653)
  [(#2665)](https://github.com/PennyLaneAI/pennylane/pull/2665)
  [(#2694)](https://github.com/PennyLaneAI/pennylane/pull/2694)
  [(#2720)](https://github.com/PennyLaneAI/pennylane/pull/2720)
  [(#2723)](https://github.com/PennyLaneAI/pennylane/pull/2723)
  [(#2746)](https://github.com/PennyLaneAI/pennylane/pull/2746)
  [(#2796)](https://github.com/PennyLaneAI/pennylane/pull/2796)
  [(#2797)](https://github.com/PennyLaneAI/pennylane/pull/2797)
  [(#2874)](https://github.com/PennyLaneAI/pennylane/pull/2874)
  [(#2644)](https://github.com/PennyLaneAI/pennylane/pull/2644)

  The new [resource](https://pennylane.readthedocs.io/en/stable/code/qml_resource.html) module allows you to estimate the number of 
  non-[Clifford gates](https://en.wikipedia.org/wiki/Clifford_gates) and logical 
  qubits needed to implement [quantum phase estimation](https://codebook.xanadu.ai/P.1) 
  algorithms for simulating materials and molecules. This includes support for quantum 
  algorithms using [first](https://en.wikipedia.org/wiki/First_quantization) and [second](https://en.wikipedia.org/wiki/Second_quantization) quantization with specific bases:

  - [First quantization](https://en.wikipedia.org/wiki/First_quantization) using a plane-wave basis via the `FirstQuantization` class:

    ```python
    >>> n = 100000        # number of plane waves
    >>> eta = 156         # number of electrons
    >>> omega = 1145.166  # unit cell volume in atomic units
    >>> algo = FirstQuantization(n, eta, omega)
    >>> algo.gates
    1.10e+13
    >>> algo.qubits
    4416
    ```

  - [Second quantization](https://en.wikipedia.org/wiki/Second_quantization) with a double-factorized Hamiltonian via the 
    `DoubleFactorization` class: 
 
    ```python
    symbols  = ['O', 'H', 'H']
    geometry = np.array([[0.00000000,  0.00000000,  0.28377432],
                        [0.00000000,  1.45278171, -1.00662237],
                        [0.00000000, -1.45278171, -1.00662237]], requires_grad = False)
    
    mol = qml.qchem.Molecule(symbols, geometry, basis_name='sto-3g')
    core, one, two = qml.qchem.electron_integrals(mol)()
    
    algo = DoubleFactorization(one, two)
    ```

    ```pycon
    >>> print(algo.gates, algo.qubits)
    103969925, 290
    ```
    
  The methods of the `FirstQuantization` and the `DoubleFactorization` classes 
  can be also accessed individually without instantiating an instance of the class:

  + The number of logical qubits with `qubit_cost`
  + The number of non-Clifford gates with `gate_cost`

    ```pycon
    >>> qml.resource.FirstQuantization.qubit_cost(100000, 156, 169.69608, 0.01)
    4377
    >>> qml.resource.FirstQuantization.gate_cost(100000, 156, 169.69608, 0.01)
    3676557345574 
    ```

<h4>Differentiable error mitigation ⚙️</h4>

* Differentiable zero-noise-extrapolation (ZNE) error mitigation is now available.
  [(#2757)](https://github.com/PennyLaneAI/pennylane/pull/2757)

  Elevate any variational quantum algorithm to a *mitigated* algorithm with improved 
  results on noisy hardware while maintaining differentiability throughout.

  In order to do so, use the `qml.transforms.mitigate_with_zne` transform on your QNode and provide the PennyLane proprietary
  `qml.transforms.fold_global` folding function and `qml.transforms.poly_extrapolate` extrapolation function. 
  Here is an example for a noisy simulation device where we mitigate a QNode and are still 
  able to compute the gradient:

  ```python
  # Describe noise
  noise_gate = qml.DepolarizingChannel
  noise_strength = 0.1

  # Load devices
  dev_ideal = qml.device("default.mixed", wires=n_wires)
  dev_noisy = qml.transforms.insert(noise_gate, noise_strength)(dev_ideal)

  scale_factors = [1, 2, 3]
  @mitigate_with_zne(
    scale_factors,
    qml.transforms.fold_global,
    qml.transforms.poly_extrapolate,
    extrapolate_kwargs={'order': 2}
  )
  @qml.qnode(dev_noisy)
  def qnode_mitigated(theta):
      qml.RY(theta, wires=0)
      return qml.expval(qml.PauliX(0))
  ```

  ```pycon
  >>> theta = np.array(0.5, requires_grad=True)
  >>> qml.grad(qnode_mitigated)(theta)
  0.5712737447327619
  ```

<h4>More native support for parameter broadcasting 📡</h4>

* `default.qubit` now natively supports parameter broadcasting, providing 
  increased performance when executing the same circuit at various parameter positions
  compared to manually looping over parameters, or directly using the `qml.transforms.broadcast_expand` transform.
  [(#2627)](https://github.com/PennyLaneAI/pennylane/pull/2627)

  ```python
  dev = qml.device("default.qubit", wires=1)

  @qml.qnode(dev)
  def circuit(x):
      qml.RX(x, wires=0)
      return qml.expval(qml.PauliZ(0))
  ```

  ```pycon
  >>> circuit(np.array([0.1, 0.3, 0.2]))
  tensor([0.99500417, 0.95533649, 0.98006658], requires_grad=True) 
  ```

* Parameter-shift gradients now allow for parameter broadcasting internally,
  which can result in a significant speedup when computing gradients of
  circuits with many parameters.
  [(#2749)](https://github.com/PennyLaneAI/pennylane/pull/2749)

  The gradient transform `qml.gradients.param_shift` now accepts the keyword argument 
  `broadcast`. If set to `True`, broadcasting is used to compute the derivative:

  ```python
  dev = qml.device("default.qubit", wires=2)

  @qml.qnode(dev)
  def circuit(x, y):
      qml.RX(x, wires=0)
      qml.RY(y, wires=1)
      return qml.expval(qml.PauliZ(0) @ qml.PauliZ(1))
  ```

  ```pycon
  >>> x = np.array([np.pi/3, np.pi/2], requires_grad=True)
  >>> y = np.array([np.pi/6, np.pi/5], requires_grad=True)
  >>> qml.gradients.param_shift(circuit, broadcast=True)(x, y)
  (tensor([[-0.9330127,  0.       ],
           [ 0.       , -0.9330127]], requires_grad=True),
  tensor([[0.25, 0.  ],
          [0.  , 0.25]], requires_grad=True))
  ```

  To illustrate the speedup, for a constant-depth circuit with Pauli rotations and controlled Pauli rotations, the 
  time required to compute `qml.gradients.param_shift(circuit, broadcast=False)(params)`
  ("No broadcasting") and `qml.gradients.param_shift(circuit, broadcast=True)(params)` 
  ("Broadcasting") as a function of the number of qubits is given
  [here](https://pennylane.readthedocs.io/en/stable/_images/default_qubit_native_broadcast_speedup.png).

* Operations for quantum chemistry now support parameter broadcasting.
  [(#2726)](https://github.com/PennyLaneAI/pennylane/pull/2726)

  ```pycon
  >>> op = qml.SingleExcitation(np.array([0.3, 1.2, -0.7]), wires=[0, 1])
  >>> op.matrix().shape
  (3, 4, 4)
  ```

<h4>Intuitive operator arithmetic 🧮</h4>

* New functionality for representing the sum, product, and scalar-product 
  of operators is available.
  [(#2475)](https://github.com/PennyLaneAI/pennylane/pull/2475)
  [(#2625)](https://github.com/PennyLaneAI/pennylane/pull/2625)
  [(#2622)](https://github.com/PennyLaneAI/pennylane/pull/2622)
  [(#2721)](https://github.com/PennyLaneAI/pennylane/pull/2721)

  The following functionalities have been added to facilitate creating new operators 
  whose matrix, terms, and eigenvalues can be accessed as per usual, while maintaining 
  differentiability. operators created from these new features can be used within
  QNodes as Operations or as observables (where physically applicable). 

  - Summing any number of operators via `qml.op_sum` results in a "summed" operator:

    ```pycon
    >>> ops_to_sum = [qml.PauliX(0), qml.PauliY(1), qml.PauliZ(0)] 
    >>> summed_ops = qml.op_sum(*ops_to_sum)
    >>> summed_ops
    PauliX(wires=[0]) + PauliY(wires=[1]) + PauliZ(wires=[0])
    >>> qml.matrix(summed_ops)
    array([[ 1.+0.j,  0.-1.j,  1.+0.j,  0.+0.j],
           [ 0.+1.j,  1.+0.j,  0.+0.j,  1.+0.j],
           [ 1.+0.j,  0.+0.j, -1.+0.j,  0.-1.j],
           [ 0.+0.j,  1.+0.j,  0.+1.j, -1.+0.j]])
    >>> summed_ops.terms()
    ([1.0, 1.0, 1.0], (PauliX(wires=[0]), PauliY(wires=[1]), PauliZ(wires=[0])))
    ```

  - Multiplying any number of operators via `qml.prod` results in a "product" operator, 
    where the matrix product or tensor product is used correspondingly:

    ```pycon
    >>> theta = 1.23
    >>> prod_op = qml.prod(qml.PauliZ(0), qml.RX(theta, 1))
    >>> prod_op
    PauliZ(wires=[0]) @ RX(1.23, wires=[1]) 
    >>> qml.eigvals(prod_op)
    [-1.39373197 -0.23981492  0.23981492  1.39373197]
    ```
  
  - Taking the product of a coefficient and an operator via `qml.s_prod` produces a 
    "scalar-product" operator:

    ```pycon
    >>> sprod_op = qml.s_prod(2.0, qml.PauliX(0))
    >>> sprod_op
    2.0*(PauliX(wires=[0]))
    >>> sprod_op.matrix()
    array([[ 0., 2.],
           [ 2., 0.]])
    >>> sprod_op.terms()
    ([2.0], [PauliX(wires=[0])])
    ```

  Each of these new functionalities can be used within QNodes as operators or observables, 
  where applicable, while also maintaining differentiability. For example:

  ```python
  dev = qml.device("default.qubit", wires=2)

  @qml.qnode(dev)
  def circuit(angles):
      qml.prod(qml.PauliZ(0), qml.RY(angles[0], 1))
      qml.op_sum(qml.PauliX(1), qml.RY(angles[1], 0))

      return qml.expval(qml.op_sum(qml.PauliX(0), qml.PauliZ(1)))
  ```

  ```pycon
  >>> angles = np.array([1.23, 4.56], requires_grad=True)
  >>> circuit(angles)
  0.33423772712450256
  >>> qml.grad(circuit)(angles)
  [-0.9424888  0.]
  ```
  
* All PennyLane operators can now be added, subtracted, multiplied, scaled, and raised to 
  powers using `+`, `-`, `@`, `*`, `**`, respectively.
  [(#2849)](https://github.com/PennyLaneAI/pennylane/pull/2849)
  [(#2825)](https://github.com/PennyLaneAI/pennylane/pull/2825)
  [(#2891)](https://github.com/PennyLaneAI/pennylane/pull/2891)
  
  - You can now add scalars to operators, where the interpretation is that the 
    scalar is a properly-sized identity matrix;

    ```pycon
    >>> sum_op = 5 + qml.PauliX(0)
    >>> sum_op.matrix()
    array([[5., 1.],
           [1., 5.]])
    ```
    
  - The `+` and `-` operators can be used to combine all Pennylane operators:

    ```pycon
    >>> sum_op = qml.RX(phi=1.23, wires=0) + qml.RZ(phi=3.14, wires=0) - qml.RY(phi=0.12, wires=0)
    >>> sum_op
    RX(1.23, wires=[0]) + RZ(3.14, wires=[0]) + -1*(RY(0.12, wires=[0]))
    >>> qml.matrix(sum_op)
    array([[-0.18063077-0.99999968j,  0.05996401-0.57695852j],
           [-0.05996401-0.57695852j, -0.18063077+0.99999968j]])
    ```
    Note that the behavior of `+` with *observables* is different; it still creates 
    a Hamiltonian.
  
  - The `*` and `@` operators can be used to scale and compose all PennyLane operators.
  
    ```pycon
    >>> prod_op = 2*qml.RX(1, wires=0) @ qml.RY(2, wires=0)
    >>> prod_op
    2*(RX(1, wires=[0])) @ RY(2, wires=[0])
    >>> qml.matrix(prod_op)
    array([[ 0.94831976-0.80684536j, -1.47692053-0.51806945j],
           [ 1.47692053-0.51806945j,  0.94831976+0.80684536j]])
     ```
  
  - The `**` operator can be used to raise PennyLane operators to a power.
  
    ```pycon       
    >>> exp_op = qml.RZ(1.0, wires=0) ** 2
    >>> exp_op
    RZ**2(1.0, wires=[0])
    >>> qml.matrix(exp_op)
    array([[0.54030231-0.84147098j, 0.        +0.j        ],
           [0.        +0.j        , 0.54030231+0.84147098j]])
    ```

* A new class called `Controlled` is available in `qml.ops.op_math` to help represent 
  a controlled version of any operation. 
  [(#2634)](https://github.com/PennyLaneAI/pennylane/pull/2634)

  ```python
  from pennylane.ops.op_math import Controlled

  @qml.qnode(qml.device('default.qubit', wires=3))
  def circuit():
      qml.PauliX(0)
      Controlled(qml.Hadamard(2), control_wires=(0,1), control_values=[1,0])
      return qml.probs(wires=range(3))
  ```

  ```pycon
  >>> circuit()
  tensor([0. , 0. , 0. , 0. , 0.5, 0.5, 0. , 0. ], requires_grad=True)
  >>> print(qml.draw(circuit)())
  0: ──X─╭●─┤ ╭Probs
  1: ────├○─┤ ├Probs
  2: ────╰H─┤ ╰Probs
  ```

* Arithmetic operations can now be simplified using `qml.simplify`.
  [(#2835)](https://github.com/PennyLaneAI/pennylane/pull/2835)
  [(#2854)](https://github.com/PennyLaneAI/pennylane/pull/2854)
  
  ```pycon 
  >>> op = qml.adjoint(qml.adjoint(qml.RX(x, wires=0))) 
  >>> op 
  Adjoint(Adjoint(RX))(tensor([1.04719755, 1.57079633], requires_grad=True), wires=[0]) 
  >>> qml.simplify(op) 
  RX(tensor([1.04719755, 1.57079633], requires_grad=True), wires=[0]) 
  ```

* A new function called `qml.equal` can be used to compare the equality 
  of parametric operators.
  [(#2651)](https://github.com/PennyLaneAI/pennylane/pull/2651)

  ```pycon
  >>> qml.equal(qml.RX(1.23, 0), qml.RX(1.23, 0))
  True
  >>> qml.equal(qml.RY(4.56, 0), qml.RY(7.89, 0))
  False
  ```

<h4>Marvelous mixed state features 🙌</h4>

* The `default.mixed` device now supports [backpropagation](https://pennylane.readthedocs.io/en/stable/introduction/unsupported_gradients.html#backpropagation) with the `"jax"` interface, which can result in significant speedups.
  [(#2754)](https://github.com/PennyLaneAI/pennylane/pull/2754)
  [(#2776)](https://github.com/PennyLaneAI/pennylane/pull/2776)

  ```python
  dev = qml.device("default.mixed", wires=2)

  @qml.qnode(dev, diff_method="backprop", interface="jax")
  def circuit(angles):
      qml.RX(angles[0], wires=0)
      qml.RY(angles[1], wires=1)
      return qml.expval(qml.PauliZ(0) + qml.PauliZ(1))
  ```

  ```pycon
  >>> angles = np.array([np.pi/6, np.pi/5], requires_grad=True)
  >>> qml.grad(circuit)(angles)
  array([-0.8660254 , -0.25881905])
  ```
  
  Additionally, quantum channels now support Jax and TensorFlow tensors.
  This allows quantum channels to be used inside QNodes decorated by `tf.function`, 
  `jax.jit`, or `jax.vmap`.

* The `default.mixed` device now supports readout error.
  [(#2786)](https://github.com/PennyLaneAI/pennylane/pull/2786)

  A new keyword argument called `readout_prob` can be specified when creating a
  `default.mixed` device. Any circuits running on a `default.mixed` device with a 
  finite `readout_prob` (upper-bounded by 1) will alter the measurements performed 
  at the end of the circuit similarly to how a `qml.BitFlip` channel would affect 
  circuit measurements:

  ```pycon
  >>> dev = qml.device("default.mixed", wires=2, readout_prob=0.1)
  >>> @qml.qnode(dev)
  ... def circuit():
  ...     return qml.expval(qml.PauliZ(0))
  >>> circuit()
  0.8
  ```
  
<h4>Relative entropy is now available in qml.qinfo 💥</h4>

* The quantum information module now supports computation of [relative entropy](https://en.wikipedia.org/wiki/Quantum_relative_entropy).
  [(#2772)](https://github.com/PennyLaneAI/pennylane/pull/2772)

  We've enabled two cases for calculating the relative entropy:
  
  - A QNode transform via `qml.qinfo.relative_entropy`:

    ```python
    dev = qml.device('default.qubit', wires=2)

    @qml.qnode(dev)
    def circuit(param):
        qml.RY(param, wires=0)
        qml.CNOT(wires=[0, 1])
        return qml.state()
    ```

    ```pycon
    >>> relative_entropy_circuit = qml.qinfo.relative_entropy(circuit, circuit, wires0=[0], wires1=[0])
    >>> x, y = np.array(0.4), np.array(0.6)
    >>> relative_entropy_circuit((x,), (y,))
    0.017750012490703237
    ```

  - Support in `qml.math` for flexible post-processing:

    ```pycon
    >>> rho = np.array([[0.3, 0], [0, 0.7]])
    >>> sigma = np.array([[0.5, 0], [0, 0.5]])
    >>> qml.math.relative_entropy(rho, sigma)
    tensor(0.08228288, requires_grad=True)
    ```

<h4>New measurements, operators, and more! ✨</h4>

* A new measurement called `qml.counts` is available.
  [(#2686)](https://github.com/PennyLaneAI/pennylane/pull/2686)
  [(#2839)](https://github.com/PennyLaneAI/pennylane/pull/2839)
  [(#2876)](https://github.com/PennyLaneAI/pennylane/pull/2876)

  QNodes with `shots != None` that return `qml.counts` will yield a dictionary 
  whose keys are bitstrings representing computational basis states that were measured, 
  and whose values are the corresponding counts (i.e., how many times that computational 
  basis state was measured):

  ```python
  dev = qml.device("default.qubit", wires=2, shots=1000)

  @qml.qnode(dev)
  def circuit():
      qml.Hadamard(wires=0)
      qml.CNOT(wires=[0, 1])
      return qml.counts()
  ```

  ```pycon
  >>> circuit()
  {'00': 495, '11': 505}
  ```

  `qml.counts` can also accept observables, where the resulting dictionary is ordered
  by the eigenvalues of the observable.

  ```python
  dev = qml.device("default.qubit", wires=2, shots=1000)

  @qml.qnode(dev)
  def circuit():
      qml.Hadamard(wires=0)
      qml.CNOT(wires=[0, 1])
      return qml.counts(qml.PauliZ(0)), qml.counts(qml.PauliZ(1))
  ```

  ```pycon
  >>> circuit()
  ({-1: 470, 1: 530}, {-1: 470, 1: 530})
  ```
  
* A new experimental return type for QNodes with multiple measurements has been added.
  [(#2814)](https://github.com/PennyLaneAI/pennylane/pull/2814)
  [(#2815)](https://github.com/PennyLaneAI/pennylane/pull/2815)
  [(#2860)](https://github.com/PennyLaneAI/pennylane/pull/2860)

  QNodes returning a list or tuple of different measurements return an intuitive 
  data structure via `qml.enable_return()`, where the individual measurements are 
  separated into their own tensors:

  ```python
  qml.enable_return()
  dev = qml.device("default.qubit", wires=2)
  
  @qml.qnode(dev)
  def circuit(x):
      qml.Hadamard(wires=[0])
      qml.CRX(x, wires=[0, 1])
      return (qml.probs(wires=[0]), qml.vn_entropy(wires=[0]), qml.probs(wires=0), qml.expval(wires=1))
  ```
  ```pycon
  >>> circuit(0.5)
  (tensor([0.5, 0.5], requires_grad=True), tensor(0.08014815, requires_grad=True), tensor([0.5, 0.5], requires_grad=True), tensor(0.93879128, requires_grad=True))
  ```

  In addition, QNodes that utilize this new return type support backpropagation.
  This new return type can be disabled thereafter via `qml.disable_return()`.

* An operator called `qml.FlipSign` is now available.
  [(#2780)](https://github.com/PennyLaneAI/pennylane/pull/2780)

  Mathematically, `qml.FlipSign` functions as follows: 
  $\text{FlipSign}(n) \vert m \rangle = (-1)^\delta_{n,m} \vert m \rangle$, where 
  $\vert m \rangle$ is an arbitrary qubit state and $n$ is a qubit configuration:

  ```python
  basis_state = [0, 1]

  dev = qml.device("default.qubit", wires=2)

  @qml.qnode(dev)
  def circuit():
    for wire in list(range(2)):
          qml.Hadamard(wires = wire)
    qml.FlipSign(basis_state, wires = list(range(2)))
    return qml.sample()
  ```

  ```pycon
  >>> circuit()
  tensor([ 0.5+0.j  -0.5+0.j 0.5+0.j  0.5+0.j], requires_grad=True)
  ```

* The [simultaneous perturbation stochastic approximation (SPSA) optimizer](https://www.jhuapl.edu/SPSA/PDF-SPSA/Spall_An_Overview.PDF) 
  is available via `qml.SPSAOptimizer`.
  [(#2661)](https://github.com/PennyLaneAI/pennylane/pull/2661)

  The SPSA optimizer is suitable for cost functions whose evaluation may involve
  noise. Use the SPSA optimizer like you would any other optimizer:

  ```python
  max_iterations = 50
  opt = qml.SPSA(maxiter=max_iterations) 

  for _ in range(max_iterations):
      params, cost = opt.step_and_cost(cost, params)
  ```  
  
<h4>More drawing styles 🎨</h4>

* New PennyLane-inspired `sketch` and `sketch_dark` styles are now available for 
  drawing circuit diagram graphics.
  [(#2709)](https://github.com/PennyLaneAI/pennylane/pull/2709)

<h3>Improvements 📈</h3>

* `default.qubit` now natively executes any operation that defines a matrix except
  for trainable `Pow` operations. 
  [(#2836)](https://github.com/PennyLaneAI/pennylane/pull/2836)

* Added `expm` to the `qml.math` module for matrix exponentiation.
  [(#2890)](https://github.com/PennyLaneAI/pennylane/pull/2890)
  
* When adjoint differentiation is requested, circuits are now decomposed so
  that all trainable operations have a generator.
  [(#2836)](https://github.com/PennyLaneAI/pennylane/pull/2836)
  
* A warning is emitted for measurements
  - `qml.state`
  - `qml.density_matrix`
  - `qml.vn_entropy`
  - `qml.mutual_info`
  when using a device with finite shots or a shot list because the results of
  these measurements are always analytic.
  [(#2918)](https://github.com/PennyLaneAI/pennylane/pull/2918)

* The efficiency of the Hartree-Fock workflow has been improved by removing 
  repetitive steps.
  [(#2850)](https://github.com/PennyLaneAI/pennylane/pull/2850)

* The coefficients of the non-differentiable molecular Hamiltonians generated 
  with openfermion now have `requires_grad = False` by default.
  [(#2865)](https://github.com/PennyLaneAI/pennylane/pull/2865)

* Upgraded performance of the `compute_matrix` method of broadcastable 
  parametric operations.
  [(#2759)](https://github.com/PennyLaneAI/pennylane/pull/2759)

* Jacobians are now cached with the Autograd interface when using the
  parameter-shift rule.
  [(#2645)](https://github.com/PennyLaneAI/pennylane/pull/2645)

* The `qml.state` and `qml.density_matrix` measurements now support custom wire
  labels.
  [(#2779)](https://github.com/PennyLaneAI/pennylane/pull/2779)

* Add trivial behaviour logic to `qml.operation.expand_matrix`.
  [(#2785)](https://github.com/PennyLaneAI/pennylane/issues/2785)

* Added an `are_pauli_words_qwc` function which checks if certain
  Pauli words are pairwise qubit-wise commuting. This new function improves performance 
  when measuring hamiltonians with many commuting terms.
  [(#2789)](https://github.com/PennyLaneAI/pennylane/pull/2798)

* Adjoint differentiation now uses the adjoint symbolic wrapper instead of in-place 
  inversion.
  [(#2855)](https://github.com/PennyLaneAI/pennylane/pull/2855)

<h3>Breaking changes 💔</h3>

<<<<<<< HEAD
* The deprecated `qml.hf` module is removed. Users with code that calls `qml.hf` 
  can simply replace `qml.hf` with `qml.qchem` in most cases, or refer to the 
  [documentation](https://pennylane.readthedocs.io/en/stable/code/qml_qchem.html) 
  and [demos](https://pennylane.ai/qml/demos_quantum-chemistry.html) for more 
  information.
=======
* The deprecated `qml.hf` module is removed. The `qml.hf` functionality is now fully 
  supported by `qml.qchem`. More details are provided in the
  [`qml.qchem`](https://pennylane.readthedocs.io/en/stable/code/qml_qchem.html) documentation page,
  the [Quantum Chemistry](https://pennylane.readthedocs.io/en/stable/introduction/chemistry.html)
  quickstart page and the
  [Differentiable Hartree-Fock](https://pennylane.ai/qml/demos/tutorial_differentiable_HF.html)
  demo. 
>>>>>>> 3d5e3eed
  [(#2795)](https://github.com/PennyLaneAI/pennylane/pull/2795)

* `default.qubit` now uses `stopping_condition` to specify support for anything with a matrix.
  To override this behavior in inheriting devices and to support only a specific subset of operations,
  developers need to override `stopping_condition`.
  [(#2836)](https://github.com/PennyLaneAI/pennylane/pull/2836)

* Custom devices inheriting from `DefaultQubit` or `QubitDevice` can break due to the introduction
  of parameter broadcasting.
  [(#2627)](https://github.com/PennyLaneAI/pennylane/pull/2627)

  A custom device should only break if all three following statements hold simultaneously:

  1. The custom device inherits from `DefaultQubit`, not `QubitDevice`.
  2. The device implements custom methods in the simulation pipeline that are incompatible
     with broadcasting (for example `expval`, `apply_operation` or `analytic_probability`).
  3. The custom device maintains the flag `"supports_broadcasting": True` in its `capabilities`
     dictionary *or* it overwrites `Device.batch_transform` without applying `broadcast_expand`
     (or both).

  The `capabilities["supports_broadcasting"]` is set to `True` for
  `DefaultQubit`. Typically, the easiest fix will be to change the
  `capabilities["supports_broadcasting"]` flag to `False` for the child device
  and/or to include a call to `broadcast_expand` in
  `CustomDevice.batch_transform`, similar to how `Device.batch_transform` calls
  it.

  Separately from the above, custom devices that inherit from `QubitDevice` and implement a
  custom `_gather` method need to allow for the kwarg `axis` to be passed to this `_gather` method.

* The argument `argnum` of the function `qml.batch_input` has been redefined: now it indicates the
  indices of the batched parameters, which need to be non-trainable, in the quantum tape. Consequently, its default
  value (set to 0) has been removed.
  [(#2873)](https://github.com/PennyLaneAI/pennylane/pull/2873)

  Before this breaking change, one could call `qml.batch_input` without any arguments when using
  batched inputs as the first argument of the quantum circuit.

  ```python
  dev = qml.device("default.qubit", wires=2, shots=None)

  @qml.batch_input()  # argnum = 0
  @qml.qnode(dev, diff_method="parameter-shift", interface="tf")
  def circuit(inputs, weights):  # argument `inputs` is batched
      qml.RY(weights[0], wires=0)
      qml.AngleEmbedding(inputs, wires=range(2), rotation="Y")
      qml.RY(weights[1], wires=1)
      return qml.expval(qml.PauliZ(1))
  ```

  With this breaking change, users must set a value to `argnum` specifying the index of the
  batched inputs with respect to all quantum tape parameters. In this example the quantum tape
  parameters are `[ weights[0], inputs, weights[1] ]`, thus `argnum` should be set to 1, specifying
  that `inputs` is batched:

  ```python
  dev = qml.device("default.qubit", wires=2, shots=None)

  @qml.batch_input(argnum=1)
  @qml.qnode(dev, diff_method="parameter-shift", interface="tf")
  def circuit(inputs, weights):
      qml.RY(weights[0], wires=0)
      qml.AngleEmbedding(inputs, wires=range(2), rotation="Y")
      qml.RY(weights[1], wires=1)
      return qml.expval(qml.PauliZ(1))
  ```

* PennyLane now depends on newer versions (>=2.7) of the `semantic_version` package,
  which provides an updated API that is incompatible which versions of the package 
  prior to 2.7. If you run into issues relating to this package, please reinstall 
  PennyLane.
  [(#2744)](https://github.com/PennyLaneAI/pennylane/pull/2744)
  [(#2767)](https://github.com/PennyLaneAI/pennylane/pull/2767)

<h3>Documentation 📕</h3>

* Added a dedicated docstring for the `QubitDevice.sample` method.
  [(#2812)](https://github.com/PennyLaneAI/pennylane/pull/2812)

* Optimization examples of using JAXopt and Optax with the JAX interface have
  been added.
  [(#2769)](https://github.com/PennyLaneAI/pennylane/pull/2769)

* Updated IsingXY gate docstring.
  [(#2858)](https://github.com/PennyLaneAI/pennylane/pull/2858)

<h3>Bug fixes 🐞</h3>

* Cleans up interactions between operator arithmetic and batching by
  testing supported cases and adding errors when batching is not supported.
  [(#2900)](https://github.com/PennyLaneAI/pennylane/pull/2900)

* Fixed a bug where the parameter-shift rule wasn't defined for `qml.kUpCCGSD`.
  [(#2913)](https://github.com/PennyLaneAI/pennylane/pull/2913)  

* Reworked the Hermiticity check in `qml.Hermitian` by using `qml.math` calls
  because calling `.conj()` on an `EagerTensor` from TensorFlow raised an
  error.
  [(#2895)](https://github.com/PennyLaneAI/pennylane/pull/2895)

* Fixed a bug where the parameter-shift gradient breaks when using both
  custom `grad_recipe`s that contain unshifted terms and recipes that
  do not contain any unshifted terms.
  [(#2834)](https://github.com/PennyLaneAI/pennylane/pull/2834)

* Fixed mixed CPU-GPU data-locality issues for the Torch interface.
  [(#2830)](https://github.com/PennyLaneAI/pennylane/pull/2830)

* Fixed a bug where the parameter-shift Hessian of circuits with untrainable
  parameters might be computed with respect to the wrong parameters or
  might raise an error.
  [(#2822)](https://github.com/PennyLaneAI/pennylane/pull/2822)

* Fixed a bug where the custom implementation of the `states_to_binary` device
  method was not used.
  [(#2809)](https://github.com/PennyLaneAI/pennylane/pull/2809)

* `qml.grouping.group_observables` now works when individual wire
  labels are iterable.
  [(#2752)](https://github.com/PennyLaneAI/pennylane/pull/2752)

* The adjoint of an adjoint now has a correct `expand` result.
  [(#2766)](https://github.com/PennyLaneAI/pennylane/pull/2766)

* Fixed the ability to return custom objects as the expectation value of a QNode with 
  the Autograd interface.
  [(#2808)](https://github.com/PennyLaneAI/pennylane/pull/2808)

* The WireCut operator now raises an error when instantiating it with an empty list.
  [(#2826)](https://github.com/PennyLaneAI/pennylane/pull/2826)

* Hamiltonians with grouped observables are now allowed to be measured on devices 
  which were transformed using `qml.transform.insert()`.
  [(#2857)](https://github.com/PennyLaneAI/pennylane/pull/2857)

* Fixes a bug where `qml.batch_input` raised an error when using a batched operator that was not
  located at the beginning of the circuit. In addition, now `qml.batch_input` raises an error when
  using trainable batched inputs, which avoids an unwanted behaviour with duplicated parameters.
  [(#2873)](https://github.com/PennyLaneAI/pennylane/pull/2873)

* Calling `qml.equal` with nested operators now raises a NotImplementedError.
  [(#2877)](https://github.com/PennyLaneAI/pennylane/pull/2877)

<h3>Contributors</h3>

This release contains contributions from (in alphabetical order):

Juan Miguel Arrazola, Utkarsh Azad, Samuel Banning, Prajwal Borkar, Isaac De Vlugt, Olivia Di Matteo, Kristiyan Dilov, 
David Ittah, Josh Izaac, Soran Jahangiri, Edward Jiang, Ankit Khandelwal, Korbinian Kottmann, Meenu Kumari, 
Christina Lee, Sergio Martínez-Losa, Albert Mitjans Coma, Ixchel Meza Chavez, Romain Moyard, Lee James O'Riordan,
Mudit Pandey, Bogdan Reznychenko, Shuli Shu, Jay Soni, Modjtaba Shokrian-Zini, Antal Száva, David Wierichs, 
Moritz Willmann
<|MERGE_RESOLUTION|>--- conflicted
+++ resolved
@@ -604,21 +604,11 @@
 
 <h3>Breaking changes 💔</h3>
 
-<<<<<<< HEAD
 * The deprecated `qml.hf` module is removed. Users with code that calls `qml.hf` 
   can simply replace `qml.hf` with `qml.qchem` in most cases, or refer to the 
   [documentation](https://pennylane.readthedocs.io/en/stable/code/qml_qchem.html) 
   and [demos](https://pennylane.ai/qml/demos_quantum-chemistry.html) for more 
   information.
-=======
-* The deprecated `qml.hf` module is removed. The `qml.hf` functionality is now fully 
-  supported by `qml.qchem`. More details are provided in the
-  [`qml.qchem`](https://pennylane.readthedocs.io/en/stable/code/qml_qchem.html) documentation page,
-  the [Quantum Chemistry](https://pennylane.readthedocs.io/en/stable/introduction/chemistry.html)
-  quickstart page and the
-  [Differentiable Hartree-Fock](https://pennylane.ai/qml/demos/tutorial_differentiable_HF.html)
-  demo. 
->>>>>>> 3d5e3eed
   [(#2795)](https://github.com/PennyLaneAI/pennylane/pull/2795)
 
 * `default.qubit` now uses `stopping_condition` to specify support for anything with a matrix.
