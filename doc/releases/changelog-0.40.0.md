--- conflicted
+++ resolved
@@ -227,15 +227,9 @@
   True
   ```
 
-<<<<<<< HEAD
 * Devices that extend `qml.devices.Device` now have an optional class attribute called 
   `capabilities`, which is an instance of the `DeviceCapabilities` data class constructed from the 
   configuration file if it exists. Otherwise, it is set to `None`.
-=======
-* A device that extends `qml.devices.Device` now has an optional class attribute `capabilities`
-  that is an instance of the `DeviceCapabilities` data class, constructed from the configuration
-  file if it exists. Otherwise, it is set to `None`.
->>>>>>> 52563840
   [(#6433)](https://github.com/PennyLaneAI/pennylane/pull/6433)
 
   ```python
@@ -252,13 +246,8 @@
   ```
 
 * Default implementations of `Device.setup_execution_config` and `Device.preprocess_transforms`
-<<<<<<< HEAD
   have been added to the device API for devices that provide a TOML configuration file and, thus, 
   have a `capabilities` property.
-=======
-  are added to the device API for devices that provide a TOML configuration file, thereby having
-  a `capabilities` property.
->>>>>>> 52563840
   [(#6632)](https://github.com/PennyLaneAI/pennylane/pull/6632)
   [(#6653)](https://github.com/PennyLaneAI/pennylane/pull/6653)
 
@@ -592,7 +581,6 @@
   for the horizontal Cartan subalgebra instead of `$\mathfrak{h}$`.
   [(#6747)](https://github.com/PennyLaneAI/pennylane/pull/6747)
 
-<<<<<<< HEAD
 <h4>Vibrational Hamiltonians</h4>
 
 * Implemented helper functions for calculating one-mode PES, two-mode PES, and
@@ -602,13 +590,6 @@
 
 * Added support to build a vibrational Hamiltonian in the Christiansen form.
   [(#6560)](https://github.com/PennyLaneAI/pennylane/pull/6560)
-=======
-<h4>Construct vibrational Hamiltonians 🫨</h4>
-
-* Added support to build a vibrational Hamiltonian in the Christiansen form.
-  [(#6560)](https://github.com/PennyLaneAI/pennylane/pull/6560)
-  [(#6792)](https://github.com/PennyLaneAI/pennylane/pull/6792)
->>>>>>> 52563840
 
 <h3>Breaking changes 💔</h3>
 
@@ -738,15 +719,12 @@
 
 <h3>Bug fixes 🐛</h3>
 
-<<<<<<< HEAD
+* Validation has been added to ensure that the device vjp is only used when the device actually 
+  supports it.
+  [(#6755)](https://github.com/PennyLaneAI/pennylane/pull/6755/)
+
 * `qml.counts` now returns all outcomes when the `all_outcomes` argument is `True` and mid-circuit 
   measurements are present.
-=======
-* Adds validation so the device vjp is only used when the device actually supports it.
-  [(#6755)](https://github.com/PennyLaneAI/pennylane/pull/6755/)
-
-* `qml.counts` returns all outcomes when the `all_outcomes` argument is `True` and mid-circuit measurements are present.
->>>>>>> 52563840
   [(#6732)](https://github.com/PennyLaneAI/pennylane/pull/6732)
 
 * `qml.ControlledQubitUnitary` now has consistent behaviour with program capture enabled. 
