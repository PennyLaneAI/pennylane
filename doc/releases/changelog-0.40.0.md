:orphan:

# Release 0.40.0 (current release)

<h3>New features since last release</h3>

<h4>Efficient state preparation methods 🦾</h4>

<<<<<<< HEAD
* State preparation tailored for matrix product states (MPS) is now supported with 
  :class:`qml.MPSPrep <pennylane.MPSPrep>` on the `lightning.tensor` device.
=======
* Added new ``MPSPrep`` template to prepare quantum states in tensor network simulators.
>>>>>>> c877783b
  [(#6431)](https://github.com/PennyLaneAI/pennylane/pull/6431)

  Given a list of :math:`n` tensors that represents an MPS, :math:`[A^{(0)}, ..., A^{(n-1)}]`, 
  :class:`qml.MPSPrep <pennylane.MPSPrep>` lets you directly inject the MPS into a QNode as the initial 
  state of the circuit without any need for pre-processing. The first and last tensors in the list 
  must be rank-2, while all intermediate tensors should be rank-3.

  ```python
  import pennylane as qml
  import numpy as np

  mps = [
      np.array([[0.0, 0.107], [0.994, 0.0]]),
      np.array(
          [
              [[0.0, 0.0, 0.0, -0.0], [1.0, 0.0, 0.0, -0.0]],
              [[0.0, 1.0, 0.0, -0.0], [0.0, 0.0, 0.0, -0.0]],
          ]
      ),
      np.array(
          [
              [[-1.0, 0.0], [0.0, 0.0]],
              [[0.0, 0.0], [0.0, 1.0]],
              [[0.0, -1.0], [0.0, 0.0]],
              [[0.0, 0.0], [1.0, 0.0]],
          ]
      ),
      np.array([[-1.0, -0.0], [-0.0, -1.0]]),
  ]

  dev = qml.device("lightning.tensor", wires = [0, 1, 2, 3])
  @qml.qnode(dev)
  def circuit():
      qml.MPSPrep(mps, wires = [0,1,2])
      return qml.state()
  ```

  ```pycon
  >>> print(circuit())
  [ 0.    +0.j  0.    +0.j  0.    +0.j -0.1066+0.j  0.    +0.j  0.    +0.j
    0.    +0.j  0.    +0.j  0.    +0.j  0.    +0.j  0.    +0.j  0.    +0.j
    0.9943+0.j  0.    +0.j  0.    +0.j  0.    +0.j]
  ```

  At this time, :class:`qml.MPSPrep <pennylane.MPSPrep>` is only supported on the `lightning.tensor` device.

* Custom-made state preparation for linear combinations of quantum states is now available with 
  :class:`qml.Superposition <pennylane.Superposition>`.
  [(#6670)](https://github.com/PennyLaneAI/pennylane/pull/6670)

  Given a list of :math:`m` coefficients :math:`c_i` and basic states :math:`|b_i\rangle`, 
  :class:`qml.Superposition <pennylane.Superposition>` prepares 
  :math:`|\phi\rangle = \sum_i^m c_i |b_i\rangle`. Here is a simple example showing how to use 
  :class:`qml.Superposition <pennylane.Superposition>` to prepare 
  :math:`\tfrac{1}{\sqrt{2}} |00\rangle + \tfrac{1}{\sqrt{2}} |10\rangle`.

  ```python
  coeffs = np.array([0.70710678, 0.70710678])
  basis =  np.array([[0, 0], [1, 0]])

  @qml.qnode(qml.device('default.qubit'))
  def circuit():
      qml.Superposition(coeffs, basis, wires=[0, 1], work_wire=[2])
      return qml.state()
  ```

  ```
  >>> circuit()
  Array([0.7071068 +0.j, 0.        +0.j, 0.        +0.j, 0.        +0.j,
         0.70710677+0.j, 0.        +0.j, 0.        +0.j, 0.        +0.j],      dtype=complex64)
  ```

  Note that specification of one `work_wire` is required.

<h4>Enhanced QSVT functionality 🤩</h4>

* New functionality to calculate angles for QSP and QSVT has been added. This includes the function `qml.poly_to_angles`
  to obtain angles directly and the function `qml.transform_angles` to convert angles from one subroutine to another.
  [(#6483)](https://github.com/PennyLaneAI/pennylane/pull/6483)

* The `qml.qsvt` function has been improved to be more user-friendly. Old functionality is moved to `qml.qsvt_legacy`
  and it will be deprecated in release v0.40.
  [(#6520)](https://github.com/PennyLaneAI/pennylane/pull/6520/)
  [(#6693)](https://github.com/PennyLaneAI/pennylane/pull/6693)

* New `qml.GQSP` template has been added to perform Generalized Quantum Signal Processing (GQSP).
  The functionality `qml.poly_to_angles` has been also extended to support GQSP.
  [(#6565)](https://github.com/PennyLaneAI/pennylane/pull/6565)

<h4>Generalized Trotter products 🐖</h4>

* Added a function `qml.trotterize` to generalize the Suzuki-Trotter product to arbitrary quantum functions.
  [(#6627)](https://github.com/PennyLaneAI/pennylane/pull/6627)

  ```python
  def my_custom_first_order_expansion(time, theta, phi, wires, flip):
    "This is the first order expansion (U_1)."
    qml.RX(time*theta, wires[0])
    qml.RY(time*phi, wires[1])
    if flip:
        qml.CNOT(wires=wires[:2])

  @qml.qnode(qml.device("default.qubit"))
  def my_circuit(time, angles, num_trotter_steps):
      TrotterizedQfunc(
          time,
          *angles,
          qfunc=my_custom_first_order_expansion,
          n=num_trotter_steps,
          order=2,
          wires=['a', 'b'],
          flip=True,
      )
      return qml.state()
  ```
  ```pycon
  >>> time = 0.1
  >>> angles = (0.12, -3.45)
  >>> print(qml.draw(my_circuit, level=3)(time, angles, num_trotter_steps=1))
  a: ──RX(0.01)──╭●─╭●──RX(0.01)──┤  State
  b: ──RY(-0.17)─╰X─╰X──RY(-0.17)─┤  State
  ```

<h4>Bosonic operators 🎈</h4>

A new module, :mod:`qml.bose <pennylane.bose>`, has been added to PennyLane that includes support 
for constructing and manipulating Bosonic operators and converting between Bosonic operators and 
qubit operators.

* Bosonic operators analogous to `qml.FermiWord` and `qml.FermiSentence` are now available with 
  :class:`qml.BoseWord <pennylane.BoseWord>` and :class:`qml.BoseSentence <pennylane.BoseSentence>`.
  [(#6518)](https://github.com/PennyLaneAI/pennylane/pull/6518)

  :class:`qml.BoseWord <pennylane.BoseWord>` and :class:`qml.BoseSentence <pennylane.BoseSentence>` 
  operate similarly to their fermionic counterparts. To create a Bose word, a dictionary 
  is required as input, where the keys are tuples of boson indicies and values are `'+/-'` (denoting 
  the bosonic creation/annihilation operators). For example, the :math:`b^{\dagger}_0 b_1` can be 
  constructed as follows.

  ```pycon
  >>> w = qml.BoseWord({(0, 0) : '+', (1, 1) : '-'})
  >>> print(w)
  b⁺(0) b(1)
  ```

  Multiple Bose words can then be combined to form a Bose sentence:

  ```pycon
  >>> w1 = qml.BoseWord({(0, 0) : '+', (1, 1) : '-'})
  >>> w2 = qml.BoseWord({(0, 1) : '+', (1, 2) : '-'})
  >>> s = qml.BoseSentence({w1 : 1.2, w2: 3.1})
  >>> print(s)
  1.2 * b⁺(0) b(1)
  + 3.1 * b⁺(1) b(2)
  ```

* Functionality for converting bosonic operators to qubit operators is available with 
  :func:`qml.unary_mapping <pennylane.unary_mapping>`, :func:`qml.binary_mapping <pennylane.binary_mapping>`, 
  and :func:`qml.christiansen_mapping <pennylane.christiansen_mapping>`.
  [(#6623)](https://github.com/PennyLaneAI/pennylane/pull/6623)
  [(#6576)](https://github.com/PennyLaneAI/pennylane/pull/6576)
  [(#6564)](https://github.com/PennyLaneAI/pennylane/pull/6564)

  All three mappings follow the same syntax, where a :class:`qml.BoseWord <pennylane.BoseWord>` or 
  :class:`qml.BoseSentence <pennylane.BoseSentence>` is required as input.

  ```python
  >>> w = qml.BoseWord({(0, 0): "+"})
  >>> qml.binary_mapping(w, n_states=4)
  0.6830127018922193 * X(0)
  + -0.1830127018922193 * X(0) @ Z(1)
  + -0.6830127018922193j * Y(0)
  + 0.1830127018922193j * Y(0) @ Z(1)
  + 0.3535533905932738 * X(0) @ X(1)
  + -0.3535533905932738j * X(0) @ Y(1)
  + 0.3535533905932738j * Y(0) @ X(1)
  + (0.3535533905932738+0j) * Y(0) @ Y(1)
  ```

  Additional fine-tuning is available within each function, such as the maximum number of allowed
  bosonic states and a tolerance for discarding imaginary parts of the coefficients.

<h4>Construct vibrational Hamiltonians 🫨</h4>

* Added submodule for calculating vibrational Hamiltonians
  * Implemented helper functions for geometry optimization, harmonic analysis,
    and normal-mode localization.
    [(#6453)](https://github.com/PennyLaneAI/pennylane/pull/6453)
    [(#6666)](https://github.com/PennyLaneAI/pennylane/pull/6666)
  * Implemented wrapper function for vibrational Hamiltonian calculation and dataclass
    for storing the data.
    [(#6652)](https://github.com/PennyLaneAI/pennylane/pull/6652)
  * Implemented functions for generating the vibrational Hamiltonian in VSCF basis
    [(#6688)](https://github.com/PennyLaneAI/pennylane/pull/6688)

* Added support to build a vibrational Hamiltonian in Taylor form.
  [(#6523)](https://github.com/PennyLaneAI/pennylane/pull/6523)

<h3>Improvements 🛠</h3>

<h4>QChem improvements</h4>

* The `qml.qchem.factorize` function now supports new methods for double factorization:
  Cholesky decomposition (`cholesky=True`) and compressed double factorization (`compressed=True`).
  [(#6573)](https://github.com/PennyLaneAI/pennylane/pull/6573)
  [(#6611)](https://github.com/PennyLaneAI/pennylane/pull/6611)

* A new function for performing the [block-invariant symmetry shift](https://arxiv.org/pdf/2304.13772) 
  on electronic integrals has been added with `qml.qchem.symmetry_shift`.
  [(#6574)](https://github.com/PennyLaneAI/pennylane/pull/6574)

* The differentiable Hartree-Fock workflow is now compatible with JAX.
  [(#6096)](https://github.com/PennyLaneAI/pennylane/pull/6096)
  [(#6707)](https://github.com/PennyLaneAI/pennylane/pull/6707)

<h4>Transform for combining GlobalPhase instances</h4>

* A new transform called `qml.transforms.combine_global_phases` has been added. It combines all 
  `qml.GlobalPhase` gates in a circuit into a single one applied at the end. This can be useful for 
  circuits that include a lot of `qml.GlobalPhase` gates that are introduced directly during 
  circuit creation, decompositions that include `qml.GlobalPhase` gates, etc.
  [(#6686)](https://github.com/PennyLaneAI/pennylane/pull/6686)

<h4>Better drawing functionality</h4>

* `qml.draw_mpl` now has a `wire_options` keyword argument, which allows for global- and per-wire 
  customization with options like `color`, `linestyle`, and `linewidth`.
  [(#6486)](https://github.com/PennyLaneAI/pennylane/pull/6486)

  Here is an example that would make all wires cyan and bold except for wires 2 and 6, which are 
  dashed and a different colour.

  ```python
  @qml.qnode(qml.device("default.qubit"))
  def circuit(x):
      for w in range(5):
          qml.Hadamard(w) 
      return qml.expval(qml.PauliZ(0) @ qml.PauliY(1))

  wire_options = {"color": "cyan", 
                  "linewidth": 5, 
                  2: {"linestyle": "--", "color": "red"}, 
                  6: {"linestyle": "--", "color": "orange"}
              }
  print(qml.draw_mpl(circuit, wire_options=wire_options)(0.52))
  ```

<h4>New device capabilities 💾</h4>

* Two new methods, `setup_execution_config` and `preprocess_transforms`, have been added to the 
  `Device` class. Device developers are encouraged to override these two methods separately instead of the
  `preprocess` method. For now, to avoid ambiguity, a device is allowed to override either these
  two methods or `preprocess`, but not both. In the long term, we will slowly phase out the use of
  `preprocess` in favour of these two methods for better separation of concerns.
  [(#6617)](https://github.com/PennyLaneAI/pennylane/pull/6617)

* Developers of plugin devices now have the option of providing a TOML-formatted configuration file
  to declare the capabilities of the device. See
  [Device Capabilities](https://docs.pennylane.ai/en/latest/development/plugins.html#device-capabilities) 
  for details.

* An internal module called `qml.devices.capabilities` has been added that defines a new 
  `DeviceCapabilites` data class, as well as functions that load and parse the TOML-formatted 
  configuration files.
  [(#6407)](https://github.com/PennyLaneAI/pennylane/pull/6407)

  ```pycon
  >>> from pennylane.devices.capabilities import DeviceCapabilities
  >>> capabilities = DeviceCapabilities.from_toml_file("my_device.toml")
  >>> isinstance(capabilities, DeviceCapabilities)
  True
  ```

* Devices that extend `qml.devices.Device` now have an optional class attribute called 
  `capabilities`, which is an instance of the `DeviceCapabilities` data class constructed from the 
  configuration file if it exists. Otherwise, it is set to `None`.
  [(#6433)](https://github.com/PennyLaneAI/pennylane/pull/6433)

  ```python
  from pennylane.devices import Device

  class MyDevice(Device):
      config_filepath = "path/to/config.toml"
      ...
  ```

  ```pycon
  >>> isinstance(MyDevice.capabilities, DeviceCapabilities)
  True
  ```

* Default implementations of `Device.setup_execution_config` and `Device.preprocess_transforms`
  have been added to the device API for devices that provide a TOML configuration file and, thus, 
  have a `capabilities` property.
  [(#6632)](https://github.com/PennyLaneAI/pennylane/pull/6632)
  [(#6653)](https://github.com/PennyLaneAI/pennylane/pull/6653)

<h4>Capturing and representing hybrid programs</h4>

* Support has been added for `if`/`else` statements and `for` and `while` loops in circuits executed 
  with `qml.capture.enabled`, via Autograph. Autograph conversion is now used by default in 
  `make_plxpr`, but can be skipped with `autograph=False`.
  [(#6406)](https://github.com/PennyLaneAI/pennylane/pull/6406)
  [(#6413)](https://github.com/PennyLaneAI/pennylane/pull/6413)
  [(#6426)](https://github.com/PennyLaneAI/pennylane/pull/6426)
  [(#6645)](https://github.com/PennyLaneAI/pennylane/pull/6645)
  [(#6685)](https://github.com/PennyLaneAI/pennylane/pull/6685)

* `qml.transform` now accepts a `plxpr_transform` argument. This argument must be a function that 
  can transform plxpr. Note that executing a transformed function will currently raise a 
  `NotImplementedError`. To see more details, check out the 
  :func:`documentation of qml.transform <pennylane.transform>`.
  [(#6633)](https://github.com/PennyLaneAI/pennylane/pull/6633)
  [(#6722)](https://github.com/PennyLaneAI/pennylane/pull/6722)

* Users can now apply transforms with program capture enabled. Transformed functions cannot be
  executed by default. To apply the transforms (and to be able to execute the function), it must be 
  decorated with the new `qml.capture.expand_plxpr_transforms` function, which accepts a callable as 
  input and returns a new function for which all present transforms have been applied.
  [(#6722)](https://github.com/PennyLaneAI/pennylane/pull/6722)

  ```python
  from functools import partial
  import jax

  qml.capture.enable()
  wire_map = {0: 3, 1: 6, 2: 9}

  @partial(qml.map_wires, wire_map=wire_map)
  def circuit(x, y):
      qml.RX(x, 0)
      qml.CNOT([0, 1])
      qml.CRY(y, [1, 2])
      return qml.expval(qml.Z(2))
  ```
  ```pycon
  >>> qml.capture.make_plxpr(circuit)(1.2, 3.4)
  { lambda ; a:f32[] b:f32[]. let
      c:AbstractMeasurement(n_wires=None) = _map_wires_transform_transform[
      args_slice=slice(0, 2, None)
      consts_slice=slice(2, 2, None)
      inner_jaxpr={ lambda ; d:f32[] e:f32[]. let
          _:AbstractOperator() = RX[n_wires=1] d 0
          _:AbstractOperator() = CNOT[n_wires=2] 0 1
          _:AbstractOperator() = CRY[n_wires=2] e 1 2
          f:AbstractOperator() = PauliZ[n_wires=1] 2
          g:AbstractMeasurement(n_wires=None) = expval_obs f
        in (g,) }
      targs_slice=slice(2, None, None)
      tkwargs={'wire_map': {0: 3, 1: 6, 2: 9}, 'queue': False}
      ] a b
    in (c,) }
  >>> transformed_circuit = qml.capture.expand_plxpr_transforms(circuit)
  >>> jax.make_jaxpr(transformed_circuit)(1.2, 3.4)
  { lambda ; a:f32[] b:f32[]. let
      _:AbstractOperator() = RX[n_wires=1] a 3
      _:AbstractOperator() = CNOT[n_wires=2] 3 6
      _:AbstractOperator() = CRY[n_wires=2] b 6 9
      c:AbstractOperator() = PauliZ[n_wires=1] 9
      d:AbstractMeasurement(n_wires=None) = expval_obs c
    in (d,) }
  ```

* The `qml.iterative_qpe` function can now be compactly captured into plxpr.
  [(#6680)](https://github.com/PennyLaneAI/pennylane/pull/6680)

* Three new plxpr interpreters have been added that allow for functions and plxpr to be natively 
  transformed with the same API as the corresponding existing transforms in PennyLane when program
  capture is enabled:

  * `qml.capture.transforms.CancelInterpreter`:this class cancels operators appearing consecutively 
    that are adjoints of each other following the same API as `qml.transforms.cancel_inverses`.
    [(#6692)](https://github.com/PennyLaneAI/pennylane/pull/6692)

  * `qml.capture.transforms.DecomposeInterpreter`: this class decomposes pennylane operators 
    following the same API as `qml.transforms.decompose`.
    [(#6691)](https://github.com/PennyLaneAI/pennylane/pull/6691)

  * `qml.capture.transforms.MapWiresInterpreter`: this class maps wires to new values following the 
    same API as `qml.map_wires`.
    [(#6697)](https://github.com/PennyLaneAI/pennylane/pull/6697)

* A `qml.tape.plxpr_to_tape` function is now available that converts plxpr to a tape.
  [(#6343)](https://github.com/PennyLaneAI/pennylane/pull/6343)

* Execution with capture enabled now follows a new execution pipeline and natively passes the
  captured plxpr to the device. Since it no longer falls back to the old pipeline, execution only 
  works with a reduced feature set.
  [(#6655)](https://github.com/PennyLaneAI/pennylane/pull/6655)
  [(#6596)](https://github.com/PennyLaneAI/pennylane/pull/6596)

* PennyLane transforms can now be captured as primitives with experimental program capture enabled.
  [(#6633)](https://github.com/PennyLaneAI/pennylane/pull/6633)

* `jax.vmap` can be captured with `qml.capture.make_plxpr` and is compatible with quantum circuits.
  [(#6349)](https://github.com/PennyLaneAI/pennylane/pull/6349)
  [(#6422)](https://github.com/PennyLaneAI/pennylane/pull/6422)
  [(#6668)](https://github.com/PennyLaneAI/pennylane/pull/6668)

* A `qml.capture.PlxprInterpreter` base class has been added for easy transformation and execution 
  of plxpr.
  [(#6141)](https://github.com/PennyLaneAI/pennylane/pull/6141)

* A `DefaultQubitInterpreter` class has been added to provide plxpr execution using python based 
  tools, and the `DefaultQubit.eval_jaxpr` method has been implemented.
  [(#6594)](https://github.com/PennyLaneAI/pennylane/pull/6594)
  [(#6328)](https://github.com/PennyLaneAI/pennylane/pull/6328)

* An optional method, `eval_jaxpr`, has been added to the device API for native execution of plxpr 
  programs.
  [(#6580)](https://github.com/PennyLaneAI/pennylane/pull/6580)

* `qml.capture.qnode_call` has been made private and moved to the `workflow` module.
  [(#6620)](https://github.com/PennyLaneAI/pennylane/pull/6620/)

<h4>Other Improvements</h4>

* `qml.math.grad` and `qml.math.jacobian` have been added to differentiate a function with inputs of 
  any interface in a JAX-like manner.
  [(#6741)](https://github.com/PennyLaneAI/pennylane/pull/6741)

* `qml.GroverOperator` now has a `work_wires` property.
  [(#6738)](https://github.com/PennyLaneAI/pennylane/pull/6738)

* The `Wires` object's usage across Pennylane source code has been tidied up for internal 
  consistency.
  [(#6689)](https://github.com/PennyLaneAI/pennylane/pull/6689)

* `qml.equal` now supports `qml.PauliWord` and `qml.PauliSentence` instances.
  [(#6703)](https://github.com/PennyLaneAI/pennylane/pull/6703)

* Redundant commutator computations from `qml.lie_closure` have been removed.
  [(#6724)](https://github.com/PennyLaneAI/pennylane/pull/6724)

* A comprehensive error is now raised when using `qml.fourier.qnode_spectrum` with standard Numpy
  arguments and `interface="auto"`.
  [(#6622)](https://github.com/PennyLaneAI/pennylane/pull/6622)

* Pauli string representations for the gates `{X, Y, Z, S, T, SX, SWAP, ISWAP, ECR, SISWAP}` have 
  been added, and a shape error in the matrix conversion of `qml.PauliSentence`s with `list` or 
  `array` inputs has been fixed.
  [(#6562)](https://github.com/PennyLaneAI/pennylane/pull/6562)
  [(#6587)](https://github.com/PennyLaneAI/pennylane/pull/6587)
  
* `qml.QNode` and `qml.execute` now forbid certain keyword arguments from being passed positionally.
  [(#6610)](https://github.com/PennyLaneAI/pennylane/pull/6610)

* The string representations for the `qml.S`, `qml.T`, and `qml.SX` have been shortened.
  [(#6542)](https://github.com/PennyLaneAI/pennylane/pull/6542)

* Internal class functions and dunder methods have been added to allow for multiplying Resources 
  objects in series and in parallel.
  [(#6567)](https://github.com/PennyLaneAI/pennylane/pull/6567)

* The `diagonalize_measurements` transform no longer raises an error for unknown observables. Instead,
  they are left un-diagonalized, with the expectation that observable validation will catch any un-diagonalized
  observables that are also unsupported by the device.
  [(#6653)](https://github.com/PennyLaneAI/pennylane/pull/6653)

* A `qml.wires.Wires` object can now be converted to a JAX array, if all wire labels are supported as 
  JAX array elements.
  [(#6699)](https://github.com/PennyLaneAI/pennylane/pull/6699)

* PennyLane is compatible with `quimb 1.10.0`.
  [(#6630)](https://github.com/PennyLaneAI/pennylane/pull/6630)
  [(#6736)](https://github.com/PennyLaneAI/pennylane/pull/6736)

* A developer focused `run` function has been added to the `qml.workflow` module for a cleaner and 
  standardized approach to executing tapes on an ML interface.
  [(#6657)](https://github.com/PennyLaneAI/pennylane/pull/6657)

* Internal changes have been made to standardize execution interfaces, which resolves ambiguities in 
  how the `interface` value is handled during execution.
  [(#6643)](https://github.com/PennyLaneAI/pennylane/pull/6643)

* All interface handling logic has been moved to `interface_utils.py` in the `qml.math` module.
  [(#6649)](https://github.com/PennyLaneAI/pennylane/pull/6649)

* `qml.execute` can now be used with `diff_method="best"`.
  Classical cotransform information is now handled lazily by the workflow. Gradient method
  validation and program setup are now handled inside of `qml.execute`, instead of in `QNode`.
  [(#6716)](https://github.com/PennyLaneAI/pennylane/pull/6716)

* PyTree support for measurements in a circuit has been added.
  [(#6378)](https://github.com/PennyLaneAI/pennylane/pull/6378)

  ```python
  import pennylane as qml

  @qml.qnode(qml.device("default.qubit"))
  def circuit():
      qml.Hadamard(0)
      qml.CNOT([0,1])
      return {"Probabilities": qml.probs(), "State": qml.state()}
  ```
  ```pycon
  >>> circuit()
  {'Probabilities': array([0.5, 0. , 0. , 0.5]), 'State': array([0.70710678+0.j, 0.        +0.j, 0.        +0.j, 0.70710678+0.j])}
  ```

* The `_cache_transform` transform has been moved to its own file located in 
  `pennylane/workflow/_cache_transform.py`.
  [(#6624)](https://github.com/PennyLaneAI/pennylane/pull/6624)

* The `qml.BasisRotation` template is now JIT compatible.
  [(#6019)](https://github.com/PennyLaneAI/pennylane/pull/6019)
  [(#6779)](https://github.com/PennyLaneAI/pennylane/pull/6779)

* The Jaxpr primitives for `for_loop`, `while_loop` and `cond` now store slices instead of
  numbers of arguments. This helps with keeping track of what order the arguments come in.
  [(#6521)](https://github.com/PennyLaneAI/pennylane/pull/6521)

* The `ExecutionConfig.gradient_method` function has been expanded to store `TransformDispatcher` 
  type.
  [(#6455)](https://github.com/PennyLaneAI/pennylane/pull/6455)

* The string representation of `Resources` instances has been improved to match the attribute names.
  [(#6581)](https://github.com/PennyLaneAI/pennylane/pull/6581)

* The documentation for the `dynamic_one_shot` transform has been improved, and a warning is raised 
  when a user-applied `dynamic_one_shot` transform is ignored in favour of the existing transform in 
  a device's preprocessing transform program.
  [(#6701)](https://github.com/PennyLaneAI/pennylane/pull/6701)

* A `qml.devices.qubit_mixed` module has been added for mixed-state qubit device support. This 
  module introduces an `apply_operation` helper function that features:
  * Two density matrix contraction methods using `einsum` and `tensordot`
  * Optimized handling of special cases including: Diagonal operators, Identity operators, CX 
    (controlled-X), Multi-controlled X gates, Grover operators
  [(#6379)](https://github.com/PennyLaneAI/pennylane/pull/6379)

* A function called `create_initial_state` has been added to allow for initializing a circuit with a 
  density matrix using `qml.StatePrep` or `qml.QubitDensityMatrix`.
  [(#6503)](https://github.com/PennyLaneAI/pennylane/pull/6503)

* Several additions have been made to eventually migrate the `"default.mixed"` device to the new 
  device API:
  * A `preprocess` method has been added to the `QubitMixed` device class to preprocess the quantum 
    circuit before execution.
    [(#6601)](https://github.com/PennyLaneAI/pennylane/pull/6601)
  * A new class called `DefaultMixedNewAPI` has been addded to the `qml.devices.qubit_mixed` module, 
    which will replace the legacy `DefaultMixed`. 
    [(#6607)](https://github.com/PennyLaneAI/pennylane/pull/6607)
  * A new submodule called `devices.qubit_mixed.measure` has been added, featuring a `measure` 
    function for measuring qubits in mixed-state devices.
    [(#6637)](https://github.com/PennyLaneAI/pennylane/pull/6637)
  * A new submodule called `devices.qubit_mixed.simulate` has been added, featuring a `simulate` 
    function for simulating mixed states in analytic mode.
    [(#6618)](https://github.com/PennyLaneAI/pennylane/pull/6618)
  * A new submodule called `devices.qubit_mixed.sampling` has been added, featuring functions 
    `sample_state`, `measure_with_samples` and `sample_probs` for sampling qubits in mixed-state 
    devices.
    [(#6639)](https://github.com/PennyLaneAI/pennylane/pull/6639)
  * The finite-shot branch of `devices.qubit_mixed.simulate` has been added, which allows for 
    accepting stochastic arguments such as `shots`, `rng` and `prng_key`.
    [(#6665)](https://github.com/PennyLaneAI/pennylane/pull/6665)
  * Support for `qml.Snapshot` has been added.
    [(#6659)](https://github.com/PennyLaneAI/pennylane/pull/6659)

* Reporting of test warnings as failures has been added
  [(#6217)](https://github.com/PennyLaneAI/pennylane/pull/6217)

* A warning message in the Gradients and training documentation has been added that pertains to 
  `ComplexWarning`s.
  [(#6543)](https://github.com/PennyLaneAI/pennylane/pull/6543)

* A new figure was added to the landing page of the PennyLane website.
  [(#6696)](https://github.com/PennyLaneAI/pennylane/pull/6696)

<h3>Labs: a place for unified and rapid prototyping of research software 🧪</h3>

<h4>Resource estimation</h4>

* Added base class `Resources`, `CompressedResourceOp`, `ResourceOperator` for advanced resource estimation.
  [(#6428)](https://github.com/PennyLaneAI/pennylane/pull/6428)

* Added `get_resources()` functionality which allows users to extract resources from a quantum function, tape or
  resource operation. Additionally added some standard gatesets `DefaultGateSet` to track resources with respect to.
  [(#6500)](https://github.com/PennyLaneAI/pennylane/pull/6500)

* Added `ResourceOperator` classes for QFT and all operators in QFT's decomposition.
  [(#6447)](https://github.com/PennyLaneAI/pennylane/pull/6447)

* Added native `ResourceOperator` subclasses for each of the controlled operators.
  [(#6579)](https://github.com/PennyLaneAI/pennylane/pull/6579)

* Added native `ResourceOperator` subclasses for each of the multi qubit operators.
  [(#6538)](https://github.com/PennyLaneAI/pennylane/pull/6538)

* Added abstract `ResourceOperator` subclasses for Adjoint, Controlled, and Pow
  symbolic operation classes.
  [(#6592)](https://github.com/PennyLaneAI/pennylane/pull/6592)

<h4>Experimental functionality for handling dynamical Lie algebras (DLAs)</h4>

* Added a dense implementation of computing the Lie closure in a new function
  `lie_closure_dense` in `pennylane.labs.dla`.
  [(#6371)](https://github.com/PennyLaneAI/pennylane/pull/6371)
  [(#6695)](https://github.com/PennyLaneAI/pennylane/pull/6695)

* Added a dense implementation of computing the structure constants in a new function
  `structure_constants_dense` in `pennylane.labs.dla`.
  [(#6376)](https://github.com/PennyLaneAI/pennylane/pull/6376)

* Added utility functions for handling dense matrices and advanced functionality in the Lie theory context.
  [(#6563)](https://github.com/PennyLaneAI/pennylane/pull/6563)
  [(#6392)](https://github.com/PennyLaneAI/pennylane/pull/6392)
  [(#6396)](https://github.com/PennyLaneAI/pennylane/pull/6396)

* Added a ``cartan_decomp`` function along with two standard involutions ``even_odd_involution`` and ``concurrence_involution``.
  [(#6392)](https://github.com/PennyLaneAI/pennylane/pull/6392)

* Added a `recursive_cartan_decomp` function and all canonical Cartan involutions.
  [(#6396)](https://github.com/PennyLaneAI/pennylane/pull/6396)

* Added a `cartan_subalgebra` function to compute the (horizontal) Cartan subalgebra of a Cartan decomposition.
  [(#6403)](https://github.com/PennyLaneAI/pennylane/pull/6403)
  [(#6396)](https://github.com/PennyLaneAI/pennylane/pull/6396)

* Added a `variational_kak_adj` function to compute a KaK decomposition of a Hamiltonian given a Cartan
  decomposition and the ordered adjoint representation of the Lie algebra.
  [(#6446)](https://github.com/PennyLaneAI/pennylane/pull/6446)

* Improved documentation by fixing broken links and latex issues. Also consistently use `$\mathfrak{a}$`
  for the horizontal Cartan subalgebra instead of `$\mathfrak{h}$`.
  [(#6747)](https://github.com/PennyLaneAI/pennylane/pull/6747)

<h4>Vibrational Hamiltonians</h4>

* Implemented helper functions for calculating one-mode PES, two-mode PES, and
three-mode PES.
  [(#6616)](https://github.com/PennyLaneAI/pennylane/pull/6616)
  [(#6676)](https://github.com/PennyLaneAI/pennylane/pull/6676)

* Added support to build a vibrational Hamiltonian in the Christiansen form.
  [(#6560)](https://github.com/PennyLaneAI/pennylane/pull/6560)

<h3>Breaking changes 💔</h3>

* The default graph coloring method of `qml.dot`, `qml.sum`, and `qml.pauli.optimize_measurements` 
  for grouping observables was changed from `"rlf"` to `"lf"`. Internally, 
  `qml.pauli.group_observables` has been replaced with `qml.pauli.compute_partition_indices` in 
  several places to improve efficiency.
  [(#6706)](https://github.com/PennyLaneAI/pennylane/pull/6706)

* `qml.fourier.qnode_spectrum` no longer automatically converts pure Numpy parameters to the
  Autograd framework. As the function uses automatic differentiation for validation, parameters
  from such a framework have to be used.
  [(#6622)](https://github.com/PennyLaneAI/pennylane/pull/6622)

* `qml.math.jax_argnums_to_tape_trainable` has been moved and made private to avoid an unecessary 
  QNode dependency in the `qml.math` module.
  [(#6609)](https://github.com/PennyLaneAI/pennylane/pull/6609)

* Gradient transforms are now applied after the user's transform program. This ensures user 
  transforms work as expected on initial structures (e.g., embeddings or entangling layers), 
  guarantees that gradient transforms only process compatible operations, aligns transform order 
  with user expectations, and avoids confusion.
  [(#6590)](https://github.com/PennyLaneAI/pennylane/pull/6590)

* Legacy operator arithmetic has been removed. This includes `qml.ops.Hamiltonian`, 
  `qml.operation.Tensor`, `qml.operation.enable_new_opmath`, `qml.operation.disable_new_opmath`, and 
  `qml.operation.convert_to_legacy_H`. Note that `qml.Hamiltonian` will continue to dispatch to 
  `qml.ops.LinearCombination`. For more information, check out the 
  [updated operator troubleshooting page](https://docs.pennylane.ai/en/stable/news/new_opmath.html).
  [(#6548)](https://github.com/PennyLaneAI/pennylane/pull/6548)
  [(#6602)](https://github.com/PennyLaneAI/pennylane/pull/6602)
  [(#6589)](https://github.com/PennyLaneAI/pennylane/pull/6589)

* The developer-facing `qml.utils` module has been removed. 
  [(#6588)](https://github.com/PennyLaneAI/pennylane/pull/6588):

  Specifically, the following 4 sets of functions have been either moved or removed:
    * `qml.utils._flatten`, `qml.utils.unflatten` has been moved and renamed to `qml.optimize.qng._flatten_np` and `qml.optimize.qng._unflatten_np` respectively.
    * `qml.utils._inv_dict` and `qml._get_default_args` have been removed.
    * `qml.utils.pauli_eigs` has been moved to `qml.pauli.utils`.
    * `qml.utils.expand_vector` has been moved to `qml.math.expand_vector`.

* The `qml.qinfo` module has been removed. Please use the corresponding functions in the `qml.math` 
  and `qml.measurements` modules instead.
  [(#6584)](https://github.com/PennyLaneAI/pennylane/pull/6584)

* Top level access to `Device`, `QubitDevice`, and `QutritDevice` have been removed. Instead, they
  are available as `qml.devices.LegacyDevice`, `qml.devices.QubitDevice`, and 
  `qml.devices.QutritDevice`, respectively.
  [(#6537)](https://github.com/PennyLaneAI/pennylane/pull/6537)

* The `'ancilla'` argument for `qml.iterative_qpe` has been removed. Instead, use the `'aux_wire'` 
  argument.
  [(#6532)](https://github.com/PennyLaneAI/pennylane/pull/6532)

* The `qml.BasisStatePreparation` template has been removed. Instead, use `qml.BasisState`.
  [(#6528)](https://github.com/PennyLaneAI/pennylane/pull/6528)

* The `qml.workflow.set_shots` helper function has been removed. We no longer interact with the 
  legacy device interface in our code. Instead, shots should be specified on the tape, and the 
  device should use these shots.
  [(#6534)](https://github.com/PennyLaneAI/pennylane/pull/6534)

* `QNode.gradient_fn` has been removed. Please use `QNode.diff_method` instead. 
  `QNode.get_gradient_fn` can also be used to process the differentiation method.
  [(#6535)](https://github.com/PennyLaneAI/pennylane/pull/6535)

* The `qml.QubitStateVector` template has been removed. Instead, use `qml.StatePrep`.
  [(#6525)](https://github.com/PennyLaneAI/pennylane/pull/6525)

* `qml.broadcast` has been removed. Users should use `for` loops instead.
  [(#6527)](https://github.com/PennyLaneAI/pennylane/pull/6527)

* The `max_expansion` argument for `qml.transforms.clifford_t_decomposition` has been removed.
  [(#6571)](https://github.com/PennyLaneAI/pennylane/pull/6571)

* The `expand_depth` argument for `qml.compile` has been removed.
  [(#6531)](https://github.com/PennyLaneAI/pennylane/pull/6531)

* The `qml.shadows.shadow_expval` transform has been removed. Instead, please use the
  `qml.shadow_expval` measurement process.
  [(#6530)](https://github.com/PennyLaneAI/pennylane/pull/6530)
  [(#6561)](https://github.com/PennyLaneAI/pennylane/pull/6561)

<h3>Deprecations 👋</h3>

* The `tape` and `qtape` properties of `QNode` have been deprecated. Instead, use the 
  `qml.workflow.construct_tape` function.
  [(#6583)](https://github.com/PennyLaneAI/pennylane/pull/6583)
  [(#6650)](https://github.com/PennyLaneAI/pennylane/pull/6650)

* The `max_expansion` argument in `qml.devices.preprocess.decompose` is deprecated and will be 
  removed in v0.41.
  [(#6400)](https://github.com/PennyLaneAI/pennylane/pull/6400)

* The `decomp_depth` argument in `qml.transforms.set_decomposition` is deprecated and will be 
  removed in v0.41.
  [(#6400)](https://github.com/PennyLaneAI/pennylane/pull/6400)

* The `output_dim` property of `qml.tape.QuantumScript` has been deprecated. Instead, use method 
  `shape` of `QuantumScript` or `MeasurementProcess` to get the same information.
  [(#6577)](https://github.com/PennyLaneAI/pennylane/pull/6577)

* The `QNode.get_best_method` and `QNode.best_method_str` methods have been deprecated. Instead, use 
  the `qml.workflow.get_best_diff_method` function.
  [(#6418)](https://github.com/PennyLaneAI/pennylane/pull/6418)

* The `qml.execute` `gradient_fn` keyword argument has been renamed to `diff_method` to better 
  align with the termionology used by the QNode. `gradient_fn` will be removed in v0.41.
  [(#6549)](https://github.com/PennyLaneAI/pennylane/pull/6549)

<h3>Documentation 📝</h3>

* The docstrings for `qml.qchem.Molecule` and `qml.qchem.molecular_hamiltonian` have been updated to 
  include a note that says that they are not compatible with `qjit` or `jit`.  
  [(#6702)](https://github.com/PennyLaneAI/pennylane/pull/6702)

* The documentation of `TrotterProduct` has been updated to include the impact of the operands in 
  the Hamiltonian on the strucutre of the created circuit.
  [(#6629)](https://github.com/PennyLaneAI/pennylane/pull/6629)

* The documentation of `QSVT` has been updated to include examples for different block encodings.
  [(#6673)](https://github.com/PennyLaneAI/pennylane/pull/6673)

* The link to `qml.ops.one_qubit_transform` was fixed in the `QubitUnitary` docstring.
  [(#6745)](https://github.com/PennyLaneAI/pennylane/pull/6745)

<h3>Bug fixes 🐛</h3>

* Validation has been added to ensure that the device vjp is only used when the device actually 
  supports it.
  [(#6755)](https://github.com/PennyLaneAI/pennylane/pull/6755/)

* `qml.counts` now returns all outcomes when the `all_outcomes` argument is `True` and mid-circuit 
  measurements are present.
  [(#6732)](https://github.com/PennyLaneAI/pennylane/pull/6732)

* `qml.ControlledQubitUnitary` now has consistent behaviour with program capture enabled. 
  [(#6719)](https://github.com/PennyLaneAI/pennylane/pull/6719)

* The `Wires` object now throws a `TypeError` if `wires=None`. 
  [(#6713)](https://github.com/PennyLaneAI/pennylane/pull/6713)
  [(#6720)](https://github.com/PennyLaneAI/pennylane/pull/6720)

* The `qml.Hermitian` class no longer checks that the provided matrix is hermitian. The reason for
  this removal is to allow for faster execution and avoid incompatibilities with `jax.jit`.
  [(#6642)](https://github.com/PennyLaneAI/pennylane/pull/6642)

* Subclasses of `qml.ops.Controlled` no longer bind the primitives of their base operators when 
  program capture is enabled.
  [(#6672)](https://github.com/PennyLaneAI/pennylane/pull/6672)

* The `qml.HilbertSchmidt` and `qml.LocalHilbertSchmidt` templates now apply the complex conjugate
  of the unitaries instead of the adjoint, providing the correct result.
  [(#6604)](https://github.com/PennyLaneAI/pennylane/pull/6604)

* QNode return behaviour is now consistent for lists and tuples.
  [(#6568)](https://github.com/PennyLaneAI/pennylane/pull/6568)

* QNodes now accept arguments with types defined in libraries that are not necessarily in the list 
  of supported interfaces, such as the `Graph` class defined in `networkx`.
  [(#6600)](https://github.com/PennyLaneAI/pennylane/pull/6600)

* `qml.math.get_deep_interface` now works properly for Autograd arrays.
  [(#6557)](https://github.com/PennyLaneAI/pennylane/pull/6557)

* Printing instances of `qml.Identity` now returns the correct wires list.
  [(#6506)](https://github.com/PennyLaneAI/pennylane/pull/6506)

<h3>Contributors ✍️</h3>

This release contains contributions from (in alphabetical order):

Guillermo Alonso,
Shiwen An,
Utkarsh Azad,
Astral Cai,
Yushao Chen,
Isaac De Vlugt,
Diksha Dhawan,
Lasse Dierich,
Lillian Frederiksen,
Pietropaolo Frisoni,
Simone Gasperini,
Diego Guala, 
Austin Huang,
Korbinian Kottmann,
Christina Lee,
Alan Martin,
William Maxwell,
Anton Naim Ibrahim,
Andrija Paurevic,
Justin Pickering,
Jay Soni,
David Wierichs.<|MERGE_RESOLUTION|>--- conflicted
+++ resolved
@@ -6,12 +6,8 @@
 
 <h4>Efficient state preparation methods 🦾</h4>
 
-<<<<<<< HEAD
 * State preparation tailored for matrix product states (MPS) is now supported with 
   :class:`qml.MPSPrep <pennylane.MPSPrep>` on the `lightning.tensor` device.
-=======
-* Added new ``MPSPrep`` template to prepare quantum states in tensor network simulators.
->>>>>>> c877783b
   [(#6431)](https://github.com/PennyLaneAI/pennylane/pull/6431)
 
   Given a list of :math:`n` tensors that represents an MPS, :math:`[A^{(0)}, ..., A^{(n-1)}]`, 
