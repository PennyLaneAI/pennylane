:orphan:

# Release 0.40.0 (current release)

<h3>New features since last release</h3>

<h4>Efficient state preparation methods 🦾</h4>

* State preparation tailored for matrix product states (MPS) is now supported with 
  :class:`qml.MPSPrep <pennylane.MPSPrep>` on the `lightning.tensor` device.
  [(#6431)](https://github.com/PennyLaneAI/pennylane/pull/6431)

  Given a list of :math:`n` tensors that represents an MPS, :math:`[A^{(0)}, ..., A^{(n-1)}]`, 
  :class:`qml.MPSPrep <pennylane.MPSPrep>` lets you directly inject the MPS into a QNode as the initial 
  state of the circuit without any need for pre-processing. The first and last tensors in the list 
  must be rank-2, while all intermediate tensors should be rank-3.

  ```python
  import pennylane as qml
  import numpy as np

  mps = [
      np.array([[0.0, 0.107], [0.994, 0.0]]),
      np.array(
          [
              [[0.0, 0.0, 0.0, -0.0], [1.0, 0.0, 0.0, -0.0]],
              [[0.0, 1.0, 0.0, -0.0], [0.0, 0.0, 0.0, -0.0]],
          ]
      ),
      np.array(
          [
              [[-1.0, 0.0], [0.0, 0.0]],
              [[0.0, 0.0], [0.0, 1.0]],
              [[0.0, -1.0], [0.0, 0.0]],
              [[0.0, 0.0], [1.0, 0.0]],
          ]
      ),
      np.array([[-1.0, -0.0], [-0.0, -1.0]]),
  ]

  dev = qml.device("lightning.tensor", wires = [0, 1, 2, 3])
  @qml.qnode(dev)
  def circuit():
      qml.MPSPrep(mps, wires = [0,1,2])
      return qml.state()
  ```

  ```pycon
  >>> print(circuit())
  [ 0.    +0.j  0.    +0.j  0.    +0.j -0.1066+0.j  0.    +0.j  0.    +0.j
    0.    +0.j  0.    +0.j  0.    +0.j  0.    +0.j  0.    +0.j  0.    +0.j
    0.9943+0.j  0.    +0.j  0.    +0.j  0.    +0.j]
  ```

  At this time, :class:`qml.MPSPrep <pennylane.MPSPrep>` is only supported on the `lightning.tensor` device.

* Custom-made state preparation for linear combinations of quantum states is now available with 
  :class:`qml.Superposition <pennylane.Superposition>`.
  [(#6670)](https://github.com/PennyLaneAI/pennylane/pull/6670)

  Given a list of :math:`m` coefficients :math:`c_i` and basic states :math:`|b_i\rangle`, 
  :class:`qml.Superposition <pennylane.Superposition>` prepares 
  :math:`|\phi\rangle = \sum_i^m c_i |b_i\rangle`. Here is a simple example showing how to use 
  :class:`qml.Superposition <pennylane.Superposition>` to prepare 
  :math:`\tfrac{1}{\sqrt{2}} |00\rangle + \tfrac{1}{\sqrt{2}} |10\rangle`.

  ```python
  coeffs = np.array([0.70710678, 0.70710678])
  basis =  np.array([[0, 0], [1, 0]])

  @qml.qnode(qml.device('default.qubit'))
  def circuit():
      qml.Superposition(coeffs, basis, wires=[0, 1], work_wire=[2])
      return qml.state()
  ```

  ```
  >>> circuit()
  Array([0.7071068 +0.j, 0.        +0.j, 0.        +0.j, 0.        +0.j,
         0.70710677+0.j, 0.        +0.j, 0.        +0.j, 0.        +0.j],      dtype=complex64)
  ```

  Note that specification of one `work_wire` is required.

<h4>Enhanced QSVT functionality 🤩</h4>

* New functionality to calculate and convert phase angles for QSP and QSVT has been added
  with :func:`qml.poly_to_angles <pennylane.poly_to_angles>` and 
  :func:`qml.transform_angles <pennylane.transform_angles>`.
  [(#6483)](https://github.com/PennyLaneAI/pennylane/pull/6483)

  The :func:`qml.poly_to_angles <pennylane.poly_to_angles>` function calculates phase angles 
  directly given polynomial coefficients and the routine in which the angles will be used (`"QSVT"`, 
  `"QSP"`, or `"GQSP"`):
  ```pycon
  >>> poly = [0, 1.0, 0, -1/2, 0, 1/3]
  >>> qsvt_angles = qml.poly_to_angles(poly, "QSVT")
  >>> print(qsvt_angles)
  [-5.49778714  1.57079633  1.57079633  0.5833829   1.61095884  0.74753829]
  ```

  The :func:`qml.transform_angles <pennylane.transform_angles>` function can be used to convert 
  angles from one routine to another:
  ```pycon
  >>> qsp_angles = np.array([0.2, 0.3, 0.5])
  >>> qsvt_angles = qml.transform_angles(qsp_angles, "QSP", "QSVT")
  >>> print(qsvt_angles)
  [-6.86858347  1.87079633 -0.28539816]
  ```

* The :func:`qml.qsvt <pennylane.qsvt>` function has been improved to be more user-friendly,
with enhanced capabilities.
  [(#6520)](https://github.com/PennyLaneAI/pennylane/pull/6520)
  [(#6693)](https://github.com/PennyLaneAI/pennylane/pull/6693)

  Block encoding and phase angle computation are now handled automatically,
  given a matrix to encode, polynomial coefficients, and a block encoding method
  (`"prepselprep"`, `"qubitization"`, `"embedding"`, or `"fable"`, all implemented with their 
  corresponding operators in PennyLane).
  ```python
  # P(x) = -x + 0.5 x^3 + 0.5 x^5
  poly = np.array([0, -1, 0, 0.5, 0, 0.5])
  hamiltonian = qml.dot([0.3, 0.7], [qml.Z(1), qml.X(1) @ qml.Z(2)])
  
  dev = qml.device("default.qubit")
  @qml.qnode(dev)
  def circuit():
      qml.qsvt(hamiltonian, poly, encoding_wires=[0], block_encoding="prepselprep")
      return qml.state()
  
  matrix = qml.matrix(circuit, wire_order=[0, 1, 2])()
  ```
  ```pycon
  >>> print(matrix[:4, :4].real)
  [[-0.1625  0.     -0.3793  0.    ]
   [ 0.     -0.1625  0.      0.3793]
   [-0.3793  0.      0.1625  0.    ]
   [ 0.      0.3793  0.      0.1625]]
  ```
  The old functionality can still be accessed with :func:`qml.qsvt_legacy <pennylane.qsvt_legacy>`.

* A new :class:`qml.GQSP <pennylane.GQSP>` template has been added to perform Generalized Quantum Signal Processing (GQSP).
  [(#6565)](https://github.com/PennyLaneAI/pennylane/pull/6565)
  Similar to QSVT, GQSP is an algorithm that polynomially transforms an input unitary operator,
  but with fewer restrictions on the chosen polynomial.

  You can also use :func:`qml.poly_to_angles <pennylane.poly_to_angles>` to obtain angles for GQSP!

  ```python
  # P(x) = 0.1 + 0.2j x + 0.3 x^2
  poly = [0.1, 0.2j, 0.3]
  angles = qml.poly_to_angles(poly, "GQSP")
  
  @qml.prod # transforms the qfunc into an Operator
  def unitary(wires):
      qml.RX(0.3, wires)
  
  dev = qml.device("default.qubit")
  @qml.qnode(dev)
  def circuit(angles):
      qml.GQSP(unitary(wires = 1), angles, control = 0)
      return qml.state()
  
  matrix = qml.matrix(circuit, wire_order=[0, 1])(angles)
  ```
  ```pycon
  >>> print(np.round(matrix,3)[:2, :2])
  [[0.387+0.198j 0.03 -0.089j]
  [0.03 -0.089j 0.387+0.198j]]
  ```

<h4>Generalized Trotter products 🐖</h4>

* Trotter products that work on exponentiated operators directly instead of full system hamiltonians 
  can now be encoded into circuits with the addition of 
  :class:`qml.TrotterizedQfunc <pennylane.TrotterizedQfunc>` and :func:`qml.trotterize <pennylane.trotterize>`. This
  allows for custom specification of the first-order expansion of the Suzuki-Trotter product formula
  and extrapolating it to the :math:`n^{\text{th}}` order.
  [(#6627)](https://github.com/PennyLaneAI/pennylane/pull/6627)

  If the first-order of the Suzuki-Trotter product formula for a given problem is known, 
  :class:`qml.TrotterizedQfunc <pennylane.TrotterizedQfunc>` and :func:`qml.trotterize <pennylane.trotterize>`
  let you implement the :math:`n^{\text{th}}`-order product formula while only specifying the 
  first-order term as a quantum function.

  ```python
  def my_custom_first_order_expansion(time, theta, phi, wires, flip):
    qml.RX(time * theta, wires[0])
    qml.RY(time * phi, wires[1])
    if flip:
        qml.CNOT(wires=wires[:2])
  ```

  :func:`qml.trotterize <pennylane.trotterize>` requires the quantum function representing the first-order
  product formula, the number of Trotter steps, and the desired order. It returns a function with 
  the same call signature as the first-order product formula quantum function:

  ```python
  @qml.qnode(qml.device("default.qubit"))
  def my_circuit(time, theta, phi, num_trotter_steps):
      qml.trotterize(
          first_order_expansion,
          n=num_trotter_steps,
          order=2,
      )(time, theta, phi, wires=['a', 'b'], flip=True)
      return qml.state()
  ```
  
  Alternatively, :class:`qml.TrotterizedQfunc <pennylane.TrotterizedQfunc>` can be used as follows:

  ```python
  @qml.qnode(qml.device("default.qubit"))
  def my_circuit(time, theta, phi, num_trotter_steps):
      qml.TrotterizedQfunc(
          time,
          theta,
          phi,
          qfunc=my_custom_first_order_expansion,
          n=num_trotter_steps,
          order=2,
          wires=['a', 'b'],
          flip=True,
      )
      return qml.state()
  ```

  ```pycon
  >>> time = 0.1
  >>> theta, phi = (0.12, -3.45)
  >>> print(qml.draw(my_circuit, level="device")(time, theta, phi, num_trotter_steps=1))
  a: ──RX(0.01)──╭●─╭●──RX(0.01)──┤  State
  b: ──RY(-0.17)─╰X─╰X──RY(-0.17)─┤  State
  ```

  Both methods produce the same results, but offer different interfaces based on the application or overall
  preference.

<h4>Bosonic operators 🎈</h4>

A new module, :mod:`qml.bose <pennylane.bose>`, has been added to PennyLane that includes support 
for constructing and manipulating Bosonic operators and converting between Bosonic operators and 
qubit operators.

* Bosonic operators analogous to `qml.FermiWord` and `qml.FermiSentence` are now available with 
  :class:`qml.BoseWord <pennylane.BoseWord>` and :class:`qml.BoseSentence <pennylane.BoseSentence>`.
  [(#6518)](https://github.com/PennyLaneAI/pennylane/pull/6518)

  :class:`qml.BoseWord <pennylane.BoseWord>` and :class:`qml.BoseSentence <pennylane.BoseSentence>` 
  operate similarly to their fermionic counterparts. To create a Bose word, a dictionary 
  is required as input, where the keys are tuples of boson indices and values are `'+/-'` (denoting 
  the bosonic creation/annihilation operators). For example, the :math:`b^{\dagger}_0 b_1` can be 
  constructed as follows.

  ```pycon
  >>> w = qml.BoseWord({(0, 0) : '+', (1, 1) : '-'})
  >>> print(w)
  b⁺(0) b(1)
  ```

  Multiple Bose words can then be combined to form a Bose sentence:

  ```pycon
  >>> w1 = qml.BoseWord({(0, 0) : '+', (1, 1) : '-'})
  >>> w2 = qml.BoseWord({(0, 1) : '+', (1, 2) : '-'})
  >>> s = qml.BoseSentence({w1 : 1.2, w2: 3.1})
  >>> print(s)
  1.2 * b⁺(0) b(1)
  + 3.1 * b⁺(1) b(2)
  ```

* Functionality for converting bosonic operators to qubit operators is available with 
  :func:`qml.unary_mapping <pennylane.unary_mapping>`, :func:`qml.binary_mapping <pennylane.binary_mapping>`, 
  and :func:`qml.christiansen_mapping <pennylane.christiansen_mapping>`.
  [(#6623)](https://github.com/PennyLaneAI/pennylane/pull/6623)
  [(#6576)](https://github.com/PennyLaneAI/pennylane/pull/6576)
  [(#6564)](https://github.com/PennyLaneAI/pennylane/pull/6564)

  All three mappings follow the same syntax, where a :class:`qml.BoseWord <pennylane.BoseWord>` or 
  :class:`qml.BoseSentence <pennylane.BoseSentence>` is required as input.

  ```python
  >>> w = qml.BoseWord({(0, 0): "+"})
  >>> qml.binary_mapping(w, n_states=4)
  0.6830127018922193 * X(0)
  + -0.1830127018922193 * X(0) @ Z(1)
  + -0.6830127018922193j * Y(0)
  + 0.1830127018922193j * Y(0) @ Z(1)
  + 0.3535533905932738 * X(0) @ X(1)
  + -0.3535533905932738j * X(0) @ Y(1)
  + 0.3535533905932738j * Y(0) @ X(1)
  + (0.3535533905932738+0j) * Y(0) @ Y(1)
  ```

  Additional fine-tuning is available within each function, such as the maximum number of allowed
  bosonic states and a tolerance for discarding imaginary parts of the coefficients.

<h4>Construct vibrational Hamiltonians 🔨</h4>

* Several new features are available in the
:mod:`qml.qchem <pennylane.qchem>` module to help with the construction of vibrational
Hamiltonians. This includes:
  * The :class:`~.qchem.VibrationalPES` class to store potential energy surface information. 
  [(#6652)](https://github.com/PennyLaneAI/pennylane/pull/6652)

  ```python
  pes_onemode = np.array([[0.309, 0.115, 0.038, 0.008, 0.000, 0.006, 0.020, 0.041, 0.070]])
  pes_twomode = np.zeros((1, 1, 9, 9))
  dipole_onemode = np.zeros((1, 9, 3))
  gauss_weights = np.array([3.96e-05, 4.94e-03, 8.85e-02,
                                  4.33e-01, 7.20e-01, 4.33e-01,
                                  8.85e-02, 4.94e-03, 3.96e-05])
  grid = np.array([-3.19, -2.27, -1.47, -0.72,  0.0,  0.72,  1.47,  2.27,  3.19])
  pes_object = qml.qchem.VibrationalPES(
          freqs=np.array([0.025]),
          grid=grid,
          uloc=np.array([[1.0]]),
          gauss_weights=gauss_weights,
          pes_data=[pes_onemode, pes_twomode],
          dipole_data=[dipole_onemode],
          localized=False,
          dipole_level=1,
      )
  ```

  * The :func:`~.qchem.taylor_hamiltonian` function to build a Taylor Hamiltonian from a
  :class:`~.VibrationalPES` object.
  [(#6523)](https://github.com/PennyLaneAI/pennylane/pull/6523)

  ```pycon
  >>> qml.qchem.taylor_hamiltonian(pes_object, 4, 2)
  (
      0.016867926879358452 * I(0)
    + -0.007078617919572303 * Z(0)
    + 0.0008679410939323631 * X(0)
  )
  ```

  * The :func:`~.qchem.taylor_bosonic` function to build a Taylor Hamiltonian in terms of Bosonic
  operators.
  [(#6523)](https://github.com/PennyLaneAI/pennylane/pull/6523)

  ```pycon
  >>> coeffs_arr = qml.qchem.taylor_coeffs(pes_object)
  >>> bose_op = qml.qchem.taylor_bosonic(coeffs_arr, pes_object.freqs, is_local=pes_object.localized, uloc=pes_object.uloc)
  >>> type(bose_op)
  pennylane.bose.bosonic.BoseSentence
  ```

  Additional functionality is also available to optimize molecular geometries and convert between
  representations:
  * Convert Christiansen Hamiltonian integrals in the harmonic oscillator basis to 
  integrals in the vibrational self-consistent field (VSCF) basis with the :func:`~.qchem.vscf_integrals`
  function. 
  [(#6688)](https://github.com/PennyLaneAI/pennylane/pull/6688)

  * Find the lowest energy configuration of molecules with :func:`~.qchem.optimize_geometry`.
    [(#6453)](https://github.com/PennyLaneAI/pennylane/pull/6453)
    [(#6666)](https://github.com/PennyLaneAI/pennylane/pull/6666)

<<<<<<< HEAD
  * Separate normal mode frequencies and localize them with :func:`~.qchem.localize_normal_modes`.
    [(#6453)](https://github.com/PennyLaneAI/pennylane/pull/6453)

<h3>Labs: a place for unified and rapid prototyping of research software 🧑‍🔬</h3>

The new :mod:`qml.labs <pennylane.labs>` module will house experimental research software 🔬. Features here may be useful
for state-of-the-art research, beta testing, or getting a sneak peek into *potential* new features before
they are added to PennyLane.

The experimental nature of this module means features may not integrate well with other 
PennyLane staples like differentiability, JAX, or JIT compatibility. There may also be unexpected
sharp bits 🔪 and errors ❌.

.. warning:: 
    This module is **experimental**! Breaking changes and removals will happen without warning.
    Please use these features carefully and let us know your thoughts. Your feedback will inform
    how these features become a part of mainline PennyLane.

<h4>Resource estimation</h4>

* Resource estimation functionality in Labs is focused on being light-weight and flexible. 
The Labs :mod:`qml.labs.resource_estimation <pennylane.labs.resource_estimation>` module involves modifications to core PennyLane that reduce the
memory requirements and computational time of resource estimation. These include new or modified
base classes and one new function:
  * :class:`~.labs.resource_estimation.Resources` - This class is simplified in `labs`, removing the arguments: `gate_sizes`, `depth`,
  and `shots`. [(#6428)](https://github.com/PennyLaneAI/pennylane/pull/6428)
  * :class:`~.labs.resource_estimation.ResourceOperator` - Replaces :class:`~.resource.ResourceOperation`, expanded to include decompositions. [(#6428)](https://github.com/PennyLaneAI/pennylane/pull/6428)
  * :class:`~.labs.resource_estimation.CompressedResourceOp` - A new class with the minimum information to estimate resources:
  the operator type and the parameters needed to decompose it. [(#6428)](https://github.com/PennyLaneAI/pennylane/pull/6428)
  * :class:`~.labs.resource_estimation.ResourceOperator` - versions of many existing PennyLane operations, like Pauli operators,
  :class:`~.labs.resource_estimation.ResourceHadamard`, and :class:`~.labs.resource_estimation.ResourceCNOT`. [(#6447)](https://github.com/PennyLaneAI/pennylane/pull/6447)
  [(#6579)](https://github.com/PennyLaneAI/pennylane/pull/6579)
  [(#6538)](https://github.com/PennyLaneAI/pennylane/pull/6538)
  [(#6592)](https://github.com/PennyLaneAI/pennylane/pull/6592)
  * :func:`~.labs.resource_estimation.get_resources()` - The new entry point to efficiently obtain the resources of quantum circuits.
  [(#6500)](https://github.com/PennyLaneAI/pennylane/pull/6500)

  Using new Resource versions of existing operations and :func:`~.labs.resource_estimation.get_resources`, we can estimate
  resources quickly:
  ```python
  import pennylane.labs.resource_estimation as re
  
  def my_circuit():
      for w in range(2):
          re.ResourceHadamard(w)
      re.ResourceCNOT([0, 1])
      re.ResourceRX(1.23, 0)
      re.ResourceRY(-4.56, 1)
      re.ResourceQFT(wires=[0, 1, 2])
      return qml.expval(re.ResourceHadamard(2))
  ```
  ```pycon
  >>> res = re.get_resources(my_circuit)()
  >>> print(res)
  wires: 3
  gates: 202
  gate_types:
  {'Hadamard': 5, 'CNOT': 10, 'T': 187}
  ```

  We can also set custom gate sets for decompositions:

  ````pycon
  >>> gate_set={"Hadamard","CNOT","RZ", "RX", "RY", "SWAP"}
  >>> res = re.get_resources(my_circuit, gate_set=gate_set)()
  >>> print(res)
  wires: 3
  gates: 24
  gate_types:
  {'Hadamard': 5, 'CNOT': 7, 'RX': 1, 'RY': 1, 'SWAP': 1, 'RZ': 9}
  ````

  Alternatively, it is possible to manually substitute associated resources:

  ```pycon
  >>> new_resources = re.substitute(res, "SWAP", re.Resources(2, 3, {"CNOT":3}))
  >>> print(new_resources)
  {'Hadamard': 5, 'CNOT': 10, 'RX': 1, 'RY': 1, 'RZ': 9}
  ```

<h4>Experimental functionality for handling dynamical Lie algebras (DLAs)</h4>

* Use the :mod:`qml.labs.dla <pennylane.labs.dla>` module to perform the
  [KAK decomposition](https://pennylane.ai/qml/demos/tutorial_kak_decomposition):
  * :func:`~.labs.dla.cartan_decomp`: obtain a **Cartan decomposition** of an input **Lie algebra** via an **involution**.
  [(#6392)](https://github.com/PennyLaneAI/pennylane/pull/6392)
  * We provide a variety of **involutions** like :func:`~.labs.dla.concurrence_involution`, :func:`~.labs.dla.even_odd_involution` and canonical Cartan involutions.
  [(#6392)](https://github.com/PennyLaneAI/pennylane/pull/6392)
  [(#6396)](https://github.com/PennyLaneAI/pennylane/pull/6396)
  * :func:`~.labs.dla.cartan_subalgebra`: compute a horizontal **Cartan subalgebra**.
  [(#6403)](https://github.com/PennyLaneAI/pennylane/pull/6403)
  * :func:`~.labs.dla.variational_kak_adj` : compute a [variational KAK decomposition](https://pennylane.ai/qml/demos/tutorial_fixed_depth_hamiltonian_simulation_via_cartan_decomposition) of a Hermitian operator using a **Cartan decomposition** and the adjoint
  representation of a horizontal **Cartan subalgebra**.
  [(#6446)](https://github.com/PennyLaneAI/pennylane/pull/6446)

  To use this functionality we start with a set of Hermitian operators.

  ```pycon
  >>> n = 3
  >>> gens = [qml.X(i) @ qml.X(i + 1) for i in range(n - 1)]
  >>> gens += [qml.Z(i) for i in range(n)]
  >>> H = qml.sum(*gens)
  ```

  We then generate its Lie algebra by computing the Lie closure.

  ```pycon
  >>> g = qml.lie_closure(gens)
  >>> g = [op.pauli_rep for op in g]
  >>> print(g)
  [1 * X(0) @ X(1), 1 * X(1) @ X(2), 1.0 * Z(0), ...]
  ```

  We then choose an involution (e.g. :func:`~.labs.dla.concurrence_involution`) that defines a Cartan decomposition `g = k + m`. `k` is the vertical subalgebra, and `m` its horizontal complement (not a subalgebra).

  ```pycon
  >>> from pennylane.labs.dla import concurrence_involution, cartan_decomp
  >>> involution = concurrence_involution
  >>> k, m = cartan_decomp(g, involution=involution)
  ```

  The next step is just re-ordering the basis elements in `g` and computing its `structure_constants`.

  ```pycon
  >>> g = k + m
  >>> adj = qml.structure_constants(g)
  ```

  We can then compute a (horizontal) Cartan subalgebra `a`, that is, a maximal Abelian subalgebra of `m`.
  ```pycon
  >>> from pennylane.labs.dla import cartan_subalgebra
  >>> g, k, mtilde, a, adj = cartan_subalgebra(g, k, m, adj)
  ```

  Having determined both subalgebras `k` and `a`, we can compute the KAK decomposition variationally like in [2104.00728](https://arxiv.org/abs/2104.00728), see our [demo on KAK decomposition in practice](https://pennylane.ai/qml/demos/tutorial_fixed_depth_hamiltonian_simulation_via_cartan_decomposition).

  ```pycon
  >>> from pennylane.labs.dla import variational_kak_adj
  >>> dims = (len(k), len(mtilde), len(a))
  >>> adjvec_a, theta_opt = variational_kak_adj(H, g, dims, adj, opt_kwargs={"n_epochs": 3000})
  ```

* We also provide some additional features that are useful for handling dynamical Lie algebras.
  * :func:`~.labs.dla.recursive_cartan_decomp`: perform consecutive recursive Cartan decompositions.
  [(#6396)](https://github.com/PennyLaneAI/pennylane/pull/6396)
  * :func:`~.labs.dla.lie_closure_dense`: extension of `qml.lie_closure` using dense matrices.
  [(#6371)](https://github.com/PennyLaneAI/pennylane/pull/6371)
  [(#6695)](https://github.com/PennyLaneAI/pennylane/pull/6695)
  * :func:`~.labs.dla.structure_constants_dense`: extension of `qml.structure_constants` using dense matrices.
  [(#6396)](https://github.com/PennyLaneAI/pennylane/pull/6396) [(#6376)](https://github.com/PennyLaneAI/pennylane/pull/6376)


<h4>Vibrational Hamiltonians</h4>

* New functionality in labs helps with the construction of vibrational Hamiltonians.
  * Generate potential energy surfaces (PES) with `qml.labs.vibrational.vibrational_pes`.
  [(#6616)](https://github.com/PennyLaneAI/pennylane/pull/6616)
  [(#6676)](https://github.com/PennyLaneAI/pennylane/pull/6676)
  
  ```pycon
  >>> symbols  = ['H', 'F']
  >>> geometry = np.array([[0.0, 0.0, 0.0], [0.0, 0.0, 1.0]])
  >>> mol = qml.qchem.Molecule(symbols, geometry)
  >>> pes = vibrational_pes(mol)
  ```
  * Use the `qml.labs.vibrational.christiansen_hamiltonian` function and potential energy surfaces 
  to generate Hamiltonians in the Christiansen form.
  [(#6560)](https://github.com/PennyLaneAI/pennylane/pull/6560)

=======
>>>>>>> 9350cb29
<h3>Improvements 🛠</h3>

<h4>QChem improvements</h4>

* The `qml.qchem.factorize` function now supports new methods for double factorization:
  Cholesky decomposition (`cholesky=True`) and compressed double factorization (`compressed=True`).
  [(#6573)](https://github.com/PennyLaneAI/pennylane/pull/6573)
  [(#6611)](https://github.com/PennyLaneAI/pennylane/pull/6611)

* A new function for performing the [block-invariant symmetry shift](https://arxiv.org/pdf/2304.13772) 
  on electronic integrals has been added with `qml.qchem.symmetry_shift`.
  [(#6574)](https://github.com/PennyLaneAI/pennylane/pull/6574)

* The differentiable Hartree-Fock workflow is now compatible with JAX.
  [(#6096)](https://github.com/PennyLaneAI/pennylane/pull/6096)
  [(#6707)](https://github.com/PennyLaneAI/pennylane/pull/6707)

<h4>Transform for combining GlobalPhase instances</h4>

* A new transform called `qml.transforms.combine_global_phases` has been added. It combines all 
  `qml.GlobalPhase` gates in a circuit into a single one applied at the end. This can be useful for 
  circuits that include a lot of `qml.GlobalPhase` gates that are introduced directly during 
  circuit creation, decompositions that include `qml.GlobalPhase` gates, etc.
  [(#6686)](https://github.com/PennyLaneAI/pennylane/pull/6686)

<h4>Better drawing functionality</h4>

* `qml.draw_mpl` now has a `wire_options` keyword argument, which allows for global- and per-wire 
  customization with options like `color`, `linestyle`, and `linewidth`.
  [(#6486)](https://github.com/PennyLaneAI/pennylane/pull/6486)

  Here is an example that would make all wires cyan and bold except for wires 2 and 6, which are 
  dashed and a different colour.

  ```python
  @qml.qnode(qml.device("default.qubit"))
  def circuit(x):
      for w in range(5):
          qml.Hadamard(w) 
      return qml.expval(qml.PauliZ(0) @ qml.PauliY(1))

  wire_options = {"color": "cyan", 
                  "linewidth": 5, 
                  2: {"linestyle": "--", "color": "red"}, 
                  6: {"linestyle": "--", "color": "orange"}
              }
  print(qml.draw_mpl(circuit, wire_options=wire_options)(0.52))
  ```

<h4>New device capabilities 💾</h4>

* Two new methods, `setup_execution_config` and `preprocess_transforms`, have been added to the 
  `Device` class. Device developers are encouraged to override these two methods separately instead of the
  `preprocess` method. For now, to avoid ambiguity, a device is allowed to override either these
  two methods or `preprocess`, but not both. In the long term, we will slowly phase out the use of
  `preprocess` in favour of these two methods for better separation of concerns.
  [(#6617)](https://github.com/PennyLaneAI/pennylane/pull/6617)

* Developers of plugin devices now have the option of providing a TOML-formatted configuration file
  to declare the capabilities of the device. See
  [Device Capabilities](https://docs.pennylane.ai/en/latest/development/plugins.html#device-capabilities) 
  for details.

* An internal module called `qml.devices.capabilities` has been added that defines a new 
  `DeviceCapabilites` data class, as well as functions that load and parse the TOML-formatted 
  configuration files.
  [(#6407)](https://github.com/PennyLaneAI/pennylane/pull/6407)

  ```pycon
  >>> from pennylane.devices.capabilities import DeviceCapabilities
  >>> capabilities = DeviceCapabilities.from_toml_file("my_device.toml")
  >>> isinstance(capabilities, DeviceCapabilities)
  True
  ```

* Devices that extend `qml.devices.Device` now have an optional class attribute called 
  `capabilities`, which is an instance of the `DeviceCapabilities` data class constructed from the 
  configuration file if it exists. Otherwise, it is set to `None`.
  [(#6433)](https://github.com/PennyLaneAI/pennylane/pull/6433)

  ```python
  from pennylane.devices import Device

  class MyDevice(Device):
      config_filepath = "path/to/config.toml"
      ...
  ```

  ```pycon
  >>> isinstance(MyDevice.capabilities, DeviceCapabilities)
  True
  ```

* Default implementations of `Device.setup_execution_config` and `Device.preprocess_transforms`
  have been added to the device API for devices that provide a TOML configuration file and, thus, 
  have a `capabilities` property.
  [(#6632)](https://github.com/PennyLaneAI/pennylane/pull/6632)
  [(#6653)](https://github.com/PennyLaneAI/pennylane/pull/6653)

<h4>Capturing and representing hybrid programs</h4>

* Support has been added for `if`/`else` statements and `for` and `while` loops in circuits executed 
  with `qml.capture.enabled`, via Autograph. Autograph conversion is now used by default in 
  `make_plxpr`, but can be skipped with `autograph=False`.
  [(#6406)](https://github.com/PennyLaneAI/pennylane/pull/6406)
  [(#6413)](https://github.com/PennyLaneAI/pennylane/pull/6413)
  [(#6426)](https://github.com/PennyLaneAI/pennylane/pull/6426)
  [(#6645)](https://github.com/PennyLaneAI/pennylane/pull/6645)
  [(#6685)](https://github.com/PennyLaneAI/pennylane/pull/6685)

* `qml.transform` now accepts a `plxpr_transform` argument. This argument must be a function that 
  can transform plxpr. Note that executing a transformed function will currently raise a 
  `NotImplementedError`. To see more details, check out the 
  :func:`documentation of qml.transform <pennylane.transform>`.
  [(#6633)](https://github.com/PennyLaneAI/pennylane/pull/6633)
  [(#6722)](https://github.com/PennyLaneAI/pennylane/pull/6722)

* Users can now apply transforms with program capture enabled. Transformed functions cannot be
  executed by default. To apply the transforms (and to be able to execute the function), it must be 
  decorated with the new `qml.capture.expand_plxpr_transforms` function, which accepts a callable as 
  input and returns a new function for which all present transforms have been applied.
  [(#6722)](https://github.com/PennyLaneAI/pennylane/pull/6722)

  ```python
  from functools import partial

  qml.capture.enable()
  wire_map = {0: 3, 1: 6, 2: 9}

  @partial(qml.map_wires, wire_map=wire_map)
  def circuit(x, y):
      qml.RX(x, 0)
      qml.CNOT([0, 1])
      qml.CRY(y, [1, 2])
      return qml.expval(qml.Z(2))
  ```
  ```pycon
  >>> qml.capture.make_plxpr(circuit)(1.2, 3.4)
  { lambda ; a:f32[] b:f32[]. let
      c:AbstractMeasurement(n_wires=None) = _map_wires_transform_transform[
      args_slice=slice(0, 2, None)
      consts_slice=slice(2, 2, None)
      inner_jaxpr={ lambda ; d:f32[] e:f32[]. let
          _:AbstractOperator() = RX[n_wires=1] d 0
          _:AbstractOperator() = CNOT[n_wires=2] 0 1
          _:AbstractOperator() = CRY[n_wires=2] e 1 2
          f:AbstractOperator() = PauliZ[n_wires=1] 2
          g:AbstractMeasurement(n_wires=None) = expval_obs f
        in (g,) }
      targs_slice=slice(2, None, None)
      tkwargs={'wire_map': {0: 3, 1: 6, 2: 9}, 'queue': False}
      ] a b
    in (c,) }
  >>> transformed_circuit = qml.capture.expand_plxpr_transforms(circuit)
  >>> jax.make_jaxpr(transformed_circuit)(1.2, 3.4)
  { lambda ; a:f32[] b:f32[]. let
      _:AbstractOperator() = RX[n_wires=1] a 3
      _:AbstractOperator() = CNOT[n_wires=2] 3 6
      _:AbstractOperator() = CRY[n_wires=2] b 6 9
      c:AbstractOperator() = PauliZ[n_wires=1] 9
      d:AbstractMeasurement(n_wires=None) = expval_obs c
    in (d,) }
  ```

* The `qml.iterative_qpe` function can now be compactly captured into plxpr.
  [(#6680)](https://github.com/PennyLaneAI/pennylane/pull/6680)

* Three new plxpr interpreters have been added that allow for functions and plxpr to be natively 
  transformed with the same API as the corresponding existing transforms in PennyLane when program
  capture is enabled:

  * `qml.capture.transforms.CancelInterpreter`:this class cancels operators appearing consecutively 
    that are adjoints of each other following the same API as `qml.transforms.cancel_inverses`.
    [(#6692)](https://github.com/PennyLaneAI/pennylane/pull/6692)

  * `qml.capture.transforms.DecomposeInterpreter`: this class decomposes pennylane operators 
    following the same API as `qml.transforms.decompose`.
    [(#6691)](https://github.com/PennyLaneAI/pennylane/pull/6691)

  * `qml.capture.transforms.MapWiresInterpreter`: this class maps wires to new values following the 
    same API as `qml.map_wires`.
    [(#6697)](https://github.com/PennyLaneAI/pennylane/pull/6697)

* A `qml.tape.plxpr_to_tape` function is now available that converts plxpr to a tape.
  [(#6343)](https://github.com/PennyLaneAI/pennylane/pull/6343)

* Execution with capture enabled now follows a new execution pipeline and natively passes the
  captured plxpr to the device. Since it no longer falls back to the old pipeline, execution only 
  works with a reduced feature set.
  [(#6655)](https://github.com/PennyLaneAI/pennylane/pull/6655)
  [(#6596)](https://github.com/PennyLaneAI/pennylane/pull/6596)

* PennyLane transforms can now be captured as primitives with experimental program capture enabled.
  [(#6633)](https://github.com/PennyLaneAI/pennylane/pull/6633)

* `jax.vmap` can be captured with `qml.capture.make_plxpr` and is compatible with quantum circuits.
  [(#6349)](https://github.com/PennyLaneAI/pennylane/pull/6349)
  [(#6422)](https://github.com/PennyLaneAI/pennylane/pull/6422)
  [(#6668)](https://github.com/PennyLaneAI/pennylane/pull/6668)

* A `qml.capture.PlxprInterpreter` base class has been added for easy transformation and execution 
  of plxpr.
  [(#6141)](https://github.com/PennyLaneAI/pennylane/pull/6141)

* A `DefaultQubitInterpreter` class has been added to provide plxpr execution using python based 
  tools, and the `DefaultQubit.eval_jaxpr` method has been implemented.
  [(#6594)](https://github.com/PennyLaneAI/pennylane/pull/6594)
  [(#6328)](https://github.com/PennyLaneAI/pennylane/pull/6328)

* An optional method, `eval_jaxpr`, has been added to the device API for native execution of plxpr 
  programs.
  [(#6580)](https://github.com/PennyLaneAI/pennylane/pull/6580)

* `qml.capture.qnode_call` has been made private and moved to the `workflow` module.
  [(#6620)](https://github.com/PennyLaneAI/pennylane/pull/6620/)

<h4>Other Improvements</h4>

* `qml.math.grad` and `qml.math.jacobian` have been added to differentiate a function with inputs of 
  any interface in a JAX-like manner.
  [(#6741)](https://github.com/PennyLaneAI/pennylane/pull/6741)

* `qml.GroverOperator` now has a `work_wires` property.
  [(#6738)](https://github.com/PennyLaneAI/pennylane/pull/6738)

* The `Wires` object's usage across Pennylane source code has been tidied up for internal 
  consistency.
  [(#6689)](https://github.com/PennyLaneAI/pennylane/pull/6689)

* `qml.equal` now supports `qml.PauliWord` and `qml.PauliSentence` instances.
  [(#6703)](https://github.com/PennyLaneAI/pennylane/pull/6703)

* Redundant commutator computations from `qml.lie_closure` have been removed.
  [(#6724)](https://github.com/PennyLaneAI/pennylane/pull/6724)

* A comprehensive error is now raised when using `qml.fourier.qnode_spectrum` with standard Numpy
  arguments and `interface="auto"`.
  [(#6622)](https://github.com/PennyLaneAI/pennylane/pull/6622)

* Pauli string representations for the gates `{X, Y, Z, S, T, SX, SWAP, ISWAP, ECR, SISWAP}` have 
  been added, and a shape error in the matrix conversion of `qml.PauliSentence`s with `list` or 
  `array` inputs has been fixed.
  [(#6562)](https://github.com/PennyLaneAI/pennylane/pull/6562)
  [(#6587)](https://github.com/PennyLaneAI/pennylane/pull/6587)
  
* `qml.QNode` and `qml.execute` now forbid certain keyword arguments from being passed positionally.
  [(#6610)](https://github.com/PennyLaneAI/pennylane/pull/6610)

* The string representations for the `qml.S`, `qml.T`, and `qml.SX` have been shortened.
  [(#6542)](https://github.com/PennyLaneAI/pennylane/pull/6542)

* Internal class functions and dunder methods have been added to allow for multiplying Resources 
  objects in series and in parallel.
  [(#6567)](https://github.com/PennyLaneAI/pennylane/pull/6567)

* The `diagonalize_measurements` transform no longer raises an error for unknown observables. Instead,
  they are left un-diagonalized, with the expectation that observable validation will catch any un-diagonalized
  observables that are also unsupported by the device.
  [(#6653)](https://github.com/PennyLaneAI/pennylane/pull/6653)

* A `qml.wires.Wires` object can now be converted to a JAX array, if all wire labels are supported as 
  JAX array elements.
  [(#6699)](https://github.com/PennyLaneAI/pennylane/pull/6699)

* PennyLane is compatible with `quimb 1.10.0`.
  [(#6630)](https://github.com/PennyLaneAI/pennylane/pull/6630)
  [(#6736)](https://github.com/PennyLaneAI/pennylane/pull/6736)

* A developer focused `run` function has been added to the `qml.workflow` module for a cleaner and 
  standardized approach to executing tapes on an ML interface.
  [(#6657)](https://github.com/PennyLaneAI/pennylane/pull/6657)

* Internal changes have been made to standardize execution interfaces, which resolves ambiguities in 
  how the `interface` value is handled during execution.
  [(#6643)](https://github.com/PennyLaneAI/pennylane/pull/6643)

* All interface handling logic has been moved to `interface_utils.py` in the `qml.math` module.
  [(#6649)](https://github.com/PennyLaneAI/pennylane/pull/6649)

* `qml.execute` can now be used with `diff_method="best"`.
  Classical cotransform information is now handled lazily by the workflow. Gradient method
  validation and program setup are now handled inside of `qml.execute`, instead of in `QNode`.
  [(#6716)](https://github.com/PennyLaneAI/pennylane/pull/6716)

* PyTree support for measurements in a circuit has been added.
  [(#6378)](https://github.com/PennyLaneAI/pennylane/pull/6378)

  ```python
  @qml.qnode(qml.device("default.qubit"))
  def circuit():
      qml.Hadamard(0)
      qml.CNOT([0,1])
      return {"Probabilities": qml.probs(), "State": qml.state()}
  ```
  ```pycon
  >>> circuit()
  {'Probabilities': array([0.5, 0. , 0. , 0.5]), 'State': array([0.70710678+0.j, 0.        +0.j, 0.        +0.j, 0.70710678+0.j])}
  ```

* The `_cache_transform` transform has been moved to its own file located in 
  `pennylane/workflow/_cache_transform.py`.
  [(#6624)](https://github.com/PennyLaneAI/pennylane/pull/6624)

* The `qml.BasisRotation` template is now JIT compatible.
  [(#6019)](https://github.com/PennyLaneAI/pennylane/pull/6019)
  [(#6779)](https://github.com/PennyLaneAI/pennylane/pull/6779)

* The Jaxpr primitives for `for_loop`, `while_loop` and `cond` now store slices instead of
  numbers of arguments. This helps with keeping track of what order the arguments come in.
  [(#6521)](https://github.com/PennyLaneAI/pennylane/pull/6521)

* The `ExecutionConfig.gradient_method` function has been expanded to store `TransformDispatcher` 
  type.
  [(#6455)](https://github.com/PennyLaneAI/pennylane/pull/6455)

* The string representation of `Resources` instances has been improved to match the attribute names.
  [(#6581)](https://github.com/PennyLaneAI/pennylane/pull/6581)

* The documentation for the `dynamic_one_shot` transform has been improved, and a warning is raised 
  when a user-applied `dynamic_one_shot` transform is ignored in favour of the existing transform in 
  a device's preprocessing transform program.
  [(#6701)](https://github.com/PennyLaneAI/pennylane/pull/6701)

* A `qml.devices.qubit_mixed` module has been added for mixed-state qubit device support. This 
  module introduces an `apply_operation` helper function that features:
  * Two density matrix contraction methods using `einsum` and `tensordot`
  * Optimized handling of special cases including: Diagonal operators, Identity operators, CX 
    (controlled-X), Multi-controlled X gates, Grover operators
  [(#6379)](https://github.com/PennyLaneAI/pennylane/pull/6379)

* A function called `create_initial_state` has been added to allow for initializing a circuit with a 
  density matrix using `qml.StatePrep` or `qml.QubitDensityMatrix`.
  [(#6503)](https://github.com/PennyLaneAI/pennylane/pull/6503)

* Several additions have been made to eventually migrate the `"default.mixed"` device to the new 
  device API:
  * A `preprocess` method has been added to the `QubitMixed` device class to preprocess the quantum 
    circuit before execution.
    [(#6601)](https://github.com/PennyLaneAI/pennylane/pull/6601)
  * A new class called `DefaultMixedNewAPI` has been added to the `qml.devices.qubit_mixed` module, 
    which will replace the legacy `DefaultMixed`. 
    [(#6607)](https://github.com/PennyLaneAI/pennylane/pull/6607)
  * A new submodule called `devices.qubit_mixed.measure` has been added, featuring a `measure` 
    function for measuring qubits in mixed-state devices.
    [(#6637)](https://github.com/PennyLaneAI/pennylane/pull/6637)
  * A new submodule called `devices.qubit_mixed.simulate` has been added, featuring a `simulate` 
    function for simulating mixed states in analytic mode.
    [(#6618)](https://github.com/PennyLaneAI/pennylane/pull/6618)
  * A new submodule called `devices.qubit_mixed.sampling` has been added, featuring functions 
    `sample_state`, `measure_with_samples` and `sample_probs` for sampling qubits in mixed-state 
    devices.
    [(#6639)](https://github.com/PennyLaneAI/pennylane/pull/6639)
  * The finite-shot branch of `devices.qubit_mixed.simulate` has been added, which allows for 
    accepting stochastic arguments such as `shots`, `rng` and `prng_key`.
    [(#6665)](https://github.com/PennyLaneAI/pennylane/pull/6665)
  * Support for `qml.Snapshot` has been added.
    [(#6659)](https://github.com/PennyLaneAI/pennylane/pull/6659)

* Reporting of test warnings as failures has been added.
  [(#6217)](https://github.com/PennyLaneAI/pennylane/pull/6217)

* A warning message in the Gradients and training documentation has been added that pertains to 
  `ComplexWarning`s.
  [(#6543)](https://github.com/PennyLaneAI/pennylane/pull/6543)

* A new figure was added to the landing page of the PennyLane website.
  [(#6696)](https://github.com/PennyLaneAI/pennylane/pull/6696)

<h4>Construct vibrational Hamiltonians 🫨</h4>

* Added support to build a vibrational Hamiltonian in the Christiansen form.
  [(#6560)](https://github.com/PennyLaneAI/pennylane/pull/6560)
  [(#6792)](https://github.com/PennyLaneAI/pennylane/pull/6792)

<h3>Breaking changes 💔</h3>

* The default graph coloring method of `qml.dot`, `qml.sum`, and `qml.pauli.optimize_measurements` 
  for grouping observables was changed from `"rlf"` to `"lf"`. Internally, 
  `qml.pauli.group_observables` has been replaced with `qml.pauli.compute_partition_indices` in 
  several places to improve efficiency.
  [(#6706)](https://github.com/PennyLaneAI/pennylane/pull/6706)

* `qml.fourier.qnode_spectrum` no longer automatically converts pure Numpy parameters to the
  Autograd framework. As the function uses automatic differentiation for validation, parameters
  from such a framework have to be used.
  [(#6622)](https://github.com/PennyLaneAI/pennylane/pull/6622)

* `qml.math.jax_argnums_to_tape_trainable` has been moved and made private to avoid an unnecessary 
  QNode dependency in the `qml.math` module.
  [(#6609)](https://github.com/PennyLaneAI/pennylane/pull/6609)

* Gradient transforms are now applied after the user's transform program. This ensures user 
  transforms work as expected on initial structures (e.g., embeddings or entangling layers), 
  guarantees that gradient transforms only process compatible operations, aligns transform order 
  with user expectations, and avoids confusion.
  [(#6590)](https://github.com/PennyLaneAI/pennylane/pull/6590)

* Legacy operator arithmetic has been removed. This includes `qml.ops.Hamiltonian`, 
  `qml.operation.Tensor`, `qml.operation.enable_new_opmath`, `qml.operation.disable_new_opmath`, and 
  `qml.operation.convert_to_legacy_H`. Note that `qml.Hamiltonian` will continue to dispatch to 
  `qml.ops.LinearCombination`. For more information, check out the 
  [updated operator troubleshooting page](https://docs.pennylane.ai/en/stable/news/new_opmath.html).
  [(#6548)](https://github.com/PennyLaneAI/pennylane/pull/6548)
  [(#6602)](https://github.com/PennyLaneAI/pennylane/pull/6602)
  [(#6589)](https://github.com/PennyLaneAI/pennylane/pull/6589)

* The developer-facing `qml.utils` module has been removed. 
  [(#6588)](https://github.com/PennyLaneAI/pennylane/pull/6588):

  Specifically, the following 4 sets of functions have been either moved or removed:
    * `qml.utils._flatten`, `qml.utils.unflatten` has been moved and renamed to `qml.optimize.qng._flatten_np` and `qml.optimize.qng._unflatten_np` respectively.
    * `qml.utils._inv_dict` and `qml._get_default_args` have been removed.
    * `qml.utils.pauli_eigs` has been moved to `qml.pauli.utils`.
    * `qml.utils.expand_vector` has been moved to `qml.math.expand_vector`.

* The `qml.qinfo` module has been removed. Please use the corresponding functions in the `qml.math` 
  and `qml.measurements` modules instead.
  [(#6584)](https://github.com/PennyLaneAI/pennylane/pull/6584)

* Top level access to `Device`, `QubitDevice`, and `QutritDevice` have been removed. Instead, they
  are available as `qml.devices.LegacyDevice`, `qml.devices.QubitDevice`, and 
  `qml.devices.QutritDevice`, respectively.
  [(#6537)](https://github.com/PennyLaneAI/pennylane/pull/6537)

* The `'ancilla'` argument for `qml.iterative_qpe` has been removed. Instead, use the `'aux_wire'` 
  argument.
  [(#6532)](https://github.com/PennyLaneAI/pennylane/pull/6532)

* The `qml.BasisStatePreparation` template has been removed. Instead, use `qml.BasisState`.
  [(#6528)](https://github.com/PennyLaneAI/pennylane/pull/6528)

* The `qml.workflow.set_shots` helper function has been removed. We no longer interact with the 
  legacy device interface in our code. Instead, shots should be specified on the tape, and the 
  device should use these shots.
  [(#6534)](https://github.com/PennyLaneAI/pennylane/pull/6534)

* `QNode.gradient_fn` has been removed. Please use `QNode.diff_method` instead. 
  `QNode.get_gradient_fn` can also be used to process the differentiation method.
  [(#6535)](https://github.com/PennyLaneAI/pennylane/pull/6535)

* The `qml.QubitStateVector` template has been removed. Instead, use `qml.StatePrep`.
  [(#6525)](https://github.com/PennyLaneAI/pennylane/pull/6525)

* `qml.broadcast` has been removed. Users should use `for` loops instead.
  [(#6527)](https://github.com/PennyLaneAI/pennylane/pull/6527)

* The `max_expansion` argument for `qml.transforms.clifford_t_decomposition` has been removed.
  [(#6571)](https://github.com/PennyLaneAI/pennylane/pull/6571)

* The `expand_depth` argument for `qml.compile` has been removed.
  [(#6531)](https://github.com/PennyLaneAI/pennylane/pull/6531)

* The `qml.shadows.shadow_expval` transform has been removed. Instead, please use the
  `qml.shadow_expval` measurement process.
  [(#6530)](https://github.com/PennyLaneAI/pennylane/pull/6530)
  [(#6561)](https://github.com/PennyLaneAI/pennylane/pull/6561)

* The developer-facing ``qml.drawer.MPLDrawer`` argument `n_wires` has been replaced with `wire_map`,
  which contains more complete information about wire labels and order. This allows the new functionality 
  to specify `wire_options` for specific wires when using string wire labels or non-sequential wire ordering.
  [(#6805)](https://github.com/PennyLaneAI/pennylane/pull/6805)

<h3>Deprecations 👋</h3>

* The `tape` and `qtape` properties of `QNode` have been deprecated. Instead, use the 
  `qml.workflow.construct_tape` function.
  [(#6583)](https://github.com/PennyLaneAI/pennylane/pull/6583)
  [(#6650)](https://github.com/PennyLaneAI/pennylane/pull/6650)

* The `max_expansion` argument in `qml.devices.preprocess.decompose` is deprecated and will be 
  removed in v0.41.
  [(#6400)](https://github.com/PennyLaneAI/pennylane/pull/6400)

* The `decomp_depth` argument in `qml.transforms.set_decomposition` is deprecated and will be 
  removed in v0.41.
  [(#6400)](https://github.com/PennyLaneAI/pennylane/pull/6400)

* The `output_dim` property of `qml.tape.QuantumScript` has been deprecated. Instead, use method 
  `shape` of `QuantumScript` or `MeasurementProcess` to get the same information.
  [(#6577)](https://github.com/PennyLaneAI/pennylane/pull/6577)

* The `QNode.get_best_method` and `QNode.best_method_str` methods have been deprecated. Instead, use 
  the `qml.workflow.get_best_diff_method` function.
  [(#6418)](https://github.com/PennyLaneAI/pennylane/pull/6418)

* The `qml.execute` `gradient_fn` keyword argument has been renamed to `diff_method` to better 
  align with the termionology used by the QNode. `gradient_fn` will be removed in v0.41.
  [(#6549)](https://github.com/PennyLaneAI/pennylane/pull/6549)

* The old `qml.qsvt` functionality is moved to `qml.qsvt_legacy`
  and is now deprecated. It will be removed in v0.41.
  [(#6520)](https://github.com/PennyLaneAI/pennylane/pull/6520)
  

<h3>Documentation 📝</h3>

* The docstrings for `qml.qchem.Molecule` and `qml.qchem.molecular_hamiltonian` have been updated to 
  include a note that says that they are not compatible with `qjit` or `jit`.  
  [(#6702)](https://github.com/PennyLaneAI/pennylane/pull/6702)

* The documentation of `TrotterProduct` has been updated to include the impact of the operands in 
  the Hamiltonian on the structure of the created circuit.
  [(#6629)](https://github.com/PennyLaneAI/pennylane/pull/6629)

* The documentation of `QSVT` has been updated to include examples for different block encodings.
  [(#6673)](https://github.com/PennyLaneAI/pennylane/pull/6673)

* The link to `qml.ops.one_qubit_transform` was fixed in the `QubitUnitary` docstring.
  [(#6745)](https://github.com/PennyLaneAI/pennylane/pull/6745)

<h3>Bug fixes 🐛</h3>

<<<<<<< HEAD
* Validation has been added to ensure that the device vjp is only used when the device actually 
  supports it.
  [(#6755)](https://github.com/PennyLaneAI/pennylane/pull/6755/)

* `qml.counts` now returns all outcomes when the `all_outcomes` argument is `True` and mid-circuit 
  measurements are present.
=======
* Adds validation so the device vjp is only used when the device actually supports it.
  [(#6755)](https://github.com/PennyLaneAI/pennylane/pull/6755/)

* `qml.counts` returns all outcomes when the `all_outcomes` argument is `True` and mid-circuit measurements are present.
>>>>>>> 9350cb29
  [(#6732)](https://github.com/PennyLaneAI/pennylane/pull/6732)

* `qml.ControlledQubitUnitary` now has consistent behaviour with program capture enabled. 
  [(#6719)](https://github.com/PennyLaneAI/pennylane/pull/6719)

* The `Wires` object now throws a `TypeError` if `wires=None`. 
  [(#6713)](https://github.com/PennyLaneAI/pennylane/pull/6713)
  [(#6720)](https://github.com/PennyLaneAI/pennylane/pull/6720)

* The `qml.Hermitian` class no longer checks that the provided matrix is hermitian. The reason for
  this removal is to allow for faster execution and avoid incompatibilities with `jax.jit`.
  [(#6642)](https://github.com/PennyLaneAI/pennylane/pull/6642)

* Subclasses of `qml.ops.Controlled` no longer bind the primitives of their base operators when 
  program capture is enabled.
  [(#6672)](https://github.com/PennyLaneAI/pennylane/pull/6672)

* The `qml.HilbertSchmidt` and `qml.LocalHilbertSchmidt` templates now apply the complex conjugate
  of the unitaries instead of the adjoint, providing the correct result.
  [(#6604)](https://github.com/PennyLaneAI/pennylane/pull/6604)

* QNode return behaviour is now consistent for lists and tuples.
  [(#6568)](https://github.com/PennyLaneAI/pennylane/pull/6568)

* QNodes now accept arguments with types defined in libraries that are not necessarily in the list 
  of supported interfaces, such as the `Graph` class defined in `networkx`.
  [(#6600)](https://github.com/PennyLaneAI/pennylane/pull/6600)

* `qml.math.get_deep_interface` now works properly for Autograd arrays.
  [(#6557)](https://github.com/PennyLaneAI/pennylane/pull/6557)

* Printing instances of `qml.Identity` now returns the correct wires list.
  [(#6506)](https://github.com/PennyLaneAI/pennylane/pull/6506)

<h3>Contributors ✍️</h3>

This release contains contributions from (in alphabetical order):

Guillermo Alonso,
Shiwen An,
Utkarsh Azad,
Astral Cai,
Yushao Chen,
Isaac De Vlugt,
Diksha Dhawan,
Lasse Dierich,
Lillian Frederiksen,
Pietropaolo Frisoni,
Simone Gasperini,
Diego Guala, 
Austin Huang,
Korbinian Kottmann,
Christina Lee,
Alan Martin,
William Maxwell,
Anton Naim Ibrahim,
Andrija Paurevic,
Justin Pickering,
Jay Soni,
David Wierichs.<|MERGE_RESOLUTION|>--- conflicted
+++ resolved
@@ -296,107 +296,162 @@
 
 <h4>Construct vibrational Hamiltonians 🔨</h4>
 
-* Several new features are available in the
-:mod:`qml.qchem <pennylane.qchem>` module to help with the construction of vibrational
-Hamiltonians. This includes:
+* Several new features are available in the :mod:`qml.qchem <pennylane.qchem>` module to help with 
+  the construction of vibrational Hamiltonians. This includes:
+
   * The :class:`~.qchem.VibrationalPES` class to store potential energy surface information. 
-  [(#6652)](https://github.com/PennyLaneAI/pennylane/pull/6652)
-
-  ```python
-  pes_onemode = np.array([[0.309, 0.115, 0.038, 0.008, 0.000, 0.006, 0.020, 0.041, 0.070]])
-  pes_twomode = np.zeros((1, 1, 9, 9))
-  dipole_onemode = np.zeros((1, 9, 3))
-  gauss_weights = np.array([3.96e-05, 4.94e-03, 8.85e-02,
-                                  4.33e-01, 7.20e-01, 4.33e-01,
-                                  8.85e-02, 4.94e-03, 3.96e-05])
-  grid = np.array([-3.19, -2.27, -1.47, -0.72,  0.0,  0.72,  1.47,  2.27,  3.19])
-  pes_object = qml.qchem.VibrationalPES(
-          freqs=np.array([0.025]),
-          grid=grid,
-          uloc=np.array([[1.0]]),
-          gauss_weights=gauss_weights,
-          pes_data=[pes_onemode, pes_twomode],
-          dipole_data=[dipole_onemode],
-          localized=False,
-          dipole_level=1,
-      )
-  ```
+    [(#6652)](https://github.com/PennyLaneAI/pennylane/pull/6652)
+
+    ```python
+    pes_onemode = np.array([[0.309, 0.115, 0.038, 0.008, 0.000, 0.006, 0.020, 0.041, 0.070]])
+    pes_twomode = np.zeros((1, 1, 9, 9))
+    dipole_onemode = np.zeros((1, 9, 3))
+    gauss_weights = np.array([3.96e-05, 4.94e-03, 8.85e-02,
+                                    4.33e-01, 7.20e-01, 4.33e-01,
+                                    8.85e-02, 4.94e-03, 3.96e-05])
+    grid = np.array([-3.19, -2.27, -1.47, -0.72,  0.0,  0.72,  1.47,  2.27,  3.19])
+    pes_object = qml.qchem.VibrationalPES(
+            freqs=np.array([0.025]),
+            grid=grid,
+            uloc=np.array([[1.0]]),
+            gauss_weights=gauss_weights,
+            pes_data=[pes_onemode, pes_twomode],
+            dipole_data=[dipole_onemode],
+            localized=False,
+            dipole_level=1,
+        )
+    ```
 
   * The :func:`~.qchem.taylor_hamiltonian` function to build a Taylor Hamiltonian from a
-  :class:`~.VibrationalPES` object.
-  [(#6523)](https://github.com/PennyLaneAI/pennylane/pull/6523)
-
-  ```pycon
-  >>> qml.qchem.taylor_hamiltonian(pes_object, 4, 2)
-  (
-      0.016867926879358452 * I(0)
-    + -0.007078617919572303 * Z(0)
-    + 0.0008679410939323631 * X(0)
-  )
-  ```
+    :class:`~.qchem.VibrationalPES` object.
+    [(#6523)](https://github.com/PennyLaneAI/pennylane/pull/6523)
+
+    ```pycon
+    >>> qml.qchem.taylor_hamiltonian(pes_object, 4, 2)
+    (
+        0.016867926879358452 * I(0)
+      + -0.007078617919572303 * Z(0)
+      + 0.0008679410939323631 * X(0)
+    )
+    ```
 
   * The :func:`~.qchem.taylor_bosonic` function to build a Taylor Hamiltonian in terms of Bosonic
-  operators.
-  [(#6523)](https://github.com/PennyLaneAI/pennylane/pull/6523)
-
-  ```pycon
-  >>> coeffs_arr = qml.qchem.taylor_coeffs(pes_object)
-  >>> bose_op = qml.qchem.taylor_bosonic(coeffs_arr, pes_object.freqs, is_local=pes_object.localized, uloc=pes_object.uloc)
-  >>> type(bose_op)
-  pennylane.bose.bosonic.BoseSentence
-  ```
+    operators.
+    [(#6523)](https://github.com/PennyLaneAI/pennylane/pull/6523)
+
+    ```pycon
+    >>> coeffs_arr = qml.qchem.taylor_coeffs(pes_object)
+    >>> bose_op = qml.qchem.taylor_bosonic(coeffs_arr, pes_object.freqs, is_local=pes_object.localized, uloc=pes_object.uloc)
+    >>> type(bose_op)
+    pennylane.bose.bosonic.BoseSentence
+    ```
 
   Additional functionality is also available to optimize molecular geometries and convert between
   representations:
-  * Convert Christiansen Hamiltonian integrals in the harmonic oscillator basis to 
-  integrals in the vibrational self-consistent field (VSCF) basis with the :func:`~.qchem.vscf_integrals`
-  function. 
-  [(#6688)](https://github.com/PennyLaneAI/pennylane/pull/6688)
+
+  * Convert Christiansen Hamiltonian integrals in the harmonic oscillator basis to integrals in the 
+    vibrational self-consistent field (VSCF) basis with the :func:`~.qchem.vscf_integrals` function. 
+    [(#6688)](https://github.com/PennyLaneAI/pennylane/pull/6688)
+
+    ```pycon
+    >>> h1 = np.array([[[0.00968289, 0.00233724, 0.0007408,  0.00199125],
+                        [0.00233724, 0.02958449, 0.00675431, 0.0021936],
+                        [0.0007408,  0.00675431, 0.0506012,  0.01280986],
+                        [0.00199125, 0.0021936,  0.01280986, 0.07282307]]])
+    >>> qml.qchem.vscf_integrals(h_integrals=[h1], modals=[4,4,4])
+    (
+      [array([[[ 9.36124041e-03,  3.63798208e-19, -3.42019607e-19,
+        -3.83743044e-19],
+        [ 9.59982270e-19,  2.77803512e-02,  5.18290259e-18,
+        -4.82000376e-18],
+        [-2.73826508e-19,  4.88583546e-18,  4.63297357e-02,
+        -2.87022759e-18],
+        [-1.94549340e-19, -5.48544743e-18, -1.41379640e-18,
+          7.92203227e-02]]])], None
+    )
+    ```
 
   * Find the lowest energy configuration of molecules with :func:`~.qchem.optimize_geometry`.
     [(#6453)](https://github.com/PennyLaneAI/pennylane/pull/6453)
     [(#6666)](https://github.com/PennyLaneAI/pennylane/pull/6666)
 
-<<<<<<< HEAD
+    ```pycon
+    >>> symbols  = ['H', 'F']
+    >>> geometry = np.array([[0.0, 0.0, 0.0], [0.0, 0.0,  1.0]])
+    >>> mol = qml.qchem.Molecule(symbols, geometry)
+    >>> eq_geom = qml.qchem.optimize_geometry(mol)
+    >>> eq_geom
+    array([[ 0.        ,  0.        , -0.40277116],
+           [ 0.        ,  0.        ,  1.40277116]])
+    ```
+
   * Separate normal mode frequencies and localize them with :func:`~.qchem.localize_normal_modes`.
     [(#6453)](https://github.com/PennyLaneAI/pennylane/pull/6453)
 
+    ```pycon
+    >>> freqs = np.array([1326.66001461, 2297.26736859, 2299.65032901])
+    >>> vectors = np.array([[[ 5.71518696e-18, -4.55642350e-01,  5.20920552e-01],
+                            [ 1.13167924e-17,  4.55642350e-01,  5.20920552e-01],
+                            [-1.23163569e-17,  5.09494945e-12, -3.27565762e-02]],
+                            [[-4.53008817e-17,  4.90364125e-01,  4.90363894e-01],
+                            [-1.98591028e-16,  4.90361513e-01, -4.90361744e-01],
+                            [-2.78235498e-18, -3.08350419e-02, -6.75886679e-08]],
+                            [[ 5.75393451e-17,  5.37047963e-01,  4.41957355e-01],
+                            [ 6.53049347e-17, -5.37050348e-01,  4.41959740e-01],
+                            [-5.49709883e-17,  7.49851221e-08, -2.77912798e-02]]])
+    >>> freqs_loc, vecs_loc, uloc = qml.qchem.localize_normal_modes(freqs, vectors)
+    >>> freqs_loc
+    array([1332.62008773, 2296.73455892, 2296.7346082 ])
+    ```
+
 <h3>Labs: a place for unified and rapid prototyping of research software 🧑‍🔬</h3>
 
-The new :mod:`qml.labs <pennylane.labs>` module will house experimental research software 🔬. Features here may be useful
-for state-of-the-art research, beta testing, or getting a sneak peek into *potential* new features before
-they are added to PennyLane.
-
-The experimental nature of this module means features may not integrate well with other 
-PennyLane staples like differentiability, JAX, or JIT compatibility. There may also be unexpected
-sharp bits 🔪 and errors ❌.
+The new :mod:`qml.labs <pennylane.labs>` module will house experimental research software 🔬. 
+Features here may be useful for state-of-the-art research, beta testing, or getting a sneak peek 
+into *potential* new features before they are added to PennyLane.
 
 .. warning:: 
-    This module is **experimental**! Breaking changes and removals will happen without warning.
-    Please use these features carefully and let us know your thoughts. Your feedback will inform
-    how these features become a part of mainline PennyLane.
+    This module is **experimental**! This means that features may not integrate well with other 
+    PennyLane staples like differentiability, JAX, or JIT compatibility. There may also be 
+    unexpected sharp bits 🔪 and errors ❌. Breaking changes and removals will happen without 
+    warning.
+
+Please use these features carefully and let us know your thoughts. Your feedback will inform
+how these features become a part of mainline PennyLane.
 
 <h4>Resource estimation</h4>
 
 * Resource estimation functionality in Labs is focused on being light-weight and flexible. 
-The Labs :mod:`qml.labs.resource_estimation <pennylane.labs.resource_estimation>` module involves modifications to core PennyLane that reduce the
-memory requirements and computational time of resource estimation. These include new or modified
-base classes and one new function:
+  The Labs :mod:`qml.labs.resource_estimation <pennylane.labs.resource_estimation>` module involves 
+  modifications to core PennyLane that reduce the memory requirements and computational time of 
+  resource estimation. These include new or modified base classes and one new function:
   * :class:`~.labs.resource_estimation.Resources` - This class is simplified in `labs`, removing the arguments: `gate_sizes`, `depth`,
-  and `shots`. [(#6428)](https://github.com/PennyLaneAI/pennylane/pull/6428)
-  * :class:`~.labs.resource_estimation.ResourceOperator` - Replaces :class:`~.resource.ResourceOperation`, expanded to include decompositions. [(#6428)](https://github.com/PennyLaneAI/pennylane/pull/6428)
-  * :class:`~.labs.resource_estimation.CompressedResourceOp` - A new class with the minimum information to estimate resources:
-  the operator type and the parameters needed to decompose it. [(#6428)](https://github.com/PennyLaneAI/pennylane/pull/6428)
-  * :class:`~.labs.resource_estimation.ResourceOperator` - versions of many existing PennyLane operations, like Pauli operators,
-  :class:`~.labs.resource_estimation.ResourceHadamard`, and :class:`~.labs.resource_estimation.ResourceCNOT`. [(#6447)](https://github.com/PennyLaneAI/pennylane/pull/6447)
-  [(#6579)](https://github.com/PennyLaneAI/pennylane/pull/6579)
-  [(#6538)](https://github.com/PennyLaneAI/pennylane/pull/6538)
-  [(#6592)](https://github.com/PennyLaneAI/pennylane/pull/6592)
-  * :func:`~.labs.resource_estimation.get_resources()` - The new entry point to efficiently obtain the resources of quantum circuits.
-  [(#6500)](https://github.com/PennyLaneAI/pennylane/pull/6500)
-
-  Using new Resource versions of existing operations and :func:`~.labs.resource_estimation.get_resources`, we can estimate
-  resources quickly:
+    and `shots`. 
+    [(#6428)](https://github.com/PennyLaneAI/pennylane/pull/6428)
+
+  * :class:`~.labs.resource_estimation.ResourceOperator` - Replaces 
+    :class:`~.resource.ResourceOperation`, expanded to include decompositions. 
+    [(#6428)](https://github.com/PennyLaneAI/pennylane/pull/6428)
+
+  * :class:`~.labs.resource_estimation.CompressedResourceOp` - A new class with the minimum 
+    information to estimate resources: the operator type and the parameters needed to decompose it. 
+    [(#6428)](https://github.com/PennyLaneAI/pennylane/pull/6428)
+
+  * :class:`~.labs.resource_estimation.ResourceOperator` - versions of many existing PennyLane 
+    operations, like Pauli operators, :class:`~.labs.resource_estimation.ResourceHadamard`, and 
+    :class:`~.labs.resource_estimation.ResourceCNOT`. 
+    [(#6447)](https://github.com/PennyLaneAI/pennylane/pull/6447)
+    [(#6579)](https://github.com/PennyLaneAI/pennylane/pull/6579)
+    [(#6538)](https://github.com/PennyLaneAI/pennylane/pull/6538)
+    [(#6592)](https://github.com/PennyLaneAI/pennylane/pull/6592)
+
+  * :func:`~.labs.resource_estimation.get_resources()` - The new entry point to efficiently obtain 
+    the resources of quantum circuits.
+    [(#6500)](https://github.com/PennyLaneAI/pennylane/pull/6500)
+
+  Using new resource versions of existing operations and 
+  :func:`~.labs.resource_estimation.get_resources`, we can estimate resources quickly:
+
   ```python
   import pennylane.labs.resource_estimation as re
   
@@ -442,16 +497,23 @@
 
 * Use the :mod:`qml.labs.dla <pennylane.labs.dla>` module to perform the
   [KAK decomposition](https://pennylane.ai/qml/demos/tutorial_kak_decomposition):
-  * :func:`~.labs.dla.cartan_decomp`: obtain a **Cartan decomposition** of an input **Lie algebra** via an **involution**.
-  [(#6392)](https://github.com/PennyLaneAI/pennylane/pull/6392)
-  * We provide a variety of **involutions** like :func:`~.labs.dla.concurrence_involution`, :func:`~.labs.dla.even_odd_involution` and canonical Cartan involutions.
-  [(#6392)](https://github.com/PennyLaneAI/pennylane/pull/6392)
-  [(#6396)](https://github.com/PennyLaneAI/pennylane/pull/6396)
+  * :func:`~.labs.dla.cartan_decomp`: obtain a **Cartan decomposition** of an input **Lie algebra** 
+    via an **involution**.
+    [(#6392)](https://github.com/PennyLaneAI/pennylane/pull/6392)
+
+  * We provide a variety of **involutions** like :func:`~.labs.dla.concurrence_involution`, 
+    :func:`~.labs.dla.even_odd_involution` and canonical Cartan involutions.
+    [(#6392)](https://github.com/PennyLaneAI/pennylane/pull/6392)
+    [(#6396)](https://github.com/PennyLaneAI/pennylane/pull/6396)
+
   * :func:`~.labs.dla.cartan_subalgebra`: compute a horizontal **Cartan subalgebra**.
-  [(#6403)](https://github.com/PennyLaneAI/pennylane/pull/6403)
-  * :func:`~.labs.dla.variational_kak_adj` : compute a [variational KAK decomposition](https://pennylane.ai/qml/demos/tutorial_fixed_depth_hamiltonian_simulation_via_cartan_decomposition) of a Hermitian operator using a **Cartan decomposition** and the adjoint
-  representation of a horizontal **Cartan subalgebra**.
-  [(#6446)](https://github.com/PennyLaneAI/pennylane/pull/6446)
+    [(#6403)](https://github.com/PennyLaneAI/pennylane/pull/6403)
+
+  * :func:`~.labs.dla.variational_kak_adj` : compute a 
+    [variational KAK decomposition](https://pennylane.ai/qml/demos/tutorial_fixed_depth_hamiltonian_simulation_via_cartan_decomposition) 
+    of a Hermitian operator using a **Cartan decomposition** and the adjoint representation of a 
+    horizontal **Cartan subalgebra**.
+    [(#6446)](https://github.com/PennyLaneAI/pennylane/pull/6446)
 
   To use this functionality we start with a set of Hermitian operators.
 
@@ -471,7 +533,9 @@
   [1 * X(0) @ X(1), 1 * X(1) @ X(2), 1.0 * Z(0), ...]
   ```
 
-  We then choose an involution (e.g. :func:`~.labs.dla.concurrence_involution`) that defines a Cartan decomposition `g = k + m`. `k` is the vertical subalgebra, and `m` its horizontal complement (not a subalgebra).
+  We then choose an involution (e.g. :func:`~.labs.dla.concurrence_involution`) that defines a 
+  Cartan decomposition `g = k + m`. `k` is the vertical subalgebra, and `m` its horizontal 
+  complement (not a subalgebra).
 
   ```pycon
   >>> from pennylane.labs.dla import concurrence_involution, cartan_decomp
@@ -479,20 +543,25 @@
   >>> k, m = cartan_decomp(g, involution=involution)
   ```
 
-  The next step is just re-ordering the basis elements in `g` and computing its `structure_constants`.
+  The next step is just re-ordering the basis elements in `g` and computing its 
+  `structure_constants`.
 
   ```pycon
   >>> g = k + m
   >>> adj = qml.structure_constants(g)
   ```
 
-  We can then compute a (horizontal) Cartan subalgebra `a`, that is, a maximal Abelian subalgebra of `m`.
+  We can then compute a (horizontal) Cartan subalgebra `a`, that is, a maximal Abelian subalgebra of 
+  `m`.
+
   ```pycon
   >>> from pennylane.labs.dla import cartan_subalgebra
   >>> g, k, mtilde, a, adj = cartan_subalgebra(g, k, m, adj)
   ```
 
-  Having determined both subalgebras `k` and `a`, we can compute the KAK decomposition variationally like in [2104.00728](https://arxiv.org/abs/2104.00728), see our [demo on KAK decomposition in practice](https://pennylane.ai/qml/demos/tutorial_fixed_depth_hamiltonian_simulation_via_cartan_decomposition).
+  Having determined both subalgebras `k` and `a`, we can compute the KAK decomposition variationally 
+  like in [2104.00728](https://arxiv.org/abs/2104.00728), see our 
+  [demo on KAK decomposition in practice](https://pennylane.ai/qml/demos/tutorial_fixed_depth_hamiltonian_simulation_via_cartan_decomposition).
 
   ```pycon
   >>> from pennylane.labs.dla import variational_kak_adj
@@ -502,33 +571,34 @@
 
 * We also provide some additional features that are useful for handling dynamical Lie algebras.
   * :func:`~.labs.dla.recursive_cartan_decomp`: perform consecutive recursive Cartan decompositions.
-  [(#6396)](https://github.com/PennyLaneAI/pennylane/pull/6396)
+    [(#6396)](https://github.com/PennyLaneAI/pennylane/pull/6396)
+
   * :func:`~.labs.dla.lie_closure_dense`: extension of `qml.lie_closure` using dense matrices.
-  [(#6371)](https://github.com/PennyLaneAI/pennylane/pull/6371)
-  [(#6695)](https://github.com/PennyLaneAI/pennylane/pull/6695)
-  * :func:`~.labs.dla.structure_constants_dense`: extension of `qml.structure_constants` using dense matrices.
-  [(#6396)](https://github.com/PennyLaneAI/pennylane/pull/6396) [(#6376)](https://github.com/PennyLaneAI/pennylane/pull/6376)
+    [(#6371)](https://github.com/PennyLaneAI/pennylane/pull/6371)
+    [(#6695)](https://github.com/PennyLaneAI/pennylane/pull/6695)
+
+  * :func:`~.labs.dla.structure_constants_dense`: extension of `qml.structure_constants` using dense 
+    matrices.
+    [(#6396)](https://github.com/PennyLaneAI/pennylane/pull/6396) [(#6376)](https://github.com/PennyLaneAI/pennylane/pull/6376)
 
 
 <h4>Vibrational Hamiltonians</h4>
 
 * New functionality in labs helps with the construction of vibrational Hamiltonians.
   * Generate potential energy surfaces (PES) with `qml.labs.vibrational.vibrational_pes`.
-  [(#6616)](https://github.com/PennyLaneAI/pennylane/pull/6616)
-  [(#6676)](https://github.com/PennyLaneAI/pennylane/pull/6676)
+    [(#6616)](https://github.com/PennyLaneAI/pennylane/pull/6616)
+    [(#6676)](https://github.com/PennyLaneAI/pennylane/pull/6676)
   
-  ```pycon
-  >>> symbols  = ['H', 'F']
-  >>> geometry = np.array([[0.0, 0.0, 0.0], [0.0, 0.0, 1.0]])
-  >>> mol = qml.qchem.Molecule(symbols, geometry)
-  >>> pes = vibrational_pes(mol)
-  ```
+    ```pycon
+    >>> symbols  = ['H', 'F']
+    >>> geometry = np.array([[0.0, 0.0, 0.0], [0.0, 0.0, 1.0]])
+    >>> mol = qml.qchem.Molecule(symbols, geometry)
+    >>> pes = vibrational_pes(mol)
+    ```
   * Use the `qml.labs.vibrational.christiansen_hamiltonian` function and potential energy surfaces 
-  to generate Hamiltonians in the Christiansen form.
-  [(#6560)](https://github.com/PennyLaneAI/pennylane/pull/6560)
-
-=======
->>>>>>> 9350cb29
+    to generate Hamiltonians in the Ch  ristiansen form.
+    [(#6560)](https://github.com/PennyLaneAI/pennylane/pull/6560)
+
 <h3>Improvements 🛠</h3>
 
 <h4>QChem improvements</h4>
@@ -897,12 +967,6 @@
 * A new figure was added to the landing page of the PennyLane website.
   [(#6696)](https://github.com/PennyLaneAI/pennylane/pull/6696)
 
-<h4>Construct vibrational Hamiltonians 🫨</h4>
-
-* Added support to build a vibrational Hamiltonian in the Christiansen form.
-  [(#6560)](https://github.com/PennyLaneAI/pennylane/pull/6560)
-  [(#6792)](https://github.com/PennyLaneAI/pennylane/pull/6792)
-
 <h3>Breaking changes 💔</h3>
 
 * The default graph coloring method of `qml.dot`, `qml.sum`, and `qml.pauli.optimize_measurements` 
@@ -1041,19 +1105,12 @@
 
 <h3>Bug fixes 🐛</h3>
 
-<<<<<<< HEAD
 * Validation has been added to ensure that the device vjp is only used when the device actually 
   supports it.
   [(#6755)](https://github.com/PennyLaneAI/pennylane/pull/6755/)
 
 * `qml.counts` now returns all outcomes when the `all_outcomes` argument is `True` and mid-circuit 
   measurements are present.
-=======
-* Adds validation so the device vjp is only used when the device actually supports it.
-  [(#6755)](https://github.com/PennyLaneAI/pennylane/pull/6755/)
-
-* `qml.counts` returns all outcomes when the `all_outcomes` argument is `True` and mid-circuit measurements are present.
->>>>>>> 9350cb29
   [(#6732)](https://github.com/PennyLaneAI/pennylane/pull/6732)
 
 * `qml.ControlledQubitUnitary` now has consistent behaviour with program capture enabled. 
