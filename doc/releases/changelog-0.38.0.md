--- conflicted
+++ resolved
@@ -382,17 +382,15 @@
 
 <h3>Bug fixes 🐛</h3>
 
-<<<<<<< HEAD
 * For `default.qubit`, JAX is now used for sampling whenever the state is a JAX array. This fixes normalization issues
   that can occur when the state uses 32-bit precision.
   [(#6190)](https://github.com/PennyLaneAI/pennylane/pull/6190)
-=======
+
 * Fix Pytree serialization of operators with empty shot vectors
   [(#6155)](https://github.com/PennyLaneAI/pennylane/pull/6155)
 
 * Fixes an error in the `dynamic_one_shot` transform when used with sampling a single shot.
   [(#6149)](https://github.com/PennyLaneAI/pennylane/pull/6149)
->>>>>>> 60d1c73c
 
 * `qml.transforms.pattern_matching_optimization` now preserves the tape measurements.
   [(#6153)](https://github.com/PennyLaneAI/pennylane/pull/6153)
