--- conflicted
+++ resolved
@@ -686,15 +686,11 @@
 
 <h3>Bug fixes 🐛</h3>
 
-<<<<<<< HEAD
-* Catalyst replaced `argnum` with `argnums` in gradient related functions, therefore we updated the Catalyst
-=======
 * `qml.transforms.broadcast_expand` no longer squeezes out batch sizes of size 1, as a batch size of 1 is still a
   batch size.
   [(#6147)](https://github.com/PennyLaneAI/pennylane/pull/6147)
 
-* Catalyst replaced `argnum` with `argnums` in gradient related functions, therefore we update the Catalyst
->>>>>>> c9e35e83
+* Catalyst replaced `argnum` with `argnums` in gradient related functions, therefore we updated the Catalyst
   calls to those functions in PennyLane.
   [(#6117)](https://github.com/PennyLaneAI/pennylane/pull/6117)
 
