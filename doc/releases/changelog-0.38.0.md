--- conflicted
+++ resolved
@@ -375,17 +375,6 @@
 * A new method called `to_mat` has been added to the `qml.FermiWord` and `qml.FermiSentence` classes, 
   which allows for computing the matrix representation of these Fermi operators.
   [(#5920)](https://github.com/PennyLaneAI/pennylane/pull/5920)
-<<<<<<< HEAD
-=======
-  
-* `qml.pauli.group_observables` now uses `Rustworkx` colouring algorithms to solve the Minimum Clique Cover problem.
-  This adds two new options for the `method` argument: `dsatur` and `gis`. In addition, the creation of the adjacency matrix
-  now takes advantage of the symplectic representation of the Pauli observables. An additional function `qml.pauli.compute_partition_indices`
-  is added to calculate the indices from the partitioned observables more efficiently. `qml.pauli.grouping.PauliGroupingStrategy.idx_partitions_from_graph`
-  can be used to compute partitions of custom indices. These changes improve the wall time of `qml.LinearCombination.compute_grouping`
-  and `grouping_type='qwc'` by orders of magnitude.
-  [(#6043)](https://github.com/PennyLaneAI/pennylane/pull/6043)
->>>>>>> 7d58f3bc
 
 <h4>Improvements to operators</h4>
 
