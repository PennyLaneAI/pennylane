:orphan:

# Release 0.26.0-dev (current release)

<h3>New features since last release</h3>

<h4>Classical shadows 👤</h4>

* PennyLane now provides built-in support for implementing the classical-shadows measurement protocol. 
  [(#2820)](https://github.com/PennyLaneAI/pennylane/pull/2820)
  [(#2821)](https://github.com/PennyLaneAI/pennylane/pull/2821)
  [(#2871)](https://github.com/PennyLaneAI/pennylane/pull/2871)
  [(#2968)](https://github.com/PennyLaneAI/pennylane/pull/2968)
  [(#2959)](https://github.com/PennyLaneAI/pennylane/pull/2959)
  [(#2968)](https://github.com/PennyLaneAI/pennylane/pull/2968)

  The classical-shadow measurement protocol is described in detail in the paper
  [Predicting Many Properties of a Quantum System from Very Few Measurements](https://arxiv.org/abs/2002.08953).
  As part of the support for classical shadows in this release, two new finite-shot and fully-differentiable measurements are available: 

  - QNodes returning the new measurement `qml.classical_shadow()` will return two entities;
  `bits` (0 or 1 if the 1 or -1 eigenvalue is sampled, respectively) and `recipes`
  (the randomized Pauli measurements that are performed for each qubit, labelled by integer):
    
    ```python
    dev = qml.device("default.qubit", wires=2, shots=3)

    @qml.qnode(dev)
    def circuit():
        qml.Hadamard(wires=0)
        qml.CNOT(wires=[0, 1])
        return qml.classical_shadow(wires=[0, 1])
    ```

    ```pycon
    >>> bits, recipes = circuit()
    >>> bits
    tensor([[0, 0],
            [1, 0],
            [0, 1]], dtype=uint8, requires_grad=True)
    >>> recipes
    tensor([[2, 2],
            [0, 2],
            [0, 2]], dtype=uint8, requires_grad=True)
    ```

  - QNodes returning `qml.shadow_expval()` yield the expectation value estimation using classical shadows:

    ```python
    dev = qml.device("default.qubit", wires=range(2), shots=10000)

    @qml.qnode(dev)
    def circuit(x, H):
        qml.Hadamard(0)
        qml.CNOT((0,1))
        qml.RX(x, wires=0)
        return qml.shadow_expval(H)

    x = np.array(0.5, requires_grad=True) 
    H = qml.Hamiltonian(
            [1., 1.], 
            [qml.PauliZ(0) @ qml.PauliZ(1), qml.PauliX(0) @ qml.PauliX(1)]
        )  
    ```

    ```pycon
    >>> circuit(x, H)
    tensor(1.8486, requires_grad=True) 
    >>> qml.grad(circuit)(x, H)
    -0.4797000000000001
    ```

  Fully-differentiable QNode transforms for both new classical-shadows measurements are also available via
  `qml.shadows.shadow_state` and `qml.shadows.shadow_expval`, respectively.
  
  For convenient post-processing, we've also added the ability to calculate general Renyi entropies 
  by way of the `ClassicalShadow` class' `entropy` method, which requires the wires of the subsystem of interest
  and the Renyi entropy order:

  ```pycon
  >>> shadow = qml.ClassicalShadow(bits, recipes)
  >>> vN_entropy = shadow.entropy(wires=[0, 1], alpha=1)
  ``` 

<h4>Qutrits: quantum circuits for tertiary degrees of freedom ☘️</h4>

* An entirely new framework for quantum computing is now simulatable with the addition of qutrit functionalities.
  [(#2699)](https://github.com/PennyLaneAI/pennylane/pull/2699)
  [(#2781)](https://github.com/PennyLaneAI/pennylane/pull/2781)
  [(#2782)](https://github.com/PennyLaneAI/pennylane/pull/2782)
  [(#2783)](https://github.com/PennyLaneAI/pennylane/pull/2783)
  [(#2784)](https://github.com/PennyLaneAI/pennylane/pull/2784)
  [(#2841)](https://github.com/PennyLaneAI/pennylane/pull/2841)
  [(#2843)](https://github.com/PennyLaneAI/pennylane/pull/2843)

  [Qutrits](https://en.wikipedia.org/wiki/Qutrit) are like qubits, but instead live in a *three*-dimensional Hilbert space; they are not binary degrees of freedom, they are *tertiary*. 
  The advent of qutrits allows for all sorts of interesting theoretical, practical, and algorithmic capabilities that have yet to be discovered.
  
  To facilitate qutrit circuits requires a new device: `default.qutrit`.
  The `default.qutrit` device is a Python-based simulator, akin to `default.qubit`, and is defined as per usual:

  ```pycon
  >>> dev = qml.device("default.qutrit", wires=1)
  ```

  The following operations are supported on `default.qutrit` devices:

  - The qutrit shift operator, `qml.TShift`, and the ternary clock operator, `qml.TClock`, as defined in this paper by [Yeh et al. (2022)](https://arxiv.org/abs/2204.00552),
  which are the qutrit analogs of the Pauli X and Pauli Z operations, respectively.
  - The `qml.TAdd` and `qml.TSWAP` operations which are the qutrit analogs of the CNOT and SWAP operations, respectively.
  - Custom unitary operations via `qml.QutritUnitary`.
  - `qml.state` and `qml.probs` measurements.
  - Measuring user-specified Hermitian matrix observables via `qml.THermitian`.

  A comprehensive example of these features is given below:

  ```python
  dev = qml.device("default.qutrit", wires=1)

  U = np.array([
          [1, 1, 1], 
          [1, 1, 1], 
          [1, 1, 1]
      ]
  ) / np.sqrt(3) 

  obs = np.array([
          [1, 1, 0], 
          [1, -1, 0], 
          [0, 0, np.sqrt(2)]
      ]
  ) / np.sqrt(2)

  @qml.qnode(dev)
  def qutrit_state(U, obs):
      qml.TShift(0)
      qml.TClock(0)
      qml.QutritUnitary(U, wires=0)
      return qml.state()

  @qml.qnode(dev)
  def qutrit_expval(U, obs):
      qml.TShift(0)
      qml.TClock(0)
      qml.QutritUnitary(U, wires=0)
      return qml.expval(qml.THermitian(obs, wires=0))
  ```

  ```pycon
  >>> qutrit_state(U, obs)
  tensor([-0.28867513+0.5j, -0.28867513+0.5j, -0.28867513+0.5j], requires_grad=True) 
  >>> qutrit_expval(U, obs)
  tensor(0.80473785, requires_grad=True)
  ```

  We will continue to add more and more support for qutrits in future releases.

<h4>Simplifying just got... simpler 😌</h4>

* The `qml.simplify()` function has several intuitive improvements with this release.
  [(#2978)](https://github.com/PennyLaneAI/pennylane/pull/2978)
  [(#2982)](https://github.com/PennyLaneAI/pennylane/pull/2982)
  [(#2922)](https://github.com/PennyLaneAI/pennylane/pull/2922)
  [(#3012)](https://github.com/PennyLaneAI/pennylane/pull/3012)

  `qml.simplify` can now perform the following:

  - simplify parametrized operations
  - simplify the adjoint and power of specific operators
  - group like terms in a sum
  - resolve products of Pauli operators
  - combine rotation angles of identical rotation gates

  Here is an example of `qml.simplify` in action with parameterized rotation gates. 
  In this case, the angles of rotation are simplified to be modulo :math:`4\pi`.

  ```pycon
  >>> op1 = qml.RX(30.0, wires=0)
  >>> qml.simplify(op1)
  RX(4.867258771281655, wires=[0])
  >>> op2 = qml.RX(4 * np.pi, wires=0)
  >>> qml.simplify(op2)
  Identity(wires=[0])
  ```
  
  All of these simplification features can be applied directly to quantum functions, QNodes, and tapes via decorating with `@qml.simplify`, as well:

  ```python
  dev = qml.device("default.qubit", wires=2)
  @qml.simplify
  @qml.qnode(dev)
  def circuit():
      qml.adjoint(qml.prod(qml.RX(1, 0) ** 1, qml.RY(1, 0), qml.RZ(1, 0)))
      return qml.probs(wires=0)
  ```

  ```pycon
  >>> circuit()
  >>> list(circuit.tape)
  [RZ(11.566370614359172, wires=[0]) @ RY(11.566370614359172, wires=[0]) @ RX(11.566370614359172, wires=[0]),
   probs(wires=[0])]
  ```

<<<<<<< HEAD
<h4>QNSPSA optimizer 😤</h4>
=======
<h4>QNSPSA optimizer 💪</h4>
>>>>>>> fa8d3627

* A new optimizer called `qml.QNSPSAOptimizer` is available that implements the quantum natural simultaneous
  perturbation stochastic approximation (QNSPSA) method based on 
  [Simultaneous Perturbation Stochastic Approximation of the Quantum Fisher Information](https://quantum-journal.org/papers/q-2021-10-20-567/). 
  [(#2818)](https://github.com/PennyLaneAI/pennylane/pull/2818) 

  `qml.QNSPSAOptimizer` is a second-order [SPSA algorithm](https://en.wikipedia.org/wiki/Simultaneous_perturbation_stochastic_approximation), 
  which combines the convergence power of the quantum-aware Quantum Natural Gradient
  (QNG) optimization method with the reduced quantum evaluations of SPSA methods.

  While the QNSPSA optimizer requires additional circuit executions (10 executions per
  step) compared to standard SPSA optimization (3 executions per step), these additional
  evaluations are used to provide a stochastic estimation of a second-order
  metric tensor, which often helps the optimizer to achieve faster convergence.

  Use `qml.QNSPSAOptimizer` like you would any other optimizer:
  
  ```python
  max_iterations = 50
  opt = qml.QNSPSAOptimizer() 

  for _ in range(max_iterations):
      params, cost = opt.step_and_cost(cost, params)
  ```  

  Check out [our demo](https://pennylane.ai/qml/demos/qnspsa.html) on the QNSPSA optimizer for more information.

<h4>Operator and parameter broadcasting supplements 📈</h4>

* Operator methods for exponentiation and raising to a power have been added.
  [(#2799)](https://github.com/PennyLaneAI/pennylane/pull/2799)
  [(#3029)](https://github.com/PennyLaneAI/pennylane/pull/3029)

  - The `qml.exp` function can be used to create observables or generic rotation gates:

    ```pycon
    >>> x = 1.234
    >>> t = qml.PauliX(0) @ qml.PauliX(1) + qml.PauliY(0) @ qml.PauliY(1)
    >>> isingxy = qml.exp(t, 0.25j * x)
    >>> isingxy.matrix()
    array([[1.       +0.j        , 0.       +0.j        ,
        1.       +0.j        , 0.       +0.j        ],
       [0.       +0.j        , 0.8156179+0.j        ,
        1.       +0.57859091j, 0.       +0.j        ],
       [0.       +0.j        , 0.       +0.57859091j,
        0.8156179+0.j        , 0.       +0.j        ],
       [0.       +0.j        , 0.       +0.j        ,
        1.       +0.j        , 1.       +0.j        ]]) 
    ```

  - The `qml.pow` function raises a given operator to a power:

    ```pycon
    >>> op = qml.pow(qml.PauliX(0), 2)
    >>> op.matrix()
    array([[1, 0], [0, 1]])
    ```

* An operator called `qml.PSWAP` is now available.
  [(#2667)](https://github.com/PennyLaneAI/pennylane/pull/2667)

  The `qml.PSWAP` gate -- or phase-SWAP gate -- was previously available within the PennyLane-Braket plugin only. Enjoy it natively in PennyLane with v0.26.

* Check whether or not an operator is hermitian or unitary with `qml.is_hermitian` and `qml.is_unitary`.
  [(#2960)](https://github.com/PennyLaneAI/pennylane/pull/2960)

  ```pycon
  >>> op1 = qml.PauliX(wires=0)
  >>> qml.is_hermitian(op1)
  True
  >>> op2 = qml.PauliX(0) + qml.RX(np.pi/3, 0) 
  >>> qml.is_unitary(op2)
  False
  ```

* Embedding templates now support parameter broadcasting.
  [(#2810)](https://github.com/PennyLaneAI/pennylane/pull/2810)

  Embedding templates like `AmplitudeEmbedding` or `IQPEmbedding` now support
  parameter broadcasting with a leading broadcasting dimension in their variational
  parameters. `AmplitudeEmbedding`, for example, would usually use a one-dimensional input
  vector of features. With broadcasting, we can now compute

  ```pycon
  >>> features = np.array([
  ...     [0.5, 0.5, 0., 0., 0.5, 0., 0.5, 0.],
  ...     [1., 0., 0., 0., 0., 0., 0., 0.],
  ...     [0.5, 0.5, 0., 0., 0., 0., 0.5, 0.5],
  ... ])
  >>> op = qml.AmplitudeEmbedding(features, wires=[1, 5, 2])
  >>> op.batch_size
  3
  ```

  An exception is `BasisEmbedding`, which is not broadcastable.

<h3>Improvements</h3>

* The `qml.math.expand_matrix()` method now allows the sparse matrix representation of an operator to be extended to
  a larger hilbert space.
  [(#2998)](https://github.com/PennyLaneAI/pennylane/pull/2998)

  ```pycon
  >>> from scipy import sparse
  >>> mat = sparse.csr_matrix([[0, 1], [1, 0]])
  >>> qml.math.expand_matrix(mat, wires=[1], wire_order=[0,1]).toarray()
  array([[0., 1., 0., 0.],
         [1., 0., 0., 0.],
         [0., 0., 0., 1.],
         [0., 0., 1., 0.]])
  ```

* `qml.ctrl` now uses `Controlled` instead of `ControlledOperation`.  The new `Controlled` class
  wraps individual `Operator`'s instead of a tape.  It provides improved representations and integration.
  [(#2990)](https://github.com/PennyLaneAI/pennylane/pull/2990)

* `qml.matrix` can now compute the matrix of tapes and QNodes that contain multiple 
  broadcasted operations or non-broadcasted operations after broadcasted ones.
  [(#3025)](https://github.com/PennyLaneAI/pennylane/pull/3025)

  A common scenario in which this becomes relevant is the decomposition of broadcasted
  operations: the decomposition in general will contain one or multiple broadcasted
  operations as well as operations with no or fixed parameters that are not broadcasted.

* Lists of operators are now internally sorted by their respective wires while also taking into account their commutativity property.
  [(#2995)](https://github.com/PennyLaneAI/pennylane/pull/2995)

* Some methods of the `QuantumTape` class have been simplified and reordered to
  improve both readability and performance. 
  [(#2963)](https://github.com/PennyLaneAI/pennylane/pull/2963)

* The `qml.qchem.molecular_hamiltonian` function is modified to support observable grouping.
  [(#2997)](https://github.com/PennyLaneAI/pennylane/pull/2997)

* `qml.ops.op_math.Controlled` now has basic decomposition functionality.
  [(#2938)](https://github.com/PennyLaneAI/pennylane/pull/2938)

* Automatic circuit cutting has been improved by making better partition imbalance derivations.
  Now it is more likely to generate optimal cuts for larger circuits.
  [(#2517)](https://github.com/PennyLaneAI/pennylane/pull/2517)

* By default, `qml.counts` only returns the outcomes observed in sampling. Optionally, specifying `qml.counts(all_outcomes=True)`
  will return a dictionary containing all possible outcomes. 
  [(#2889)](https://github.com/PennyLaneAI/pennylane/pull/2889)
  
  ```pycon
  >>> dev = qml.device("default.qubit", wires=2, shots=1000)
  >>>
  >>> @qml.qnode(dev)
  >>> def circuit():
  ...     qml.Hadamard(wires=0)
  ...     qml.CNOT(wires=[0, 1])
  ...     return qml.counts(all_outcomes=True)
  >>> result = circuit()
  >>> result
  {'00': 495, '01': 0, '10': 0,  '11': 505}
  ```
  
* Internal use of in-place inversion is eliminated in preparation for its deprecation.
  [(#2965)](https://github.com/PennyLaneAI/pennylane/pull/2965)

* `Controlled` operators now work with `qml.is_commuting`.
  [(#2994)](https://github.com/PennyLaneAI/pennylane/pull/2994)

* `qml.prod` and `qml.op_sum` now support the `sparse_matrix()` method.
  [(#3006)](https://github.com/PennyLaneAI/pennylane/pull/3006)

  ```pycon
  >>> xy = qml.prod(qml.PauliX(1), qml.PauliY(1))
  >>> op = qml.op_sum(xy, qml.Identity(0))
  >>>
  >>> sparse_mat = op.sparse_matrix(wire_order=[0,1])
  >>> type(sparse_mat)
  <class 'scipy.sparse.csr.csr_matrix'>
  >>> sparse_mat.toarray()
  [[1.+1.j 0.+0.j 0.+0.j 0.+0.j]
  [0.+0.j 1.-1.j 0.+0.j 0.+0.j]
  [0.+0.j 0.+0.j 1.+1.j 0.+0.j]
  [0.+0.j 0.+0.j 0.+0.j 1.-1.j]]
  ```

* Provided `sparse_matrix()` support for single qubit observables.
  [(#2964)](https://github.com/PennyLaneAI/pennylane/pull/2964)

* `qml.Barrier` with `only_visual=True` now simplifies via `op.simplify()` to the identity operator
  or a product of identity operators.
  [(#3016)](https://github.com/PennyLaneAI/pennylane/pull/3016)

* More accurate and intuitive outputs for printing some operators have been added.
  [(#3013)](https://github.com/PennyLaneAI/pennylane/pull/3013)

* Results for the matrix of the sum or product of operators are stored in a more efficient manner.
  [(#3022)](https://github.com/PennyLaneAI/pennylane/pull/3022)

* The computation of the (sparse) matrix for the sum or product of operators is now more efficient.
  [(#3030)](https://github.com/PennyLaneAI/pennylane/pull/3030)

* When the factors of `qml.prod` don't share any wires, the matrix and sparse matrix are computed using
  a kronecker product for improved efficiency.
  [(#3040)](https://github.com/PennyLaneAI/pennylane/pull/3040)
  
* `qml.grouping.is_pauli_word` now returns `False` for operators that don't inherit from `qml.Observable` instead of raising an error.
  [(#3039)](https://github.com/PennyLaneAI/pennylane/pull/3039)

* Added functionality to iterate over operators created from `qml.op_sum` and `qml.prod`.
  [(#3028)](https://github.com/PennyLaneAI/pennylane/pull/3028)

  ```pycon
  >>> op = qml.op_sum(qml.PauliX(0), qml.PauliY(1), qml.PauliZ(2))
  >>> len(op)
  3
  >>> op[1]
  PauliY(wires=[1])
  >>> [o.name for o in op]
  ['PauliX', 'PauliY', 'PauliZ']
  ```

<h3>Deprecations</h3>

* In-place inversion is now deprecated. This includes `op.inv()` and `op.inverse=value`. Please
  use `qml.adjoint` or `qml.pow` instead. Support for these methods will remain till v0.28.
  [(#2988)](https://github.com/PennyLaneAI/pennylane/pull/2988)

  Don't use:

  ```pycon
  >>> v1 = qml.PauliX(0).inv()
  >>> v2 = qml.PauliX(0)
  >>> v2.inverse = True
  ```

  Instead use:

  ```pycon
  >>> qml.adjoint(qml.PauliX(0))
  Adjoint(PauliX(wires=[0]))
  >>> qml.pow(qml.PauliX(0), -1)
  PauliX(wires=[0])**-1
  >>> qml.pow(qml.PauliX(0), -1, lazy=False)
  PauliX(wires=[0])
  >>> qml.PauliX(0) ** -1
  PauliX(wires=[0])**-1
  ```

  `qml.adjoint` takes the conjugate transpose of an operator, while `qml.pow(op, -1)` indicates matrix
  inversion. For unitary operators, `adjoint` will be more efficient than `qml.pow(op, -1)`, even
  though they represent the same thing.

* The `supports_reversible_diff` device capability is unused and has been removed.
  [(#2993)](https://github.com/PennyLaneAI/pennylane/pull/2993)

<h3>Breaking changes</h3>

* Measuring an operator that might not be hermitian now raises a warning instead of an
  error. To definitively determine whether or not an operator is hermitian, use `qml.is_hermitian`.
  [(#2960)](https://github.com/PennyLaneAI/pennylane/pull/2960)

* The `ControlledOperation` class has been removed. This was a developer-only class, so the change should not be evident to
  any users. It is replaced by `Controlled`.
  [(#2990)](https://github.com/PennyLaneAI/pennylane/pull/2990)

* The default `execute` method for the `QubitDevice` base class now calls `self.statistics`
  with an additional keyword argument `circuit`, which represents the quantum tape
  being executed.
  Any device that overrides `statistics` should edit the signature of the method to include
  the new `circuit` keyword argument.
  [(#2820)](https://github.com/PennyLaneAI/pennylane/pull/2820)

* The `expand_matrix()` has been moved from `pennylane.operation` to
  `pennylane.math.matrix_manipulation`
  [(#3008)](https://github.com/PennyLaneAI/pennylane/pull/3008)

* `qml.grouping.utils.is_commuting` has been removed, and its Pauli word logic is now part of `qml.is_commuting`.
  [(#3033)](https://github.com/PennyLaneAI/pennylane/pull/3033)

* `qml.is_commuting` has been moved from `pennylane.transforms.commutation_dag` to `pennylane.ops.functions`.
  [(#2991)](https://github.com/PennyLaneAI/pennylane/pull/2991)

<h3>Documentation</h3>

* Updated the Fourier transform docs to use `circuit_spectrum` instead of `spectrum`, which has been deprecated.
  [(#3018)](https://github.com/PennyLaneAI/pennylane/pull/3018)
  
* Corrected the docstrings for diagonalizing gates for all relevant operations. The docstrings used 
  to say that the diagonalizing gates implemented :math:`U`, the unitary such that :math:`O = U \Sigma U^{\dagger}`, where :math:`O` is 
  the original observable and :math:`\Sigma` a diagonal matrix. However, the diagonalizing gates actually implement 
  :math:`U^{\dagger}`, since :math:`\langle \psi | O | \psi \rangle = \langle \psi | U \Sigma U^{\dagger} | \psi \rangle`, 
  making :math:`U^{\dagger} | \psi \rangle` the actual state being measured in the Z-basis.
  [(#2981)](https://github.com/PennyLaneAI/pennylane/pull/2981)

<h3>Bug fixes</h3>

* Fixed a bug with `qml.ops.Exp` operators when the coefficient is autograd but the diagonalizing gates
  don't act on all wires.
  [(#3057)](https://github.com/PennyLaneAI/pennylane/pull/3057)

* Fixed a bug where the tape transform `single_qubit_fusion` computed wrong rotation angles
  for specific combinations of rotations.
  [(#3024)](https://github.com/PennyLaneAI/pennylane/pull/3024)

* Jax gradients now work with a QNode when the quantum function was transformed by `qml.simplify`.
  [(#3017)](https://github.com/PennyLaneAI/pennylane/pull/3017)

* Operators that have `num_wires = AnyWires` or `num_wires = AnyWires` now raise an error, with
  certain exceptions, when instantiated with `wires=[]`.
  [(#2979)](https://github.com/PennyLaneAI/pennylane/pull/2979)

* Fixed a bug where printing `qml.Hamiltonian` with complex coefficients raises `TypeError` in some cases.
  [(#3005)](https://github.com/PennyLaneAI/pennylane/pull/3004)

* Added a more descriptive error message when measuring non-commuting observables at the end of a circuit with
  `probs`, `samples`, `counts` and `allcounts`.
<<<<<<< HEAD
  [(#3065](https://github.com/PennyLaneAI/pennylane/pull/3065)
=======
  [(#3065)](https://github.com/PennyLaneAI/pennylane/pull/3065)
>>>>>>> fa8d3627

<h3>Contributors</h3>

This release contains contributions from (in alphabetical order):

Juan Miguel Arrazola, Utkarsh Azad, Tom Bromley, Olivia Di Matteo, Isaac De Vlugt, Yiheng Duan, 
Lillian Marie Austin Frederiksen, Josh Izaac, Soran Jahangiri, Edward Jiang, Ankit Khandelwal, 
Korbinian Kottmann, Meenu Kumari, Christina Lee, Albert Mitjans Coma, Romain Moyard, Rashid N H M,
Zeyue Niu, Mudit Pandey, Matthew Silverman, Jay Soni, Antal Száva, Cody Wang, David Wierichs.<|MERGE_RESOLUTION|>--- conflicted
+++ resolved
@@ -201,11 +201,7 @@
    probs(wires=[0])]
   ```
 
-<<<<<<< HEAD
-<h4>QNSPSA optimizer 😤</h4>
-=======
 <h4>QNSPSA optimizer 💪</h4>
->>>>>>> fa8d3627
 
 * A new optimizer called `qml.QNSPSAOptimizer` is available that implements the quantum natural simultaneous
   perturbation stochastic approximation (QNSPSA) method based on 
@@ -518,11 +514,7 @@
 
 * Added a more descriptive error message when measuring non-commuting observables at the end of a circuit with
   `probs`, `samples`, `counts` and `allcounts`.
-<<<<<<< HEAD
-  [(#3065](https://github.com/PennyLaneAI/pennylane/pull/3065)
-=======
   [(#3065)](https://github.com/PennyLaneAI/pennylane/pull/3065)
->>>>>>> fa8d3627
 
 <h3>Contributors</h3>
 
