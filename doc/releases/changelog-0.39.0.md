--- conflicted
+++ resolved
@@ -6,17 +6,7 @@
 
 <h4>Creating spin Hamiltonians on lattices 💞</h4>
 
-<<<<<<< HEAD
 * Functionality for creating custom Hamiltonians on arbitrary lattices has been added.
-=======
-<h4>Spin Hamiltonians 💞</h4>
-
-* Function is added for generating the spin Hamiltonian for the
-  [Kitaev](https://arxiv.org/abs/cond-mat/0506438) model on a lattice.
-  [(#6174)](https://github.com/PennyLaneAI/pennylane/pull/6174)
-
-* Function is added for generating the spin Hamiltonians for custom lattices.
->>>>>>> d5d3c2bb
   [(#6226)](https://github.com/PennyLaneAI/pennylane/pull/6226)
   [(#6237)](https://github.com/PennyLaneAI/pennylane/pull/6237)
 
@@ -82,44 +72,14 @@
   [(#6174)](https://github.com/PennyLaneAI/pennylane/pull/6174)
   [(#6201)](https://github.com/PennyLaneAI/pennylane/pull/6201)
 
-<<<<<<< HEAD
   Three new industry-standard spin Hamiltonians are now available with PennyLane v0.39:
-=======
-* Functions are added for generating spin Hamiltonians for [Emery]
-  (https://journals.aps.org/prl/abstract/10.1103/PhysRevLett.58.2794) and
-  [Haldane](https://journals.aps.org/prl/pdf/10.1103/PhysRevLett.61.2015) models on a lattice.
-  [(#6201)](https://github.com/PennyLaneAI/pennylane/pull/6201/)
-
-* A `has_sparse_matrix` property is added to `Operator` to indicate whether a sparse matrix is defined.
-  [(#6278)](https://github.com/PennyLaneAI/pennylane/pull/6278)
-  [(#6310)](https://github.com/PennyLaneAI/pennylane/pull/6310)
-
-<h3>Improvements 🛠</h3>
-
-* `qml.metric_tensor` can now be JIT compiled.
-  [(#6468)](https://github.com/PennyLaneAI/pennylane/pull/6468)
-
-* RTD support for `qml.labs` added to API.
-  [(#6397)](https://github.com/PennyLaneAI/pennylane/pull/6397)
->>>>>>> d5d3c2bb
 
   * `qml.spin.emery`: the [Emery model](https://journals.aps.org/prl/abstract/10.1103/PhysRevLett.58.2794)
   * `qml.spin.haldane`: the [Haldane model](https://journals.aps.org/prl/pdf/10.1103/PhysRevLett.61.2015)
   * `qml.spin.kitaev`: the [Kitaev model](https://arxiv.org/abs/cond-mat/0506438)
 
-<<<<<<< HEAD
   These additions accompany `qml.spin.heisenberg`, `qml.spin.transverse_ising`, and `qml.spin.fermi_hubbard`, 
   which were introduced in v0.38. 
-=======
-* `qml.matrix` now works with empty objects (such as empty tapes, `QNode`s and quantum functions that do
-  not call operations, single operators with empty decompositions).
-  [(#6347)](https://github.com/PennyLaneAI/pennylane/pull/6347)
-
-* PennyLane is now compatible with NumPy 2.0.
-  [(#6061)](https://github.com/PennyLaneAI/pennylane/pull/6061)
-  [(#6258)](https://github.com/PennyLaneAI/pennylane/pull/6258)
-  [(#6342)](https://github.com/PennyLaneAI/pennylane/pull/6342)
->>>>>>> d5d3c2bb
 
 <h4>Calculating Polynomials 🔢</h4>
 
@@ -130,17 +90,9 @@
   function in a quantum circuit. Given a polynomial function :math:`f(x_1, x_2, \cdots, x_N)`, `qml.OutPoly` 
   requires:
 
-<<<<<<< HEAD
   * `f`: a standard Python function that represents :math:`f(x_1, x_2, \cdots, x_N)`,
   * `input_registers` (:math:`\vert x_1 \rangle`, :math:`\vert x_2 \rangle`, ..., :math:`\vert x_N \rangle`): a list/tuple containing `Wires` objects that correspond to the embedded numeric values of :math:`x_1, x_2, \cdots, x_N`,
   * `output_wires`: the `Wires` for which the numeric value of :math:`f(x_1, x_2, \cdots, x_N)` is stored.
-=======
-* The `QuantumScript.copy` method now takes `operations`, `measurements`, `shots` and
-  `trainable_params` as keyword arguments. If any of these are passed when copying a
-  tape, the specified attributes will replace the copied attributes on the new tape.
-  [(#6285)](https://github.com/PennyLaneAI/pennylane/pull/6285)
-  [(#6363)](https://github.com/PennyLaneAI/pennylane/pull/6363)
->>>>>>> d5d3c2bb
 
   Here is an example of using `qml.OutPoly` to calculate :math:`f(x_1, x_2) = 3x_1^2 - x_1x_2` for :math:`f(1, 2) = 1`.
 
@@ -240,11 +192,7 @@
 
 <h4>User-friendly decompositions 📠</h4>
 
-<<<<<<< HEAD
 * `qml.transforms.decompose` is added for stepping through decompositions into a set of gates defined either by their name, type, or a set of rules they must follow.
-=======
-* `qml.transforms.decompose` is added for stepping through decompositions to a target gate set.
->>>>>>> d5d3c2bb
   [(#6334)](https://github.com/PennyLaneAI/pennylane/pull/6334)
 
   Here is an example demonstrating how a three-wire circuit can be decomposed using a pre-defined set of gates:
@@ -327,6 +275,9 @@
 * The `qml.FABLE` template now returns the correct value when jit is enabled.
   [(#6263)](https://github.com/PennyLaneAI/pennylane/pull/6263)
 
+* `qml.metric_tensor` is now jit compatible.
+  [(#6468)](https://github.com/PennyLaneAI/pennylane/pull/6468)
+
 * `qml.QutritBasisStatePreparation` is now jit compatible.
   [(#6308)](https://github.com/PennyLaneAI/pennylane/pull/6308)
 
@@ -412,14 +363,7 @@
   to `qml.QNGOptimizer`.
   [(#6240)](https://github.com/PennyLaneAI/pennylane/pull/6240)
 
-<<<<<<< HEAD
 <h4>Other Improvements</h4>
-=======
-* `FermiWord` and `FermiSentence` are now compatible with JAX arrays.
-  [(#6324)](https://github.com/PennyLaneAI/pennylane/pull/6324)
-
-<h4>Quantum information measurements</h4>
->>>>>>> d5d3c2bb
 
 * `process_density_matrix` was implemented in 5 `StateMeasurement` subclasses: `ExpVal`, `Var`, `Purity`, 
   `MutualInformation`, and `VnEntropy`. This facilitates future support for mixed-state devices and 
@@ -441,17 +385,9 @@
 * A new function called `get_best_diff_method` has been added to `qml.workflow`.
   [(#6399)](https://github.com/PennyLaneAI/pennylane/pull/6399)
 
-<<<<<<< HEAD
 * A new method called `construct_tape` has been added to `qml.workflow` for users to construct single 
   tapes from a `QNode`.
   [(#6419)](https://github.com/PennyLaneAI/pennylane/pull/6419)
-=======
-* The quantum arithmetic templates are now QJIT compatible.
-  [(#6307)](https://github.com/PennyLaneAI/pennylane/pull/6307)
-
-* The `qml.Qubitization` template is now QJIT compatible.
-  [(#6305)](https://github.com/PennyLaneAI/pennylane/pull/6305)
->>>>>>> d5d3c2bb
 
 * Datasets are now downloaded via Dataset API.
   [(#6126)](https://github.com/PennyLaneAI/pennylane/pull/6126)
@@ -472,25 +408,14 @@
   [(#6397)](https://github.com/PennyLaneAI/pennylane/pull/6397)
   [(#6369)](https://github.com/PennyLaneAI/pennylane/pull/6369)
 
-<<<<<<< HEAD
 * A `has_sparse_matrix` property has been added to `Operator` to indicate whether a sparse matrix is 
   defined.
-=======
-* A new class `MomentumQNGOptimizer` is added. It inherits the basic `QNGOptimizer` class and
-  requires one additional hyperparameter (the momentum coefficient) :math:`0 \leq \rho < 1`, the
-  default value being :math:`\rho=0.9`. For :math:`\rho=0` Momentum-QNG reduces to the basic QNG.
-  [(#6240)](https://github.com/PennyLaneAI/pennylane/pull/6240)
-  [(#6471)](https://github.com/PennyLaneAI/pennylane/pull/6471)
-
-* A `has_sparse_matrix` property is added to `Operator` to indicate whether a sparse matrix is defined.
->>>>>>> d5d3c2bb
   [(#6278)](https://github.com/PennyLaneAI/pennylane/pull/6278)
   [(#6310)](https://github.com/PennyLaneAI/pennylane/pull/6310)
 
 * `qml.matrix` now works with empty objects (e.g., empty tapes, QNodes and quantum functions that do
   not call operations, and single operators with empty decompositions).
   [(#6347)](https://github.com/PennyLaneAI/pennylane/pull/6347)
-<<<<<<< HEAD
   
   ```python
   dev = qml.device("default.qubit", wires=1)
@@ -501,8 +426,6 @@
 
   qml.matrix(node)()
   ```
-=======
->>>>>>> d5d3c2bb
 
 * PennyLane is now compatible with NumPy 2.0.
   [(#6061)](https://github.com/PennyLaneAI/pennylane/pull/6061)
@@ -516,15 +439,9 @@
   based on the `pauli_rep` of the relevant observables.
   [(#6113)](https://github.com/PennyLaneAI/pennylane/pull/6113/)
 
-<<<<<<< HEAD
 * The `QuantumScript.copy` method now takes `operations`, `measurements`, `shots` and `trainable_params` 
   as keyword arguments. If any of these are passed when copying a tape, the specified attributes will 
   replace the copied attributes on the new tape.
-=======
-* The `QuantumScript.copy` method now takes `operations`, `measurements`, `shots` and
-  `trainable_params` as keyword arguments. If any of these are passed when copying a
-  tape, the specified attributes will replace the copied attributes on the new tape.
->>>>>>> d5d3c2bb
   [(#6285)](https://github.com/PennyLaneAI/pennylane/pull/6285)
   [(#6363)](https://github.com/PennyLaneAI/pennylane/pull/6363)
 
@@ -536,15 +453,9 @@
   each observable on the tape are included just once.
   [(#6288)](https://github.com/PennyLaneAI/pennylane/pull/6288)
 
-<<<<<<< HEAD
 * The number of diagonalizing gates returned in `qml.specs` now follows the `level` keyword argument 
   regarding whether the diagonalizing gates are modified by device, instead of always counting unprocessed 
   diagonalizing gates.
-=======
-* The number of diagonalizing gates returned in `qml.specs` now follows the `level` keyword argument
-  regarding whether the diagonalizing gates are modified by device, instead of always counting
-  unprocessed diagonalizing gates.
->>>>>>> d5d3c2bb
   [(#6290)](https://github.com/PennyLaneAI/pennylane/pull/6290)
 
 * A more sensible error message is raised from a `RecursionError` encountered when accessing properties 
@@ -590,11 +501,7 @@
 
 <h3>Breaking changes 💔</h3>
 
-<<<<<<< HEAD
 * Red-herring validation in `QNode.construct` has been removed, which fixes a bug with `qml.GlobalPhase`.
-=======
-* `AllWires` validation in `QNode.construct` has been removed.
->>>>>>> d5d3c2bb
   [(#6373)](https://github.com/PennyLaneAI/pennylane/pull/6373)
 
   Removing the `AllWires` validation in `QNode.construct` was addressed as a solution to the following 
