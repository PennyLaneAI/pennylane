:orphan:

# Release 0.39.0 (current release)

<h3>New features since last release</h3>

* Added functions `get_best_diff_method` to `qml.workflow`.
  [(#6399)](https://github.com/PennyLaneAI/pennylane/pull/6399)

* Add `qml.workflow.construct_tape` as a method for users to construct single tapes from a `QNode`.
  [(#6419)](https://github.com/PennyLaneAI/pennylane/pull/6419)

<h4>Spin Hamiltonians 💞</h4>

* Function is added for generating the spin Hamiltonian for the
  [Kitaev](https://arxiv.org/abs/cond-mat/0506438) model on a lattice.
  [(#6174)](https://github.com/PennyLaneAI/pennylane/pull/6174)

* Function is added for generating the spin Hamiltonians for custom lattices.
  [(#6226)](https://github.com/PennyLaneAI/pennylane/pull/6226)

* Functions are added for generating spin Hamiltonians for [Emery]
  (https://journals.aps.org/prl/abstract/10.1103/PhysRevLett.58.2794) and
  [Haldane](https://journals.aps.org/prl/pdf/10.1103/PhysRevLett.61.2015) models on a lattice.
  [(#6201)](https://github.com/PennyLaneAI/pennylane/pull/6201/)

* A `has_sparse_matrix` property is added to `Operator` to indicate whether a sparse matrix is defined.
  [(#6278)](https://github.com/PennyLaneAI/pennylane/pull/6278)
  [(#6310)](https://github.com/PennyLaneAI/pennylane/pull/6310)

<h3>Improvements 🛠</h3>

* `qml.metric_tensor` can now be JIT compiled.
  [(#6468)](https://github.com/PennyLaneAI/pennylane/pull/6468)

* RTD support for `qml.labs` added to API.
  [(#6397)](https://github.com/PennyLaneAI/pennylane/pull/6397)

* Module-level sandboxing added to `qml.labs` via pre-commit hooks.
  [(#6369)](https://github.com/PennyLaneAI/pennylane/pull/6369)

* `qml.matrix` now works with empty objects (such as empty tapes, `QNode`s and quantum functions that do
  not call operations, single operators with empty decompositions).
  [(#6347)](https://github.com/PennyLaneAI/pennylane/pull/6347)

* PennyLane is now compatible with NumPy 2.0.
  [(#6061)](https://github.com/PennyLaneAI/pennylane/pull/6061)
  [(#6258)](https://github.com/PennyLaneAI/pennylane/pull/6258)
  [(#6342)](https://github.com/PennyLaneAI/pennylane/pull/6342)

* PennyLane is now compatible with Jax 0.4.28.
  [(#6255)](https://github.com/PennyLaneAI/pennylane/pull/6255)

* `qml.qchem.excitations` now optionally returns fermionic operators.
  [(#6171)](https://github.com/PennyLaneAI/pennylane/pull/6171)

* The `diagonalize_measurements` transform now uses a more efficient method of diagonalization
  when possible, based on the `pauli_rep` of the relevant observables.
  [(#6113)](https://github.com/PennyLaneAI/pennylane/pull/6113/)

* The `QuantumScript.copy` method now takes `operations`, `measurements`, `shots` and
  `trainable_params` as keyword arguments. If any of these are passed when copying a
  tape, the specified attributes will replace the copied attributes on the new tape.
  [(#6285)](https://github.com/PennyLaneAI/pennylane/pull/6285)
  [(#6363)](https://github.com/PennyLaneAI/pennylane/pull/6363)

* Datasets are now downloaded via Dataset API.
  [(#6126)](https://github.com/PennyLaneAI/pennylane/pull/6126)

* The `Hermitian` operator now has a `compute_sparse_matrix` implementation.
  [(#6225)](https://github.com/PennyLaneAI/pennylane/pull/6225)

* All PL templates are now unit tested to ensure JIT compatibility.
  [(#6309)](https://github.com/PennyLaneAI/pennylane/pull/6309)

* `qml.QutritBasisStatePreparation` is now JIT compatible.
  [(#6308)](https://github.com/PennyLaneAI/pennylane/pull/6308)

* `qml.AmplitudeAmplification` is now compatible with QJIT.
  [(#6306)](https://github.com/PennyLaneAI/pennylane/pull/6306)


<h4>Calculating Polynomials 🔢</h4>

* `qml.OutPoly` template is added to implement polynomial arithmetic.
  [(#6320)](https://github.com/PennyLaneAI/pennylane/pull/6320)

<h4>Readout Noise 📠</h4>

* Support for applying readout errors to a quantum circuit has been added via the ``NoiseModel`` class
  and ``add_noise`` transform. One can specify conditions on measurement processes for this purpose via
  ``qml.noise.meas_eq(mps)``.
  [(#6321)](https://github.com/PennyLaneAI/pennylane/pull/6321/)

<h4>User-friendly decompositions 📠</h4>

* `qml.transforms.decompose` is added for stepping through decompositions to a target gate set.
  [(#6334)](https://github.com/PennyLaneAI/pennylane/pull/6334)

<h3>Improvements 🛠</h3>

<h4>Capturing and representing hybrid programs</h4>

* `qml.wires.Wires` now accepts JAX arrays as input. Furthermore, a `FutureWarning` is no longer raised in `JAX 0.4.30+`
  when providing JAX tracers as input to `qml.wires.Wires`.
  [(#6312)](https://github.com/PennyLaneAI/pennylane/pull/6312)

* Differentiation of hybrid programs via `qml.grad` and `qml.jacobian` can now be captured
  into plxpr. When evaluating a captured `qml.grad` (`qml.jacobian`) instruction, it will
  dispatch to `jax.grad` (`jax.jacobian`), which differs from the Autograd implementation
  without capture. Pytree inputs and outputs are supported.
  [(#6120)](https://github.com/PennyLaneAI/pennylane/pull/6120)
  [(#6127)](https://github.com/PennyLaneAI/pennylane/pull/6127)
  [(#6134)](https://github.com/PennyLaneAI/pennylane/pull/6134)

* Improve unit testing for capturing of nested control flows.
  [(#6111)](https://github.com/PennyLaneAI/pennylane/pull/6111)

* Some custom primitives for the capture project can now be imported via
  `from pennylane.capture.primitives import *`.
  [(#6129)](https://github.com/PennyLaneAI/pennylane/pull/6129)

* All higher order primitives now use `jax.core.Jaxpr` as metadata instead of sometimes
  using `jax.core.ClosedJaxpr` and sometimes using `jax.core.Jaxpr`.
  [(#6319)](https://github.com/PennyLaneAI/pennylane/pull/6319)

* `FermiWord` class now has a method to apply anti-commutator relations.
   [(#6196)](https://github.com/PennyLaneAI/pennylane/pull/6196)

* `FermiWord` and `FermiSentence` classes now have methods to compute adjoints.
  [(#6166)](https://github.com/PennyLaneAI/pennylane/pull/6166)

* The `SampleMP.process_samples` method is updated to support using JAX tracers
  for samples, allowing compatiblity with Catalyst workflows.
  [(#6211)](https://github.com/PennyLaneAI/pennylane/pull/6211)

* Improve `qml.Qubitization` decomposition.
  [(#6182)](https://github.com/PennyLaneAI/pennylane/pull/6182)

* The `__repr__` methods for `FermiWord` and `FermiSentence` now returns a
  unique representation of the object.
  [(#6167)](https://github.com/PennyLaneAI/pennylane/pull/6167)

* Predefined lattice shapes such as `lieb`, `cubic`, `bcc`, `fcc`, and `diamond`
  can now be generated.
  [(6237)](https://github.com/PennyLaneAI/pennylane/pull/6237)

* A `ReferenceQubit` is introduced for testing purposes and as a reference for future plugin development.
  [(#6181)](https://github.com/PennyLaneAI/pennylane/pull/6181)

* The `to_mat` methods for `FermiWord` and `FermiSentence` now optionally return
  a sparse matrix.
  [(#6173)](https://github.com/PennyLaneAI/pennylane/pull/6173)

* `mitigate_with_zne` now gives clearer error message when being used with circuits with channel noise.
  [(#6346)](https://github.com/PennyLaneAI/pennylane/pull/6346)

* The `make_plxpr` function is added, to take a function and create a `Callable` that,
  when called, will return a PLxPR representation of the input function.
  [(#6326)](https://github.com/PennyLaneAI/pennylane/pull/6326)

* `FermiWord` and `FermiSentence` are now compatible with JAX arrays.
  [(#6324)](https://github.com/PennyLaneAI/pennylane/pull/6324)

<h4>Quantum information measurements</h4>

* Added `process_density_matrix` implementations to 5 `StateMeasurement` subclasses:
  `ExpVal`, `Var`, `Purity`, `MutualInformation`, and `VnEntropy`.
  This enables `process_density_matrix` to be an abstract method in `StateMeasurement`,
  facilitating future support for mixed-state devices and expanded density matrix operations. Also, there is a quick fix for the `np.sqrt` call in the `ProbabilityMP` class to be replaced by `qml.math.sqrt`.
  [(#6330)](https://github.com/PennyLaneAI/pennylane/pull/6330)

<h4>QJIT/JIT Compatibility</h4>

* All PL templates are now unit tested to ensure JIT compatibility.
  [(#6309)](https://github.com/PennyLaneAI/pennylane/pull/6309)

* The `qml.FABLE` template now returns the correct value when JIT is enabled.
  [(#6263)](https://github.com/PennyLaneAI/pennylane/pull/6263)

* `qml.QutritBasisStatePreparation` is now JIT compatible.
  [(#6308)](https://github.com/PennyLaneAI/pennylane/pull/6308)

* `qml.AmplitudeAmplification` is now compatible with QJIT.
  [(#6306)](https://github.com/PennyLaneAI/pennylane/pull/6306)

* The quantum arithmetic templates are now QJIT compatible.
  [(#6307)](https://github.com/PennyLaneAI/pennylane/pull/6307)

* The `qml.Qubitization` template is now QJIT compatible.
  [(#6305)](https://github.com/PennyLaneAI/pennylane/pull/6305)

<h4>Other Improvements</h4>

* Added `qml.H` as an alias for the Hadamard operator.
  [(#6450)](https://github.com/PennyLaneAI/pennylane/pull/6450)

* Added `show_wire_labels` option to `draw` and `draw_mpl`, which hides wire labels when set to `False`.
  Defaults to `True`.
  [(#6410)](https://github.com/PennyLaneAI/pennylane/pull/6410)

* Introduced `sample_probs` function for the `qml.devices.qubit` and `qml.devices.qutrit_mixed` modules:
  - This function takes probability distributions as input and returns sampled outcomes.
  - Simplifies the sampling process by separating it from other operations in the measurement chain.
  - Improves modularity: The same code can be easily adapted for other devices (e.g., a potential `default_mixed` device).
  - Enhances maintainability by isolating the sampling logic.
  [(#6354)](https://github.com/PennyLaneAI/pennylane/pull/6354)

* RTD support for `qml.labs` added to API.
  [(#6397)](https://github.com/PennyLaneAI/pennylane/pull/6397)

* Module-level sandboxing added to `qml.labs` via pre-commit hooks.
  [(#6369)](https://github.com/PennyLaneAI/pennylane/pull/6369)

* A new class `MomentumQNGOptimizer` is added. It inherits the basic `QNGOptimizer` class and
  requires one additional hyperparameter (the momentum coefficient) :math:`0 \leq \rho < 1`, the
  default value being :math:`\rho=0.9`. For :math:`\rho=0` Momentum-QNG reduces to the basic QNG.
  [(#6240)](https://github.com/PennyLaneAI/pennylane/pull/6240)
  [(#6471)](https://github.com/PennyLaneAI/pennylane/pull/6471)

* A `has_sparse_matrix` property is added to `Operator` to indicate whether a sparse matrix is defined.
  [(#6278)](https://github.com/PennyLaneAI/pennylane/pull/6278)
  [(#6310)](https://github.com/PennyLaneAI/pennylane/pull/6310)

* `qml.matrix` now works with empty objects (such as empty tapes, `QNode`s and quantum functions that do
  not call operations, single operators with empty decompositions).
  [(#6347)](https://github.com/PennyLaneAI/pennylane/pull/6347)

* PennyLane is now compatible with NumPy 2.0.
  [(#6061)](https://github.com/PennyLaneAI/pennylane/pull/6061)
  [(#6258)](https://github.com/PennyLaneAI/pennylane/pull/6258)
  [(#6342)](https://github.com/PennyLaneAI/pennylane/pull/6342)

* PennyLane is now compatible with Jax 0.4.28.
  [(#6255)](https://github.com/PennyLaneAI/pennylane/pull/6255)

* `qml.qchem.excitations` now optionally returns fermionic operators.
  [(#6171)](https://github.com/PennyLaneAI/pennylane/pull/6171)

* The `diagonalize_measurements` transform now uses a more efficient method of diagonalization
  when possible, based on the `pauli_rep` of the relevant observables.
  [(#6113)](https://github.com/PennyLaneAI/pennylane/pull/6113/)

* The `QuantumScript.copy` method now takes `operations`, `measurements`, `shots` and
  `trainable_params` as keyword arguments. If any of these are passed when copying a
  tape, the specified attributes will replace the copied attributes on the new tape.
  [(#6285)](https://github.com/PennyLaneAI/pennylane/pull/6285)
  [(#6363)](https://github.com/PennyLaneAI/pennylane/pull/6363)

* The `Hermitian` operator now has a `compute_sparse_matrix` implementation.
  [(#6225)](https://github.com/PennyLaneAI/pennylane/pull/6225)

* When an observable is repeated on a tape, `tape.diagonalizing_gates` no longer returns the
  diagonalizing gates for each instance of the observable. Instead, the diagonalizing gates of
  each observable on the tape are included just once.
  [(#6288)](https://github.com/PennyLaneAI/pennylane/pull/6288)

* The number of diagonalizing gates returned in `qml.specs` now follows the `level` keyword argument
  regarding whether the diagonalizing gates are modified by device, instead of always counting
  unprocessed diagonalizing gates.
  [(#6290)](https://github.com/PennyLaneAI/pennylane/pull/6290)

* A more sensible error message is raised from a `RecursionError` encountered when accessing properties and methods of a nested `CompositeOp` or `SProd`.
  [(#6375)](https://github.com/PennyLaneAI/pennylane/pull/6375)

* Moved the calculation of `shift_len = len(shifts)` outside of a loop in the `QFT.compute_decomposition` static method, reducing redundant recalculations and improving performance.
  [(#6434)](https://github.com/PennyLaneAI/pennylane/pull/6434)

<h3>Breaking changes 💔</h3>

* `AllWires` validation in `QNode.construct` has been removed.
  [(#6373)](https://github.com/PennyLaneAI/pennylane/pull/6373)

* The `simplify` argument in `qml.Hamiltonian` and `qml.ops.LinearCombination` has been removed.
  Instead, `qml.simplify()` can be called on the constructed operator.
  [(#6279)](https://github.com/PennyLaneAI/pennylane/pull/6279)

* The functions `qml.qinfo.classical_fisher` and `qml.qinfo.quantum_fisher` have been removed and migrated to the `qml.gradients`
  module. Therefore, `qml.gradients.classical_fisher` and `qml.gradients.quantum_fisher` should be used instead.
  [(#5911)](https://github.com/PennyLaneAI/pennylane/pull/5911)

* Remove support for Python 3.9.
  [(#6223)](https://github.com/PennyLaneAI/pennylane/pull/6223)

* `DefaultQubitTF`, `DefaultQubitTorch`, `DefaultQubitJax`, and `DefaultQubitAutograd` are removed.
  Please use `default.qubit` for all interfaces.
  [(#6207)](https://github.com/PennyLaneAI/pennylane/pull/6207)
  [(#6208)](https://github.com/PennyLaneAI/pennylane/pull/6208)
  [(#6209)](https://github.com/PennyLaneAI/pennylane/pull/6209)
  [(#6210)](https://github.com/PennyLaneAI/pennylane/pull/6210)

* `expand_fn`, `max_expansion`, `override_shots`, and `device_batch_transform` are removed from the
  signature of `qml.execute`.
  [(#6203)](https://github.com/PennyLaneAI/pennylane/pull/6203)

* `max_expansion` and `expansion_strategy` are removed from the `QNode`.
  [(#6203)](https://github.com/PennyLaneAI/pennylane/pull/6203)

* `expansion_strategy` is removed from `qml.draw`, `qml.draw_mpl`, and `qml.specs`. `max_expansion` is removed from `qml.specs`, as it had no impact on the output.
  [(#6203)](https://github.com/PennyLaneAI/pennylane/pull/6203)

* `qml.transforms.hamiltonian_expand` and `qml.transforms.sum_expand` are removed.
  Please use `qml.transforms.split_non_commuting` instead.
  [(#6204)](https://github.com/PennyLaneAI/pennylane/pull/6204)

* The `decomp_depth` keyword argument to `qml.device` is removed.
  [(#6234)](https://github.com/PennyLaneAI/pennylane/pull/6234)

* `Operator.expand` is now removed. Use `qml.tape.QuantumScript(op.deocomposition())` instead.
  [(#6227)](https://github.com/PennyLaneAI/pennylane/pull/6227)

* Native folding method `qml.transforms.fold_global` for `qml.transforms.mitiagte_with_zne`
  transform no longer expands the circuit automatically. Instead, the user should apply `qml.transforms.decompose` to
  decompose a circuit into a target gate set before applying `fold_global` or `mitigate_with_zne`.
  [(#6382)](https://github.com/PennyLaneAI/pennylane/pull/6382)

* The `LightningVJPs` class is removed as all lightning devices now follow the new device interface.
  [(#6420)](https://github.com/PennyLaneAI/pennylane/pull/6420)

<h3>Deprecations 👋</h3>

* The `expand_depth` and `max_expansion` arguments for `qml.transforms.compile` and
  `qml.transforms.decompositions.clifford_t_decomposition` respectively have been deprecated.
  [(#6404)](https://github.com/PennyLaneAI/pennylane/pull/6404)

* Legacy operator arithmetic has been deprecated. This includes `qml.ops.Hamiltonian`, `qml.operation.Tensor`,
  `qml.operation.enable_new_opmath`, `qml.operation.disable_new_opmath`, and `qml.operation.convert_to_legacy_H`.
  Note that when new operator arithmetic is enabled, ``qml.Hamiltonian`` will continue to dispatch to
  `qml.ops.LinearCombination`; this behaviour is not deprecated. For more information, check out the
  [updated operator troubleshooting page](https://docs.pennylane.ai/en/stable/news/new_opmath.html).
  [(#6287)](https://github.com/PennyLaneAI/pennylane/pull/6287)
  [(#6365)](https://github.com/PennyLaneAI/pennylane/pull/6365)

* `qml.pauli.PauliSentence.hamiltonian` and `qml.pauli.PauliWord.hamiltonian` are deprecated. Instead, please use
  `qml.pauli.PauliSentence.operation` and `qml.pauli.PauliWord.operation` respectively.
  [(#6287)](https://github.com/PennyLaneAI/pennylane/pull/6287)

* `qml.pauli.simplify()` is deprecated. Instead, please use `qml.simplify(op)` or `op.simplify()`.
  [(#6287)](https://github.com/PennyLaneAI/pennylane/pull/6287)

* The `qml.BasisStatePreparation` template is deprecated.
  Instead, use `qml.BasisState`.
  [(#6021)](https://github.com/PennyLaneAI/pennylane/pull/6021)

* The `'ancilla'` argument for `qml.iterative_qpe` has been deprecated. Instead, use the `'aux_wire'` argument.
  [(#6277)](https://github.com/PennyLaneAI/pennylane/pull/6277)

* `qml.shadows.shadow_expval` has been deprecated. Instead, use the `qml.shadow_expval` measurement
  process.
  [(#6277)](https://github.com/PennyLaneAI/pennylane/pull/6277)

* `qml.broadcast` has been deprecated. Please use `for` loops instead.
  [(#6277)](https://github.com/PennyLaneAI/pennylane/pull/6277)

* The `qml.QubitStateVector` template is deprecated. Instead, use `qml.StatePrep`.
  [(#6172)](https://github.com/PennyLaneAI/pennylane/pull/6172)

* The `qml.qinfo` module has been deprecated. Please see the respective functions in the `qml.math` and
  `qml.measurements` modules instead.
  [(#5911)](https://github.com/PennyLaneAI/pennylane/pull/5911)

* `Device`, `QubitDevice`, and `QutritDevice` will no longer be accessible via top-level import in v0.40.
  They will still be accessible as `qml.devices.LegacyDevice`, `qml.devices.QubitDevice`, and `qml.devices.QutritDevice`
  respectively.
  [(#6238)](https://github.com/PennyLaneAI/pennylane/pull/6238/)

* `QNode.gradient_fn` is deprecated. Please use `QNode.diff_method` and `QNode.get_gradient_fn` instead.
  [(#6244)](https://github.com/PennyLaneAI/pennylane/pull/6244)

<h3>Documentation 📝</h3>

* Updated `qml.spin` documentation.
  [(#6387)](https://github.com/PennyLaneAI/pennylane/pull/6387)

* Updated links to PennyLane.ai in the documentation to use the latest URL format, which excludes the `.html` prefix.
  [(#6412)](https://github.com/PennyLaneAI/pennylane/pull/6412)

* Update `qml.Qubitization` documentation based on new decomposition.
  [(#6276)](https://github.com/PennyLaneAI/pennylane/pull/6276)

* Fixed examples in the documentation of a few optimizers.
  [(#6303)](https://github.com/PennyLaneAI/pennylane/pull/6303)
  [(#6315)](https://github.com/PennyLaneAI/pennylane/pull/6315)

* Corrected examples in the documentation of `qml.jacobian`.
  [(#6283)](https://github.com/PennyLaneAI/pennylane/pull/6283)
  [(#6315)](https://github.com/PennyLaneAI/pennylane/pull/6315)

* Fixed spelling in a number of places across the documentation.
  [(#6280)](https://github.com/PennyLaneAI/pennylane/pull/6280)

* Add `work_wires` parameter to `qml.MultiControlledX` docstring signature.
  [(#6271)](https://github.com/PennyLaneAI/pennylane/pull/6271)

* Removed ambiguity in error raised by the `PauliRot` class.
  [(#6298)](https://github.com/PennyLaneAI/pennylane/pull/6298)

* Renamed an incorrectly named test in `test_pow_ops.py`.
  [(#6388)](https://github.com/PennyLaneAI/pennylane/pull/6388)

<h3>Bug fixes 🐛</h3>

<<<<<<< HEAD
* Fixes a bug where `QNGOptimizer` and `MomentumQNGOptimizer` calculate invalid parameter updates
  if the metric tensor becomes singular.
  [(#6471)](https://github.com/PennyLaneAI/pennylane/pull/6471)

* Fixes unnecessary call of `eigvals` in `qml.ops.op_math.decompositions.two_qubit_unitary.py` that
  was causing an error in VJP. Raises warnings to users if this essentially nondifferentiable
  module is used.
=======
* The `default.qubit` device now supports parameter broadcasting with `qml.classical_shadow` and `qml.shadow_expval`.
  [(#6301)](https://github.com/PennyLaneAI/pennylane/pull/6301)

* Fixes unnecessary call of `eigvals` in `qml.ops.op_math.decompositions.two_qubit_unitary.py` that was causing an error in VJP. Raises warnings to users if this essentially nondifferentiable module is used.
>>>>>>> 41a3b8a6
  [(#6437)](https://github.com/PennyLaneAI/pennylane/pull/6437)

* Patches the `math` module to function with autoray 0.7.0.
  [(#6429)](https://github.com/PennyLaneAI/pennylane/pull/6429)

* Fixes incorrect differentiation of `PrepSelPrep` when using `diff_method="parameter-shift"`.
  [(#6423)](https://github.com/PennyLaneAI/pennylane/pull/6423)

* `default.tensor` can now handle mid circuit measurements via the deferred measurement principle.
  [(#6408)](https://github.com/PennyLaneAI/pennylane/pull/6408)

* The `validate_device_wires` transform now raises an error if abstract wires are provided.
  [(#6405)](https://github.com/PennyLaneAI/pennylane/pull/6405)

* Fixes `qml.math.expand_matrix` for qutrit and arbitrary qudit operators.
  [(#6398)](https://github.com/PennyLaneAI/pennylane/pull/6398/)

* `MeasurementValue` now raises an error when it is used as a boolean.
  [(#6386)](https://github.com/PennyLaneAI/pennylane/pull/6386)

* `default.qutrit` now returns integer samples.
  [(#6385)](https://github.com/PennyLaneAI/pennylane/pull/6385)

* `adjoint_metric_tensor` now works with circuits containing state preparation operations.
  [(#6358)](https://github.com/PennyLaneAI/pennylane/pull/6358)

* `quantum_fisher` now respects the classical Jacobian of QNodes.
  [(#6350)](https://github.com/PennyLaneAI/pennylane/pull/6350)

* `qml.map_wires` can now be applied to a batch of tapes.
  [(#6295)](https://github.com/PennyLaneAI/pennylane/pull/6295)

* Fix float-to-complex casting in various places across PennyLane.
 [(#6260)](https://github.com/PennyLaneAI/pennylane/pull/6260)
 [(#6268)](https://github.com/PennyLaneAI/pennylane/pull/6268)

* Fix a bug where zero-valued JVPs were calculated wrongly in the presence of shot vectors.
  [(#6219)](https://github.com/PennyLaneAI/pennylane/pull/6219)

* Fix `qml.PrepSelPrep` template to work with `torch`.
  [(#6191)](https://github.com/PennyLaneAI/pennylane/pull/6191)

* Now `qml.equal` compares correctly `qml.PrepSelPrep` operators.
  [(#6182)](https://github.com/PennyLaneAI/pennylane/pull/6182)

* The `qml.QSVT` template now orders the `projector` wires first and the `UA` wires second, which is the expected order of the decomposition.
  [(#6212)](https://github.com/PennyLaneAI/pennylane/pull/6212)

* The `qml.Qubitization` template now orders the `control` wires first and the `hamiltonian` wires second, which is the expected according to other templates.
  [(#6229)](https://github.com/PennyLaneAI/pennylane/pull/6229)

* Fixes a bug where a circuit using the `autograd` interface sometimes returns nested values that are not of the `autograd` interface.
  [(#6225)](https://github.com/PennyLaneAI/pennylane/pull/6225)

* Fixes a bug where a simple circuit with no parameters or only builtin/numpy arrays as parameters returns autograd tensors.
  [(#6225)](https://github.com/PennyLaneAI/pennylane/pull/6225)

* `qml.pauli.PauliVSpace` now uses a more stable SVD-based linear independence check to avoid running into `LinAlgError: Singular matrix`. This stabilizes the usage of `qml.lie_closure`. It also introduces normalization of the basis vector's internal representation `_M` to avoid exploding coefficients.
  [(#6232)](https://github.com/PennyLaneAI/pennylane/pull/6232)

* Fixes a bug where `csc_dot_product` is used during measurement for `Sum`/`Hamiltonian` that contains observables that does not define a sparse matrix.
  [(#6278)](https://github.com/PennyLaneAI/pennylane/pull/6278)
  [(#6310)](https://github.com/PennyLaneAI/pennylane/pull/6310)

* Fixes a bug where `None` was added to the wires in `qml.PhaseAdder`, `qml.Adder` and `qml.OutAdder`.
  [(#6360)](https://github.com/PennyLaneAI/pennylane/pull/6360)

* Fixes a test after updating to the nightly version of Catalyst.
  [(#6362)](https://github.com/PennyLaneAI/pennylane/pull/6362)

* Fixes a bug where `CommutingEvolution` with a trainable `Hamiltonian` cannot be differentiated using parameter shift.
  [(#6372)](https://github.com/PennyLaneAI/pennylane/pull/6372)

* Fixes a bug where `mitigate_with_zne` loses the `shots` information of the original tape.
  [(#6444)](https://github.com/PennyLaneAI/pennylane/pull/6444)

* Fixes a bug where `default.tensor` raises an error when applying `Identity`/`GlobalPhase` on no wires, and `PauliRot`/`MultiRZ` on a single wire.
  [(#6448)](https://github.com/PennyLaneAI/pennylane/pull/6448)

<h3>Contributors ✍️</h3>

This release contains contributions from (in alphabetical order):

Guillermo Alonso,
Utkarsh Azad,
Oleksandr Borysenko,
Astral Cai,
Yushao Chen,
Isaac De Vlugt,
Diksha Dhawan,
Lillian M. A. Frederiksen,
Pietropaolo Frisoni,
Emiliano Godinez,
Anthony Hayes,
Austin Huang,
Soran Jahangiri,
Jacob Kitchen,
Korbinian Kottmann,
Christina Lee,
William Maxwell,
Erick Ochoa Lopez,
Lee J. O'Riordan,
Mudit Pandey,
Andrija Paurevic,
Alex Preciado,
Ashish Kanwar Singh,
David Wierichs,<|MERGE_RESOLUTION|>--- conflicted
+++ resolved
@@ -400,20 +400,16 @@
 
 <h3>Bug fixes 🐛</h3>
 
-<<<<<<< HEAD
 * Fixes a bug where `QNGOptimizer` and `MomentumQNGOptimizer` calculate invalid parameter updates
   if the metric tensor becomes singular.
   [(#6471)](https://github.com/PennyLaneAI/pennylane/pull/6471)
 
+* The `default.qubit` device now supports parameter broadcasting with `qml.classical_shadow` and `qml.shadow_expval`.
+  [(#6301)](https://github.com/PennyLaneAI/pennylane/pull/6301)
+
 * Fixes unnecessary call of `eigvals` in `qml.ops.op_math.decompositions.two_qubit_unitary.py` that
   was causing an error in VJP. Raises warnings to users if this essentially nondifferentiable
   module is used.
-=======
-* The `default.qubit` device now supports parameter broadcasting with `qml.classical_shadow` and `qml.shadow_expval`.
-  [(#6301)](https://github.com/PennyLaneAI/pennylane/pull/6301)
-
-* Fixes unnecessary call of `eigvals` in `qml.ops.op_math.decompositions.two_qubit_unitary.py` that was causing an error in VJP. Raises warnings to users if this essentially nondifferentiable module is used.
->>>>>>> 41a3b8a6
   [(#6437)](https://github.com/PennyLaneAI/pennylane/pull/6437)
 
 * Patches the `math` module to function with autoray 0.7.0.
