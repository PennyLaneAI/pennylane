:orphan:

# Release 0.39.0 (current release)

<h3>New features since last release</h3>

<<<<<<< HEAD
* Added support to handle any PyTree of measurements in a circuit. 
  [(#6378)](https://github.com/PennyLaneAI/pennylane/pull/6378)

* Added functions `get_best_diff_method` to `qml.workflow`.
  [(#6399)](https://github.com/PennyLaneAI/pennylane/pull/6399)

* Add `qml.workflow.construct_tape` as a method for users to construct single tapes from a `QNode`.
  [(#6419)](https://github.com/PennyLaneAI/pennylane/pull/6419)

<h4>Spin Hamiltonians 💞</h4>
 
* Function is added for generating the spin Hamiltonian for the
  [Kitaev](https://arxiv.org/abs/cond-mat/0506438) model on a lattice.
  [(#6174)](https://github.com/PennyLaneAI/pennylane/pull/6174)
=======
<h4>Creating spin Hamiltonians on lattices 💞</h4>
>>>>>>> c0ae54e6

* Functionality for creating custom Hamiltonians on arbitrary lattices has been added.
  [(#6226)](https://github.com/PennyLaneAI/pennylane/pull/6226)
  [(#6237)](https://github.com/PennyLaneAI/pennylane/pull/6237)

  Hamiltonians beyond the available boiler-plate ones in the `qml.spin` module can be created with the 
  addition of three new functions:

  * `qml.spin.Lattice`: a new object for instantiating customized lattices via primitive translation vectors and unit cell parameters,
  * `qml.spin.generate_lattice`: a utility function for creating standard `Lattice` objects, including `'chain'`, `'square'`, `'rectangle'`, `'triangle'`, `'honeycomb'`, `'kagome'`, `'lieb'`, `'cubic'`, `'bcc'`, `'fcc'`, and `'diamond'`,
  * `qml.spin.spin_hamiltonian`: generates a spin `Hamiltonian` object given a `Lattice` object with custom edges/nodes.

  An example is shown below for a :math:`3 \times 3` triangular lattice with open boundary conditions.

  ```python
  lattice = qml.spin.Lattice(
      n_cells=[3, 3],
      vectors=[[1, 0], [np.cos(np.pi/3), np.sin(np.pi/3)]],
      positions=[[0, 0]],
      boundary_condition=False
  )
  ```

  We can validate this `lattice` against `qml.spin.generate_lattice('triangle', ...)` by checking the 
  `lattice_points` (the :math:`(x, y)` coordinates of all sites in the lattice):

  ```pycon
  >>> lp = lattice.lattice_points
  >>> triangular_lattice = qml.spin.generate_lattice('triangle', n_cells=[3, 3])
  >>> np.allclose(lp, triangular_lattice.lattice_points)
  True
  ```

  The `edges` of the `Lattice` object are nearest-neighbour by default, where we can add edges by using
  its `add_edge` method. 

  Optionally, a `Lattice` object can have interactions and fields endowed to it by specifying values 
  for its `custom_edges` and `custom_nodes` keyword arguments. The Hamiltonian can then be extracted
  with the `qml.spin.spin_hamiltonian` function. An example is shown below for the transverse-field 
  Ising model Hamiltonian on a :math:`3 \times 3` triangular lattice. Note that the `custom_edges` and 
  `custom_nodes` keyword arguments only need to be defined for one unit cell repetition.

  ```python
  edges = [
      (0, 1), (0, 3), (1, 3)
  ]

  lattice = qml.spin.Lattice(
      n_cells=[3, 3],
      vectors=[[1, 0], [np.cos(np.pi/3), np.sin(np.pi/3)]],
      positions=[[0, 0]],
      boundary_condition=False,
      custom_edges=[[edge, ("ZZ", -1.0)] for edge in edges], 
      custom_nodes=[[i, ("X", -0.5)] for i in range(3*3)],
  )
  ```

  ```pycon
  >>> tfim_ham = qml.spin.transverse_ising('triangle', [3, 3], coupling=1.0, h=0.5)
  >>> tfim_ham == qml.spin.spin_hamiltonian(lattice=lattice)
  True
  ```

* More industry-standard spin Hamiltonians have been added in the `qml.spin` module.
  [(#6174)](https://github.com/PennyLaneAI/pennylane/pull/6174)
  [(#6201)](https://github.com/PennyLaneAI/pennylane/pull/6201)

  Three new industry-standard spin Hamiltonians are now available with PennyLane v0.39:

  * `qml.spin.emery` : the [Emery model](https://journals.aps.org/prl/abstract/10.1103/PhysRevLett.58.2794)
  * `qml.spin.haldane` : the [Haldane model](https://journals.aps.org/prl/pdf/10.1103/PhysRevLett.61.2015)
  * `qml.spin.kitaev` : the [Kitaev model](https://arxiv.org/abs/cond-mat/0506438)

  These additions accompany `qml.spin.heisenberg`, `qml.spin.transverse_ising`, and `qml.spin.fermi_hubbard`, 
  which were introduced in v0.38. 

<h4>Calculating Polynomials 🔢</h4>

* Polynomial functions can now be easily encoded into quantum circuits with `qml.OutPoly`.
  [(#6320)](https://github.com/PennyLaneAI/pennylane/pull/6320)

  A new template called `qml.OutPoly` is available, which provides the ability to encode a polynomial
  function in a quantum circuit. Given a polynomial function :math:`f(x_1, x_2, \cdots, x_N)`, `qml.OutPoly` 
  requires:

  * `f` : a standard Python function that represents :math:`f(x_1, x_2, \cdots, x_N)`,
  * `input_registers` (:math:`\vert x_1 \rangle`, :math:`\vert x_2 \rangle`, ..., :math:`\vert x_N \rangle`) : a list/tuple containing ``Wires`` objects that correspond to the embedded numeric values of :math:`x_1, x_2, \cdots, x_N`,
  * `output_wires` : the `Wires` for which the numeric value of :math:`f(x_1, x_2, \cdots, x_N)` is stored.

  Here is an example of using `qml.OutPoly` to calculate :math:`f(x_1, x_2) = 3x_1^2 - x_1x_2` for :math:`f(1, 2) = 1`.

  ```python
  wires = qml.registers({"x1": 1, "x2": 2, "output": 2})

  def f(x1, x2):
      return 3 * x1 ** 2 - x1 * x2

  @qml.qnode(qml.device("default.qubit", shots = 1))
  def circuit():
      # load values of x1 and x2
      qml.BasisEmbedding(1, wires=wires["x1"])
      qml.BasisEmbedding(2, wires=wires["x2"])

      # apply the polynomial
      qml.OutPoly(
          f,
          input_registers = [wires["x1"], wires["x2"]],
          output_wires = wires["output"])

      return qml.sample(wires=wires["output"])
  ```

  ```pycon
  >>> circuit()
  array([0, 1])
  ```

  The result, `[0, 1]`, is the binary representation of :math:`1`. By default, the result is calculated
  modulo :math:`2^\text{len(output_wires)}` but can be overridden with the `mod` keyword argument.

<h4>Readout Noise 📠</h4>

* Readout errors can now be included in `qml.NoiseModel` and `qml.add_noise` with the new `qml.noise.meas_eq`
  function.
  [(#6321)](https://github.com/PennyLaneAI/pennylane/pull/6321/)

  Measurement/readout errors can be specified in a similar fashion to regular gate noise in PennyLane: 
  a newly added Boolean function called `qml.noise.meas_eq` that accepts a measurement function 
  (e.g., `qml.expval`, `qml.sample`, or any other function that can be returned from a QNode) that, 
  when present in the QNode, inserts a noisy operation via `qml.noise.partial_wires` or a custom noise 
  function. Readout noise in PennyLane also follows the insertion convention, where the specified noise 
  is inserted *before* the measurement.

  Here is an example of adding `qml.PhaseFlip` noise to any `qml.expval` measurement:

  ```python
  c0 = qml.noise.meas_eq(qml.expval)
  n0 = qml.noise.partial_wires(qml.PhaseFlip, 0.2)
  ```

  To include this in a `qml.NoiseModel`, use its `meas_map` keyword argument:

  ```python
  # gate-based noise
  c1 = qml.noise.wires_in([0, 2]) 
  n1 = qml.noise.partial_wires(qml.RY, -0.42)

  noise_model = qml.NoiseModel({c1: n1}, meas_map={c0: n0})
  ```

  ```pycon
  >>> noise_model
  NoiseModel({
    WiresIn([0, 2]): RY(phi=-0.42)
  },
  meas_map = {
      MeasEq(expval): PhaseFlip(p=0.2)
  })
  ```

  `qml.noise.meas_eq` can also be combined with other Boolean functions in `qml.noise` via bitwise operators
  for more versatility.

  To add this `noise_model` to a circuit, use the `qml.add_noise` transform as per usual. For example, 

  ```python
  @qml.qnode(qml.device("default.mixed", wires=3))
  def circuit():
      qml.RX(0.1967, wires=0)
      for i in range(3):
          qml.Hadamard(i)

      return qml.expval(qml.X(0) @ qml.X(1))
  ```

  ```pycon
  >>> noisy_circuit = qml.add_noise(circuit, noise_model)
  >>> print(qml.draw(noisy_circuit)())
  0: ──RX(0.20)──RY(-0.42)────────H──RY(-0.42)──PhaseFlip(0.20)─┤ ╭<X@X>
  1: ──H─────────PhaseFlip(0.20)────────────────────────────────┤ ╰<X@X>
  2: ──H─────────RY(-0.42)──────────────────────────────────────┤    
  >>> print(circuit(), noisy_circuit())
  0.9807168489852615 0.35305806563469433
  ```

<h4>User-friendly decompositions 📠</h4>

* A new transform called `qml.transforms.decompose` has been added to better facilitate the custom decomposition
  of operators in PennyLane circuits.
  [(#6334)](https://github.com/PennyLaneAI/pennylane/pull/6334)

  Previous to the addition of `qml.transforms.decompose`, decomposing operators in PennyLane had to 
  be done by specifying a `stopping_condition` in `qml.device.preprocess.decompose`. With `qml.transforms.decompose`, 
  the user-interface for specifying decompositions is much simpler and more versatile.
  
  Decomposing gates in a circuit can be done a few ways:

  * Specifying a `gate_set` comprising PennyLane `Operator`s to decompose into:

    ```python
    from functools import partial

    dev = qml.device('default.qubit')
    allowed_gates = {qml.Toffoli, qml.RX, qml.RZ}

    @partial(qml.transforms.decompose, gate_set=allowed_gates)
    @qml.qnode(dev)
    def circuit():
        qml.Hadamard(wires=[0])
        qml.Toffoli(wires=[0, 1, 2])
        return qml.expval(qml.Z(0))
    ```

    ```pycon
    >>> print(qml.draw(circuit)())
    0: ──RZ(1.57)──RX(1.57)──RZ(1.57)─╭●─┤  <Z>
    1: ───────────────────────────────├●─┤
    2: ───────────────────────────────╰X─┤
    ```
  
  * Specifying a `gate_set` that is defined by a rule (Boolean function). For example, one can specify 
    an arbitrary gate set to decompose into, so long as the resulting gates only act on one or two qubits:

    ```python
    @partial(qml.transforms.decompose, gate_set = lambda op: len(op.wires) <= 2)
    @qml.qnode(dev)
    def circuit():
        qml.Toffoli(wires=[0, 1, 2])
        return qml.expval(qml.Z(0))
    ```

    ```pycon
    >>> print(qml.draw(circuit)())
    0: ───────────╭●───────────╭●────╭●──T──╭●─┤  <Z>
    1: ────╭●─────│─────╭●─────│───T─╰X──T†─╰X─┤     
    2: ──H─╰X──T†─╰X──T─╰X──T†─╰X──T──H────────┤
    ```
  
  * Specifying a value for `max_expansion`. By default, decomposition occurs recursively until the desired 
    gate set is reached, but this can be overridden to control the number of passes. 

    ```python
    phase = 1.0
    target_wires = [0]
    unitary = qml.RX(phase, wires=0).matrix()
    n_estimation_wires = 1
    estimation_wires = range(1, n_estimation_wires + 1)

    def qfunc():
        qml.QuantumPhaseEstimation(
            unitary,
            target_wires=target_wires,
            estimation_wires=estimation_wires,
        )

    decompose_once = qml.transforms.decompose(qfunc, max_expansion=1)
    decompose_twice = qml.transforms.decompose(qfunc, max_expansion=2)
    ```

    ```pycon
    >>> print(qml.draw(decompose_once)())
    0: ────╭U(M0)¹───────┤  
    1: ──H─╰●───────QFT†─┤  
    M0 = 
    [[0.87758256+0.j         0.        -0.47942554j]
    [0.        -0.47942554j 0.87758256+0.j        ]]
    >>> print(qml.draw(decompose_twice)())
    0: ──RZ(1.57)──RY(0.50)─╭X──RY(-0.50)──RZ(-6.28)─╭X──RZ(4.71)─┤  
    1: ──H──────────────────╰●───────────────────────╰●──H†───────┤ 
    ```

<h3>Improvements 🛠</h3>

<h4>qjit/jit compatibility and improvements</h4>

[Quantum just-in-time (qjit) compilation](https://pennylane.ai/qml/glossary/what-is-quantum-just-in-time-qjit-compilation/) 
is the compilation of hybrid quantum-classical programs during execution of a program, rather than before 
execution. PennyLane provides just-in-time compilation with its `@qml.qjit` decorator, powered by the 
[Catalyst](https://docs.pennylane.ai/projects/catalyst/en/stable/index.html) compiler.

* Several templates are now compatible with qjit:
  * `qml.AmplitudeAmplification`
    [(#6306)](https://github.com/PennyLaneAI/pennylane/pull/6306)
  * All quantum arithmetic templates
    [(#6307)](https://github.com/PennyLaneAI/pennylane/pull/6307)
  * `qml.Qubitization`
    [(#6305)](https://github.com/PennyLaneAI/pennylane/pull/6305)
  
* The sample-based measurements now support samples that are JAX tracers, allowing compatiblity with 
  qjit workflows.
  [(#6211)](https://github.com/PennyLaneAI/pennylane/pull/6211)

* The `qml.FABLE` template now returns the correct value when jit is enabled.
  [(#6263)](https://github.com/PennyLaneAI/pennylane/pull/6263)

* `qml.metric_tensor` is now jit compatible.
  [(#6468)](https://github.com/PennyLaneAI/pennylane/pull/6468)

* `qml.QutritBasisStatePreparation` is now jit compatible.
  [(#6308)](https://github.com/PennyLaneAI/pennylane/pull/6308)

* All PennyLane templates are now unit tested to ensure jit compatibility.
  [(#6309)](https://github.com/PennyLaneAI/pennylane/pull/6309)

<h4>Various improvements to fermionic operators</h4>

* `qml.fermi.FermiWord` and `qml.fermi.FermiSentence` are now compatible with JAX arrays.
  [(#6324)](https://github.com/PennyLaneAI/pennylane/pull/6324)

  Fermionic operators interacting, in some way, with a JAX array will no longer raise an error. For 
  example:

  ```pycon
  >>> import jax.numpy as jnp
  >>> w = qml.fermi.FermiWord({(0, 0) : '+', (1, 1) : '-'})
  >>> jnp.array([3]) * w
  FermiSentence({FermiWord({(0, 0): '+', (1, 1): '-'}): Array([3], dtype=int32)})
  ```

* The `qml.fermi.FermiWord` class now has a `shift_operator` method to apply anti-commutator relations.
  [(#6196)](https://github.com/PennyLaneAI/pennylane/pull/6196)

  ```pycon
  >>> w = qml.fermi.FermiWord({(0, 0): '+', (1, 1): '-'})
  >>> w
  FermiWord({(0, 0): '+', (1, 1): '-'})
  >>> w.shift_operator(0, 1)
  FermiSentence({FermiWord({(0, 1): '-', (1, 0): '+'}): -1})
  ```

* The `qml.fermi.FermiWord` and `qml.fermi.FermiSentence` classes now an `adjoint` method.
  [(#6166)](https://github.com/PennyLaneAI/pennylane/pull/6166)

  ```pycon
  >>> w = qml.fermi.FermiWord({(0, 0): '+', (1, 1): '-'})
  >>> w.adjoint()
  FermiWord({(0, 1): '+', (1, 0): '-'})
  ```

* The `to_mat` methods for `qml.fermi.FermiWord` and `qml.fermi.FermiSentence` now optionally return
  a sparse matrix with the `format` keyword argument.
  [(#6173)](https://github.com/PennyLaneAI/pennylane/pull/6173)

  ```pycon
  >>> w = qml.fermi.FermiWord({(0, 0) : '+', (1, 1) : '-'}) 
  >>> w.to_mat(format="dense")
  array([[0.+0.j, 0.+0.j, 0.+0.j, 0.+0.j],
        [0.+0.j, 0.+0.j, 0.+0.j, 0.+0.j],
        [0.+0.j, 1.+0.j, 0.+0.j, 0.+0.j],
        [0.+0.j, 0.+0.j, 0.+0.j, 0.+0.j]])
  >>> w.to_mat(format="csr")
  <4x4 sparse matrix of type '<class 'numpy.complex128'>'
    with 1 stored elements in Compressed Sparse Row format>
  ```

* When printed, `qml.fermi.FermiWord` and `qml.fermi.FermiSentence` now return a unique representation 
  of the object.
  [(#6167)](https://github.com/PennyLaneAI/pennylane/pull/6167)

  ```pycon
  >>> w = qml.fermi.FermiWord({(0, 0) : '+', (1, 1) : '-'})
  >>> print(w)
  a⁺(0) a(1)
  ```

* `qml.qchem.excitations` now optionally returns fermionic operators with a new `fermionic` keyword 
  argument (defaults to `False`).
  [(#6171)](https://github.com/PennyLaneAI/pennylane/pull/6171)

  ```pycon
  >>> singles, doubles = excitations(electrons, orbitals, fermionic=True)
  >>> print(singles)
  [FermiWord({(0, 0): '+', (1, 2): '-'}), FermiWord({(0, 1): '+', (1, 3): '-'})]
  ```

<h4>A new optimizer</h4>

* A new optimizer called `qml.MomentumQNGOptimizer` has been added. It inherits from the basic `qml.QNGOptimizer` 
  optimizer and requires one additional hyperparameter: the momentum coefficient, :math:`0 \leq \rho < 1`, 
  the default value being :math:`\rho=0.9`. For :math:`\rho=0`, `qml.MomentumQNGOptimizer` reduces down
  to `qml.QNGOptimizer`.
  [(#6240)](https://github.com/PennyLaneAI/pennylane/pull/6240)

<h4>Other Improvements</h4>

* `default.tensor` can now handle mid-circuit measurements via the deferred measurement principle.
  [(#6408)](https://github.com/PennyLaneAI/pennylane/pull/6408)

* `process_density_matrix` was implemented in 5 `StateMeasurement` subclasses: `ExpVal`, `Var`, `Purity`, 
  `MutualInformation`, and `VnEntropy`. This facilitates future support for mixed-state devices and 
  expanded density matrix operations. Also, a fix was made in the `ProbabilityMP` class to use `qml.math.sqrt` 
  instead of `np.sqrt`.
  [(#6330)](https://github.com/PennyLaneAI/pennylane/pull/6330)

* The decomposition for `qml.Qubitization` has been improved to use `qml.PrepSelPrep`.
  [(#6182)](https://github.com/PennyLaneAI/pennylane/pull/6182)

* A `ReferenceQubit` device (shortname: `"reference.qubit"`) has been introduced for testing purposes 
  and referencing for future plugin development.
  [(#6181)](https://github.com/PennyLaneAI/pennylane/pull/6181)

* `qml.transforms.mitigate_with_zne` now gives a clearer error message when being applied on circuits, not devices, 
  that include channel noise.
  [(#6346)](https://github.com/PennyLaneAI/pennylane/pull/6346)

* A new function called `get_best_diff_method` has been added to `qml.workflow`.
  [(#6399)](https://github.com/PennyLaneAI/pennylane/pull/6399)

* A new method called `construct_tape` has been added to `qml.workflow` for users to construct single 
  tapes from a `QNode`.
  [(#6419)](https://github.com/PennyLaneAI/pennylane/pull/6419)

* An infrastructural improvement was made to PennyLane datasets that allows us to upload datasets more 
  easily.
  [(#6126)](https://github.com/PennyLaneAI/pennylane/pull/6126)

* `qml.Hadamard` now has a more friendly alias: `qml.H`.
  [(#6450)](https://github.com/PennyLaneAI/pennylane/pull/6450)

* A Boolean keyword argument called `show_wire_labels` has been added to `draw` and `draw_mpl`, which 
  hides wire labels when set to `False` (the default is `True`).
  [(#6410)](https://github.com/PennyLaneAI/pennylane/pull/6410)

* A new function called `sample_probs` has been added to the `qml.devices.qubit` and `qml.devices.qutrit_mixed` 
  modules. This function takes probability distributions as input and returns sampled outcomes, simplifying 
  the sampling process by separating it from other operations in the measurement chain and improving modularity.
  [(#6354)](https://github.com/PennyLaneAI/pennylane/pull/6354)

* `qml.labs` has been added to the PennyLane documentation.
  [(#6397)](https://github.com/PennyLaneAI/pennylane/pull/6397)
  [(#6369)](https://github.com/PennyLaneAI/pennylane/pull/6369)

* A `has_sparse_matrix` property has been added to `Operator` to indicate whether a sparse matrix is 
  defined.
  [(#6278)](https://github.com/PennyLaneAI/pennylane/pull/6278)
  [(#6310)](https://github.com/PennyLaneAI/pennylane/pull/6310)

* `qml.matrix` now works with empty objects (e.g., empty tapes, QNodes and quantum functions that do
  not call operations, and single operators with empty decompositions).
  [(#6347)](https://github.com/PennyLaneAI/pennylane/pull/6347)
  
  ```python
  dev = qml.device("default.qubit", wires=1)

  @qml.qnode(dev)
  def node():
      return qml.expval(qml.Z(0))
  ```

  ```pycon
  >>> qml.matrix(node)()
  array([[1., 0.],
         [0., 1.]])
  ```

* PennyLane is now compatible with NumPy 2.0.
  [(#6061)](https://github.com/PennyLaneAI/pennylane/pull/6061)
  [(#6258)](https://github.com/PennyLaneAI/pennylane/pull/6258)
  [(#6342)](https://github.com/PennyLaneAI/pennylane/pull/6342)

* PennyLane is now compatible with Jax 0.4.28.
  [(#6255)](https://github.com/PennyLaneAI/pennylane/pull/6255)

* The `diagonalize_measurements` transform now uses a more efficient method of diagonalization when possible, 
  based on the `pauli_rep` of the relevant observables.
  [(#6113)](https://github.com/PennyLaneAI/pennylane/pull/6113/)

* The `QuantumScript.copy` method now takes `operations`, `measurements`, `shots` and `trainable_params` 
  as keyword arguments. If any of these are passed when copying a tape, the specified attributes will 
  replace the copied attributes on the new tape.
  [(#6285)](https://github.com/PennyLaneAI/pennylane/pull/6285)
  [(#6363)](https://github.com/PennyLaneAI/pennylane/pull/6363)

* The `Hermitian` operator now has a `compute_sparse_matrix` implementation.
  [(#6225)](https://github.com/PennyLaneAI/pennylane/pull/6225)

* When an observable is repeated on a tape, `tape.diagonalizing_gates` no longer returns the
  diagonalizing gates for each instance of the observable. Instead, the diagonalizing gates of
  each observable on the tape are included just once.
  [(#6288)](https://github.com/PennyLaneAI/pennylane/pull/6288)

* The number of diagonalizing gates returned in `qml.specs` now follows the `level` keyword argument 
  regarding whether the diagonalizing gates are modified by device, instead of always counting unprocessed 
  diagonalizing gates.
  [(#6290)](https://github.com/PennyLaneAI/pennylane/pull/6290)

* A more sensible error message is raised from a `RecursionError` encountered when accessing properties 
  and methods of a nested `CompositeOp` or `SProd`.
  [(#6375)](https://github.com/PennyLaneAI/pennylane/pull/6375)

  By default, `qml.sum` and `qml.prod` set `lazy=True`, which keeps its operands nested. Given the recursive 
  nature of such structures, if there are too many levels of nesting, a `RecursionError` would occur 
  when accessing many of the properties and methods. 

* The performance of the decomposition of `qml.QFT` has been improved.
  [(#6434)](https://github.com/PennyLaneAI/pennylane/pull/6434)

<h4>Capturing and representing hybrid programs</h4>

* `qml.wires.Wires` now accepts JAX arrays as input. In many workflows with JAX, PennyLane may attempt 
  to assign a JAX array to a `Wires` object, which will cause an error since JAX arrays are not hashable. Now, 
  JAX arrays are valid `Wires` types. Furthermore, a `FutureWarning` is no longer raised in `JAX 0.4.30+` 
  when providing JAX tracers as input to `qml.wires.Wires`.
  [(#6312)](https://github.com/PennyLaneAI/pennylane/pull/6312)

* A new function called `qml.capture.make_plxpr` has been added to take a function and create a `Callable` 
  that, when called, will return a PLxPR representation of the input function.
  [(#6326)](https://github.com/PennyLaneAI/pennylane/pull/6326)`

* Differentiation of hybrid programs via `qml.grad` and `qml.jacobian` can now be captured with PLxPR. 
  When evaluating a captured `qml.grad` (`qml.jacobian`) instruction, it will dispatch to `jax.grad` 
  (`jax.jacobian`), which differs from the Autograd implementation without capture. Pytree inputs and 
  outputs are supported.
  [(#6120)](https://github.com/PennyLaneAI/pennylane/pull/6120)
  [(#6127)](https://github.com/PennyLaneAI/pennylane/pull/6127)
  [(#6134)](https://github.com/PennyLaneAI/pennylane/pull/6134)

* Unit testing for capturing nested control flow has been improved.
  [(#6111)](https://github.com/PennyLaneAI/pennylane/pull/6111)

* Some custom primitives for the capture project can now be imported via `from pennylane.capture.primitives import *`.
  [(#6129)](https://github.com/PennyLaneAI/pennylane/pull/6129)

* All higher order primitives now use `jax.core.Jaxpr` as metadata instead of sometimes using `jax.core.ClosedJaxpr` 
  or `jax.core.Jaxpr`.
  [(#6319)](https://github.com/PennyLaneAI/pennylane/pull/6319)

<h3>Breaking changes 💔</h3>

* Red-herring validation in `QNode.construct` has been removed, which fixed a bug with `qml.GlobalPhase`.
  [(#6373)](https://github.com/PennyLaneAI/pennylane/pull/6373)

  Removing the `AllWires` validation in `QNode.construct` was addressed as a solution to the following 
  example not being able to run:

  ```python
  @qml.qnode(qml.device('default.qubit', wires=2))
  def circuit(x):
      qml.GlobalPhase(x, wires=0)
      return qml.state()
  ```

  ```pycon
  >>> circuit(0.5)
  array([0.87758256-0.47942554j, 0.        +0.j        ,
       1.        +0.j        , 0.        +0.j        ])
  ```

* The `simplify` argument in `qml.Hamiltonian` and `qml.ops.LinearCombination` has been removed.
  Instead, `qml.simplify()` can be called on the constructed operator.
  [(#6279)](https://github.com/PennyLaneAI/pennylane/pull/6279)

* The functions `qml.qinfo.classical_fisher` and `qml.qinfo.quantum_fisher` have been removed and migrated 
  to the `qml.gradients` module. `qml.gradients.classical_fisher` and `qml.gradients.quantum_fisher` 
  should be used instead.
  [(#5911)](https://github.com/PennyLaneAI/pennylane/pull/5911)

* Python 3.9 is no longer supported. Please update to 3.10 or newer.
  [(#6223)](https://github.com/PennyLaneAI/pennylane/pull/6223)

* `default.qubit.tf`, `default.qubit.torch`, `default.qubit.jax`, and `default.qubit.autograd` have 
  been removed. Please use `default.qubit` for all interfaces.
  [(#6207)](https://github.com/PennyLaneAI/pennylane/pull/6207)
  [(#6208)](https://github.com/PennyLaneAI/pennylane/pull/6208)
  [(#6209)](https://github.com/PennyLaneAI/pennylane/pull/6209)
  [(#6210)](https://github.com/PennyLaneAI/pennylane/pull/6210)
  [(#6266)](https://github.com/PennyLaneAI/pennylane/pull/6266)

* `expand_fn`, `max_expansion`, `override_shots`, and `device_batch_transform` have been removed from 
  the signature of `qml.execute`.
  [(#6203)](https://github.com/PennyLaneAI/pennylane/pull/6203)

* `max_expansion` and `expansion_strategy` have been removed from the QNode.
  [(#6203)](https://github.com/PennyLaneAI/pennylane/pull/6203)

* `expansion_strategy` has been removed from `qml.draw`, `qml.draw_mpl`, and `qml.specs`. `max_expansion` 
  has been removed from `qml.specs`, as it had no impact on the output.
  [(#6203)](https://github.com/PennyLaneAI/pennylane/pull/6203)

* `qml.transforms.hamiltonian_expand` and `qml.transforms.sum_expand` have been removed. Please use 
  `qml.transforms.split_non_commuting` instead.
  [(#6204)](https://github.com/PennyLaneAI/pennylane/pull/6204)

* The `decomp_depth` keyword argument to `qml.device` has been removed.
  [(#6234)](https://github.com/PennyLaneAI/pennylane/pull/6234)

* `Operator.expand` has been removed. Please use `qml.tape.QuantumScript(op.deocomposition())` instead.
  [(#6227)](https://github.com/PennyLaneAI/pennylane/pull/6227)

* The native folding method `qml.transforms.fold_global` for the `qml.transforms.mitiagte_with_zne`
  transform no longer expands the circuit automatically. Instead, the user should apply `qml.transforms.decompose` to
  decompose a circuit into a target gate set before applying `fold_global` or `mitigate_with_zne`.
  [(#6382)](https://github.com/PennyLaneAI/pennylane/pull/6382)

* The `LightningVJPs` class has been removed, as all lightning devices now follow the new device interface.
  [(#6420)](https://github.com/PennyLaneAI/pennylane/pull/6420)

<h3>Deprecations 👋</h3>

* The `expand_depth` and `max_expansion` arguments for `qml.transforms.compile` and
  `qml.transforms.decompositions.clifford_t_decomposition` respectively have been deprecated.
  [(#6404)](https://github.com/PennyLaneAI/pennylane/pull/6404)

* Legacy operator arithmetic has been deprecated. This includes `qml.ops.Hamiltonian`, `qml.operation.Tensor`,
  `qml.operation.enable_new_opmath`, `qml.operation.disable_new_opmath`, and `qml.operation.convert_to_legacy_H`.
  Note that when new operator arithmetic is enabled, `qml.Hamiltonian` will continue to dispatch to
  `qml.ops.LinearCombination`; this behaviour is not deprecated. For more information, check out the
  [updated operator troubleshooting page](https://docs.pennylane.ai/en/stable/news/new_opmath.html).
  [(#6287)](https://github.com/PennyLaneAI/pennylane/pull/6287)
  [(#6365)](https://github.com/PennyLaneAI/pennylane/pull/6365)

* `qml.pauli.PauliSentence.hamiltonian` and `qml.pauli.PauliWord.hamiltonian` have been deprecated. 
  Instead, please use `qml.pauli.PauliSentence.operation` and `qml.pauli.PauliWord.operation`, respectively.
  [(#6287)](https://github.com/PennyLaneAI/pennylane/pull/6287)

* `qml.pauli.simplify()` has been deprecated. Instead, please use `qml.simplify(op)` or `op.simplify()`.
  [(#6287)](https://github.com/PennyLaneAI/pennylane/pull/6287)

* The `qml.BasisStatePreparation` template has been deprecated. Instead, use `qml.BasisState`.
  [(#6021)](https://github.com/PennyLaneAI/pennylane/pull/6021)

* The `'ancilla'` argument for `qml.iterative_qpe` has been deprecated. Instead, use the `'aux_wire'` 
  argument.
  [(#6277)](https://github.com/PennyLaneAI/pennylane/pull/6277)

* `qml.shadows.shadow_expval` has been deprecated. Instead, use the `qml.shadow_expval` measurement
  process.
  [(#6277)](https://github.com/PennyLaneAI/pennylane/pull/6277)

* `qml.broadcast` has been deprecated. Please use Python `for` loops instead.
  [(#6277)](https://github.com/PennyLaneAI/pennylane/pull/6277)

* The `qml.QubitStateVector` template has been deprecated. Instead, use `qml.StatePrep`.
  [(#6172)](https://github.com/PennyLaneAI/pennylane/pull/6172)

* The `qml.qinfo` module has been deprecated. Please see the respective functions in the `qml.math` 
  and `qml.measurements` modules instead.
  [(#5911)](https://github.com/PennyLaneAI/pennylane/pull/5911)

* `Device`, `QubitDevice`, and `QutritDevice` will no longer be accessible via top-level import in v0.40.
  They will still be accessible as `qml.devices.LegacyDevice`, `qml.devices.QubitDevice`, and `qml.devices.QutritDevice`
  respectively.
  [(#6238)](https://github.com/PennyLaneAI/pennylane/pull/6238/)

* `QNode.gradient_fn` has been deprecated. Please use `QNode.diff_method` and `QNode.get_gradient_fn` 
  instead.
  [(#6244)](https://github.com/PennyLaneAI/pennylane/pull/6244)

<h3>Documentation 📝</h3>

* Updated `qml.spin` documentation.
  [(#6387)](https://github.com/PennyLaneAI/pennylane/pull/6387)

* Updated links to PennyLane.ai in the documentation to use the latest URL format, which excludes the `.html` prefix.
  [(#6412)](https://github.com/PennyLaneAI/pennylane/pull/6412)

* Update `qml.Qubitization` documentation based on new decomposition.
  [(#6276)](https://github.com/PennyLaneAI/pennylane/pull/6276)

* Fixed examples in the documentation of a few optimizers.
  [(#6303)](https://github.com/PennyLaneAI/pennylane/pull/6303)
  [(#6315)](https://github.com/PennyLaneAI/pennylane/pull/6315)

* Corrected examples in the documentation of `qml.jacobian`.
  [(#6283)](https://github.com/PennyLaneAI/pennylane/pull/6283)
  [(#6315)](https://github.com/PennyLaneAI/pennylane/pull/6315)

* Fixed spelling in a number of places across the documentation.
  [(#6280)](https://github.com/PennyLaneAI/pennylane/pull/6280)

* Add `work_wires` parameter to `qml.MultiControlledX` docstring signature.
  [(#6271)](https://github.com/PennyLaneAI/pennylane/pull/6271)

* Removed ambiguity in error raised by the `PauliRot` class.
  [(#6298)](https://github.com/PennyLaneAI/pennylane/pull/6298)

* Renamed an incorrectly named test in `test_pow_ops.py`.
  [(#6388)](https://github.com/PennyLaneAI/pennylane/pull/6388)

* Removed outdated Docker description from installation page.
  [(#6487)](https://github.com/PennyLaneAI/pennylane/pull/6487)

<h3>Bug fixes 🐛</h3>

* The wire order for `Snapshot`'s now matches the wire order of the device, rather than the simulation.
  [(#6461)](https://github.com/PennyLaneAI/pennylane/pull/6461)
  
* Fixed a bug where `QNSPSAOptimizer`, `QNGOptimizer` and `MomentumQNGOptimizer` calculate invalid 
  parameter updates if the metric tensor becomes singular.
  [(#6471)](https://github.com/PennyLaneAI/pennylane/pull/6471)

* The `default.qubit` device now supports parameter broadcasting with `qml.classical_shadow` and `qml.shadow_expval`.
  [(#6301)](https://github.com/PennyLaneAI/pennylane/pull/6301)

* Fixed unnecessary call of `eigvals` in `qml.ops.op_math.decompositions.two_qubit_unitary.py` that
  was causing an error in VJP. Raises warnings to users if this essentially nondifferentiable
  module is used.
  [(#6437)](https://github.com/PennyLaneAI/pennylane/pull/6437)

* Patches the `math` module to function with autoray 0.7.0.
  [(#6429)](https://github.com/PennyLaneAI/pennylane/pull/6429)

* Fixed incorrect differentiation of `PrepSelPrep` when using `diff_method="parameter-shift"`.
  [(#6423)](https://github.com/PennyLaneAI/pennylane/pull/6423)

* The `validate_device_wires` transform now raises an error if abstract wires are provided.
  [(#6405)](https://github.com/PennyLaneAI/pennylane/pull/6405)

* Fixed `qml.math.expand_matrix` for qutrit and arbitrary qudit operators.
  [(#6398)](https://github.com/PennyLaneAI/pennylane/pull/6398/)

* `MeasurementValue` now raises an error when it is used as a boolean.
  [(#6386)](https://github.com/PennyLaneAI/pennylane/pull/6386)

* `default.qutrit` now returns integer samples.
  [(#6385)](https://github.com/PennyLaneAI/pennylane/pull/6385)

* `adjoint_metric_tensor` now works with circuits containing state preparation operations.
  [(#6358)](https://github.com/PennyLaneAI/pennylane/pull/6358)

* `quantum_fisher` now respects the classical Jacobian of QNodes.
  [(#6350)](https://github.com/PennyLaneAI/pennylane/pull/6350)

* `qml.map_wires` can now be applied to a batch of tapes.
  [(#6295)](https://github.com/PennyLaneAI/pennylane/pull/6295)

* Fixed float-to-complex casting in various places across PennyLane.
  [(#6260)](https://github.com/PennyLaneAI/pennylane/pull/6260)
  [(#6268)](https://github.com/PennyLaneAI/pennylane/pull/6268)

* Fixed a bug where zero-valued JVPs were calculated wrongly in the presence of shot vectors.
  [(#6219)](https://github.com/PennyLaneAI/pennylane/pull/6219)

* Fixed `qml.PrepSelPrep` template to work with `torch`.
  [(#6191)](https://github.com/PennyLaneAI/pennylane/pull/6191)

* Fixed a bug where `qml.equal` now correctly compares `qml.PrepSelPrep` operators.
  [(#6182)](https://github.com/PennyLaneAI/pennylane/pull/6182)

* The `qml.QSVT` template now orders the `projector` wires first and the `UA` wires second, which is 
  the expected order of the decomposition.
  [(#6212)](https://github.com/PennyLaneAI/pennylane/pull/6212)

* The `qml.Qubitization` template now orders the `control` wires first and the `hamiltonian` wires second, 
  which is the expected according to other templates.
  [(#6229)](https://github.com/PennyLaneAI/pennylane/pull/6229)

* Fixed a bug where a circuit using the `autograd` interface sometimes returns nested values that are 
  not of the `autograd` interface.
  [(#6225)](https://github.com/PennyLaneAI/pennylane/pull/6225)

* Fixed a bug where a simple circuit with no parameters or only builtin/NumPy arrays as parameters returns 
  autograd tensors.
  [(#6225)](https://github.com/PennyLaneAI/pennylane/pull/6225)

* `qml.pauli.PauliVSpace` now uses a more stable SVD-based linear independence check to avoid running 
  into `LinAlgError: Singular matrix`. This stabilizes the usage of `qml.lie_closure`. It also introduces 
  normalization of the basis vector's internal representation `_M` to avoid exploding coefficients.
  [(#6232)](https://github.com/PennyLaneAI/pennylane/pull/6232)

* Fixed a bug where `csc_dot_product` is used during measurement for `Sum`/`Hamiltonian` that contains 
  observables that does not define a sparse matrix.
  [(#6278)](https://github.com/PennyLaneAI/pennylane/pull/6278)
  [(#6310)](https://github.com/PennyLaneAI/pennylane/pull/6310)

* Fixed a bug where `None` was added to the wires in `qml.PhaseAdder`, `qml.Adder` and `qml.OutAdder`.
  [(#6360)](https://github.com/PennyLaneAI/pennylane/pull/6360)

* Fixed a test after updating to the nightly version of Catalyst.
  [(#6362)](https://github.com/PennyLaneAI/pennylane/pull/6362)

* Fixed a bug where `CommutingEvolution` with a trainable `Hamiltonian` cannot be differentiated using 
  parameter shift.
  [(#6372)](https://github.com/PennyLaneAI/pennylane/pull/6372)

* Fixed a bug where `mitigate_with_zne` loses the `shots` information of the original tape.
  [(#6444)](https://github.com/PennyLaneAI/pennylane/pull/6444)

* Fixed a bug where `default.tensor` raises an error when applying `Identity`/`GlobalPhase` on no wires, 
  and `PauliRot`/`MultiRZ` on a single wire.
  [(#6448)](https://github.com/PennyLaneAI/pennylane/pull/6448)

* Fixes a bug where applying `qml.ctrl` and `qml.adjoint` on an operator type instead of an operator instance results in extra operators in the queue.
  [(#6284)](https://github.com/PennyLaneAI/pennylane/pull/6284)

<h3>Contributors ✍️</h3>

This release contains contributions from (in alphabetical order):

Guillermo Alonso,
Utkarsh Azad,
Oleksandr Borysenko,
Astral Cai,
Yushao Chen,
Isaac De Vlugt,
Diksha Dhawan,
Lillian M. A. Frederiksen,
Pietropaolo Frisoni,
Emiliano Godinez,
Anthony Hayes,
Austin Huang,
Soran Jahangiri,
Jacob Kitchen,
Korbinian Kottmann,
Christina Lee,
William Maxwell,
Erick Ochoa Lopez,
Lee J. O'Riordan,
Mudit Pandey,
Andrija Paurevic,
Alex Preciado,
Ashish Kanwar Singh,
David Wierichs,<|MERGE_RESOLUTION|>--- conflicted
+++ resolved
@@ -4,24 +4,7 @@
 
 <h3>New features since last release</h3>
 
-<<<<<<< HEAD
-* Added support to handle any PyTree of measurements in a circuit. 
-  [(#6378)](https://github.com/PennyLaneAI/pennylane/pull/6378)
-
-* Added functions `get_best_diff_method` to `qml.workflow`.
-  [(#6399)](https://github.com/PennyLaneAI/pennylane/pull/6399)
-
-* Add `qml.workflow.construct_tape` as a method for users to construct single tapes from a `QNode`.
-  [(#6419)](https://github.com/PennyLaneAI/pennylane/pull/6419)
-
-<h4>Spin Hamiltonians 💞</h4>
- 
-* Function is added for generating the spin Hamiltonian for the
-  [Kitaev](https://arxiv.org/abs/cond-mat/0506438) model on a lattice.
-  [(#6174)](https://github.com/PennyLaneAI/pennylane/pull/6174)
-=======
 <h4>Creating spin Hamiltonians on lattices 💞</h4>
->>>>>>> c0ae54e6
 
 * Functionality for creating custom Hamiltonians on arbitrary lattices has been added.
   [(#6226)](https://github.com/PennyLaneAI/pennylane/pull/6226)
