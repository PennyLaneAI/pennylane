--- conflicted
+++ resolved
@@ -15,11 +15,8 @@
   [(#3936)](https://github.com/PennyLaneAI/pennylane/pull/3936)
   [(#3966)](https://github.com/PennyLaneAI/pennylane/pull/3966)
   [(#3987)](https://github.com/PennyLaneAI/pennylane/pull/3987)
-<<<<<<< HEAD
-=======
   [(#4021)](https://github.com/PennyLaneAI/pennylane/pull/4021)
   [(#4040)](https://github.com/PennyLaneAI/pennylane/pull/4040)
->>>>>>> c9fecb51
 
   [Rydberg atoms](https://en.wikipedia.org/wiki/Rydberg_atom) are the foundational 
   unit for neutral atom quantum computing. 
@@ -566,15 +563,11 @@
 
 <h3>Documentation 📝</h3>
 
-<<<<<<< HEAD
-* A typo has been corrected in the documentation for the introduction to `inspecting_circuits` and `chemistry`.
-=======
 * The documentation of `QubitUnitary` and `DiagonalQubitUnitary` was clarified regarding the
   parameters of the operations.
   [(#4031)](https://github.com/PennyLaneAI/pennylane/pull/4031)
 
-* A typo was corrected in the documentation for introduction to `inspecting_circuits` and `chemistry`.
->>>>>>> c9fecb51
+* A typo has been corrected in the documentation for the introduction to `inspecting_circuits` and `chemistry`.
   [(#3844)](https://github.com/PennyLaneAI/pennylane/pull/3844)
 
 * `Usage Details` and `Theory` sections have been separated in the documentation for `qml.qchem.taper_operation`.
