--- conflicted
+++ resolved
@@ -150,17 +150,10 @@
   <img src="https://docs.pennylane.ai/en/stable/_images/cosine_window.png" width=50%/>
 
 * Controlled gate sequences raised to decreasing powers, a sub-block in quantum phase estimation, can now be created with the new 
-<<<<<<< HEAD
-  `CtrlSequence` operator.
-  [(#4707)](https://github.com/PennyLaneAI/pennylane/pull/4707/)
-
-  To use `CtrlSequence`, specify the controlled unitary operator and the control wires, `control`:
-=======
   `ControlledSequence` operator.
   [(#4707)](https://github.com/PennyLaneAI/pennylane/pull/4707/)
 
   To use `ControlledSequence`, specify the controlled unitary operator and the control wires, `control`:
->>>>>>> 099bc38c
 
   ```python
   dev = qml.device("default.qubit", wires = 4)
