:orphan:

# Release 0.41.0 (current release)

<h3>New features since last release</h3>

<h4>Resource-efficient Decompositions 🔎</h4>

A new, experimental graph-based decomposition system is now available in PennyLane, offering more resource-efficiency and versatility.
[(#6950)](https://github.com/PennyLaneAI/pennylane/pull/6950)
[(#6951)](https://github.com/PennyLaneAI/pennylane/pull/6951)
[(#6952)](https://github.com/PennyLaneAI/pennylane/pull/6952)
[(#7028)](https://github.com/PennyLaneAI/pennylane/pull/7028)
[(#7045)](https://github.com/PennyLaneAI/pennylane/pull/7045)
[(#7058)](https://github.com/PennyLaneAI/pennylane/pull/7058)
[(#7064)](https://github.com/PennyLaneAI/pennylane/pull/7064)
[(#7149)](https://github.com/PennyLaneAI/pennylane/pull/7149)
[(#7184)](https://github.com/PennyLaneAI/pennylane/pull/7184)
[(#7223)](https://github.com/PennyLaneAI/pennylane/pull/7223)
[(#7263)](https://github.com/PennyLaneAI/pennylane/pull/7263)

PennyLane's new experimental graph decomposition system offers a resource-efficient and versatile alternative 
to the current system. This is done by traversing an internal graph structure that is weighted by the 
resources (e.g., gate counts) required to decompose down to a given set of gates. 

The graph-based system is experimental and is disabled by default, but it can be enabled by adding 
:func:`qml.decomposition.enable_graph() <pennylane.decomposition.enable_graph>` to the top of your 
program. Conversely, :func:`qml.decomposition.disable_graph() <pennylane.decomposition.disable_graph>` 
disables the new system from being active.

With :func:`qml.decomposition.enable_graph() <pennylane.decomposition.enable_graph>`, the following 
new features are available:

* Operators in PennyLane can now accommodate multiple decompositions, which can be queried with the 
  new :func:`qml.list_decomps <pennylane.list_decomps>` function:

  ```pycon
  >>> import pennylane as qml
  >>> qml.decomposition.enable_graph()
  >>> qml.list_decomps(qml.CRX)
  [<pennylane.decomposition.decomposition_rule.DecompositionRule at 0x136da9de0>,
    <pennylane.decomposition.decomposition_rule.DecompositionRule at 0x136da9db0>,
    <pennylane.decomposition.decomposition_rule.DecompositionRule at 0x136da9f00>]
  >>> decomp_rule = qml.list_decomps(qml.CRX)[0]
  >>> print(decomp_rule, "\n")
  @register_resources(_crx_to_rx_cz_resources)
  def _crx_to_rx_cz(phi: TensorLike, wires: WiresLike, **__):
      qml.RX(phi / 2, wires=wires[1])
      qml.CZ(wires=wires)
      qml.RX(-phi / 2, wires=wires[1])
      qml.CZ(wires=wires) 

  >>> print(qml.draw(decomp_rule)(0.5, wires=[0, 1]))
  0: ───────────╭●────────────╭●─┤
  1: ──RX(0.25)─╰Z──RX(-0.25)─╰Z─┤
  ```

  When an operator within a circuit needs to be decomposed (e.g., when 
  :func:`qml.transforms.decompose <pennylane.transforms.decompose>` is present), the chosen
decomposition rule is that which is most resource efficient (results in the smallest gate count).

* New decomposition rules can be globally added to operators in PennyLane with the new 
  :func:`qml.add_decomps <pennylane.add_decomps>` function. Creating a valid decomposition rule requires:

  * Defining a quantum function that represents the decomposition.
  * Adding resource requirements (gate counts) to the above quantum function by decorating it with the 
    new :func:`qml.register_resources <pennylane.register_resources>` function, which requires a dictionary 
    mapping operator types present in the quantum function to their number of occurrences.

  ```python
  qml.decomposition.enable_graph()

  @qml.register_resources({qml.H: 2, qml.CZ: 1})
  def my_cnot(wires):
      qml.H(wires=wires[1])
      qml.CZ(wires=wires)
      qml.H(wires=wires[1])

  qml.add_decomps(qml.CNOT, my_cnot)
  ```

  This newly added rule for `qml.CNOT` can be verified as being available to use:

  ```pycon
  >>> my_new_rule = qml.list_decomps(qml.CNOT)[-1]
  >>> print(my_new_rule)
  @qml.register_resources({qml.H: 2, qml.CZ: 1})
  def my_cnot(wires):
      qml.H(wires=wires[1])
      qml.CZ(wires=wires)
      qml.H(wires=wires[1])
  ```

  Operators with dynamic resource requirements must be declared in a resource estimate using the new
  :func:`qml.resource_rep <pennylane.resource_rep>` function. For each operator class, the set of parameters 
  that affects the type of gates and their number of occurrences in its decompositions is given by the 
  `resource_keys` attribute.

  ```pycon
  >>> qml.MultiRZ.resource_keys
  {'num_wires'}
  ```

  The output of `resource_keys` indicates that custom decompositions for the operator should be registered 
  to a resource function (as opposed to a static dictionary) that accepts those exact arguments and 
  returns a dictionary. Consider this dummy example of a fictitious decomposition rule comprising three 
  `qml.MultiRZ` gates:

  ```python
  qml.decomposition.enable_graph()

  def resource_fn(num_wires):
      return {
          qml.resource_rep(qml.MultiRZ, num_wires=num_wires - 1): 1,
          qml.resource_rep(qml.MultiRZ, num_wires=3): 2
      }
  
  @qml.register_resources(resource_fn)
  def my_decomp(theta, wires):
      qml.MultiRZ(theta, wires=wires[:3])
      qml.MultiRZ(theta, wires=wires[1:])
      qml.MultiRZ(theta, wires=wires[:3])
  ```

  More information for defining complex decomposition rules can be found in the documentation for 
  :func:`qml.register_resources <pennylane.register_resources>`.

* The :func:`qml.transforms.decompose <pennylane.transforms.decompose>` transform works when the new 
  decompositions system is enabled and offers the ability to inject new decomposition rules for operators
  in QNodes.
  [(#6966)](https://github.com/PennyLaneAI/pennylane/pull/6966)

  With the graph-based system enabled, the :func:`qml.transforms.decompose <pennylane.transforms.decompose>` 
  transform offers the ability to inject new decomposition rules via two new keyword arguments:

  * `fixed_decomps`: decomposition rules provided to this keyword argument will be used 
    by the new system, bypassing all other decomposition rules that may exist for the relevant operators.
  * `alt_decomps`: decomposition rules provided to this keyword argument are alternative decomposition 
    rules that the new system may choose if they're the most resource efficient.

  Each keyword argument must be assigned a dictionary that maps operator types to decomposition rules.
  Here is an example of both keyword arguments in use:

  ```python
  qml.decomposition.enable_graph()

  @qml.register_resources({qml.CNOT: 2, qml.RX: 1})
  def my_isingxx(phi, wires, **__):
      qml.CNOT(wires=wires)
      qml.RX(phi, wires=[wires[0]])
      qml.CNOT(wires=wires)

  @qml.register_resources({qml.H: 2, qml.CZ: 1})
  def my_cnot(wires, **__):
      qml.H(wires=wires[1])
      qml.CZ(wires=wires)
      qml.H(wires=wires[1])

  @partial(
      qml.transforms.decompose,
      gate_set={"RX", "RZ", "CZ", "GlobalPhase"},
      alt_decomps={qml.CNOT: my_cnot},
      fixed_decomps={qml.IsingXX: my_isingxx},
  )
  @qml.qnode(qml.device("default.qubit"))
  def circuit():
      qml.CNOT(wires=[0, 1])
      qml.IsingXX(0.5, wires=[0, 1])
      return qml.state()
  ```

  ```pycon
  >>> circuit()
  array([ 9.68912422e-01+2.66934210e-16j, -1.57009246e-16+3.14018492e-16j,
        8.83177008e-17-2.94392336e-17j,  5.44955495e-18-2.47403959e-01j])
  ```

  More details about what `fixed_decomps` and `alt_decomps` do can be found in the usage details section
  in the :func:`qml.transforms.decompose <pennylane.transforms.decompose>` documentation.

<h4>Capturing and Representing Hybrid Programs 📥</h4>

Quantum operations, classical processing, structured control flow, and dynamicism can be efficiently 
expressed with *program capture* (enabled with :func:`qml.capture.enable <pennylane.capture.enable>`).

In the last several releases of PennyLane, we have been working on a new and experimental feature called 
*program capture*, which allows for compactly expressing details about hybrid workflows while 
also providing a smoother integration with just-in-time compilation frameworks like 
[Catalyst](https://docs.pennylane.ai/projects/catalyst/en/stable/index.html) (via the :func:`~.pennylane.qjit` 
decorator) and JAX-jit. 

Internally, program capture is supported by representing hybrid programs via a new intermediate representation 
(IR) called ``plxpr``, rather than a quantum tape. The ``plxpr`` IR is an adaptation of JAX's ``jaxpr`` 
IR.

There are some quirks and restrictions to be aware of, which are outlined in the :doc:`/news/program_capture_sharp_bits` 
page. But with this release, many of the core features of PennyLane—and more!—are available with program 
capture enabled by adding :func:`qml.capture.enable() <pennylane.capture.enable>` to the top of your program:

* QNodes can now contain mid-circuit measurements (MCMs) and classical processing on MCMs with `mcm_method = "deferred"` 
  when program capture is enabled.
  [(#6838)](https://github.com/PennyLaneAI/pennylane/pull/6838)
  [(#6937)](https://github.com/PennyLaneAI/pennylane/pull/6937)
  [(#6961)](https://github.com/PennyLaneAI/pennylane/pull/6961)

  With `mcm_method = "deferred"`, workflows with mid-circuit measurements can be executed with program
  capture enabled. Additionally, program capture unlocks the ability to classically process MCM values
  and use MCM values as gate parameters.

  ```python
  import jax 
  import jax.numpy as jnp
  jax.config.update("jax_enable_x64", True)

  qml.capture.enable()

  @qml.qnode(qml.device("default.qubit", wires=3), mcm_method="deferred")
  def f(x):
      m0 = qml.measure(0)
      m1 = qml.measure(0)

      # classical processing on m0 and m1
      a = jnp.sin(0.5 * jnp.pi * m0)
      phi = a - (m1 + 1) ** 4

      qml.s_prod(x, qml.RX(phi, 0))

      return qml.expval(qml.Z(0))
  ```

  ```pycon
  >>> f(0.1)
  Array(0.00540302, dtype=float64)
  ```

  Note that with capture enabled, automatic qubit management is not supported on devices; the number 
  of wires given to the device must coincide with how many MCMs are present in the circuit, since 
  deferred measurements add one auxiliary qubit per MCM.

* Quantum circuits can now be differentiated on `default.qubit` and `lightning.qubit` with 
  `diff_method="finite-diff"`, `"adjoint"`, and `"backprop"` when program capture is enabled.
  [(#6853)](https://github.com/PennyLaneAI/pennylane/pull/6853)
  [(#6875)](https://github.com/PennyLaneAI/pennylane/pull/6875)
  [(#7019)](https://github.com/PennyLaneAI/pennylane/pull/7019)

  ```python
  qml.capture.enable()

  @qml.qnode(qml.device("default.qubit", wires=3), diff_method="adjoint")
  def f(phi):
      qml.RX(phi, 0)
      return qml.expval(qml.Z(0))
  ```

  ```pycon
  >>> qml.grad(f)(jnp.array(0.1))
  Array(-0.09983342, dtype=float64, weak_type=True)
  ```

* QNode arguments can now be assigned as static. In turn, PennyLane can now determine when plxpr 
  needs to be reconstructed based on dynamic and static arguments, providing efficiency for repeated
  circuit executions.
  [(#6923)](https://github.com/PennyLaneAI/pennylane/pull/6923)

  Specifying static arguments can be done at the QNode level with the `static_argnums` keyword argument.
  Its values (integers) indicate which arguments are to be treated as static. By default, all QNode
  arguments are dynamic. 
  
  Consider the following example, where the first argument is indicated to be static:

  ```python
  qml.capture.enable()

  @qml.qnode(qml.device("default.qubit", wires=1), static_argnums=0)
  def f(x, y):
      print("I constructed plxpr")
      qml.RX(x, 0)
      qml.RY(y, 0)
      return qml.expval(qml.Z(0))
  ```

  When the value of `x` changes, PennyLane must (re)construct the plxpr representation of the program
  for the program to execute. In this example, the act of (re)constructing plxpr is indicated
  by the `print` statement executing. However, if the value of `y` changes (a dynamic argument), PennyLane
  does not need to reconstruct the plxpr representation of the program:

  ```pycon
  >>> f(0.1, 0.2)
  I constructed plxpr
  0.97517043
  >>> f(0.1, 0.3)
  0.9505638
  >>> f(0.2, 0.3)
  I constructed plxpr
  0.93629336
  ```

* All PennyLane transforms that return one device execution are compatible with program capture, including 
  those without a plxpr-native implementation.
  [(#6916)](https://github.com/PennyLaneAI/pennylane/pull/6916)
  [(#6922)](https://github.com/PennyLaneAI/pennylane/pull/6922)
  [(#6925)](https://github.com/PennyLaneAI/pennylane/pull/6925)
  [(#6945)](https://github.com/PennyLaneAI/pennylane/pull/6945)
  [(#6946)](https://github.com/PennyLaneAI/pennylane/pull/6946)
  [(#6957)](https://github.com/PennyLaneAI/pennylane/pull/6957)
  [(#6977)](https://github.com/PennyLaneAI/pennylane/pull/6977)
  [(#7020)](https://github.com/PennyLaneAI/pennylane/pull/7020)
  [(#7199)](https://github.com/PennyLaneAI/pennylane/pull/7199)
  [(#7247)](https://github.com/PennyLaneAI/pennylane/pull/7247)
  
  The following transforms now have native support for program capture (i.e., they directly transform 
  ``plxpr``) and can be used as you would normally use a transform in PennyLane:

  * :func:`merge_rotations <pennylane.transforms.merge_rotations>`
  * :func:`single_qubit_fusion <pennylane.transforms.single_qubit_fusion>`
  * :func:`unitary_to_rot <pennylane.transforms.unitary_to_rot>`
  * :func:`merge_amplitude_embedding <pennylane.transforms.merge_amplitude_embedding>`
  * :func:`commute_controlled <pennylane.transforms.commute_controlled>`
  * :func:`decompose <pennylane.transforms.decompose>`
  * :func:`map_wires <pennylane.map_wires>`
  * :func:`cancel_inverses <pennylane.transforms.cancel_inverses>`

  Other transforms without a plxpr-native implementation are also supported by internally converting 
  the tape implementation. As an example, here is a custom tape transform that shifts every `qml.RX` 
  gate to the end of the circuit:

  ```python
  qml.capture.enable()

  @qml.transform
  def shift_rx_to_end(tape):
      """Transform that moves all RX gates to the end of the operations list."""
      new_ops, rxs = [], []

      for op in tape.operations:
          if isinstance(op, qml.RX):
              rxs.append(op)
          else:
                new_ops.append(op)

      operations = new_ops + rxs
      new_tape = tape.copy(operations=operations)
      return [new_tape], lambda res: res[0]

  @shift_rx_to_end
  @qml.qnode(qml.device("default.qubit", wires=1))
  def circuit1():
      qml.RX(0.1, wires=0)
      qml.H(wires=0)
      return qml.state()

  @qml.qnode(qml.device("default.qubit", wires=1))
  def circuit2():
      qml.H(wires=0)
      qml.RX(0.1, wires=0)
      return qml.state()
  ```

  ```pycon
  >>> circuit1() == circuit2()
  Array([ True,  True], dtype=bool)
  ```

  There are some exceptions to getting transforms without a plxpr-native implementation to work with 
  capture enabled:
  * Transforms that return multiple device executions cannot be converted.
  * Transforms that return non-trivial post-processing functions cannot be converted.
  * Transforms will fail to execute if the transformed quantum function or QNode contains:
    * `qml.cond` with dynamic parameters as predicates.
    * `qml.for_loop` with dynamic parameters for ``start``, ``stop``, or ``step``.
    * `qml.while_loop`.

* Python control flow (`if/else`, `for`, `while`) is now supported when program capture is enabled.
  [(#6837)](https://github.com/PennyLaneAI/pennylane/pull/6837)
  [(#6931)](https://github.com/PennyLaneAI/pennylane/pull/6931)

  One of the strengths of program capture is preserving a program's structure, eliminating the need 
  to unroll control flow operations. In previous releases, this could only be accomplished by using 
  :func:`qml.for_loop <pennylane.for_loop>`, :func:`qml.cond <pennylane.cond>`, and :func:`qml.while_loop <pennylane.while_loop>`. With this release, 
  standard Python control flow operations are now supported with program capture:

  ```python
  qml.capture.enable()
  dev = qml.device("default.qubit", wires=[0, 1, 2])

  @qml.qnode(dev)
  def circuit(num_loops: int):
      for i in range(num_loops):
          if i % 2 == 0:
              qml.H(i)
          else:
              qml.RX(1, i)
      return qml.state()
  ```

  ```pycon
  >>> print(qml.draw(circuit)(num_loops=3))
  0: ──H────────┤  State
  1: ──RX(1.00)─┤  State
  2: ──H────────┤  State
  >>> circuit(3)
  Array([0.43879125+0.j        , 0.43879125+0.j        ,
         0.        -0.23971277j, 0.        -0.23971277j,
         0.43879125+0.j        , 0.43879125+0.j        ,
         0.        -0.23971277j, 0.        -0.23971277j], dtype=complex64)
  ```

  This is enabled internally by [diastatic-malt](https://github.com/PennyLaneAI/diastatic-malt), which 
  is our home-brewed implementation of Autograph. 

  Support for this can be disabled by setting `autograph=False` at the QNode level (by default, `autograph=True`).

<h4>End-to-end Sparse Execution 🌌</h4>

* Sparse data structures in compressed-sparse-row (csr) format are now supported end-to-end
  in PennyLane, resulting in faster execution for large sparse objects.
  [(#6883)](https://github.com/PennyLaneAI/pennylane/pull/6883) 
  [(#7139)](https://github.com/PennyLaneAI/pennylane/pull/7139) 
  [(#7191)](https://github.com/PennyLaneAI/pennylane/pull/7191)

  Sparse-array input and execution are now supported on `default.qubit` and `lightning.qubit`
  with a variety of templates, preserving sparsity throughout the entire simulation.
  
  Specifically, the following templates now support sparse data structures:

  * :class:`qml.StatePrep <pennylane.StatePrep>`
    [(#6863)](https://github.com/PennyLaneAI/pennylane/pull/6863)
  * :class:`qml.QubitUnitary <pennylane.QubitUnitary>` 
    [(#6889)](https://github.com/PennyLaneAI/pennylane/pull/6889)
    [(#6986)](https://github.com/PennyLaneAI/pennylane/pull/6986)
    [(#7143)](https://github.com/PennyLaneAI/pennylane/pull/7143)
  * :class:`qml.BlockEncode <pennylane.BlockEncode>`
    [(#6963)](https://github.com/PennyLaneAI/pennylane/pull/6963)
    [(#7140)](https://github.com/PennyLaneAI/pennylane/pull/7140)
  * :class:`qml.SWAP <pennylane.SWAP>`
    [(#6965)](https://github.com/PennyLaneAI/pennylane/pull/6965)
  * :func:`Controlled <pennylane.ops.op_math.Controlled>` operations
    [(#6994)](https://github.com/PennyLaneAI/pennylane/pull/6994)
  
  ```python
  import scipy
  import numpy as np

  sparse_state = scipy.sparse.csr_array([0, 1, 0, 0])
  mat = np.kron(np.identity(2**12), qml.X.compute_matrix())
  sparse_mat = scipy.sparse.csr_array(mat)
  sparse_x = scipy.sparse.csr_array(qml.X.compute_matrix())

  dev = qml.device("default.qubit")

  @qml.qnode(dev)
  def circuit():
      qml.StatePrep(sparse_state, wires=range(2))

      for i in range(10):
          qml.H(i)
          qml.CNOT(wires=[i, i + 1])

      qml.QubitUnitary(sparse_mat, wires=range(13))
      qml.ctrl(qml.QubitUnitary(sparse_x, wires=0), control=1)
      return qml.state()
    ```

    ```pycon
    >>> circuit()
    array([ 0.     +0.j,  0.03125+0.j,  0.     +0.j, ..., -0.03125+0.j,
            0.     +0.j,  0.     +0.j])
    ```

* Operators that have a :func:`sparse_matrix <pennylane.Operator.sparse_matrix>` method can now 
  choose a sparse-matrix format and the order of their wires. Available
  `scipy` [sparse-matrix formats](https://docs.scipy.org/doc/scipy/tutorial/sparse.html#:~:text=the%20scipy.sparse,disadvantages) include `'bsr'`, `'csr'`, `'csc'`, `'coo'`, `'dia'`, `'dok'`, and `'lil'`.
  [(#6995)](https://github.com/PennyLaneAI/pennylane/pull/6995)

  ```pycon
  >>> op = qml.CNOT([0,1])
  >>> type(op.sparse_matrix(format='dok'))
  scipy.sparse._dok.dok_matrix
  >>> type(op.sparse_matrix(format='csc'))
  scipy.sparse._csc.csc_matrix
  >>> print(op.sparse_matrix(wire_order=[1,0]))
  (0, 0)	1.0
  (1, 3)	1.0
  (2, 2)	1.0
  (3, 1)	1.0
  >>> print(op.sparse_matrix(wire_order=[0,1]))
  (0, 0)	1
  (1, 1)	1
  (2, 3)	1
  (3, 2)	1
  ```

* Sparse functionality is now available in `qml.math`:

  * `qml.math.sqrt_matrix_sparse` is available to compute the square root of a sparse Hermitian matrix.
    [(#6976)](https://github.com/PennyLaneAI/pennylane/pull/6976)

  * Most `qml.math` functions can now correctly handle sparse matrices as input by dispatching to  `scipy.sparse.linalg` internally. 
    [(#6947)](https://github.com/PennyLaneAI/pennylane/pull/6947)

<h4>QROM State Preparation 📖</h4>

* A new state-of-the-art state preparation technique based on QROM is now available with the
  :class:`qml.QROMStatePreparation <pennylane.QROMStatePreparation>` template.
  [(#6974)](https://github.com/PennyLaneAI/pennylane/pull/6974)  
  
  Using :class:`qml.QROMStatePreparation <pennylane.QROMStatePreparation>` is analogous to using other state preparation techniques in PennyLane. 
    
  ```python
  state_vector = np.array([0.5, -0.5, 0.5, 0.5])

  dev = qml.device("default.qubit")
  wires = qml.registers({"work_wires": 1, "prec_wires": 3, "state_wires": 2})

  @qml.qnode(dev)
  def circuit():
      qml.QROMStatePreparation(
          state_vector, wires["state_wires"], wires["prec_wires"], wires["work_wires"]
      )
      return qml.state()
  ```

  ```pycon
  >>> print(circuit()[:4].real)
  [ 0.5 -0.5  0.5  0.5]
  ```

<h4>Dynamical Lie Algebras 🕓</h4>

The new :mod:`qml.liealg <pennylane.liealg>` module provides a variety of Lie algebra functionality:

* Compute the dynamical Lie algebra from a set of generators with :func:`qml.lie_closure <pennylane.lie_closure>`.  
  This function accepts and outputs matrices when `matrix=True`.

  ```python
  import pennylane as qml
  from pennylane import X, Y, Z, I
  n = 2
  gens = [qml.X(0), qml.X(0) @ qml.X(1), qml.Y(1)]
  dla = qml.lie_closure(gens)
  ```
  ```pycon
  >>> dla
  [X(0), X(0) @ X(1), Y(1), X(0) @ Z(1)]
  ```

* Compute the structure constants that make up the adjoint representation of a Lie algebra
  using :func:`qml.structure_constants <pennylane.structure_constants>`.  
  This function accepts and outputs matrices when `matrix=True`.

  ```pycon
  >>> adjoint_rep = qml.structure_constants(dla)
  >>> adjoint_rep.shape
  (4, 4, 4)
  ```

* The center of a Lie algebra, which is the collection of operators that commute with all other operators in the DLA,
  can be found with :func:`qml.center <pennylane.center>`.

  ```pycon
  >>> qml.center(dla)
  [X(0)]
  ```

* Cartan decompositions, `g = k + m`, can be performed with :func:`qml.liealg.cartan_decomp <pennylane.liealg.cartan_decomp>`.  
  These use _involution_ functions that return a boolean value.
  A variety of typically encountered involution functions are included in the module,
  such as `even_odd_involution, concurrence_involution, A, AI, AII, AIII, BD, BDI, DIII, C, CI, CII`.
  ```python
  from pennylane.liealg import concurrence_involution
  k, m = qml.liealg.cartan_decomp(dla, concurrence_involution)
  ```
  ```pycon
  >>> k, m
  ([Y(1)], [X(0), X(0) @ X(1), X(0) @ Z(1)])
  ```
  The vertical subspace `k` and `m` fulfill the commutation relations `[k, m] ⊆ m`, `[k, k] ⊆ k` and `[m, m] ⊆ k` that make them a proper Cartan decomposition.
  These can be verified using the function :func:`qml.liealg.check_cartan_decomp <pennylane.liealg.check_cartan_decomp>`.
  ```pycon
  >>> qml.liealg.check_cartan_decomp(k, m)
  True
  ```

* The horizontal Cartan subalgebra `a` of `m` can be computed with
  :func:`qml.liealg.horizontal_cartan_subalgebra <pennylane.liealg.horizontal_cartan_subalgebra>`.

  ```python
  from pennylane.liealg import horizontal_cartan_subalgebra
  newg, k, mtilde, a, new_adj = horizontal_cartan_subalgebra(k, m, return_adjvec=True)
  ```
  ```pycon
  >>> newg.shape, k.shape, mtilde.shape, a.shape, new_adj.shape
  ((4, 4), (1, 4), (1, 4), (2, 4), (4, 4, 4))
  ```
  `newg` is ordered such that the elements are `newg = k + mtilde + a`, where `mtilde` is the remainder of `m` without `a`. A Cartan subalgebra is an Abelian subalgebra of `m`,
  and we can confirm that all elements in `a` are mutually commuting via `qml.liealg.check_abelian`.
  ```pycon
  >>> qml.liealg.check_abelian(a)
  True
  ```

* The following functions have also been added:
  * `qml.liealg.check_commutation_relation(A, B, C)` checks if all commutators between `A` and `B`
  map to a subspace of `C`, i.e. `[A, B] ⊆ C`.
  * `qml.liealg.adjvec_to_op` and `qml.liealg.op_to_adjvec` allow transforming operators within a Lie algebra to and from their adjoint vector representations.
  * `qml.liealg.change_basis_ad_rep` allows the transformation of an adjoint representation tensor according to a basis transformation on the underlying Lie algebra, without re-computing the representation.
  * `qml.pauli.trace_inner_product` can handle batches of dense matrices.

[(#6811)](https://github.com/PennyLaneAI/pennylane/pull/6811)
[(#6861)](https://github.com/PennyLaneAI/pennylane/pull/6861)
[(#6935)](https://github.com/PennyLaneAI/pennylane/pull/6935)
[(#7026)](https://github.com/PennyLaneAI/pennylane/pull/7026)
[(#7054)](https://github.com/PennyLaneAI/pennylane/pull/7054)
[(#7129)](https://github.com/PennyLaneAI/pennylane/pull/7129)

<h4>Qualtran Integration 🔗</h4>

* It's now possible to use [Qualtran](https://qualtran.readthedocs.io/en/latest/) bloqs in PennyLane
  with the new :func:`qml.FromBloq <pennylane.FromBloq>` class. 
  [(#7148)](https://github.com/PennyLaneAI/pennylane/pull/7148)
  
  :func:`qml.FromBloq <pennylane.FromBloq>` translates [Qualtran bloqs](https://qualtran.readthedocs.io/en/latest/bloqs/index.html#bloqs-library) 
  into equivalent PennyLane operators. It requires two inputs:
  * `bloq`: an initialized Qualtran Bloq
  * `wires`: the wires the operator acts on
  
  The following example applies a PennyLane Operator and Qualtran Bloq in the same circuit:

  ```python
  >>> from qualtran.bloqs.basic_gates import CNOT
  
  >>> dev = qml.device("default.qubit")
  >>> @qml.qnode(dev)
  ... def circuit():
  ...    qml.X(wires=0)
  ...    qml.FromBloq(CNOT(), wires=[0, 1])
  ...    return qml.state()
  >>> circuit()
  array([0.+0.j, 0.+0.j, 0.+0.j, 1.+0.j])
  ```

* A new function called :func:`qml.bloq_registers <pennylane.bloq_registers>` is available to help
  determine the required wires for complex Qualtran ``Bloqs`` with multiple registers.
  [(#7148)](https://github.com/PennyLaneAI/pennylane/pull/7148)
  
  Given a Qualtran Bloq, this function returns a dictionary of register names and wires.

  ```pycon
  >>> from qualtran.bloqs.phase_estimation import RectangularWindowState, TextbookQPE
  >>> from qualtran.bloqs.basic_gates import ZPowGate
  >>> textbook_qpe = TextbookQPE(ZPowGate(exponent=2 * 0.234), RectangularWindowState(3))
  >>> registers = qml.bloq_registers(textbook_qpe)
  >>> registers
  {'q': Wires([0]), 'qpe_reg': Wires([1, 2, 3])}
  ```

  In the following example, we use these registers to measure the correct qubits in quantum phase
  estimation:

  ```python
  dev = qml.device("default.qubit")
  @qml.qnode(dev)
  def circuit():
      qml.FromBloq(textbook_qpe, wires=range(textbook_qpe.signature.n_qubits()))
      return qml.probs(wires=registers['qpe_reg'])
  ```

  ```pycon
  >>> print(qml.draw(circuit)())
  0: ─╭FromBloq─┤       
  1: ─├FromBloq─┤ ╭Probs
  2: ─├FromBloq─┤ ├Probs
  3: ─╰FromBloq─┤ ╰Probs
  ```

<h4>Hadamard Gradient Variants and Improvements 🌈</h4>

* Variants of the Hadamard gradient outlined in [arXiv:2408.05406](https://arxiv.org/pdf/2408.05406) 
  have been added as new differentiation methods: `diff_method="reversed-hadamard"`, `"direct-hamadard"`, 
  and `"reversed-direct-hadamard`".
  [(#7046)](https://github.com/PennyLaneAI/pennylane/pull/7046)
  [(#7198)](https://github.com/PennyLaneAI/pennylane/pull/7198)\

  The three variants of the Hadamard gradient added in this release offer tradeoffs that could be advantageous
  in certain cases:

  * `"reversed-hadamard"`: the observable being measured and the generators of the unitary operations 
    in the circuit are reversed; the generators are now the observables, and the Pauli decomposition 
    of the observables are now gates in the circuit.
  * `"direct-hadamard"`: the additional auxiliary qubit needed in the standard Hadamard gradient is 
    exchanged for additional circuit executions.
  * `"reversed-direct-hadamard"`: a combination of the "direct" and "reversed" modes, where the role 
    of the observable and the generators of the unitary operations in the circuit swap, and the additional 
    auxiliary qubit is exchanged for additional circuit executions.

  Using them in your code is just like any other differentiation method in PennyLane:
  
  ```python
  import pennylane as qml

  dev = qml.device("default.qubit")

  @qml.qnode(dev, diff_method="reversed-hadamard")
  def circuit(x):
      qml.RX(x, 0)
      return qml.expval(qml.Z(0))
  ```

  ```pycon
  >>> qml.grad(circuit)(qml.numpy.array(0.5))
  np.float64(-0.47942553860420284)
  ```

  More information on how these three new gradient methods work can be found in [arXiv:2408.05406](https://arxiv.org/pdf/2408.05406).

* The Hadamard gradient method and its variants can now differentiate any operator with a generator 
  defined, and can accept circuits with non-commuting measurements.
  [(#6928)](https://github.com/PennyLaneAI/pennylane/pull/6928)

<h3>Improvements 🛠</h3>

<h4>QNode execution configuration</h4>

* QNodes now have an `update` method that allows for re-configuring settings like `diff_method`, `mcm_method`, 
  and more. This allows for easier on-the-fly adjustments to workflows.
  [(#6803)](https://github.com/PennyLaneAI/pennylane/pull/6803)

  After constructing a QNode,

  ```python
  import pennylane as qml

  @qml.qnode(device=qml.device("default.qubit"))
  def circuit():
      qml.H(0)
      qml.CNOT([0,1])
      return qml.probs()
  ```

  its settings can be modified with `update`, which returns a new `QNode` object (note: any arguments 
  not specified in `update` will retain their original value). Here is an example of updating a QNode's 
  `diff_method`:

  ```pycon
  >>> print(circuit.diff_method)
  best
  >>> new_circuit = circuit.update(diff_method="parameter-shift")
  >>> print(new_circuit.diff_method)
  'parameter-shift'
  ```

* A new helper function called `qml.workflow.construct_execution_config(qnode)(*args,**kwargs)` is now
  available, which allows users to construct an execution configuration from a given QNode instance.
  [(#6901)](https://github.com/PennyLaneAI/pennylane/pull/6901)

  ```python
  @qml.qnode(qml.device("default.qubit", wires=1))
  def circuit(x):
      qml.RX(x, 0)
      return qml.expval(qml.Z(0))
  ```

  ```pycon
  >>> config = qml.workflow.construct_execution_config(circuit)(1)
  >>> print(config)
  ExecutionConfig(grad_on_execution=False,
                  use_device_gradient=True,
                  use_device_jacobian_product=False,
                  gradient_method='backprop',
                  gradient_keyword_arguments={},
                  device_options={'max_workers': None,
                                  'prng_key': None,
                                  'rng': Generator(PCG64) at 0x15F6BB680},
                  interface=<Interface.NUMPY: 'numpy'>,
                  derivative_order=1,
                  mcm_config=MCMConfig(mcm_method=None, postselect_mode=None),
                  convert_to_numpy=True)
  ```

* QNodes now store their `ExecutionConfig` instead of `qnode_kwargs`.
  [(#6991)](https://github.com/PennyLaneAI/pennylane/pull/6991)

<h4>Decompositions</h4>

* The `qml.QROM` template has been upgraded to decompose more efficiently when `work_wires` are not 
  used.
  [#6967)](https://github.com/PennyLaneAI/pennylane/pull/6967)

* The decomposition of a single-qubit `qml.QubitUnitary` now includes the global phase.
  [(#7143)](https://github.com/PennyLaneAI/pennylane/pull/7143)
  
* The decompositions of `qml.SX`, `qml.X` and `qml.Y` use `qml.GlobalPhase` instead of `qml.PhaseShift`.
  [(#7073)](https://github.com/PennyLaneAI/pennylane/pull/7073)  

* A new decomposition for multi-controlled global phases that uses one less controlled phase shift
  has been added.
  [(#6936)](https://github.com/PennyLaneAI/pennylane/pull/6936)

* `qml.ops.sk_decomposition` has been improved to produce less gates for certain edge cases. This greatly 
  impacts the performance of `qml.clifford_t_decomposition`, which should now give less extraneous `qml.T` 
  gates.
  [(#6855)](https://github.com/PennyLaneAI/pennylane/pull/6855)

* `qml.MPSPrep` now has a gate decomposition. This enables its use with any device. Additionally, the 
  `right_canonicalize_mps` function has also been added to transform an MPS into its right-canonical 
  form.
  [(#6896)](https://github.com/PennyLaneAI/pennylane/pull/6896)

* The `qml.clifford_t_decomposition` has been improved to use less gates when decomposing `qml.PhaseShift`.
  [(#6842)](https://github.com/PennyLaneAI/pennylane/pull/6842)

* An empty basis set in `qml.compile` is now recognized as valid, resulting in decomposition of all 
  operators that can be decomposed.
  [(#6821)](https://github.com/PennyLaneAI/pennylane/pull/6821)

* The `assert_valid` method now validates that an operator's decomposition does not contain the operator 
  itself, instead of checking that it does not contain any operators of the same class as the operator.
  [(#7099)](https://github.com/PennyLaneAI/pennylane/pull/7099)

<h4>Improved drawing</h4>

* `qml.draw_mpl` can now split deep circuits over multiple figures via a `max_length` keyword argument.
  [(#7128)](https://github.com/PennyLaneAI/pennylane/pull/7128)

* `qml.draw` and `qml.draw_mpl` can now reuse lines for different classical wires, saving whitespace 
  without changing the represented circuit.
  [(#7163)](https://github.com/PennyLaneAI/pennylane/pull/7163)

* `qml.PrepSelPrep` now has a concise representation when drawn with `qml.draw` or `qml.draw_mpl`.
  [(#7164)](https://github.com/PennyLaneAI/pennylane/pull/7164)

<<<<<<< HEAD
=======
* `qml.draw` now re-displays wire labels at the start of each partitioned chunk when using the `max_length` keyword argument.
  [(#7250)](https://github.com/PennyLaneAI/pennylane/pull/7250)

<h4>Gradients and differentiability</h4>

* `qml.gradients.hadamard_grad` can now differentiate anything with a generator, and can accept circuits with non-commuting measurements.
  [(#6928)](https://github.com/PennyLaneAI/pennylane/pull/6928)

* The coefficients of observables now have improved differentiability.
  [(#6598)](https://github.com/PennyLaneAI/pennylane/pull/6598)

* An informative error is raised when a `QNode` with `diff_method=None` is differentiated.
  [(#6770)](https://github.com/PennyLaneAI/pennylane/pull/6770)

* `qml.gradients.finite_diff_jvp` has been added to compute the jvp of an arbitrary numeric
  function.
  [(#6853)](https://github.com/PennyLaneAI/pennylane/pull/6853)

>>>>>>> 5c92f6d8
<h4>Device improvements</h4>

* Devices can now configure whether or not ML framework data is sent to them
  via an `ExecutionConfig.convert_to_numpy` parameter. End-to-end jitting on
  `default.qubit` is used if the user specified a `jax.random.PRNGKey` as a seed.
  [(#6899)](https://github.com/PennyLaneAI/pennylane/pull/6899)
  [(#6788)](https://github.com/PennyLaneAI/pennylane/pull/6788)
  [(#6869)](https://github.com/PennyLaneAI/pennylane/pull/6869)

* The `reference.qubit` device now enforces `sum(probs)==1` in `sample_state`.
  [(#7076)](https://github.com/PennyLaneAI/pennylane/pull/7076)

* The `default.mixed` device now adheres to the newer device API introduced in
  [v0.33](https://docs.pennylane.ai/en/stable/development/release_notes.html#release-0-33-0).
  This means that `default.mixed` now supports not having to specify the number of wires,
  more predictable behaviour with interfaces, support for `qml.Snapshot`, and more.
  [(#6684)](https://github.com/PennyLaneAI/pennylane/pull/6684)

* `null.qubit` can now execute jaxpr.
  [(#6924)](https://github.com/PennyLaneAI/pennylane/pull/6924)

<h4>Experimental FTQC module</h4>

* A template class, `qml.ftqc.GraphStatePrep`, has been added for the Graph state construction.
  [(#6985)](https://github.com/PennyLaneAI/pennylane/pull/6985)
  [(#7092)](https://github.com/PennyLaneAI/pennylane/pull/7092)

* A new utility module `qml.ftqc.utils` is provided, with support for functionality such as dynamic 
  qubit recycling.
  [(#7075)](https://github.com/PennyLaneAI/pennylane/pull/7075/)

* A new class, `qml.ftqc.QubitGraph`, is now available for representing a qubit memory-addressing
  model for mappings between logical and physical qubits. This representation allows for nesting of
  lower-level qubits with arbitrary depth to allow easy insertion of arbitrarily many levels of
  abstractions between logical qubits and physical qubits.
  [(#6962)](https://github.com/PennyLaneAI/pennylane/pull/6962)

* A `Lattice` class and a `generate_lattice` method has been added to the `qml.ftqc` module. The 
  `generate_lattice` method is to generate 1D, 2D, 3D grid graphs with the given geometric parameters.
  [(#6958)](https://github.com/PennyLaneAI/pennylane/pull/6958)

* Measurement functions `measure_x`, `measure_y` and `measure_arbitrary_basis` are added in the 
  experimental `ftqc` module. These functions apply a mid-circuit measurement and return a `MeasurementValue`. 
  They are analogous to `qml.measure` for the computational basis, but instead measure in the X-basis, 
  Y-basis, or an arbitrary basis, respectively. Function `qml.ftqc.measure_z` is also added as an alias 
  for `qml.measure`.
  [(#6953)](https://github.com/PennyLaneAI/pennylane/pull/6953)

* The function `cond_measure` has been added to the experimental `ftqc` module to apply a mid-circuit 
  measurement with a measurement basis conditional on the function input.
  [(#7037)](https://github.com/PennyLaneAI/pennylane/pull/7037)

* A `ParametrizedMidMeasure` class has been added to represent a mid-circuit measurement in an arbitrary
  measurement basis in the XY, YZ or ZX plane. Subclasses `XMidMeasureMP` and `YMidMeasureMP` represent
  X-basis and Y-basis measurements. These classes are part of the experimental `ftqc` module.
  [(#6938)](https://github.com/PennyLaneAI/pennylane/pull/6938)
  [(#6953)](https://github.com/PennyLaneAI/pennylane/pull/6953)

* A `diagonalize_mcms` transform has been added that diagonalizes any `ParametrizedMidMeasure`, for devices
  that only natively support mid-circuit measurements in the computational basis.
  [(#6938)](https://github.com/PennyLaneAI/pennylane/pull/6938)
  [(#7037)](https://github.com/PennyLaneAI/pennylane/pull/7037)

<h4>Program capture and dynamic shapes</h4>

* Workflows that create dynamically shaped arrays via `jnp.ones`, `jnp.zeros`, `jnp.arange`, and `jnp.full`
  can now be captured.
  [#6865)](https://github.com/PennyLaneAI/pennylane/pull/6865)

* Workflows wherein the sizes of dynamically shaped arrays are updated in a `qml.while_loop` or `qml.for_loop` 
  are now capturable.
  [(#7084)](https://github.com/PennyLaneAI/pennylane/pull/7084)
  [(#7098)](https://github.com/PennyLaneAI/pennylane/pull/7098/)

* Workflows containing `qml.cond` instances that return arrays with dynamic shapes can now be captured.
  [(#6888)](https://github.com/PennyLaneAI/pennylane/pull/6888/)
  [(#7080)](https://github.com/PennyLaneAI/pennylane/pull/7080)

* A `qml.capture.pause()` context manager has been added for pausing program capture in an error-safe 
  way.
  [(#6911)](https://github.com/PennyLaneAI/pennylane/pull/6911)

* The requested `diff_method` is now validated when program capture is enabled.
  [(#6852)](https://github.com/PennyLaneAI/pennylane/pull/6852)

* A `qml.capture.register_custom_staging_rule` has been added for handling higher-order primitives
  that return new dynamically shaped arrays.
  [(#7086)](https://github.com/PennyLaneAI/pennylane/pull/7086)

* Support has been improved for when wires are specified as `jax.numpy.ndarray` if program capture is 
  enabled.
  [(#7108)](https://github.com/PennyLaneAI/pennylane/pull/7108)

* `qml.cond`, `qml.adjoint`, `qml.ctrl`, and QNodes can now handle accepting dynamically shaped arrays 
  with the abstract shape matching another argument.
  [(#7059)](https://github.com/PennyLaneAI/pennylane/pull/7059)

* A new `qml.capture.eval_jaxpr` function has been implemented. This is a variant of `jax.core.eval_jaxpr` 
  that can handle the creation of arrays with dynamic shapes.
  [(#7052)](https://github.com/PennyLaneAI/pennylane/pull/7052)

* A new, experimental `Operator` method called `compute_qfunc_decomposition` has been added to represent 
  decompositions with structure (e.g., control flow). This method is only used when capture is enabled 
  with `qml.capture.enable()`.
  [(#6859)](https://github.com/PennyLaneAI/pennylane/pull/6859)
  [(#6881)](https://github.com/PennyLaneAI/pennylane/pull/6881)
  [(#7022)](https://github.com/PennyLaneAI/pennylane/pull/7022)
  [(#6917)](https://github.com/PennyLaneAI/pennylane/pull/6917)
  [(#7081)](https://github.com/PennyLaneAI/pennylane/pull/7081)

* The higher order primitives in program capture can now accept inputs with abstract shapes.
  [(#6786)](https://github.com/PennyLaneAI/pennylane/pull/6786)

* Execution interpreters and `qml.capture.eval_jaxpr` can now handle jax `pjit` primitives when dynamic 
  shapes are being used.
  [(#7078)](https://github.com/PennyLaneAI/pennylane/pull/7078)
  [(#7117)](https://github.com/PennyLaneAI/pennylane/pull/7117)

* Device preprocessing is now being performed in the execution pipeline for program capture.
  [(#7057)](https://github.com/PennyLaneAI/pennylane/pull/7057)
  [(#7089)](https://github.com/PennyLaneAI/pennylane/pull/7089)
  [(#7131)](https://github.com/PennyLaneAI/pennylane/pull/7131)
  [(#7135)](https://github.com/PennyLaneAI/pennylane/pull/7135)

<h4>Other improvements</h4>

* The `poly_to_angles` function has been improved to correctly work with different interfaces and no 
  longer manipulate the input angles tensor internally.
  [(#6979)](https://github.com/PennyLaneAI/pennylane/pull/6979)

* Dynamic one-shot workloads are now faster for `null.qubit` by removing a redundant `functools.lru_cache` 
  call that was capturing all `SampleMP` objects in a workload.
  [(#7077)](https://github.com/PennyLaneAI/pennylane/pull/7077)

* The coefficients of observables now have improved differentiability.
  [(#6598)](https://github.com/PennyLaneAI/pennylane/pull/6598)

* An informative error is now raised when a QNode with `diff_method=None` is differentiated.
  [(#6770)](https://github.com/PennyLaneAI/pennylane/pull/6770)

* `qml.gradients.finite_diff_jvp` has been added to compute the jvp of an arbitrary numeric function.
  [(#6853)](https://github.com/PennyLaneAI/pennylane/pull/6853)

* The qchem functions that accept a string input have been updated to consistently work with both
  lower-case and upper-case inputs.
  [(#7186)](https://github.com/PennyLaneAI/pennylane/pull/7186)

* `PSWAP.matrix()` and `PSWAP.eigvals()` now support parameter broadcasting.
  [(#7179)](https://github.com/PennyLaneAI/pennylane/pull/7179)
  [(#7228)](https://github.com/PennyLaneAI/pennylane/pull/7228)

* `Device.eval_jaxpr` now accepts an `execution_config` keyword argument.
  [(#6991)](https://github.com/PennyLaneAI/pennylane/pull/6991)

* `merge_rotations` now correctly simplifies merged `qml.Rot` operators whose angles yield the identity operator.
  [(#7011)](https://github.com/PennyLaneAI/pennylane/pull/7011)

* The `qml.measurements.NullMeasurement` measurement process has been added to allow for profiling problems
  without the overheads associated with performing measurements.
  [(#6989)](https://github.com/PennyLaneAI/pennylane/pull/6989)

* The `pauli_rep` property is now accessible for `Adjoint` operators when there is a Pauli representation.
  [(#6871)](https://github.com/PennyLaneAI/pennylane/pull/6871)

* `qml.pauli.PauliVSpace` is now iterable.
  [(#7054)](https://github.com/PennyLaneAI/pennylane/pull/7054)

* `qml.qchem.taper` now handles wire ordering for the tapered observables more robustly.
  [(#6954)](https://github.com/PennyLaneAI/pennylane/pull/6954)

* A `RuntimeWarning` is now raised by `qml.QNode` and `qml.execute` if executing JAX workflows and the 
  installed version of JAX is greater than `0.4.28`.
  [(#6864)](https://github.com/PennyLaneAI/pennylane/pull/6864)

* The `rng_salt` version has been bumped to `v0.40.0`.
  [(#6854)](https://github.com/PennyLaneAI/pennylane/pull/6854)

<h3>Labs: a place for unified and rapid prototyping of research software 🧪</h3>

* `pennylane.labs.dla.lie_closure_dense` has been removed and integrated into `qml.lie_closure` 
  using the new `dense` keyword.
  [(#6811)](https://github.com/PennyLaneAI/pennylane/pull/6811)

* `pennylane.labs.dla.structure_constants_dense` has been removed and integrated into `qml.structure_constants` 
  using the new `matrix` keyword.
  [(#6861)](https://github.com/PennyLaneAI/pennylane/pull/6861)

* `ResourceOperator.resource_params` has been changed to a property.
  [(#6973)](https://github.com/PennyLaneAI/pennylane/pull/6973)

* `ResourceOperator` implementations for the `ModExp`, `PhaseAdder`, `Multiplier`, `ControlledSequence`, 
  `AmplitudeAmplification`, `QROM`, `SuperPosition`, `MottonenStatePreparation`, `StatePrep`, `BasisState` 
  templates have been added.
  [(#6638)](https://github.com/PennyLaneAI/pennylane/pull/6638)

* `pennylane.labs.khaneja_glaser_involution` has been removed,
  `pennylane.labs.check_commutation` has moved to `qml.liealg.check_commutation_relation`.
  `pennylane.labs.check_cartan_decomp` has moved to `qml.liealg.check_cartan_decomp`.
  All involution functions have been moved to `qml.liealg`.
  `pennylane.labs.adjvec_to_op` has moved to `qml.liealg.adjvec_to_op`.
  `pennylane.labs.op_to_adjvec` has moved to `qml.liealg.op_to_adjvec`.
  `pennylane.labs.change_basis_ad_rep` has moved to `qml.liealg.change_basis_ad_rep`.
  `pennylane.labs.cartan_subalgebra` has moved to `qml.liealg.horizontal_cartan_subalgebra`.
  [(#7026)](https://github.com/PennyLaneAI/pennylane/pull/7026)
  [(#7054)](https://github.com/PennyLaneAI/pennylane/pull/7054)

* New classes called `HOState` and `VibronicHO` have been added for representing harmonic oscillator 
  states.
  [(#7035)](https://github.com/PennyLaneAI/pennylane/pull/7035)

* Base classes for Trotter error estimation on Realspace Hamiltonians have been added: `RealspaceOperator`, 
  `RealspaceSum`, `RealspaceCoeffs`, and `RealspaceMatrix`
  [(#7034)](https://github.com/PennyLaneAI/pennylane/pull/7034)

* Functions for Trotter error estimation and Hamiltonian fragment generation have been added: `trotter_error`,
  `perturbation_error`, `vibrational_fragments`, `vibronic_fragments`, and `generic_fragments`.
  [(#7036)](https://github.com/PennyLaneAI/pennylane/pull/7036)

  As an example we compute the perturbation error of a vibrational Hamiltonian.
  First we generate random harmonic frequencies and Taylor coefficients to initialize the vibrational Hamiltonian.

  ```pycon
  >>> from pennylane.labs.trotter_error import HOState, vibrational_fragments, perturbation_error
  >>> import numpy as np
  >>> n_modes = 2
  >>> r_state = np.random.RandomState(42)
  >>> freqs = r_state.random(n_modes)
  >>> taylor_coeffs = [
  >>>     np.array(0),
  >>>     r_state.random(size=(n_modes, )),
  >>>     r_state.random(size=(n_modes, n_modes)),
  >>>     r_state.random(size=(n_modes, n_modes, n_modes))
  >>> ]
  ```
    
  We call `vibrational_fragments` to get the harmonic and anharmonic fragments of the vibrational Hamiltonian.
  ```pycon
  >>> frags = vibrational_fragments(n_modes, freqs, taylor_coeffs)
  ```

  We build state vectors in the harmonic oscillator basis with the `HOState` class. 

  ```pycon
  >>> gridpoints = 5
  >>> state1 = HOState(n_modes, gridpoints, {(0, 0): 1})
  >>> state2 = HOState(n_modes, gridpoints, {(1, 1): 1})
  ```

  Finally, we compute the error by calling `perturbation_error`.

  ```pycon
  >>> perturbation_error(frags, [state1, state2])
  [(-0.9189251160920879+0j), (-4.797716682426851+0j)]
  ```

* Function `qml.labs.trotter_error.vibronic_fragments` now returns `RealspaceMatrix` objects with the correct number of electronic states.
  [(#7251)](https://github.com/PennyLaneAI/pennylane/pull/7251)

<h3>Breaking changes 💔</h3>

* Executing `qml.specs` is now much more efficient with the removal of accessing `num_diagonalizing_gates`. 
  The calculation of this quantity is extremely expensive, and the definition is ambiguous for non-commuting 
  observables.
  [(#7047)](https://github.com/PennyLaneAI/pennylane/pull/7047)

* `qml.gradients.gradient_transform.choose_trainable_params` has been renamed to `choose_trainable_param_indices`
  to better reflect what it actually does.
  [(#6928)](https://github.com/PennyLaneAI/pennylane/pull/6928)

* `qml.MultiControlledX` no longer accepts strings as control values.
  [(#6835)](https://github.com/PennyLaneAI/pennylane/pull/6835)

* The `control_wires` argument in `qml.MultiControlledX` has been removed.
  [(#6832)](https://github.com/PennyLaneAI/pennylane/pull/6832)
  [(#6862)](https://github.com/PennyLaneAI/pennylane/pull/6862)

* `qml.execute` now has a collection of keyword-only arguments.
  [(#6598)](https://github.com/PennyLaneAI/pennylane/pull/6598)

* The `decomp_depth` argument in `qml.transforms.set_decomposition` has been removed.
  [(#6824)](https://github.com/PennyLaneAI/pennylane/pull/6824)

* The `max_expansion` argument in `qml.devices.preprocess.decompose` has been removed.
  [(#6824)](https://github.com/PennyLaneAI/pennylane/pull/6824)

* The `tape` and `qtape` properties of `QNode` have been removed. Instead, use the `qml.workflow.construct_tape` 
  function.
  [(#6825)](https://github.com/PennyLaneAI/pennylane/pull/6825)

* The `gradient_fn` keyword argument in `qml.execute` has been removed. Instead, it has been replaced 
  with `diff_method`.
  [(#6830)](https://github.com/PennyLaneAI/pennylane/pull/6830)
  
* The `QNode.get_best_method` and `QNode.best_method_str` methods have been removed. Instead, use the 
  `qml.workflow.get_best_diff_method` function.
  [(#6823)](https://github.com/PennyLaneAI/pennylane/pull/6823)

* The `output_dim` property of `qml.tape.QuantumScript` has been removed. Instead, use method `shape` 
  of `QuantumScript` or `MeasurementProcess` to get the same information.
  [(#6829)](https://github.com/PennyLaneAI/pennylane/pull/6829)

* The `qsvt_legacy` method, along with its private helper `_qsp_to_qsvt`, has been removed.
  [(#6827)](https://github.com/PennyLaneAI/pennylane/pull/6827)

<h3>Deprecations 👋</h3>

* The `qml.qnn.KerasLayer` class has been deprecated because Keras 2 is no longer actively maintained. 
  Please consider using a different machine learning framework instead of `TensorFlow/Keras 2`, like
  Pytorch or JAX.
  [(#7097)](https://github.com/PennyLaneAI/pennylane/pull/7097)

* Specifying `pipeline=None` with `qml.compile` is now deprecated. A sequence of transforms should now 
  always be specified.
  [(#7004)](https://github.com/PennyLaneAI/pennylane/pull/7004)

* `qml.ControlledQubitUnitary` will stop accepting `qml.QubitUnitary` objects as arguments as its `base`. 
  Instead, use `qml.ctrl` to construct a controlled `qml.QubitUnitary`. A follow-up PR fixed accidental 
  double-queuing when using `qml.ctrl` with `QubitUnitary`.
  [(#6840)](https://github.com/PennyLaneAI/pennylane/pull/6840)
  [(#6926)](https://github.com/PennyLaneAI/pennylane/pull/6926)

* The `control_wires` argument in `qml.ControlledQubitUnitary` has been deprecated. Instead, use the 
`wires` argument as the second positional argument.
  [(#6839)](https://github.com/PennyLaneAI/pennylane/pull/6839)

* The `mcm_method` keyword in `qml.execute` has been deprecated. Instead, use the `mcm_method` and 
  `postselect_mode` arguments.
  [(#6807)](https://github.com/PennyLaneAI/pennylane/pull/6807)

* Specifying gradient keyword arguments as any additional keyword argument to the qnode is deprecated
  and will be removed in v0.42. The gradient keyword arguments should be passed to the new keyword argument `gradient_kwargs` 
  via an explicit dictionary. This change will improve QNode argument validation.
  [(#6828)](https://github.com/PennyLaneAI/pennylane/pull/6828)

* The `qml.gradients.hamiltonian_grad` function has been deprecated. This gradient recipe is not required 
  with the new operator arithmetic system.
  [(#6849)](https://github.com/PennyLaneAI/pennylane/pull/6849)

* The `inner_transform_program` and `config` keyword arguments in `qml.execute` have been deprecated.
  If more detailed control over the execution is required, use `qml.workflow.run` with these arguments instead.
  [(#6822)](https://github.com/PennyLaneAI/pennylane/pull/6822)
  [(#6879)](https://github.com/PennyLaneAI/pennylane/pull/6879)

* The property `MeasurementProcess.return_type` has been deprecated. If observable type checking is 
  needed, please use direct `isinstance`; if other text information is needed, please use class name, 
  or another internal temporary private member `_shortname`.
  [(#6841)](https://github.com/PennyLaneAI/pennylane/pull/6841)
  [(#6906)](https://github.com/PennyLaneAI/pennylane/pull/6906)
  [(#6910)](https://github.com/PennyLaneAI/pennylane/pull/6910)

* Pauli module level imports of `lie_closure`, `structure_constants`, and `center` are deprecated, as 
  functionality has moved to the new `liealg` module.
  [(#6935)](https://github.com/PennyLaneAI/pennylane/pull/6935)

<h3>Internal changes ⚙️</h3>

* An informative error message has been added if Autograph is employed on a function that has a `lambda` 
  loop condition in `qml.while_loop`.
  [(#7178)](https://github.com/PennyLaneAI/pennylane/pull/7178)

* Logic in `qml.drawer.tape_text` has been cleaned.
  [(#7133)](https://github.com/PennyLaneAI/pennylane/pull/7133)

* An intermediate caching to `null.qubit` zero-value generation has been added to improve memory consumption 
  for larger workloads.
  [(#7155)](https://github.com/PennyLaneAI/pennylane/pull/7155)

* All use of `ABC` for intermediate variables has been renamed to preserve the label for the Python 
  abstract base class `abc.ABC`.
  [(#7156)](https://github.com/PennyLaneAI/pennylane/pull/7156)

* The error message when device wires are not specified when program capture is enabled is more clear.
  [(#7130)](https://github.com/PennyLaneAI/pennylane/pull/7130)

* Logic in `_capture_qnode.py` has been cleaned.
  [(#7115)](https://github.com/PennyLaneAI/pennylane/pull/7115)

* The test for `qml.math.quantum._denman_beavers_iterations` has been improved such that tested random 
  matrices are guaranteed positive.
  [(#7071)](https://github.com/PennyLaneAI/pennylane/pull/7071)

* The `matrix_power` dispatch for the `scipy` interface has been replaced with an in-place implementation.
  [(#7055)](https://github.com/PennyLaneAI/pennylane/pull/7055)

* Support has been added to `CollectOpsandMeas` for handling QNode primitives.
  [(#6922)](https://github.com/PennyLaneAI/pennylane/pull/6922)

* Change some `scipy` imports from submodules to whole module to reduce memory footprint of importing pennylane.
  [(#7040)](https://github.com/PennyLaneAI/pennylane/pull/7040)

* `NotImplementedError`s have been added for `grad` and `jacobian` in `CollectOpsandMeas`.
  [(#7041)](https://github.com/PennyLaneAI/pennylane/pull/7041)

* Quantum transform interpreters now perform argument validation and will no longer check if the equation 
  in the `jaxpr` is a transform primitive.
  [(#7023)](https://github.com/PennyLaneAI/pennylane/pull/7023)

* `qml.for_loop` and `qml.while_loop` have been moved from the `compiler` module to a new `control_flow` 
  module.
  [(#7017)](https://github.com/PennyLaneAI/pennylane/pull/7017)

* `qml.capture.run_autograph` is now idempotent. This means `run_autograph(fn) = run_autograph(run_autograph(fn))`.
  [(#7001)](https://github.com/PennyLaneAI/pennylane/pull/7001)

* Minor changes to `DQInterpreter` have been made for speedups with program capture execution.
  [(#6984)](https://github.com/PennyLaneAI/pennylane/pull/6984)

* `no-member` pylint issues from JAX are now globally silenced
  [(#6987)](https://github.com/PennyLaneAI/pennylane/pull/6987)

* `pylint=3.3.4` errors in our source code have been fixed.
  [(#6980)](https://github.com/PennyLaneAI/pennylane/pull/6980)
  [(#6988)](https://github.com/PennyLaneAI/pennylane/pull/6988)

* `QNode.get_gradient_fn` has been removed from the source code.
  [(#6898)](https://github.com/PennyLaneAI/pennylane/pull/6898)
  
* The source code has been updated use `black==25.1.0`.
  [(#6897)](https://github.com/PennyLaneAI/pennylane/pull/6897)

* The `InterfaceEnum` object has been improved to prevent direct comparisons to `str` objects.
  [(#6877)](https://github.com/PennyLaneAI/pennylane/pull/6877)

* A `QmlPrimitive` class has been added that inherits `jax.core.Primitive` to a new `qml.capture.custom_primitives` 
  module. This class contains a `prim_type` property so that we can differentiate between different 
  sets of PennyLane primitives. Consequently, `QmlPrimitive` is now used to define all PennyLane primitives.
  [(#6847)](https://github.com/PennyLaneAI/pennylane/pull/6847)

* The `RiemannianGradientOptimizer` has been updated to take advantage of newer features.
  [(#6882)](https://github.com/PennyLaneAI/pennylane/pull/6882)

* The `keep_intermediate=True` flag is now used to keep Catalyst's IR when testing.
  [(#6990)](https://github.com/PennyLaneAI/pennylane/pull/6990)

<h3>Documentation 📝</h3>

* A page on sharp bits and debugging tips has been added for PennyLane program capture: 
  :doc:`/news/program_capture_sharp_bits`. This page is recommended to consult any time errors occur 
  when `qml.capture.enable()` is present.
  [(#7062)](https://github.com/PennyLaneAI/pennylane/pull/7062)

* The :doc:`Compiling Circuits page <../introduction/compiling_circuits>` has been updated to include 
  information on using the new experimental decompositions system.
  [(#7066)](https://github.com/PennyLaneAI/pennylane/pull/7066)

* The docstring for `qml.transforms.decompose` now recommends the `qml.clifford_t_decomposition` 
  transform when decomposing to the Clifford + T gate set.
  [(#7177)](https://github.com/PennyLaneAI/pennylane/pull/7177)

* Typos were fixed in the docstring for `qml.QubitUnitary`.
  [(#7187)](https://github.com/PennyLaneAI/pennylane/pull/7187)

* The docstring for `qml.prod` has been updated to explain that the order of the output may seem reversed,
  but it is correct.
  [(#7083)](https://github.com/PennyLaneAI/pennylane/pull/7083)

* The docstring for `qml.labs.trotter_error` has been updated.
  [(#7190)](https://github.com/PennyLaneAI/pennylane/pull/7190)

* The `gates`, `qubits` and `lamb` attributes of `DoubleFactorization` and `FirstQuantization` have
  dedicated documentation.
  [(#7173)](https://github.com/PennyLaneAI/pennylane/pull/7173)

* The code example in the docstring for `qml.PauliSentence` now properly copy-pastes.
  [(#6949)](https://github.com/PennyLaneAI/pennylane/pull/6949)

* The docstrings for `qml.unary_mapping`, `qml.binary_mapping`, `qml.christiansen_mapping`,
  `qml.qchem.localize_normal_modes`, and `qml.qchem.VibrationalPES` have been updated to include better
  code examples.
  [(#6717)](https://github.com/PennyLaneAI/pennylane/pull/6717)

* The docstrings for `qml.qchem.localize_normal_modes` and `qml.qchem.VibrationalPES` have been updated 
  to include examples that can be copied.
  [(#6834)](https://github.com/PennyLaneAI/pennylane/pull/6834)

* A typo has been fixed in the code example for `qml.labs.dla.lie_closure_dense`.
  [(#6858)](https://github.com/PennyLaneAI/pennylane/pull/6858)

* The code example in the docstring for `qml.BasisRotation` was corrected by including `wire_order` 
  in the call to `qml.matrix`.
  [(#6891)](https://github.com/PennyLaneAI/pennylane/pull/6891)

* The docstring of `qml.noise.meas_eq` has been updated to make its functionality clearer.
  [(#6920)](https://github.com/PennyLaneAI/pennylane/pull/6920)

* The docstring for `qml.devices.default_tensor.DefaultTensor` has been updated to clarify differentiation 
  support.
  [(#7150)](https://github.com/PennyLaneAI/pennylane/pull/7150)

* The docstring for `QuantumScripts` has been updated to remove outdated references to `set_parameters`.
  [(#7174)](https://github.com/PennyLaneAI/pennylane/pull/7174)

* The documentation for `qml.device` has been updated to include `null.qubit` in the list of readily available devices.
  [(#7233)](https://github.com/PennyLaneAI/pennylane/pull/7233)

<h3>Bug fixes 🐛</h3>

* Using transforms with program capture enabled now works correctly with functions that accept pytree arguments.
  [(#7233)](https://github.com/PennyLaneAI/pennylane/pull/7233)

* `qml.math.requires_grad` no longer returns `True` for JAX inputs other than `jax.interpreters.ad.JVPTracer` instances.
  [(#7233)](https://github.com/PennyLaneAI/pennylane/pull/7233)

* PennyLane is now compatible with `pyzx 0.9`.
  [(#7188)](https://github.com/PennyLaneAI/pennylane/pull/7188)

* Fixed a bug when `qml.matrix` is applied on a sparse operator, which caused the output to have unnecessary 
  epsilon inaccuracy.
  [(#7147)](https://github.com/PennyLaneAI/pennylane/pull/7147)
  [(#7182)](https://github.com/PennyLaneAI/pennylane/pull/7182)

* Reverted [(#6933)](https://github.com/PennyLaneAI/pennylane/pull/6933) to remove non-negligible performance 
  impact due to wire flattening.
  [(#7136)](https://github.com/PennyLaneAI/pennylane/pull/7136)

* Fixed a bug that caused the output of `qml.fourier.qnode_spectrum()` to differ depending if equivalent 
  gate generators are defined using different PennyLane operators. This was resolved by updating
  `qml.operation.gen_is_multi_term_hamiltonian` to work with more complicated generators.
  [(#7121)](https://github.com/PennyLaneAI/pennylane/pull/7121)

* Modulo operator calls on MCMs now correctly offload to the autoray-backed `qml.math.mod` dispatch.
  [(#7085)](https://github.com/PennyLaneAI/pennylane/pull/7085)

* `qml.transforms.single_qubit_fusion` and `qml.transforms.cancel_inverses` now correctly handle mid-circuit 
  measurements when program capture is enabled.
  [(#7020)](https://github.com/PennyLaneAI/pennylane/pull/7020)

* `qml.math.get_interface` now correctly extracts the `"scipy"` interface if provided a list/array of 
  sparse matrices.
  [(#7015)](https://github.com/PennyLaneAI/pennylane/pull/7015)

* `qml.ops.Controlled.has_sparse_matrix` now provides the correct information by checking if the target 
  operator has a sparse or dense matrix defined.
  [(#7025)](https://github.com/PennyLaneAI/pennylane/pull/7025)

* `qml.capture.PlxprInterpreter` now flattens pytree arguments before evaluation.
  [(#6975)](https://github.com/PennyLaneAI/pennylane/pull/6975)

* `qml.GlobalPhase.sparse_matrix` now correctly returns a sparse matrix of the same shape as `matrix`.
  [(#6940)](https://github.com/PennyLaneAI/pennylane/pull/6940)

* `qml.expval` no longer silently casts to a real number when observable coefficients are imaginary.
  [(#6939)](https://github.com/PennyLaneAI/pennylane/pull/6939)

* Fixed `qml.wires.Wires` initialization to disallow `Wires` objects as wires labels. Now, `Wires` is 
  idempotent, e.g. `Wires([Wires([0]), Wires([1])])==Wires([0, 1])`.
  [(#6933)](https://github.com/PennyLaneAI/pennylane/pull/6933)

* `qml.capture.PlxprInterpreter` now correctly handles propagation of constants when interpreting higher-order 
  primitives.
  [(#6913)](https://github.com/PennyLaneAI/pennylane/pull/6913)

* `qml.capture.PlxprInterpreter` now uses `Primitive.get_bind_params` to resolve primitive calling signatures 
  before binding primitives.
  [(#6913)](https://github.com/PennyLaneAI/pennylane/pull/6913)

* The interface is now detected from the data in the circuit, not the arguments to the QNode. This allows
  interface data to be strictly passed as closure variables and still be detected.
  [(#6892)](https://github.com/PennyLaneAI/pennylane/pull/6892)

* `qml.BasisState` now casts its input to integers.
  [(#6844)](https://github.com/PennyLaneAI/pennylane/pull/6844)

* The `workflow.contstruct_batch` and `workflow.construct_tape` functions now correctly reflect the 
  `mcm_method` passed to the `QNode`, instead of assuming the method is always `deferred`.
  [(#6903)](https://github.com/PennyLaneAI/pennylane/pull/6903)

* Applying mid-circuit measurements inside `qml.cond` is not supported, and previously resulted in 
  unclear error messages or incorrect results. It is now explicitly not allowed, and raises an error when 
  calling the function returned by `qml.cond`.
  [(#7027)](https://github.com/PennyLaneAI/pennylane/pull/7027)  
  [(#7051)](https://github.com/PennyLaneAI/pennylane/pull/7051)

* `qml.qchem.givens_decomposition` no longer raises a `RuntimeWarning` when the input is a zero matrix.
  [#7053)](https://github.com/PennyLaneAI/pennylane/pull/7053)

* Comparing an adjoint of an `Observable` with another `Operation` using `qml.equal` no longer incorrectly 
  skips the check ensuring that the operator types match.
  [(#7107)](https://github.com/PennyLaneAI/pennylane/pull/7107)

* Downloading specific attributes of datasets in the `'other'` category via `qml.data.load` no longer fails.
  [(#7144)](https://github.com/PennyLaneAI/pennylane/pull/7144)

<h3>Contributors ✍️</h3>

This release contains contributions from (in alphabetical order):

Guillermo Alonso,
Daniela Angulo,
Ali Asadi,
Utkarsh Azad,
Astral Cai,
Joey Carter,
Henry Chang,
Yushao Chen,
Isaac De Vlugt,
Diksha Dhawan,
Lillian M.A. Frederiksen,
Pietropaolo Frisoni,
Marcus Gisslén,
Diego Guala,
Austin Huang,
Soran Jahangiri,
Korbinian Kottmann,
Christina Lee,
Joseph Lee,
Dantong Li,
William Maxwell,
Anton Naim Ibrahim,
Lee J. O'Riordan,
Mudit Pandey,
Vyom Patel,
Andrija Paurevic,
Justin Pickering,
Shuli Shu,
David Wierichs<|MERGE_RESOLUTION|>--- conflicted
+++ resolved
@@ -822,6 +822,9 @@
 * `qml.draw_mpl` can now split deep circuits over multiple figures via a `max_length` keyword argument.
   [(#7128)](https://github.com/PennyLaneAI/pennylane/pull/7128)
 
+* `qml.draw` now re-displays wire labels at the start of each partitioned chunk when using the `max_length` keyword argument.
+  [(#7250)](https://github.com/PennyLaneAI/pennylane/pull/7250)
+
 * `qml.draw` and `qml.draw_mpl` can now reuse lines for different classical wires, saving whitespace 
   without changing the represented circuit.
   [(#7163)](https://github.com/PennyLaneAI/pennylane/pull/7163)
@@ -829,27 +832,6 @@
 * `qml.PrepSelPrep` now has a concise representation when drawn with `qml.draw` or `qml.draw_mpl`.
   [(#7164)](https://github.com/PennyLaneAI/pennylane/pull/7164)
 
-<<<<<<< HEAD
-=======
-* `qml.draw` now re-displays wire labels at the start of each partitioned chunk when using the `max_length` keyword argument.
-  [(#7250)](https://github.com/PennyLaneAI/pennylane/pull/7250)
-
-<h4>Gradients and differentiability</h4>
-
-* `qml.gradients.hadamard_grad` can now differentiate anything with a generator, and can accept circuits with non-commuting measurements.
-  [(#6928)](https://github.com/PennyLaneAI/pennylane/pull/6928)
-
-* The coefficients of observables now have improved differentiability.
-  [(#6598)](https://github.com/PennyLaneAI/pennylane/pull/6598)
-
-* An informative error is raised when a `QNode` with `diff_method=None` is differentiated.
-  [(#6770)](https://github.com/PennyLaneAI/pennylane/pull/6770)
-
-* `qml.gradients.finite_diff_jvp` has been added to compute the jvp of an arbitrary numeric
-  function.
-  [(#6853)](https://github.com/PennyLaneAI/pennylane/pull/6853)
-
->>>>>>> 5c92f6d8
 <h4>Device improvements</h4>
 
 * Devices can now configure whether or not ML framework data is sent to them
