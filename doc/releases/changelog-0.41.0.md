--- conflicted
+++ resolved
@@ -578,8 +578,6 @@
   ```
   [(#7148)](https://github.com/PennyLaneAI/pennylane/pull/7148)
 
-<<<<<<< HEAD
-=======
 * ``qml.structure_constants`` now accepts and outputs matrix inputs using the ``matrix`` keyword.
   [(#6861)](https://github.com/PennyLaneAI/pennylane/pull/6861)
 
@@ -615,7 +613,6 @@
   with a generator, and can accept circuits with non-commuting measurements.
   [(#6928)](https://github.com/PennyLaneAI/pennylane/pull/6928)
 
->>>>>>> 544aacad
 <h3>Improvements 🛠</h3>
 
 <h4>QNode execution configuration</h4>
