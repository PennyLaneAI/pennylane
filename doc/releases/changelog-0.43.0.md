--- conflicted
+++ resolved
@@ -1464,18 +1464,15 @@
 
 <h3>Bug fixes 🐛</h3>
 
-<<<<<<< HEAD
 * Applying a transform to a `QNode` with capture enabled now returns a `QNode`. This allows autograph
   to transform the user function when transforms are applied to the `QNode`.
   [(#8307)](https://github.com/PennyLaneAI/pennylane/pull/8307)
-=======
 * `qml.compiler.python_compiler.transforms.MergeRotationsPass` now takes the `adjoint` property of
   merged operations correctly into account.
   [(#8429)](https://github.com/PennyLaneAI/pennylane/pull/8429)
   
 * Stops promoting numpy data to autograd in `qml.qchem.molecular_hamiltonian`.
   [(#8410)](https://github.com/PennyLaneAI/pennylane/pull/8410)
->>>>>>> 19c4d6c7
 
 * `default.qubit` now properly validates the `mcm_method`.
   [(#8343)](https://github.com/PennyLaneAI/pennylane/pull/8343)
