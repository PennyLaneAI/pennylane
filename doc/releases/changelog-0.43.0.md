
# Release 0.43.0 (current release)

<h3>New features since last release</h3>

<h4>A brand new resource estimation module 🧮</h4>

* The Resource estimation toolkit was upgraded and has migrated from
  :mod:`~.labs` to PennyLane as the :mod:`~.estimator` module.

  * Added functionality to map PennyLane operations
    to their associated resource operators for resource estimation.
    [(#8288)](https://github.com/PennyLaneAI/pennylane/pull/8288)
    [(#8360)](https://github.com/PennyLaneAI/pennylane/pull/8360)
  * The `qml.estimator.WireResourceManager`, `qml.estimator.Allocate`, and `qml.estimator.Deallocate`
    classes were added to track auxiliary wires for resource estimation.
    [(#8203)](https://github.com/PennyLaneAI/pennylane/pull/8203)
  * The `qml.estimator.ResourceOperator`, `qml.estimator.CompressedResourceOp`, and `qml.estimator.GateCount` classes
    were added as base classes to represent quantum operators.
    [(#8227)](https://github.com/PennyLaneAI/pennylane/pull/8227)
    [(#8279)](https://github.com/PennyLaneAI/pennylane/pull/8279)
  * The :class:`~.estimator.Resources` class was added as a container class for resources.
    [(#8205)](https://github.com/PennyLaneAI/pennylane/pull/8205)
  * The resource operators for ``Identity``, ``GlobalPhase``, non-parametric operators and single-qubit
    parametric operators have been added to `qml.estimator.ops`.
    [(#8240)](https://github.com/PennyLaneAI/pennylane/pull/8240)
    [(#8242)](https://github.com/PennyLaneAI/pennylane/pull/8242)
    [(#8302)](https://github.com/PennyLaneAI/pennylane/pull/8302)
  * The test files were renamed to avoid the dual definition error with labs module.
    [(#8261)](https://github.com/PennyLaneAI/pennylane/pull/8261)
  * Added a new `ResourceConfig` class to store the configuration used for resource estimation, including operator precisions and custom decompositions.
    [(#8259)](https://github.com/PennyLaneAI/pennylane/pull/8259)
  * The resource operators for controlled operators have been added to `qml.estimator.ops.op_math`.
    [(#8243)](https://github.com/PennyLaneAI/pennylane/pull/8243)
  * The resource operators for ``Controlled``, and ``Adjoint`` were added to `qml.estimator.ops.op_math` for symbolic operators.
    [(#8252)](https://github.com/PennyLaneAI/pennylane/pull/8252)
    [(#8349)](https://github.com/PennyLaneAI/pennylane/pull/8349)
  * The ``CDFHamiltonian``, ``THCHamiltonian``, ``VibronicHamiltonian`` and ``VibrationalHamiltonian``
    classes were added to store metadata of the Hamiltonian of a quantum system,
    and the resource templates ``TrotterProduct``, ``TrotterTHC``, ``TrotterVibrational`` and
    ``TrotterVibronic`` related to the Suzuki-Trotter method were added to `qml.estimator.templates`.
    [(#8303)](https://github.com/PennyLaneAI/pennylane/pull/8303)
  * Added a new :func:`~.estimator.estimate` function as the entry point to estimate the quantum resources
    required to execute a circuit or operation with respect to a given gate set and configuration.
    [(#8275)](https://github.com/PennyLaneAI/pennylane/pull/8275)
    [(#8311)](https://github.com/PennyLaneAI/pennylane/pull/8311)
  * The resource operators for ``Pow``, ``Prod``, ``ChangeOpBasis``, and parametric multi-qubit operators have been added to
    `qml.estimator.ops`.
    [(#8255)](https://github.com/PennyLaneAI/pennylane/pull/8255)
  * The resource templates ``SemiAdder``, ``QFT``, ``AQFT``, ``BasisRotation``, ``Select``,
    ``QROM``, ``SelectPauliRot``, ``QubitUnitary``, ``ControlledSequence``, ``QPE`` and
    ``IterativeQPE`` were added to `qml.estimator.templates`.
    [(#8300)](https://github.com/PennyLaneAI/pennylane/pull/8300)
  * The resource templates ``MPSPrep``, ``QROMStatePreparation``, ``UniformStatePrep``,
    ``AliasSampling``, ``IntegerComparator``, ``SingleQubitComparator``, ``TwoQubitComparator``, and
    ``RegisterComparator`` were added to `qml.estimator.templates`.
    [(#8305)](https://github.com/PennyLaneAI/pennylane/pull/8305)
  * The resource templates ``SelectTHC``, ``PrepTHC``, and ``QubitizeTHC`` were added to `qml.estimator.templates`.
    [(#8309)](https://github.com/PennyLaneAI/pennylane/pull/8309)
  * Fixed some issues and updated docs for the :mod:`~.estimator` module.
    [(#8384)](https://github.com/PennyLaneAI/pennylane/pull/8384)
    [(#8313)](https://github.com/PennyLaneAI/pennylane/pull/8313)

<h4>Dynamic wire allocation 🎁</h4>

* Wires can now be dynamically allocated and deallocated in quantum functions with
  :func:`~.allocate` and :func:`~.deallocate`. These features unlock many important applications
  that rely on smart and efficient handling of wires, such as decompositions of gates that require
  auxiliary wires and logical patterns in subroutines that benefit from having dynamic wire 
  management.

  [(#7718)](https://github.com/PennyLaneAI/pennylane/pull/7718)
  [(#8151)](https://github.com/PennyLaneAI/pennylane/pull/8151)
  [(#8163)](https://github.com/PennyLaneAI/pennylane/pull/8163)
  [(#8179)](https://github.com/PennyLaneAI/pennylane/pull/8179)
  [(#8198)](https://github.com/PennyLaneAI/pennylane/pull/8198)
  [(#8381)](https://github.com/PennyLaneAI/pennylane/pull/8381)

  The :func:`~.allocate` function can accept three arguments that dictate how dynamically allocated
  wires are handled:

  * ``num_wires``: the number of wires to dynamically allocate.
  * ``state = "zero"/"any"``: the initial state that the dynamically allocated wires are requested 
    to be in. Currently, supported values are ``"zero"`` (initialize in the all-zero state) or 
    ``"any"`` (any arbitrary state).
  * ``restored = True/False``: a user-guarantee that the allocated wires will be restored to their
    original state (``True``) or not (``False``) when those wires are deallocated.

  The recommended way to safely allocate and deallocate wires is to use :func:`~.allocate` as a
  context manager:

  ```python
  import pennylane as qml

  @qml.qnode(qml.device("default.qubit"))
  def circuit():
      qml.H(0)
      qml.H(1)

      with qml.allocate(2, state="zero", restored=False) as new_wires:
          qml.H(new_wires[0])
          qml.H(new_wires[1])

      return qml.expval(qml.Z(0))
  ```

  ```pycon
  >>> print(qml.draw(circuit)())
              0: ──H───────────────────────┤  <Z>
              1: ──H───────────────────────┤
  <DynamicWire>: ─╭Allocate──H─╭Deallocate─┤
  <DynamicWire>: ─╰Allocate──H─╰Deallocate─┤
  ```

  As illustrated, using :func:`~.allocate` as a context manager ensures that allocation and safe
  deallocation are controlled within a localized scope. Equivalenty, :func:`~.allocate` can be used
  in-line along with :func:`~.deallocate` for manual handling:

  ```python
  new_wires = qml.allocate(2, state="zero", restored=False)
  qml.H(new_wires[0])
  qml.H(new_wires[1])
  qml.deallocate(new_wires)
  ```

  For more complex dynamic allocation in circuits, PennyLane will resolve the dynamic allocation
  calls in the most resource-efficient manner before sending the program to the device. Consider the
  following circuit, which contains two dynamic allocations within a ``for`` loop.

  ```python
  @qml.qnode(qml.device("default.qubit"), mcm_method="tree-traversal")
  def circuit():
      qml.H(0)

      for i in range(2):
          with qml.allocate(1, state="zero", restored=True) as new_qubit1:
              with qml.allocate(1, state="any", restored=False) as new_qubit2:
                  m0 = qml.measure(new_qubit1[0], reset=True)
                  qml.cond(m0 == 1, qml.Z)(new_qubit2[0])
                  qml.CNOT((0, new_qubit2[0]))

      return qml.expval(qml.Z(0))
  ```

  ```pycon
  >>> print(qml.draw(circuit)())
              0: ──H─────────────────────╭●───────────────────────╭●─────────────┤  <Z>
  <DynamicWire>: ──Allocate──┤↗│  │0⟩────│──────────Deallocate────│──────────────┤
  <DynamicWire>: ──Allocate───║────────Z─╰X─────────Deallocate────│──────────────┤
  <DynamicWire>: ─────────────║────────║──Allocate──┤↗│  │0⟩──────│───Deallocate─┤
  <DynamicWire>: ─────────────║────────║──Allocate───║──────────Z─╰X──Deallocate─┤
                              ╚════════╝             ╚══════════╝
  ```

  The user-level circuit drawing shows four separate allocations and deallocations (two per loop
  iteration). However, the circuit that the device receives gets automatically compiled to only use
  **two** additional wires (wires labelled ``1`` and ``2`` in the diagram below). This is due to the
  fact that ``new_qubit1`` and ``new_qubit2`` can both be reused after they've been deallocated in
  the first iteration of the ``for`` loop:

  ```
  >>> print(qml.draw(circuit, level="device")())
  0: ──H───────────╭●──────────────╭●─┤  <Z>
  1: ──┤↗│  │0⟩────│───┤↗│  │0⟩────│──┤
  2: ───║────────Z─╰X───║────────Z─╰X─┤
        ╚════════╝      ╚════════╝
  ```

  Additionally, :func:`~.allocate` and :func:`~.deallocate` work with :func:`~.qjit` with 
  [some restrictions](https://docs.pennylane.ai/projects/catalyst/en/stable/dev/sharp_bits.html#functionality-differences-from-pennylane).

<h4>Resource tracking with Catalyst 👓</h4>

* Users can now use the :func:`~.specs` function to
  track the resources of programs compiled with :func:`~.qjit`!
  This new feature is currently only supported when using `level="device"`.
  [(#8202)](https://github.com/PennyLaneAI/pennylane/pull/8202)

  ```python
  from functools import partial

  gateset = {qml.H, qml.S, qml.CNOT, qml.T, qml.RX, qml.RY, qml.RZ}

  @qml.qjit
  @partial(qml.transforms.decompose, gate_set=gateset)
  @qml.qnode(qml.device("null.qubit", wires=100))
  def circuit():
      qml.QFT(wires=range(100))
      qml.Hadamard(wires=0)
      qml.CNOT(wires=[0, 1])
      qml.OutAdder(
                  x_wires=range(10),
                  y_wires=range(10,20),
                  output_wires=range(20,31)
                  )
      return qml.expval(qml.Z(0) @ qml.Z(1))

  circ_specs = qml.specs(circuit, level="device")()
  ```

  ```pycon
  >>> print(circ_specs['resources'])
  num_wires: 100
  num_gates: 138134
  depth: 90142
  shots: Shots(total=None)
  gate_types:
  {'CNOT': 55313, 'RZ': 82698, 'Hadamard': 123}
  gate_sizes:
  {2: 55313, 1: 82821}
  ```

* The `qml.specs` function now accepts a `compute_depth` keyword argument, which is set to `True` by default.
  This makes the depth computation performed by `qml.specs` optional.
  [(#7998)](https://github.com/PennyLaneAI/pennylane/pull/7998)
  [(#8042)](https://github.com/PennyLaneAI/pennylane/pull/8042)

<h4>ZX Calculus transforms 🍪</h4>

* A new set of transforms enable ZX calculus-based circuit optimization.
  These transforms make it easy to implement advanced compilation techniques that use the
  [ZX calculus graphical language](https://pennylane.ai/qml/demos/tutorial_zx_calculus) to
  reduce T-gate counts of [Clifford + T circuits](https://pennylane.ai/compilation/clifford-t-gate-set),
  optimize [phase polynomials](https://pennylane.ai/compilation/phase-polynomial-intermediate-representation),
  and reduce the number of gates in non-Clifford circuits.
  [(#8025)](https://github.com/PennyLaneAI/pennylane/pull/8025)
  [(#8029)](https://github.com/PennyLaneAI/pennylane/pull/8029)
  [(#8088)](https://github.com/PennyLaneAI/pennylane/pull/8088)
  [(#7747)](https://github.com/PennyLaneAI/pennylane/pull/7747)
  [(#8201)](https://github.com/PennyLaneAI/pennylane/pull/8201)

  These transforms include:

  * :func:`~.transforms.zx.optimize_t_count`: reduces the number of ``T`` gates in a Clifford + T circuit by applying
    a sequence of passes that combine ZX-based commutation and cancellation rules and the
    [Third Order Duplicate and Destroy (TODD)](https://pennylane.ai/compilation/phase-polynomial-intermediate-representation/compilation#t-gate-optimization) algorithm.

  * :func:`~.transforms.zx.todd`: reduces the number of ``T`` gates in a Clifford + T circuit by using the
    TODD algorithm. 

  * :func:`~.transforms.zx.reduce_non_clifford`: reduces the number of non-Clifford gates in a circuit by applying
    a combination of phase gadgetization strategies and Clifford gate simplification rules.

  * :func:`~.transforms.zx.push_hadamards`: reduces the number of large
    [phase-polynomial](https://pennylane.ai/compilation/phase-polynomial-intermediate-representation) blocks in a
    phase-polynomial + Hadamard circuit by pushing Hadamard gates as far as possible to one side.

  As an example, consider the following circuit:

  ```python
  import pennylane as qml

  dev = qml.device("default.qubit")

  @qml.qnode(dev)
  def circuit():
      qml.T(0)
      qml.CNOT([0, 1])
      qml.S(0)
      qml.T(0)
      qml.T(1)
      qml.CNOT([0, 2])
      qml.T(1)
      return qml.state()
  ```

  ```pycon
  >>> print(qml.draw(circuit)())
  0: ──T─╭●──S──T─╭●────┤  State
  1: ────╰X──T────│───T─┤  State
  2: ─────────────╰X────┤  State
  ```

  We can apply the holistic :func:`~.transforms.zx.optimize_t_count` compilation pass to
  reduce the number of ``T`` gates. In this case, all ``T`` gates can be removed!

  ```pycon
  >>> print(qml.draw(qml.transforms.zx.optimize_t_count(circuit))())
  0: ──Z─╭●────╭●─┤  State
  1: ────╰X──S─│──┤  State
  2: ──────────╰X─┤  State
  ```

<<<<<<< HEAD
  The documentation was updated to include its own section on ZX calculus-based passes.
  [(#8201)](https://github.com/PennyLaneAI/pennylane/pull/8201)

<h4>Change operator bases 🍴</h4>
=======
<h4>Change op basis 🍴</h4>
>>>>>>> bfd5e96f

* Users can now benefit from an optimization of the controlled compute-uncompute pattern with the new :func:`~.change_op_basis` function and :class:`~.ops.op_math.ChangeOpBasis` class.
  Operators arranged in a compute-uncompute pattern (``U V U†``,
  which is equivalent to changing the basis in which ``V`` is expressed)
  can be efficiently controlled,
  as the only the central (target) operator ``V`` needs to be controlled, and not ``U`` or ``U†``.
  [(#8023)](https://github.com/PennyLaneAI/pennylane/pull/8023)
  [(#8070)](https://github.com/PennyLaneAI/pennylane/pull/8070)
  
  These new features leverage the graph-based decomposition system, enabled with :func:`~.decompostion.enable_graph()`.
  To illustrate their use, consider the following example. The compute-uncompute pattern is composed of a ``QFT``,
  followed by a ``PhaseAdder``, and finally an inverse ``QFT``.

  ```python
   from functools import partial

    qml.decomposition.enable_graph()

    dev = qml.device("default.qubit")
    @qml.qnode(dev)
    def circuit():
        qml.H(0)
        qml.CNOT([1,2])
        qml.ctrl(
            qml.change_op_basis(qml.QFT([1,2]), qml.PhaseAdder(1, x_wires=[1,2])),
            control=0
        )
        return qml.state()
    ```

    When this circuit is decomposed, the ``QFT`` and ``Adjoint(QFT)`` are not controlled,
    resulting in a much more resource-efficient decomposition:

    ```pycon
    >>> circuit2 = qml.transforms.decompose(circuit, max_expansion=1)
    >>> print(qml.draw(circuit2)())
    0: ──H──────╭●────────────────┤  State
    1: ─╭●─╭QFT─├PhaseAdder─╭QFT†─┤  State
    2: ─╰X─╰QFT─╰PhaseAdder─╰QFT†─┤  State
    ```
  * The decompositions for several templates have been updated to use ``ChangeOpBasis``, including:
    :class:`~.Adder`, :class:`~.Multiplier`, :class:`~.OutAdder`, :class:`~.OutMultiplier`, :class:`~.PrepSelPrep`.
    [(#8207)](https://github.com/PennyLaneAI/pennylane/pull/8207)
  
    Here, the optimization is demonstrated when :class:`~.Adder` is controlled:

    ```python
    qml.decomposition.enable_graph()

    dev = qml.device("default.qubit")

    @partial(qml.transforms.decompose, max_expansion=2)
    @qml.qnode(dev)
    def circuit():
        qml.ctrl(qml.Adder(10, x_wires=[1,2,3,4]), control=0)
        return qml.state()
    ```

    ```pycon
    >>> print(qml.draw(circuit)())
    0: ──────╭●────────────────┤  State
    1: ─╭QFT─├PhaseAdder─╭QFT†─┤  State
    2: ─├QFT─├PhaseAdder─├QFT†─┤  State
    3: ─├QFT─├PhaseAdder─├QFT†─┤  State
    4: ─╰QFT─╰PhaseAdder─╰QFT†─┤  State
    ```

<h4>Quantum optimizers compatible with QJIT 🫖</h4>

* Leveraging :func:`~.qjit` to optimize hybrid workflows with the momentum quantum natural gradient 
  optimizer is now possible with :class:`~.MomentumQNGOptimizerQJIT`. This provides better scaling
  than its non-JIT-compatible counterpart.
  [(#7606)](https://github.com/PennyLaneAI/pennylane/pull/7606)

  The v0.42 release saw the addition of the :class:`~.QNGOptimizerQJIT` optimizer, which is a 
  ``qml.qjit``-compatible analogue to :class:`~.QNGOptimizer`. In this release, we've added the 
  :class:`~.MomentumQNGOptimizerQJIT` optimizer, which is the ``qml.qjit``-compatible analogue to 
  :class:`~.MomentumQNGOptimizer`. Both optimizers have an 
  [Optax](https://optax.readthedocs.io/en/stable/getting_started.html#basic-usage-of-optax)-like 
  interface:

  ```python
  import jax.numpy as jnp

  dev = qml.device("lightning.qubit", wires=2)

  @qml.qnode(dev)
  def circuit(params):
      qml.RX(params[0], wires=0)
      qml.RY(params[1], wires=1)
      return qml.expval(qml.Z(0) + qml.X(1))

  opt = qml.MomentumQNGOptimizerQJIT(stepsize=0.1, momentum=0.2)

  @qml.qjit
  def update_step_qjit(i, args):
      params, state = args
      return opt.step(circuit, params, state)

  @qml.qjit
  def optimization_qjit(params, iters):
      state = opt.init(params)
      args = (params, state)
      params, state = qml.for_loop(iters)(update_step_qjit)(args)
      return params
  ```

  Quantum just-in-time compilation works exceptionally well with repeatedly executing the same 
  function in a ``for`` loop. As you can see, :math:`10^5` iterations takes seconds:

  ```pycon
  >>> import time
  >>> params = jnp.array([0.1, 0.2])
  >>> iters = 100_000
  >>> start = time.process_time()
  >>> optimization_qjit(params=params, iters=iters)
  Array([ 3.14159265, -1.57079633], dtype=float64)
  >>> time.process_time() - start
  21.319525
  ```

<h3>Improvements 🛠</h3>

<h4>Resource-efficient decompositions</h4>

* With :func:`~.decomposition.enable_graph()`, dynamically allocated wires with :func:`~.allocate` 
  are now supported in decomposition rules. This provides a smoother overall experience when 
  decomposing operators in a way that requires auxiliary/work wires.
  [(#7861)](https://github.com/PennyLaneAI/pennylane/pull/7861)
  [(#8228)](https://github.com/PennyLaneAI/pennylane/pull/8228)

  * The :func:`~.transforms.decompose` transform now accepts a `max_work_wires` argument that allows 
    the user to specify the number of work wires available for dynamic allocation during 
    decomposition.
    [(#7963)](https://github.com/PennyLaneAI/pennylane/pull/7963)
    [(#7980)](https://github.com/PennyLaneAI/pennylane/pull/7980)
    [(#8103)](https://github.com/PennyLaneAI/pennylane/pull/8103)
    [(#8236)](https://github.com/PennyLaneAI/pennylane/pull/8236)

  * Decomposition rules were added for the :class:`~.MultiControlledX` that dynamically allocate 
    work wires if none were explicitly specified via the `work_wires` argument.
    [(#8024)](https://github.com/PennyLaneAI/pennylane/pull/8024)

* Several templates now have decompositions that can be accessed within the graph-based
  decomposition system (:func:`~.decomposition.enable_graph`), allowing workflows
  that include these templates to be decomposed in a resource-efficient and performant
  manner.
  [(#7779)](https://github.com/PennyLaneAI/pennylane/pull/7779)
  [(#7908)](https://github.com/PennyLaneAI/pennylane/pull/7908)
  [(#7941)](https://github.com/PennyLaneAI/pennylane/pull/7941)
  [(#7943)](https://github.com/PennyLaneAI/pennylane/pull/7943)
  [(#8075)](https://github.com/PennyLaneAI/pennylane/pull/8075)
  [(#8002)](https://github.com/PennyLaneAI/pennylane/pull/8002)

  The included templates are: :class:`~.Adder`, :class:`~.ControlledSequence`, :class:`~.ModExp`, 
  :class:`~.MottonenStatePreparation`, :class:`~.MPSPrep`, :class:`~.Multiplier`, 
  :class:`~.OutAdder`, :class:`~.OutMultiplier`, :class:`~.OutPoly`, :class:`~.PrepSelPrep`, 
  :class:`~.ops.Prod`, :class:`~.Reflection`, :class:`~.StatePrep`, :class:`~.TrotterProduct`, 
  :class:`~.QROM`, :class:`~.GroverOperator`, :class:`~.UCCSD`, :class:`~.StronglyEntanglingLayers`, 
  :class:`~.GQSP`, :class:`~.FermionicSingleExcitation`, :class:`~.FermionicDoubleExcitation`, 
  :class:`~.QROM`, :class:`~.ArbitraryStatePreparation`, :class:`~.CosineWindow`, 
  :class:`~.AmplitudeAmplification`, :class:`~.Permute`, :class:`~.AQFT`, :class:`~.FlipSign`, 
  :class:`~.FABLE`, :class:`~.Qubitization`, and :class:`~.Superposition`.

* Two additions were made to :class:`~.Select` that affect how it gets decomposed:

  * A new keyword argument ``partial`` has been added, which allows for simplifications in the 
    decomposition of ``Select`` under the assumption that the state of the control wires has no 
    overlap with computational basis states that are not used by ``Select``.

  * A new decomposition rule has been added to :class:`~.Select`. It achieves cost reductions by 
    adding one ``work_wire``. This decomposition is useful to perform efficient :class:`~.QROM` 
    decompositions.

  [(#7385)](https://github.com/PennyLaneAI/pennylane/pull/7385)
  [(#7658)](https://github.com/PennyLaneAI/pennylane/pull/7658)
  [(#8011)](https://github.com/PennyLaneAI/pennylane/pull/8011)
  [(#8276)](https://github.com/PennyLaneAI/pennylane/pull/8276)

* The decomposition of :class:`~.BasisRotation` has been optimized to skip redundant phase shift 
  gates with angle :math:`\pm \pi` for real-valued (orthogonal) rotation matrices. This uses the 
  fact that no or single :class:`~.PhaseShift` gate is required in case the matrix has a determinant 
  equal to :math:`\pm 1`.
  [(#7765)](https://github.com/PennyLaneAI/pennylane/pull/7765)

* The :func:`~.transforms.decompose` transform is now able to decompose 
  classically controlled operations, i.e., operations nested inside ``cond``.
  [(#8145)](https://github.com/PennyLaneAI/pennylane/pull/8145)

  ```python
  from functools import partial

  dev = qml.device('default.qubit')

  @partial(qml.transforms.decompose, gate_set={qml.RY, qml.RZ, qml.measurements.MidMeasureMP})
  @qml.qnode(dev)
  def circuit():
      m0 = qml.measure(0)
      qml.cond(m0 == 0, qml.Rot)(qml.numpy.pi / 2, qml.numpy.pi / 2, qml.numpy.pi / 2, wires=1)
      return qml.expval(qml.X(0))
  ```

  ```pycon
  >>> print(qml.draw(circuit, level=0)())
  0: ──┤↗├──────────────────────┤  <X>
  1: ───║───Rot(1.57,1.57,1.57)─┤     
        ╚═══╝  
  >>> print(qml.draw(circuit, level=1)())
  0: ──┤↗├───────────────────────────────┤  <X>
  1: ───║───RZ(1.57)──RY(1.57)──RZ(1.57)─┤     
        ╚═══╩═════════╩═════════╝              
  ```

* Various decompositions of :class:`~.MultiControlledX` now utilize :class:`~.TemporaryAND` in
  place of :class:`~.Toffoli` gates, leading to more resource-efficient decompositions.
  [(#8172)](https://github.com/PennyLaneAI/pennylane/pull/8172)

* ``Controlled(Identity)`` is now directly decomposed to a single Identity operator instead of going
  through a numeric decomposition algorithm.
  [(#8388)](https://github.com/PennyLaneAI/pennylane/pull/8388)

* The internal assignment of basis states in :class:`~.Superposition` was improved, resulting in its
  decomposition being more performant and efficient.
  [(#7880)](https://github.com/PennyLaneAI/pennylane/pull/7880)

* :func:`~.decomposition.has_decomp` and :func:`~.decomposition.list_decomps` now take operator 
  instances as arguments instead of types.
  [(#8286)](https://github.com/PennyLaneAI/pennylane/pull/8286)

  ```pycon
  >>> qml.decomposition.has_decomp(qml.MultiControlledX)
  True
  >>> qml.decomposition.list_decomps(qml.Select)
  [<pennylane.decomposition.decomposition_rule.DecompositionRule at 0x126f99ed0>,
  <pennylane.decomposition.decomposition_rule.DecompositionRule at 0x127002fd0>,
  <pennylane.decomposition.decomposition_rule.DecompositionRule at 0x127034bd0>]
  ```

* With the graph-based decomposition system enabled (:func:`~.decomposition.enable_graph()`), if a 
  decomposition cannot be found for an operator in the circuit in terms of the target gates, it no 
  longer raises an error. Instead, a warning is raised, and `op.decomposition()` (the current 
  default method for decomposing gates) is used as a fallback, while the rest of the circuit is 
  still decomposed with the new graph-based system. Additionally, a special warning message is
  raised if the circuit contains a ``GlobalPhase``, reminding the user that ``GlobalPhase`` is not 
  assumed to have a decomposition under the new system.
  [(#8156)](https://github.com/PennyLaneAI/pennylane/pull/8156)

* :func:`.transforms.decompose` and :func:`.preprocess.decompose` now have a unified internal 
  implementation to promote feature parity in preparation for the graph-based decomposition system 
  to be the default decomposition method in PennyLane.
  [(#8193)](https://github.com/PennyLaneAI/pennylane/pull/8193)

* A new class called :class:`~.decomposition.decomposition_graph.DecompGraphSolution` has been added 
  to store the solution of a decomposition graph. An instance of this class is returned from the 
  ``solve`` method of the :class:`~.decomposition.decomposition_graph.DecompositionGraph` class.
  [(#8031)](https://github.com/PennyLaneAI/pennylane/pull/8031)

<h4>OpenQASM-PennyLane interoperability</h4>

* The :func:`~.from_qasm3` function can now convert OpenQASM 3.0 circuits that contain
  subroutines, constants, all remaining stdlib gates, qubit registers, and built-in mathematical 
  functions.
  [(#7651)](https://github.com/PennyLaneAI/pennylane/pull/7651)
  [(#7653)](https://github.com/PennyLaneAI/pennylane/pull/7653)
  [(#7676)](https://github.com/PennyLaneAI/pennylane/pull/7676)
  [(#7677)](https://github.com/PennyLaneAI/pennylane/pull/7677)
  [(#7679)](https://github.com/PennyLaneAI/pennylane/pull/7679)
  [(#7690)](https://github.com/PennyLaneAI/pennylane/pull/7690)
  [(#7767)](https://github.com/PennyLaneAI/pennylane/pull/7767)

* :func:`~.to_openqasm` now supports mid-circuit measurements and conditionals of unprocessed 
  measurement values.
  [(#8210)](https://github.com/PennyLaneAI/pennylane/pull/8210)

<h4>Setting shots</h4>

* The number of ``shots`` can now be specified directly in QNodes as a standard keyword argument.
  [(#8073)](https://github.com/PennyLaneAI/pennylane/pull/8073)

  ```python
  @qml.qnode(qml.device("default.qubit"), shots=1000)
  def circuit():
      qml.H(0)
      return qml.expval(qml.Z(0))
  ```

  ```pycon
  >>> circuit.shots
  Shots(total=1000)
  >>> circuit()
  np.float64(-0.004)
  ```

  Setting the `shots` value in a QNode is equivalent to decorating with :func:`~pennylane.set_shots`. 
  However, decorating with :func:`~pennylane.set_shots` overrides QNode ``shots``:

  ```pycon
  >>> new_circ = qml.set_shots(circuit, shots=123)
  >>> new_circ.shots
  Shots(total=123)
  ```

* The :func:`~pennylane.set_shots` transform can now be directly applied to a QNode without the need for 
  `functools.partial`, providing a more user-friendly syntax and negating having to import the 
  `functools` package.
  [(#7876)](https://github.com/PennyLaneAI/pennylane/pull/7876)
  [(#7919)](https://github.com/PennyLaneAI/pennylane/pull/7919)

  ```python
  @qml.set_shots(shots=1000)  # or @qml.set_shots(1000)
  @qml.qnode(dev)
  def circuit():
      qml.H(0)
      return qml.expval(qml.Z(0))
  ```

  ```pycon
  >>> circuit()
  0.002
  ```

<h4>Clifford+T decomposition</h4>

* The :func:`~.clifford_t_decomposition` transform with ``method="gridsynth"`` is now compatible
  with quantum just-in-time compilation via the ``@qml.qjit`` decorator.
  [(#7711)](https://github.com/PennyLaneAI/pennylane/pull/7711)

  ```python
  @qml.qjit
  @partial(qml.transforms.clifford_t_decomposition, method="gridsynth")
  @qml.qnode(qml.device("lightning.qubit", wires=1))
  def circuit():
      qml.RX(np.pi/3, wires=0)
      qml.RY(np.pi/4, wires=0)
      return qml.state()
  ```

  ```pycon
  >>> circuit()
  Array([0.80011651+0.19132132j, 0.33140586-0.4619306j ], dtype=complex128)
  ```

* The :func:`~.clifford_t_decomposition` transform can now decompose circuits with mid-circuit
  measurements, including Catalyst's measurement operations. It also now handles ``RZ`` and 
  ``PhaseShift`` operations where angles are odd multiples of ``±pi/4`` more efficiently when using 
  ``method="gridsynth"``.
  [(#7793)](https://github.com/PennyLaneAI/pennylane/pull/7793)
  [(#7942)](https://github.com/PennyLaneAI/pennylane/pull/7942)

* The :func:`~.ops.rs_decomposition` method now gives decompositions with exact global phase
  information. 
  [(#7793)](https://github.com/PennyLaneAI/pennylane/pull/7793)

* Users can now specify a relative threshold value for the permissible operator norm error 
  (``epsilon``) that triggers rebuilding of the cache in the :func:`~.clifford_t_decomposition`, via 
  new ``cache_eps_rtol`` keyword argument.
  [(#8056)](https://github.com/PennyLaneAI/pennylane/pull/8056)

<h4>Transforms</h4>

* New transforms called :func:`~.transforms.match_relative_phase_toffoli` and
  :func:`~.transforms.match_controlled_iX_gate` have been added, which compile certain patterns to 
  efficient Clifford+T equivalents.
  [(#7748)](https://github.com/PennyLaneAI/pennylane/pull/7748)

  ```python
  @qml.qnode(qml.device("default.qubit", wires=4))
  def circuit():
    qml.CCZ(wires=[0, 1, 3])
    qml.ctrl(qml.S(wires=[1]), control=[0])
    qml.ctrl(qml.S(wires=[2]), control=[0, 1])
    qml.MultiControlledX(wires=[0, 1, 2, 3])

    return qml.expval(qml.Z(0))
  ```

  ```pycon
  >>> new_circuit = qml.transforms.match_relative_phase_toffoli(circuit)
  >>> print(qml.draw(new_circuit, level=1)())
  0: ─────────────────╭●───────────╭●───────────────────────────┤  <Z>
  1: ─────────────────│─────╭●─────│─────╭●─────────────────────┤
  2: ───────╭●────────│─────│──────│─────│────────────╭●────────┤
  3: ──H──T─╰X──T†──H─╰X──T─╰X──T†─╰X──T─╰X──T†──H──T─╰X──T†──H─┤
  ```

* New intermediate representations (IRs) called :func:`~transforms.parity_matrix` and 
  :func:`~transforms.phase_polynomial` are available in PennyLane. These IRs are used in compilation 
  passes to optimize ``CNOT`` and phase polynomial circuits, respectively. Additionally, the 
  :func:`~transforms.rowcol` has been added, which uses the parity matrix as its IR for ``CNOT``
  routing under constraint connectivity.
  [(#8171)](https://github.com/PennyLaneAI/pennylane/pull/8171)

  The example below showcases the use of ``parity_matrix``, which acts on circuits containing only 
  ``CNOT`` gates. 

  ```python
  dev = qml.device('default.qubit', wires=1)

  @qml.qnode(dev)
  def circuit():
      qml.CNOT((3, 2))
      qml.CNOT((0, 2))
      qml.CNOT((2, 1))
      qml.CNOT((3, 2))
      qml.CNOT((3, 0))
      qml.CNOT((0, 2))
      return qml.state()
  ```

  Upon transforming the above circuit with ``parity_matrix``, the output is the parity matrix.

  ```pycon
  >>> P = qml.transforms.parity_matrix(circuit, wire_order=range(4))()
  >>> print(P)
  array([[1, 0, 0, 1],
         [1, 1, 1, 1],
         [0, 0, 1, 1],
         [0, 0, 0, 1]])
  ```

  The ``phase_polynomial`` transform functions similarly, operating on circuits containining only 
  ``CNOT`` and ``RZ`` gates and returning the parity matrix, the parity table, and corresponding 
  angles for each parity.

  ```python
  @qml.qnode(dev)
  def circuit():
      qml.CNOT((1, 0))
      qml.RZ(1, 0)
      qml.CNOT((2, 0))
      qml.RZ(2, 0)
      qml.CNOT((0, 1))
      qml.CNOT((3, 1))
      qml.RZ(3, 1)
      return qml.state()
  ```

  ```pycon
  >>> pmat, ptab, angles = qml.transforms.phase_polynomial(circuit, wire_order=range(4))()
  >>> pmat
  [[1 1 1 0]
   [1 0 1 1]
   [0 0 1 0]
   [0 0 0 1]]
  >>> ptab
  [[1 1 1]
   [1 1 0]
   [0 1 1]
   [0 0 1]]
  >>> angles
  [1 2 3]
  ```

* A new transform called :func:`~.transforms.rz_phase_gradient` has been added, which lets you 
  realize arbitrary angle :class:`~.RZ` rotations with a phase gradient resource state and 
  semi-in-place addition (:class:`~.SemiAdder`). This can be a crucial subroutine in FTQC when 
  sufficient auxiliary wires are available, as it saves on ``T`` gates compared to other
  discretization schemes.
  [(#8213)](https://github.com/PennyLaneAI/pennylane/pull/8213)

* A new keyword argument called ``shot_dist`` has been added to the 
  :func:`~.transforms.split_non_commuting` transform. This allows for more customization and 
  efficiency when calculating expectation values across the non-commuting groups of observables that 
  make up a ``Hamiltonian``/``LinearCombination``.
  [(#7988)](https://github.com/PennyLaneAI/pennylane/pull/7988)

  Given a QNode that returns a sample-based measurement (e.g., ``expval``) of a 
  ``Hamiltonian``/``LinearCombination`` with finite ``shots``, the current default behaviour of 
  :func:`~.transforms.split_non_commuting` will perform ``shots`` executions for each group of 
  commuting terms. With the ``shot_dist`` argument, this behaviour can be changed:

  * ``"uniform"``: evenly distributes the number of ``shots`` across all groups of commuting terms
  * ``"weighted"``: distributes the number of ``shots`` according to weights proportional to the L1 
    norm of the coefficients in each group
  * ``"weighted_random"``: same as ``"weighted"``, but the numbers of ``shots`` are sampled from a 
    multinomial distribution
  * or a user-defined function implementing a custom shot distribution strategy

  To show an example about how this works, let's start by defining a simple Hamiltonian:

  ```python
  ham = qml.Hamiltonian(
      coeffs=[10, 0.1, 20, 100, 0.2],
      observables=[
          qml.X(0) @ qml.Y(1),
          qml.Z(0) @ qml.Z(2),
          qml.Y(1),
          qml.X(1) @ qml.X(2),
          qml.Z(0) @ qml.Z(1) @ qml.Z(2)
      ]
  )
  ```

  This Hamiltonian can be split into 3 non-commuting groups of mutually commuting terms.
  With ``shot_dist = "weighted"``, for example, the number of shots will be divided
  according to the L1 norm of each group's coefficients:

  ```python
  from functools import partial
  from pennylane.transforms import split_non_commuting

  dev = qml.device("default.qubit")

  @partial(split_non_commuting, shot_dist="weighted")
  @qml.qnode(dev, shots=10000)
  def circuit():
      return qml.expval(ham)

  with qml.Tracker(dev) as tracker:
      circuit()
  ```

  ```pycon
  >>> print(tracker.history["shots"])
  [2303, 23, 7674]
  ```

* The :func:`~.noise.fold_global` transform has been refactored to collect operators into a list 
  directly rather than relying on queuing.
  [(#8296)](https://github.com/PennyLaneAI/pennylane/pull/8296)

<h4>Choi matrix functionality</h4>

* A new function called :func:`~.math.choi_matrix` is available, which computes the 
  [Choi matrix](https://en.wikipedia.org/wiki/Choi%E2%80%93Jamio%C5%82kowski_isomorphism) of a 
  quantum channel. This is a useful tool in quantum information science and to check circuit 
  identities involving non-unitary operations.
  [(#7951)](https://github.com/PennyLaneAI/pennylane/pull/7951)

  ```pycon
  >>> import numpy as np
  >>> Ks = [np.sqrt(0.3) * qml.CNOT((0, 1)), np.sqrt(1-0.3) * qml.X(0)]
  >>> Ks = [qml.matrix(op, wire_order=range(2)) for op in Ks]
  >>> Lambda = qml.math.choi_matrix(Ks)
  >>> np.trace(Lambda), np.trace(Lambda @ Lambda)
  (np.float64(1.0), np.float64(0.58))
  ```

<h4>Other improvements</h4>

* ``qml.snapshots`` can now be used with ``mcm_method="one-shot"`` and 
  ``mcm_method="tree-traversal"``.
  [(#8140)](https://github.com/PennyLaneAI/pennylane/pull/8140)

  This improvement is particularly useful for extracting the state in finite-shot workflows:

  ```python
  @qml.qnode(qml.device("default.qubit"), mcm_method="one-shot", shots=1)
  def circuit():
      qml.RY(1.23, 0)

      m0 = qml.measure(0)
      qml.cond(m0 == 0, qml.H)(0)
      qml.Snapshot("state", measurement=qml.state())

      return qml.expval(qml.X(0))
  ```

  ```pycon
  >>> qml.snapshots(circuit)()
  {'state': array([0.+0.j, 1.+0.j]), 'execution_results': np.float64(-1.0)}
  ```

  Here, the state is projected onto the corresponding state resulting from the MCM.

* The printing and drawing of :class:`~.TemporaryAND`, also known as ``qml.Elbow``, and its adjoint
  have been improved to be more legible and consistent with how it's depicted in circuits in the literature.
  [(#8017)](https://github.com/PennyLaneAI/pennylane/pull/8017)
  [(#8432)](https://github.com/PennyLaneAI/pennylane/pull/8432)  

  ```python
  import pennylane as qml

  @qml.draw
  @qml.qnode(qml.device("lightning.qubit", wires=4))
  def node():
      qml.TemporaryAND([0, 1, 2], control_values=[1, 0])
      qml.CNOT([2, 3])
      qml.adjoint(qml.TemporaryAND([0, 1, 2], control_values=[1, 0]))
      return qml.expval(qml.Z(3))
  ```

  ```pycon
  print(node())
  0: ─╭●─────●╮─┤
  1: ─├○─────○┤─┤
  2: ─╰──╭●───╯─┤
  3: ────╰X─────┤  <Z>
  ```

* With ``qml.decomposition.enable_graph()``, the user warning that is raised when a decomposition
  cannot be found for an operator in the circuit is now more generic, not making any assumptions 
  about how the unresolved operations will be applied or used in the decompose transformation.
  [(#8361)](https://github.com/PennyLaneAI/pennylane/pull/8361)

* The ``qml.sample`` function can now receive an optional ``dtype`` parameter which sets the type 
  and precision of the samples returned by this measurement process.
  [(#8189)](https://github.com/PennyLaneAI/pennylane/pull/8189)
  [(#8271)](https://github.com/PennyLaneAI/pennylane/pull/8271)

* ``DefaultQubit`` will now default to the tree-traversal MCM method when ``mcm_method="device"``.
  [(#7885)](https://github.com/PennyLaneAI/pennylane/pull/7885)

* ``DefaultQubit`` now determines the ``mcm_method`` in ``Device.setup_execution_config``, making it 
  easier to tell which ``mcm_method`` will be used. This also allows ``defer_measurements`` and 
  ``dynamic_one_shot`` to be applied at different locations in the preprocessing program.
  [(#8184)](https://github.com/PennyLaneAI/pennylane/pull/8184)

* The default implementation of ``Device.setup_execution_config`` now choses ``"device"`` as the 
  default `mcm_method` if it is available, as specified by the device TOML file.
  [(#7968)](https://github.com/PennyLaneAI/pennylane/pull/7968)

* ``ExecutionConfig`` and ``MCMConfig`` from ``pennylane.devices`` are now frozen dataclasses whose 
  fields should be updated with ``dataclass.replace``.
  [(#7697)](https://github.com/PennyLaneAI/pennylane/pull/7697)
  [(#8046)](https://github.com/PennyLaneAI/pennylane/pull/8046)

* An error is no longer raised when non-integer wire labels are used in QNodes using 
  ``mcm_method="deferred"``.
  [(#7934)](https://github.com/PennyLaneAI/pennylane/pull/7934)

  ```python
  @qml.qnode(qml.device("default.qubit"), mcm_method="deferred")
  def circuit():
      m = qml.measure("a")
      qml.cond(m == 0, qml.X)("aux")
      return qml.expval(qml.Z("a"))
  ```

  ```pycon
  >>> print(qml.draw(circuit)())
    a: ──┤↗├────┤  <Z>
  aux: ───║───X─┤
          ╚═══╝
  ```

* ``qml.transforms.core.TransformContainer`` now holds onto a ``TransformDispatcher``, ``args``, and 
  ``kwargs``, instead of the transform's defining function and unpacked properties. It can still be 
  constructed via the old signature, as well.
  [(#8306)](https://github.com/PennyLaneAI/pennylane/pull/8306)

* The JAX version is now included in :func:`~.about`.
  [(#8277)](https://github.com/PennyLaneAI/pennylane/pull/8277)

* A warning is now raised when circuits are executed without Catalyst and with 
  ``qml.capture.enable()`` present.
  [(#8291)](https://github.com/PennyLaneAI/pennylane/pull/8291)

* The ``QNode`` primitive in the experimental program capture module now captures the unprocessed 
  ``ExecutionConfig``, instead of one processed by the device. This allows for better integration 
  with Catalyst.
  [(#8258)](https://github.com/PennyLaneAI/pennylane/pull/8258)

* ``qml.counts`` can now be captured with program capture. Circuits returning ``counts`` still 
  cannot be interpreted or executed with program capture.
  [(#8229)](https://github.com/PennyLaneAI/pennylane/pull/8229)

* Templates have been made compatible with ``qml.capture``. 
  [(#8211)](https://github.com/PennyLaneAI/pennylane/pull/8211)

* PennyLane ``autograph`` supports standard Python for index assignment (``arr[i] = x``) and 
  updating array elements (``arr[i] += x``) instead of ``jax.numpy`` form (i.e., 
  ``arr = arr.at[i].set(x)`` and ``arr.at[i].add(x)``). 
  [(#8027)](https://github.com/PennyLaneAI/pennylane/pull/8027)
  [(#8076)](https://github.com/PennyLaneAI/pennylane/pull/8076)

  ```python
  import jax.numpy as jnp

  qml.capture.enable()

  @qml.qnode(qml.device("default.qubit", wires=3))
  def circuit(val):
    angles = jnp.zeros(3)
    angles[0:3] += val

    for i, angle in enumerate(angles):
        qml.RX(angle, i)

    return qml.expval(qml.Z(0)), qml.expval(qml.Z(1)), qml.expval(qml.Z(2))
  ```

  ```pycon
  >>> circuit(jnp.pi)
  (Array(-1, dtype=float32),
   Array(-1, dtype=float32),
   Array(-1, dtype=float32))
  ```


* Logical operations (``and``, ``or`` and ``not``) are now supported with PennyLane ``autograph``.
  [(#8006)](https://github.com/PennyLaneAI/pennylane/pull/8006)

  ```python
  qml.capture.enable()

  @qml.qnode(qml.device("default.qubit", wires=1))
  def circuit(param):
      if param >= 0 and param <= 1:
          qml.H(0)
      return qml.state()
  ```

  ```pycon
  >>> circuit(0.5)
  Array([0.70710677+0.j, 0.70710677+0.j], dtype=complex64)
  ```

* With program capture, the ``true_fn`` can now be a subclass of ``Operator`` when no ``false_fn`` 
  is provided; ``qml.cond(condition, qml.X)(0)`` is now valid code.
  [(#8060)](https://github.com/PennyLaneAI/pennylane/pull/8060)
  [(#8101)](https://github.com/PennyLaneAI/pennylane/pull/8101)

* With program capture, an error is now raised if the conditional predicate in, say, an ``if`` 
  statement is not a scalar.
  [(#8066)](https://github.com/PennyLaneAI/pennylane/pull/8066)

* Program capture can now handle dynamic shots, shot vectors, and shots set with ``qml.set_shots``.
  [(#7652)](https://github.com/PennyLaneAI/pennylane/pull/7652)

* The error message raised when using unified-compiler transforms with :func:`~.qjit` has been 
  updated with suggested fixes.
  [(#7916)](https://github.com/PennyLaneAI/pennylane/pull/7916)

* Two new ``draw`` and ``generate_mlir_graph`` functions have been introduced in the 
  ``qml.compiler.python_compiler.visualization`` module to visualize circuits with the new unified 
  compiler framework when xDSL and/or Catalyst compilation passes are applied.
  [(#8040)](https://github.com/PennyLaneAI/pennylane/pull/8040)
  [(#8180)](https://github.com/PennyLaneAI/pennylane/pull/8180)
  [(#8091)](https://github.com/PennyLaneAI/pennylane/pull/8091)

* The ``catalyst``, ``qec``, and ``stablehlo` xDSL dialects have been added to the unified compiler 
  framework, containing data structures that support core compiler functionality and quantum error 
  correction and extending the existing StableHLO dialect with missing upstream operations.
  [(#7901)](https://github.com/PennyLaneAI/pennylane/pull/7901)
  [(#7985)](https://github.com/PennyLaneAI/pennylane/pull/7985)
  [(#8036)](https://github.com/PennyLaneAI/pennylane/pull/8036)
  [(#8084)](https://github.com/PennyLaneAI/pennylane/pull/8084)
  [(#8113)](https://github.com/PennyLaneAI/pennylane/pull/8113)

* The ``Quantum`` xDSL dialect now has more strict constraints for operands and results.
  [(#8083)](https://github.com/PennyLaneAI/pennylane/pull/8083)

* A callback mechanism has been added to ``qml.compiler.python_compiler`` submodule to inspect the 
  intermediate representation of the program between multiple compilation passes.
  [(#7964)](https://github.com/PennyLaneAI/pennylane/pull/7964)

* A ``QuantumParser`` class has been added to the `qml.compiler.python_compiler` submodule that 
  automatically loads relevant dialects.
  [(#7888)](https://github.com/PennyLaneAI/pennylane/pull/7888)

* Two new operations have been added to the ``Quantum`` dialect of the unified compiler:

  * ``NumQubitsOp``: calculates the number of currently allocated qubits.
    [(#8063)](https://github.com/PennyLaneAI/pennylane/pull/8063)

  * ``AllocQubitOp`` and ``DeallocQubitOp``: allocates and deallocates qubits, respectively.
    [(#7915)](https://github.com/PennyLaneAI/pennylane/pull/7915)
  
* A compilation pass written called 
  ``qml.compiler.python_compiler.transforms.MeasurementsFromSamplesPass`` has been added for 
  integration with the unified compiler framework. This pass replaces all terminal measurements in a 
  program with a single :func:`~.sample` measurement, and adds postprocessing instructions to 
  recover the original measurement.
  [(#7620)](https://github.com/PennyLaneAI/pennylane/pull/7620)

* A combine-global-phase pass has been added to the unified compiler framework. Note that the 
  current implementation can only combine all the global phase operations at the last global phase 
  operation in the same region. In other words, global phase operations inside a control flow region 
  can't be combined with those in their parent region.
  [(#7675)](https://github.com/PennyLaneAI/pennylane/pull/7675)

* The matrix factorization using :func:`~.math.decomposition.givens_decomposition` has been 
  optimized to factor out the redundant sign in the diagonal phase matrix for the real-valued 
  (orthogonal) rotation matrices. For example, in case the determinant of a matrix is :math:`-1`, 
  only a single element of the phase matrix is required.
  [(#7765)](https://github.com/PennyLaneAI/pennylane/pull/7765)

* A new device preprocess transform, `~.devices.preprocess.no_analytic`, is available for hardware 
  devices and hardware-like simulators. It validates that all executions are shot-based.
  [(#8037)](https://github.com/PennyLaneAI/pennylane/pull/8037)

* PennyLane is now compatible with ``quimb == 1.11.2`` after a bug affecting ``default.tensor`` was 
  fixed.
  [(#7931)](https://github.com/PennyLaneAI/pennylane/pull/7931)

* A new :func:`~.transforms.resolve_dynamic_wires` transform can allocate concrete wire values for 
  dynamic wire allocation.
  [(#7678)](https://github.com/PennyLaneAI/pennylane/pull/7678)
  [(#8184)](https://github.com/PennyLaneAI/pennylane/pull/8184)

<h3>Labs: a place for unified and rapid prototyping of research software 🧪</h3>

<h4>Labs Resource Estimation</h4>

* State-of-the-art resource estimates have been added to existing templates:
  :class:`~pennylane.labs.resource_estimation.ResourceSelectPauliRot`,
  :class:`~pennylane.labs.resource_estimation.ResourceQubitUnitary`, :class:`~pennylane.labs.resource_estimation.ResourceSingleQubitComparator`, :class:`~pennylane.labs.resource_estimation.ResourceTwoQubitComparator`,
  :class:`~pennylane.labs.resource_estimation.ResourceIntegerComparator`, :class:`~pennylane.labs.resource_estimation.ResourceRegisterComparator`, :class:`~pennylane.labs.resource_estimation.ResourceUniformStatePrep`,
  :class:`~pennylane.labs.resource_estimation.ResourceAliasSampling`, :class:`~pennylane.labs.resource_estimation.ResourceQFT`, :class:`~pennylane.labs.resource_estimation.ResourceAQFT`, and :class:`~pennylane.labs.resource_estimation.ResourceTrotterProduct`.
  [(#7786)](https://github.com/PennyLaneAI/pennylane/pull/7786)
  [(#7857)](https://github.com/PennyLaneAI/pennylane/pull/7857)
  [(#7883)](https://github.com/PennyLaneAI/pennylane/pull/7883)
  [(#7920)](https://github.com/PennyLaneAI/pennylane/pull/7920)
  [(#7910)](https://github.com/PennyLaneAI/pennylane/pull/7910)

* Users can now do resource estimation on QPE and iterative QPE with
  :class:`~pennylane.labs.resource_estimation.ResourceQPE` and
  :class:`~pennylane.labs.resource_estimation.ResourceIterativeQPE`, respectively. Additionally,
  a :class:`~pennylane.labs.resource_estimation.ResourceControlledSequence` template has been added
  that allows estimating resources on controlled sequences of resource operators.
  [(#8053)](https://github.com/PennyLaneAI/pennylane/pull/8053)

* `estimate_resources` has been renamed to `estimate` to make the function name concise and clearer than
  `labs.resource_estimation.estimate_resources`.
  [(#8232)](https://github.com/PennyLaneAI/pennylane/pull/8232)

* A new `ResourceConfig` class has been added to help track the configuration for errors, precisions and custom
  decompositions for the resource estimation pipeline.
  [(#8195)](https://github.com/PennyLaneAI/pennylane/pull/8195)

* The symbolic `ResourceOperators` have been updated to use hyperparameters from the `config` dictionary.
  [(#8181)](https://github.com/PennyLaneAI/pennylane/pull/8181)

* An internal `dequeue()` method has been added to the `ResourceOperator` class to simplify the
  instantiation of resource operators which require resource operators as input.
  [(#7974)](https://github.com/PennyLaneAI/pennylane/pull/7974)

* ``ResourceOperator`` instances can now be compared with ``==``.
  [(#8155)](https://github.com/PennyLaneAI/pennylane/pull/8155)

* A mapper function called :func:`~pennylane.labs.resource_estimation.map_to_resource_op`
  has been added to map PennyLane operators to `ResourceOperator` equivalents.
  [(#8146)](https://github.com/PennyLaneAI/pennylane/pull/8146)
  [(#8162)](https://github.com/PennyLaneAI/pennylane/pull/8162)

* Several Labs test files have been renamed to prevent conflict with names in mainline PennyLane tests.
  [(#8264)](https://github.com/PennyLaneAI/pennylane/pull/8264)

* A queueing issue in the `ResourceOperator` tests has been fixed.
  [(#8204)](https://github.com/PennyLaneAI/pennylane/pull/8204)

<h4>Labs Trotter Error Estimation</h4>

* Parallelization support for `effective_hamiltonian` has been added to improve performance.
  [(#8081)](https://github.com/PennyLaneAI/pennylane/pull/8081)
  [(#8257)](https://github.com/PennyLaneAI/pennylane/pull/8257)

* New `SparseFragment` and `SparseState` classes have been created to allow the use
  of sparse matrices for Hamiltonian Fragments when estimating Trotter error.
  [(#7971)](https://github.com/PennyLaneAI/pennylane/pull/7971)

* The :func:`~pennylane.labs.trotter_error.perturbation_error` function has
  been updated to sum over expectation values instead of states.
  [(#8226)](https://github.com/PennyLaneAI/pennylane/pull/8226)

* The docstring in `perturbation_error` has been updated to use the correct positional argument name.
  [(#8174)](https://github.com/PennyLaneAI/pennylane/pull/8174)

<h4>Labs Removals</h4>

* The module `qml.labs.zxopt` has been removed. Its functionalities are now available in the
  submodule :mod:`~.transforms.zx`. The same functions are available, but their signature
  may have changed.
  - Instead of `qml.labs.zxopt.full_optimize`, use :func:`~.transforms.zx.optimize_t_count`
  - Instead of `qml.labs.zxopt.full_reduce`, use :func:`~.transforms.zx.reduce_non_clifford`
  - Instead of `qml.labs.zxopt.todd`, use :func:`~.transforms.zx.todd`
  - Instead of `qml.labs.zxopt.basic_optimization`, use :func:`~.transforms.zx.push_hadamards`
  [(#8177)](https://github.com/PennyLaneAI/pennylane/pull/8177)

<h3>Breaking changes 💔</h3>

* `qml.workflow.construct_batch.expand_fn_transform` is deleted as it was local and no longer getting used.
  [(#8344)](https://github.com/PennyLaneAI/pennylane/pull/8344)

* Remove `get_canonical_interface_name` in favour of overriding `Enum._missing_` in `Interface`.
  If you would like to get the canonical interface you can simply use the `Enum` like,

  ```pycon
  >>> from pennylane.math.interface_utils import Interface
  >>> Interface("torch")
  Interface.TORCH
  >>> Interface("jax-jit")
  Interface.JAX_JIT
  ```

  [(#8223)](https://github.com/PennyLaneAI/pennylane/pull/8223)

* :class:`~.PrepSelPrep` has been made more reliable by deriving the attributes ``coeffs`` and ``ops`` from the property ``lcu`` instead of storing
  them independently. In addition, it is now is more consistent with other PennyLane operators, dequeuing its
  input ``lcu``.
  [(#8169)](https://github.com/PennyLaneAI/pennylane/pull/8169)

* `MidMeasureMP` now inherits from `Operator` instead of `MeasurementProcess`.
  [(#8166)](https://github.com/PennyLaneAI/pennylane/pull/8166)

* `DefaultQubit.eval_jaxpr` does not use `self.shots` from device anymore; instead, it takes `shots` as a keyword argument,
  and the qnode primitive should process the `shots` and call `eval_jaxpr` accordingly.
  [(#8161)](https://github.com/PennyLaneAI/pennylane/pull/8161)

* The methods :meth:`~.pauli.PauliWord.operation` and :meth:`~.pauli.PauliSentence.operation`
  no longer queue any operators.
  [(#8136)](https://github.com/PennyLaneAI/pennylane/pull/8136)

* `qml.sample` no longer has singleton dimensions squeezed out for single shots or single wires. This cuts
  down on the complexity of post-processing due to having to handle single shot and single wire cases
  separately. The return shape will now *always* be `(shots, num_wires)`.
  [(#7944)](https://github.com/PennyLaneAI/pennylane/pull/7944)
  [(#8118)](https://github.com/PennyLaneAI/pennylane/pull/8118)

  For a simple qnode:

  ```pycon
  >>> @qml.qnode(qml.device('default.qubit'))
  ... def c():
  ...   return qml.sample(wires=0)
  ```

  Before the change, we had:

  ```pycon
  >>> qml.set_shots(c, shots=1)()
  0
  ```

  and now we have:

  ```pycon
  >>> qml.set_shots(c, shots=1)()
  array([[0]])
  ```

  Previous behavior can be recovered by squeezing the output:

  ```pycon
  >>> qml.math.squeeze(qml.set_shots(c, shots=1)())
  0
  ```

* Functions involving an execution configuration will now default to `None` instead of `pennylane.devices.DefaultExecutionConfig` and have to be handled accordingly.
  This prevents the potential mutation of a global object.

  This means that functions like,
  ```python
  ...
    def some_func(..., execution_config = DefaultExecutionConfig):
      ...
  ...
  ```
  should be written as follows,
  ```python
  ...
    def some_func(..., execution_config: ExecutionConfig | None = None):
      if execution_config is None:
          execution_config = ExecutionConfig()
  ...
  ```

  [(#7697)](https://github.com/PennyLaneAI/pennylane/pull/7697)

* The `qml.HilbertSchmidt` and `qml.LocalHilbertSchmidt` templates have been updated and their UI has been remarkably simplified.
  They now accept an operation or a list of operations as quantum unitaries.
  [(#7933)](https://github.com/PennyLaneAI/pennylane/pull/7933)

  In past versions of PennyLane, these templates required providing the `U` and `V` unitaries as a `qml.tape.QuantumTape` and a quantum function,
  respectively, along with separate parameters and wires.

  With this release, each template has been improved to accept one or more operators as  unitaries.
  The wires and parameters of the approximate unitary `V` are inferred from the inputs, according to the order provided.

  ```python
  >>> U = qml.Hadamard(0)
  >>> V = qml.RZ(0.1, wires=1)
  >>> qml.HilbertSchmidt(V, U)
  HilbertSchmidt(0.1, wires=[0, 1])
  ```

* Remove support for Python 3.10 and adds support for 3.13.
  [(#7935)](https://github.com/PennyLaneAI/pennylane/pull/7935)

* Move custom exceptions into `exceptions.py` and add a documentation page for them in the internals.
  [(#7856)](https://github.com/PennyLaneAI/pennylane/pull/7856)

* The boolean functions provided in `qml.operation` are deprecated. See the
  :doc:`deprecations page </development/deprecations>` for equivalent code to use instead. These
  include `not_tape`, `has_gen`, `has_grad_method`, `has_multipar`, `has_nopar`, `has_unitary_gen`,
  `is_measurement`, `defines_diagonalizing_gates`, and `gen_is_multi_term_hamiltonian`.
  [(#7924)](https://github.com/PennyLaneAI/pennylane/pull/7924)

* Removed access for `lie_closure`, `structure_constants` and `center` via `qml.pauli`.
  Top level import and usage is advised. The functions now live in the `liealg` module.

  ```python
  import pennylane.liealg
  from pennylane.liealg import lie_closure, structure_constants, center
  ```

  [(#7928)](https://github.com/PennyLaneAI/pennylane/pull/7928)
  [(#7994)](https://github.com/PennyLaneAI/pennylane/pull/7994)

* `qml.operation.Observable` and the corresponding `Observable.compare` have been removed, as
  PennyLane now depends on the more general `Operator` interface instead. The
  `Operator.is_hermitian` property can instead be used to check whether or not it is highly likely
  that the operator instance is Hermitian.
  [(#7927)](https://github.com/PennyLaneAI/pennylane/pull/7927)

* `qml.operation.WiresEnum`, `qml.operation.AllWires`, and `qml.operation.AnyWires` have been removed. Setting `Operator.num_wires = None` (the default)
  should instead indicate that the `Operator` does not need wire validation.
  [(#7911)](https://github.com/PennyLaneAI/pennylane/pull/7911)

* Removed `QNode.get_gradient_fn` method. Instead, use `qml.workflow.get_best_diff_method` to obtain the differentiation method.
  [(#7907)](https://github.com/PennyLaneAI/pennylane/pull/7907)

* Top-level access to ``DeviceError``, ``PennyLaneDeprecationWarning``, ``QuantumFunctionError`` and ``ExperimentalWarning`` has been removed. Please import these objects from the new ``pennylane.exceptions`` module.
  [(#7874)](https://github.com/PennyLaneAI/pennylane/pull/7874)

* `qml.cut_circuit_mc` no longer accepts a `shots` keyword argument. The shots should instead
  be set on the tape itself.
  [(#7882)](https://github.com/PennyLaneAI/pennylane/pull/7882)

* :func:`~.tape.tape.expand_tape` has been moved to its own file, and made available at `qml.tape`.
  [(#8296)](https://github.com/PennyLaneAI/pennylane/pull/8296)

<h3>Deprecations 👋</h3>

* Setting shots on a device through the `shots=` kwarg, e.g. `qml.device("default.qubit", wires=2, shots=1000)`, is deprecated. Please use the `set_shots` transform on the `QNode` instead.

  ```python
  dev = qml.device("default.qubit", wires=2)

  @qml.set_shots(1000)
  @qml.qnode(dev)
  def circuit(x):
      qml.RX(x, wires=0)
      return qml.expval(qml.Z(0))
  ```

  [(#7979)](https://github.com/PennyLaneAI/pennylane/pull/7979)
  [(#8161)](https://github.com/PennyLaneAI/pennylane/pull/8161)

* Support for using TensorFlow with PennyLane has been deprecated and will be dropped in Pennylane v0.44.
  Future versions of PennyLane are not guaranteed to work with TensorFlow.
  Instead, we recommend using the :doc:`JAX </introduction/interfaces/jax>` or :doc:`PyTorch </introduction/interfaces/torch>` interface for
  machine learning applications to benefit from enhanced support and features. Please consult the following demos for
  more usage information:
  [Turning quantum nodes into Torch Layers](https://pennylane.ai/qml/demos/tutorial_qnn_module_torch) and
  [How to optimize a QML model using JAX and Optax](https://pennylane.ai/qml/demos/tutorial_How_to_optimize_QML_model_using_JAX_and_Optax).
  [(#7989)](https://github.com/PennyLaneAI/pennylane/pull/7989)
  [(#8106)](https://github.com/PennyLaneAI/pennylane/pull/8106)

* `pennylane.devices.DefaultExecutionConfig` is deprecated and will be removed in v0.44.
  Instead, use `qml.devices.ExecutionConfig()` to create a default execution configuration.
  [(#7987)](https://github.com/PennyLaneAI/pennylane/pull/7987)

* Specifying the ``work_wire_type`` argument in ``qml.ctrl`` and other controlled operators as ``"clean"`` or
  ``"dirty"`` is deprecated. Use ``"zeroed"`` to indicate that the work wires are initially in the :math:`|0\rangle`
  state, and ``"borrowed"`` to indicate that the work wires can be in any arbitrary state. In both cases, the
  work wires are restored to their original state upon completing the decomposition.
  [(#7993)](https://github.com/PennyLaneAI/pennylane/pull/7993)

* Providing `num_steps` to :func:`pennylane.evolve`, :func:`pennylane.exp`, :class:`pennylane.ops.Evolution`,
  and :class:`pennylane.ops.Exp` is deprecated and will be removed in a future release. Instead, use
  :class:`~.TrotterProduct` for approximate methods, providing the `n` parameter to perform the Suzuki-Trotter
  product approximation of a Hamiltonian with the specified number of Trotter steps.

  As a concrete example, consider the following case:

  ```python
  coeffs = [0.5, -0.6]
  ops = [qml.X(0), qml.X(0) @ qml.Y(1)]
  H_flat = qml.dot(coeffs, ops)
  ```

  Instead of computing the Suzuki-Trotter product approximation as:

  ```pycon
  >>> qml.evolve(H_flat, num_steps=2).decomposition()
  [RX(0.5, wires=[0]),
  PauliRot(-0.6, XY, wires=[0, 1]),
  RX(0.5, wires=[0]),
  PauliRot(-0.6, XY, wires=[0, 1])]
  ```

  The same result can be obtained using :class:`~.TrotterProduct` as follows:

  ```pycon
  >>> decomp_ops = qml.adjoint(qml.TrotterProduct(H_flat, time=1.0, n=2)).decomposition()
  >>> [simp_op for op in decomp_ops for simp_op in map(qml.simplify, op.decomposition())]
  [RX(0.5, wires=[0]),
  PauliRot(-0.6, XY, wires=[0, 1]),
  RX(0.5, wires=[0]),
  PauliRot(-0.6, XY, wires=[0, 1])]
  ```
  [(#7954)](https://github.com/PennyLaneAI/pennylane/pull/7954)
  [(#7977)](https://github.com/PennyLaneAI/pennylane/pull/7977)

* `MeasurementProcess.expand` is deprecated. The relevant method can be replaced with
  `qml.tape.QuantumScript(mp.obs.diagonalizing_gates(), [type(mp)(eigvals=mp.obs.eigvals(), wires=mp.obs.wires)])`
  [(#7953)](https://github.com/PennyLaneAI/pennylane/pull/7953)

* `shots=` in `QNode` calls is deprecated and will be removed in v0.44.
  Instead, please use the `qml.workflow.set_shots` transform to set the number of shots for a QNode.
  [(#7906)](https://github.com/PennyLaneAI/pennylane/pull/7906)

* ``QuantumScript.shape`` and ``QuantumScript.numeric_type`` are deprecated and will be removed in version v0.44.
  Instead, the corresponding ``.shape`` or ``.numeric_type`` of the ``MeasurementProcess`` class should be used.
  [(#7950)](https://github.com/PennyLaneAI/pennylane/pull/7950)

* Some unnecessary methods of the `qml.CircuitGraph` class are deprecated and will be removed in version v0.44:
  [(#7904)](https://github.com/PennyLaneAI/pennylane/pull/7904)

    - `print_contents` in favor of `print(obj)`
    - `observables_in_order` in favor of `observables`
    - `operations_in_order` in favor of `operations`
    - `ancestors_in_order` in favor of `ancestors(obj, sort=True)`
    - `descendants_in_order` in favore of `descendants(obj, sort=True)`

* The `QuantumScript.to_openqasm` method is deprecated and will be removed in version v0.44.
  Instead, the `qml.to_openqasm` function should be used.
  [(#7909)](https://github.com/PennyLaneAI/pennylane/pull/7909)

* The `level=None` argument in the :func:`pennylane.workflow.get_transform_program`, :func:`pennylane.workflow.construct_batch`, `qml.draw`, `qml.draw_mpl`, and `qml.specs` transforms is deprecated and will be removed in v0.43.
  Please use `level='device'` instead to apply the noise model at the device level.
  [(#7886)](https://github.com/PennyLaneAI/pennylane/pull/7886)
  [(#8364)](https://github.com/PennyLaneAI/pennylane/pull/8364)

* `qml.qnn.cost.SquaredErrorLoss` is deprecated and will be removed in version v0.44. Instead, this hybrid workflow can be accomplished
  with a function like `loss = lambda *args: (circuit(*args) - target)**2`.
  [(#7527)](https://github.com/PennyLaneAI/pennylane/pull/7527)

* Access to `add_noise`, `insert` and noise mitigation transforms from the `pennylane.transforms` module is deprecated.
  Instead, these functions should be imported from the `pennylane.noise` module.
  [(#7854)](https://github.com/PennyLaneAI/pennylane/pull/7854)

* The `qml.QNode.add_transform` method is deprecated and will be removed in v0.44.
  Instead, please use `QNode.transform_program.push_back(transform_container=transform_container)`.
  [(#7855)](https://github.com/PennyLaneAI/pennylane/pull/7855)
  [(#8266)](https://github.com/PennyLaneAI/pennylane/pull/8266)

<h3>Internal changes ⚙️</h3>

* GitHub actions and workflows (`interface-unit-tests.yml`, `tests-labs.yml`, `unit-test.yml`, `upload-nightly-release.yml` and `upload.yml`) have been updated to 
  use `ubuntu-24.04` runners. [(8371)](https://github.com/PennyLaneAI/pennylane/pull/8371)

* Adds `measurements` as a "core" module in the tach specification.
  [(#7945)](https://github.com/PennyLaneAI/pennylane/pull/7945)

* Enforce various modules to follow modular architecture via `tach`.
  [(#7847)](https://github.com/PennyLaneAI/pennylane/pull/7847)

* Add CI workflow to test documentation using `sybil`. 
  [(#8324)](https://github.com/PennyLaneAI/pennylane/pull/8324)
  [(#8328)](https://github.com/PennyLaneAI/pennylane/pull/8328)
  [(#8329)](https://github.com/PennyLaneAI/pennylane/pull/8329)

* The `templates/subroutines` now has `arithmetic`, `qchem`, and `time_evolution` submodules.
  [(#8333)](https://github.com/PennyLaneAI/pennylane/pull/8333)

* `test_horizontal_cartan_subalgebra.py` uses our fixture `seed` for reproducibility and CI stability.
  [(#8304)](https://github.com/PennyLaneAI/pennylane/pull/8304)

* Restructured the `qml.compiler.python_compiler` submodule to be more cohesive.
  [(#8273)](https://github.com/PennyLaneAI/pennylane/pull/8273)

* `default.tensor` now supports graph decomposition mode during preprocessing.
  [(#8253)](https://github.com/PennyLaneAI/pennylane/pull/8253)

* Remove legacy interface names from tests (e.g. `interface="jax-python"` or `interface="pytorch"`)
  [(#8249)](https://github.com/PennyLaneAI/pennylane/pull/8249)

* `qml.devices.preprocess.decompose` now works in graph decomposition mode
  when a gateset is provided. `default.qubit` and `null.qubit` can now use
  graph decomposition mode.
  [(#8225)](https://github.com/PennyLaneAI/pennylane/pull/8225)
  [(#8265)](https://github.com/PennyLaneAI/pennylane/pull/8265)
  [(#8260)](https://github.com/PennyLaneAI/pennylane/pull/8260)

* Remove usage of the `pytest.mark.capture` marker from tests in the `tests/python_compiler` directory.
  [(#8234)](https://github.com/PennyLaneAI/pennylane/pull/8234)

* Update `pylint` to `3.3.8` in CI and `requirements-dev.txt`
  [(#8216)](https://github.com/PennyLaneAI/pennylane/pull/8216)

* Updated `CompressedResourceOp` class to track the number of wires an operator requires in labs.
  [(#8173)](https://github.com/PennyLaneAI/pennylane/pull/8173)

* Update links in `README.md`.
  [(#8165)](https://github.com/PennyLaneAI/pennylane/pull/8165)

* Update `autograph` guide to reflect new capabilities.
  [(#8132)](https://github.com/PennyLaneAI/pennylane/pull/8132)

* Start using `strict=True` to `zip` usage in source code.
  [(#8164)](https://github.com/PennyLaneAI/pennylane/pull/8164)
  [(#8182)](https://github.com/PennyLaneAI/pennylane/pull/8182)
  [(#8183)](https://github.com/PennyLaneAI/pennylane/pull/8183)

* Unpin `autoray` package in `pyproject.toml` by fixing source code that was broken by release.
  [(#8147)](https://github.com/PennyLaneAI/pennylane/pull/8147)
  [(#8159)](https://github.com/PennyLaneAI/pennylane/pull/8159)
  [(#8160)](https://github.com/PennyLaneAI/pennylane/pull/8160)

* The `autograph` keyword argument has been removed from the `QNode` constructor.
  To enable autograph conversion, use the `qjit` decorator together with the `qml.capture.disable_autograph` context manager.
  [(#8104)](https://github.com/PennyLaneAI/pennylane/pull/8104)

* Add ability to disable autograph conversion using the newly added `qml.capture.disable_autograph` decorator or context manager.
  [(#8102)](https://github.com/PennyLaneAI/pennylane/pull/8102)

* Set `autoray` package upper-bound in `pyproject.toml` CI due to breaking changes in `v0.8.0`.
  [(#8110)](https://github.com/PennyLaneAI/pennylane/pull/8110)

* Add capability for roundtrip testing and module verification to the Python compiler `run_filecheck` and
`run_filecheck_qjit` fixtures.
  [(#8049)](https://github.com/PennyLaneAI/pennylane/pull/8049)

* Improve type hinting internally.
  [(#8086)](https://github.com/PennyLaneAI/pennylane/pull/8086)
  [(#8284)](https://github.com/PennyLaneAI/pennylane/pull/8284)

* The `cond` primitive with program capture no longer stores missing false branches as `None`, instead storing them
  as jaxprs with no output.
  [(#8080)](https://github.com/PennyLaneAI/pennylane/pull/8080)

* Removed unnecessary execution tests along with accuracy validation in `tests/ops/functions/test_map_wires.py`.
  [(#8032)](https://github.com/PennyLaneAI/pennylane/pull/8032)

* Added a new `all-tests-passed` gatekeeper job to `interface-unit-tests.yml` to ensure all test
  jobs complete successfully before triggering downstream actions. This reduces the need to
  maintain a long list of required checks in GitHub settings. Also added the previously missing
  `capture-jax-tests` job to the list of required test jobs, ensuring this test suite is properly
  enforced in CI.
  [(#7996)](https://github.com/PennyLaneAI/pennylane/pull/7996)

* Equipped `DefaultQubitLegacy` (test suite only) with seeded sampling.
  This allows for reproducible sampling results of legacy classical shadow across CI.
  [(#7903)](https://github.com/PennyLaneAI/pennylane/pull/7903)

* Capture does not block `wires=0` anymore. This allows Catalyst to work with zero-wire devices.
  Note that `wires=None` is still illegal.
  [(#7978)](https://github.com/PennyLaneAI/pennylane/pull/7978)

* Improves readability of `dynamic_one_shot` postprocessing to allow further modification.
  [(#7962)](https://github.com/PennyLaneAI/pennylane/pull/7962)
  [(#8041)](https://github.com/PennyLaneAI/pennylane/pull/8041)

* Update PennyLane's top-level `__init__.py` file imports to improve Python language server support for finding
  PennyLane submodules.
  [(#7959)](https://github.com/PennyLaneAI/pennylane/pull/7959)

* Improves type hints in the `measurements` module.
  [(#7938)](https://github.com/PennyLaneAI/pennylane/pull/7938)

* Refactored the codebase to adopt modern type hint syntax for Python 3.11+ language features.
  [(#7860)](https://github.com/PennyLaneAI/pennylane/pull/7860)
  [(#7982)](https://github.com/PennyLaneAI/pennylane/pull/7982)

* Improve the pre-commit hook to add gitleaks.
  [(#7922)](https://github.com/PennyLaneAI/pennylane/pull/7922)

* Added a `run_filecheck_qjit` fixture that can be used to run FileCheck on integration tests for the
  `qml.compiler.python_compiler` submodule.
  [(#7888)](https://github.com/PennyLaneAI/pennylane/pull/7888)

* Update minimum supported `pytest` version to `8.4.1`.
  [(#7853)](https://github.com/PennyLaneAI/pennylane/pull/7853)

* `DefaultQubitLegacy` (test suite only) no longer provides a customized classical shadow
  implementation
  [(#7895)](https://github.com/PennyLaneAI/pennylane/pull/7895)

* Make `pennylane.io` a tertiary module.
  [(#7877)](https://github.com/PennyLaneAI/pennylane/pull/7877)

* Seeded tests for the `split_to_single_terms` transformation.
  [(#7851)](https://github.com/PennyLaneAI/pennylane/pull/7851)

* Upgrade `rc_sync.yml` to work with latest `pyproject.toml` changes.
  [(#7808)](https://github.com/PennyLaneAI/pennylane/pull/7808)
  [(#7818)](https://github.com/PennyLaneAI/pennylane/pull/7818)

* `LinearCombination` instances can be created with `_primitive.impl` when
  capture is enabled and tracing is active.
  [(#7893)](https://github.com/PennyLaneAI/pennylane/pull/7893)

* The `TensorLike` type is now compatible with static type checkers.
  [(#7905)](https://github.com/PennyLaneAI/pennylane/pull/7905)

* Update xDSL supported version to `0.49`.
  [(#7923)](https://github.com/PennyLaneAI/pennylane/pull/7923)
  [(#7932)](https://github.com/PennyLaneAI/pennylane/pull/7932)
  [(#8120)](https://github.com/PennyLaneAI/pennylane/pull/8120)

* Update JAX version used in tests to `0.6.2`
  [(#7925)](https://github.com/PennyLaneAI/pennylane/pull/7925)

* An `xdsl_extras` module has been added to the Python compiler to house additional utilities and
  functionality not available upstream in xDSL.
  [(#8067)](https://github.com/PennyLaneAI/pennylane/pull/8067)
  [(#8120)](https://github.com/PennyLaneAI/pennylane/pull/8120)

* Moved `allocation.DynamicWire` from the `allocation` to the `wires` module to avoid circular dependencies.
  [(#8179)](https://github.com/PennyLaneAI/pennylane/pull/8179)

* Two new xDSL passes have been added to the Python compiler: `decompose-graph-state`, which
  decomposes `mbqc.graph_state_prep` operations to their corresponding set of quantum operations for
  execution on state simulators, and `null-decompose-graph-state`, which replaces
  `mbqc.graph_state_prep` operations with single quantum-register allocation operations for
  execution on null devices.
  [(#8090)](https://github.com/PennyLaneAI/pennylane/pull/8090)

* The `mbqc` xDSL dialect has been added to the Python compiler, which is used to represent
  measurement-based quantum-computing instructions in the xDSL framework.
  [(#7815)](https://github.com/PennyLaneAI/pennylane/pull/7815)
  [(#8059)](https://github.com/PennyLaneAI/pennylane/pull/8059)

* A compilation pass written with xDSL called `qml.compiler.python_compiler.transforms.ConvertToMBQCFormalismPass` has been added for the experimental xDSL Python compiler integration. This pass converts all gates in the MBQC gate set (`Hadamard`, `S`, `RZ`, `RotXZX` and `CNOT`) to the textbook MBQC formalism.
  [(#7870)](https://github.com/PennyLaneAI/pennylane/pull/7870)
  [(#8254)](https://github.com/PennyLaneAI/pennylane/pull/8254)

* Added a `dialects` submodule to `qml.compiler.python_compiler` which now houses all the xDSL dialects we create.
  Additionally, the `MBQCDialect` and `QuantumDialect` dialects have been renamed to `MBQC` and `Quantum`.
  [(#7897)](https://github.com/PennyLaneAI/pennylane/pull/7897)

* The measurement-plane attribute of the Python compiler `mbqc` dialect now uses the "opaque syntax"
  format when printing in the generic IR format. This enables usage of this attribute when IR needs
  to be passed from the python compiler to Catalyst.
  [(#7957)](https://github.com/PennyLaneAI/pennylane/pull/7957)

* A `diagonalize_mcms` option has been added to the `ftqc.decomposition.convert_to_mbqc_formalism` tape transform that, when set, arbitrary-basis mid-circuit measurements are mapped into corresponding diagonalizing gates and Z-basis mid-circuit measurements.
  [(#8105)](https://github.com/PennyLaneAI/pennylane/pull/8105)

* The `mbqc.graph_state_prep` operation is integrated into the `convert_to_mbqc_formalism` pass.
  [(#8153)](https://github.com/PennyLaneAI/pennylane/pull/8153)
  [(#8301)](https://github.com/PennyLaneAI/pennylane/pull/8301)
  [(#8314)](https://github.com/PennyLaneAI/pennylane/pull/8314)
  [(#8362)](https://github.com/PennyLaneAI/pennylane/pull/8362)

* Added a `graph_state_utils` submodule to `python_compiler.transforms.mbqc` for common utilities
  for MBQC workflows.
  [(#8219)](https://github.com/PennyLaneAI/pennylane/pull/8219)
  [(#8273)](https://github.com/PennyLaneAI/pennylane/pull/8273)

* Updated support for `pubchempy` used in the unit tests for `qml.qchem.mol_data` to `1.0.5`.
  [(#8224)](https://github.com/PennyLaneAI/pennylane/pull/8224)

* Add nightly RC builds script to `.github/workflows`.
  [(#8148)](https://github.com/PennyLaneAI/pennylane/pull/8148)

<h3>Documentation 📝</h3>

* The :doc:`installation page </development/guide/installation>` has been updated to include
  currently supported Python versions and installation instructions.
  [(#8369)](https://github.com/PennyLaneAI/pennylane/pull/8369)

* The documentation of `qml.probs` and `qml.Hermitian` has been updated with a warning
  to avoid using them together as the output might be different than expected.
  Furthermore, a warning is raised if a user attempts to use `qml.probs` with a Hermitian observable.
  [(#8235)](https://github.com/PennyLaneAI/pennylane/pull/8235)

* "`>>>`" and "`...`" have been removed from "`.. code-block::`" directives in docstrings to facilitate docstring
  testing and fit best practices.
  [(#8319)](https://github.com/PennyLaneAI/pennylane/pull/8319)

* Three more examples of the deprecated usage of `qml.device(..., shots=...)` have been updated in the documentation.
  [(#8298)](https://github.com/PennyLaneAI/pennylane/pull/8298)

* The documentation of `qml.device` has been updated to reflect the usage of :func:`~pennylane.set_shots`.
  [(#8294)](https://github.com/PennyLaneAI/pennylane/pull/8294)

* The "Simplifying Operators" section in the :doc:`Compiling circuits </introduction/compiling_circuits>`
  page has been pushed further down the page to show more relevant sections first.
  [(#8233)](https://github.com/PennyLaneAI/pennylane/pull/8233)

* `ancilla` has been renamed to `auxiliary` in internal documentation.
  [(#8005)](https://github.com/PennyLaneAI/pennylane/pull/8005)

* Small typos in the docstring for `qml.noise.partial_wires` have been corrected.
  [(#8052)](https://github.com/PennyLaneAI/pennylane/pull/8052)

* The theoretical background section of :class:`~.BasisRotation` has been extended to explain
  the underlying Lie group/algebra homomorphism between the (dense) rotation matrix and the
  performed operations on the target qubits.
  [(#7765)](https://github.com/PennyLaneAI/pennylane/pull/7765)

* The code examples in the documentation of :func:`~.specs` have been updated to replace keyword arguments
  with `gradient_kwargs` in the QNode definition.
  [(#8003)](https://github.com/PennyLaneAI/pennylane/pull/8003)

* The documentation for `Operator.pow` and `Operator.adjoint` have been updated to clarify optional
  developer-facing use cases.
  [(#7999)](https://github.com/PennyLaneAI/pennylane/pull/7999)

* The docstring of the `is_hermitian` operator property has been updated to better describe its behaviour.
  [(#7946)](https://github.com/PennyLaneAI/pennylane/pull/7946)

* The docstrings of all optimizers have been improved for consistency and legibility.
  [(#7891)](https://github.com/PennyLaneAI/pennylane/pull/7891)

* The code example in the documentation for :func:`~.transforms.split_non_commuting` has been updated to
  give the correct output.
  [(#7892)](https://github.com/PennyLaneAI/pennylane/pull/7892)

* The :math:`\LaTeX` rendering in the documentation for `qml.TrotterProduct` and `qml.trotterize` has been corrected.
  [(#8014)](https://github.com/PennyLaneAI/pennylane/pull/8014)

* The docstring of `ClassicalShadow.entropy` has been updated to trim out the outdated part
  of an explanation about the different choices of
  the `alpha` parameter.
  [(#8100)](https://github.com/PennyLaneAI/pennylane/pull/8100)

* A warning has been added to the :doc:`interfaces documentation </introduction/interfaces>`
  under the Pytorch section to explain that all Pytorch floating-point inputs are promoted
  to `torch.float64`.
  [(#8124)](https://github.com/PennyLaneAI/pennylane/pull/8124)

* The :doc:`Dynamic Quantum Circuits </introduction/dynamic_quantum_circuits>` page has been updated to
  include the latest device-dependent mid-circuit measurement method defaults.
  [(#8149)](https://github.com/PennyLaneAI/pennylane/pull/8149)

* A syntax rendering issue in the
  :doc:`DefaultQubit documentation </code/api/pennylane.devices.default_qubit.DefaultQubit>` has been
  fixed to correctly display the `max_workers` parameter.
  [(#8289)](https://github.com/PennyLaneAI/pennylane/pull/8289)

<h3>Bug fixes 🐛</h3>

* `default.qubit` now properly validates the `mcm_method`.
  [(#8343)](https://github.com/PennyLaneAI/pennylane/pull/8343)

* :class:`~.SpecialUnitary` now correctly obeys the interfaces of input parameters when large numbers of wires are used.
  [(#8209)](https://github.com/PennyLaneAI/pennylane/pull/8209)

* Autograph will now be correctly applied to the wrapped functions of :func:`~pennylane.adjoint`
  and :func:`~pennylane.ctrl`.
  [(#8215)](https://github.com/PennyLaneAI/pennylane/pull/8215)

* Parameter batching now works for Z-basis gates when executing with `default.mixed`.
  [(#8251)](https://github.com/PennyLaneAI/pennylane/pull/8251)

* `qml.ctrl(qml.Barrier(), control_wires)` now just returns the original Barrier operation, but placed
  in the circuit with the `ctrl` happens.
  [(#8238)](https://github.com/PennyLaneAI/pennylane/pull/8238)

* JIT compilation of :class:`~pennylane.MottonenStatePrep` can now accept statically defined state-vector arrays.
  [(#8222)](https://github.com/PennyLaneAI/pennylane/pull/8222)

* Pauli arithmetic can now handle abstract coefficients when participating in a jitted function.
  [(#8190)](https://github.com/PennyLaneAI/pennylane/pull/8190)

* Operators queued with :func:`pennylane.apply` no longer get dequeued by subsequent dequeuing operations
  (e.g. :func:`pennylane.adjoint`).
  [(#8078)](https://github.com/PennyLaneAI/pennylane/pull/8078)

* Fixed a bug in the decomposition rules of :class:`~.Select` with the new decomposition system
  that broke the decompositions if the target ``ops`` of the ``Select`` operator were parametrized.
  This enables the new decomposition system with ``Select`` of parametrized target ``ops``.
  [(#8186)](https://github.com/PennyLaneAI/pennylane/pull/8186)

* `Exp` and `Evolution` now have improved decompositions, allowing them to handle more situations
  more robustly. In particular, the generator is simplified prior to decomposition. Now more
  time evolution ops can be supported on devices that do not natively support them.
  [(#8133)](https://github.com/PennyLaneAI/pennylane/pull/8133)

* A scalar product of a norm one scalar and an operator now decomposes into a `GlobalPhase` and the operator.
  For example, `-1 * qml.X(0)` now decomposes into `[qml.GlobalPhase(-np.pi), qml.X(0)]`.
  [(#8133)](https://github.com/PennyLaneAI/pennylane/pull/8133)

* Fixes a bug that made the queueing behaviour of :meth:`~.pauli.PauliWord.operation` and
  :meth:`~.pauli.PauliSentence.operation` dependent on the global state of a program due to
  a caching issue.
  [(#8135)](https://github.com/PennyLaneAI/pennylane/pull/8135)

* A more informative error is raised when extremely deep circuits are attempted to be drawn.
  [(#8139)](https://github.com/PennyLaneAI/pennylane/pull/8139)

* An error is now raised if sequences of classically processed mid circuit measurements
  are used as input to :func:`pennylane.counts` or :func:`pennylane.probs`.
  [(#8109)](https://github.com/PennyLaneAI/pennylane/pull/8109)

* Simplifying operators raised to integer powers no longer causes recursion errors.
  [(#8044)](https://github.com/PennyLaneAI/pennylane/pull/8044)

* Fixes the GPU selection issue in `qml.math` with PyTorch when multiple GPUs are present.
  [(#8008)](https://github.com/PennyLaneAI/pennylane/pull/8008)

* The `~.for_loop` function with capture enabled can now handle over indexing
  into an empty array when `start == stop`.
  [(#8026)](https://github.com/PennyLaneAI/pennylane/pull/8026)

* Plxpr primitives now only return dynamically shaped arrays if their outputs
  actually have dynamic shapes.
  [(#8004)](https://github.com/PennyLaneAI/pennylane/pull/8004)

* Fixes an issue with tree-traversal and non-sequential wire orders.
  [(#7991)](https://github.com/PennyLaneAI/pennylane/pull/7991)

* Fixes a bug in :func:`~.matrix` where an operator's
  constituents were incorrectly queued if its decomposition was requested.
  [(#7975)](https://github.com/PennyLaneAI/pennylane/pull/7975)

* An error is now raised if an `end` statement is found in a measurement conditioned branch in a QASM string being imported into PennyLane.
  [(#7872)](https://github.com/PennyLaneAI/pennylane/pull/7872)

* Fixes issue related to :func:`~.transforms.to_zx` adding the support for
  `Toffoli` and `CCZ` gates conversion into their ZX-graph representation.
  [(#7899)](https://github.com/PennyLaneAI/pennylane/pull/7899)

* `get_best_diff_method` now correctly aligns with `execute` and `construct_batch` logic in workflows.
  [(#7898)](https://github.com/PennyLaneAI/pennylane/pull/7898)

* Resolve issues with AutoGraph transforming internal PennyLane library code due to incorrect
  module attribution of wrapper functions.
  [(#7889)](https://github.com/PennyLaneAI/pennylane/pull/7889)

* Calling `QNode.update` no longer acts as if `set_shots` has been applied.
  [(#7881)](https://github.com/PennyLaneAI/pennylane/pull/7881)

* Fixes attributes and types in the quantum dialect.
  This allows for types to be inferred correctly when parsing.
  [(#7825)](https://github.com/PennyLaneAI/pennylane/pull/7825)

* Fixes `SemiAdder` to work when inputs are defined with a single wire.
  [(#7940)](https://github.com/PennyLaneAI/pennylane/pull/7940)

* Fixes a bug where `qml.prod`, `qml.matrix`, and `qml.cond` applied on a quantum function does not dequeue operators passed as arguments to the function.
  [(#8094)](https://github.com/PennyLaneAI/pennylane/pull/8094)
  [(#8119)](https://github.com/PennyLaneAI/pennylane/pull/8119)
  [(#8078)](https://github.com/PennyLaneAI/pennylane/pull/8078)

* Fixes a bug where a copy of `ShadowExpvalMP` was incorrect for a multi-term composite observable.
  [(#8078)](https://github.com/PennyLaneAI/pennylane/pull/8078)

* Fixes a bug where :func:`~.transforms.cancel_inverses`, :func:`~.transforms.merge_rotations`, :func:`~.transforms.single_qubit_fusion`,
  :func:`~.transforms.commute_controlled`, and :func:`~.transforms.clifford_t_decomposition` are incorrect when the circuit contains operators on abstract wires.
  [(8297)](https://github.com/PennyLaneAI/pennylane/pull/8297)

<h3>Contributors ✍️</h3>

This release contains contributions from (in alphabetical order):

Runor Agbaire,
Guillermo Alonso,
Ali Asadi,
Utkarsh Azad,
Astral Cai,
Joey Carter,
Yushao Chen,
Isaac De Vlugt,
Diksha Dhawan,
Marcus Edwards,
Lillian Frederiksen,
Pietropaolo Frisoni,
Simone Gasperini,
Austin Huang,
David Ittah,
Soran Jahangiri,
Korbinian Kottmann,
Elton Law,
Mehrdad Malekmohammadi,
Pablo Antonio Moreno Casares,
Anton Naim Ibrahim,
Erick Ochoa,
Lee James O'Riordan,
Mudit Pandey,
Andrija Paurevic,
Justin Pickering,
Alex Preciado,
Shuli Shu,
Jay Soni,
Paul Haochen Wang,
David Wierichs,
Jake Zaia.<|MERGE_RESOLUTION|>--- conflicted
+++ resolved
@@ -281,14 +281,7 @@
   2: ──────────╰X─┤  State
   ```
 
-<<<<<<< HEAD
-  The documentation was updated to include its own section on ZX calculus-based passes.
-  [(#8201)](https://github.com/PennyLaneAI/pennylane/pull/8201)
-
 <h4>Change operator bases 🍴</h4>
-=======
-<h4>Change op basis 🍴</h4>
->>>>>>> bfd5e96f
 
 * Users can now benefit from an optimization of the controlled compute-uncompute pattern with the new :func:`~.change_op_basis` function and :class:`~.ops.op_math.ChangeOpBasis` class.
   Operators arranged in a compute-uncompute pattern (``U V U†``,
