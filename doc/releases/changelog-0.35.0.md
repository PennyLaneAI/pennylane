:orphan:

# Release 0.35.0 (current release)

<h3>New features since last release</h3>

<h4>Qiskit 1.0 integration 🔌</h4>

* This version of PennyLane makes it easier to import circuits from Qiskit.
  [(#5218)](https://github.com/PennyLaneAI/pennylane/pull/5218)
  [(#5168)](https://github.com/PennyLaneAI/pennylane/pull/5168)

  The `qml.from_qiskit` function converts a Qiskit
  [QuantumCircuit](https://docs.quantum.ibm.com/api/qiskit/qiskit.circuit.QuantumCircuit) into
  a PennyLane
  [quantum function](https://docs.pennylane.ai/en/stable/introduction/circuits.html#quantum-functions).
  Although `qml.from_qiskit` already exists in PennyLane, we have made a number of improvements to
  make importing from Qiskit easier. And yes — `qml.from_qiskit` functionality
  is compatible with both Qiskit
  [1.0](https://docs.quantum.ibm.com/api/qiskit/release-notes/1.0) and earlier
  versions! Here's a comprehensive list of the improvements:

  * You can now append PennyLane measurements onto the quantum function returned by
    `qml.from_qiskit`. Consider this simple Qiskit circuit:

    ```python
    import pennylane as qml
    from qiskit import QuantumCircuit

    qc = QuantumCircuit(2)
    qc.rx(0.785, 0)
    qc.ry(1.57, 1)
    ```

    We can convert it into a PennyLane QNode in just a few lines, with PennyLane
    `measurements` easily included:

    ```pycon
    >>> dev = qml.device("default.qubit")
    >>> measurements = qml.expval(qml.Z(0) @ qml.Z(1))
    >>> qfunc = qml.from_qiskit(qc, measurements=measurements)
    >>> qnode = qml.QNode(qfunc, dev)
    >>> qnode()
    tensor(0.00056331, requires_grad=True)
    ```

  * Quantum circuits that already contain Qiskit-side measurements can be faithfully converted with
    `qml.from_qiskit`. Consider this example Qiskit circuit:

    ```python
    qc = QuantumCircuit(3, 2)  # Teleportation

    qc.rx(0.9, 0)  # Prepare input state on qubit 0

    qc.h(1)  # Prepare Bell state on qubits 1 and 2
    qc.cx(1, 2)

    qc.cx(0, 1)  # Perform teleportation
    qc.h(0)
    qc.measure(0, 0)
    qc.measure(1, 1)

    with qc.if_test((1, 1)):  # Perform first conditional
        qc.x(2)
    ```

    This circuit can be converted into PennyLane with the Qiskit measurements still accessible. For example, we can
    use those results as inputs to a mid-circuit measurement in PennyLane:

    ```python
    @qml.qnode(dev)
    def teleport():
        m0, m1 = qml.from_qiskit(qc)()
        qml.cond(m0, qml.Z)(2)
        return qml.density_matrix(2)
    ```

    ```pycon
    >>> teleport()
    tensor([[0.81080498+0.j        , 0.        +0.39166345j],
            [0.        -0.39166345j, 0.18919502+0.j        ]], requires_grad=True)
    ```

  * It is now more intuitive to handle and differentiate parametrized Qiskit circuits. Consider the following circuit:

    ```python
    from qiskit.circuit import Parameter
    from pennylane import numpy as np

    angle0 = Parameter("x")
    angle1 = Parameter("y")

    qc = QuantumCircuit(2, 2)
    qc.rx(angle0, 0)
    qc.ry(angle1, 1)
    qc.cx(1, 0)
    ```

    We can convert this circuit into a QNode with two arguments, corresponding to `x` and `y`:

    ```python
    measurements = qml.expval(qml.PauliZ(0))
    qfunc = qml.from_qiskit(qc, measurements)
    qnode = qml.QNode(qfunc, dev)
    ```

    The QNode can be evaluated and differentiated:

    ```pycon
    >>> x, y = np.array([0.4, 0.5], requires_grad=True)
    >>> qnode(x, y)
    tensor(0.80830707, requires_grad=True)
    >>> qml.grad(qnode)(x, y)
    (tensor(-0.34174675, requires_grad=True),
     tensor(-0.44158016, requires_grad=True))
    ```

    This shows how easy it is to make a Qiskit circuit differentiable with PennyLane.

* In addition to circuits, it is also possible to convert operators from Qiskit to PennyLane with a new function called
  `qml.from_qiskit_op`.
  [(#5251)](https://github.com/PennyLaneAI/pennylane/pull/5251)

  A Qiskit
  [SparsePauliOp](https://docs.quantum.ibm.com/api/qiskit/qiskit.quantum_info.SparsePauliOp) can be
  converted to a PennyLane operator using `qml.from_qiskit_op`:

  ```pycon
  >>> from qiskit.quantum_info import SparsePauliOp
  >>> qiskit_op = SparsePauliOp(["II", "XY"])
  >>> qiskit_op
  SparsePauliOp(['II', 'XY'],
                coeffs=[1.+0.j, 1.+0.j])
  >>> pl_op = qml.from_qiskit_op(qiskit_op)
  >>> pl_op
  I(0) + X(1) @ Y(0)
  ```

  Combined with `qml.from_qiskit`, it becomes easy to quickly calculate quantities like expectation
  values by converting the whole workflow to PennyLane:

  ```python
  qc = QuantumCircuit(2)  # Create circuit
  qc.rx(0.785, 0)
  qc.ry(1.57, 1)

  measurements = qml.expval(pl_op)  # Create QNode
  qfunc = qml.from_qiskit(qc, measurements)
  qnode = qml.QNode(qfunc, dev)
  ```

  ```pycon
  >>> qnode()  # Evaluate!
  tensor(0.29317504, requires_grad=True)
  ```

<h4>Native mid-circuit measurements on Default Qubit 💡</h4>

* Mid-circuit measurements can now be more scalable and efficient in finite-shots mode
  with `default.qubit` by simulating them in a similar way to what happens on quantum hardware.
  [(#5088)](https://github.com/PennyLaneAI/pennylane/pull/5088)
  [(#5120)](https://github.com/PennyLaneAI/pennylane/pull/5120)

  Previously, mid-circuit measurements (MCMs) would be automatically replaced with an additional qubit
  using the `@qml.defer_measurements` transform. The circuit below would have required thousands
  of qubits to simulate.

  Now, MCMs are performed in a similar way to quantum hardware
  with finite shots on `default.qubit`. For each shot and each time an MCM is encountered,
  the device evaluates the probability of projecting onto `|0>` or `|1>` and makes a random choice to
  collapse the circuit state. This approach works well when there are a lot of MCMs
  and the number of shots is not too high.

  ```python
  import pennylane as qml

  dev = qml.device("default.qubit", shots=10)

  @qml.qnode(dev)
  def f():
      for i in range(1967):
          qml.Hadamard(0)
          qml.measure(0)
      return qml.sample(qml.PauliX(0))
  ```

  ```pycon
  >>> f()
  tensor([-1, -1, -1,  1,  1, -1,  1, -1,  1, -1], requires_grad=True)
  ```

<h4>Work easily and efficiently with operators 🔧</h4>

* Over the past few releases, PennyLane's approach to operator arithmetic has been in the process
  of being overhauled. We have a few objectives:

  1. To make it as easy to work with PennyLane operators as it would be with pen and paper.
  2. To improve the efficiency of operator arithmetic.

  The updated operator arithmetic functionality is still being finalized, but can be activated
  using `qml.operation.enable_new_opmath()`. In the next release, the new behaviour will become the
  default, so we recommend enabling now to become familiar with the new system!

  The following updates have been made in this version of PennyLane:

  * You can now easily access Pauli operators via `I`, `X`, `Y`, and `Z`:
    [(#5116)](https://github.com/PennyLaneAI/pennylane/pull/5116)

    ```pycon
    >>> from pennylane import I, X, Y, Z
    >>> X(0)
    X(0)
    ```

    The original long-form names `Identity`, `PauliX`, `PauliY`, and `PauliZ` remain available, but
    use of the short-form names is now recommended.

  * A new `qml.commutator` function is now available that allows you to compute commutators between
    PennyLane operators.
    [(#5051)](https://github.com/PennyLaneAI/pennylane/pull/5051)
    [(#5052)](https://github.com/PennyLaneAI/pennylane/pull/5052)
    [(#5098)](https://github.com/PennyLaneAI/pennylane/pull/5098)

    ```pycon
    >>> qml.commutator(X(0), Y(0))
    2j * Z(0)
    ```

  * Operators in PennyLane can have a backend Pauli representation, which can be used to perform faster operator arithmetic. Now, the Pauli
    representation will be automatically used for calculations when available.
    [(#4989)](https://github.com/PennyLaneAI/pennylane/pull/4989)
    [(#5001)](https://github.com/PennyLaneAI/pennylane/pull/5001)
    [(#5003)](https://github.com/PennyLaneAI/pennylane/pull/5003)
    [(#5017)](https://github.com/PennyLaneAI/pennylane/pull/5017)
    [(#5027)](https://github.com/PennyLaneAI/pennylane/pull/5027)

    The Pauli representation can be optionally accessed via `op.pauli_rep`:

    ```pycon
    >>> qml.operation.enable_new_opmath()
    >>> op = X(0) + Y(0)
    >>> op.pauli_rep
    1.0 * X(0)
    + 1.0 * Y(0)
    ```

  * Extensive improvements have been made to the string representations of PennyLane operators,
    making them shorter and possible to copy-paste as valid PennyLane code.
    [(#5116)](https://github.com/PennyLaneAI/pennylane/pull/5116)
    [(#5138)](https://github.com/PennyLaneAI/pennylane/pull/5138)

    ```
    >>> 0.5 * X(0)
    0.5 * X(0)
    >>> 0.5 * (X(0) + Y(1))
    0.5 * (X(0) + Y(1))
    ```

    Sums with many terms are broken up into multiple lines, but can still be copied back as valid
    code:

    ```
    >>> 0.5 * (X(0) @ X(1)) + 0.7 * (X(1) @ X(2)) + 0.8 * (X(2) @ X(3))
    (
        0.5 * (X(0) @ X(1))
      + 0.7 * (X(1) @ X(2))
      + 0.8 * (X(2) @ X(3))
    )
    ```

  * Linear combinations of operators and operator multiplication via `Sum` and `Prod`, respectively,
    have been updated to reach feature parity with `Hamiltonian` and `Tensor`, respectively.
    This should minimize the effort to port over any existing code.
    [(#5070)](https://github.com/PennyLaneAI/pennylane/pull/5070)
    [(#5132)](https://github.com/PennyLaneAI/pennylane/pull/5132)
    [(#5133)](https://github.com/PennyLaneAI/pennylane/pull/5133)

    Updates include support for grouping via the `pauli` module:

    ```pycon
    >>> obs = [X(0) @ Y(1), Z(0), Y(0) @ Z(1), Y(1)]
    >>> qml.pauli.group_observables(obs)
    [[Y(0) @ Z(1)], [X(0) @ Y(1), Y(1)], [Z(0)]]
    ```

<h4>New Clifford device 🦾</h4>

* A new `default.clifford` device enables efficient simulation of large-scale Clifford circuits
  defined in PennyLane through the use of [stim](https://github.com/quantumlib/Stim) as a backend.
  [(#4936)](https://github.com/PennyLaneAI/pennylane/pull/4936)
  [(#4954)](https://github.com/PennyLaneAI/pennylane/pull/4954)
  [(#5144)](https://github.com/PennyLaneAI/pennylane/pull/5144)

  Given a circuit with only Clifford gates, one can use this device to obtain the usual range
  of PennyLane [measurements](https://docs.pennylane.ai/en/stable/introduction/measurements.html)
  as well as the state represented in the Tableau form of
  [Aaronson & Gottesman (2004)](https://journals.aps.org/pra/abstract/10.1103/PhysRevA.70.052328):

  ```python
  import pennylane as qml

  dev = qml.device("default.clifford", tableau=True)
  @qml.qnode(dev)
  def circuit():
      qml.CNOT(wires=[0, 1])
      qml.PauliX(wires=[1])
      qml.ISWAP(wires=[0, 1])
      qml.Hadamard(wires=[0])
      return qml.state()
  ```

  ```pycon
  >>> circuit()
  array([[0, 1, 1, 0, 0],
        [1, 0, 1, 1, 1],
        [0, 0, 0, 1, 0],
        [1, 0, 0, 1, 1]])
  ```

  The `default.clifford` device also supports the `PauliError`, `DepolarizingChannel`, `BitFlip` and
  `PhaseFlip`
  [noise channels](https://docs.pennylane.ai/en/latest/introduction/operations.html#noisy-channels)
  when operating in finite-shot mode.

<h3>Improvements 🛠</h3>

<h4>Faster gradients with VJPs and other performance improvements</h4>

* Vector-Jacobian products (VJPs) can result in faster computations when the output of your quantum
  Node has a low dimension. They can be enabled by setting `device_vjp=True` when loading a QNode.
  In the next release of PennyLane, VJPs are planned to be used by default, when available.

  In this release, we have unlocked:

  * Adjoint device VJPs can be used with `jax.jacobian`, meaning that `device_vjp=True` is always
    faster when using JAX with `default.qubit`.
    [(#4963)](https://github.com/PennyLaneAI/pennylane/pull/4963)

  * PennyLane can now use lightning-provided VJPs.
    [(#4914)](https://github.com/PennyLaneAI/pennylane/pull/4914)

  * VJPs can be used with TensorFlow, though support has not yet been added
    for `tf.Function` and Tensorflow Autograph.
    [(#4676)](https://github.com/PennyLaneAI/pennylane/pull/4676)

* Measuring `qml.probs` is now faster due to an optimization in converting samples to counts.
  [(#5145)](https://github.com/PennyLaneAI/pennylane/pull/5145)

* The performance of circuit-cutting workloads with large numbers of generated tapes has been improved.
  [(#5005)](https://github.com/PennyLaneAI/pennylane/pull/5005)

* Queueing (`AnnotatedQueue`) has been removed from `qml.cut_circuit` and `qml.cut_circuit_mc` to improve performance
  for large workflows.
  [(#5108)](https://github.com/PennyLaneAI/pennylane/pull/5108)


<h4>Community contributions 🥳</h4>

* A new function called `qml.fermi.parity_transform` has been added for parity mapping of a fermionic Hamiltonian.
  [(#4928)](https://github.com/PennyLaneAI/pennylane/pull/4928)

  It is now possible to transform a fermionic Hamiltonian to a qubit Hamiltonian with parity mapping.

  ```python
  import pennylane as qml
  fermi_ham = qml.fermi.FermiWord({(0, 0) : '+', (1, 1) : '-'})

  qubit_ham = qml.fermi.parity_transform(fermi_ham, n=6)
  ```

  ```pycon
  >>> print(qubit_ham)
  -0.25j * Y(0) + (-0.25+0j) * (X(0) @ Z(1)) + (0.25+0j) * X(0) + 0.25j * (Y(0) @ Z(1))
  ```

* The transform `split_non_commuting` now accepts measurements of type `probs`, `sample`, and `counts`, which accept both wires and observables.
  [(#4972)](https://github.com/PennyLaneAI/pennylane/pull/4972)

* The efficiency of matrix calculations when an operator is symmetric over a given set of wires has been improved.
  [(#3601)](https://github.com/PennyLaneAI/pennylane/pull/3601)

* The `pennylane/math/quantum.py` module now has support for computing the minimum entropy of a density matrix.
  [(#3959)](https://github.com/PennyLaneAI/pennylane/pull/3959/)

  ```pycon
  >>> x = [1, 0, 0, 1] / np.sqrt(2)
  >>> x = qml.math.dm_from_state_vector(x)
  >>> qml.math.min_entropy(x, indices=[0])
  0.6931471805599455
  ```

* A function called `apply_operation` that applies operations to device-compatible states has been added to the new `qutrit_mixed` module found in `qml.devices`.
  [(#5032)](https://github.com/PennyLaneAI/pennylane/pull/5032)

* A function called `measure` has been added to the new `qutrit_mixed` module found in `qml.devices` that measures device-compatible states for a collection of measurement processes.
  [(#5049)](https://github.com/PennyLaneAI/pennylane/pull/5049)

* A `partial_trace` function has been added to `qml.math` for taking the partial trace of matrices.
  [(#5152)](https://github.com/PennyLaneAI/pennylane/pull/5152)

<h4>Other operator arithmetic improvements</h4>

* The following capabilities have been added for Pauli arithmetic:
  [(#4989)](https://github.com/PennyLaneAI/pennylane/pull/4989)
  [(#5001)](https://github.com/PennyLaneAI/pennylane/pull/5001)
  [(#5003)](https://github.com/PennyLaneAI/pennylane/pull/5003)
  [(#5017)](https://github.com/PennyLaneAI/pennylane/pull/5017)
  [(#5027)](https://github.com/PennyLaneAI/pennylane/pull/5027)
  [(#5018)](https://github.com/PennyLaneAI/pennylane/pull/5018)

  * You can now multiply `PauliWord` and `PauliSentence` instances by scalars (e.g.,
    `0.5 * PauliWord({0: "X"})` or `0.5 * PauliSentence({PauliWord({0: "X"}): 1.})`).

  * You can now intuitively add and subtract `PauliWord` and `PauliSentence` instances and scalars together (scalars are treated implicitly as multiples
    of the identity, `I`). For example, `ps1 + pw1 + 1.` for some Pauli word `pw1 = PauliWord({0: "X", 1: "Y"})` and Pauli sentence `ps1 = PauliSentence({pw1: 3.})`.

  * You can now element-wise multiply `PauliWord`, `PauliSentence`, and operators together with `qml.dot` (e.g.,
    `qml.dot([0.5, -1.5, 2], [pw1, ps1, id_word])` with `id_word = PauliWord({})`).

  * `qml.matrix` now accepts `PauliWord` and `PauliSentence` instances (e.g., `qml.matrix(PauliWord({0: "X"}))`).

  * It is now possible to compute commutators with Pauli operators natively with the new `commutator` method.

    ```pycon
    >>> op1 = PauliWord({0: "X", 1: "X"})
    >>> op2 = PauliWord({0: "Y"}) + PauliWord({1: "Y"})
    >>> op1.commutator(op2)
    2j * Z(0) @ X(1)
    + 2j * X(0) @ Z(1)
    ```

* Composite operations (e.g., those made with `qml.prod` and `qml.sum`) and scalar-product operations
  convert `Hamiltonian` and `Tensor` operands to `Sum` and `Prod` types, respectively. This helps
  avoid the mixing of incompatible operator types.
  [(#5031)](https://github.com/PennyLaneAI/pennylane/pull/5031)
  [(#5063)](https://github.com/PennyLaneAI/pennylane/pull/5063)

* `qml.Identity()` can be initialized without wires. Measuring it is currently not possible, though.
  [(#5106)](https://github.com/PennyLaneAI/pennylane/pull/5106)

* `qml.dot` now returns a `Sum` class even when all the coefficients match.
  [(#5143)](https://github.com/PennyLaneAI/pennylane/pull/5143)

* `qml.pauli.group_observables` now supports grouping `Prod` and `SProd` operators.
  [(#5070)](https://github.com/PennyLaneAI/pennylane/pull/5070)

* The performance of converting a `PauliSentence` to a `Sum` has been improved.
  [(#5141)](https://github.com/PennyLaneAI/pennylane/pull/5141)
  [(#5150)](https://github.com/PennyLaneAI/pennylane/pull/5150)

<<<<<<< HEAD
* Akin to `qml.Hamiltonian` features, the coefficients and operators that make up composite operators formed via `Sum`, `Prod` and `SProd` can now be accessed
=======
* Akin to `qml.Hamiltonian` features, the coefficients and operators that make up composite operators formed via `Sum` or `Prod` can now be accessed 
>>>>>>> 2db01d85
  with the `terms()` method.
  [(#5132)](https://github.com/PennyLaneAI/pennylane/pull/5132)
  [(#5133)](https://github.com/PennyLaneAI/pennylane/pull/5133)
  [(#5164)](https://github.com/PennyLaneAI/pennylane/pull/5164)

  ```python
  >>> qml.operation.enable_new_opmath()
  >>> op = X(0) @ (0.5 * X(1) + X(2))
  >>> op.terms()
  ([0.5, 1.0],
   [X(1) @ X(0),
    X(2) @ X(0)])
  ```

* String representations of `ParametrizedHamiltonian` have been updated to match the style of other PL operators.
  [(#5215)](https://github.com/PennyLaneAI/pennylane/pull/5215)

<h4>Other improvements</h4>

* The `pl-device-test` suite is now compatible with the `qml.devices.Device` interface.
  [(#5229)](https://github.com/PennyLaneAI/pennylane/pull/5229)

* The `QSVT` operation now determines its `data` from the block encoding and projector operator data.
  [(#5226)](https://github.com/PennyLaneAI/pennylane/pull/5226)
  [(#5248)](https://github.com/PennyLaneAI/pennylane/pull/5248)

* The `BlockEncode` operator is now JIT-compatible with JAX.
  [(#5110)](https://github.com/PennyLaneAI/pennylane/pull/5110)

* The `qml.qsvt` function uses `qml.GlobalPhase` instead of `qml.exp` to define a global phase.
  [(#5105)](https://github.com/PennyLaneAI/pennylane/pull/5105)

* The `tests/ops/functions/conftest.py` test has been updated to ensure that all operator types are tested for validity.
  [(#4978)](https://github.com/PennyLaneAI/pennylane/pull/4978)

* A new `pennylane.workflow` module has been added. This module now contains `qnode.py`, `execution.py`, `set_shots.py`, `jacobian_products.py`, and the submodule `interfaces`.
  [(#5023)](https://github.com/PennyLaneAI/pennylane/pull/5023)

* A more informative error is now raised when calling `adjoint_jacobian` with trainable state-prep operations.
  [(#5026)](https://github.com/PennyLaneAI/pennylane/pull/5026)

* `qml.workflow.get_transform_program` and `qml.workflow.construct_batch` have been added to inspect the transform program and batch of tapes
  at different stages.
  [(#5084)](https://github.com/PennyLaneAI/pennylane/pull/5084)

* All custom controlled operations such as `CRX`, `CZ`, `CNOT`, `ControlledPhaseShift` now inherit from `ControlledOp`, giving them additional properties such as `control_wire` and `control_values`. Calling `qml.ctrl` on `RX`, `RY`, `RZ`, `Rot`, and `PhaseShift` with a single control wire will return gates of types `CRX`, `CRY`, etc. as opposed to a general `Controlled` operator.
  [(#5069)](https://github.com/PennyLaneAI/pennylane/pull/5069)
  [(#5199)](https://github.com/PennyLaneAI/pennylane/pull/5199)

* The CI will now fail if coverage data fails to upload to codecov. Previously, it would silently pass
  and the codecov check itself would never execute.
  [(#5101)](https://github.com/PennyLaneAI/pennylane/pull/5101)

* `qml.ctrl` called on operators with custom controlled versions will now return instances
  of the custom class, and it will flatten nested controlled operators to a single
  multi-controlled operation. For `PauliX`, `CNOT`, `Toffoli`, and `MultiControlledX`,
  calling `qml.ctrl` will always resolve to the best option in `CNOT`, `Toffoli`, or
  `MultiControlledX` depending on the number of control wires and control values.
  [(#5125)](https://github.com/PennyLaneAI/pennylane/pull/5125/)

* Unwanted warning filters have been removed from tests and no `PennyLaneDeprecationWarning`s
  are being raised unexpectedly.
  [(#5122)](https://github.com/PennyLaneAI/pennylane/pull/5122)

* New error tracking and propagation functionality has been added
  [(#5115)](https://github.com/PennyLaneAI/pennylane/pull/5115)
  [(#5121)](https://github.com/PennyLaneAI/pennylane/pull/5121)

* The method `map_batch_transform` has been replaced with the method `_batch_transform`
  implemented in `TransformDispatcher`.
  [(#5212)](https://github.com/PennyLaneAI/pennylane/pull/5212)

* `TransformDispatcher` can now dispatch onto a batch of tapes, making it easier to compose transforms
  when working in the tape paradigm.
  [(#5163)](https://github.com/PennyLaneAI/pennylane/pull/5163)

* `qml.ctrl` is now a simple wrapper that either calls PennyLane's built in `create_controlled_op`
  or uses the Catalyst implementation.
  [(#5247)](https://github.com/PennyLaneAI/pennylane/pull/5247)

* Controlled composite operations can now be decomposed using ZYZ rotations.
  [(#5242)](https://github.com/PennyLaneAI/pennylane/pull/5242)

* New functions called `qml.devices.modifiers.simulator_tracking` and `qml.devices.modifiers.single_tape_support` have been added
  to add basic default behavior onto a device class.
  [(#5200)](https://github.com/PennyLaneAI/pennylane/pull/5200)

<h3>Breaking changes 💔</h3>

* Passing additional arguments to a transform that decorates a QNode must now be done through the use
  of `functools.partial`.
  [(#5046)](https://github.com/PennyLaneAI/pennylane/pull/5046)

* `qml.ExpvalCost` has been removed. Users should use `qml.expval()` moving forward.
  [(#5097)](https://github.com/PennyLaneAI/pennylane/pull/5097)

* Caching of executions is now turned off by default when `max_diff == 1`, as the classical overhead cost
  outweighs the probability that duplicate circuits exists.
  [(#5243)](https://github.com/PennyLaneAI/pennylane/pull/5243)

* The entry point convention registering compilers with PennyLane has changed.
  [(#5140)](https://github.com/PennyLaneAI/pennylane/pull/5140)

  To allow for packages to register multiple compilers with PennyLane,
  the `entry_points` convention under the designated group name
  `pennylane.compilers` has been modified.

  Previously, compilers would register `qjit` (JIT decorator),
  `ops` (compiler-specific operations), and `context` (for tracing and
  program capture).

  Now, compilers must register `compiler_name.qjit`, `compiler_name.ops`,
  and `compiler_name.context`, where `compiler_name` is replaced
  by the name of the provided compiler.

  For more information, please see the
  [documentation on adding compilers](https://docs.pennylane.ai/en/stable/code/qml_compiler.html#adding-a-compiler).

* PennyLane source code is now compatible with the latest version of `black`.
  [(#5112)](https://github.com/PennyLaneAI/pennylane/pull/5112)
  [(#5119)](https://github.com/PennyLaneAI/pennylane/pull/5119)

* `gradient_analysis_and_validation` has been renamed to `find_and_validate_gradient_methods`. Instead of returning a list, it now returns a dictionary of gradient methods for each parameter index, and no longer mutates the tape.
  [(#5035)](https://github.com/PennyLaneAI/pennylane/pull/5035)

* Multiplying two `PauliWord` instances no longer returns a tuple `(new_word, coeff)`
  but instead `PauliSentence({new_word: coeff})`. The old behavior is still available
  with the private method `PauliWord._matmul(other)` for faster processing.
  [(#5045)](https://github.com/PennyLaneAI/pennylane/pull/5054)

* `Observable.return_type` has been removed. Instead, you should inspect the type
  of the surrounding measurement process.
  [(#5044)](https://github.com/PennyLaneAI/pennylane/pull/5044)

* `ClassicalShadow.entropy()` no longer needs an `atol` keyword as a better
  method to estimate entropies from approximate density matrix reconstructions
  (with potentially negative eigenvalues).
  [(#5048)](https://github.com/PennyLaneAI/pennylane/pull/5048)

* Controlled operators with a custom controlled version decompose like how their controlled
  counterpart decomposes as opposed to decomposing into their controlled version.
  [(#5069)](https://github.com/PennyLaneAI/pennylane/pull/5069)
  [(#5125)](https://github.com/PennyLaneAI/pennylane/pull/5125/)

  For example:

  ```pycon
  >>> qml.ctrl(qml.RX(0.123, wires=1), control=0).decomposition()
  [
    RZ(1.5707963267948966, wires=[1]),
    RY(0.0615, wires=[1]),
    CNOT(wires=[0, 1]),
    RY(-0.0615, wires=[1]),
    CNOT(wires=[0, 1]),
    RZ(-1.5707963267948966, wires=[1])
  ]
  ```

* `QuantumScript.is_sampled` and `QuantumScript.all_sampled` have been removed. Users should now
  validate these properties manually.
  [(#5072)](https://github.com/PennyLaneAI/pennylane/pull/5072)

* `qml.transforms.one_qubit_decomposition` and `qml.transforms.two_qubit_decomposition` have been removed. Instead,
  you should use `qml.ops.one_qubit_decomposition` and `qml.ops.two_qubit_decomposition`.
  [(#5091)](https://github.com/PennyLaneAI/pennylane/pull/5091)

<h3>Deprecations 👋</h3>

* Calling `qml.matrix` without providing a `wire_order` on objects where the wire order could be
  ambiguous now raises a warning. In the future, the `wire_order` argument will be required in
  these cases.
  [(#5039)](https://github.com/PennyLaneAI/pennylane/pull/5039)

* `Operator.validate_subspace(subspace)` has been relocated to the `qml.ops.qutrit.parametric_ops`
  module and will be removed from the Operator class in an upcoming release.
  [(#5067)](https://github.com/PennyLaneAI/pennylane/pull/5067)

* Matrix and tensor products between `PauliWord` and `PauliSentence` instances are done using
  the `@` operator, `*` will be used only for scalar multiplication. Note also the breaking
  change that the product of two `PauliWord` instances now returns a `PauliSentence` instead
  of a tuple `(new_word, coeff)`.
  [(#4989)](https://github.com/PennyLaneAI/pennylane/pull/4989)
  [(#5054)](https://github.com/PennyLaneAI/pennylane/pull/5054)

* `MeasurementProcess.name` and `MeasurementProcess.data` are now deprecated, as they contain dummy
  values that are no longer needed.
  [(#5047)](https://github.com/PennyLaneAI/pennylane/pull/5047)
  [(#5071)](https://github.com/PennyLaneAI/pennylane/pull/5071)
  [(#5076)](https://github.com/PennyLaneAI/pennylane/pull/5076)
  [(#5122)](https://github.com/PennyLaneAI/pennylane/pull/5122)

* `qml.pauli.pauli_mult` and `qml.pauli.pauli_mult_with_phase` are now deprecated. Instead, you
  should use `qml.simplify(qml.prod(pauli_1, pauli_2))` to get the reduced operator.
  [(#5057)](https://github.com/PennyLaneAI/pennylane/pull/5057)

* The private functions `_pauli_mult`, `_binary_matrix` and `_get_pauli_map` from the
  `pauli` module have been deprecated, as they are no longer used anywhere and the same
  functionality can be achieved using newer features in the `pauli` module.
  [(#5057)](https://github.com/PennyLaneAI/pennylane/pull/5057)

* `Sum.ops`, `Sum.coeffs`, `Prod.ops` and `Prod.coeffs` will be deprecated in the future.
  [(#5164)](https://github.com/PennyLaneAI/pennylane/pull/5164)

<h3>Documentation 📝</h3>

* The module documentation for `pennylane.tape` now explains the difference between `QuantumTape` and `QuantumScript`.
  [(#5065)](https://github.com/PennyLaneAI/pennylane/pull/5065)

* A typo in a code example in the `qml.transforms` API has been fixed.
  [(#5014)](https://github.com/PennyLaneAI/pennylane/pull/5014)

* Documentation for `qml.data` has been updated and now mentions a way to access the same dataset simultaneously from multiple environments.
  [(#5029)](https://github.com/PennyLaneAI/pennylane/pull/5029)

* A clarification for the definition of `argnum` added to gradient methods has been made.
  [(#5035)](https://github.com/PennyLaneAI/pennylane/pull/5035)

* A typo in the code example for `qml.qchem.dipole_of` has been fixed.
  [(#5036)](https://github.com/PennyLaneAI/pennylane/pull/5036)

* A development guide on deprecations and removals has been added.
  [(#5083)](https://github.com/PennyLaneAI/pennylane/pull/5083)

* A note about the eigenspectrum of second-quantized Hamiltonians has been added to `qml.eigvals`.
  [(#5095)](https://github.com/PennyLaneAI/pennylane/pull/5095)

* A warning about two mathematically equivalent Hamiltonians undergoing different time evolutions has been added to `qml.TrotterProduct` and `qml.ApproxTimeEvolution`.
  [(#5137)](https://github.com/PennyLaneAI/pennylane/pull/5137)

* A reference to the paper that provides the image of the `qml.QAOAEmbedding` template has been added.
  [(#5130)](https://github.com/PennyLaneAI/pennylane/pull/5130)

* The docstring of `qml.sample` has been updated to advise the use of single-shot expectations
  instead when differentiating a circuit.
  [(#5237)](https://github.com/PennyLaneAI/pennylane/pull/5237)

* A quick start page has been added called "Importing Circuits". This explains
  how to import quantum circuits and operations defined outside of PennyLane.
  [(#5281)](https://github.com/PennyLaneAI/pennylane/pull/5281)

<h3>Bug fixes 🐛</h3>

*  `QubitChannel` can now be used with jitting.
  [(#5288)](https://github.com/PennyLaneAI/pennylane/pull/5288)

* Fixed a bug in the matplotlib drawer where the colour of `Barrier` did not match the requested style.
  [(#5276)](https://github.com/PennyLaneAI/pennylane/pull/5276)

* `qml.draw` and `qml.draw_mpl` now apply all applied transforms before drawing.
  [(#5277)](https://github.com/PennyLaneAI/pennylane/pull/5277)

* `ctrl_decomp_zyz` is now differentiable.
  [(#5198)](https://github.com/PennyLaneAI/pennylane/pull/5198)

* `qml.ops.Pow.matrix()` is now differentiable with TensorFlow with integer exponents.
  [(#5178)](https://github.com/PennyLaneAI/pennylane/pull/5178)

* The `qml.MottonenStatePreparation` template has been updated to include a global phase operation.
  [(#5166)](https://github.com/PennyLaneAI/pennylane/pull/5166)

* Fixed a queuing bug when using `qml.prod` with a quantum function that queues a single operator.
  [(#5170)](https://github.com/PennyLaneAI/pennylane/pull/5170)

* The `qml.TrotterProduct` template has been updated to accept scalar products of operators as an input Hamiltonian.
  [(#5073)](https://github.com/PennyLaneAI/pennylane/pull/5073)

* Fixed a bug where caching together with JIT compilation and broadcasted tapes yielded wrong results
  `Operator.hash` now depends on the memory location, `id`, of a JAX tracer instead of its string representation.
  [(#3917)](https://github.com/PennyLaneAI/pennylane/pull/3917)

* `qml.transforms.undo_swaps` can now work with operators with hyperparameters or nesting.
  [(#5081)](https://github.com/PennyLaneAI/pennylane/pull/5081)

* `qml.transforms.split_non_commuting` will now pass the original shots along.
  [(#5081)](https://github.com/PennyLaneAI/pennylane/pull/5081)

* If `argnum` is provided to a gradient transform, only the parameters specified in `argnum` will have their gradient methods validated.
  [(#5035)](https://github.com/PennyLaneAI/pennylane/pull/5035)

* `StatePrep` operations expanded onto more wires are now compatible with backprop.
  [(#5028)](https://github.com/PennyLaneAI/pennylane/pull/5028)

* `qml.equal` works well with `qml.Sum` operators when wire labels are a mix of integers and strings.
  [(#5037)](https://github.com/PennyLaneAI/pennylane/pull/5037)

* The return value of `Controlled.generator` now contains a projector that projects onto the correct subspace based on the control value specified.
  [(#5068)](https://github.com/PennyLaneAI/pennylane/pull/5068)

* `CosineWindow` no longer raises an unexpected error when used on a subset of wires at the beginning of a circuit.
  [(#5080)](https://github.com/PennyLaneAI/pennylane/pull/5080)

* `tf.function` now works with `TensorSpec(shape=None)` by skipping batch size computation.
  [(#5089)](https://github.com/PennyLaneAI/pennylane/pull/5089)

* `PauliSentence.wires` no longer imposes a false order.
  [(#5041)](https://github.com/PennyLaneAI/pennylane/pull/5041)

* `qml.qchem.import_state` now applies the chemist-to-physicist
  sign convention when initializing a PennyLane state vector from
  classically pre-computed wavefunctions. That is, it interleaves
  spin-up/spin-down operators for the same spatial orbital index,
  as standard in PennyLane (instead of commuting all spin-up
  operators to the left, as is standard in quantum chemistry).
  [(#5114)](https://github.com/PennyLaneAI/pennylane/pull/5114)

* Multi-wire controlled `CNOT` and `PhaseShift` are now be decomposed correctly.
  [(#5125)](https://github.com/PennyLaneAI/pennylane/pull/5125/)
  [(#5148)](https://github.com/PennyLaneAI/pennylane/pull/5148)

* `draw_mpl` no longer raises an error when drawing a circuit containing an adjoint of a controlled operation.
  [(#5149)](https://github.com/PennyLaneAI/pennylane/pull/5149)

* `default.mixed` no longer throws `ValueError` when applying a state vector that is not of type `complex128` when used with tensorflow.
  [(#5155)](https://github.com/PennyLaneAI/pennylane/pull/5155)

* `ctrl_decomp_zyz` no longer raises a `TypeError` if the rotation parameters are of type `torch.Tensor`
  [(#5183)](https://github.com/PennyLaneAI/pennylane/pull/5183)

* Comparing `Prod` and `Sum` objects now works regardless of nested structure with `qml.equal` if the
  operators have a valid `pauli_rep` property.
  [(#5177)](https://github.com/PennyLaneAI/pennylane/pull/5177)

* Controlled `GlobalPhase` with non-zero control wires no longer throws an error.
  [(#5194)](https://github.com/PennyLaneAI/pennylane/pull/5194)

* A `QNode` transformed with `mitigate_with_zne` now accepts batch parameters.
  [(#5195)](https://github.com/PennyLaneAI/pennylane/pull/5195)

* The matrix of an empty `PauliSentence` instance is now correct (all-zeros).
  Further, matrices of empty `PauliWord` and `PauliSentence` instances can now be turned into matrices.
  [(#5188)](https://github.com/PennyLaneAI/pennylane/pull/5188)

* `PauliSentence` instances can handle matrix multiplication with `PauliWord` instances.
  [(#5208)](https://github.com/PennyLaneAI/pennylane/pull/5208)

* `CompositeOp.eigendecomposition` is now JIT-compatible.
  [(#5207)](https://github.com/PennyLaneAI/pennylane/pull/5207)

* `QubitDensityMatrix` now works with JAX-JIT on the `default.mixed` device.
  [(#5203)](https://github.com/PennyLaneAI/pennylane/pull/5203)
  [(#5236)](https://github.com/PennyLaneAI/pennylane/pull/5236)

* When a QNode specifies `diff_method="adjoint"`, `default.qubit` no longer tries to decompose non-trainable operations with non-scalar parameters such as `QubitUnitary`.
  [(#5233)](https://github.com/PennyLaneAI/pennylane/pull/5233)

* The overwriting of the class names of `I`, `X`, `Y`, and `Z` no longer happens in the initialization after causing problems with datasets. This now
  happens globally.
  [(#5252)](https://github.com/PennyLaneAI/pennylane/pull/5252)

* The `adjoint_metric_tensor` transform now works with `jax`.
  [(#5271)](https://github.com/PennyLaneAI/pennylane/pull/5271)

<h3>Contributors ✍️</h3>

This release contains contributions from (in alphabetical order):

Abhishek Abhishek,
Mikhail Andrenkov,
Utkarsh Azad,
Trenten Babcock,
Gabriel Bottrill,
Thomas Bromley,
Astral Cai,
Skylar Chan,
Isaac De Vlugt,
Diksha Dhawan,
Lillian Frederiksen,
Pietropaolo Frisoni,
Eugenio Gigante,
Diego Guala,
David Ittah,
Soran Jahangiri,
Jacky Jiang,
Korbinian Kottmann,
Christina Lee,
Xiaoran Li,
Vincent Michaud-Rioux,
Romain Moyard,
Pablo Antonio Moreno Casares,
Erick Ochoa Lopez,
Lee J. O'Riordan,
Mudit Pandey,
Alex Preciado,
Matthew Silverman,
Jay Soni.<|MERGE_RESOLUTION|>--- conflicted
+++ resolved
@@ -448,11 +448,7 @@
   [(#5141)](https://github.com/PennyLaneAI/pennylane/pull/5141)
   [(#5150)](https://github.com/PennyLaneAI/pennylane/pull/5150)
 
-<<<<<<< HEAD
-* Akin to `qml.Hamiltonian` features, the coefficients and operators that make up composite operators formed via `Sum`, `Prod` and `SProd` can now be accessed
-=======
-* Akin to `qml.Hamiltonian` features, the coefficients and operators that make up composite operators formed via `Sum` or `Prod` can now be accessed 
->>>>>>> 2db01d85
+* Akin to `qml.Hamiltonian` features, the coefficients and operators that make up composite operators formed via `Sum` or `Prod` can now be accessed
   with the `terms()` method.
   [(#5132)](https://github.com/PennyLaneAI/pennylane/pull/5132)
   [(#5133)](https://github.com/PennyLaneAI/pennylane/pull/5133)
