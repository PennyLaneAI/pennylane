:orphan:

# Release 0.35.0 (current release)

<h3>New features since last release</h3>

<h4>Easy-to-import Qiskit workflows 💾</h4>

* This version of PennyLane makes it easier to import circuits from Qiskit.
  [(#5218)](https://github.com/PennyLaneAI/pennylane/pull/5218)
  [(#5168)](https://github.com/PennyLaneAI/pennylane/pull/5168)

  The `qml.from_qiskit` function converts a Qiskit
  [QuantumCircuit](https://docs.quantum.ibm.com/api/qiskit/qiskit.circuit.QuantumCircuit) into
  a PennyLane
  [quantum function](https://docs.pennylane.ai/en/stable/introduction/circuits.html#quantum-functions).
  Although `qml.from_qiskit` already exists in PennyLane, we have made a number of improvements to
  make importing from Qiskit easier. And yes — `qml.from_qiskit` functionality
  is compatible with both Qiskit
  [1.0](https://docs.quantum.ibm.com/api/qiskit/release-notes/1.0) and earlier
  versions! Here's a comprehensive list of the improvements:

  * You can now append PennyLane measurements onto the quantum function returned by
    `qml.from_qiskit`. Consider this simple Qiskit circuit:

    ```python
    import pennylane as qml
    from qiskit import QuantumCircuit

    qc = QuantumCircuit(2)
    qc.rx(0.785, 0)
    qc.ry(1.57, 1)
    ```

    We can convert it into a PennyLane QNode in just a few lines, with PennyLane
    `measurements` easily included:

    ```pycon
    >>> dev = qml.device("default.qubit")
    >>> measurements = qml.expval(qml.Z(0) @ qml.Z(1))
    >>> qfunc = qml.from_qiskit(qc, measurements=measurements)
    >>> qnode = qml.QNode(qfunc, dev)
    >>> qnode()
    tensor(0.00056331, requires_grad=True)
    ```

  * Quantum circuits that already contain Qiskit-side measurements can be faithfully converted with
    `qml.from_qiskit`. Consider this example Qiskit circuit:

    ```python
    qc = QuantumCircuit(3, 2)  # Teleportation

    qc.rx(0.9, 0)  # Prepare input state on qubit 0

    qc.h(1)  # Prepare Bell state on qubits 1 and 2
    qc.cx(1, 2)

    qc.cx(0, 1)  # Perform teleportation
    qc.h(0)
    qc.measure(0, 0)
    qc.measure(1, 1)

    with qc.if_test((1, 1)):  # Perform first conditional
        qc.x(2)
    ```

    This circuit can be converted into PennyLane with the Qiskit measurements still accessible. For example, we can
    use those results as inputs to a mid-circuit measurement in PennyLane:

    ```python
    @qml.qnode(dev)
    def teleport():
        m0, m1 = qml.from_qiskit(qc)()
        qml.cond(m0, qml.Z)(2)
        return qml.density_matrix(2)
    ```

    ```pycon
    >>> teleport()
    tensor([[0.81080498+0.j, 0.        +0.j],
        [0.        +0.j, 0.18919502+0.j]], requires_grad=True)
    ```

  * It is now more intuitive to handle and differentiate parametrized Qiskit circuits. Consider the following circuit:

    ```python
    from qiskit.circuit import Parameter
    from pennylane import numpy as np

    angle0 = Parameter("x")
    angle1 = Parameter("y")

    qc = QuantumCircuit(2, 2)
    qc.rx(angle0, 0)
    qc.ry(angle1, 1)
    qc.cx(1, 0)
    ```

    We can convert this circuit into a QNode with two arguments, corresponding to `x` and `y`:

    ```python
    measurements = qml.expval(qml.PauliZ(0))
    qfunc = qml.from_qiskit(qc, measurements)
    qnode = qml.QNode(qfunc, dev)
    ```

    The QNode can be evaluated and differentiated:

    ```pycon
    >>> x, y = np.array([0.4, 0.5], requires_grad=True)
    >>> qnode(x, y)
    tensor(0.80830707, requires_grad=True)
    >>> qml.grad(qnode)(x, y)
    (tensor(-0.34174675, requires_grad=True),
     tensor(-0.44158016, requires_grad=True))
    ```

    This shows how easy it is to make a Qiskit circuit differentiable with PennyLane.

* In addition to circuits, it is also possible to convert operators from Qiskit to PennyLane with a new function called
  `qml.from_qiskit_op`.
  [(#5251)](https://github.com/PennyLaneAI/pennylane/pull/5251)

  A Qiskit
  [SparsePauliOp](https://docs.quantum.ibm.com/api/qiskit/qiskit.quantum_info.SparsePauliOp) can be
  converted to a PennyLane operator using `qml.from_qiskit_op`:

  ```pycon
  >>> from qiskit.quantum_info import SparsePauliOp
  >>> qiskit_op = SparsePauliOp(["II", "XY"])
  >>> qiskit_op
  SparsePauliOp(['II', 'XY'],
                coeffs=[1.+0.j, 1.+0.j])
  >>> pl_op = qml.from_qiskit_op(qiskit_op)
  >>> pl_op
  I(0) + X(1) @ Y(0)
  ```

  Combined with `qml.from_qiskit`, it becomes easy to quickly calculate quantities like expectation
  values by converting the whole workflow to PennyLane:

  ```python
  qc = QuantumCircuit(2)  # Create circuit
  qc.rx(0.785, 0)
  qc.ry(1.57, 1)

  measurements = qml.expval(pl_op)  # Create QNode
  qfunc = qml.from_qiskit(qc, measurements)
  qnode = qml.QNode(qfunc, dev)
  ```

  ```pycon
  >>> qnode()  # Evaluate!
  tensor(0.29317504, requires_grad=True)
  ```

<h4>Native mid-circuit measurements on Default Qubit 💡</h4>

* Mid-circuit measurements can now be more scalable and efficient in finite-shots mode
  with `default.qubit` by simulating them in a similar way to what happens on quantum hardware.
  [(#5088)](https://github.com/PennyLaneAI/pennylane/pull/5088)
  [(#5120)](https://github.com/PennyLaneAI/pennylane/pull/5120)

  Previously, mid-circuit measurements (MCMs) would be automatically replaced with an additional qubit
  using the `@qml.defer_measurements` transform. The circuit below would have required thousands
  of qubits to simulate.

  Now, MCMs are performed in a similar way to quantum hardware
  with finite shots on `default.qubit`. For each shot and each time an MCM is encountered,
  the device evaluates the probability of projecting onto `|0>` or `|1>` and makes a random choice to
  collapse the circuit state. This approach works well when there are a lot of MCMs
  and the number of shots is not too high.

  ```python
  import pennylane as qml

  dev = qml.device("default.qubit", shots=10)

  @qml.qnode(dev)
  def f():
      for i in range(1967):
          qml.Hadamard(0)
          qml.measure(0)
      return qml.sample(qml.PauliX(0))
  ```

  ```pycon
  >>> f()
  tensor([-1, -1, -1,  1,  1, -1,  1, -1,  1, -1], requires_grad=True)
  ```

<h4>Work easily and efficiently with operators 🔧</h4>

* Over the past few releases, PennyLane's approach to operator arithmetic has been in the process
  of being overhauled. We have a few objectives:

  1. To make it as easy to work with PennyLane operators as it would be with pen and paper.
  2. To improve the efficiency of operator arithmetic.

  The updated operator arithmetic functionality is still being finalized, but can be activated
  using `qml.operation.enable_new_opmath()`. In the next release, the new behaviour will become the
  default, so we recommend enabling now to become familiar with the new system!

  The following updates have been made in this version of PennyLane:

  * You can now easily access Pauli operators via `I`, `X`, `Y`, and `Z`:
    [(#5116)](https://github.com/PennyLaneAI/pennylane/pull/5116)

    ```pycon
    >>> from pennylane import I, X, Y, Z
    >>> X(0)
    X(0)
    ```

    The original long-form names `Identity`, `PauliX`, `PauliY`, and `PauliZ` remain available, but
    use of the short-form names is now recommended.

  * A new `qml.commutator` function is now available that allows you to compute commutators between
    PennyLane operators.
    [(#5051)](https://github.com/PennyLaneAI/pennylane/pull/5051)
    [(#5052)](https://github.com/PennyLaneAI/pennylane/pull/5052)
    [(#5098)](https://github.com/PennyLaneAI/pennylane/pull/5098)

    ```pycon
    >>> qml.commutator(X(0), Y(0))
    2j * Z(0)
    ```

  * Operators in PennyLane can have a backend Pauli representation, which can be used to perform faster operator arithmetic. Now, the Pauli
    representation will be automatically used for calculations when available.
    [(#4989)](https://github.com/PennyLaneAI/pennylane/pull/4989)
    [(#5001)](https://github.com/PennyLaneAI/pennylane/pull/5001)
    [(#5003)](https://github.com/PennyLaneAI/pennylane/pull/5003)
    [(#5017)](https://github.com/PennyLaneAI/pennylane/pull/5017)
    [(#5027)](https://github.com/PennyLaneAI/pennylane/pull/5027)

    The Pauli representation can be optionally accessed via `op.pauli_rep`:

    ```pycon
    >>> qml.operation.enable_new_opmath()
    >>> op = X(0) + Y(0)
    >>> op.pauli_rep
    1.0 * X(0)
    + 1.0 * Y(0)
    ```

  * Extensive improvements have been made to the string representations of PennyLane operators,
    making them shorter and possible to copy-paste as valid PennyLane code.
    [(#5116)](https://github.com/PennyLaneAI/pennylane/pull/5116)
    [(#5138)](https://github.com/PennyLaneAI/pennylane/pull/5138)

    ```
    >>> 0.5 * X(0)
    0.5 * X(0)
    >>> 0.5 * (X(0) + Y(1))
    0.5 * (X(0) + Y(1))
    ```

    Sums with many terms are broken up into multiple lines, but can still be copied back as valid
    code:

    ```
    >>> 0.5 * (X(0) @ X(1)) + 0.7 * (X(1) @ X(2)) + 0.8 * (X(2) @ X(3))
    (
        0.5 * (X(0) @ X(1))
      + 0.7 * (X(1) @ X(2))
      + 0.8 * (X(2) @ X(3))
    )
    ```

  * Linear combinations of operators and operator multiplication via `Sum` and `Prod`, respectively,
    have been updated to reach feature parity with `Hamiltonian` and `Tensor`, respectively.
    This should minimize the effort to port over any existing code.
    [(#5070)](https://github.com/PennyLaneAI/pennylane/pull/5070)
    [(#5132)](https://github.com/PennyLaneAI/pennylane/pull/5132)
    [(#5133)](https://github.com/PennyLaneAI/pennylane/pull/5133)

    Updates include support for grouping via the `pauli` module:

    ```pycon
    >>> obs = [X(0) @ Y(1), Z(0), Y(0) @ Z(1), Y(1)]
    >>> qml.pauli.group_observables(obs)
    [[Y(0) @ Z(1)], [X(0) @ Y(1), Y(1)], [Z(0)]]
    ```

<h4>New Clifford device 🦾</h4>

* A new `default.clifford` device enables efficient simulation of large-scale Clifford circuits
  defined in PennyLane through the use of [stim](https://github.com/quantumlib/Stim) as a backend.
  [(#4936)](https://github.com/PennyLaneAI/pennylane/pull/4936)
  [(#4954)](https://github.com/PennyLaneAI/pennylane/pull/4954)
  [(#5144)](https://github.com/PennyLaneAI/pennylane/pull/5144)

  Given a circuit with only Clifford gates, one can use this device to obtain the usual range
  of PennyLane [measurements](https://docs.pennylane.ai/en/stable/introduction/measurements.html)
  as well as the state represented in the Tableau form of
  [Aaronson & Gottesman (2004)](https://journals.aps.org/pra/abstract/10.1103/PhysRevA.70.052328):

  ```python
  import pennylane as qml

  dev = qml.device("default.clifford", tableau=True)
  @qml.qnode(dev)
  def circuit():
      qml.CNOT(wires=[0, 1])
      qml.PauliX(wires=[1])
      qml.ISWAP(wires=[0, 1])
      qml.Hadamard(wires=[0])
      return qml.state()
  ```

  ```pycon
  >>> circuit()
  array([[0, 1, 1, 0, 0],
        [1, 0, 1, 1, 1],
        [0, 0, 0, 1, 0],
        [1, 0, 0, 1, 1]])
  ```

  The `default.clifford` device also supports the `PauliError`, `DepolarizingChannel`, `BitFlip` and
  `PhaseFlip`
  [noise channels](https://docs.pennylane.ai/en/latest/introduction/operations.html#noisy-channels)
  when operating in finite-shot mode.

<h3>Improvements 🛠</h3>

<h4>Faster gradients with VJPs and other performance improvements</h4>

* Vector-Jacobian products (VJPs) can result in faster computations when the output of your quantum
  Node has a low dimension. They can be enabled by setting `device_vjp=True` when loading a QNode.
  In the next release of PennyLane, VJPs are planned to be used by default, when available.

  In this release, we have unlocked:

  * Adjoint device VJPs can be used with `jax.jacobian`, meaning that `device_vjp=True` is always
    faster when using JAX with `default.qubit`.
    [(#4963)](https://github.com/PennyLaneAI/pennylane/pull/4963)

  * PennyLane can now use lightning-provided VJPs.
    [(#4914)](https://github.com/PennyLaneAI/pennylane/pull/4914)

  * VJPs can be used with TensorFlow, though support has not yet been added
    for `tf.Function` and Tensorflow Autograph.
    [(#4676)](https://github.com/PennyLaneAI/pennylane/pull/4676)

* Measuring `qml.probs` is now faster due to an optimization in converting samples to counts.
  [(#5145)](https://github.com/PennyLaneAI/pennylane/pull/5145)

* The performance of circuit-cutting workloads with large numbers of generated tapes has been improved.
  [(#5005)](https://github.com/PennyLaneAI/pennylane/pull/5005)

* Queueing (`AnnotatedQueue`) has been removed from `qml.cut_circuit` and `qml.cut_circuit_mc` to improve performance
  for large workflows.
  [(#5108)](https://github.com/PennyLaneAI/pennylane/pull/5108)


<h4>Community contributions 🥳</h4>

* A new function called `qml.fermi.parity_transform` has been added for parity mapping of a fermionic Hamiltonian.
  [(#4928)](https://github.com/PennyLaneAI/pennylane/pull/4928)

  It is now possible to transform a fermionic Hamiltonian to a qubit Hamiltonian with parity mapping.

  ```python
  import pennylane as qml
  fermi_ham = qml.fermi.FermiWord({(0, 0) : '+', (1, 1) : '-'})

  qubit_ham = qml.fermi.parity_transform(fermi_ham, n=6)
  ```

  ```pycon
  >>> print(qubit_ham)
  (-0.25j*(PauliY(wires=[0]))) + ((-0.25+0j)*(PauliX(wires=[0]) @ PauliZ(wires=[1]))) +
  ((0.25+0j)*(PauliX(wires=[0]))) + (0.25j*(PauliY(wires=[0]) @ PauliZ(wires=[1])))
  ```

* The transform `split_non_commuting` now accepts measurements of type `probs`, `sample`, and `counts`, which accept both wires and observables.
  [(#4972)](https://github.com/PennyLaneAI/pennylane/pull/4972)

* The efficiency of matrix calculations when an operator is symmetric over a given set of wires has been improved.
  [(#3601)](https://github.com/PennyLaneAI/pennylane/pull/3601)

* The `pennylane/math/quantum.py` module now has support for computing the minimum entropy of a density matrix.
  [(#3959)](https://github.com/PennyLaneAI/pennylane/pull/3959/)

  ```pycon
  >>> x = [1, 0, 0, 1] / np.sqrt(2)
  >>> x = qml.math.dm_from_state_vector(x)
  >>> qml.math.min_entropy(x, indices=[0])
  0.6931471805599455
  ```

* A function called `apply_operation` that applies operations to device-compatible states has been added to the new `qutrit_mixed` module found in `qml.devices`.
  [(#5032)](https://github.com/PennyLaneAI/pennylane/pull/5032)

* A function called `measure` has been added to the new `qutrit_mixed` module found in `qml.devices` that measures device-compatible states for a collection of measurement processes.
  [(#5049)](https://github.com/PennyLaneAI/pennylane/pull/5049)

* A `partial_trace` function has been added to `qml.math` for taking the partial trace of matrices.
  [(#5152)](https://github.com/PennyLaneAI/pennylane/pull/5152)

<h4>Other operator arithmetic improvements</h4>

* The following capabilities have been added for Pauli arithmetic:
  [(#4989)](https://github.com/PennyLaneAI/pennylane/pull/4989)
  [(#5001)](https://github.com/PennyLaneAI/pennylane/pull/5001)
  [(#5003)](https://github.com/PennyLaneAI/pennylane/pull/5003)
  [(#5017)](https://github.com/PennyLaneAI/pennylane/pull/5017)
  [(#5027)](https://github.com/PennyLaneAI/pennylane/pull/5027)
  [(#5018)](https://github.com/PennyLaneAI/pennylane/pull/5018)

  * You can now multiply `PauliWord` and `PauliSentence` instances by scalars (e.g.,
    `0.5 * PauliWord({0: "X"})` or `0.5 * PauliSentence({PauliWord({0: "X"}): 1.})`).

  * You can now intuitively add and subtract `PauliWord` and `PauliSentence` instances and scalars together (scalars are treated implicitly as multiples
    of the identity, `I`). For example, `ps1 + pw1 + 1.` for some Pauli word `pw1 = PauliWord({0: "X", 1: "Y"})` and Pauli sentence `ps1 = PauliSentence({pw1: 3.})`.

  * You can now element-wise multiply `PauliWord`, `PauliSentence`, and operators together with `qml.dot` (e.g.,
    `qml.dot([0.5, -1.5, 2], [pw1, ps1, id_word])` with `id_word = PauliWord({})`).

  * `qml.matrix` now accepts `PauliWord` and `PauliSentence` instances (e.g., `qml.matrix(PauliWord({0: "X"}))`).

  * It is now possible to compute commutators with Pauli operators natively with the new `commutator` method.

    ```pycon
    >>> op1 = PauliWord({0: "X", 1: "X"})
    >>> op2 = PauliWord({0: "Y"}) + PauliWord({1: "Y"})
    >>> op1.commutator(op2)
    2j * Z(0) @ X(1)
    + 2j * X(0) @ Z(1)
    ```

* Composite operations (e.g., those made with `qml.prod` and `qml.sum`) and scalar-product operations
  convert `Hamiltonian` and `Tensor` operands to `Sum` and `Prod` types, respectively. This helps
  avoid the mixing of incompatible operator types.
  [(#5031)](https://github.com/PennyLaneAI/pennylane/pull/5031)
  [(#5063)](https://github.com/PennyLaneAI/pennylane/pull/5063)

* `qml.Identity()` can be initialized without wires. Measuring it is currently not possible, though.
  [(#5106)](https://github.com/PennyLaneAI/pennylane/pull/5106)

* `qml.dot` now returns a `Sum` class even when all the coefficients match.
  [(#5143)](https://github.com/PennyLaneAI/pennylane/pull/5143)

* `qml.pauli.group_observables` now supports grouping `Prod` and `SProd` operators.
  [(#5070)](https://github.com/PennyLaneAI/pennylane/pull/5070)

* The performance of converting a `PauliSentence` to a `Sum` has been improved.
  [(#5141)](https://github.com/PennyLaneAI/pennylane/pull/5141)
  [(#5150)](https://github.com/PennyLaneAI/pennylane/pull/5150)

<<<<<<< HEAD
* Akin to `qml.Hamiltonian` features, the coefficients and operators that make up composite operators formed via `Sum` or `Prod` can now be accessed
=======
* Akin to `qml.Hamiltonian` features, the coefficients and operators that make up composite operators formed via `Sum`, `Prod` and `SProd` can now be accessed 
>>>>>>> 0b65514d
  with the `terms()` method.
  [(#5132)](https://github.com/PennyLaneAI/pennylane/pull/5132)
  [(#5133)](https://github.com/PennyLaneAI/pennylane/pull/5133)
  [(#5164)](https://github.com/PennyLaneAI/pennylane/pull/5164)
  [(#5287)](https://github.com/PennyLaneAI/pennylane/pull/5287)

  ```python
  >>> qml.operation.enable_new_opmath()
  >>> op = X(0) @ (0.5 * X(1) + X(2))
  >>> op.terms()
  ([0.5, 1.0],
   [X(1) @ X(0),
    X(2) @ X(0)])
  ```

* String representations of `ParametrizedHamiltonian` have been updated to match the style of other PL operators.
  [(#5215)](https://github.com/PennyLaneAI/pennylane/pull/5215)

<h4>Other improvements</h4>

* The `pl-device-test` suite is now compatible with the `qml.devices.Device` interface.
  [(#5229)](https://github.com/PennyLaneAI/pennylane/pull/5229)

* The `QSVT` operation now determines its `data` from the block encoding and projector operator data.
  [(#5226)](https://github.com/PennyLaneAI/pennylane/pull/5226)
  [(#5248)](https://github.com/PennyLaneAI/pennylane/pull/5248)

* The `BlockEncode` operator is now JIT-compatible with JAX.
  [(#5110)](https://github.com/PennyLaneAI/pennylane/pull/5110)

* The `qml.qsvt` function uses `qml.GlobalPhase` instead of `qml.exp` to define a global phase.
  [(#5105)](https://github.com/PennyLaneAI/pennylane/pull/5105)

* The `tests/ops/functions/conftest.py` test has been updated to ensure that all operator types are tested for validity.
  [(#4978)](https://github.com/PennyLaneAI/pennylane/pull/4978)

* A new `pennylane.workflow` module has been added. This module now contains `qnode.py`, `execution.py`, `set_shots.py`, `jacobian_products.py`, and the submodule `interfaces`.
  [(#5023)](https://github.com/PennyLaneAI/pennylane/pull/5023)

* A more informative error is now raised when calling `adjoint_jacobian` with trainable state-prep operations.
  [(#5026)](https://github.com/PennyLaneAI/pennylane/pull/5026)

* `qml.workflow.get_transform_program` and `qml.workflow.construct_batch` have been added to inspect the transform program and batch of tapes
  at different stages.
  [(#5084)](https://github.com/PennyLaneAI/pennylane/pull/5084)

* All custom controlled operations such as `CRX`, `CZ`, `CNOT`, `ControlledPhaseShift` now inherit from `ControlledOp`, giving them additional properties such as `control_wire` and `control_values`. Calling `qml.ctrl` on `RX`, `RY`, `RZ`, `Rot`, and `PhaseShift` with a single control wire will return gates of types `CRX`, `CRY`, etc. as opposed to a general `Controlled` operator.
  [(#5069)](https://github.com/PennyLaneAI/pennylane/pull/5069)
  [(#5199)](https://github.com/PennyLaneAI/pennylane/pull/5199)

* The CI will now fail if coverage data fails to upload to codecov. Previously, it would silently pass
  and the codecov check itself would never execute.
  [(#5101)](https://github.com/PennyLaneAI/pennylane/pull/5101)

* `qml.ctrl` called on operators with custom controlled versions will now return instances
  of the custom class, and it will flatten nested controlled operators to a single
  multi-controlled operation. For `PauliX`, `CNOT`, `Toffoli`, and `MultiControlledX`,
  calling `qml.ctrl` will always resolve to the best option in `CNOT`, `Toffoli`, or
  `MultiControlledX` depending on the number of control wires and control values.
  [(#5125)](https://github.com/PennyLaneAI/pennylane/pull/5125/)

* Unwanted warning filters have been removed from tests and no `PennyLaneDeprecationWarning`s
  are being raised unexpectedly.
  [(#5122)](https://github.com/PennyLaneAI/pennylane/pull/5122)

* New error tracking and propagation functionality has been added
  [(#5115)](https://github.com/PennyLaneAI/pennylane/pull/5115)
  [(#5121)](https://github.com/PennyLaneAI/pennylane/pull/5121)

* The method `map_batch_transform` has been replaced with the method `_batch_transform`
  implemented in `TransformDispatcher`.
  [(#5212)](https://github.com/PennyLaneAI/pennylane/pull/5212)

* `TransformDispatcher` can now dispatch onto a batch of tapes, making it easier to compose transforms
  when working in the tape paradigm.
  [(#5163)](https://github.com/PennyLaneAI/pennylane/pull/5163)

* `qml.ctrl` is now a simple wrapper that either calls PennyLane's built in `create_controlled_op`
  or uses the Catalyst implementation.
  [(#5247)](https://github.com/PennyLaneAI/pennylane/pull/5247)

* Controlled composite operations can now be decomposed using ZYZ rotations.
  [(#5242)](https://github.com/PennyLaneAI/pennylane/pull/5242)

* New functions called `qml.devices.modifiers.simulator_tracking` and `qml.devices.modifiers.single_tape_support` have been added
  to add basic default behavior onto a device class.
  [(#5200)](https://github.com/PennyLaneAI/pennylane/pull/5200)

<h3>Breaking changes 💔</h3>

* Passing additional arguments to a transform that decorates a QNode must now be done through the use
  of `functools.partial`.
  [(#5046)](https://github.com/PennyLaneAI/pennylane/pull/5046)

* `qml.ExpvalCost` has been removed. Users should use `qml.expval()` moving forward.
  [(#5097)](https://github.com/PennyLaneAI/pennylane/pull/5097)

* Caching of executions is now turned off by default when `max_diff == 1`, as the classical overhead cost
  outweighs the probability that duplicate circuits exists.
  [(#5243)](https://github.com/PennyLaneAI/pennylane/pull/5243)

* The entry point convention registering compilers with PennyLane has changed.
  [(#5140)](https://github.com/PennyLaneAI/pennylane/pull/5140)

  To allow for packages to register multiple compilers with PennyLane,
  the `entry_points` convention under the designated group name
  `pennylane.compilers` has been modified.

  Previously, compilers would register `qjit` (JIT decorator),
  `ops` (compiler-specific operations), and `context` (for tracing and
  program capture).

  Now, compilers must register `compiler_name.qjit`, `compiler_name.ops`,
  and `compiler_name.context`, where `compiler_name` is replaced
  by the name of the provided compiler.

  For more information, please see the
  [documentation on adding compilers](https://docs.pennylane.ai/en/stable/code/qml_compiler.html#adding-a-compiler).

* PennyLane source code is now compatible with the latest version of `black`.
  [(#5112)](https://github.com/PennyLaneAI/pennylane/pull/5112)
  [(#5119)](https://github.com/PennyLaneAI/pennylane/pull/5119)

* `gradient_analysis_and_validation` has been renamed to `find_and_validate_gradient_methods`. Instead of returning a list, it now returns a dictionary of gradient methods for each parameter index, and no longer mutates the tape.
  [(#5035)](https://github.com/PennyLaneAI/pennylane/pull/5035)

* Multiplying two `PauliWord` instances no longer returns a tuple `(new_word, coeff)`
  but instead `PauliSentence({new_word: coeff})`. The old behavior is still available
  with the private method `PauliWord._matmul(other)` for faster processing.
  [(#5045)](https://github.com/PennyLaneAI/pennylane/pull/5054)

* `Observable.return_type` has been removed. Instead, you should inspect the type
  of the surrounding measurement process.
  [(#5044)](https://github.com/PennyLaneAI/pennylane/pull/5044)

* `ClassicalShadow.entropy()` no longer needs an `atol` keyword as a better
  method to estimate entropies from approximate density matrix reconstructions
  (with potentially negative eigenvalues).
  [(#5048)](https://github.com/PennyLaneAI/pennylane/pull/5048)

* Controlled operators with a custom controlled version decompose like how their controlled
  counterpart decomposes as opposed to decomposing into their controlled version.
  [(#5069)](https://github.com/PennyLaneAI/pennylane/pull/5069)
  [(#5125)](https://github.com/PennyLaneAI/pennylane/pull/5125/)

  For example:

  ```pycon
  >>> qml.ctrl(qml.RX(0.123, wires=1), control=0).decomposition()
  [
    RZ(1.5707963267948966, wires=[1]),
    RY(0.0615, wires=[1]),
    CNOT(wires=[0, 1]),
    RY(-0.0615, wires=[1]),
    CNOT(wires=[0, 1]),
    RZ(-1.5707963267948966, wires=[1])
  ]
  ```

* `QuantumScript.is_sampled` and `QuantumScript.all_sampled` have been removed. Users should now
  validate these properties manually.
  [(#5072)](https://github.com/PennyLaneAI/pennylane/pull/5072)

* `qml.transforms.one_qubit_decomposition` and `qml.transforms.two_qubit_decomposition` have been removed. Instead,
  you should use `qml.ops.one_qubit_decomposition` and `qml.ops.two_qubit_decomposition`.
  [(#5091)](https://github.com/PennyLaneAI/pennylane/pull/5091)

<h3>Deprecations 👋</h3>

* Calling `qml.matrix` without providing a `wire_order` on objects where the wire order could be
  ambiguous now raises a warning. In the future, the `wire_order` argument will be required in
  these cases.
  [(#5039)](https://github.com/PennyLaneAI/pennylane/pull/5039)

* `Operator.validate_subspace(subspace)` has been relocated to the `qml.ops.qutrit.parametric_ops`
  module and will be removed from the Operator class in an upcoming release.
  [(#5067)](https://github.com/PennyLaneAI/pennylane/pull/5067)

* Matrix and tensor products between `PauliWord` and `PauliSentence` instances are done using
  the `@` operator, `*` will be used only for scalar multiplication. Note also the breaking
  change that the product of two `PauliWord` instances now returns a `PauliSentence` instead
  of a tuple `(new_word, coeff)`.
  [(#4989)](https://github.com/PennyLaneAI/pennylane/pull/4989)
  [(#5054)](https://github.com/PennyLaneAI/pennylane/pull/5054)

* `MeasurementProcess.name` and `MeasurementProcess.data` are now deprecated, as they contain dummy
  values that are no longer needed.
  [(#5047)](https://github.com/PennyLaneAI/pennylane/pull/5047)
  [(#5071)](https://github.com/PennyLaneAI/pennylane/pull/5071)
  [(#5076)](https://github.com/PennyLaneAI/pennylane/pull/5076)
  [(#5122)](https://github.com/PennyLaneAI/pennylane/pull/5122)

* `qml.pauli.pauli_mult` and `qml.pauli.pauli_mult_with_phase` are now deprecated. Instead, you
  should use `qml.simplify(qml.prod(pauli_1, pauli_2))` to get the reduced operator.
  [(#5057)](https://github.com/PennyLaneAI/pennylane/pull/5057)

* The private functions `_pauli_mult`, `_binary_matrix` and `_get_pauli_map` from the
  `pauli` module have been deprecated, as they are no longer used anywhere and the same
  functionality can be achieved using newer features in the `pauli` module.
  [(#5057)](https://github.com/PennyLaneAI/pennylane/pull/5057)

* `Sum.ops`, `Sum.coeffs`, `Prod.ops`, `Prod.coeffs`, `SProd.ops` and `SProd.coeffs` will be deprecated in the future.
  [(#5164)](https://github.com/PennyLaneAI/pennylane/pull/5164)
  [(#5287)](https://github.com/PennyLaneAI/pennylane/pull/5287)

<h3>Documentation 📝</h3>

* The module documentation for `pennylane.tape` now explains the difference between `QuantumTape` and `QuantumScript`.
  [(#5065)](https://github.com/PennyLaneAI/pennylane/pull/5065)

* A typo in a code example in the `qml.transforms` API has been fixed.
  [(#5014)](https://github.com/PennyLaneAI/pennylane/pull/5014)

* Documentation for `qml.data` has been updated and now mentions a way to access the same dataset simultaneously from multiple environments.
  [(#5029)](https://github.com/PennyLaneAI/pennylane/pull/5029)

* A clarification for the definition of `argnum` added to gradient methods has been made.
  [(#5035)](https://github.com/PennyLaneAI/pennylane/pull/5035)

* A typo in the code example for `qml.qchem.dipole_of` has been fixed.
  [(#5036)](https://github.com/PennyLaneAI/pennylane/pull/5036)

* A development guide on deprecations and removals has been added.
  [(#5083)](https://github.com/PennyLaneAI/pennylane/pull/5083)

* A note about the eigenspectrum of second-quantized Hamiltonians has been added to `qml.eigvals`.
  [(#5095)](https://github.com/PennyLaneAI/pennylane/pull/5095)

* A warning about two mathematically equivalent Hamiltonians undergoing different time evolutions has been added to `qml.TrotterProduct` and `qml.ApproxTimeEvolution`.
  [(#5137)](https://github.com/PennyLaneAI/pennylane/pull/5137)

* A reference to the paper that provides the image of the `qml.QAOAEmbedding` template has been added.
  [(#5130)](https://github.com/PennyLaneAI/pennylane/pull/5130)

* The docstring of `qml.sample` has been updated to advise the use of single-shot expectations
  instead when differentiating a circuit.
  [(#5237)](https://github.com/PennyLaneAI/pennylane/pull/5237)

* A quick start page has been added called "Importing Circuits". This explains
  how to import quantum circuits and operations defined outside of PennyLane.
  [(#5281)](https://github.com/PennyLaneAI/pennylane/pull/5281)

<h3>Bug fixes 🐛</h3>

* Fixed a bug in the matplotlib drawer where the colour of `Barrier` did not match the requested style.
  [(#5276)](https://github.com/PennyLaneAI/pennylane/pull/5276)

* `qml.draw` and `qml.draw_mpl` now apply all applied transforms before drawing.
  [(#5277)](https://github.com/PennyLaneAI/pennylane/pull/5277)

* `ctrl_decomp_zyz` is now differentiable.
  [(#5198)](https://github.com/PennyLaneAI/pennylane/pull/5198)

* `qml.ops.Pow.matrix()` is now differentiable with TensorFlow with integer exponents.
  [(#5178)](https://github.com/PennyLaneAI/pennylane/pull/5178)

* The `qml.MottonenStatePreparation` template has been updated to include a global phase operation.
  [(#5166)](https://github.com/PennyLaneAI/pennylane/pull/5166)

* Fixed a queuing bug when using `qml.prod` with a quantum function that queues a single operator.
  [(#5170)](https://github.com/PennyLaneAI/pennylane/pull/5170)

* The `qml.TrotterProduct` template has been updated to accept scalar products of operators as an input Hamiltonian.
  [(#5073)](https://github.com/PennyLaneAI/pennylane/pull/5073)

* Fixed a bug where caching together with JIT compilation and broadcasted tapes yielded wrong results
  `Operator.hash` now depends on the memory location, `id`, of a JAX tracer instead of its string representation.
  [(#3917)](https://github.com/PennyLaneAI/pennylane/pull/3917)

* `qml.transforms.undo_swaps` can now work with operators with hyperparameters or nesting.
  [(#5081)](https://github.com/PennyLaneAI/pennylane/pull/5081)

* `qml.transforms.split_non_commuting` will now pass the original shots along.
  [(#5081)](https://github.com/PennyLaneAI/pennylane/pull/5081)

* If `argnum` is provided to a gradient transform, only the parameters specified in `argnum` will have their gradient methods validated.
  [(#5035)](https://github.com/PennyLaneAI/pennylane/pull/5035)

* `StatePrep` operations expanded onto more wires are now compatible with backprop.
  [(#5028)](https://github.com/PennyLaneAI/pennylane/pull/5028)

* `qml.equal` works well with `qml.Sum` operators when wire labels are a mix of integers and strings.
  [(#5037)](https://github.com/PennyLaneAI/pennylane/pull/5037)

* The return value of `Controlled.generator` now contains a projector that projects onto the correct subspace based on the control value specified.
  [(#5068)](https://github.com/PennyLaneAI/pennylane/pull/5068)

* `CosineWindow` no longer raises an unexpected error when used on a subset of wires at the beginning of a circuit.
  [(#5080)](https://github.com/PennyLaneAI/pennylane/pull/5080)

* `tf.function` now works with `TensorSpec(shape=None)` by skipping batch size computation.
  [(#5089)](https://github.com/PennyLaneAI/pennylane/pull/5089)

* `PauliSentence.wires` no longer imposes a false order.
  [(#5041)](https://github.com/PennyLaneAI/pennylane/pull/5041)

* `qml.qchem.import_state` now applies the chemist-to-physicist
  sign convention when initializing a PennyLane state vector from
  classically pre-computed wavefunctions. That is, it interleaves
  spin-up/spin-down operators for the same spatial orbital index,
  as standard in PennyLane (instead of commuting all spin-up
  operators to the left, as is standard in quantum chemistry).
  [(#5114)](https://github.com/PennyLaneAI/pennylane/pull/5114)

* Multi-wire controlled `CNOT` and `PhaseShift` are now be decomposed correctly.
  [(#5125)](https://github.com/PennyLaneAI/pennylane/pull/5125/)
  [(#5148)](https://github.com/PennyLaneAI/pennylane/pull/5148)

* `draw_mpl` no longer raises an error when drawing a circuit containing an adjoint of a controlled operation.
  [(#5149)](https://github.com/PennyLaneAI/pennylane/pull/5149)

* `default.mixed` no longer throws `ValueError` when applying a state vector that is not of type `complex128` when used with tensorflow.
  [(#5155)](https://github.com/PennyLaneAI/pennylane/pull/5155)

* `ctrl_decomp_zyz` no longer raises a `TypeError` if the rotation parameters are of type `torch.Tensor`
  [(#5183)](https://github.com/PennyLaneAI/pennylane/pull/5183)

* Comparing `Prod` and `Sum` objects now works regardless of nested structure with `qml.equal` if the
  operators have a valid `pauli_rep` property.
  [(#5177)](https://github.com/PennyLaneAI/pennylane/pull/5177)

* Controlled `GlobalPhase` with non-zero control wires no longer throws an error.
  [(#5194)](https://github.com/PennyLaneAI/pennylane/pull/5194)

* A `QNode` transformed with `mitigate_with_zne` now accepts batch parameters.
  [(#5195)](https://github.com/PennyLaneAI/pennylane/pull/5195)

* The matrix of an empty `PauliSentence` instance is now correct (all-zeros).
  Further, matrices of empty `PauliWord` and `PauliSentence` instances can now be turned into matrices.
  [(#5188)](https://github.com/PennyLaneAI/pennylane/pull/5188)

* `PauliSentence` instances can handle matrix multiplication with `PauliWord` instances.
  [(#5208)](https://github.com/PennyLaneAI/pennylane/pull/5208)

* `CompositeOp.eigendecomposition` is now JIT-compatible.
  [(#5207)](https://github.com/PennyLaneAI/pennylane/pull/5207)

* `QubitDensityMatrix` now works with JAX-JIT on the `default.mixed` device.
  [(#5203)](https://github.com/PennyLaneAI/pennylane/pull/5203)
  [(#5236)](https://github.com/PennyLaneAI/pennylane/pull/5236)

* When a QNode specifies `diff_method="adjoint"`, `default.qubit` no longer tries to decompose non-trainable operations with non-scalar parameters such as `QubitUnitary`.
  [(#5233)](https://github.com/PennyLaneAI/pennylane/pull/5233)

* The overwriting of the class names of `I`, `X`, `Y`, and `Z` no longer happens in the initialization after causing problems with datasets. This now
  happens globally.
  [(#5252)](https://github.com/PennyLaneAI/pennylane/pull/5252)

* The `adjoint_metric_tensor` transform now works with `jax`.
  [(#5271)](https://github.com/PennyLaneAI/pennylane/pull/5271)

<h3>Contributors ✍️</h3>

This release contains contributions from (in alphabetical order):

Abhishek Abhishek,
Mikhail Andrenkov,
Utkarsh Azad,
Trenten Babcock,
Gabriel Bottrill,
Thomas Bromley,
Astral Cai,
Skylar Chan,
Isaac De Vlugt,
Diksha Dhawan,
Lillian Frederiksen,
Pietropaolo Frisoni,
Eugenio Gigante,
Diego Guala,
David Ittah,
Soran Jahangiri,
Jacky Jiang,
Korbinian Kottmann,
Christina Lee,
Xiaoran Li,
Vincent Michaud-Rioux,
Romain Moyard,
Pablo Antonio Moreno Casares,
Erick Ochoa Lopez,
Lee J. O'Riordan,
Mudit Pandey,
Alex Preciado,
Matthew Silverman,
Jay Soni.<|MERGE_RESOLUTION|>--- conflicted
+++ resolved
@@ -449,11 +449,7 @@
   [(#5141)](https://github.com/PennyLaneAI/pennylane/pull/5141)
   [(#5150)](https://github.com/PennyLaneAI/pennylane/pull/5150)
 
-<<<<<<< HEAD
-* Akin to `qml.Hamiltonian` features, the coefficients and operators that make up composite operators formed via `Sum` or `Prod` can now be accessed
-=======
-* Akin to `qml.Hamiltonian` features, the coefficients and operators that make up composite operators formed via `Sum`, `Prod` and `SProd` can now be accessed 
->>>>>>> 0b65514d
+* Akin to `qml.Hamiltonian` features, the coefficients and operators that make up composite operators formed via `Sum`, `Prod` and `SProd` can now be accessed
   with the `terms()` method.
   [(#5132)](https://github.com/PennyLaneAI/pennylane/pull/5132)
   [(#5133)](https://github.com/PennyLaneAI/pennylane/pull/5133)
