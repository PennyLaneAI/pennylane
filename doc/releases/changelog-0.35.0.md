--- conflicted
+++ resolved
@@ -549,6 +549,10 @@
 * The docstring of `qml.sample` has been updated to advise the use of single-shot expectations
   instead when differentiating a circuit.
   [(#5237)](https://github.com/PennyLaneAI/pennylane/pull/5237)
+  
+* A quick start page has been added called "Importing Circuits". This explains
+  how to import quantum circuits and operations defined outside of PennyLane.
+  [(#5281)](https://github.com/PennyLaneAI/pennylane/pull/5281)
 
 <h3>Bug fixes 🐛</h3>
 
@@ -655,14 +659,8 @@
 * The overwriting of the class names of `I`, `X`, `Y`, and `Z` no longer happens in the init after causing problems with datasets. Now happens globally.
   [(#5252)](https://github.com/PennyLaneAI/pennylane/pull/5252)
 
-<<<<<<< HEAD
-* There is now an "Importing Circuits" quick start page. This explains how to import quantum
-  circuits and operations that were defined outside of PennyLane.
-  [(#5XXX)](https://github.com/PennyLaneAI/pennylane/pull/5XXX)
-=======
 * The `adjoint_metric_tensor` transform now works with `jax`.
   [(#5271)](https://github.com/PennyLaneAI/pennylane/pull/5271)
->>>>>>> d4dacf95
 
 <h3>Contributors ✍️</h3>
 
