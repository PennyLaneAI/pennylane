:orphan:

# Release 0.35.0 (current release)

<h3>New features since last release</h3>

<h4>Easy-to-import Qiskit circuits 💾</h4>

* This version of PennyLane makes it easier to import workflows from Qiskit.
  [(#5218)](https://github.com/PennyLaneAI/pennylane/pull/5218)
  [(#5168)](https://github.com/PennyLaneAI/pennylane/pull/5168)

  The `qml.from_qiskit` function converts a Qiskit
  [QuantumCircuit](https://docs.quantum.ibm.com/api/qiskit/qiskit.circuit.QuantumCircuit) into
  a PennyLane
  [quantum function](https://docs.pennylane.ai/en/stable/introduction/circuits.html#quantum-functions).
  Although `qml.from_qiskit` already exists in PennyLane, we have made a number of improvements to
  make importing from Qiskit easier. And yes — `qml.from_qiskit` functionality 
  is compatible with both Qiskit 
  [1.0](https://docs.quantum.ibm.com/api/qiskit/release-notes/1.0) and earlier 
  versions! Here's a comprehensive list of the improvements:

  * You can now append PennyLane measurements onto the quantum function returned by
    `qml.from_qiskit`. Consider this simple Qiskit circuit:

    ```python
    import pennylane as qml
    from qiskit import QuantumCircuit

    qc = QuantumCircuit(2)
    qc.rx(0.785, 0)
    qc.ry(1.57, 1)
    ```
    
    We can convert it into a PennyLane QNode in just a few lines, with PennyLane
    `measurements` easily included:

    ```pycon
    >>> dev = qml.device("default.qubit")
    >>> measurements = qml.expval(qml.Z(0) @ qml.Z(1))
    >>> qfunc = qml.from_qiskit(qc, measurements=measurements)
    >>> qnode = qml.QNode(qfunc, dev)
    >>> qnode()
    tensor(0.00056331, requires_grad=True)
    ```

  * Quantum circuits that already contain Qiskit-side measurements can be faithfully converted with
    `qml.from_qiskit`. Consider this example Qiskit circuit:

    ```python
    qc = QuantumCircuit(3, 2)  # Teleportation
  
    qc.rx(0.9, 0)  # Prepare input state on qubit 0
  
    qc.h(1)  # Prepare Bell state on qubits 1 and 2
    qc.cx(1, 2)
  
    qc.cx(0, 1)  # Perform teleportation
    qc.h(0)
    qc.measure(0, 0)
    qc.measure(1, 1)
  
    with qc.if_test((1, 1)):  # Perform first conditional
        qc.x(2)
    ```
    
    This circuit can be converted into PennyLane with the Qiskit measurements still accessible. For example, we can 
    use those results as inputs to a mid-circuit measurement in PennyLane:

    ```python
    @qml.qnode(dev)
    def teleport():
        m0, m1 = qml.from_qiskit(qc)()
        qml.cond(m0, qml.Z)(2)
        return qml.density_matrix(2)
    ```

    ```pycon
    >>> teleport()
    tensor([[0.81080498+0.j, 0.        +0.j],
        [0.        +0.j, 0.18919502+0.j]], requires_grad=True)
    ```
    
  * It is now more intuitive to handle and differentiate parametrized Qiskit circuits. Consider the following circuit:

    ```python
    from qiskit.circuit import Parameter
    from pennylane import numpy as np

    angle0 = Parameter("x")
    angle1 = Parameter("y")

    qc = QuantumCircuit(2, 2)
    qc.rx(angle0, 0)
    qc.ry(angle1, 1)
    qc.cx(1, 0)
    ```
    
    We can convert this circuit into a QNode with two arguments, corresponding to `x` and `y`:

    ```python
    measurements = qml.expval(qml.PauliZ(0))
    qfunc = qml.from_qiskit(qc, measurements)
    qnode = qml.QNode(qfunc, dev)
    ```
    
    The QNode can be evaluated and differentiated:

    ```pycon
    >>> x, y = np.array([0.4, 0.5], requires_grad=True)
    >>> qnode(x, y)
    tensor(0.80830707, requires_grad=True)
    >>> qml.grad(qnode)(x, y)
    (tensor(-0.34174675, requires_grad=True),
     tensor(-0.44158016, requires_grad=True))
    ```

    This shows how easy it is to make a Qiskit circuit differentiable with PennyLane.

* In addition to circuits, it is also possible to convert operators from Qiskit to PennyLane with a new function called
  `qml.from_qiskit_op`.
  [(#5251)](https://github.com/PennyLaneAI/pennylane/pull/5251)

  A Qiskit
  [SparsePauliOp](https://docs.quantum.ibm.com/api/qiskit/qiskit.quantum_info.SparsePauliOp) can be
  converted to a PennyLane operator using `qml.from_qiskit_op`:

  ```pycon
  >>> from qiskit.quantum_info import SparsePauliOp
  >>> qiskit_op = SparsePauliOp(["II", "XY"])
  >>> qiskit_op
  SparsePauliOp(['II', 'XY'],
                coeffs=[1.+0.j, 1.+0.j])
  >>> pl_op = qml.from_qiskit_op(qiskit_op)
  I(0) + X(1) @ Y(0)
  ```

  Combined with `qml.from_qiskit`, it becomes easy to quickly calculate quantities like expectation
  values by converting the whole workflow to PennyLane:

  ```python
  qc = QuantumCircuit(2)  # Create circuit
  qc.rx(0.785, 0)
  qc.ry(1.57, 1)

  measurements = qml.expval(pl_op)  # Create QNode
  qfunc = qml.from_qiskit(qc, measurements)
  qnode = qml.QNode(qfunc, dev)
  ```

  ```pycon
  >>> qnode()  # Evaluate!
  tensor(0.29317504, requires_grad=True)
  ```

<h4>Native mid-circuit measurements on Default Qubit 💡</h4>

* Mid-circuit measurements can now be more scalable and efficient in finite-shots mode
  with `default.qubit` by simulating them in a similar way to what happens on quantum hardware.
  [(#5088)](https://github.com/PennyLaneAI/pennylane/pull/5088)
  [(#5120)](https://github.com/PennyLaneAI/pennylane/pull/5120)
  
  Previously, mid-circuit measurements (MCMs) would be automatically replaced with an additional qubit
  using the `@qml.defer_measurements` transform. The circuit below would have required thousands
  of qubits to simulate.

  Now, MCMs are performed in a similar way to quantum hardware
  with finite shots on `default.qubit`. For each shot and each time an MCM is encountered, 
  the device evaluates the probability of projecting onto `|0>` or `|1>` and makes a random choice to 
  collapse the circuit state. This approach works well when there are a lot of MCMs 
  and the number of shots is not too high.

  ```python
  import pennylane as qml

  dev = qml.device("default.qubit", shots=10)

  @qml.qnode(dev)
  def f():
      for i in range(1967):
          qml.Hadamard(0)
          qml.measure(0)
      return qml.sample(qml.PauliX(0))
  ```

  ```pycon
  >>> f()
  tensor([-1, -1, -1,  1,  1, -1,  1, -1,  1, -1], requires_grad=True)
  ```

<h4>Work easily and efficiently with operators 🔧</h4>

* Over the past few releases, PennyLane's approach to operator arithmetic has been in the process
  of being overhauled. We have a few objectives:

  1. To make it as easy to work with PennyLane operators as it would with pen and paper.
  2. To improve the efficiency of operator arithmetic.

  The updated operator arithmetic functionality is still being finalized, but can be activated
  using `qml.operation.enable_new_opmath()`. In the next release, the new behaviour will become the
  default, so we recommend enabling now to become familiar with the new system!

  The following updates have been made in this version of PennyLane:

  * You can now easily access Pauli operators via `I`, `X`, `Y`, and `Z`:
    [(#5116)](https://github.com/PennyLaneAI/pennylane/pull/5116)

    ```pycon
    >>> from pennylane import I, X, Y, Z
    >>> X(0)
    X(0)
    ```
    
    The original long-form names `Identity`, `PauliX`, `PauliY`, and `PauliZ` remain available, but
    use of the short-form names is now recommended.

  * A new `qml.commutator` function is now available that allows you to compute commutators between
    PennyLane operators.
    [(#5051)](https://github.com/PennyLaneAI/pennylane/pull/5051)
    [(#5052)](https://github.com/PennyLaneAI/pennylane/pull/5052)
    [(#5098)](https://github.com/PennyLaneAI/pennylane/pull/5098)

    ```pycon
    >>> qml.commutator(X(0), Y(0))
    2j * Z(0)
    ```
  
  * Operators in PennyLane can have a backend Pauli representation, which can be used to perform faster operator arithmetic. Now, the Pauli 
    representation will be automatically used for calculations when available.
    [(#4989)](https://github.com/PennyLaneAI/pennylane/pull/4989)
    [(#5001)](https://github.com/PennyLaneAI/pennylane/pull/5001)
    [(#5003)](https://github.com/PennyLaneAI/pennylane/pull/5003)
    [(#5017)](https://github.com/PennyLaneAI/pennylane/pull/5017)
    [(#5027)](https://github.com/PennyLaneAI/pennylane/pull/5027)

    The Pauli representation can be optionally accessed via `op.pauli_rep`:

    ```pycon
    >>> op = X(0) + Y(0)
    >>> op.pauli_rep
    1.0 * X(0)
    + 1.0 * Y(0)
    ```

  * Extensive improvements have been made to the string representations of PennyLane operators,
    making them shorter and possible to copy-paste as valid PennyLane code.
    [(#5116)](https://github.com/PennyLaneAI/pennylane/pull/5116)
    [(#5138)](https://github.com/PennyLaneAI/pennylane/pull/5138)

    ```
    >>> 0.5 * X(0)
    0.5 * X(0)
    >>> 0.5 * (X(0) + Y(1))
    0.5 * (X(0) + Y(1))
    ```

    Sums with many terms are broken up into multiple lines, but can still be copied back as valid
    code:

    ```
    >>> 0.5 * (X(0) @ X(1)) + 0.7 * (X(1) @ X(2)) + 0.8 * (X(2) @ X(3))
    (
        0.5 * (X(0) @ X(1))
      + 0.7 * (X(1) @ X(2))
      + 0.8 * (X(2) @ X(3))
    )
    ```

  * Linear combinations of operators and operator multiplication via `Sum` and `Prod`, respectively, 
    have been updated to reach feature parity with `Hamiltonian` and `Tensor`, respectively.
    This should minimize the effort to port over any existing code.
    [(#5070)](https://github.com/PennyLaneAI/pennylane/pull/5070)
    [(#5132)](https://github.com/PennyLaneAI/pennylane/pull/5132)
    [(#5133)](https://github.com/PennyLaneAI/pennylane/pull/5133)

    Updates include support for grouping via the `pauli` module:

    ```pycon
    >>> obs = [X(0) @ Y(1), Z(0), Y(0) @ Z(1), Y(1)]
    >>> qml.pauli.group_observables(obs)
    [[Y(0) @ Z(1)], [X(0) @ Y(1), Y(1)], [Z(0)]]
    ```

<h4>New Clifford device 🦾</h4>

* A new `default.clifford` device enables efficient simulation of large-scale Clifford circuits
  defined in PennyLane through the use of [stim](https://github.com/quantumlib/Stim) as a backend.
  [(#4936)](https://github.com/PennyLaneAI/pennylane/pull/4936)
  [(#4954)](https://github.com/PennyLaneAI/pennylane/pull/4954)
  [(#5144)](https://github.com/PennyLaneAI/pennylane/pull/5144)

  Given a circuit with only Clifford gates, one can use this device to obtain the usual range
  of PennyLane [measurements](https://docs.pennylane.ai/en/stable/introduction/measurements.html)
  as well as the state represented in the Tableau form of
  [Aaronson & Gottesman (2004)](https://journals.aps.org/pra/abstract/10.1103/PhysRevA.70.052328):

  ```python
  import pennylane as qml

  dev = qml.device("default.clifford", tableau=True)
  @qml.qnode(dev)
  def circuit():
      qml.CNOT(wires=[0, 1])
      qml.PauliX(wires=[1])
      qml.ISWAP(wires=[0, 1])
      qml.Hadamard(wires=[0])
      return qml.state()
  ```

  ```pycon
  >>> circuit()
  array([[0, 1, 1, 0, 0],
        [1, 0, 1, 1, 1],
        [0, 0, 0, 1, 0],
        [1, 0, 0, 1, 1]])
  ```

  The `default.clifford` device also supports the `PauliError`, `DepolarizingChannel`, `BitFlip` and
  `PhaseFlip`
  [noise channels](https://docs.pennylane.ai/en/latest/introduction/operations.html#noisy-channels)
  when operating in finite-shot mode.

<h3>Improvements 🛠</h3>

<h4>Faster gradients with VJPs and other performance improvements</h4>

* Vector-Jacobian products (VJPs) can result in faster computations when the output of your quantum
  Node has a low dimension. They can be enabled by setting `device_vjp=True` when loading a QNode.
  In the next release of PennyLane, VJPs are planned to be used by default, when available.

  In this release, we have unlocked:

  * Adjoint device VJPs can be used with `jax.jacobian`, meaning that `device_vjp=True` is always
    faster when using JAX with `default.qubit`.
    [(#4963)](https://github.com/PennyLaneAI/pennylane/pull/4963)

  * PennyLane can now use lightning-provided VJPs.
    [(#4914)](https://github.com/PennyLaneAI/pennylane/pull/4914)

  * VJPs can be used with TensorFlow, though support has not yet been added
    for `tf.Function` and Tensorflow Autograph.
    [(#4676)](https://github.com/PennyLaneAI/pennylane/pull/4676)

* Measuring `qml.probs` is now faster due to an optimization in converting samples to counts.
  [(#5145)](https://github.com/PennyLaneAI/pennylane/pull/5145)

* The performance of circuit-cutting workloads with large numbers of generated tapes has been improved.
  [(#5005)](https://github.com/PennyLaneAI/pennylane/pull/5005)

* Queueing (`AnnotatedQueue`) has been removed from `qml.cut_circuit` and `qml.cut_circuit_mc` to improve performance
  for large workflows.
  [(#5108)](https://github.com/PennyLaneAI/pennylane/pull/5108)


<h4>Community contributions 🥳</h4>

* A new function called `qml.fermi.parity_transform` has been added for parity mapping of a fermionic Hamiltonian.
  [(#4928)](https://github.com/PennyLaneAI/pennylane/pull/4928)

  It is now possible to transform a fermionic Hamiltonian to a qubit Hamiltonian with parity mapping.

  ```python
  import pennylane as qml
  fermi_ham = qml.fermi.FermiWord({(0, 0) : '+', (1, 1) : '-'})

  qubit_ham = qml.fermi.parity_transform(fermi_ham, n=6)
  ```

  ```pycon
  >>> print(qubit_ham)
  (-0.25j*(PauliY(wires=[0]))) + ((-0.25+0j)*(PauliX(wires=[0]) @ PauliZ(wires=[1]))) +
  ((0.25+0j)*(PauliX(wires=[0]))) + (0.25j*(PauliY(wires=[0]) @ PauliZ(wires=[1])))
  ```

* The transform `split_non_commuting` now accepts measurements of type `probs`, `sample`, and `counts`, which accept both wires and observables.
  [(#4972)](https://github.com/PennyLaneAI/pennylane/pull/4972)

* The efficiency of matrix calculations when an operator is symmetric over a given set of wires has been improved.
  [(#3601)](https://github.com/PennyLaneAI/pennylane/pull/3601)

* The `pennylane/math/quantum.py` module now has support for computing the minimum entropy of a density matrix.
  [(#3959)](https://github.com/PennyLaneAI/pennylane/pull/3959/)

  ```pycon
  >>> x = [1, 0, 0, 1] / np.sqrt(2)
  >>> x = qml.math.dm_from_state_vector(x)
  >>> qml.math.min_entropy(x, indices=[0])
  0.6931471805599455
  ```

* A function called `apply_operation` that applies operations to device-compatible states has been added to the new `qutrit_mixed` module found in `qml.devices`.
  [(#5032)](https://github.com/PennyLaneAI/pennylane/pull/5032)

* A function called `measure` has been added to the new `qutrit_mixed` module found in `qml.devices` that measures device-compatible states for a collection of measurement processes.
  [(#5049)](https://github.com/PennyLaneAI/pennylane/pull/5049)

* A `partial_trace` function has been added to `qml.math` for taking the partial trace of matrices.
  [(#5152)](https://github.com/PennyLaneAI/pennylane/pull/5152)

<h4>Other operator arithmetic improvements</h4>

* The following capabilities have been added for Pauli arithmetic:
  [(#4989)](https://github.com/PennyLaneAI/pennylane/pull/4989)
  [(#5001)](https://github.com/PennyLaneAI/pennylane/pull/5001)
  [(#5003)](https://github.com/PennyLaneAI/pennylane/pull/5003)
  [(#5017)](https://github.com/PennyLaneAI/pennylane/pull/5017)
  [(#5027)](https://github.com/PennyLaneAI/pennylane/pull/5027)
  [(#5018)](https://github.com/PennyLaneAI/pennylane/pull/5018)

  * You can now multiply `PauliWord` and `PauliSentence` instances by scalars (e.g.,
    `0.5 * PauliWord({0: "X"})` or `0.5 * PauliSentence({PauliWord({0: "X"}): 1.})`).

  * You can now intuitively add and subtract `PauliWord` and `PauliSentence` instances and scalars together (scalars are treated implicitly as multiples 
    of the identity, `I`). For example, `ps1 + pw1 + 1.` for some Pauli word `pw1 = PauliWord({0: "X", 1: "Y"})` and Pauli sentence `ps1 = PauliSentence({pw1: 3.})`.

  * You can now element-wise multiply `PauliWord`, `PauliSentence`, and operators together with `qml.dot` (e.g.,
    `qml.dot([0.5, -1.5, 2], [pw1, ps1, id_word])` with `id_word = PauliWord({})`).

  * `qml.matrix` now accepts `PauliWord` and `PauliSentence` instances (e.g., `qml.matrix(PauliWord({0: "X"}))`).

  * It is now possible to compute commutators with Pauli operators natively with the new `commutator` method.

    ```pycon
    >>> op1 = PauliWord({0: "X", 1: "X"})
    >>> op2 = PauliWord({0: "Y"}) + PauliWord({1: "Y"})
    >>> op1.commutator(op2)
    2j * Z(0) @ X(1)
    + 2j * X(0) @ Z(1)
    ```

* Composite operations (e.g., those made with `qml.prod` and `qml.sum`) and scalar-product operations
  convert `Hamiltonian` and `Tensor` operands to `Sum` and `Prod` types, respectively. This helps
  avoid the mixing of incompatible operator types.
  [(#5031)](https://github.com/PennyLaneAI/pennylane/pull/5031)
  [(#5063)](https://github.com/PennyLaneAI/pennylane/pull/5063)

* `qml.Identity()` can be initialized without wires. Measuring it is currently not possible, though.
  [(#5106)](https://github.com/PennyLaneAI/pennylane/pull/5106)

* `qml.dot` now returns a `Sum` class even when all the coefficients match.
  [(#5143)](https://github.com/PennyLaneAI/pennylane/pull/5143)

* `qml.pauli.group_observables` now supports grouping `Prod` and `SProd` operators.
  [(#5070)](https://github.com/PennyLaneAI/pennylane/pull/5070)

* The performance of converting a `PauliSentence` to a `Sum` has been improved.
  [(#5141)](https://github.com/PennyLaneAI/pennylane/pull/5141)
  [(#5150)](https://github.com/PennyLaneAI/pennylane/pull/5150)

* Akin to `qml.Hamiltonian` features, the coefficients and operators that make up composite operators formed via `Sum` or `Prod` can now be accessed 
  with attributes `coeffs` and `ops`, respectively, or together with a `terms()` method.
  [(#5132)](https://github.com/PennyLaneAI/pennylane/pull/5132)
  [(#5133)](https://github.com/PennyLaneAI/pennylane/pull/5133)
  [(#5164)](https://github.com/PennyLaneAI/pennylane/pull/5164)

  ```python
  >>> qml.operation.enable_new_opmath()
  >>> op = X(0) @ (0.5 * X(1) + X(2))
  >>> op.terms()
  ([0.5, 1.0],
   [X(1) @ X(0),
    X(2) @ X(0)])
  ```

* String representations of `ParametrizedHamiltonian` have been updated to match the style of other PL operators.
  [(#5215)](https://github.com/PennyLaneAI/pennylane/pull/5215)

<h4>Other improvements</h4>

* The `pl-device-test` suite is now compatible with the `qml.devices.Device` interface.
  [(#5229)](https://github.com/PennyLaneAI/pennylane/pull/5229)

* The `QSVT` operation now determines its `data` from the block encoding and projector operator data.
  [(#5226)](https://github.com/PennyLaneAI/pennylane/pull/5226)
  [(#5248)](https://github.com/PennyLaneAI/pennylane/pull/5248)

* The `BlockEncode` operator is now JIT-compatible with JAX.
  [(#5110)](https://github.com/PennyLaneAI/pennylane/pull/5110)

* The `qml.qsvt` function uses `qml.GlobalPhase` instead of `qml.exp` to define a global phase.
  [(#5105)](https://github.com/PennyLaneAI/pennylane/pull/5105)

* The `tests/ops/functions/conftest.py` test has been updated to ensure that all operator types are tested for validity.
  [(#4978)](https://github.com/PennyLaneAI/pennylane/pull/4978)

* A new `pennylane.workflow` module has been added. This module now contains `qnode.py`, `execution.py`, `set_shots.py`, `jacobian_products.py`, and the submodule `interfaces`.
  [(#5023)](https://github.com/PennyLaneAI/pennylane/pull/5023)

* A more informative error is now raised when calling `adjoint_jacobian` with trainable state-prep operations.
  [(#5026)](https://github.com/PennyLaneAI/pennylane/pull/5026)

* `qml.workflow.get_transform_program` and `qml.workflow.construct_batch` have been added to inspect the transform program and batch of tapes
  at different stages.
  [(#5084)](https://github.com/PennyLaneAI/pennylane/pull/5084)

* All custom controlled operations such as `CRX`, `CZ`, `CNOT`, `ControlledPhaseShift` now inherit from `ControlledOp`, giving them additional properties such as `control_wire` and `control_values`. Calling `qml.ctrl` on `RX`, `RY`, `RZ`, `Rot`, and `PhaseShift` with a single control wire will return gates of types `CRX`, `CRY`, etc. as opposed to a general `Controlled` operator.
  [(#5069)](https://github.com/PennyLaneAI/pennylane/pull/5069)
  [(#5199)](https://github.com/PennyLaneAI/pennylane/pull/5199)

* The CI will now fail if coverage data fails to upload to codecov. Previously, it would silently pass
  and the codecov check itself would never execute.
  [(#5101)](https://github.com/PennyLaneAI/pennylane/pull/5101)

* `qml.ctrl` called on operators with custom controlled versions will now return instances
  of the custom class, and it will flatten nested controlled operators to a single
  multi-controlled operation. For `PauliX`, `CNOT`, `Toffoli`, and `MultiControlledX`,
  calling `qml.ctrl` will always resolve to the best option in `CNOT`, `Toffoli`, or
  `MultiControlledX` depending on the number of control wires and control values.
  [(#5125)](https://github.com/PennyLaneAI/pennylane/pull/5125/)

* Unwanted warning filters have been removed from tests and no `PennyLaneDeprecationWarning`s 
  are being raised unexpectedly.
  [(#5122)](https://github.com/PennyLaneAI/pennylane/pull/5122)

* New error tracking and propagation functionality has been added
  [(#5115)](https://github.com/PennyLaneAI/pennylane/pull/5115)
  [(#5121)](https://github.com/PennyLaneAI/pennylane/pull/5121)

* The method `map_batch_transform` has been replaced with the method `_batch_transform`
  implemented in `TransformDispatcher`.
  [(#5212)](https://github.com/PennyLaneAI/pennylane/pull/5212)

* `TransformDispatcher` can now dispatch onto a batch of tapes, making it easier to compose transforms
  when working in the tape paradigm.
  [(#5163)](https://github.com/PennyLaneAI/pennylane/pull/5163)

* `qml.ctrl` is now a simple wrapper that either calls PennyLane's built in `create_controlled_op`
  or uses the Catalyst implementation.
  [(#5247)](https://github.com/PennyLaneAI/pennylane/pull/5247)

* Controlled composite operations can now be decomposed using ZYZ rotations.
  [(#5242)](https://github.com/PennyLaneAI/pennylane/pull/5242)

* New functions called `qml.devices.modifiers.simulator_tracking` and `qml.devices.modifiers.single_tape_support` have been added
  to add basic default behavior onto a device class.
  [(#5200)](https://github.com/PennyLaneAI/pennylane/pull/5200)

<h3>Breaking changes 💔</h3>

* Passing additional arguments to a transform that decorates a QNode must now be done through the use
  of `functools.partial`.
  [(#5046)](https://github.com/PennyLaneAI/pennylane/pull/5046)

* `qml.ExpvalCost` has been removed. Users should use `qml.expval()` moving forward.
  [(#5097)](https://github.com/PennyLaneAI/pennylane/pull/5097)

* Caching of executions is now turned off by default when `max_diff == 1`, as the classical overhead cost
  outweighs the probability that duplicate circuits exists.
  [(#5243)](https://github.com/PennyLaneAI/pennylane/pull/5243)

* The entry point convention registering compilers with PennyLane has changed.
  [(#5140)](https://github.com/PennyLaneAI/pennylane/pull/5140)

  To allow for packages to register multiple compilers with PennyLane,
  the `entry_points` convention under the designated group name
  `pennylane.compilers` has been modified.

  Previously, compilers would register `qjit` (JIT decorator),
  `ops` (compiler-specific operations), and `context` (for tracing and
  program capture).

  Now, compilers must register `compiler_name.qjit`, `compiler_name.ops`,
  and `compiler_name.context`, where `compiler_name` is replaced
  by the name of the provided compiler.

  For more information, please see the
  [documentation on adding compilers](https://docs.pennylane.ai/en/stable/code/qml_compiler.html#adding-a-compiler).

* PennyLane source code is now compatible with the latest version of `black`.
  [(#5112)](https://github.com/PennyLaneAI/pennylane/pull/5112)
  [(#5119)](https://github.com/PennyLaneAI/pennylane/pull/5119)

* `gradient_analysis_and_validation` has been renamed to `find_and_validate_gradient_methods`. Instead of returning a list, it now returns a dictionary of gradient methods for each parameter index, and no longer mutates the tape.
  [(#5035)](https://github.com/PennyLaneAI/pennylane/pull/5035)

* Multiplying two `PauliWord` instances no longer returns a tuple `(new_word, coeff)`
  but instead `PauliSentence({new_word: coeff})`. The old behavior is still available
  with the private method `PauliWord._matmul(other)` for faster processing.
  [(#5045)](https://github.com/PennyLaneAI/pennylane/pull/5054)

* `Observable.return_type` has been removed. Instead, you should inspect the type
  of the surrounding measurement process.
  [(#5044)](https://github.com/PennyLaneAI/pennylane/pull/5044)

* `ClassicalShadow.entropy()` no longer needs an `atol` keyword as a better
  method to estimate entropies from approximate density matrix reconstructions
  (with potentially negative eigenvalues).
  [(#5048)](https://github.com/PennyLaneAI/pennylane/pull/5048)

* Controlled operators with a custom controlled version decompose like how their controlled
  counterpart decomposes as opposed to decomposing into their controlled version.
  [(#5069)](https://github.com/PennyLaneAI/pennylane/pull/5069)
  [(#5125)](https://github.com/PennyLaneAI/pennylane/pull/5125/)

  For example:

  ```pycon
  >>> qml.ctrl(qml.RX(0.123, wires=1), control=0).decomposition()
  [
    RZ(1.5707963267948966, wires=[1]),
    RY(0.0615, wires=[1]),
    CNOT(wires=[0, 1]),
    RY(-0.0615, wires=[1]),
    CNOT(wires=[0, 1]),
    RZ(-1.5707963267948966, wires=[1])
  ]
  ```

* `QuantumScript.is_sampled` and `QuantumScript.all_sampled` have been removed. Users should now
  validate these properties manually.
  [(#5072)](https://github.com/PennyLaneAI/pennylane/pull/5072)

* `qml.transforms.one_qubit_decomposition` and `qml.transforms.two_qubit_decomposition` have been removed. Instead,
  you should use `qml.ops.one_qubit_decomposition` and `qml.ops.two_qubit_decomposition`.
  [(#5091)](https://github.com/PennyLaneAI/pennylane/pull/5091)

<h3>Deprecations 👋</h3>

* Calling `qml.matrix` without providing a `wire_order` on objects where the wire order could be
  ambiguous now raises a warning. In the future, the `wire_order` argument will be required in
  these cases.
  [(#5039)](https://github.com/PennyLaneAI/pennylane/pull/5039)

* `Operator.validate_subspace(subspace)` has been relocated to the `qml.ops.qutrit.parametric_ops`
  module and will be removed from the Operator class in an upcoming release.
  [(#5067)](https://github.com/PennyLaneAI/pennylane/pull/5067)

* Matrix and tensor products between `PauliWord` and `PauliSentence` instances are done using
  the `@` operator, `*` will be used only for scalar multiplication. Note also the breaking
  change that the product of two `PauliWord` instances now returns a `PauliSentence` instead
  of a tuple `(new_word, coeff)`.
  [(#4989)](https://github.com/PennyLaneAI/pennylane/pull/4989)
  [(#5054)](https://github.com/PennyLaneAI/pennylane/pull/5054)

* `MeasurementProcess.name` and `MeasurementProcess.data` are now deprecated, as they contain dummy
  values that are no longer needed.
  [(#5047)](https://github.com/PennyLaneAI/pennylane/pull/5047)
  [(#5071)](https://github.com/PennyLaneAI/pennylane/pull/5071)
  [(#5076)](https://github.com/PennyLaneAI/pennylane/pull/5076)
  [(#5122)](https://github.com/PennyLaneAI/pennylane/pull/5122)

* `qml.pauli.pauli_mult` and `qml.pauli.pauli_mult_with_phase` are now deprecated. Instead, you
  should use `qml.simplify(qml.prod(pauli_1, pauli_2))` to get the reduced operator.
  [(#5057)](https://github.com/PennyLaneAI/pennylane/pull/5057)

* The private functions `_pauli_mult`, `_binary_matrix` and `_get_pauli_map` from the
  `pauli` module have been deprecated, as they are no longer used anywhere and the same
  functionality can be achieved using newer features in the `pauli` module.
  [(#5057)](https://github.com/PennyLaneAI/pennylane/pull/5057)

* `Sum.ops`, `Sum.coeffs`, `Prod.ops` and `Prod.coeffs` will be deprecated in the future.
  [(#5164)](https://github.com/PennyLaneAI/pennylane/pull/5164)

<h3>Documentation 📝</h3>

* The module documentation for `pennylane.tape` now explains the difference between `QuantumTape` and `QuantumScript`.
  [(#5065)](https://github.com/PennyLaneAI/pennylane/pull/5065)

* A typo in a code example in the `qml.transforms` API has been fixed.
  [(#5014)](https://github.com/PennyLaneAI/pennylane/pull/5014)

* Documentation for `qml.data` has been updated and now mentions a way to access the same dataset simultaneously from multiple environments.
  [(#5029)](https://github.com/PennyLaneAI/pennylane/pull/5029)

* A clarification for the definition of `argnum` added to gradient methods has been made.
  [(#5035)](https://github.com/PennyLaneAI/pennylane/pull/5035)

* A typo in the code example for `qml.qchem.dipole_of` has been fixed.
  [(#5036)](https://github.com/PennyLaneAI/pennylane/pull/5036)

* A development guide on deprecations and removals has been added.
  [(#5083)](https://github.com/PennyLaneAI/pennylane/pull/5083)

* A note about the eigenspectrum of second-quantized Hamiltonians has been added to `qml.eigvals`.
  [(#5095)](https://github.com/PennyLaneAI/pennylane/pull/5095)

* A warning about two mathematically equivalent Hamiltonians undergoing different time evolutions has been added to `qml.TrotterProduct` and `qml.ApproxTimeEvolution`.
  [(#5137)](https://github.com/PennyLaneAI/pennylane/pull/5137)

* A reference to the paper that provides the image of the `qml.QAOAEmbedding` template has been added.
  [(#5130)](https://github.com/PennyLaneAI/pennylane/pull/5130)

* The docstring of `qml.sample` has been updated to advise the use of single-shot expectations
  instead when differentiating a circuit.
  [(#5237)](https://github.com/PennyLaneAI/pennylane/pull/5237)

<h3>Bug fixes 🐛</h3>

<<<<<<< HEAD
* Fixed a bug in the matplotlib drawer where the color of `Barrier` did not match the requested style.
=======
* `qml.draw` and `qml.draw_mpl` now apply all applied transforms before drawing.
  [(#5277)](https://github.com/PennyLaneAI/pennylane/pull/5277/)

* Fixes a bug in the matplotlib drawer where the color of `Barrier` did not match the requested style.
>>>>>>> c1f39970
  [(#5276)](https://github.com/PennyLaneAI/pennylane/pull/5276)

* `ctrl_decomp_zyz` is now differentiable.
  [(#5198)](https://github.com/PennyLaneAI/pennylane/pull/5198)

* `qml.ops.Pow.matrix()` is now differentiable with TensorFlow with integer exponents.
  [(#5178)](https://github.com/PennyLaneAI/pennylane/pull/5178)

* The `qml.MottonenStatePreparation` template has been updated to include a global phase operation.
  [(#5166)](https://github.com/PennyLaneAI/pennylane/pull/5166)

* Fixed a queuing bug when using `qml.prod` with a quantum function that queues a single operator.
  [(#5170)](https://github.com/PennyLaneAI/pennylane/pull/5170)

* The `qml.TrotterProduct` template has been updated to accept scalar products of operators as an input Hamiltonian.
  [(#5073)](https://github.com/PennyLaneAI/pennylane/pull/5073)

* Fixed a bug where caching together with JIT compilation and broadcasted tapes yielded wrong results
  `Operator.hash` now depends on the memory location, `id`, of a JAX tracer instead of its string representation.
  [(#3917)](https://github.com/PennyLaneAI/pennylane/pull/3917)

* `qml.transforms.undo_swaps` can now work with operators with hyperparameters or nesting.
  [(#5081)](https://github.com/PennyLaneAI/pennylane/pull/5081)

* `qml.transforms.split_non_commuting` will now pass the original shots along.
  [(#5081)](https://github.com/PennyLaneAI/pennylane/pull/5081)

* If `argnum` is provided to a gradient transform, only the parameters specified in `argnum` will have their gradient methods validated.
  [(#5035)](https://github.com/PennyLaneAI/pennylane/pull/5035)

* `StatePrep` operations expanded onto more wires are now compatible with backprop.
  [(#5028)](https://github.com/PennyLaneAI/pennylane/pull/5028)

* `qml.equal` works well with `qml.Sum` operators when wire labels are a mix of integers and strings.
  [(#5037)](https://github.com/PennyLaneAI/pennylane/pull/5037)

* The return value of `Controlled.generator` now contains a projector that projects onto the correct subspace based on the control value specified.
  [(#5068)](https://github.com/PennyLaneAI/pennylane/pull/5068)

* `CosineWindow` no longer raises an unexpected error when used on a subset of wires at the beginning of a circuit.
  [(#5080)](https://github.com/PennyLaneAI/pennylane/pull/5080)

* `tf.function` now works with `TensorSpec(shape=None)` by skipping batch size computation.
  [(#5089)](https://github.com/PennyLaneAI/pennylane/pull/5089)

* `PauliSentence.wires` no longer imposes a false order.
  [(#5041)](https://github.com/PennyLaneAI/pennylane/pull/5041)

* `qml.qchem.import_state` now applies the chemist-to-physicist
  sign convention when initializing a PennyLane state vector from
  classically pre-computed wavefunctions. That is, it interleaves
  spin-up/spin-down operators for the same spatial orbital index,
  as standard in PennyLane (instead of commuting all spin-up
  operators to the left, as is standard in quantum chemistry).
  [(#5114)](https://github.com/PennyLaneAI/pennylane/pull/5114)

* Multi-wire controlled `CNOT` and `PhaseShift` are now be decomposed correctly.
  [(#5125)](https://github.com/PennyLaneAI/pennylane/pull/5125/)
  [(#5148)](https://github.com/PennyLaneAI/pennylane/pull/5148)

* `draw_mpl` no longer raises an error when drawing a circuit containing an adjoint of a controlled operation.
  [(#5149)](https://github.com/PennyLaneAI/pennylane/pull/5149)

* `default.mixed` no longer throws `ValueError` when applying a state vector that is not of type `complex128` when used with tensorflow.
  [(#5155)](https://github.com/PennyLaneAI/pennylane/pull/5155)

* `ctrl_decomp_zyz` no longer raises a `TypeError` if the rotation parameters are of type `torch.Tensor`
  [(#5183)](https://github.com/PennyLaneAI/pennylane/pull/5183)

* Comparing `Prod` and `Sum` objects now works regardless of nested structure with `qml.equal` if the
  operators have a valid `pauli_rep` property.
  [(#5177)](https://github.com/PennyLaneAI/pennylane/pull/5177)

* Controlled `GlobalPhase` with non-zero control wires no longer throws an error.
  [(#5194)](https://github.com/PennyLaneAI/pennylane/pull/5194)

* A `QNode` transformed with `mitigate_with_zne` now accepts batch parameters.
  [(#5195)](https://github.com/PennyLaneAI/pennylane/pull/5195)

* The matrix of an empty `PauliSentence` instance is now correct (all-zeros).
  Further, matrices of empty `PauliWord` and `PauliSentence` instances can now be turned into matrices.
  [(#5188)](https://github.com/PennyLaneAI/pennylane/pull/5188)

* `PauliSentence` instances can handle matrix multiplication with `PauliWord` instances.
  [(#5208)](https://github.com/PennyLaneAI/pennylane/pull/5208)

* `CompositeOp.eigendecomposition` is now JIT-compatible.
  [(#5207)](https://github.com/PennyLaneAI/pennylane/pull/5207)

* `QubitDensityMatrix` now works with JAX-JIT on the `default.mixed` device.
  [(#5203)](https://github.com/PennyLaneAI/pennylane/pull/5203)
  [(#5236)](https://github.com/PennyLaneAI/pennylane/pull/5236)

* When a QNode specifies `diff_method="adjoint"`, `default.qubit` no longer tries to decompose non-trainable operations with non-scalar parameters such as `QubitUnitary`.
  [(#5233)](https://github.com/PennyLaneAI/pennylane/pull/5233)

* The overwriting of the class names of `I`, `X`, `Y`, and `Z` no longer happens in the initialization after causing problems with datasets. This now 
  happens globally.
  [(#5252)](https://github.com/PennyLaneAI/pennylane/pull/5252)

<h3>Contributors ✍️</h3>

This release contains contributions from (in alphabetical order):

Abhishek Abhishek,
Mikhail Andrenkov,
Utkarsh Azad,
Trenten Babcock,
Gabriel Bottrill,
Thomas Bromley,
Astral Cai,
Skylar Chan,
Isaac De Vlugt,
Diksha Dhawan,
Lillian Frederiksen,
Pietropaolo Frisoni,
Eugenio Gigante,
Diego Guala,
David Ittah,
Soran Jahangiri,
Jacky Jiang,
Korbinian Kottmann,
Christina Lee,
Xiaoran Li,
Vincent Michaud-Rioux,
Romain Moyard,
Pablo Antonio Moreno Casares,
Erick Ochoa Lopez,
Lee J. O'Riordan,
Mudit Pandey,
Alex Preciado,
Matthew Silverman,
Jay Soni.<|MERGE_RESOLUTION|>--- conflicted
+++ resolved
@@ -686,15 +686,11 @@
 
 <h3>Bug fixes 🐛</h3>
 
-<<<<<<< HEAD
 * Fixed a bug in the matplotlib drawer where the color of `Barrier` did not match the requested style.
-=======
+  [(#5276)](https://github.com/PennyLaneAI/pennylane/pull/5276)
+
 * `qml.draw` and `qml.draw_mpl` now apply all applied transforms before drawing.
-  [(#5277)](https://github.com/PennyLaneAI/pennylane/pull/5277/)
-
-* Fixes a bug in the matplotlib drawer where the color of `Barrier` did not match the requested style.
->>>>>>> c1f39970
-  [(#5276)](https://github.com/PennyLaneAI/pennylane/pull/5276)
+  [(#5277)](https://github.com/PennyLaneAI/pennylane/pull/5277) 
 
 * `ctrl_decomp_zyz` is now differentiable.
   [(#5198)](https://github.com/PennyLaneAI/pennylane/pull/5198)
