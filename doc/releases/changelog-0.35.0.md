--- conflicted
+++ resolved
@@ -688,16 +688,9 @@
 
 <h3>Bug fixes 🐛</h3>
 
-<<<<<<< HEAD
 * `jax.vmap` with `jax.jit` will now work with devices that do not support parameter broadcasting.
 
-* `qml.draw` and `qml.draw_mpl` now apply all applied transforms before drawing.
-  [(#5277)](https://github.com/PennyLaneAI/pennylane/pull/5277/)
-
-* Fixes a bug in the matplotlib drawer where the color of `Barrier` did not match the requested style.
-=======
 * Fixed a bug in the matplotlib drawer where the colour of `Barrier` did not match the requested style.
->>>>>>> dc7cf829
   [(#5276)](https://github.com/PennyLaneAI/pennylane/pull/5276)
 
 * `qml.draw` and `qml.draw_mpl` now apply all applied transforms before drawing.
