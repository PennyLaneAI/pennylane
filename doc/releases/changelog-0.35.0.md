--- conflicted
+++ resolved
@@ -329,7 +329,6 @@
 * Vector-Jacobian products (VJPs) can result in faster computations when the output of your quantum
   Node has a low dimension. They can be enabled by setting `device_vjp=True` when loading a QNode.
   In the next release of PennyLane, VJPs are planned to be used by default, when available.
-<<<<<<< HEAD
 
   In this release, we have unlocked:
 
@@ -350,28 +349,6 @@
 * The performance of circuit-cutting workloads with large numbers of generated tapes has been improved.
   [(#5005)](https://github.com/PennyLaneAI/pennylane/pull/5005)
 
-=======
-
-  In this release, we have unlocked:
-
-  * Adjoint device VJPs can be used with `jax.jacobian`, meaning that `device_vjp=True` is always
-    faster when using JAX with `default.qubit`.
-    [(#4963)](https://github.com/PennyLaneAI/pennylane/pull/4963)
-
-  * PennyLane can now use lightning-provided VJPs.
-    [(#4914)](https://github.com/PennyLaneAI/pennylane/pull/4914)
-
-  * VJPs can be used with TensorFlow, though support has not yet been added
-    for `tf.Function` and Tensorflow Autograph.
-    [(#4676)](https://github.com/PennyLaneAI/pennylane/pull/4676)
-
-* Measuring `qml.probs` is now faster due to an optimization in converting samples to counts.
-  [(#5145)](https://github.com/PennyLaneAI/pennylane/pull/5145)
-
-* The performance of circuit-cutting workloads with large numbers of generated tapes has been improved.
-  [(#5005)](https://github.com/PennyLaneAI/pennylane/pull/5005)
-
->>>>>>> 8b4ac635
 * Queueing (`AnnotatedQueue`) has been removed from `qml.cut_circuit` and `qml.cut_circuit_mc` to improve performance
   for large workflows.
   [(#5108)](https://github.com/PennyLaneAI/pennylane/pull/5108)
@@ -421,10 +398,7 @@
 
 * A `partial_trace` function has been added to `qml.math` for taking the partial trace of matrices.
   [(#5152)](https://github.com/PennyLaneAI/pennylane/pull/5152)
-<<<<<<< HEAD
-=======
-
->>>>>>> 8b4ac635
+  
 
 <h4>Other operator arithmetic improvements</h4>
 
@@ -438,7 +412,6 @@
 
   * You can now multiply `PauliWord` and `PauliSentence` instances by scalars (e.g.,
     `0.5 * PauliWord({0: "X"})` or `0.5 * PauliSentence({PauliWord({0: "X"}): 1.})`).
-<<<<<<< HEAD
 
   * You can now intuitively add and subtract `PauliWord` and `PauliSentence` instances and scalars together (scalars are treated implicitly as multiples 
     of the identity, `I`). For example, `ps1 + pw1 + 1.` for some Pauli word `pw1 = PauliWord({0: "X", 1: "Y"})` and Pauli sentence `ps1 = PauliSentence({pw1: 3.})`.
@@ -448,17 +421,6 @@
 
   * `qml.matrix` now accepts `PauliWord` and `PauliSentence` instances (e.g., `qml.matrix(PauliWord({0: "X"}))`).
 
-=======
-
-  * You can now intuitively add and subtract `PauliWord` and `PauliSentence` instances and scalars together (scalars are treated implicitly as multiples 
-    of the identity, `I`). For example, `ps1 + pw1 + 1.` for some Pauli word `pw1 = PauliWord({0: "X", 1: "Y"})` and Pauli sentence `ps1 = PauliSentence({pw1: 3.})`.
-
-  * You can now element-wise multiply `PauliWord`, `PauliSentence`, and operators together with `qml.dot` (e.g.,
-    `qml.dot([0.5, -1.5, 2], [pw1, ps1, id_word])` with `id_word = PauliWord({})`).
-
-  * `qml.matrix` now accepts `PauliWord` and `PauliSentence` instances (e.g., `qml.matrix(PauliWord({0: "X"}))`).
-
->>>>>>> 8b4ac635
   * It is now possible to compute commutators with Pauli operators natively with the new `commutator` method.
 
     ```pycon
