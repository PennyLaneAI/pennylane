:orphan:

# Release 0.35.0 (current release)

<h3>New features since last release</h3>

<h4>Easy-to-import Qiskit workflows 💾</h4>

* This version of PennyLane makes it easier to import circuits from Qiskit.
  [(#5218)](https://github.com/PennyLaneAI/pennylane/pull/5218)
  [(#5168)](https://github.com/PennyLaneAI/pennylane/pull/5168)

  The `qml.from_qiskit` function converts a Qiskit
  [QuantumCircuit](https://docs.quantum.ibm.com/api/qiskit/qiskit.circuit.QuantumCircuit) into
  a PennyLane
  [quantum function](https://docs.pennylane.ai/en/stable/introduction/circuits.html#quantum-functions).
  Although `qml.from_qiskit` already exists in PennyLane, we have made a number of improvements to
  make importing from Qiskit easier. And yes — `qml.from_qiskit` functionality 
  is compatible with both Qiskit 
  [1.0](https://docs.quantum.ibm.com/api/qiskit/release-notes/1.0) and earlier 
  versions! Here's a comprehensive list of the improvements:

  * You can now append PennyLane measurements onto the quantum function returned by
    `qml.from_qiskit`. Consider this simple Qiskit circuit:

    ```python
    import pennylane as qml
    from qiskit import QuantumCircuit

    qc = QuantumCircuit(2)
    qc.rx(0.785, 0)
    qc.ry(1.57, 1)
    ```
    
    We can convert it into a PennyLane QNode in just a few lines, with PennyLane
    `measurements` easily included:

    ```pycon
    >>> dev = qml.device("default.qubit")
    >>> measurements = qml.expval(qml.Z(0) @ qml.Z(1))
    >>> qfunc = qml.from_qiskit(qc, measurements=measurements)
    >>> qnode = qml.QNode(qfunc, dev)
    >>> qnode()
    tensor(0.00056331, requires_grad=True)
    ```

  * Quantum circuits that already contain Qiskit-side measurements can be faithfully converted with
    `qml.from_qiskit`. Consider this example Qiskit circuit:

    ```python
    qc = QuantumCircuit(3, 2)  # Teleportation
  
    qc.rx(0.9, 0)  # Prepare input state on qubit 0
  
    qc.h(1)  # Prepare Bell state on qubits 1 and 2
    qc.cx(1, 2)
  
    qc.cx(0, 1)  # Perform teleportation
    qc.h(0)
    qc.measure(0, 0)
    qc.measure(1, 1)
  
    with qc.if_test((1, 1)):  # Perform first conditional
        qc.x(2)
    ```
    
    This circuit can be converted into PennyLane with the Qiskit measurements still accessible. For example, we can 
    use those results as inputs to a mid-circuit measurement in PennyLane:

    ```python
    @qml.qnode(dev)
    def teleport():
        m0, m1 = qml.from_qiskit(qc)()
        qml.cond(m0, qml.Z)(2)
        return qml.density_matrix(2)
    ```

    ```pycon
    >>> teleport()
    tensor([[0.81080498+0.j, 0.        +0.j],
        [0.        +0.j, 0.18919502+0.j]], requires_grad=True)
    ```
    
  * It is now more intuitive to handle and differentiate parametrized Qiskit circuits. Consider the following circuit:

    ```python
    from qiskit.circuit import Parameter
    from pennylane import numpy as np

    angle0 = Parameter("x")
    angle1 = Parameter("y")

    qc = QuantumCircuit(2, 2)
    qc.rx(angle0, 0)
    qc.ry(angle1, 1)
    qc.cx(1, 0)
    ```
    
    We can convert this circuit into a QNode with two arguments, corresponding to `x` and `y`:

    ```python
    measurements = qml.expval(qml.PauliZ(0))
    qfunc = qml.from_qiskit(qc, measurements)
    qnode = qml.QNode(qfunc, dev)
    ```
    
    The QNode can be evaluated and differentiated:

    ```pycon
    >>> x, y = np.array([0.4, 0.5], requires_grad=True)
    >>> qnode(x, y)
    tensor(0.80830707, requires_grad=True)
    >>> qml.grad(qnode)(x, y)
    (tensor(-0.34174675, requires_grad=True),
     tensor(-0.44158016, requires_grad=True))
    ```

    This shows how easy it is to make a Qiskit circuit differentiable with PennyLane.

* In addition to circuits, it is also possible to convert operators from Qiskit to PennyLane with a new function called
  `qml.from_qiskit_op`.
  [(#5251)](https://github.com/PennyLaneAI/pennylane/pull/5251)

  A Qiskit
  [SparsePauliOp](https://docs.quantum.ibm.com/api/qiskit/qiskit.quantum_info.SparsePauliOp) can be
  converted to a PennyLane operator using `qml.from_qiskit_op`:

  ```pycon
  >>> from qiskit.quantum_info import SparsePauliOp
  >>> qiskit_op = SparsePauliOp(["II", "XY"])
  >>> qiskit_op
  SparsePauliOp(['II', 'XY'],
                coeffs=[1.+0.j, 1.+0.j])
  >>> pl_op = qml.from_qiskit_op(qiskit_op)
  >>> pl_op
  I(0) + X(1) @ Y(0)
  ```

  Combined with `qml.from_qiskit`, it becomes easy to quickly calculate quantities like expectation
  values by converting the whole workflow to PennyLane:

  ```python
  qc = QuantumCircuit(2)  # Create circuit
  qc.rx(0.785, 0)
  qc.ry(1.57, 1)

  measurements = qml.expval(pl_op)  # Create QNode
  qfunc = qml.from_qiskit(qc, measurements)
  qnode = qml.QNode(qfunc, dev)
  ```

  ```pycon
  >>> qnode()  # Evaluate!
  tensor(0.29317504, requires_grad=True)
  ```

<h4>Native mid-circuit measurements on Default Qubit 💡</h4>

* Mid-circuit measurements can now be more scalable and efficient in finite-shots mode
  with `default.qubit` by simulating them in a similar way to what happens on quantum hardware.
  [(#5088)](https://github.com/PennyLaneAI/pennylane/pull/5088)
  [(#5120)](https://github.com/PennyLaneAI/pennylane/pull/5120)
  
  Previously, mid-circuit measurements (MCMs) would be automatically replaced with an additional qubit
  using the `@qml.defer_measurements` transform. The circuit below would have required thousands
  of qubits to simulate.

  Now, MCMs are performed in a similar way to quantum hardware
  with finite shots on `default.qubit`. For each shot and each time an MCM is encountered, 
  the device evaluates the probability of projecting onto `|0>` or `|1>` and makes a random choice to 
  collapse the circuit state. This approach works well when there are a lot of MCMs 
  and the number of shots is not too high.

  ```python
  import pennylane as qml

  dev = qml.device("default.qubit", shots=10)

  @qml.qnode(dev)
  def f():
      for i in range(1967):
          qml.Hadamard(0)
          qml.measure(0)
      return qml.sample(qml.PauliX(0))
  ```

  ```pycon
  >>> f()
  tensor([-1, -1, -1,  1,  1, -1,  1, -1,  1, -1], requires_grad=True)
  ```

<h4>Work easily and efficiently with operators 🔧</h4>

* Over the past few releases, PennyLane's approach to operator arithmetic has been in the process
  of being overhauled. We have a few objectives:

  1. To make it as easy to work with PennyLane operators as it would be with pen and paper.
  2. To improve the efficiency of operator arithmetic.

  The updated operator arithmetic functionality is still being finalized, but can be activated
  using `qml.operation.enable_new_opmath()`. In the next release, the new behaviour will become the
  default, so we recommend enabling now to become familiar with the new system!

  The following updates have been made in this version of PennyLane:

  * You can now easily access Pauli operators via `I`, `X`, `Y`, and `Z`:
    [(#5116)](https://github.com/PennyLaneAI/pennylane/pull/5116)

    ```pycon
    >>> from pennylane import I, X, Y, Z
    >>> X(0)
    X(0)
    ```
    
    The original long-form names `Identity`, `PauliX`, `PauliY`, and `PauliZ` remain available, but
    use of the short-form names is now recommended.

  * A new `qml.commutator` function is now available that allows you to compute commutators between
    PennyLane operators.
    [(#5051)](https://github.com/PennyLaneAI/pennylane/pull/5051)
    [(#5052)](https://github.com/PennyLaneAI/pennylane/pull/5052)
    [(#5098)](https://github.com/PennyLaneAI/pennylane/pull/5098)

    ```pycon
    >>> qml.commutator(X(0), Y(0))
    2j * Z(0)
    ```
  
  * Operators in PennyLane can have a backend Pauli representation, which can be used to perform faster operator arithmetic. Now, the Pauli 
    representation will be automatically used for calculations when available.
    [(#4989)](https://github.com/PennyLaneAI/pennylane/pull/4989)
    [(#5001)](https://github.com/PennyLaneAI/pennylane/pull/5001)
    [(#5003)](https://github.com/PennyLaneAI/pennylane/pull/5003)
    [(#5017)](https://github.com/PennyLaneAI/pennylane/pull/5017)
    [(#5027)](https://github.com/PennyLaneAI/pennylane/pull/5027)

    The Pauli representation can be optionally accessed via `op.pauli_rep`:

    ```pycon
    >>> qml.operation.enable_new_opmath()
    >>> op = X(0) + Y(0)
    >>> op.pauli_rep
    1.0 * X(0)
    + 1.0 * Y(0)
    ```

  * Extensive improvements have been made to the string representations of PennyLane operators,
    making them shorter and possible to copy-paste as valid PennyLane code.
    [(#5116)](https://github.com/PennyLaneAI/pennylane/pull/5116)
    [(#5138)](https://github.com/PennyLaneAI/pennylane/pull/5138)

    ```
    >>> 0.5 * X(0)
    0.5 * X(0)
    >>> 0.5 * (X(0) + Y(1))
    0.5 * (X(0) + Y(1))
    ```

    Sums with many terms are broken up into multiple lines, but can still be copied back as valid
    code:

    ```
    >>> 0.5 * (X(0) @ X(1)) + 0.7 * (X(1) @ X(2)) + 0.8 * (X(2) @ X(3))
    (
        0.5 * (X(0) @ X(1))
      + 0.7 * (X(1) @ X(2))
      + 0.8 * (X(2) @ X(3))
    )
    ```

  * Linear combinations of operators and operator multiplication via `Sum` and `Prod`, respectively, 
    have been updated to reach feature parity with `Hamiltonian` and `Tensor`, respectively.
    This should minimize the effort to port over any existing code.
    [(#5070)](https://github.com/PennyLaneAI/pennylane/pull/5070)
    [(#5132)](https://github.com/PennyLaneAI/pennylane/pull/5132)
    [(#5133)](https://github.com/PennyLaneAI/pennylane/pull/5133)

    Updates include support for grouping via the `pauli` module:

    ```pycon
    >>> obs = [X(0) @ Y(1), Z(0), Y(0) @ Z(1), Y(1)]
    >>> qml.pauli.group_observables(obs)
    [[Y(0) @ Z(1)], [X(0) @ Y(1), Y(1)], [Z(0)]]
    ```

<h4>New Clifford device 🦾</h4>

* A new `default.clifford` device enables efficient simulation of large-scale Clifford circuits
  defined in PennyLane through the use of [stim](https://github.com/quantumlib/Stim) as a backend.
  [(#4936)](https://github.com/PennyLaneAI/pennylane/pull/4936)
  [(#4954)](https://github.com/PennyLaneAI/pennylane/pull/4954)
  [(#5144)](https://github.com/PennyLaneAI/pennylane/pull/5144)

  Given a circuit with only Clifford gates, one can use this device to obtain the usual range
  of PennyLane [measurements](https://docs.pennylane.ai/en/stable/introduction/measurements.html)
  as well as the state represented in the Tableau form of
  [Aaronson & Gottesman (2004)](https://journals.aps.org/pra/abstract/10.1103/PhysRevA.70.052328):

  ```python
  import pennylane as qml

  dev = qml.device("default.clifford", tableau=True)
  @qml.qnode(dev)
  def circuit():
      qml.CNOT(wires=[0, 1])
      qml.PauliX(wires=[1])
      qml.ISWAP(wires=[0, 1])
      qml.Hadamard(wires=[0])
      return qml.state()
  ```

  ```pycon
  >>> circuit()
  array([[0, 1, 1, 0, 0],
        [1, 0, 1, 1, 1],
        [0, 0, 0, 1, 0],
        [1, 0, 0, 1, 1]])
  ```

  The `default.clifford` device also supports the `PauliError`, `DepolarizingChannel`, `BitFlip` and
  `PhaseFlip`
  [noise channels](https://docs.pennylane.ai/en/latest/introduction/operations.html#noisy-channels)
  when operating in finite-shot mode.

<h3>Improvements 🛠</h3>

<h4>Faster gradients with VJPs and other performance improvements</h4>

* Vector-Jacobian products (VJPs) can result in faster computations when the output of your quantum
  Node has a low dimension. They can be enabled by setting `device_vjp=True` when loading a QNode.
  In the next release of PennyLane, VJPs are planned to be used by default, when available.
<<<<<<< HEAD

  In this release, we have unlocked:

  * Adjoint device VJPs can be used with `jax.jacobian`, meaning that `device_vjp=True` is always
    faster when using JAX with `default.qubit`.
    [(#4963)](https://github.com/PennyLaneAI/pennylane/pull/4963)

  * PennyLane can now use lightning-provided VJPs.
    [(#4914)](https://github.com/PennyLaneAI/pennylane/pull/4914)

  * VJPs can be used with TensorFlow, though support has not yet been added
    for `tf.Function` and Tensorflow Autograph.
    [(#4676)](https://github.com/PennyLaneAI/pennylane/pull/4676)

* Measuring `qml.probs` is now faster due to an optimization in converting samples to counts.
  [(#5145)](https://github.com/PennyLaneAI/pennylane/pull/5145)

* The performance of circuit-cutting workloads with large numbers of generated tapes has been improved.
  [(#5005)](https://github.com/PennyLaneAI/pennylane/pull/5005)

=======

  In this release, we have unlocked:

  * Adjoint device VJPs can be used with `jax.jacobian`, meaning that `device_vjp=True` is always
    faster when using JAX with `default.qubit`.
    [(#4963)](https://github.com/PennyLaneAI/pennylane/pull/4963)

  * PennyLane can now use lightning-provided VJPs.
    [(#4914)](https://github.com/PennyLaneAI/pennylane/pull/4914)

  * VJPs can be used with TensorFlow, though support has not yet been added
    for `tf.Function` and Tensorflow Autograph.
    [(#4676)](https://github.com/PennyLaneAI/pennylane/pull/4676)

* Measuring `qml.probs` is now faster due to an optimization in converting samples to counts.
  [(#5145)](https://github.com/PennyLaneAI/pennylane/pull/5145)

* The performance of circuit-cutting workloads with large numbers of generated tapes has been improved.
  [(#5005)](https://github.com/PennyLaneAI/pennylane/pull/5005)

>>>>>>> 643df7b9
* Queueing (`AnnotatedQueue`) has been removed from `qml.cut_circuit` and `qml.cut_circuit_mc` to improve performance
  for large workflows.
  [(#5108)](https://github.com/PennyLaneAI/pennylane/pull/5108)


<h4>Community contributions 🥳</h4>

* A new function called `qml.fermi.parity_transform` has been added for parity mapping of a fermionic Hamiltonian.
  [(#4928)](https://github.com/PennyLaneAI/pennylane/pull/4928)

  It is now possible to transform a fermionic Hamiltonian to a qubit Hamiltonian with parity mapping.

  ```python
  import pennylane as qml
  fermi_ham = qml.fermi.FermiWord({(0, 0) : '+', (1, 1) : '-'})

  qubit_ham = qml.fermi.parity_transform(fermi_ham, n=6)
  ```

  ```pycon
  >>> print(qubit_ham)
  (-0.25j*(PauliY(wires=[0]))) + ((-0.25+0j)*(PauliX(wires=[0]) @ PauliZ(wires=[1]))) +
  ((0.25+0j)*(PauliX(wires=[0]))) + (0.25j*(PauliY(wires=[0]) @ PauliZ(wires=[1])))
  ```

* The transform `split_non_commuting` now accepts measurements of type `probs`, `sample`, and `counts`, which accept both wires and observables.
  [(#4972)](https://github.com/PennyLaneAI/pennylane/pull/4972)

* The efficiency of matrix calculations when an operator is symmetric over a given set of wires has been improved.
  [(#3601)](https://github.com/PennyLaneAI/pennylane/pull/3601)

* The `pennylane/math/quantum.py` module now has support for computing the minimum entropy of a density matrix.
  [(#3959)](https://github.com/PennyLaneAI/pennylane/pull/3959/)

  ```pycon
  >>> x = [1, 0, 0, 1] / np.sqrt(2)
  >>> x = qml.math.dm_from_state_vector(x)
  >>> qml.math.min_entropy(x, indices=[0])
  0.6931471805599455
  ```

* A function called `apply_operation` that applies operations to device-compatible states has been added to the new `qutrit_mixed` module found in `qml.devices`.
  [(#5032)](https://github.com/PennyLaneAI/pennylane/pull/5032)

* A function called `measure` has been added to the new `qutrit_mixed` module found in `qml.devices` that measures device-compatible states for a collection of measurement processes.
  [(#5049)](https://github.com/PennyLaneAI/pennylane/pull/5049)

* A `partial_trace` function has been added to `qml.math` for taking the partial trace of matrices.
  [(#5152)](https://github.com/PennyLaneAI/pennylane/pull/5152)
<<<<<<< HEAD
=======
  
>>>>>>> 643df7b9

<h4>Other operator arithmetic improvements</h4>

* The following capabilities have been added for Pauli arithmetic:
  [(#4989)](https://github.com/PennyLaneAI/pennylane/pull/4989)
  [(#5001)](https://github.com/PennyLaneAI/pennylane/pull/5001)
  [(#5003)](https://github.com/PennyLaneAI/pennylane/pull/5003)
  [(#5017)](https://github.com/PennyLaneAI/pennylane/pull/5017)
  [(#5027)](https://github.com/PennyLaneAI/pennylane/pull/5027)
  [(#5018)](https://github.com/PennyLaneAI/pennylane/pull/5018)

  * You can now multiply `PauliWord` and `PauliSentence` instances by scalars (e.g.,
    `0.5 * PauliWord({0: "X"})` or `0.5 * PauliSentence({PauliWord({0: "X"}): 1.})`).

  * You can now intuitively add and subtract `PauliWord` and `PauliSentence` instances and scalars together (scalars are treated implicitly as multiples 
    of the identity, `I`). For example, `ps1 + pw1 + 1.` for some Pauli word `pw1 = PauliWord({0: "X", 1: "Y"})` and Pauli sentence `ps1 = PauliSentence({pw1: 3.})`.

  * You can now element-wise multiply `PauliWord`, `PauliSentence`, and operators together with `qml.dot` (e.g.,
    `qml.dot([0.5, -1.5, 2], [pw1, ps1, id_word])` with `id_word = PauliWord({})`).

  * `qml.matrix` now accepts `PauliWord` and `PauliSentence` instances (e.g., `qml.matrix(PauliWord({0: "X"}))`).

  * It is now possible to compute commutators with Pauli operators natively with the new `commutator` method.

    ```pycon
    >>> op1 = PauliWord({0: "X", 1: "X"})
    >>> op2 = PauliWord({0: "Y"}) + PauliWord({1: "Y"})
    >>> op1.commutator(op2)
    2j * Z(0) @ X(1)
    + 2j * X(0) @ Z(1)
    ```

* Composite operations (e.g., those made with `qml.prod` and `qml.sum`) and scalar-product operations
  convert `Hamiltonian` and `Tensor` operands to `Sum` and `Prod` types, respectively. This helps
  avoid the mixing of incompatible operator types.
  [(#5031)](https://github.com/PennyLaneAI/pennylane/pull/5031)
  [(#5063)](https://github.com/PennyLaneAI/pennylane/pull/5063)

* `qml.Identity()` can be initialized without wires. Measuring it is currently not possible, though.
  [(#5106)](https://github.com/PennyLaneAI/pennylane/pull/5106)

* `qml.dot` now returns a `Sum` class even when all the coefficients match.
  [(#5143)](https://github.com/PennyLaneAI/pennylane/pull/5143)

* `qml.pauli.group_observables` now supports grouping `Prod` and `SProd` operators.
  [(#5070)](https://github.com/PennyLaneAI/pennylane/pull/5070)

* The performance of converting a `PauliSentence` to a `Sum` has been improved.
  [(#5141)](https://github.com/PennyLaneAI/pennylane/pull/5141)
  [(#5150)](https://github.com/PennyLaneAI/pennylane/pull/5150)

* Akin to `qml.Hamiltonian` features, the coefficients and operators that make up composite operators formed via `Sum` or `Prod` can now be accessed 
  with the `terms()` method.
  [(#5132)](https://github.com/PennyLaneAI/pennylane/pull/5132)
  [(#5133)](https://github.com/PennyLaneAI/pennylane/pull/5133)
  [(#5164)](https://github.com/PennyLaneAI/pennylane/pull/5164)

  ```python
  >>> qml.operation.enable_new_opmath()
  >>> op = X(0) @ (0.5 * X(1) + X(2))
  >>> op.terms()
  ([0.5, 1.0],
   [X(1) @ X(0),
    X(2) @ X(0)])
  ```

* String representations of `ParametrizedHamiltonian` have been updated to match the style of other PL operators.
  [(#5215)](https://github.com/PennyLaneAI/pennylane/pull/5215)

<h4>Other improvements</h4>

* The `pl-device-test` suite is now compatible with the `qml.devices.Device` interface.
  [(#5229)](https://github.com/PennyLaneAI/pennylane/pull/5229)

* The `QSVT` operation now determines its `data` from the block encoding and projector operator data.
  [(#5226)](https://github.com/PennyLaneAI/pennylane/pull/5226)
  [(#5248)](https://github.com/PennyLaneAI/pennylane/pull/5248)

* The `BlockEncode` operator is now JIT-compatible with JAX.
  [(#5110)](https://github.com/PennyLaneAI/pennylane/pull/5110)

* The `qml.qsvt` function uses `qml.GlobalPhase` instead of `qml.exp` to define a global phase.
  [(#5105)](https://github.com/PennyLaneAI/pennylane/pull/5105)

* The `tests/ops/functions/conftest.py` test has been updated to ensure that all operator types are tested for validity.
  [(#4978)](https://github.com/PennyLaneAI/pennylane/pull/4978)

* A new `pennylane.workflow` module has been added. This module now contains `qnode.py`, `execution.py`, `set_shots.py`, `jacobian_products.py`, and the submodule `interfaces`.
  [(#5023)](https://github.com/PennyLaneAI/pennylane/pull/5023)

* A more informative error is now raised when calling `adjoint_jacobian` with trainable state-prep operations.
  [(#5026)](https://github.com/PennyLaneAI/pennylane/pull/5026)

* `qml.workflow.get_transform_program` and `qml.workflow.construct_batch` have been added to inspect the transform program and batch of tapes
  at different stages.
  [(#5084)](https://github.com/PennyLaneAI/pennylane/pull/5084)

* All custom controlled operations such as `CRX`, `CZ`, `CNOT`, `ControlledPhaseShift` now inherit from `ControlledOp`, giving them additional properties such as `control_wire` and `control_values`. Calling `qml.ctrl` on `RX`, `RY`, `RZ`, `Rot`, and `PhaseShift` with a single control wire will return gates of types `CRX`, `CRY`, etc. as opposed to a general `Controlled` operator.
  [(#5069)](https://github.com/PennyLaneAI/pennylane/pull/5069)
  [(#5199)](https://github.com/PennyLaneAI/pennylane/pull/5199)

* The CI will now fail if coverage data fails to upload to codecov. Previously, it would silently pass
  and the codecov check itself would never execute.
  [(#5101)](https://github.com/PennyLaneAI/pennylane/pull/5101)

* `qml.ctrl` called on operators with custom controlled versions will now return instances
  of the custom class, and it will flatten nested controlled operators to a single
  multi-controlled operation. For `PauliX`, `CNOT`, `Toffoli`, and `MultiControlledX`,
  calling `qml.ctrl` will always resolve to the best option in `CNOT`, `Toffoli`, or
  `MultiControlledX` depending on the number of control wires and control values.
  [(#5125)](https://github.com/PennyLaneAI/pennylane/pull/5125/)

* Unwanted warning filters have been removed from tests and no `PennyLaneDeprecationWarning`s 
  are being raised unexpectedly.
  [(#5122)](https://github.com/PennyLaneAI/pennylane/pull/5122)

* New error tracking and propagation functionality has been added
  [(#5115)](https://github.com/PennyLaneAI/pennylane/pull/5115)
  [(#5121)](https://github.com/PennyLaneAI/pennylane/pull/5121)

* The method `map_batch_transform` has been replaced with the method `_batch_transform`
  implemented in `TransformDispatcher`.
  [(#5212)](https://github.com/PennyLaneAI/pennylane/pull/5212)

* `TransformDispatcher` can now dispatch onto a batch of tapes, making it easier to compose transforms
  when working in the tape paradigm.
  [(#5163)](https://github.com/PennyLaneAI/pennylane/pull/5163)

* `qml.ctrl` is now a simple wrapper that either calls PennyLane's built in `create_controlled_op`
  or uses the Catalyst implementation.
  [(#5247)](https://github.com/PennyLaneAI/pennylane/pull/5247)

* Controlled composite operations can now be decomposed using ZYZ rotations.
  [(#5242)](https://github.com/PennyLaneAI/pennylane/pull/5242)

* New functions called `qml.devices.modifiers.simulator_tracking` and `qml.devices.modifiers.single_tape_support` have been added
  to add basic default behavior onto a device class.
  [(#5200)](https://github.com/PennyLaneAI/pennylane/pull/5200)

<h3>Breaking changes 💔</h3>

* Passing additional arguments to a transform that decorates a QNode must now be done through the use
  of `functools.partial`.
  [(#5046)](https://github.com/PennyLaneAI/pennylane/pull/5046)

* `qml.ExpvalCost` has been removed. Users should use `qml.expval()` moving forward.
  [(#5097)](https://github.com/PennyLaneAI/pennylane/pull/5097)

* Caching of executions is now turned off by default when `max_diff == 1`, as the classical overhead cost
  outweighs the probability that duplicate circuits exists.
  [(#5243)](https://github.com/PennyLaneAI/pennylane/pull/5243)

* The entry point convention registering compilers with PennyLane has changed.
  [(#5140)](https://github.com/PennyLaneAI/pennylane/pull/5140)

  To allow for packages to register multiple compilers with PennyLane,
  the `entry_points` convention under the designated group name
  `pennylane.compilers` has been modified.

  Previously, compilers would register `qjit` (JIT decorator),
  `ops` (compiler-specific operations), and `context` (for tracing and
  program capture).

  Now, compilers must register `compiler_name.qjit`, `compiler_name.ops`,
  and `compiler_name.context`, where `compiler_name` is replaced
  by the name of the provided compiler.

  For more information, please see the
  [documentation on adding compilers](https://docs.pennylane.ai/en/stable/code/qml_compiler.html#adding-a-compiler).

* PennyLane source code is now compatible with the latest version of `black`.
  [(#5112)](https://github.com/PennyLaneAI/pennylane/pull/5112)
  [(#5119)](https://github.com/PennyLaneAI/pennylane/pull/5119)

* `gradient_analysis_and_validation` has been renamed to `find_and_validate_gradient_methods`. Instead of returning a list, it now returns a dictionary of gradient methods for each parameter index, and no longer mutates the tape.
  [(#5035)](https://github.com/PennyLaneAI/pennylane/pull/5035)

* Multiplying two `PauliWord` instances no longer returns a tuple `(new_word, coeff)`
  but instead `PauliSentence({new_word: coeff})`. The old behavior is still available
  with the private method `PauliWord._matmul(other)` for faster processing.
  [(#5045)](https://github.com/PennyLaneAI/pennylane/pull/5054)

* `Observable.return_type` has been removed. Instead, you should inspect the type
  of the surrounding measurement process.
  [(#5044)](https://github.com/PennyLaneAI/pennylane/pull/5044)

* `ClassicalShadow.entropy()` no longer needs an `atol` keyword as a better
  method to estimate entropies from approximate density matrix reconstructions
  (with potentially negative eigenvalues).
  [(#5048)](https://github.com/PennyLaneAI/pennylane/pull/5048)

* Controlled operators with a custom controlled version decompose like how their controlled
  counterpart decomposes as opposed to decomposing into their controlled version.
  [(#5069)](https://github.com/PennyLaneAI/pennylane/pull/5069)
  [(#5125)](https://github.com/PennyLaneAI/pennylane/pull/5125/)

  For example:

  ```pycon
  >>> qml.ctrl(qml.RX(0.123, wires=1), control=0).decomposition()
  [
    RZ(1.5707963267948966, wires=[1]),
    RY(0.0615, wires=[1]),
    CNOT(wires=[0, 1]),
    RY(-0.0615, wires=[1]),
    CNOT(wires=[0, 1]),
    RZ(-1.5707963267948966, wires=[1])
  ]
  ```

* `QuantumScript.is_sampled` and `QuantumScript.all_sampled` have been removed. Users should now
  validate these properties manually.
  [(#5072)](https://github.com/PennyLaneAI/pennylane/pull/5072)

* `qml.transforms.one_qubit_decomposition` and `qml.transforms.two_qubit_decomposition` have been removed. Instead,
  you should use `qml.ops.one_qubit_decomposition` and `qml.ops.two_qubit_decomposition`.
  [(#5091)](https://github.com/PennyLaneAI/pennylane/pull/5091)

<h3>Deprecations 👋</h3>

* Calling `qml.matrix` without providing a `wire_order` on objects where the wire order could be
  ambiguous now raises a warning. In the future, the `wire_order` argument will be required in
  these cases.
  [(#5039)](https://github.com/PennyLaneAI/pennylane/pull/5039)

* `Operator.validate_subspace(subspace)` has been relocated to the `qml.ops.qutrit.parametric_ops`
  module and will be removed from the Operator class in an upcoming release.
  [(#5067)](https://github.com/PennyLaneAI/pennylane/pull/5067)

* Matrix and tensor products between `PauliWord` and `PauliSentence` instances are done using
  the `@` operator, `*` will be used only for scalar multiplication. Note also the breaking
  change that the product of two `PauliWord` instances now returns a `PauliSentence` instead
  of a tuple `(new_word, coeff)`.
  [(#4989)](https://github.com/PennyLaneAI/pennylane/pull/4989)
  [(#5054)](https://github.com/PennyLaneAI/pennylane/pull/5054)

* `MeasurementProcess.name` and `MeasurementProcess.data` are now deprecated, as they contain dummy
  values that are no longer needed.
  [(#5047)](https://github.com/PennyLaneAI/pennylane/pull/5047)
  [(#5071)](https://github.com/PennyLaneAI/pennylane/pull/5071)
  [(#5076)](https://github.com/PennyLaneAI/pennylane/pull/5076)
  [(#5122)](https://github.com/PennyLaneAI/pennylane/pull/5122)

* `qml.pauli.pauli_mult` and `qml.pauli.pauli_mult_with_phase` are now deprecated. Instead, you
  should use `qml.simplify(qml.prod(pauli_1, pauli_2))` to get the reduced operator.
  [(#5057)](https://github.com/PennyLaneAI/pennylane/pull/5057)

* The private functions `_pauli_mult`, `_binary_matrix` and `_get_pauli_map` from the
  `pauli` module have been deprecated, as they are no longer used anywhere and the same
  functionality can be achieved using newer features in the `pauli` module.
  [(#5057)](https://github.com/PennyLaneAI/pennylane/pull/5057)

* `Sum.ops`, `Sum.coeffs`, `Prod.ops` and `Prod.coeffs` will be deprecated in the future.
  [(#5164)](https://github.com/PennyLaneAI/pennylane/pull/5164)

<h3>Documentation 📝</h3>

* The module documentation for `pennylane.tape` now explains the difference between `QuantumTape` and `QuantumScript`.
  [(#5065)](https://github.com/PennyLaneAI/pennylane/pull/5065)

* A typo in a code example in the `qml.transforms` API has been fixed.
  [(#5014)](https://github.com/PennyLaneAI/pennylane/pull/5014)

* Documentation for `qml.data` has been updated and now mentions a way to access the same dataset simultaneously from multiple environments.
  [(#5029)](https://github.com/PennyLaneAI/pennylane/pull/5029)

* A clarification for the definition of `argnum` added to gradient methods has been made.
  [(#5035)](https://github.com/PennyLaneAI/pennylane/pull/5035)

* A typo in the code example for `qml.qchem.dipole_of` has been fixed.
  [(#5036)](https://github.com/PennyLaneAI/pennylane/pull/5036)

* A development guide on deprecations and removals has been added.
  [(#5083)](https://github.com/PennyLaneAI/pennylane/pull/5083)

* A note about the eigenspectrum of second-quantized Hamiltonians has been added to `qml.eigvals`.
  [(#5095)](https://github.com/PennyLaneAI/pennylane/pull/5095)

* A warning about two mathematically equivalent Hamiltonians undergoing different time evolutions has been added to `qml.TrotterProduct` and `qml.ApproxTimeEvolution`.
  [(#5137)](https://github.com/PennyLaneAI/pennylane/pull/5137)

* A reference to the paper that provides the image of the `qml.QAOAEmbedding` template has been added.
  [(#5130)](https://github.com/PennyLaneAI/pennylane/pull/5130)

* The docstring of `qml.sample` has been updated to advise the use of single-shot expectations
  instead when differentiating a circuit.
  [(#5237)](https://github.com/PennyLaneAI/pennylane/pull/5237)

<h3>Bug fixes 🐛</h3>

<<<<<<< HEAD
* `jax.vmap` with `jax.jit` will now work with devices that do not support parameter broadcasting.
  [(#5286)](https://github.com/PennyLaneAI/pennylane/pull/5286/)

=======
>>>>>>> 643df7b9
* Fixed a bug in the matplotlib drawer where the colour of `Barrier` did not match the requested style.
  [(#5276)](https://github.com/PennyLaneAI/pennylane/pull/5276)

* `qml.draw` and `qml.draw_mpl` now apply all applied transforms before drawing.
  [(#5277)](https://github.com/PennyLaneAI/pennylane/pull/5277) 

* `ctrl_decomp_zyz` is now differentiable.
  [(#5198)](https://github.com/PennyLaneAI/pennylane/pull/5198)

* `qml.ops.Pow.matrix()` is now differentiable with TensorFlow with integer exponents.
  [(#5178)](https://github.com/PennyLaneAI/pennylane/pull/5178)

* The `qml.MottonenStatePreparation` template has been updated to include a global phase operation.
  [(#5166)](https://github.com/PennyLaneAI/pennylane/pull/5166)

* Fixed a queuing bug when using `qml.prod` with a quantum function that queues a single operator.
  [(#5170)](https://github.com/PennyLaneAI/pennylane/pull/5170)

* The `qml.TrotterProduct` template has been updated to accept scalar products of operators as an input Hamiltonian.
  [(#5073)](https://github.com/PennyLaneAI/pennylane/pull/5073)

* Fixed a bug where caching together with JIT compilation and broadcasted tapes yielded wrong results
  `Operator.hash` now depends on the memory location, `id`, of a JAX tracer instead of its string representation.
  [(#3917)](https://github.com/PennyLaneAI/pennylane/pull/3917)

* `qml.transforms.undo_swaps` can now work with operators with hyperparameters or nesting.
  [(#5081)](https://github.com/PennyLaneAI/pennylane/pull/5081)

* `qml.transforms.split_non_commuting` will now pass the original shots along.
  [(#5081)](https://github.com/PennyLaneAI/pennylane/pull/5081)

* If `argnum` is provided to a gradient transform, only the parameters specified in `argnum` will have their gradient methods validated.
  [(#5035)](https://github.com/PennyLaneAI/pennylane/pull/5035)

* `StatePrep` operations expanded onto more wires are now compatible with backprop.
  [(#5028)](https://github.com/PennyLaneAI/pennylane/pull/5028)

* `qml.equal` works well with `qml.Sum` operators when wire labels are a mix of integers and strings.
  [(#5037)](https://github.com/PennyLaneAI/pennylane/pull/5037)

* The return value of `Controlled.generator` now contains a projector that projects onto the correct subspace based on the control value specified.
  [(#5068)](https://github.com/PennyLaneAI/pennylane/pull/5068)

* `CosineWindow` no longer raises an unexpected error when used on a subset of wires at the beginning of a circuit.
  [(#5080)](https://github.com/PennyLaneAI/pennylane/pull/5080)

* `tf.function` now works with `TensorSpec(shape=None)` by skipping batch size computation.
  [(#5089)](https://github.com/PennyLaneAI/pennylane/pull/5089)

* `PauliSentence.wires` no longer imposes a false order.
  [(#5041)](https://github.com/PennyLaneAI/pennylane/pull/5041)

* `qml.qchem.import_state` now applies the chemist-to-physicist
  sign convention when initializing a PennyLane state vector from
  classically pre-computed wavefunctions. That is, it interleaves
  spin-up/spin-down operators for the same spatial orbital index,
  as standard in PennyLane (instead of commuting all spin-up
  operators to the left, as is standard in quantum chemistry).
  [(#5114)](https://github.com/PennyLaneAI/pennylane/pull/5114)

* Multi-wire controlled `CNOT` and `PhaseShift` are now be decomposed correctly.
  [(#5125)](https://github.com/PennyLaneAI/pennylane/pull/5125/)
  [(#5148)](https://github.com/PennyLaneAI/pennylane/pull/5148)

* `draw_mpl` no longer raises an error when drawing a circuit containing an adjoint of a controlled operation.
  [(#5149)](https://github.com/PennyLaneAI/pennylane/pull/5149)

* `default.mixed` no longer throws `ValueError` when applying a state vector that is not of type `complex128` when used with tensorflow.
  [(#5155)](https://github.com/PennyLaneAI/pennylane/pull/5155)

* `ctrl_decomp_zyz` no longer raises a `TypeError` if the rotation parameters are of type `torch.Tensor`
  [(#5183)](https://github.com/PennyLaneAI/pennylane/pull/5183)

* Comparing `Prod` and `Sum` objects now works regardless of nested structure with `qml.equal` if the
  operators have a valid `pauli_rep` property.
  [(#5177)](https://github.com/PennyLaneAI/pennylane/pull/5177)

* Controlled `GlobalPhase` with non-zero control wires no longer throws an error.
  [(#5194)](https://github.com/PennyLaneAI/pennylane/pull/5194)

* A `QNode` transformed with `mitigate_with_zne` now accepts batch parameters.
  [(#5195)](https://github.com/PennyLaneAI/pennylane/pull/5195)

* The matrix of an empty `PauliSentence` instance is now correct (all-zeros).
  Further, matrices of empty `PauliWord` and `PauliSentence` instances can now be turned into matrices.
  [(#5188)](https://github.com/PennyLaneAI/pennylane/pull/5188)

* `PauliSentence` instances can handle matrix multiplication with `PauliWord` instances.
  [(#5208)](https://github.com/PennyLaneAI/pennylane/pull/5208)

* `CompositeOp.eigendecomposition` is now JIT-compatible.
  [(#5207)](https://github.com/PennyLaneAI/pennylane/pull/5207)

* `QubitDensityMatrix` now works with JAX-JIT on the `default.mixed` device.
  [(#5203)](https://github.com/PennyLaneAI/pennylane/pull/5203)
  [(#5236)](https://github.com/PennyLaneAI/pennylane/pull/5236)

* When a QNode specifies `diff_method="adjoint"`, `default.qubit` no longer tries to decompose non-trainable operations with non-scalar parameters such as `QubitUnitary`.
  [(#5233)](https://github.com/PennyLaneAI/pennylane/pull/5233)

* The overwriting of the class names of `I`, `X`, `Y`, and `Z` no longer happens in the initialization after causing problems with datasets. This now 
  happens globally.
  [(#5252)](https://github.com/PennyLaneAI/pennylane/pull/5252)

* The `adjoint_metric_tensor` transform now works with `jax`.
  [(#5271)](https://github.com/PennyLaneAI/pennylane/pull/5271)

<h3>Contributors ✍️</h3>

This release contains contributions from (in alphabetical order):

Abhishek Abhishek,
Mikhail Andrenkov,
Utkarsh Azad,
Trenten Babcock,
Gabriel Bottrill,
Thomas Bromley,
Astral Cai,
Skylar Chan,
Isaac De Vlugt,
Diksha Dhawan,
Lillian Frederiksen,
Pietropaolo Frisoni,
Eugenio Gigante,
Diego Guala,
David Ittah,
Soran Jahangiri,
Jacky Jiang,
Korbinian Kottmann,
Christina Lee,
Xiaoran Li,
Vincent Michaud-Rioux,
Romain Moyard,
Pablo Antonio Moreno Casares,
Erick Ochoa Lopez,
Lee J. O'Riordan,
Mudit Pandey,
Alex Preciado,
Matthew Silverman,
Jay Soni.<|MERGE_RESOLUTION|>--- conflicted
+++ resolved
@@ -329,7 +329,6 @@
 * Vector-Jacobian products (VJPs) can result in faster computations when the output of your quantum
   Node has a low dimension. They can be enabled by setting `device_vjp=True` when loading a QNode.
   In the next release of PennyLane, VJPs are planned to be used by default, when available.
-<<<<<<< HEAD
 
   In this release, we have unlocked:
 
@@ -350,28 +349,6 @@
 * The performance of circuit-cutting workloads with large numbers of generated tapes has been improved.
   [(#5005)](https://github.com/PennyLaneAI/pennylane/pull/5005)
 
-=======
-
-  In this release, we have unlocked:
-
-  * Adjoint device VJPs can be used with `jax.jacobian`, meaning that `device_vjp=True` is always
-    faster when using JAX with `default.qubit`.
-    [(#4963)](https://github.com/PennyLaneAI/pennylane/pull/4963)
-
-  * PennyLane can now use lightning-provided VJPs.
-    [(#4914)](https://github.com/PennyLaneAI/pennylane/pull/4914)
-
-  * VJPs can be used with TensorFlow, though support has not yet been added
-    for `tf.Function` and Tensorflow Autograph.
-    [(#4676)](https://github.com/PennyLaneAI/pennylane/pull/4676)
-
-* Measuring `qml.probs` is now faster due to an optimization in converting samples to counts.
-  [(#5145)](https://github.com/PennyLaneAI/pennylane/pull/5145)
-
-* The performance of circuit-cutting workloads with large numbers of generated tapes has been improved.
-  [(#5005)](https://github.com/PennyLaneAI/pennylane/pull/5005)
-
->>>>>>> 643df7b9
 * Queueing (`AnnotatedQueue`) has been removed from `qml.cut_circuit` and `qml.cut_circuit_mc` to improve performance
   for large workflows.
   [(#5108)](https://github.com/PennyLaneAI/pennylane/pull/5108)
@@ -421,10 +398,7 @@
 
 * A `partial_trace` function has been added to `qml.math` for taking the partial trace of matrices.
   [(#5152)](https://github.com/PennyLaneAI/pennylane/pull/5152)
-<<<<<<< HEAD
-=======
-  
->>>>>>> 643df7b9
+
 
 <h4>Other operator arithmetic improvements</h4>
 
@@ -715,12 +689,6 @@
 
 <h3>Bug fixes 🐛</h3>
 
-<<<<<<< HEAD
-* `jax.vmap` with `jax.jit` will now work with devices that do not support parameter broadcasting.
-  [(#5286)](https://github.com/PennyLaneAI/pennylane/pull/5286/)
-
-=======
->>>>>>> 643df7b9
 * Fixed a bug in the matplotlib drawer where the colour of `Barrier` did not match the requested style.
   [(#5276)](https://github.com/PennyLaneAI/pennylane/pull/5276)
 
