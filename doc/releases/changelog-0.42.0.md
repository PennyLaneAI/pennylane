--- conflicted
+++ resolved
@@ -351,13 +351,9 @@
   [(#7469)](https://github.com/PennyLaneAI/pennylane/pull/7469)
   [(#7543)](https://github.com/PennyLaneAI/pennylane/pull/7543)
   [(#7783)](https://github.com/PennyLaneAI/pennylane/pull/7783)
-  [(#7789)](https://github.com/PennyLaneAI/pennylane/pull/7789)
-<<<<<<< HEAD
-  
-=======
+  [(#7789)](https://github.com/PennyLaneAI/pennylane/pull/7789)  
   [(#7802)](https://github.com/PennyLaneAI/pennylane/pull/7802)
 
->>>>>>> 9acb0f0b
   ```python
   import pennylane as qml
 
@@ -725,12 +721,8 @@
 
 <h4>Setting shots 🔁</h4>
 
-<<<<<<< HEAD
 * A new QNode transform called :func:`~.transforms.set_shots` has been added to set or update the 
   number of shots to be performed, overriding shots specified in the device.
-=======
-* A new QNode transform called :func:`~.workflow.set_shots` has been added to set or update the number of shots to be performed, overriding shots specified in the device.
->>>>>>> 9acb0f0b
   [(#7337)](https://github.com/PennyLaneAI/pennylane/pull/7337)
   [(#7358)](https://github.com/PennyLaneAI/pennylane/pull/7358)
   [(#7415)](https://github.com/PennyLaneAI/pennylane/pull/7415)
