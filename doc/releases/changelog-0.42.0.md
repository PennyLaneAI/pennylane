:orphan:

# Release 0.42.0 (current release)

<h3>New features since last release</h3>

<h4>State-of-the-art templates and decompositions 🐝</h4>

* A new decomposition using *unary iteration* has been added to :class:`~.Select` based on 
  [arXiv:1805.03662](https://arxiv.org/pdf/1805.03662). This state-of-the-art decomposition reduces 
  the :class:`~.T`-count significantly, and uses :math:`c-1` auxiliary wires, where :math:`c` is the 
  number of control wires.
  [(#7623)](https://github.com/PennyLaneAI/pennylane/pull/7623)
  [(#7744)](https://github.com/PennyLaneAI/pennylane/pull/7744)

  Unary iteration leverages auxiliary wires to store intermediate values for reuse among the 
  different multi-controlled operators, avoiding unnecessary recomputation. Go check out the  
  *Unary iterator decomposition* section in the :class:`~.Select` documentation for more 
  information!

* A new template called :class:`~.TemporaryAND` has been added. :class:`~.TemporaryAND` enables more 
  efficient circuit decompositions, like in the newest decomposition of the :class:`~.Select` 
  template, for example.
  [(#7472)](https://github.com/PennyLaneAI/pennylane/pull/7472)

  The :class:`~.TemporaryAND` operation is a three-qubit gate equivalent to an ``AND`` operation 
  (or a reversible :class:`~.Toffoli`): it assumes that the target qubit is initialized in the 
  ``|0〉`` state, while ``Adjoint(TemporaryAND)`` assumes the target qubit will be output into the 
  ``|0〉`` state. For more details, see Fig. 4 in 
  [arXiv:1805.03662](https://arxiv.org/abs/1805.03662).

  ```python
  dev = qml.device("default.qubit", shots=1)
  @qml.qnode(dev)
  def circuit():
      # |0000⟩
      qml.X(0) # |1000⟩
      qml.X(1) # |1100⟩
      # The target wire is in state |0>, so we can apply TemporaryAND
      qml.TemporaryAND([0, 1, 2]) # |1110⟩
      qml.CNOT([2, 3]) # |1111⟩
      # The target wire will be in state |0> after adjoint(TemporaryAND) gate is applied
      # so we can apply adjoint(TemporaryAND)
      qml.adjoint(qml.TemporaryAND([0, 1, 2])) # |1101⟩
      return qml.sample(wires=[0, 1, 2, 3])
  ```
  
  ```pycon
  >>> print(circuit())
  [1 1 0 1]
  ```

* A new template called :class:`~.SemiAdder` has been added, which provides state-of-the-art 
  resource-efficiency (less `T` gates) when performing addition on a quantum computer.
  [(#7494)](https://github.com/PennyLaneAI/pennylane/pull/7494)

  Based on [arXiv:1709.06648](https://arxiv.org/abs/1709.06648), :class:`~.SemiAdder` performs plain 
  addition of two integers in the computational basis. Here is an example of performing `3 + 4 = 7`
  with 5 additional work wires:

  ```python
  x = 3
  y = 4

  wires = qml.registers({"x": 3, "y": 6, "work": 5})

  dev = qml.device("default.qubit", shots=1)

  @qml.qnode(dev)
  def circuit():
      qml.BasisEmbedding(x, wires=wires["x"])
      qml.BasisEmbedding(y, wires=wires["y"])
      qml.SemiAdder(wires["x"], wires["y"], wires["work"])
      return qml.sample(wires=wires["y"])
  ```
  
  ```pycon
  >>> print(circuit()) 
  [0 0 0 1 1 1]
  ```

  The result `[0 0 0 1 1 1]` is the binary representation of `3 + 4 = 7`.

* A new template called :class:`~.SelectPauliRot` is available, which applies a sequence of 
  uniformly controlled rotations on a target qubit. This operator appears frequently in unitary 
  decompositions and block-encoding techniques. 
  [(#7206)](https://github.com/PennyLaneAI/pennylane/pull/7206)
  [(#7617)](https://github.com/PennyLaneAI/pennylane/pull/7617)

  As input, :class:`~.SelectPauliRot` requires the `angles` of rotation to be applied to the target 
  qubit for each control register configuration, the `control_wires`, the `target_wire`, and the 
  axis of rotation (`rot_axis`) for which each rotation is performed (the default is the `"Z"` 
  axis).

  ```python
  angles = np.array([1.0, 2.0, 3.0, 4.0])

  wires = qml.registers({"control": 2, "target": 1})
  dev = qml.device("default.qubit", wires=3)

  @qml.qnode(dev)
  def circuit():
      qml.SelectPauliRot(
        angles,
        control_wires=wires["control"],
        target_wire=wires["target"],
        rot_axis="Z"
      )
      return qml.state()
  ```
  
  ```pycon
  >>> print(qml.draw(circuit, level="device")())
  0: ─────────────────────────╭●───────────────╭●─┤ ╭State
  1: ───────────╭●────────────│──╭●────────────│──┤ ├State
  2: ──RZ(2.50)─╰X──RZ(-0.50)─╰X─╰X──RZ(-1.00)─╰X─┤ ╰State
  ```

* The decompositions of :class:`~.SingleExcitation`, :class:`~.SingleExcitationMinus` and 
  :class:`~.SingleExcitationPlus` have been made more efficient by reducing the number of rotations 
  gates and ``CNOT``, ``CZ``, and ``CY`` gates (where applicable). This leads to lower circuit depth 
  when decomposing these gates.
  [(#7771)](https://github.com/PennyLaneAI/pennylane/pull/7771)

<h4>QSVT & QSP angle solver for large polynomials 🕸️</h4>

Effortlessly perform QSVT and QSP with polynomials of large degrees, using our new iterative angle 
solver.

* A new iterative angle solver for QSVT and QSP is available in the 
  :func:`poly_to_angles <pennylane.poly_to_angles>` function, designed for angle computation for 
  polynomials with degrees larger than 1000.
  [(6694)](https://github.com/PennyLaneAI/pennylane/pull/6694)

  Simply set `angle_solver="iterative"` in the :func:`poly_to_angles  <pennylane.poly_to_angles>` 
  function to use it.

  ```python
  import pennylane as qml
  import numpy as np

  # P(x) = x - 0.5 x^3 + 0.25 x^5
  poly = np.array([0, 1.0, 0, -1/2, 0, 1/4])

  qsvt_angles = qml.poly_to_angles(poly, "QSVT", angle_solver="iterative")
  ```

  ```pycon
  >>> print(qsvt_angles)
  [-4.72195208  1.59759022  1.12953398  1.12953403  1.59759046 -0.00956271]
  ```

  This functionality can also be accessed directly from :func:`qml.qsvt <pennylane.qsvt>` with the 
  same keyword argument:

  ```python
  # P(x) = -x + 0.5 x^3 + 0.5 x^5
  poly = np.array([0, -1, 0, 0.5, 0, 0.5])

  hamiltonian = qml.dot([0.3, 0.7], [qml.Z(1), qml.X(1) @ qml.Z(2)])

  dev = qml.device("default.qubit")
  @qml.qnode(dev)
  def circuit():
      qml.qsvt(hamiltonian, poly, encoding_wires=[0], block_encoding="prepselprep", angle_solver="iterative")
      return qml.state()

  matrix = qml.matrix(circuit, wire_order=[0, 1, 2])()
  ```

  ```pycon
  >>> print(matrix[:4, :4].real)
  [[-0.16253996  0.         -0.37925991  0.        ]
   [ 0.         -0.16253996  0.          0.37925991]
   [-0.37925991  0.          0.16253996  0.        ]
   [ 0.          0.37925991  0.          0.16253996]]
  ```

<h4>Qualtran integration 🔗</h4>

* It's now possible to convert PennyLane circuits and operators to 
  [Qualtran](https://qualtran.readthedocs.io/en/latest/) circuits and Bloqs with the new 
  :func:`qml.to_bloq <pennylane.to_bloq>` function. This integration enables a new way to estimate 
  the resource requirements of PennyLane quantum circuits via Qualtran's abstractions and tools. 
  [(#7197)](https://github.com/PennyLaneAI/pennylane/pull/7197)
  [(#7604)](https://github.com/PennyLaneAI/pennylane/pull/7604)
  [(#7536)](https://github.com/PennyLaneAI/pennylane/pull/7536)

  The :func:`qml.to_bloq <pennylane.to_bloq>` function translates PennyLane circuits (qfuncs or 
  QNodes) and operations into equivalent
  [Qualtran bloqs](https://qualtran.readthedocs.io/en/latest/bloqs/index.html#bloqs-library).

  This function can be used in the following ways:

  * Wrap PennyLane circuits and operations to give them Qualtran features, like obtaining
    [bloq_counts](https://qualtran.readthedocs.io/en/latest/reference/qualtran/Bloq.html#:~:text=bloq_counts) 
    and drawing a 
    [call_graph](https://qualtran.readthedocs.io/en/latest/drawing/drawing_call_graph.html), but 
    preserve the original PennyLane decomposition. This is done by setting `map_ops` to `False`, 
    which instead wraps operations as a :class:`~.ToBloq`:
  
    ```pycon
    >>> def circuit():
    ...     qml.X(0)
    ...     qml.Y(1)
    ...     qml.Z(2)
    ...
    >>> cbloq = qml.to_bloq(circuit, map_ops=False)
    >>> type(cbloq)
    pennylane.io.qualtran_io.ToBloq
    >>> cbloq.bloq_counts()
    {XGate(): 1, ZGate(): 1, YGate(): 1}
    ```

  * Use smart default mapping of PennyLane circuits and operations to Qualtran Bloqs by setting 
    `map_ops=True` (the default value):

    ```pycon
    >>> PL_op = qml.X(0)
    >>> qualtran_op = qml.to_bloq(PL_op)
    >>> type(qualtran_op)
    qualtran.bloqs.basic_gates.x_basis.XGate
    ```

  * Use custom user-defined mapping of PennyLane circuits and operations to Qualtran Bloqs by 
    setting a `custom_mapping` dictionary:

    ```python
    from qualtran.bloqs.basic_gates import XGate

    def circuit():
        qml.QubitUnitary([[0, 1],[1, 0]], wires=0)
        qml.QubitUnitary([[0, 1],[1, 0]], wires=0)
        qml.QubitUnitary([[0, 1],[1, 0]], wires=0)
    ```

    ```pycon
    >>> PL_op = qml.QubitUnitary([[0, 1],[1, 0]], wires=0)
    >>> qualtran_op = XGate()
    >>> custom_map = {PL_op: qualtran_op}
    >>> bloq = qml.to_bloq(circuit, custom_mapping=custom_map)
    >>> bloq.bloq_counts()
    {XGate(): 3}
    ```

<h4>Resource-efficient Clifford-T decompositions 🍃</h4>

* The [Ross-Selinger algorithm](https://arxiv.org/abs/1403.2975),
  also known as Gridsynth, can now be accessed in :func:`~.clifford_t_decomposition` by setting
  `method="gridsynth"`. This is a newer Clifford-T decomposition method that can produce orders of 
  magnitude fewer gates than using `method="sk"` (Solovay-Kitaev algorithm). 
  [(#7588)](https://github.com/PennyLaneAI/pennylane/pull/7588)
  [(#7641)](https://github.com/PennyLaneAI/pennylane/pull/7641)
  [(#7611)](https://github.com/PennyLaneAI/pennylane/pull/7611)
  [(#7711)](https://github.com/PennyLaneAI/pennylane/pull/7711)
  [(#7770)](https://github.com/PennyLaneAI/pennylane/pull/7770)
  [(#7791)](https://github.com/PennyLaneAI/pennylane/pull/7791)

  In the following example, decomposing with `method="gridsynth"` instead of `method="sk"` gives a
  significant reduction in overall gate counts, specifically the `qml.T` count:

  ```python
  @qml.qnode(qml.device("lightning.qubit", wires=2))
  def circuit():

      qml.RX(0.12, 0)
      qml.CNOT([0, 1])
      qml.RY(0.34, 0)

      return qml.expval(qml.Z(0))
  ```

  We can inspect the gate counts resulting from both decomposition methods with :func:`~.specs`:

  ```pycon
  >>> gridsynth_circuit = qml.clifford_t_decomposition(circuit, method="gridsynth")
  >>> sk_circuit = qml.clifford_t_decomposition(circuit, method="sk")
  >>> gridsynth_specs = qml.specs(rs_circuit)()["resources"]
  >>> sk_specs = qml.specs(sk_circuit)()["resources"]
  >>> print(gridsynth_specs.num_gates, sk_specs.num_gates)
  239 47942
  >>> print(gridsynth_specs.gate_types['T'], sk_specs.gate_types['T'])
  90 8044
  ```

* This release also improves the speed of the `qml.clifford_t_decomposition` transform by
  implementing caching and changing the default basis set of `qml.ops.sk_decomposition`
  to `(H, S, T)`, resulting in shorter decomposition sequences.
  [(#7454)](https://github.com/PennyLaneAI/pennylane/pull/7454)

<h4>OpenQASM 🤝 PennyLane</h4>

PennyLane now offers improved support for [OpenQASM 2.0 & 3.0](https://openqasm.com/).

* Use the new :func:`qml.from_qasm3 <pennylane.from_qasm3>` function to convert your OpenQASM 3.0 
  circuits into quantum functions which can then be loaded into QNodes and executed.
  [(#7495)](https://github.com/PennyLaneAI/pennylane/pull/7495)
  [(#7486)](https://github.com/PennyLaneAI/pennylane/pull/7486)
  [(#7488)](https://github.com/PennyLaneAI/pennylane/pull/7488)
  [(#7593)](https://github.com/PennyLaneAI/pennylane/pull/7593)
  [(#7498)](https://github.com/PennyLaneAI/pennylane/pull/7498)
  [(#7469)](https://github.com/PennyLaneAI/pennylane/pull/7469)
  [(#7543)](https://github.com/PennyLaneAI/pennylane/pull/7543)
  [(#7783)](https://github.com/PennyLaneAI/pennylane/pull/7783)
  [(#7789)](https://github.com/PennyLaneAI/pennylane/pull/7789)
  
  ```python
  import pennylane as qml

  dev = qml.device("default.qubit", wires=[0, 1, 2])
  
  @qml.qnode(dev)
  def my_circuit():
      qml.from_qasm3(
          """
          qubit q0; 
          qubit q1;
          qubit q2;
  
          float theta = 0.2;
          int power = 2;
  
          ry(theta / 2) q0; 
          rx(theta) q1; 
          pow(power) @ x q0;
  
          def random(qubit q) -> bit {
            bit b = "0";
            h q;
            measure q -> b;
            return b;
          }
  
          bit m = random(q2);
  
          if (m) {
            int i = 0;
            while (i < 5) {
              i = i + 1;
              rz(i) q1;
              break;
            }
          }
          """,
          {'q0': 0, 'q1': 1, 'q2': 2},
      )()
      return qml.expval(qml.Z(0))
  ```

  ```pycon
  >>> print(qml.draw(my_circuit)())
  0: ──RY(0.10)──X²────────────┤  <Z>
  1: ──RX(0.20)───────RZ(1.00)─┤     
  2: ──H─────────┤↗├──║────────┤     
                  ╚═══╝      
  ```
  
  Some gates and operations in OpenQASM 3.0 programs are not currently supported. For more details, please consult the documentation
  for :func:`qml.from_qasm3 <pennylane.from_qasm3>` and ensure that you have installed `openqasm3` and `'openqasm3[parser]'`
  in your environment by following the [OpenQASM 3.0 installation instructions](https://pypi.org/project/openqasm3/).

* The new :func:`qml.to_openqasm <pennylane.to_openqasm>` function enables conversion of PennyLane 
  circuits to OpenQASM 2.0 programs.
  [(#7393)](https://github.com/PennyLaneAI/pennylane/pull/7393)

  Consider this simple circuit in PennyLane:

  ```python
  dev = qml.device("default.qubit", wires=2, shots=100)

  @qml.qnode(dev)
  def circuit(theta, phi):
      qml.RX(theta, wires=0)
      qml.CNOT(wires=[0,1])
      qml.RZ(phi, wires=1)
      return qml.sample()
  ```

  This can be easily converted to OpenQASM 2.0 with :func:`qml.to_openqasm <pennylane.to_openqasm>`:
  
  ```pycon
  >>> openqasm_circ = qml.to_openqasm(circuit)(1.2, 0.9)
  >>> print(openqasm_circ)
  OPENQASM 2.0;
  include "qelib1.inc";
  qreg q[2];
  creg c[2];
  rx(1.2) q[0];
  cx q[0],q[1];
  rz(0.9) q[1];
  measure q[0] -> c[0];
  measure q[1] -> c[1];
  ```

<h3>Improvements 🛠</h3>

* A new decomposition for two-qubit unitaries has been implemented in :func:`~.ops.two_qubit_decomposition`.
  It ensures the correctness of the decomposition in some edge cases but uses 3 CNOT gates even if 2 CNOTs
  would suffice theoretically.
  [(#7474)](https://github.com/PennyLaneAI/pennylane/pull/7474)

<h4>A quantum optimizer that works with QJIT</h4>

* Leveraging quantum just-in-time compilation to optimize parameterized hybrid workflows with the quantum 
  natural gradient optimizer is now possible with the new :class:`~.QNGOptimizerQJIT` optimizer. 
  [(#7452)](https://github.com/PennyLaneAI/pennylane/pull/7452)
  
  The :class:`~.QNGOptimizerQJIT` optimizer offers a `jax.jit`- and `qml.qjit`-compatible analogue to the existing 
  :class:`~.QNGOptimizer` with an Optax-like interface:

  ```python
  import jax.numpy as jnp

  @qml.qjit(autograph=True)
  def workflow():
      dev = qml.device("lightning.qubit", wires=2)
  
      @qml.qnode(dev)
      def circuit(params):
          qml.RX(params[0], wires=0)
          qml.RY(params[1], wires=1)
          return qml.expval(qml.Z(0) + qml.X(1))
  
      opt = qml.QNGOptimizerQJIT(stepsize=0.2)
  
      params = jnp.array([0.1, 0.2])
      state = opt.init(params)
      for _ in range(100):
          params, state = opt.step(circuit, params, state)
  
      return params
  ```

  ```pycon
  >>> workflow()
  Array([ 3.14159265, -1.57079633], dtype=float64)
  ```

<h4>Resource-efficient decompositions 🔎</h4>

* With graph-based decomposition enabled via :func:`~.decomposition.enable_graph`, the 
  :func:`~.transforms.decompose` transform now supports weighting gates in the target `gate_set`, 
  allowing for preferential treatment of certain gates in a target `gate_set` over others.
  [(#7389)](https://github.com/PennyLaneAI/pennylane/pull/7389)

  Gates specified in `gate_set` can be given a numerical weight associated with their effective cost 
  to have in a circuit:
  
  * Gate weights that are greater than 1 indicate a *greater cost* (less preferred).
  * Gate weights that are less than 1 indicate a *lower cost* (more preferred).

  Consider the following toy example, where `CZ` gates are highly preferred to decompose into, but
  `H` and `CRZ` gates are quite costly.

  ```python
  from functools import partial

  qml.decomposition.enable_graph()
  
  @partial(
      qml.transforms.decompose, gate_set={
          qml.Toffoli: 1.23, qml.RX: 4.56, qml.CZ: 0.01, qml.H: 420, qml.CRZ: 100
      }
  )
  @qml.qnode(qml.device("default.qubit"))
  def circuit():
      qml.CRX(0.1, wires=[0, 1])
      qml.Toffoli(wires=[0, 1, 2])
      return qml.expval(qml.Z(0))
  ```

  ```pycon
  >>> print(qml.draw(circuit)())

  0: ───────────╭●────────────╭●─╭●─┤  <Z>
  1: ──RX(0.05)─╰Z──RX(-0.05)─╰Z─├●─┤     
  2: ────────────────────────────╰X─┤     
  ```

  By reducing the `H` and `CRZ` weights, the circuit decomposition changes:

  ```python
  qml.decomposition.enable_graph()

  @partial(
      qml.transforms.decompose, gate_set={
          qml.Toffoli: 1.23, qml.RX: 4.56, qml.CZ: 0.01, qml.H: 0.1, qml.CRZ: 0.1
      }
  )
  @qml.qnode(qml.device("default.qubit"))
  def circuit():
      qml.CRX(0.1, wires=[0, 1])
      qml.Toffoli(wires=[0, 1, 2])
      return qml.expval(qml.Z(0))
  ```

  ```pycon
  >>> print(qml.draw(circuit)())

  0: ────╭●───────────╭●─┤  <Z>
  1: ──H─╰RZ(0.10)──H─├●─┤     
  2: ─────────────────╰X─┤  
  ```

* Decomposition rules that can be accessed with the new graph-based decomposition system have been
  implemented for the following operators:

  * :class:`~.QubitUnitary`
    [(#7211)](https://github.com/PennyLaneAI/pennylane/pull/7211)

  * :class:`~.ControlledQubitUnitary`
    [(#7371)](https://github.com/PennyLaneAI/pennylane/pull/7371)

  * :class:`~.DiagonalQubitUnitary`
    [(#7625)](https://github.com/PennyLaneAI/pennylane/pull/7625)

  * :class:`~.MultiControlledX`
    [(#7405)](https://github.com/PennyLaneAI/pennylane/pull/7405)

  * :class:`~.ops.Exp` 
    [(#7489)](https://github.com/PennyLaneAI/pennylane/pull/7489)
    Specifically, the following decompositions have been added:
    
    - Suzuki-Trotter decomposition when the `num_steps` keyword argument is specified.
    - Decomposition to a :class:`~.PauliRot` when the base is a single-term Pauli word.

  * :class:`~.PCPhase`
    [(#7591)](https://github.com/PennyLaneAI/pennylane/pull/7591)

  * :class:`~.QuantumPhaseEstimation`
    [(#7637)](https://github.com/PennyLaneAI/pennylane/pull/7637)

  * :class:`~.BasisRotation`
    [(#7074)](https://github.com/PennyLaneAI/pennylane/pull/7074)

  * :class:`~.PhaseAdder`
    [(#7070)](https://github.com/PennyLaneAI/pennylane/pull/7070)

  * :class:`~.IntegerComparator`
    [(#7636)](https://github.com/PennyLaneAI/pennylane/pull/7636)

* With graph-based decomposition enabled with :func:`~.decomposition.enable_graph`, a new 
  decomposition rule that uses a single work wire for decomposing multi-controlled operators can be
  accessed.
  [(#7383)](https://github.com/PennyLaneAI/pennylane/pull/7383)

* With graph-based decomposition enabled with :func:`~.decomposition.enable_graph`, a new decorator 
  called :func:`~.decomposition.register_condition` can be used to bind a condition to a 
  decomposition rule denoting when it is applicable.
  [(#7439)](https://github.com/PennyLaneAI/pennylane/pull/7439)

  The condition should be a function that takes the resource parameters of an operator as arguments 
  and returns `True` or `False` based on whether these parameters satisfy the condition for when 
  this rule can be applied.

  Here is an example of adding a decomposition rule to :class:`~.QubitUnitary`, where the condition
  for which this decomposition rule applies is when the number of wires :class:`~.QubitUnitary` acts
  on is exactly one:

  ```python
  from pennylane.math.decomposition import zyz_rotation_angles
  
  qml.decomposition.enable_graph()

  # The parameters must be consistent with ``qml.QubitUnitary.resource_keys``
  def _zyz_condition(num_wires):
    return num_wires == 1

  @qml.register_condition(_zyz_condition)
  @qml.register_resources({qml.RZ: 2, qml.RY: 1, qml.GlobalPhase: 1})
  def zyz_decomposition(U, wires, **__):
      # Assumes that U is a 2x2 unitary matrix
      phi, theta, omega, phase = zyz_rotation_angles(U, return_global_phase=True)
      qml.RZ(phi, wires=wires[0])
      qml.RY(theta, wires=wires[0])
      qml.RZ(omega, wires=wires[0])
      qml.GlobalPhase(-phase)
  
  # This decomposition will be ignored for `QubitUnitary` on more than one wire.
  qml.add_decomps(qml.QubitUnitary, zyz_decomposition)
  ```

* Symbolic operator types (e.g., `Adjoint`, `Controlled`, and `Pow`) can now be specified as strings
  in various parts of the new graph-based decomposition system:

  * The `gate_set` argument of the :func:`~.transforms.decompose` transform now supports adding 
    symbolic operators in the target gate set.
    [(#7331)](https://github.com/PennyLaneAI/pennylane/pull/7331)

    ```python
    from functools import partial

    qml.decomposition.enable_graph()
    
    @partial(qml.transforms.decompose, gate_set={"T", "Adjoint(T)", "H", "CNOT"})
    @qml.qnode(qml.device("default.qubit"))
    def circuit():
        qml.Toffoli(wires=[0, 1, 2])
    ```
    ```pycon
    >>> print(qml.draw(circuit)())
    0: ───────────╭●───────────╭●────╭●──T──╭●─┤
    1: ────╭●─────│─────╭●─────│───T─╰X──T†─╰X─┤
    2: ──H─╰X──T†─╰X──T─╰X──T†─╰X──T──H────────┤
    ```

  * Symbolic operator types can now be given as strings to the `op_type` argument of 
    :func:`~.decomposition.add_decomps`, or as keys of the dictionaries passed to the `alt_decomps` 
    and `fixed_decomps` arguments of the :func:`~.transforms.decompose` transform, allowing custom 
    decomposition rules to be defined and registered for symbolic operators.
    [(#7347)](https://github.com/PennyLaneAI/pennylane/pull/7347)
    [(#7352)](https://github.com/PennyLaneAI/pennylane/pull/7352)
    [(#7362)](https://github.com/PennyLaneAI/pennylane/pull/7362)
    [(#7499)](https://github.com/PennyLaneAI/pennylane/pull/7499)

    ```python
    @qml.register_resources({qml.RY: 1})
    def my_adjoint_ry(phi, wires, **_):
        qml.RY(-phi, wires=wires)

    @qml.register_resources({qml.RX: 1})
    def my_adjoint_rx(phi, wires, **__):
        qml.RX(-phi, wires)

    # Registers a decomposition rule for the adjoint of RY globally
    qml.add_decomps("Adjoint(RY)", my_adjoint_ry)

    @partial(
        qml.transforms.decompose,
        gate_set={"RX", "RY", "CNOT"},
        fixed_decomps={"Adjoint(RX)": my_adjoint_rx}
    )
    @qml.qnode(qml.device("default.qubit"))
    def circuit():
        qml.adjoint(qml.RX(0.5, wires=[0]))
        qml.CNOT(wires=[0, 1])
        qml.adjoint(qml.RY(0.5, wires=[1]))
        return qml.expval(qml.Z(0))
    ```
    ```pycon
    >>> print(qml.draw(circuit)())
    0: ──RX(-0.50)─╭●────────────┤  <Z>
    1: ────────────╰X──RY(-0.50)─┤
    ```

* A `work_wire_type` argument has been added to :func:`~pennylane.ctrl` and 
  :class:`~pennylane.ControlledQubitUnitary` for more fine-grained control over the type of work 
  wire used in their decompositions.
  [(#7612)](https://github.com/PennyLaneAI/pennylane/pull/7612)

* The :func:`~.transforms.decompose` transform now accepts a `stopping_condition` argument with 
  graph-based decomposition enabled, which must be a function that returns `True` if an operator 
  does not need to be decomposed (it meets the requirements as described in `stopping_condition`).
  See the documentation for more details.
  [(#7531)](https://github.com/PennyLaneAI/pennylane/pull/7531)

* Two-qubit `QubitUnitary` gates no longer decompose into fundamental rotation gates; it now 
  decomposes into single-qubit `QubitUnitary` gates. This allows the graph-based decomposition 
  system to further decompose single-qubit unitary gates more flexibly using different rotations.
  [(#7211)](https://github.com/PennyLaneAI/pennylane/pull/7211)

* The `gate_set` argument of :func:`~.transforms.decompose` now accepts `"X"`, `"Y"`, `"Z"`, `"H"`, 
  `"I"` as aliases for `"PauliX"`, `"PauliY"`, `"PauliZ"`, `"Hadamard"`, and `"Identity"`. These 
  aliases are also recognized as part of symbolic operators. For example, `"Adjoint(H)"` is now 
  accepted as an alias for `"Adjoint(Hadamard)"`.
  [(#7331)](https://github.com/PennyLaneAI/pennylane/pull/7331)

<h4>Setting shots 🔁</h4>

* A new QNode transform called :func:`~.transforms.set_shots` has been added to set or update the 
  number of shots to be performed, overriding shots specified in the device.
  [(#7337)](https://github.com/PennyLaneAI/pennylane/pull/7337)
  [(#7358)](https://github.com/PennyLaneAI/pennylane/pull/7358)
  [(#7415)](https://github.com/PennyLaneAI/pennylane/pull/7415)
  [(#7500)](https://github.com/PennyLaneAI/pennylane/pull/7500)
  [(#7627)](https://github.com/PennyLaneAI/pennylane/pull/7627)

  The :func:`~.transforms.set_shots` transform can be used as a decorator:

  ```python
  @partial(qml.set_shots, shots=2)
  @qml.qnode(qml.device("default.qubit", wires=1))
  def circuit():
      qml.RX(1.23, wires=0)
      return qml.sample(qml.Z(0))
  ```

  ```pycon
  >>> circuit()
  array([1., -1.])
  ```
  
  Or, it can be used in-line to update a circuit's `shots`:

  ```pycon
  >>> new_circ = qml.set_shots(circuit, shots=(4, 10)) # shot vector
  >>> new_circ()
  (array([-1.,  1., -1.,  1.]), array([ 1.,  1.,  1., -1.,  1.,  1., -1., -1.,  1.,  1.]))
  ```

<h4>QChem</h4>

* The `qchem` module has been upgraded with new functions to construct a vibrational Hamiltonian in 
  the Christiansen representation. 
  [(#7491)](https://github.com/PennyLaneAI/pennylane/pull/7491)
  [(#7596)](https://github.com/PennyLaneAI/pennylane/pull/7596)
  [(#7785)](https://github.com/PennyLaneAI/pennylane/pull/7785)

  The new functions :func:`christiansen_hamiltonian` and :func:`qml.qchem.christiansen_bosonic` can
  be used to create the qubit and bosonic form of the Christiansen Hamiltonian, respectively. These
  functions need input parameters that can be easily obtained by using the
  :func:`christiansen_integrals` and :func:`vibrational_pes` functions. Similarly, a Christiansen
  dipole operator can be created by using the :func:`christiansen_dipole` and
  :func:`christiansen_integrals_dipole` functions.

  ```python
  import pennylane as qml
  import numpy as np

  symbols  = ['H', 'F']
  geometry = np.array([[0.0, 0.0, -0.40277116], [0.0, 0.0, 1.40277116]])
  mol = qml.qchem.Molecule(symbols, geometry)
  pes = qml.qchem.vibrational_pes(mol, optimize=False)
  ham = qml.qchem.vibrational.christiansen_hamiltonian(pes, n_states = 4)
  ```

  ```pycon
  >>> ham
  (
      0.08527499987546708 * I(0)
    + -0.0051774006335491545 * Z(0)
    + 0.0009697024705108074 * (X(0) @ X(1))
    + 0.0009697024705108074 * (Y(0) @ Y(1))
    + 0.0002321787923591865 * (X(0) @ X(2))
    + 0.0002321787923591865 * (Y(0) @ Y(2))
    + 0.0008190498635406456 * (X(0) @ X(3))
    + 0.0008190498635406456 * (Y(0) @ Y(3))
    + -0.015699890427524253 * Z(1)
    + 0.002790002362847834 * (X(1) @ X(2))
    + 0.002790002362847834 * (Y(1) @ Y(2))
    + 0.000687929225764568 * (X(1) @ X(3))
    + 0.000687929225764568 * (Y(1) @ Y(3))
    + -0.026572392417060237 * Z(2)
    + 0.005239546276220405 * (X(2) @ X(3))
    + 0.005239546276220405 * (Y(2) @ Y(3))
    + -0.037825316397333435 * Z(3)
  )
  ```  

<h4>Experimental FTQC module</h4>

* Commutation rules for a Clifford gate set (`qml.H`, `qml.S`, `qml.CNOT`) have been added to the 
  `ftqc.pauli_tracker` module, accessible via the `commute_clifford_op` function.
  [(#7444)](https://github.com/PennyLaneAI/pennylane/pull/7444)

* Offline byproduct correction support has been added to the `ftqc` module.
  [(#7447)](https://github.com/PennyLaneAI/pennylane/pull/7447)

* The `ftqc` module `measure_arbitrary_basis`, `measure_x` and `measure_y` functions can now be 
  captured when program capture is enabled.
  [(#7219)](https://github.com/PennyLaneAI/pennylane/pull/7219)
  [(#7368)](https://github.com/PennyLaneAI/pennylane/pull/7368)

* Functions called `pauli_to_xz`, `xz_to_pauli` and `pauli_prod` that are related to `xz`-encoding 
  have been added to the `ftqc` module.
  [(#7433)](https://github.com/PennyLaneAI/pennylane/pull/7433)

* A new transform called `convert_to_mbqc_formalism` has been added to the `ftqc` module to convert 
  a circuit already expressed in a limited, compatible gate set into the MBQC formalism. Circuits 
  can be converted to the relevant gate set with the `convert_to_mbqc_gateset` transform.
  [(#7355)](https://github.com/PennyLaneAI/pennylane/pull/7355)
  [(#7586)](https://github.com/PennyLaneAI/pennylane/pull/7586)

* The `RotXZX` operation has been added to the `ftqc` module to support the definition of a 
  universal gate set that can be translated to the MBQC formalism.
  [(#7271)](https://github.com/PennyLaneAI/pennylane/pull/7271)

<h4>Other improvements</h4>

* `qml.evolve` now errors out if the first argument is not a valid type.
  [(#7768)](https://github.com/PennyLaneAI/pennylane/pull/7768)

* `qml.PauliError` now accepts Pauli strings that include the identity operator.
  [(#7760)](https://github.com/PennyLaneAI/pennylane/pull/7760)

* Caching with finite shots now always warns about the lack of expected noise.
  [(#7644)](https://github.com/PennyLaneAI/pennylane/pull/7644)

* `cache` now defaults to `"auto"` with `qml.execute`, matching the behavior of `QNode` and 
  increasing the performance of using `qml.execute` for standard executions.
  [(#7644)](https://github.com/PennyLaneAI/pennylane/pull/7644)

* `null.qubit` can now support an optional `track_resources` argument which allows it to record which 
  gates are executed.
  [(#7226)](https://github.com/PennyLaneAI/pennylane/pull/7226)
  [(#7372)](https://github.com/PennyLaneAI/pennylane/pull/7372)
  [(#7392)](https://github.com/PennyLaneAI/pennylane/pull/7392)

* `qml.grad` and `qml.jacobian` can now handle inputs with dynamic shapes being captured into plxpr.
  [(#7544)](https://github.com/PennyLaneAI/pennylane/pull/7544/)

* The drawing of `GlobalPhase`, `ctrl(GlobalPhase)`, `Identity` and `ctrl(Identity)` operations has 
  been improved. The labels are grouped together as in other multi-qubit operations, and the drawing 
  no longer depends on the wires of `GlobalPhase` or `Identity`. Control nodes of controlled global 
  phases and identities no longer receive the operator label, which is in line with other controlled 
  operations.
  [(#7457)](https://github.com/PennyLaneAI/pennylane/pull/7457)

* The decomposition of :class:`~.PCPhase` is now significantly more efficient for more than 2 qubits.
  [(#7166)](https://github.com/PennyLaneAI/pennylane/pull/7166)

* The decomposition of :class:`~.IntegerComparator` is now significantly more efficient.
  [(#7636)](https://github.com/PennyLaneAI/pennylane/pull/7636)

* :class:`~.QubitUnitary` now supports a decomposition that is compatible with an arbitrary number 
  of qubits. This represents a fundamental improvement over the previous implementation, which was
  limited to two-qubit systems.
  [(#7277)](https://github.com/PennyLaneAI/pennylane/pull/7277)

* Setting up the configuration of a workflow, including the determination of the best diff method, 
  is now done *after* user transforms have been applied. This allows transforms to update the shots 
  and change measurement processes with fewer issues.
  [(#7358)](https://github.com/PennyLaneAI/pennylane/pull/7358)
  [(#7461)](https://github.com/PennyLaneAI/pennylane/pull/7461)

* The decomposition of `DiagonalQubitUnitary` has been updated from a recursive decomposition into a 
  smaller `DiagonalQubitUnitary` and a `SelectPauliRot` operation. This is a known decomposition 
  from [Theorem 7 in Shende et al.](https://arxiv.org/abs/quant-ph/0406176) that contains fewer 
  gates.
  [(#7370)](https://github.com/PennyLaneAI/pennylane/pull/7370)
 
* An experimental integration for a Python compiler using [xDSL](https://xdsl.dev/index) has been introduced.
  This is similar to 
  [Catalyst's MLIR dialects](https://docs.pennylane.ai/projects/catalyst/en/stable/dev/dialects.html#mlir-dialects-in-catalyst), 
  but it is coded in Python instead of C++. Compiler passes written using xDSL can be registered as 
  compatible passes via the `@compiler_transform` decorator.
  [(#7509)](https://github.com/PennyLaneAI/pennylane/pull/7509)
  [(#7357)](https://github.com/PennyLaneAI/pennylane/pull/7357)
  [(#7367)](https://github.com/PennyLaneAI/pennylane/pull/7367)
  [(#7462)](https://github.com/PennyLaneAI/pennylane/pull/7462)
  [(#7470)](https://github.com/PennyLaneAI/pennylane/pull/7470)
  [(#7510)](https://github.com/PennyLaneAI/pennylane/pull/7510)
  [(#7590)](https://github.com/PennyLaneAI/pennylane/pull/7590)
  [(#7706)](https://github.com/PennyLaneAI/pennylane/pull/7706)

* An xDSL pass called `qml.compiler.python_compiler.transforms.MergeRotationsPass` has been added 
  for applying `merge_rotations` to an xDSL module for the experimental xDSL Python compiler 
  integration.
  [(#7364)](https://github.com/PennyLaneAI/pennylane/pull/7364)
  [(#7595)](https://github.com/PennyLaneAI/pennylane/pull/7595)
  [(#7664)](https://github.com/PennyLaneAI/pennylane/pull/7664)

* An xDSL pass called `qml.compiler.python_compiler.transforms.IterativeCancelInversesPass` has been 
  added for applying `cancel_inverses` iteratively to an xDSL module for the experimental xDSL 
  Python compiler integration. This pass is optimized to cancel self-inverse operations iteratively.
  [(#7363)](https://github.com/PennyLaneAI/pennylane/pull/7363)
  [(#7595)](https://github.com/PennyLaneAI/pennylane/pull/7595)

* PennyLane now supports `jax == 0.6.0` and `0.5.3`.
  [(#6919)](https://github.com/PennyLaneAI/pennylane/pull/6919)
  [(#7299)](https://github.com/PennyLaneAI/pennylane/pull/7299)

* The alias for `Identity` (`I`) is now accessible from `qml.ops`.
  [(#7200)](https://github.com/PennyLaneAI/pennylane/pull/7200)
  
* A new `allocation` module containing `allocate` and `deallocate` instructions has been added for 
  requesting dynamic wires. This is currently experimental and not integrated into any execution 
  pipelines.
  [(#7704)](https://github.com/PennyLaneAI/pennylane/pull/7704)
  [(#7710)](https://github.com/PennyLaneAI/pennylane/pull/7710)

* Computing the angles for uniformly controlled rotations, used in 
  :class:`~.MottonenStatePreparation` and :class:`~.SelectPauliRot` now takes much less 
  computational effort and memory.
  [(#7377)](https://github.com/PennyLaneAI/pennylane/pull/7377)

* Classical shadows with mixed quantum states are now computed with a dedicated method that uses an
  iterative algorithm similar to the handling of shadows with state vectors. This makes shadows with 
  density matrices much more performant.
  [(#6748)](https://github.com/PennyLaneAI/pennylane/pull/6748)
  [(#7458)](https://github.com/PennyLaneAI/pennylane/pull/7458)

* Two new functions called :func:`~.math.convert_to_su2` and :func:`~.math.convert_to_su4` have been 
  added to `qml.math`, which convert unitary matrices to SU(2) or SU(4), respectively, and 
  optionally a global phase.
  [(#7211)](https://github.com/PennyLaneAI/pennylane/pull/7211)

* `Operator.num_wires` now defaults to `None` to indicate that the operator can be on any number of 
  wires.
  [(#7312)](https://github.com/PennyLaneAI/pennylane/pull/7312)

* Shots can now be overridden for specific `qml.Snapshot` instances via a `shots` keyword argument.
  [(#7326)](https://github.com/PennyLaneAI/pennylane/pull/7326)

  ```python
  dev = qml.device("default.qubit", wires=2, shots=10)

  @qml.qnode(dev)
  def circuit():
      qml.Snapshot("sample", measurement=qml.sample(qml.X(0)), shots=5)
      return qml.sample(qml.X(0))
  ```

  ```pycon
  >>> qml.snapshots(circuit)()
  {'sample': array([-1., -1., -1., -1., -1.]),
   'execution_results': array([ 1., -1., -1., -1., -1.,  1., -1., -1.,  1., -1.])}
  ```

* PennyLane no longer validates that an operation has at least one wire, as having this check 
  reduced performance by requiring the abstract interface to maintain a list of special 
  implementations.
  [(#7327)](https://github.com/PennyLaneAI/pennylane/pull/7327)

* Two new device-developer transforms have been added to `devices.preprocess`: 
  :func:`~.devices.preprocess.measurements_from_counts` and 
  :func:`~.devices.preprocess.measurements_from_samples`.
  These transforms modify the tape to instead contain a `counts` or `sample` measurement process, 
  deriving the original measurements from the raw counts/samples in post-processing. This allows 
  expanded measurement support for devices that only support counts/samples at execution, like real 
  hardware devices.
  [(#7317)](https://github.com/PennyLaneAI/pennylane/pull/7317)

* The Sphinx version was updated to 8.1. 
  [(7212)](https://github.com/PennyLaneAI/pennylane/pull/7212)

* The `setup.py` package build and install has been migrated to `pyproject.toml`.
  [(#7375)](https://github.com/PennyLaneAI/pennylane/pull/7375)

* GitHub actions and workflows (`rtd.yml`, `readthedocs.yml`, and `docs.yml`) have been updated to 
  use `ubuntu-24.04` runners.
  [(#7396)](https://github.com/PennyLaneAI/pennylane/pull/7396)

* The requirements and pyproject files have been updated to include other packages.  
  [(#7417)](https://github.com/PennyLaneAI/pennylane/pull/7417)

* Documentation checks have been updated to remove duplicate docstring references. 
  [(#7453)](https://github.com/PennyLaneAI/pennylane/pull/7453)

* The performance of `qml.clifford_t_decomposition` has been improved by introducing caching support 
  and changing the default basis set of `qml.ops.sk_decomposition` to `(H, S, T)`, resulting in 
  shorter decomposition sequences.
  [(#7454)](https://github.com/PennyLaneAI/pennylane/pull/7454)

* The decomposition of `qml.BasisState` with capture and the graph-based decomposition systems 
  enabled is more efficient.
  [(#7722)](https://github.com/PennyLaneAI/pennylane/pull/7722)

<h3>Labs: a place for unified and rapid prototyping of research software 🧪</h3>

* The imports of dependencies introduced by ``labs`` functionalities have been modified such that
  these dependencies only have to be installed for the functions that use them, not to use
  ``labs`` functionalities in general. This decouples the various submodules, and even functions
  within the same submodule, from each other.
  [(#7650)](https://github.com/PennyLaneAI/pennylane/pull/7650)

* A new module called :mod:`qml.labs.intermediate_reps <pennylane.labs.intermediate_reps>` has been 
  added to provide functionality to compute intermediate representations for particular circuits.
  The :func:`parity_matrix <pennylane.labs.intermediate_reps.parity_matrix>` function computes
  the parity matrix intermediate representation for `CNOT` circuits, and the
  :func:`phase_polynomial <pennylane.labs.intermediate_reps.phase_polynomial>` function computes
  the phase polynomial intermediate representation for `{CNOT, RZ}` circuits. These efficient 
  intermediate representations are important for CNOT routing algorithms and other quantum 
  compilation routines.
  [(#7229)](https://github.com/PennyLaneAI/pennylane/pull/7229)
  [(#7333)](https://github.com/PennyLaneAI/pennylane/pull/7333)
  [(#7629)](https://github.com/PennyLaneAI/pennylane/pull/7629)
  
* The `pennylane.labs.vibrational` module has been upgraded to use features from the `concurrency` 
  module to perform multiprocess and multithreaded execution. 
  [(#7401)](https://github.com/PennyLaneAI/pennylane/pull/7401)

* A `rowcol` function is now available in `qml.labs.intermediate_reps`. Given the parity matrix of a 
  `CNOT` circuit and a qubit connectivity graph, it synthesizes a possible implementation of the 
  parity matrix that respects the connectivity.
  [(#7394)](https://github.com/PennyLaneAI/pennylane/pull/7394)

* `qml.labs.QubitManager`, `qml.labs.AllocWires`, and `qml.labs.FreeWires` classes have been added 
  to track and manage auxilliary qubits.
  [(#7404)](https://github.com/PennyLaneAI/pennylane/pull/7404)

* A new function called `qml.labs.map_to_resource_op` has been added to map PennyLane Operations to 
  their resource equivalents.
  [(#7434)](https://github.com/PennyLaneAI/pennylane/pull/7434)

* A new class called `qml.labs.Resources` has been added to store and track the quantum resources 
  from a circuit.
  [(#7406)](https://github.com/PennyLaneAI/pennylane/pull/7406)
  
* A new class called `qml.labs.CompressedResourceOp` class has been added to store information about 
  the operator type and parameters for the purposes of resource estimation.
  [(#7408)](https://github.com/PennyLaneAI/pennylane/pull/7408)

* A base class called `qml.labs.ResourceOperator` has been added which will be used to implement all 
  quantum operators for resource estimation.
  [(#7399)](https://github.com/PennyLaneAI/pennylane/pull/7399)
  [(#7526)](https://github.com/PennyLaneAI/pennylane/pull/7526)
  [(#7540)](https://github.com/PennyLaneAI/pennylane/pull/7540)
  [(#7541)](https://github.com/PennyLaneAI/pennylane/pull/7541)
  [(#7526)](https://github.com/PennyLaneAI/pennylane/pull/7526)
  [(#7584)](https://github.com/PennyLaneAI/pennylane/pull/7584)
  [(#7549)](https://github.com/PennyLaneAI/pennylane/pull/7549)

* A new function called `qml.labs.estimate_resources` has been added which will be used to perform 
  resource estimation on circuits, `qml.labs.ResourceOperator`, and `qml.labs.Resources` objects.
  [(#7407)](https://github.com/PennyLaneAI/pennylane/pull/7407)

* A new class called `qml.labs.resource_estimation.CompactHamiltonian` has been added to unblock the 
  need to pass a full Hamiltonian for the purposes of resource estimation. In addition, similar 
  templates called `qml.labs.resource_estimation.ResourceTrotterCDF` and 
  `qml.labs.resource_estimation.ResourceTrotterTHC`
  have been added, which will be used to perform resource estimation for trotterization of CDF and 
  THC Hamiltonians, respectively.
  [(#7705)](https://github.com/PennyLaneAI/pennylane/pull/7705)

* A new template called `qml.labs.ResourceQubitize` has beena added which can be used to perform 
  resource estimation for qubitization of the THC Hamiltonian.
  [(#7730)](https://github.com/PennyLaneAI/pennylane/pull/7730)

* Two new templates called `qml.labs.resource_estimation.ResourceTrotterVibrational` and 
  `qml.labs.resource_estimation.ResourceTrotterVibronic` have been added to perform resource 
  estimation for trotterization of vibrational and vibronic Hamiltonians, respectively.
  [(#7720)](https://github.com/PennyLaneAI/pennylane/pull/7720)

* Several new templates for various algorithms required for supporting compact Hamiltonian 
  development and resource estimation have been added: `qml.ResourceOutOfPlaceSquare`, 
  `qml.ResourcePhaseGradient`, `qml.ResourceOutMultiplier`, `qml.ResourceSemiAdder`, 
  `qml.ResourceSemiAdder`, `qml.ResourceBasisRotation`, `qml.ResourceSelect`, and 
  `qml.ResourceQROM`.
  [(#7725)](https://github.com/PennyLaneAI/pennylane/pull/7725)

* A new module called :mod:`qml.labs.zxopt <pennylane.labs.zxopt>` has been added to provide access 
  to the basic optimization passes from [pyzx](https://pyzx.readthedocs.io/en/latest/) for PennyLane 
  circuits.
  [(#7471)](https://github.com/PennyLaneAI/pennylane/pull/7471)
  
    * :func:`basic_optimization <pennylane.labs.zxopt.basic_optimization>` performs peephole 
      optimizations on the circuit and is a useful subroutine for other optimization passes.
    * :func:`full_optimize <pennylane.labs.zxopt.full_optimize>` optimizes 
      [(Clifford + T)](https://pennylane.ai/compilation/clifford-t-gate-set) circuits.
    * :func:`full_reduce <pennylane.labs.zxopt.full_reduce>` can optimize arbitrary PennyLane 
      circuits and follows the pipeline described in the 
      [pyzx docs](https://pyzx.readthedocs.io/en/latest/simplify.html).
    * :func:`todd <pennylane.labs.zxopt.todd>` performs Third Order Duplicate and Destroy 
      (`TODD <https://arxiv.org/abs/1712.01557>`__) via phase polynomials and reduces T gate counts.

* New functionality has been added to create and manipulate product formulas in the `trotter_error` 
  module.
  [(#7224)](https://github.com/PennyLaneAI/pennylane/pull/7224)
 
    * :class:`ProductFormula <pennylane.labs.trotter_error.ProductFormula` allows users to create 
      custom product formulas.
    * :func:`bch_expansion <pennylane.labs.trotter_error.bch_expansion` computes the 
      Baker-Campbell-Hausdorff  expansion of a product formula.
    * :func:`effective_hamiltonian <pennylane.labs.trotter_error.effective_hamiltonian` computes the 
      effective Hamiltonian of a product formula.

* The :func:`perturbation_error <pennylane.labs.trotter_error.perturbation_error>` has been 
  optimized for better performance by grouping commutators by linearity and by using a task-based 
  executor to parallelize the computationally heavy parts of the algorithm.
  [(#7681)](https://github.com/PennyLaneAI/pennylane/pull/7681)
  [(#7790)][https://github.com/PennyLaneAI/pennylane/pull/7790]

* Missing table descriptions for :class:`qml.FromBloq <pennylane.FromBloq>`,
  :func:`qml.qchem.two_particle <pennylane.qchem.two_particle>`,
  and :class:`qml.ParticleConservingU2 <pennylane.ParticleConservingU2>` have been fixed.
  [(#7628)](https://github.com/PennyLaneAI/pennylane/pull/7628)

<h3>Breaking changes 💔</h3>

* Support for gradient keyword arguments as QNode keyword arguments has been removed. Instead please 
  use the new `gradient_kwargs` keyword argument accordingly.
  [(#7648)](https://github.com/PennyLaneAI/pennylane/pull/7648)

* The default value of `cache` is now `"auto"` with `qml.execute`. Like `QNode`, `"auto"` only turns 
  on caching when `max_diff > 1`.
  [(#7644)](https://github.com/PennyLaneAI/pennylane/pull/7644)

<<<<<<< HEAD
* The `return_type` property of `MeasurementProcess` has been removed. Please use `isinstance` for type checking instead.
=======
* A new decomposition for two-qubit unitaries was implemented in `two_qubit_decomposition`. It 
  ensures the correctness of the decomposition in some edge cases but uses 3 CNOT gates even if 2 
  CNOTs would suffice theoretically.
  [(#7474)](https://github.com/PennyLaneAI/pennylane/pull/7474)

* The `return_type` property of `MeasurementProcess` has been removed. Please use `isinstance` for 
  type checking instead.
>>>>>>> 63a1c39c
  [(#7322)](https://github.com/PennyLaneAI/pennylane/pull/7322)

* The `KerasLayer` class in `qml.qnn.keras` has been removed because Keras 2 is no longer actively 
  maintained. Please consider using a different machine learning framework, like 
  `PyTorch <demos/tutorial_qnn_module_torch>`__ or 
  `JAX <demos/tutorial_How_to_optimize_QML_model_using_JAX_and_Optax>`__.
  [(#7320)](https://github.com/PennyLaneAI/pennylane/pull/7320)

* The `qml.gradients.hamiltonian_grad` function has been removed because this gradient recipe is no
  longer required with the :doc:`new operator arithmetic system </news/new_opmath>`.
  [(#7302)](https://github.com/PennyLaneAI/pennylane/pull/7302)

* Accessing terms of a tensor product (e.g., `op = X(0) @ X(1)`) via `op.obs` has been removed.
  [(#7324)](https://github.com/PennyLaneAI/pennylane/pull/7324)

* The `mcm_method` keyword argument in `qml.execute` has been removed.
  [(#7301)](https://github.com/PennyLaneAI/pennylane/pull/7301)

* The `inner_transform` and `config` keyword arguments in `qml.execute` have been removed.
  [(#7300)](https://github.com/PennyLaneAI/pennylane/pull/7300)

* `Sum.ops`, `Sum.coeffs`, `Prod.ops` and `Prod.coeffs` have been removed.
  [(#7304)](https://github.com/PennyLaneAI/pennylane/pull/7304)

* Specifying `pipeline=None` with `qml.compile` has been removed.
  [(#7307)](https://github.com/PennyLaneAI/pennylane/pull/7307)

* The `control_wires` argument in `qml.ControlledQubitUnitary` has been removed.
  Furthermore, the `ControlledQubitUnitary` no longer accepts `QubitUnitary` objects as arguments as its `base`.
  [(#7305)](https://github.com/PennyLaneAI/pennylane/pull/7305)

* `qml.tape.TapeError` has been removed.
  [(#7205)](https://github.com/PennyLaneAI/pennylane/pull/7205)

<h3>Deprecations 👋</h3>

Here's a list of deprecations made this release. For a more detailed breakdown of deprecations and alternative code to use instead,
please consult the :doc:`deprecations and removals page </development/deprecations>`.

* Python 3.10 support is deprecated and support will be removed in v0.43. Please upgrade to Python 
  3.11 or newer.

* Support for Mac x86 has been removed. This includes Macs running on Intel processors.
  This is because 
  [JAX has also dropped support for it since 0.5.0](https://github.com/jax-ml/jax/blob/main/CHANGELOG.md#jax-050-jan-17-2025),
  with the rationale being that such machines are becoming increasingly scarce. If support for Mac x86 
  platforms is still desired, please install Catalyst v0.11.0, PennyLane v0.41.0, PennyLane-Lightning 
  v0.41.0, and JAX v0.4.28.
  
* Top-level access to `DeviceError`, `PennyLaneDeprecationWarning`, `QuantumFunctionError` and `ExperimentalWarning` have been deprecated and will be removed in v0.43. Please import them from the new `exceptions` module.
  [(#7292)](https://github.com/PennyLaneAI/pennylane/pull/7292)
  [(#7477)](https://github.com/PennyLaneAI/pennylane/pull/7477)
  [(#7508)](https://github.com/PennyLaneAI/pennylane/pull/7508)
  [(#7603)](https://github.com/PennyLaneAI/pennylane/pull/7603)

* `qml.operation.Observable` and the corresponding `Observable.compare` have been deprecated, as
  PennyLane now depends on the more general `Operator` interface instead. The
  `Operator.is_hermitian` property can instead be used to check whether or not it is highly likely
  that the operator instance is Hermitian.
  [(#7316)](https://github.com/PennyLaneAI/pennylane/pull/7316)

* The boolean functions provided in `qml.operation` are deprecated. See the 
  :doc:`deprecations page </development/deprecations>` for equivalent code to use instead. These 
  include `not_tape`, `has_gen`, `has_grad_method`, `has_multipar`, `has_nopar`, `has_unitary_gen`, 
  `is_measurement`, `defines_diagonalizing_gates`, and `gen_is_multi_term_hamiltonian`.
  [(#7319)](https://github.com/PennyLaneAI/pennylane/pull/7319)

* `qml.operation.WiresEnum`, `qml.operation.AllWires`, and `qml.operation.AnyWires` are deprecated. 
  To indicate that an operator can act on any number of wires, `Operator.num_wires = None` should be 
  used instead. This is the default and does not need to be overwritten unless the operator 
  developer wants to add wire number validation.
  [(#7313)](https://github.com/PennyLaneAI/pennylane/pull/7313)

* The :func:`qml.QNode.get_gradient_fn` method is now deprecated. Instead, use 
  :func:`~.workflow.get_best_diff_method` to obtain the differentiation method.
  [(#7323)](https://github.com/PennyLaneAI/pennylane/pull/7323)

<h3>Internal changes ⚙️</h3>

* Private code in the `TransformProgram` has been moved to the `CotransformCache` class.
  [(#7750)](https://github.com/PennyLaneAI/pennylane/pull/7750)

* Type hinting in the `workflow` module has been improved.
  [(#7745)](https://github.com/PennyLaneAI/pennylane/pull/7745)

* `mitiq` has been unpinned in the CI.
  [(#7742)](https://github.com/PennyLaneAI/pennylane/pull/7742)

* The `qml.measurements.Shots` class can now handle abstract numbers of shots.
  [(#7729)](https://github.com/PennyLaneAI/pennylane/pull/7729)

* The `jax` and `tensorflow` dependencies for `doc` builds has been updated.
  [(#7667)](https://github.com/PennyLaneAI/pennylane/pull/7667)

* `Pennylane` has been renamed to `pennylane` in the `pyproject.toml` file  to match the expected 
  binary distribution format naming conventions.
  [(#7689)](https://github.com/PennyLaneAI/pennylane/pull/7689)

* The `qml.compiler.python_compiler` submodule has been restructured.
  [(#7645)](https://github.com/PennyLaneAI/pennylane/pull/7645)

* Program capture code has been moved closer to where it is used.
  [(#7608)](https://github.com/PennyLaneAI/pennylane/pull/7608)

* Tests using `OpenFermion` in `tests/qchem` no longer fail with NumPy>=2.0.0.
  [(#7626)](https://github.com/PennyLaneAI/pennylane/pull/7626)

* The `givens_decomposition` function and private helpers from `qchem` have been moved to the `math` 
  module.
  [(#7545)](https://github.com/PennyLaneAI/pennylane/pull/7545)

* Module dependencies in `pennylane` using `tach` have been enforced.
  [(#7185)](https://github.com/PennyLaneAI/pennylane/pull/7185)
  [(#7416)](https://github.com/PennyLaneAI/pennylane/pull/7416)
  [(#7418)](https://github.com/PennyLaneAI/pennylane/pull/7418)
  [(#7429)](https://github.com/PennyLaneAI/pennylane/pull/7429)
  [(#7430)](https://github.com/PennyLaneAI/pennylane/pull/7430)
  [(#7437)](https://github.com/PennyLaneAI/pennylane/pull/7437)
  [(#7504)](https://github.com/PennyLaneAI/pennylane/pull/7504)
  [(#7538)](https://github.com/PennyLaneAI/pennylane/pull/7538)
  [(#7542)](https://github.com/PennyLaneAI/pennylane/pull/7542)
  [(#7667)](https://github.com/PennyLaneAI/pennylane/pull/7667)
  [(#7743)](https://github.com/PennyLaneAI/pennylane/pull/7743)

* With program capture enabled, MCM method validation now happens on execution rather than setup.
  [(#7475)](https://github.com/PennyLaneAI/pennylane/pull/7475)

* A `.git-blame-ignore-revs` file has been added to the PennyLane repository. This file will allow 
  specifying commits that should be ignored in the output of `git blame`. For example, this can be 
  useful when a single commit includes bulk reformatting.
  [(#7507)](https://github.com/PennyLaneAI/pennylane/pull/7507)

* A `.gitattributes` file has been added to standardize LF as the end-of-line character for the 
  PennyLane repository.
  [(#7502)](https://github.com/PennyLaneAI/pennylane/pull/7502)

* `DefaultQubit` now implements `preprocess_transforms` and `setup_execution_config` instead of 
  `preprocess`.
  [(#7468)](https://github.com/PennyLaneAI/pennylane/pull/7468)

* A subset of `pylint` errors have been fixed in the `tests` folder.
  [(#7446)](https://github.com/PennyLaneAI/pennylane/pull/7446)

* Excessively expensive test cases that do not add value in `tests/templates/test_subroutines/` have 
  been reduced or removed.
  [(#7436)](https://github.com/PennyLaneAI/pennylane/pull/7436)

* `pytest-timeout` is no longer used in the PennyLane CI/CD pipeline.
  [(#7451)](https://github.com/PennyLaneAI/pennylane/pull/7451)

* A `RuntimeWarning` raised when using versions of JAX > 0.4.28 has been removed.
  [(#7398)](https://github.com/PennyLaneAI/pennylane/pull/7398)

* Wheel releases for PennyLane now follow the 
  `PyPA binary-distribution format <https://packaging.python.org/en/latest/specifications/binary-distribution-format/>_` 
  guidelines more closely.
  [(#7382)](https://github.com/PennyLaneAI/pennylane/pull/7382)

* `null.qubit` can now support an optional `track_resources` argument which allows it to record which gates are executed.
  [(#7226)](https://github.com/PennyLaneAI/pennylane/pull/7226)
  [(#7372)](https://github.com/PennyLaneAI/pennylane/pull/7372)
  [(#7392)](https://github.com/PennyLaneAI/pennylane/pull/7392)
  [(#7813)](https://github.com/PennyLaneAI/pennylane/pull/7813)

* A new internal module, `qml.concurrency`, is added to support internal use of multiprocess and multithreaded execution of workloads. This also migrates the use of `concurrent.futures` in `default.qubit` to this new design.
  [(#7303)](https://github.com/PennyLaneAI/pennylane/pull/7303)

* Test suites in `tests/transforms/test_defer_measurement.py` now use analytic mocker devices to 
  test numeric results.
  [(#7329)](https://github.com/PennyLaneAI/pennylane/pull/7329)

* A new `pennylane.exceptions` module has been added for custom errors and warnings.
  [(#7205)](https://github.com/PennyLaneAI/pennylane/pull/7205)
  [(#7292)](https://github.com/PennyLaneAI/pennylane/pull/7292)

* Several `__init__.py` files in `math`, `ops`, `qaoa`, `tape` and `templates` have been cleaned up 
  to be explicit in what they import. 
  [(#7200)](https://github.com/PennyLaneAI/pennylane/pull/7200)
  
* The `Tracker` class has been moved into the `devices` module.
  [(#7281)](https://github.com/PennyLaneAI/pennylane/pull/7281)

* Functions that calculate rotation angles for unitary decompositions have been moved into an 
  internal module called `qml.math.decomposition`.
  [(#7211)](https://github.com/PennyLaneAI/pennylane/pull/7211)

* Fixed a failing integration test for `qml.QDrift` which multiplied the operators of the 
  decomposition incorrectly to evolve the state.
  [(#7621)](https://github.com/PennyLaneAI/pennylane/pull/7621)

* The decomposition test in `assert_valid` no longer checks the matrix of the decomposition if the 
  operator does not define a matrix representation.
  [(#7655)](https://github.com/PennyLaneAI/pennylane/pull/7655)

<h3>Documentation 📝</h3>

* The documentation for mid-circuit measurements using the Tree Traversal algorithm has been updated
  to reflect supported devices and usage in analytic simulations (see the 
  :doc:`/introduction/dynamic_quantum_circuits` page).
  [(#7691)](https://github.com/PennyLaneAI/pennylane/pull/7691)

* The functions in `qml.qchem.vibrational` have been updated to include additional information about 
  the theory and input arguments.
  [(#6918)](https://github.com/PennyLaneAI/pennylane/pull/6918)

* The usage examples for `qml.decomposition.DecompositionGraph` have been updated.
  [(#7692)](https://github.com/PennyLaneAI/pennylane/pull/7692)

* The entry in the :doc:`/news/program_capture_sharp_bits` has been updated to include additional 
  supported lightning devices (`lightning.kokkos` and `lightning.gpu`).
  [(#7674)](https://github.com/PennyLaneAI/pennylane/pull/7674)

* The circuit drawings for `qml.Select` and `qml.SelectPauliRot` have been updated to include two 
  commonly used symbols for Select-applying, or -multiplexing, an operator. 
  [(#7464)](https://github.com/PennyLaneAI/pennylane/pull/7464)
  
* The entry in the :doc:`/news/program_capture_sharp_bits` page for transforms has been updated; 
  non-native transforms being applied to QNodes wherein operators have dynamic wires can lead to 
  incorrect results.
  [(#7426)](https://github.com/PennyLaneAI/pennylane/pull/7426)

* Fixed the wrong `theta` to `phi` in :class:`~pennylane.IsingXY`.
  [(#7427)](https://github.com/PennyLaneAI/pennylane/pull/7427)

* In the :doc:`/introduction/compiling_circuits` page, in the "Decomposition in stages" section,
  circuit drawings now render in a way that's easier to read.
  [(#7419)](https://github.com/PennyLaneAI/pennylane/pull/7419)

* The entry in the :doc:`/news/program_capture_sharp_bits` page for using program capture with 
  Catalyst has been updated. Instead of using ``qjit(experimental_capture=True)``, Catalyst is now 
  compatible with the global toggles ``qml.capture.enable()`` and ``qml.capture.disable()`` for 
  enabling and disabling program capture.
  [(#7298)](https://github.com/PennyLaneAI/pennylane/pull/7298)

* The simulation technique table in the :doc:`/introduction/dynamic_quantum_circuits` page has been 
  updated to correct an error regarding analytic mode support for the ``tree-traversal`` method; 
  ``tree-traversal`` supports analytic mode.
  [(#7490)](https://github.com/PennyLaneAI/pennylane/pull/7490)

* A warning has been added to the documentation for `qml.snapshots` and `qml.Snapshot`, clarifying 
  that compilation transforms may move operations across a `Snapshot`.
  [(#7746)](https://github.com/PennyLaneAI/pennylane/pull/7746)

* In the :doc:`/development/guide/documentation` page, references to the outdated Sphinx and 
  unsupported Python versions have been updated. This helps ensure contributors follow current 
  standards and avoid compatibility issues.
  [(#7479)](https://github.com/PennyLaneAI/pennylane/pull/7479)

* The documentation of `qml.pulse.drive` has been updated and corrected.
  [(#7459)](https://github.com/PennyLaneAI/pennylane/pull/7459)

* The API list in the documentation has been alphabetized to ensure consistent ordering. 
  [(#7792)](https://github.com/PennyLaneAI/pennylane/pull/7792)

<h3>Bug fixes 🐛</h3>

* The :func:`~.transforms.cancel_inverses` transform no longer changes the order of operations that 
  don't have shared wires, providing a deterministic output.
  [(#7328)](https://github.com/PennyLaneAI/pennylane/pull/7328)

* Fixed broken support of `qml.matrix` for a `QNode` when using mixed Torch GPU & CPU data for 
  parametric tensors.
  [(#7775)](https://github.com/PennyLaneAI/pennylane/pull/7775) 

* Fixed `CircuitGraph.iterate_parametrized_layers`, and thus `metric_tensor`, when the same 
  operation occurs multiple times in the circuit.
  [(#7757)](https://github.com/PennyLaneAI/pennylane/pull/7757)

* Fixed a bug with transforms that require the classical Jacobian applied to QNodes, where only
  some arguments are trainable and an intermediate transform does not preserve trainability 
  information.
  [(#7345)](https://github.com/PennyLaneAI/pennylane/pull/7345)

* The `qml.ftqc.ParametricMidMeasureMP` class was unable to accept data from `jax.numpy.array` 
  inputs when specifying the angle, due to the given hashing policy. The implementation was updated 
  to ensure correct hashing behavior for `float`, `numpy.array`, and `jax.numpy.array` inputs.
  [(#7693)](https://github.com/PennyLaneAI/pennylane/pull/7693)

* A bug in `qml.draw_mpl` for circuits with work wires has been fixed. The previously inconsistent 
  mapping for these wires has been resolved, ensuring accurate assignment during drawing.
  [(#7668)](https://github.com/PennyLaneAI/pennylane/pull/7668)

* A bug in `ops.op_math.Prod.simplify()` has been fixed that led to global phases being discarded
  in special cases. Concretely, this problem occurs when Pauli factors combine into the identity
  up to a global phase _and_ there is no Pauli representation of the product operator.
  [(#7671)](https://github.com/PennyLaneAI/pennylane/pull/7671)

* The behaviour of the `qml.FlipSign` operation has been fixed: passing an integer `m` as the wires 
  argument is now interpreted as a single wire (i.e. `wires=[m]`). This is different from the 
  previous interpretation of `wires=range(m)`. 
  Also, the `qml.FlipSign.wires` attribute is now returning the correct `Wires` object as for all other operations in PennyLane.
  [(#7647)](https://github.com/PennyLaneAI/pennylane/pull/7647)

* `qml.equal` now works with `qml.PauliError`s.
  [(#7618)](https://github.com/PennyLaneAI/pennylane/pull/7618)

* The `qml.transforms.cancel_inverses` transform can now be used with `jax.jit`.
  [(#7487)](https://github.com/PennyLaneAI/pennylane/pull/7487)

* `qml.StatePrep` no longer validates the norm of statevectors.
  [(#7615)](https://github.com/PennyLaneAI/pennylane/pull/7615)

* The `qml.PhaseShift` operation is now working correctly with a batch size of 1.
  [(#7622)](https://github.com/PennyLaneAI/pennylane/pull/7622)

* `qml.metric_tensor` can now be calculated with Catalyst present.
  [(#7528)](https://github.com/PennyLaneAI/pennylane/pull/7528)

* The mapping to standard wires (consecutive integers) of `qml.tape.QuantumScript` has been fixed
  to correctly consider work wires that are not used otherwise in the circuit.
  [(#7581)](https://github.com/PennyLaneAI/pennylane/pull/7581)

* Fixed a bug where certain transforms with a native program capture implementation give incorrect 
  results when dynamic wires were present in the circuit. The affected transforms were:
  * :func:`~.transforms.cancel_inverses`
  * :func:`~.transforms.merge_rotations`
  * :func:`~.transforms.single_qubit_fusion`
  * :func:`~.transforms.merge_amplitude_embedding`
  [(#7426)](https://github.com/PennyLaneAI/pennylane/pull/7426)

* The `Operator.pow` method has been fixed to raise to the power of 2 the qutrit operators 
  `~.TShift`, `~.TClock`, and `~.TAdd`.
  [(#7505)](https://github.com/PennyLaneAI/pennylane/pull/7505)

* The queuing behavior of the controlled of a controlled operation has been fixed.
  [(#7532)](https://github.com/PennyLaneAI/pennylane/pull/7532)

* A new decomposition was implemented for two-qubit `QubitUnitary` operators in 
  `two_qubit_decomposition` based on a type-AI Cartan decomposition. It fixes previously faulty edge 
  cases for unitaries that require 2 or 3 CNOT gates. Now, 3 CNOTs are used for both cases, using 
  one more CNOT than theoretically required in the former case.
  [(#7474)](https://github.com/PennyLaneAI/pennylane/pull/7474)

* Fixed a bug in `to_openfermion` where identity qubit-to-wires mapping was not obeyed.
  [(#7332)](https://github.com/PennyLaneAI/pennylane/pull/7332)

* Fixed a bug in the validation of :class:`~.SelectPauliRot` that prevents parameter broadcasting.
  [(#7377)](https://github.com/PennyLaneAI/pennylane/pull/7377)

* Usage of NumPy in `default.mixed` source code has been converted to `qml.math` to avoid
  unnecessary dependency on NumPy and to fix a bug that caused an error when using `default.mixed` 
  with PyTorch and GPUs.
  [(#7384)](https://github.com/PennyLaneAI/pennylane/pull/7384)

* With program capture enabled (`qml.capture.enable()`), `QSVT` no longer treats abstract values as 
  metadata.
  [(#7360)](https://github.com/PennyLaneAI/pennylane/pull/7360)

* A fix was made to `default.qubit` to allow for using `qml.Snapshot` with defer-measurements 
  (`mcm_method="deferred"`).
  [(#7335)](https://github.com/PennyLaneAI/pennylane/pull/7335)

* Fixed the repr for empty `Prod` and `Sum` instances to better communicate the existence of an 
  empty instance.
  [(#7346)](https://github.com/PennyLaneAI/pennylane/pull/7346)

* Fixed a bug where circuit execution fails with ``BlockEncode`` initialized with sparse matrices.
  [(#7285)](https://github.com/PennyLaneAI/pennylane/pull/7285)

* An informative error message has been added if `qml.cond` is used with an abstract condition with
  jitting on `default.qubit` when program capture is enabled.
  [(#7314)](https://github.com/PennyLaneAI/pennylane/pull/7314)

* Fixed a bug where using a ``StatePrep`` operation with `batch_size=1` did not work with 
  ``default.mixed``.
  [(#7280)](https://github.com/PennyLaneAI/pennylane/pull/7280)

* Gradient transforms can now be used in conjunction with batch transforms with all interfaces.
  [(#7287)](https://github.com/PennyLaneAI/pennylane/pull/7287)

* Fixed a bug where the global phase was not being added in the ``QubitUnitary`` decomposition.  
  [(#7244)](https://github.com/PennyLaneAI/pennylane/pull/7244)
  [(#7270)](https://github.com/PennyLaneAI/pennylane/pull/7270)

* Using finite differences with program capture without x64 mode enabled now raises a warning.
  [(#7282)](https://github.com/PennyLaneAI/pennylane/pull/7282)

* When the `mcm_method` is specified to the `"device"`, the `defer_measurements` transform will 
  no longer be applied. Instead, the device will be responsible for all MCM handling.
  [(#7243)](https://github.com/PennyLaneAI/pennylane/pull/7243)

* Fixed coverage of `qml.liealg.CII` and `qml.liealg.AIII`.
  [(#7291)](https://github.com/PennyLaneAI/pennylane/pull/7291)

* Fixed a bug where the phase is used as the wire label for a `qml.GlobalPhase` when capture is 
  enabled.
  [(#7211)](https://github.com/PennyLaneAI/pennylane/pull/7211)

* Fixed a bug that caused `CountsMP.process_counts` to return results in the computational basis, 
  even if an observable was specified.
  [(#7342)](https://github.com/PennyLaneAI/pennylane/pull/7342)

* Fixed a bug that caused `SamplesMP.process_counts` used with an observable to return a list of 
  eigenvalues for each individual operation in the observable, instead of the overall result.
  [(#7342)](https://github.com/PennyLaneAI/pennylane/pull/7342)

* Fixed a bug where `two_qubit_decomposition` provides an incorrect decomposition for some special 
  matrices.
  [(#7340)](https://github.com/PennyLaneAI/pennylane/pull/7340)

* Fixed a bug where the powers of `qml.ISWAP` and `qml.SISWAP` were decomposed incorrectly.
  [(#7361)](https://github.com/PennyLaneAI/pennylane/pull/7361)

* Returning `MeasurementValue`s from the `ftqc` module's parametric mid-circuit measurements
  (`measure_arbitrary_basis`, `measure_x` and `measure_y`) no longer raises an error in circuits 
  using `diagonalize_mcms`.
  [(#7387)](https://github.com/PennyLaneAI/pennylane/pull/7387)

* Fixed a bug where the :func:`~.transforms.single_qubit_fusion` transform produces a tape that is
  off from the original tape by a global phase.
  [(#7619)](https://github.com/PennyLaneAI/pennylane/pull/7619)

* Fixed a bug where an error is raised from the decomposition graph when the resource params of an operator contains lists.
  [(#7722)](https://github.com/PennyLaneAI/pennylane/pull/7722)

<h3>Contributors ✍️</h3>

This release contains contributions from (in alphabetical order):

Guillermo Alonso-Linaje,
Ali Asadi,
Utkarsh Azad,
Astral Cai,
Yushao Chen,
Diksha Dhawan,
Marcus Edwards,
Lillian Frederiksen,
Pietropaolo Frisoni,
Simone Gasperini,
Soran Jahangiri,
Korbinian Kottmann,
Christina Lee,
Austin Huang,
Anton Naim Ibrahim,
William Maxwell
Luis Alfredo Nuñez Meneses
Oumarou Oumarou,
Lee J. O'Riordan,
Mudit Pandey,
Andrija Paurevic,
Justin Pickering,
Shuli Shu,
Jay Soni,
Kalman Szenes,
Marc Vandelle,
David Wierichs,
Jake Zaia<|MERGE_RESOLUTION|>--- conflicted
+++ resolved
@@ -1076,17 +1076,8 @@
   on caching when `max_diff > 1`.
   [(#7644)](https://github.com/PennyLaneAI/pennylane/pull/7644)
 
-<<<<<<< HEAD
-* The `return_type` property of `MeasurementProcess` has been removed. Please use `isinstance` for type checking instead.
-=======
-* A new decomposition for two-qubit unitaries was implemented in `two_qubit_decomposition`. It 
-  ensures the correctness of the decomposition in some edge cases but uses 3 CNOT gates even if 2 
-  CNOTs would suffice theoretically.
-  [(#7474)](https://github.com/PennyLaneAI/pennylane/pull/7474)
-
 * The `return_type` property of `MeasurementProcess` has been removed. Please use `isinstance` for 
   type checking instead.
->>>>>>> 63a1c39c
   [(#7322)](https://github.com/PennyLaneAI/pennylane/pull/7322)
 
 * The `KerasLayer` class in `qml.qnn.keras` has been removed because Keras 2 is no longer actively 
