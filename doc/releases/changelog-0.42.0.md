--- conflicted
+++ resolved
@@ -512,11 +512,12 @@
   * :class:`~.MultiControlledX`
     [(#7405)](https://github.com/PennyLaneAI/pennylane/pull/7405)
 
-  * :class:`~.ops.Exp`. 
+  * :class:`~.ops.Exp` 
     [(#7489)](https://github.com/PennyLaneAI/pennylane/pull/7489)
     Specifically, the following decompositions have been added:
-    * Suzuki-Trotter decomposition when the `num_steps` keyword argument is specified.
-    * Decomposition to a :class:`~.PauliRot` when the base is a single-term Pauli word.
+    
+    - Suzuki-Trotter decomposition when the `num_steps` keyword argument is specified.
+    - Decomposition to a :class:`~.PauliRot` when the base is a single-term Pauli word.
 
   * :class:`~.PCPhase`
     [(#7591)](https://github.com/PennyLaneAI/pennylane/pull/7591)
@@ -1118,11 +1119,6 @@
 * Python 3.10 support is deprecated and support will be removed in v0.43. Please upgrade to Python 
   3.11 or newer.
 
-<<<<<<< HEAD
-* Top-level access to `DeviceError`, `PennyLaneDeprecationWarning`, `QuantumFunctionError` and 
-  `ExperimentalWarning` have been deprecated and will be removed in v0.43. Please import them from 
-  the new `exceptions` module.
-=======
 * Support for Mac x86 has been removed. This includes Macs running on Intel processors.
   This is because 
   [JAX has also dropped support for it since 0.5.0](https://github.com/jax-ml/jax/blob/main/CHANGELOG.md#jax-050-jan-17-2025),
@@ -1131,7 +1127,6 @@
   v0.41.0, and JAX v0.4.28.
   
 * Top-level access to `DeviceError`, `PennyLaneDeprecationWarning`, `QuantumFunctionError` and `ExperimentalWarning` have been deprecated and will be removed in v0.43. Please import them from the new `exceptions` module.
->>>>>>> 8104f6f3
   [(#7292)](https://github.com/PennyLaneAI/pennylane/pull/7292)
   [(#7477)](https://github.com/PennyLaneAI/pennylane/pull/7477)
   [(#7508)](https://github.com/PennyLaneAI/pennylane/pull/7508)
