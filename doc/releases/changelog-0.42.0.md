:orphan:

# Release 0.42.0 (current release)

<h3>New features since last release</h3>

<<<<<<< HEAD
* Leveraging quantum just-in-time compilation to optimize parameterized hybrid workflows with the quantum 
  natural gradient optimizer is now possible with the new :class:`~.QNGOptimizerQJIT` optimizer. 
  [(#7452)](https://github.com/PennyLaneAI/pennylane/pull/7452)
  [(#7845)](https://github.com/PennyLaneAI/pennylane/pull/7845)

  The :class:`~.QNGOptimizerQJIT` optimizer offers a `jax.jit`- and `qml.qjit`-compatible analogue to the existing 
  :class:`~.QNGOptimizer` with an Optax-like interface:
=======
<h4>State-of-the-art templates and decompositions 🐝</h4>

* A new decomposition using [unary iteration](https://arxiv.org/pdf/1805.03662) has been added to :class:`~.Select`.
  This state-of-the-art decomposition reduces the :class:`~.T`-count significantly, and uses :math:`c-1` auxiliary wires,
  where :math:`c` is the number of control wires of the `Select` operator.
  [(#7623)](https://github.com/PennyLaneAI/pennylane/pull/7623)
  [(#7744)](https://github.com/PennyLaneAI/pennylane/pull/7744)
  [(#7842)](https://github.com/PennyLaneAI/pennylane/pull/7842)

  Unary iteration leverages auxiliary wires to store intermediate values for reuse among the 
  different multi-controlled operators, avoiding unnecessary recomputation and leading to more 
  efficient decompositions to elementary gates. This decomposition uses a template called
  :class:`~.TemporaryAND`, which was also added in this release (see the next changelog entry).
  
  This decomposition rule for :class:`~.Select` is available when the graph-based
  decomposition system is enabled via :func:`~.decomposition.enable_graph`:
>>>>>>> 20566db2

  ```python
  import pennylane as qml
  from functools import partial

  qml.decomposition.enable_graph()
  ```

  To demonstrate the resource-efficiency of this new decomposition, let's use 
  :func:`~.transforms.decompose` to decompose an instance of :class:`~.Select` using the new unary iterator decomposition rule, and further decompose these gates into the Clifford+T gate set
  using :func:`~.clifford_t_decomposition` so that we can count the number of `T` gates required:
  
  ```python
  reg = qml.registers({"targ": 2, "control": 2, "work": 1})
  targ, control, work = (reg[k] for k in reg.keys())

  dev = qml.device('default.qubit')
  ops = [qml.X(targ[0]), qml.X(targ[1]), qml.Y(targ[0]), qml.SWAP(targ)]

  @qml.clifford_t_decomposition
  @partial(qml.transforms.decompose, gate_set={
          qml.X, qml.CNOT, qml.TemporaryAND, "Adjoint(TemporaryAND)", "CY", "CSWAP"
      }
  )
  @qml.qnode(dev)
  def circuit():
      qml.Select(ops, control=control, work_wires=work)
      return qml.state()
  ```

  ```pycon
  >>> unary_specs = qml.specs(circuit)()
  >>> print(unary_specs['resources'].gate_types["T"])
  16
  >>> print(unary_specs['resources'].gate_types["Adjoint(T)"])
  13
  ```

  Go check out the *Unary iterator decomposition* section in the :class:`~.Select` documentation for 
  more information!

* A new template called :class:`~.TemporaryAND` has been added. :class:`~.TemporaryAND` enables more 
  efficient circuit decompositions, such as the newest decomposition of the :class:`~.Select` template.
  [(#7472)](https://github.com/PennyLaneAI/pennylane/pull/7472)

  The :class:`~.TemporaryAND` operation is a three-qubit gate equivalent to a logical ``AND`` operation 
  (or a reversible :class:`~.Toffoli`): it assumes that the target qubit is initialized in the 
  ``|0〉`` state, while ``Adjoint(TemporaryAND)`` assumes the target qubit will be output into the 
  ``|0〉`` state. For more details, see Fig. 4 in [arXiv:1805.03662](https://arxiv.org/abs/1805.03662).

  ```python
  from functools import partial

  dev = qml.device("default.qubit")

  @partial(qml.set_shots, shots=1)
  @qml.qnode(dev)
  def circuit():
      # |0000⟩
      qml.X(0) # |1000⟩
      qml.X(1) # |1100⟩
      # The target wire is in state |0>, so we can apply TemporaryAND
      qml.TemporaryAND([0, 1, 2]) # |1110⟩
      qml.CNOT([2, 3]) # |1111⟩
      # The target wire will be in state |0> after adjoint(TemporaryAND) gate is applied
      # so we can apply adjoint(TemporaryAND)
      qml.adjoint(qml.TemporaryAND([0, 1, 2])) # |1101⟩
      return qml.sample(wires=[0, 1, 2, 3])
  ```
  
  ```pycon
  >>> print(circuit())
  [1 1 0 1]
  ```

* A new template called :class:`~.SemiAdder` has been added, which provides state-of-the-art 
  resource-efficiency (fewer :class:`~.T` gates) when performing addition on a quantum computer.
  [(#7494)](https://github.com/PennyLaneAI/pennylane/pull/7494)

  Based on [arXiv:1709.06648](https://arxiv.org/abs/1709.06648), :class:`~.SemiAdder` performs the plain 
  addition of two integers in the computational basis. Here is an example of performing `3 + 4 = 7`
  with 5 additional work wires:

  ```python
  from functools import partial

  x = 3
  y = 4

  wires = qml.registers({"x": 3, "y": 6, "work": 5})

  dev = qml.device("default.qubit")

  @partial(qml.set_shots, shots=1)
  @qml.qnode(dev)
  def circuit():
      qml.BasisEmbedding(x, wires=wires["x"])
      qml.BasisEmbedding(y, wires=wires["y"])
      qml.SemiAdder(wires["x"], wires["y"], wires["work"])
      return qml.sample(wires=wires["y"])
  ```
  
  ```pycon
  >>> print(circuit()) 
  [0 0 0 1 1 1]
  ```

  The result `[0 0 0 1 1 1]` is the binary representation of `7`.

* A new template called :class:`~.SelectPauliRot` is available, which applies a sequence of 
  uniformly controlled rotations on a target qubit. This operator appears frequently in unitary 
  decompositions and block-encoding techniques. 
  [(#7206)](https://github.com/PennyLaneAI/pennylane/pull/7206)
  [(#7617)](https://github.com/PennyLaneAI/pennylane/pull/7617)

  As input, :class:`~.SelectPauliRot` requires the `angles` of rotation to be applied to the target 
  qubit for each control register configuration, as well as the `control_wires`, the `target_wire`,
  and the axis of rotation (`rot_axis`) for which each rotation is performed (the default is the `"Z"` 
  axis).

  ```python
  import numpy as np
  angles = np.array([1.0, 2.0, 3.0, 4.0])

  wires = qml.registers({"control": 2, "target": 1})
  dev = qml.device("default.qubit", wires=3)

  @qml.qnode(dev)
  def circuit():
      qml.SelectPauliRot(
        angles,
        control_wires=wires["control"],
        target_wire=wires["target"],
        rot_axis="Z"
      )
      return qml.state()
  ```
  
  ```pycon
  >>> print(qml.draw(circuit, level="device")())
  0: ─────────────────────────╭●───────────────╭●─┤ ╭State
  1: ───────────╭●────────────│──╭●────────────│──┤ ├State
  2: ──RZ(2.50)─╰X──RZ(-0.50)─╰X─╰X──RZ(-1.00)─╰X─┤ ╰State
  ```

* The decompositions of :class:`~.SingleExcitation`, :class:`~.SingleExcitationMinus` and 
  :class:`~.SingleExcitationPlus` have been made more efficient by reducing the number of rotations 
  gates and ``CNOT``, ``CZ``, and ``CY`` gates (where applicable). This leads to lower circuit depth 
  when decomposing these gates.
  [(#7771)](https://github.com/PennyLaneAI/pennylane/pull/7771)

<h4>QSVT & QSP angle solver for large polynomials 🕸️</h4>

Effortlessly perform QSVT and QSP with polynomials of large degrees, using our new iterative angle 
solver.

* A new iterative angle solver for QSVT and QSP is available in the 
  :func:`poly_to_angles <pennylane.poly_to_angles>` function, designed for angle computation for 
  polynomials with degrees larger than 1000.
  [(6694)](https://github.com/PennyLaneAI/pennylane/pull/6694)

<<<<<<< HEAD
<h4>Qualtran integration 🔗</h4>

* It's now possible to convert PennyLane operators to [Qualtran](https://qualtran.readthedocs.io/en/latest/) bloqs with the new :func:`qml.to_bloq <pennylane.to_bloq>` function. 
  [(#7197)](https://github.com/PennyLaneAI/pennylane/pull/7197)
  [(#7604)](https://github.com/PennyLaneAI/pennylane/pull/7604)
  [(#7536)](https://github.com/PennyLaneAI/pennylane/pull/7536)
  [(#7814)](https://github.com/PennyLaneAI/pennylane/pull/7814)
  
  :func:`qml.to_bloq <pennylane.to_bloq>` translates PennyLane operators into equivalent [Qualtran bloqs](https://qualtran.readthedocs.io/en/latest/bloqs/index.html#bloqs-library). It requires one input and takes in two optional inputs:
  * ``circuit (QNode| Qfunc | Operation)``: a PennyLane ``QNode``, ``Qfunc``, or operator to be wrapped as a Qualtran Bloq.
  * ``map_ops (bool)``: Whether to map operations to a Qualtran Bloq. Operations are wrapped as a ``ToBloq`` when ``False``. Default is ``True``.
  * custom_mapping (dict): Dictionary to specify a mapping between a PennyLane operator and a Qualtran Bloq. A default mapping is used if not defined.
  The following example converts a PennyLane Operator into a Qualtran Bloq:
=======
  Simply set `angle_solver="iterative"` in the :func:`poly_to_angles  <pennylane.poly_to_angles>` 
  function to use it.
>>>>>>> 20566db2

  ```python
  import numpy as np

  # P(x) = x - 0.5 x^3 + 0.25 x^5
  poly = np.array([0, 1.0, 0, -1/2, 0, 1/4])

  qsvt_angles = qml.poly_to_angles(poly, "QSVT", angle_solver="iterative")
  ```

  ```pycon
  >>> print(qsvt_angles)
  [-4.72195208  1.59759022  1.12953398  1.12953403  1.59759046 -0.00956271]
  ```

  This functionality can also be accessed directly from :func:`qml.qsvt <pennylane.qsvt>` with the 
  same keyword argument:

  ```python
  # P(x) = -x + 0.5 x^3 + 0.5 x^5
  poly = np.array([0, -1, 0, 0.5, 0, 0.5])

  hamiltonian = qml.dot([0.3, 0.7], [qml.Z(1), qml.X(1) @ qml.Z(2)])

  dev = qml.device("default.qubit")
  @qml.qnode(dev)
  def circuit():
      qml.qsvt(
          hamiltonian, poly, encoding_wires=[0], block_encoding="prepselprep", angle_solver="iterative"
      )
      return qml.state()

  matrix = qml.matrix(circuit, wire_order=[0, 1, 2])()
  ```

  ```pycon
  >>> print(matrix[:4, :4].real)
  [[-0.16253996  0.         -0.37925991  0.        ]
   [ 0.         -0.16253996  0.          0.37925991]
   [-0.37925991  0.          0.16253996  0.        ]
   [ 0.          0.37925991  0.          0.16253996]]
  ```

<h4>Qualtran integration 🔗</h4>

* It's now possible to convert PennyLane circuits and operators to 
  [Qualtran](https://qualtran.readthedocs.io/en/latest/) circuits and Bloqs with the new 
  :func:`qml.to_bloq <pennylane.to_bloq>` function. This function translates PennyLane circuits (qfuncs or 
  QNodes) and operations into equivalent
  [Qualtran bloqs](https://qualtran.readthedocs.io/en/latest/bloqs/index.html#bloqs-library), 
  enabling a new way to estimate 
  the resource requirements of PennyLane quantum circuits via Qualtran's abstractions and tools. 
  [(#7197)](https://github.com/PennyLaneAI/pennylane/pull/7197)
  [(#7604)](https://github.com/PennyLaneAI/pennylane/pull/7604)
  [(#7536)](https://github.com/PennyLaneAI/pennylane/pull/7536)

  :func:`qml.to_bloq <pennylane.to_bloq>` can be used in the following ways:

  * Wrap PennyLane circuits and operations to give them Qualtran features, like obtaining
    [bloq_counts](https://qualtran.readthedocs.io/en/latest/reference/qualtran/Bloq.html#:~:text=bloq_counts) 
    and drawing a 
    [call_graph](https://qualtran.readthedocs.io/en/latest/drawing/drawing_call_graph.html), but 
    preserve PennyLane's definition of the circuit/operator. This is done by setting `map_ops` to `False`, 
    which instead wraps operations as a :class:`~.ToBloq`:
  
    ```pycon
    >>> def circuit():
    ...     qml.X(0)
    ...     qml.Y(1)
    ...     qml.Z(2)
    ...
    >>> cbloq = qml.to_bloq(circuit, map_ops=False)
    >>> type(cbloq)
    pennylane.io.qualtran_io.ToBloq
    >>> cbloq.bloq_counts()
    {XGate(): 1, ZGate(): 1, YGate(): 1}
    ```

  * Use smart default mapping of PennyLane circuits and operations to Qualtran Bloqs by setting 
    `map_ops=True` (the default value):

    ```pycon
    >>> PL_op = qml.X(0)
    >>> qualtran_op = qml.to_bloq(PL_op)
    >>> type(qualtran_op)
    qualtran.bloqs.basic_gates.x_basis.XGate
    ```

  * Use custom user-defined mapping of PennyLane circuits and operations to Qualtran Bloqs by 
    setting a `custom_mapping` dictionary:

    ```python
    from qualtran.bloqs.basic_gates import XGate

    def circuit():
        qml.QubitUnitary([[0, 1],[1, 0]], wires=0)
        qml.QubitUnitary([[0, 1],[1, 0]], wires=0)
        qml.QubitUnitary([[0, 1],[1, 0]], wires=0)
    ```

    ```pycon
    >>> PL_op = qml.QubitUnitary([[0, 1],[1, 0]], wires=0)
    >>> qualtran_op = XGate()
    >>> custom_map = {PL_op: qualtran_op}
    >>> bloq = qml.to_bloq(circuit, custom_mapping=custom_map)
    >>> bloq.bloq_counts()
    {XGate(): 3}
    ```

<h4>Resource-efficient Clifford-T decompositions 🍃</h4>

* The [Ross-Selinger algorithm](https://arxiv.org/abs/1403.2975),
  also known as Gridsynth, can now be accessed in :func:`~.clifford_t_decomposition` by setting
  `method="gridsynth"`. This is a newer Clifford-T decomposition method that can produce orders of 
  magnitude fewer gates than using `method="sk"` (Solovay-Kitaev algorithm). 
  [(#7588)](https://github.com/PennyLaneAI/pennylane/pull/7588)
  [(#7641)](https://github.com/PennyLaneAI/pennylane/pull/7641)
  [(#7611)](https://github.com/PennyLaneAI/pennylane/pull/7611)
  [(#7711)](https://github.com/PennyLaneAI/pennylane/pull/7711)
  [(#7770)](https://github.com/PennyLaneAI/pennylane/pull/7770)
  [(#7791)](https://github.com/PennyLaneAI/pennylane/pull/7791)

  In the following example, decomposing with `method="gridsynth"` instead of `method="sk"` gives a
  significant reduction in overall gate counts, specifically the :class:`~.T` count:

  ```python
  @qml.qnode(qml.device("lightning.qubit", wires=2))
  def circuit():

      qml.RX(0.12, 0)
      qml.CNOT([0, 1])
      qml.RY(0.34, 0)

      return qml.expval(qml.Z(0))
  ```

  We can inspect the gate counts resulting from both decomposition methods with :func:`~.specs`:

  ```pycon
  >>> gridsynth_circuit = qml.clifford_t_decomposition(circuit, method="gridsynth")
  >>> sk_circuit = qml.clifford_t_decomposition(circuit, method="sk")
  >>> gridsynth_specs = qml.specs(rs_circuit)()["resources"]
  >>> sk_specs = qml.specs(sk_circuit)()["resources"]
  >>> print(gridsynth_specs.num_gates, sk_specs.num_gates)
  239 47942
  >>> print(gridsynth_specs.gate_types['T'], sk_specs.gate_types['T'])
  90 8044
  ```

<h4>OpenQASM 🤝 PennyLane</h4>

PennyLane now offers improved support for [OpenQASM 2.0 & 3.0](https://openqasm.com/).

* Use the new :func:`qml.from_qasm3 <pennylane.from_qasm3>` function to convert your OpenQASM 3.0 
  circuits into quantum functions which can then be loaded into QNodes and executed.
  [(#7495)](https://github.com/PennyLaneAI/pennylane/pull/7495)
  [(#7486)](https://github.com/PennyLaneAI/pennylane/pull/7486)
  [(#7488)](https://github.com/PennyLaneAI/pennylane/pull/7488)
  [(#7593)](https://github.com/PennyLaneAI/pennylane/pull/7593)
  [(#7498)](https://github.com/PennyLaneAI/pennylane/pull/7498)
  [(#7469)](https://github.com/PennyLaneAI/pennylane/pull/7469)
  [(#7543)](https://github.com/PennyLaneAI/pennylane/pull/7543)
  [(#7783)](https://github.com/PennyLaneAI/pennylane/pull/7783)
  [(#7789)](https://github.com/PennyLaneAI/pennylane/pull/7789)
  [(#7802)](https://github.com/PennyLaneAI/pennylane/pull/7802)
<<<<<<< HEAD

  ```python
  import pennylane as qml
=======
>>>>>>> 20566db2

  ```python
  dev = qml.device("default.qubit", wires=[0, 1, 2])
  
  @qml.qnode(dev)
  def my_circuit():
      qml.from_qasm3(
          """
          qubit q0; 
          qubit q1;
          qubit q2;
  
          float theta = 0.2;
          int power = 2;
  
          ry(theta / 2) q0; 
          rx(theta) q1; 
          pow(power) @ x q0;
  
          def random(qubit q) -> bit {
            bit b = "0";
            h q;
            measure q -> b;
            return b;
          }
  
          bit m = random(q2);
  
          if (m) {
            int i = 0;
            while (i < 5) {
              i = i + 1;
              rz(i) q1;
              break;
            }
          }
          """,
          {'q0': 0, 'q1': 1, 'q2': 2},
      )()
      return qml.expval(qml.Z(0))
  ```

  ```pycon
  >>> print(qml.draw(my_circuit)())
  0: ──RY(0.10)──X²────────────┤  <Z>
  1: ──RX(0.20)───────RZ(1.00)─┤     
  2: ──H─────────┤↗├──║────────┤     
                  ╚═══╝      
  ```
  
  Some gates and operations in OpenQASM 3.0 programs are not currently supported. For more details, please consult the documentation
  for :func:`qml.from_qasm3 <pennylane.from_qasm3>` and ensure that you have installed `openqasm3` and `'openqasm3[parser]'`
  in your environment by following the [OpenQASM 3.0 installation instructions](https://pypi.org/project/openqasm3/).

* The new :func:`qml.to_openqasm <pennylane.to_openqasm>` function enables conversion of PennyLane 
  circuits to OpenQASM 2.0 programs.
  [(#7393)](https://github.com/PennyLaneAI/pennylane/pull/7393)

  Consider this simple circuit in PennyLane:

  ```python
  from functools import partial

  dev = qml.device("default.qubit", wires=2)

  @partial(qml.set_shots, shots=100)
  @qml.qnode(dev)
  def circuit(theta, phi):
      qml.RX(theta, wires=0)
      qml.CNOT(wires=[0,1])
      qml.RZ(phi, wires=1)
      return qml.sample()
  ```

  This can be easily converted to OpenQASM 2.0 with :func:`qml.to_openqasm <pennylane.to_openqasm>`:
  
  ```pycon
  >>> openqasm_circ = qml.to_openqasm(circuit)(1.2, 0.9)
  >>> print(openqasm_circ)
  OPENQASM 2.0;
  include "qelib1.inc";
  qreg q[2];
  creg c[2];
  rx(1.2) q[0];
  cx q[0],q[1];
  rz(0.9) q[1];
  measure q[0] -> c[0];
  measure q[1] -> c[1];
  ```

<h3>Improvements 🛠</h3>

<h4>A quantum optimizer that works with QJIT</h4>

* Leveraging quantum just-in-time compilation to optimize parameterized hybrid workflows with the quantum 
  natural gradient optimizer is now possible with the new :class:`~.QNGOptimizerQJIT` optimizer. 
  [(#7452)](https://github.com/PennyLaneAI/pennylane/pull/7452)
  
  The :class:`~.QNGOptimizerQJIT` optimizer offers a `jax.jit`- and :func:`qml.qjit <pennylane.qjit>`-compatible analogue to the existing 
  :class:`~.QNGOptimizer` with an Optax-like interface:

  ```python
  import jax.numpy as jnp

  @qml.qjit(autograph=True)
  def workflow():
      dev = qml.device("lightning.qubit", wires=2)
  
      @qml.qnode(dev)
      def circuit(params):
          qml.RX(params[0], wires=0)
          qml.RY(params[1], wires=1)
          return qml.expval(qml.Z(0) + qml.X(1))
  
      opt = qml.QNGOptimizerQJIT(stepsize=0.2)
  
      params = jnp.array([0.1, 0.2])
      state = opt.init(params)
      for _ in range(100):
          params, state = opt.step(circuit, params, state)
  
      return params
  ```

  ```pycon
  >>> workflow()
  Array([ 3.14159265, -1.57079633], dtype=float64)
  ```

<h4>Resource-efficient decompositions 🔎</h4>

* With graph-based decomposition enabled via :func:`~.decomposition.enable_graph`, the 
  :func:`~.transforms.decompose` transform now supports weighting gates in the target `gate_set`, 
  allowing for preferential treatment of certain gates in a target `gate_set` over others.
  [(#7389)](https://github.com/PennyLaneAI/pennylane/pull/7389)

  Gates specified in `gate_set` can be given a numerical weight associated with their effective cost 
  to have in a circuit:
  
  * Gate weights that are greater than 1 indicate a *greater cost* (less preferred).
  * Gate weights that are less than 1 indicate a *lower cost* (more preferred).

  Consider the following toy example, where `CZ` gates are highly preferred to decompose into, but
  `H` and `CRZ` gates are quite costly.

  ```python
  from functools import partial

  qml.decomposition.enable_graph()
  
  @partial(
      qml.transforms.decompose, gate_set={
          qml.Toffoli: 1.23, qml.RX: 4.56, qml.CZ: 0.01, qml.H: 420, qml.CRZ: 100
      }
  )
  @qml.qnode(qml.device("default.qubit"))
  def circuit():
      qml.CRX(0.1, wires=[0, 1])
      qml.Toffoli(wires=[0, 1, 2])
      return qml.expval(qml.Z(0))
  ```

  ```pycon
  >>> print(qml.draw(circuit)())

  0: ───────────╭●────────────╭●─╭●─┤  <Z>
  1: ──RX(0.05)─╰Z──RX(-0.05)─╰Z─├●─┤     
  2: ────────────────────────────╰X─┤     
  ```

  By reducing the `H` and `CRZ` weights, the circuit decomposition changes:

  ```python
  qml.decomposition.enable_graph()

  @partial(
      qml.transforms.decompose, gate_set={
          qml.Toffoli: 1.23, qml.RX: 4.56, qml.CZ: 0.01, qml.H: 0.1, qml.CRZ: 0.1
      }
  )
  @qml.qnode(qml.device("default.qubit"))
  def circuit():
      qml.CRX(0.1, wires=[0, 1])
      qml.Toffoli(wires=[0, 1, 2])
      return qml.expval(qml.Z(0))
  ```

  ```pycon
  >>> print(qml.draw(circuit)())

  0: ────╭●───────────╭●─┤  <Z>
  1: ──H─╰RZ(0.10)──H─├●─┤     
  2: ─────────────────╰X─┤  
  ```

* Decomposition rules that can be accessed with the new graph-based decomposition system have been
  implemented for the following operators:

  * :class:`~.QubitUnitary`
    [(#7211)](https://github.com/PennyLaneAI/pennylane/pull/7211)

  * :class:`~.ControlledQubitUnitary`
    [(#7371)](https://github.com/PennyLaneAI/pennylane/pull/7371)

  * :class:`~.DiagonalQubitUnitary`
    [(#7625)](https://github.com/PennyLaneAI/pennylane/pull/7625)

  * :class:`~.MultiControlledX`
    [(#7405)](https://github.com/PennyLaneAI/pennylane/pull/7405)

  * :class:`~.ops.Exp` 
    [(#7489)](https://github.com/PennyLaneAI/pennylane/pull/7489)
    Specifically, the following decompositions have been added:
    
    - Suzuki-Trotter decomposition when the `num_steps` keyword argument is specified.
    - Decomposition to a :class:`~.PauliRot` when the base is a single-term Pauli word.

  * :class:`~.PCPhase`
    [(#7591)](https://github.com/PennyLaneAI/pennylane/pull/7591)

  * :class:`~.QuantumPhaseEstimation`
    [(#7637)](https://github.com/PennyLaneAI/pennylane/pull/7637)

  * :class:`~.BasisRotation`
    [(#7074)](https://github.com/PennyLaneAI/pennylane/pull/7074)

  * :class:`~.PhaseAdder`
    [(#7070)](https://github.com/PennyLaneAI/pennylane/pull/7070)

  * :class:`~.IntegerComparator`
    [(#7636)](https://github.com/PennyLaneAI/pennylane/pull/7636)

* With graph-based decomposition enabled with :func:`~.decomposition.enable_graph`, a new 
  decomposition rule that uses a single work wire for decomposing multi-controlled operators can be
  accessed.
  [(#7383)](https://github.com/PennyLaneAI/pennylane/pull/7383)

* With graph-based decomposition enabled with :func:`~.decomposition.enable_graph`, a new decorator 
  called :func:`~.decomposition.register_condition` can be used to bind a condition to a 
  decomposition rule denoting when it is applicable.
  [(#7439)](https://github.com/PennyLaneAI/pennylane/pull/7439)

  The condition should be a function that takes the resource parameters of an operator as arguments 
  and returns `True` or `False` based on whether these parameters satisfy the condition for when 
  this rule can be applied.

  Here is an example of adding a decomposition rule to :class:`~.QubitUnitary`, where the condition
  for which this decomposition rule applies is when the number of wires :class:`~.QubitUnitary` acts
  on is exactly one:

  ```python
  from pennylane.math.decomposition import zyz_rotation_angles
  
  qml.decomposition.enable_graph()

  # The parameters must be consistent with ``qml.QubitUnitary.resource_keys``
  def _zyz_condition(num_wires):
    return num_wires == 1

  @qml.register_condition(_zyz_condition)
  @qml.register_resources({qml.RZ: 2, qml.RY: 1, qml.GlobalPhase: 1})
  def zyz_decomposition(U, wires, **__):
      # Assumes that U is a 2x2 unitary matrix
      phi, theta, omega, phase = zyz_rotation_angles(U, return_global_phase=True)
      qml.RZ(phi, wires=wires[0])
      qml.RY(theta, wires=wires[0])
      qml.RZ(omega, wires=wires[0])
      qml.GlobalPhase(-phase)
  
  # This decomposition will be ignored for `QubitUnitary` on more than one wire.
  qml.add_decomps(qml.QubitUnitary, zyz_decomposition)
  ```

* Symbolic operator types (e.g., `Adjoint`, `Controlled`, and `Pow`) can now be specified as strings
  in various parts of the new graph-based decomposition system:

  * The `gate_set` argument of the :func:`~.transforms.decompose` transform now supports adding 
    symbolic operators in the target gate set.
    [(#7331)](https://github.com/PennyLaneAI/pennylane/pull/7331)

    ```python
    from functools import partial

    qml.decomposition.enable_graph()
    
    @partial(qml.transforms.decompose, gate_set={"T", "Adjoint(T)", "H", "CNOT"})
    @qml.qnode(qml.device("default.qubit"))
    def circuit():
        qml.Toffoli(wires=[0, 1, 2])
    ```
    ```pycon
    >>> print(qml.draw(circuit)())
    0: ───────────╭●───────────╭●────╭●──T──╭●─┤
    1: ────╭●─────│─────╭●─────│───T─╰X──T†─╰X─┤
    2: ──H─╰X──T†─╰X──T─╰X──T†─╰X──T──H────────┤
    ```

  * Symbolic operator types can now be given as strings to the `op_type` argument of 
    :func:`~.decomposition.add_decomps`, or as keys of the dictionaries passed to the `alt_decomps` 
    and `fixed_decomps` arguments of the :func:`~.transforms.decompose` transform, allowing custom 
    decomposition rules to be defined and registered for symbolic operators.
    [(#7347)](https://github.com/PennyLaneAI/pennylane/pull/7347)
    [(#7352)](https://github.com/PennyLaneAI/pennylane/pull/7352)
    [(#7362)](https://github.com/PennyLaneAI/pennylane/pull/7362)
    [(#7499)](https://github.com/PennyLaneAI/pennylane/pull/7499)

    ```python
    @qml.register_resources({qml.RY: 1})
    def my_adjoint_ry(phi, wires, **_):
        qml.RY(-phi, wires=wires)

    @qml.register_resources({qml.RX: 1})
    def my_adjoint_rx(phi, wires, **__):
        qml.RX(-phi, wires)

    # Registers a decomposition rule for the adjoint of RY globally
    qml.add_decomps("Adjoint(RY)", my_adjoint_ry)

    @partial(
        qml.transforms.decompose,
        gate_set={"RX", "RY", "CNOT"},
        fixed_decomps={"Adjoint(RX)": my_adjoint_rx}
    )
    @qml.qnode(qml.device("default.qubit"))
    def circuit():
        qml.adjoint(qml.RX(0.5, wires=[0]))
        qml.CNOT(wires=[0, 1])
        qml.adjoint(qml.RY(0.5, wires=[1]))
        return qml.expval(qml.Z(0))
    ```
    ```pycon
    >>> print(qml.draw(circuit)())
    0: ──RX(-0.50)─╭●────────────┤  <Z>
    1: ────────────╰X──RY(-0.50)─┤
    ```

* A `work_wire_type` argument has been added to :func:`~pennylane.ctrl` and 
  :class:`~pennylane.ControlledQubitUnitary` for more fine-grained control over the type of work 
  wire used in their decompositions.
  [(#7612)](https://github.com/PennyLaneAI/pennylane/pull/7612)

* The :func:`~.transforms.decompose` transform now accepts a `stopping_condition` argument with 
  graph-based decomposition enabled, which must be a function that returns `True` if an operator 
  does not need to be decomposed (it meets the requirements as described in `stopping_condition`).
  See the documentation for more details.
  [(#7531)](https://github.com/PennyLaneAI/pennylane/pull/7531)

* Two-qubit `QubitUnitary` gates no longer decompose into fundamental rotation gates; it now 
  decomposes into single-qubit `QubitUnitary` gates. This allows the graph-based decomposition 
  system to further decompose single-qubit unitary gates more flexibly using different rotations.
  [(#7211)](https://github.com/PennyLaneAI/pennylane/pull/7211)

* A new decomposition for two-qubit unitaries has been implemented in :func:`~.ops.two_qubit_decomposition`.
  It ensures the correctness of the decomposition in some edge cases but uses 3 CNOT gates even if 2 CNOTs
  would suffice theoretically.
  [(#7474)](https://github.com/PennyLaneAI/pennylane/pull/7474)

* The `gate_set` argument of :func:`~.transforms.decompose` now accepts `"X"`, `"Y"`, `"Z"`, `"H"`, 
  `"I"` as aliases for `"PauliX"`, `"PauliY"`, `"PauliZ"`, `"Hadamard"`, and `"Identity"`. These 
  aliases are also recognized as part of symbolic operators. For example, `"Adjoint(H)"` is now 
  accepted as an alias for `"Adjoint(Hadamard)"`.
  [(#7331)](https://github.com/PennyLaneAI/pennylane/pull/7331)

<h4>Setting shots 🔁</h4>

* A new QNode transform called :func:`~.transforms.set_shots` has been added to set or update the 
  number of shots to be performed, overriding shots specified in the device.
  [(#7337)](https://github.com/PennyLaneAI/pennylane/pull/7337)
  [(#7358)](https://github.com/PennyLaneAI/pennylane/pull/7358)
  [(#7415)](https://github.com/PennyLaneAI/pennylane/pull/7415)
  [(#7500)](https://github.com/PennyLaneAI/pennylane/pull/7500)
  [(#7627)](https://github.com/PennyLaneAI/pennylane/pull/7627)

  The :func:`~.workflow.set_shots` transform can be used as a decorator:

  ```python
  @partial(qml.set_shots, shots=2)
  @qml.qnode(qml.device("default.qubit", wires=1))
  def circuit():
      qml.RX(1.23, wires=0)
      return qml.sample(qml.Z(0))
  ```

  ```pycon
  >>> circuit()
  array([1., -1.])
  ```
  
  Or, it can be used in-line to update a circuit's `shots`:

  ```pycon
  >>> new_circ = qml.set_shots(circuit, shots=(4, 10)) # shot vector
  >>> new_circ()
  (array([-1.,  1., -1.,  1.]), array([ 1.,  1.,  1., -1.,  1.,  1., -1., -1.,  1.,  1.]))
  ```

<h4>QChem</h4>

* The `qchem` module has been upgraded with new functions to construct a vibrational Hamiltonian in 
  the Christiansen representation. 
  [(#7491)](https://github.com/PennyLaneAI/pennylane/pull/7491)
  [(#7596)](https://github.com/PennyLaneAI/pennylane/pull/7596)
  [(#7785)](https://github.com/PennyLaneAI/pennylane/pull/7785)

  The new functions :func:`christiansen_hamiltonian` and :func:`qml.qchem.christiansen_bosonic` can
  be used to create the qubit and bosonic form of the Christiansen Hamiltonian, respectively. These
  functions need input parameters that can be easily obtained by using the
  :func:`christiansen_integrals` and :func:`vibrational_pes` functions. Similarly, a Christiansen
  dipole operator can be created by using the :func:`christiansen_dipole` and
  :func:`christiansen_integrals_dipole` functions.

  ```python
  import numpy as np

  symbols  = ['H', 'F']
  geometry = np.array([[0.0, 0.0, -0.40277116], [0.0, 0.0, 1.40277116]])
  mol = qml.qchem.Molecule(symbols, geometry)
  pes = qml.qchem.vibrational_pes(mol, optimize=False)
  ham = qml.qchem.vibrational.christiansen_hamiltonian(pes, n_states = 4)
  ```

  ```pycon
  >>> ham
  (
      0.08527499987546708 * I(0)
    + -0.0051774006335491545 * Z(0)
    + 0.0009697024705108074 * (X(0) @ X(1))
    + 0.0009697024705108074 * (Y(0) @ Y(1))
    + 0.0002321787923591865 * (X(0) @ X(2))
    + 0.0002321787923591865 * (Y(0) @ Y(2))
    + 0.0008190498635406456 * (X(0) @ X(3))
    + 0.0008190498635406456 * (Y(0) @ Y(3))
    + -0.015699890427524253 * Z(1)
    + 0.002790002362847834 * (X(1) @ X(2))
    + 0.002790002362847834 * (Y(1) @ Y(2))
    + 0.000687929225764568 * (X(1) @ X(3))
    + 0.000687929225764568 * (Y(1) @ Y(3))
    + -0.026572392417060237 * Z(2)
    + 0.005239546276220405 * (X(2) @ X(3))
    + 0.005239546276220405 * (Y(2) @ Y(3))
    + -0.037825316397333435 * Z(3)
  )
  ```  

<h4>Experimental FTQC module</h4>

* Commutation rules for a Clifford gate set (`qml.H`, `qml.S`, `qml.CNOT`) have been added to the 
  `ftqc.pauli_tracker` module, accessible via the `commute_clifford_op` function.
  [(#7444)](https://github.com/PennyLaneAI/pennylane/pull/7444)

* Offline byproduct correction support has been added to the `ftqc` module.
  [(#7447)](https://github.com/PennyLaneAI/pennylane/pull/7447)

* The `ftqc` module `measure_arbitrary_basis`, `measure_x` and `measure_y` functions can now be 
  captured when program capture is enabled.
  [(#7219)](https://github.com/PennyLaneAI/pennylane/pull/7219)
  [(#7368)](https://github.com/PennyLaneAI/pennylane/pull/7368)

* Functions called `pauli_to_xz`, `xz_to_pauli` and `pauli_prod` that are related to `xz`-encoding 
  have been added to the `ftqc` module.
  [(#7433)](https://github.com/PennyLaneAI/pennylane/pull/7433)

* A new transform called `convert_to_mbqc_formalism` has been added to the `ftqc` module to convert 
  a circuit already expressed in a limited, compatible gate set into the MBQC formalism. Circuits 
  can be converted to the relevant gate set with the `convert_to_mbqc_gateset` transform.
  [(#7355)](https://github.com/PennyLaneAI/pennylane/pull/7355)
  [(#7586)](https://github.com/PennyLaneAI/pennylane/pull/7586)

* The `RotXZX` operation has been added to the `ftqc` module to support the definition of a 
  universal gate set that can be translated to the MBQC formalism.
  [(#7271)](https://github.com/PennyLaneAI/pennylane/pull/7271)

<h4>Other improvements</h4>

* `qml.evolve` now errors out if the first argument is not a valid type.
  [(#7768)](https://github.com/PennyLaneAI/pennylane/pull/7768)

* `qml.PauliError` now accepts Pauli strings that include the identity operator.
  [(#7760)](https://github.com/PennyLaneAI/pennylane/pull/7760)

* Caching with finite shots now always warns about the lack of expected noise.
  [(#7644)](https://github.com/PennyLaneAI/pennylane/pull/7644)

* `cache` now defaults to `"auto"` with `qml.execute`, matching the behavior of `QNode` and 
  increasing the performance of using `qml.execute` for standard executions.
  [(#7644)](https://github.com/PennyLaneAI/pennylane/pull/7644)

* `null.qubit` can now support an optional `track_resources` argument which allows it to record which 
  gates are executed.
  [(#7226)](https://github.com/PennyLaneAI/pennylane/pull/7226)
  [(#7372)](https://github.com/PennyLaneAI/pennylane/pull/7372)
  [(#7392)](https://github.com/PennyLaneAI/pennylane/pull/7392)

* `qml.grad` and `qml.jacobian` can now handle inputs with dynamic shapes being captured into plxpr.
  [(#7544)](https://github.com/PennyLaneAI/pennylane/pull/7544/)

* The drawing of `GlobalPhase`, `ctrl(GlobalPhase)`, `Identity` and `ctrl(Identity)` operations has 
  been improved. The labels are grouped together as in other multi-qubit operations, and the drawing 
  no longer depends on the wires of `GlobalPhase` or `Identity`. Control nodes of controlled global 
  phases and identities no longer receive the operator label, which is in line with other controlled 
  operations.
  [(#7457)](https://github.com/PennyLaneAI/pennylane/pull/7457)

* The decomposition of :class:`~.PCPhase` is now significantly more efficient for more than 2 qubits.
  [(#7166)](https://github.com/PennyLaneAI/pennylane/pull/7166)

* The decomposition of :class:`~.IntegerComparator` is now significantly more efficient.
  [(#7636)](https://github.com/PennyLaneAI/pennylane/pull/7636)

* :class:`~.QubitUnitary` now supports a decomposition that is compatible with an arbitrary number 
  of qubits. This represents a fundamental improvement over the previous implementation, which was
  limited to two-qubit systems.
  [(#7277)](https://github.com/PennyLaneAI/pennylane/pull/7277)

* Setting up the configuration of a workflow, including the determination of the best diff method, 
  is now done *after* user transforms have been applied. This allows transforms to update the shots 
  and change measurement processes with fewer issues.
  [(#7358)](https://github.com/PennyLaneAI/pennylane/pull/7358)
  [(#7461)](https://github.com/PennyLaneAI/pennylane/pull/7461)

* The decomposition of `DiagonalQubitUnitary` has been updated from a recursive decomposition into a 
  smaller `DiagonalQubitUnitary` and a `SelectPauliRot` operation. This is a known decomposition 
  from [Theorem 7 in Shende et al.](https://arxiv.org/abs/quant-ph/0406176) that contains fewer 
  gates.
  [(#7370)](https://github.com/PennyLaneAI/pennylane/pull/7370)
 
* An experimental integration for a Python compiler using [xDSL](https://xdsl.dev/index) has been introduced.
  This is similar to 
  [Catalyst's MLIR dialects](https://docs.pennylane.ai/projects/catalyst/en/stable/dev/dialects.html#mlir-dialects-in-catalyst), 
  but it is coded in Python instead of C++. Compiler passes written using xDSL can be registered as 
  compatible passes via the `@compiler_transform` decorator.
  [(#7509)](https://github.com/PennyLaneAI/pennylane/pull/7509)
  [(#7357)](https://github.com/PennyLaneAI/pennylane/pull/7357)
  [(#7367)](https://github.com/PennyLaneAI/pennylane/pull/7367)
  [(#7462)](https://github.com/PennyLaneAI/pennylane/pull/7462)
  [(#7470)](https://github.com/PennyLaneAI/pennylane/pull/7470)
  [(#7510)](https://github.com/PennyLaneAI/pennylane/pull/7510)
  [(#7590)](https://github.com/PennyLaneAI/pennylane/pull/7590)
  [(#7706)](https://github.com/PennyLaneAI/pennylane/pull/7706)

* An xDSL pass called `qml.compiler.python_compiler.transforms.MergeRotationsPass` has been added 
  for applying `merge_rotations` to an xDSL module for the experimental xDSL Python compiler 
  integration.
  [(#7364)](https://github.com/PennyLaneAI/pennylane/pull/7364)
  [(#7595)](https://github.com/PennyLaneAI/pennylane/pull/7595)
  [(#7664)](https://github.com/PennyLaneAI/pennylane/pull/7664)

* An xDSL pass called `qml.compiler.python_compiler.transforms.IterativeCancelInversesPass` has been 
  added for applying `cancel_inverses` iteratively to an xDSL module for the experimental xDSL 
  Python compiler integration. This pass is optimized to cancel self-inverse operations iteratively.
  [(#7363)](https://github.com/PennyLaneAI/pennylane/pull/7363)
  [(#7595)](https://github.com/PennyLaneAI/pennylane/pull/7595)

* PennyLane now supports `jax == 0.6.0` and `0.5.3`.
  [(#6919)](https://github.com/PennyLaneAI/pennylane/pull/6919)
  [(#7299)](https://github.com/PennyLaneAI/pennylane/pull/7299)

* The alias for `Identity` (`I`) is now accessible from `qml.ops`.
  [(#7200)](https://github.com/PennyLaneAI/pennylane/pull/7200)
  
* A new `allocation` module containing `allocate` and `deallocate` instructions has been added for 
  requesting dynamic wires. This is currently experimental and not integrated into any execution 
  pipelines.
  [(#7704)](https://github.com/PennyLaneAI/pennylane/pull/7704)
  [(#7710)](https://github.com/PennyLaneAI/pennylane/pull/7710)

* Computing the angles for uniformly controlled rotations, used in 
  :class:`~.MottonenStatePreparation` and :class:`~.SelectPauliRot` now takes much less 
  computational effort and memory.
  [(#7377)](https://github.com/PennyLaneAI/pennylane/pull/7377)

* Classical shadows with mixed quantum states are now computed with a dedicated method that uses an
<<<<<<< HEAD
  iterative algorithm similar to the handling of shadows with state vectors. This makes shadows with density 
  matrices much more performant.
=======
  iterative algorithm similar to the handling of shadows with state vectors. This makes shadows with 
  density matrices much more performant.
  [(#6748)](https://github.com/PennyLaneAI/pennylane/pull/6748)
>>>>>>> 20566db2
  [(#7458)](https://github.com/PennyLaneAI/pennylane/pull/7458)

* Two new functions called :func:`~.math.convert_to_su2` and :func:`~.math.convert_to_su4` have been 
  added to `qml.math`, which convert unitary matrices to SU(2) or SU(4), respectively, and 
  optionally a global phase.
  [(#7211)](https://github.com/PennyLaneAI/pennylane/pull/7211)

* `Operator.num_wires` now defaults to `None` to indicate that the operator can be on any number of 
  wires.
  [(#7312)](https://github.com/PennyLaneAI/pennylane/pull/7312)

* Shots can now be overridden for specific `qml.Snapshot` instances via a `shots` keyword argument.
  [(#7326)](https://github.com/PennyLaneAI/pennylane/pull/7326)

  ```python
  from functools import partial

  dev = qml.device("default.qubit", wires=2)

  @partial(qml.set_shots, shots=10)
  @qml.qnode(dev)
  def circuit():
      qml.Snapshot("sample", measurement=qml.sample(qml.X(0)), shots=5)
      return qml.sample(qml.X(0))
  ```

  ```pycon
  >>> qml.snapshots(circuit)()
  {'sample': array([-1., -1., -1., -1., -1.]),
   'execution_results': array([ 1., -1., -1., -1., -1.,  1., -1., -1.,  1., -1.])}
  ```

* PennyLane no longer validates that an operation has at least one wire, as having this check 
  reduced performance by requiring the abstract interface to maintain a list of special 
  implementations.
  [(#7327)](https://github.com/PennyLaneAI/pennylane/pull/7327)

* Two new device-developer transforms have been added to `devices.preprocess`: 
  :func:`~.devices.preprocess.measurements_from_counts` and 
  :func:`~.devices.preprocess.measurements_from_samples`.
  These transforms modify the tape to instead contain a `counts` or `sample` measurement process, 
  deriving the original measurements from the raw counts/samples in post-processing. This allows 
  expanded measurement support for devices that only support counts/samples at execution, like real 
  hardware devices.
  [(#7317)](https://github.com/PennyLaneAI/pennylane/pull/7317)

* The Sphinx version was updated to 8.1. 
  [(7212)](https://github.com/PennyLaneAI/pennylane/pull/7212)

* The `setup.py` package build and install has been migrated to `pyproject.toml`.
  [(#7375)](https://github.com/PennyLaneAI/pennylane/pull/7375)

* GitHub actions and workflows (`rtd.yml`, `readthedocs.yml`, and `docs.yml`) have been updated to 
  use `ubuntu-24.04` runners.
  [(#7396)](https://github.com/PennyLaneAI/pennylane/pull/7396)

* The requirements and pyproject files have been updated to include other packages.  
  [(#7417)](https://github.com/PennyLaneAI/pennylane/pull/7417)

* Documentation checks have been updated to remove duplicate docstring references. 
  [(#7453)](https://github.com/PennyLaneAI/pennylane/pull/7453)

* The performance of `qml.clifford_t_decomposition` has been improved by introducing caching support 
  and changing the default basis set of `qml.ops.sk_decomposition` to `(H, S, T)`, resulting in 
  shorter decomposition sequences.
  [(#7454)](https://github.com/PennyLaneAI/pennylane/pull/7454)

* The decomposition of `qml.BasisState` with capture and the graph-based decomposition systems 
  enabled is more efficient.
  [(#7722)](https://github.com/PennyLaneAI/pennylane/pull/7722)

<h3>Labs: a place for unified and rapid prototyping of research software 🧪</h3>

* The imports of dependencies introduced by ``labs`` functionalities have been modified such that
  these dependencies only have to be installed for the functions that use them, not to use
  ``labs`` functionalities in general. This decouples the various submodules, and even functions
  within the same submodule, from each other.
  [(#7650)](https://github.com/PennyLaneAI/pennylane/pull/7650)

* A new module called :mod:`qml.labs.intermediate_reps <pennylane.labs.intermediate_reps>` has been 
  added to provide functionality to compute intermediate representations for particular circuits.
  The :func:`parity_matrix <pennylane.labs.intermediate_reps.parity_matrix>` function computes
  the parity matrix intermediate representation for `CNOT` circuits, and the
  :func:`phase_polynomial <pennylane.labs.intermediate_reps.phase_polynomial>` function computes
  the phase polynomial intermediate representation for `{CNOT, RZ}` circuits. These efficient 
  intermediate representations are important for CNOT routing algorithms and other quantum 
  compilation routines.
  [(#7229)](https://github.com/PennyLaneAI/pennylane/pull/7229)
  [(#7333)](https://github.com/PennyLaneAI/pennylane/pull/7333)
  [(#7629)](https://github.com/PennyLaneAI/pennylane/pull/7629)
  
* The `pennylane.labs.vibrational` module has been upgraded to use features from the `concurrency` 
  module to perform multiprocess and multithreaded execution. 
  [(#7401)](https://github.com/PennyLaneAI/pennylane/pull/7401)

* A `rowcol` function is now available in `qml.labs.intermediate_reps`. Given the parity matrix of a 
  `CNOT` circuit and a qubit connectivity graph, it synthesizes a possible implementation of the 
  parity matrix that respects the connectivity.
  [(#7394)](https://github.com/PennyLaneAI/pennylane/pull/7394)

* `qml.labs.QubitManager`, `qml.labs.AllocWires`, and `qml.labs.FreeWires` classes have been added 
  to track and manage auxiliary qubits.
  [(#7404)](https://github.com/PennyLaneAI/pennylane/pull/7404)

* A new function called `qml.labs.map_to_resource_op` has been added to map PennyLane Operations to 
  their resource equivalents.
  [(#7434)](https://github.com/PennyLaneAI/pennylane/pull/7434)

* A new class called `qml.labs.Resources` has been added to store and track the quantum resources 
  from a circuit.
  [(#7406)](https://github.com/PennyLaneAI/pennylane/pull/7406)
  
* A new class called `qml.labs.CompressedResourceOp` class has been added to store information about 
  the operator type and parameters for the purposes of resource estimation.
  [(#7408)](https://github.com/PennyLaneAI/pennylane/pull/7408)

* A base class called `qml.labs.ResourceOperator` has been added which will be used to implement all 
  quantum operators for resource estimation.
  [(#7399)](https://github.com/PennyLaneAI/pennylane/pull/7399)
  [(#7526)](https://github.com/PennyLaneAI/pennylane/pull/7526)
  [(#7540)](https://github.com/PennyLaneAI/pennylane/pull/7540)
  [(#7541)](https://github.com/PennyLaneAI/pennylane/pull/7541)
  [(#7526)](https://github.com/PennyLaneAI/pennylane/pull/7526)
  [(#7584)](https://github.com/PennyLaneAI/pennylane/pull/7584)
  [(#7549)](https://github.com/PennyLaneAI/pennylane/pull/7549)

* A new function called `qml.labs.estimate_resources` has been added which will be used to perform 
  resource estimation on circuits, `qml.labs.ResourceOperator`, and `qml.labs.Resources` objects.
  [(#7407)](https://github.com/PennyLaneAI/pennylane/pull/7407)

* A new class called `qml.labs.resource_estimation.CompactHamiltonian` has been added to unblock the 
  need to pass a full Hamiltonian for the purposes of resource estimation. In addition, similar 
  templates called `qml.labs.resource_estimation.ResourceTrotterCDF` and 
  `qml.labs.resource_estimation.ResourceTrotterTHC`
  have been added, which will be used to perform resource estimation for trotterization of CDF and 
  THC Hamiltonians, respectively.
  [(#7705)](https://github.com/PennyLaneAI/pennylane/pull/7705)

* A new template called `qml.labs.ResourceQubitize` has been added which can be used to perform 
  resource estimation for qubitization of the THC Hamiltonian.
  [(#7730)](https://github.com/PennyLaneAI/pennylane/pull/7730)

* Two new templates called `qml.labs.resource_estimation.ResourceTrotterVibrational` and 
  `qml.labs.resource_estimation.ResourceTrotterVibronic` have been added to perform resource 
  estimation for trotterization of vibrational and vibronic Hamiltonians, respectively.
  [(#7720)](https://github.com/PennyLaneAI/pennylane/pull/7720)

* Several new templates for various algorithms required for supporting compact Hamiltonian 
  development and resource estimation have been added: `qml.ResourceOutOfPlaceSquare`, 
  `qml.ResourcePhaseGradient`, `qml.ResourceOutMultiplier`, `qml.ResourceSemiAdder`, 
  `qml.ResourceSemiAdder`, `qml.ResourceBasisRotation`, `qml.ResourceSelect`, and 
  `qml.ResourceQROM`.
  [(#7725)](https://github.com/PennyLaneAI/pennylane/pull/7725)

* A new module called :mod:`qml.labs.zxopt <pennylane.labs.zxopt>` has been added to provide access 
  to the basic optimization passes from [pyzx](https://pyzx.readthedocs.io/en/latest/) for PennyLane 
  circuits.
  [(#7471)](https://github.com/PennyLaneAI/pennylane/pull/7471)
  
    * :func:`basic_optimization <pennylane.labs.zxopt.basic_optimization>` performs peephole 
      optimizations on the circuit and is a useful subroutine for other optimization passes.
    * :func:`full_optimize <pennylane.labs.zxopt.full_optimize>` optimizes 
      [(Clifford + T)](https://pennylane.ai/compilation/clifford-t-gate-set) circuits.
    * :func:`full_reduce <pennylane.labs.zxopt.full_reduce>` can optimize arbitrary PennyLane 
      circuits and follows the pipeline described in the 
      [pyzx docs](https://pyzx.readthedocs.io/en/latest/simplify.html).
    * :func:`todd <pennylane.labs.zxopt.todd>` performs Third Order Duplicate and Destroy 
      (`TODD <https://arxiv.org/abs/1712.01557>`__) via phase polynomials and reduces T gate counts.

* New functionality has been added to create and manipulate product formulas in the `trotter_error` 
  module.
  [(#7224)](https://github.com/PennyLaneAI/pennylane/pull/7224)
 
    * :class:`ProductFormula <pennylane.labs.trotter_error.ProductFormula` allows users to create 
      custom product formulas.
    * :func:`bch_expansion <pennylane.labs.trotter_error.bch_expansion` computes the 
      Baker-Campbell-Hausdorff  expansion of a product formula.
    * :func:`effective_hamiltonian <pennylane.labs.trotter_error.effective_hamiltonian` computes the 
      effective Hamiltonian of a product formula.

* The :func:`perturbation_error <pennylane.labs.trotter_error.perturbation_error>` has been 
  optimized for better performance by grouping commutators by linearity and by using a task-based 
  executor to parallelize the computationally heavy parts of the algorithm.
  [(#7681)](https://github.com/PennyLaneAI/pennylane/pull/7681)
  [(#7790)][https://github.com/PennyLaneAI/pennylane/pull/7790]

* Missing table descriptions for :class:`qml.FromBloq <pennylane.FromBloq>`,
  :func:`qml.qchem.two_particle <pennylane.qchem.two_particle>`,
  and :class:`qml.ParticleConservingU2 <pennylane.ParticleConservingU2>` have been fixed.
  [(#7628)](https://github.com/PennyLaneAI/pennylane/pull/7628)

<h3>Breaking changes 💔</h3>

* Support for gradient keyword arguments as QNode keyword arguments has been removed. Instead please 
  use the new `gradient_kwargs` keyword argument accordingly.
  [(#7648)](https://github.com/PennyLaneAI/pennylane/pull/7648)

* The default value of `cache` is now `"auto"` with `qml.execute`. Like `QNode`, `"auto"` only turns 
  on caching when `max_diff > 1`.
  [(#7644)](https://github.com/PennyLaneAI/pennylane/pull/7644)

* The `return_type` property of `MeasurementProcess` has been removed. Please use `isinstance` for 
  type checking instead.
  [(#7322)](https://github.com/PennyLaneAI/pennylane/pull/7322)

* The `KerasLayer` class in `qml.qnn.keras` has been removed because Keras 2 is no longer actively 
  maintained. Please consider using a different machine learning framework, like 
  `PyTorch <demos/tutorial_qnn_module_torch>`__ or 
  `JAX <demos/tutorial_How_to_optimize_QML_model_using_JAX_and_Optax>`__.
  [(#7320)](https://github.com/PennyLaneAI/pennylane/pull/7320)

* The `qml.gradients.hamiltonian_grad` function has been removed because this gradient recipe is no
  longer required with the :doc:`new operator arithmetic system </news/new_opmath>`.
  [(#7302)](https://github.com/PennyLaneAI/pennylane/pull/7302)

* Accessing terms of a tensor product (e.g., `op = X(0) @ X(1)`) via `op.obs` has been removed.
  [(#7324)](https://github.com/PennyLaneAI/pennylane/pull/7324)

* The `mcm_method` keyword argument in `qml.execute` has been removed.
  [(#7301)](https://github.com/PennyLaneAI/pennylane/pull/7301)

* The `inner_transform` and `config` keyword arguments in `qml.execute` have been removed.
  [(#7300)](https://github.com/PennyLaneAI/pennylane/pull/7300)

* `Sum.ops`, `Sum.coeffs`, `Prod.ops` and `Prod.coeffs` have been removed.
  [(#7304)](https://github.com/PennyLaneAI/pennylane/pull/7304)

* Specifying `pipeline=None` with `qml.compile` has been removed.
  [(#7307)](https://github.com/PennyLaneAI/pennylane/pull/7307)

* The `control_wires` argument in `qml.ControlledQubitUnitary` has been removed.
  Furthermore, the `ControlledQubitUnitary` no longer accepts `QubitUnitary` objects as arguments as its `base`.
  [(#7305)](https://github.com/PennyLaneAI/pennylane/pull/7305)

* `qml.tape.TapeError` has been removed.
  [(#7205)](https://github.com/PennyLaneAI/pennylane/pull/7205)

<h3>Deprecations 👋</h3>

Here's a list of deprecations made this release. For a more detailed breakdown of deprecations and alternative code to use instead,
please consult the :doc:`deprecations and removals page </development/deprecations>`.

* Python 3.10 support is deprecated and support will be removed in v0.43. Please upgrade to Python 
  3.11 or newer.

* Support for Mac x86 has been removed. This includes Macs running on Intel processors.
  This is because 
  [JAX has also dropped support for it since 0.5.0](https://github.com/jax-ml/jax/blob/main/CHANGELOG.md#jax-050-jan-17-2025),
  with the rationale being that such machines are becoming increasingly scarce. If support for Mac x86 
  platforms is still desired, please install Catalyst v0.11.0, PennyLane v0.41.0, PennyLane-Lightning 
  v0.41.0, and JAX v0.4.28.
  
* Top-level access to `DeviceError`, `PennyLaneDeprecationWarning`, `QuantumFunctionError` and `ExperimentalWarning` have been deprecated and will be removed in v0.43. Please import them from the new `exceptions` module.
  [(#7292)](https://github.com/PennyLaneAI/pennylane/pull/7292)
  [(#7477)](https://github.com/PennyLaneAI/pennylane/pull/7477)
  [(#7508)](https://github.com/PennyLaneAI/pennylane/pull/7508)
  [(#7603)](https://github.com/PennyLaneAI/pennylane/pull/7603)

* `qml.operation.Observable` and the corresponding `Observable.compare` have been deprecated, as
  PennyLane now depends on the more general `Operator` interface instead. The
  `Operator.is_hermitian` property can instead be used to check whether or not it is highly likely
  that the operator instance is Hermitian.
  [(#7316)](https://github.com/PennyLaneAI/pennylane/pull/7316)

* The boolean functions provided in `qml.operation` are deprecated. See the 
  :doc:`deprecations page </development/deprecations>` for equivalent code to use instead. These 
  include `not_tape`, `has_gen`, `has_grad_method`, `has_multipar`, `has_nopar`, `has_unitary_gen`, 
  `is_measurement`, `defines_diagonalizing_gates`, and `gen_is_multi_term_hamiltonian`.
  [(#7319)](https://github.com/PennyLaneAI/pennylane/pull/7319)

* `qml.operation.WiresEnum`, `qml.operation.AllWires`, and `qml.operation.AnyWires` are deprecated. 
  To indicate that an operator can act on any number of wires, `Operator.num_wires = None` should be 
  used instead. This is the default and does not need to be overwritten unless the operator 
  developer wants to add wire number validation.
  [(#7313)](https://github.com/PennyLaneAI/pennylane/pull/7313)

* The :func:`qml.QNode.get_gradient_fn` method is now deprecated. Instead, use 
  :func:`~.workflow.get_best_diff_method` to obtain the differentiation method.
  [(#7323)](https://github.com/PennyLaneAI/pennylane/pull/7323)

<h3>Internal changes ⚙️</h3>

<<<<<<< HEAD
* Jits the `givens_matrix` computation from `BasisRotation` when it is within a jit context, which significantly reduces the program size and compilation time of workflows.
  [(#7823)](https://github.com/PennyLaneAI/pennylane/pull/7823)

* Move private code in the `TransformProgram` onto the `CotransformCache` class.
=======
* Private code in the `TransformProgram` has been moved to the `CotransformCache` class.
>>>>>>> 20566db2
  [(#7750)](https://github.com/PennyLaneAI/pennylane/pull/7750)

* Type hinting in the `workflow` module has been improved.
  [(#7745)](https://github.com/PennyLaneAI/pennylane/pull/7745)

* `mitiq` has been unpinned in the CI.
  [(#7742)](https://github.com/PennyLaneAI/pennylane/pull/7742)

* The `qml.measurements.Shots` class can now handle abstract numbers of shots.
  [(#7729)](https://github.com/PennyLaneAI/pennylane/pull/7729)

* The `jax` and `tensorflow` dependencies for `doc` builds have been updated.
  [(#7667)](https://github.com/PennyLaneAI/pennylane/pull/7667)

* `Pennylane` has been renamed to `pennylane` in the `pyproject.toml` file  to match the expected 
  binary distribution format naming conventions.
  [(#7689)](https://github.com/PennyLaneAI/pennylane/pull/7689)

* The `qml.compiler.python_compiler` submodule has been restructured.
  [(#7645)](https://github.com/PennyLaneAI/pennylane/pull/7645)

* Program capture code has been moved closer to where it is used.
  [(#7608)](https://github.com/PennyLaneAI/pennylane/pull/7608)

* Tests using `OpenFermion` in `tests/qchem` no longer fail with NumPy>=2.0.0.
  [(#7626)](https://github.com/PennyLaneAI/pennylane/pull/7626)

* The `givens_decomposition` function and private helpers from `qchem` have been moved to the `math` 
  module.
  [(#7545)](https://github.com/PennyLaneAI/pennylane/pull/7545)

* Module dependencies in `pennylane` using `tach` have been enforced.
  [(#7185)](https://github.com/PennyLaneAI/pennylane/pull/7185)
  [(#7416)](https://github.com/PennyLaneAI/pennylane/pull/7416)
  [(#7418)](https://github.com/PennyLaneAI/pennylane/pull/7418)
  [(#7429)](https://github.com/PennyLaneAI/pennylane/pull/7429)
  [(#7430)](https://github.com/PennyLaneAI/pennylane/pull/7430)
  [(#7437)](https://github.com/PennyLaneAI/pennylane/pull/7437)
  [(#7504)](https://github.com/PennyLaneAI/pennylane/pull/7504)
  [(#7538)](https://github.com/PennyLaneAI/pennylane/pull/7538)
  [(#7542)](https://github.com/PennyLaneAI/pennylane/pull/7542)
  [(#7667)](https://github.com/PennyLaneAI/pennylane/pull/7667)
  [(#7743)](https://github.com/PennyLaneAI/pennylane/pull/7743)

* With program capture enabled, MCM method validation now happens on execution rather than setup.
  [(#7475)](https://github.com/PennyLaneAI/pennylane/pull/7475)

* A `.git-blame-ignore-revs` file has been added to the PennyLane repository. This file will allow 
  specifying commits that should be ignored in the output of `git blame`. For example, this can be 
  useful when a single commit includes bulk reformatting.
  [(#7507)](https://github.com/PennyLaneAI/pennylane/pull/7507)

* A `.gitattributes` file has been added to standardize LF as the end-of-line character for the 
  PennyLane repository.
  [(#7502)](https://github.com/PennyLaneAI/pennylane/pull/7502)

* `DefaultQubit` now implements `preprocess_transforms` and `setup_execution_config` instead of 
  `preprocess`.
  [(#7468)](https://github.com/PennyLaneAI/pennylane/pull/7468)

* A subset of `pylint` errors have been fixed in the `tests` folder.
  [(#7446)](https://github.com/PennyLaneAI/pennylane/pull/7446)

* Excessively expensive test cases that do not add value in `tests/templates/test_subroutines/` have 
  been reduced or removed.
  [(#7436)](https://github.com/PennyLaneAI/pennylane/pull/7436)

* `pytest-timeout` is no longer used in the PennyLane CI/CD pipeline.
  [(#7451)](https://github.com/PennyLaneAI/pennylane/pull/7451)

* A `RuntimeWarning` raised when using versions of JAX > 0.4.28 has been removed.
  [(#7398)](https://github.com/PennyLaneAI/pennylane/pull/7398)

* Wheel releases for PennyLane now follow the 
  `PyPA binary-distribution format <https://packaging.python.org/en/latest/specifications/binary-distribution-format/>_` 
  guidelines more closely.
  [(#7382)](https://github.com/PennyLaneAI/pennylane/pull/7382)

* `null.qubit` can now support an optional `track_resources` argument which allows it to record which gates are executed.
  [(#7226)](https://github.com/PennyLaneAI/pennylane/pull/7226)
  [(#7372)](https://github.com/PennyLaneAI/pennylane/pull/7372)
  [(#7392)](https://github.com/PennyLaneAI/pennylane/pull/7392)
  [(#7813)](https://github.com/PennyLaneAI/pennylane/pull/7813)

* A new internal module, `qml.concurrency`, is added to support internal use of multiprocess and multithreaded execution of workloads. This also migrates the use of `concurrent.futures` in `default.qubit` to this new design.
  [(#7303)](https://github.com/PennyLaneAI/pennylane/pull/7303)

* Test suites in `tests/transforms/test_defer_measurement.py` now use analytic mocker devices to 
  test numeric results.
  [(#7329)](https://github.com/PennyLaneAI/pennylane/pull/7329)

* A new `pennylane.exceptions` module has been added for custom errors and warnings.
  [(#7205)](https://github.com/PennyLaneAI/pennylane/pull/7205)
  [(#7292)](https://github.com/PennyLaneAI/pennylane/pull/7292)

* Several `__init__.py` files in `math`, `ops`, `qaoa`, `tape` and `templates` have been cleaned up 
  to be explicit in what they import. 
  [(#7200)](https://github.com/PennyLaneAI/pennylane/pull/7200)
  
* The `Tracker` class has been moved into the `devices` module.
  [(#7281)](https://github.com/PennyLaneAI/pennylane/pull/7281)

* Functions that calculate rotation angles for unitary decompositions have been moved into an 
  internal module called `qml.math.decomposition`.
  [(#7211)](https://github.com/PennyLaneAI/pennylane/pull/7211)

* Fixed a failing integration test for `qml.QDrift` which multiplied the operators of the 
  decomposition incorrectly to evolve the state.
  [(#7621)](https://github.com/PennyLaneAI/pennylane/pull/7621)

* The decomposition test in `assert_valid` no longer checks the matrix of the decomposition if the 
  operator does not define a matrix representation.
  [(#7655)](https://github.com/PennyLaneAI/pennylane/pull/7655)

<h3>Documentation 📝</h3>

* The documentation for mid-circuit measurements using the Tree Traversal algorithm has been updated
  to reflect supported devices and usage in analytic simulations (see the 
  :doc:`/introduction/dynamic_quantum_circuits` page).
  [(#7691)](https://github.com/PennyLaneAI/pennylane/pull/7691)

* The functions in `qml.qchem.vibrational` have been updated to include additional information about 
  the theory and input arguments.
  [(#6918)](https://github.com/PennyLaneAI/pennylane/pull/6918)

* The usage examples for `qml.decomposition.DecompositionGraph` have been updated.
  [(#7692)](https://github.com/PennyLaneAI/pennylane/pull/7692)

* The entry in the :doc:`/news/program_capture_sharp_bits` has been updated to include additional 
  supported lightning devices (`lightning.kokkos` and `lightning.gpu`).
  [(#7674)](https://github.com/PennyLaneAI/pennylane/pull/7674)

* The circuit drawings for `qml.Select` and `qml.SelectPauliRot` have been updated to include two 
  commonly used symbols for Select-applying, or -multiplexing, an operator. 
  [(#7464)](https://github.com/PennyLaneAI/pennylane/pull/7464)
  
* The entry in the :doc:`/news/program_capture_sharp_bits` page for transforms has been updated; 
  non-native transforms being applied to QNodes wherein operators have dynamic wires can lead to 
  incorrect results.
  [(#7426)](https://github.com/PennyLaneAI/pennylane/pull/7426)

* Fixed the wrong `theta` to `phi` in :class:`~pennylane.IsingXY`.
  [(#7427)](https://github.com/PennyLaneAI/pennylane/pull/7427)

* In the :doc:`/introduction/compiling_circuits` page, in the "Decomposition in stages" section,
  circuit drawings now render in a way that's easier to read.
  [(#7419)](https://github.com/PennyLaneAI/pennylane/pull/7419)

* The entry in the :doc:`/news/program_capture_sharp_bits` page for using program capture with 
  Catalyst has been updated. Instead of using ``qjit(experimental_capture=True)``, Catalyst is now 
  compatible with the global toggles ``qml.capture.enable()`` and ``qml.capture.disable()`` for 
  enabling and disabling program capture.
  [(#7298)](https://github.com/PennyLaneAI/pennylane/pull/7298)

* The simulation technique table in the :doc:`/introduction/dynamic_quantum_circuits` page has been 
  updated to correct an error regarding analytic mode support for the ``tree-traversal`` method; 
  ``tree-traversal`` supports analytic mode.
  [(#7490)](https://github.com/PennyLaneAI/pennylane/pull/7490)

* A warning has been added to the documentation for `qml.snapshots` and `qml.Snapshot`, clarifying 
  that compilation transforms may move operations across a `Snapshot`.
  [(#7746)](https://github.com/PennyLaneAI/pennylane/pull/7746)

* In the :doc:`/development/guide/documentation` page, references to the outdated Sphinx and 
  unsupported Python versions have been updated. This helps ensure contributors follow current 
  standards and avoid compatibility issues.
  [(#7479)](https://github.com/PennyLaneAI/pennylane/pull/7479)

* The documentation of `qml.pulse.drive` has been updated and corrected.
  [(#7459)](https://github.com/PennyLaneAI/pennylane/pull/7459)

* The API list in the documentation has been alphabetized to ensure consistent ordering. 
  [(#7792)](https://github.com/PennyLaneAI/pennylane/pull/7792)

<h3>Bug fixes 🐛</h3>

<<<<<<< HEAD
* Fixes `SelectPauliRot._flatten` and `TemporaryAND._primitve_bind_call`.
  [(#7843)](https://github.com/PennyLaneAI/pennylane/pull/7843)

* Fixes a bug where normalization in `qml.StatePrep` with `normalize=True` was skipped if
  `validate_norm` is set to `False`.
  [(#7835)](https://github.com/PennyLaneAI/pennylane/pull/7835) 

* Fixes broken support of `qml.matrix` for a `QNode` when using mixed Torch GPU & CPU data for parametric tensors.
=======
* The :func:`~.transforms.cancel_inverses` transform no longer changes the order of operations that 
  don't have shared wires, providing a deterministic output.
  [(#7328)](https://github.com/PennyLaneAI/pennylane/pull/7328)

* Fixed broken support of `qml.matrix` for a `QNode` when using mixed Torch GPU & CPU data for 
  parametric tensors.
>>>>>>> 20566db2
  [(#7775)](https://github.com/PennyLaneAI/pennylane/pull/7775) 

* Fixed `CircuitGraph.iterate_parametrized_layers`, and thus `metric_tensor`, when the same 
  operation occurs multiple times in the circuit.
  [(#7757)](https://github.com/PennyLaneAI/pennylane/pull/7757)

* Fixed a bug with transforms that require the classical Jacobian applied to QNodes, where only
  some arguments are trainable and an intermediate transform does not preserve trainability 
  information.
  [(#7345)](https://github.com/PennyLaneAI/pennylane/pull/7345)

* The `qml.ftqc.ParametricMidMeasureMP` class was unable to accept data from `jax.numpy.array` 
  inputs when specifying the angle, due to the given hashing policy. The implementation was updated 
  to ensure correct hashing behavior for `float`, `numpy.array`, and `jax.numpy.array` inputs.
  [(#7693)](https://github.com/PennyLaneAI/pennylane/pull/7693)

* A bug in `qml.draw_mpl` for circuits with work wires has been fixed. The previously inconsistent 
  mapping for these wires has been resolved, ensuring accurate assignment during drawing.
  [(#7668)](https://github.com/PennyLaneAI/pennylane/pull/7668)

* A bug in `ops.op_math.Prod.simplify()` has been fixed that led to global phases being discarded
  in special cases. Concretely, this problem occurs when Pauli factors combine into the identity
  up to a global phase _and_ there is no Pauli representation of the product operator.
  [(#7671)](https://github.com/PennyLaneAI/pennylane/pull/7671)

* The behaviour of the `qml.FlipSign` operation has been fixed: passing an integer `m` as the wires 
  argument is now interpreted as a single wire (i.e. `wires=[m]`). This is different from the 
  previous interpretation of `wires=range(m)`. 
  Also, the `qml.FlipSign.wires` attribute is now returning the correct `Wires` object as for all other operations in PennyLane.
  [(#7647)](https://github.com/PennyLaneAI/pennylane/pull/7647)

* `qml.equal` now works with `qml.PauliError`s.
  [(#7618)](https://github.com/PennyLaneAI/pennylane/pull/7618)

* The `qml.transforms.cancel_inverses` transform can now be used with `jax.jit`.
  [(#7487)](https://github.com/PennyLaneAI/pennylane/pull/7487)

* `qml.StatePrep` no longer validates the norm of statevectors.
  [(#7615)](https://github.com/PennyLaneAI/pennylane/pull/7615)

* The `qml.PhaseShift` operation is now working correctly with a batch size of 1.
  [(#7622)](https://github.com/PennyLaneAI/pennylane/pull/7622)

* `qml.metric_tensor` can now be calculated with Catalyst present.
  [(#7528)](https://github.com/PennyLaneAI/pennylane/pull/7528)

* The mapping to standard wires (consecutive integers) of `qml.tape.QuantumScript` has been fixed
  to correctly consider work wires that are not used otherwise in the circuit.
  [(#7581)](https://github.com/PennyLaneAI/pennylane/pull/7581)

* Fixed a bug where certain transforms with a native program capture implementation give incorrect 
  results when dynamic wires were present in the circuit. The affected transforms were:
  * :func:`~.transforms.cancel_inverses`
  * :func:`~.transforms.merge_rotations`
  * :func:`~.transforms.single_qubit_fusion`
  * :func:`~.transforms.merge_amplitude_embedding`
  [(#7426)](https://github.com/PennyLaneAI/pennylane/pull/7426)

* The `Operator.pow` method has been fixed to raise to the power of 2 the qutrit operators 
  `~.TShift`, `~.TClock`, and `~.TAdd`.
  [(#7505)](https://github.com/PennyLaneAI/pennylane/pull/7505)

* The queuing behavior of the controlled of a controlled operation has been fixed.
  [(#7532)](https://github.com/PennyLaneAI/pennylane/pull/7532)

* A new decomposition was implemented for two-qubit `QubitUnitary` operators in 
  `two_qubit_decomposition` based on a type-AI Cartan decomposition. It fixes previously faulty edge 
  cases for unitaries that require 2 or 3 CNOT gates. Now, 3 CNOTs are used for both cases, using 
  one more CNOT than theoretically required in the former case.
  [(#7474)](https://github.com/PennyLaneAI/pennylane/pull/7474)

* Fixed a bug in `to_openfermion` where identity qubit-to-wires mapping was not obeyed.
  [(#7332)](https://github.com/PennyLaneAI/pennylane/pull/7332)

* Fixed a bug in the validation of :class:`~.SelectPauliRot` that prevents parameter broadcasting.
  [(#7377)](https://github.com/PennyLaneAI/pennylane/pull/7377)

* Usage of NumPy in `default.mixed` source code has been converted to `qml.math` to avoid
  unnecessary dependency on NumPy and to fix a bug that caused an error when using `default.mixed` 
  with PyTorch and GPUs.
  [(#7384)](https://github.com/PennyLaneAI/pennylane/pull/7384)

* With program capture enabled (`qml.capture.enable()`), `QSVT` no longer treats abstract values as 
  metadata.
  [(#7360)](https://github.com/PennyLaneAI/pennylane/pull/7360)

* A fix was made to `default.qubit` to allow for using `qml.Snapshot` with defer-measurements 
  (`mcm_method="deferred"`).
  [(#7335)](https://github.com/PennyLaneAI/pennylane/pull/7335)

* Fixed the repr for empty `Prod` and `Sum` instances to better communicate the existence of an 
  empty instance.
  [(#7346)](https://github.com/PennyLaneAI/pennylane/pull/7346)

* Fixed a bug where circuit execution fails with ``BlockEncode`` initialized with sparse matrices.
  [(#7285)](https://github.com/PennyLaneAI/pennylane/pull/7285)

* An informative error message has been added if `qml.cond` is used with an abstract condition with
  jitting on `default.qubit` when program capture is enabled.
  [(#7314)](https://github.com/PennyLaneAI/pennylane/pull/7314)

* Fixed a bug where using a ``StatePrep`` operation with `batch_size=1` did not work with 
  ``default.mixed``.
  [(#7280)](https://github.com/PennyLaneAI/pennylane/pull/7280)

* Gradient transforms can now be used in conjunction with batch transforms with all interfaces.
  [(#7287)](https://github.com/PennyLaneAI/pennylane/pull/7287)

* Fixed a bug where the global phase was not being added in the ``QubitUnitary`` decomposition.  
  [(#7244)](https://github.com/PennyLaneAI/pennylane/pull/7244)
  [(#7270)](https://github.com/PennyLaneAI/pennylane/pull/7270)

* Using finite differences with program capture without x64 mode enabled now raises a warning.
  [(#7282)](https://github.com/PennyLaneAI/pennylane/pull/7282)

* When the `mcm_method` is specified to the `"device"`, the `defer_measurements` transform will 
  no longer be applied. Instead, the device will be responsible for all MCM handling.
  [(#7243)](https://github.com/PennyLaneAI/pennylane/pull/7243)

* Fixed coverage of `qml.liealg.CII` and `qml.liealg.AIII`.
  [(#7291)](https://github.com/PennyLaneAI/pennylane/pull/7291)

* Fixed a bug where the phase is used as the wire label for a `qml.GlobalPhase` when capture is 
  enabled.
  [(#7211)](https://github.com/PennyLaneAI/pennylane/pull/7211)

* Fixed a bug that caused `CountsMP.process_counts` to return results in the computational basis, 
  even if an observable was specified.
  [(#7342)](https://github.com/PennyLaneAI/pennylane/pull/7342)

* Fixed a bug that caused `SamplesMP.process_counts` used with an observable to return a list of 
  eigenvalues for each individual operation in the observable, instead of the overall result.
  [(#7342)](https://github.com/PennyLaneAI/pennylane/pull/7342)

* Fixed a bug where `two_qubit_decomposition` provides an incorrect decomposition for some special 
  matrices.
  [(#7340)](https://github.com/PennyLaneAI/pennylane/pull/7340)

* Fixed a bug where the powers of `qml.ISWAP` and `qml.SISWAP` were decomposed incorrectly.
  [(#7361)](https://github.com/PennyLaneAI/pennylane/pull/7361)

* Returning `MeasurementValue`s from the `ftqc` module's parametric mid-circuit measurements
  (`measure_arbitrary_basis`, `measure_x` and `measure_y`) no longer raises an error in circuits 
  using `diagonalize_mcms`.
  [(#7387)](https://github.com/PennyLaneAI/pennylane/pull/7387)

* Fixed a bug where the :func:`~.transforms.single_qubit_fusion` transform produces a tape that is
  off from the original tape by a global phase.
  [(#7619)](https://github.com/PennyLaneAI/pennylane/pull/7619)

* Fixed a bug where an error is raised from the decomposition graph when the resource params of an operator contains lists.
  [(#7722)](https://github.com/PennyLaneAI/pennylane/pull/7722)

* Fixed a bug with the new `Select` decomposition based on unary iteration. There was an erroneous `print` statement.
  [(#7842)](https://github.com/PennyLaneAI/pennylane/pull/7842)

* Fixes a bug where an operation wrapped in `partial_wires` does not get queued.
  [(#7830)](https://github.com/PennyLaneAI/pennylane/pull/7830)

<h3>Contributors ✍️</h3>

This release contains contributions from (in alphabetical order):

Guillermo Alonso-Linaje,
Ali Asadi,
Utkarsh Azad,
Astral Cai,
Yushao Chen,
Diksha Dhawan,
Marcus Edwards,
Lillian Frederiksen,
Pietropaolo Frisoni,
Simone Gasperini,
Soran Jahangiri,
Korbinian Kottmann,
Christina Lee,
Joseph Lee,
Austin Huang,
Anton Naim Ibrahim,
Erick Ochoa Lopez,
William Maxwell,
Luis Alfredo Nuñez Meneses,
Oumarou Oumarou,
Lee J. O'Riordan,
Mudit Pandey,
Andrija Paurevic,
Justin Pickering,
Shuli Shu,
Jay Soni,
Kalman Szenes,
Marc Vandelle,
David Wierichs,
Jake Zaia<|MERGE_RESOLUTION|>--- conflicted
+++ resolved
@@ -4,7 +4,6 @@
 
 <h3>New features since last release</h3>
 
-<<<<<<< HEAD
 * Leveraging quantum just-in-time compilation to optimize parameterized hybrid workflows with the quantum 
   natural gradient optimizer is now possible with the new :class:`~.QNGOptimizerQJIT` optimizer. 
   [(#7452)](https://github.com/PennyLaneAI/pennylane/pull/7452)
@@ -12,8 +11,35 @@
 
   The :class:`~.QNGOptimizerQJIT` optimizer offers a `jax.jit`- and `qml.qjit`-compatible analogue to the existing 
   :class:`~.QNGOptimizer` with an Optax-like interface:
-=======
-<h4>State-of-the-art templates and decompositions 🐝</h4>
+
+  ```python
+  import pennylane as qml
+  import jax.numpy as jnp
+
+  @qml.qjit(autograph=True)
+  def workflow():
+      dev = qml.device("lightning.qubit", wires=2)
+  
+      @qml.qnode(dev)
+      def circuit(params):
+          qml.RX(params[0], wires=0)
+          qml.RY(params[1], wires=1)
+          return qml.expval(qml.Z(0) + qml.X(1))
+  
+      opt = qml.QNGOptimizerQJIT(stepsize=0.2)
+  
+      params = jnp.array([0.1, 0.2])
+      state = opt.init(params)
+      for _ in range(100):
+          params, state = opt.step(circuit, params, state)
+  
+      return params
+  ```
+
+  ```pycon
+  >>> workflow()
+  Array([ 3.14159265, -1.57079633], dtype=float64)
+  ```
 
 * A new decomposition using [unary iteration](https://arxiv.org/pdf/1805.03662) has been added to :class:`~.Select`.
   This state-of-the-art decomposition reduces the :class:`~.T`-count significantly, and uses :math:`c-1` auxiliary wires,
@@ -29,7 +55,6 @@
   
   This decomposition rule for :class:`~.Select` is available when the graph-based
   decomposition system is enabled via :func:`~.decomposition.enable_graph`:
->>>>>>> 20566db2
 
   ```python
   import pennylane as qml
@@ -191,24 +216,8 @@
   polynomials with degrees larger than 1000.
   [(6694)](https://github.com/PennyLaneAI/pennylane/pull/6694)
 
-<<<<<<< HEAD
-<h4>Qualtran integration 🔗</h4>
-
-* It's now possible to convert PennyLane operators to [Qualtran](https://qualtran.readthedocs.io/en/latest/) bloqs with the new :func:`qml.to_bloq <pennylane.to_bloq>` function. 
-  [(#7197)](https://github.com/PennyLaneAI/pennylane/pull/7197)
-  [(#7604)](https://github.com/PennyLaneAI/pennylane/pull/7604)
-  [(#7536)](https://github.com/PennyLaneAI/pennylane/pull/7536)
-  [(#7814)](https://github.com/PennyLaneAI/pennylane/pull/7814)
-  
-  :func:`qml.to_bloq <pennylane.to_bloq>` translates PennyLane operators into equivalent [Qualtran bloqs](https://qualtran.readthedocs.io/en/latest/bloqs/index.html#bloqs-library). It requires one input and takes in two optional inputs:
-  * ``circuit (QNode| Qfunc | Operation)``: a PennyLane ``QNode``, ``Qfunc``, or operator to be wrapped as a Qualtran Bloq.
-  * ``map_ops (bool)``: Whether to map operations to a Qualtran Bloq. Operations are wrapped as a ``ToBloq`` when ``False``. Default is ``True``.
-  * custom_mapping (dict): Dictionary to specify a mapping between a PennyLane operator and a Qualtran Bloq. A default mapping is used if not defined.
-  The following example converts a PennyLane Operator into a Qualtran Bloq:
-=======
   Simply set `angle_solver="iterative"` in the :func:`poly_to_angles  <pennylane.poly_to_angles>` 
   function to use it.
->>>>>>> 20566db2
 
   ```python
   import numpy as np
@@ -264,6 +273,7 @@
   [(#7197)](https://github.com/PennyLaneAI/pennylane/pull/7197)
   [(#7604)](https://github.com/PennyLaneAI/pennylane/pull/7604)
   [(#7536)](https://github.com/PennyLaneAI/pennylane/pull/7536)
+  [(#7814)](https://github.com/PennyLaneAI/pennylane/pull/7814)
 
   :func:`qml.to_bloq <pennylane.to_bloq>` can be used in the following ways:
 
@@ -374,12 +384,9 @@
   [(#7783)](https://github.com/PennyLaneAI/pennylane/pull/7783)
   [(#7789)](https://github.com/PennyLaneAI/pennylane/pull/7789)
   [(#7802)](https://github.com/PennyLaneAI/pennylane/pull/7802)
-<<<<<<< HEAD
 
   ```python
   import pennylane as qml
-=======
->>>>>>> 20566db2
 
   ```python
   dev = qml.device("default.qubit", wires=[0, 1, 2])
@@ -952,14 +959,8 @@
   [(#7377)](https://github.com/PennyLaneAI/pennylane/pull/7377)
 
 * Classical shadows with mixed quantum states are now computed with a dedicated method that uses an
-<<<<<<< HEAD
-  iterative algorithm similar to the handling of shadows with state vectors. This makes shadows with density 
-  matrices much more performant.
-=======
   iterative algorithm similar to the handling of shadows with state vectors. This makes shadows with 
   density matrices much more performant.
-  [(#6748)](https://github.com/PennyLaneAI/pennylane/pull/6748)
->>>>>>> 20566db2
   [(#7458)](https://github.com/PennyLaneAI/pennylane/pull/7458)
 
 * Two new functions called :func:`~.math.convert_to_su2` and :func:`~.math.convert_to_su4` have been 
@@ -1242,14 +1243,10 @@
 
 <h3>Internal changes ⚙️</h3>
 
-<<<<<<< HEAD
 * Jits the `givens_matrix` computation from `BasisRotation` when it is within a jit context, which significantly reduces the program size and compilation time of workflows.
   [(#7823)](https://github.com/PennyLaneAI/pennylane/pull/7823)
 
-* Move private code in the `TransformProgram` onto the `CotransformCache` class.
-=======
 * Private code in the `TransformProgram` has been moved to the `CotransformCache` class.
->>>>>>> 20566db2
   [(#7750)](https://github.com/PennyLaneAI/pennylane/pull/7750)
 
 * Type hinting in the `workflow` module has been improved.
@@ -1426,7 +1423,6 @@
 
 <h3>Bug fixes 🐛</h3>
 
-<<<<<<< HEAD
 * Fixes `SelectPauliRot._flatten` and `TemporaryAND._primitve_bind_call`.
   [(#7843)](https://github.com/PennyLaneAI/pennylane/pull/7843)
 
@@ -1434,15 +1430,12 @@
   `validate_norm` is set to `False`.
   [(#7835)](https://github.com/PennyLaneAI/pennylane/pull/7835) 
 
-* Fixes broken support of `qml.matrix` for a `QNode` when using mixed Torch GPU & CPU data for parametric tensors.
-=======
 * The :func:`~.transforms.cancel_inverses` transform no longer changes the order of operations that 
   don't have shared wires, providing a deterministic output.
   [(#7328)](https://github.com/PennyLaneAI/pennylane/pull/7328)
 
 * Fixed broken support of `qml.matrix` for a `QNode` when using mixed Torch GPU & CPU data for 
   parametric tensors.
->>>>>>> 20566db2
   [(#7775)](https://github.com/PennyLaneAI/pennylane/pull/7775) 
 
 * Fixed `CircuitGraph.iterate_parametrized_layers`, and thus `metric_tensor`, when the same 
