--- conflicted
+++ resolved
@@ -824,18 +824,11 @@
   gates.
   [(#7370)](https://github.com/PennyLaneAI/pennylane/pull/7370)
  
-<<<<<<< HEAD
-* An experimental integration for a Python compiler using [xDSL](https://xdsl.dev/index) has been 
-  introduced. This is similar to 
-  [Catalyst's MLIR dialects](https://docs.pennylane.ai/projects/catalyst/en/stable/dev/dialects.html#mlir-dialects-in-catalyst), 
-  but it is coded in Python instead of C++.
-=======
 * An experimental integration for a Python compiler using [xDSL](https://xdsl.dev/index) has been introduced.
   This is similar to 
   [Catalyst's MLIR dialects](https://docs.pennylane.ai/projects/catalyst/en/stable/dev/dialects.html#mlir-dialects-in-catalyst), 
   but it is coded in Python instead of C++. Compiler passes written using xDSL can be registered as 
   compatible passes via the `@compiler_transform` decorator.
->>>>>>> e6b6fc59
   [(#7509)](https://github.com/PennyLaneAI/pennylane/pull/7509)
   [(#7357)](https://github.com/PennyLaneAI/pennylane/pull/7357)
   [(#7367)](https://github.com/PennyLaneAI/pennylane/pull/7367)
