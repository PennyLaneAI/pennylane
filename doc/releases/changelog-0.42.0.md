:orphan:

# Release 0.42.0 (current release)

<<<<<<< HEAD
[TODO: add mention of x86 drop for Mac] - For mac x86, suggest using PL 0.41.0, catalyst 0.11.0, lightning 0.41.0 and jax 0.4.28 

=======
>>>>>>> 8f00df0b
<h3>New features since last release</h3>

<h4>State-of-the-art templates and decompositions 🐝</h4>

* A new decomposition using *unary iteration* has been added to :class:`~.Select` based on 
  [arXiv:1805.03662](https://arxiv.org/pdf/1805.03662). This state-of-the-art decomposition reduces 
  the :class:`~.T`-count significantly, and uses :math:`c-1` auxiliary wires, where :math:`c` is the 
  number of control wires.
  [(#7623)](https://github.com/PennyLaneAI/pennylane/pull/7623)
  [(#7744)](https://github.com/PennyLaneAI/pennylane/pull/7744)

  Unary iteration leverages auxiliary wires to store intermediate values for reuse among the 
  different multi-controlled operators, avoiding unnecessary recomputation. Go check out the  
  *Unary iterator decomposition* section in the :class:`~.Select` documentation for more 
  information!

* A new template called :class:`~.TemporaryAND` has been added. :class:`~.TemporaryAND` enables more 
  efficient circuit decompositions, like in the newest decomposition of the :class:`~.Select` 
  template, for example.
  [(#7472)](https://github.com/PennyLaneAI/pennylane/pull/7472)

  The :class:`~.TemporaryAND` operation is a three-qubit gate equivalent to an ``AND`` operation 
  (or a reversible :class:`~.Toffoli`): it assumes that the target qubit is initialized in the 
  ``|0〉`` state, while ``Adjoint(TemporaryAND)`` assumes the target qubit will be output into the 
  ``|0〉`` state. For more details, see Fig. 4 in 
  [arXiv:1805.03662](https://arxiv.org/abs/1805.03662).

  ```python
  dev = qml.device("default.qubit", shots=1)
  @qml.qnode(dev)
  def circuit():
      # |0000⟩
      qml.X(0) # |1000⟩
      qml.X(1) # |1100⟩
      # The target wire is in state |0>, so we can apply TemporaryAND
      qml.TemporaryAND([0, 1, 2]) # |1110⟩
      qml.CNOT([2, 3]) # |1111⟩
      # The target wire will be in state |0> after adjoint(TemporaryAND) gate is applied
      # so we can apply adjoint(TemporaryAND)
      qml.adjoint(qml.TemporaryAND([0, 1, 2])) # |1101⟩
      return qml.sample(wires=[0, 1, 2, 3])
  ```
  
  ```pycon
  >>> print(circuit())
  [1 1 0 1]
  ```

* A new template called :class:`~.SemiAdder` has been added, which provides state-of-the-art 
  resource-efficiency (less `T` gates) when performing addition on a quantum computer.
  [(#7494)](https://github.com/PennyLaneAI/pennylane/pull/7494)

  Based on [arXiv:1709.06648](https://arxiv.org/abs/1709.06648), :class:`~.SemiAdder` performs plain 
  addition of two integers in the computational basis. Here is an example of performing `3 + 4 = 7`
  with 5 additional work wires:

  ```python
  x = 3
  y = 4

  wires = qml.registers({"x": 3, "y": 6, "work": 5})

  dev = qml.device("default.qubit", shots=1)

  @qml.qnode(dev)
  def circuit():
      qml.BasisEmbedding(x, wires=wires["x"])
      qml.BasisEmbedding(y, wires=wires["y"])
      qml.SemiAdder(wires["x"], wires["y"], wires["work"])
      return qml.sample(wires=wires["y"])
  ```
  
  ```pycon
  >>> print(circuit()) 
  [0 0 0 1 1 1]
  ```

  The result `[0 0 0 1 1 1]` is the binary representation of `3 + 4 = 7`.

* A new template called :class:`~.SelectPauliRot` is available, which applies a sequence of 
  uniformly controlled rotations on a target qubit. This operator appears frequently in unitary 
  decompositions and block-encoding techniques. 
  [(#7206)](https://github.com/PennyLaneAI/pennylane/pull/7206)
  [(#7617)](https://github.com/PennyLaneAI/pennylane/pull/7617)

  As input, :class:`~.SelectPauliRot` requires the `angles` of rotation to be applied to the target 
  qubit for each control register configuration, the `control_wires`, the `target_wire`, and the 
  axis of rotation (`rot_axis`) for which each rotation is performed (the default is the `"Z"` 
  axis).

  ```python
  angles = np.array([1.0, 2.0, 3.0, 4.0])

  wires = qml.registers({"control": 2, "target": 1})
  dev = qml.device("default.qubit", wires=3)

  @qml.qnode(dev)
  def circuit():
      qml.SelectPauliRot(
        angles,
        control_wires=wires["control"],
        target_wire=wires["target"],
        rot_axis="Z"
      )
      return qml.state()
  ```
  
  ```pycon
  >>> print(qml.draw(circuit, level="device")())
  0: ─────────────────────────╭●───────────────╭●─┤ ╭State
  1: ───────────╭●────────────│──╭●────────────│──┤ ├State
  2: ──RZ(2.50)─╰X──RZ(-0.50)─╰X─╰X──RZ(-1.00)─╰X─┤ ╰State
  ```

* The decompositions of :class:`~.SingleExcitation`, :class:`~.SingleExcitationMinus` and 
  :class:`~.SingleExcitationPlus` have been made more efficient by reducing the number of rotations 
  gates and ``CNOT``, ``CZ``, and ``CY`` gates (where applicable). This leads to lower circuit depth 
  when decomposing these gates.
  [(#7771)](https://github.com/PennyLaneAI/pennylane/pull/7771)

<h4>QSVT & QSP angle solver for large polynomials 🕸️</h4>

* A new iterative angle solver for QSVT and QSP is available in the :func:`poly_to_angles <pennylane.poly_to_angles>` function,
  allowing angle computation for polynomials of large degrees (> 1000).
  Set `angle_solver="iterative"` in the :func:`poly_to_angles  <pennylane.poly_to_angles>` function
  (or from the :func:`qsvt <pennylane.qsvt>` function!) to use it.
  [(6694)](https://github.com/PennyLaneAI/pennylane/pull/6694)

<h4>Qualtran integration 🔗</h4>

* It's now possible to convert PennyLane circuits and operators to [Qualtran](https://qualtran.readthedocs.io/en/latest/)
  circuits and Bloqs with the new :func:`qml.to_bloq <pennylane.to_bloq>` function. This integration
  enables a new way to estimate the resource requirements of PennyLane quantum circuits via Qualtran's
  abstractions and tools. 
  [(#7197)](https://github.com/PennyLaneAI/pennylane/pull/7197)
  [(#7604)](https://github.com/PennyLaneAI/pennylane/pull/7604)
  [(#7536)](https://github.com/PennyLaneAI/pennylane/pull/7536)

  
  :func:`qml.to_bloq <pennylane.to_bloq>` translates PennyLane circuits into equivalent
  [Qualtran bloqs](https://qualtran.readthedocs.io/en/latest/bloqs/index.html#bloqs-library).
  This function can be used in the following ways:
  * Wrap PennyLane circuits and operations to give them Qualtran features like obtaining 
    [bloq_counts](https://qualtran.readthedocs.io/en/latest/reference/qualtran/Bloq.html#:~:text=bloq_counts) and
    drawing a [call_graph](https://qualtran.readthedocs.io/en/latest/drawing/drawing_call_graph.html):
  
  ```pycon
  >>> def circuit():
  ...    qml.X(0)
  ...    qml.Y(1)
  ...    qml.Z(2)

  >>> cbloq = qml.to_bloq(circuit)
  >>> type(cbloq)
  pennylane.io.qualtran_io.ToBloq
  >>> cbloq.bloq_counts()
  {XGate(): 1, ZGate(): 1, YGate(): 1}
  ```

  * Use smart default mapping of PennyLane circuits and operations to Qualtran Bloqs:
  ```pycon
  >>> import pennylane as qml
  >>> PL_op = qml.X(0)
  >>> qualtran_op = qml.to_bloq(PL_op)
  >>> type(qualtran_op)
  qualtran.bloqs.basic_gates.x_basis.XGate
  ```
  * Custom user-defined mapping of PennyLane circuits and operations to Qualtran Bloqs
  ```pycon
  >>> def circuit():
  ...    qml.QubitUnitary([[0,1],[1,0]], wires=0)
  ...    qml.QubitUnitary([[0,1],[1,0]], wires=0)
  ...    qml.QubitUnitary([[0,1],[1,0]], wires=0)

  >>> PL_op = qml.QubitUnitary([[0,1],[1,0]], wires=0)

  >>> from qualtran.bloqs.basic_gates import XGate
  >>> qualtran_op = XGate()

  >>> custom_map = {
  ...  PL_op: qualtran_op}

  >>> bloq = qml.to_bloq(circuit, custom_mapping=custom_map)
  >>> bloq.bloq_counts()
  {XGate(): 3}
  ```
  It requires one input and takes in two optional inputs:

  * ``circuit (QNode| Qfunc | Operation)``: a PennyLane ``QNode``, ``Qfunc``, or operator to be wrapped as a Qualtran Bloq.
  * ``map_ops (bool)``: Whether to map operations to a Qualtran Bloq. Operations are wrapped as a ``ToBloq`` when ``False``. Default is ``True``.
  * custom_mapping (dict): Dictionary to specify a mapping between a PennyLane operator and a Qualtran Bloq. A default mapping is used if not defined.
  The following example converts a PennyLane Operator into a Qualtran Bloq:

  ```python
  import pennylane as qml

  control_wires = [2, 3]
  estimation_wires = [4, 5, 6, 7, 8, 9]

  H = -0.4 * qml.Z(0) + 0.3 * qml.Z(1) + 0.4 * qml.Z(0) @ qml.Z(1)

  op = qml.QuantumPhaseEstimation(
      qml.Qubitization(H, control_wires), estimation_wires=estimation_wires
  )

  ```

  Let's define a custom mapping instead.

  ```python
  from qualtran.bloqs.phase_estimation import LPResourceState
  from qualtran.bloqs.phase_estimation.text_book_qpe import TextbookQPE

  custom_map = {
    op: TextbookQPE(
        unitary=qml.to_bloq(qml.Qubitization(H, control_wires)), 
        ctrl_state_prep=LPResourceState(len(estimation_wires))
    )
  }

  cbloq = qml.to_bloq(op, map_ops=True, custom_mapping=custom_map).decompose_bloq()
  draw_musical_score(get_musical_score_data(cbloq))
  show_bloq(cbloq)
  ```

  Alternatively, rather than map directly to a Qualtran Bloq, we can preserve the original
  PennyLane decomposition by setting `map_ops` to False.

  ```python
  op_wrapped_as_bloq = qml.to_bloq(op, map_ops=False)
  cbloq = op_wrapped_as_bloq.decompose_bloq()
  draw_musical_score(get_musical_score_data(cbloq))
  show_bloq(cbloq)

  # We can also leverage Qualtran features to get resource counts and call graphs, among other things
  from qualtran.drawing import show_call_graph, show_counts_sigma  

  graph, sigma = qml.to_bloq(op, map_ops=True).call_graph()
  show_call_graph(graph)
  show_counts_sigma(sigma)
  ```

<h4>Resource-efficient Clifford-T decompositions 🍃</h4>

* The [Ross-Selinger algorithm](https://arxiv.org/abs/1403.2975),
  also known as Gridsynth, can now be accessed in :func:`~.clifford_t_decomposition` by setting
  `method="gridsynth"`. This is a new Clifford-T decomposition method that can produce
  orders of magnitue fewer gates than the previous `method="sk"` (Solovay-Kitaev algorithm). 
  [(#7588)](https://github.com/PennyLaneAI/pennylane/pull/7588)
  [(#7641)](https://github.com/PennyLaneAI/pennylane/pull/7641)
  [(#7611)](https://github.com/PennyLaneAI/pennylane/pull/7611)
  [(#7711)](https://github.com/PennyLaneAI/pennylane/pull/7711)
  [(#7770)](https://github.com/PennyLaneAI/pennylane/pull/7770)
  [(#7791)](https://github.com/PennyLaneAI/pennylane/pull/7791)

  In the following example, decomposing with `method="gridsynth"` instead of `method="sk"` gives a
  significant reduction in overall gate counts, specifically the `qml.T` count:

  ```python
  @qml.qnode(qml.device("lightning.qubit", wires=2))
  def circuit():

      qml.RX(0.12, 0)
      qml.CNOT([0, 1])
      qml.RY(0.34, 0)

      return qml.expval(qml.Z(0))

  gridsynth_circuit = qml.clifford_t_decomposition(circuit, method="gridsynth")
  sk_circuit = qml.clifford_t_decomposition(circuit, method="sk")

  gridsynth_specs = qml.specs(rs_circuit)()["resources"]
  sk_specs = qml.specs(sk_circuit)()["resources"]
  ```

  Printing the overall gate counts and T gate counts shows a two order of magnitude decrease when
  using `method='gridsynth'` vs `method='sk'`:

  ```pycon
  >>> print(gridsynth_specs.num_gates, sk_specs.num_gates)
  239 47942
  >>> print(gridsynth_specs.gate_types['T'], sk_specs.gate_types['T'])
  90 8044
  ```

* This release also improves the speed of the `qml.clifford_t_decomposition` transform by
  introducing caching support and changing the
  default basis set of `qml.ops.sk_decomposition` to `(H, S, T)`, resulting in shorter decomposition sequences.
  [(#7454)](https://github.com/PennyLaneAI/pennylane/pull/7454)

<h4>OpenQASM 🤝 PennyLane</h4>

* A new function called :func:`qml.from_qasm3` has been added, which converts OpenQASM 3.0 circuits into quantum functions
  that can be subsequently loaded into QNodes and executed. 
  [(#7495)](https://github.com/PennyLaneAI/pennylane/pull/7495)
  [(#7486)](https://github.com/PennyLaneAI/pennylane/pull/7486)
  [(#7488)](https://github.com/PennyLaneAI/pennylane/pull/7488)
  [(#7593)](https://github.com/PennyLaneAI/pennylane/pull/7593)
  [(#7498)](https://github.com/PennyLaneAI/pennylane/pull/7498)
  [(#7469)](https://github.com/PennyLaneAI/pennylane/pull/7469)
  [(#7543)](https://github.com/PennyLaneAI/pennylane/pull/7543)
  [(#7783)](https://github.com/PennyLaneAI/pennylane/pull/7783)
  [(#7789)](https://github.com/PennyLaneAI/pennylane/pull/7789)
  ```python
  import pennylane as qml

  dev = qml.device("default.qubit", wires=[0, 1, 2])
  
  @qml.qnode(dev)
  def my_circuit():
      qml.from_qasm3(
          """
          qubit q0; 
          qubit q1;
          qubit q2;
  
          float theta = 0.2;
          int power = 2;
  
          ry(theta / 2) q0; 
          rx(theta) q1; 
          pow(power) @ x q0;
  
          def random(qubit q) -> bit {
            bit b = "0";
            h q;
            measure q -> b;
            return b;
          }
  
          bit m = random(q2);
  
          if (m) {
            int i = 0;
            while (i < 5) {
              i = i + 1;
              rz(i) q1;
              break;
            }
          }
          """,
          {'q0': 0, 'q1': 1, 'q2': 2},
      )()
      return qml.expval(qml.Z(0))
  ```

  ```pycon
  >>> print(qml.draw(my_circuit)())
  0: ──RY(0.10)──X²────────────┤  <Z>
  1: ──RX(0.20)───────RZ(1.00)─┤     
  2: ──H─────────┤↗├──║────────┤     
                  ╚═══╝      
  ```
  
  Some gates and operations in OpenQASM 3.0 programs are not currently supported. For more details, 
  please consult the documentation for :func:`qml.from_qasm3` and ensure that you have installed `openqasm3` and 
  `'openqasm3[parser]'` in your environment by following the [OpenQASM 3.0 installation instructions](https://pypi.org/project/openqasm3/).

* A new function called `qml.to_openqasm` has been added, which allows for converting PennyLane circuits to OpenQASM 2.0 programs.
  [(#7393)](https://github.com/PennyLaneAI/pennylane/pull/7393)

  Consider this simple circuit in PennyLane:
  ```python
  dev = qml.device("default.qubit", wires=2, shots=100)

  @qml.qnode(dev)
  def circuit(theta, phi):
      qml.RX(theta, wires=0)
      qml.CNOT(wires=[0,1])
      qml.RZ(phi, wires=1)
      return qml.sample()
  ```

  This can be easily converted to OpenQASM 2.0 with `qml.to_openqasm`:
  ```pycon
  >>> openqasm_circ = qml.to_openqasm(circuit)(1.2, 0.9)
  >>> print(openqasm_circ)
  OPENQASM 2.0;
  include "qelib1.inc";
  qreg q[2];
  creg c[2];
  rx(1.2) q[0];
  cx q[0],q[1];
  rz(0.9) q[1];
  measure q[0] -> c[0];
  measure q[1] -> c[1];
  ```

<h3>Improvements 🛠</h3>

<h4>A quantum optimizer that works with QJIT</h4>

* Leveraging quantum just-in-time compilation to optimize parameterized hybrid workflows with the quantum 
  natural gradient optimizer is now possible with the new :class:`~.QNGOptimizerQJIT` optimizer. 
  [(#7452)](https://github.com/PennyLaneAI/pennylane/pull/7452)
  
  The :class:`~.QNGOptimizerQJIT` optimizer offers a `jax.jit`- and `qml.qjit`-compatible analogue to the existing 
  :class:`~.QNGOptimizer` with an Optax-like interface:

  ```python
  import pennylane as qml
  import jax.numpy as jnp

  @qml.qjit(autograph=True)
  def workflow():
      dev = qml.device("lightning.qubit", wires=2)
  
      @qml.qnode(dev)
      def circuit(params):
          qml.RX(params[0], wires=0)
          qml.RY(params[1], wires=1)
          return qml.expval(qml.Z(0) + qml.X(1))
  
      opt = qml.QNGOptimizerQJIT(stepsize=0.2)
  
      params = jnp.array([0.1, 0.2])
      state = opt.init(params)
      for _ in range(100):
          params, state = opt.step(circuit, params, state)
  
      return params
  ```

  ```pycon
  >>> workflow()
  Array([ 3.14159265, -1.57079633], dtype=float64)
  ```

<h4>Resource-efficient decompositions 🔎</h4>

* The :func:`~.transforms.decompose` transform now supports weighting gates in the target `gate_set`, allowing for 
  preferential treatment of certain gates in a target `gate_set` over others.
  [(#7389)](https://github.com/PennyLaneAI/pennylane/pull/7389)

  Gates specified in `gate_set` can be given a numerical weight associated with their effective cost to have in a circuit:
  
  * Gate weights that are greater than 1 indicate a *greater cost* (less preferred).
  * Gate weights that are less than 1 indicate a *lower cost* (more preferred).

  Consider the following toy example.

  ```python
  qml.decomposition.enable_graph()
  
  @partial(
    qml.transforms.decompose, gate_set={qml.Toffoli: 1.23, qml.RX: 4.56, qml.CZ: 0.01, qml.H: 420, qml.CRZ: 100}
  )
  @qml.qnode(qml.device("default.qubit"))
  def circuit():
      qml.CRX(0.1, wires=[0, 1])
      qml.Toffoli(wires=[0, 1, 2])
      return qml.expval(qml.Z(0))
  ```

  ```pycon
  >>> print(qml.draw(circuit)())

  0: ───────────╭●────────────╭●─╭●─┤  <Z>
  1: ──RX(0.05)─╰Z──RX(-0.05)─╰Z─├●─┤     
  2: ────────────────────────────╰X─┤     
  ```

  ```python
  qml.decomposition.enable_graph()

  @partial(
      qml.transforms.decompose, gate_set={qml.Toffoli: 1.23, qml.RX: 4.56, qml.CZ: 0.01, qml.H: 0.1, qml.CRZ: 0.1}
  )
  @qml.qnode(qml.device("default.qubit"))
  def circuit():
      qml.CRX(0.1, wires=[0, 1])
      qml.Toffoli(wires=[0, 1, 2])
      return qml.expval(qml.Z(0))
  ```

  ```pycon
  >>> print(qml.draw(circuit)())

  0: ────╭●───────────╭●─┤  <Z>
  1: ──H─╰RZ(0.10)──H─├●─┤     
  2: ─────────────────╰X─┤  
  ```

  Here, when the Hadamard and ``CRZ`` have relatively high weights, a decomposition involving them is considered *less* 
  efficient. When they have relatively low weights, a decomposition involving them is considered *more* efficient.

* Decomposition rules that can be accessed with the new graph-based decomposition system are
  implemented for the following operators:

  * :class:`~.QubitUnitary`
    [(#7211)](https://github.com/PennyLaneAI/pennylane/pull/7211)

  * :class:`~.ControlledQubitUnitary`
    [(#7371)](https://github.com/PennyLaneAI/pennylane/pull/7371)

  * :class:`~.DiagonalQubitUnitary`
    [(#7625)](https://github.com/PennyLaneAI/pennylane/pull/7625)

  * :class:`~.MultiControlledX`
    [(#7405)](https://github.com/PennyLaneAI/pennylane/pull/7405)

  * :class:`~pennylane.ops.Exp`. 
    [(#7489)](https://github.com/PennyLaneAI/pennylane/pull/7489)

    Specifically, the following decompositions have been added:
    * Suzuki-Trotter decomposition when the `num_steps` keyword argument is specified.
    * Decomposition to a :class:`~pennylane.PauliRot` when the base is a single-term Pauli word.

  * :class:`~.PCPhase`
    [(#7591)](https://github.com/PennyLaneAI/pennylane/pull/7591)

  * :class:`~.QuantumPhaseEstimation`
    [(#7637)](https://github.com/PennyLaneAI/pennylane/pull/7637)

  * :class:`~.BasisRotation`
    [(#7074)](https://github.com/PennyLaneAI/pennylane/pull/7074)

  * :class:`~.PhaseAdder`
    [(#7070)](https://github.com/PennyLaneAI/pennylane/pull/7070)

  * :class:`~.IntegerComparator`
    [(#7636)](https://github.com/PennyLaneAI/pennylane/pull/7636)

* A new decomposition rule that uses a single work wire for decomposing multi-controlled operators is added.
  [(#7383)](https://github.com/PennyLaneAI/pennylane/pull/7383)

* A :func:`~.decomposition.register_condition` decorator is added that allows users to bind a condition to a
  decomposition rule for when it is applicable. The condition should be a function that takes the
  resource parameters of an operator as arguments and returns `True` or `False` based on whether
  these parameters satisfy the condition for when this rule can be applied.
  [(#7439)](https://github.com/PennyLaneAI/pennylane/pull/7439)

  ```python
  import pennylane as qml
  from pennylane.math.decomposition import zyz_rotation_angles
  
  # The parameters must be consistent with ``qml.QubitUnitary.resource_keys``
  def _zyz_condition(num_wires):
    return num_wires == 1

  @qml.register_condition(_zyz_condition)
  @qml.register_resources({qml.RZ: 2, qml.RY: 1, qml.GlobalPhase: 1})
  def zyz_decomposition(U, wires, **__):
      # Assumes that U is a 2x2 unitary matrix
      phi, theta, omega, phase = zyz_rotation_angles(U, return_global_phase=True)
      qml.RZ(phi, wires=wires[0])
      qml.RY(theta, wires=wires[0])
      qml.RZ(omega, wires=wires[0])
      qml.GlobalPhase(-phase)
  
  # This decomposition will be ignored for `QubitUnitary` on more than one wire.
  qml.add_decomps(qml.QubitUnitary, zyz_decomposition)
  ```

* Symbolic operator types (e.g., `Adjoint`, `Controlled`, and `Pow`) can now be specified as strings
  in various parts of the new graph-based decomposition system, specifically:

  * The `gate_set` argument of the :func:`~.transforms.decompose` transform now supports adding symbolic
    operators in the target gate set.
    [(#7331)](https://github.com/PennyLaneAI/pennylane/pull/7331)

  ```python
  from functools import partial
  import pennylane as qml

  qml.decomposition.enable_graph()
  
  @partial(qml.transforms.decompose, gate_set={"T", "Adjoint(T)", "H", "CNOT"})
  @qml.qnode(qml.device("default.qubit"))
  def circuit():
      qml.Toffoli(wires=[0, 1, 2])
  ```
  ```pycon
  >>> print(qml.draw(circuit)())
  0: ───────────╭●───────────╭●────╭●──T──╭●─┤
  1: ────╭●─────│─────╭●─────│───T─╰X──T†─╰X─┤
  2: ──H─╰X──T†─╰X──T─╰X──T†─╰X──T──H────────┤
  ```

  * Symbolic operator types can now be given as strings to the `op_type` argument of :func:`~.decomposition.add_decomps`,
    or as keys of the dictionaries passed to the `alt_decomps` and `fixed_decomps` arguments of the
    :func:`~.transforms.decompose` transform, allowing custom decomposition rules to be defined and
    registered for symbolic operators.
    [(#7347)](https://github.com/PennyLaneAI/pennylane/pull/7347)
    [(#7352)](https://github.com/PennyLaneAI/pennylane/pull/7352)
    [(#7362)](https://github.com/PennyLaneAI/pennylane/pull/7362)
    [(#7499)](https://github.com/PennyLaneAI/pennylane/pull/7499)

  ```python
  @qml.register_resources({qml.RY: 1})
  def my_adjoint_ry(phi, wires, **_):
      qml.RY(-phi, wires=wires)

  @qml.register_resources({qml.RX: 1})
  def my_adjoint_rx(phi, wires, **__):
      qml.RX(-phi, wires)

  # Registers a decomposition rule for the adjoint of RY globally
  qml.add_decomps("Adjoint(RY)", my_adjoint_ry)

  @partial(
      qml.transforms.decompose,
      gate_set={"RX", "RY", "CNOT"},
      fixed_decomps={"Adjoint(RX)": my_adjoint_rx}
  )
  @qml.qnode(qml.device("default.qubit"))
  def circuit():
      qml.adjoint(qml.RX(0.5, wires=[0]))
      qml.CNOT(wires=[0, 1])
      qml.adjoint(qml.RY(0.5, wires=[1]))
      return qml.expval(qml.Z(0))
  ```
  ```pycon
  >>> print(qml.draw(circuit)())
  0: ──RX(-0.50)─╭●────────────┤  <Z>
  1: ────────────╰X──RY(-0.50)─┤
  ```

* A `work_wire_type` argument has been added to :func:`~pennylane.ctrl` and :class:`~pennylane.ControlledQubitUnitary`
  for more fine-grained control over the type of work wire used in their decompositions.
  [(#7612)](https://github.com/PennyLaneAI/pennylane/pull/7612)

* The :func:`~.transforms.decompose` transform now accepts a `stopping_condition` argument with 
  graph-based decomposition enabled, which must be a function that returns `True` if an operator 
  does not need to be decomposed (it meets the requirements as described in `stopping_condition`).
  See the documentation for more details.
  [(#7531)](https://github.com/PennyLaneAI/pennylane/pull/7531)

* Two-qubit `QubitUnitary` gates no longer decompose into fundamental rotation gates; it now 
  decomposes into single-qubit `QubitUnitary` gates. This allows the decomposition system to
  further decompose single-qubit unitary gates more flexibly using different rotations.
  [(#7211)](https://github.com/PennyLaneAI/pennylane/pull/7211)

* The `gate_set` argument of :func:`~.transforms.decompose` now accepts `"X"`, `"Y"`, `"Z"`, `"H"`, 
  `"I"` as aliases for `"PauliX"`, `"PauliY"`, `"PauliZ"`, `"Hadamard"`, and `"Identity"`. These 
  aliases are also recognized as part of symbolic operators. For example, `"Adjoint(H)"` is now 
  accepted as an alias for `"Adjoint(Hadamard)"`.
  [(#7331)](https://github.com/PennyLaneAI/pennylane/pull/7331)

<h4>Setting shots 🔁</h4>

* A new QNode transform called :func:`~.transforms.set_shots` has been added to set or update the number of shots to be performed, overriding shots specified in the device.
  [(#7337)](https://github.com/PennyLaneAI/pennylane/pull/7337)
  [(#7358)](https://github.com/PennyLaneAI/pennylane/pull/7358)
  [(#7415)](https://github.com/PennyLaneAI/pennylane/pull/7415)
  [(#7500)](https://github.com/PennyLaneAI/pennylane/pull/7500)
  [(#7627)](https://github.com/PennyLaneAI/pennylane/pull/7627)

  The :func:`~.transforms.set_shots` transform can be used as a decorator:

  ```python
  @partial(qml.set_shots, shots=2)
  @qml.qnode(qml.device("default.qubit", wires=1))
  def circuit():
      qml.RX(1.23, wires=0)
      return qml.sample(qml.Z(0))
  ```

  ```pycon
  >>> circuit()
  array([1., -1.])
  ```
  
  Additionally, it can be used in-line to update a circuit's `shots`:

  ```pycon
  >>> new_circ = qml.set_shots(circuit, shots=(4, 10)) # shot vector
  >>> new_circ()
  (array([-1.,  1., -1.,  1.]), array([ 1.,  1.,  1., -1.,  1.,  1., -1., -1.,  1.,  1.]))
  ```

<h4>QChem</h4>

* The `qchem` module is upgraded with new functions to construct a vibrational Hamiltonian in 
  the Christiansen representation. 
  [(#7491)](https://github.com/PennyLaneAI/pennylane/pull/7491)
  [(#7596)](https://github.com/PennyLaneAI/pennylane/pull/7596)
  [(#7785)](https://github.com/PennyLaneAI/pennylane/pull/7785)

  The new functions :func:`christiansen_hamiltonian` and :func:`qml.qchem.christiansen_bosonic` can
  be used to create the qubit and bosonic form of the Christiansen Hamiltonian, respectively. These
  functions need input parameters that can be easily obtained by using the
  :func:`christiansen_integrals` and :func:`vibrational_pes` functions. Similarly, a Christiansen
  dipole operator can be created by using the :func:`christiansen_dipole` and
  :func:`christiansen_integrals_dipole` functions.

  ```python
  import pennylane as qml
  import numpy as np

  symbols  = ['H', 'F']
  geometry = np.array([[0.0, 0.0, -0.40277116], [0.0, 0.0, 1.40277116]])
  mol = qml.qchem.Molecule(symbols, geometry)
  pes = qml.qchem.vibrational_pes(mol, optimize=False)
  ham = qml.qchem.vibrational.christiansen_hamiltonian(pes, n_states = 4)
  ```

  ```pycon
  >>> ham
  (
      0.08527499987546708 * I(0)
    + -0.0051774006335491545 * Z(0)
    + 0.0009697024705108074 * (X(0) @ X(1))
    + 0.0009697024705108074 * (Y(0) @ Y(1))
    + 0.0002321787923591865 * (X(0) @ X(2))
    + 0.0002321787923591865 * (Y(0) @ Y(2))
    + 0.0008190498635406456 * (X(0) @ X(3))
    + 0.0008190498635406456 * (Y(0) @ Y(3))
    + -0.015699890427524253 * Z(1)
    + 0.002790002362847834 * (X(1) @ X(2))
    + 0.002790002362847834 * (Y(1) @ Y(2))
    + 0.000687929225764568 * (X(1) @ X(3))
    + 0.000687929225764568 * (Y(1) @ Y(3))
    + -0.026572392417060237 * Z(2)
    + 0.005239546276220405 * (X(2) @ X(3))
    + 0.005239546276220405 * (Y(2) @ Y(3))
    + -0.037825316397333435 * Z(3)
  )
  ```  

<h4>Experimental FTQC module</h4>

* Add commutation rules for a Clifford gate set (`qml.H`, `qml.S`, `qml.CNOT`) to the `ftqc.pauli_tracker` module,
  accessible via the `commute_clifford_op` function.
  [(#7444)](https://github.com/PennyLaneAI/pennylane/pull/7444)

* Add offline byproduct correction support to the `ftqc` module.
  [(#7447)](https://github.com/PennyLaneAI/pennylane/pull/7447)

* The `ftqc` module `measure_arbitrary_basis`, `measure_x` and `measure_y` functions
  can now be captured when program capture is enabled.
  [(#7219)](https://github.com/PennyLaneAI/pennylane/pull/7219)
  [(#7368)](https://github.com/PennyLaneAI/pennylane/pull/7368)

* Add xz encoding related `pauli_to_xz`, `xz_to_pauli` and `pauli_prod` functions to the `ftqc` module.
  [(#7433)](https://github.com/PennyLaneAI/pennylane/pull/7433)

* The transform `convert_to_mbqc_formalism` is added to the `ftqc` module to convert a circuit already
  expressed in a limited, compatible gate-set into the MBQC formalism. Circuits can be converted to the 
  relevant gate-set with the `convert_to_mbqc_gateset` transform.
  [(#7355)](https://github.com/PennyLaneAI/pennylane/pull/7355)
  [(#7586)](https://github.com/PennyLaneAI/pennylane/pull/7586)

* The `RotXZX` operation is added to the `ftqc` module to support definition of a universal
  gate-set that can be translated to the MBQC formalism.
  [(#7271)](https://github.com/PennyLaneAI/pennylane/pull/7271)

<h4>Other improvements</h4>

* `qml.evolve` now errors out if the first argument is not a valid type.
  [(#7768)](https://github.com/PennyLaneAI/pennylane/pull/7768)

* `qml.PauliError` now accepts Pauli strings that include the identity operator.
  [(#7760)](https://github.com/PennyLaneAI/pennylane/pull/7760)

* Caching with finite shots now always warns about the lack of expected noise.
  [(#7644)](https://github.com/PennyLaneAI/pennylane/pull/7644)

* `cache` now defaults to `"auto"` with `qml.execute`, matching the behavior of `QNode` and reducing the 
  performance cost of using `qml.execute` for standard executions.
  [(#7644)](https://github.com/PennyLaneAI/pennylane/pull/7644)

* `qml.grad` and `qml.jacobian` can now handle inputs with dynamic shapes being captured into plxpr.
  [(#7544)](https://github.com/PennyLaneAI/pennylane/pull/7544/)

* Improved the drawing of `GlobalPhase`, `ctrl(GlobalPhase)`, `Identity` and `ctrl(Identity)` operations.
  The labels are grouped together like for other multi-qubit operations, and the drawing
  no longer depends on the wires of `GlobalPhase` or `Identity`. Control nodes of controlled global phases
  and identities no longer receive the operator label, which is in line with other controlled operations.
  [(#7457)](https://github.com/PennyLaneAI/pennylane/pull/7457)

* The decomposition of `qml.PCPhase` is now significantly more efficient for more than 2 qubits.
  [(#7166)](https://github.com/PennyLaneAI/pennylane/pull/7166)

* The decomposition of :class:`~.IntegerComparator` is now significantly more efficient.
  [(#7636)](https://github.com/PennyLaneAI/pennylane/pull/7636)

* :class:`~.QubitUnitary` now supports a decomposition that is compatible with an arbitrary number of qubits. 
  This represents a fundamental improvement over the previous implementation, which was limited to two-qubit systems.
  [(#7277)](https://github.com/PennyLaneAI/pennylane/pull/7277)

* Setting up the configuration of a workflow, including the determination of the best diff
  method, is now done *after* user transforms have been applied. This allows transforms to
  update the shots and change measurement processes with fewer issues.
  [(#7358)](https://github.com/PennyLaneAI/pennylane/pull/7358)

* Updated the workflow helper function `construct_batch` to follow the same logic as `qml.execute`.
  Now, user transforms including final transforms like `param_shift` and `metric_tensor` are
  always applied before gradient determination and device preprocessing, matching the
  execution pipeline. The gradient method is now determined after all user transforms
  have been applied, mirroring the logic in `execute`. This change ensures that transform
  slicing and execution are always in sync, and fixes several subtle bugs with transform
  application at different workflow levels.
  [(#7461)](https://github.com/PennyLaneAI/pennylane/pull/7461)

* The decomposition of `DiagonalQubitUnitary` has been updated to a recursive decomposition
  into a smaller `DiagonalQubitUnitary` and a `SelectPauliRot` operation. This is a known
  decomposition [Theorem 7 in Shende et al.](https://arxiv.org/abs/quant-ph/0406176)
  that contains fewer gates than the previous decomposition.
  [(#7370)](https://github.com/PennyLaneAI/pennylane/pull/7370)

* An xDSL `qml.compiler.python_compiler.transforms.MergeRotationsPass` pass for applying `merge_rotations` to an
  xDSL module has been added for the experimental xDSL Python compiler integration.
  [(#7364)](https://github.com/PennyLaneAI/pennylane/pull/7364)
  [(#7595)](https://github.com/PennyLaneAI/pennylane/pull/7595)
  [(#7664)](https://github.com/PennyLaneAI/pennylane/pull/7664)

* An xDSL `qml.compiler.python_compiler.transforms.IterativeCancelInversesPass` pass for applying `cancel_inverses`
  iteratively to an xDSL module has been added for the experimental xDSL Python compiler integration. This pass is
  optimized to cancel self-inverse operations iteratively to cancel nested self-inverse operations.
  [(#7363)](https://github.com/PennyLaneAI/pennylane/pull/7363)
  [(#7595)](https://github.com/PennyLaneAI/pennylane/pull/7595)
 
* An experimental integration for a Python compiler using [xDSL](https://xdsl.dev/index) has been introduced.
  This is similar to [Catalyst's MLIR dialects](https://docs.pennylane.ai/projects/catalyst/en/stable/dev/dialects.html#mlir-dialects-in-catalyst), 
  but it is coded in Python instead of C++.
  [(#7509)](https://github.com/PennyLaneAI/pennylane/pull/7509)
  [(#7357)](https://github.com/PennyLaneAI/pennylane/pull/7357)
  [(#7367)](https://github.com/PennyLaneAI/pennylane/pull/7367)
  [(#7462)](https://github.com/PennyLaneAI/pennylane/pull/7462)
  [(#7470)](https://github.com/PennyLaneAI/pennylane/pull/7470)
  [(#7510)](https://github.com/PennyLaneAI/pennylane/pull/7510)
  [(#7590)](https://github.com/PennyLaneAI/pennylane/pull/7590)
  [(#7706)](https://github.com/PennyLaneAI/pennylane/pull/7706)

* PennyLane supports `jax == 0.6.0` and `0.5.3`.
  [(#6919)](https://github.com/PennyLaneAI/pennylane/pull/6919)
  [(#7299)](https://github.com/PennyLaneAI/pennylane/pull/7299)

* The :func:`~.transforms.cancel_inverses` transform no longer changes the order of operations that don't have shared wires, providing a deterministic output.
  [(#7328)](https://github.com/PennyLaneAI/pennylane/pull/7328)

* Alias for Identity (`I`) is now accessible from `qml.ops`.
  [(#7200)](https://github.com/PennyLaneAI/pennylane/pull/7200)
  
* Adds a new `allocation` module containing `allocate` and `deallocate` instructions for requesting dynamic wires. This is currently
  experimental and not integrated.
  [(#7704)](https://github.com/PennyLaneAI/pennylane/pull/7704)
  [(#7710)](https://github.com/PennyLaneAI/pennylane/pull/7710)

* Computing the angles for uniformly controlled rotations, used in :class:`~.MottonenStatePreparation`
  and :class:`~.SelectPauliRot`, now takes much less computational effort and memory.
  [(#7377)](https://github.com/PennyLaneAI/pennylane/pull/7377)

* Classical shadows with mixed quantum states are now computed with a dedicated method that uses an
  iterative algorithm similar to the handling of shadows with state vectors. This makes shadows with density 
  matrices much more performant.
  [(#6748)](https://github.com/PennyLaneAI/pennylane/pull/6748)
  [(#7458)](https://github.com/PennyLaneAI/pennylane/pull/7458)

* Two new functions called :func:`~.math.convert_to_su2` and :func:`~.math.convert_to_su4` have been added to `qml.math`, which convert unitary matrices to SU(2) or SU(4), respectively, and optionally a global phase.
  [(#7211)](https://github.com/PennyLaneAI/pennylane/pull/7211)

* `Operator.num_wires` now defaults to `None` to indicate that the operator can be on
  any number of wires.
  [(#7312)](https://github.com/PennyLaneAI/pennylane/pull/7312)

* Shots can now be overridden for specific `qml.Snapshot` instances via a `shots` keyword argument.
  [(#7326)](https://github.com/PennyLaneAI/pennylane/pull/7326)

  ```python
  dev = qml.device("default.qubit", wires=2, shots=10)

  @qml.qnode(dev)
  def circuit():
      qml.Snapshot("sample", measurement=qml.sample(qml.X(0)), shots=5)
      return qml.sample(qml.X(0))
  ```

  ```pycon
  >>> qml.snapshots(circuit)()
  {'sample': array([-1., -1., -1., -1., -1.]),
   'execution_results': array([ 1., -1., -1., -1., -1.,  1., -1., -1.,  1., -1.])}
  ```

* PennyLane no longer validates that an operation has at least one wire, as having this check required the abstract
  interface to maintain a list of special implementations.
  [(#7327)](https://github.com/PennyLaneAI/pennylane/pull/7327)

* Two new device-developer transforms have been added to `devices.preprocess`: 
  :func:`~.devices.preprocess.measurements_from_counts` and :func:`~.devices.preprocess.measurements_from_samples`.
  These transforms modify the tape to instead contain a `counts` or `sample` measurement process, 
  deriving the original measurements from the raw counts/samples in post-processing. This allows 
  expanded measurement support for devices that only 
  support counts/samples at execution, like real hardware devices.
  [(#7317)](https://github.com/PennyLaneAI/pennylane/pull/7317)

* Sphinx version was updated to 8.1. Sphinx is upgraded to version 8.1 and uses Python 3.10. References to intersphinx (e.g. `<demos/>` or `<catalyst/>` are updated to remove the :doc: prefix that is incompatible with sphinx 8.1. 
  [(7212)](https://github.com/PennyLaneAI/pennylane/pull/7212)

* Migrated `setup.py` package build and install to `pyproject.toml`
  [(#7375)](https://github.com/PennyLaneAI/pennylane/pull/7375)

* Updated GitHub Actions workflows (`rtd.yml`, `readthedocs.yml`, and `docs.yml`) to use `ubuntu-24.04` runners.
 [(#7396)](https://github.com/PennyLaneAI/pennylane/pull/7396)

* Updated requirements and pyproject files to include the other package.  
  [(#7417)](https://github.com/PennyLaneAI/pennylane/pull/7417)

* Updated documentation check to remove duplicate docstring references. [(#7453)](https://github.com/PennyLaneAI/pennylane/pull/7453)

* Improved performance for `qml.clifford_t_decomposition` transform by introducing caching support and changed the
  default basis set of `qml.ops.sk_decomposition` to `(H, S, T)`, resulting in shorter decomposition sequences.
  [(#7454)](https://github.com/PennyLaneAI/pennylane/pull/7454)

* The decomposition of `qml.BasisState` with capture and the graph-based decomposition system enabled is more efficient. 
  Additionally, the resource params of `qml.BasisState` is simplified to the number of wires.
  [(#7722)](https://github.com/PennyLaneAI/pennylane/pull/7722)

<h3>Labs: a place for unified and rapid prototyping of research software 🧪</h3>

* The imports of dependencies introduced by ``labs`` functionalities have been modified such that
  these dependencies only have to be installed for the functions that use them, not to use
  ``labs`` functionalities in general. This decouples the various submodules, and even functions
  within the same submodule, from each other.
  [(#7650)](https://github.com/PennyLaneAI/pennylane/pull/7650)

* A new module :mod:`pennylane.labs.intermediate_reps <pennylane.labs.intermediate_reps>`
  provides functionality to compute intermediate representations for particular circuits.
  :func:`parity_matrix <pennylane.labs.intermediate_reps.parity_matrix>` computes
  the parity matrix intermediate representation for CNOT circuits.
  :func:`phase_polynomial <pennylane.labs.intermediate_reps.phase_polynomial>` computes
  the phase polynomial intermediate representation for {CNOT, RZ} circuits.
  These efficient intermediate representations are important
  for CNOT routing algorithms and other quantum compilation routines.
  [(#7229)](https://github.com/PennyLaneAI/pennylane/pull/7229)
  [(#7333)](https://github.com/PennyLaneAI/pennylane/pull/7333)
  [(#7629)](https://github.com/PennyLaneAI/pennylane/pull/7629)
  
* The `pennylane.labs.vibrational` module is upgraded to use features from the `concurrency` module
  to perform multiprocess and multithreaded execution of workloads. 
  [(#7401)](https://github.com/PennyLaneAI/pennylane/pull/7401)

* A `rowcol` function is now available in `pennylane.labs.intermediate_reps`.
  Given the parity matrix of a CNOT circuit and a qubit connectivity graph, it synthesizes a
  possible implementation of the parity matrix that respects the connectivity.
  [(#7394)](https://github.com/PennyLaneAI/pennylane/pull/7394)

* `pennylane.labs.QubitManager`, `pennylane.labs.AllocWires`, and `pennylane.labs.FreeWires` classes have been added to track and manage auxilliary qubits.
  [(#7404)](https://github.com/PennyLaneAI/pennylane/pull/7404)

* `pennylane.labs.map_to_resource_op` function has been added to map PennyLane Operations to their resource equivalents.
  [(#7434)](https://github.com/PennyLaneAI/pennylane/pull/7434)

* Added a `pennylane.labs.Resources` class to store and track the quantum resources from a circuit.
  [(#7406)](https://github.com/PennyLaneAI/pennylane/pull/7406)
  
* `pennylane.labs.CompressedResourceOp` class has been added to store information about the operator type and parameters.
  [(#7408)](https://github.com/PennyLaneAI/pennylane/pull/7408)

* Added the base `pennylane.labs.ResourceOperator` class which will be used to implement all quantum 
  operators for resource estimation.
  [(#7399)](https://github.com/PennyLaneAI/pennylane/pull/7399)

* Added the `pennylane.labs.estimate_resources` function which will be used to perform resource
  estimation on circuits, `pennylane.labs.ResourceOperator` and `pennylane.labs.Resources` objects.
  [(#7407)](https://github.com/PennyLaneAI/pennylane/pull/7407)

* Added the `pennylane.labs.ResourceOperator` templates which will be used to perform resource
  estimation for non-parametric single qubit gates.
  [(#7540)](https://github.com/PennyLaneAI/pennylane/pull/7540)

* Added the `pennylane.labs.ResourceOperator` templates which will be used to perform resource
  estimation for parametric single qubit gates.
  [(#7541)](https://github.com/PennyLaneAI/pennylane/pull/7541)

* Added the `pennylane.labs.ResourceOperator` templates which will be used to perform resource
  estimation for controlled gates.
  [(#7526)](https://github.com/PennyLaneAI/pennylane/pull/7526)

* Added the `pennylane.labs.ResourceOperator` templates which will be used to perform resource
  estimation for symbolic operators of gates.
  [(#7584)](https://github.com/PennyLaneAI/pennylane/pull/7584)

* Added the `pennylane.labs.ResourceOperator` templates which will be used to perform resource
  estimation for multi-qubit parametic gates.
  [(#7549)](https://github.com/PennyLaneAI/pennylane/pull/7549)

* Added the `pennylane.labs.resource_estimation.CompactHamiltonian` to unblock the need to pass full
  Hamiltonian
  Added `pennylane.labs.resource_estimation.ResourceTrotterCDF`, and `pennylane.labs.resource_estimation.ResourceTrotterTHC`
  templates which will be used to perform resource estimation for trotterization of CDF and THC Hamiltonians respectively.
  [(#7705)](https://github.com/PennyLaneAI/pennylane/pull/7705)

* Added the `pennylane.labs.ResourceQubitize` template which can be used to perform resource
  estimation for qubitization of THC Hamiltonian.
  [(#7730)](https://github.com/PennyLaneAI/pennylane/pull/7730)

* Added `pennylane.labs.resource_estimation.ResourceTrotterVibrational` and `pennylane.labs.resource_estimation.ResourceTrotterVibronic`
  templates which can be used to perform resource estimation for trotterization of vibrational and vibronic Hamiltonians respectively.
  [(#7720)](https://github.com/PennyLaneAI/pennylane/pull/7720)

* Added `pennylane.labs.ResourceOperator` templates for various algorithms required for 
  supporting compact hamiltonian development.
  [(#7725)](https://github.com/PennyLaneAI/pennylane/pull/7725)

* A new module :mod:`pennylane.labs.zxopt <pennylane.labs.zxopt>` provides access to the basic optimization
  passes from [pyzx](https://pyzx.readthedocs.io/en/latest/) for PennyLane circuits.
  
    * :func:`basic_optimization <pennylane.labs.zxopt.basic_optimization>` performs peephole optimizations on the circuit and is a useful subroutine for other optimization passes.
    * :func:`full_optimize <pennylane.labs.zxopt.full_optimize>` optimizes [(Clifford + T)](https://pennylane.ai/compilation/clifford-t-gate-set) circuits.
    * :func:`full_reduce <pennylane.labs.zxopt.full_reduce>` can optimize arbitrary PennyLane circuits and follows the pipeline described in the [the pyzx docs](https://pyzx.readthedocs.io/en/latest/simplify.html).
    * :func:`todd <pennylane.labs.zxopt.todd>` performs Third Order Duplicate and Destroy (`TODD <https://arxiv.org/abs/1712.01557>`__) via phase polynomials and reduces T gate counts.

  [(#7471)](https://github.com/PennyLaneAI/pennylane/pull/7471)

* New functionality is added to create and manipulate product formulas in the `trotter_error` module.
  [(#7224)](https://github.com/PennyLaneAI/pennylane/pull/7224)
 
    * :class:`ProductFormula <pennylane.labs.trotter_error.ProductFormula` allows users to create custom product formulas.
    * :func:`bch_expansion <pennylane.labs.trotter_error.bch_expansion` computes the Baker-Campbell-Hausdorff  expansion of a product formula.
    * :func:`effective_hamiltonian <pennylane.labs.trotter_error.effective_hamiltonian` computes the effective Hamiltonian of a product formula.

* Optimized the :func:`perturbation_error <pennylane.labs.trotter_error.perturbation_error>`
  module for better performance by using a task-based executor to parallelize the computationally heavy
  parts of the algorithm.
  [(#7681)](https://github.com/PennyLaneAI/pennylane/pull/7681)

* Optimization for :func`pertrubation_error` which groups commutators by linearity.
  [(#7790)][https://github.com/PennyLaneAI/pennylane/pull/7790]

* Fixed missing table descriptions for :class:`qml.FromBloq <pennylane.FromBloq>`,
  :func:`qml.qchem.two_particle <pennylane.qchem.two_particle>`,
  and :class:`qml.ParticleConservingU2 <pennylane.ParticleConservingU2>`.
  [(#7628)](https://github.com/PennyLaneAI/pennylane/pull/7628)

<h3>Breaking changes 💔</h3>

* Support for gradient keyword arguments as QNode keyword arguments has been removed. Instead please use the
  new `gradient_kwargs` keyword argument accordingly.
  [(#7648)](https://github.com/PennyLaneAI/pennylane/pull/7648)

* The default value of `cache` is now `"auto"` with `qml.execute`. Like `QNode`, `"auto"` only turns on caching
  when `max_diff > 1`.
  [(#7644)](https://github.com/PennyLaneAI/pennylane/pull/7644)

* A new decomposition for two-qubit unitaries was implemented in `two_qubit_decomposition`.
  It ensures the correctness of the decomposition in some edge cases but uses 3 CNOT gates
  even if 2 CNOTs would suffice theoretically.
  [(#7474)](https://github.com/PennyLaneAI/pennylane/pull/7474)

* The `return_type` property of `MeasurementProcess` has been removed. Please use `isinstance` for type checking instead.
  [(#7322)](https://github.com/PennyLaneAI/pennylane/pull/7322)

* The `KerasLayer` class in `qml.qnn.keras` has been removed because Keras 2 is no longer actively maintained.
  Please consider using a different machine learning framework, like `PyTorch <demos/tutorial_qnn_module_torch>`__ or `JAX <demos/tutorial_How_to_optimize_QML_model_using_JAX_and_Optax>`__.
  [(#7320)](https://github.com/PennyLaneAI/pennylane/pull/7320)

* The `qml.gradients.hamiltonian_grad` function has been removed because this gradient recipe is no
  longer required with the :doc:`new operator arithmetic system </news/new_opmath>`.
  [(#7302)](https://github.com/PennyLaneAI/pennylane/pull/7302)

* Accessing terms of a tensor product (e.g., `op = X(0) @ X(1)`) via `op.obs` has been removed.
  [(#7324)](https://github.com/PennyLaneAI/pennylane/pull/7324)

* The `mcm_method` keyword argument in `qml.execute` has been removed.
  [(#7301)](https://github.com/PennyLaneAI/pennylane/pull/7301)

* The `inner_transform` and `config` keyword arguments in `qml.execute` have been removed.
  [(#7300)](https://github.com/PennyLaneAI/pennylane/pull/7300)

* `Sum.ops`, `Sum.coeffs`, `Prod.ops` and `Prod.coeffs` have been removed.
  [(#7304)](https://github.com/PennyLaneAI/pennylane/pull/7304)

* Specifying `pipeline=None` with `qml.compile` has been removed.
  [(#7307)](https://github.com/PennyLaneAI/pennylane/pull/7307)

* The `control_wires` argument in `qml.ControlledQubitUnitary` has been removed.
  Furthermore, the `ControlledQubitUnitary` no longer accepts `QubitUnitary` objects as arguments as its `base`.
  [(#7305)](https://github.com/PennyLaneAI/pennylane/pull/7305)

* `qml.tape.TapeError` has been removed.
  [(#7205)](https://github.com/PennyLaneAI/pennylane/pull/7205)

<h3>Deprecations 👋</h3>

Here's a list of deprecations made this release. For a more detailed breakdown of deprecations and alternative code to use instead, Please consult the :doc:`deprecations and removals page </development/deprecations>`.

<<<<<<< HEAD
* Python 3.10 has been deprecated and will no longer be supported in v0.43. Please update to a newer Python version to continue using PennyLane beyond this release.
* 
=======
* Python 3.10 support is deprecated and support will be removed in v0.43. Please upgrade to Python 
  3.11 or newer.

>>>>>>> 8f00df0b
* Top-level access to `DeviceError`, `PennyLaneDeprecationWarning`, `QuantumFunctionError` and `ExperimentalWarning` have been deprecated and will be removed in v0.43. Please import them from the new `exceptions` module.
  [(#7292)](https://github.com/PennyLaneAI/pennylane/pull/7292)
  [(#7477)](https://github.com/PennyLaneAI/pennylane/pull/7477)
  [(#7508)](https://github.com/PennyLaneAI/pennylane/pull/7508)
  [(#7603)](https://github.com/PennyLaneAI/pennylane/pull/7603)

* `qml.operation.Observable` and the corresponding `Observable.compare` have been deprecated, as
  pennylane now depends on the more general `Operator` interface instead. The
  `Operator.is_hermitian` property can instead be used to check whether or not it is highly likely
  that the operator instance is Hermitian.
  [(#7316)](https://github.com/PennyLaneAI/pennylane/pull/7316)

* The boolean functions provided in `pennylane.operation` are deprecated. See the :doc:`deprecations page </development/deprecations>` 
  for equivalent code to use instead. These include `not_tape`, `has_gen`, `has_grad_method`, `has_multipar`,
  `has_nopar`, `has_unitary_gen`, `is_measurement`, `defines_diagonalizing_gates`, and `gen_is_multi_term_hamiltonian`.
  [(#7319)](https://github.com/PennyLaneAI/pennylane/pull/7319)

* `qml.operation.WiresEnum`, `qml.operation.AllWires`, and `qml.operation.AnyWires` are deprecated. To indicate that
  an operator can act on any number of wires, `Operator.num_wires = None` should be used instead. This is the default
  and does not need to be overwritten unless the operator developer wants to add wire number validation.
  [(#7313)](https://github.com/PennyLaneAI/pennylane/pull/7313)

* The :func:`qml.QNode.get_gradient_fn` method is now deprecated. Instead, use :func:`~.workflow.get_best_diff_method` to obtain the differentiation method.
  [(#7323)](https://github.com/PennyLaneAI/pennylane/pull/7323)

<h3>Internal changes ⚙️</h3>

* Move private code in the `TransformProgram` onto the `CotransformCache` class.
  [(#7750)](https://github.com/PennyLaneAI/pennylane/pull/7750)

* Improve type hinting in the `workflow` module.
  [(#7745)](https://github.com/PennyLaneAI/pennylane/pull/7745)

* Unpin `mitiq` in CI.
  [(#7742)](https://github.com/PennyLaneAI/pennylane/pull/7742)

* The `qml.measurements.Shots` class can now handle abstract numbers of shots.
  [(#7729)](https://github.com/PennyLaneAI/pennylane/pull/7729)

* Update `jax` and `tensorflow` dependencies for `doc` builds.
  [(#7667)](https://github.com/PennyLaneAI/pennylane/pull/7667)

* `Pennylane` has been renamed to `pennylane` in the `pyproject.toml` file 
  to match the expected binary distribution format naming conventions.
  [(#7689)](https://github.com/PennyLaneAI/pennylane/pull/7689)

* The `qml.compiler.python_compiler` submodule has been restructured.
  [(#7645)](https://github.com/PennyLaneAI/pennylane/pull/7645)

* Move program capture code closer to where it is used.
  [(#7608)](https://github.com/PennyLaneAI/pennylane/pull/7608)

* Tests using `OpenFermion` in `tests/qchem` do not fail with NumPy>=2.0.0 any more.
  [(#7626)](https://github.com/PennyLaneAI/pennylane/pull/7626)

* Move `givens_decomposition` and private helpers from `qchem` to `math` module.
  [(#7545)](https://github.com/PennyLaneAI/pennylane/pull/7545)

* Enforce module dependencies in `pennylane` using `tach`.
  [(#7185)](https://github.com/PennyLaneAI/pennylane/pull/7185)
  [(#7416)](https://github.com/PennyLaneAI/pennylane/pull/7416)
  [(#7418)](https://github.com/PennyLaneAI/pennylane/pull/7418)
  [(#7429)](https://github.com/PennyLaneAI/pennylane/pull/7429)
  [(#7430)](https://github.com/PennyLaneAI/pennylane/pull/7430)
  [(#7437)](https://github.com/PennyLaneAI/pennylane/pull/7437)
  [(#7504)](https://github.com/PennyLaneAI/pennylane/pull/7504)
  [(#7538)](https://github.com/PennyLaneAI/pennylane/pull/7538)
  [(#7542)](https://github.com/PennyLaneAI/pennylane/pull/7542)
  [(#7667)](https://github.com/PennyLaneAI/pennylane/pull/7667)
  [(#7743)](https://github.com/PennyLaneAI/pennylane/pull/7743)

* With program capture enabled, mcm method validation now happens on execution rather than setup.
  [(#7475)](https://github.com/PennyLaneAI/pennylane/pull/7475)

* Add `.git-blame-ignore-revs` file to the PennyLane repository. This file will allow specifying commits that should
  be ignored in the output of `git blame`. For example, this can be useful when a single commit includes bulk reformatting.
  [(#7507)](https://github.com/PennyLaneAI/pennylane/pull/7507)

* Add a `.gitattributes` file to standardize LF as the end-of-line character for the PennyLane
  repository.
  [(#7502)](https://github.com/PennyLaneAI/pennylane/pull/7502)

* `DefaultQubit` now implements `preprocess_transforms` and `setup_execution_config` instead of `preprocess`.
  [(#7468)](https://github.com/PennyLaneAI/pennylane/pull/7468)

* Fix subset of `pylint` errors in the `tests` folder.
  [(#7446)](https://github.com/PennyLaneAI/pennylane/pull/7446)

* Remove and reduce excessively expensive test cases in `tests/templates/test_subroutines/` that do not add value.
  [(#7436)](https://github.com/PennyLaneAI/pennylane/pull/7436)

* Stop using `pytest-timeout` in the PennyLane CI/CD pipeline.
  [(#7451)](https://github.com/PennyLaneAI/pennylane/pull/7451)

* A `RuntimeWarning` raised when using versions of JAX > 0.4.28 has been removed.
  [(#7398)](https://github.com/PennyLaneAI/pennylane/pull/7398)

* Wheel releases for PennyLane now follow the `PyPA binary-distribution format <https://packaging.python.org/en/latest/specifications/binary-distribution-format/>_` guidelines more closely.
  [(#7382)](https://github.com/PennyLaneAI/pennylane/pull/7382)

* `null.qubit` can now support an optional `track_resources` argument which allows it to record which gates are executed.
  [(#7226)](https://github.com/PennyLaneAI/pennylane/pull/7226)
  [(#7372)](https://github.com/PennyLaneAI/pennylane/pull/7372)
  [(#7392)](https://github.com/PennyLaneAI/pennylane/pull/7392)

* A new internal module, `qml.concurrency`, is added to support internal use of multiprocess and multithreaded execution of workloads. This also migrates the use of `concurrent.futures` in `default.qubit` to this new design.
  [(#7303)](https://github.com/PennyLaneAI/pennylane/pull/7303)

* Test suites in `tests/transforms/test_defer_measurement.py` use analytic mocker devices to test numeric results.
  [(#7329)](https://github.com/PennyLaneAI/pennylane/pull/7329)

* Add new `pennylane.exceptions` module for custom errors and warnings.
  [(#7205)](https://github.com/PennyLaneAI/pennylane/pull/7205)
  [(#7292)](https://github.com/PennyLaneAI/pennylane/pull/7292)

* Clean up `__init__.py` files in `math`, `ops`, `qaoa`, `tape` and `templates` to be explicit in what they import. 
  [(#7200)](https://github.com/PennyLaneAI/pennylane/pull/7200)
  
* The `Tracker` class has been moved into the `devices` module.
  [(#7281)](https://github.com/PennyLaneAI/pennylane/pull/7281)

* Moved functions that calculate rotation angles for unitary decompositions into an internal
  module `qml.math.decomposition`
  [(#7211)](https://github.com/PennyLaneAI/pennylane/pull/7211)

* Fixed a failing integration test for `qml.QDrift`  which multiplied the operators of the decomposition incorrectly to evolve the state.
  [(#7621)](https://github.com/PennyLaneAI/pennylane/pull/7621)

* The decomposition test in `assert_valid` no longer checks the matrix of the decomposition if the operator
  does not define a matrix representation.
  [(#7655)](https://github.com/PennyLaneAI/pennylane/pull/7655)

<h3>Documentation 📝</h3>

* The functions in `qml.qchem.vibrational` are updated to include additional information about the 
  theory and input arguments.
  [(#6918)](https://github.com/PennyLaneAI/pennylane/pull/6918)

* The usage examples for `qml.decomposition.DecompositionGraph` have been updated.
  [(#7692)](https://github.com/PennyLaneAI/pennylane/pull/7692)

* The entry in the :doc:`/news/program_capture_sharp_bits` has been updated to include
  additional supported lightning devices: `lightning.kokkos` and `lightning.gpu`.
  [(#7674)](https://github.com/PennyLaneAI/pennylane/pull/7674)

* Updated the circuit drawing for `qml.Select` to include two commonly used symbols for 
  Select-applying, or multiplexing, an operator. Added a similar drawing for `qml.SelectPauliRot`.
  [(#7464)](https://github.com/PennyLaneAI/pennylane/pull/7464)
  
* The entry in the :doc:`/news/program_capture_sharp_bits` page for transforms has been updated; non-native transforms being applied
  to QNodes wherein operators have dynamic wires can lead to incorrect results.
  [(#7426)](https://github.com/PennyLaneAI/pennylane/pull/7426)

* Fixed the wrong `theta` to `phi` in :class:`~pennylane.IsingXY`.
  [(#7427)](https://github.com/PennyLaneAI/pennylane/pull/7427)

* In the :doc:`/introduction/compiling_circuits` page, in the "Decomposition in stages" section,
  circuit drawings now render in a way that's easier to read.
  [(#7419)](https://github.com/PennyLaneAI/pennylane/pull/7419)

* The entry in the :doc:`/news/program_capture_sharp_bits` page for using program capture with Catalyst 
  has been updated. Instead of using ``qjit(experimental_capture=True)``, Catalyst is now compatible 
  with the global toggles ``qml.capture.enable()`` and ``qml.capture.disable()`` for enabling and
  disabling program capture.
  [(#7298)](https://github.com/PennyLaneAI/pennylane/pull/7298)

* The simulation technique table in the :doc:`/introduction/dynamic_quantum_circuits` page has been updated 
  to correct an error regarding analytic mode support for the ``tree-traversal`` method. 
  ``tree-traversal`` supports analytic mode.
  [(#7490)](https://github.com/PennyLaneAI/pennylane/pull/7490)

* Added a warning to the documentation for `qml.snapshots` and `qml.Snapshot`, clarifying that compilation transforms 
may move operations across a `Snapshot`.
  [(#7746)](https://github.com/PennyLaneAI/pennylane/pull/7746)

* In the :doc:`/development/guide/documentation` page, removed references to the outdated Sphinx and unsupported Python 3.8 version. 
  This helps ensure contributors follow current standards and avoid compatibility issues.
  [(#7479)](https://github.com/PennyLaneAI/pennylane/pull/7479)

* Alphabetized the API list in the documentation build to ensure consistent ordering. 
  [(#7792)](https://github.com/PennyLaneAI/pennylane/pull/7792)

<h3>Bug fixes 🐛</h3>

* Fixes broken support of `qml.matrix` for a `QNode` when using mixed Torch GPU & CPU data for parametric tensors.
  [(#7775)](https://github.com/PennyLaneAI/pennylane/pull/7775) 

* Fixes `CircuitGraph.iterate_parametrized_layers`, and thus `metric_tensor`, when the same operation occurs multiple
  times in the circuit.
  [(#7757)](https://github.com/PennyLaneAI/pennylane/pull/7757)

* Fixes a bug with transforms that require the classical Jacobian applied to QNodes, where only
  some arguments are trainable and an intermediate transform does not preserve trainability information.
  [(#7345)](https://github.com/PennyLaneAI/pennylane/pull/7345)

* The `qml.ftqc.ParametricMidMeasureMP` class was unable to accept data from `jax.numpy.array` inputs
  when specifying the angle, due to the given hashing policy. The implementation was updated to ensure
  correct hashing behavior for `float`, `numpy.array`, and `jax.numpy.array` inputs.
  [(#7693)](https://github.com/PennyLaneAI/pennylane/pull/7693)

* A bug in `qml.draw_mpl` for circuits with work wires has been fixed. The previously
  inconsistent mapping for these wires has been resolved, ensuring accurate assignment during
  drawing.
  [(#7668)](https://github.com/PennyLaneAI/pennylane/pull/7668)

* A bug in `ops.op_math.Prod.simplify()` has been fixed that led to global phases being discarded
  in special cases. Concretely, this problem occurs when Pauli factors combine into the identity
  up to a global phase _and_ there is no Pauli representation of the product operator.
  [(#7671)](https://github.com/PennyLaneAI/pennylane/pull/7671)

* The behaviour of the `qml.FlipSign` operation has been fixed: passing an integer `m` as the wires argument is now
  interpreted as a single wire (i.e. `wires=[m]`). This is different from the previous interpretation of `wires=range(m)`.
  Also, the `qml.FlipSign.wires` attribute is now returning the correct `Wires` object as for all other operations in PennyLane.
  [(#7647)](https://github.com/PennyLaneAI/pennylane/pull/7647)

* `qml.equal` now works with `qml.PauliError`s.
  [(#7618)](https://github.com/PennyLaneAI/pennylane/pull/7618)

* The `qml.transforms.cancel_inverses` transform can be used with `jax.jit`.
  [(#7487)](https://github.com/PennyLaneAI/pennylane/pull/7487)

* `qml.StatePrep` does not validate the norm of statevectors any more, default to `False` during initialization.
  [(#7615)](https://github.com/PennyLaneAI/pennylane/pull/7615)

* `qml.PhaseShift` operation is now working correctly with a batch size of 1.
  [(#7622)](https://github.com/PennyLaneAI/pennylane/pull/7622)

* `qml.metric_tensor` can now be calculated with catalyst.
  [(#7528)](https://github.com/PennyLaneAI/pennylane/pull/7528)

* The mapping to standard wires (consecutive integers) of `qml.tape.QuantumScript` has been fixed
  to correctly consider work wires that are not used otherwise in the circuit.
  [(#7581)](https://github.com/PennyLaneAI/pennylane/pull/7581)

* Fixed a bug where certain transforms with a native program capture implementation give incorrect results when
  dynamic wires were present in the circuit. The affected transforms were:
  * :func:`~pennylane.transforms.cancel_inverses`
  * :func:`~pennylane.transforms.merge_rotations`
  * :func:`~pennylane.transforms.single_qubit_fusion`
  * :func:`~pennylane.transforms.merge_amplitude_embedding`
  [(#7426)](https://github.com/PennyLaneAI/pennylane/pull/7426)

* The `Operator.pow` method has been fixed to raise to the power of 2 the qutrit operators `~.TShift`, `~.TClock`, and `~.TAdd`.
  [(#7505)](https://github.com/PennyLaneAI/pennylane/pull/7505)

* The queuing behavior of the controlled of a controlled operation is fixed.
  [(#7532)](https://github.com/PennyLaneAI/pennylane/pull/7532)

* A new decomposition was implemented for two-qubit `QubitUnitary` operators in `two_qubit_decomposition`
  based on a type-AI Cartan decomposition. It fixes previously faulty edge cases for unitaries
  that require 2 or 3 CNOT gates. Now, 3 CNOTs are used for both cases, using one more
  CNOT than theoretically required in the former case.
  [(#7474)](https://github.com/PennyLaneAI/pennylane/pull/7474)

* The documentation of `qml.pulse.drive` has been updated and corrected.
  [(#7459)](https://github.com/PennyLaneAI/pennylane/pull/7459)

* Fixed a bug in `to_openfermion` where identity qubit-to-wires mapping was not obeyed.
  [(#7332)](https://github.com/PennyLaneAI/pennylane/pull/7332)

* Fixed a bug in the validation of :class:`~.SelectPauliRot` that prevents parameter broadcasting.
  [(#7377)](https://github.com/PennyLaneAI/pennylane/pull/7377)

* Usage of NumPy in `default.mixed` source code has been converted to `qml.math` to avoid
  unnecessary dependency on NumPy and to fix a bug that caused an error when using `default.mixed` with PyTorch and GPUs.
  [(#7384)](https://github.com/PennyLaneAI/pennylane/pull/7384)

* With program capture enabled (`qml.capture.enable()`), `QSVT` no treats abstract values as metadata.
  [(#7360)](https://github.com/PennyLaneAI/pennylane/pull/7360)

* A fix was made to `default.qubit` to allow for using `qml.Snapshot` with defer-measurements (`mcm_method="deferred"`).
  [(#7335)](https://github.com/PennyLaneAI/pennylane/pull/7335)

* Fixes the repr for empty `Prod` and `Sum` instances to better communicate the existence of an empty instance.
  [(#7346)](https://github.com/PennyLaneAI/pennylane/pull/7346)

* Fixes a bug where circuit execution fails with ``BlockEncode`` initialized with sparse matrices.
  [(#7285)](https://github.com/PennyLaneAI/pennylane/pull/7285)

* Adds an informative error if `qml.cond` is used with an abstract condition with
  jitting on `default.qubit` if capture is enabled.
  [(#7314)](https://github.com/PennyLaneAI/pennylane/pull/7314)

* Fixes a bug where using a ``StatePrep`` operation with `batch_size=1` did not work with ``default.mixed``.
  [(#7280)](https://github.com/PennyLaneAI/pennylane/pull/7280)

* Gradient transforms can now be used in conjunction with batch transforms with all interfaces.
  [(#7287)](https://github.com/PennyLaneAI/pennylane/pull/7287)

* Fixes a bug where the global phase was not being added in the ``QubitUnitary`` decomposition.  
  [(#7244)](https://github.com/PennyLaneAI/pennylane/pull/7244)
  [(#7270)](https://github.com/PennyLaneAI/pennylane/pull/7270)

* Using finite differences with program capture without x64 mode enabled now raises a warning.
  [(#7282)](https://github.com/PennyLaneAI/pennylane/pull/7282)

* When the `mcm_method` is specified to the `"device"`, the `defer_measurements` transform will 
  no longer be applied. Instead, the device will be responsible for all MCM handling.
  [(#7243)](https://github.com/PennyLaneAI/pennylane/pull/7243)

* Fixed coverage of `qml.liealg.CII` and `qml.liealg.AIII`.
  [(#7291)](https://github.com/PennyLaneAI/pennylane/pull/7291)

* Fixed a bug where the phase is used as the wire label for a `qml.GlobalPhase` when capture is enabled.
  [(#7211)](https://github.com/PennyLaneAI/pennylane/pull/7211)

* Fixed a bug that caused `CountsMP.process_counts` to return results in the computational basis, even if
  an observable was specified.
  [(#7342)](https://github.com/PennyLaneAI/pennylane/pull/7342)

* Fixed a bug that caused `SamplesMP.process_counts` used with an observable to return a list of eigenvalues 
  for each individual operation in the observable, instead of the overall result.
  [(#7342)](https://github.com/PennyLaneAI/pennylane/pull/7342)

* Fixed a bug where `two_qubit_decomposition` provides an incorrect decomposition for some special matrices.
  [(#7340)](https://github.com/PennyLaneAI/pennylane/pull/7340)

* Fixes a bug where the powers of `qml.ISWAP` and `qml.SISWAP` were decomposed incorrectly.
  [(#7361)](https://github.com/PennyLaneAI/pennylane/pull/7361)

* Returning `MeasurementValue`s from the `ftqc` module's parametric mid-circuit measurements
  (`measure_arbitrary_basis`, `measure_x` and `measure_y`) no longer raises an error in circuits 
  using `diagonalize_mcms`.
  [(#7387)](https://github.com/PennyLaneAI/pennylane/pull/7387)

* Fixes a bug where the :func:`~.transforms.single_qubit_fusion` transform produces a tape that is
  off from the original tape by a global phase.
  [(#7619)](https://github.com/PennyLaneAI/pennylane/pull/7619)

* Fixes a bug where an error is raised from the decomposition graph when the resource params of an operator contains lists.
  [(#7722)](https://github.com/PennyLaneAI/pennylane/pull/7722)

* Updated documentation for mid-circuit measurements using the Tree Traversal algorithm
  to reflect supported devices and usage in analytic simulations,
  in the :doc:`/introduction/dynamic_quantum_circuits` page.
  [(#7691)](https://github.com/PennyLaneAI/pennylane/pull/7691)

<h3>Contributors ✍️</h3>

This release contains contributions from (in alphabetical order):

Guillermo Alonso-Linaje,
Ali Asadi,
Utkarsh Azad,
Astral Cai,
Yushao Chen,
Diksha Dhawan,
Marcus Edwards,
Lillian Frederiksen,
Pietropaolo Frisoni,
Simone Gasperini,
Soran Jahangiri,
Korbinian Kottmann,
Christina Lee,
Austin Huang,
Anton Naim Ibrahim,
William Maxwell
Luis Alfredo Nuñez Meneses
Oumarou Oumarou,
Lee J. O'Riordan,
Mudit Pandey,
Andrija Paurevic,
Justin Pickering,
Shuli Shu,
Jay Soni,
Kalman Szenes,
Marc Vandelle,
David Wierichs,
Jake Zaia<|MERGE_RESOLUTION|>--- conflicted
+++ resolved
@@ -2,11 +2,6 @@
 
 # Release 0.42.0 (current release)
 
-<<<<<<< HEAD
-[TODO: add mention of x86 drop for Mac] - For mac x86, suggest using PL 0.41.0, catalyst 0.11.0, lightning 0.41.0 and jax 0.4.28 
-
-=======
->>>>>>> 8f00df0b
 <h3>New features since last release</h3>
 
 <h4>State-of-the-art templates and decompositions 🐝</h4>
@@ -1085,14 +1080,16 @@
 
 Here's a list of deprecations made this release. For a more detailed breakdown of deprecations and alternative code to use instead, Please consult the :doc:`deprecations and removals page </development/deprecations>`.
 
-<<<<<<< HEAD
-* Python 3.10 has been deprecated and will no longer be supported in v0.43. Please update to a newer Python version to continue using PennyLane beyond this release.
-* 
-=======
 * Python 3.10 support is deprecated and support will be removed in v0.43. Please upgrade to Python 
   3.11 or newer.
 
->>>>>>> 8f00df0b
+* Support for Mac x86 has been removed. This includes Macs running on Intel processors.
+  This is because 
+  [JAX has also dropped support for it since 0.5.0](https://github.com/jax-ml/jax/blob/main/CHANGELOG.md#jax-050-jan-17-2025),
+  with the rationale being that such machines are becoming increasingly scarce. If support for Mac x86 
+  platforms is still desired, please install Catalyst v0.11.0, PennyLane v0.41.0, PennyLane-Lightning 
+  v0.41.0, and JAX v0.4.28.
+  
 * Top-level access to `DeviceError`, `PennyLaneDeprecationWarning`, `QuantumFunctionError` and `ExperimentalWarning` have been deprecated and will be removed in v0.43. Please import them from the new `exceptions` module.
   [(#7292)](https://github.com/PennyLaneAI/pennylane/pull/7292)
   [(#7477)](https://github.com/PennyLaneAI/pennylane/pull/7477)
