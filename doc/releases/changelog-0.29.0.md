:orphan:

# Release 0.29.0 (current release)

<h3>New features since last release</h3>

<h4>Pulse programming 🔊</h4>

* Support for creating pulse-based circuits that describe evolution under a time-dependent
  Hamiltonian has now been added, as well as the ability to execute and differentiate these
  pulse-based circuits on simulator.
  [(#3586)](https://github.com/PennyLaneAI/pennylane/pull/3586)
  [(#3617)](https://github.com/PennyLaneAI/pennylane/pull/3617)
  [(#3645)](https://github.com/PennyLaneAI/pennylane/pull/3645)
  [(#3652)](https://github.com/PennyLaneAI/pennylane/pull/3652)
  [(#3665)](https://github.com/PennyLaneAI/pennylane/pull/3665)
  [(#3673)](https://github.com/PennyLaneAI/pennylane/pull/3673)
  [(#3706)](https://github.com/PennyLaneAI/pennylane/pull/3706)
  [(#3730)](https://github.com/PennyLaneAI/pennylane/pull/3730)

  A time-dependent Hamiltonian can be created using `qml.pulse.ParametrizedHamiltonian`, which 
  holds information representing a linear combination of operators
  with parametrized coefficents and can be constructed as follows:

  ```python
  from jax import numpy as jnp

  f1 = lambda p, t: p * jnp.sin(t) * (t - 1)
  f2 = lambda p, t: p[0] * jnp.cos(p[1]* t ** 2)

  XX = qml.PauliX(0) @ qml.PauliX(1)
  YY = qml.PauliY(0) @ qml.PauliY(1)
  ZZ = qml.PauliZ(0) @ qml.PauliZ(1)

  H =  2 * ZZ + f1 * XX + f2 * YY
  ```

  ```pycon
  >>> H
  ParametrizedHamiltonian: terms=3
  >>> p1 = jnp.array(1.2)
  >>> p2 = jnp.array([2.3, 3.4])
  >>> H((p1, p2), t=0.5)
  (2*(PauliZ(wires=[0]) @ PauliZ(wires=[1]))) + ((-0.2876553231625218*(PauliX(wires=[0]) @ PauliX(wires=[1]))) + (1.517961235535459*(PauliY(wires=[0]) @ PauliY(wires=[1]))))
  ```

  The time-dependent Hamiltonian can be used within a circuit with `qml.evolve`:

  ```python
  def pulse_circuit(params, time):
      qml.evolve(H)(params, time)
      return qml.expval(qml.PauliX(0) @ qml.PauliY(1))
  ```

<<<<<<< HEAD
  Pulse-based circuits can be executed and differentiated on the `default.qubit.jax` simulator using
  JAX as an interface:

  ```pycon
  >>> dev = qml.device("default.qubit.jax", wires=2)
=======
  Pulse-based circuits can be executed and differentiated on the `default.qubit` simulator using JAX
  as an interface:

  ```pycon
  >>> dev = qml.device("default.qubit", wires=2)
>>>>>>> ce7704d4
  >>> qnode = qml.QNode(pulse_circuit, dev, interface="jax")
  >>> params = (p1, p2)
  >>> qnode(params, time=0.5)
  Array(0.72153819, dtype=float64)
  >>> jax.grad(qnode)(params, time=0.5)
  (Array(-0.11324919, dtype=float64),
   Array([-0.64399616,  0.06326374], dtype=float64))
  ```

  Check out the [qml.pulse](https://docs.pennylane.ai/en/stable/code/qml_pulse.html) documentation
  page for more details!
<<<<<<< HEAD

<h4>Special unitary operation 🌞</h4>

=======

<h4>Special unitary operation 🌞</h4>

>>>>>>> ce7704d4
* A new operation `qml.SpecialUnitary` has been added, providing access to an arbitrary
  unitary gate via a parametrization in the Pauli basis.
  [(#3650)](https://github.com/PennyLaneAI/pennylane/pull/3650)
  [(#3651)](https://github.com/PennyLaneAI/pennylane/pull/3651)
  [(#3674)](https://github.com/PennyLaneAI/pennylane/pull/3674)

  `qml.SpecialUnitary` creates a unitary that exponentiates a linear combination of all possible Pauli words in lexicographical order — except for the identity operator — for `num_wires` wires, of which there are `4**num_wires - 1`. As its first argument,
  `qml.SpecialUnitary` takes a list of the `4**num_wires - 1` parameters that are the coefficients of the linear combination. 

  To see all possible Pauli words for `num_wires` wires, you can use the `qml.ops.qubit.special_unitary.pauli_basis_strings` function:

  ```pycon
  >>> qml.ops.qubit.special_unitary.pauli_basis_strings(1) # 4**1-1 = 3 Pauli words
  ['X', 'Y', 'Z']
  >>> qml.ops.qubit.special_unitary.pauli_basis_strings(2) # 4**2-1 = 15 Pauli words
  ['IX', 'IY', 'IZ', 'XI', 'XX', 'XY', 'XZ', 'YI', 'YX', 'YY', 'YZ', 'ZI', 'ZX', 'ZY', 'ZZ']
  ```

  To use `qml.SpecialUnitary`, for example, on a single qubit, we may define

  ```pycon
  >>> thetas = np.array([0.2, 0.1, -0.5])
  >>> U = qml.SpecialUnitary(thetas, 0)
  >>> qml.matrix(U)
  array([[ 0.8537127 -0.47537233j,  0.09507447+0.19014893j],
         [-0.09507447+0.19014893j,  0.8537127 +0.47537233j]])
  ```

  A single non-zero entry in the parameters will create a Pauli rotation:

  ```pycon
  >>> x = 0.412
  >>> theta = x * np.array([1, 0, 0]) # The first entry belongs to the Pauli word "X"
  >>> su = qml.SpecialUnitary(theta, wires=0)
  >>> rx = qml.RX(-2 * x, 0) # RX introduces a prefactor -0.5 that has to be compensated
  >>> qml.math.allclose(qml.matrix(su), qml.matrix(rx))
  True
  ```

  This operation can be differentiated with hardware-compatible methods like parameter shifts
  and it supports parameter broadcasting/batching, but not both at the same time. Learn more by
  visiting the
  [qml.SpecialUnitary](https://docs.pennylane.ai/en/stable/code/api/pennylane.SpecialUnitary.html)
  documentation.

<h4>Always differentiable 📈</h4>

* The Hadamard test gradient transform is now available via `qml.gradients.hadamard_grad`. This transform 
  is also available as a differentiation method within `QNode`s.
  [(#3625)](https://github.com/PennyLaneAI/pennylane/pull/3625)
  [(#3736)](https://github.com/PennyLaneAI/pennylane/pull/3736)

  `qml.gradients.hadamard_grad` is a hardware-compatible transform that calculates the
  gradient of a quantum circuit using the Hadamard test. Note that the device requires an
  auxiliary wire to calculate the gradient.

  ```pycon
  >>> dev = qml.device("default.qubit", wires=2)
  >>> @qml.qnode(dev)
  ... def circuit(params):
  ...     qml.RX(params[0], wires=0)
  ...     qml.RY(params[1], wires=0)
  ...     qml.RX(params[2], wires=0)
  ...     return qml.expval(qml.PauliZ(0))
  >>> params = np.array([0.1, 0.2, 0.3], requires_grad=True)
  >>> qml.gradients.hadamard_grad(circuit)(params)
  (tensor(-0.3875172, requires_grad=True),
   tensor(-0.18884787, requires_grad=True),
   tensor(-0.38355704, requires_grad=True))
  ```

  This transform can be registered directly as the quantum gradient transform to use during
  autodifferentiation:

  ```pycon
  >>> dev = qml.device("default.qubit", wires=2)
  >>> @qml.qnode(dev, interface="jax", diff_method="hadamard")
  ... def circuit(params):
  ...     qml.RX(params[0], wires=0)
  ...     qml.RY(params[1], wires=0)
  ...     qml.RX(params[2], wires=0)
  ...     return qml.expval(qml.PauliZ(0))
  >>> params = jax.numpy.array([0.1, 0.2, 0.3])
  >>> jax.jacobian(circuit)(params)
  Array([-0.3875172 , -0.18884787, -0.38355705], dtype=float32)
  ```

* The gradient transform `qml.gradients.spsa_grad` is now registered as a
  differentiation method for QNodes.
  [(#3440)](https://github.com/PennyLaneAI/pennylane/pull/3440)

  The SPSA gradient transform can now be used implicitly by marking a QNode
  as differentiable with SPSA. It can be selected via

  ```pycon
  >>> dev = qml.device("default.qubit", wires=1)
  >>> @qml.qnode(dev, interface="jax", diff_method="spsa", h=0.05, num_directions=20)
  ... def circuit(x):
  ...     qml.RX(x, 0)
  ...     return qml.expval(qml.PauliZ(0))
  >>> jax.jacobian(circuit)(jax.numpy.array(0.5))
  Array(-0.4792258, dtype=float32, weak_type=True)
  ```

  The argument `num_directions` determines how many directions of simultaneous
  perturbation are used and therefore the number of circuit evaluations, up
  to a prefactor. See the
  [SPSA gradient transform documentation](https://docs.pennylane.ai/en/stable/code/api/pennylane.gradients.spsa_grad.html) for details.
  Note: The full SPSA optimization method is already available as `qml.SPSAOptimizer`.

* The default interface is now `auto`. There is no need to specify the interface anymore; it is automatically
  determined by checking your QNode parameters.
  [(#3677)](https://github.com/PennyLaneAI/pennylane/pull/3677)
  [(#3752)](https://github.com/PennyLaneAI/pennylane/pull/3752)
  [(#3829)](https://github.com/PennyLaneAI/pennylane/pull/3829)

  ```python
  import jax
  import jax.numpy as jnp

  qml.enable_return()
  a = jnp.array(0.1)
  b = jnp.array(0.2)

  dev = qml.device("default.qubit", wires=2)

  @qml.qnode(dev)
  def circuit(a, b):
      qml.RY(a, wires=0)
      qml.RX(b, wires=1)
      qml.CNOT(wires=[0, 1])
      return qml.expval(qml.PauliZ(0)), qml.expval(qml.PauliY(1))
  ```

  ```pycon
  >>> circuit(a, b)
  (Array(0.9950042, dtype=float32), Array(-0.19767681, dtype=float32))
  >>> jac = jax.jacobian(circuit)(a, b)
  >>> jac
  (Array(-0.09983341, dtype=float32, weak_type=True), Array(0.01983384, dtype=float32, weak_type=True))
  ```

* The JAX-JIT interface now supports higher-order gradient computation with the new return types system.
  [(#3498)](https://github.com/PennyLaneAI/pennylane/pull/3498)

  Here is an example of using JAX-JIT to compute the Hessian of a circuit:

  ```python
  import pennylane as qml
  import jax
  from jax import numpy as jnp

  jax.config.update("jax_enable_x64", True)

  qml.enable_return()

  dev = qml.device("default.qubit", wires=2)

  @jax.jit
  @qml.qnode(dev, interface="jax-jit", diff_method="parameter-shift", max_diff=2)
  def circuit(a, b):
      qml.RY(a, wires=0)
      qml.RX(b, wires=1)
      return qml.expval(qml.PauliZ(0)), qml.expval(qml.PauliZ(1))

  a, b = jnp.array(1.0), jnp.array(2.0)
  ```

  ```pycon
  >>> jax.hessian(circuit, argnums=[0, 1])(a, b)
  (((Array(-0.54030231, dtype=float64, weak_type=True),
     Array(0., dtype=float64, weak_type=True)),
    (Array(-1.76002563e-17, dtype=float64, weak_type=True),
     Array(0., dtype=float64, weak_type=True))),
   ((Array(0., dtype=float64, weak_type=True),
     Array(-1.00700085e-17, dtype=float64, weak_type=True)),
    (Array(0., dtype=float64, weak_type=True),
    Array(0.41614684, dtype=float64, weak_type=True))))
  ```

* The `qchem` workflow has been modified to support both Autograd and JAX frameworks.
  [(#3458)](https://github.com/PennyLaneAI/pennylane/pull/3458)
  [(#3462)](https://github.com/PennyLaneAI/pennylane/pull/3462)
  [(#3495)](https://github.com/PennyLaneAI/pennylane/pull/3495)

  The JAX interface is automatically used when the differentiable parameters are JAX objects. Here
  is an example for computing the Hartree-Fock energy gradients with respect to the atomic
  coordinates.

  ```python
  import pennylane as qml
  from pennylane import numpy as np
  import jax

  symbols = ["H", "H"]
  geometry = np.array([[0.0, 0.0, 0.0], [0.0, 0.0, 1.0]])

  mol = qml.qchem.Molecule(symbols, geometry)

  args = [jax.numpy.array(mol.coordinates)]
  ```

  ```pycon
  >>> jax.grad(qml.qchem.hf_energy(mol))(*args)
  Array([[ 0.       ,  0.       ,  0.3650435],
         [ 0.       ,  0.       , -0.3650435]], dtype=float64)
  ```

* The kernel matrix utility functions in `qml.kernels` are now autodifferentiation-compatible.
  In addition, they support batching, for example for quantum kernel execution with shot vectors.
  [(#3742)](https://github.com/PennyLaneAI/pennylane/pull/3742)

  This allows for the following:
  
  ```python
  dev = qml.device('default.qubit', wires=2, shots=(100, 100))
  @qml.qnode(dev)
  def circuit(x1, x2):
      qml.templates.AngleEmbedding(x1, wires=dev.wires)
      qml.adjoint(qml.templates.AngleEmbedding)(x2, wires=dev.wires)
      return qml.probs(wires=dev.wires)

  kernel = lambda x1, x2: circuit(x1, x2)
  ```

  We can then compute the kernel matrix on a set of 4 (random) feature
  vectors `X` but using two sets of 100 shots each via

  ```pycon
  >>> X = np.random.random((4, 2))
  >>> qml.kernels.square_kernel_matrix(X, kernel)[:, 0]
  tensor([[[1.  , 0.86, 0.88, 0.92],
           [0.86, 1.  , 0.75, 0.97],
           [0.88, 0.75, 1.  , 0.91],
           [0.92, 0.97, 0.91, 1.  ]],
          [[1.  , 0.93, 0.91, 0.92],
           [0.93, 1.  , 0.8 , 1.  ],
           [0.91, 0.8 , 1.  , 0.91],
           [0.92, 1.  , 0.91, 1.  ]]], requires_grad=True)
  ```

  Note that we have extracted the first probability vector entry for each 100-shot evaluation.

<h4>Smartly decompose Hamiltonian evolution 💯</h4>

* Hamiltonian evolution using `qml.evolve` or `qml.exp` can now be decomposed into operations.
  [(#3691)](https://github.com/PennyLaneAI/pennylane/pull/3691)
  [(#3777)](https://github.com/PennyLaneAI/pennylane/pull/3777)

  If the time-evolved Hamiltonian is equivalent to another PennyLane operation, then that
  operation is returned as the decomposition:

  ```pycon
  >>> exp_op = qml.evolve(qml.PauliX(0) @ qml.PauliX(1))
  >>> exp_op.decomposition()
  [IsingXX((2+0j), wires=[0, 1])]
  ```
  
  If the Hamiltonian is a Pauli word, then the decomposition is provided as a
  `qml.PauliRot` operation:

  ```pycon
  >>> qml.evolve(qml.PauliZ(0) @ qml.PauliX(1)).decomposition()
  [PauliRot((2+0j), ZX, wires=[0, 1])]
  ```
  
  Otherwise, the Hamiltonian is a linear combination of operators and the Suzuki-Trotter
  decomposition is used:

  ```pycon
  >>> qml.evolve(qml.sum(qml.PauliX(0), qml.PauliY(0), qml.PauliZ(0)), num_steps=2).decomposition()
  [RX((1+0j), wires=[0]),
   RY((1+0j), wires=[0]),
   RZ((1+0j), wires=[0]),
   RX((1+0j), wires=[0]),
   RY((1+0j), wires=[0]),
   RZ((1+0j), wires=[0])]
  ```

<h4>Tools for quantum chemistry and other applications 🛠️</h4>

* A new method called `qml.qchem.givens_decomposition` has been added, which decomposes a unitary into a sequence
  of Givens rotation gates with phase shifts and a diagonal phase matrix.
  [(#3573)](https://github.com/PennyLaneAI/pennylane/pull/3573)

  ```python
  unitary = np.array([[ 0.73678+0.27511j, -0.5095 +0.10704j, -0.06847+0.32515j],
                      [-0.21271+0.34938j, -0.38853+0.36497j,  0.61467-0.41317j],
                      [ 0.41356-0.20765j, -0.00651-0.66689j,  0.32839-0.48293j]])

  phase_mat, ordered_rotations = qml.qchem.givens_decomposition(unitary)
  ```

  ```pycon
  >>> phase_mat
  tensor([-0.20604358+0.9785369j , -0.82993272+0.55786114j,
          0.56230612-0.82692833j], requires_grad=True)
  >>> ordered_rotations
  [(tensor([[-0.65087861-0.63937521j, -0.40933651-0.j        ],
            [-0.29201359-0.28685265j,  0.91238348-0.j        ]], requires_grad=True),
    (0, 1)),
  (tensor([[ 0.47970366-0.33308926j, -0.8117487 -0.j        ],
            [ 0.66677093-0.46298215j,  0.5840069 -0.j        ]], requires_grad=True),
    (1, 2)),
  (tensor([[ 0.36147547+0.73779454j, -0.57008306-0.j        ],
            [ 0.2508207 +0.51194108j,  0.82158706-0.j        ]], requires_grad=True),
    (0, 1))]
  ```

* A new template called `qml.BasisRotation` has been added, which performs a basis transformation defined by a set of
  fermionic ladder operators.
  [(#3573)](https://github.com/PennyLaneAI/pennylane/pull/3573)

  ```python
  import pennylane as qml
  from pennylane import numpy as np

  V = np.array([[ 0.53672126+0.j        , -0.1126064 -2.41479668j],
                [-0.1126064 +2.41479668j,  1.48694623+0.j        ]])
  eigen_vals, eigen_vecs = np.linalg.eigh(V)
  umat = eigen_vecs.T
  wires = range(len(umat))
  def circuit():
      qml.adjoint(qml.BasisRotation(wires=wires, unitary_matrix=umat))
      for idx, eigenval in enumerate(eigen_vals):
          qml.RZ(eigenval, wires=[idx])
      qml.BasisRotation(wires=wires, unitary_matrix=umat)
  ```

  ```pycon
  >>> circ_unitary = qml.matrix(circuit)()
  >>> np.round(circ_unitary/circ_unitary[0][0], 3)
  tensor([[ 1.   -0.j   , -0.   +0.j   , -0.   +0.j   , -0.   +0.j   ],
          [-0.   +0.j   , -0.516-0.596j, -0.302-0.536j, -0.   +0.j   ],
          [-0.   +0.j   ,  0.35 +0.506j, -0.311-0.724j, -0.   +0.j   ],
          [-0.   +0.j   , -0.   +0.j   , -0.   +0.j   , -0.438+0.899j]], requires_grad=True)
  ```

* A new function called `qml.qchem.load_basisset` has been added to extract `qml.qchem` basis set data from the Basis Set Exchange
  library.
  [(#3363)](https://github.com/PennyLaneAI/pennylane/pull/3363)

* A new function called `qml.math.max_entropy` has been added to compute the maximum entropy of a quantum state.
  [(#3594)](https://github.com/PennyLaneAI/pennylane/pull/3594)

* A new template called `qml.TwoLocalSwapNetwork` has been added that implements a canonical 2-complete linear (2-CCL) swap network
  described in [arXiv:1905.05118](https://arxiv.org/abs/1905.05118).
  [(#3447)](https://github.com/PennyLaneAI/pennylane/pull/3447)

  ```python3
  dev = qml.device('default.qubit', wires=5)
  weights = np.random.random(size=qml.templates.TwoLocalSwapNetwork.shape(len(dev.wires)))
  acquaintances = lambda index, wires, param: (qml.CRY(param, wires=index)
                                   if np.abs(wires[0]-wires[1]) else qml.CRZ(param, wires=index))
  @qml.qnode(dev)
  def swap_network_circuit():
      qml.templates.TwoLocalSwapNetwork(dev.wires, acquaintances, weights, fermionic=False)
      return qml.state()
  ```

  ```pycon
  >>> print(weights)
  tensor([0.20308242, 0.91906199, 0.67988804, 0.81290256, 0.08708985,
          0.81860084, 0.34448344, 0.05655892, 0.61781612, 0.51829044], requires_grad=True)
  >>> print(qml.draw(swap_network_circuit, expansion_strategy = 'device')())
  0: ─╭●────────╭SWAP─────────────────╭●────────╭SWAP─────────────────╭●────────╭SWAP─┤  State
  1: ─╰RY(0.20)─╰SWAP─╭●────────╭SWAP─╰RY(0.09)─╰SWAP─╭●────────╭SWAP─╰RY(0.62)─╰SWAP─┤  State
  2: ─╭●────────╭SWAP─╰RY(0.68)─╰SWAP─╭●────────╭SWAP─╰RY(0.34)─╰SWAP─╭●────────╭SWAP─┤  State
  3: ─╰RY(0.92)─╰SWAP─╭●────────╭SWAP─╰RY(0.82)─╰SWAP─╭●────────╭SWAP─╰RY(0.52)─╰SWAP─┤  State
  4: ─────────────────╰RY(0.81)─╰SWAP─────────────────╰RY(0.06)─╰SWAP─────────────────┤  State
  ```

<h3>Improvements 🛠</h3>

<h4>Pulse programming</h4>

* A new function called `qml.pulse.pwc` has been added as a convenience function for defining a `qml.pulse.ParametrizedHamiltonian`.
  This function can be used to create a callable coefficient by setting
  the timespan over which the function should be non-zero. The resulting callable
  can be passed an array of parameters and a time.
  [(#3645)](https://github.com/PennyLaneAI/pennylane/pull/3645)

  ```pycon
  >>> timespan = (2, 4)
  >>> f = qml.pulse.pwc(timespan)
  >>> f * qml.PauliX(0)
  ParametrizedHamiltonian: terms=1
  ```

  The `params` array will be used as bin values evenly distributed over the timespan,
  and the parameter `t` will determine which of the bins is returned.

  ```pycon
  >>> f(params=[1.2, 2.3, 3.4, 4.5], t=3.9)
  DeviceArray(4.5, dtype=float32)
  >>> f(params=[1.2, 2.3, 3.4, 4.5], t=6)  # zero outside the range (2, 4)
  DeviceArray(0., dtype=float32)
  ```

* A new function called`qml.pulse.pwc_from_function` has been added as a decorator for defining a
  `qml.pulse.ParametrizedHamiltonian`.
  This function can be used to decorate a function and create a piecewise constant
  approximation of it.
  [(#3645)](https://github.com/PennyLaneAI/pennylane/pull/3645)

  ```pycon
  >>> @qml.pulse.pwc_from_function((2, 4), num_bins=10)
  ... def f1(p, t):
  ...     return p * t
  ```

  The resulting function approximates the same of `p**2 * t` on the interval `t=(2, 4)`
  in 10 bins, and returns zero outside the interval.

  ```pycon
  # t=2 and t=2.1 are within the same bin
  >>> f1(3, 2), f1(3, 2.1)
  (DeviceArray(6., dtype=float32), DeviceArray(6., dtype=float32))
  # next bin
  >>> f1(3, 2.2)
  DeviceArray(6.6666665, dtype=float32)
  # outside the interval t=(2, 4)
  >>> f1(3, 5)
  DeviceArray(0., dtype=float32)
  ```

* Add `ParametrizedHamiltonianPytree` class, which is a pytree jax object representing a parametrized
  Hamiltonian, where the matrix computation is delayed to improve performance.
  [(#3779)](https://github.com/PennyLaneAI/pennylane/pull/3779)

<h4>Operations and batching</h4>

* The function `qml.dot` has been updated to compute the dot product between a vector and a list of operators.
  [(#3586)](https://github.com/PennyLaneAI/pennylane/pull/3586)

  ```pycon
  >>> coeffs = np.array([1.1, 2.2])
  >>> ops = [qml.PauliX(0), qml.PauliY(0)]
  >>> qml.dot(coeffs, ops)
  (1.1*(PauliX(wires=[0]))) + (2.2*(PauliY(wires=[0])))
  >>> qml.dot(coeffs, ops, pauli=True)
  1.1 * X(0) + 2.2 * Y(0)
  ```

* `qml.evolve` returns the evolution of an `Operator` or a `ParametrizedHamiltonian`.
  [(#3617)](https://github.com/PennyLaneAI/pennylane/pull/3617)
  [(#3706)](https://github.com/PennyLaneAI/pennylane/pull/3706)

* `qml.ControlledQubitUnitary` now inherits from `qml.ops.op_math.ControlledOp`, which defines `decomposition`, `expand`, and `sparse_matrix` rather than raising an error.
  [(#3450)](https://github.com/PennyLaneAI/pennylane/pull/3450)

* Parameter broadcasting support has been added for the `qml.ops.op_math.Controlled` class if the base operator supports
  broadcasting.
  [(#3450)](https://github.com/PennyLaneAI/pennylane/pull/3450)

* The `qml.generator` function now checks if the generator is Hermitian, rather than whether it is a subclass of
  `Observable`. This allows it to return valid generators from `SymbolicOp` and `CompositeOp` classes.
  [(#3485)](https://github.com/PennyLaneAI/pennylane/pull/3485)

* The `qml.equal` function has been extended to compare `Prod` and `Sum` operators.
  [(#3516)](https://github.com/PennyLaneAI/pennylane/pull/3516)

* `qml.purity` has been added as a measurement process for purity
  [(#3551)](https://github.com/PennyLaneAI/pennylane/pull/3551)
<<<<<<< HEAD

* In-place inversion has been removed for qutrit operations in preparation for the
  removal of in-place inversion.
  [(#3566)](https://github.com/PennyLaneAI/pennylane/pull/3566)

* The `qml.utils.sparse_hamiltonian` function has been moved to thee `qml.Hamiltonian.sparse_matrix` method.
  [(#3585)](https://github.com/PennyLaneAI/pennylane/pull/3585)

* The `qml.pauli.PauliSentence.operation()` method has been improved to avoid instantiating an `SProd` operator when
  the coefficient is equal to 1.
  [(#3595)](https://github.com/PennyLaneAI/pennylane/pull/3595)

* Batching is now allowed in all `SymbolicOp` operators, which include `Exp`, `Pow` and `SProd`.
  [(#3597)](https://github.com/PennyLaneAI/pennylane/pull/3597)

* The `Sum` and `Prod` operations now have broadcasted operands.
  [(#3611)](https://github.com/PennyLaneAI/pennylane/pull/3611)

* The XYX single-qubit unitary decomposition has been implemented.
  [(#3628)](https://github.com/PennyLaneAI/pennylane/pull/3628)

* All dunder methods now return `NotImplemented`, allowing the right dunder method (e.g. `__radd__`)
  of the other class to be called.
  [(#3631)](https://github.com/PennyLaneAI/pennylane/pull/3631)

* The `qml.GellMann` operators now include their index when displayed.
  [(#3641)](https://github.com/PennyLaneAI/pennylane/pull/3641)

* `qml.ops.ctrl_decomp_zyz` has been added to compute the decomposition of a controlled single-qubit operation given
  a single-qubit operation and the control wires.
  [(#3681)](https://github.com/PennyLaneAI/pennylane/pull/3681)

* `qml.pauli.is_pauli_word` now supports `Prod` and `SProd` operators, and it returns `False` when a
  `Hamiltonian` contains more than one term.
  [(#3692)](https://github.com/PennyLaneAI/pennylane/pull/3692)

* `qml.pauli.pauli_word_to_string` now supports `Prod`, `SProd` and `Hamiltonian` operators.
  [(#3692)](https://github.com/PennyLaneAI/pennylane/pull/3692)

=======

* In-place inversion has been removed for qutrit operations in preparation for the
  removal of in-place inversion.
  [(#3566)](https://github.com/PennyLaneAI/pennylane/pull/3566)

* The `qml.utils.sparse_hamiltonian` function has been moved to thee `qml.Hamiltonian.sparse_matrix` method.
  [(#3585)](https://github.com/PennyLaneAI/pennylane/pull/3585)

* The `qml.pauli.PauliSentence.operation()` method has been improved to avoid instantiating an `SProd` operator when
  the coefficient is equal to 1.
  [(#3595)](https://github.com/PennyLaneAI/pennylane/pull/3595)

* Batching is now allowed in all `SymbolicOp` operators, which include `Exp`, `Pow` and `SProd`.
  [(#3597)](https://github.com/PennyLaneAI/pennylane/pull/3597)

* The `Sum` and `Prod` operations now have broadcasted operands.
  [(#3611)](https://github.com/PennyLaneAI/pennylane/pull/3611)

* The XYX single-qubit unitary decomposition has been implemented.
  [(#3628)](https://github.com/PennyLaneAI/pennylane/pull/3628)

* All dunder methods now return `NotImplemented`, allowing the right dunder method (e.g. `__radd__`)
  of the other class to be called.
  [(#3631)](https://github.com/PennyLaneAI/pennylane/pull/3631)

* The `qml.GellMann` operators now include their index when displayed.
  [(#3641)](https://github.com/PennyLaneAI/pennylane/pull/3641)

* `qml.ops.ctrl_decomp_zyz` has been added to compute the decomposition of a controlled single-qubit operation given
  a single-qubit operation and the control wires.
  [(#3681)](https://github.com/PennyLaneAI/pennylane/pull/3681)

* `qml.pauli.is_pauli_word` now supports `Prod` and `SProd` operators, and it returns `False` when a
  `Hamiltonian` contains more than one term.
  [(#3692)](https://github.com/PennyLaneAI/pennylane/pull/3692)

* `qml.pauli.pauli_word_to_string` now supports `Prod`, `SProd` and `Hamiltonian` operators.
  [(#3692)](https://github.com/PennyLaneAI/pennylane/pull/3692)

>>>>>>> ce7704d4
* `qml.ops.op_math.Controlled` can now decompose single qubit target operations more effectively using the ZYZ
  decomposition.
  [(#3726)](https://github.com/PennyLaneAI/pennylane/pull/3726)

 * The `qml.qchem.Molecule` class raises an error when the molecule has an odd number of electrons or 
   when the spin multiplicity is not 1.
   [(#3748)](https://github.com/PennyLaneAI/pennylane/pull/3748)

* `qml.qchem.basis_rotation` now accounts for spin, allowing it to perform Basis Rotation Groupings
  for molecular hamiltonians.
  [(#3714)](https://github.com/PennyLaneAI/pennylane/pull/3714)
  [(#3774)](https://github.com/PennyLaneAI/pennylane/pull/3774)

* The gradient transforms work for the new return type system with non-trivial classical jacobians.
  [(#3776)](https://github.com/PennyLaneAI/pennylane/pull/3776)

* The `default.mixed` device has received a performance improvement for multi-qubit operations.
  This also allows to apply channels that act on more than seven qubits, which was not possible before.
  [(#3584)](https://github.com/PennyLaneAI/pennylane/pull/3584)

* `qml.dot` now groups coefficients together.
  [(#3691)](https://github.com/PennyLaneAI/pennylane/pull/3691)

  ```pycon
  >>> qml.dot(coeffs=[2, 2, 2], ops=[qml.PauliX(0), qml.PauliY(1), qml.PauliZ(2)])
  2*(PauliX(wires=[0]) + PauliY(wires=[1]) + PauliZ(wires=[2]))
  ```

* `qml.generator` now supports operators with `Sum` and `Prod` generators.
  [(#3691)](https://github.com/PennyLaneAI/pennylane/pull/3691)

* The `Sum._sort` method now takes into account the name of the operator when sorting.
  [(#3691)](https://github.com/PennyLaneAI/pennylane/pull/3691)
<<<<<<< HEAD

* A new tape transform called `qml.transforms.sign_expand` has been added. It implements the optimal decomposition of a fast-forwardable Hamiltonian that minimizes the variance of its estimator in the Single-Qubit-Measurement from [arXiv:2207.09479](https://arxiv.org/abs/2207.09479).
  [(#2852)](https://github.com/PennyLaneAI/pennylane/pull/2852)

<h4>Differentiability and interfaces</h4>

=======

* A new tape transform called `qml.transforms.sign_expand` has been added. It implements the optimal decomposition of a fast-forwardable Hamiltonian that minimizes the variance of its estimator in the Single-Qubit-Measurement from [arXiv:2207.09479](https://arxiv.org/abs/2207.09479).
  [(#2852)](https://github.com/PennyLaneAI/pennylane/pull/2852)

<h4>Differentiability and interfaces</h4>

>>>>>>> ce7704d4
* The `qml.math` module now also contains a submodule for
  fast Fourier transforms, `qml.math.fft`.
  [(#1440)](https://github.com/PennyLaneAI/pennylane/pull/1440)

  The submodule in particular provides differentiable
  versions of the following functions, available in all common
  interfaces for PennyLane

  * [fft](https://numpy.org/doc/stable/reference/generated/numpy.fft.fft.html)
  * [ifft](https://numpy.org/doc/stable/reference/generated/numpy.fft.ifft.html)
  * [fft2](https://numpy.org/doc/stable/reference/generated/numpy.fft.fft2.html)
  * [ifft2](https://numpy.org/doc/stable/reference/generated/numpy.fft.ifft2.html)

  Note that the output of the derivative of these functions
  may differ when used with complex-valued inputs, due to different
  conventions on complex-valued derivatives.

* Validation has been added on gradient keyword arguments when initializing a QNode — if unexpected keyword arguments are passed,
  a `UserWarning` is raised. A list of the current expected gradient function keyword arguments can be accessed via
  `qml.gradients.SUPPORTED_GRADIENT_KWARGS`.
  [(#3526)](https://github.com/PennyLaneAI/pennylane/pull/3526)

* The `numpy` version has been constrained to `<1.24`.
  [(#3563)](https://github.com/PennyLaneAI/pennylane/pull/3563)

* Support for two-qubit unitary decomposition with JAX-JIT has been added.
  [(#3569)](https://github.com/PennyLaneAI/pennylane/pull/3569)

* `qml.math.size` now supports PyTorch tensors.
  [(#3606)](https://github.com/PennyLaneAI/pennylane/pull/3606)

* Most quantum channels are now fully differentiable on all interfaces.
  [(#3612)](https://github.com/PennyLaneAI/pennylane/pull/3612)

* `qml.math.matmul` now supports PyTorch and Autograd tensors.
  [(#3613)](https://github.com/PennyLaneAI/pennylane/pull/3613)

* Add `qml.math.detach`, which detaches a tensor from its trace. This stops
  automatic gradient computations.
  [(#3674)](https://github.com/PennyLaneAI/pennylane/pull/3674)

* Add `typing.TensorLike` type.
  [(#3675)](https://github.com/PennyLaneAI/pennylane/pull/3675)

* `qml.QuantumMonteCarlo` template is now JAX-JIT compatible when passing `jax.numpy` arrays to the template.
  [(#3734)](https://github.com/PennyLaneAI/pennylane/pull/3734)

* `DefaultQubitJax` now supports evolving the state vector when executing `qml.pulse.ParametrizedEvolution`
  gates.
  [(#3743)](https://github.com/PennyLaneAI/pennylane/pull/3743)

* `SProd.sparse_matrix` now supports interface-specific variables with a single element as the `scalar`.
  [(#3770)](https://github.com/PennyLaneAI/pennylane/pull/3770)

* Added `argnum` argument to `metric_tensor`. By passing a sequence of indices referring to trainable tape parameters,
  the metric tensor is only computed with respect to these parameters. This reduces the number of tapes that have to
  be run.
  [(#3587)](https://github.com/PennyLaneAI/pennylane/pull/3587)

* The parameter-shift derivative of variances saves a redundant evaluation of the
  corresponding unshifted expectation value tape, if possible
  [(#3744)](https://github.com/PennyLaneAI/pennylane/pull/3744)

<h4>Next generation device API</h4>

* The `apply_operation` single-dispatch function is added to `devices/qubit` that applies an operation
  to a state and returns a new state.
  [(#3637)](https://github.com/PennyLaneAI/pennylane/pull/3637)

* The `preprocess` function is added to `devices/qubit` that validates, expands, and transforms a batch
  of `QuantumTape` objects to abstract preprocessing details away from the device.
  [(#3708)](https://github.com/PennyLaneAI/pennylane/pull/3708)

* The `create_initial_state` function is added to `devices/qubit` that returns an initial state for an execution.
  [(#3683)](https://github.com/PennyLaneAI/pennylane/pull/3683)

* The `simulate` function is added to `devices/qubit` that turns a single quantum tape into a measurement result.
  The function only supports state based measurements with either no observables or observables with diagonalizing gates.
  It supports simultaneous measurement of non-commuting observables.
  [(#3700)](https://github.com/PennyLaneAI/pennylane/pull/3700)

* The `ExecutionConfig` data class has been added.
  [(#3649)](https://github.com/PennyLaneAI/pennylane/pull/3649)

* The `StatePrep` class has been added as an interface that state-prep operators must implement.
  [(#3654)](https://github.com/PennyLaneAI/pennylane/pull/3654)

* `qml.QubitStateVector` now implements the `StatePrep` interface.
  [(#3685)](https://github.com/PennyLaneAI/pennylane/pull/3685)

* `qml.BasisState` now implements the `StatePrep` interface.
  [(#3693)](https://github.com/PennyLaneAI/pennylane/pull/3693)

* New Abstract Base Class for devices `Device` is added to the `devices.experimental` submodule.
  This interface is still in experimental mode and not integrated with the rest of pennylane.
  [(#3602)](https://github.com/PennyLaneAI/pennylane/pull/3602)

<h4>Other improvements</h4>

* Writing Hamiltonians to a file using the `qml.data` module has been improved by employing a condensed writing format.
  [(#3592)](https://github.com/PennyLaneAI/pennylane/pull/3592)

* Lazy-loading in the `qml.data.Dataset.read()` method is more universally supported.
  [(#3605)](https://github.com/PennyLaneAI/pennylane/pull/3605)

* The `qchem.Molecule` class raises an error when the molecule has an odd number of electrons or
  when the spin multiplicity is not 1.
  [(#3748)](https://github.com/PennyLaneAI/pennylane/pull/3748)

* `qml.draw` and `qml.draw_mpl` have been updated to draw any quantum function,
  which allows for visualizing only part of a complete circuit/QNode.
  [(#3760)](https://github.com/PennyLaneAI/pennylane/pull/3760)

* The string representation of a Measurement Process now includes the `_eigvals`
  property if it is set.
  [(#3820)](https://github.com/PennyLaneAI/pennylane/pull/3820)

<h3>Breaking changes 💔</h3>

* The argument `mode` in execution has been replaced by the boolean `grad_on_execution` in the new execution pipeline.
  [(#3723)](https://github.com/PennyLaneAI/pennylane/pull/3723)

* `qml.VQECost` has been removed.
  [(#3735)](https://github.com/PennyLaneAI/pennylane/pull/3735)

* The default interface is now `auto`.
  [(#3677)](https://github.com/PennyLaneAI/pennylane/pull/3677)
  [(#3752)](https://github.com/PennyLaneAI/pennylane/pull/3752)
  [(#3829)](https://github.com/PennyLaneAI/pennylane/pull/3829)

  The interface is determined during the QNode call instead of the
  initialization. It means that the `gradient_fn` and `gradient_kwargs` are only defined on the QNode at the beginning
  of the call. Moreover, without specifying the interface it is not possible to guarantee that the device will not be changed
  during the call if you are using backprop (such as `default.qubit` changing to `default.qubit.jax`) whereas before it was happening at
  initialization.

* The tape method `get_operation` can also now return the operation index in the tape, and it can be
  activated by setting the `return_op_index` to `True`: `get_operation(idx, return_op_index=True)`. It will become
  the default in version `0.30`.
  [(#3667)](https://github.com/PennyLaneAI/pennylane/pull/3667)

* `Operation.inv()` and the `Operation.inverse` setter have been removed. Please use `qml.adjoint` or `qml.pow` instead.
  [(#3618)](https://github.com/PennyLaneAI/pennylane/pull/3618)

  For example, instead of

  ```pycon
  >>> qml.PauliX(0).inv()
  ```

  use

  ```pycon
  >>> qml.adjoint(qml.PauliX(0))
  ```

* The `Operation.inverse` property has been removed completely.
  [(#3725)](https://github.com/PennyLaneAI/pennylane/pull/3725)

* The target wires of `qml.ControlledQubitUnitary` are no longer available via `op.hyperparameters["u_wires"]`.
  Instead, they can be accesses via `op.base.wires` or `op.target_wires`.
  [(#3450)](https://github.com/PennyLaneAI/pennylane/pull/3450)

* The tape constructed by a `QNode` is no longer queued to surrounding contexts.
  [(#3509)](https://github.com/PennyLaneAI/pennylane/pull/3509)

* Nested operators like `Tensor`, `Hamiltonian`, and `Adjoint` now remove their owned operators
  from the queue instead of updating their metadata to have an `"owner"`.
  [(#3282)](https://github.com/PennyLaneAI/pennylane/pull/3282)

* `qml.qchem.scf`, `qml.RandomLayers.compute_decomposition`, and `qml.Wires.select_random` now use
  local random number generators instead of global random number generators. This may lead to slightly
  different random numbers and an independence of the results from the global random number generation state.
  Please provide a seed to each individual function instead if you want controllable results.
  [(#3624)](https://github.com/PennyLaneAI/pennylane/pull/3624)

* `qml.transforms.measurement_grouping` has been removed. Users should use `qml.transforms.hamiltonian_expand`
  instead.
  [(#3701)](https://github.com/PennyLaneAI/pennylane/pull/3701)

* `op.simplify()` for operators which are linear combinations of Pauli words will use a builtin Pauli representation
  to more efficiently compute the simplification of the operator.
  [(#3481)](https://github.com/PennyLaneAI/pennylane/pull/3481)

* All `Operator`'s input parameters that are lists are cast into vanilla numpy arrays.
  [(#3659)](https://github.com/PennyLaneAI/pennylane/pull/3659)

* `QubitDevice.expval` no longer permutes an observable's wire order before passing
  it to `QubitDevice.probability`. The associated downstream changes for `default.qubit`
  have been made, but this may still affect expectations for other devices that inherit
  from `QubitDevice` and override `probability` (or any other helper functions that take
  a wire order such as `marginal_prob`, `estimate_probability` or `analytic_probability`).
  [(#3753)](https://github.com/PennyLaneAI/pennylane/pull/3753)

<h3>Deprecations 👋</h3>

* `qml.utils.sparse_hamiltonian` function has been deprecated, and usage will now raise a warning.
  Instead, one should use the `qml.Hamiltonian.sparse_matrix` method.
  [(#3585)](https://github.com/PennyLaneAI/pennylane/pull/3585)

* The `collections` module has been deprecated.
  [(#3686)](https://github.com/PennyLaneAI/pennylane/pull/3686)
  [(#3687)](https://github.com/PennyLaneAI/pennylane/pull/3687)

* `qml.op_sum` has been deprecated. Users should use `qml.sum` instead.
  [(#3686)](https://github.com/PennyLaneAI/pennylane/pull/3686)

* The use of `Evolution` directly has been deprecated. Users should use `qml.evolve` instead.
  This new function changes the sign of the given parameter.
  [(#3706)](https://github.com/PennyLaneAI/pennylane/pull/3706)

* Use of `qml.dot` with a `QNodeCollection` has been deprecated.
  [(#3586)](https://github.com/PennyLaneAI/pennylane/pull/3586)

<h3>Documentation 📝</h3>

* Revise note on GPU support in the [circuit introduction](https://docs.pennylane.ai/en/stable/introduction/circuits.html#defining-a-device).
[(#3836)](https://github.com/PennyLaneAI/pennylane/pull/3836)

* Make warning about vanilla version of NumPy for differentiation more prominent.
  [(#3838)](https://github.com/PennyLaneAI/pennylane/pull/3838)

* The documentation for `qml.operation` has been improved.
  [(#3664)](https://github.com/PennyLaneAI/pennylane/pull/3664)

* The code example in `qml.SparseHamiltonian` has been updated with the correct wire range.
  [(#3643)](https://github.com/PennyLaneAI/pennylane/pull/3643)

* A hyperlink has been added in the text for a URL in the `qml.qchem.mol_data` docstring.
  [(#3644)](https://github.com/PennyLaneAI/pennylane/pull/3644)

* A typo was corrected in the documentation for `qml.math.vn_entropy`.
[(#3740)](https://github.com/PennyLaneAI/pennylane/pull/3740)

<h3>Bug fixes 🐛</h3>

* Fixed a bug where measuring ``qml.probs`` in the computational basis with non-commuting
  measurements returned incorrect results. Now an error is raised.
  [(#3811)](https://github.com/PennyLaneAI/pennylane/pull/3811)

<<<<<<< HEAD
* Fixed a bug where calling `Evolution.generator` with `coeff` being a complex ArrayBox raised an error.
  [(#3796)](https://github.com/PennyLaneAI/pennylane/pull/3796)
=======
* Fixed a bug where measuring ``qml.probs`` in the computational basis with non-commuting
  measurements returned incorrect results. Now an error is raised.
  [(#3811)](https://github.com/PennyLaneAI/pennylane/pull/3811)
>>>>>>> ce7704d4

* Fixed a bug in the drawer where nested controlled operations would output
  the label of the operation being controlled, rather than the control values.
  [(#3745)](https://github.com/PennyLaneAI/pennylane/pull/3745)

* Fixed a bug in `qml.transforms.metric_tensor` where prefactors of operation generators were taken
  into account multiple times, leading to wrong outputs for non-standard operations.
  [(#3579)](https://github.com/PennyLaneAI/pennylane/pull/3579)

* Local random number generators are now used where possible to avoid mutating the global random state.
  [(#3624)](https://github.com/PennyLaneAI/pennylane/pull/3624)

* The `networkx` version change being broken has been fixed by selectively skipping a `qcut` TensorFlow-JIT test.
  [(#3609)](https://github.com/PennyLaneAI/pennylane/pull/3609)
  [(#3619)](https://github.com/PennyLaneAI/pennylane/pull/3619)

* Fixed the wires for the `Y` decomposition in the ZX calculus transform.
  [(#3598)](https://github.com/PennyLaneAI/pennylane/pull/3598)

* `qml.pauli.PauliWord` is now pickle-able.
  [(#3588)](https://github.com/PennyLaneAI/pennylane/pull/3588)

* Child classes of `QuantumScript` now return their own type when using `SomeChildClass.from_queue`.
  [(#3501)](https://github.com/PennyLaneAI/pennylane/pull/3501)

* A typo has been fixed in the calculation and error messages in `operation.py`
  [(#3536)](https://github.com/PennyLaneAI/pennylane/pull/3536)

* `qml.data.Dataset.write()` now ensures that any lazy-loaded values are loaded before they are written to a file.
  [(#3605)](https://github.com/PennyLaneAI/pennylane/pull/3605)

* `Tensor._batch_size` is now set to `None` during initialization, copying and `map_wires`.
  [(#3642)](https://github.com/PennyLaneAI/pennylane/pull/3642)
  [(#3661)](https://github.com/PennyLaneAI/pennylane/pull/3661)

* `Tensor.has_matrix` is now set to `True`.
  [(#3647)](https://github.com/PennyLaneAI/pennylane/pull/3647)

* Fixed typo in the example of `qml.IsingZZ` gate decomposition.
  [(#3676)](https://github.com/PennyLaneAI/pennylane/pull/3676)

* Fixed a bug that made tapes/qnodes using `qml.Snapshot` incompatible with `qml.drawer.tape_mpl`.
  [(#3704)](https://github.com/PennyLaneAI/pennylane/pull/3704)

* `Tensor._pauli_rep` is set to `None` during initialization and `Tensor.data` has been added to its setter.
  [(#3722)](https://github.com/PennyLaneAI/pennylane/pull/3722)

* `qml.math.ndim` has been redirected to `jnp.ndim` when using it on a `jax` tensor.
  [(#3730)](https://github.com/PennyLaneAI/pennylane/pull/3730)

* Implementations of `marginal_prob` (and subsequently, `qml.probs`) now return
  probabilities with the expected wire order.
  [(#3753)](https://github.com/PennyLaneAI/pennylane/pull/3753)

  This bug affected most probabilistic measurement processes on devices that
  inherit from `QubitDevice` when the measured wires are out of order with
  respect to the device wires and 3 or more wires are measured. The assumption
  was that marginal probabilities would be computed with the device's state
  and wire order, then re-ordered according to the measurement process wire
  order. Instead, the re-ordering went in the inverse direction (that is, from
  measurement process wire order to device wire order). This is now fixed. Note
  that this only occurred for 3 or more measured wires because this mapping is
  identical otherwise. More details and discussion of this bug can be found in
  [the original bug report](https://github.com/PennyLaneAI/pennylane/issues/3741).

* Empty iterables can no longer be returned from QNodes.
  [(#3769)](https://github.com/PennyLaneAI/pennylane/pull/3769)

* The keyword arguments for `qml.equal` now are used when comparing the observables of a 
  Measurement Process. The eigvals of measurements are only requested if both observables are `None`,
  saving computational effort.
  [(#3820)](https://github.com/PennyLaneAI/pennylane/pull/3820)

* Only converts input to `qml.Hermitian` to a numpy array if the input is a list.
  [(#3820)](https://github.com/PennyLaneAI/pennylane/pull/3820)

<h3>Contributors ✍</h3>

This release contains contributions from (in alphabetical order):

Gian-Luca Anselmetti,
Guillermo Alonso-Linaje,
Juan Miguel Arrazola,
Ikko Ashimine,
Utkarsh Azad,
Miriam Beddig,
Cristian Boghiu,
Thomas Bromley,
Astral Cai,
Isaac De Vlugt,
Olivia Di Matteo,
Lillian M. A. Frederiksen,
Soran Jahangiri,
Korbinian Kottmann,
Christina Lee,
Albert Mitjans Coma,
Romain Moyard,
Mudit Pandey,
Borja Requena,
Matthew Silverman,
Jay Soni,
Antal Száva,
Frederik Wilde,
David Wierichs,
Moritz Willmann.<|MERGE_RESOLUTION|>--- conflicted
+++ resolved
@@ -52,19 +52,11 @@
       return qml.expval(qml.PauliX(0) @ qml.PauliY(1))
   ```
 
-<<<<<<< HEAD
   Pulse-based circuits can be executed and differentiated on the `default.qubit.jax` simulator using
   JAX as an interface:
 
   ```pycon
   >>> dev = qml.device("default.qubit.jax", wires=2)
-=======
-  Pulse-based circuits can be executed and differentiated on the `default.qubit` simulator using JAX
-  as an interface:
-
-  ```pycon
-  >>> dev = qml.device("default.qubit", wires=2)
->>>>>>> ce7704d4
   >>> qnode = qml.QNode(pulse_circuit, dev, interface="jax")
   >>> params = (p1, p2)
   >>> qnode(params, time=0.5)
@@ -76,15 +68,9 @@
 
   Check out the [qml.pulse](https://docs.pennylane.ai/en/stable/code/qml_pulse.html) documentation
   page for more details!
-<<<<<<< HEAD
 
 <h4>Special unitary operation 🌞</h4>
 
-=======
-
-<h4>Special unitary operation 🌞</h4>
-
->>>>>>> ce7704d4
 * A new operation `qml.SpecialUnitary` has been added, providing access to an arbitrary
   unitary gate via a parametrization in the Pauli basis.
   [(#3650)](https://github.com/PennyLaneAI/pennylane/pull/3650)
@@ -549,7 +535,6 @@
 
 * `qml.purity` has been added as a measurement process for purity
   [(#3551)](https://github.com/PennyLaneAI/pennylane/pull/3551)
-<<<<<<< HEAD
 
 * In-place inversion has been removed for qutrit operations in preparation for the
   removal of in-place inversion.
@@ -589,47 +574,6 @@
 * `qml.pauli.pauli_word_to_string` now supports `Prod`, `SProd` and `Hamiltonian` operators.
   [(#3692)](https://github.com/PennyLaneAI/pennylane/pull/3692)
 
-=======
-
-* In-place inversion has been removed for qutrit operations in preparation for the
-  removal of in-place inversion.
-  [(#3566)](https://github.com/PennyLaneAI/pennylane/pull/3566)
-
-* The `qml.utils.sparse_hamiltonian` function has been moved to thee `qml.Hamiltonian.sparse_matrix` method.
-  [(#3585)](https://github.com/PennyLaneAI/pennylane/pull/3585)
-
-* The `qml.pauli.PauliSentence.operation()` method has been improved to avoid instantiating an `SProd` operator when
-  the coefficient is equal to 1.
-  [(#3595)](https://github.com/PennyLaneAI/pennylane/pull/3595)
-
-* Batching is now allowed in all `SymbolicOp` operators, which include `Exp`, `Pow` and `SProd`.
-  [(#3597)](https://github.com/PennyLaneAI/pennylane/pull/3597)
-
-* The `Sum` and `Prod` operations now have broadcasted operands.
-  [(#3611)](https://github.com/PennyLaneAI/pennylane/pull/3611)
-
-* The XYX single-qubit unitary decomposition has been implemented.
-  [(#3628)](https://github.com/PennyLaneAI/pennylane/pull/3628)
-
-* All dunder methods now return `NotImplemented`, allowing the right dunder method (e.g. `__radd__`)
-  of the other class to be called.
-  [(#3631)](https://github.com/PennyLaneAI/pennylane/pull/3631)
-
-* The `qml.GellMann` operators now include their index when displayed.
-  [(#3641)](https://github.com/PennyLaneAI/pennylane/pull/3641)
-
-* `qml.ops.ctrl_decomp_zyz` has been added to compute the decomposition of a controlled single-qubit operation given
-  a single-qubit operation and the control wires.
-  [(#3681)](https://github.com/PennyLaneAI/pennylane/pull/3681)
-
-* `qml.pauli.is_pauli_word` now supports `Prod` and `SProd` operators, and it returns `False` when a
-  `Hamiltonian` contains more than one term.
-  [(#3692)](https://github.com/PennyLaneAI/pennylane/pull/3692)
-
-* `qml.pauli.pauli_word_to_string` now supports `Prod`, `SProd` and `Hamiltonian` operators.
-  [(#3692)](https://github.com/PennyLaneAI/pennylane/pull/3692)
-
->>>>>>> ce7704d4
 * `qml.ops.op_math.Controlled` can now decompose single qubit target operations more effectively using the ZYZ
   decomposition.
   [(#3726)](https://github.com/PennyLaneAI/pennylane/pull/3726)
@@ -663,21 +607,12 @@
 
 * The `Sum._sort` method now takes into account the name of the operator when sorting.
   [(#3691)](https://github.com/PennyLaneAI/pennylane/pull/3691)
-<<<<<<< HEAD
 
 * A new tape transform called `qml.transforms.sign_expand` has been added. It implements the optimal decomposition of a fast-forwardable Hamiltonian that minimizes the variance of its estimator in the Single-Qubit-Measurement from [arXiv:2207.09479](https://arxiv.org/abs/2207.09479).
   [(#2852)](https://github.com/PennyLaneAI/pennylane/pull/2852)
 
 <h4>Differentiability and interfaces</h4>
 
-=======
-
-* A new tape transform called `qml.transforms.sign_expand` has been added. It implements the optimal decomposition of a fast-forwardable Hamiltonian that minimizes the variance of its estimator in the Single-Qubit-Measurement from [arXiv:2207.09479](https://arxiv.org/abs/2207.09479).
-  [(#2852)](https://github.com/PennyLaneAI/pennylane/pull/2852)
-
-<h4>Differentiability and interfaces</h4>
-
->>>>>>> ce7704d4
 * The `qml.math` module now also contains a submodule for
   fast Fourier transforms, `qml.math.fft`.
   [(#1440)](https://github.com/PennyLaneAI/pennylane/pull/1440)
@@ -917,15 +852,6 @@
 * Fixed a bug where measuring ``qml.probs`` in the computational basis with non-commuting
   measurements returned incorrect results. Now an error is raised.
   [(#3811)](https://github.com/PennyLaneAI/pennylane/pull/3811)
-
-<<<<<<< HEAD
-* Fixed a bug where calling `Evolution.generator` with `coeff` being a complex ArrayBox raised an error.
-  [(#3796)](https://github.com/PennyLaneAI/pennylane/pull/3796)
-=======
-* Fixed a bug where measuring ``qml.probs`` in the computational basis with non-commuting
-  measurements returned incorrect results. Now an error is raised.
-  [(#3811)](https://github.com/PennyLaneAI/pennylane/pull/3811)
->>>>>>> ce7704d4
 
 * Fixed a bug in the drawer where nested controlled operations would output
   the label of the operation being controlled, rather than the control values.
