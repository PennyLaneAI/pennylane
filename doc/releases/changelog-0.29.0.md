--- conflicted
+++ resolved
@@ -744,11 +744,7 @@
   instead.
   [(#3701)](https://github.com/PennyLaneAI/pennylane/pull/3701)
 
-<<<<<<< HEAD
-* `op.simplify()` for operators which are linear combinations of Pauli words will use a builtin Pauli representation
-=======
 * `op.simplify()` for operators which are linear combinations of Pauli words will use a builtin Pauli representation 
->>>>>>> 4228af6e
   to more efficiently compute the simplification of the operator.
   [(#3481)](https://github.com/PennyLaneAI/pennylane/pull/3481)
 
@@ -789,11 +785,7 @@
 
 <h3>Bug fixes</h3>
 
-<<<<<<< HEAD
-* Fixed a bug where measuring ``qml.probs`` in the computational basis with non-commuting
-=======
 * Fixed a bug where measuring ``qml.probs`` in the computational basis with non-commuting 
->>>>>>> 4228af6e
   measurements returned incorrect results. Now an error is raised.
   [(#3811)](https://github.com/PennyLaneAI/pennylane/pull/3811)
 
