--- conflicted
+++ resolved
@@ -113,13 +113,8 @@
 
 <h4>Always differentiable 📈</h4>
 
-<<<<<<< HEAD
 * The Hadamard test gradient transform is now available via `qml.gradients.hadamard_grad`. This transform 
   is also available as a differentiation method within `QNode`s.
-=======
-* The Hadamard test gradient tranform is now available via `qml.gradients.hadamard_grad`. The gradient transform
-  `qml.gradients.hadamard_grad` is now registered as a differentiation method for `QNode`s.
->>>>>>> 5b6a8b89
   [(#3625)](https://github.com/PennyLaneAI/pennylane/pull/3625)
   [(#3736)](https://github.com/PennyLaneAI/pennylane/pull/3736)
 
@@ -159,13 +154,8 @@
   ```
 
 * The gradient transform `qml.gradients.spsa_grad` is now registered as a
-<<<<<<< HEAD
   differentiation method for QNodes.
   [#3440](https://github.com/PennyLaneAI/pennylane/pull/3440)
-=======
-  differentiation method for `QNode`s.
-  [(#3440)](https://github.com/PennyLaneAI/pennylane/pull/3440)
->>>>>>> 5b6a8b89
 
   The SPSA gradient transform can now be used implicitly by marking a QNode
   as differentiable with SPSA. It can be selected via
@@ -367,11 +357,7 @@
                       [-0.21271+0.34938j, -0.38853+0.36497j,  0.61467-0.41317j],
                       [ 0.41356-0.20765j, -0.00651-0.66689j,  0.32839-0.48293j]])
 
-<<<<<<< HEAD
   phase_mat, ordered_rotations = qml.qchem.givens_decomposition(unitary)
-=======
-  phase_mat, ordered_rotations = givens_decomposition(unitary)
->>>>>>> 5b6a8b89
   ```
 
   ```pycon
@@ -599,11 +585,7 @@
 * The gradient transforms work for the new return type system with non-trivial classical jacobians.
   [(#3776)](https://github.com/PennyLaneAI/pennylane/pull/3776)
 
-<<<<<<< HEAD
 * The `default.mixed` device has received a performance improvement for multi-qubit operations.
-=======
-* The `default.mixed` device received a performance improvement for multi-qubit operations.
->>>>>>> 5b6a8b89
   This also allows to apply channels that act on more than seven qubits, which was not possible before.
   [(#3584)](https://github.com/PennyLaneAI/pennylane/pull/3584)
 
@@ -623,6 +605,9 @@
 
 * A new tape transform called 'qml.sign_expand' has been added. It implements the optimal decomposition of a fast-forwardable Hamiltonian that minimizes the variance of its estimator in the Single-Qubit-Measurement from [arXiv:2207.09479](https://arxiv.org/abs/2207.09479).
   [(#2852)](https://github.com/PennyLaneAI/pennylane/pull/2852)
+
+* `Sum` and `Prod` operations now support broadcasted operands.
+  [(#3611)](https://github.com/PennyLaneAI/pennylane/pull/3611)
 
 <h4>Differentiability and interfaces</h4>
 
@@ -700,14 +685,9 @@
   to a state and returns a new state.
   [(#3637)](https://github.com/PennyLaneAI/pennylane/pull/3637)
 
-<<<<<<< HEAD
 * The `preprocess` function is added to `devices/qubit` that validates, expands, and transforms a batch
   of `QuantumTape` objects to abstract preprocessing details away from the device.
   [(#3708)](https://github.com/PennyLaneAI/pennylane/pull/3708)
-=======
-* `Sum` and `Prod` operations now support broadcasted operands.
-  [(#3611)](https://github.com/PennyLaneAI/pennylane/pull/3611)
->>>>>>> 5b6a8b89
 
 * The `create_initial_state` function is added to `devices/qubit` that returns an initial state for an execution.
   [(#3683)](https://github.com/PennyLaneAI/pennylane/pull/3683)
@@ -745,17 +725,15 @@
 
 <h4>Data</h4>
 
-<<<<<<< HEAD
 * Writing Hamiltonians to a file using the `qml.data` module has been improved by employing a condensed writing format.
   [(#3592)](https://github.com/PennyLaneAI/pennylane/pull/3592)
-=======
+
+* Lazy-loading in the `qml.Dataset.read()` method is more universally supported.
+  [(#3605)](https://github.com/PennyLaneAI/pennylane/pull/3605)
+
 * The `qchem.Molecule` class raises an error when the molecule has an odd number of electrons or
   when the spin multiplicity is not 1.
   [(#3748)](https://github.com/PennyLaneAI/pennylane/pull/3748)
->>>>>>> 5b6a8b89
-
-* Lazy-loading in the `qml.Dataset.read()` method is more universally supported.
-  [(#3605)](https://github.com/PennyLaneAI/pennylane/pull/3605)
 
 * `qml.draw` and `qml.draw_mpl` have been updated to draw any quantum function,
   which allows for visualizing only part of a complete circuit/QNode.
@@ -773,44 +751,11 @@
   [(#3677)](https://github.com/PennyLaneAI/pennylane/pull/3677)
   [(#3752)](https://github.com/PennyLaneAI/pennylane/pull/3752)
 
-<<<<<<< HEAD
   The interface is determined during the QNode call instead of the
   initialization. It means that the `gradient_fn` and `gradient_kwargs` are only defined on the QNode at the beginning
   of the call. On top of this, without specifying the interface it is not possible to guarantee that the device will not be changed
   during the call if you are using backprop (such as `default.qubit` to `default.qubit,jax`) whereas before it was happening at
   initialization, therefore you should not try to track the device without specifying the interface.
-=======
-  ```python
-  import jax
-  import jax.numpy as jnp
-
-  qml.enable_return()
-  a = jnp.array(0.1)
-  b = jnp.array(0.2)
-
-  dev = qml.device("default.qubit", wires=2)
-
-  @qml.qnode(dev)
-  def circuit(a, b):
-      qml.RY(a, wires=0)
-      qml.RX(b, wires=1)
-      qml.CNOT(wires=[0, 1])
-      return qml.expval(qml.PauliZ(0)), qml.expval(qml.PauliY(1))
-  ```
-
-  ```pycon
-  >>> circuit(a, b)
-  (Array(0.9950042, dtype=float32), Array(-0.19767681, dtype=float32))
-  >>> jac = jax.jacobian(circuit)(a, b)
-  (Array(-0.09983341, dtype=float32, weak_type=True), Array(0.01983384, dtype=float32, weak_type=True))
-  ```
-
-  It comes with the catch that the interface is determined during the `QNode` call instead of the
-  initialization. It means that the `gradient_fn` and `gradient_kwargs` are only defined on the QNode at the beginning
-  of the call. Moreover, without specifying the interface it is not possible to guarantee that the device will not be changed
-  during the call if you are using backprop (`default.qubit` to `default.qubit,jax`e.g.), whereas before it was happening at
-  initialization. Therefore you should not try to track the device without specifying the interface.
->>>>>>> 5b6a8b89
 
 * The tape method `get_operation` can also now return the operation index in the tape, and it can be
   activated by setting the `return_op_index` to `True`: `get_operation(idx, return_op_index=True)`. It will become
