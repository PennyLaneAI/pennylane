--- conflicted
+++ resolved
@@ -4,14 +4,7 @@
 
 <h3>New features since last release</h3>
 
-<<<<<<< HEAD
 <h4>Pulse programming 🔊</h4>
-=======
-* Added 'qml.sign_expand' tape tranforms which implements the optimal decomposition of a
-  fast-forwardable Hamiltonian that minimizes the variance of its estimator in the
-  Single-Qubit-Measurement from  arXiv:2207.09479
-  [(#2852)](https://github.com/PennyLaneAI/pennylane/pull/2852)
->>>>>>> 65a7988a
 
 * Support for creating pulse-based circuits that describe evolution under a time-dependent
   Hamiltonian has now been added, as well as the ability to execute and differentiate these
@@ -809,12 +802,9 @@
   This new function changes the sign of the given parameter.
   [(#3706)](https://github.com/PennyLaneAI/pennylane/pull/3706)
 
-<<<<<<< HEAD
 * `qml.ApproxTimeEvolution` has been deprecated. Please use `qml.evolve` instead.
   [(#3755)](https://github.com/PennyLaneAI/pennylane/pull/3755)
-
-=======
->>>>>>> 65a7988a
+  
 <h3>Documentation</h3>
 
 * The documentation for `qml.operation` has been improved.
