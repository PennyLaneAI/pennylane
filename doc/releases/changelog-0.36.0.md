--- conflicted
+++ resolved
@@ -559,8 +559,6 @@
 
 <h3>Bug fixes 🐛</h3>
 
-<<<<<<< HEAD
-=======
 * Fixed a bug where `qml.draw` and `qml.draw_mpl` incorrectly raised errors for circuits collecting statistics on mid-circuit measurements
   while using `qml.defer_measurements`.
   [(#5610)](https://github.com/PennyLaneAI/pennylane/pull/5610)
@@ -569,7 +567,6 @@
   and will be added again in the next release.
   [(#5612)](https://github.com/PennyLaneAI/pennylane/pull/5612)
 
->>>>>>> b556393f
 * Cast the keys of the `CountsMP` measurements returned `dynamic_one_shot` to the type produced by `MeasurementValue.concretize`.
   [(#5587)](https://github.com/PennyLaneAI/pennylane/pull/5587)
 
