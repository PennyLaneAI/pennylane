:orphan:

# Release 0.36.0 (current release)

<h3>New features since last release</h3>

* Support for entanglement entropy computation is added. `qml.math.vn_entanglement_entropy` computes the von Neumann entanglement entropy from a density matrix, and a QNode transform `qml.qinfo.vn_entanglement_entropy` is also added.
  [(#5306)](https://github.com/PennyLaneAI/pennylane/pull/5306)

<h4>Estimate errors in a quantum circuit 🧮</h4>

* Added `error` method to `QuantumPhaseEstimation` template.
  [(#5278)](https://github.com/PennyLaneAI/pennylane/pull/5278)

* Added new `SpectralNormError` class to the new error tracking functionality.
  [(#5154)](https://github.com/PennyLaneAI/pennylane/pull/5154)

* The `qml.TrotterProduct` operator now supports error estimation functionality. 
  [(#5384)](https://github.com/PennyLaneAI/pennylane/pull/5384)

  ```pycon
  >>> hamiltonian = qml.dot([1.0, 0.5, -0.25], [qml.X(0), qml.Y(0), qml.Z(0)])
  >>> op = qml.TrotterProduct(hamiltonian, time=0.01, order=2)
  >>> op.error(method="one-norm")
  SpectralNormError(8.039062500000003e-06)
  >>>
  >>> op.error(method="commutator")
  SpectralNormError(6.166666666666668e-06)
  ```

* `qml.specs` and `qml.Tracker` now return information about algorithmic errors for the qnode as well.
  [(#5464)](https://github.com/PennyLaneAI/pennylane/pull/5464)
  [(#5465)](https://github.com/PennyLaneAI/pennylane/pull/5465)


<h4>Access an extended arsenal of quantum algorithms 🏹</h4>

* The `FABLE` template is added for efficient block encoding of matrices. Users can now call FABLE to efficiently construct circuits according to a user-set approximation level. 
  [(#5107)](https://github.com/PennyLaneAI/pennylane/pull/5107)

* Create the `qml.Reflection` operator, useful for amplitude amplification and its variants.
  [(#5159)](https://github.com/PennyLaneAI/pennylane/pull/5159)

  ```python
  @qml.prod
  def generator(wires):
        qml.Hadamard(wires=wires)

  U = generator(wires=0)

  dev = qml.device('default.qubit')
  @qml.qnode(dev)
  def circuit():

        # Initialize to the state |1>
        qml.PauliX(wires=0)

        # Apply the reflection
        qml.Reflection(U)

        return qml.state()

  ```

  ```pycon
  >>> circuit()
  tensor([1.+6.123234e-17j, 0.-6.123234e-17j], requires_grad=True)
  ```
  
* The `qml.AmplitudeAmplification` operator is introduced, which is a high-level interface for amplitude amplification and its variants.
  [(#5160)](https://github.com/PennyLaneAI/pennylane/pull/5160)

  ```python
  @qml.prod
  def generator(wires):
      for wire in wires:
          qml.Hadamard(wires=wire)

  U = generator(wires=range(3))
  O = qml.FlipSign(2, wires=range(3))

  dev = qml.device("default.qubit")

  @qml.qnode(dev)
  def circuit():

      generator(wires=range(3))
      qml.AmplitudeAmplification(U, O, iters=5, fixed_point=True, work_wire=3)

      return qml.probs(wires=range(3))

  ```
  
  ```pycon
  >>> print(np.round(circuit(), 3))
  [0.013, 0.013, 0.91, 0.013, 0.013, 0.013, 0.013, 0.013]

  ```

<h4>Make use of more methods to map from molecules 🗺️</h4>

* Added new function `qml.bravyi_kitaev` to map fermionic Hamiltonians to qubit Hamiltonians.
  [(#5390)](https://github.com/PennyLaneAI/pennylane/pull/5390)

  ```python
  import pennylane as qml
  fermi_ham = qml.fermi.from_string('0+ 1-')

  qubit_ham = qml.bravyi_kitaev(fermi_ham, n=6)
  ```

  ```pycon
  >>> print(qubit_ham)
  -0.25j * Y(0.0) + (-0.25+0j) * X(0) @ Z(1.0) + (0.25+0j) * X(0.0) + 0.25j * Y(0) @ Z(1.0)
  ```

* The `qml.qchem.hf_state` function is upgraded to be compatible with the parity and Bravyi-Kitaev bases.
  [(#5472)](https://github.com/PennyLaneAI/pennylane/pull/5472)


* Added `qml.Qubitization` operator. This operator encodes a Hamiltonian into a suitable unitary operator. 
  When applied in conjunction with QPE, allows computing the eigenvalue of an eigenvector of the Hamiltonian.
  [(#5500)](https://github.com/PennyLaneAI/pennylane/pull/5500)

  ```python
  H = qml.dot([0.1, 0.3, -0.3], [qml.Z(0), qml.Z(1), qml.Z(0) @ qml.Z(2)])

  @qml.qnode(qml.device("default.qubit"))
  def circuit():

      # initialize the eigenvector
      qml.PauliX(2)

      # apply QPE
      measurements = qml.iterative_qpe(
                    qml.Qubitization(H, control = [3,4]), ancilla = 5, iters = 3
                    )
      return qml.probs(op = measurements)
  
  output = circuit()
  
  # post-processing 
  lamb = sum([abs(c) for c in H.terms()[0]])
  ```
  
  ```pycon
  >>> print("eigenvalue: ", lamb * np.cos(2 * np.pi * (np.argmax(output)) / 8))
  eigenvalue: 0.7
  ```


* A new `qml.lie_closure` function to compute the Lie closure of a list of operators.
  [(#5161)](https://github.com/PennyLaneAI/pennylane/pull/5161)
  [(#5169)](https://github.com/PennyLaneAI/pennylane/pull/5169)

  The Lie closure, pronounced "Lee closure", is a way to compute the so-called dynamical Lie algebra (DLA) of a set of operators.
  For a list of operators `ops = [op1, op2, op3, ..]`, one computes all nested commutators between `ops` until no new operators are generated from commutation.
  All these operators together form the DLA, see e.g. section IIB of [arXiv:2308.01432](https://arxiv.org/abs/2308.01432).

  Take for example the following ops

  ```python
  ops = [X(0) @ X(1), Z(0), Z(1)]
  ```

  A first round of commutators between all elements yields the new operators `Y(0) @ X(1)` and `X(0) @ Y(1)` (omitting scalar prefactors).

  ```python
  >>> qml.commutator(X(0) @ X(1), Z(0))
  -2j * (X(1) @ Y(0))
  >>> qml.commutator(X(0) @ X(1), Z(1))
  -2j * (Y(1) @ X(0))
  ```

  A next round of commutators between all elements further yields the new operator `Y(0) @ Y(1)`.

  ```python
  >>> qml.commutator(X(0) @ Y(1), Z(0))
  -2j * (Y(1) @ Y(0))
  ```

  After that, no new operators emerge from taking nested commutators and we have the resulting DLA.
  This can now be done in short via `qml.lie_closure` as follows.

  ```python
  >>> ops = [X(0) @ X(1), Z(0), Z(1)]
  >>> dla = qml.lie_closure(ops)
  >>> print(dla)
  [1.0 * X(1) @ X(0),
   1.0 * Z(0),
   1.0 * Z(1),
   -1.0 * X(1) @ Y(0),
   -1.0 * Y(1) @ X(0),
   -1.0 * Y(1) @ Y(0)]
  ```

* We can compute the structure constants (the adjoint representation) of a dynamical Lie algebra.
  [(5406)](https://github.com/PennyLaneAI/pennylane/pull/5406)

  For example, we can compute the adjoint representation of the transverse field Ising model DLA.

  ```python
  >>> dla = [X(0) @ X(1), Z(0), Z(1), Y(0) @ X(1), X(0) @ Y(1), Y(0) @ Y(1)]
  >>> structure_const = qml.structure_constants(dla)
  >>> structure_constp.shape
  (6, 6, 6)
  ```

* We can compute the center of a dynamical Lie algebra.
  [(#5477)](https://github.com/PennyLaneAI/pennylane/pull/5477)

  Given a DLA `g`, we can now compute its center. The `center` is the collection of operators that commute with _all_ other operators in the DLA.

  ```pycon
  >>> g = [X(0), X(1) @ X(0), Y(1), Z(1) @ X(0)]
  >>> qml.center(g)
  [X(0)]
  ```

<h4>Simulate mixed-state qutrit systems 3️⃣</h4>

* Functions `measure_with_samples` and `sample_state` have been added to the new `qutrit_mixed` module found in
 `qml.devices`. These functions are used to sample device-compatible states, returning either the final measured state or value of an observable.
  [(#5082)](https://github.com/PennyLaneAI/pennylane/pull/5082)

* Fixed differentiability for Hamiltonian measurements in new `qutrit_mixed` module. 
  [(#5186)](https://github.com/PennyLaneAI/pennylane/pull/5186)

* Added `simulate` function to the new `qutrit_mixed` module in `qml.devices`. This allows for simulation of a 
  noisy qutrit circuit with measurement and sampling.
  [(#5213)](https://github.com/PennyLaneAI/pennylane/pull/5213)

 * Created the `DefaultQutritMixed` class, which inherits from `qml.devices.Device`, with an implementation 
  for `preprocess`.
  [(#5451)](https://github.com/PennyLaneAI/pennylane/pull/5451)

 * Implemented `execute` on `qml.devices.DefaultQutritMixed` device, `execute` can be used to simulate noisy qutrit based circuits.
  [(#5495)](https://github.com/PennyLaneAI/pennylane/pull/5495)

<h3>Improvements 🛠</h3>

* Fixed typo and string formatting in error message in `ClassicalShadow._convert_to_pauli_words` when the input is not a valid pauli.
  [(#5572)](https://github.com/PennyLaneAI/pennylane/pull/5572)

<h4>Community contributions 🥳</h4>

* Implemented the method `process_counts` in `ExpectationMP`, `VarianceMP`, `CountsMP`, and `SampleMP`
  [(#5256)](https://github.com/PennyLaneAI/pennylane/pull/5256)
  [(#5395)](https://github.com/PennyLaneAI/pennylane/pull/5395)

* Add type hints for unimplemented methods of the abstract class `Operator`.
  [(#5490)](https://github.com/PennyLaneAI/pennylane/pull/5490)

* Implement `Shots.bins()` method.
  [(#5476)](https://github.com/PennyLaneAI/pennylane/pull/5476)

<h4>Updated operators</h4>

* `qml.ops.Sum` now supports storing grouping information. Grouping type and method can be
  specified during construction using the `grouping_type` and `method` keyword arguments of
  `qml.dot`, `qml.sum`, or `qml.ops.Sum`. The grouping indices are stored in `Sum.grouping_indices`.
  [(#5179)](https://github.com/PennyLaneAI/pennylane/pull/5179)

  ```python
  import pennylane as qml

  a = qml.X(0)
  b = qml.prod(qml.X(0), qml.X(1))
  c = qml.Z(0)
  obs = [a, b, c]
  coeffs = [1.0, 2.0, 3.0]

  op = qml.dot(coeffs, obs, grouping_type="qwc")
  ```

  ```pycon
  >>> op.grouping_indices
  ((2,), (0, 1))
  ```

  Additionally, grouping type and method can be set or changed after construction using
  `Sum.compute_grouping()`:

  ```python
  import pennylane as qml

  a = qml.X(0)
  b = qml.prod(qml.X(0), qml.X(1))
  c = qml.Z(0)
  obs = [a, b, c]
  coeffs = [1.0, 2.0, 3.0]

  op = qml.dot(coeffs, obs)
  ```

  ```pycon
  >>> op.grouping_indices is None
  True
  >>> op.compute_grouping(grouping_type="qwc")
  >>> op.grouping_indices
  ((2,), (0, 1))
  ```

  Note that the grouping indices refer to the lists returned by `Sum.terms()`, not `Sum.operands`.

* Added new function `qml.operation.convert_to_legacy_H` to convert `Sum`, `SProd`, and `Prod` to `Hamiltonian` instances.
  [(#5309)](https://github.com/PennyLaneAI/pennylane/pull/5309)

* The `qml.is_commuting` function now accepts `Sum`, `SProd`, and `Prod` instances.
  [(#5351)](https://github.com/PennyLaneAI/pennylane/pull/5351)

* Operators can now be left multiplied `x * op` by numpy arrays.
  [(#5361)](https://github.com/PennyLaneAI/pennylane/pull/5361)

* A new class `qml.ops.LinearCombination` is introduced. In essence, this class is an updated equivalent of `qml.ops.Hamiltonian`
  but for usage with new operator arithmetic.
  [(#5216)](https://github.com/PennyLaneAI/pennylane/pull/5216)

* The generators in the source code return operators consistent with the global setting for
  `qml.operator.active_new_opmath()` wherever possible. `Sum`, `SProd` and `Prod` instances
  will be returned even after disabling the new operator arithmetic in cases where they offer
  additional functionality not available using legacy operators.
  [(#5253)](https://github.com/PennyLaneAI/pennylane/pull/5253)
  [(#5410)](https://github.com/PennyLaneAI/pennylane/pull/5410)
  [(#5411)](https://github.com/PennyLaneAI/pennylane/pull/5411)
  [(#5421)](https://github.com/PennyLaneAI/pennylane/pull/5421)

* A new `Prod.obs` property is introduced to smoothen the transition of the new operator arithmetic system.
  In particular, this aims at preventing breaking code that uses `Tensor.obs`. This is immediately deprecated.
  Moving forward, we recommend using `op.operands`.
  [(#5539)](https://github.com/PennyLaneAI/pennylane/pull/5539)
  
* `ApproxTimeEvolution` is now compatible with any operator that defines a `pauli_rep`.
  [(#5362)](https://github.com/PennyLaneAI/pennylane/pull/5362)

* `Hamiltonian.pauli_rep` is now defined if the hamiltonian is a linear combination of paulis.
  [(#5377)](https://github.com/PennyLaneAI/pennylane/pull/5377)

* `Prod.eigvals()` is now compatible with Qudit operators.
  [(#5400)](https://github.com/PennyLaneAI/pennylane/pull/5400)

* `qml.transforms.hamiltonian_expand` can now handle multi-term observables with a constant offset.
  [(#5414)](https://github.com/PennyLaneAI/pennylane/pull/5414)

* `taper_operation` method is compatible with new operator arithmetic.
  [(#5326)](https://github.com/PennyLaneAI/pennylane/pull/5326)

* Removed the warning that an observable might not be hermitian in `qnode` executions. This enables jit-compilation.
  [(#5506)](https://github.com/PennyLaneAI/pennylane/pull/5506)

* `qml.transforms.split_non_commuting` will now work with single-term operator arithmetic.
  [(#5314)](https://github.com/PennyLaneAI/pennylane/pull/5314)

* `LinearCombination` and `Sum` now accept `_grouping_indices` on initialization.
  [(#5524)](https://github.com/PennyLaneAI/pennylane/pull/5524)

<h4>Mid-circuit measurements and dynamic circuits</h4>

* The `QubitDevice` class and children classes support the `dynamic_one_shot` transform provided that they support `MidMeasureMP` operations natively.
  [(#5317)](https://github.com/PennyLaneAI/pennylane/pull/5317)

* The `dynamic_one_shot` transform is introduced enabling dynamic circuit execution on circuits with shots and devices that support `MidMeasureMP` operations natively.
  [(#5266)](https://github.com/PennyLaneAI/pennylane/pull/5266)

* Added a qml.capture module that will contain PennyLane's own capturing mechanism for hybrid
  quantum-classical programs.
  [(#5509)](https://github.com/PennyLaneAI/pennylane/pull/5509)

<h4>Performance and broadcasting</h4>

* Gradient transforms may now be applied to batched/broadcasted QNodes, as long as the
  broadcasting is in non-trainable parameters.
  [(#5452)](https://github.com/PennyLaneAI/pennylane/pull/5452)

* Improve the performance of computing the matrix of `qml.QFT`
  [(#5351)](https://github.com/PennyLaneAI/pennylane/pull/5351)

* `qml.transforms.broadcast_expand` now supports shot vectors when returning `qml.sample()`.
  [(#5473)](https://github.com/PennyLaneAI/pennylane/pull/5473)

* `LightningVJPs` is now compatible with Lightning devices using the new device API.
  [(#5469)](https://github.com/PennyLaneAI/pennylane/pull/5469)

<h4>Other improvements</h4>

* Calculating the dense, differentiable matrix for `PauliSentence` and operators with pauli sentences
  is now faster.
  [(#5578)](https://github.com/PennyLaneAI/pennylane/pull/5578)

* `DefaultQubit` now uses the provided seed for sampling mid-circuit measurements with finite shots.
  [(#5337)](https://github.com/PennyLaneAI/pennylane/pull/5337)

* `qml.draw` and `qml.draw_mpl` will now attempt to sort the wires if no wire order
  is provided by the user or the device.
  [(#5576)](https://github.com/PennyLaneAI/pennylane/pull/5576)

* `qml.ops.Conditional` now stores the `data`, `num_params`, and `ndim_param` attributes of
  the operator it wraps.
  [(#5473)](https://github.com/PennyLaneAI/pennylane/pull/5473)

* The `molecular_hamiltonian` function calls `PySCF` directly when `method='pyscf'` is selected.
  [(#5118)](https://github.com/PennyLaneAI/pennylane/pull/5118)

* Upgraded `null.qubit` to the new device API. Also, added support for all measurements and various modes of differentiation.
  [(#5211)](https://github.com/PennyLaneAI/pennylane/pull/5211)

* Obtaining classical shadows using the `default.clifford` device is now compatible with
  [stim](https://github.com/quantumlib/Stim) `v1.13.0`.
  [(#5409)](https://github.com/PennyLaneAI/pennylane/pull/5409)

* `qml.transforms.hamiltonian_expand` and `qml.transforms.sum_expand` can now handle multi-term observables with a constant offset.
  [(#5414)](https://github.com/PennyLaneAI/pennylane/pull/5414)
  [(#5543)](https://github.com/PennyLaneAI/pennylane/pull/5543)

* `default.mixed` has improved support for sampling-based measurements with non-numpy interfaces.
  [(#5514)](https://github.com/PennyLaneAI/pennylane/pull/5514)
  [(#5530)](https://github.com/PennyLaneAI/pennylane/pull/5530)

* `default.mixed` now supports arbitrary state-based measurements with `qml.Snapshot`.
  [(#5552)](https://github.com/PennyLaneAI/pennylane/pull/5552)

* Replaced `cache_execute` with an alternate implementation based on `@transform`.
  [(#5318)](https://github.com/PennyLaneAI/pennylane/pull/5318)

* The `QNode` now defers `diff_method` validation to the device under the new device api `qml.devices.Device`.
  [(#5176)](https://github.com/PennyLaneAI/pennylane/pull/5176)

* Extend the device test suite to cover gradient methods, templates and arithmetic observables.
  [(#5273)](https://github.com/PennyLaneAI/pennylane/pull/5273)
  [(#5518)](https://github.com/PennyLaneAI/pennylane/pull/5518)

* A clear error message is added in `KerasLayer` when using the newest version of TensorFlow with Keras 3 
  (which is not currently compatible with `KerasLayer`), linking to instructions to enable Keras 2.
  [(#5488)](https://github.com/PennyLaneAI/pennylane/pull/5488)

<h3>Breaking changes 💔</h3>

* Applying a `gradient_transform` to a QNode directly now gives the same shape and type independent
  of whether there is classical processing in the node.
  [(#4945)](https://github.com/PennyLaneAI/pennylane/pull/4945)
  
* State measurements preserve `dtype`.
  [(#5547)](https://github.com/PennyLaneAI/pennylane/pull/5547)

* Use `SampleMP`s in the `dynamic_one_shot` transform to get back the values of the mid-circuit measurements.
  [(#5486)](https://github.com/PennyLaneAI/pennylane/pull/5486)

* Operator dunder methods now combine like-operator arithmetic classes via `lazy=False`. This reduces the chance of `RecursionError` and makes nested
  operators easier to work with.
  [(#5478)](https://github.com/PennyLaneAI/pennylane/pull/5478)

* The private functions `_pauli_mult`, `_binary_matrix` and `_get_pauli_map` from the `pauli` module have been removed. The same functionality can be achieved using newer features in the ``pauli`` module.
  [(#5323)](https://github.com/PennyLaneAI/pennylane/pull/5323)
  
* `DefaultQubit` uses a pre-emptive key-splitting strategy to avoid reusing JAX PRNG keys throughout a single `execute` call. 
  [(#5515)](https://github.com/PennyLaneAI/pennylane/pull/5515)

* `qml.matrix()` called on the following will raise an error if `wire_order` is not specified:
  * tapes with more than one wire.
  * quantum functions.
  * Operator class where `num_wires` does not equal to 1
  * QNodes if the device does not have wires specified.
  * PauliWords and PauliSentences with more than one wire.
  [(#5328)](https://github.com/PennyLaneAI/pennylane/pull/5328)
  [(#5359)](https://github.com/PennyLaneAI/pennylane/pull/5359)

* `qml.pauli.pauli_mult` and `qml.pauli.pauli_mult_with_phase` are now removed. Instead, you  should use `qml.simplify(qml.prod(pauli_1, pauli_2))` to get the reduced operator.
  [(#5324)](https://github.com/PennyLaneAI/pennylane/pull/5324)

  ```pycon
  >>> op = qml.simplify(qml.prod(qml.PauliX(0), qml.PauliZ(0)))
  >>> op
  -1j*(PauliY(wires=[0]))
  >>> [phase], [base] = op.terms()
  >>> phase, base
  (-1j, PauliY(wires=[0]))
  ```

* `MeasurementProcess.name` and `MeasurementProcess.data` have been removed. Use `MeasurementProcess.obs.name` and `MeasurementProcess.obs.data` instead.
  [(#5321)](https://github.com/PennyLaneAI/pennylane/pull/5321)

* `Operator.validate_subspace(subspace)` has been removed. Instead, you should use `qml.ops.qutrit.validate_subspace(subspace)`.
  [(#5311)](https://github.com/PennyLaneAI/pennylane/pull/5311)

* The contents of `qml.interfaces` is moved inside `qml.workflow`. The old import path no longer exists.
  [(#5329)](https://github.com/PennyLaneAI/pennylane/pull/5329)

* `single_tape_transform`, `batch_transform`, `qfunc_transform`, `op_transform`, `gradient_transform`
  and `hessian_transform` are removed. Instead, switch to using the new `qml.transform` function. Please refer to
  `the transform docs <https://docs.pennylane.ai/en/stable/code/qml_transforms.html#custom-transforms>`_
  to see how this can be done.
  [(#5339)](https://github.com/PennyLaneAI/pennylane/pull/5339)

* Attempting to multiply `PauliWord` and `PauliSentence` with `*` will raise an error. Instead, use `@` to conform with the PennyLane convention.
  [(#5341)](https://github.com/PennyLaneAI/pennylane/pull/5341)

* When new operator arithmetic is enabled, `qml.Hamiltonian` is now an alias for `qml.ops.LinearCombination`.
  `Hamiltonian` will still be accessible as `qml.ops.Hamiltonian`.
  [(#5393)](https://github.com/PennyLaneAI/pennylane/pull/5393)

* Since `default.mixed` does not support snapshots with measurements, attempting to do so will result in a `DeviceError` instead of getting the density matrix.
  [(#5416)](https://github.com/PennyLaneAI/pennylane/pull/5416)

* `LinearCombination._obs_data` is removed. You can still use `LinearCombination.compare` to check mathematical equivalence between a `LinearCombination` and another operator.
  [(#5504)](https://github.com/PennyLaneAI/pennylane/pull/5504)

<h3>Deprecations 👋</h3>

* `qml.load` is deprecated. Instead, please use the functions outlined in the *Importing workflows* quickstart guide, such as `qml.from_qiskit`.
  [(#5312)](https://github.com/PennyLaneAI/pennylane/pull/5312)

* Specifying `control_values` with a bit string to `qml.MultiControlledX` is deprecated. Instead, use a list of booleans or 1s and 0s.
  [(#5352)](https://github.com/PennyLaneAI/pennylane/pull/5352)

* `qml.from_qasm_file` is deprecated. Instead, please open the file and then load its content using `qml.from_qasm`.
  [(#5331)](https://github.com/PennyLaneAI/pennylane/pull/5331)

  ```pycon
  >>> with open("test.qasm", "r") as f:
  ...     circuit = qml.from_qasm(f.read())
  ```

* Accessing `qml.ops.Hamiltonian` with new operator arithmetic is deprecated. Using `qml.Hamiltonian` with new operator arithmetic enabled now
  returns a `LinearCombination` instance. Some functionality may not work as expected. To continue using the `Hamiltonian` class, you can use
  `qml.operation.disable_new_opmath()` to disable the new operator arithmetic.
  [(#5393)](https://github.com/PennyLaneAI/pennylane/pull/5393)

<h3>Documentation 📝</h3>

* Adds a page explaining the shapes and nesting of result objects.
  [(#5418)](https://github.com/PennyLaneAI/pennylane/pull/5418)

* Removed some redundant documentation for the `evolve` function.
  [(#5347)](https://github.com/PennyLaneAI/pennylane/pull/5347)

* Updated the final example in the `compile` docstring to use transforms correctly.
  [(#5348)](https://github.com/PennyLaneAI/pennylane/pull/5348)

* A link to the demos for using `qml.SpecialUnitary` and `qml.QNGOptimizer` has been added to their respective docstrings.
  [(#5376)](https://github.com/PennyLaneAI/pennylane/pull/5376)

* A code example in the `qml.measure` docstring has been added that showcases returning mid-circuit measurement statistics from QNodes.
  [(#5441)](https://github.com/PennyLaneAI/pennylane/pull/5441)

* The computational basis convention used for `qml.measure` — 0 and 1 rather than ±1 — has been clarified in its docstring.
  [(#5474)](https://github.com/PennyLaneAI/pennylane/pull/5474)

* A new *Release news* section has been added to the table of contents, containing release notes,
  deprecations, and other pages focusing on recent changes.
  [(#5548)](https://github.com/PennyLaneAI/pennylane/pull/5548)

<h3>Bug fixes 🐛</h3>

<<<<<<< HEAD
* Patches the QNode so that parameter-shift will be considered best with lightning if
  `qml.metric_tensor` is in the transform program.
=======
* Improves the error message for setting shots on the new device interface, or trying to access a property
  that no longer exists.
  [(#5616)](https://github.com/PennyLaneAI/pennylane/pull/5616)
>>>>>>> 6d6472a2

* Fixed a bug where `qml.draw` and `qml.draw_mpl` incorrectly raised errors for circuits collecting statistics on mid-circuit measurements
  while using `qml.defer_measurements`.
  [(#5610)](https://github.com/PennyLaneAI/pennylane/pull/5610)

* Using shot vectors with `param_shift(... broadcast=True)` caused a bug. This combination is no longer supported
  and will be added again in the next release.
  [(#5612)](https://github.com/PennyLaneAI/pennylane/pull/5612)

* Cast the keys of the `CountsMP` measurements returned `dynamic_one_shot` to the type produced by `MeasurementValue.concretize`.
  [(#5587)](https://github.com/PennyLaneAI/pennylane/pull/5587)

* `null.qubit` now automatically supports any operation without a decomposition.
  [(#5582)](https://github.com/PennyLaneAI/pennylane/pull/5582)

* Fixed a bug where the shape and type of derivatives obtained by applying a gradient transform to
  a QNode differed, based on whether the QNode uses classical coprocessing.
  [(#4945)](https://github.com/PennyLaneAI/pennylane/pull/4945)

* `ApproxTimeEvolution`, `CommutingEvolution`, `QDrift`, and `TrotterProduct` 
  now de-queue their input observable.
  [(#5524)](https://github.com/PennyLaneAI/pennylane/pull/5524)

* (In)equality of `qml.HilbertSchmidt` instances is now reported correctly by `qml.equal`.
  [(#5538)](https://github.com/PennyLaneAI/pennylane/pull/5538)

* `qml.ParticleConservingU1` and `qml.ParticleConservingU2` no longer raise an error when the initial state is not specified but default to the all-zeros state.
  [(#5535)](https://github.com/PennyLaneAI/pennylane/pull/5535)

* `qml.counts` no longer returns negative samples when measuring 8 or more wires.
  [(#5544)](https://github.com/PennyLaneAI/pennylane/pull/5544)
  [(#5556)](https://github.com/PennyLaneAI/pennylane/pull/5556)

* The `dynamic_one_shot` transform now works with broadcasting.
  [(#5473)](https://github.com/PennyLaneAI/pennylane/pull/5473)

* Diagonalize the state around `ProbabilityMP` measurements in `statistics` when executing on a Lightning device.
  [(#5529)](https://github.com/PennyLaneAI/pennylane/pull/5529)

* `two_qubit_decomposition` no longer diverges at a special case of unitary matrix.
  [(#5448)](https://github.com/PennyLaneAI/pennylane/pull/5448)

* The `qml.QNSPSAOptimizer` now correctly handles optimization for legacy devices that do not follow the new API design.
  [(#5497)](https://github.com/PennyLaneAI/pennylane/pull/5497)

* Operators applied to all wires are now drawn correctly in a circuit with mid-circuit measurements.
  [(#5501)](https://github.com/PennyLaneAI/pennylane/pull/5501)

* Fix a bug where certain unary mid-circuit measurement expressions would raise an uncaught error.
  [(#5480)](https://github.com/PennyLaneAI/pennylane/pull/5480)

* The probabilities now sum to one using the `torch` interface with `default_dtype` set to `torch.float32`. 
  [(#5462)](https://github.com/PennyLaneAI/pennylane/pull/5462)

* Tensorflow can now handle devices with float32 results but float64 input parameters.
  [(#5446)](https://github.com/PennyLaneAI/pennylane/pull/5446)

* Fix a bug where the `argnum` kwarg of `qml.gradients.stoch_pulse_grad` references the wrong parameters in a tape,
  creating an inconsistency with other differentiation methods and preventing some use cases.
  [(#5458)](https://github.com/PennyLaneAI/pennylane/pull/5458)

* Avoid bounded value failures due to numerical noise with calls to `np.random.binomial`.
  [(#5447)](https://github.com/PennyLaneAI/pennylane/pull/5447)

* Using `@` with legacy Hamiltonian instances now properly de-queues the previously existing operations.
  [(#5455)](https://github.com/PennyLaneAI/pennylane/pull/5455)

* The `QNSPSAOptimizer` now properly handles differentiable parameters, resulting in being able to use it for more than one optimization step.
  [(#5439)](https://github.com/PennyLaneAI/pennylane/pull/5439)

* The `QNode` interface now resets if an error occurs during execution.
  [(#5449)](https://github.com/PennyLaneAI/pennylane/pull/5449)

* Fix failing tests due to changes with Lightning's adjoint diff pipeline.
  [(#5450)](https://github.com/PennyLaneAI/pennylane/pull/5450)

* Fix Torch tensor locality with autoray-registered coerce method.
  [(#5438)](https://github.com/PennyLaneAI/pennylane/pull/5438)

* `jax.jit` now works with `qml.sample` with a multi-wire observable.
  [(#5422)](https://github.com/PennyLaneAI/pennylane/pull/5422)

* `qml.qinfo.quantum_fisher` now works with non-`default.qubit` devices.
  [(#5423)](https://github.com/PennyLaneAI/pennylane/pull/5423)

* We no longer perform unwanted dtype promotion in the `pauli_rep` of `SProd` instances when using tensorflow.
  [(#5246)](https://github.com/PennyLaneAI/pennylane/pull/5246)

* Fixed `TestQubitIntegration.test_counts` in `tests/interfaces/test_jax_qnode.py` to always produce counts for all
  outcomes.
  [(#5336)](https://github.com/PennyLaneAI/pennylane/pull/5336)

* Fixed `PauliSentence.to_mat(wire_order)` to support identities with wires.
  [(#5407)](https://github.com/PennyLaneAI/pennylane/pull/5407)

* `CompositeOp.map_wires` now correctly maps the `overlapping_ops` property.
  [(#5430)](https://github.com/PennyLaneAI/pennylane/pull/5430)

* Update `DefaultQubit.supports_derivatives` to correctly handle circuits containing `MidMeasureMP` with adjoint
  differentiation.
  [(#5434)](https://github.com/PennyLaneAI/pennylane/pull/5434)

* `SampleMP`, `ExpectationMP`, `CountsMP`, `VarianceMP` constructed with ``eigvals`` can now properly process samples.
  [(#5463)](https://github.com/PennyLaneAI/pennylane/pull/5463)

* Fixes a bug in `hamiltonian_expand` that produces incorrect output dimensions when shot vectors are combined with parameter broadcasting.
  [(#5494)](https://github.com/PennyLaneAI/pennylane/pull/5494)

* Allows `default.qubit` to measure Identity on no wires, and observables containing Identity on
  no wires.
  [(#5570)](https://github.com/PennyLaneAI/pennylane/pull/5570/)

* Fixes a bug where `TorchLayer` does not work with shot vectors.
  [(#5492)](https://github.com/PennyLaneAI/pennylane/pull/5492)

* Fixes a bug where the output shape of a qnode returning a list containing a single measurement is incorrect when combined with shot vectors.
  [(#5492)](https://github.com/PennyLaneAI/pennylane/pull/5492)

* Fixes a bug in `qml.math.kron` that makes torch incompatible with numpy.
  [(#5540)](https://github.com/PennyLaneAI/pennylane/pull/5540)

* Fixes a bug in `_group_measurements` that fails to group measurements with commuting observables when they are operands of `Prod`.
  [(#5525)](https://github.com/PennyLaneAI/pennylane/pull/5525)

* `qml.equal` can now be used with sums and products that contain operators on no wires like `I` and `GlobalPhase`.
  [(#5562)](https://github.com/PennyLaneAI/pennylane/pull/5562)

* `CompositeOp.has_diagonalizing_gates` now does a more complete check of the base operators to ensure consistency 
  between `op.has_diagonalzing_gates` and `op.diagonalizing_gates()`
  [(#5603)](https://github.com/PennyLaneAI/pennylane/pull/5603)

<h3>Contributors ✍️</h3>

This release contains contributions from (in alphabetical order):

Tarun Kumar Allamsetty,
Guillermo Alonso,
Mikhail Andrenkov,
Utkarsh Azad,
Gabriel Bottrill,
Astral Cai,
Diksha Dhawan,
Isaac De Vlugt,
Amintor Dusko,
Pietropaolo Frisoni,
Lillian M. A. Frederiksen,
Austin Huang,
Soran Jahangiri,
Korbinian Kottmann,
Christina Lee,
Vincent Michaud-Rioux,
Mudit Pandey,
Kenya Sakka,
Jay Soni,
Matthew Silverman,
David Wierichs.<|MERGE_RESOLUTION|>--- conflicted
+++ resolved
@@ -551,14 +551,13 @@
 
 <h3>Bug fixes 🐛</h3>
 
-<<<<<<< HEAD
 * Patches the QNode so that parameter-shift will be considered best with lightning if
   `qml.metric_tensor` is in the transform program.
-=======
+  [(#5624)](https://github.com/PennyLaneAI/pennylane/pull/5624)
+
 * Improves the error message for setting shots on the new device interface, or trying to access a property
   that no longer exists.
   [(#5616)](https://github.com/PennyLaneAI/pennylane/pull/5616)
->>>>>>> 6d6472a2
 
 * Fixed a bug where `qml.draw` and `qml.draw_mpl` incorrectly raised errors for circuits collecting statistics on mid-circuit measurements
   while using `qml.defer_measurements`.
