--- conflicted
+++ resolved
@@ -681,14 +681,12 @@
 * `qml.equal` can now be used with sums and products that contain operators on no wires like `I` and `GlobalPhase`.
   [(#5562)](https://github.com/PennyLaneAI/pennylane/pull/5562)
 
-<<<<<<< HEAD
 * Fixed `qml.TrotterProduct` to be compatible with resource tracking by inheirting from `ResourcesOperation`.
   [(#5629)](https://github.com/PennyLaneAI/pennylane/pull/5629)
-=======
+
 * `CompositeOp.has_diagonalizing_gates` now does a more complete check of the base operators to ensure consistency 
   between `op.has_diagonalzing_gates` and `op.diagonalizing_gates()`
   [(#5603)](https://github.com/PennyLaneAI/pennylane/pull/5603)
->>>>>>> e1016378
 
 <h3>Contributors ✍️</h3>
 
