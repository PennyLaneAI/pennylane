--- conflicted
+++ resolved
@@ -745,7 +745,6 @@
 
 <h3>Bug fixes 🐛</h3>
 
-<<<<<<< HEAD
 * Patches the QNode so that parameter-shift will be considered best with lightning if
   `qml.metric_tensor` is in the transform program.
   [(#5624)](https://github.com/PennyLaneAI/pennylane/pull/5624)
@@ -753,8 +752,6 @@
 * Stopped printing the ID of `qcut.MeasureNode` and `qcut.PrepareNode` in tape drawing.
   [(#5613)](https://github.com/PennyLaneAI/pennylane/pull/5613)
  
-=======
->>>>>>> b6e96588
 * Improves the error message for setting shots on the new device interface, or trying to access a property
   that no longer exists.
   [(#5616)](https://github.com/PennyLaneAI/pennylane/pull/5616)
@@ -764,18 +761,11 @@
   [(#5610)](https://github.com/PennyLaneAI/pennylane/pull/5610)
 
 * Using shot vectors with `param_shift(... broadcast=True)` caused a bug. This combination is no longer supported
-<<<<<<< HEAD
   and will be added again in the next release. Fixed a bug with custom gradient recipes that only consist of unshifted terms.
   [(#5612)](https://github.com/PennyLaneAI/pennylane/pull/5612)
   [(#5623)](https://github.com/PennyLaneAI/pennylane/pull/5623)
 
 * `qml.counts` now returns the same keys with `dynamic_one_shot` and `defer_measurements`.
-=======
-  and will be added again in the next release.
-  [(#5612)](https://github.com/PennyLaneAI/pennylane/pull/5612)
-
-* Cast the keys of the `CountsMP` measurements returned `dynamic_one_shot` to the type produced by `MeasurementValue.concretize`.
->>>>>>> b6e96588
   [(#5587)](https://github.com/PennyLaneAI/pennylane/pull/5587)
 
 * `null.qubit` now automatically supports any operation without a decomposition.
@@ -887,11 +877,7 @@
 * Fixed a bug in `qml.math.kron` that makes Torch incompatible with NumPy.
   [(#5540)](https://github.com/PennyLaneAI/pennylane/pull/5540)
 
-<<<<<<< HEAD
-* Fixed a bug in `_group_measurements` that fails to group measurements with commuting observables when they are operands of `Prod`.
-=======
 * Fixes a bug in `_group_measurements` that fails to group measurements with commuting observables when they are operands of `Prod`.
->>>>>>> b6e96588
   [(#5525)](https://github.com/PennyLaneAI/pennylane/pull/5525)
 
 * `qml.equal` can now be used with sums and products that contain operators on no wires like `I` and `GlobalPhase`.
@@ -901,12 +887,6 @@
   between `op.has_diagonalzing_gates` and `op.diagonalizing_gates()`
   [(#5603)](https://github.com/PennyLaneAI/pennylane/pull/5603)
 
-<<<<<<< HEAD
-* Updated the `method` kwarg of `qml.TrotterProduct().error()` to be more clear that we are computing upper-bounds.
-  [(#5637)](https://github.com/PennyLaneAI/pennylane/pull/5637)
-
-=======
->>>>>>> b6e96588
 <h3>Contributors ✍️</h3>
 
 This release contains contributions from (in alphabetical order):
