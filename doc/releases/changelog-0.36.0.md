:orphan:

# Release 0.36.0 (current release)

<h3>New features since last release</h3>

* Support for entanglement entropy computation is added. `qml.math.vn_entanglement_entropy` computes the von Neumann entanglement entropy from a density matrix, and a QNode transform `qml.qinfo.vn_entanglement_entropy` is also added.
  [(#5306)](https://github.com/PennyLaneAI/pennylane/pull/5306)

<h4>Estimate errors in a quantum circuit 🧮</h4>

* Added `error` method to `QuantumPhaseEstimation` template.
  [(#5278)](https://github.com/PennyLaneAI/pennylane/pull/5278)

* Added new `SpectralNormError` class to the new error tracking functionality.
  [(#5154)](https://github.com/PennyLaneAI/pennylane/pull/5154)

* The `qml.TrotterProduct` operator now supports error estimation functionality. 
  [(#5384)](https://github.com/PennyLaneAI/pennylane/pull/5384)

  ```pycon
  >>> hamiltonian = qml.dot([1.0, 0.5, -0.25], [qml.X(0), qml.Y(0), qml.Z(0)])
  >>> op = qml.TrotterProduct(hamiltonian, time=0.01, order=2)
  >>> op.error(method="one-norm")
  SpectralNormError(8.039062500000003e-06)
  >>>
  >>> op.error(method="commutator")
  SpectralNormError(6.166666666666668e-06)
  ```

* `qml.specs` and `qml.Tracker` now return information about algorithmic errors for the qnode as well.
  [(#5464)](https://github.com/PennyLaneAI/pennylane/pull/5464)
  [(#5465)](https://github.com/PennyLaneAI/pennylane/pull/5465)


<h4>Access an extended arsenal of quantum algorithms 🏹</h4>

* The `FABLE` template is added for efficient block encoding of matrices. Users can now call FABLE to efficiently construct circuits according to a user-set approximation level. 
  [(#5107)](https://github.com/PennyLaneAI/pennylane/pull/5107)

* Create the `qml.Reflection` operator, useful for amplitude amplification and its variants.
  [(#5159)](https://github.com/PennyLaneAI/pennylane/pull/5159)

  ```python
  @qml.prod
  def generator(wires):
        qml.Hadamard(wires=wires)

  U = generator(wires=0)

  dev = qml.device('default.qubit')
  @qml.qnode(dev)
  def circuit():

        # Initialize to the state |1>
        qml.PauliX(wires=0)

        # Apply the reflection
        qml.Reflection(U)

        return qml.state()

  ```

  ```pycon
  >>> circuit()
  tensor([1.+6.123234e-17j, 0.-6.123234e-17j], requires_grad=True)
  ```
  
* The `qml.AmplitudeAmplification` operator is introduced, which is a high-level interface for amplitude amplification and its variants.
  [(#5160)](https://github.com/PennyLaneAI/pennylane/pull/5160)

  ```python
  @qml.prod
  def generator(wires):
      for wire in wires:
          qml.Hadamard(wires=wire)

  U = generator(wires=range(3))
  O = qml.FlipSign(2, wires=range(3))

  dev = qml.device("default.qubit")

  @qml.qnode(dev)
  def circuit():

      generator(wires=range(3))
      qml.AmplitudeAmplification(U, O, iters=5, fixed_point=True, work_wire=3)

      return qml.probs(wires=range(3))

  ```
  
  ```pycon
  >>> print(np.round(circuit(), 3))
  [0.013, 0.013, 0.91, 0.013, 0.013, 0.013, 0.013, 0.013]

  ```

<h4>Make use of more methods to map from molecules 🗺️</h4>

* Added new function `qml.bravyi_kitaev` to map fermionic Hamiltonians to qubit Hamiltonians.
  [(#5390)](https://github.com/PennyLaneAI/pennylane/pull/5390)

  ```python
  import pennylane as qml
  fermi_ham = qml.fermi.from_string('0+ 1-')

  qubit_ham = qml.bravyi_kitaev(fermi_ham, n=6)
  ```

  ```pycon
  >>> print(qubit_ham)
  -0.25j * Y(0.0) + (-0.25+0j) * X(0) @ Z(1.0) + (0.25+0j) * X(0.0) + 0.25j * Y(0) @ Z(1.0)
  ```

* The `qml.qchem.hf_state` function is upgraded to be compatible with the parity and Bravyi-Kitaev bases.
  [(#5472)](https://github.com/PennyLaneAI/pennylane/pull/5472)


* Added `qml.Qubitization` operator. This operator encodes a Hamiltonian into a suitable unitary operator. 
  When applied in conjunction with QPE, allows computing the eigenvalue of an eigenvector of the Hamiltonian.
  [(#5500)](https://github.com/PennyLaneAI/pennylane/pull/5500)

  ```python
  H = qml.dot([0.1, 0.3, -0.3], [qml.Z(0), qml.Z(1), qml.Z(0) @ qml.Z(2)])

  @qml.qnode(qml.device("default.qubit"))
  def circuit():

      # initialize the eigenvector
      qml.PauliX(2)

      # apply QPE
      measurements = qml.iterative_qpe(
                    qml.Qubitization(H, control = [3,4]), ancilla = 5, iters = 3
                    )
      return qml.probs(op = measurements)
  
  output = circuit()
  
  # post-processing 
  lamb = sum([abs(c) for c in H.terms()[0]])
  ```
  
  ```pycon
  >>> print("eigenvalue: ", lamb * np.cos(2 * np.pi * (np.argmax(output)) / 8))
  eigenvalue: 0.7
  ```


* A new `qml.lie_closure` function to compute the Lie closure of a list of operators.
  [(#5161)](https://github.com/PennyLaneAI/pennylane/pull/5161)
  [(#5169)](https://github.com/PennyLaneAI/pennylane/pull/5169)

  The Lie closure, pronounced "Lee closure", is a way to compute the so-called dynamical Lie algebra (DLA) of a set of operators.
  For a list of operators `ops = [op1, op2, op3, ..]`, one computes all nested commutators between `ops` until no new operators are generated from commutation.
  All these operators together form the DLA, see e.g. section IIB of [arXiv:2308.01432](https://arxiv.org/abs/2308.01432).

  Take for example the following ops

  ```python
  ops = [X(0) @ X(1), Z(0), Z(1)]
  ```

  A first round of commutators between all elements yields the new operators `Y(0) @ X(1)` and `X(0) @ Y(1)` (omitting scalar prefactors).

  ```python
  >>> qml.commutator(X(0) @ X(1), Z(0))
  -2j * (X(1) @ Y(0))
  >>> qml.commutator(X(0) @ X(1), Z(1))
  -2j * (Y(1) @ X(0))
  ```

  A next round of commutators between all elements further yields the new operator `Y(0) @ Y(1)`.

  ```python
  >>> qml.commutator(X(0) @ Y(1), Z(0))
  -2j * (Y(1) @ Y(0))
  ```

  After that, no new operators emerge from taking nested commutators and we have the resulting DLA.
  This can now be done in short via `qml.lie_closure` as follows.

  ```python
  >>> ops = [X(0) @ X(1), Z(0), Z(1)]
  >>> dla = qml.lie_closure(ops)
  >>> print(dla)
  [1.0 * X(1) @ X(0),
   1.0 * Z(0),
   1.0 * Z(1),
   -1.0 * X(1) @ Y(0),
   -1.0 * Y(1) @ X(0),
   -1.0 * Y(1) @ Y(0)]
  ```

* We can compute the structure constants (the adjoint representation) of a dynamical Lie algebra.
  [(5406)](https://github.com/PennyLaneAI/pennylane/pull/5406)

  For example, we can compute the adjoint representation of the transverse field Ising model DLA.

  ```python
  >>> dla = [X(0) @ X(1), Z(0), Z(1), Y(0) @ X(1), X(0) @ Y(1), Y(0) @ Y(1)]
  >>> structure_const = qml.structure_constants(dla)
  >>> structure_constp.shape
  (6, 6, 6)
  ```

* We can compute the center of a dynamical Lie algebra.
  [(#5477)](https://github.com/PennyLaneAI/pennylane/pull/5477)

  Given a DLA `g`, we can now compute its center. The `center` is the collection of operators that commute with _all_ other operators in the DLA.

  ```pycon
  >>> g = [X(0), X(1) @ X(0), Y(1), Z(1) @ X(0)]
  >>> qml.center(g)
  [X(0)]
  ```

<h4>Simulate mixed-state qutrit systems 3️⃣</h4>

* Functions `measure_with_samples` and `sample_state` have been added to the new `qutrit_mixed` module found in
 `qml.devices`. These functions are used to sample device-compatible states, returning either the final measured state or value of an observable.
  [(#5082)](https://github.com/PennyLaneAI/pennylane/pull/5082)

* Fixed differentiability for Hamiltonian measurements in new `qutrit_mixed` module. 
  [(#5186)](https://github.com/PennyLaneAI/pennylane/pull/5186)

* Added `simulate` function to the new `qutrit_mixed` module in `qml.devices`. This allows for simulation of a 
  noisy qutrit circuit with measurement and sampling.
  [(#5213)](https://github.com/PennyLaneAI/pennylane/pull/5213)

 * Created the `DefaultQutritMixed` class, which inherits from `qml.devices.Device`, with an implementation 
  for `preprocess`.
  [(#5451)](https://github.com/PennyLaneAI/pennylane/pull/5451)

 * Implemented `execute` on `qml.devices.DefaultQutritMixed` device, `execute` can be used to simulate noisy qutrit based circuits.
  [(#5495)](https://github.com/PennyLaneAI/pennylane/pull/5495)

<h3>Improvements 🛠</h3>

* Fixed typo and string formatting in error message in `ClassicalShadow._convert_to_pauli_words` when the input is not a valid pauli.
  [(#5572)](https://github.com/PennyLaneAI/pennylane/pull/5572)

<h4>Community contributions 🥳</h4>

* Implemented the method `process_counts` in `ExpectationMP`, `VarianceMP`, `CountsMP`, and `SampleMP`
  [(#5256)](https://github.com/PennyLaneAI/pennylane/pull/5256)
  [(#5395)](https://github.com/PennyLaneAI/pennylane/pull/5395)

* Add type hints for unimplemented methods of the abstract class `Operator`.
  [(#5490)](https://github.com/PennyLaneAI/pennylane/pull/5490)

* Implement `Shots.bins()` method.
  [(#5476)](https://github.com/PennyLaneAI/pennylane/pull/5476)

<h4>Updated operators</h4>

* `qml.ops.Sum` now supports storing grouping information. Grouping type and method can be
  specified during construction using the `grouping_type` and `method` keyword arguments of
  `qml.dot`, `qml.sum`, or `qml.ops.Sum`. The grouping indices are stored in `Sum.grouping_indices`.
  [(#5179)](https://github.com/PennyLaneAI/pennylane/pull/5179)

  ```python
  import pennylane as qml

  a = qml.X(0)
  b = qml.prod(qml.X(0), qml.X(1))
  c = qml.Z(0)
  obs = [a, b, c]
  coeffs = [1.0, 2.0, 3.0]

  op = qml.dot(coeffs, obs, grouping_type="qwc")
  ```

  ```pycon
  >>> op.grouping_indices
  ((2,), (0, 1))
  ```

  Additionally, grouping type and method can be set or changed after construction using
  `Sum.compute_grouping()`:

  ```python
  import pennylane as qml

  a = qml.X(0)
  b = qml.prod(qml.X(0), qml.X(1))
  c = qml.Z(0)
  obs = [a, b, c]
  coeffs = [1.0, 2.0, 3.0]

  op = qml.dot(coeffs, obs)
  ```

  ```pycon
  >>> op.grouping_indices is None
  True
  >>> op.compute_grouping(grouping_type="qwc")
  >>> op.grouping_indices
  ((2,), (0, 1))
  ```

  Note that the grouping indices refer to the lists returned by `Sum.terms()`, not `Sum.operands`.

* Added new function `qml.operation.convert_to_legacy_H` to convert `Sum`, `SProd`, and `Prod` to `Hamiltonian` instances.
  [(#5309)](https://github.com/PennyLaneAI/pennylane/pull/5309)

* The `qml.is_commuting` function now accepts `Sum`, `SProd`, and `Prod` instances.
  [(#5351)](https://github.com/PennyLaneAI/pennylane/pull/5351)

* Operators can now be left multiplied `x * op` by numpy arrays.
  [(#5361)](https://github.com/PennyLaneAI/pennylane/pull/5361)

* A new class `qml.ops.LinearCombination` is introduced. In essence, this class is an updated equivalent of `qml.ops.Hamiltonian`
  but for usage with new operator arithmetic.
  [(#5216)](https://github.com/PennyLaneAI/pennylane/pull/5216)

* The generators in the source code return operators consistent with the global setting for
  `qml.operator.active_new_opmath()` wherever possible. `Sum`, `SProd` and `Prod` instances
  will be returned even after disabling the new operator arithmetic in cases where they offer
  additional functionality not available using legacy operators.
  [(#5253)](https://github.com/PennyLaneAI/pennylane/pull/5253)
  [(#5410)](https://github.com/PennyLaneAI/pennylane/pull/5410)
  [(#5411)](https://github.com/PennyLaneAI/pennylane/pull/5411)
  [(#5421)](https://github.com/PennyLaneAI/pennylane/pull/5421)

* A new `Prod.obs` property is introduced to smoothen the transition of the new operator arithmetic system.
  In particular, this aims at preventing breaking code that uses `Tensor.obs`. This is immediately deprecated.
  Moving forward, we recommend using `op.operands`.
  [(#5539)](https://github.com/PennyLaneAI/pennylane/pull/5539)
  
* `ApproxTimeEvolution` is now compatible with any operator that defines a `pauli_rep`.
  [(#5362)](https://github.com/PennyLaneAI/pennylane/pull/5362)

* `Hamiltonian.pauli_rep` is now defined if the hamiltonian is a linear combination of paulis.
  [(#5377)](https://github.com/PennyLaneAI/pennylane/pull/5377)

* `Prod.eigvals()` is now compatible with Qudit operators.
  [(#5400)](https://github.com/PennyLaneAI/pennylane/pull/5400)

* `qml.transforms.hamiltonian_expand` can now handle multi-term observables with a constant offset.
  [(#5414)](https://github.com/PennyLaneAI/pennylane/pull/5414)

* `taper_operation` method is compatible with new operator arithmetic.
  [(#5326)](https://github.com/PennyLaneAI/pennylane/pull/5326)

* Removed the warning that an observable might not be hermitian in `qnode` executions. This enables jit-compilation.
  [(#5506)](https://github.com/PennyLaneAI/pennylane/pull/5506)

* `qml.transforms.split_non_commuting` will now work with single-term operator arithmetic.
  [(#5314)](https://github.com/PennyLaneAI/pennylane/pull/5314)

* `LinearCombination` and `Sum` now accept `_grouping_indices` on initialization.
  [(#5524)](https://github.com/PennyLaneAI/pennylane/pull/5524)

<h4>Mid-circuit measurements and dynamic circuits</h4>

* The `QubitDevice` class and children classes support the `dynamic_one_shot` transform provided that they support `MidMeasureMP` operations natively.
  [(#5317)](https://github.com/PennyLaneAI/pennylane/pull/5317)

* The `dynamic_one_shot` transform is introduced enabling dynamic circuit execution on circuits with shots and devices that support `MidMeasureMP` operations natively.
  [(#5266)](https://github.com/PennyLaneAI/pennylane/pull/5266)

* Added a qml.capture module that will contain PennyLane's own capturing mechanism for hybrid
  quantum-classical programs.
  [(#5509)](https://github.com/PennyLaneAI/pennylane/pull/5509)

<h4>Performance and broadcasting</h4>

* Gradient transforms may now be applied to batched/broadcasted QNodes, as long as the
  broadcasting is in non-trainable parameters.
  [(#5452)](https://github.com/PennyLaneAI/pennylane/pull/5452)

* Improve the performance of computing the matrix of `qml.QFT`
  [(#5351)](https://github.com/PennyLaneAI/pennylane/pull/5351)

* `qml.transforms.broadcast_expand` now supports shot vectors when returning `qml.sample()`.
  [(#5473)](https://github.com/PennyLaneAI/pennylane/pull/5473)

* `LightningVJPs` is now compatible with Lightning devices using the new device API.
  [(#5469)](https://github.com/PennyLaneAI/pennylane/pull/5469)

<h4>Other improvements</h4>

* Calculating the dense, differentiable matrix for `PauliSentence` and operators with pauli sentences
  is now faster.
  [(#5578)](https://github.com/PennyLaneAI/pennylane/pull/5578)

* `DefaultQubit` now uses the provided seed for sampling mid-circuit measurements with finite shots.
  [(#5337)](https://github.com/PennyLaneAI/pennylane/pull/5337)

* `qml.draw` and `qml.draw_mpl` will now attempt to sort the wires if no wire order
  is provided by the user or the device.
  [(#5576)](https://github.com/PennyLaneAI/pennylane/pull/5576)

* `qml.ops.Conditional` now stores the `data`, `num_params`, and `ndim_param` attributes of
  the operator it wraps.
  [(#5473)](https://github.com/PennyLaneAI/pennylane/pull/5473)

* The `molecular_hamiltonian` function calls `PySCF` directly when `method='pyscf'` is selected.
  [(#5118)](https://github.com/PennyLaneAI/pennylane/pull/5118)

* Upgraded `null.qubit` to the new device API. Also, added support for all measurements and various modes of differentiation.
  [(#5211)](https://github.com/PennyLaneAI/pennylane/pull/5211)

* Obtaining classical shadows using the `default.clifford` device is now compatible with
  [stim](https://github.com/quantumlib/Stim) `v1.13.0`.
  [(#5409)](https://github.com/PennyLaneAI/pennylane/pull/5409)

* `qml.transforms.hamiltonian_expand` and `qml.transforms.sum_expand` can now handle multi-term observables with a constant offset.
  [(#5414)](https://github.com/PennyLaneAI/pennylane/pull/5414)
  [(#5543)](https://github.com/PennyLaneAI/pennylane/pull/5543)

* `default.mixed` has improved support for sampling-based measurements with non-numpy interfaces.
  [(#5514)](https://github.com/PennyLaneAI/pennylane/pull/5514)
  [(#5530)](https://github.com/PennyLaneAI/pennylane/pull/5530)

* `default.mixed` now supports arbitrary state-based measurements with `qml.Snapshot`.
  [(#5552)](https://github.com/PennyLaneAI/pennylane/pull/5552)

* Replaced `cache_execute` with an alternate implementation based on `@transform`.
  [(#5318)](https://github.com/PennyLaneAI/pennylane/pull/5318)

* The `QNode` now defers `diff_method` validation to the device under the new device api `qml.devices.Device`.
  [(#5176)](https://github.com/PennyLaneAI/pennylane/pull/5176)

* Extend the device test suite to cover gradient methods, templates and arithmetic observables.
  [(#5273)](https://github.com/PennyLaneAI/pennylane/pull/5273)
  [(#5518)](https://github.com/PennyLaneAI/pennylane/pull/5518)

* A clear error message is added in `KerasLayer` when using the newest version of TensorFlow with Keras 3 
  (which is not currently compatible with `KerasLayer`), linking to instructions to enable Keras 2.
  [(#5488)](https://github.com/PennyLaneAI/pennylane/pull/5488)

<h3>Breaking changes 💔</h3>

* Applying a `gradient_transform` to a QNode directly now gives the same shape and type independent
  of whether there is classical processing in the node.
  [(#4945)](https://github.com/PennyLaneAI/pennylane/pull/4945)
  
* State measurements preserve `dtype`.
  [(#5547)](https://github.com/PennyLaneAI/pennylane/pull/5547)

* Use `SampleMP`s in the `dynamic_one_shot` transform to get back the values of the mid-circuit measurements.
  [(#5486)](https://github.com/PennyLaneAI/pennylane/pull/5486)

* Operator dunder methods now combine like-operator arithmetic classes via `lazy=False`. This reduces the chance of `RecursionError` and makes nested
  operators easier to work with.
  [(#5478)](https://github.com/PennyLaneAI/pennylane/pull/5478)

* The private functions `_pauli_mult`, `_binary_matrix` and `_get_pauli_map` from the `pauli` module have been removed. The same functionality can be achieved using newer features in the ``pauli`` module.
  [(#5323)](https://github.com/PennyLaneAI/pennylane/pull/5323)
  
* `DefaultQubit` uses a pre-emptive key-splitting strategy to avoid reusing JAX PRNG keys throughout a single `execute` call. 
  [(#5515)](https://github.com/PennyLaneAI/pennylane/pull/5515)

* `qml.matrix()` called on the following will raise an error if `wire_order` is not specified:
  * tapes with more than one wire.
  * quantum functions.
  * Operator class where `num_wires` does not equal to 1
  * QNodes if the device does not have wires specified.
  * PauliWords and PauliSentences with more than one wire.
  [(#5328)](https://github.com/PennyLaneAI/pennylane/pull/5328)
  [(#5359)](https://github.com/PennyLaneAI/pennylane/pull/5359)

* `qml.pauli.pauli_mult` and `qml.pauli.pauli_mult_with_phase` are now removed. Instead, you  should use `qml.simplify(qml.prod(pauli_1, pauli_2))` to get the reduced operator.
  [(#5324)](https://github.com/PennyLaneAI/pennylane/pull/5324)

  ```pycon
  >>> op = qml.simplify(qml.prod(qml.PauliX(0), qml.PauliZ(0)))
  >>> op
  -1j*(PauliY(wires=[0]))
  >>> [phase], [base] = op.terms()
  >>> phase, base
  (-1j, PauliY(wires=[0]))
  ```

* `MeasurementProcess.name` and `MeasurementProcess.data` have been removed. Use `MeasurementProcess.obs.name` and `MeasurementProcess.obs.data` instead.
  [(#5321)](https://github.com/PennyLaneAI/pennylane/pull/5321)

* `Operator.validate_subspace(subspace)` has been removed. Instead, you should use `qml.ops.qutrit.validate_subspace(subspace)`.
  [(#5311)](https://github.com/PennyLaneAI/pennylane/pull/5311)

* The contents of `qml.interfaces` is moved inside `qml.workflow`. The old import path no longer exists.
  [(#5329)](https://github.com/PennyLaneAI/pennylane/pull/5329)

* `single_tape_transform`, `batch_transform`, `qfunc_transform`, `op_transform`, `gradient_transform`
  and `hessian_transform` are removed. Instead, switch to using the new `qml.transform` function. Please refer to
  `the transform docs <https://docs.pennylane.ai/en/stable/code/qml_transforms.html#custom-transforms>`_
  to see how this can be done.
  [(#5339)](https://github.com/PennyLaneAI/pennylane/pull/5339)

* Attempting to multiply `PauliWord` and `PauliSentence` with `*` will raise an error. Instead, use `@` to conform with the PennyLane convention.
  [(#5341)](https://github.com/PennyLaneAI/pennylane/pull/5341)

* When new operator arithmetic is enabled, `qml.Hamiltonian` is now an alias for `qml.ops.LinearCombination`.
  `Hamiltonian` will still be accessible as `qml.ops.Hamiltonian`.
  [(#5393)](https://github.com/PennyLaneAI/pennylane/pull/5393)

* Since `default.mixed` does not support snapshots with measurements, attempting to do so will result in a `DeviceError` instead of getting the density matrix.
  [(#5416)](https://github.com/PennyLaneAI/pennylane/pull/5416)

* `LinearCombination._obs_data` is removed. You can still use `LinearCombination.compare` to check mathematical equivalence between a `LinearCombination` and another operator.
  [(#5504)](https://github.com/PennyLaneAI/pennylane/pull/5504)

<h3>Deprecations 👋</h3>

* `qml.load` is deprecated. Instead, please use the functions outlined in the *Importing workflows* quickstart guide, such as `qml.from_qiskit`.
  [(#5312)](https://github.com/PennyLaneAI/pennylane/pull/5312)

* Specifying `control_values` with a bit string to `qml.MultiControlledX` is deprecated. Instead, use a list of booleans or 1s and 0s.
  [(#5352)](https://github.com/PennyLaneAI/pennylane/pull/5352)

* `qml.from_qasm_file` is deprecated. Instead, please open the file and then load its content using `qml.from_qasm`.
  [(#5331)](https://github.com/PennyLaneAI/pennylane/pull/5331)

  ```pycon
  >>> with open("test.qasm", "r") as f:
  ...     circuit = qml.from_qasm(f.read())
  ```

* Accessing `qml.ops.Hamiltonian` with new operator arithmetic is deprecated. Using `qml.Hamiltonian` with new operator arithmetic enabled now
  returns a `LinearCombination` instance. Some functionality may not work as expected. To continue using the `Hamiltonian` class, you can use
  `qml.operation.disable_new_opmath()` to disable the new operator arithmetic.
  [(#5393)](https://github.com/PennyLaneAI/pennylane/pull/5393)

<h3>Documentation 📝</h3>

* Adds a page explaining the shapes and nesting of result objects.
  [(#5418)](https://github.com/PennyLaneAI/pennylane/pull/5418)

* Removed some redundant documentation for the `evolve` function.
  [(#5347)](https://github.com/PennyLaneAI/pennylane/pull/5347)

* Updated the final example in the `compile` docstring to use transforms correctly.
  [(#5348)](https://github.com/PennyLaneAI/pennylane/pull/5348)

* A link to the demos for using `qml.SpecialUnitary` and `qml.QNGOptimizer` has been added to their respective docstrings.
  [(#5376)](https://github.com/PennyLaneAI/pennylane/pull/5376)

* A code example in the `qml.measure` docstring has been added that showcases returning mid-circuit measurement statistics from QNodes.
  [(#5441)](https://github.com/PennyLaneAI/pennylane/pull/5441)

* The computational basis convention used for `qml.measure` — 0 and 1 rather than ±1 — has been clarified in its docstring.
  [(#5474)](https://github.com/PennyLaneAI/pennylane/pull/5474)

* A new *Release news* section has been added to the table of contents, containing release notes,
  deprecations, and other pages focusing on recent changes.
  [(#5548)](https://github.com/PennyLaneAI/pennylane/pull/5548)

<h3>Bug fixes 🐛</h3>

<<<<<<< HEAD
* Stopped printing the ID of `qcut.MeasureNode` and `qcut.PrepareNode` in tape drawing.
  [(#5613)](https://github.com/PennyLaneAI/pennylane/pull/5613)
 
=======
* Fixed a bug where `qml.draw` and `qml.draw_mpl` incorrectly raised errors for circuits collecting statistics on mid-circuit measurements
  while using `qml.defer_measurements`.
  [(#5610)](https://github.com/PennyLaneAI/pennylane/pull/5610)

* Using shot vectors with `param_shift(... broadcast=True)` caused a bug. This combination is no longer supported
  and will be added again in the next release.
  [(#5612)](https://github.com/PennyLaneAI/pennylane/pull/5612)

>>>>>>> 84e1fb1b
* Cast the keys of the `CountsMP` measurements returned `dynamic_one_shot` to the type produced by `MeasurementValue.concretize`.
  [(#5587)](https://github.com/PennyLaneAI/pennylane/pull/5587)

* `null.qubit` now automatically supports any operation without a decomposition.
  [(#5582)](https://github.com/PennyLaneAI/pennylane/pull/5582)

* Fixed a bug where the shape and type of derivatives obtained by applying a gradient transform to
  a QNode differed, based on whether the QNode uses classical coprocessing.
  [(#4945)](https://github.com/PennyLaneAI/pennylane/pull/4945)

* `ApproxTimeEvolution`, `CommutingEvolution`, `QDrift`, and `TrotterProduct` 
  now de-queue their input observable.
  [(#5524)](https://github.com/PennyLaneAI/pennylane/pull/5524)

* (In)equality of `qml.HilbertSchmidt` instances is now reported correctly by `qml.equal`.
  [(#5538)](https://github.com/PennyLaneAI/pennylane/pull/5538)

* `qml.ParticleConservingU1` and `qml.ParticleConservingU2` no longer raise an error when the initial state is not specified but default to the all-zeros state.
  [(#5535)](https://github.com/PennyLaneAI/pennylane/pull/5535)

* `qml.counts` no longer returns negative samples when measuring 8 or more wires.
  [(#5544)](https://github.com/PennyLaneAI/pennylane/pull/5544)
  [(#5556)](https://github.com/PennyLaneAI/pennylane/pull/5556)

* The `dynamic_one_shot` transform now works with broadcasting.
  [(#5473)](https://github.com/PennyLaneAI/pennylane/pull/5473)

* Diagonalize the state around `ProbabilityMP` measurements in `statistics` when executing on a Lightning device.
  [(#5529)](https://github.com/PennyLaneAI/pennylane/pull/5529)

* `two_qubit_decomposition` no longer diverges at a special case of unitary matrix.
  [(#5448)](https://github.com/PennyLaneAI/pennylane/pull/5448)

* The `qml.QNSPSAOptimizer` now correctly handles optimization for legacy devices that do not follow the new API design.
  [(#5497)](https://github.com/PennyLaneAI/pennylane/pull/5497)

* Operators applied to all wires are now drawn correctly in a circuit with mid-circuit measurements.
  [(#5501)](https://github.com/PennyLaneAI/pennylane/pull/5501)

* Fix a bug where certain unary mid-circuit measurement expressions would raise an uncaught error.
  [(#5480)](https://github.com/PennyLaneAI/pennylane/pull/5480)

* The probabilities now sum to one using the `torch` interface with `default_dtype` set to `torch.float32`. 
  [(#5462)](https://github.com/PennyLaneAI/pennylane/pull/5462)

* Tensorflow can now handle devices with float32 results but float64 input parameters.
  [(#5446)](https://github.com/PennyLaneAI/pennylane/pull/5446)

* Fix a bug where the `argnum` kwarg of `qml.gradients.stoch_pulse_grad` references the wrong parameters in a tape,
  creating an inconsistency with other differentiation methods and preventing some use cases.
  [(#5458)](https://github.com/PennyLaneAI/pennylane/pull/5458)

* Avoid bounded value failures due to numerical noise with calls to `np.random.binomial`.
  [(#5447)](https://github.com/PennyLaneAI/pennylane/pull/5447)

* Using `@` with legacy Hamiltonian instances now properly de-queues the previously existing operations.
  [(#5455)](https://github.com/PennyLaneAI/pennylane/pull/5455)

* The `QNSPSAOptimizer` now properly handles differentiable parameters, resulting in being able to use it for more than one optimization step.
  [(#5439)](https://github.com/PennyLaneAI/pennylane/pull/5439)

* The `QNode` interface now resets if an error occurs during execution.
  [(#5449)](https://github.com/PennyLaneAI/pennylane/pull/5449)

* Fix failing tests due to changes with Lightning's adjoint diff pipeline.
  [(#5450)](https://github.com/PennyLaneAI/pennylane/pull/5450)

* Fix Torch tensor locality with autoray-registered coerce method.
  [(#5438)](https://github.com/PennyLaneAI/pennylane/pull/5438)

* `jax.jit` now works with `qml.sample` with a multi-wire observable.
  [(#5422)](https://github.com/PennyLaneAI/pennylane/pull/5422)

* `qml.qinfo.quantum_fisher` now works with non-`default.qubit` devices.
  [(#5423)](https://github.com/PennyLaneAI/pennylane/pull/5423)

* We no longer perform unwanted dtype promotion in the `pauli_rep` of `SProd` instances when using tensorflow.
  [(#5246)](https://github.com/PennyLaneAI/pennylane/pull/5246)

* Fixed `TestQubitIntegration.test_counts` in `tests/interfaces/test_jax_qnode.py` to always produce counts for all
  outcomes.
  [(#5336)](https://github.com/PennyLaneAI/pennylane/pull/5336)

* Fixed `PauliSentence.to_mat(wire_order)` to support identities with wires.
  [(#5407)](https://github.com/PennyLaneAI/pennylane/pull/5407)

* `CompositeOp.map_wires` now correctly maps the `overlapping_ops` property.
  [(#5430)](https://github.com/PennyLaneAI/pennylane/pull/5430)

* Update `DefaultQubit.supports_derivatives` to correctly handle circuits containing `MidMeasureMP` with adjoint
  differentiation.
  [(#5434)](https://github.com/PennyLaneAI/pennylane/pull/5434)

* `SampleMP`, `ExpectationMP`, `CountsMP`, `VarianceMP` constructed with ``eigvals`` can now properly process samples.
  [(#5463)](https://github.com/PennyLaneAI/pennylane/pull/5463)

* Fixes a bug in `hamiltonian_expand` that produces incorrect output dimensions when shot vectors are combined with parameter broadcasting.
  [(#5494)](https://github.com/PennyLaneAI/pennylane/pull/5494)

* Allows `default.qubit` to measure Identity on no wires, and observables containing Identity on
  no wires.
  [(#5570)](https://github.com/PennyLaneAI/pennylane/pull/5570/)

* Fixes a bug where `TorchLayer` does not work with shot vectors.
  [(#5492)](https://github.com/PennyLaneAI/pennylane/pull/5492)

* Fixes a bug where the output shape of a qnode returning a list containing a single measurement is incorrect when combined with shot vectors.
  [(#5492)](https://github.com/PennyLaneAI/pennylane/pull/5492)

* Fixes a bug in `qml.math.kron` that makes torch incompatible with numpy.
  [(#5540)](https://github.com/PennyLaneAI/pennylane/pull/5540)

* Fixes a bug in `_group_measurements` that fails to group measurements with commuting observables when they are operands of `Prod`.
  [(#5525)](https://github.com/PennyLaneAI/pennylane/pull/5525)

* `qml.equal` can now be used with sums and products that contain operators on no wires like `I` and `GlobalPhase`.
  [(#5562)](https://github.com/PennyLaneAI/pennylane/pull/5562)

<h3>Contributors ✍️</h3>

This release contains contributions from (in alphabetical order):

Tarun Kumar Allamsetty,
Guillermo Alonso,
Mikhail Andrenkov,
Utkarsh Azad,
Gabriel Bottrill,
Astral Cai,
Diksha Dhawan,
Isaac De Vlugt,
Amintor Dusko,
Pietropaolo Frisoni,
Lillian M. A. Frederiksen,
Austin Huang,
Soran Jahangiri,
Korbinian Kottmann,
Christina Lee,
Vincent Michaud-Rioux,
Mudit Pandey,
Kenya Sakka,
Jay Soni,
Matthew Silverman,
David Wierichs.<|MERGE_RESOLUTION|>--- conflicted
+++ resolved
@@ -551,11 +551,9 @@
 
 <h3>Bug fixes 🐛</h3>
 
-<<<<<<< HEAD
 * Stopped printing the ID of `qcut.MeasureNode` and `qcut.PrepareNode` in tape drawing.
   [(#5613)](https://github.com/PennyLaneAI/pennylane/pull/5613)
  
-=======
 * Fixed a bug where `qml.draw` and `qml.draw_mpl` incorrectly raised errors for circuits collecting statistics on mid-circuit measurements
   while using `qml.defer_measurements`.
   [(#5610)](https://github.com/PennyLaneAI/pennylane/pull/5610)
@@ -564,7 +562,6 @@
   and will be added again in the next release.
   [(#5612)](https://github.com/PennyLaneAI/pennylane/pull/5612)
 
->>>>>>> 84e1fb1b
 * Cast the keys of the `CountsMP` measurements returned `dynamic_one_shot` to the type produced by `MeasurementValue.concretize`.
   [(#5587)](https://github.com/PennyLaneAI/pennylane/pull/5587)
 
