:orphan:

# Release 0.36.0 (current release)

<h3>New features since last release</h3>

<h4>Estimate errors in a quantum circuit 🧮</h4>

* This version of PennyLane lays the foundation for estimating the total error
  in a quantum circuit from the combination of individual gate errors.
  [(#5154)](https://github.com/PennyLaneAI/pennylane/pull/5154)
  [(#5464)](https://github.com/PennyLaneAI/pennylane/pull/5464)
  [(#5465)](https://github.com/PennyLaneAI/pennylane/pull/5465)

  Focusing on the [spectral norm](https://en.wikipedia.org/wiki/Matrix_norm)
  error, it is possible to specify errors in the following operations:

  * For algorithmic-level usecases it is useful to create a custom operation representing a
    major building block of the algorithm. This building block can have an error attached but
    does not require a decomposition or matrix representation:

    ```python
    import pennylane as qml
    from pennylane.resource.error import ErrorOperation, SpectralNormError

    class MyErrorOperation(ErrorOperation):
        def __init__(self, error_val, wires):
            self.error_val = error_val
            super().__init__(wires=wires)
        def error(self):
            return SpectralNormError(self.error_val)

    dev = qml.device("null.qubit")

    @qml.qnode(dev)
    def circuit():
        MyErrorOperation(0.1,[0])
        MyErrorOperation(0.2,[1])
        return qml.state()
    ```

    The total spectral norm error of the circuit can be calculated using `qml.specs`:

    ```pycon
    >>> qml.specs(circuit)()['errors']
    {'SpectralNormError': SpectralNormError(0.30000000000000004)}
    ```

  * PennyLane already includes a number of built-in building blocks like
    `QuantumPhaseEstimation` and `TrotterProduct`. `TrotterProduct` now
    propagates errors based on its input arguments:
    the number of steps performed in the Trotter product affects the error estimation.
    `QuantumPhaseEstimation` now propagates errors based on the error of its input
    unitary.
    [(#5278)](https://github.com/PennyLaneAI/pennylane/pull/5278)
    [(#5384)](https://github.com/PennyLaneAI/pennylane/pull/5384)

    ```python
    import pennylane as qml
    
    dev = qml.device('null.qubit')
    hamiltonian = qml.dot([1.0, 0.5, -0.25], [qml.X(0), qml.Y(0), qml.Z(0)])

    @qml.qnode(dev)
    def circuit():
        qml.TrotterProduct(hamiltonian, time=0.1, order=2)
        qml.QuantumPhaseEstimation(MyErrorOperation(0.01, wires=0), estimation_wires=[1, 2, 3])
        return qml.state()
    ```

    As above, we can obtain the total spectral norm error of the circuit using `qml.specs`:

    ```pycon
    >>> qml.specs(circuit)()["errors"]
    {'SpectralNormError': SpectralNormError(0.07616666666666666)}
    ```

<h4>Access an extended arsenal of quantum algorithms 🏹</h4>

* The Fast Approximate BLock-Encodings (FABLE) algorithm for embedding
  a matrix into a quantum circuit as outlined in
  [arXiv:2205.00081](https://arxiv.org/abs/2205.00081) is now accessible via the `qml.FABLE` 
  template.
  [(#5107)](https://github.com/PennyLaneAI/pennylane/pull/5107)

  The usage of `qml.FABLE` is similar to `qml.BlockEncode` but provides a more
  efficient circuit construction at the cost of a user-defined approximation 
  level, `tol`. The number of wires that `qml.FABLE` operates on is `2*n + 1`, 
  where `n` defines the dimension of the :math:`2^n \times 2^n` matrix that we
  want to block-encode.

  ```python
  A = np.array([[0.1, 0.2], [0.3, 0.4]])
  dev = qml.device('default.qubit', wires=3)

  @qml.qnode(dev)
  def circuit():
      qml.FABLE(A, tol = 0.001, wires=range(3))  
      return qml.state()
  ```

  ```pycon
  >>> mat = qml.matrix(circuit)()
  >>> 2 * mat[0:2, 0:2]
  array([[0.1+0.j, 0.2+0.j],
         [0.3+0.j, 0.4+0.j]])
  ```

* A high-level interface for amplitude amplification and its variants is now 
  available via the new `qml.AmplitudeAmplification` template.
  [(#5160)](https://github.com/PennyLaneAI/pennylane/pull/5160)

  Based on [arXiv:quant-ph/0005055](https://arxiv.org/abs/quant-ph/0005055), 
  given a state :math:`\vert \Psi \rangle = \alpha \vert \phi \rangle + \beta \vert \phi^{\perp} \rangle`, 
  `qml.AmplitudeAmplification` amplifies the amplitude of :math:`\vert \phi \rangle`.

  Here's an example with a target state
  :math:`\vert \phi \rangle = \vert 2 \rangle = \vert 010 \rangle`,
  an input state :math:`\vert \Psi \rangle = H^{\otimes 3} \vert 000 \rangle`, as well as an
  oracle that flips the sign of :math:`\vert \phi \rangle` and does nothing to
  :math:`\vert \phi^{\perp} \rangle`, which can be achieved in this case through
  `qml.FlipSign`.

  ```python
  @qml.prod
  def generator(wires):
      for wire in wires:
          qml.Hadamard(wires=wire)

  U = generator(wires=range(3))
  O = qml.FlipSign(2, wires=range(3))
  ```

  Here, `U` is a quantum operation that is created by decorating a quantum 
  function with `@qml.prod`. This could alternatively be done by creating a 
  user-defined 
  [custom operation](https://docs.pennylane.ai/en/stable/development/adding_operators.html) 
  with a decomposition. Amplitude amplification can then be set up within a 
  circuit: 
  
  ```python
  dev = qml.device("default.qubit")

  @qml.qnode(dev)
  def circuit():
      generator(wires=range(3)) # prepares |Psi> = U|0>
      qml.AmplitudeAmplification(U, O, iters=10)

      return qml.probs(wires=range(3))
  ```
  
  ```pycon
  >>> print(np.round(circuit(), 3))
  [0.01  0.01  0.931 0.01  0.01  0.01  0.01  0.01 ]
  ```

  As expected, we amplify the :math:`\vert 2 \rangle` state.

* Reflecting about a given quantum state is now available via `qml.Reflection`.
  This operation is very useful in the amplitude amplification algorithm and offers a generalization
  of `qml.FlipSign` which operates on basis states.
  [(#5159)](https://github.com/PennyLaneAI/pennylane/pull/5159)

  `qml.Reflection` works by providing an operation, :math:`U`, that *prepares* the 
  desired state, :math:`\vert \psi \rangle`, that we want to reflect about. In other 
  words, :math:`U` is such that :math:`U \vert 0 \rangle = \vert \psi \rangle`. In 
  PennyLane, :math:`U` must be an `Operator`.
  
  For example, if we want to reflect about 
  :math:`\vert \psi \rangle = \vert + \rangle`, then :math:`U = H`:

  ```python
  U = qml.Hadamard(wires=wires)

  dev = qml.device('default.qubit')
  @qml.qnode(dev)
  def circuit():
        qml.Reflection(U)
        return qml.state()
  ```

  ```pycon
  >>> circuit()
  tensor([0.-6.123234e-17j, 1.+6.123234e-17j], requires_grad=True)
  ```

* Performing qubitization is now easily accessible with the new 
  `qml.Qubitization` operator.
  [(#5500)](https://github.com/PennyLaneAI/pennylane/pull/5500)

  `qml.Qubitization` encodes a Hamiltonian into a suitable unitary operator. 
  When applied in conjunction with quantum phase estimation (QPE), it allows 
  for computing the eigenvalue of an eigenvector of the given Hamiltonian. 

  ```python
  H = qml.dot([0.1, 0.3, -0.3], [qml.Z(0), qml.Z(1), qml.Z(0) @ qml.Z(2)])
  @qml.qnode(qml.device("default.qubit"))
  def circuit():
      # initialize the eigenvector
      qml.PauliX(2)
      # apply QPE
      measurements = qml.iterative_qpe(
          qml.Qubitization(H, control = [3,4]), ancilla = 5, iters = 3
      )
      return qml.probs(op = measurements)
  ```

<h4>Make use of more methods to map from molecules 🗺️</h4>

* A new function called `qml.bravyi_kitaev` has been added to perform the 
  Bravyi-Kitaev mapping of fermionic Hamiltonians to qubit Hamiltonians.
  [(#5390)](https://github.com/PennyLaneAI/pennylane/pull/5390)

  This function presents an alternative mapping to `qml.jordan_wigner` or
  `qml.parity_transform` which can help us measure expectation values more
  efficiently on hardware. Simply provide a fermionic 
  Hamiltonian (created from `from_string`, `FermiA`, `FermiC`, `FermiSentence`, 
  or `FermiWord`) and the number of qubits / spin orbitals in the system, `n`:

  ```pycon
  >>> fermi_ham = qml.fermi.from_string('0+ 1+ 1- 0-')
  >>> qubit_ham = qml.bravyi_kitaev(fermi_ham, n=6, tol=0.0)
  >>> print(qubit_ham)
  0.25 * I(0) + -0.25 * Z(0) + -0.25 * (Z(0) @ Z(1)) + 0.25 * Z(1)
  ```

* The `qml.qchem.hf_state` function has been upgraded to be compatible with
  `qml.parity_transform` and the new Bravyi-Kitaev mapping 
  (`qml.bravyi_kitaev`).
  [(#5472)](https://github.com/PennyLaneAI/pennylane/pull/5472)
  [(#5472)](https://github.com/PennyLaneAI/pennylane/pull/5472)

  ```pycon
  >>> state_bk = qml.qchem.hf_state(2, 6, basis="bravyi_kitaev")
  >>> print(state_bk)
  [1 0 0 0 0 0]
  >>> state_parity = qml.qchem.hf_state(2, 6, basis="parity")
  >>> print(state_parity)
  [1 0 0 0 0 0]
  ```

<h4>Calculate dynamical Lie algebras 👾</h4>

* The dynamical Lie algebra (DLA) of a set of operators captures the range of unitary evolutions
  that the operators can generate. In v0.36 of PennyLane, we have added support for calculating
  important DLA concepts including:

  * A new `qml.lie_closure` function to compute the Lie closure of a list of operators, providing
    one way to obtain the DLA.
    [(#5161)](https://github.com/PennyLaneAI/pennylane/pull/5161)
    [(#5169)](https://github.com/PennyLaneAI/pennylane/pull/5169)

    For a list of operators `ops = [op1, op2, op3, ..]`, one computes all nested commutators between `ops` until no new operators are generated from commutation.
    All these operators together form the DLA, see e.g. section IIB of [arXiv:2308.01432](https://arxiv.org/abs/2308.01432).

    Take for example the following operators:

    ```python
    ops = [X(0) @ X(1), Z(0), Z(1)]
    ```

    A first round of commutators between all elements yields the new operators `Y(0) @ X(1)` and `X(0) @ Y(1)` (omitting scalar prefactors).

    ```python
    >>> qml.commutator(X(0) @ X(1), Z(0))
    -2j * (X(1) @ Y(0))
    >>> qml.commutator(X(0) @ X(1), Z(1))
    -2j * (Y(1) @ X(0))
    ```

    A next round of commutators between all elements further yields the new operator `Y(0) @ Y(1)`.

    ```python
    >>> qml.commutator(X(0) @ Y(1), Z(0))
    -2j * (Y(1) @ Y(0))
    ```

    After that, no new operators emerge from taking nested commutators and we have the resulting DLA.
    This can now be done in short via `qml.lie_closure` as follows.

    ```python
    >>> ops = [X(0) @ X(1), Z(0), Z(1)]
    >>> dla = qml.lie_closure(ops)
    >>> print(dla)
    [1.0 * X(1) @ X(0),
     1.0 * Z(0),
     1.0 * Z(1),
     -1.0 * X(1) @ Y(0),
     -1.0 * Y(1) @ X(0),
     -1.0 * Y(1) @ Y(0)]
    ```

  * Computing the structure constants (the adjoint representation) of a dynamical Lie algebra.
    [(5406)](https://github.com/PennyLaneAI/pennylane/pull/5406)

    For example, we can compute the adjoint representation of the transverse field Ising model DLA.

    ```pycon
    >>> dla = [X(0) @ X(1), Z(0), Z(1), Y(0) @ X(1), X(0) @ Y(1), Y(0) @ Y(1)]
    >>> structure_const = qml.structure_constants(dla)
    >>> structure_constp.shape
    (6, 6, 6)
    ```
    Visit the [documentation of qml.structure_constants](https://docs.pennylane.ai/en/stable/code/api/pennylane.structure_constants.html)
    to understand how structure constants are a useful way to represent a DLA.

  * Computing the center of a dynamical Lie algebra.
    [(#5477)](https://github.com/PennyLaneAI/pennylane/pull/5477)

    Given a DLA `g`, we can now compute its center. The `center` is the collection of operators that commute with _all_ other operators in the DLA.

    ```pycon
    >>> g = [X(0), X(1) @ X(0), Y(1), Z(1) @ X(0)]
    >>> qml.center(g)
    [X(0)]
    ```

  To help explain these concepts, check out the
  [dynamical Lie algebras demo](https://pennylane.ai/qml/demos/tutorial_liealgebra).

<h3>Improvements 🛠</h3>

<h4>Simulate mixed-state qutrit systems</h4>

* Mixed qutrit states can now be simulated with the `default.qutrit.mixed` device.
  [(#5495)](https://github.com/PennyLaneAI/pennylane/pull/5495)
  [(#5451)](https://github.com/PennyLaneAI/pennylane/pull/5451)
  [(#5186)](https://github.com/PennyLaneAI/pennylane/pull/5186)
  [(#5082)](https://github.com/PennyLaneAI/pennylane/pull/5082)
  [(#5213)](https://github.com/PennyLaneAI/pennylane/pull/5213)

  Thanks to contributors from the University of British Columbia, a mixed-state
  qutrit device is now available for simulation, providing a noise-capable
  equivalent to `default.qutrit`.

  ```python
  dev = qml.device("default.qutrit.mixed")

  def circuit():
      qml.TRY(0.1, wires=0)

  @qml.qnode(dev)
  def shots_circuit():
      circuit()
      return qml.sample(), qml.expval(qml.GellMann(wires=0, index=1))

  @qml.qnode(dev)
  def density_matrix_circuit():
      circuit()
      return qml.state()
  ```

  ```pycon
  >>> shots_circuit(shots=5)
  (array([0, 0, 0, 0, 0]), 0.19999999999999996)
  >>> density_matrix_circuit()
  tensor([[0.99750208+0.j, 0.04991671+0.j, 0.        +0.j],
         [0.04991671+0.j, 0.00249792+0.j, 0.        +0.j],
         [0.        +0.j, 0.        +0.j, 0.        +0.j]], requires_grad=True)
  ```

  However, there's one crucial ingredient that we still need to add: support for qutrit noise
  operations. Keep your eyes peeled for this to arrive in the coming releases!

<h4>Work easily and efficiently with operators</h4>

* This release completes the main phase of PennyLane's switchover to an updated approach for
  handling arithmetic operations between operators. The new approach is now enabled by default and
  is intended to realize a few objectives:

  1. To make it as easy to work with PennyLane operators as it would be with pen and paper.
  2. To improve the efficiency of operator arithmetic.

  In many cases, this update should not break code. If issues do arise, check out the
  [updated operator troubleshooting page](https://docs.pennylane.ai/en/stable/news/new_opmath.html)
  and don't hesitate to reach out to us on the
  [PennyLane discussion forum](https://discuss.pennylane.ai/). As a last resort the old behaviour
  can be enabled by calling `qml.operation.disable_new_opmath()`, but this is not recommended
  because support will not continue in future PennyLane versions (v0.36 and higher).
  [(#5269)](https://github.com/PennyLaneAI/pennylane/pull/5269)

* A new class called `qml.ops.LinearCombination` has been introduced. In essence, this class is an updated equivalent of the now-deprecated `qml.ops.Hamiltonian`
  but for usage with the new operator arithmetic.
  [(#5216)](https://github.com/PennyLaneAI/pennylane/pull/5216)

* `qml.ops.Sum` now supports storing grouping information. Grouping type and method can be
  specified during construction using the `grouping_type` and `method` keyword arguments of
  `qml.dot`, `qml.sum`, or `qml.ops.Sum`. The grouping indices are stored in `Sum.grouping_indices`.
  [(#5179)](https://github.com/PennyLaneAI/pennylane/pull/5179)

  ```python
  a = qml.X(0)
  b = qml.prod(qml.X(0), qml.X(1))
  c = qml.Z(0)
  obs = [a, b, c]
  coeffs = [1.0, 2.0, 3.0]

  op = qml.dot(coeffs, obs, grouping_type="qwc")
  ```

  ```pycon
  >>> op.grouping_indices
  ((2,), (0, 1))
  ```

  Additionally, `grouping_type` and `method` can be set or changed after construction using
  `Sum.compute_grouping()`:

  ```python
  a = qml.X(0)
  b = qml.prod(qml.X(0), qml.X(1))
  c = qml.Z(0)
  obs = [a, b, c]
  coeffs = [1.0, 2.0, 3.0]

  op = qml.dot(coeffs, obs)
  ```

  ```pycon
  >>> op.grouping_indices is None
  True
  >>> op.compute_grouping(grouping_type="qwc")
  >>> op.grouping_indices
  ((2,), (0, 1))
  ```

  Note that the grouping indices refer to the lists returned by `Sum.terms()`, not `Sum.operands`.

* A new function called `qml.operation.convert_to_legacy_H` that converts `Sum`, `SProd`, and `Prod` to `Hamiltonian` instances has been added.
  This function is intended for developers and will be removed in a future release without a
  deprecation cycle.
  [(#5309)](https://github.com/PennyLaneAI/pennylane/pull/5309)

* The `qml.is_commuting` function now accepts `Sum`, `SProd`, and `Prod` instances.
  [(#5351)](https://github.com/PennyLaneAI/pennylane/pull/5351)

* Operators can now be left-multiplied by NumPy arrays (i.e., `arr * op`).
  [(#5361)](https://github.com/PennyLaneAI/pennylane/pull/5361)

* `op.generator()`, where `op` is an `Operator` instance, now returns operators 
  consistent with the global setting for `qml.operator.active_new_opmath()` wherever possible. 
  `Sum`, `SProd` and `Prod` instances will be returned even after disabling the 
  new operator arithmetic in cases where they offer additional functionality not 
  available using legacy operators.
  [(#5253)](https://github.com/PennyLaneAI/pennylane/pull/5253)
  [(#5410)](https://github.com/PennyLaneAI/pennylane/pull/5410)
  [(#5411)](https://github.com/PennyLaneAI/pennylane/pull/5411)
  [(#5421)](https://github.com/PennyLaneAI/pennylane/pull/5421)

* `Prod` instances temporarily had a new `obs` property, which helped smoothen the 
  transition of the new operator arithmetic system. In particular, this was aimed at preventing 
  breaking code that uses `Tensor.obs`. This has been immediately deprecated. Moving 
  forward, we recommend using `op.operands`.
  [(#5539)](https://github.com/PennyLaneAI/pennylane/pull/5539)
  
* `qml.ApproxTimeEvolution` is now compatible with any operator that has a defined `pauli_rep`.
  [(#5362)](https://github.com/PennyLaneAI/pennylane/pull/5362)

* `Hamiltonian.pauli_rep` is now defined if the hamiltonian is a linear combination of Pauli operators.
  [(#5377)](https://github.com/PennyLaneAI/pennylane/pull/5377)

* `Prod` instances created with qutrit operators now have a defined `eigvals()` method.
  [(#5400)](https://github.com/PennyLaneAI/pennylane/pull/5400)

* `qml.transforms.hamiltonian_expand` and `qml.transforms.sum_expand` can now 
  handle multi-term observables with a constant offset (i.e., terms like 
  `qml.I()`).
  [(#5414)](https://github.com/PennyLaneAI/pennylane/pull/5414)
  [(#5543)](https://github.com/PennyLaneAI/pennylane/pull/5543)

* `qml.qchem.taper_operation` is now compatible with the new operator arithmetic.
  [(#5326)](https://github.com/PennyLaneAI/pennylane/pull/5326)

* The warning for an observable that might not be hermitian in QNode executions has been removed. This enables jit-compilation.
  [(#5506)](https://github.com/PennyLaneAI/pennylane/pull/5506)

* `qml.transforms.split_non_commuting` will now work with single-term operator arithmetic.
  [(#5314)](https://github.com/PennyLaneAI/pennylane/pull/5314)

* `LinearCombination` and `Sum` now accept `_grouping_indices` on initialization. This addition is relevant to developers only. 
  [(#5524)](https://github.com/PennyLaneAI/pennylane/pull/5524)

* Calculating the dense, differentiable matrix for `PauliSentence` and operators with Pauli sentences
  is now faster.
  [(#5578)](https://github.com/PennyLaneAI/pennylane/pull/5578)

<h4>Community contributions 🥳</h4>

* `ExpectationMP`, `VarianceMP`, `CountsMP`, and `SampleMP` now have a 
  `process_counts` method (similar to `process_samples`). This allows for 
  calculating measurements given a `counts` dictionary.
  [(#5256)](https://github.com/PennyLaneAI/pennylane/pull/5256)
  [(#5395)](https://github.com/PennyLaneAI/pennylane/pull/5395)

* Type-hinting has been added in the `Operator` class for better interpretability.
  [(#5490)](https://github.com/PennyLaneAI/pennylane/pull/5490)

* An alternate strategy for sampling with multiple different `shots` values has 
  been implemented via the `shots.bins()` method, which samples all shots at once and 
  then processes each separately.
  [(#5476)](https://github.com/PennyLaneAI/pennylane/pull/5476)

<h4>Mid-circuit measurements and dynamic circuits</h4>

* A new module called `qml.capture` that will contain PennyLane's own capturing mechanism for hybrid
  quantum-classical programs has been added.
  [(#5509)](https://github.com/PennyLaneAI/pennylane/pull/5509)

* The `dynamic_one_shot` transform has been introduced, enabling dynamic circuit 
  execution on circuits with finite `shots` and devices that natively support 
  mid-circuit measurements.
  [(#5266)](https://github.com/PennyLaneAI/pennylane/pull/5266)

* The `QubitDevice` class and children classes support the `dynamic_one_shot` transform provided 
  that they support `MidMeasureMP` operations natively.
  [(#5317)](https://github.com/PennyLaneAI/pennylane/pull/5317)

* `default.qubit` can now be provided a random seed for sampling mid-circuit 
  measurements with finite shots. This (1) ensures that random behaviour is more 
  consistent with `dynamic_one_shot` and `defer_measurements` and (2) makes our 
  continuous-integration (CI) have less failures due to stochasticity.
  [(#5337)](https://github.com/PennyLaneAI/pennylane/pull/5337)

<h4>Performance and broadcasting</h4>

* Gradient transforms may now be applied to batched/broadcasted QNodes as long as the
  broadcasting is in non-trainable parameters.
  [(#5452)](https://github.com/PennyLaneAI/pennylane/pull/5452)

* The performance of computing the matrix of `qml.QFT` has been improved.
  [(#5351)](https://github.com/PennyLaneAI/pennylane/pull/5351)

* `qml.transforms.broadcast_expand` now supports shot vectors when returning `qml.sample()`.
  [(#5473)](https://github.com/PennyLaneAI/pennylane/pull/5473)

* `LightningVJPs` is now compatible with Lightning devices using the new device API.
  [(#5469)](https://github.com/PennyLaneAI/pennylane/pull/5469)

<h4>Device capabilities</h4>

* Obtaining classical shadows using the `default.clifford` device is now compatible with
  [stim](https://github.com/quantumlib/Stim) `v1.13.0`.
  [(#5409)](https://github.com/PennyLaneAI/pennylane/pull/5409)

* `default.mixed` has improved support for sampling-based measurements with non-NumPy interfaces.
  [(#5514)](https://github.com/PennyLaneAI/pennylane/pull/5514)
  [(#5530)](https://github.com/PennyLaneAI/pennylane/pull/5530)

* `default.mixed` now supports arbitrary state-based measurements with `qml.Snapshot`.
  [(#5552)](https://github.com/PennyLaneAI/pennylane/pull/5552)

* `null.qubit` has been upgraded to the new device API and has support for all 
  measurements and various modes of differentiation.
  [(#5211)](https://github.com/PennyLaneAI/pennylane/pull/5211)

<h4>Other improvements</h4>

* Entanglement entropy can now be calculated with 
  `qml.math.vn_entanglement_entropy`, which computes the von Neumann 
  entanglement entropy from a density matrix. A corresponding a QNode transform,
  `qml.qinfo.vn_entanglement_entropy`, has also been added.
  [(#5306)](https://github.com/PennyLaneAI/pennylane/pull/5306)

* `qml.draw` and `qml.draw_mpl` will now attempt to sort the wires if no wire order
  is provided by the user or the device.
  [(#5576)](https://github.com/PennyLaneAI/pennylane/pull/5576)

* A clear error message is added in `KerasLayer` when using the newest version of TensorFlow with Keras 3 
  (which is not currently compatible with `KerasLayer`), linking to instructions to enable Keras 2.
  [(#5488)](https://github.com/PennyLaneAI/pennylane/pull/5488)

* `qml.ops.Conditional` now stores the `data`, `num_params`, and `ndim_param` attributes of
  the operator it wraps.
  [(#5473)](https://github.com/PennyLaneAI/pennylane/pull/5473)

* The `molecular_hamiltonian` function calls `PySCF` directly when `method='pyscf'` is selected.
  [(#5118)](https://github.com/PennyLaneAI/pennylane/pull/5118)

* `cache_execute` has been replaced with an alternate implementation based on 
  `@transform`.
  [(#5318)](https://github.com/PennyLaneAI/pennylane/pull/5318)

* QNodes now defer `diff_method` validation to the device under the new device 
  API.
  [(#5176)](https://github.com/PennyLaneAI/pennylane/pull/5176)

* The device test suite has been extended to cover gradient methods, templates 
  and arithmetic observables.
  [(#5273)](https://github.com/PennyLaneAI/pennylane/pull/5273)
  [(#5518)](https://github.com/PennyLaneAI/pennylane/pull/5518)

* A typo and string formatting mistake have been fixed in the error message for 
  `ClassicalShadow._convert_to_pauli_words` when the input is not a valid 
  `pauli_rep`.
  [(#5572)](https://github.com/PennyLaneAI/pennylane/pull/5572)

<h3>Breaking changes 💔</h3>

* `qml.matrix()` called on the following will now raise an error if `wire_order` 
  is not specified:
  * tapes with more than one wire
  * quantum functions
  * `Operator` classes where `num_wires` does not equal to 1
  * QNodes if the device does not have wires specified.
  * `PauliWord`s and `PauliSentence`s with more than one wire.
  [(#5328)](https://github.com/PennyLaneAI/pennylane/pull/5328)
  [(#5359)](https://github.com/PennyLaneAI/pennylane/pull/5359)

* `single_tape_transform`, `batch_transform`, `qfunc_transform`, `op_transform`, `gradient_transform`
  and `hessian_transform` have been removed. Instead, switch to using the new `qml.transform` function. Please refer to
  `the transform docs <https://docs.pennylane.ai/en/stable/code/qml_transforms.html#custom-transforms>`_
  to see how this can be done.
  [(#5339)](https://github.com/PennyLaneAI/pennylane/pull/5339)

* Attempting to multiply `PauliWord` and `PauliSentence` with `*` will raise an error. Instead, use `@` to conform with the PennyLane convention.
  [(#5341)](https://github.com/PennyLaneAI/pennylane/pull/5341)

* `DefaultQubit` now uses a pre-emptive key-splitting strategy to avoid reusing JAX PRNG keys throughout a single `execute` call. 
  [(#5515)](https://github.com/PennyLaneAI/pennylane/pull/5515)

* `qml.pauli.pauli_mult` and `qml.pauli.pauli_mult_with_phase` have been removed. Instead, use `qml.simplify(qml.prod(pauli_1, pauli_2))` to get the reduced operator.
  [(#5324)](https://github.com/PennyLaneAI/pennylane/pull/5324)

  ```pycon
  >>> op = qml.simplify(qml.prod(qml.PauliX(0), qml.PauliZ(0)))
  >>> op
  -1j*(PauliY(wires=[0]))
  >>> [phase], [base] = op.terms()
  >>> phase, base
  (-1j, PauliY(wires=[0]))
  ```

* Circuits returning `qml.state()` now preserve the `dtype` when specified.
  [(#5547)](https://github.com/PennyLaneAI/pennylane/pull/5547)

* The `dynamic_one_shot` transform now uses sampling (`SampleMP`) to get back the values of the mid-circuit measurements.
  [(#5486)](https://github.com/PennyLaneAI/pennylane/pull/5486)

* `Operator` dunder methods now combine like-operator arithmetic classes via `lazy=False`. This reduces the chances of getting a `RecursionError` and makes nested
  operators easier to work with.
  [(#5478)](https://github.com/PennyLaneAI/pennylane/pull/5478)

* The private functions `_pauli_mult`, `_binary_matrix` and `_get_pauli_map` from the `pauli` module have been removed. The same functionality can be achieved using newer features in the `pauli` module.
  [(#5323)](https://github.com/PennyLaneAI/pennylane/pull/5323)

* `MeasurementProcess.name` and `MeasurementProcess.data` have been removed. Use `MeasurementProcess.obs.name` and `MeasurementProcess.obs.data` instead.
  [(#5321)](https://github.com/PennyLaneAI/pennylane/pull/5321)

* `Operator.validate_subspace(subspace)` has been removed. Instead, use `qml.ops.qutrit.validate_subspace(subspace)`.
  [(#5311)](https://github.com/PennyLaneAI/pennylane/pull/5311)

* The contents of `qml.interfaces` has been moved inside `qml.workflow`. The old import path no longer exists.
  [(#5329)](https://github.com/PennyLaneAI/pennylane/pull/5329)

* When new operator arithmetic is enabled, `qml.Hamiltonian` is now an alias for `qml.ops.LinearCombination`.
  `Hamiltonian` will still be accessible as `qml.ops.Hamiltonian`.
  [(#5393)](https://github.com/PennyLaneAI/pennylane/pull/5393)

* Since `default.mixed` does not support snapshots with measurements, attempting to do so will result in a `DeviceError` instead of getting the density matrix.
  [(#5416)](https://github.com/PennyLaneAI/pennylane/pull/5416)

* `LinearCombination._obs_data` has been removed. You can still use `LinearCombination.compare` to check mathematical equivalence between a `LinearCombination` and another operator.
  [(#5504)](https://github.com/PennyLaneAI/pennylane/pull/5504)

<h3>Deprecations 👋</h3>

* `qml.load` has been deprecated. Instead, please use the functions outlined in the [Importing workflows quickstart guide](https://docs.pennylane.ai/en/latest/introduction/importing_workflows.html).
  [(#5312)](https://github.com/PennyLaneAI/pennylane/pull/5312)

* Specifying `control_values` with a bit string in `qml.MultiControlledX` has been deprecated. Instead, use a list of booleans or 1s and 0s.
  [(#5352)](https://github.com/PennyLaneAI/pennylane/pull/5352)

* `qml.from_qasm_file` has been deprecated. Instead, please open the file and then load its content using `qml.from_qasm`.
  [(#5331)](https://github.com/PennyLaneAI/pennylane/pull/5331)

  ```pycon
  >>> with open("test.qasm", "r") as f:
  ...     circuit = qml.from_qasm(f.read())
  ```

* Accessing `qml.ops.Hamiltonian` with new operator arithmetic is deprecated. Using `qml.Hamiltonian` with new operator arithmetic enabled now
  returns a `LinearCombination` instance. Some functionality may not work as expected. To continue using the `Hamiltonian` class, you can use
  `qml.operation.disable_new_opmath()` to disable the new operator arithmetic.
  [(#5393)](https://github.com/PennyLaneAI/pennylane/pull/5393)

<h3>Documentation 📝</h3>

* [A new page](https://docs.pennylane.ai/en/latest/code/qml_workflow.html#return-type-specification) 
  explaining the shapes and nesting of return types has been added.
  [(#5418)](https://github.com/PennyLaneAI/pennylane/pull/5418)

* Redundant documentation for the `evolve` function has been removed.
  [(#5347)](https://github.com/PennyLaneAI/pennylane/pull/5347)

* The final example in the `compile` docstring has been updated to use transforms correctly.
  [(#5348)](https://github.com/PennyLaneAI/pennylane/pull/5348)

* A link to the demos for using `qml.SpecialUnitary` and `qml.QNGOptimizer` has been added to their respective docstrings.
  [(#5376)](https://github.com/PennyLaneAI/pennylane/pull/5376)

* A code example in the `qml.measure` docstring has been added that showcases returning mid-circuit measurement statistics from QNodes.
  [(#5441)](https://github.com/PennyLaneAI/pennylane/pull/5441)

* The computational basis convention used for `qml.measure` — 0 and 1 rather than ±1 — has been clarified in its docstring.
  [(#5474)](https://github.com/PennyLaneAI/pennylane/pull/5474)

* A new *Release news* section has been added to the table of contents, containing release notes,
  deprecations, and other pages focusing on recent changes.
  [(#5548)](https://github.com/PennyLaneAI/pennylane/pull/5548)

<h3>Bug fixes 🐛</h3>

* Improves the error message for setting shots on the new device interface, or trying to access a property
  that no longer exists.
  [(#5616)](https://github.com/PennyLaneAI/pennylane/pull/5616)

* Fixed a bug where `qml.draw` and `qml.draw_mpl` incorrectly raised errors for circuits collecting statistics on mid-circuit measurements
  while using `qml.defer_measurements`.
  [(#5610)](https://github.com/PennyLaneAI/pennylane/pull/5610)

* Using shot vectors with `param_shift(... broadcast=True)` caused a bug. This combination is no longer supported
  and will be added again in the next release.
  [(#5612)](https://github.com/PennyLaneAI/pennylane/pull/5612)

* `qml.counts` now returns the same keys with `dynamic_one_shot` and `defer_measurements`.
  [(#5587)](https://github.com/PennyLaneAI/pennylane/pull/5587)

* `null.qubit` now automatically supports any operation without a decomposition.
  [(#5582)](https://github.com/PennyLaneAI/pennylane/pull/5582)

* Fixed a bug where the shape and type of derivatives obtained by applying a gradient transform to
  a QNode differed based on whether the QNode uses classical coprocessing.
  [(#4945)](https://github.com/PennyLaneAI/pennylane/pull/4945)

* `ApproxTimeEvolution`, `CommutingEvolution`, `QDrift`, and `TrotterProduct` 
  now de-queue their input observable.
  [(#5524)](https://github.com/PennyLaneAI/pennylane/pull/5524)

* (In)equality of `qml.HilbertSchmidt` instances is now reported correctly by `qml.equal`.
  [(#5538)](https://github.com/PennyLaneAI/pennylane/pull/5538)

* `qml.ParticleConservingU1` and `qml.ParticleConservingU2` no longer raise an error when the initial state is not specified but default to the all-zeros state.
  [(#5535)](https://github.com/PennyLaneAI/pennylane/pull/5535)

* `qml.counts` no longer returns negative samples when measuring 8 or more wires.
  [(#5544)](https://github.com/PennyLaneAI/pennylane/pull/5544)
  [(#5556)](https://github.com/PennyLaneAI/pennylane/pull/5556)

* The `dynamic_one_shot` transform now works with broadcasting.
  [(#5473)](https://github.com/PennyLaneAI/pennylane/pull/5473)

* Diagonalizing gates are now applied when measuring `qml.probs` on non-computational basis states on a Lightning device.
  [(#5529)](https://github.com/PennyLaneAI/pennylane/pull/5529)

* `two_qubit_decomposition` no longer diverges at a special case of a unitary matrix.
  [(#5448)](https://github.com/PennyLaneAI/pennylane/pull/5448)

* The `qml.QNSPSAOptimizer` now correctly handles optimization for legacy devices that do not follow the new device API.
  [(#5497)](https://github.com/PennyLaneAI/pennylane/pull/5497)

* Operators applied to all wires are now drawn correctly in a circuit with mid-circuit measurements.
  [(#5501)](https://github.com/PennyLaneAI/pennylane/pull/5501)

* Fixed a bug where certain unary mid-circuit measurement expressions would raise an uncaught error.
  [(#5480)](https://github.com/PennyLaneAI/pennylane/pull/5480)

* Probabilities now sum to 1 when using the `torch` interface with `default_dtype` set to `torch.float32`. 
  [(#5462)](https://github.com/PennyLaneAI/pennylane/pull/5462)

* Tensorflow can now handle devices with `float32` results but `float64` input parameters.
  [(#5446)](https://github.com/PennyLaneAI/pennylane/pull/5446)

* Fixed a bug where the `argnum` keyword argument of `qml.gradients.stoch_pulse_grad` references the wrong parameters in a tape,
  creating an inconsistency with other differentiation methods and preventing some use cases.
  [(#5458)](https://github.com/PennyLaneAI/pennylane/pull/5458)

* Bounded value failures due to numerical noise with calls to `np.random.binomial` is now avoided.
  [(#5447)](https://github.com/PennyLaneAI/pennylane/pull/5447)

* Using `@` with legacy Hamiltonian instances now properly de-queues the previously existing operations.
  [(#5455)](https://github.com/PennyLaneAI/pennylane/pull/5455)

* The `QNSPSAOptimizer` now properly handles differentiable parameters, resulting in being able to use it for more than one optimization step.
  [(#5439)](https://github.com/PennyLaneAI/pennylane/pull/5439)

* The QNode interface now resets if an error occurs during execution.
  [(#5449)](https://github.com/PennyLaneAI/pennylane/pull/5449)

* Failing tests due to changes with Lightning's adjoint diff pipeline have been fixed.
  [(#5450)](https://github.com/PennyLaneAI/pennylane/pull/5450)

Context: When Torch has a GPU backed data-buffer, failures can occur when attempting to make autoray-dispatched calls to Torch method with paired CPU data. In this case, for probabilities on the GPU, and eigenvalues on the host (read from the observables), failures appeared with qml.dot, and can be reproduced from:

* Failures occurring when making autoray-dispatched calls to Torch with paired CPU data have been fixed.
  [(#5438)](https://github.com/PennyLaneAI/pennylane/pull/5438)

* `jax.jit` now works with `qml.sample` with a multi-wire observable.
  [(#5422)](https://github.com/PennyLaneAI/pennylane/pull/5422)

* `qml.qinfo.quantum_fisher` now works with non-`default.qubit` devices.
  [(#5423)](https://github.com/PennyLaneAI/pennylane/pull/5423)

* We no longer perform unwanted `dtype` promotion in the `pauli_rep` of `SProd` instances when using Tensorflow.
  [(#5246)](https://github.com/PennyLaneAI/pennylane/pull/5246)

* Fixed `TestQubitIntegration.test_counts` in `tests/interfaces/test_jax_qnode.py` to always produce counts for all
  outcomes.
  [(#5336)](https://github.com/PennyLaneAI/pennylane/pull/5336)

* Fixed `PauliSentence.to_mat(wire_order)` to support identities with wires.
  [(#5407)](https://github.com/PennyLaneAI/pennylane/pull/5407)

* `CompositeOp.map_wires` now correctly maps the `overlapping_ops` property.
  [(#5430)](https://github.com/PennyLaneAI/pennylane/pull/5430)

* `DefaultQubit.supports_derivatives` has been updated to correctly handle circuits containing mid-circuit measurements and adjoint
  differentiation.
  [(#5434)](https://github.com/PennyLaneAI/pennylane/pull/5434)

* `SampleMP`, `ExpectationMP`, `CountsMP`, and `VarianceMP` constructed with `eigvals` can now properly process samples.
  [(#5463)](https://github.com/PennyLaneAI/pennylane/pull/5463)

* Fixed a bug in `hamiltonian_expand` that produces incorrect output dimensions when shot vectors are combined with parameter broadcasting.
  [(#5494)](https://github.com/PennyLaneAI/pennylane/pull/5494)

* `default.qubit` now allows measuring `Identity` on no wires and observables containing `Identity` on
  no wires.
  [(#5570)](https://github.com/PennyLaneAI/pennylane/pull/5570/)

* Fixed a bug where `TorchLayer` does not work with shot vectors.
  [(#5492)](https://github.com/PennyLaneAI/pennylane/pull/5492)

* Fixed a bug where the output shape of a QNode returning a list containing a single measurement is incorrect when combined with shot vectors.
  [(#5492)](https://github.com/PennyLaneAI/pennylane/pull/5492)

* Fixed a bug in `qml.math.kron` that makes Torch incompatible with NumPy.
  [(#5540)](https://github.com/PennyLaneAI/pennylane/pull/5540)

<<<<<<< HEAD
* Fixed a bug in `_group_measurements` that fails to group measurements with commuting observables when they are operands of `Prod`.
  [(#5512)](https://github.com/PennyLaneAI/pennylane/issues/5512)
=======
* Fixes a bug in `_group_measurements` that fails to group measurements with commuting observables when they are operands of `Prod`.
  [(#5525)](https://github.com/PennyLaneAI/pennylane/pull/5525)
>>>>>>> 6d6472a2

* `qml.equal` can now be used with sums and products that contain operators on no wires like `I` and `GlobalPhase`.
  [(#5562)](https://github.com/PennyLaneAI/pennylane/pull/5562)

* `CompositeOp.has_diagonalizing_gates` now does a more complete check of the base operators to ensure consistency 
  between `op.has_diagonalzing_gates` and `op.diagonalizing_gates()`
  [(#5603)](https://github.com/PennyLaneAI/pennylane/pull/5603)

<h3>Contributors ✍️</h3>

This release contains contributions from (in alphabetical order):

Tarun Kumar Allamsetty,
Guillermo Alonso,
Mikhail Andrenkov,
Utkarsh Azad,
Gabriel Bottrill,
Astral Cai,
Diksha Dhawan,
Isaac De Vlugt,
Amintor Dusko,
Pietropaolo Frisoni,
Lillian M. A. Frederiksen,
Austin Huang,
Soran Jahangiri,
Korbinian Kottmann,
Christina Lee,
Vincent Michaud-Rioux,
Mudit Pandey,
Kenya Sakka,
Jay Soni,
Matthew Silverman,
David Wierichs.<|MERGE_RESOLUTION|>--- conflicted
+++ resolved
@@ -836,13 +836,8 @@
 * Fixed a bug in `qml.math.kron` that makes Torch incompatible with NumPy.
   [(#5540)](https://github.com/PennyLaneAI/pennylane/pull/5540)
 
-<<<<<<< HEAD
 * Fixed a bug in `_group_measurements` that fails to group measurements with commuting observables when they are operands of `Prod`.
-  [(#5512)](https://github.com/PennyLaneAI/pennylane/issues/5512)
-=======
-* Fixes a bug in `_group_measurements` that fails to group measurements with commuting observables when they are operands of `Prod`.
   [(#5525)](https://github.com/PennyLaneAI/pennylane/pull/5525)
->>>>>>> 6d6472a2
 
 * `qml.equal` can now be used with sums and products that contain operators on no wires like `I` and `GlobalPhase`.
   [(#5562)](https://github.com/PennyLaneAI/pennylane/pull/5562)
