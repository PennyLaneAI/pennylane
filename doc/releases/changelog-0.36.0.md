--- conflicted
+++ resolved
@@ -552,16 +552,13 @@
 
 <h3>Bug fixes 🐛</h3>
 
-<<<<<<< HEAD
 * Patches the QNode so that parameter-shift will be considered best with lightning if
   `qml.metric_tensor` is in the transform program.
   [(#5624)](https://github.com/PennyLaneAI/pennylane/pull/5624)
 
-=======
 * Stopped printing the ID of `qcut.MeasureNode` and `qcut.PrepareNode` in tape drawing.
   [(#5613)](https://github.com/PennyLaneAI/pennylane/pull/5613)
  
->>>>>>> be9f86ab
 * Improves the error message for setting shots on the new device interface, or trying to access a property
   that no longer exists.
   [(#5616)](https://github.com/PennyLaneAI/pennylane/pull/5616)
