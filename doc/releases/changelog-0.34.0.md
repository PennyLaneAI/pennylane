:orphan:

# Release 0.34.0 (current release)

<h3>New features since last release</h3>

<h4>Statistics and drawing for mid-circuit measurements 🎨</h4>

* It is now possible to return statistics of composite mid-circuit measurements.
  [(#4888)](https://github.com/PennyLaneAI/pennylane/pull/4888)

  Mid-circuit measurement results can be composed using basic arithmetic operations and then
  statistics can be calculated by putting the result within a PennyLane
  [measurement](https://docs.pennylane.ai/en/stable/introduction/measurements.html) like
  `qml.expval()`. For example:

  ```python
  import pennylane as qml

  dev = qml.device("default.qubit")

  @qml.qnode(dev)
  def circuit(phi, theta):
      qml.RX(phi, wires=0)
      m0 = qml.measure(wires=0)
      qml.RY(theta, wires=1)
      m1 = qml.measure(wires=1)
      return qml.expval(~m0 + m1)

  print(circuit(1.23, 4.56))
  ```
  ```
  1.2430187928114291
  ```

  Another option, for ease-of-use when using `qml.sample()`, `qml.probs()`, or `qml.counts()`, is to
  provide a simple list of mid-circuit measurement results:

  ```python
  dev = qml.device("default.qubit")

  @qml.qnode(dev)
  def circuit(phi, theta):
      qml.RX(phi, wires=0)
      m0 = qml.measure(wires=0)
      qml.RY(theta, wires=1)
      m1 = qml.measure(wires=1)
      return qml.sample(op=[m0, m1])

  print(circuit(1.23, 4.56, shots=5))
  ```

  ```
  [[0 1]
   [0 1]
   [0 0]
   [1 0]
   [0 1]]
  ```

  Composite mid-circuit measurement statistics are supported on `default.qubit` and `default.mixed`.
  To learn more about which measurements and arithmetic operators are supported,
  [refer to the measurements page](https://docs.pennylane.ai/en/stable/introduction/measurements.html) and the
  [documentation for qml.measure](https://docs.pennylane.ai/en/stable/code/api/pennylane.measure.html).

* Mid-circuit measurements can now be visualized with the text-based `qml.draw()` and the 
  graphical `qml.draw_mpl()` methods.
  [(#4775)](https://github.com/PennyLaneAI/pennylane/pull/4775)
  [(#4803)](https://github.com/PennyLaneAI/pennylane/pull/4803)
  [(#4832)](https://github.com/PennyLaneAI/pennylane/pull/4832)
  [(#4901)](https://github.com/PennyLaneAI/pennylane/pull/4901)
  [(#4850)](https://github.com/PennyLaneAI/pennylane/pull/4850)
  [(#4917)](https://github.com/PennyLaneAI/pennylane/pull/4917)
  [(#4930)](https://github.com/PennyLaneAI/pennylane/pull/4930)
  [(#4957)](https://github.com/PennyLaneAI/pennylane/pull/4957)

  Drawing of mid-circuit measurement capabilities including qubit reuse and reset,
  postselection, conditioning, and collecting statistics is now supported. Here 
  is an all-encompassing example:

  ```python
  def circuit():
      m0 = qml.measure(0, reset=True)
      m1 = qml.measure(1, postselect=1)
      qml.cond(m0 - m1 == 0, qml.S)(0)
      m2 = qml.measure(1)
      qml.cond(m0 + m1 == 2, qml.T)(0)
      qml.cond(m2, qml.PauliX)(1)
  ```
  
  The text-based drawer outputs:

  ```pycon
  >>> print(qml.draw(circuit)())
  0: ──┤↗│  │0⟩────────S───────T────┤  
  1: ───║────────┤↗₁├──║──┤↗├──║──X─┤  
        ╚═════════║════╬═══║═══╣  ║    
                  ╚════╩═══║═══╝  ║    
                           ╚══════╝    
  ```
  
  The graphical drawer outputs:

  ```pycon
  >>> print(qml.draw_mpl(circuit)())
  ```
  
  <img src="https://raw.githubusercontent.com/PennyLaneAI/pennylane/master/doc/_static/mid-circuit-measurement.png" width=70%/>

<h4>Catalyst is seamlessly integrated with PennyLane ⚗️</h4>

* Catalyst, our next-generation compilation framework, is now accessible within PennyLane,
  allowing you to more easily benefit from hybrid just-in-time (JIT) compilation.

  To access these features, simply install `pennylane-catalyst`:

  ```
  pip install pennylane-catalyst
  ```

  The [qml.compiler](https://docs.pennylane.ai/en/latest/code/qml_compiler.html) 
  module provides support for hybrid quantum-classical compilation. 
  [(#4692)](https://github.com/PennyLaneAI/pennylane/pull/4692)
  [(#4979)](https://github.com/PennyLaneAI/pennylane/pull/4979)

  Through the use of the `qml.qjit` decorator, entire workflows can be JIT
  compiled — including both quantum and classical processing — down to a machine binary on
  first-function execution. Subsequent calls to the compiled function will execute
  the previously-compiled binary, resulting in significant performance improvements.

  ```python
  import pennylane as qml

  dev = qml.device("lightning.qubit", wires=2)

  @qml.qjit
  @qml.qnode(dev)
  def circuit(theta):
      qml.Hadamard(wires=0)
      qml.RX(theta, wires=1)
      qml.CNOT(wires=[0,1])
      return qml.expval(qml.PauliZ(wires=1))
  ```

  ```pycon
  >>> circuit(0.5)  # the first call, compilation occurs here
  array(0.)
  >>> circuit(0.5)  # the precompiled quantum function is called
  array(0.)
  ```

  Currently, PennyLane supports the [Catalyst hybrid compiler](https://github.com/pennylaneai/catalyst)
  with the `qml.qjit` decorator. A significant benefit of Catalyst
  is the ability to preserve complex control flow around quantum operations — such as
  `if` statements and `for` loops, and including measurement feedback — during compilation,
  while continuing to support end-to-end autodifferentiation. 

* The following functions can now be used with the `qml.qjit` decorator: `qml.grad`, 
  `qml.jacobian`, `qml.vjp`, `qml.jvp`, and `qml.adjoint`.
  [(#4709)](https://github.com/PennyLaneAI/pennylane/pull/4709)
  [(#4724)](https://github.com/PennyLaneAI/pennylane/pull/4724)
  [(#4725)](https://github.com/PennyLaneAI/pennylane/pull/4725)
  [(#4726)](https://github.com/PennyLaneAI/pennylane/pull/4726)

  When `qml.grad` or `qml.jacobian` are used with `@qml.qjit`, they are patched to
  [catalyst.grad](https://docs.pennylane.ai/projects/catalyst/en/stable/code/api/catalyst.grad.html) and
  [catalyst.jacobian](https://docs.pennylane.ai/projects/catalyst/en/stable/code/api/catalyst.jacobian.html), 
  respectively.

  ``` python
  dev = qml.device("lightning.qubit", wires=1)

  @qml.qjit
  def workflow(x):

      @qml.qnode(dev)
      def circuit(x):
          qml.RX(np.pi * x[0], wires=0)
          qml.RY(x[1], wires=0)
          return qml.probs()

      g = qml.jacobian(circuit)

      return g(x)
  ```

  ``` pycon
  >>> workflow(np.array([2.0, 1.0]))
  array([[ 3.48786850e-16, -4.20735492e-01],
         [-8.71967125e-17,  4.20735492e-01]])
  ```

* JIT-compatible functionality for control flow has been added via `qml.for_loop`,
  `qml.while_loop`, and `qml.cond`.
  [(#4698)](https://github.com/PennyLaneAI/pennylane/pull/4698)

  `qml.for_loop` and `qml.while_loop` can be deployed as decorators on functions that are the 
  body of the loop. The arguments to both follow typical conventions: 

  ```
  @qml.for_loop(lower_bound, upper_bound, step)
  ```

  ```
  @qml.while_loop(cond_function)
  ```

  Here is a concrete example with `qml.for_loop`:

  ``` python
  dev = qml.device("lightning.qubit", wires=1)

  @qml.qjit
  @qml.qnode(dev)
  def circuit(n: int, x: float):

      @qml.for_loop(0, n, 1)
      def loop_rx(i, x):
          # perform some work and update (some of) the arguments
          qml.RX(x, wires=0)

          # update the value of x for the next iteration
          return jnp.sin(x)

      # apply the for loop
      final_x = loop_rx(x)

      return qml.expval(qml.PauliZ(0)), final_x
  ```

  ``` pycon
  >>> circuit(7, 1.6)
  (array(0.97926626), array(0.55395718))
  ```

<h4>Decompose circuits into the Clifford+T gateset 🧩</h4>

* The new `qml.clifford_t_decomposition()` transform provides an approximate breakdown 
  of an input circuit into the [Clifford+T gateset](https://en.wikipedia.org/wiki/Clifford_gates).
  Behind the scenes, this decomposition is enacted via the `sk_decomposition()` 
  function using the Solovay-Kitaev algorithm.
  [(#4801)](https://github.com/PennyLaneAI/pennylane/pull/4801)
  [(#4802)](https://github.com/PennyLaneAI/pennylane/pull/4802)

  The Solovay-Kitaev algorithm *approximately* decomposes a quantum circuit into the Clifford+T
  gateset. To account for this, a desired total circuit decomposition error, `epsilon`, must be 
  specified when using `qml.clifford_t_decomposition`:

  ```python
  dev = qml.device("default.qubit")

  @qml.qnode(dev)
  def circuit():
      qml.RX(1.1, 0)
      return qml.state()

  circuit = qml.clifford_t_decomposition(circuit, epsilon=0.1)
  ```
  ```pycon
  >>> print(qml.draw(circuit)())
  0: ──T†──H──T†──H──T──H──T──H──T──H──T──H──T†──H──T†──T†──H──T†──H──T──H──T──H──T──H──T──H──T†──H

  ───T†──H──T──H──GlobalPhase(0.39)─┤
  ```

  The resource requirements of this circuit can also be evaluated:

  ```pycon
  >>> with qml.Tracker(dev) as tracker:
  ...     circuit()
  >>> resources_lst = tracker.history["resources"]
  >>> resources_lst[0]
  wires: 1
  gates: 34
  depth: 34
  shots: Shots(total=None)
  gate_types:
  {'Adjoint(T)': 8, 'Hadamard': 16, 'T': 9, 'GlobalPhase': 1}
  gate_sizes:
  {1: 33, 0: 1}
  ```

<h4>Use an iterative approach for quantum phase estimation 🔄</h4>

* [Iterative Quantum Phase Estimation](https://arxiv.org/pdf/quant-ph/0610214.pdf)
  is now available with `qml.iterative_qpe`.
  [(#4804)](https://github.com/PennyLaneAI/pennylane/pull/4804)

  The subroutine can be used similarly to mid-circuit measurements:

  ```python
  import pennylane as qml

  dev = qml.device("default.qubit", shots=5)

  @qml.qnode(dev)
  def circuit():

    # Initial state
    qml.PauliX(wires=[0])

    # Iterative QPE
    measurements = qml.iterative_qpe(qml.RZ(2., wires=[0]), ancilla=[1], iters=3)

    return [qml.sample(op=meas) for meas in measurements]
  ```

  ```pycon
  >>> print(circuit())
  [array([0, 0, 0, 0, 0]), array([1, 0, 0, 0, 0]), array([0, 1, 1, 1, 1])]
  ```

  The :math:`i`-th element in the list refers to the 5 samples generated by the :math:`i`-th measurement of the algorithm.

<h3>Improvements 🛠</h3>

<h4>Community contributions 🥳</h4>

* The `+=` operand can now be used with a `PauliSentence`, which has also provides
  a performance boost.
  [(#4662)](https://github.com/PennyLaneAI/pennylane/pull/4662)

* The Approximate Quantum Fourier Transform (AQFT) is now available with `qml.AQFT`.
  [(#4715)](https://github.com/PennyLaneAI/pennylane/pull/4715)

* `qml.draw` and `qml.draw_mpl` now render operator IDs.
  [(#4749)](https://github.com/PennyLaneAI/pennylane/pull/4749)

  The ID can be specified as a keyword argument when instantiating an operator:

  ```pycon
  >>> def circuit():
  ...     qml.RX(0.123, id="data", wires=0)
  >>> print(qml.draw(circuit)())
  0: ──RX(0.12,"data")─┤  
  ```

* Non-parametric operators such as `Barrier`, `Snapshot`, and `Wirecut` have been grouped together and moved to `pennylane/ops/meta.py`.
  Additionally, the relevant tests have been organized and placed in a new file, `tests/ops/test_meta.py`.
  [(#4789)](https://github.com/PennyLaneAI/pennylane/pull/4789)

* The `TRX`, `TRY`, and `TRZ` operators are now differentiable via backpropagation on `default.qutrit`.
  [(#4790)](https://github.com/PennyLaneAI/pennylane/pull/4790)

* The function `qml.equal` now supports `ControlledSequence` operators.
  [(#4829)](https://github.com/PennyLaneAI/pennylane/pull/4829)

* XZX decomposition has been added to the list of supported single-qubit unitary decompositions.
  [(#4862)](https://github.com/PennyLaneAI/pennylane/pull/4862)

* `==` and `!=` operands can now be used with `TransformProgram` and `TransformContainers` instances.
  [(#4858)](https://github.com/PennyLaneAI/pennylane/pull/4858)

* A `qutrit_mixed` module has been added to `qml.devices` to store helper functions for a future qutrit 
  mixed-state device. A function called `create_initial_state` has been added to this module that creates 
  device-compatible initial states.
  [(#4861)](https://github.com/PennyLaneAI/pennylane/pull/4861)

* The function `qml.Snapshot` now supports arbitrary state-based measurements (i.e., measurements of type `StateMeasurement`).
  [(#4876)](https://github.com/PennyLaneAI/pennylane/pull/4908)

* `qml.equal` now supports the comparison of `QuantumScript` and `BasisRotation` objects.
  [(#4902)](https://github.com/PennyLaneAI/pennylane/pull/4902)
  [(#4919)](https://github.com/PennyLaneAI/pennylane/pull/4919)

* The function `qml.draw_mpl` now accept a keyword argument `fig` to specify the output figure window.
  [(#4956)](https://github.com/PennyLaneAI/pennylane/pull/4956)

<h4>Better support for batching</h4>

* `qml.AmplitudeEmbedding` now supports batching when used with Tensorflow.
  [(#4818)](https://github.com/PennyLaneAI/pennylane/pull/4818)

* `default.qubit` can now evolve already batched states with `qml.pulse.ParametrizedEvolution`.
  [(#4863)](https://github.com/PennyLaneAI/pennylane/pull/4863)

* `qml.ArbitraryUnitary` now supports batching.
  [(#4745)](https://github.com/PennyLaneAI/pennylane/pull/4745)

* Operator and tape batch sizes are evaluated lazily, helping run expensive computations less frequently
  and an issue with Tensorflow pre-computing batch sizes.
  [(#4911)](https://github.com/PennyLaneAI/pennylane/pull/4911)

<h4>Performance improvements and benchmarking</h4>

* Autograd, PyTorch, and JAX can now use vector-Jacobian products (VJPs) provided by the device from the new device API. If a device provides
  a VJP, this can be selected by providing `device_vjp=True` to a QNode or `qml.execute`.
  [(#4935)](https://github.com/PennyLaneAI/pennylane/pull/4935)
  [(#4557)](https://github.com/PennyLaneAI/pennylane/pull/4557)
  [(#4654)](https://github.com/PennyLaneAI/pennylane/pull/4654)
  [(#4878)](https://github.com/PennyLaneAI/pennylane/pull/4878)
  [(#4841)](https://github.com/PennyLaneAI/pennylane/pull/4841)

  ```pycon
  >>> dev = qml.device('default.qubit')
  >>> @qml.qnode(dev, diff_method="adjoint", device_vjp=True)
  >>> def circuit(x):
  ...     qml.RX(x, wires=0)
  ...     return qml.expval(qml.PauliZ(0))
  >>> with dev.tracker:
  ...     g = qml.grad(circuit)(qml.numpy.array(0.1))
  >>> dev.tracker.totals
  {'batches': 1, 'simulations': 1, 'executions': 1, 'vjp_batches': 1, 'vjps': 1}
  >>> g
  -0.09983341664682815
  ```

* `qml.expval` with large `Hamiltonian` objects is now faster and has a significantly lower memory footprint (and constant with respect to the number of `Hamiltonian` terms) when the `Hamiltonian` is a `PauliSentence`. This is due to the introduction of a specialized `dot` method in the `PauliSentence` class which performs `PauliSentence`-`state` products.
  [(#4839)](https://github.com/PennyLaneAI/pennylane/pull/4839)

* `default.qubit` no longer uses a dense matrix for `MultiControlledX` for more than 8 operation wires.
  [(#4673)](https://github.com/PennyLaneAI/pennylane/pull/4673)

* Some relevant Pytests have been updated to enable its use as a suite of benchmarks.
  [(#4703)](https://github.com/PennyLaneAI/pennylane/pull/4703)

* `default.qubit` now applies `GroverOperator` faster by not using its matrix representation but a
  custom rule for `apply_operation`. Also, the matrix representation of `GroverOperator` now runs faster.
  [(#4666)](https://github.com/PennyLaneAI/pennylane/pull/4666)

* A new pipeline to run benchmarks and plot graphs comparing with a fixed reference has been added. This pipeline will run on a schedule and can be activated on a PR with the label `ci:run_benchmarks`.
  [(#4741)](https://github.com/PennyLaneAI/pennylane/pull/4741)

* `default.qubit` now supports adjoint differentiation for arbitrary diagonal state-based measurements.
  [(#4865)](https://github.com/PennyLaneAI/pennylane/pull/4865)

* The benchmarks pipeline has been expanded to export all benchmark data to a single JSON file and a CSV file with runtimes. This includes all references and local benchmarks.
  [(#4873)](https://github.com/PennyLaneAI/pennylane/pull/4873)

<h4>Final phase of updates to transforms</h4>

* `qml.quantum_monte_carlo` and `qml.simplify` now use the new transform system.
  [(#4708)](https://github.com/PennyLaneAI/pennylane/pull/4708/)
  [(#4949)](https://github.com/PennyLaneAI/pennylane/pull/4949)

* The formal requirement that type hinting be provided when using
  the `qml.transform` decorator has been removed. Type hinting can still
  be used, but is now optional. Please use a type checker such as
  [mypy](https://github.com/python/mypy) if you wish to ensure types are
  being passed correctly.
  [(#4942)](https://github.com/PennyLaneAI/pennylane/pull/4942/)

<h4>Other improvements</h4>

* PennyLane now supports Python 3.12.
  [(#4985)](https://github.com/PennyLaneAI/pennylane/pull/4985)

* `SampleMeasurement` now has an optional method `process_counts` for computing the measurement results from a counts
  dictionary.
  [(#4941)](https://github.com/PennyLaneAI/pennylane/pull/4941/)

* A new function called `ops.functions.assert_valid` has been added for checking if an `Operator` class is defined correctly.
  [(#4764)](https://github.com/PennyLaneAI/pennylane/pull/4764)

* `Shots` objects can now be multiplied by scalar values.
  [(#4913)](https://github.com/PennyLaneAI/pennylane/pull/4913)

* `GlobalPhase` now decomposes to nothing in case devices do not support global phases.
  [(#4855)](https://github.com/PennyLaneAI/pennylane/pull/4855)

* Custom operations can now provide their matrix directly through the `Operator.matrix()` method
  without needing to update the `has_matrix` property. `has_matrix` will now automatically be
  `True` if `Operator.matrix` is overridden, even if
  `Operator.compute_matrix` is not.
  [(#4844)](https://github.com/PennyLaneAI/pennylane/pull/4844)

* The logic for re-arranging states before returning them has been improved.
  [(#4817)](https://github.com/PennyLaneAI/pennylane/pull/4817)

* When multiplying `SparseHamiltonian`s by a scalar value, the result now stays as a
  `SparseHamiltonian`.
  [(#4828)](https://github.com/PennyLaneAI/pennylane/pull/4828)

* `trainable_params` can now be set upon initialization of a `QuantumScript` instead of having to set the
  parameter after initialization.
  [(#4877)](https://github.com/PennyLaneAI/pennylane/pull/4877)

* `default.qubit` now calculates the expectation value of `Hermitian` operators in a differentiable manner.
  [(#4866)](https://github.com/PennyLaneAI/pennylane/pull/4866)

* The `rot` decomposition now has support for returning a global phase.
  [(#4869)](https://github.com/PennyLaneAI/pennylane/pull/4869)

* The `"pennylane_sketch"` MPL-drawer style has been added. This is the same as the `"pennylane"`
  style, but with sketch-style lines.
  [(#4880)](https://github.com/PennyLaneAI/pennylane/pull/4880)

* Operators now define a `pauli_rep` property, an instance of `PauliSentence`, defaulting
  to `None` if the operator has not defined it (or has no definition in the Pauli basis).
  [(#4915)](https://github.com/PennyLaneAI/pennylane/pull/4915)

* `qml.ShotAdaptiveOptimizer` can now use a multinomial distribution for spreading shots across
  the terms of a Hamiltonian measured in a QNode. Note that this is equivalent to what can be
  done with `qml.ExpvalCost`, but this is the preferred method because `ExpvalCost` is deprecated.
  [(#4896)](https://github.com/PennyLaneAI/pennylane/pull/4896)

* Decomposition of `qml.PhaseShift` now uses `qml.GlobalPhase` for retaining the global phase information. 
  [(#4657)](https://github.com/PennyLaneAI/pennylane/pull/4657)
  [(#4947)](https://github.com/PennyLaneAI/pennylane/pull/4947)

* `qml.equal` for `Controlled` operators no longer returns `False` when equivalent but 
  differently-ordered sets of control wires and control values are compared.
  [(#4944)](https://github.com/PennyLaneAI/pennylane/pull/4944)

* All PennyLane `Operator` subclasses are automatically tested by `ops.functions.assert_valid` to ensure
  that they follow PennyLane `Operator` standards.
  [(#4922)](https://github.com/PennyLaneAI/pennylane/pull/4922)

* Probability measurements can now be calculated from a `counts` dictionary with the addition of a 
  `process_counts` method in the `ProbabilityMP` class.
  [(#4952)](https://github.com/PennyLaneAI/pennylane/pull/4952)

* `ClassicalShadow.entropy` now uses the algorithm outlined in 
  [1106.5458](https://arxiv.org/abs/1106.5458) to project the approximate density matrix
  (with potentially negative eigenvalues) onto the closest valid density matrix.
  [(#4959)](https://github.com/PennyLaneAI/pennylane/pull/4959)

* The `ControlledSequence.compute_decomposition` default now decomposes the `Pow` operators, 
  improving compatibility with machine learning interfaces. 
  [(#4995)](https://github.com/PennyLaneAI/pennylane/pull/4995)

<h3>Breaking changes 💔</h3>

* The functions `qml.transforms.one_qubit_decomposition`, `qml.transforms.two_qubit_decomposition`, and
  `qml.transforms.sk_decomposition` were moved to `qml.ops.one_qubit_decomposition`, `qml.ops.two_qubit_decomposition`, and
  `qml.ops.sk_decomposition`, respectively.
  [(#4906)](https://github.com/PennyLaneAI/pennylane/pull/4906)

* The function `qml.transforms.classical_jacobian` has been moved to the gradients module
  and is now accessible as `qml.gradients.classical_jacobian`.
  [(#4900)](https://github.com/PennyLaneAI/pennylane/pull/4900)

* The transforms submodule `qml.transforms.qcut` is now its own module: `qml.qcut`.
  [(#4819)](https://github.com/PennyLaneAI/pennylane/pull/4819)

* The decomposition of `GroverOperator` now has an additional global phase operation.
  [(#4666)](https://github.com/PennyLaneAI/pennylane/pull/4666)

* `qml.cond` and the `Conditional` operation have been moved from the `transforms` folder to the `ops/op_math` folder.
  `qml.transforms.Conditional` will now be available as `qml.ops.Conditional`.
  [(#4860)](https://github.com/PennyLaneAI/pennylane/pull/4860)

* The `prep` keyword argument has been removed from `QuantumScript` and `QuantumTape`.
  `StatePrepBase` operations should be placed at the beginning of the `ops` list instead.
  [(#4756)](https://github.com/PennyLaneAI/pennylane/pull/4756)

* `qml.gradients.pulse_generator` is now named `qml.gradients.pulse_odegen` to adhere to paper naming conventions.
  [(#4769)](https://github.com/PennyLaneAI/pennylane/pull/4769)

* Specifying `control_values` passed to `qml.ctrl` as a string is no longer supported.
  [(#4816)](https://github.com/PennyLaneAI/pennylane/pull/4816)

* The `rot` decomposition will now normalize its rotation angles to the range `[0, 4pi]` for consistency
  [(#4869)](https://github.com/PennyLaneAI/pennylane/pull/4869)

* `QuantumScript.graph` is now built using `tape.measurements` instead of `tape.observables`
  because it depended on the now-deprecated `Observable.return_type` property.
  [(#4762)](https://github.com/PennyLaneAI/pennylane/pull/4762)

* The `"pennylane"` MPL-drawer style now draws straight lines instead of sketch-style lines.
  [(#4880)](https://github.com/PennyLaneAI/pennylane/pull/4880)

* The default value for the `term_sampling` argument of `ShotAdaptiveOptimizer` is now
  `None` instead of `"weighted_random_sampling"`.
  [(#4896)](https://github.com/PennyLaneAI/pennylane/pull/4896)

<h3>Deprecations 👋</h3>

* `single_tape_transform`, `batch_transform`, `qfunc_transform`, and `op_transform` are deprecated.
  Use the new `qml.transform` function instead.
  [(#4774)](https://github.com/PennyLaneAI/pennylane/pull/4774)

* `Observable.return_type` is deprecated. Instead, you should inspect the type
  of the surrounding measurement process.
  [(#4762)](https://github.com/PennyLaneAI/pennylane/pull/4762)
  [(#4798)](https://github.com/PennyLaneAI/pennylane/pull/4798)

* All deprecations now raise a `qml.PennyLaneDeprecationWarning` instead of a `UserWarning`.
  [(#4814)](https://github.com/PennyLaneAI/pennylane/pull/4814)

* `QuantumScript.is_sampled` and `QuantumScript.all_sampled` are deprecated.
  Users should now validate these properties manually.
  [(#4773)](https://github.com/PennyLaneAI/pennylane/pull/4773)

* With an algorithmic improvement to `ClassicalShadow.entropy`, the keyword `atol`
  becomes obsolete and will be removed in v0.35.
  [(#4959)](https://github.com/PennyLaneAI/pennylane/pull/4959)

<h3>Documentation 📝</h3>

* Documentation for unitaries and operations' decompositions has been moved from `qml.transforms` to `qml.ops.ops_math`.
  [(#4906)](https://github.com/PennyLaneAI/pennylane/pull/4906)

* Documentation for `qml.metric_tensor` and `qml.adjoint_metric_tensor` and `qml.transforms.classical_jacobian`
  is now accessible via the gradients API page `qml.gradients` in the documentation.
  [(#4900)](https://github.com/PennyLaneAI/pennylane/pull/4900)

* Documentation for `qml.specs` has been moved to the `resource` module.
  [(#4904)](https://github.com/PennyLaneAI/pennylane/pull/4904)

* Documentation for QCut has been moved to its own API page: `qml.qcut`.
  [(#4819)](https://github.com/PennyLaneAI/pennylane/pull/4819)

* The documentation page for `qml.measurements` now links top-level accessible functions (e.g., `qml.expval`) 
  to their top-level pages rather than their module-level pages (e.g., `qml.measurements.expval`).
  [(#4750)](https://github.com/PennyLaneAI/pennylane/pull/4750)

* Information for the documentation of `qml.matrix` about wire ordering has been added for using `qml.matrix` on a
  QNode which uses a device with `device.wires=None`.
  [(#4874)](https://github.com/PennyLaneAI/pennylane/pull/4874)

<h3>Bug fixes 🐛</h3>

* `TransformDispatcher` now stops queuing when performing the transform when applying it to a qfunc.
  Only the output of the transform will be queued.
  [(#4983)](https://github.com/PennyLaneAI/pennylane/pull/4983)

* `qml.map_wires` now works properly with `qml.cond` and `qml.measure`.
  [(#4884)](https://github.com/PennyLaneAI/pennylane/pull/4884)

* `Pow` operators are now picklable.
  [(#4966)](https://github.com/PennyLaneAI/pennylane/pull/4966)

* Finite differences and SPSA can now be used with tensorflow-autograph on setups that were seeing a bus error.
  [(#4961)](https://github.com/PennyLaneAI/pennylane/pull/4961)

* `qml.cond` no longer incorrectly queues operators used arguments.
  [(#4948)](https://github.com/PennyLaneAI/pennylane/pull/4948)

* `Attribute` objects now return `False` instead of raising a `TypeError` when checking if an object is inside
  the set.
  [(#4933)](https://github.com/PennyLaneAI/pennylane/pull/4933)

* Fixed a bug where the parameter-shift rule of `qml.ctrl(op)` was wrong if `op` had a generator
  that has two or more eigenvalues and is stored as a `SparseHamiltonian`.
  [(#4899)](https://github.com/PennyLaneAI/pennylane/pull/4899)

* Fixed a bug where trainable parameters in the post-processing of finite-differences were incorrect for JAX when applying
  the transform directly on a QNode.
  [(#4879)](https://github.com/PennyLaneAI/pennylane/pull/4879)

* `qml.grad` and `qml.jacobian` now explicitly raise errors if trainable parameters are integers.
  [(#4836)](https://github.com/PennyLaneAI/pennylane/pull/4836)

* JAX-JIT now works with shot vectors.
  [(#4772)](https://github.com/PennyLaneAI/pennylane/pull/4772/)

* JAX can now differentiate a batch of circuits where one tape does not have trainable parameters.
  [(#4837)](https://github.com/PennyLaneAI/pennylane/pull/4837)

* The decomposition of `GroverOperator` now has the same global phase as its matrix.
  [(#4666)](https://github.com/PennyLaneAI/pennylane/pull/4666)

* The `tape.to_openqasm` method no longer mistakenly includes interface information in the parameter
  string when converting tapes using non-NumPy interfaces.
  [(#4849)](https://github.com/PennyLaneAI/pennylane/pull/4849)

* `qml.defer_measurements` now correctly transforms circuits when terminal measurements include wires
  used in mid-circuit measurements.
  [(#4787)](https://github.com/PennyLaneAI/pennylane/pull/4787)

* Fixed a bug where the adjoint differentiation method would fail if
  an operation that has a parameter with `grad_method=None` is present.
  [(#4820)](https://github.com/PennyLaneAI/pennylane/pull/4820)

* `MottonenStatePreparation` and `BasisStatePreparation` now raise an error when decomposing a broadcasted state vector.
  [(#4767)](https://github.com/PennyLaneAI/pennylane/pull/4767)

* Gradient transforms now work with overridden shot vectors and `default.qubit`.
  [(#4795)](https://github.com/PennyLaneAI/pennylane/pull/4795)

* Any `ScalarSymbolicOp`, like `Evolution`, now states that it has a matrix if the target
  is a `Hamiltonian`.
  [(#4768)](https://github.com/PennyLaneAI/pennylane/pull/4768)

* In `default.qubit`, initial states are now initialized with the simulator's wire order, not the circuit's
  wire order.
  [(#4781)](https://github.com/PennyLaneAI/pennylane/pull/4781)

* `qml.compile` will now always decompose to `expand_depth`, even if a target basis set is not specified.
  [(#4800)](https://github.com/PennyLaneAI/pennylane/pull/4800)

* `qml.transforms.transpile` can now handle measurements that are broadcasted onto all wires.
  [(#4793)](https://github.com/PennyLaneAI/pennylane/pull/4793)

* Parametrized circuits whose operators do not act on all wires return PennyLane tensors instead of NumPy arrays, as
  expected.
  [(#4811)](https://github.com/PennyLaneAI/pennylane/pull/4811)
  [(#4817)](https://github.com/PennyLaneAI/pennylane/pull/4817)

* `qml.transforms.merge_amplitude_embedding` no longer depends on queuing, allowing it to work as expected
  with QNodes.
  [(#4831)](https://github.com/PennyLaneAI/pennylane/pull/4831)

* `qml.pow(op)` and `qml.QubitUnitary.pow()` now also work with Tensorflow data raised to an
  integer power.
  [(#4827)](https://github.com/PennyLaneAI/pennylane/pull/4827)

* The text drawer has been fixed to correctly label `qml.qinfo` measurements, as well as `qml.classical_shadow`
  `qml.shadow_expval`.
  [(#4803)](https://github.com/PennyLaneAI/pennylane/pull/4803)

* Removed an implicit assumption that an empty `PauliSentence` gets treated as identity under 
  multiplication.
  [(#4887)](https://github.com/PennyLaneAI/pennylane/pull/4887)

* Using a `CNOT` or `PauliZ` operation with large batched states and the Tensorflow
  interface no longer raises an unexpected error.
  [(#4889)](https://github.com/PennyLaneAI/pennylane/pull/4889)

* `qml.map_wires` no longer fails when mapping nested quantum tapes.
  [(#4901)](https://github.com/PennyLaneAI/pennylane/pull/4901)

* Conversion of circuits to openqasm now decomposes to a depth of 10, allowing support 
  for operators requiring more than 2 iterations of decomposition, such as the `ApproxTimeEvolution` gate.
  [(#4951)](https://github.com/PennyLaneAI/pennylane/pull/4951)

* `MPLDrawer` does not add the bonus space for classical wires when no classical wires are present.
  [(#4987)](https://github.com/PennyLaneAI/pennylane/pull/4987)

* `Projector` now works with parameter-broadcasting.
  [(#4993)](https://github.com/PennyLaneAI/pennylane/pull/4993)
  
* The jax-jit interface can now be used with float32 mode.
  [(#4990)](https://github.com/PennyLaneAI/pennylane/pull/4990)

<<<<<<< HEAD
* `StatePrep` no longer raises unexpected errors during forward calls with `torch.nn`.
  [(#4996)](https://github.com/PennyLaneAI/pennylane/pull/4996)
=======
* Keras models with a `qnn.KerasLayer` no longer fail to save and load weights
  properly when they are named "weights".
  [(#5008)](https://github.com/PennyLaneAI/pennylane/pull/5008)
>>>>>>> 907898ea

<h3>Contributors ✍️</h3>

This release contains contributions from (in alphabetical order):

Guillermo Alonso,
Ali Asadi,
Utkarsh Azad,
Gabriel Bottrill,
Thomas Bromley,
Astral Cai,
Minh Chau,
Isaac De Vlugt,
Amintor Dusko,
Pieter Eendebak,
Lillian Frederiksen,
Pietropaolo Frisoni,
Josh Izaac,
Juan Giraldo,
Emiliano Godinez Ramirez,
Ankit Khandelwal,
Korbinian Kottmann,
Christina Lee,
Vincent Michaud-Rioux,
Anurav Modak,
Romain Moyard,
Mudit Pandey,
Matthew Silverman,
Jay Soni,
David Wierichs,
Justin Woodring.<|MERGE_RESOLUTION|>--- conflicted
+++ resolved
@@ -724,14 +724,12 @@
 * The jax-jit interface can now be used with float32 mode.
   [(#4990)](https://github.com/PennyLaneAI/pennylane/pull/4990)
 
-<<<<<<< HEAD
-* `StatePrep` no longer raises unexpected errors during forward calls with `torch.nn`.
-  [(#4996)](https://github.com/PennyLaneAI/pennylane/pull/4996)
-=======
 * Keras models with a `qnn.KerasLayer` no longer fail to save and load weights
   properly when they are named "weights".
   [(#5008)](https://github.com/PennyLaneAI/pennylane/pull/5008)
->>>>>>> 907898ea
+
+* `StatePrep` no longer raises unexpected errors during forward calls with `torch.nn`.
+  [(#4996)](https://github.com/PennyLaneAI/pennylane/pull/4996)
 
 <h3>Contributors ✍️</h3>
 
