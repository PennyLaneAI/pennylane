--- conflicted
+++ resolved
@@ -603,14 +603,12 @@
 
 <h3>Bug fixes 🐛</h3>
 
-<<<<<<< HEAD
 * `TransformDispatcher` now stops queuing when performing the transform when applying it to a qfunc.
   Only the output of the transform will be queued.
   [(#4983)](https://github.com/PennyLaneAI/pennylane/pull/4983)
-=======
+
 * `qml.map_wires` now works properly with `qml.cond` and `qml.measure`.
   [(#4884)](https://github.com/PennyLaneAI/pennylane/pull/4884)
->>>>>>> 11abffcd
 
 * `Pow` operators are now picklable.
   [(#4966)](https://github.com/PennyLaneAI/pennylane/pull/4966)
