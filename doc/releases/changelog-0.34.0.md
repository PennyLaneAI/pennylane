:orphan:

# Release 0.34.0 (current release)

<h3>New features since last release</h3>

<h4>Statistics and drawing for mid-circuit measurements 🎨</h4>

* It is now possible to return statistics of composite mid-circuit measurements.
  [(#4888)](https://github.com/PennyLaneAI/pennylane/pull/4888)

  Mid-circuit measurement results can be composed using basic arithmetic operations and then
  statistics can be calculated by putting the result within a PennyLane
  [measurement](https://docs.pennylane.ai/en/stable/introduction/measurements.html) like
  `qml.expval()`. For example:

  ```python
  import pennylane as qml

  dev = qml.device("default.qubit")

  @qml.qnode(dev)
  def circuit(phi, theta):
      qml.RX(phi, wires=0)
      m0 = qml.measure(wires=0)
      qml.RY(theta, wires=1)
      m1 = qml.measure(wires=1)
      return qml.expval(~m0 + m1)

  print(circuit(1.23, 4.56))
  ```
  ```
  1.2430187928114291
  ```

  Another option, for ease-of-use when using `qml.sample()`, `qml.probs()`, or `qml.counts()`, is to
  provide a simple list of mid-circuit measurement results:

  ```python
  dev = qml.device("default.qubit")

  @qml.qnode(dev)
  def circuit(phi, theta):
      qml.RX(phi, wires=0)
      m0 = qml.measure(wires=0)
      qml.RY(theta, wires=1)
      m1 = qml.measure(wires=1)
      return qml.sample(op=[m0, m1])

  print(circuit(1.23, 4.56, shots=5))
  ```

  ```
  [[0 1]
   [0 1]
   [0 0]
   [1 0]
   [0 1]]
  ```

  Composite mid-circuit measurement statistics are supported on `default.qubit` and `default.mixed`.
  To learn more about which measurements and arithmetic operators are supported,
  [refer to the measurements page](https://docs.pennylane.ai/en/stable/introduction/measurements.html) and the
  [documentation for qml.measure](https://docs.pennylane.ai/en/stable/code/api/pennylane.measure.html).

* Mid-circuit measurements can now be visualized with the text-based `qml.draw()` and the 
  graphical `qml.draw_mpl()` methods.
  [(#4775)](https://github.com/PennyLaneAI/pennylane/pull/4775)
  [(#4803)](https://github.com/PennyLaneAI/pennylane/pull/4803)
  [(#4832)](https://github.com/PennyLaneAI/pennylane/pull/4832)
  [(#4901)](https://github.com/PennyLaneAI/pennylane/pull/4901)
  [(#4850)](https://github.com/PennyLaneAI/pennylane/pull/4850)
  [(#4917)](https://github.com/PennyLaneAI/pennylane/pull/4917)
  [(#4930)](https://github.com/PennyLaneAI/pennylane/pull/4930)
  [(#4957)](https://github.com/PennyLaneAI/pennylane/pull/4957)

  Drawing of mid-circuit measurement capabilities including qubit reuse and reset,
  postselection, conditioning, and collecting statistics is now supported. Here 
  is an all-encompassing example:

  ```python
  def circuit():
      m0 = qml.measure(0, reset=True)
      m1 = qml.measure(1, postselect=1)
      qml.cond(m0 - m1 == 0, qml.S)(0)
      m2 = qml.measure(1)
      qml.cond(m0 + m1 == 2, qml.T)(0)
      qml.cond(m2, qml.PauliX)(1)
  ```
  
  The text-based drawer outputs:

  ```pycon
  >>> print(qml.draw(circuit)())
  0: ──┤↗│  │0⟩────────S───────T────┤  
  1: ───║────────┤↗₁├──║──┤↗├──║──X─┤  
        ╚═════════║════╬═══║═══╣  ║    
                  ╚════╩═══║═══╝  ║    
                           ╚══════╝    
  ```
  
  The graphical drawer outputs:

  ```pycon
  >>> print(qml.draw_mpl(circuit)())
  ```
  
  <img src="https://raw.githubusercontent.com/PennyLaneAI/pennylane/master/doc/_static/mid-circuit-measurement.png" width=70%/>

<h4>Catalyst is seamlessly integrated with PennyLane ⚗️</h4>

* Catalyst, our next-generation compilation framework, is now accessible within PennyLane,
  allowing you to more easily benefit from hybrid just-in-time (JIT) compilation.

  To access these features, simply install `pennylane-catalyst`:

  ```
  pip install pennylane-catalyst
  ```

  The [qml.compiler](https://docs.pennylane.ai/en/latest/code/qml_compiler.html) 
  module provides support for hybrid quantum-classical compilation. 
  [(#4692)](https://github.com/PennyLaneAI/pennylane/pull/4692)
  [(#4979)](https://github.com/PennyLaneAI/pennylane/pull/4979)

  Through the use of the `qml.qjit` decorator, entire workflows can be JIT
  compiled — including both quantum and classical processing — down to a machine binary on
  first-function execution. Subsequent calls to the compiled function will execute
  the previously-compiled binary, resulting in significant performance improvements.

  ```python
  import pennylane as qml

  dev = qml.device("lightning.qubit", wires=2)

  @qml.qjit
  @qml.qnode(dev)
  def circuit(theta):
      qml.Hadamard(wires=0)
      qml.RX(theta, wires=1)
      qml.CNOT(wires=[0,1])
      return qml.expval(qml.PauliZ(wires=1))
  ```

  ```pycon
  >>> circuit(0.5)  # the first call, compilation occurs here
  array(0.)
  >>> circuit(0.5)  # the precompiled quantum function is called
  array(0.)
  ```

  Currently, PennyLane supports the [Catalyst hybrid compiler](https://github.com/pennylaneai/catalyst)
  with the `qml.qjit` decorator. A significant benefit of Catalyst
  is the ability to preserve complex control flow around quantum operations — such as
  `if` statements and `for` loops, and including measurement feedback — during compilation,
  while continuing to support end-to-end autodifferentiation. 

* The following functions can now be used with the `qml.qjit` decorator: `qml.grad`, 
  `qml.jacobian`, `qml.vjp`, `qml.jvp`, and `qml.adjoint`.
  [(#4709)](https://github.com/PennyLaneAI/pennylane/pull/4709)
  [(#4724)](https://github.com/PennyLaneAI/pennylane/pull/4724)
  [(#4725)](https://github.com/PennyLaneAI/pennylane/pull/4725)
  [(#4726)](https://github.com/PennyLaneAI/pennylane/pull/4726)

  When `qml.grad` or `qml.jacobian` are used with `@qml.qjit`, they are patched to
  [catalyst.grad](https://docs.pennylane.ai/projects/catalyst/en/stable/code/api/catalyst.grad.html) and
  [catalyst.jacobian](https://docs.pennylane.ai/projects/catalyst/en/stable/code/api/catalyst.jacobian.html), 
  respectively.

  ``` python
  dev = qml.device("lightning.qubit", wires=1)

  @qml.qjit
  def workflow(x):

      @qml.qnode(dev)
      def circuit(x):
          qml.RX(np.pi * x[0], wires=0)
          qml.RY(x[1], wires=0)
          return qml.probs()

      g = qml.jacobian(circuit)

      return g(x)
  ```

  ``` pycon
  >>> workflow(np.array([2.0, 1.0]))
  array([[ 3.48786850e-16, -4.20735492e-01],
         [-8.71967125e-17,  4.20735492e-01]])
  ```

* JIT-compatible functionality for control flow has been added via `qml.for_loop`,
  `qml.while_loop`, and `qml.cond`.
  [(#4698)](https://github.com/PennyLaneAI/pennylane/pull/4698)
  [(#5006)](https://github.com/PennyLaneAI/pennylane/pull/5006)

  `qml.for_loop` and `qml.while_loop` can be deployed as decorators on functions that are the 
  body of the loop. The arguments to both follow typical conventions: 

  ```
  @qml.for_loop(lower_bound, upper_bound, step)
  ```

  ```
  @qml.while_loop(cond_function)
  ```

  Here is a concrete example with `qml.for_loop`:

  `qml.for_loop` and `qml.while_loop` can be deployed as decorators on functions that are the 
  body of the loop. The arguments to both follow typical conventions: 

  ```
  @qml.for_loop(lower_bound, upper_bound, step)
  ```

  ```
  @qml.while_loop(cond_function)
  ```

  Here is a concrete example with `qml.for_loop`:

  ``` python
  dev = qml.device("lightning.qubit", wires=1)

  @qml.qjit
  @qml.qnode(dev)
  def circuit(n: int, x: float):

      @qml.for_loop(0, n, 1)
      def loop_rx(i, x):
          # perform some work and update (some of) the arguments
          qml.RX(x, wires=0)

          # update the value of x for the next iteration
          return jnp.sin(x)

      # apply the for loop
      final_x = loop_rx(x)

      return qml.expval(qml.PauliZ(0)), final_x
  ```

  ``` pycon
  >>> circuit(7, 1.6)
  (array(0.97926626), array(0.55395718))
  ```

<h4>Decompose circuits into the Clifford+T gateset 🧩</h4>

* The new `qml.clifford_t_decomposition()` transform provides an approximate breakdown 
  of an input circuit into the [Clifford+T gateset](https://en.wikipedia.org/wiki/Clifford_gates).
  Behind the scenes, this decomposition is enacted via the `sk_decomposition()` 
  function using the Solovay-Kitaev algorithm.
  [(#4801)](https://github.com/PennyLaneAI/pennylane/pull/4801)
  [(#4802)](https://github.com/PennyLaneAI/pennylane/pull/4802)

  The Solovay-Kitaev algorithm *approximately* decomposes a quantum circuit into the Clifford+T
  gateset. To account for this, a desired total circuit decomposition error, `epsilon`, must be 
  specified when using `qml.clifford_t_decomposition`:

  ```python
  dev = qml.device("default.qubit")

  @qml.qnode(dev)
  def circuit():
      qml.RX(1.1, 0)
      return qml.state()
<<<<<<< HEAD

  circuit = qml.clifford_t_decomposition(circuit, epsilon=0.1)
=======

  circuit = qml.clifford_t_decomposition(circuit, epsilon=0.1)
  ```
  ```pycon
  >>> print(qml.draw(circuit)())
  0: ──T†──H──T†──H──T──H──T──H──T──H──T──H──T†──H──T†──T†──H──T†──H──T──H──T──H──T──H──T──H──T†──H

  ───T†──H──T──H──GlobalPhase(0.39)─┤
>>>>>>> 60423437
  ```
  ```pycon
  >>> print(qml.draw(circuit)())
  0: ──T†──H──T†──H──T──H──T──H──T──H──T──H──T†──H──T†──T†──H──T†──H──T──H──T──H──T──H──T──H──T†──H

<<<<<<< HEAD
  ───T†──H──T──H──GlobalPhase(0.39)─┤
  ```

=======
>>>>>>> 60423437
  The resource requirements of this circuit can also be evaluated:

  ```pycon
  >>> with qml.Tracker(dev) as tracker:
  ...     circuit()
  >>> resources_lst = tracker.history["resources"]
  >>> resources_lst[0]
  wires: 1
  gates: 34
  depth: 34
  shots: Shots(total=None)
  gate_types:
  {'Adjoint(T)': 8, 'Hadamard': 16, 'T': 9, 'GlobalPhase': 1}
  gate_sizes:
  {1: 33, 0: 1}
  ```

<h4>Use an iterative approach for quantum phase estimation 🔄</h4>

* [Iterative Quantum Phase Estimation](https://arxiv.org/pdf/quant-ph/0610214.pdf)
  is now available with `qml.iterative_qpe`.
  [(#4804)](https://github.com/PennyLaneAI/pennylane/pull/4804)

  The subroutine can be used similarly to mid-circuit measurements:

  ```python
  import pennylane as qml

  dev = qml.device("default.qubit", shots=5)

  @qml.qnode(dev)
  def circuit():

    # Initial state
    qml.PauliX(wires=[0])

    # Iterative QPE
    measurements = qml.iterative_qpe(qml.RZ(2., wires=[0]), ancilla=[1], iters=3)

    return [qml.sample(op=meas) for meas in measurements]
  ```

  ```pycon
  >>> print(circuit())
  [array([0, 0, 0, 0, 0]), array([1, 0, 0, 0, 0]), array([0, 1, 1, 1, 1])]
  ```

  The :math:`i`-th element in the list refers to the 5 samples generated by the :math:`i`-th measurement of the algorithm.

<h3>Improvements 🛠</h3>

<h4>Community contributions 🥳</h4>

* The `+=` operand can now be used with a `PauliSentence`, which has also provides
  a performance boost.
  [(#4662)](https://github.com/PennyLaneAI/pennylane/pull/4662)

* The Approximate Quantum Fourier Transform (AQFT) is now available with `qml.AQFT`.
  [(#4715)](https://github.com/PennyLaneAI/pennylane/pull/4715)

* `qml.draw` and `qml.draw_mpl` now render operator IDs.
  [(#4749)](https://github.com/PennyLaneAI/pennylane/pull/4749)

  The ID can be specified as a keyword argument when instantiating an operator:

  ```pycon
  >>> def circuit():
  ...     qml.RX(0.123, id="data", wires=0)
  >>> print(qml.draw(circuit)())
  0: ──RX(0.12,"data")─┤  
  ```

* Non-parametric operators such as `Barrier`, `Snapshot`, and `Wirecut` have been grouped together and moved to `pennylane/ops/meta.py`.
  Additionally, the relevant tests have been organized and placed in a new file, `tests/ops/test_meta.py`.
  [(#4789)](https://github.com/PennyLaneAI/pennylane/pull/4789)

* The `TRX`, `TRY`, and `TRZ` operators are now differentiable via backpropagation on `default.qutrit`.
  [(#4790)](https://github.com/PennyLaneAI/pennylane/pull/4790)

* The function `qml.equal` now supports `ControlledSequence` operators.
  [(#4829)](https://github.com/PennyLaneAI/pennylane/pull/4829)

* XZX decomposition has been added to the list of supported single-qubit unitary decompositions.
  [(#4862)](https://github.com/PennyLaneAI/pennylane/pull/4862)

* `==` and `!=` operands can now be used with `TransformProgram` and `TransformContainers` instances.
  [(#4858)](https://github.com/PennyLaneAI/pennylane/pull/4858)

* A `qutrit_mixed` module has been added to `qml.devices` to store helper functions for a future qutrit 
  mixed-state device. A function called `create_initial_state` has been added to this module that creates 
  device-compatible initial states.
  [(#4861)](https://github.com/PennyLaneAI/pennylane/pull/4861)
<<<<<<< HEAD

* The function `qml.Snapshot` now supports arbitrary state-based measurements (i.e., measurements of type `StateMeasurement`).
  [(#4876)](https://github.com/PennyLaneAI/pennylane/pull/4908)

* `qml.equal` now supports the comparison of `QuantumScript` and `BasisRotation` objects.
  [(#4902)](https://github.com/PennyLaneAI/pennylane/pull/4902)
  [(#4919)](https://github.com/PennyLaneAI/pennylane/pull/4919)

* The function `qml.draw_mpl` now accept a keyword argument `fig` to specify the output figure window.
  [(#4956)](https://github.com/PennyLaneAI/pennylane/pull/4956)
=======

* The function `qml.Snapshot` now supports arbitrary state-based measurements (i.e., measurements of type `StateMeasurement`).
  [(#4876)](https://github.com/PennyLaneAI/pennylane/pull/4908)
>>>>>>> 60423437

* `qml.equal` now supports the comparison of `QuantumScript` and `BasisRotation` objects.
  [(#4902)](https://github.com/PennyLaneAI/pennylane/pull/4902)
  [(#4919)](https://github.com/PennyLaneAI/pennylane/pull/4919)

<<<<<<< HEAD
=======
* The function `qml.draw_mpl` now accept a keyword argument `fig` to specify the output figure window.
  [(#4956)](https://github.com/PennyLaneAI/pennylane/pull/4956)

* The function ``qml.draw_mpl`` now accept a keyword argument ``fig`` to specify the output figure window.
  [(#4956)](https://github.com/PennyLaneAI/pennylane/pull/4956)

>>>>>>> 60423437
* `qml.AmplitudeEmbedding` now supports batching when used with Tensorflow.
  [(#4818)](https://github.com/PennyLaneAI/pennylane/pull/4818)

* `default.qubit` can now evolve already batched states with `qml.pulse.ParametrizedEvolution`.
  [(#4863)](https://github.com/PennyLaneAI/pennylane/pull/4863)

* `qml.ArbitraryUnitary` now supports batching.
  [(#4745)](https://github.com/PennyLaneAI/pennylane/pull/4745)

* Operator and tape batch sizes are evaluated lazily, helping run expensive computations less frequently
  and an issue with Tensorflow pre-computing batch sizes.
  [(#4911)](https://github.com/PennyLaneAI/pennylane/pull/4911)

<h4>Performance improvements and benchmarking</h4>

* Autograd, PyTorch, and JAX can now use vector-Jacobian products (VJPs) provided by the device from the new device API. If a device provides
  a VJP, this can be selected by providing `device_vjp=True` to a QNode or `qml.execute`.
  [(#4935)](https://github.com/PennyLaneAI/pennylane/pull/4935)
  [(#4557)](https://github.com/PennyLaneAI/pennylane/pull/4557)
  [(#4654)](https://github.com/PennyLaneAI/pennylane/pull/4654)
  [(#4878)](https://github.com/PennyLaneAI/pennylane/pull/4878)
  [(#4841)](https://github.com/PennyLaneAI/pennylane/pull/4841)

  ```pycon
  >>> dev = qml.device('default.qubit')
  >>> @qml.qnode(dev, diff_method="adjoint", device_vjp=True)
  >>> def circuit(x):
  ...     qml.RX(x, wires=0)
  ...     return qml.expval(qml.PauliZ(0))
  >>> with dev.tracker:
  ...     g = qml.grad(circuit)(qml.numpy.array(0.1))
  >>> dev.tracker.totals
  {'batches': 1, 'simulations': 1, 'executions': 1, 'vjp_batches': 1, 'vjps': 1}
  >>> g
  -0.09983341664682815
  ```

* `qml.expval` with large `Hamiltonian` objects is now faster and has a significantly lower memory footprint (and constant with respect to the number of `Hamiltonian` terms) when the `Hamiltonian` is a `PauliSentence`. This is due to the introduction of a specialized `dot` method in the `PauliSentence` class which performs `PauliSentence`-`state` products.
  [(#4839)](https://github.com/PennyLaneAI/pennylane/pull/4839)

* `default.qubit` no longer uses a dense matrix for `MultiControlledX` for more than 8 operation wires.
  [(#4673)](https://github.com/PennyLaneAI/pennylane/pull/4673)

* Some relevant Pytests have been updated to enable its use as a suite of benchmarks.
  [(#4703)](https://github.com/PennyLaneAI/pennylane/pull/4703)

* `default.qubit` now applies `GroverOperator` faster by not using its matrix representation but a
  custom rule for `apply_operation`. Also, the matrix representation of `GroverOperator` now runs faster.
  [(#4666)](https://github.com/PennyLaneAI/pennylane/pull/4666)

* A new pipeline to run benchmarks and plot graphs comparing with a fixed reference has been added. This pipeline will run on a schedule and can be activated on a PR with the label `ci:run_benchmarks`.
  [(#4741)](https://github.com/PennyLaneAI/pennylane/pull/4741)

* `default.qubit` now supports adjoint differentiation for arbitrary diagonal state-based measurements.
  [(#4865)](https://github.com/PennyLaneAI/pennylane/pull/4865)

* The benchmarks pipeline has been expanded to export all benchmark data to a single JSON file and a CSV file with runtimes. This includes all references and local benchmarks.
  [(#4873)](https://github.com/PennyLaneAI/pennylane/pull/4873)

<h4>Final phase of updates to transforms</h4>

* `qml.quantum_monte_carlo` and `qml.simplify` now use the new transform system.
  [(#4708)](https://github.com/PennyLaneAI/pennylane/pull/4708/)
  [(#4949)](https://github.com/PennyLaneAI/pennylane/pull/4949)

* The formal requirement that type hinting be provided when using
  the `qml.transform` decorator has been removed. Type hinting can still
  be used, but is now optional. Please use a type checker such as
  [mypy](https://github.com/python/mypy) if you wish to ensure types are
  being passed correctly.
  [(#4942)](https://github.com/PennyLaneAI/pennylane/pull/4942/)

<h4>Other improvements</h4>

* PennyLane now supports Python 3.12.
  [(#4985)](https://github.com/PennyLaneAI/pennylane/pull/4985)

* `SampleMeasurement` now has an optional method `process_counts` for computing the measurement results from a counts
  dictionary.
  [(#4941)](https://github.com/PennyLaneAI/pennylane/pull/4941/)

* A new function called `ops.functions.assert_valid` has been added for checking if an `Operator` class is defined correctly.
  [(#4764)](https://github.com/PennyLaneAI/pennylane/pull/4764)

* `Shots` objects can now be multiplied by scalar values.
  [(#4913)](https://github.com/PennyLaneAI/pennylane/pull/4913)

* `GlobalPhase` now decomposes to nothing in case devices do not support global phases.
  [(#4855)](https://github.com/PennyLaneAI/pennylane/pull/4855)

* Custom operations can now provide their matrix directly through the `Operator.matrix()` method
  without needing to update the `has_matrix` property. `has_matrix` will now automatically be
  `True` if `Operator.matrix` is overridden, even if
  `Operator.compute_matrix` is not.
  [(#4844)](https://github.com/PennyLaneAI/pennylane/pull/4844)

* The logic for re-arranging states before returning them has been improved.
  [(#4817)](https://github.com/PennyLaneAI/pennylane/pull/4817)

* When multiplying `SparseHamiltonian`s by a scalar value, the result now stays as a
  `SparseHamiltonian`.
  [(#4828)](https://github.com/PennyLaneAI/pennylane/pull/4828)

* `trainable_params` can now be set upon initialization of a `QuantumScript` instead of having to set the
  parameter after initialization.
  [(#4877)](https://github.com/PennyLaneAI/pennylane/pull/4877)

* `default.qubit` now calculates the expectation value of `Hermitian` operators in a differentiable manner.
  [(#4866)](https://github.com/PennyLaneAI/pennylane/pull/4866)

* The `rot` decomposition now has support for returning a global phase.
  [(#4869)](https://github.com/PennyLaneAI/pennylane/pull/4869)

* The `"pennylane_sketch"` MPL-drawer style has been added. This is the same as the `"pennylane"`
  style, but with sketch-style lines.
  [(#4880)](https://github.com/PennyLaneAI/pennylane/pull/4880)

* Operators now define a `pauli_rep` property, an instance of `PauliSentence`, defaulting
  to `None` if the operator has not defined it (or has no definition in the Pauli basis).
  [(#4915)](https://github.com/PennyLaneAI/pennylane/pull/4915)

* `qml.ShotAdaptiveOptimizer` can now use a multinomial distribution for spreading shots across
  the terms of a Hamiltonian measured in a QNode. Note that this is equivalent to what can be
  done with `qml.ExpvalCost`, but this is the preferred method because `ExpvalCost` is deprecated.
  [(#4896)](https://github.com/PennyLaneAI/pennylane/pull/4896)

* Decomposition of `qml.PhaseShift` now uses `qml.GlobalPhase` for retaining the global phase information. 
  [(#4657)](https://github.com/PennyLaneAI/pennylane/pull/4657)
  [(#4947)](https://github.com/PennyLaneAI/pennylane/pull/4947)

* `qml.equal` for `Controlled` operators no longer returns `False` when equivalent but 
  differently-ordered sets of control wires and control values are compared.
  [(#4944)](https://github.com/PennyLaneAI/pennylane/pull/4944)

* All PennyLane `Operator` subclasses are automatically tested by `ops.functions.assert_valid` to ensure
  that they follow PennyLane `Operator` standards.
  [(#4922)](https://github.com/PennyLaneAI/pennylane/pull/4922)

* Probability measurements can now be calculated from a `counts` dictionary with the addition of a 
  `process_counts` method in the `ProbabilityMP` class.
  [(#4952)](https://github.com/PennyLaneAI/pennylane/pull/4952)
<<<<<<< HEAD

* `ClassicalShadow.entropy` now uses the algorithm outlined in 
  [1106.5458](https://arxiv.org/abs/1106.5458) to project the approximate density matrix
  (with potentially negative eigenvalues) onto the closest valid density matrix.
  [(#4959)](https://github.com/PennyLaneAI/pennylane/pull/4959)

* The `ControlledSequence.compute_decomposition` default now decomposes the `Pow` operators, 
  improving compatibility with machine learning interfaces. 
  [(#4995)](https://github.com/PennyLaneAI/pennylane/pull/4995)

<h3>Breaking changes 💔</h3>
=======

* `ClassicalShadow.entropy` now uses the algorithm outlined in 
  [1106.5458](https://arxiv.org/abs/1106.5458) to project the approximate density matrix
  (with potentially negative eigenvalues) onto the closest valid density matrix.
  [(#4959)](https://github.com/PennyLaneAI/pennylane/pull/4959)

<h3>Breaking changes 💔</h3>

* The functions `qml.transforms.one_qubit_decomposition`, `qml.transforms.two_qubit_decomposition`, and
  `qml.transforms.sk_decomposition` were moved to `qml.ops.one_qubit_decomposition`, `qml.ops.two_qubit_decomposition`, and
  `qml.ops.sk_decomposition`, respectively.
  [(#4906)](https://github.com/PennyLaneAI/pennylane/pull/4906)
>>>>>>> 60423437

* The function `qml.transforms.classical_jacobian` has been moved to the gradients module
  and is now accessible as `qml.gradients.classical_jacobian`.
  [(#4900)](https://github.com/PennyLaneAI/pennylane/pull/4900)

* The transforms submodule `qml.transforms.qcut` is now its own module: `qml.qcut`.
  [(#4819)](https://github.com/PennyLaneAI/pennylane/pull/4819)

* The decomposition of `GroverOperator` now has an additional global phase operation.
  [(#4666)](https://github.com/PennyLaneAI/pennylane/pull/4666)

* `qml.cond` and the `Conditional` operation have been moved from the `transforms` folder to the `ops/op_math` folder.
  `qml.transforms.Conditional` will now be available as `qml.ops.Conditional`.
  [(#4860)](https://github.com/PennyLaneAI/pennylane/pull/4860)

* The `prep` keyword argument has been removed from `QuantumScript` and `QuantumTape`.
  `StatePrepBase` operations should be placed at the beginning of the `ops` list instead.
  [(#4756)](https://github.com/PennyLaneAI/pennylane/pull/4756)

* `qml.gradients.pulse_generator` is now named `qml.gradients.pulse_odegen` to adhere to paper naming conventions.
  [(#4769)](https://github.com/PennyLaneAI/pennylane/pull/4769)

* Specifying `control_values` passed to `qml.ctrl` as a string is no longer supported.
  [(#4816)](https://github.com/PennyLaneAI/pennylane/pull/4816)

* The `rot` decomposition will now normalize its rotation angles to the range `[0, 4pi]` for consistency
  [(#4869)](https://github.com/PennyLaneAI/pennylane/pull/4869)

* `QuantumScript.graph` is now built using `tape.measurements` instead of `tape.observables`
  because it depended on the now-deprecated `Observable.return_type` property.
  [(#4762)](https://github.com/PennyLaneAI/pennylane/pull/4762)

* The `"pennylane"` MPL-drawer style now draws straight lines instead of sketch-style lines.
  [(#4880)](https://github.com/PennyLaneAI/pennylane/pull/4880)

* The default value for the `term_sampling` argument of `ShotAdaptiveOptimizer` is now
  `None` instead of `"weighted_random_sampling"`.
  [(#4896)](https://github.com/PennyLaneAI/pennylane/pull/4896)

<h3>Deprecations 👋</h3>

* `single_tape_transform`, `batch_transform`, `qfunc_transform`, and `op_transform` are deprecated.
  Use the new `qml.transform` function instead.
  [(#4774)](https://github.com/PennyLaneAI/pennylane/pull/4774)

* `Observable.return_type` is deprecated. Instead, you should inspect the type
  of the surrounding measurement process.
  [(#4762)](https://github.com/PennyLaneAI/pennylane/pull/4762)
  [(#4798)](https://github.com/PennyLaneAI/pennylane/pull/4798)

* All deprecations now raise a `qml.PennyLaneDeprecationWarning` instead of a `UserWarning`.
  [(#4814)](https://github.com/PennyLaneAI/pennylane/pull/4814)

* `QuantumScript.is_sampled` and `QuantumScript.all_sampled` are deprecated.
  Users should now validate these properties manually.
  [(#4773)](https://github.com/PennyLaneAI/pennylane/pull/4773)

* With an algorithmic improvement to `ClassicalShadow.entropy`, the keyword `atol`
  becomes obsolete and will be removed in v0.35.
  [(#4959)](https://github.com/PennyLaneAI/pennylane/pull/4959)

<h3>Documentation 📝</h3>

* Documentation for unitaries and operations' decompositions has been moved from `qml.transforms` to `qml.ops.ops_math`.
  [(#4906)](https://github.com/PennyLaneAI/pennylane/pull/4906)

* Documentation for `qml.metric_tensor` and `qml.adjoint_metric_tensor` and `qml.transforms.classical_jacobian`
  is now accessible via the gradients API page `qml.gradients` in the documentation.
  [(#4900)](https://github.com/PennyLaneAI/pennylane/pull/4900)

* Documentation for `qml.specs` has been moved to the `resource` module.
  [(#4904)](https://github.com/PennyLaneAI/pennylane/pull/4904)

* Documentation for QCut has been moved to its own API page: `qml.qcut`.
  [(#4819)](https://github.com/PennyLaneAI/pennylane/pull/4819)

* The documentation page for `qml.measurements` now links top-level accessible functions (e.g., `qml.expval`) 
  to their top-level pages rather than their module-level pages (e.g., `qml.measurements.expval`).
  [(#4750)](https://github.com/PennyLaneAI/pennylane/pull/4750)

* Information for the documentation of `qml.matrix` about wire ordering has been added for using `qml.matrix` on a
  QNode which uses a device with `device.wires=None`.
  [(#4874)](https://github.com/PennyLaneAI/pennylane/pull/4874)

<h3>Bug fixes 🐛</h3>

* `TransformDispatcher` now stops queuing when performing the transform when applying it to a qfunc.
  Only the output of the transform will be queued.
  [(#4983)](https://github.com/PennyLaneAI/pennylane/pull/4983)

* `qml.map_wires` now works properly with `qml.cond` and `qml.measure`.
  [(#4884)](https://github.com/PennyLaneAI/pennylane/pull/4884)

* `Pow` operators are now picklable.
  [(#4966)](https://github.com/PennyLaneAI/pennylane/pull/4966)

* Finite differences and SPSA can now be used with tensorflow-autograph on setups that were seeing a bus error.
  [(#4961)](https://github.com/PennyLaneAI/pennylane/pull/4961)

* `qml.cond` no longer incorrectly queues operators used arguments.
  [(#4948)](https://github.com/PennyLaneAI/pennylane/pull/4948)

* `Attribute` objects now return `False` instead of raising a `TypeError` when checking if an object is inside
  the set.
  [(#4933)](https://github.com/PennyLaneAI/pennylane/pull/4933)

* Fixed a bug where the parameter-shift rule of `qml.ctrl(op)` was wrong if `op` had a generator
  that has two or more eigenvalues and is stored as a `SparseHamiltonian`.
  [(#4899)](https://github.com/PennyLaneAI/pennylane/pull/4899)

* Fixed a bug where trainable parameters in the post-processing of finite-differences were incorrect for JAX when applying
  the transform directly on a QNode.
  [(#4879)](https://github.com/PennyLaneAI/pennylane/pull/4879)

* `qml.grad` and `qml.jacobian` now explicitly raise errors if trainable parameters are integers.
  [(#4836)](https://github.com/PennyLaneAI/pennylane/pull/4836)

* JAX-JIT now works with shot vectors.
  [(#4772)](https://github.com/PennyLaneAI/pennylane/pull/4772/)

* JAX can now differentiate a batch of circuits where one tape does not have trainable parameters.
  [(#4837)](https://github.com/PennyLaneAI/pennylane/pull/4837)

* The decomposition of `GroverOperator` now has the same global phase as its matrix.
  [(#4666)](https://github.com/PennyLaneAI/pennylane/pull/4666)

* The `tape.to_openqasm` method no longer mistakenly includes interface information in the parameter
  string when converting tapes using non-NumPy interfaces.
  [(#4849)](https://github.com/PennyLaneAI/pennylane/pull/4849)

* `qml.defer_measurements` now correctly transforms circuits when terminal measurements include wires
  used in mid-circuit measurements.
  [(#4787)](https://github.com/PennyLaneAI/pennylane/pull/4787)

* Fixed a bug where the adjoint differentiation method would fail if
  an operation that has a parameter with `grad_method=None` is present.
  [(#4820)](https://github.com/PennyLaneAI/pennylane/pull/4820)

* `MottonenStatePreparation` and `BasisStatePreparation` now raise an error when decomposing a broadcasted state vector.
  [(#4767)](https://github.com/PennyLaneAI/pennylane/pull/4767)

* Gradient transforms now work with overridden shot vectors and `default.qubit`.
  [(#4795)](https://github.com/PennyLaneAI/pennylane/pull/4795)

* Any `ScalarSymbolicOp`, like `Evolution`, now states that it has a matrix if the target
  is a `Hamiltonian`.
  [(#4768)](https://github.com/PennyLaneAI/pennylane/pull/4768)

* In `default.qubit`, initial states are now initialized with the simulator's wire order, not the circuit's
  wire order.
  [(#4781)](https://github.com/PennyLaneAI/pennylane/pull/4781)

* `qml.compile` will now always decompose to `expand_depth`, even if a target basis set is not specified.
  [(#4800)](https://github.com/PennyLaneAI/pennylane/pull/4800)

* `qml.transforms.transpile` can now handle measurements that are broadcasted onto all wires.
  [(#4793)](https://github.com/PennyLaneAI/pennylane/pull/4793)

* Parametrized circuits whose operators do not act on all wires return PennyLane tensors instead of NumPy arrays, as
  expected.
  [(#4811)](https://github.com/PennyLaneAI/pennylane/pull/4811)
  [(#4817)](https://github.com/PennyLaneAI/pennylane/pull/4817)

* `qml.transforms.merge_amplitude_embedding` no longer depends on queuing, allowing it to work as expected
  with QNodes.
  [(#4831)](https://github.com/PennyLaneAI/pennylane/pull/4831)

* `qml.pow(op)` and `qml.QubitUnitary.pow()` now also work with Tensorflow data raised to an
  integer power.
  [(#4827)](https://github.com/PennyLaneAI/pennylane/pull/4827)

* The text drawer has been fixed to correctly label `qml.qinfo` measurements, as well as `qml.classical_shadow`
  `qml.shadow_expval`.
  [(#4803)](https://github.com/PennyLaneAI/pennylane/pull/4803)

* Removed an implicit assumption that an empty `PauliSentence` gets treated as identity under 
  multiplication.
  [(#4887)](https://github.com/PennyLaneAI/pennylane/pull/4887)

* Using a `CNOT` or `PauliZ` operation with large batched states and the Tensorflow
  interface no longer raises an unexpected error.
  [(#4889)](https://github.com/PennyLaneAI/pennylane/pull/4889)

* `qml.map_wires` no longer fails when mapping nested quantum tapes.
  [(#4901)](https://github.com/PennyLaneAI/pennylane/pull/4901)

* Conversion of circuits to openqasm now decomposes to a depth of 10, allowing support 
  for operators requiring more than 2 iterations of decomposition, such as the `ApproxTimeEvolution` gate.
  [(#4951)](https://github.com/PennyLaneAI/pennylane/pull/4951)

* `MPLDrawer` does not add the bonus space for classical wires when no classical wires are present.
  [(#4987)](https://github.com/PennyLaneAI/pennylane/pull/4987)

* `Projector` now works with parameter-broadcasting.
  [(#4993)](https://github.com/PennyLaneAI/pennylane/pull/4993)
  
* The jax-jit interface can now be used with float32 mode.
  [(#4990)](https://github.com/PennyLaneAI/pennylane/pull/4990)

<<<<<<< HEAD
* Keras models with a `qnn.KerasLayer` no longer fail to save and load weights
  properly when they are named "weights".
  [(#5008)](https://github.com/PennyLaneAI/pennylane/pull/5008)

=======
>>>>>>> 60423437
<h3>Contributors ✍️</h3>

This release contains contributions from (in alphabetical order):

Guillermo Alonso,
Ali Asadi,
Utkarsh Azad,
Gabriel Bottrill,
Thomas Bromley,
Astral Cai,
Minh Chau,
Isaac De Vlugt,
Amintor Dusko,
Pieter Eendebak,
Lillian Frederiksen,
Pietropaolo Frisoni,
Josh Izaac,
Juan Giraldo,
Emiliano Godinez Ramirez,
Ankit Khandelwal,
Korbinian Kottmann,
Christina Lee,
Vincent Michaud-Rioux,
Anurav Modak,
Romain Moyard,
Mudit Pandey,
Matthew Silverman,
Jay Soni,
David Wierichs,
Justin Woodring.<|MERGE_RESOLUTION|>--- conflicted
+++ resolved
@@ -267,30 +267,17 @@
   def circuit():
       qml.RX(1.1, 0)
       return qml.state()
-<<<<<<< HEAD
 
   circuit = qml.clifford_t_decomposition(circuit, epsilon=0.1)
-=======
-
-  circuit = qml.clifford_t_decomposition(circuit, epsilon=0.1)
+
   ```
   ```pycon
   >>> print(qml.draw(circuit)())
   0: ──T†──H──T†──H──T──H──T──H──T──H──T──H──T†──H──T†──T†──H──T†──H──T──H──T──H──T──H──T──H──T†──H
 
   ───T†──H──T──H──GlobalPhase(0.39)─┤
->>>>>>> 60423437
-  ```
-  ```pycon
-  >>> print(qml.draw(circuit)())
-  0: ──T†──H──T†──H──T──H──T──H──T──H──T──H──T†──H──T†──T†──H──T†──H──T──H──T──H──T──H──T──H──T†──H
-
-<<<<<<< HEAD
-  ───T†──H──T──H──GlobalPhase(0.39)─┤
-  ```
-
-=======
->>>>>>> 60423437
+  ```
+
   The resource requirements of this circuit can also be evaluated:
 
   ```pycon
@@ -383,7 +370,6 @@
   mixed-state device. A function called `create_initial_state` has been added to this module that creates 
   device-compatible initial states.
   [(#4861)](https://github.com/PennyLaneAI/pennylane/pull/4861)
-<<<<<<< HEAD
 
 * The function `qml.Snapshot` now supports arbitrary state-based measurements (i.e., measurements of type `StateMeasurement`).
   [(#4876)](https://github.com/PennyLaneAI/pennylane/pull/4908)
@@ -394,25 +380,11 @@
 
 * The function `qml.draw_mpl` now accept a keyword argument `fig` to specify the output figure window.
   [(#4956)](https://github.com/PennyLaneAI/pennylane/pull/4956)
-=======
-
-* The function `qml.Snapshot` now supports arbitrary state-based measurements (i.e., measurements of type `StateMeasurement`).
-  [(#4876)](https://github.com/PennyLaneAI/pennylane/pull/4908)
->>>>>>> 60423437
 
 * `qml.equal` now supports the comparison of `QuantumScript` and `BasisRotation` objects.
   [(#4902)](https://github.com/PennyLaneAI/pennylane/pull/4902)
   [(#4919)](https://github.com/PennyLaneAI/pennylane/pull/4919)
 
-<<<<<<< HEAD
-=======
-* The function `qml.draw_mpl` now accept a keyword argument `fig` to specify the output figure window.
-  [(#4956)](https://github.com/PennyLaneAI/pennylane/pull/4956)
-
-* The function ``qml.draw_mpl`` now accept a keyword argument ``fig`` to specify the output figure window.
-  [(#4956)](https://github.com/PennyLaneAI/pennylane/pull/4956)
-
->>>>>>> 60423437
 * `qml.AmplitudeEmbedding` now supports batching when used with Tensorflow.
   [(#4818)](https://github.com/PennyLaneAI/pennylane/pull/4818)
 
@@ -554,7 +526,6 @@
 * Probability measurements can now be calculated from a `counts` dictionary with the addition of a 
   `process_counts` method in the `ProbabilityMP` class.
   [(#4952)](https://github.com/PennyLaneAI/pennylane/pull/4952)
-<<<<<<< HEAD
 
 * `ClassicalShadow.entropy` now uses the algorithm outlined in 
   [1106.5458](https://arxiv.org/abs/1106.5458) to project the approximate density matrix
@@ -566,20 +537,6 @@
   [(#4995)](https://github.com/PennyLaneAI/pennylane/pull/4995)
 
 <h3>Breaking changes 💔</h3>
-=======
-
-* `ClassicalShadow.entropy` now uses the algorithm outlined in 
-  [1106.5458](https://arxiv.org/abs/1106.5458) to project the approximate density matrix
-  (with potentially negative eigenvalues) onto the closest valid density matrix.
-  [(#4959)](https://github.com/PennyLaneAI/pennylane/pull/4959)
-
-<h3>Breaking changes 💔</h3>
-
-* The functions `qml.transforms.one_qubit_decomposition`, `qml.transforms.two_qubit_decomposition`, and
-  `qml.transforms.sk_decomposition` were moved to `qml.ops.one_qubit_decomposition`, `qml.ops.two_qubit_decomposition`, and
-  `qml.ops.sk_decomposition`, respectively.
-  [(#4906)](https://github.com/PennyLaneAI/pennylane/pull/4906)
->>>>>>> 60423437
 
 * The function `qml.transforms.classical_jacobian` has been moved to the gradients module
   and is now accessible as `qml.gradients.classical_jacobian`.
@@ -779,13 +736,10 @@
 * The jax-jit interface can now be used with float32 mode.
   [(#4990)](https://github.com/PennyLaneAI/pennylane/pull/4990)
 
-<<<<<<< HEAD
 * Keras models with a `qnn.KerasLayer` no longer fail to save and load weights
   properly when they are named "weights".
   [(#5008)](https://github.com/PennyLaneAI/pennylane/pull/5008)
 
-=======
->>>>>>> 60423437
 <h3>Contributors ✍️</h3>
 
 This release contains contributions from (in alphabetical order):
