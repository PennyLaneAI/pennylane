:orphan:

# Release 0.27.0 (current release)

<h3>New features since last release</h3>

<h4>An all-new data module 💾</h4>

* The `qml.data` module is now available, allowing users to download, load, and create quantum datasets.
  [(#3156)](https://github.com/PennyLaneAI/pennylane/pull/3156)

  Datasets are hosted on Xanadu Cloud and can be downloaded by using `qml.data.load()`:

  ```pycon
  >>> H2_datasets = qml.data.load(
  ...   data_name="qchem", molname="H2", basis="STO-3G", bondlength=1.1
  ... )
  >>> H2data = H2_datasets[0]
  >>> H2data
  <Dataset = description: qchem/H2/STO-3G/1.1, attributes: ['molecule', 'hamiltonian', ...]>
  ```

  - Datasets available to be downloaded can be listed with `qml.data.list_datasets()`.

  - To download or load only specific properties of a dataset, we can specify the desired properties in `qml.data.load` with the `attributes` keyword argument:

    ```pycon
    >>> H2_hamiltonian = qml.data.load(
    ... data_name="qchem", molname="H2", basis="STO-3G", bondlength=1.1,
    ... attributes=["molecule", "hamiltonian"]
    ... )[0]
    >>> H2_hamiltonian.hamiltonian
    <Hamiltonian: terms=15, wires=[0, 1, 2, 3]>
    ```

    The available attributes can be found using `qml.data.list_attributes()`:

  - To select data interactively, we can use `qml.data.load_interactive()`:

    ```pycon
    >>> qml.data.load_interactive()
    Please select a data name:
        1) qspin
        2) qchem
    Choice [1-2]: 1
    Please select a sysname:
        ...
    Please select a periodicity:
        ...
    Please select a lattice:
        ...
    Please select a layout:
        ...
    Please select attributes:
        ...
    Force download files? (Default is no) [y/N]: N
    Folder to download to? (Default is pwd, will download to /datasets subdirectory):

    Please confirm your choices:
    dataset: qspin/Ising/open/rectangular/4x4
    attributes: ['parameters', 'ground_states']
    force: False
    dest folder: datasets
    Would you like to continue? (Default is yes) [Y/n]:
    <Dataset = description: qspin/Ising/open/rectangular/4x4, attributes: ['parameters', 'ground_states']>
    ```

  - Once a dataset is loaded, its properties can be accessed as follows:

    ```pycon
    >>> dev = qml.device("default.qubit",wires=4)
    >>> @qml.qnode(dev)
    ... def circuit():
    ...     qml.BasisState(H2data.hf_state, wires = [0, 1, 2, 3])
    ...     for op in H2data.vqe_gates:
    ...          qml.apply(op)
    ...     return qml.expval(H2data.hamiltonian)
    >>> print(circuit())
    -1.0791430411076344
    ```

  It's also possible to create custom datasets with `qml.data.Dataset`:

  ```pycon
  >>> example_hamiltonian = qml.Hamiltonian(coeffs=[1,0.5], observables=[qml.PauliZ(wires=0),qml.PauliX(wires=1)])
  >>> example_energies, _ = np.linalg.eigh(qml.matrix(example_hamiltonian))
  >>> example_dataset = qml.data.Dataset(
  ... data_name = 'Example', hamiltonian=example_hamiltonian, energies=example_energies
  ... )
  >>> example_dataset.data_name
  'Example'
  >>> example_dataset.hamiltonian
    (0.5) [X1]
  + (1) [Z0]
  >>> example_dataset.energies
  array([-1.5, -0.5,  0.5,  1.5])
  ```

  Custom datasets can be saved and read with the `qml.data.Dataset.write()` and `qml.data.Dataset.read()` methods, respectively.

  ```pycon
  >>> example_dataset.write('./path/to/dataset.dat')
  >>> read_dataset = qml.data.Dataset()
  >>> read_dataset.read('./path/to/dataset.dat')
  >>> read_dataset.data_name
  'Example'
  >>> read_dataset.hamiltonian
      (0.5) [X1]
  + (1) [Z0]
  >>> read_dataset.energies
  array([-1.5, -0.5,  0.5,  1.5])
  ```

  We will continue to work on adding more datasets and features for `qml.data` in future releases.
 
<h4>Adaptive optimization 🏃🏋️🏊</h4>

<<<<<<< HEAD
* Optimizing quantum circuits can now be done *adaptively* with 
  `qml.AdaptiveOptimizer`.
  [(#3192)](https://github.com/PennyLaneAI/pennylane/pull/3192)
=======
* Grouped coefficients, observables, and basis rotation transformation matrices needed to construct a qubit Hamiltonian in the rotated basis of molecular orbitals are now calculable via `qml.qchem.basis_rotation()`.
  ([#3011](https://github.com/PennyLaneAI/pennylane/pull/3011))
>>>>>>> 5b5c6b3b

  The `qml.AdaptiveOptimizer` takes an initial circuit and a collection of operators as input and adds a selected gate to the circuit at each optimization step. The process of growing the circuit can be repeated until the circuit gradients converge to zero within a given threshold. The adaptive optimizer can be used to implement algorithms such as ADAPT-VQE as shown in the following example.

  Firstly, we define some preliminary variables needed for VQE:

  ```python
  symbols = ["H", "H", "H"]
  geometry = np.array([[0.01076341, 0.04449877, 0.0],
                      [0.98729513, 1.63059094, 0.0],
                      [1.87262415, -0.00815842, 0.0]], requires_grad=False)
  H, qubits = qml.qchem.molecular_hamiltonian(symbols, geometry, charge = 1)
  ```

  The collection of gates to grow the circuit is built to contain all single and double excitations:

<<<<<<< HEAD
  ```python
  n_electrons = 2
  singles, doubles = qml.qchem.excitations(n_electrons, qubits)
  singles_excitations = [qml.SingleExcitation(0.0, x) for x in singles]
  doubles_excitations = [qml.DoubleExcitation(0.0, x) for x in doubles]
  operator_pool = doubles_excitations + singles_excitations
=======
  ```pycon
  >>> symbols = ['He', 'H']
  >>> geometry =  np.array([[0.0, 0.0, 0.0], [0.0, 0.0, 1.4589]])
  >>> mol = qml.qchem.Molecule(symbols, geometry, charge=1)
  >>> H, n_qubits = qml.qchem.molecular_hamiltonian(symbols, geometry)
  >>> generators = qml.qchem.symmetry_generators(H)
  >>> paulixops = qml.qchem.paulix_ops(generators, n_qubits)
  >>> paulix_sector = qml.qchem.optimal_sector(H, generators, mol.n_electrons)
  >>> tap_op = qml.qchem.taper_operation(qml.SingleExcitation, generators, paulixops,
  ...                                    paulix_sector, wire_order=H.wires, op_wires=[0, 2])
  >>> tap_op(3.14159)
  [Exp(1.570795j PauliY)]
>>>>>>> 5b5c6b3b
  ```

  Next, an initial circuit that prepares a Hartree-Fock state and returns the expectation value of the Hamiltonian is defined:

<<<<<<< HEAD
  ```python
  hf_state = qml.qchem.hf_state(n_electrons, qubits)
  dev = qml.device("default.qubit", wires=qubits)
  @qml.qnode(dev)
  def circuit():
      qml.BasisState(hf_state, wires=range(qubits))
      return qml.expval(H)
=======
  ```pycon
  >>> dev = qml.device('default.qubit', wires=[0, 1])
  >>> @qml.qnode(dev)
  ... def circuit(params):
  ...     tap_op(params[0])
  ...     return qml.expval(qml.PauliZ(0) @ qml.PauliZ(1))
  >>> drawer = qml.draw(circuit, show_all_wires=True)
  >>> print(drawer(params=[3.14159]))
  0: ──Exp(0.00+1.57j Y)─┤ ╭<Z@Z>
  1: ────────────────────┤ ╰<Z@Z>
>>>>>>> 5b5c6b3b
  ```

  Finally, the optimizer is instantiated and then the circuit is created and optimized adaptively:

  ```python
  opt = qml.optimize.AdaptiveOptimizer()
  for i in range(len(operator_pool)):
      circuit, energy, gradient = opt.step_and_cost(circuit, operator_pool, drain_pool=True)
      print('Energy:', energy)
      print(qml.draw(circuit)())
      print('Largest Gradient:', gradient)
      print()
      if gradient < 1e-3:
          break
  ```

  ```pycon
  Energy: -1.246549938420637
  0: ─╭BasisState(M0)─╭G²(0.20)─┤ ╭<𝓗>
  1: ─├BasisState(M0)─├G²(0.20)─┤ ├<𝓗>
  2: ─├BasisState(M0)─│─────────┤ ├<𝓗>
  3: ─├BasisState(M0)─│─────────┤ ├<𝓗>
  4: ─├BasisState(M0)─├G²(0.20)─┤ ├<𝓗>
  5: ─╰BasisState(M0)─╰G²(0.20)─┤ ╰<𝓗>
  Largest Gradient: 0.14399872776755085

  Energy: -1.2613740231529604
  0: ─╭BasisState(M0)─╭G²(0.20)─╭G²(0.19)─┤ ╭<𝓗>
  1: ─├BasisState(M0)─├G²(0.20)─├G²(0.19)─┤ ├<𝓗>
  2: ─├BasisState(M0)─│─────────├G²(0.19)─┤ ├<𝓗>
  3: ─├BasisState(M0)─│─────────╰G²(0.19)─┤ ├<𝓗>
  4: ─├BasisState(M0)─├G²(0.20)───────────┤ ├<𝓗>
  5: ─╰BasisState(M0)─╰G²(0.20)───────────┤ ╰<𝓗>
  Largest Gradient: 0.1349349562423238

  Energy: -1.2743971719780331
  0: ─╭BasisState(M0)─╭G²(0.20)─╭G²(0.19)──────────┤ ╭<𝓗>
  1: ─├BasisState(M0)─├G²(0.20)─├G²(0.19)─╭G(0.00)─┤ ├<𝓗>
  2: ─├BasisState(M0)─│─────────├G²(0.19)─│────────┤ ├<𝓗>
  3: ─├BasisState(M0)─│─────────╰G²(0.19)─╰G(0.00)─┤ ├<𝓗>
  4: ─├BasisState(M0)─├G²(0.20)────────────────────┤ ├<𝓗>
  5: ─╰BasisState(M0)─╰G²(0.20)────────────────────┤ ╰<𝓗>
  Largest Gradient: 0.00040841755397108586
  ```

  For a detailed breakdown of its implementation, check out the [Adaptive circuits for quantum chemistry
  demo](https://pennylane.ai/qml/demos/tutorial_adaptive_circuits.html).

<h4>Automatic interface detection 🧩</h4>

* QNodes now accept an `auto` interface argument which automatically detects the machine learning library to use.
  [(#3132)](https://github.com/PennyLaneAI/pennylane/pull/3132)

  ```python
  from pennylane import numpy as np
  import torch
  import tensorflow as tf
  from jax import numpy as jnp

  dev = qml.device("default.qubit", wires=2)
  @qml.qnode(dev, interface="auto")
  def circuit(weight):
      qml.RX(weight[0], wires=0)
      qml.RY(weight[1], wires=1)
      return qml.expval(qml.PauliZ(0))

  interface_tensors = [[0, 1], np.array([0, 1]), torch.Tensor([0, 1]), tf.Variable([0, 1], dtype=float), jnp.array([0, 1])]
  for tensor in interface_tensors:
      res = circuit(weight=tensor)
      print(f"Result value: {res:.2f}; Result type: {type(res)}")
  ```

  ```pycon
  Result value: 1.00; Result type: <class 'pennylane.numpy.tensor.tensor'>
  Result value: 1.00; Result type: <class 'pennylane.numpy.tensor.tensor'>
  Result value: 1.00; Result type: <class 'torch.Tensor'>
  Result value: 1.00; Result type: <class 'tensorflow.python.framework.ops.EagerTensor'>
  Result value: 1.00; Result type: <class 'jaxlib.xla_extension.DeviceArray'>
  ```

<h4>More JAX-JIT gradient support 🏎</h4>

* JAX-JIT support for computing the gradient of QNodes that return a single vector of probabilities or multiple expectation values is now available.
  [(#3244)](https://github.com/PennyLaneAI/pennylane/pull/3244)
  [(#3261)](https://github.com/PennyLaneAI/pennylane/pull/3261)

  ```python
  import jax
  from jax import numpy as jnp
  from jax.config import config
  config.update("jax_enable_x64", True)

  dev = qml.device("lightning.qubit", wires=2)

  @jax.jit
  @qml.qnode(dev, diff_method="parameter-shift", interface="jax")
  def circuit(x, y):
      qml.RY(x, wires=0)
      qml.RY(y, wires=1)
      qml.CNOT(wires=[0, 1])
      return qml.expval(qml.PauliZ(0)), qml.expval(qml.PauliZ(1))

  x = jnp.array(1.0)
  y = jnp.array(2.0)
  ```

  ```pycon
  >>> jax.jacobian(circuit, argnums=[0, 1])(x, y)
  (DeviceArray([-0.84147098,  0.35017549], dtype=float64, weak_type=True),
   DeviceArray([ 4.47445479e-18, -4.91295496e-01], dtype=float64, weak_type=True))
  ```

  Note that this change depends on `jax.pure_callback`, which requires `jax>=0.3.17`.

<h4>Construct Pauli words and sentences 🔤</h4>

* We've reorganized and grouped everything in PennyLane responsible for manipulating Pauli operators into a `pauli` module. The `grouping` module has been deprecated as a result, and logic was moved from `pennylane/grouping` to `pennylane/pauli/grouping`.
  [(#3179)](https://github.com/PennyLaneAI/pennylane/pull/3179)

* `qml.pauli.PauliWord` and `qml.pauli.PauliSentence` can be used to represent tensor products and linear combinations of Pauli operators, respectively. These provide a more performant method to compute sums and products of Pauli operators.
  [(#3195)](https://github.com/PennyLaneAI/pennylane/pull/3195)

  - `qml.pauli.PauliWord` represents tensor products of Pauli operators. We can efficiently multiply and extract the matrix of these operators using this representation.

    ```pycon
    >>> pw1 = qml.pauli.PauliWord({0:"X", 1:"Z"})
    >>> pw2 = qml.pauli.PauliWord({0:"Y", 1:"Z"})
    >>> pw1, pw2
    (X(0) @ Z(1), Y(0) @ Z(1))
    >>> pw1 * pw2
    (Z(0), 1j)
    >>> pw1.to_mat(wire_order=[0,1])
    array([[ 0,  0,  1,  0],
          [ 0,  0,  0, -1],
          [ 1,  0,  0,  0],
          [ 0, -1,  0,  0]])
    ```

  - `qml.pauli.PauliSentence` represents linear combinations of Pauli words. We can efficiently add, multiply and extract the matrix of these operators in this representation.

    ```pycon
    >>> ps1 = qml.pauli.PauliSentence({pw1: 1.2, pw2: 0.5j})
    >>> ps2 = qml.pauli.PauliSentence({pw1: -1.2})
    >>> ps1
    1.2 * X(0) @ Z(1)
    + 0.5j * Y(0) @ Z(1)
    >>> ps1 + ps2
    0.0 * X(0) @ Z(1)
    + 0.5j * Y(0) @ Z(1)
    >>> ps1 * ps2
    -1.44 * I
    + (-0.6+0j) * Z(0)
    >>> (ps1 + ps2).to_mat(wire_order=[0,1])
    array([[ 0. +0.j,  0. +0.j,  0.5+0.j,  0. +0.j],
          [ 0. +0.j,  0. +0.j,  0. +0.j, -0.5+0.j],
          [-0.5+0.j,  0. +0.j,  0. +0.j,  0. +0.j],
          [ 0. +0.j,  0.5+0.j,  0. +0.j,  0. +0.j]])
    ```

<h4>(Experimental) More support for multi-measurement and gradient output types 🧪</h4>

* `qml.enable_return()` now supports QNodes returning multiple measurements, 
  including shots vectors, and gradient output types.
  [(#2886)](https://github.com/PennyLaneAI/pennylane/pull/2886)
  [(#3052)](https://github.com/PennyLaneAI/pennylane/pull/3052)
  [(#3041)](https://github.com/PennyLaneAI/pennylane/pull/3041)
  [(#3090)](https://github.com/PennyLaneAI/pennylane/pull/3090)
  [(#3069)](https://github.com/PennyLaneAI/pennylane/pull/3069)
  [(#3137)](https://github.com/PennyLaneAI/pennylane/pull/3137)
  [(#3127)](https://github.com/PennyLaneAI/pennylane/pull/3127)
  [(#3099)](https://github.com/PennyLaneAI/pennylane/pull/3099)
  [(#3098)](https://github.com/PennyLaneAI/pennylane/pull/3098)
  [(#3095)](https://github.com/PennyLaneAI/pennylane/pull/3095)
  [(#3091)](https://github.com/PennyLaneAI/pennylane/pull/3091)
  [(#3176)](https://github.com/PennyLaneAI/pennylane/pull/3176)
  [(#3170)](https://github.com/PennyLaneAI/pennylane/pull/3170)
  [(#3194)](https://github.com/PennyLaneAI/pennylane/pull/3194)
  [(#3267)](https://github.com/PennyLaneAI/pennylane/pull/3267)
  [(#3234)](https://github.com/PennyLaneAI/pennylane/pull/3234)
  [(#3232)](https://github.com/PennyLaneAI/pennylane/pull/3232)
  [(#3223)](https://github.com/PennyLaneAI/pennylane/pull/3223)
  [(#3222)](https://github.com/PennyLaneAI/pennylane/pull/3222)
  [(#3315)](https://github.com/PennyLaneAI/pennylane/pull/3315)

  In v0.25, we introduced `qml.enable_return()`, which separates measurements into their own tensors. The motivation of this change is the deprecation of ragged `ndarray` creation in NumPy.

  With this release, we're continuing to elevate this feature by adding support for:
  
  - `qml.execute`
  - Gradient transforms
    + `qml.gradients.param_shift`
    + `qml.gradients.finite_diff`
    + `qml.gradients.hessian_transform`
    + `qml.gradients.param_shift_hessian`

  - Interfaces 
    + Autograd
    + TensoriFlow
    + JAX (without jitting)
    
  With this added support, the JAX interface can handle multiple shots (shots vectors), measurements, and gradient output types with `qml.enable_return()`:
  
  ```python
  import jax

  qml.enable_return()
  dev = qml.device("default.qubit", wires=2, shots=(1, 10000))

  params = jax.numpy.array([0.1, 0.2])

  @qml.qnode(dev, interface="jax", diff_method="parameter-shift", max_diff=2)
  def circuit(x):
      qml.RX(x[0], wires=[0])
      qml.RY(x[1], wires=[1])
      qml.CNOT(wires=[0, 1])
      return qml.var(qml.PauliZ(0) @ qml.PauliX(1)), qml.probs(wires=[0])
  ```

  ```pycon
  >>> jax.hessian(circuit)(params)
  ((DeviceArray([[ 0.,  0.],
                [ 2., -3.]], dtype=float32),
  DeviceArray([[[-0.5,  0. ],
                [ 0. ,  0. ]],
              [[ 0.5,  0. ],
                [ 0. ,  0. ]]], dtype=float32)),
  (DeviceArray([[ 0.07677898,  0.0563341 ],
                [ 0.07238522, -1.830669  ]], dtype=float32),
  DeviceArray([[[-4.9707499e-01,  2.9999996e-04],
                [-6.2500127e-04,  1.2500001e-04]],
                [[ 4.9707499e-01, -2.9999996e-04],
                [ 6.2500127e-04, -1.2500001e-04]]], dtype=float32)))
  ```

<<<<<<< HEAD
  For more details, please [refer to the documentation of `qml.enable_return()`](https://docs.pennylane.ai/en/stable/code/api/pennylane.enable_return.html?highlight=enable_return#pennylane.enable_return).

<h4>New basis rotation and tapering features in `qml.qchem` 🤓</h4>

* Grouped coefficients, observables, and basis rotation transformation matrices needed to construct a qubit Hamiltonian in the rotated basis of molecular orbitals are now calculable via `qml.qchem.basis_rotation()`.
  ([#3011](https://github.com/PennyLaneAI/pennylane/pull/3011))

  ```pycon
  >>> symbols  = ['H', 'H']
  >>> geometry = np.array([[0.0, 0.0, 0.0], [1.398397361, 0.0, 0.0]], requires_grad = False)
  >>> mol = qml.qchem.Molecule(symbols, geometry)
  >>> core, one, two = qml.qchem.electron_integrals(mol)()
  >>> coeffs, ops, unitaries = qml.qchem.basis_rotation(one, two, tol_factor=1.0e-5)
  >>> unitaries
  [tensor([[-1.00000000e+00, -5.46483514e-13],
         [ 5.46483514e-13, -1.00000000e+00]], requires_grad=True),
  tensor([[-1.00000000e+00,  3.17585063e-14],
          [-3.17585063e-14, -1.00000000e+00]], requires_grad=True),
  tensor([[-0.70710678, -0.70710678],
          [-0.70710678,  0.70710678]], requires_grad=True),
  tensor([[ 2.58789009e-11,  1.00000000e+00],
          [-1.00000000e+00,  2.58789009e-11]], requires_grad=True)]
  ```

* Any gate operation can now be tapered according to :math:`\mathbb{Z}_2` symmetries of the Hamiltonian via `qml.qchem.taper_operation`.
  [(#3002)](https://github.com/PennyLaneAI/pennylane/pull/3002)
  [(#3121)](https://github.com/PennyLaneAI/pennylane/pull/3121)

  ```pycon
    >>> symbols = ['He', 'H']
    >>> geometry =  np.array([[0.0, 0.0, 0.0], [0.0, 0.0, 1.4589]])
    >>> mol = qml.qchem.Molecule(symbols, geometry, charge=1)
    >>> H, n_qubits = qml.qchem.molecular_hamiltonian(symbols, geometry)
    >>> generators = qml.qchem.symmetry_generators(H)
    >>> paulixops = qml.qchem.paulix_ops(generators, n_qubits)
    >>> paulix_sector = qml.qchem.optimal_sector(H, generators, mol.n_electrons)
    >>> tap_op = qml.qchem.taper_operation(qml.SingleExcitation, generators, paulixops,
    ...                paulix_sector, wire_order=H.wires, op_wires=[0, 2])
    >>> tap_op(3.14159)
    [Exp(1.5707949999999993j PauliY)]
  ```

  Moreover, the obtained tapered operation can be used directly within a QNode.

  ```pycon
    >>> dev = qml.device('default.qubit', wires=[0, 1])
    >>> @qml.qnode(dev)
    ... def circuit(params):
    ...     tap_op(params[0])
    ...     return qml.expval(qml.PauliZ(0) @ qml.PauliZ(1))
    >>> drawer = qml.draw(circuit, show_all_wires=True)
    >>> print(drawer(params=[3.14159]))
    0: ──Exp(0.00+1.57j Y)─┤ ╭<Z@Z>
    1: ────────────────────┤ ╰<Z@Z>
  ```

* Functionality has been added to estimate the number of measurements required to compute an expectation value with a target error and estimate the error in computing an expectation value with a given number of measurements.
  [(#3000)](https://github.com/PennyLaneAI/pennylane/pull/3000)

<h4>New functions, operations, and observables 🤩</h4>

* Wires of operators or entire QNodes can now be mapped to other wires via `qml.map_wires()`.
  [(#3143)](https://github.com/PennyLaneAI/pennylane/pull/3143)
=======
* Wires of operators or entire QNodes can now be mapped to other wires via `qml.map_wires()`.
>>>>>>> 5b5c6b3b
  [(#3145)](https://github.com/PennyLaneAI/pennylane/pull/3145)

  The `qml.map_wires()` function requires a dictionary representing a wire map. Use it with

  - arbitrary operators:

    ```pycon
    >>> op = qml.RX(0.54, wires=0) + qml.PauliX(1) + (qml.PauliZ(2) @ qml.RY(1.23, wires=3))
    >>> op
    (RX(0.54, wires=[0]) + PauliX(wires=[1])) + (PauliZ(wires=[2]) @ RY(1.23, wires=[3]))
    >>> wire_map = {0: 10, 1: 11, 2: 12, 3: 13}
    >>> qml.map_wires(op, wire_map)
    (RX(0.54, wires=[10]) + PauliX(wires=[11])) + (PauliZ(wires=[12]) @ RY(1.23, wires=[13]))
    ```

    A `map_wires` method has also been added to operators, which returns a copy
    of the operator with its wires changed according to the given wire map.

  - entire QNodes:

    ```python
    dev = qml.device("default.qubit", wires=["A", "B", "C", "D"])
    wire_map = {0: "A", 1: "B", 2: "C", 3: "D"}

    @qml.qnode(dev)
    def circuit():
        qml.RX(0.54, wires=0)
        qml.PauliX(1)
        qml.PauliZ(2)
        qml.RY(1.23, wires=3)
        return qml.probs(wires=0)
    ```

    ```pycon
    >>> mapped_circuit = qml.map_wires(circuit, wire_map)
    >>> mapped_circuit()
    tensor([0.92885434, 0.07114566], requires_grad=True)
    >>> print(qml.draw(mapped_circuit)())
    A: ──RX(0.54)─┤  Probs
    B: ──X────────┤
    C: ──Z────────┤
    D: ──RY(1.23)─┤
    ```

* The `qml.IntegerComparator` arithmetic operation is now available.
[(#3113)](https://github.com/PennyLaneAI/pennylane/pull/3113)

  Given a basis state :math:`\vert n \rangle`, where :math:`n` is a positive integer, and a fixed positive integer :math:`L`, `qml.IntegerComparator` flips a target qubit if :math:`n \geq L`. Alternatively, the flipping condition can be :math:`n < L` as demonstrated below:

  ```python
  dev = qml.device("default.qubit", wires=2)

  @qml.qnode(dev)
  def circuit():
      qml.BasisState(np.array([0, 1]), wires=range(2))
      qml.broadcast(qml.Hadamard, wires=range(2), pattern='single')
      qml.IntegerComparator(2, geq=False, wires=[0, 1])
      return qml.state()
  ```

  ```pycon
  >>> circuit()
  [-0.5+0.j  0.5+0.j -0.5+0.j  0.5+0.j]
  ```

* The `qml.GellMann` qutrit observable, the ternary generalization of the Pauli observables, is now available.
  [(#3035)](https://github.com/PennyLaneAI/pennylane/pull/3035)

<<<<<<< HEAD
  When using `qml.GellMann`, the `index` keyword argument determines which of the 8 Gell-Mann matrices is used.
=======
  ```pycon
  >>> part = qml.data.load("qchem", molname="H2", basis="STO-3G", bondlength=1.1,
  ...                      attributes=["molecule", "fci_energy"])[0]
  >>> part.molecule
  <pennylane.qchem.molecule.Molecule at 0x7f56c9d78e50>
  >>> part.fci_energy
  -1.0791924385860894
  ```
>>>>>>> 5b5c6b3b

  ```python
  dev = qml.device("default.qutrit", wires=2)

  @qml.qnode(dev)
  def circuit():
      qml.TClock(wires=0)
      qml.TShift(wires=1)
      qml.TAdd(wires=[0, 1])
      return qml.expval(qml.GellMann(wires=0, index=8) + qml.GellMann(wires=1, index=3))
  ```

  ```pycon
  >>> circuit()
  -0.42264973081037416
  ```

* Controlled qutrit operations can now be performed with `qml.ControlledQutritUnitary`.
  ([#2844](https://github.com/PennyLaneAI/pennylane/pull/2844))

  The control wires and values that define the operation are defined analogously to the qubit operation.

  ```python
  dev = qml.device("default.qutrit", wires=3)

  @qml.qnode(dev)
  def circuit(U):
      qml.TShift(wires=0)
      qml.TAdd(wires=[0, 1])
      qml.ControlledQutritUnitary(U, control_wires=[0, 1], control_values='12', wires=2)
      return qml.state()
  ```

  ```pycon
  >>> U = np.array([[1, 1, 0], [1, -1, 0], [0, 0, np.sqrt(2)]]) / np.sqrt(2)
  >>> circuit(U)
  tensor([0.+0.j, 0.+0.j, 0.+0.j, 0.+0.j, 0.+0.j, 0.+0.j, 0.+0.j, 0.+0.j,
        0.+0.j, 0.+0.j, 0.+0.j, 0.+0.j, 1.+0.j, 0.+0.j, 0.+0.j, 0.+0.j,
        0.+0.j, 0.+0.j, 0.+0.j, 0.+0.j, 0.+0.j, 0.+0.j, 0.+0.j, 0.+0.j,
        0.+0.j, 0.+0.j, 0.+0.j], requires_grad=True)
  ```

<h3>Improvements</h3>

* `qml.sample` and `qml.counts` work more efficiently and track if computational basis samples are being generated when they are called without specifying an observable.
  [(#3207)](https://github.com/PennyLaneAI/pennylane/pull/3207)

* The parameters of a basis set containing a different number of Gaussian functions are now easier to differentiate.
  [(#3213)](https://github.com/PennyLaneAI/pennylane/pull/3213)

* Printing a `qml.MultiControlledX` operator now shows the `control_values` keyword argument.
  [(#3113)](https://github.com/PennyLaneAI/pennylane/pull/3113)

* `qml.simplify` and transforms like `qml.matrix`, `batch_transform`, `hamiltonian_expand`, and `split_non_commuting` now work with
  `QuantumScript` as well as `QuantumTape`.
  [(#3209)](https://github.com/PennyLaneAI/pennylane/pull/3209)

* A redundant flipping of the initial state in the UCCSD and kUpCCGSD templates has been removed.
  [(#3148)](https://github.com/PennyLaneAI/pennylane/pull/3148)

* `qml.adjoint` now supports batching if the base operation supports batching.
  [(#3168)](https://github.com/PennyLaneAI/pennylane/pull/3168)

* `qml.OrbitalRotation` is now decomposed into two `qml.SingleExcitation` operations for faster execution and more efficient parameter-shift gradient calculations on devices that natively support `qml.SingleExcitation`.
  [(#3171)](https://github.com/PennyLaneAI/pennylane/pull/3171)

<<<<<<< HEAD
* The `Exp` class decomposes into a `PauliRot` class if the coefficient is imaginary and the base operator is a Pauli Word.
  [(#3249)](https://github.com/PennyLaneAI/pennylane/pull/3249)
=======
* Reorganized and grouped all functions in PennyLane responsible for manipulation of Pauli operators into a `pauli`
  module. Deprecated the `grouping` module and moved logic from `pennylane/grouping` to `pennylane/pauli/grouping`.
  [(#3179)](https://github.com/PennyLaneAI/pennylane/pull/3179)
>>>>>>> 5b5c6b3b

* Added the operator attributes `has_decomposition` and `has_adjoint` that indicate
  whether a corresponding `decomposition` or `adjoint` method is available.
  [(#2986)](https://github.com/PennyLaneAI/pennylane/pull/2986)

* Structural improvements are made to `QueuingManager`, formerly `QueuingContext`, and `AnnotatedQueue`.
  [(#2794)](https://github.com/PennyLaneAI/pennylane/pull/2794)
  [(#3061)](https://github.com/PennyLaneAI/pennylane/pull/3061)
  [(#3085)](https://github.com/PennyLaneAI/pennylane/pull/3085)

  - `QueuingContext` is renamed to `QueuingManager`.
  - `QueuingManager` should now be the global communication point for putting queuable objects into the active queue.
  - `QueuingManager` is no longer an abstract base class.
  - `AnnotatedQueue` and its children no longer inherit from `QueuingManager`.
  - `QueuingManager` is no longer a context manager.
  - Recording queues should start and stop recording via the `QueuingManager.add_active_queue` and
    `QueuingContext.remove_active_queue` class methods instead of directly manipulating the `_active_contexts` property.
  - `AnnotatedQueue` and its children no longer provide global information about actively recording queues. This information is now only available through `QueuingManager`.
  - `AnnotatedQueue` and its children no longer have the private `_append`, `_remove`, `_update_info`, `_safe_update_info`, and `_get_info` methods. The public analogues should be used instead.
  - `QueuingManager.safe_update_info` and `AnnotatedQueue.safe_update_info` are deprecated.  Their functionality is moved to `update_info`.

* `qml.Identity` now accepts multiple wires.
    [(#3049)](https://github.com/PennyLaneAI/pennylane/pull/3049)

    ```pycon
    >>> id_op = qml.Identity([0, 1])
    >>> id_op.matrix()
    array([[1., 0., 0., 0.],
        [0., 1., 0., 0.],
        [0., 0., 1., 0.],
        [0., 0., 0., 1.]])
    >>> id_op.sparse_matrix()
    <4x4 sparse matrix of type '<class 'numpy.float64'>'
        with 4 stored elements in Compressed Sparse Row format>
    >>> id_op.eigvals()
    array([1., 1., 1., 1.])
    ```

* Added `unitary_check` keyword argument to the constructor of the `QubitUnitary` class which
  indicates whether the user wants to check for unitarity of the input matrix or not. Its default
  value is `false`.
  [(#3063)](https://github.com/PennyLaneAI/pennylane/pull/3063)

* Modified the representation of `WireCut` by using `qml.draw_mpl`.
  [(#3067)](https://github.com/PennyLaneAI/pennylane/pull/3067)

* Improved the performance of `qml.math.expand_matrix` function for dense
  and sparse matrices.
  [(#3060)](https://github.com/PennyLaneAI/pennylane/pull/3060)
  [(#3064)](https://github.com/PennyLaneAI/pennylane/pull/3064)

* Added support for sums and products of operator classes with scalar tensors of any interface
  (NumPy, JAX, Tensorflow, PyTorch...).
  [(#3149)](https://github.com/PennyLaneAI/pennylane/pull/3149)

  ```pycon
  >>> s_prod = torch.tensor(4) * qml.RX(1.23, 0)
  >>> s_prod
  4*(RX(1.23, wires=[0]))
  >>> s_prod.scalar
  tensor(4)
  ```

* Added `overlapping_ops` property to the `Composite` class to improve the
  performance of the `eigvals`, `diagonalizing_gates` and `Prod.matrix` methods.
  [(#3084)](https://github.com/PennyLaneAI/pennylane/pull/3084)

* Added the `map_wires` method to the operators, which returns a copy of the operator with
  its wires changed according to the given wire map.
  [(#3143)](https://github.com/PennyLaneAI/pennylane/pull/3143)

  ```pycon
  >>> op = qml.Toffoli([0, 1, 2])
  >>> wire_map = {0: 2, 2: 0}
  >>> op.map_wires(wire_map=wire_map)
  Toffoli(wires=[2, 1, 0])
  ```

* Calling `compute_matrix` and `compute_sparse_matrix` of simple non-parametric operations is now faster and more memory-efficient with the addition of caching.
  [(#3134)](https://github.com/PennyLaneAI/pennylane/pull/3134)

* Added details to the output of `Exp.label()`.
  [(#3126)](https://github.com/PennyLaneAI/pennylane/pull/3126)

* `qml.math.unwrap` no longer creates ragged arrays. Lists remain lists.
  [(#3163)](https://github.com/PennyLaneAI/pennylane/pull/3163)

* New `null.qubit` device. The `null.qubit`performs no operations or memory allocations.
  [(#2589)](https://github.com/PennyLaneAI/pennylane/pull/2589)

* `default.qubit` favours decomposition and avoids matrix construction for `QFT` and `GroverOperator` at larger qubit numbers.
  [(#3193)](https://github.com/PennyLaneAI/pennylane/pull/3193)

* `qml.ControlledQubitUnitary` now has a `control_values` property.
  [(#3206)](https://github.com/PennyLaneAI/pennylane/pull/3206)

* Added a new `qml.tape.QuantumScript` class that contains all the non-queuing behavior of `QuantumTape`. Now, `QuantumTape` inherits from `QuantumScript` as well as `AnnotatedQueue`.
  [(#3097)](https://github.com/PennyLaneAI/pennylane/pull/3097)

* Extended the `qml.equal` function to MeasurementProcesses
  [(#3189)](https://github.com/PennyLaneAI/pennylane/pull/3189)

* `qml.drawer.draw.draw_mpl` now accepts a `style` kwarg to select a style for plotting, rather than calling
  `qml.drawer.use_style(style)` before plotting. Setting a style for `draw_mpl` does not change the global
  configuration for matplotlib plotting. If no `style` is passed, the function defaults
  to plotting with the `black_white` style.
  [(#3247)](https://github.com/PennyLaneAI/pennylane/pull/3247)

<h3>Breaking changes</h3>

* `QuantumTape._par_info` is now a list of dictionaries, instead of a dictionary whose keys are integers starting from zero.
  [(#3185)](https://github.com/PennyLaneAI/pennylane/pull/3185)

* `QueuingContext` has been renamed to `QueuingManager`.
  [(#3061)](https://github.com/PennyLaneAI/pennylane/pull/3061)

* Deprecation patches for the return types enum's location and `qml.utils.expand` are removed.
  [(#3092)](https://github.com/PennyLaneAI/pennylane/pull/3092)

* `_multi_dispatch` functionality has been moved inside the `get_interface` function. This function
  can now be called with one or multiple tensors as arguments.
  [(#3136)](https://github.com/PennyLaneAI/pennylane/pull/3136)

  ```pycon
  >>> torch_scalar = torch.tensor(1)
  >>> torch_tensor = torch.Tensor([2, 3, 4])
  >>> numpy_tensor = np.array([5, 6, 7])
  >>> qml.math.get_interface(torch_scalar)
  'torch'
  >>> qml.math.get_interface(numpy_tensor)
  'numpy'
  ```

  `_multi_dispatch` previously had only one argument which contained a list of the tensors to be
  dispatched:

  ```pycon
  >>> qml.math._multi_dispatch([torch_scalar, torch_tensor, numpy_tensor])
  'torch'
  ```

  To differentiate whether the user wants to get the interface of a single tensor or multiple
  tensors, `get_interface` now accepts a different argument per tensor to be dispatched:

  ```pycon
  >>> qml.math.get_interface(*[torch_scalar, torch_tensor, numpy_tensor])
  'torch'
  >>> qml.math.get_interface(torch_scalar, torch_tensor, numpy_tensor)
  'torch'
  ```

<<<<<<< HEAD
=======
  Note that when passing lists or tuples without unpacking them, ``get_interface`` will always default to ``"numpy"``.

  ```pycon
  >>> qml.math.get_interface([torch_scalar, torch_tensor, numpy_tensor])
  'numpy'
  ```
  


* `qml.drawer.draw.draw_mpl` now accepts a `style` kwarg to select a style for plotting, rather than calling
  `qml.drawer.use_style(style)` before plotting. Setting a style for `draw_mpl` does not change the global
  configuration for matplotlib plotting. If no `style` is passed, the function defaults

  to plotting with the `black_white` style.
  [(#3247)](https://github.com/PennyLaneAI/pennylane/pull/3247)

>>>>>>> 5b5c6b3b
* `Operator.compute_terms` is removed. On a specific instance of an operator, `op.terms()` can be used
  instead. There is no longer a static method for this.
  [(#3215)](https://github.com/PennyLaneAI/pennylane/pull/3215)

<h3>Deprecations</h3>

* `QueuingManager.safe_update_info` and `AnnotatedQueue.safe_update_info` are deprecated. Instead, `update_info` no longer raises errors
   if the object isn't in the queue.
   [(#3085)](https://github.com/PennyLaneAI/pennylane/pull/3085)

* `qml.tape.stop_recording` and `QuantumTape.stop_recording` have been moved to `qml.QueuingManager.stop_recording`. The old functions will still be available until v0.29.
  [(#3068)](https://github.com/PennyLaneAI/pennylane/pull/3068)

* `qml.tape.get_active_tape` has been deprecated. Use `qml.QueuingManager.active_context()` instead.
  [(#3068)](https://github.com/PennyLaneAI/pennylane/pull/3068)

* `Operator.compute_terms` has been removed. On a specific instance of an operator, use `op.terms()` instead. There is no longer a static method for this.
  [(#3215)](https://github.com/PennyLaneAI/pennylane/pull/3215)

* `qml.tape.QuantumTape.inv()` has been deprecated. Use `qml.tape.QuantumTape.adjoint` instead.
  [(#3237)](https://github.com/PennyLaneAI/pennylane/pull/3237)

* `qml.transforms.qcut.remap_tape_wires` has been deprecated. Use `qml.map_wires` instead.
  [(#3186)](https://github.com/PennyLaneAI/pennylane/pull/3186)

* The grouping module `qml.grouping` has been deprecated. Use `qml.pauli` or `qml.pauli.grouping` instead. The module will still be available until v0.28.
  [(#3262)](https://github.com/PennyLaneAI/pennylane/pull/3262)

<h3>Documentation</h3>

* The code block in the usage details of the UCCSD template has been updated.
  [(#3140)](https://github.com/PennyLaneAI/pennylane/pull/3140)

* Added a "Deprecations" page to the developer documentation.
  [(#3093)](https://github.com/PennyLaneAI/pennylane/pull/3093)

* The example of the `qml.FlipSign` template has been updated.
  [(#3219)](https://github.com/PennyLaneAI/pennylane/pull/3219)

<h3>Bug fixes</h3>

* `qml.SparseHamiltonian` now validates the size of the input matrix.
  [(#3278)](https://github.com/PennyLaneAI/pennylane/pull/3278)

* Users no longer see unintuitive errors when inputing sequences to `qml.Hermitian`.
  [(#3181)](https://github.com/PennyLaneAI/pennylane/pull/3181)

* The evaluation of QNodes that return either `vn_entropy` or `mutual_info` raises an
  informative error message when using devices that define a vector of shots.
  [(#3180)](https://github.com/PennyLaneAI/pennylane/pull/3180)

* Fixed a bug that made `qml.AmplitudeEmbedding` incompatible with JITting.
  [(#3166)](https://github.com/PennyLaneAI/pennylane/pull/3166)

* Fixed the `qml.transforms.transpile` transform to work correctly for all two-qubit operations.
  [(#3104)](https://github.com/PennyLaneAI/pennylane/pull/3104)

* Fixed a bug with the control values of a controlled version of a `ControlledQubitUnitary`.
  [(#3119)](https://github.com/PennyLaneAI/pennylane/pull/3119)

* Fixed a bug where `qml.math.fidelity(non_trainable_state, trainable_state)` failed unexpectedly.
  [(#3160)](https://github.com/PennyLaneAI/pennylane/pull/3160)

* Fixed a bug where `qml.QueuingManager.stop_recording` did not clean up if yielded code raises an exception.
  [(#3182)](https://github.com/PennyLaneAI/pennylane/pull/3182)

* Returning `qml.sample()` or `qml.counts()` with other measurements of non-commuting observables
  now raises a QuantumFunctionError (e.g., `return qml.expval(PauliX(wires=0)), qml.sample()`
  now raises an error).
  [(#2924)](https://github.com/PennyLaneAI/pennylane/pull/2924)

* Fixed a bug where `op.eigvals()` would return an incorrect result if the operator was a non-hermitian
  composite operator.
  [(#3204)](https://github.com/PennyLaneAI/pennylane/pull/3204)

* Fixed a bug where `qml.BasisStatePreparation` and `qml.BasisEmbedding` were not jit-compilable with JAX.
  [(#3239)](https://github.com/PennyLaneAI/pennylane/pull/3239)

* Fixed a bug where `qml.MottonenStatePreparation` was not jit-compilable with JAX.
  [(#3260)](https://github.com/PennyLaneAI/pennylane/pull/3260)

* Fixed a bug where `qml.expval(qml.Hamiltonian())` would not raise an error
  if the Hamiltonian involved some wires that are not present on the device.
  [(#3266)](https://github.com/PennyLaneAI/pennylane/pull/3266)

* Fixed a bug where `qml.tape.QuantumTape.shape()` did not account for the batch dimension of the tape
  [(#3269)](https://github.com/PennyLaneAI/pennylane/pull/3269)

<h3>Contributors</h3>

This release contains contributions from (in alphabetical order):

Kamal Mohamed Ali,
Guillermo Alonso-Linaje,
Juan Miguel Arrazola,
Utkarsh Azad,
Albert Mitjans Coma,
Isaac De Vlugt,
Olivia Di Matteo,
Amintor Dusko,
Lillian M. A. Frederiksen,
Diego Guala,
Josh Izaac,
Soran Jahangiri,
Edward Jiang,
<<<<<<< HEAD
Korbinian Kottmann
=======
Korbinian Kottmann,
>>>>>>> 5b5c6b3b
Christina Lee,
Romain Moyard,
Lee J. O'Riordan,
Mudit Pandey,
Matthew Silverman,
Jay Soni,
Antal Száva,
David Wierichs,<|MERGE_RESOLUTION|>--- conflicted
+++ resolved
@@ -115,14 +115,9 @@
  
 <h4>Adaptive optimization 🏃🏋️🏊</h4>
 
-<<<<<<< HEAD
 * Optimizing quantum circuits can now be done *adaptively* with 
   `qml.AdaptiveOptimizer`.
   [(#3192)](https://github.com/PennyLaneAI/pennylane/pull/3192)
-=======
-* Grouped coefficients, observables, and basis rotation transformation matrices needed to construct a qubit Hamiltonian in the rotated basis of molecular orbitals are now calculable via `qml.qchem.basis_rotation()`.
-  ([#3011](https://github.com/PennyLaneAI/pennylane/pull/3011))
->>>>>>> 5b5c6b3b
 
   The `qml.AdaptiveOptimizer` takes an initial circuit and a collection of operators as input and adds a selected gate to the circuit at each optimization step. The process of growing the circuit can be repeated until the circuit gradients converge to zero within a given threshold. The adaptive optimizer can be used to implement algorithms such as ADAPT-VQE as shown in the following example.
 
@@ -138,32 +133,16 @@
 
   The collection of gates to grow the circuit is built to contain all single and double excitations:
 
-<<<<<<< HEAD
   ```python
   n_electrons = 2
   singles, doubles = qml.qchem.excitations(n_electrons, qubits)
   singles_excitations = [qml.SingleExcitation(0.0, x) for x in singles]
   doubles_excitations = [qml.DoubleExcitation(0.0, x) for x in doubles]
   operator_pool = doubles_excitations + singles_excitations
-=======
-  ```pycon
-  >>> symbols = ['He', 'H']
-  >>> geometry =  np.array([[0.0, 0.0, 0.0], [0.0, 0.0, 1.4589]])
-  >>> mol = qml.qchem.Molecule(symbols, geometry, charge=1)
-  >>> H, n_qubits = qml.qchem.molecular_hamiltonian(symbols, geometry)
-  >>> generators = qml.qchem.symmetry_generators(H)
-  >>> paulixops = qml.qchem.paulix_ops(generators, n_qubits)
-  >>> paulix_sector = qml.qchem.optimal_sector(H, generators, mol.n_electrons)
-  >>> tap_op = qml.qchem.taper_operation(qml.SingleExcitation, generators, paulixops,
-  ...                                    paulix_sector, wire_order=H.wires, op_wires=[0, 2])
-  >>> tap_op(3.14159)
-  [Exp(1.570795j PauliY)]
->>>>>>> 5b5c6b3b
   ```
 
   Next, an initial circuit that prepares a Hartree-Fock state and returns the expectation value of the Hamiltonian is defined:
 
-<<<<<<< HEAD
   ```python
   hf_state = qml.qchem.hf_state(n_electrons, qubits)
   dev = qml.device("default.qubit", wires=qubits)
@@ -171,18 +150,6 @@
   def circuit():
       qml.BasisState(hf_state, wires=range(qubits))
       return qml.expval(H)
-=======
-  ```pycon
-  >>> dev = qml.device('default.qubit', wires=[0, 1])
-  >>> @qml.qnode(dev)
-  ... def circuit(params):
-  ...     tap_op(params[0])
-  ...     return qml.expval(qml.PauliZ(0) @ qml.PauliZ(1))
-  >>> drawer = qml.draw(circuit, show_all_wires=True)
-  >>> print(drawer(params=[3.14159]))
-  0: ──Exp(0.00+1.57j Y)─┤ ╭<Z@Z>
-  1: ────────────────────┤ ╰<Z@Z>
->>>>>>> 5b5c6b3b
   ```
 
   Finally, the optimizer is instantiated and then the circuit is created and optimized adaptively:
@@ -417,7 +384,6 @@
                 [ 6.2500127e-04, -1.2500001e-04]]], dtype=float32)))
   ```
 
-<<<<<<< HEAD
   For more details, please [refer to the documentation of `qml.enable_return()`](https://docs.pennylane.ai/en/stable/code/api/pennylane.enable_return.html?highlight=enable_return#pennylane.enable_return).
 
 <h4>New basis rotation and tapering features in `qml.qchem` 🤓</h4>
@@ -481,9 +447,6 @@
 
 * Wires of operators or entire QNodes can now be mapped to other wires via `qml.map_wires()`.
   [(#3143)](https://github.com/PennyLaneAI/pennylane/pull/3143)
-=======
-* Wires of operators or entire QNodes can now be mapped to other wires via `qml.map_wires()`.
->>>>>>> 5b5c6b3b
   [(#3145)](https://github.com/PennyLaneAI/pennylane/pull/3145)
 
   The `qml.map_wires()` function requires a dictionary representing a wire map. Use it with
@@ -552,18 +515,7 @@
 * The `qml.GellMann` qutrit observable, the ternary generalization of the Pauli observables, is now available.
   [(#3035)](https://github.com/PennyLaneAI/pennylane/pull/3035)
 
-<<<<<<< HEAD
   When using `qml.GellMann`, the `index` keyword argument determines which of the 8 Gell-Mann matrices is used.
-=======
-  ```pycon
-  >>> part = qml.data.load("qchem", molname="H2", basis="STO-3G", bondlength=1.1,
-  ...                      attributes=["molecule", "fci_energy"])[0]
-  >>> part.molecule
-  <pennylane.qchem.molecule.Molecule at 0x7f56c9d78e50>
-  >>> part.fci_energy
-  -1.0791924385860894
-  ```
->>>>>>> 5b5c6b3b
 
   ```python
   dev = qml.device("default.qutrit", wires=2)
@@ -630,14 +582,8 @@
 * `qml.OrbitalRotation` is now decomposed into two `qml.SingleExcitation` operations for faster execution and more efficient parameter-shift gradient calculations on devices that natively support `qml.SingleExcitation`.
   [(#3171)](https://github.com/PennyLaneAI/pennylane/pull/3171)
 
-<<<<<<< HEAD
 * The `Exp` class decomposes into a `PauliRot` class if the coefficient is imaginary and the base operator is a Pauli Word.
   [(#3249)](https://github.com/PennyLaneAI/pennylane/pull/3249)
-=======
-* Reorganized and grouped all functions in PennyLane responsible for manipulation of Pauli operators into a `pauli`
-  module. Deprecated the `grouping` module and moved logic from `pennylane/grouping` to `pennylane/pauli/grouping`.
-  [(#3179)](https://github.com/PennyLaneAI/pennylane/pull/3179)
->>>>>>> 5b5c6b3b
 
 * Added the operator attributes `has_decomposition` and `has_adjoint` that indicate
   whether a corresponding `decomposition` or `adjoint` method is available.
@@ -788,26 +734,7 @@
   >>> qml.math.get_interface(torch_scalar, torch_tensor, numpy_tensor)
   'torch'
   ```
-
-<<<<<<< HEAD
-=======
-  Note that when passing lists or tuples without unpacking them, ``get_interface`` will always default to ``"numpy"``.
-
-  ```pycon
-  >>> qml.math.get_interface([torch_scalar, torch_tensor, numpy_tensor])
-  'numpy'
-  ```
-  
-
-
-* `qml.drawer.draw.draw_mpl` now accepts a `style` kwarg to select a style for plotting, rather than calling
-  `qml.drawer.use_style(style)` before plotting. Setting a style for `draw_mpl` does not change the global
-  configuration for matplotlib plotting. If no `style` is passed, the function defaults
-
-  to plotting with the `black_white` style.
-  [(#3247)](https://github.com/PennyLaneAI/pennylane/pull/3247)
-
->>>>>>> 5b5c6b3b
+ 
 * `Operator.compute_terms` is removed. On a specific instance of an operator, `op.terms()` can be used
   instead. There is no longer a static method for this.
   [(#3215)](https://github.com/PennyLaneAI/pennylane/pull/3215)
@@ -913,11 +840,7 @@
 Josh Izaac,
 Soran Jahangiri,
 Edward Jiang,
-<<<<<<< HEAD
-Korbinian Kottmann
-=======
 Korbinian Kottmann,
->>>>>>> 5b5c6b3b
 Christina Lee,
 Romain Moyard,
 Lee J. O'Riordan,
