:orphan:

# Release 0.27.0 (current release)

<h3>New features since last release</h3>

<h4>An all-new data module 💾</h4>

* The `qml.data` module is now available, allowing users to download, load, and create quantum datasets.
  [(#3156)](https://github.com/PennyLaneAI/pennylane/pull/3156)

  Datasets are hosted on Xanadu Cloud and can be downloaded by using `qml.data.load()`:

  ```pycon
  >>> H2_datasets = qml.data.load(
  ...   data_name="qchem", molname="H2", basis="STO-3G", bondlength=1.1
  ... )
  >>> H2data = H2_datasets[0]
  >>> H2data
  <Dataset = description: qchem/H2/STO-3G/1.1, attributes: ['molecule', 'hamiltonian', ...]>
  ```

  - Datasets available to be downloaded can be listed with `qml.data.list_datasets()`.

  - To download or load only specific properties of a dataset, we can specify the desired properties in `qml.data.load` with the `attributes` keyword argument:

    ```pycon
    >>> H2_hamiltonian = qml.data.load(
    ... data_name="qchem", molname="H2", basis="STO-3G", bondlength=1.1,
    ... attributes=["molecule", "hamiltonian"]
    ... )[0]
    >>> H2_hamiltonian.hamiltonian
    <Hamiltonian: terms=15, wires=[0, 1, 2, 3]>
    ```

    The available attributes can be found using `qml.data.list_attributes()`:

  - To select data interactively, we can use `qml.data.load_interactive()`:

    ```pycon
    >>> qml.data.load_interactive()
    Please select a data name:
        1) qspin
        2) qchem
    Choice [1-2]: 1
    Please select a sysname:
        ...
    Please select a periodicity:
        ...
    Please select a lattice:
        ...
    Please select a layout:
        ...
    Please select attributes:
        ...
    Force download files? (Default is no) [y/N]: N
    Folder to download to? (Default is pwd, will download to /datasets subdirectory):

    Please confirm your choices:
    dataset: qspin/Ising/open/rectangular/4x4
    attributes: ['parameters', 'ground_states']
    force: False
    dest folder: datasets
    Would you like to continue? (Default is yes) [Y/n]:
    <Dataset = description: qspin/Ising/open/rectangular/4x4, attributes: ['parameters', 'ground_states']>
    ```

  - Once a dataset is loaded, its properties can be accessed as follows:

    ```pycon
    >>> dev = qml.device("default.qubit",wires=4)
    >>> @qml.qnode(dev)
    ... def circuit():
    ...     qml.BasisState(H2data.hf_state, wires = [0, 1, 2, 3])
    ...     for op in H2data.vqe_gates:
    ...          qml.apply(op)
    ...     return qml.expval(H2data.hamiltonian)
    >>> print(circuit())
    -1.0791430411076344
    ```

  It's also possible to create custom datasets with `qml.data.Dataset`:

  ```pycon
  >>> example_hamiltonian = qml.Hamiltonian(coeffs=[1,0.5], observables=[qml.PauliZ(wires=0),qml.PauliX(wires=1)])
  >>> example_energies, _ = np.linalg.eigh(qml.matrix(example_hamiltonian))
  >>> example_dataset = qml.data.Dataset(
  ... data_name = 'Example', hamiltonian=example_hamiltonian, energies=example_energies
  ... )
  >>> example_dataset.data_name
  'Example'
  >>> example_dataset.hamiltonian
    (0.5) [X1]
  + (1) [Z0]
  >>> example_dataset.energies
  array([-1.5, -0.5,  0.5,  1.5])
  ```

  Custom datasets can be saved and read with the `qml.data.Dataset.write()` and `qml.data.Dataset.read()` methods, respectively.

  ```pycon
  >>> example_dataset.write('./path/to/dataset.dat')
  >>> read_dataset = qml.data.Dataset()
  >>> read_dataset.read('./path/to/dataset.dat')
  >>> read_dataset.data_name
  'Example'
  >>> read_dataset.hamiltonian
      (0.5) [X1]
  + (1) [Z0]
  >>> read_dataset.energies
  array([-1.5, -0.5,  0.5,  1.5])
  ```

  We will continue to work on adding more datasets and features for `qml.data` in future releases.
 
<h4>Adaptive optimization 🏃🏋️🏊</h4>

* Optimizing quantum circuits can now be done *adaptively* with 
  `qml.AdaptiveOptimizer`.
  [(#3192)](https://github.com/PennyLaneAI/pennylane/pull/3192)

  The `qml.AdaptiveOptimizer` takes an initial circuit and a collection of operators as input and adds a selected gate to the circuit at each optimization step. The process of growing the circuit can be repeated until the circuit gradients converge to zero within a given threshold. The adaptive optimizer can be used to implement algorithms such as ADAPT-VQE as shown in the following example.

  Firstly, we define some preliminary variables needed for VQE:

  ```python
  symbols = ["H", "H", "H"]
  geometry = np.array([[0.01076341, 0.04449877, 0.0],
                      [0.98729513, 1.63059094, 0.0],
                      [1.87262415, -0.00815842, 0.0]], requires_grad=False)
  H, qubits = qml.qchem.molecular_hamiltonian(symbols, geometry, charge = 1)
  ```

  The collection of gates to grow the circuit is built to contain all single and double excitations:

  ```python
  n_electrons = 2
  singles, doubles = qml.qchem.excitations(n_electrons, qubits)
  singles_excitations = [qml.SingleExcitation(0.0, x) for x in singles]
  doubles_excitations = [qml.DoubleExcitation(0.0, x) for x in doubles]
  operator_pool = doubles_excitations + singles_excitations
  ```

  Next, an initial circuit that prepares a Hartree-Fock state and returns the expectation value of the Hamiltonian is defined:

  ```python
  hf_state = qml.qchem.hf_state(n_electrons, qubits)
  dev = qml.device("default.qubit", wires=qubits)
  @qml.qnode(dev)
  def circuit():
      qml.BasisState(hf_state, wires=range(qubits))
      return qml.expval(H)
  ```

  Finally, the optimizer is instantiated and then the circuit is created and optimized adaptively:

  ```python
  opt = qml.optimize.AdaptiveOptimizer()
  for i in range(len(operator_pool)):
      circuit, energy, gradient = opt.step_and_cost(circuit, operator_pool, drain_pool=True)
      print('Energy:', energy)
      print(qml.draw(circuit)())
      print('Largest Gradient:', gradient)
      print()
      if gradient < 1e-3:
          break
  ```

  ```pycon
  Energy: -1.246549938420637
  0: ─╭BasisState(M0)─╭G²(0.20)─┤ ╭<𝓗>
  1: ─├BasisState(M0)─├G²(0.20)─┤ ├<𝓗>
  2: ─├BasisState(M0)─│─────────┤ ├<𝓗>
  3: ─├BasisState(M0)─│─────────┤ ├<𝓗>
  4: ─├BasisState(M0)─├G²(0.20)─┤ ├<𝓗>
  5: ─╰BasisState(M0)─╰G²(0.20)─┤ ╰<𝓗>
  Largest Gradient: 0.14399872776755085

  Energy: -1.2613740231529604
  0: ─╭BasisState(M0)─╭G²(0.20)─╭G²(0.19)─┤ ╭<𝓗>
  1: ─├BasisState(M0)─├G²(0.20)─├G²(0.19)─┤ ├<𝓗>
  2: ─├BasisState(M0)─│─────────├G²(0.19)─┤ ├<𝓗>
  3: ─├BasisState(M0)─│─────────╰G²(0.19)─┤ ├<𝓗>
  4: ─├BasisState(M0)─├G²(0.20)───────────┤ ├<𝓗>
  5: ─╰BasisState(M0)─╰G²(0.20)───────────┤ ╰<𝓗>
  Largest Gradient: 0.1349349562423238

  Energy: -1.2743971719780331
  0: ─╭BasisState(M0)─╭G²(0.20)─╭G²(0.19)──────────┤ ╭<𝓗>
  1: ─├BasisState(M0)─├G²(0.20)─├G²(0.19)─╭G(0.00)─┤ ├<𝓗>
  2: ─├BasisState(M0)─│─────────├G²(0.19)─│────────┤ ├<𝓗>
  3: ─├BasisState(M0)─│─────────╰G²(0.19)─╰G(0.00)─┤ ├<𝓗>
  4: ─├BasisState(M0)─├G²(0.20)────────────────────┤ ├<𝓗>
  5: ─╰BasisState(M0)─╰G²(0.20)────────────────────┤ ╰<𝓗>
  Largest Gradient: 0.00040841755397108586
  ```

  For a detailed breakdown of its implementation, check out the [Adaptive circuits for quantum chemistry
  demo](https://pennylane.ai/qml/demos/tutorial_adaptive_circuits.html).

<h4>Automatic interface detection 🧩</h4>

* QNodes now accept an `auto` interface argument which automatically detects the machine learning library to use.
  [(#3132)](https://github.com/PennyLaneAI/pennylane/pull/3132)

  ```python
  from pennylane import numpy as np
  import torch
  import tensorflow as tf
  from jax import numpy as jnp

  dev = qml.device("default.qubit", wires=2)
  @qml.qnode(dev, interface="auto")
  def circuit(weight):
      qml.RX(weight[0], wires=0)
      qml.RY(weight[1], wires=1)
      return qml.expval(qml.PauliZ(0))

  interface_tensors = [[0, 1], np.array([0, 1]), torch.Tensor([0, 1]), tf.Variable([0, 1], dtype=float), jnp.array([0, 1])]
  for tensor in interface_tensors:
      res = circuit(weight=tensor)
      print(f"Result value: {res:.2f}; Result type: {type(res)}")
  ```

  ```pycon
  Result value: 1.00; Result type: <class 'pennylane.numpy.tensor.tensor'>
  Result value: 1.00; Result type: <class 'pennylane.numpy.tensor.tensor'>
  Result value: 1.00; Result type: <class 'torch.Tensor'>
  Result value: 1.00; Result type: <class 'tensorflow.python.framework.ops.EagerTensor'>
  Result value: 1.00; Result type: <class 'jaxlib.xla_extension.DeviceArray'>
  ```

<h4>More JAX-JIT gradient support 🏎</h4>

* JAX-JIT support for computing the gradient of QNodes that return a single vector of probabilities or multiple expectation values is now available.
  [(#3244)](https://github.com/PennyLaneAI/pennylane/pull/3244)
  [(#3261)](https://github.com/PennyLaneAI/pennylane/pull/3261)

  ```python
  import jax
  from jax import numpy as jnp
  from jax.config import config
  config.update("jax_enable_x64", True)

  dev = qml.device("lightning.qubit", wires=2)

  @jax.jit
  @qml.qnode(dev, diff_method="parameter-shift", interface="jax")
  def circuit(x, y):
      qml.RY(x, wires=0)
      qml.RY(y, wires=1)
      qml.CNOT(wires=[0, 1])
      return qml.expval(qml.PauliZ(0)), qml.expval(qml.PauliZ(1))

  x = jnp.array(1.0)
  y = jnp.array(2.0)
  ```

  ```pycon
  >>> jax.jacobian(circuit, argnums=[0, 1])(x, y)
  (DeviceArray([-0.84147098,  0.35017549], dtype=float64, weak_type=True),
   DeviceArray([ 4.47445479e-18, -4.91295496e-01], dtype=float64, weak_type=True))
  ```

  Note that this change depends on `jax.pure_callback`, which requires `jax>=0.3.17`.

<h4>Construct Pauli words and sentences 🔤</h4>

* We've reorganized and grouped everything in PennyLane responsible for manipulating Pauli operators into a `pauli` module. The `grouping` module has been deprecated as a result, and logic was moved from `pennylane/grouping` to `pennylane/pauli/grouping`.
  [(#3179)](https://github.com/PennyLaneAI/pennylane/pull/3179)

* `qml.pauli.PauliWord` and `qml.pauli.PauliSentence` can be used to represent tensor products and linear combinations of Pauli operators, respectively. These provide a more performant method to compute sums and products of Pauli operators.
  [(#3195)](https://github.com/PennyLaneAI/pennylane/pull/3195)

  - `qml.pauli.PauliWord` represents tensor products of Pauli operators. We can efficiently multiply and extract the matrix of these operators using this representation.

    ```pycon
    >>> pw1 = qml.pauli.PauliWord({0:"X", 1:"Z"})
    >>> pw2 = qml.pauli.PauliWord({0:"Y", 1:"Z"})
    >>> pw1, pw2
    (X(0) @ Z(1), Y(0) @ Z(1))
    >>> pw1 * pw2
    (Z(0), 1j)
    >>> pw1.to_mat(wire_order=[0,1])
    array([[ 0,  0,  1,  0],
          [ 0,  0,  0, -1],
          [ 1,  0,  0,  0],
          [ 0, -1,  0,  0]])
    ```

  - `qml.pauli.PauliSentence` represents linear combinations of Pauli words. We can efficiently add, multiply and extract the matrix of these operators in this representation.

    ```pycon
    >>> ps1 = qml.pauli.PauliSentence({pw1: 1.2, pw2: 0.5j})
    >>> ps2 = qml.pauli.PauliSentence({pw1: -1.2})
    >>> ps1
    1.2 * X(0) @ Z(1)
    + 0.5j * Y(0) @ Z(1)
    >>> ps1 + ps2
    0.0 * X(0) @ Z(1)
    + 0.5j * Y(0) @ Z(1)
    >>> ps1 * ps2
    -1.44 * I
    + (-0.6+0j) * Z(0)
    >>> (ps1 + ps2).to_mat(wire_order=[0,1])
    array([[ 0. +0.j,  0. +0.j,  0.5+0.j,  0. +0.j],
          [ 0. +0.j,  0. +0.j,  0. +0.j, -0.5+0.j],
          [-0.5+0.j,  0. +0.j,  0. +0.j,  0. +0.j],
          [ 0. +0.j,  0.5+0.j,  0. +0.j,  0. +0.j]])
    ```

<h4>(Experimental) More support for multi-measurement and gradient output types 🧪</h4>

* `qml.enable_return()` now supports QNodes returning multiple measurements, 
  including shots vectors, and gradient output types.
  [(#2886)](https://github.com/PennyLaneAI/pennylane/pull/2886)
  [(#3052)](https://github.com/PennyLaneAI/pennylane/pull/3052)
  [(#3041)](https://github.com/PennyLaneAI/pennylane/pull/3041)
  [(#3090)](https://github.com/PennyLaneAI/pennylane/pull/3090)
  [(#3069)](https://github.com/PennyLaneAI/pennylane/pull/3069)
  [(#3137)](https://github.com/PennyLaneAI/pennylane/pull/3137)
  [(#3127)](https://github.com/PennyLaneAI/pennylane/pull/3127)
  [(#3099)](https://github.com/PennyLaneAI/pennylane/pull/3099)
  [(#3098)](https://github.com/PennyLaneAI/pennylane/pull/3098)
  [(#3095)](https://github.com/PennyLaneAI/pennylane/pull/3095)
  [(#3091)](https://github.com/PennyLaneAI/pennylane/pull/3091)
  [(#3176)](https://github.com/PennyLaneAI/pennylane/pull/3176)
  [(#3170)](https://github.com/PennyLaneAI/pennylane/pull/3170)
  [(#3194)](https://github.com/PennyLaneAI/pennylane/pull/3194)
  [(#3267)](https://github.com/PennyLaneAI/pennylane/pull/3267)
  [(#3234)](https://github.com/PennyLaneAI/pennylane/pull/3234)
  [(#3232)](https://github.com/PennyLaneAI/pennylane/pull/3232)
  [(#3223)](https://github.com/PennyLaneAI/pennylane/pull/3223)
  [(#3222)](https://github.com/PennyLaneAI/pennylane/pull/3222)
  [(#3315)](https://github.com/PennyLaneAI/pennylane/pull/3315)

  In v0.25, we introduced `qml.enable_return()`, which separates measurements into their own tensors. The motivation of this change is the deprecation of ragged `ndarray` creation in NumPy.

  With this release, we're continuing to elevate this feature by adding support for:
  
  - Execution (`qml.execute`)
  - Jacobian vector product (JVP) computation
  - Gradient transforms (`qml.gradients.param_shift`, `qml.gradients.finite_diff`, qml.gradients.hessian_transform`, `qml.gradients.param_shift_hessian`).

  - Interfaces (Autograd, TensorFlow, and JAX, although without JIT)
    
  With this added support, the JAX interface can handle multiple shots (shots vectors), measurements, and gradient output types with `qml.enable_return()`:
  
  ```python
  import jax

  qml.enable_return()
  dev = qml.device("default.qubit", wires=2, shots=(1, 10000))

  params = jax.numpy.array([0.1, 0.2])

  @qml.qnode(dev, interface="jax", diff_method="parameter-shift", max_diff=2)
  def circuit(x):
      qml.RX(x[0], wires=[0])
      qml.RY(x[1], wires=[1])
      qml.CNOT(wires=[0, 1])
      return qml.var(qml.PauliZ(0) @ qml.PauliX(1)), qml.probs(wires=[0])
  ```

  ```pycon
  >>> jax.hessian(circuit)(params)
  ((DeviceArray([[ 0.,  0.],
                [ 2., -3.]], dtype=float32),
  DeviceArray([[[-0.5,  0. ],
                [ 0. ,  0. ]],
              [[ 0.5,  0. ],
                [ 0. ,  0. ]]], dtype=float32)),
  (DeviceArray([[ 0.07677898,  0.0563341 ],
                [ 0.07238522, -1.830669  ]], dtype=float32),
  DeviceArray([[[-4.9707499e-01,  2.9999996e-04],
                [-6.2500127e-04,  1.2500001e-04]],
                [[ 4.9707499e-01, -2.9999996e-04],
                [ 6.2500127e-04, -1.2500001e-04]]], dtype=float32)))
  ```

  For more details, please [refer to the documentation](https://docs.pennylane.ai/en/stable/code/api/pennylane.enable_return.html?highlight=enable_return#pennylane.enable_return).

<h4>New basis rotation and tapering features in qml.qchem 🤓</h4>

* Grouped coefficients, observables, and basis rotation transformation matrices needed to construct a qubit Hamiltonian in the rotated basis of molecular orbitals are now calculable via `qml.qchem.basis_rotation()`.
  ([#3011](https://github.com/PennyLaneAI/pennylane/pull/3011))

  ```pycon
  >>> symbols  = ['H', 'H']
  >>> geometry = np.array([[0.0, 0.0, 0.0], [1.398397361, 0.0, 0.0]], requires_grad = False)
  >>> mol = qml.qchem.Molecule(symbols, geometry)
  >>> core, one, two = qml.qchem.electron_integrals(mol)()
  >>> coeffs, ops, unitaries = qml.qchem.basis_rotation(one, two, tol_factor=1.0e-5)
  >>> unitaries
  [tensor([[-1.00000000e+00, -5.46483514e-13],
         [ 5.46483514e-13, -1.00000000e+00]], requires_grad=True),
  tensor([[-1.00000000e+00,  3.17585063e-14],
          [-3.17585063e-14, -1.00000000e+00]], requires_grad=True),
  tensor([[-0.70710678, -0.70710678],
          [-0.70710678,  0.70710678]], requires_grad=True),
  tensor([[ 2.58789009e-11,  1.00000000e+00],
          [-1.00000000e+00,  2.58789009e-11]], requires_grad=True)]
  ```

* Any gate operation can now be tapered according to :math:`\mathbb{Z}_2` symmetries of the Hamiltonian via `qml.qchem.taper_operation`.
  [(#3002)](https://github.com/PennyLaneAI/pennylane/pull/3002)
  [(#3121)](https://github.com/PennyLaneAI/pennylane/pull/3121)

  ```pycon
    >>> symbols = ['He', 'H']
    >>> geometry =  np.array([[0.0, 0.0, 0.0], [0.0, 0.0, 1.4589]])
    >>> mol = qml.qchem.Molecule(symbols, geometry, charge=1)
    >>> H, n_qubits = qml.qchem.molecular_hamiltonian(symbols, geometry)
    >>> generators = qml.qchem.symmetry_generators(H)
    >>> paulixops = qml.qchem.paulix_ops(generators, n_qubits)
    >>> paulix_sector = qml.qchem.optimal_sector(H, generators, mol.n_electrons)
    >>> tap_op = qml.qchem.taper_operation(qml.SingleExcitation, generators, paulixops,
    ...                paulix_sector, wire_order=H.wires, op_wires=[0, 2])
    >>> tap_op(3.14159)
    [Exp(1.5707949999999993j PauliY)]
  ```

  Moreover, the obtained tapered operation can be used directly within a QNode.

  ```pycon
    >>> dev = qml.device('default.qubit', wires=[0, 1])
    >>> @qml.qnode(dev)
    ... def circuit(params):
    ...     tap_op(params[0])
    ...     return qml.expval(qml.PauliZ(0) @ qml.PauliZ(1))
    >>> drawer = qml.draw(circuit, show_all_wires=True)
    >>> print(drawer(params=[3.14159]))
    0: ──Exp(0.00+1.57j Y)─┤ ╭<Z@Z>
    1: ────────────────────┤ ╰<Z@Z>
  ```

* Functionality has been added to estimate the number of measurements required to compute an expectation value with a target error and estimate the error in computing an expectation value with a given number of measurements.
  [(#3000)](https://github.com/PennyLaneAI/pennylane/pull/3000)

<h4>New functions, operations, and observables 🤩</h4>

* Wires of operators or entire QNodes can now be mapped to other wires via `qml.map_wires()`.
  [(#3143)](https://github.com/PennyLaneAI/pennylane/pull/3143)
  [(#3145)](https://github.com/PennyLaneAI/pennylane/pull/3145)

  The `qml.map_wires()` function requires a dictionary representing a wire map. Use it with

  - arbitrary operators:

    ```pycon
    >>> op = qml.RX(0.54, wires=0) + qml.PauliX(1) + (qml.PauliZ(2) @ qml.RY(1.23, wires=3))
    >>> op
    (RX(0.54, wires=[0]) + PauliX(wires=[1])) + (PauliZ(wires=[2]) @ RY(1.23, wires=[3]))
    >>> wire_map = {0: 10, 1: 11, 2: 12, 3: 13}
    >>> qml.map_wires(op, wire_map)
    (RX(0.54, wires=[10]) + PauliX(wires=[11])) + (PauliZ(wires=[12]) @ RY(1.23, wires=[13]))
    ```

    A `map_wires` method has also been added to operators, which returns a copy
    of the operator with its wires changed according to the given wire map.

  - entire QNodes:

    ```python
    dev = qml.device("default.qubit", wires=["A", "B", "C", "D"])
    wire_map = {0: "A", 1: "B", 2: "C", 3: "D"}

    @qml.qnode(dev)
    def circuit():
        qml.RX(0.54, wires=0)
        qml.PauliX(1)
        qml.PauliZ(2)
        qml.RY(1.23, wires=3)
        return qml.probs(wires=0)
    ```

    ```pycon
    >>> mapped_circuit = qml.map_wires(circuit, wire_map)
    >>> mapped_circuit()
    tensor([0.92885434, 0.07114566], requires_grad=True)
    >>> print(qml.draw(mapped_circuit)())
    A: ──RX(0.54)─┤  Probs
    B: ──X────────┤
    C: ──Z────────┤
    D: ──RY(1.23)─┤
    ```

* The `qml.IntegerComparator` arithmetic operation is now available.
[(#3113)](https://github.com/PennyLaneAI/pennylane/pull/3113)

  Given a basis state :math:`\vert n \rangle`, where :math:`n` is a positive integer, and a fixed positive integer :math:`L`, `qml.IntegerComparator` flips a target qubit if :math:`n \geq L`. Alternatively, the flipping condition can be :math:`n < L` as demonstrated below:

  ```python
  dev = qml.device("default.qubit", wires=2)

  @qml.qnode(dev)
  def circuit():
      qml.BasisState(np.array([0, 1]), wires=range(2))
      qml.broadcast(qml.Hadamard, wires=range(2), pattern='single')
      qml.IntegerComparator(2, geq=False, wires=[0, 1])
      return qml.state()
  ```

  ```pycon
  >>> circuit()
  [-0.5+0.j  0.5+0.j -0.5+0.j  0.5+0.j]
  ```

* The `qml.GellMann` qutrit observable, the ternary generalization of the Pauli observables, is now available.
  [(#3035)](https://github.com/PennyLaneAI/pennylane/pull/3035)

  When using `qml.GellMann`, the `index` keyword argument determines which of the 8 Gell-Mann matrices is used.

  ```python
  dev = qml.device("default.qutrit", wires=2)

  @qml.qnode(dev)
  def circuit():
      qml.TClock(wires=0)
      qml.TShift(wires=1)
      qml.TAdd(wires=[0, 1])
      return qml.expval(qml.GellMann(wires=0, index=8) + qml.GellMann(wires=1, index=3))
  ```

  ```pycon
  >>> circuit()
  -0.42264973081037416
  ```

* Controlled qutrit operations can now be performed with `qml.ControlledQutritUnitary`.
  ([#2844](https://github.com/PennyLaneAI/pennylane/pull/2844))

  The control wires and values that define the operation are defined analogously to the qubit operation.

  ```python
  dev = qml.device("default.qutrit", wires=3)

  @qml.qnode(dev)
  def circuit(U):
      qml.TShift(wires=0)
      qml.TAdd(wires=[0, 1])
      qml.ControlledQutritUnitary(U, control_wires=[0, 1], control_values='12', wires=2)
      return qml.state()
  ```

  ```pycon
  >>> U = np.array([[1, 1, 0], [1, -1, 0], [0, 0, np.sqrt(2)]]) / np.sqrt(2)
  >>> circuit(U)
  tensor([0.+0.j, 0.+0.j, 0.+0.j, 0.+0.j, 0.+0.j, 0.+0.j, 0.+0.j, 0.+0.j,
        0.+0.j, 0.+0.j, 0.+0.j, 0.+0.j, 1.+0.j, 0.+0.j, 0.+0.j, 0.+0.j,
        0.+0.j, 0.+0.j, 0.+0.j, 0.+0.j, 0.+0.j, 0.+0.j, 0.+0.j, 0.+0.j,
        0.+0.j, 0.+0.j, 0.+0.j], requires_grad=True)
  ```

<h3>Improvements</h3>

<<<<<<< HEAD
* `qml.sample` and `qml.counts` work more efficiently and track if computational basis samples are being generated when they are called without specifying an observable.
=======
* Adds a Python 3.11 classification to the PennyLane package.
  [(#3297)](https://github.com/PennyLaneAI/pennylane/pull/3297)

* Added a `samples_computational_basis` attribute to the `MeasurementProcess` and `QuantumScript` classes to track if computational basis samples are being generated when `qml.sample` or `qml.counts` are called without specifying an observable.
>>>>>>> e99768c4
  [(#3207)](https://github.com/PennyLaneAI/pennylane/pull/3207)

* The parameters of a basis set containing a different number of Gaussian functions are now easier to differentiate.
  [(#3213)](https://github.com/PennyLaneAI/pennylane/pull/3213)

* Printing a `qml.MultiControlledX` operator now shows the `control_values` keyword argument.
  [(#3113)](https://github.com/PennyLaneAI/pennylane/pull/3113)

* `qml.simplify` and transforms like `qml.matrix`, `batch_transform`, `hamiltonian_expand`, and `split_non_commuting` now work with
  `QuantumScript` as well as `QuantumTape`.
  [(#3209)](https://github.com/PennyLaneAI/pennylane/pull/3209)

* A redundant flipping of the initial state in the UCCSD and kUpCCGSD templates has been removed.
  [(#3148)](https://github.com/PennyLaneAI/pennylane/pull/3148)

* `qml.adjoint` now supports batching if the base operation supports batching.
  [(#3168)](https://github.com/PennyLaneAI/pennylane/pull/3168)

* `qml.OrbitalRotation` is now decomposed into two `qml.SingleExcitation` operations for faster execution and more efficient parameter-shift gradient calculations on devices that natively support `qml.SingleExcitation`.
  [(#3171)](https://github.com/PennyLaneAI/pennylane/pull/3171)

* The `Exp` class decomposes into a `PauliRot` class if the coefficient is imaginary and the base operator is a Pauli Word.
  [(#3249)](https://github.com/PennyLaneAI/pennylane/pull/3249)

* Added the operator attributes `has_decomposition` and `has_adjoint` that indicate
  whether a corresponding `decomposition` or `adjoint` method is available.
  [(#2986)](https://github.com/PennyLaneAI/pennylane/pull/2986)

* Structural improvements are made to `QueuingManager`, formerly `QueuingContext`, and `AnnotatedQueue`.
  [(#2794)](https://github.com/PennyLaneAI/pennylane/pull/2794)
  [(#3061)](https://github.com/PennyLaneAI/pennylane/pull/3061)
  [(#3085)](https://github.com/PennyLaneAI/pennylane/pull/3085)

  - `QueuingContext` is renamed to `QueuingManager`.
  - `QueuingManager` should now be the global communication point for putting queuable objects into the active queue.
  - `QueuingManager` is no longer an abstract base class.
  - `AnnotatedQueue` and its children no longer inherit from `QueuingManager`.
  - `QueuingManager` is no longer a context manager.
  - Recording queues should start and stop recording via the `QueuingManager.add_active_queue` and
    `QueuingContext.remove_active_queue` class methods instead of directly manipulating the `_active_contexts` property.
  - `AnnotatedQueue` and its children no longer provide global information about actively recording queues. This information is now only available through `QueuingManager`.
  - `AnnotatedQueue` and its children no longer have the private `_append`, `_remove`, `_update_info`, `_safe_update_info`, and `_get_info` methods. The public analogues should be used instead.
  - `QueuingManager.safe_update_info` and `AnnotatedQueue.safe_update_info` are deprecated.  Their functionality is moved to `update_info`.

* `qml.Identity` now accepts multiple wires.
    [(#3049)](https://github.com/PennyLaneAI/pennylane/pull/3049)

    ```pycon
    >>> id_op = qml.Identity([0, 1])
    >>> id_op.matrix()
    array([[1., 0., 0., 0.],
        [0., 1., 0., 0.],
        [0., 0., 1., 0.],
        [0., 0., 0., 1.]])
    >>> id_op.sparse_matrix()
    <4x4 sparse matrix of type '<class 'numpy.float64'>'
        with 4 stored elements in Compressed Sparse Row format>
    >>> id_op.eigvals()
    array([1., 1., 1., 1.])
    ```

* Added `unitary_check` keyword argument to the constructor of the `QubitUnitary` class which
  indicates whether the user wants to check for unitarity of the input matrix or not. Its default
  value is `false`.
  [(#3063)](https://github.com/PennyLaneAI/pennylane/pull/3063)

* Modified the representation of `WireCut` by using `qml.draw_mpl`.
  [(#3067)](https://github.com/PennyLaneAI/pennylane/pull/3067)

* Improved the performance of `qml.math.expand_matrix` function for dense
  and sparse matrices.
  [(#3060)](https://github.com/PennyLaneAI/pennylane/pull/3060)
  [(#3064)](https://github.com/PennyLaneAI/pennylane/pull/3064)

* Added support for sums and products of operator classes with scalar tensors of any interface
  (NumPy, JAX, Tensorflow, PyTorch...).
  [(#3149)](https://github.com/PennyLaneAI/pennylane/pull/3149)

  ```pycon
  >>> s_prod = torch.tensor(4) * qml.RX(1.23, 0)
  >>> s_prod
  4*(RX(1.23, wires=[0]))
  >>> s_prod.scalar
  tensor(4)
  ```

* Added `overlapping_ops` property to the `Composite` class to improve the
  performance of the `eigvals`, `diagonalizing_gates` and `Prod.matrix` methods.
  [(#3084)](https://github.com/PennyLaneAI/pennylane/pull/3084)

* Added the `map_wires` method to the operators, which returns a copy of the operator with
  its wires changed according to the given wire map.
  [(#3143)](https://github.com/PennyLaneAI/pennylane/pull/3143)

  ```pycon
  >>> op = qml.Toffoli([0, 1, 2])
  >>> wire_map = {0: 2, 2: 0}
  >>> op.map_wires(wire_map=wire_map)
  Toffoli(wires=[2, 1, 0])
  ```

* Calling `compute_matrix` and `compute_sparse_matrix` of simple non-parametric operations is now faster and more memory-efficient with the addition of caching.
  [(#3134)](https://github.com/PennyLaneAI/pennylane/pull/3134)

* Added details to the output of `Exp.label()`.
  [(#3126)](https://github.com/PennyLaneAI/pennylane/pull/3126)

* `qml.math.unwrap` no longer creates ragged arrays. Lists remain lists.
  [(#3163)](https://github.com/PennyLaneAI/pennylane/pull/3163)

* New `null.qubit` device. The `null.qubit`performs no operations or memory allocations.
  [(#2589)](https://github.com/PennyLaneAI/pennylane/pull/2589)

* `default.qubit` favours decomposition and avoids matrix construction for `QFT` and `GroverOperator` at larger qubit numbers.
  [(#3193)](https://github.com/PennyLaneAI/pennylane/pull/3193)

* `qml.ControlledQubitUnitary` now has a `control_values` property.
  [(#3206)](https://github.com/PennyLaneAI/pennylane/pull/3206)

* Added a new `qml.tape.QuantumScript` class that contains all the non-queuing behavior of `QuantumTape`. Now, `QuantumTape` inherits from `QuantumScript` as well as `AnnotatedQueue`.
  [(#3097)](https://github.com/PennyLaneAI/pennylane/pull/3097)

* Extended the `qml.equal` function to MeasurementProcesses
  [(#3189)](https://github.com/PennyLaneAI/pennylane/pull/3189)

* `qml.drawer.draw.draw_mpl` now accepts a `style` kwarg to select a style for plotting, rather than calling
  `qml.drawer.use_style(style)` before plotting. Setting a style for `draw_mpl` does not change the global
  configuration for matplotlib plotting. If no `style` is passed, the function defaults
  to plotting with the `black_white` style.
  [(#3247)](https://github.com/PennyLaneAI/pennylane/pull/3247)

<h3>Breaking changes</h3>

* `QuantumTape._par_info` is now a list of dictionaries, instead of a dictionary whose keys are integers starting from zero.
  [(#3185)](https://github.com/PennyLaneAI/pennylane/pull/3185)

* `QueuingContext` has been renamed to `QueuingManager`.
  [(#3061)](https://github.com/PennyLaneAI/pennylane/pull/3061)

* Deprecation patches for the return types enum's location and `qml.utils.expand` are removed.
  [(#3092)](https://github.com/PennyLaneAI/pennylane/pull/3092)

* `_multi_dispatch` functionality has been moved inside the `get_interface` function. This function
  can now be called with one or multiple tensors as arguments.
  [(#3136)](https://github.com/PennyLaneAI/pennylane/pull/3136)

  ```pycon
  >>> torch_scalar = torch.tensor(1)
  >>> torch_tensor = torch.Tensor([2, 3, 4])
  >>> numpy_tensor = np.array([5, 6, 7])
  >>> qml.math.get_interface(torch_scalar)
  'torch'
  >>> qml.math.get_interface(numpy_tensor)
  'numpy'
  ```

  `_multi_dispatch` previously had only one argument which contained a list of the tensors to be
  dispatched:

  ```pycon
  >>> qml.math._multi_dispatch([torch_scalar, torch_tensor, numpy_tensor])
  'torch'
  ```

  To differentiate whether the user wants to get the interface of a single tensor or multiple
  tensors, `get_interface` now accepts a different argument per tensor to be dispatched:

  ```pycon
  >>> qml.math.get_interface(*[torch_scalar, torch_tensor, numpy_tensor])
  'torch'
  >>> qml.math.get_interface(torch_scalar, torch_tensor, numpy_tensor)
  'torch'
  ```
 
* `Operator.compute_terms` is removed. On a specific instance of an operator, `op.terms()` can be used
  instead. There is no longer a static method for this.
  [(#3215)](https://github.com/PennyLaneAI/pennylane/pull/3215)

<h3>Deprecations</h3>

* `QueuingManager.safe_update_info` and `AnnotatedQueue.safe_update_info` are deprecated. Instead, `update_info` no longer raises errors
   if the object isn't in the queue.
   [(#3085)](https://github.com/PennyLaneAI/pennylane/pull/3085)

* `qml.tape.stop_recording` and `QuantumTape.stop_recording` have been moved to `qml.QueuingManager.stop_recording`. The old functions will still be available until v0.29.
  [(#3068)](https://github.com/PennyLaneAI/pennylane/pull/3068)

* `qml.tape.get_active_tape` has been deprecated. Use `qml.QueuingManager.active_context()` instead.
  [(#3068)](https://github.com/PennyLaneAI/pennylane/pull/3068)

* `Operator.compute_terms` has been removed. On a specific instance of an operator, use `op.terms()` instead. There is no longer a static method for this.
  [(#3215)](https://github.com/PennyLaneAI/pennylane/pull/3215)

* `qml.tape.QuantumTape.inv()` has been deprecated. Use `qml.tape.QuantumTape.adjoint` instead.
  [(#3237)](https://github.com/PennyLaneAI/pennylane/pull/3237)

* `qml.transforms.qcut.remap_tape_wires` has been deprecated. Use `qml.map_wires` instead.
  [(#3186)](https://github.com/PennyLaneAI/pennylane/pull/3186)

* The grouping module `qml.grouping` has been deprecated. Use `qml.pauli` or `qml.pauli.grouping` instead. The module will still be available until v0.28.
  [(#3262)](https://github.com/PennyLaneAI/pennylane/pull/3262)

<h3>Documentation</h3>

* The code block in the usage details of the UCCSD template has been updated.
  [(#3140)](https://github.com/PennyLaneAI/pennylane/pull/3140)

* Added a "Deprecations" page to the developer documentation.
  [(#3093)](https://github.com/PennyLaneAI/pennylane/pull/3093)

* The example of the `qml.FlipSign` template has been updated.
  [(#3219)](https://github.com/PennyLaneAI/pennylane/pull/3219)

<h3>Bug fixes</h3>

* `qml.SparseHamiltonian` now validates the size of the input matrix.
  [(#3278)](https://github.com/PennyLaneAI/pennylane/pull/3278)

* Users no longer see unintuitive errors when inputing sequences to `qml.Hermitian`.
  [(#3181)](https://github.com/PennyLaneAI/pennylane/pull/3181)

* The evaluation of QNodes that return either `vn_entropy` or `mutual_info` raises an
  informative error message when using devices that define a vector of shots.
  [(#3180)](https://github.com/PennyLaneAI/pennylane/pull/3180)

* Fixed a bug that made `qml.AmplitudeEmbedding` incompatible with JITting.
  [(#3166)](https://github.com/PennyLaneAI/pennylane/pull/3166)

* Fixed the `qml.transforms.transpile` transform to work correctly for all two-qubit operations.
  [(#3104)](https://github.com/PennyLaneAI/pennylane/pull/3104)

* Fixed a bug with the control values of a controlled version of a `ControlledQubitUnitary`.
  [(#3119)](https://github.com/PennyLaneAI/pennylane/pull/3119)

* Fixed a bug where `qml.math.fidelity(non_trainable_state, trainable_state)` failed unexpectedly.
  [(#3160)](https://github.com/PennyLaneAI/pennylane/pull/3160)

* Fixed a bug where `qml.QueuingManager.stop_recording` did not clean up if yielded code raises an exception.
  [(#3182)](https://github.com/PennyLaneAI/pennylane/pull/3182)

* Returning `qml.sample()` or `qml.counts()` with other measurements of non-commuting observables
  now raises a QuantumFunctionError (e.g., `return qml.expval(PauliX(wires=0)), qml.sample()`
  now raises an error).
  [(#2924)](https://github.com/PennyLaneAI/pennylane/pull/2924)

* Fixed a bug where `op.eigvals()` would return an incorrect result if the operator was a non-hermitian
  composite operator.
  [(#3204)](https://github.com/PennyLaneAI/pennylane/pull/3204)

* Fixed a bug where `qml.BasisStatePreparation` and `qml.BasisEmbedding` were not jit-compilable with JAX.
  [(#3239)](https://github.com/PennyLaneAI/pennylane/pull/3239)

* Fixed a bug where `qml.MottonenStatePreparation` was not jit-compilable with JAX.
  [(#3260)](https://github.com/PennyLaneAI/pennylane/pull/3260)

* Fixed a bug where `qml.expval(qml.Hamiltonian())` would not raise an error
  if the Hamiltonian involved some wires that are not present on the device.
  [(#3266)](https://github.com/PennyLaneAI/pennylane/pull/3266)

* Fixed a bug where `qml.tape.QuantumTape.shape()` did not account for the batch dimension of the tape
  [(#3269)](https://github.com/PennyLaneAI/pennylane/pull/3269)

<h3>Contributors</h3>

This release contains contributions from (in alphabetical order):

Kamal Mohamed Ali,
Guillermo Alonso-Linaje,
Juan Miguel Arrazola,
Utkarsh Azad,
Tom Bromley, 
Albert Mitjans Coma,
Isaac De Vlugt,
Olivia Di Matteo,
Amintor Dusko,
Lillian M. A. Frederiksen,
Diego Guala,
Josh Izaac,
Soran Jahangiri,
Edward Jiang,
Korbinian Kottmann,
Christina Lee,
Romain Moyard,
Lee J. O'Riordan,
Mudit Pandey,
Matthew Silverman,
Jay Soni,
Antal Száva,
David Wierichs,<|MERGE_RESOLUTION|>--- conflicted
+++ resolved
@@ -554,14 +554,10 @@
 
 <h3>Improvements</h3>
 
-<<<<<<< HEAD
-* `qml.sample` and `qml.counts` work more efficiently and track if computational basis samples are being generated when they are called without specifying an observable.
-=======
 * Adds a Python 3.11 classification to the PennyLane package.
   [(#3297)](https://github.com/PennyLaneAI/pennylane/pull/3297)
 
-* Added a `samples_computational_basis` attribute to the `MeasurementProcess` and `QuantumScript` classes to track if computational basis samples are being generated when `qml.sample` or `qml.counts` are called without specifying an observable.
->>>>>>> e99768c4
+* `qml.sample` and `qml.counts` work more efficiently and track if computational basis samples are being generated when they are called without specifying an observable.
   [(#3207)](https://github.com/PennyLaneAI/pennylane/pull/3207)
 
 * The parameters of a basis set containing a different number of Gaussian functions are now easier to differentiate.
