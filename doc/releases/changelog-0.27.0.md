--- conflicted
+++ resolved
@@ -115,14 +115,9 @@
  
 <h4>Adaptive optimization 🏃🏋️🏊</h4>
 
-<<<<<<< HEAD
-* Grouped coefficients, observables, and basis rotation transformation matrices needed to construct a qubit Hamiltonian in the rotated basis of molecular orbitals are now calculable via `qml.qchem.basis_rotation()`.
-  ([#3011](https://github.com/PennyLaneAI/pennylane/pull/3011))
-=======
 * Optimizing quantum circuits can now be done *adaptively* with 
   `qml.AdaptiveOptimizer`.
   [(#3192)](https://github.com/PennyLaneAI/pennylane/pull/3192)
->>>>>>> 51667d2f
 
   The `qml.AdaptiveOptimizer` takes an initial circuit and a collection of operators as input and adds a selected gate to the circuit at each optimization step. The process of growing the circuit can be repeated until the circuit gradients converge to zero within a given threshold. The adaptive optimizer can be used to implement algorithms such as ADAPT-VQE as shown in the following example.
 
@@ -138,43 +133,16 @@
 
   The collection of gates to grow the circuit is built to contain all single and double excitations:
 
-<<<<<<< HEAD
-  ```pycon
-  >>> symbols = ['He', 'H']
-  >>> geometry =  np.array([[0.0, 0.0, 0.0], [0.0, 0.0, 1.4589]])
-  >>> mol = qml.qchem.Molecule(symbols, geometry, charge=1)
-  >>> H, n_qubits = qml.qchem.molecular_hamiltonian(symbols, geometry)
-  >>> generators = qml.qchem.symmetry_generators(H)
-  >>> paulixops = qml.qchem.paulix_ops(generators, n_qubits)
-  >>> paulix_sector = qml.qchem.optimal_sector(H, generators, mol.n_electrons)
-  >>> tap_op = qml.qchem.taper_operation(qml.SingleExcitation, generators, paulixops,
-  ...                                    paulix_sector, wire_order=H.wires, op_wires=[0, 2])
-  >>> tap_op(3.14159)
-  [Exp(1.570795j PauliY)]
-=======
   ```python
   n_electrons = 2
   singles, doubles = qml.qchem.excitations(n_electrons, qubits)
   singles_excitations = [qml.SingleExcitation(0.0, x) for x in singles]
   doubles_excitations = [qml.DoubleExcitation(0.0, x) for x in doubles]
   operator_pool = doubles_excitations + singles_excitations
->>>>>>> 51667d2f
   ```
 
   Next, an initial circuit that prepares a Hartree-Fock state and returns the expectation value of the Hamiltonian is defined:
 
-<<<<<<< HEAD
-  ```pycon
-  >>> dev = qml.device('default.qubit', wires=[0, 1])
-  >>> @qml.qnode(dev)
-  ... def circuit(params):
-  ...     tap_op(params[0])
-  ...     return qml.expval(qml.PauliZ(0) @ qml.PauliZ(1))
-  >>> drawer = qml.draw(circuit, show_all_wires=True)
-  >>> print(drawer(params=[3.14159]))
-  0: ──Exp(0.00+1.57j Y)─┤ ╭<Z@Z>
-  1: ────────────────────┤ ╰<Z@Z>
-=======
   ```python
   hf_state = qml.qchem.hf_state(n_electrons, qubits)
   dev = qml.device("default.qubit", wires=qubits)
@@ -182,7 +150,6 @@
   def circuit():
       qml.BasisState(hf_state, wires=range(qubits))
       return qml.expval(H)
->>>>>>> 51667d2f
   ```
 
   Finally, the optimizer is instantiated and then the circuit is created and optimized adaptively:
@@ -435,9 +402,6 @@
           [-1.00000000e+00,  2.58789009e-11]], requires_grad=True)]
   ```
 
-<<<<<<< HEAD
-* Wires of operators or entire QNodes can now be mapped to other wires via `qml.map_wires()`.
-=======
 * Any gate operation can now be tapered according to :math:`\mathbb{Z}_2` symmetries of the Hamiltonian via `qml.qchem.taper_operation`.
   [(#3002)](https://github.com/PennyLaneAI/pennylane/pull/3002)
   [(#3121)](https://github.com/PennyLaneAI/pennylane/pull/3121)
@@ -477,7 +441,6 @@
 
 * Wires of operators or entire QNodes can now be mapped to other wires via `qml.map_wires()`.
   [(#3143)](https://github.com/PennyLaneAI/pennylane/pull/3143)
->>>>>>> 51667d2f
   [(#3145)](https://github.com/PennyLaneAI/pennylane/pull/3145)
 
   The `qml.map_wires()` function requires a dictionary representing a wire map. Use it with
@@ -546,18 +509,7 @@
 * The `qml.GellMann` qutrit observable, the ternary generalization of the Pauli observables, is now available.
   [(#3035)](https://github.com/PennyLaneAI/pennylane/pull/3035)
 
-<<<<<<< HEAD
-  ```pycon
-  >>> part = qml.data.load("qchem", molname="H2", basis="STO-3G", bondlength=1.1,
-  ...                      attributes=["molecule", "fci_energy"])[0]
-  >>> part.molecule
-  <pennylane.qchem.molecule.Molecule at 0x7f56c9d78e50>
-  >>> part.fci_energy
-  -1.0791924385860894
-  ```
-=======
   When using `qml.GellMann`, the `index` keyword argument determines which of the 8 Gell-Mann matrices is used.
->>>>>>> 51667d2f
 
   ```python
   dev = qml.device("default.qutrit", wires=2)
@@ -627,14 +579,8 @@
 * `qml.OrbitalRotation` is now decomposed into two `qml.SingleExcitation` operations for faster execution and more efficient parameter-shift gradient calculations on devices that natively support `qml.SingleExcitation`.
   [(#3171)](https://github.com/PennyLaneAI/pennylane/pull/3171)
 
-<<<<<<< HEAD
-* Reorganized and grouped all functions in PennyLane responsible for manipulation of Pauli operators into a `pauli`
-  module. Deprecated the `grouping` module and moved logic from `pennylane/grouping` to `pennylane/pauli/grouping`.
-  [(#3179)](https://github.com/PennyLaneAI/pennylane/pull/3179)
-=======
 * The `Exp` class decomposes into a `PauliRot` class if the coefficient is imaginary and the base operator is a Pauli Word.
   [(#3249)](https://github.com/PennyLaneAI/pennylane/pull/3249)
->>>>>>> 51667d2f
 
 * Added the operator attributes `has_decomposition` and `has_adjoint` that indicate
   whether a corresponding `decomposition` or `adjoint` method is available.
@@ -754,12 +700,6 @@
 * Deprecation patches for the return types enum's location and `qml.utils.expand` are removed.
   [(#3092)](https://github.com/PennyLaneAI/pennylane/pull/3092)
 
-<<<<<<< HEAD
-* Extended `qml.equal` function to MeasurementProcesses
-  [(#3189)](https://github.com/PennyLaneAI/pennylane/pull/3189)
-
-=======
->>>>>>> 51667d2f
 * `_multi_dispatch` functionality has been moved inside the `get_interface` function. This function
   can now be called with one or multiple tensors as arguments.
   [(#3136)](https://github.com/PennyLaneAI/pennylane/pull/3136)
@@ -791,25 +731,7 @@
   >>> qml.math.get_interface(torch_scalar, torch_tensor, numpy_tensor)
   'torch'
   ```
-<<<<<<< HEAD
-
-  Note that when passing lists or tuples without unpacking them, ``get_interface`` will always default to ``"numpy"``.
-
-  ```pycon
-  >>> qml.math.get_interface([torch_scalar, torch_tensor, numpy_tensor])
-  'numpy'
-  ```
-
-* `qml.drawer.draw.draw_mpl` now accepts a `style` kwarg to select a style for plotting, rather than calling
-  `qml.drawer.use_style(style)` before plotting. Setting a style for `draw_mpl` does not change the global
-  configuration for matplotlib plotting. If no `style` is passed, the function defaults
-
-  to plotting with the `black_white` style.
-  [(#3247)](https://github.com/PennyLaneAI/pennylane/pull/3247)
-
-=======
- 
->>>>>>> 51667d2f
+
 * `Operator.compute_terms` is removed. On a specific instance of an operator, `op.terms()` can be used
   instead. There is no longer a static method for this.
   [(#3215)](https://github.com/PennyLaneAI/pennylane/pull/3215)
@@ -853,13 +775,6 @@
 
 * `qml.SparseHamiltonian` now validates the size of the input matrix.
   [(#3278)](https://github.com/PennyLaneAI/pennylane/pull/3278)
-<<<<<<< HEAD
-
-* Fixed a bug where `qml.sample()` and `qml.counts()` would output incorrect results when mixed with measurements whose
-  operators do not qubit-wise commute with computational basis projectors.
-  [(#3207)](https://github.com/PennyLaneAI/pennylane/pull/3207)
-=======
->>>>>>> 51667d2f
 
 * Users no longer see unintuitive errors when inputing sequences to `qml.Hermitian`.
   [(#3181)](https://github.com/PennyLaneAI/pennylane/pull/3181)
