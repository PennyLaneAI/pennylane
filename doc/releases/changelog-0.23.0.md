--- conflicted
+++ resolved
@@ -254,14 +254,8 @@
       return qml.probs(wires=[0, 1, 2, 3])
   ```
 
-<<<<<<< HEAD
 <h4>QChem reborn </h4>
 
-* A differentiable quantum chemistry module is added to `qml.qchem`. The new module inherits a
-  modified version of the differentiable Hartree-Fock solver from `qml.hf`, contains new functions
-  for building a differentiable dipole moment observable and also contains modified functions for
-  building spin and particle number observables independent of external libraries.
-=======
 * The quantum chemistry functionality is unified in the `qml.qchem` module. The new module provides
   a differentiable Hartree-Fock solver and contains the functionality to construct a
   fully-differentiable molecular Hamiltonian. The `qml.qchem` module also provides tools for
@@ -314,8 +308,6 @@
   geometry = np.array([[0.0, 0.0, 0.0], [0.0, 0.0, 2.0]])
   hamiltonian, qubits = qml.qchem.molecular_hamiltonian(symbols, geometry, method='pyscf')
   ```
->>>>>>> 426efbbd
-
   - New functions are added for computing multipole moment molecular integrals
     [(#2166)](https://github.com/PennyLaneAI/pennylane/pull/2166)
   - New functions are added for building a differentiable dipole moment observable
