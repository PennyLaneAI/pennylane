--- conflicted
+++ resolved
@@ -215,13 +215,6 @@
   - The tapering functions are added to qchem
   - Differentiable and non-differentiable backends can be selected for building a Hamiltonian
   - The quantum chemistry functionalities are unified
-<<<<<<< HEAD
-=======
-    [(#2420)](https://github.com/PennyLaneAI/pennylane/pull/2420)
-    [(#2465)](https://github.com/PennyLaneAI/pennylane/pull/2465)
-    [(#2454)](https://github.com/PennyLaneAI/pennylane/pull/2454)
-    [(#2482)](https://github.com/PennyLaneAI/pennylane/pull/2482)
->>>>>>> 0b492157
 
 <h4>Pattern matching optimization 🔎 💎 </h4>
 
@@ -469,8 +462,6 @@
   accessed via the top-level `qml` namespace.
   [(#2396)](https://github.com/PennyLaneAI/pennylane/pull/2396)
 
-<<<<<<< HEAD
-=======
 * Raise a warning where caching produces identical shot noise on execution results with finite shots.
   [(#2478)](https://github.com/PennyLaneAI/pennylane/pull/2478)
 
@@ -481,7 +472,6 @@
   [(#2329)](https://github.com/PennyLaneAI/pennylane/pull/2329)
   [(#2481)](https://github.com/PennyLaneAI/pennylane/pull/2481)
 
->>>>>>> 0b492157
 <h3>Breaking changes</h3>
 
 * The caching ability of `QubitDevice` has been removed, using the caching on
@@ -665,15 +655,9 @@
 
 This release contains contributions from (in alphabetical order):
 
-<<<<<<< HEAD
 Karim Alaa El-Din, Guillermo Alonso-Linaje, Juan Miguel Arrazola, Ali Asadi,
 Utkarsh Azad, Sam Banning, Thomas Bromley, Alain Delgado, Isaac De Vlugt,
 Olivia Di Matteo, Amintor Dusko, Anthony Hayes, David Ittah, Josh Izaac, Soran
 Jahangiri, Nathan Killoran, Christina Lee, Angus Lowe, Romain Moyard, Zeyue
 Niu, Matthew Silverman, Lee James O'Riordan, Maria Schuld, Jay Soni, Antal
-Száva, Maurice Weber, David Wierichs.
-=======
-Karim Alaa El-Din, Guillermo Alonso-Linaje, Juan Miguel Arrazola, Ali Asadi, Utkarsh Azad, Samuel Banning, 
-Thomas Bromley, Alain Delgado, Olivia Di Matteo, Anthony Hayes, David Ittah, Josh Izaac, Soran Jahangiri, Christina Lee,
-Romain Moyard, Zeyue Niu, Matthew Silverman, Lee James O'Riordan, Jay Soni, Antal Száva, Maurice Weber, David Wierichs.
->>>>>>> 0b492157
+Száva, Maurice Weber, David Wierichs.