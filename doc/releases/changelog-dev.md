:orphan:

# Release 0.29.0-dev (development release)

<h3>New features since last release</h3>

<h4>Add new features here</h4>

<h4>Feel the pulse 🔊</h4>

* Parameterized Hamiltonians can now be created with the addition of `ParametrizedHamiltonian`.
  [(#3617)](https://github.com/PennyLaneAI/pennylane/pull/3617)

  A `ParametrizedHamiltonian` holds information representing a linear combination of operators 
  with parametrized coefficents. The `ParametrizedHamiltonian` can be passed parameters to create the operator for 
  the specified parameters.
  
  ```pycon
  f1 = lambda p, t: p * np.sin(t) * (t - 1)
  f2 = lambda p, t: p[0] * np.cos(p[1]* t ** 2)

  XX = qml.PauliX(1) @ qml.PauliX(1)
  YY = qml.PauliY(0) @ qml.PauliY(0)
  ZZ = qml.PauliZ(0) @ qml.PauliZ(1)

  H =  2 * XX + f1 * YY + f2 * ZZ
  ```
  ```pycon
  >>> H
  ParametrizedHamiltonian: terms=3
  >>> params = [1.2, [2.3, 3.4]]
  >>> H(params, t=0.5)
  (2*(PauliX(wires=[1]) @ PauliX(wires=[1]))) + ((-0.2876553535461426*(PauliY(wires=[0]) @ PauliY(wires=[0]))) + (1.5179612636566162*(PauliZ(wires=[0]) @ PauliZ(wires=[1]))))
  ```

  The same `ParametrizedHamiltonian` can also be constructed via a list of coefficients and operators:

  ```pycon
  >>> coeffs = [2, f1, f2]
  >>> ops = [XX, YY, ZZ]
  >>> H =  qml.ops.dot(coeffs, ops)
  ```

* A `ParametrizedHamiltonian` can be time-evolved by using `ParametrizedEvolution`.
  [(#3617)](https://github.com/PennyLaneAI/pennylane/pull/3617)

* A new function called `qml.evolve` has been added that returns the evolution of an operator or a `ParametrizedHamiltonian`.
  [(#3617)](https://github.com/PennyLaneAI/pennylane/pull/3617)

* A new function called `qml.ops.dot` has been added to compute the dot product between a vector and a list of operators.
  [(#3586)](https://github.com/PennyLaneAI/pennylane/pull/3586)

  ```pycon
  >>> coeffs = np.array([1.1, 2.2])
  >>> ops = [qml.PauliX(0), qml.PauliY(0)]
  >>> qml.ops.dot(coeffs, ops)
  (1.1*(PauliX(wires=[0]))) + (2.2*(PauliY(wires=[0])))
  >>> qml.ops.dot(coeffs, ops, pauli=True)
  1.1 * X(0)
  + 2.2 * Y(0)
  ```
  [(#3586)](https://github.com/PennyLaneAI/pennylane/pull/3586)

<h4>Always differentiable 📈</h4>

* The gradient transform `qml.gradients.spsa_grad` is now registered as a
  differentiation method for `QNode`s.
  [#3440](https://github.com/PennyLaneAI/pennylane/pull/3440)

  The SPSA gradient transform can now also be used implicitly by marking a `QNode`
  as differentiable with SPSA. It can be selected via

  ```pycon
  >>> dev = qml.device("default.qubit", wires=2)
  >>> @qml.qnode(dev, interface="jax", diff_method="spsa", h=0.05, num_directions=20)
  ... def circuit(x):
  ...     qml.RX(x, 0)
  ...     qml.RX(x, 1)
  ...     return qml.expval(qml.PauliZ(0))
  >>> jax.jacobian(circuit)(jax.numpy.array(0.5)) 
  DeviceArray(-0.4792258, dtype=float32, weak_type=True)
  ```

  The argument `num_directions` determines how many directions of simultaneous
  perturbation are used and therefore the number of circuit evaluations, up
  to a prefactor. See the
  [SPSA gradient transform documentation](https://docs.pennylane.ai/en/stable/code/api/pennylane.gradients.spsa_grad.html) for details.
  Note: The full SPSA optimization method is already available as `SPSAOptimizer`.

* The JAX-JIT interface now supports higher-order gradient computation with the new return types system.
  [(#3498)](https://github.com/PennyLaneAI/pennylane/pull/3498)

  Here is an example of using JAX-JIT to compute the Hessian of a circuit:

  ```python
  import pennylane as qml
  import jax
  from jax import numpy as jnp
  
  jax.config.update("jax_enable_x64", True)
  
  qml.enable_return()
  
  dev = qml.device("lightning.qubit", wires=2)
  
  @jax.jit
  @qml.qnode(dev, interface="jax-jit", diff_method="parameter-shift", max_diff=2)
  def circuit(a, b):
      qml.RY(a, wires=0)
      qml.RX(b, wires=1)
      return qml.expval(qml.PauliZ(0)), qml.expval(qml.PauliZ(1))
  
  a, b = jnp.array(1.0), jnp.array(2.0)
  ```

  ```pycon
  >>> jax.hessian(circuit, argnums=[0, 1])(a, b)
  (((DeviceArray(-0.54030231, dtype=float64, weak_type=True),
     DeviceArray(1.76002563e-17, dtype=float64, weak_type=True)),
    (DeviceArray(1.76002563e-17, dtype=float64, weak_type=True),
     DeviceArray(1.11578284e-34, dtype=float64, weak_type=True))),
   ((DeviceArray(2.77555756e-17, dtype=float64, weak_type=True),
     DeviceArray(-4.54411427e-17, dtype=float64, weak_type=True)),
    (DeviceArray(-1.76855671e-17, dtype=float64, weak_type=True),
     DeviceArray(0.41614684, dtype=float64, weak_type=True))))
  ```

* The `qchem` workflow has been modified to support both Autograd and JAX frameworks.
  [(#3458)](https://github.com/PennyLaneAI/pennylane/pull/3458)
  [(#3462)](https://github.com/PennyLaneAI/pennylane/pull/3462)
  [(#3495)](https://github.com/PennyLaneAI/pennylane/pull/3495)

  The JAX interface is automatically used when the differentiable parameters are JAX objects. Here
  is an example for computing the Hartree-Fock energy gradients with respect to the atomic
  coordinates.

  ```python
  import pennylane as qml
  from pennylane import numpy as np
  import jax
  
  symbols = ["H", "H"]
  geometry = np.array([[0.0, 0.0, 0.0], [0.0, 0.0, 1.0]])

  mol = qml.qchem.Molecule(symbols, geometry)

  args = [jax.numpy.array(mol.coordinates)]
  ```

  ```pycon
  >>> jax.grad(qml.qchem.hf_energy(mol))(*args)
  >>> DeviceArray([[0.0, 0.0, 0.3650435], [0.0, 0.0, -0.3650435]], dtype=float32)
  ```

<h4>Tools for quantum chemistry and other applications 🛠️</h4>

* A new method called `qml.qchem.givens_decomposition` has been added, which decomposes a unitary into a sequence
  of Givens rotation gates with phase shifts and a diagonal phase matrix.
  [(#3573)](https://github.com/PennyLaneAI/pennylane/pull/3573)

  ```python
  unitary = np.array([[ 0.73678+0.27511j, -0.5095 +0.10704j, -0.06847+0.32515j]
                      [-0.21271+0.34938j, -0.38853+0.36497j,  0.61467-0.41317j]
                      [ 0.41356-0.20765j, -0.00651-0.66689j,  0.32839-0.48293j]])

  phase_mat, ordered_rotations = givens_decomposition(matrix)
  ```

  ```pycon
  >>> phase_mat
  [-0.20606284+0.97853876j -0.82993403+0.55786154j  0.56230707-0.82692851j]
  >>> ordered_rotations
  [(tensor([[-0.65088844-0.63936314j, -0.40933972-0.j],
            [-0.29202076-0.28684994j,  0.91238204-0.j]], requires_grad=True), (0, 1)),
    (tensor([[ 0.47970417-0.33309047j, -0.8117479 -0.j],
            [ 0.66676972-0.46298251j,  0.584008  -0.j]], requires_grad=True), (1, 2)),
    (tensor([[ 0.36147511+0.73779414j, -0.57008381-0.j],
            [ 0.25082094+0.5119418j ,  0.82158655-0.j]], requires_grad=True), (0, 1))]
  ```

* A new template called `qml.BasisRotation` has been added, which performs a basis transformation defined by a set of
  fermionic ladder operators.
  [(#3573)](https://github.com/PennyLaneAI/pennylane/pull/3573)

  ```python
  import pennylane as qml
  from pennylane import numpy as np

  V = np.array([[ 0.53672126+0.j        , -0.1126064 -2.41479668j],
                [-0.1126064 +2.41479668j,  1.48694623+0.j        ]])
  eigen_vals, eigen_vecs = np.linalg.eigh(V)
  umat = eigen_vecs.T
  wires = range(len(umat))
  def circuit():
      qml.adjoint(qml.BasisRotation(wires=wires, unitary_matrix=umat))
      for idx, eigenval in enumerate(eigen_vals):
          qml.RZ(eigenval, wires=[idx])
      qml.BasisRotation(wires=wires, unitary_matrix=umat)
  ```

  ```pycon
  >>> circ_unitary = qml.matrix(circuit)()
  >>> np.round(circ_unitary/circ_unitary[0][0], 3)
  tensor([[ 1.   +0.j   ,  0.   +0.j   ,  0.   +0.j   ,  0.   +0.j   ],
          [ 0.   +0.j   , -0.516-0.596j, -0.302-0.536j,  0.   +0.j   ],
          [ 0.   +0.j   ,  0.35 +0.506j, -0.311-0.724j,  0.   +0.j   ],
          [ 0.   +0.j   ,  0.   +0.j   ,  0.   +0.j   , -0.438+0.899j]])
  ```

* A new function called `load_basisset` has been added to extract `qchem` basis set data from the Basis Set Exchange
  library.
  [(#3363)](https://github.com/PennyLaneAI/pennylane/pull/3363)

* A new function called `max_entropy` has been added to compute the maximum entropy of a quantum state.
  [(#3594)](https://github.com/PennyLaneAI/pennylane/pull/3594)

* A new template called `TwoLocalSwapNetwork` has been added that implements a canonical 2-complete linear (2-CCL) swap network
  described in [arXiv:1905.05118](https://arxiv.org/abs/1905.05118).
  [(#3447)](https://github.com/PennyLaneAI/pennylane/pull/3447)

  ```python3
  dev = qml.device('default.qubit', wires=5)
  weights = np.random.random(size=TwoLocalSwapNetwork.shape(len(dev.wires)))
  acquaintances = lambda index, wires, param: (qml.CRY(param, wires=index)
                                   if np.abs(wires[0]-wires[1]) else qml.CRZ(param, wires=index))
  @qml.qnode(dev)
  def swap_network_circuit():
     qml.templates.TwoLocalSwapNetwork(dev.wires, acquaintances, weights, fermionic=False)
     return qml.state()
  ```

  ```pycon
  >>> print(weights)
  tensor([0.20308242, 0.91906199, 0.67988804, 0.81290256, 0.08708985,
          0.81860084, 0.34448344, 0.05655892, 0.61781612, 0.51829044], requires_grad=True)
  >>> qml.draw(swap_network_circuit, expansion_strategy = 'device')()
  0: ─╭●────────╭SWAP─────────────────╭●────────╭SWAP─────────────────╭●────────╭SWAP─┤  State
  1: ─╰RY(0.20)─╰SWAP─╭●────────╭SWAP─╰RY(0.09)─╰SWAP─╭●────────╭SWAP─╰RY(0.62)─╰SWAP─┤  State
  2: ─╭●────────╭SWAP─╰RY(0.68)─╰SWAP─╭●────────╭SWAP─╰RY(0.34)─╰SWAP─╭●────────╭SWAP─┤  State
  3: ─╰RY(0.92)─╰SWAP─╭●────────╭SWAP─╰RY(0.82)─╰SWAP─╭●────────╭SWAP─╰RY(0.52)─╰SWAP─┤  State
  4: ─────────────────╰RY(0.81)─╰SWAP─────────────────╰RY(0.06)─╰SWAP─────────────────┤  State
  ```

<h3>Improvements</h3>

* `qml.purity` is added as a measurement process for purity
  [(#3551)](https://github.com/PennyLaneAI/pennylane/pull/3551)

* `qml.math.matmul` now supports PyTorch and Autograd tensors.
  [(#3613)](https://github.com/PennyLaneAI/pennylane/pull/3613)

* `qml.math.size` now supports PyTorch tensors.
  [(#3606)](https://github.com/PennyLaneAI/pennylane/pull/3606)

* `qml.purity` can now be used as a measurement process.
  [(#3551)](https://github.com/PennyLaneAI/pennylane/pull/3551)

* Most quantum channels are now fully differentiable on all interfaces.
  [(#3612)](https://github.com/PennyLaneAI/pennylane/pull/3612)

* The `qml.equal` function has been extended to compare `Prod` and `Sum` operators.
  [(#3516)](https://github.com/PennyLaneAI/pennylane/pull/3516)

* `qml.ControlledQubitUnitary` now inherits from `ControlledOp`, which defines `decomposition`, `expand`, and `sparse_matrix` rather than raising an error.
  [(#3450)](https://github.com/PennyLaneAI/pennylane/pull/3450)

* Parameter broadcasting support has been added for the `Controlled` class if the base operator supports
  broadcasting.
  [(#3450)](https://github.com/PennyLaneAI/pennylane/pull/3450)

* The `qml.generator` function now checks if the generator is hermitian, rather than whether it is a subclass of
  `Observable`. This allows it to return valid generators from `SymbolicOp` and `CompositeOp` classes.
 [(#3485)](https://github.com/PennyLaneAI/pennylane/pull/3485)

* Support for two-qubit unitary decomposition with JAX-JIT has been added.
  [(#3569)](https://github.com/PennyLaneAI/pennylane/pull/3569)

* The `numpy` version has been constrained to `<1.24`.
  [(#3563)](https://github.com/PennyLaneAI/pennylane/pull/3563)

* In-place inversion has been removed for qutrit operations in preparation for the
  removal of in-place inversion.
  [(#3566)](https://github.com/PennyLaneAI/pennylane/pull/3566)

* Validation has been added on gradient keyword arguments when initializing a QNode — if unexpected keyword arguments are passed,
  a `UserWarning` is raised. A list of the current expected gradient function keyword arguments can be accessed via
  `qml.gradients.SUPPORTED_GRADIENT_KWARGS`.
  [(#3526)](https://github.com/PennyLaneAI/pennylane/pull/3526)

* The `PauliSentence.operation()` method has been improved to avoid instantiating an `SProd` operator when
  the coefficient is equal to 1.
  [(#3595)](https://github.com/PennyLaneAI/pennylane/pull/3595)

* Writing Hamiltonians to a file using the `data` module has been improved by employing a condensed writing format.
  [(#3592)](https://github.com/PennyLaneAI/pennylane/pull/3592)

* Lazy-loading in the `Dataset.read()` method is more universally supported.
  [(#3605)](https://github.com/PennyLaneAI/pennylane/pull/3605)

* Implemented the XYX single-qubit unitary decomposition. 
  [(#3628)](https://github.com/PennyLaneAI/pennylane/pull/3628) 

* `Sum` and `Prod` operations now have broadcasted operands.
  [(#3611)](https://github.com/PennyLaneAI/pennylane/pull/3611)

* `qml.ops.dot` is now compatible with JAX-JIT.
  [(#3636)](https://github.com/PennyLaneAI/pennylane/pull/3636)

* All dunder methods now return `NotImplemented`, allowing the right dunder method (e.g. `__radd__`)
  of the other class to be called.
  [(#3631)](https://github.com/PennyLaneAI/pennylane/pull/3631)

* The `qml.GellMann` operators now include their index when displayed.
  [(#3641)](https://github.com/PennyLaneAI/pennylane/pull/3641)

* The `ExecutionConfig` data class has been added .
  [(#3649)](https://github.com/PennyLaneAI/pennylane/pull/3649)

* All `Operator`'s input parameters that are lists are cast into vanilla numpy arrays.
  [(#3659)](https://github.com/PennyLaneAI/pennylane/pull/3659)

<h3>Breaking changes</h3>

<<<<<<< HEAD
* The tape method `get_operation` can also now return the operation index in the tape, and it can be
  activated by setting the `return_op_index` to `True`: `get_operation(idx, return_op_index=True)`. It will become
  the default in version 0.30.
  [(#3667)](https://github.com/PennyLaneAI/pennylane/pull/3667)

* `Operator.inv()` and the `Operator.inverse` setter are removed. Please use `qml.adjoint` or `qml.pow` instead.
=======
* `Operator.inv()` and the `Operator.inverse` setter have been removed. Please use `qml.adjoint` or `qml.pow` instead.
>>>>>>> 3ba196c7
  [(#3618)](https://github.com/PennyLaneAI/pennylane/pull/3618)
  
  For example, instead of 
  
  ```pycon
  >>> qml.PauliX(0).inv()
  ```
  
  use

  ```pycon
  >>> qml.adjoint(qml.PauliX(0))
  ```

* The target wires of `qml.ControlledQubitUnitary` are no longer available via `op.hyperparameters["u_wires"]`.
  Instead, they can be accesses via `op.base.wires` or `op.target_wires`.
  [(#3450)](https://github.com/PennyLaneAI/pennylane/pull/3450)

* The tape constructed by a QNode is no longer queued to surrounding contexts.
  [(#3509)](https://github.com/PennyLaneAI/pennylane/pull/3509)

* Nested operators like `Tensor`, `Hamiltonian`, and `Adjoint` now remove their owned operators
  from the queue instead of updating their metadata to have an `"owner"`.
  [(#3282)](https://github.com/PennyLaneAI/pennylane/pull/3282)

* `qchem.scf`, `RandomLayers.compute_decomposition`, and `Wires.select_random` now use
  local random number generators instead of global random number generators. This may lead to slighlty
  different random numbers and an independence of the results from the global random number generation state.
  Please provide a seed to each individual function instead if you want controllable results.
  [(#3624)](https://github.com/PennyLaneAI/pennylane/pull/3624)

<h3>Deprecations</h3>

<h3>Documentation</h3>

* Organizes the module for documentation for ``operation``.
  [(#3664)](https://github.com/PennyLaneAI/pennylane/pull/3664)

* Updated the code example in `qml.SparseHamiltonian` with the correct wire range.
  [(#3643)](https://github.com/PennyLaneAI/pennylane/pull/3643)
  
* A hyperlink has been added in the text for a URL in the `qml.qchem.mol_data` docstring.
  [(#3644)](https://github.com/PennyLaneAI/pennylane/pull/3644)

<h3>Bug fixes</h3>

* Fixed a bug in `qml.transforms.metric_tensor` where prefactors of operation generators were taken
  into account multiple times, leading to wrong outputs for non-standard operations.
  [(#3579)](https://github.com/PennyLaneAI/pennylane/pull/3579)

* Local random number generators are now used where possible to avoid mutating the global random state.
  [(#3624)](https://github.com/PennyLaneAI/pennylane/pull/3624)

* Handles breaking the `networkx` version change by selectively skipping a `qcut` TensorFlow-JIT test.
  [(#3609)](https://github.com/PennyLaneAI/pennylane/pull/3609)
  [(#3619)](https://github.com/PennyLaneAI/pennylane/pull/3619)

* Fixed the wires for the `Y` decomposition in the ZX calculus transform.
  [(#3598)](https://github.com/PennyLaneAI/pennylane/pull/3598)

* `qml.pauli.PauliWord` is now pickle-able.
  [(#3588)](https://github.com/PennyLaneAI/pennylane/pull/3588)

* Child classes of `QuantumScript` now return their own type when using `SomeChildClass.from_queue`.
  [(#3501)](https://github.com/PennyLaneAI/pennylane/pull/3501)

* A typo has been fixed in the calculation and error messages in `operation.py`
  [(#3536)](https://github.com/PennyLaneAI/pennylane/pull/3536)

* `Dataset.write()` now ensures that any lazy-loaded values are loaded before they are written to a file.
  [(#3605)](https://github.com/PennyLaneAI/pennylane/pull/3605)

* `Tensor._batch_size` is now set to `None` during initialization, copying and `map_wires`.
  [(#3642)](https://github.com/PennyLaneAI/pennylane/pull/3642)
  [(#3661)](https://github.com/PennyLaneAI/pennylane/pull/3661)

* `Tensor.has_matrix` is now set to `True`.
  [(#3647)](https://github.com/PennyLaneAI/pennylane/pull/3647)

* Fixed typo in the example of IsingZZ gate decomposition
  [(#3676)](https://github.com/PennyLaneAI/pennylane/pull/3676)

<h3>Contributors</h3>

This release contains contributions from (in alphabetical order):

Guillermo Alonso-Linaje
Juan Miguel Arrazola
Ikko Ashimine
Utkarsh Azad
Cristian Boghiu
Astral Cai
Isaac De Vlugt
Lillian M. A. Frederiksen
Soran Jahangiri
Christina Lee
Albert Mitjans Coma
Romain Moyard
Borja Requena
Matthew Silverman
Antal Száva
David Wierichs<|MERGE_RESOLUTION|>--- conflicted
+++ resolved
@@ -321,16 +321,12 @@
 
 <h3>Breaking changes</h3>
 
-<<<<<<< HEAD
 * The tape method `get_operation` can also now return the operation index in the tape, and it can be
   activated by setting the `return_op_index` to `True`: `get_operation(idx, return_op_index=True)`. It will become
   the default in version 0.30.
   [(#3667)](https://github.com/PennyLaneAI/pennylane/pull/3667)
 
-* `Operator.inv()` and the `Operator.inverse` setter are removed. Please use `qml.adjoint` or `qml.pow` instead.
-=======
 * `Operator.inv()` and the `Operator.inverse` setter have been removed. Please use `qml.adjoint` or `qml.pow` instead.
->>>>>>> 3ba196c7
   [(#3618)](https://github.com/PennyLaneAI/pennylane/pull/3618)
   
   For example, instead of 
