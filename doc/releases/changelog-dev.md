:orphan:

# Release 0.22.0-dev (development release)

<h3>New features since last release</h3>

* New functions and transforms of operators have been added. These include:

  - `qml.matrix()` for computing the matrix representation of one or more unitary operators.
    [(#2241)](https://github.com/PennyLaneAI/pennylane/pull/2241)
    
  - `qml.eigvals()` for computing the eigenvalues of one or more operators.
    [(#2248)](https://github.com/PennyLaneAI/pennylane/pull/2248)

  - `qml.generator()` for computing the generator of a single-parameter unitary operation.
    [(#2256)](https://github.com/PennyLaneAI/pennylane/pull/2256)

  All operator transforms can be used on instantiated operators,

  ```pycon
  >>> op = qml.RX(0.54, wires=0)
  >>> qml.matrix(op)
  [[0.9637709+0.j         0.       -0.26673144j]
  [0.       -0.26673144j 0.9637709+0.j        ]]
  ```

  Operator transforms can also be used in a functional form:

  ```pycon
  >>> x = torch.tensor(0.6, requires_grad=True)
  >>> matrix_fn = qml.matrix(qml.RX)
  >>> matrix_fn(x)
  tensor([[0.9553+0.0000j, 0.0000-0.2955j],
          [0.0000-0.2955j, 0.9553+0.0000j]], grad_fn=<AddBackward0>)
  ```

  In its functional form, it is fully differentiable with respect to gate arguments:

  ```pycon
  >>> loss = torch.real(torch.trace(matrix_fn(x, wires=0)))
  >>> loss.backward()
  >>> x.grad
  tensor(-0.5910)
  ```

  Some operator transform can also act on multiple operations, by passing
  quantum functions or tapes:

  ```pycon
  >>> def circuit(theta):
  ...     qml.RX(theta, wires=1)
  ...     qml.PauliZ(wires=0)
  >>> qml.matrix(circuit)(np.pi / 4)
  array([[ 0.92387953+0.j,  0.+0.j ,  0.-0.38268343j,  0.+0.j],
  [ 0.+0.j,  -0.92387953+0.j,  0.+0.j,  0. +0.38268343j],
  [ 0. -0.38268343j,  0.+0.j,  0.92387953+0.j,  0.+0.j],
  [ 0.+0.j,  0.+0.38268343j,  0.+0.j,  -0.92387953+0.j]])
  ```

* Added the user-interface for mid-circuit measurements.
  [(#2236)](https://github.com/PennyLaneAI/pennylane/pull/2236)

* A new transform has been added to construct the pairwise-commutation directed acyclic graph (DAG)
  representation of a quantum circuit.
  [(#1712)](https://github.com/PennyLaneAI/pennylane/pull/1712)

  In the DAG, each node represents a quantum operation, and edges represent non-commutation
  between two operations.

  This transform takes into account that not all operations can be moved next to each other by
  pairwise commutation:
  
  ```pycon
  >>> def circuit(x, y, z):
  ...     qml.RX(x, wires=0)
  ...     qml.RX(y, wires=0)
  ...     qml.CNOT(wires=[1, 2])
  ...     qml.RY(y, wires=1)
  ...     qml.Hadamard(wires=2)
  ...     qml.CRZ(z, wires=[2, 0])
  ...     qml.RY(-y, wires=1)
  ...     return qml.expval(qml.PauliZ(0))
  >>> dag_fn = commutation_dag(circuit)
  >>> dag = dag_fn(np.pi / 4, np.pi / 3, np.pi / 2)
  ```

  Nodes in the commutation DAG can be accessed via the `get_nodes()` method, returning a list of 
  the  form `(ID, CommutationDAGNode)`:

  ```pycon
  nodes = dag.get_nodes()
  [(0, <pennylane.transforms.commutation_dag.CommutationDAGNode object at 0x132b03b20>), ...]
  ```

  Specific nodes in the commutation DAG can be accessed via the `get_node()` method:
  
  ```
  >>> second_node = dag.get_node(2)
  >>> second_node
  <pennylane.transforms.commutation_dag.CommutationDAGNode object at 0x136f8c4c0>
  >>> second_node.op
  CNOT(wires=[1, 2])
  >>> second_node.successors
  [3, 4, 5, 6]
  >>> second_node.predecessors
  []
  ```

* The text based drawer accessed via `qml.draw` has been overhauled.
  [(#2128)](https://github.com/PennyLaneAI/pennylane/pull/2128)
  [(#2198)](https://github.com/PennyLaneAI/pennylane/pull/2198)

  The new drawer has:

  * a `decimals` keyword for controlling parameter rounding
  * a `show_matrices` keyword for controlling display of matrices
  * a different algorithm for determining positions
  * deprecation of the `charset` keyword
  * additional minor cosmetic changes

  ```python
  @qml.qnode(qml.device('lightning.qubit', wires=2))
  def circuit(a, w):
      qml.Hadamard(0)
      qml.CRX(a, wires=[0, 1])
      qml.Rot(*w, wires=[1])
      qml.CRX(-a, wires=[0, 1])
      return qml.expval(qml.PauliZ(0) @ qml.PauliZ(1))
  ```

  ```pycon
  >>> print(qml.draw(circuit, decimals=2)(a=2.3, w=[1.2, 3.2, 0.7]))
  0: ──H─╭C─────────────────────────────╭C─────────┤ ╭<Z@Z>
  1: ────╰RX(2.30)──Rot(1.20,3.20,0.70)─╰RX(-2.30)─┤ ╰<Z@Z>
  ```

* Parametric operations now have the `parameter_frequencies`
  method that returns the frequencies with which a parameter
  enters a circuit. In addition, the general parameter-shift
  rule is now automatically used by `qml.gradients.param_shift`.
  [(#2180)](https://github.com/PennyLaneAI/pennylane/pull/2180)
  [(#2182)](https://github.com/PennyLaneAI/pennylane/pull/2182)

  The frequencies can be used for circuit analysis, optimization
  via the `RotosolveOptimizer` and differentiation with the
  parameter-shift rule. They assume that the circuit returns
  expectation values or probabilities, for a variance
  measurement the frequencies will differ.

  By default, the frequencies will be obtained from the
  `generator` property (if it is defined).

  When using `qml.gradients.param_shift`, the parameter frequencies
  are used to obtain the shift rule for the operation.

  For operations that are registered to have an analytic gradient
  method but that do not provide parameter frequencies, the
  `grad_recipe` of the operation will be used for differentiation
  instead. If there is no `grad_recipe`, the standard two-term shift
  rule will be used.

  See [Vidal and Theis (2018)](https://arxiv.org/abs/1812.06323)
  and [Wierichs et al. (2021)](https://arxiv.org/abs/2107.12390)
  for theoretical background information on the general
  parameter-shift rule.

* Continued development of the circuit-cutting compiler:

  - A method for converting a quantum tape to a directed multigraph that is amenable
    to graph partitioning algorithms for circuit cutting has been added.
    [(#2107)](https://github.com/PennyLaneAI/pennylane/pull/2107)

  - A method to replace `WireCut` nodes in a directed multigraph with `MeasureNode`
    and `PrepareNode` placeholders has been added.
    [(#2124)](https://github.com/PennyLaneAI/pennylane/pull/2124)

  - A method has been added that takes a directed multigraph with `MeasureNode` and
    `PrepareNode` placeholders and fragments into subgraphs and a communication graph.
    [(#2153)](https://github.com/PennyLaneAI/pennylane/pull/2153)

  - A method has been added that takes a directed multigraph with `MeasureNode`
    and `PrepareNode` placeholder nodes and converts it into a tape.
    [(#2165)](https://github.com/PennyLaneAI/pennylane/pull/2165)

  - A differentiable tensor contraction function `contract_tensors` has been
    added.
    [(#2158)](https://github.com/PennyLaneAI/pennylane/pull/2158)
  
  - A method has been added that expands a quantum tape over `MeasureNode` and `PrepareNode`
    configurations.
    [(#2169)](https://github.com/PennyLaneAI/pennylane/pull/2169)

  - The postprocessing function for the `cut_circuit` transform has been added.
    [(#2192)](https://github.com/PennyLaneAI/pennylane/pull/2192)

  - The `cut_circuit` transform has been added.
    [(#2216)](https://github.com/PennyLaneAI/pennylane/pull/2216)

  - A class `CutStrategy` which acts as an interface and coordinates device/user
    constraints with circuit execution requirements to come up with the best sets
    of graph partitioning parameters.
    [(#2168)](https://github.com/PennyLaneAI/pennylane/pull/2168)

<<<<<<< HEAD
  A suite of integration tests has been added.
  [(#2231)](https://github.com/PennyLaneAI/pennylane/pull/2231)
  [(#2234)](https://github.com/PennyLaneAI/pennylane/pull/2234)
  [(#2251)](https://github.com/PennyLaneAI/pennylane/pull/2251)
  
  Circuit cutting now remaps the wires of fragment circuits to match the available wires on the
  device.
  [(#2257)](https://github.com/PennyLaneAI/pennylane/pull/2257)
=======
  - A suite of integration tests has been added.
    [(#2231)](https://github.com/PennyLaneAI/pennylane/pull/2231)
    [(#2234)](https://github.com/PennyLaneAI/pennylane/pull/2234)
    [(#2251)](https://github.com/PennyLaneAI/pennylane/pull/2251)
>>>>>>> e18cf536

  Circuit fragments that are disconnected from the terminal measurements are now removed.
  [(#2254)](https://github.com/PennyLaneAI/pennylane/pull/2254)
  
  `WireCut` operations that do not lead to a disconnection are now being removed.
  [(#2260)](https://github.com/PennyLaneAI/pennylane/pull/2260)

<h3>Improvements</h3>

* The `qml.gradients` module has been streamlined and special-purpose functions
  moved closer to their use cases, while preserving existing behaviour.
  [(#2200)](https://github.com/PennyLaneAI/pennylane/pull/2200)

* Added a new `partition_pauli_group` function to the `grouping` module for
  efficiently measuring the `N`-qubit Pauli group with `3 ** N`
  qubit-wise commuting terms.
  [(#2185)](https://github.com/PennyLaneAI/pennylane/pull/2185)
  
  ```pycon
  >>> qml.grouping.partition_pauli_group(2)
  [['II', 'IZ', 'ZI', 'ZZ'],
   ['IX', 'ZX'],
   ['IY', 'ZY'],
   ['XI', 'XZ'],
   ['XX'],
   ['XY'],
   ['YI', 'YZ'],
   ['YX'],
   ['YY']]
  ```

<h3>Breaking changes</h3>

* The `MultiControlledX` operation now accepts a single `wires` keyword argument for both `control_wires` and `wires`.
  The single `wires` keyword should be all the control wires followed by a single target wire. 
  [(#2121)](https://github.com/PennyLaneAI/pennylane/pull/2121)

<h3>Deprecations</h3>

* The `qml.finite_diff()` function has been deprecated and will be removed
  in an upcoming release. Instead,
  `qml.gradients.finite_diff()` can be used to compute purely quantum gradients
  (that is, gradients of tapes or QNode).
  [#2212](https://github.com/PennyLaneAI/pennylane/pull/2212)

* `qml.transforms.get_unitary_matrix()` has been deprecated and will be removed
  in a future release. For extracting matrices of operations and quantum functions,
  please use `qml.matrix()`.
  [(#2248)](https://github.com/PennyLaneAI/pennylane/pull/2248)

<h3>Bug fixes</h3>

* The `qml.QubitUnitary` operation now supports jitting. 
  [(#2249)](https://github.com/PennyLaneAI/pennylane/pull/2249)
  
* Fixes a bug in the JAX interface where ``DeviceArray`` objects
  were not being converted to NumPy arrays before executing an
  external device.
  [(#2255)](https://github.com/PennyLaneAI/pennylane/pull/2255)

* The ``qml.ctrl`` transform now works correctly with gradient transforms
  such as the parameter-shift rule.
  [(#2238)](https://github.com/PennyLaneAI/pennylane/pull/2238)

* Fixes a bug in which passing required arguments into operations as
  keyword arguments would throw an error because the documented call
  signature didn't match the function definition.
  [(#1976)](https://github.com/PennyLaneAI/pennylane/pull/1976)

* The operation `OrbitalRotation` previously was wrongfully registered to satisfy
  the four-term parameter shift rule. The correct eight-term rule will now be used when
  using the parameter-shift rule.
  [(#2180)](https://github.com/PennyLaneAI/pennylane/pull/2180)

<h3>Documentation</h3>

* Link to the strawberry fields docs for information on the CV model.
  [(#2259)](https://github.com/PennyLaneAI/pennylane/pull/2259)

* Fixes the documentation example for `qml.QFT`.
  [(#2232)](https://github.com/PennyLaneAI/pennylane/pull/2232)

* Fixes the documentation example for using `qml.sample` with `jax.jit`.
  [(#2196)](https://github.com/PennyLaneAI/pennylane/pull/2196)

* The `qml.numpy` subpackage is now included in the PennyLane
  API documentation.
  [(#2179)](https://github.com/PennyLaneAI/pennylane/pull/2179)

* Improves the documentation of `RotosolveOptimizer` regarding the
  usage of the passed `substep_optimizer` and its keyword arguments.
  [(#2160)](https://github.com/PennyLaneAI/pennylane/pull/2160)

<h3>Operator class refactor</h3>

The Operator class has undergone a major refactor with the following changes:

* The static `compute_decomposition` method defines the decomposition
  of an operator into a product of simpler operators, and the instance method
  `decomposition()` computes this for a given instance. When a custom
  decomposition does not exist, the code now raises a custom `NoDecompositionError`
  instead of `NotImplementedError`.
  [(#2024)](https://github.com/PennyLaneAI/pennylane/pull/2024)

* The `diagonalizing_gates()` representation has been moved to the highest-level
  `Operator` class and is therefore available to all subclasses. A condition
  `qml.operation.defines_diagonalizing_gates` has been added, which can be used
  in tape contexts without queueing.
  [(#1985)](https://github.com/PennyLaneAI/pennylane/pull/1985)

* A static `compute_diagonalizing_gates` method has been added, which is called
  by default in `diagonalizing_gates()`.
  [(#1993)](https://github.com/PennyLaneAI/pennylane/pull/1993)

* A `hyperparameters` attribute was added to the operator class.
  [(#2017)](https://github.com/PennyLaneAI/pennylane/pull/2017)

* The representation of an operator as a matrix has been overhauled.

  The `matrix()` method now accepts a
  `wire_order` argument and calculates the correct numerical representation
  with respect to that ordering.

  ```pycon
  >>> op = qml.RX(0.5, wires="b")
  >>> op.matrix()
  [[0.96891242+0.j         0.        -0.24740396j]
   [0.        -0.24740396j 0.96891242+0.j        ]]
  >>> op.matrix(wire_order=["a", "b"])
  [[0.9689+0.j  0.-0.2474j 0.+0.j         0.+0.j]
   [0.-0.2474j  0.9689+0.j 0.+0.j         0.+0.j]
   [0.+0.j          0.+0.j 0.9689+0.j 0.-0.2474j]
   [0.+0.j          0.+0.j 0.-0.2474j 0.9689+0.j]]
  ```

  The "canonical matrix", which is independent of wires,
  is now defined in the static method `compute_matrix()` instead of `_matrix`.
  By default, this method is assumed to take all parameters and non-trainable
  hyperparameters that define the operation.

  ```pycon
  >>> qml.RX.compute_matrix(0.5)
  [[0.96891242+0.j         0.        -0.24740396j]
   [0.        -0.24740396j 0.96891242+0.j        ]]
  ```

  If no canonical matrix is specified for a gate, `compute_matrix()`
  raises a `NotImplementedError`.

  The new `matrix()` method is now used in the
  `pennylane.transforms.get_qubit_unitary()` transform.
  [(#1996)](https://github.com/PennyLaneAI/pennylane/pull/1996)

* The `string_for_inverse` attribute is removed.
  [(#2021)](https://github.com/PennyLaneAI/pennylane/pull/2021)

* A `terms()` method and a `compute_terms()` static method were added to `Operator`.
  Currently, only the `Hamiltonian` class overwrites `compute_terms` to store
  coefficients and operators. The `Hamiltonian.terms` property hence becomes
  a proper method called by `Hamiltonian.terms()`.

* The generator property has been updated to an instance method,
  `Operator.generator()`. It now returns an instantiated operation,
  representing the generator of the instantiated operator.
  [(#2030)](https://github.com/PennyLaneAI/pennylane/pull/2030)
  [(#2061)](https://github.com/PennyLaneAI/pennylane/pull/2061)

  Various operators have been updated to specify the generator as either
  an `Observable`, `Tensor`, `Hamiltonian`, `SparseHamiltonian`, or `Hermitian`
  operator.

  In addition, a temporary utility function get_generator has been added
  to the utils module, to automate:

  - Extracting the matrix representation
  - Extracting the 'coefficient' if possible (only occurs if the generator is a single Pauli word)
  - Converting a Hamiltonian to a sparse matrix if there are more than 1 Pauli word present.
  - Negating the coefficient/taking the adjoint of the matrix if the operation was inverted

  This utility logic is currently needed because:

  - Extracting the matrix representation is not supported natively on
    Hamiltonians and SparseHamiltonians.
  - By default, calling `op.generator()` does not take into account `op.inverse()`.
  - If the generator is a single Pauli word, it is convenient to have access to
    both the coefficient and the observable separately.

* Decompositions are now defined in `compute_decomposition`, instead of `expand`.
  [(#2053)](https://github.com/PennyLaneAI/pennylane/pull/2053)

* The `expand` method was moved to the main `Operator` class.
  [(#2053)](https://github.com/PennyLaneAI/pennylane/pull/2053)

* A `sparse_matrix` method and a `compute_sparse_matrix` static method were added
  to the `Operator` class. The sparse representation of `SparseHamiltonian`
  is moved to this method, so that its `matrix` method now returns a dense matrix.
  [(#2050)](https://github.com/PennyLaneAI/pennylane/pull/2050)

* The argument `wires` in `heisenberg_obs`, `heisenberg_expand` and `heisenberg_tr`
  was renamed to `wire_order` to be consistent with other matrix representations.
  [(#2051)](https://github.com/PennyLaneAI/pennylane/pull/2051)

* The property `kraus_matrices` has been changed to a method, and `_kraus_matrices` renamed to
  `compute_kraus_matrices`, which is now a static method.
  [(#2055)](https://github.com/PennyLaneAI/pennylane/pull/2055)

* The developer guide on adding templates and the architecture overview were rewritten
  to reflect the past and planned changes of the operator refactor.
  [(#2066)](https://github.com/PennyLaneAI/pennylane/pull/2066)

* Custom errors subclassing ``OperatorPropertyUndefined`` are raised if a representation
  has not been defined. This replaces the ``NotImplementedError`` and allows finer control
  for developers.
  [(#2064)](https://github.com/PennyLaneAI/pennylane/pull/2064)

* Moved ``expand()`` from ``Operation`` to ``Operator``.
  [(#2239)](https://github.com/PennyLaneAI/pennylane/pull/2239)

<h3>Contributors</h3>

This release contains contributions from (in alphabetical order):

Thomas Bromley, Anthony Hayes, Josh Izaac, Christina Lee,
Maria Fernanda Morris, Romain Moyard, Zeyue Niu, Maria Schuld, Jay Soni,
Antal Száva, David Wierichs
<|MERGE_RESOLUTION|>--- conflicted
+++ resolved
@@ -201,27 +201,20 @@
     of graph partitioning parameters.
     [(#2168)](https://github.com/PennyLaneAI/pennylane/pull/2168)
 
-<<<<<<< HEAD
-  A suite of integration tests has been added.
-  [(#2231)](https://github.com/PennyLaneAI/pennylane/pull/2231)
-  [(#2234)](https://github.com/PennyLaneAI/pennylane/pull/2234)
-  [(#2251)](https://github.com/PennyLaneAI/pennylane/pull/2251)
-  
-  Circuit cutting now remaps the wires of fragment circuits to match the available wires on the
-  device.
-  [(#2257)](https://github.com/PennyLaneAI/pennylane/pull/2257)
-=======
   - A suite of integration tests has been added.
     [(#2231)](https://github.com/PennyLaneAI/pennylane/pull/2231)
     [(#2234)](https://github.com/PennyLaneAI/pennylane/pull/2234)
     [(#2251)](https://github.com/PennyLaneAI/pennylane/pull/2251)
->>>>>>> e18cf536
 
   Circuit fragments that are disconnected from the terminal measurements are now removed.
   [(#2254)](https://github.com/PennyLaneAI/pennylane/pull/2254)
   
   `WireCut` operations that do not lead to a disconnection are now being removed.
   [(#2260)](https://github.com/PennyLaneAI/pennylane/pull/2260)
+  
+  - Circuit cutting now remaps the wires of fragment circuits to match the available wires on the
+    device.
+    [(#2257)](https://github.com/PennyLaneAI/pennylane/pull/2257)
 
 <h3>Improvements</h3>
 
