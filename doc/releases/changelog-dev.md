:orphan:

# Release 0.31.0-dev (development release)

<h3>New features since last release</h3>

<h3>Improvements 🛠</h3>

<<<<<<< HEAD
<h4>Next-generation device API</h4>

* The `sample_state` function is added to `devices/qubit` that returns a series of samples based on a given
  state vector and a number of shots.
  [(#3720)](https://github.com/PennyLaneAI/pennylane/pull/3720)

* The `simulate` function added to `devices/qubit` now supports measuring expectation values of large observables such as
  `qml.Hamiltonian`, `qml.SparseHamiltonian`, `qml.Sum`.
  [(#3759)](https://github.com/PennyLaneAI/pennylane/pull/3759)

* The `apply_operation` function added to `devices/qubit` now supports broadcasting.
  [(#3852)](https://github.com/PennyLaneAI/pennylane/pull/3852)

* `pennylane.devices.qubit.preprocess` now allows circuits with non-commuting observables.
  [(#3857)](https://github.com/PennyLaneAI/pennylane/pull/3857)

* Adjoint differentiation support for the new qubit state-vector device has been added via
  `adjoint_jacobian` in `devices/qubit`.
  [(#3790)](https://github.com/PennyLaneAI/pennylane/pull/3790)

* `qml.devices.qubit.measure` now computes the expectation values of `Hamiltonian` and `Sum`
  in a backpropagation-compatible way.
  [(#3862)](https://github.com/PennyLaneAI/pennylane/pull/3862/)

<h4>Performance improvements</h4>

* Executing a `ParametrizedEvolution` with `return_intermediate=True` and `complementary=False`
  on the JAX default qubit device now uses the state vector ODE solver instead of the
  matrix ODE solver, increasing its performance.
  [(#4000)](https://github.com/PennyLaneAI/pennylane/pull/4000)

* Added a new decomposition to `qml.SingleExcitation` that halves the number of
  CNOTs required.
  [(3976)](https://github.com/PennyLaneAI/pennylane/pull/3976)

* Improved efficiency of `tapering()`, `tapering_hf()` and `clifford()`.
  [(3942)](https://github.com/PennyLaneAI/pennylane/pull/3942)

* Updated Pauli arithmetic to more efficiently convert to a Hamiltonian.
  [(#3939)](https://github.com/PennyLaneAI/pennylane/pull/3939)

* All drawing methods changed their default value for the keyword argument `show_matrices`
  to `True`. This allows quick insights into broadcasted tapes for example.
  [(#3920)](https://github.com/PennyLaneAI/pennylane/pull/3920)

* The adjoint differentiation method now supports more operations, and does no longer decompose
  some operations that may be differentiated directly. In addition, all new operations with a
  generator are now supported by the method.
  [(#3874)](https://github.com/PennyLaneAI/pennylane/pull/3874)

* When using `jax.jit` with gradient transforms, the trainable parameters are set correctly (instead of every parameter having
  to be set as trainable), and therefore the derivatives are computed more efficiently.
  [(#3697)](https://github.com/PennyLaneAI/pennylane/pull/3697)

* `CompositeOp` now overrides `Operator._check_batching`, providing a significant performance improvement.
  `Hamiltonian` also overrides this method and does nothing, because it does not support batching.
  [(#3915)](https://github.com/PennyLaneAI/pennylane/pull/3915)

* If a `Sum` operator has a pre-computed Pauli representation, `is_hermitian` now checks that all coefficients
  are real, providing a significant performance improvement.
  [(#3915)](https://github.com/PennyLaneAI/pennylane/pull/3915)

* Three new decomposition algorithms have been added for n-controlled operations with a single-qubit target
  and are selected automatically when they produce a better result, i.e., fewer CNOT gates.
  They can be accessed via `ops.op_math.ctrl_decomp_bisect`.
  [(#3851)](https://github.com/PennyLaneAI/pennylane/pull/3851)

<h4>Intuitive QNode returns</h4>

* The default Gaussian device and parameter shift CV support the new return system, but only for single measurements.
  [(3946)](https://github.com/PennyLaneAI/pennylane/pull/3946)

* Keras and Torch NN modules are now compatible with the new return type system.
  [(#3913)](https://github.com/PennyLaneAI/pennylane/pull/3913)
  [(#3914)](https://github.com/PennyLaneAI/pennylane/pull/3914)

* `DefaultQutrit` supports the new return system.
  [(#3934)](https://github.com/PennyLaneAI/pennylane/pull/3934)

  [(3946)](https://github.com/PennyLaneAI/pennylane/pull/3946)

<h4>Other improvements</h4>

* Added a `Shots` class to the `measurements` module to hold shot-related data.
  [(#3682)](https://github.com/PennyLaneAI/pennylane/pull/3682)

* The `coefficients` function and the `visualize` submodule of the `qml.fourier` module
  now allow assigning different degrees for different parameters of the input function.
  [(#3005)](https://github.com/PennyLaneAI/pennylane/pull/3005)
=======
* The Jax-JIT interface now uses symbolic zeros to determine trainable parameters.
  [(4075)](https://github.com/PennyLaneAI/pennylane/pull/4075)
>>>>>>> 1a1b0705

* Accelerate Jordan-Wigner transforms caching Pauli gate objects.
  [(4046)](https://github.com/PennyLaneAI/pennylane/pull/4046)

* The `qchem.molecular_hamiltonian` function is upgraded to support custom wires for constructing
  differentiable Hamiltonians. The zero imaginary component of the Hamiltonian coefficients are
  removed.
  [(4050)](https://github.com/PennyLaneAI/pennylane/pull/4050)
  [(4094)](https://github.com/PennyLaneAI/pennylane/pull/4094)

* An error is now raised by `qchem.molecular_hamiltonian` when the `dhf` method is used for an 
  open-shell system. This duplicates a similar error in `qchem.Molecule` but makes it easier to
  inform the users that the `pyscf` backend can be used for open-shell calculations.
  [(4058)](https://github.com/PennyLaneAI/pennylane/pull/4058)

* Added a `shots` property to `QuantumScript`. This will allow shots to be tied to executions instead of devices more
  concretely.
  [(#4067)](https://github.com/PennyLaneAI/pennylane/pull/4067)
  [(#4103)](https://github.com/PennyLaneAI/pennylane/pull/4103)
  [(#4106)](https://github.com/PennyLaneAI/pennylane/pull/4106)
  [(#4112)](https://github.com/PennyLaneAI/pennylane/pull/4112)

* `qml.specs` is compatible with custom operations that have `depth` bigger than 1.
  [(#4033)](https://github.com/PennyLaneAI/pennylane/pull/4033)

* `qml.Tracker` when used with `default.qubit` or `null.qubit` devices, will track resources of the quantum circuit.
  [#(4045)](https://github.com/PennyLaneAI/pennylane/pull/4045)

* `qml.prod` now accepts a single qfunc input for creating new `Prod` operators.
  [(#4011)](https://github.com/PennyLaneAI/pennylane/pull/4011)

* Added `__repr__` and `__str__` methods to the `Shots` class.
  [(#4081)](https://github.com/PennyLaneAI/pennylane/pull/4081)

* Added `__eq__` and `__hash__` methods to the `Shots` class.
  [(#4082)](https://github.com/PennyLaneAI/pennylane/pull/4082)

* Added a function `measure_with_samples` that returns a sample-based measurement result given a state
  [(#4083)](https://github.com/PennyLaneAI/pennylane/pull/4083)
  [(#4093)](https://github.com/PennyLaneAI/pennylane/pull/4093)

* Wrap all objects being queued in an `AnnotatedQueue` so that `AnnotatedQueue` is not dependent on
  the hash of any operators/measurement processes.
  [(#4087)](https://github.com/PennyLaneAI/pennylane/pull/4087)

* Support for adjoint differentiation has been added to the `DefaultQubit2` device.
  [(#4037)](https://github.com/PennyLaneAI/pennylane/pull/4037)

* Support for sample-based measurements has been added to the `DefaultQubit2` device.
  [(#4105)](https://github.com/PennyLaneAI/pennylane/pull/4105)
  [(#4114)](https://github.com/PennyLaneAI/pennylane/pull/4114)

* Added a `dense` keyword to `ParametrizedEvolution` that allows forcing dense or sparse matrices.
  [(#4079)](https://github.com/PennyLaneAI/pennylane/pull/4079)
  [(#4095)](https://github.com/PennyLaneAI/pennylane/pull/4095)

* `qml.devices.ExecutionConfig` no longer has a `shots` property, as it is now on the `QuantumScript`.  It now has a `use_device_gradient` property. `ExecutionConfig.grad_on_execution = None` indicates a request for `"best"`, instead of a string.
[(#4102)](https://github.com/PennyLaneAI/pennylane/pull/4102)

* `DefaultQubit2.preprocess` now returns a new `ExecutionConfig` object with decisions for `gradient_method`,
  `use_device_gradient`, and `grad_on_execution`.
  [(#4102)](https://github.com/PennyLaneAI/pennylane/pull/4102)


<h3>Breaking changes 💔</h3>

<<<<<<< HEAD
* All drawing methods changed their default value for the keyword argument `show_matrices` to `True`.
  [(#3920)](https://github.com/PennyLaneAI/pennylane/pull/3920)

* Both JIT interfaces are not compatible with JAX `>0.4.3`, we raise an error for those versions.
  [(#3877)](https://github.com/PennyLaneAI/pennylane/pull/3877)

* An operation that implements a custom `generator` method, but does not always return a valid generator, also has
  to implement a `has_generator` property that reflects in which scenarios a generator will be returned.
  [(#3875)](https://github.com/PennyLaneAI/pennylane/pull/3875)

* Trainable parameters for the Jax interface are the parameters that are `JVPTracer`, defined by setting
  `argnums`. Previously, all JAX tracers, including those used for JIT compilation, were interpreted to be trainable.
  [(#3697)](https://github.com/PennyLaneAI/pennylane/pull/3697)

* The keyword argument `argnums` is now used for gradient transform using Jax, instead of `argnum`.
  `argnum` is automatically converted to `argnums` when using JAX, and will no longer be supported in v0.31.
  [(#3697)](https://github.com/PennyLaneAI/pennylane/pull/3697)
  [(#3847)](https://github.com/PennyLaneAI/pennylane/pull/3847)
=======
* Jax trainable parameters are now `Tracer` instead of `JVPTracer`, it is not always the right definition for the JIT 
  interface, but we update them in the custom JVP using symbolic zeros.
  [(4075)](https://github.com/PennyLaneAI/pennylane/pull/4075)
>>>>>>> 1a1b0705

* The experimental Device interface `qml.devices.experimental.Device` now requires that the `preprocess` method
  also returns an `ExecutionConfig` object. This allows the device to choose what `"best"` means for various
  hyperparameters like `gradient_method` and `grad_on_execution`.
  [(#4007)](https://github.com/PennyLaneAI/pennylane/pull/4007)
  [(#4102)](https://github.com/PennyLaneAI/pennylane/pull/4102)

* Gradient transforms with Jax do not support `argnum` anymore,  `argnums` needs to be used.
  [(#4076)](https://github.com/PennyLaneAI/pennylane/pull/4076)

* `pennylane.collections`, `pennylane.op_sum`, and `pennylane.utils.sparse_hamiltonian` are removed.

<h3>Deprecations 👋</h3>

<h3>Documentation 📝</h3>

* The description of `mult` in the `qchem.Molecule` docstring now correctly states the value
  of `mult` that is supported.
  [(4058)](https://github.com/PennyLaneAI/pennylane/pull/4058)

<h3>Bug fixes 🐛</h3>

* Removes a patch in `interfaces/autograd.py` that checks for the `strawberryfields.gbs` device.  That device
  is pinned to PennyLane <= v0.29.0, so that patch is no longer necessary.

<h3>Contributors ✍️</h3>

This release contains contributions from (in alphabetical order):

Isaac De Vlugt,
Soran Jahangiri,
Edward Jiang,
Korbinian Kottmann
Christina Lee,
Vincent Michaud-Rioux,
Romain Moyard,
Mudit Pandey,
Matthew Silverman,
Jay Soni.<|MERGE_RESOLUTION|>--- conflicted
+++ resolved
@@ -6,100 +6,8 @@
 
 <h3>Improvements 🛠</h3>
 
-<<<<<<< HEAD
-<h4>Next-generation device API</h4>
-
-* The `sample_state` function is added to `devices/qubit` that returns a series of samples based on a given
-  state vector and a number of shots.
-  [(#3720)](https://github.com/PennyLaneAI/pennylane/pull/3720)
-
-* The `simulate` function added to `devices/qubit` now supports measuring expectation values of large observables such as
-  `qml.Hamiltonian`, `qml.SparseHamiltonian`, `qml.Sum`.
-  [(#3759)](https://github.com/PennyLaneAI/pennylane/pull/3759)
-
-* The `apply_operation` function added to `devices/qubit` now supports broadcasting.
-  [(#3852)](https://github.com/PennyLaneAI/pennylane/pull/3852)
-
-* `pennylane.devices.qubit.preprocess` now allows circuits with non-commuting observables.
-  [(#3857)](https://github.com/PennyLaneAI/pennylane/pull/3857)
-
-* Adjoint differentiation support for the new qubit state-vector device has been added via
-  `adjoint_jacobian` in `devices/qubit`.
-  [(#3790)](https://github.com/PennyLaneAI/pennylane/pull/3790)
-
-* `qml.devices.qubit.measure` now computes the expectation values of `Hamiltonian` and `Sum`
-  in a backpropagation-compatible way.
-  [(#3862)](https://github.com/PennyLaneAI/pennylane/pull/3862/)
-
-<h4>Performance improvements</h4>
-
-* Executing a `ParametrizedEvolution` with `return_intermediate=True` and `complementary=False`
-  on the JAX default qubit device now uses the state vector ODE solver instead of the
-  matrix ODE solver, increasing its performance.
-  [(#4000)](https://github.com/PennyLaneAI/pennylane/pull/4000)
-
-* Added a new decomposition to `qml.SingleExcitation` that halves the number of
-  CNOTs required.
-  [(3976)](https://github.com/PennyLaneAI/pennylane/pull/3976)
-
-* Improved efficiency of `tapering()`, `tapering_hf()` and `clifford()`.
-  [(3942)](https://github.com/PennyLaneAI/pennylane/pull/3942)
-
-* Updated Pauli arithmetic to more efficiently convert to a Hamiltonian.
-  [(#3939)](https://github.com/PennyLaneAI/pennylane/pull/3939)
-
-* All drawing methods changed their default value for the keyword argument `show_matrices`
-  to `True`. This allows quick insights into broadcasted tapes for example.
-  [(#3920)](https://github.com/PennyLaneAI/pennylane/pull/3920)
-
-* The adjoint differentiation method now supports more operations, and does no longer decompose
-  some operations that may be differentiated directly. In addition, all new operations with a
-  generator are now supported by the method.
-  [(#3874)](https://github.com/PennyLaneAI/pennylane/pull/3874)
-
-* When using `jax.jit` with gradient transforms, the trainable parameters are set correctly (instead of every parameter having
-  to be set as trainable), and therefore the derivatives are computed more efficiently.
-  [(#3697)](https://github.com/PennyLaneAI/pennylane/pull/3697)
-
-* `CompositeOp` now overrides `Operator._check_batching`, providing a significant performance improvement.
-  `Hamiltonian` also overrides this method and does nothing, because it does not support batching.
-  [(#3915)](https://github.com/PennyLaneAI/pennylane/pull/3915)
-
-* If a `Sum` operator has a pre-computed Pauli representation, `is_hermitian` now checks that all coefficients
-  are real, providing a significant performance improvement.
-  [(#3915)](https://github.com/PennyLaneAI/pennylane/pull/3915)
-
-* Three new decomposition algorithms have been added for n-controlled operations with a single-qubit target
-  and are selected automatically when they produce a better result, i.e., fewer CNOT gates.
-  They can be accessed via `ops.op_math.ctrl_decomp_bisect`.
-  [(#3851)](https://github.com/PennyLaneAI/pennylane/pull/3851)
-
-<h4>Intuitive QNode returns</h4>
-
-* The default Gaussian device and parameter shift CV support the new return system, but only for single measurements.
-  [(3946)](https://github.com/PennyLaneAI/pennylane/pull/3946)
-
-* Keras and Torch NN modules are now compatible with the new return type system.
-  [(#3913)](https://github.com/PennyLaneAI/pennylane/pull/3913)
-  [(#3914)](https://github.com/PennyLaneAI/pennylane/pull/3914)
-
-* `DefaultQutrit` supports the new return system.
-  [(#3934)](https://github.com/PennyLaneAI/pennylane/pull/3934)
-
-  [(3946)](https://github.com/PennyLaneAI/pennylane/pull/3946)
-
-<h4>Other improvements</h4>
-
-* Added a `Shots` class to the `measurements` module to hold shot-related data.
-  [(#3682)](https://github.com/PennyLaneAI/pennylane/pull/3682)
-
-* The `coefficients` function and the `visualize` submodule of the `qml.fourier` module
-  now allow assigning different degrees for different parameters of the input function.
-  [(#3005)](https://github.com/PennyLaneAI/pennylane/pull/3005)
-=======
 * The Jax-JIT interface now uses symbolic zeros to determine trainable parameters.
   [(4075)](https://github.com/PennyLaneAI/pennylane/pull/4075)
->>>>>>> 1a1b0705
 
 * Accelerate Jordan-Wigner transforms caching Pauli gate objects.
   [(4046)](https://github.com/PennyLaneAI/pennylane/pull/4046)
@@ -145,6 +53,10 @@
   the hash of any operators/measurement processes.
   [(#4087)](https://github.com/PennyLaneAI/pennylane/pull/4087)
 
+* All drawing methods changed their default value for the keyword argument `show_matrices`
+  to `True`. This allows quick insights into broadcasted tapes for example.
+  [(#3920)](https://github.com/PennyLaneAI/pennylane/pull/3920)
+
 * Support for adjoint differentiation has been added to the `DefaultQubit2` device.
   [(#4037)](https://github.com/PennyLaneAI/pennylane/pull/4037)
 
@@ -166,30 +78,12 @@
 
 <h3>Breaking changes 💔</h3>
 
-<<<<<<< HEAD
 * All drawing methods changed their default value for the keyword argument `show_matrices` to `True`.
   [(#3920)](https://github.com/PennyLaneAI/pennylane/pull/3920)
 
-* Both JIT interfaces are not compatible with JAX `>0.4.3`, we raise an error for those versions.
-  [(#3877)](https://github.com/PennyLaneAI/pennylane/pull/3877)
-
-* An operation that implements a custom `generator` method, but does not always return a valid generator, also has
-  to implement a `has_generator` property that reflects in which scenarios a generator will be returned.
-  [(#3875)](https://github.com/PennyLaneAI/pennylane/pull/3875)
-
-* Trainable parameters for the Jax interface are the parameters that are `JVPTracer`, defined by setting
-  `argnums`. Previously, all JAX tracers, including those used for JIT compilation, were interpreted to be trainable.
-  [(#3697)](https://github.com/PennyLaneAI/pennylane/pull/3697)
-
-* The keyword argument `argnums` is now used for gradient transform using Jax, instead of `argnum`.
-  `argnum` is automatically converted to `argnums` when using JAX, and will no longer be supported in v0.31.
-  [(#3697)](https://github.com/PennyLaneAI/pennylane/pull/3697)
-  [(#3847)](https://github.com/PennyLaneAI/pennylane/pull/3847)
-=======
 * Jax trainable parameters are now `Tracer` instead of `JVPTracer`, it is not always the right definition for the JIT 
   interface, but we update them in the custom JVP using symbolic zeros.
   [(4075)](https://github.com/PennyLaneAI/pennylane/pull/4075)
->>>>>>> 1a1b0705
 
 * The experimental Device interface `qml.devices.experimental.Device` now requires that the `preprocess` method
   also returns an `ExecutionConfig` object. This allows the device to choose what `"best"` means for various
@@ -228,4 +122,5 @@
 Romain Moyard,
 Mudit Pandey,
 Matthew Silverman,
-Jay Soni.+Jay Soni,
+David Wierichs.