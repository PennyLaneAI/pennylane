:orphan:

# Release 0.29.0-dev (development release)

<h3>New features since last release</h3>

* `qml.purity` is added as a measurement process for purity
  [(#3551)](https://github.com/PennyLaneAI/pennylane/pull/3551)

* Added a new template that implements a canonical 2-complete linear (2-CCL) swap network
  described in [arXiv:1905.05118](https://arxiv.org/abs/1905.05118).
  [(#3447)](https://github.com/PennyLaneAI/pennylane/pull/3447)

  ```python3
  dev = qml.device('default.qubit', wires=5)
  weights = np.random.random(size=TwoLocalSwapNetwork.shape(len(dev.wires)))
  acquaintances = lambda index, wires, param: (qml.CRY(param, wires=index)
                                   if np.abs(wires[0]-wires[1]) else qml.CRZ(param, wires=index))
  @qml.qnode(dev)
  def swap_network_circuit():
     qml.templates.TwoLocalSwapNetwork(dev.wires, acquaintances, weights, fermionic=False)
     return qml.state()
  ```

  ```pycon
  >>> print(weights)
  tensor([0.20308242, 0.91906199, 0.67988804, 0.81290256, 0.08708985,
          0.81860084, 0.34448344, 0.05655892, 0.61781612, 0.51829044], requires_grad=True)
  >>> qml.draw(swap_network_circuit, expansion_strategy = 'device')()
  0: ─╭●────────╭SWAP─────────────────╭●────────╭SWAP─────────────────╭●────────╭SWAP─┤  State
  1: ─╰RY(0.20)─╰SWAP─╭●────────╭SWAP─╰RY(0.09)─╰SWAP─╭●────────╭SWAP─╰RY(0.62)─╰SWAP─┤  State
  2: ─╭●────────╭SWAP─╰RY(0.68)─╰SWAP─╭●────────╭SWAP─╰RY(0.34)─╰SWAP─╭●────────╭SWAP─┤  State
  3: ─╰RY(0.92)─╰SWAP─╭●────────╭SWAP─╰RY(0.82)─╰SWAP─╭●────────╭SWAP─╰RY(0.52)─╰SWAP─┤  State
  4: ─────────────────╰RY(0.81)─╰SWAP─────────────────╰RY(0.06)─╰SWAP─────────────────┤  State
  ```

* The JAX-JIT interface now supports higher-order gradient computation with the new return types system.
  [(#3498)](https://github.com/PennyLaneAI/pennylane/pull/3498)

  ```python
  import pennylane as qml
  import jax
  from jax import numpy as jnp
  
  jax.config.update("jax_enable_x64", True)
  
  qml.enable_return()
  
  dev = qml.device("lightning.qubit", wires=2)
  
  @jax.jit
  @qml.qnode(dev, interface="jax-jit", diff_method="parameter-shift", max_diff=2)
  def circuit(a, b):
      qml.RY(a, wires=0)
      qml.RX(b, wires=1)
      return qml.expval(qml.PauliZ(0)), qml.expval(qml.PauliZ(1))
  
  a, b = jnp.array(1.0), jnp.array(2.0)
  ```

  ```pycon
  >>> jax.hessian(circuit, argnums=[0, 1])(a, b)
  (((DeviceArray(-0.54030231, dtype=float64, weak_type=True),
     DeviceArray(1.76002563e-17, dtype=float64, weak_type=True)),
    (DeviceArray(1.76002563e-17, dtype=float64, weak_type=True),
     DeviceArray(1.11578284e-34, dtype=float64, weak_type=True))),
   ((DeviceArray(2.77555756e-17, dtype=float64, weak_type=True),
     DeviceArray(-4.54411427e-17, dtype=float64, weak_type=True)),
    (DeviceArray(-1.76855671e-17, dtype=float64, weak_type=True),
     DeviceArray(0.41614684, dtype=float64, weak_type=True))))
  ```

* The qchem workflow is modified to support both Autograd and JAX frameworks.
  [(#3458)](https://github.com/PennyLaneAI/pennylane/pull/3458)
  [(#3462)](https://github.com/PennyLaneAI/pennylane/pull/3462)
  [(#3495)](https://github.com/PennyLaneAI/pennylane/pull/3495)

  The JAX interface is automatically used when the differentiable parameters are JAX objects. Here
  is an example for computing the Hartree-Fock energy gradients with respect to the atomic
  coordinates.

  ```python
  import pennylane as qml
  from pennylane import numpy as np
  import jax
  
  symbols = ["H", "H"]
  geometry = np.array([[0.0, 0.0, 0.0], [0.0, 0.0, 1.0]])

  mol = qml.qchem.Molecule(symbols, geometry)

  args = [jax.numpy.array(mol.coordinates)]
  ```

  ```pycon
  >>> jax.grad(qml.qchem.hf_energy(mol))(*args)
  >>> DeviceArray([[0.0, 0.0, 0.3650435], [0.0, 0.0, -0.3650435]], dtype=float32)
  ```
  
* The function `load_basisset` is added to extract qchem basis set data from the Basis Set Exchange
  library.
  [(#3363)](https://github.com/PennyLaneAI/pennylane/pull/3363)
  
* The function `max_entropy` is added to compute the maximum entropy $H=\log(rank(\rho))$ of a quantum state.
  [(#3594)](https://github.com/PennyLaneAI/pennylane/pull/3594)

* Added `qml.ops.dot` function to compute the dot product between a vector and a list of operators.

  ```pycon
  >>> coeffs = np.array([1.1, 2.2])
  >>> ops = [qml.PauliX(0), qml.PauliY(0)]
  >>> qml.ops.dot(coeffs, ops)
  (1.1*(PauliX(wires=[0]))) + (2.2*(PauliY(wires=[0])))
  >>> qml.ops.dot(coeffs, ops, pauli=True)
  1.1 * X(0)
  + 2.2 * Y(0)
  ```

  [(#3586)](https://github.com/PennyLaneAI/pennylane/pull/3586)

* Support `qml.math.size` with torch tensors.
  [(#3606)](https://github.com/PennyLaneAI/pennylane/pull/3606)

<h3>Improvements</h3>

* Most channels in are now fully differentiable in all interfaces.
  [(#3612)](https://github.com/PennyLaneAI/pennylane/pull/3612)

* Extended the `qml.equal` function to compare `Prod` and `Sum` operators.
  [(#3516)](https://github.com/PennyLaneAI/pennylane/pull/3516)

* The `qml.generator` function now checks if the generator is hermitian, rather than whether it is a subclass of
  `Observable`, allowing it to return valid generators from `SymbolicOp` and `CompositeOp` classes.
 [(#3485)](https://github.com/PennyLaneAI/pennylane/pull/3485)

* Added support for two-qubit unitary decomposition with JAX-JIT.
  [(#3569)](https://github.com/PennyLaneAI/pennylane/pull/3569)

* Limit the `numpy` version to `<1.24`.
  [(#3563)](https://github.com/PennyLaneAI/pennylane/pull/3563)

* Validation has been added on the `gradient_kwargs` when initializing a QNode, and if unexpected kwargs are passed,
  a `UserWarning` is raised. A list of the current expected gradient function kwargs has been added as
  `qml.gradients.SUPPORTED_GRADIENT_KWARGS`.
  [(#3526)](https://github.com/PennyLaneAI/pennylane/pull/3526)

* Improve the `PauliSentence.operation()` method to avoid instantiating an `SProd` operator when
  the coefficient is equal to 1.
  [(#3595)](https://github.com/PennyLaneAI/pennylane/pull/3595)

* Write Hamiltonians to file in a condensed format when using the data module.
  [(#3592)](https://github.com/PennyLaneAI/pennylane/pull/3592)

<h3>Breaking changes</h3>

* The tape constructed by a QNode is no longer queued to surrounding contexts.
  [(#3509)](https://github.com/PennyLaneAI/pennylane/pull/3509)

* Nested operators like `Tensor`, `Hamiltonian` and `Adjoint` now remove their owned operators
  from the queue instead of updating their metadata to have an `"owner"`.
  [(#3282)](https://github.com/PennyLaneAI/pennylane/pull/3282)

* `qchem.scf`, `RandomLayers.compute_decomposition`, and `Wires.select_random` all use
  local random number generators now instead of global random number generators. This may lead to slighlty
  different random numbers, and an independence of the results from the global random number generation state.
  Please provide a seed to each individual function instead if you want controllable results.
  [(#3624)](https://github.com/PennyLaneAI/pennylane/pull/3624)

<h3>Deprecations</h3>

<h3>Documentation</h3>

<h3>Bug fixes</h3>

<<<<<<< HEAD
* Uses a local random number generator where possible to avoid mutating the global random state.
  [(#3624)](https://github.com/PennyLaneAI/pennylane/pull/3624)

* Pins networkx version <3.0 till a bug with tensorflow-jit, networkx, and qcut is resolved.
=======
* Handles breaking networkx version change by selectively skipping a qcut tensorflow-jit test,
>>>>>>> efe3c077
  [(#3609)](https://github.com/PennyLaneAI/pennylane/pull/3609)
  [(#3619)](https://github.com/PennyLaneAI/pennylane/pull/3619)

* Fixed the wires for the Y decomposition in the ZX calculus transform.
  [(#3598)](https://github.com/PennyLaneAI/pennylane/pull/3598)
*
* `qml.pauli.PauliWord` is now pickle-able.
  [(#3588)](https://github.com/PennyLaneAI/pennylane/pull/3588)

* Child classes of `QuantumScript` now return their own type when using `SomeChildClass.from_queue`.
  [(#3501)](https://github.com/PennyLaneAI/pennylane/pull/3501)

* Fixed typo in calculation error message and comment in operation.py
  [(#3536)](https://github.com/PennyLaneAI/pennylane/pull/3536)

<h3>Contributors</h3>

This release contains contributions from (in alphabetical order):

Juan Miguel Arrazola
Ikko Ashimine
Utkarsh Azad
Astral Cai
Lillian M. A. Frederiksen
Soran Jahangiri
Christina Lee
Albert Mitjans Coma
Romain Moyard
Borja Requena
Matthew Silverman
Antal Száva
David Wierichs<|MERGE_RESOLUTION|>--- conflicted
+++ resolved
@@ -172,14 +172,10 @@
 
 <h3>Bug fixes</h3>
 
-<<<<<<< HEAD
 * Uses a local random number generator where possible to avoid mutating the global random state.
   [(#3624)](https://github.com/PennyLaneAI/pennylane/pull/3624)
 
-* Pins networkx version <3.0 till a bug with tensorflow-jit, networkx, and qcut is resolved.
-=======
-* Handles breaking networkx version change by selectively skipping a qcut tensorflow-jit test,
->>>>>>> efe3c077
+* Handles breaking networkx version change by selectively skipping a qcut tensorflow-jit test.
   [(#3609)](https://github.com/PennyLaneAI/pennylane/pull/3609)
   [(#3619)](https://github.com/PennyLaneAI/pennylane/pull/3619)
 
