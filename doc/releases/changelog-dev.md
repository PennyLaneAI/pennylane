:orphan:

# Release 0.42.0-dev (development release)

<h3>New features since last release</h3>

* A new QNode transform called :func:`~.transforms.set_shots` has been added to set or update the number of shots to be performed, overriding shots specified in the device.
  [(#7337)](https://github.com/PennyLaneAI/pennylane/pull/7337)
  [(#7358)](https://github.com/PennyLaneAI/pennylane/pull/7358)

  The :func:`~.transforms.set_shots` transform can be used as a decorator:

  ```python
  @partial(qml.set_shots, shots=2)
  @qml.qnode(qml.device("default.qubit", wires=1))
  def circuit():
      qml.RX(1.23, wires=0)
      return qml.sample(qml.Z(0))
  ```

  ```pycon
  >>> circuit()
  array([1., -1.])
  ```
  
  Additionally, it can be used in-line to update a circuit's `shots`:

  ```pycon
  >>> new_circ = qml.set_shots(circuit, shots=(4, 10)) # shot vector
  >>> new_circ()
  (array([-1.,  1., -1.,  1.]), array([ 1.,  1.,  1., -1.,  1.,  1., -1., -1.,  1.,  1.]))
  ```

* A new function called `qml.to_openqasm` has been added, which allows for converting PennyLane circuits to OpenQASM 2.0 programs.
  [(#7393)](https://github.com/PennyLaneAI/pennylane/pull/7393)

  Consider this simple circuit in PennyLane:
  ```python
  dev = qml.device("default.qubit", wires=2, shots=100)

  @qml.qnode(dev)
  def circuit(theta, phi):
      qml.RX(theta, wires=0)
      qml.CNOT(wires=[0,1])
      qml.RZ(phi, wires=1)
      return qml.sample()
  ```

  This can be easily converted to OpenQASM 2.0 with `qml.to_openqasm`:
  ```pycon
  >>> openqasm_circ = qml.to_openqasm(circuit)(1.2, 0.9)
  >>> print(openqasm_circ)
  OPENQASM 2.0;
  include "qelib1.inc";
  qreg q[2];
  creg c[2];
  rx(1.2) q[0];
  cx q[0],q[1];
  rz(0.9) q[1];
  measure q[0] -> c[0];
  measure q[1] -> c[1];
  ```

* A new template called :class:`~.SelectPauliRot` that applies a sequence of uniformly controlled rotations to a target qubit 
  is now available. This operator appears frequently in unitary decomposition and block encoding techniques. 
  [(#7206)](https://github.com/PennyLaneAI/pennylane/pull/7206)

  ```python
  angles = np.array([1.0, 2.0, 3.0, 4.0])

  wires = qml.registers({"control": 2, "target": 1})
  dev = qml.device("default.qubit", wires=3)

  @qml.qnode(dev)
  def circuit():
      qml.SelectPauliRot(
        angles,
        control_wires=wires["control"],
        target_wire=wires["target"],
        rot_axis="Y")
      return qml.state()
  ```
  
  ```pycon
  >>> print(circuit())
  [0.87758256+0.j 0.47942554+0.j 0.        +0.j 0.        +0.j
   0.        +0.j 0.        +0.j 0.        +0.j 0.        +0.j]
  ```

* The transform `convert_to_mbqc_gateset` is added to the `ftqc` module to convert arbitrary 
  circuits to a limited gate-set that can be translated to the MBQC formalism.
  [(#7271)](https://github.com/PennyLaneAI/pennylane/pull/7271)

* Classical shadows with mixed quantum states are now computed with a dedicated method that uses an
  iterative algorithm similar to the handling of shadows with state vectors. This makes shadows with density 
  matrices much more performant.
  [(#6748)](https://github.com/PennyLaneAI/pennylane/pull/6748)
  [(#7458)](https://github.com/PennyLaneAI/pennylane/pull/7458)

* The `RotXZX` operation is added to the `ftqc` module to support definition of a universal
  gate-set that can be translated to the MBQC formalism.
  [(#7271)](https://github.com/PennyLaneAI/pennylane/pull/7271)

* A new iterative angle solver for QSVT and QSP is available in the :func:`poly_to_angles <pennylane.poly_to_angles>` function,
  allowing angle computation for polynomials of large degrees (> 1000).
  Set `angle_solver="iterative"` in the :func:`poly_to_angles  <pennylane.poly_to_angles>` function
  (or from the :func:`qsvt <pennylane.qsvt>` function!) to use it.
  [(6694)](https://github.com/PennyLaneAI/pennylane/pull/6694)

* Two new functions called :func:`~.math.convert_to_su2` and :func:`~.math.convert_to_su4` have been added to `qml.math`, which convert unitary matrices to SU(2) or SU(4), respectively, and optionally a global phase.
  [(#7211)](https://github.com/PennyLaneAI/pennylane/pull/7211)

* The transform `convert_to_mbqc_formalism` is added to the `ftqc` module to convert a circuit already
  expressed in a limited, compatible gate-set into the MBQC formalism. Circuits can be converted to the 
  relevant gate-set with the `convert_to_mbqc_gateset` transform.
  [(#7355)](https://github.com/PennyLaneAI/pennylane/pull/7355)

<h4>Resource-efficient Decompositions 🔎</h4>

* The :func:`~.transforms.decompose` transform now supports weighting gates in the target `gate_set`, allowing for 
  preferential treatment of certain gates in a target `gate_set` over others.
  [(#7389)](https://github.com/PennyLaneAI/pennylane/pull/7389)

  Gates specified in `gate_set` can be given a numerical weight associated with their effective cost to have in a circuit:
  
  * Gate weights that are greater than 1 indicate a *greater cost* (less preferred).
  * Gate weights that are less than 1 indicate a *lower cost* (more preferred).

  Consider the following toy example.

  ```python
  qml.decomposition.enable_graph()
  
  @partial(
    qml.transforms.decompose, gate_set={qml.Toffoli: 1.23, qml.RX: 4.56, qml.CZ: 0.01, qml.H: 420, qml.CRZ: 100}
  )
  @qml.qnode(qml.device("default.qubit"))
  def circuit():
      qml.CRX(0.1, wires=[0, 1])
      qml.Toffoli(wires=[0, 1, 2])
      return qml.expval(qml.Z(0))
  ```

  ```pycon
  >>> print(qml.draw(circuit)())

  0: ───────────╭●────────────╭●─╭●─┤  <Z>
  1: ──RX(0.05)─╰Z──RX(-0.05)─╰Z─├●─┤     
  2: ────────────────────────────╰X─┤     
  ```

  ```python
  qml.decomposition.enable_graph()

  @partial(
      qml.transforms.decompose, gate_set={qml.Toffoli: 1.23, qml.RX: 4.56, qml.CZ: 0.01, qml.H: 0.1, qml.CRZ: 0.1}
  )
  @qml.qnode(qml.device("default.qubit"))
  def circuit():
      qml.CRX(0.1, wires=[0, 1])
      qml.Toffoli(wires=[0, 1, 2])
      return qml.expval(qml.Z(0))
  ```

  ```pycon
  >>> print(qml.draw(circuit)())

  0: ────╭●───────────╭●─┤  <Z>
  1: ──H─╰RZ(0.10)──H─├●─┤     
  2: ─────────────────╰X─┤  
  ```

  Here, when the Hadamard and ``CRZ`` have relatively high weights, a decomposition involving them is considered *less* 
  efficient. When they have relatively low weights, a decomposition involving them is considered *more* efficient.

* The decomposition of `qml.PCPhase` is now significantly more efficient for more than 2 qubits.
  [(#7166)](https://github.com/PennyLaneAI/pennylane/pull/7166)

* New decomposition rules comprising rotation gates and global phases have been added to `QubitUnitary` 
  and `ControlledQubitUnitary` that can be accessed with the new graph-based decomposition system. 
  The most efficient set of rotations to decompose into will be chosen based on the target gate set.
  [(#7211)](https://github.com/PennyLaneAI/pennylane/pull/7211)
  [(#7371)](https://github.com/PennyLaneAI/pennylane/pull/7371)

  ```python
  from functools import partial
  import numpy as np
  import pennylane as qml
  
  qml.decomposition.enable_graph()
  
  U = np.array([[1, 1], [1, -1]]) / np.sqrt(2)
  
  @partial(qml.transforms.decompose, gate_set={"RX", "RY", "GlobalPhase"})
  @qml.qnode(qml.device("default.qubit"))
  def circuit():
      qml.QubitUnitary(np.array([[1, 1], [1, -1]]) / np.sqrt(2), wires=[0])
      return qml.expval(qml.PauliZ(0))
  ```
  ```pycon
  >>> print(qml.draw(circuit)())
  0: ──RX(0.00)──RY(1.57)──RX(3.14)──GlobalPhase(-1.57)─┤  <Z>
  ```

* A :func:`~.decomposition.register_condition` decorator is added that allows users to bind a condition to a
  decomposition rule for when it is applicable. The condition should be a function that takes the
  resource parameters of an operator as arguments and returns `True` or `False` based on whether
  these parameters satisfy the condition for when this rule can be applied.
  [(#7439)](https://github.com/PennyLaneAI/pennylane/pull/7439)

  ```python
  import pennylane as qml
  from pennylane.math.decomposition import zyz_rotation_angles
  
  # The parameters must be consistent with ``qml.QubitUnitary.resource_keys``
  def _zyz_condition(num_wires):
    return num_wires == 1

  @qml.register_condition(_zyz_condition)
  @qml.register_resources({qml.RZ: 2, qml.RY: 1, qml.GlobalPhase: 1})
  def zyz_decomposition(U, wires, **__):
      # Assumes that U is a 2x2 unitary matrix
      phi, theta, omega, phase = zyz_rotation_angles(U, return_global_phase=True)
      qml.RZ(phi, wires=wires[0])
      qml.RY(theta, wires=wires[0])
      qml.RZ(omega, wires=wires[0])
      qml.GlobalPhase(-phase)
  
  # This decomposition will be ignored for `QubitUnitary` on more than one wire.
  qml.add_decomps(qml.QubitUnitary, zyz_decomposition)
  ```

* Symbolic operator types (e.g., `Adjoint`, `Controlled`, and `Pow`) can now be specified as strings
  in various parts of the new graph-based decomposition system, specifically:

  * The `gate_set` argument of the :func:`~.transforms.decompose` transform now supports adding symbolic
    operators in the target gate set.
    [(#7331)](https://github.com/PennyLaneAI/pennylane/pull/7331)

  ```python
  from functools import partial
  import pennylane as qml

  qml.decomposition.enable_graph()
  
  @partial(qml.transforms.decompose, gate_set={"T", "Adjoint(T)", "H", "CNOT"})
  @qml.qnode(qml.device("default.qubit"))
  def circuit():
      qml.Toffoli(wires=[0, 1, 2])
  ```
  ```pycon
  >>> print(qml.draw(circuit)())
  0: ───────────╭●───────────╭●────╭●──T──╭●─┤
  1: ────╭●─────│─────╭●─────│───T─╰X──T†─╰X─┤
  2: ──H─╰X──T†─╰X──T─╰X──T†─╰X──T──H────────┤
  ```

  * Symbolic operator types can now be given as strings to the `op_type` argument of :func:`~.decomposition.add_decomps`,
    or as keys of the dictionaries passed to the `alt_decomps` and `fixed_decomps` arguments of the
    :func:`~.transforms.decompose` transform, allowing custom decomposition rules to be defined and
    registered for symbolic operators.
    [(#7347)](https://github.com/PennyLaneAI/pennylane/pull/7347)
    [(#7352)](https://github.com/PennyLaneAI/pennylane/pull/7352)
    [(#7362)](https://github.com/PennyLaneAI/pennylane/pull/7362)
<<<<<<< HEAD
=======

  ```python
  @qml.register_resources({qml.RY: 1})
  def my_adjoint_ry(phi, wires, **_):
      qml.RY(-phi, wires=wires)
>>>>>>> 4138d18d

  @qml.register_resources({qml.RX: 1})
  def my_adjoint_rx(phi, wires, **__):
      qml.RX(-phi, wires)

  # Registers a decomposition rule for the adjoint of RY globally
  qml.add_decomps("Adjoint(RY)", my_adjoint_ry)

  @partial(
      qml.transforms.decompose,
      gate_set={"RX", "RY", "CNOT"},
      fixed_decomps={"Adjoint(RX)": my_adjoint_rx}
  )
  @qml.qnode(qml.device("default.qubit"))
  def circuit():
      qml.adjoint(qml.RX(0.5, wires=[0]))
      qml.CNOT(wires=[0, 1])
      qml.adjoint(qml.RY(0.5, wires=[1]))
      return qml.expval(qml.Z(0))
  ```
  ```pycon
  >>> print(qml.draw(circuit)())
  0: ──RX(-0.50)─╭●────────────┤  <Z>
  1: ────────────╰X──RY(-0.50)─┤
  ```

<h3>Improvements 🛠</h3>

* Setting up the configuration of a workflow, including the determination of the best diff
  method, is now done *after* user transforms have been applied. This allows transforms to
  update the shots and change measurement processes with fewer issues.
  [(#7358)](https://github.com/PennyLaneAI/pennylane/pull/7358)

* The decomposition of `DiagonalQubitUnitary` has been updated to a recursive decomposition
  into a smaller `DiagonalQubitUnitary` and a `SelectPauliRot` operation. This is a known
  decomposition [Theorem 7 in Shende et al.](https://arxiv.org/abs/quant-ph/0406176)
  that contains fewer gates than the previous decomposition.
  [(#7370)](https://github.com/PennyLaneAI/pennylane/pull/7370)

* A transform for applying `cancel_inverses` has been added that can be used with the experimental
  xDSL Python compiler integration. This transform is optimized to cancel self-inverse operations
  iteratively to cancel nested self-inverse operations.
  [(#7363)](https://github.com/PennyLaneAI/pennylane/pull/7363)
 
* An experimental integration for a Python compiler using [xDSL](https://xdsl.dev/index) has been introduced.
  This is similar to [Catalyst's MLIR dialects](https://docs.pennylane.ai/projects/catalyst/en/stable/dev/dialects.html#mlir-dialects-in-catalyst), 
  but it is coded in Python instead of C++.
  [(#7357)](https://github.com/PennyLaneAI/pennylane/pull/7357)
  [(#7367)](https://github.com/PennyLaneAI/pennylane/pull/7367)
  [(#7470)](https://github.com/PennyLaneAI/pennylane/pull/7470)

* PennyLane supports `JAX` version 0.6.0.
  [(#7299)](https://github.com/PennyLaneAI/pennylane/pull/7299)

* PennyLane supports `JAX` version 0.5.3.
  [(#6919)](https://github.com/PennyLaneAI/pennylane/pull/6919)

* Computing the angles for uniformly controlled rotations, used in :class:`~.MottonenStatePreparation`
  and :class:`~.SelectPauliRot`, now takes much less computational effort and memory.
  [(#7377)](https://github.com/PennyLaneAI/pennylane/pull/7377)

* The :func:`~.transforms.cancel_inverses` transform no longer changes the order of operations that don't have shared wires, providing a deterministic output.
  [(#7328)](https://github.com/PennyLaneAI/pennylane/pull/7328)

* Alias for Identity (`I`) is now accessible from `qml.ops`.
  [(#7200)](https://github.com/PennyLaneAI/pennylane/pull/7200)

* Add xz encoding related `pauli_to_xz`, `xz_to_pauli` and `pauli_prod` functions to the `ftqc` module.
  [(#7433)](https://github.com/PennyLaneAI/pennylane/pull/7433)

* Add commutation rules for a Clifford gate set (`qml.H`, `qml.S`, `qml.CNOT`) to the `ftqc.pauli_tracker` module,
  accessible via the `commute_clifford_op` function.
  [(#7444)](https://github.com/PennyLaneAI/pennylane/pull/7444)

* The `ftqc` module `measure_arbitrary_basis`, `measure_x` and `measure_y` functions
  can now be captured when program capture is enabled.
  [(#7219)](https://github.com/PennyLaneAI/pennylane/pull/7219)
  [(#7368)](https://github.com/PennyLaneAI/pennylane/pull/7368)

* `Operator.num_wires` now defaults to `None` to indicate that the operator can be on
  any number of wires.
  [(#7312)](https://github.com/PennyLaneAI/pennylane/pull/7312)

* Shots can now be overridden for specific `qml.Snapshot` instances via a `shots` keyword argument.
  [(#7326)](https://github.com/PennyLaneAI/pennylane/pull/7326)

  ```python
  dev = qml.device("default.qubit", wires=2, shots=10)

  @qml.qnode(dev)
  def circuit():
      qml.Snapshot("sample", measurement=qml.sample(qml.X(0)), shots=5)
      return qml.sample(qml.X(0))
  ```

  ```pycon
  >>> qml.snapshots(circuit)()
  {'sample': array([-1., -1., -1., -1., -1.]),
   'execution_results': array([ 1., -1., -1., -1., -1.,  1., -1., -1.,  1., -1.])}
  ```

* Two-qubit `QubitUnitary` gates no longer decompose into fundamental rotation gates; it now 
  decomposes into single-qubit `QubitUnitary` gates. This allows the decomposition system to
  further decompose single-qubit unitary gates more flexibly using different rotations.
  [(#7211)](https://github.com/PennyLaneAI/pennylane/pull/7211)

* The `gate_set` argument of :func:`~.transforms.decompose` now accepts `"X"`, `"Y"`, `"Z"`, `"H"`, 
  `"I"` as aliases for `"PauliX"`, `"PauliY"`, `"PauliZ"`, `"Hadamard"`, and `"Identity"`. These 
  aliases are also recognized as part of symbolic operators. For example, `"Adjoint(H)"` is now 
  accepted as an alias for `"Adjoint(Hadamard)"`.
  [(#7331)](https://github.com/PennyLaneAI/pennylane/pull/7331)

* PennyLane no longer validates that an operation has at least one wire, as having this check required the abstract
  interface to maintain a list of special implementations.
  [(#7327)](https://github.com/PennyLaneAI/pennylane/pull/7327)

* Two new device-developer transforms have been added to `devices.preprocess`: 
  :func:`~.devices.preprocess.measurements_from_counts` and :func:`~.devices.preprocess.measurements_from_samples`.
  These transforms modify the tape to instead contain a `counts` or `sample` measurement process, 
  deriving the original measurements from the raw counts/samples in post-processing. This allows 
  expanded measurement support for devices that only 
  support counts/samples at execution, like real hardware devices.
  [(#7317)](https://github.com/PennyLaneAI/pennylane/pull/7317)

* Sphinx version was updated to 8.1. Sphinx is upgraded to version 8.1 and uses Python 3.10. References to intersphinx (e.g. `<demos/>` or `<catalyst/>` are updated to remove the :doc: prefix that is incompatible with sphinx 8.1. 
  [(7212)](https://github.com/PennyLaneAI/pennylane/pull/7212)

* Migrated `setup.py` package build and install to `pyproject.toml`
  [(#7375)](https://github.com/PennyLaneAI/pennylane/pull/7375)

* Updated GitHub Actions workflows (`rtd.yml`, `readthedocs.yml`, and `docs.yml`) to use `ubuntu-24.04` runners.
 [(#7396)](https://github.com/PennyLaneAI/pennylane/pull/7396)

* Updated requirements and pyproject files to include the other package.  
  [(#7417)](https://github.com/PennyLaneAI/pennylane/pull/7417)

<h3>Labs: a place for unified and rapid prototyping of research software 🧪</h3>


* A new module :mod:`pennylane.labs.intermediate_reps <pennylane.labs.intermediate_reps>`
  provides functionality to compute intermediate representations for particular circuits.
  :func:`parity_matrix <pennylane.labs.intermediate_reps.parity_matrix>` computes
  the parity matrix intermediate representation for CNOT circuits.
  :func:`phase_polynomial <pennylane.labs.intermediate_reps.phase_polynomial>` computes
  the phase polynomial intermediate representation for {CNOT, RZ} circuits.
  These efficient intermediate representations are important
  for CNOT routing algorithms and other quantum compilation routines.
  [(#7229)](https://github.com/PennyLaneAI/pennylane/pull/7229)
  [(#7333)](https://github.com/PennyLaneAI/pennylane/pull/7333)


<h3>Breaking changes 💔</h3>

* The `return_type` property of `MeasurementProcess` has been removed. Please use `isinstance` for type checking instead.
  [(#7322)](https://github.com/PennyLaneAI/pennylane/pull/7322)

* The `KerasLayer` class in `qml.qnn.keras` has been removed because Keras 2 is no longer actively maintained.
  Please consider using a different machine learning framework, like `PyTorch <demos/tutorial_qnn_module_torch>`__ or `JAX <demos/tutorial_How_to_optimize_QML_model_using_JAX_and_Optax>`__.
  [(#7320)](https://github.com/PennyLaneAI/pennylane/pull/7320)

* The `qml.gradients.hamiltonian_grad` function has been removed because this gradient recipe is no
  longer required with the :doc:`new operator arithmetic system </news/new_opmath>`.
  [(#7302)](https://github.com/PennyLaneAI/pennylane/pull/7302)

* Accessing terms of a tensor product (e.g., `op = X(0) @ X(1)`) via `op.obs` has been removed.
  [(#7324)](https://github.com/PennyLaneAI/pennylane/pull/7324)

* The `mcm_method` keyword argument in `qml.execute` has been removed.
  [(#7301)](https://github.com/PennyLaneAI/pennylane/pull/7301)

* The `inner_transform` and `config` keyword arguments in `qml.execute` have been removed.
  [(#7300)](https://github.com/PennyLaneAI/pennylane/pull/7300)

* `Sum.ops`, `Sum.coeffs`, `Prod.ops` and `Prod.coeffs` have been removed.
  [(#7304)](https://github.com/PennyLaneAI/pennylane/pull/7304)

* Specifying `pipeline=None` with `qml.compile` has been removed.
  [(#7307)](https://github.com/PennyLaneAI/pennylane/pull/7307)

* The `control_wires` argument in `qml.ControlledQubitUnitary` has been removed.
  Furthermore, the `ControlledQubitUnitary` no longer accepts `QubitUnitary` objects as arguments as its `base`.
  [(#7305)](https://github.com/PennyLaneAI/pennylane/pull/7305)

* `qml.tape.TapeError` has been removed.
  [(#7205)](https://github.com/PennyLaneAI/pennylane/pull/7205)

<h3>Deprecations 👋</h3>

Here's a list of deprecations made this release. For a more detailed breakdown of deprecations and alternative code to use instead, Please consult the :doc:`deprecations and removals page </development/deprecations>`.

* Top-level access to `DeviceError`, `PennyLaneDeprecationWarning`, `QuantumFunctionError` and `ExperimentalWarning` have been deprecated and will be removed in v0.43. Please import them from the new `exceptions` module.
  [(#7292)](https://github.com/PennyLaneAI/pennylane/pull/7292)
  [(#7477)](https://github.com/PennyLaneAI/pennylane/pull/7477)

* `qml.operation.Observable` and the corresponding `Observable.compare` have been deprecated, as
  pennylane now depends on the more general `Operator` interface instead. The
  `Operator.is_hermitian` property can instead be used to check whether or not it is highly likely
  that the operator instance is Hermitian.
  [(#7316)](https://github.com/PennyLaneAI/pennylane/pull/7316)

* The boolean functions provided in `pennylane.operation` are deprecated. See the :doc:`deprecations page </development/deprecations>` 
  for equivalent code to use instead. These include `not_tape`, `has_gen`, `has_grad_method`, `has_multipar`,
  `has_nopar`, `has_unitary_gen`, `is_measurement`, `defines_diagonalizing_gates`, and `gen_is_multi_term_hamiltonian`.
  [(#7319)](https://github.com/PennyLaneAI/pennylane/pull/7319)

* `qml.operation.WiresEnum`, `qml.operation.AllWires`, and `qml.operation.AnyWires` are deprecated. To indicate that
  an operator can act on any number of wires, `Operator.num_wires = None` should be used instead. This is the default
  and does not need to be overwritten unless the operator developer wants to add wire number validation.
  [(#7313)](https://github.com/PennyLaneAI/pennylane/pull/7313)

* The :func:`qml.QNode.get_gradient_fn` method is now deprecated. Instead, use :func:`~.workflow.get_best_diff_method` to obtain the differentiation method.
  [(#7323)](https://github.com/PennyLaneAI/pennylane/pull/7323)

<h3>Internal changes ⚙️</h3>

* Add a `.gitattributes` file to standardize LF as the end-of-line character for the PennyLane
  repository.
  [(#7502)](https://github.com/PennyLaneAI/pennylane/pull/7502)

* `DefaultQubit` now implements `preprocess_transforms` and `setup_execution_config` instead of `preprocess`.
  [(#7468)](https://github.com/PennyLaneAI/pennylane/pull/7468)

* Fix subset of `pylint` errors in the `tests` folder.
  [(#7446)](https://github.com/PennyLaneAI/pennylane/pull/7446)

* Remove and reduce excessively expensive test cases in `tests/templates/test_subroutines/` that do not add value.
  [(#7436)](https://github.com/PennyLaneAI/pennylane/pull/7436)

* Stop using `pytest-timeout` in the PennyLane CI/CD pipeline.
  [(#7451)](https://github.com/PennyLaneAI/pennylane/pull/7451)

* Enforce subset of submodules in `templates` to be auxiliary layer modules.
  [(#7437)](https://github.com/PennyLaneAI/pennylane/pull/7437)

* Enforce `noise` module to be a tertiary layer module.
  [(#7430)](https://github.com/PennyLaneAI/pennylane/pull/7430)

* Enforce `qaoa` module to be a tertiary layer module.
  [(#7429)](https://github.com/PennyLaneAI/pennylane/pull/7429)

* Enforce `gradients` module to be an auxiliary layer module.
  [(#7416)](https://github.com/PennyLaneAI/pennylane/pull/7416)

* Enforce `optimize` module to be an auxiliary layer module.
  [(#7418)](https://github.com/PennyLaneAI/pennylane/pull/7418)

* A `RuntimeWarning` raised when using versions of JAX > 0.4.28 has been removed.
  [(#7398)](https://github.com/PennyLaneAI/pennylane/pull/7398)

* Wheel releases for PennyLane now follow the `PyPA binary-distribution format <https://packaging.python.org/en/latest/specifications/binary-distribution-format/>_` guidelines more closely.
  [(#7382)](https://github.com/PennyLaneAI/pennylane/pull/7382)

* `null.qubit` can now support an optional `track_resources` argument which allows it to record which gates are executed.
  [(#7226)](https://github.com/PennyLaneAI/pennylane/pull/7226)
  [(#7372)](https://github.com/PennyLaneAI/pennylane/pull/7372)
  [(#7392)](https://github.com/PennyLaneAI/pennylane/pull/7392)

* A new internal module, `qml.concurrency`, is added to support internal use of multiprocess and multithreaded execution of workloads. This also migrates the use of `concurrent.futures` in `default.qubit` to this new design.
  [(#7303)](https://github.com/PennyLaneAI/pennylane/pull/7303)

* Test suites in `tests/transforms/test_defer_measurement.py` use analytic mocker devices to test numeric results.
  [(#7329)](https://github.com/PennyLaneAI/pennylane/pull/7329)

* Introduce module dependency management using `tach`.
  [(#7185)](https://github.com/PennyLaneAI/pennylane/pull/7185)

* Add new `pennylane.exceptions` module for custom errors and warnings.
  [(#7205)](https://github.com/PennyLaneAI/pennylane/pull/7205)
  [(#7292)](https://github.com/PennyLaneAI/pennylane/pull/7292)

* Clean up `__init__.py` files in `math`, `ops`, `qaoa`, `tape` and `templates` to be explicit in what they import. 
  [(#7200)](https://github.com/PennyLaneAI/pennylane/pull/7200)
  
* The `Tracker` class has been moved into the `devices` module.
  [(#7281)](https://github.com/PennyLaneAI/pennylane/pull/7281)

* Moved functions that calculate rotation angles for unitary decompositions into an internal
  module `qml.math.decomposition`
  [(#7211)](https://github.com/PennyLaneAI/pennylane/pull/7211)

<h3>Documentation 📝</h3>

* Fixed the wrong `theta` to `phi` in :class:`~pennylane.IsingXY`.
 [(#7427)](https://github.com/PennyLaneAI/pennylane/pull/7427)

* In the :doc:`/introduction/compiling_circuits` page, in the "Decomposition in stages" section,
  circuit drawings now render in a way that's easier to read.
  [(#7419)](https://github.com/PennyLaneAI/pennylane/pull/7419)

* The entry in the :doc:`/news/program_capture_sharp_bits` page for using program capture with Catalyst 
  has been updated. Instead of using ``qjit(experimental_capture=True)``, Catalyst is now compatible 
  with the global toggles ``qml.capture.enable()`` and ``qml.capture.disable()`` for enabling and
  disabling program capture.
  [(#7298)](https://github.com/PennyLaneAI/pennylane/pull/7298)

<h3>Bug fixes 🐛</h3>

* The documentation of `qml.pulse.drive` has been updated and corrected.
  [(#7459)](https://github.com/PennyLaneAI/pennylane/pull/7459)

* Fixed a bug in `to_openfermion` where identity qubit-to-wires mapping was not obeyed.
  [(#7332)](https://github.com/PennyLaneAI/pennylane/pull/7332)

* Fixed a bug in the validation of :class:`~.SelectPauliRot` that prevents parameter broadcasting.
  [(#7377)](https://github.com/PennyLaneAI/pennylane/pull/7377)

* Usage of NumPy in `default.mixed` source code has been converted to `qml.math` to avoid
  unnecessary dependency on NumPy and to fix a bug that caused an error when using `default.mixed` with PyTorch and GPUs.
  [(#7384)](https://github.com/PennyLaneAI/pennylane/pull/7384)

* With program capture enabled (`qml.capture.enable()`), `QSVT` no treats abstract values as metadata.
  [(#7360)](https://github.com/PennyLaneAI/pennylane/pull/7360)

* A fix was made to `default.qubit` to allow for using `qml.Snapshot` with defer-measurements (`mcm_method="deferred"`).
  [(#7335)](https://github.com/PennyLaneAI/pennylane/pull/7335)

* Fixes the repr for empty `Prod` and `Sum` instances to better communicate the existence of an empty instance.
  [(#7346)](https://github.com/PennyLaneAI/pennylane/pull/7346)

* Fixes a bug where circuit execution fails with ``BlockEncode`` initialized with sparse matrices.
  [(#7285)](https://github.com/PennyLaneAI/pennylane/pull/7285)

* Adds an informative error if `qml.cond` is used with an abstract condition with
  jitting on `default.qubit` if capture is enabled.
  [(#7314)](https://github.com/PennyLaneAI/pennylane/pull/7314)

* Fixes a bug where using a ``StatePrep`` operation with `batch_size=1` did not work with ``default.mixed``.
  [(#7280)](https://github.com/PennyLaneAI/pennylane/pull/7280)

* Gradient transforms can now be used in conjunction with batch transforms with all interfaces.
  [(#7287)](https://github.com/PennyLaneAI/pennylane/pull/7287)

* Fixes a bug where the global phase was not being added in the ``QubitUnitary`` decomposition.  
  [(#7244)](https://github.com/PennyLaneAI/pennylane/pull/7244)
  [(#7270)](https://github.com/PennyLaneAI/pennylane/pull/7270)

* Using finite differences with program capture without x64 mode enabled now raises a warning.
  [(#7282)](https://github.com/PennyLaneAI/pennylane/pull/7282)

* When the `mcm_method` is specified to the `"device"`, the `defer_measurements` transform will 
  no longer be applied. Instead, the device will be responsible for all MCM handling.
  [(#7243)](https://github.com/PennyLaneAI/pennylane/pull/7243)

* Fixed coverage of `qml.liealg.CII` and `qml.liealg.AIII`.
  [(#7291)](https://github.com/PennyLaneAI/pennylane/pull/7291)

* Fixed a bug where the phase is used as the wire label for a `qml.GlobalPhase` when capture is enabled.
  [(#7211)](https://github.com/PennyLaneAI/pennylane/pull/7211)

* Fixed a bug that caused `CountsMP.process_counts` to return results in the computational basis, even if
  an observable was specified.
  [(#7342)](https://github.com/PennyLaneAI/pennylane/pull/7342)

* Fixed a bug that caused `SamplesMP.process_counts` used with an observable to return a list of eigenvalues 
  for each individual operation in the observable, instead of the overall result.
  [(#7342)](https://github.com/PennyLaneAI/pennylane/pull/7342)

* Fixed a bug where `two_qubit_decomposition` provides an incorrect decomposition for some special matrices.
  [(#7340)](https://github.com/PennyLaneAI/pennylane/pull/7340)

* Fixes a bug where the powers of `qml.ISWAP` and `qml.SISWAP` were decomposed incorrectly.
  [(#7361)](https://github.com/PennyLaneAI/pennylane/pull/7361)

* Returning `MeasurementValue`s from the `ftqc` module's parametric mid-circuit measurements
  (`measure_arbitrary_basis`, `measure_x` and `measure_y`) no longer raises an error in circuits 
  using `diagonalize_mcms`.
  [(#7387)](https://github.com/PennyLaneAI/pennylane/pull/7387)

<h3>Contributors ✍️</h3>

This release contains contributions from (in alphabetical order):

Guillermo Alonso-Linaje,
Astral Cai,
Yushao Chen,
Marcus Edwards,
Lillian Frederiksen,
Pietropaolo Frisoni,
Simone Gasperini,
Korbinian Kottmann,
Christina Lee,
Anton Naim Ibrahim,
Oumarou Oumarou,
Lee J. O'Riordan,
Mudit Pandey,
Andrija Paurevic,
Shuli Shu,
Kalman Szenes,
David Wierichs,
Jake Zaia<|MERGE_RESOLUTION|>--- conflicted
+++ resolved
@@ -262,14 +262,11 @@
     [(#7347)](https://github.com/PennyLaneAI/pennylane/pull/7347)
     [(#7352)](https://github.com/PennyLaneAI/pennylane/pull/7352)
     [(#7362)](https://github.com/PennyLaneAI/pennylane/pull/7362)
-<<<<<<< HEAD
-=======
 
   ```python
   @qml.register_resources({qml.RY: 1})
   def my_adjoint_ry(phi, wires, **_):
       qml.RY(-phi, wires=wires)
->>>>>>> 4138d18d
 
   @qml.register_resources({qml.RX: 1})
   def my_adjoint_rx(phi, wires, **__):
