--- conflicted
+++ resolved
@@ -147,19 +147,17 @@
 
 <h3>Improvements 🛠</h3>
 
-<<<<<<< HEAD
 * Setting up the configuration of a workflow, including the determination of the best diff
   method, is now done *after* user transforms have been applied. This allows transforms to
   update the shots and change measurement processes with fewer issues.
   [(#7358)](https://github.com/PennyLaneAI/pennylane/pull/7358)
-=======
+
 * PennyLane supports `JAX` version 0.5.3.
   [(#6919)](https://github.com/PennyLaneAI/pennylane/pull/6919)
 
 * Computing the angles for uniformly controlled rotations, used in :class:`~.MottonenStatePreparation`
   and :class:`~.SelectPauliRot`, now takes much less computational effort and memory.
   [(#7377)](https://github.com/PennyLaneAI/pennylane/pull/7377)
->>>>>>> dbf2b232
 
 * An experimental quantum dialect written in [xDSL](https://xdsl.dev/index) has been introduced.
   This is similar to [Catalyst's MLIR dialects](https://docs.pennylane.ai/projects/catalyst/en/stable/dev/dialects.html#mlir-dialects-in-catalyst), 
