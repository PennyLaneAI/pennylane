:orphan:

# Release 0.37.0-dev (development release)

<h3>New features since last release</h3>

<<<<<<< HEAD
<h4>Estimate errors in a quantum circuit 🧮</h4>

* Added `error` method to `QuantumPhaseEstimation` template.
  [(#5278)](https://github.com/PennyLaneAI/pennylane/pull/5278)

* Added new `SpectralNormError` class to the new error tracking functionality.
  [(#5154)](https://github.com/PennyLaneAI/pennylane/pull/5154)

* The `qml.TrotterProduct` operator now supports error estimation functionality.
  [(#5384)](https://github.com/PennyLaneAI/pennylane/pull/5384)

  ```pycon
  >>> hamiltonian = qml.dot([1.0, 0.5, -0.25], [qml.X(0), qml.Y(0), qml.Z(0)])
  >>> op = qml.TrotterProduct(hamiltonian, time=0.01, order=2)
  >>> op.error(method="one-norm")
  SpectralNormError(8.039062500000003e-06)
  >>>
  >>> op.error(method="commutator")
  SpectralNormError(6.166666666666668e-06)
  ```

* `qml.specs` and `qml.Tracker` now return information about algorithmic errors for the qnode as well.
  [(#5464)](https://github.com/PennyLaneAI/pennylane/pull/5464)
  [(#5465)](https://github.com/PennyLaneAI/pennylane/pull/5465)


<h4>Access an extended arsenal of quantum algorithms 🏹</h4>

* The `FABLE` template is added for efficient block encoding of matrices. Users can now call FABLE to efficiently construct circuits according to a user-set approximation level.
  [(#5107)](https://github.com/PennyLaneAI/pennylane/pull/5107)

* Create the `qml.Reflection` operator, useful for amplitude amplification and its variants.
  [(#5159)](https://github.com/PennyLaneAI/pennylane/pull/5159)

  ```python
  @qml.prod
  def generator(wires):
        qml.Hadamard(wires=wires)

  U = generator(wires=0)

  dev = qml.device('default.qubit')
  @qml.qnode(dev)
  def circuit():

        # Initialize to the state |1>
        qml.PauliX(wires=0)

        # Apply the reflection
        qml.Reflection(U)

        return qml.state()

  ```

  ```pycon
  >>> circuit()
  tensor([1.+6.123234e-17j, 0.-6.123234e-17j], requires_grad=True)
  ```

* The `qml.AmplitudeAmplification` operator is introduced, which is a high-level interface for amplitude amplification and its variants.
  [(#5160)](https://github.com/PennyLaneAI/pennylane/pull/5160)

  ```python
  @qml.prod
  def generator(wires):
      for wire in wires:
          qml.Hadamard(wires=wire)

  U = generator(wires=range(3))
  O = qml.FlipSign(2, wires=range(3))

  dev = qml.device("default.qubit")

  @qml.qnode(dev)
  def circuit():

      generator(wires=range(3))
      qml.AmplitudeAmplification(U, O, iters=5, fixed_point=True, work_wire=3)

      return qml.probs(wires=range(3))

  ```

  ```pycon
  >>> print(np.round(circuit(), 3))
  [0.013, 0.013, 0.91, 0.013, 0.013, 0.013, 0.013, 0.013]

  ```

<h4>Make use of more methods to map from molecules 🗺️</h4>

* Added new function `qml.bravyi_kitaev` to map fermionic Hamiltonians to qubit Hamiltonians.
  [(#5390)](https://github.com/PennyLaneAI/pennylane/pull/5390)

  ```python
  import pennylane as qml
  fermi_ham = qml.fermi.from_string('0+ 1-')

  qubit_ham = qml.bravyi_kitaev(fermi_ham, n=6)
  ```

  ```pycon
  >>> print(qubit_ham)
  -0.25j * Y(0.0) + (-0.25+0j) * X(0) @ Z(1.0) + (0.25+0j) * X(0.0) + 0.25j * Y(0) @ Z(1.0)
  ```

* The `qml.qchem.hf_state` function is upgraded to be compatible with the parity and Bravyi-Kitaev bases.
  [(#5472)](https://github.com/PennyLaneAI/pennylane/pull/5472)

<h4>Calculate dynamical Lie algebras 👾</h4>

* A new `qml.lie_closure` function to compute the Lie closure of a list of operators.
  [(#5161)](https://github.com/PennyLaneAI/pennylane/pull/5161)
  [(#5169)](https://github.com/PennyLaneAI/pennylane/pull/5169)

  The Lie closure, pronounced "Lee closure", is a way to compute the so-called dynamical Lie algebra (DLA) of a set of operators.
  For a list of operators `ops = [op1, op2, op3, ..]`, one computes all nested commutators between `ops` until no new operators are generated from commutation.
  All these operators together form the DLA, see e.g. section IIB of [arXiv:2308.01432](https://arxiv.org/abs/2308.01432).

  Take for example the following ops

  ```python
  ops = [X(0) @ X(1), Z(0), Z(1)]
  ```

  A first round of commutators between all elements yields the new operators `Y(0) @ X(1)` and `X(0) @ Y(1)` (omitting scalar prefactors).

  ```python
  >>> qml.commutator(X(0) @ X(1), Z(0))
  -2j * (X(1) @ Y(0))
  >>> qml.commutator(X(0) @ X(1), Z(1))
  -2j * (Y(1) @ X(0))
  ```

  A next round of commutators between all elements further yields the new operator `Y(0) @ Y(1)`.

  ```python
  >>> qml.commutator(X(0) @ Y(1), Z(0))
  -2j * (Y(1) @ Y(0))
  ```

  After that, no new operators emerge from taking nested commutators and we have the resulting DLA.
  This can now be done in short via `qml.lie_closure` as follows.

  ```python
  >>> ops = [X(0) @ X(1), Z(0), Z(1)]
  >>> dla = qml.lie_closure(ops)
  >>> print(dla)
  [1.0 * X(1) @ X(0),
   1.0 * Z(0),
   1.0 * Z(1),
   -1.0 * X(1) @ Y(0),
   -1.0 * Y(1) @ X(0),
   -1.0 * Y(1) @ Y(0)]
  ```

* We can compute the structure constants (the adjoint representation) of a dynamical Lie algebra.
  [(5406)](https://github.com/PennyLaneAI/pennylane/pull/5406)

  For example, we can compute the adjoint representation of the transverse field Ising model DLA.

  ```python
  >>> dla = [X(0) @ X(1), Z(0), Z(1), Y(0) @ X(1), X(0) @ Y(1), Y(0) @ Y(1)]
  >>> structure_const = qml.structure_constants(dla)
  >>> structure_constp.shape
  (6, 6, 6)
  ```

<h3>Improvements 🛠</h3>

* When using `defer_measurements` with postselecting mid-circuit measurements, operations
  that will never be active due to the postselected state are skipped in the transformed
  quantum circuit. In addition, postselected controls are skipped, as they are evaluated
  at transform time. This optimization feature can be turned off by setting `reduce_postselected=False`
  [(#5558)](https://github.com/PennyLaneAI/pennylane/pull/5558)

  Consider a simple circuit with three mid-circuit measurements, two of which are postselecting,
  and a single gate conditioned on those measurements:

  ```python
  @qml.qnode(qml.device("default.qubit"))
  def node(x):
      qml.RX(x, 0)
      qml.RX(x, 1)
      qml.RX(x, 2)
      mcm0 = qml.measure(0, postselect=0, reset=False)
      mcm1 = qml.measure(1, postselect=None, reset=True)
      mcm2 = qml.measure(2, postselect=1, reset=False)
      qml.cond(mcm0+mcm1+mcm2==1, qml.RX)(0.5, 3)
      return qml.expval(qml.Z(0) @ qml.Z(3))
  ```

  Without the new optimization, we obtain three gates, each controlled on the three measured
  qubits. They correspond to the combinations of controls that satisfy the condition
  `mcm0+mcm1+mcm2==1`:

  ```pycon
  >>> print(qml.draw(qml.defer_measurements(node, reduce_postselected=False))(0.6))
  0: ──RX(0.60)──|0⟩⟨0|─╭●─────────────────────────────────────────────┤ ╭<Z@Z>
  1: ──RX(0.60)─────────│──╭●─╭X───────────────────────────────────────┤ │
  2: ──RX(0.60)─────────│──│──│───|1⟩⟨1|─╭○────────╭○────────╭●────────┤ │
  3: ───────────────────│──│──│──────────├RX(0.50)─├RX(0.50)─├RX(0.50)─┤ ╰<Z@Z>
  4: ───────────────────╰X─│──│──────────├○────────├●────────├○────────┤
  5: ──────────────────────╰X─╰●─────────╰●────────╰○────────╰○────────┤
  ```

  If we do not explicitly deactivate the optimization, we obtain a much simpler circuit:

  ```pycon
  >>> print(qml.draw(qml.defer_measurements(node))(0.6))
  0: ──RX(0.60)──|0⟩⟨0|─╭●─────────────────┤ ╭<Z@Z>
  1: ──RX(0.60)─────────│──╭●─╭X───────────┤ │
  2: ──RX(0.60)─────────│──│──│───|1⟩⟨1|───┤ │
  3: ───────────────────│──│──│──╭RX(0.50)─┤ ╰<Z@Z>
  4: ───────────────────╰X─│──│──│─────────┤
  5: ──────────────────────╰X─╰●─╰○────────┤
  ```

  There is only one controlled gate with only one control wire.

* We can compute the center of a dynamical Lie algebra.
  [(#5477)](https://github.com/PennyLaneAI/pennylane/pull/5477)

  Given a DLA `g`, we can now compute its center. The `center` is the collection of operators that commute with _all_ other operators in the DLA.

  ```pycon
  >>> g = [X(0), X(1) @ X(0), Y(1), Z(1) @ X(0)]
  >>> qml.center(g)
  [X(0)]
  ```

<h4>Simulate mixed-state qutrit systems 3️⃣</h4>

* Functions `measure_with_samples` and `sample_state` have been added to the new `qutrit_mixed` module found in
 `qml.devices`. These functions are used to sample device-compatible states, returning either the final measured state or value of an observable.
  [(#5082)](https://github.com/PennyLaneAI/pennylane/pull/5082)

* Fixed differentiability for Hamiltonian measurements in new `qutrit_mixed` module.
  [(#5186)](https://github.com/PennyLaneAI/pennylane/pull/5186)

* Added `simulate` function to the new `qutrit_mixed` module in `qml.devices`. This allows for simulation of a
  noisy qutrit circuit with measurement and sampling.
  [(#5213)](https://github.com/PennyLaneAI/pennylane/pull/5213)

 * Created the `DefaultQutritMixed` class, which inherits from `qml.devices.Device`, with an implementation
  for `preprocess`.
  [(#5451)](https://github.com/PennyLaneAI/pennylane/pull/5451)

<h3>Improvements 🛠</h3>

* Fixed typo and string formatting in error message in `ClassicalShadow._convert_to_pauli_words` when the input is not a valid pauli.
  [(#5572)](https://github.com/PennyLaneAI/pennylane/pull/5572)

<h4>Community contributions 🥳</h4>

* Implemented the method `process_counts` in `ExpectationMP`, `VarianceMP`, `CountsMP`, and `SampleMP`
  [(#5256)](https://github.com/PennyLaneAI/pennylane/pull/5256)
  [(#5395)](https://github.com/PennyLaneAI/pennylane/pull/5395)

* Add type hints for unimplemented methods of the abstract class `Operator`.
  [(#5490)](https://github.com/PennyLaneAI/pennylane/pull/5490)

* Implement `Shots.bins()` method.
  [(#5476)](https://github.com/PennyLaneAI/pennylane/pull/5476)

<h4>Updated operators</h4>

* `qml.ops.Sum` now supports storing grouping information. Grouping type and method can be
  specified during construction using the `grouping_type` and `method` keyword arguments of
  `qml.dot`, `qml.sum`, or `qml.ops.Sum`. The grouping indices are stored in `Sum.grouping_indices`.
  [(#5179)](https://github.com/PennyLaneAI/pennylane/pull/5179)

  ```python
  import pennylane as qml

  a = qml.X(0)
  b = qml.prod(qml.X(0), qml.X(1))
  c = qml.Z(0)
  obs = [a, b, c]
  coeffs = [1.0, 2.0, 3.0]

  op = qml.dot(coeffs, obs, grouping_type="qwc")
  ```

  ```pycon
  >>> op.grouping_indices
  ((2,), (0, 1))
  ```

  Additionally, grouping type and method can be set or changed after construction using
  `Sum.compute_grouping()`:

  ```python
  import pennylane as qml

  a = qml.X(0)
  b = qml.prod(qml.X(0), qml.X(1))
  c = qml.Z(0)
  obs = [a, b, c]
  coeffs = [1.0, 2.0, 3.0]

  op = qml.dot(coeffs, obs)
  ```

  ```pycon
  >>> op.grouping_indices is None
  True
  >>> op.compute_grouping(grouping_type="qwc")
  >>> op.grouping_indices
  ((2,), (0, 1))
  ```

  Note that the grouping indices refer to the lists returned by `Sum.terms()`, not `Sum.operands`.

* Added new function `qml.operation.convert_to_legacy_H` to convert `Sum`, `SProd`, and `Prod` to `Hamiltonian` instances.
  [(#5309)](https://github.com/PennyLaneAI/pennylane/pull/5309)

* The `qml.is_commuting` function now accepts `Sum`, `SProd`, and `Prod` instances.
  [(#5351)](https://github.com/PennyLaneAI/pennylane/pull/5351)

* Operators can now be left multiplied `x * op` by numpy arrays.
  [(#5361)](https://github.com/PennyLaneAI/pennylane/pull/5361)

* A new class `qml.ops.LinearCombination` is introduced. In essence, this class is an updated equivalent of `qml.ops.Hamiltonian`
  but for usage with new operator arithmetic.
  [(#5216)](https://github.com/PennyLaneAI/pennylane/pull/5216)

* The generators in the source code return operators consistent with the global setting for
  `qml.operator.active_new_opmath()` wherever possible. `Sum`, `SProd` and `Prod` instances
  will be returned even after disabling the new operator arithmetic in cases where they offer
  additional functionality not available using legacy operators.
  [(#5253)](https://github.com/PennyLaneAI/pennylane/pull/5253)
  [(#5410)](https://github.com/PennyLaneAI/pennylane/pull/5410)
  [(#5411)](https://github.com/PennyLaneAI/pennylane/pull/5411)
  [(#5421)](https://github.com/PennyLaneAI/pennylane/pull/5421)

* A new `Prod.obs` property is introduced to smoothen the transition of the new operator arithmetic system.
  In particular, this aims at preventing breaking code that uses `Tensor.obs`. This is immediately deprecated.
  Moving forward, we recommend using `op.operands`.
  [(#5539)](https://github.com/PennyLaneAI/pennylane/pull/5539)

* `ApproxTimeEvolution` is now compatible with any operator that defines a `pauli_rep`.
  [(#5362)](https://github.com/PennyLaneAI/pennylane/pull/5362)

* `Hamiltonian.pauli_rep` is now defined if the hamiltonian is a linear combination of paulis.
  [(#5377)](https://github.com/PennyLaneAI/pennylane/pull/5377)

* `Prod.eigvals()` is now compatible with Qudit operators.
  [(#5400)](https://github.com/PennyLaneAI/pennylane/pull/5400)

* `qml.transforms.hamiltonian_expand` can now handle multi-term observables with a constant offset.
  [(#5414)](https://github.com/PennyLaneAI/pennylane/pull/5414)

* `taper_operation` method is compatible with new operator arithmetic.
  [(#5326)](https://github.com/PennyLaneAI/pennylane/pull/5326)

* Removed the warning that an observable might not be hermitian in `qnode` executions. This enables jit-compilation.
  [(#5506)](https://github.com/PennyLaneAI/pennylane/pull/5506)

* `qml.transforms.split_non_commuting` will now work with single-term operator arithmetic.
  [(#5314)](https://github.com/PennyLaneAI/pennylane/pull/5314)

* `LinearCombination` and `Sum` now accept `_grouping_indices` on initialization.
  [(#5524)](https://github.com/PennyLaneAI/pennylane/pull/5524)

<h4>Mid-circuit measurements and dynamic circuits</h4>

* The `QubitDevice` class and children classes support the `dynamic_one_shot` transform provided that they support `MidMeasureMP` operations natively.
  [(#5317)](https://github.com/PennyLaneAI/pennylane/pull/5317)

* The `dynamic_one_shot` transform is introduced enabling dynamic circuit execution on circuits with shots and devices that support `MidMeasureMP` operations natively.
  [(#5266)](https://github.com/PennyLaneAI/pennylane/pull/5266)

* Added a qml.capture module that will contain PennyLane's own capturing mechanism for hybrid
  quantum-classical programs.
  [(#5509)](https://github.com/PennyLaneAI/pennylane/pull/5509)

<h4>Performance and broadcasting</h4>

* Gradient transforms may now be applied to batched/broadcasted QNodes, as long as the
  broadcasting is in non-trainable parameters.
  [(#5452)](https://github.com/PennyLaneAI/pennylane/pull/5452)

* Improve the performance of computing the matrix of `qml.QFT`
  [(#5351)](https://github.com/PennyLaneAI/pennylane/pull/5351)

* `qml.transforms.broadcast_expand` now supports shot vectors when returning `qml.sample()`.
  [(#5473)](https://github.com/PennyLaneAI/pennylane/pull/5473)

* `LightningVJPs` is now compatible with Lightning devices using the new device API.
  [(#5469)](https://github.com/PennyLaneAI/pennylane/pull/5469)

<h4>Other improvements</h4>

* `qml.draw` and `qml.draw_mpl` will now attempt to sort the wires if no wire order
  is provided by the user or the device.
  [(#5576)](https://github.com/PennyLaneAI/pennylane/pull/5576)

* `qml.ops.Conditional` now stores the `data`, `num_params`, and `ndim_param` attributes of
  the operator it wraps.
  [(#5473)](https://github.com/PennyLaneAI/pennylane/pull/5473)

* The `molecular_hamiltonian` function calls `PySCF` directly when `method='pyscf'` is selected.
  [(#5118)](https://github.com/PennyLaneAI/pennylane/pull/5118)

* Upgraded `null.qubit` to the new device API. Also, added support for all measurements and various modes of differentiation.
  [(#5211)](https://github.com/PennyLaneAI/pennylane/pull/5211)

* Obtaining classical shadows using the `default.clifford` device is now compatible with
  [stim](https://github.com/quantumlib/Stim) `v1.13.0`.
  [(#5409)](https://github.com/PennyLaneAI/pennylane/pull/5409)

* `qml.transforms.hamiltonian_expand` and `qml.transforms.sum_expand` can now handle multi-term observables with a constant offset.
  [(#5414)](https://github.com/PennyLaneAI/pennylane/pull/5414)
  [(#5543)](https://github.com/PennyLaneAI/pennylane/pull/5543)

* `default.mixed` has improved support for sampling-based measurements with non-numpy interfaces.
  [(#5514)](https://github.com/PennyLaneAI/pennylane/pull/5514)
  [(#5530)](https://github.com/PennyLaneAI/pennylane/pull/5530)

* `default.mixed` now supports arbitrary state-based measurements with `qml.Snapshot`.
  [(#5552)](https://github.com/PennyLaneAI/pennylane/pull/5552)

* Replaced `cache_execute` with an alternate implementation based on `@transform`.
  [(#5318)](https://github.com/PennyLaneAI/pennylane/pull/5318)

* The `QNode` now defers `diff_method` validation to the device under the new device api `qml.devices.Device`.
  [(#5176)](https://github.com/PennyLaneAI/pennylane/pull/5176)

* Extend the device test suite to cover gradient methods, templates and arithmetic observables.
  [(#5273)](https://github.com/PennyLaneAI/pennylane/pull/5273)
  [(#5518)](https://github.com/PennyLaneAI/pennylane/pull/5518)

* A clear error message is added in `KerasLayer` when using the newest version of TensorFlow with Keras 3
  (which is not currently compatible with `KerasLayer`), linking to instructions to enable Keras 2.
  [(#5488)](https://github.com/PennyLaneAI/pennylane/pull/5488)

<h3>Breaking changes 💔</h3>

* Applying a `gradient_transform` to a QNode directly now gives the same shape and type independent
  of whether there is classical processing in the node.
  [(#4945)](https://github.com/PennyLaneAI/pennylane/pull/4945)

* State measurements preserve `dtype`.
  [(#5547)](https://github.com/PennyLaneAI/pennylane/pull/5547)

* Use `SampleMP`s in the `dynamic_one_shot` transform to get back the values of the mid-circuit measurements.
  [(#5486)](https://github.com/PennyLaneAI/pennylane/pull/5486)

* Operator dunder methods now combine like-operator arithmetic classes via `lazy=False`. This reduces the chance of `RecursionError` and makes nested
  operators easier to work with.
  [(#5478)](https://github.com/PennyLaneAI/pennylane/pull/5478)

* The private functions `_pauli_mult`, `_binary_matrix` and `_get_pauli_map` from the `pauli` module have been removed. The same functionality can be achieved using newer features in the ``pauli`` module.
  [(#5323)](https://github.com/PennyLaneAI/pennylane/pull/5323)

* `DefaultQubit` uses a pre-emptive key-splitting strategy to avoid reusing JAX PRNG keys throughout a single `execute` call.
  [(#5515)](https://github.com/PennyLaneAI/pennylane/pull/5515)

* `qml.matrix()` called on the following will raise an error if `wire_order` is not specified:
  * tapes with more than one wire.
  * quantum functions.
  * Operator class where `num_wires` does not equal to 1
  * QNodes if the device does not have wires specified.
  * PauliWords and PauliSentences with more than one wire.
  [(#5328)](https://github.com/PennyLaneAI/pennylane/pull/5328)
  [(#5359)](https://github.com/PennyLaneAI/pennylane/pull/5359)

* `qml.pauli.pauli_mult` and `qml.pauli.pauli_mult_with_phase` are now removed. Instead, you  should use `qml.simplify(qml.prod(pauli_1, pauli_2))` to get the reduced operator.
  [(#5324)](https://github.com/PennyLaneAI/pennylane/pull/5324)

  ```pycon
  >>> op = qml.simplify(qml.prod(qml.PauliX(0), qml.PauliZ(0)))
  >>> op
  -1j*(PauliY(wires=[0]))
  >>> [phase], [base] = op.terms()
  >>> phase, base
  (-1j, PauliY(wires=[0]))
  ```

* `MeasurementProcess.name` and `MeasurementProcess.data` have been removed. Use `MeasurementProcess.obs.name` and `MeasurementProcess.obs.data` instead.
  [(#5321)](https://github.com/PennyLaneAI/pennylane/pull/5321)

* `Operator.validate_subspace(subspace)` has been removed. Instead, you should use `qml.ops.qutrit.validate_subspace(subspace)`.
  [(#5311)](https://github.com/PennyLaneAI/pennylane/pull/5311)

* The contents of `qml.interfaces` is moved inside `qml.workflow`. The old import path no longer exists.
  [(#5329)](https://github.com/PennyLaneAI/pennylane/pull/5329)

* `single_tape_transform`, `batch_transform`, `qfunc_transform`, `op_transform`, `gradient_transform`
  and `hessian_transform` are removed. Instead, switch to using the new `qml.transform` function. Please refer to
  `the transform docs <https://docs.pennylane.ai/en/stable/code/qml_transforms.html#custom-transforms>`_
  to see how this can be done.
  [(#5339)](https://github.com/PennyLaneAI/pennylane/pull/5339)

* Attempting to multiply `PauliWord` and `PauliSentence` with `*` will raise an error. Instead, use `@` to conform with the PennyLane convention.
  [(#5341)](https://github.com/PennyLaneAI/pennylane/pull/5341)

* When new operator arithmetic is enabled, `qml.Hamiltonian` is now an alias for `qml.ops.LinearCombination`.
  `Hamiltonian` will still be accessible as `qml.ops.Hamiltonian`.
  [(#5393)](https://github.com/PennyLaneAI/pennylane/pull/5393)

* Since `default.mixed` does not support snapshots with measurements, attempting to do so will result in a `DeviceError` instead of getting the density matrix.
  [(#5416)](https://github.com/PennyLaneAI/pennylane/pull/5416)

* `LinearCombination._obs_data` is removed. You can still use `LinearCombination.compare` to check mathematical equivalence between a `LinearCombination` and another operator.
  [(#5504)](https://github.com/PennyLaneAI/pennylane/pull/5504)

=======
<h3>Improvements 🛠</h3>

<h3>Breaking changes 💔</h3>

>>>>>>> b5701cb3
<h3>Deprecations 👋</h3>

<h3>Documentation 📝</h3>

<h3>Bug fixes 🐛</h3>

<<<<<<< HEAD
* Fixed a bug where the shape and type of derivatives obtained by applying a gradient transform to
  a QNode differed, based on whether the QNode uses classical coprocessing.
  [(#4945)](https://github.com/PennyLaneAI/pennylane/pull/4945)

* `ApproxTimeEvolution`, `CommutingEvolution`, `QDrift`, and `TrotterProduct`
  now de-queue their input observable.
  [(#5524)](https://github.com/PennyLaneAI/pennylane/pull/5524)

* (In)equality of `qml.HilbertSchmidt` instances is now reported correctly by `qml.equal`.
  [(#5538)](https://github.com/PennyLaneAI/pennylane/pull/5538)

* `qml.ParticleConservingU1` and `qml.ParticleConservingU2` no longer raise an error when the initial state is not specified but default to the all-zeros state.
  [(#5535)](https://github.com/PennyLaneAI/pennylane/pull/5535)

* `qml.counts` no longer returns negative samples when measuring 8 or more wires.
  [(#5544)](https://github.com/PennyLaneAI/pennylane/pull/5544)
  [(#5556)](https://github.com/PennyLaneAI/pennylane/pull/5556)

* The `dynamic_one_shot` transform now works with broadcasting.
  [(#5473)](https://github.com/PennyLaneAI/pennylane/pull/5473)

* Diagonalize the state around `ProbabilityMP` measurements in `statistics` when executing on a Lightning device.
  [(#5529)](https://github.com/PennyLaneAI/pennylane/pull/5529)

* `two_qubit_decomposition` no longer diverges at a special case of unitary matrix.
  [(#5448)](https://github.com/PennyLaneAI/pennylane/pull/5448)

* The `qml.QNSPSAOptimizer` now correctly handles optimization for legacy devices that do not follow the new API design.
  [(#5497)](https://github.com/PennyLaneAI/pennylane/pull/5497)

* Operators applied to all wires are now drawn correctly in a circuit with mid-circuit measurements.
  [(#5501)](https://github.com/PennyLaneAI/pennylane/pull/5501)

* Fix a bug where certain unary mid-circuit measurement expressions would raise an uncaught error.
  [(#5480)](https://github.com/PennyLaneAI/pennylane/pull/5480)

* The probabilities now sum to one using the `torch` interface with `default_dtype` set to `torch.float32`.
  [(#5462)](https://github.com/PennyLaneAI/pennylane/pull/5462)

* Tensorflow can now handle devices with float32 results but float64 input parameters.
  [(#5446)](https://github.com/PennyLaneAI/pennylane/pull/5446)

* Fix a bug where the `argnum` kwarg of `qml.gradients.stoch_pulse_grad` references the wrong parameters in a tape,
  creating an inconsistency with other differentiation methods and preventing some use cases.
  [(#5458)](https://github.com/PennyLaneAI/pennylane/pull/5458)

* Avoid bounded value failures due to numerical noise with calls to `np.random.binomial`.
  [(#5447)](https://github.com/PennyLaneAI/pennylane/pull/5447)

* Using `@` with legacy Hamiltonian instances now properly de-queues the previously existing operations.
  [(#5454)](https://github.com/PennyLaneAI/pennylane/pull/5455)

* The `QNSPSAOptimizer` now properly handles differentiable parameters, resulting in being able to use it for more than one optimization step.
  [(#5439)](https://github.com/PennyLaneAI/pennylane/pull/5439)

* The `QNode` interface now resets if an error occurs during execution.
  [(#5449)](https://github.com/PennyLaneAI/pennylane/pull/5449)

* Fix failing tests due to changes with Lightning's adjoint diff pipeline.
  [(#5450)](https://github.com/PennyLaneAI/pennylane/pull/5450)

* Fix Torch tensor locality with autoray-registered coerce method.
  [(#5438)](https://github.com/PennyLaneAI/pennylane/pull/5438)

* `jax.jit` now works with `qml.sample` with a multi-wire observable.
  [(#5422)](https://github.com/PennyLaneAI/pennylane/pull/5422)

* `qml.qinfo.quantum_fisher` now works with non-`default.qubit` devices.
  [(#5423)](https://github.com/PennyLaneAI/pennylane/pull/5423)

* We no longer perform unwanted dtype promotion in the `pauli_rep` of `SProd` instances when using tensorflow.
  [(#5246)](https://github.com/PennyLaneAI/pennylane/pull/5246)

* Fixed `TestQubitIntegration.test_counts` in `tests/interfaces/test_jax_qnode.py` to always produce counts for all
  outcomes.
  [(#5336)](https://github.com/PennyLaneAI/pennylane/pull/5336)

* Fixed `PauliSentence.to_mat(wire_order)` to support identities with wires.
  [(#5407)](https://github.com/PennyLaneAI/pennylane/pull/5407)

* `CompositeOp.map_wires` now correctly maps the `overlapping_ops` property.
  [(#5430)](https://github.com/PennyLaneAI/pennylane/pull/5430)

* Update `DefaultQubit.supports_derivatives` to correctly handle circuits containing `MidMeasureMP` with adjoint
  differentiation.
  [(#5434)](https://github.com/PennyLaneAI/pennylane/pull/5434)

* `SampleMP`, `ExpectationMP`, `CountsMP`, `VarianceMP` constructed with ``eigvals`` can now properly process samples.
  [(#5463)](https://github.com/PennyLaneAI/pennylane/pull/5463)

* Fixes a bug in `hamiltonian_expand` that produces incorrect output dimensions when shot vectors are combined with parameter broadcasting.
  [(#5494)](https://github.com/PennyLaneAI/pennylane/pull/5494)

* Allows `default.qubit` to measure Identity on no wires, and observables containing Identity on
  no wires.
  [(#5570)](https://github.com/PennyLaneAI/pennylane/pull/5570/)

* Fixes a bug where `TorchLayer` does not work with shot vectors.
  [(#5492)](https://github.com/PennyLaneAI/pennylane/pull/5492)

* Fixes a bug where the output shape of a qnode returning a list containing a single measurement is incorrect when combined with shot vectors.
  [(#5492)](https://github.com/PennyLaneAI/pennylane/pull/5492)

* Fixes a bug in `qml.math.kron` that makes torch incompatible with numpy.
  [(#5540)](https://github.com/PennyLaneAI/pennylane/pull/5540)

* Fixes a bug in `_group_measurements` that fails to group measurements with commuting observables when they are operands of `Prod`.
  [(#5512)](https://github.com/PennyLaneAI/pennylane/issues/5512)

* `qml.equal` can now be used with sums and products that contain operators on no wires like `I` and `GlobalPhase`.
  [(#5562)](https://github.com/PennyLaneAI/pennylane/pull/5562)

=======
>>>>>>> b5701cb3
<h3>Contributors ✍️</h3>

This release contains contributions from (in alphabetical order):<|MERGE_RESOLUTION|>--- conflicted
+++ resolved
@@ -3,176 +3,6 @@
 # Release 0.37.0-dev (development release)
 
 <h3>New features since last release</h3>
-
-<<<<<<< HEAD
-<h4>Estimate errors in a quantum circuit 🧮</h4>
-
-* Added `error` method to `QuantumPhaseEstimation` template.
-  [(#5278)](https://github.com/PennyLaneAI/pennylane/pull/5278)
-
-* Added new `SpectralNormError` class to the new error tracking functionality.
-  [(#5154)](https://github.com/PennyLaneAI/pennylane/pull/5154)
-
-* The `qml.TrotterProduct` operator now supports error estimation functionality.
-  [(#5384)](https://github.com/PennyLaneAI/pennylane/pull/5384)
-
-  ```pycon
-  >>> hamiltonian = qml.dot([1.0, 0.5, -0.25], [qml.X(0), qml.Y(0), qml.Z(0)])
-  >>> op = qml.TrotterProduct(hamiltonian, time=0.01, order=2)
-  >>> op.error(method="one-norm")
-  SpectralNormError(8.039062500000003e-06)
-  >>>
-  >>> op.error(method="commutator")
-  SpectralNormError(6.166666666666668e-06)
-  ```
-
-* `qml.specs` and `qml.Tracker` now return information about algorithmic errors for the qnode as well.
-  [(#5464)](https://github.com/PennyLaneAI/pennylane/pull/5464)
-  [(#5465)](https://github.com/PennyLaneAI/pennylane/pull/5465)
-
-
-<h4>Access an extended arsenal of quantum algorithms 🏹</h4>
-
-* The `FABLE` template is added for efficient block encoding of matrices. Users can now call FABLE to efficiently construct circuits according to a user-set approximation level.
-  [(#5107)](https://github.com/PennyLaneAI/pennylane/pull/5107)
-
-* Create the `qml.Reflection` operator, useful for amplitude amplification and its variants.
-  [(#5159)](https://github.com/PennyLaneAI/pennylane/pull/5159)
-
-  ```python
-  @qml.prod
-  def generator(wires):
-        qml.Hadamard(wires=wires)
-
-  U = generator(wires=0)
-
-  dev = qml.device('default.qubit')
-  @qml.qnode(dev)
-  def circuit():
-
-        # Initialize to the state |1>
-        qml.PauliX(wires=0)
-
-        # Apply the reflection
-        qml.Reflection(U)
-
-        return qml.state()
-
-  ```
-
-  ```pycon
-  >>> circuit()
-  tensor([1.+6.123234e-17j, 0.-6.123234e-17j], requires_grad=True)
-  ```
-
-* The `qml.AmplitudeAmplification` operator is introduced, which is a high-level interface for amplitude amplification and its variants.
-  [(#5160)](https://github.com/PennyLaneAI/pennylane/pull/5160)
-
-  ```python
-  @qml.prod
-  def generator(wires):
-      for wire in wires:
-          qml.Hadamard(wires=wire)
-
-  U = generator(wires=range(3))
-  O = qml.FlipSign(2, wires=range(3))
-
-  dev = qml.device("default.qubit")
-
-  @qml.qnode(dev)
-  def circuit():
-
-      generator(wires=range(3))
-      qml.AmplitudeAmplification(U, O, iters=5, fixed_point=True, work_wire=3)
-
-      return qml.probs(wires=range(3))
-
-  ```
-
-  ```pycon
-  >>> print(np.round(circuit(), 3))
-  [0.013, 0.013, 0.91, 0.013, 0.013, 0.013, 0.013, 0.013]
-
-  ```
-
-<h4>Make use of more methods to map from molecules 🗺️</h4>
-
-* Added new function `qml.bravyi_kitaev` to map fermionic Hamiltonians to qubit Hamiltonians.
-  [(#5390)](https://github.com/PennyLaneAI/pennylane/pull/5390)
-
-  ```python
-  import pennylane as qml
-  fermi_ham = qml.fermi.from_string('0+ 1-')
-
-  qubit_ham = qml.bravyi_kitaev(fermi_ham, n=6)
-  ```
-
-  ```pycon
-  >>> print(qubit_ham)
-  -0.25j * Y(0.0) + (-0.25+0j) * X(0) @ Z(1.0) + (0.25+0j) * X(0.0) + 0.25j * Y(0) @ Z(1.0)
-  ```
-
-* The `qml.qchem.hf_state` function is upgraded to be compatible with the parity and Bravyi-Kitaev bases.
-  [(#5472)](https://github.com/PennyLaneAI/pennylane/pull/5472)
-
-<h4>Calculate dynamical Lie algebras 👾</h4>
-
-* A new `qml.lie_closure` function to compute the Lie closure of a list of operators.
-  [(#5161)](https://github.com/PennyLaneAI/pennylane/pull/5161)
-  [(#5169)](https://github.com/PennyLaneAI/pennylane/pull/5169)
-
-  The Lie closure, pronounced "Lee closure", is a way to compute the so-called dynamical Lie algebra (DLA) of a set of operators.
-  For a list of operators `ops = [op1, op2, op3, ..]`, one computes all nested commutators between `ops` until no new operators are generated from commutation.
-  All these operators together form the DLA, see e.g. section IIB of [arXiv:2308.01432](https://arxiv.org/abs/2308.01432).
-
-  Take for example the following ops
-
-  ```python
-  ops = [X(0) @ X(1), Z(0), Z(1)]
-  ```
-
-  A first round of commutators between all elements yields the new operators `Y(0) @ X(1)` and `X(0) @ Y(1)` (omitting scalar prefactors).
-
-  ```python
-  >>> qml.commutator(X(0) @ X(1), Z(0))
-  -2j * (X(1) @ Y(0))
-  >>> qml.commutator(X(0) @ X(1), Z(1))
-  -2j * (Y(1) @ X(0))
-  ```
-
-  A next round of commutators between all elements further yields the new operator `Y(0) @ Y(1)`.
-
-  ```python
-  >>> qml.commutator(X(0) @ Y(1), Z(0))
-  -2j * (Y(1) @ Y(0))
-  ```
-
-  After that, no new operators emerge from taking nested commutators and we have the resulting DLA.
-  This can now be done in short via `qml.lie_closure` as follows.
-
-  ```python
-  >>> ops = [X(0) @ X(1), Z(0), Z(1)]
-  >>> dla = qml.lie_closure(ops)
-  >>> print(dla)
-  [1.0 * X(1) @ X(0),
-   1.0 * Z(0),
-   1.0 * Z(1),
-   -1.0 * X(1) @ Y(0),
-   -1.0 * Y(1) @ X(0),
-   -1.0 * Y(1) @ Y(0)]
-  ```
-
-* We can compute the structure constants (the adjoint representation) of a dynamical Lie algebra.
-  [(5406)](https://github.com/PennyLaneAI/pennylane/pull/5406)
-
-  For example, we can compute the adjoint representation of the transverse field Ising model DLA.
-
-  ```python
-  >>> dla = [X(0) @ X(1), Z(0), Z(1), Y(0) @ X(1), X(0) @ Y(1), Y(0) @ Y(1)]
-  >>> structure_const = qml.structure_constants(dla)
-  >>> structure_constp.shape
-  (6, 6, 6)
-  ```
 
 <h3>Improvements 🛠</h3>
 
@@ -226,421 +56,15 @@
 
   There is only one controlled gate with only one control wire.
 
-* We can compute the center of a dynamical Lie algebra.
-  [(#5477)](https://github.com/PennyLaneAI/pennylane/pull/5477)
-
-  Given a DLA `g`, we can now compute its center. The `center` is the collection of operators that commute with _all_ other operators in the DLA.
-
-  ```pycon
-  >>> g = [X(0), X(1) @ X(0), Y(1), Z(1) @ X(0)]
-  >>> qml.center(g)
-  [X(0)]
-  ```
-
-<h4>Simulate mixed-state qutrit systems 3️⃣</h4>
-
-* Functions `measure_with_samples` and `sample_state` have been added to the new `qutrit_mixed` module found in
- `qml.devices`. These functions are used to sample device-compatible states, returning either the final measured state or value of an observable.
-  [(#5082)](https://github.com/PennyLaneAI/pennylane/pull/5082)
-
-* Fixed differentiability for Hamiltonian measurements in new `qutrit_mixed` module.
-  [(#5186)](https://github.com/PennyLaneAI/pennylane/pull/5186)
-
-* Added `simulate` function to the new `qutrit_mixed` module in `qml.devices`. This allows for simulation of a
-  noisy qutrit circuit with measurement and sampling.
-  [(#5213)](https://github.com/PennyLaneAI/pennylane/pull/5213)
-
- * Created the `DefaultQutritMixed` class, which inherits from `qml.devices.Device`, with an implementation
-  for `preprocess`.
-  [(#5451)](https://github.com/PennyLaneAI/pennylane/pull/5451)
-
-<h3>Improvements 🛠</h3>
-
-* Fixed typo and string formatting in error message in `ClassicalShadow._convert_to_pauli_words` when the input is not a valid pauli.
-  [(#5572)](https://github.com/PennyLaneAI/pennylane/pull/5572)
-
-<h4>Community contributions 🥳</h4>
-
-* Implemented the method `process_counts` in `ExpectationMP`, `VarianceMP`, `CountsMP`, and `SampleMP`
-  [(#5256)](https://github.com/PennyLaneAI/pennylane/pull/5256)
-  [(#5395)](https://github.com/PennyLaneAI/pennylane/pull/5395)
-
-* Add type hints for unimplemented methods of the abstract class `Operator`.
-  [(#5490)](https://github.com/PennyLaneAI/pennylane/pull/5490)
-
-* Implement `Shots.bins()` method.
-  [(#5476)](https://github.com/PennyLaneAI/pennylane/pull/5476)
-
-<h4>Updated operators</h4>
-
-* `qml.ops.Sum` now supports storing grouping information. Grouping type and method can be
-  specified during construction using the `grouping_type` and `method` keyword arguments of
-  `qml.dot`, `qml.sum`, or `qml.ops.Sum`. The grouping indices are stored in `Sum.grouping_indices`.
-  [(#5179)](https://github.com/PennyLaneAI/pennylane/pull/5179)
-
-  ```python
-  import pennylane as qml
-
-  a = qml.X(0)
-  b = qml.prod(qml.X(0), qml.X(1))
-  c = qml.Z(0)
-  obs = [a, b, c]
-  coeffs = [1.0, 2.0, 3.0]
-
-  op = qml.dot(coeffs, obs, grouping_type="qwc")
-  ```
-
-  ```pycon
-  >>> op.grouping_indices
-  ((2,), (0, 1))
-  ```
-
-  Additionally, grouping type and method can be set or changed after construction using
-  `Sum.compute_grouping()`:
-
-  ```python
-  import pennylane as qml
-
-  a = qml.X(0)
-  b = qml.prod(qml.X(0), qml.X(1))
-  c = qml.Z(0)
-  obs = [a, b, c]
-  coeffs = [1.0, 2.0, 3.0]
-
-  op = qml.dot(coeffs, obs)
-  ```
-
-  ```pycon
-  >>> op.grouping_indices is None
-  True
-  >>> op.compute_grouping(grouping_type="qwc")
-  >>> op.grouping_indices
-  ((2,), (0, 1))
-  ```
-
-  Note that the grouping indices refer to the lists returned by `Sum.terms()`, not `Sum.operands`.
-
-* Added new function `qml.operation.convert_to_legacy_H` to convert `Sum`, `SProd`, and `Prod` to `Hamiltonian` instances.
-  [(#5309)](https://github.com/PennyLaneAI/pennylane/pull/5309)
-
-* The `qml.is_commuting` function now accepts `Sum`, `SProd`, and `Prod` instances.
-  [(#5351)](https://github.com/PennyLaneAI/pennylane/pull/5351)
-
-* Operators can now be left multiplied `x * op` by numpy arrays.
-  [(#5361)](https://github.com/PennyLaneAI/pennylane/pull/5361)
-
-* A new class `qml.ops.LinearCombination` is introduced. In essence, this class is an updated equivalent of `qml.ops.Hamiltonian`
-  but for usage with new operator arithmetic.
-  [(#5216)](https://github.com/PennyLaneAI/pennylane/pull/5216)
-
-* The generators in the source code return operators consistent with the global setting for
-  `qml.operator.active_new_opmath()` wherever possible. `Sum`, `SProd` and `Prod` instances
-  will be returned even after disabling the new operator arithmetic in cases where they offer
-  additional functionality not available using legacy operators.
-  [(#5253)](https://github.com/PennyLaneAI/pennylane/pull/5253)
-  [(#5410)](https://github.com/PennyLaneAI/pennylane/pull/5410)
-  [(#5411)](https://github.com/PennyLaneAI/pennylane/pull/5411)
-  [(#5421)](https://github.com/PennyLaneAI/pennylane/pull/5421)
-
-* A new `Prod.obs` property is introduced to smoothen the transition of the new operator arithmetic system.
-  In particular, this aims at preventing breaking code that uses `Tensor.obs`. This is immediately deprecated.
-  Moving forward, we recommend using `op.operands`.
-  [(#5539)](https://github.com/PennyLaneAI/pennylane/pull/5539)
-
-* `ApproxTimeEvolution` is now compatible with any operator that defines a `pauli_rep`.
-  [(#5362)](https://github.com/PennyLaneAI/pennylane/pull/5362)
-
-* `Hamiltonian.pauli_rep` is now defined if the hamiltonian is a linear combination of paulis.
-  [(#5377)](https://github.com/PennyLaneAI/pennylane/pull/5377)
-
-* `Prod.eigvals()` is now compatible with Qudit operators.
-  [(#5400)](https://github.com/PennyLaneAI/pennylane/pull/5400)
-
-* `qml.transforms.hamiltonian_expand` can now handle multi-term observables with a constant offset.
-  [(#5414)](https://github.com/PennyLaneAI/pennylane/pull/5414)
-
-* `taper_operation` method is compatible with new operator arithmetic.
-  [(#5326)](https://github.com/PennyLaneAI/pennylane/pull/5326)
-
-* Removed the warning that an observable might not be hermitian in `qnode` executions. This enables jit-compilation.
-  [(#5506)](https://github.com/PennyLaneAI/pennylane/pull/5506)
-
-* `qml.transforms.split_non_commuting` will now work with single-term operator arithmetic.
-  [(#5314)](https://github.com/PennyLaneAI/pennylane/pull/5314)
-
-* `LinearCombination` and `Sum` now accept `_grouping_indices` on initialization.
-  [(#5524)](https://github.com/PennyLaneAI/pennylane/pull/5524)
-
-<h4>Mid-circuit measurements and dynamic circuits</h4>
-
-* The `QubitDevice` class and children classes support the `dynamic_one_shot` transform provided that they support `MidMeasureMP` operations natively.
-  [(#5317)](https://github.com/PennyLaneAI/pennylane/pull/5317)
-
-* The `dynamic_one_shot` transform is introduced enabling dynamic circuit execution on circuits with shots and devices that support `MidMeasureMP` operations natively.
-  [(#5266)](https://github.com/PennyLaneAI/pennylane/pull/5266)
-
-* Added a qml.capture module that will contain PennyLane's own capturing mechanism for hybrid
-  quantum-classical programs.
-  [(#5509)](https://github.com/PennyLaneAI/pennylane/pull/5509)
-
-<h4>Performance and broadcasting</h4>
-
-* Gradient transforms may now be applied to batched/broadcasted QNodes, as long as the
-  broadcasting is in non-trainable parameters.
-  [(#5452)](https://github.com/PennyLaneAI/pennylane/pull/5452)
-
-* Improve the performance of computing the matrix of `qml.QFT`
-  [(#5351)](https://github.com/PennyLaneAI/pennylane/pull/5351)
-
-* `qml.transforms.broadcast_expand` now supports shot vectors when returning `qml.sample()`.
-  [(#5473)](https://github.com/PennyLaneAI/pennylane/pull/5473)
-
-* `LightningVJPs` is now compatible with Lightning devices using the new device API.
-  [(#5469)](https://github.com/PennyLaneAI/pennylane/pull/5469)
-
-<h4>Other improvements</h4>
-
-* `qml.draw` and `qml.draw_mpl` will now attempt to sort the wires if no wire order
-  is provided by the user or the device.
-  [(#5576)](https://github.com/PennyLaneAI/pennylane/pull/5576)
-
-* `qml.ops.Conditional` now stores the `data`, `num_params`, and `ndim_param` attributes of
-  the operator it wraps.
-  [(#5473)](https://github.com/PennyLaneAI/pennylane/pull/5473)
-
-* The `molecular_hamiltonian` function calls `PySCF` directly when `method='pyscf'` is selected.
-  [(#5118)](https://github.com/PennyLaneAI/pennylane/pull/5118)
-
-* Upgraded `null.qubit` to the new device API. Also, added support for all measurements and various modes of differentiation.
-  [(#5211)](https://github.com/PennyLaneAI/pennylane/pull/5211)
-
-* Obtaining classical shadows using the `default.clifford` device is now compatible with
-  [stim](https://github.com/quantumlib/Stim) `v1.13.0`.
-  [(#5409)](https://github.com/PennyLaneAI/pennylane/pull/5409)
-
-* `qml.transforms.hamiltonian_expand` and `qml.transforms.sum_expand` can now handle multi-term observables with a constant offset.
-  [(#5414)](https://github.com/PennyLaneAI/pennylane/pull/5414)
-  [(#5543)](https://github.com/PennyLaneAI/pennylane/pull/5543)
-
-* `default.mixed` has improved support for sampling-based measurements with non-numpy interfaces.
-  [(#5514)](https://github.com/PennyLaneAI/pennylane/pull/5514)
-  [(#5530)](https://github.com/PennyLaneAI/pennylane/pull/5530)
-
-* `default.mixed` now supports arbitrary state-based measurements with `qml.Snapshot`.
-  [(#5552)](https://github.com/PennyLaneAI/pennylane/pull/5552)
-
-* Replaced `cache_execute` with an alternate implementation based on `@transform`.
-  [(#5318)](https://github.com/PennyLaneAI/pennylane/pull/5318)
-
-* The `QNode` now defers `diff_method` validation to the device under the new device api `qml.devices.Device`.
-  [(#5176)](https://github.com/PennyLaneAI/pennylane/pull/5176)
-
-* Extend the device test suite to cover gradient methods, templates and arithmetic observables.
-  [(#5273)](https://github.com/PennyLaneAI/pennylane/pull/5273)
-  [(#5518)](https://github.com/PennyLaneAI/pennylane/pull/5518)
-
-* A clear error message is added in `KerasLayer` when using the newest version of TensorFlow with Keras 3
-  (which is not currently compatible with `KerasLayer`), linking to instructions to enable Keras 2.
-  [(#5488)](https://github.com/PennyLaneAI/pennylane/pull/5488)
-
 <h3>Breaking changes 💔</h3>
 
-* Applying a `gradient_transform` to a QNode directly now gives the same shape and type independent
-  of whether there is classical processing in the node.
-  [(#4945)](https://github.com/PennyLaneAI/pennylane/pull/4945)
-
-* State measurements preserve `dtype`.
-  [(#5547)](https://github.com/PennyLaneAI/pennylane/pull/5547)
-
-* Use `SampleMP`s in the `dynamic_one_shot` transform to get back the values of the mid-circuit measurements.
-  [(#5486)](https://github.com/PennyLaneAI/pennylane/pull/5486)
-
-* Operator dunder methods now combine like-operator arithmetic classes via `lazy=False`. This reduces the chance of `RecursionError` and makes nested
-  operators easier to work with.
-  [(#5478)](https://github.com/PennyLaneAI/pennylane/pull/5478)
-
-* The private functions `_pauli_mult`, `_binary_matrix` and `_get_pauli_map` from the `pauli` module have been removed. The same functionality can be achieved using newer features in the ``pauli`` module.
-  [(#5323)](https://github.com/PennyLaneAI/pennylane/pull/5323)
-
-* `DefaultQubit` uses a pre-emptive key-splitting strategy to avoid reusing JAX PRNG keys throughout a single `execute` call.
-  [(#5515)](https://github.com/PennyLaneAI/pennylane/pull/5515)
-
-* `qml.matrix()` called on the following will raise an error if `wire_order` is not specified:
-  * tapes with more than one wire.
-  * quantum functions.
-  * Operator class where `num_wires` does not equal to 1
-  * QNodes if the device does not have wires specified.
-  * PauliWords and PauliSentences with more than one wire.
-  [(#5328)](https://github.com/PennyLaneAI/pennylane/pull/5328)
-  [(#5359)](https://github.com/PennyLaneAI/pennylane/pull/5359)
-
-* `qml.pauli.pauli_mult` and `qml.pauli.pauli_mult_with_phase` are now removed. Instead, you  should use `qml.simplify(qml.prod(pauli_1, pauli_2))` to get the reduced operator.
-  [(#5324)](https://github.com/PennyLaneAI/pennylane/pull/5324)
-
-  ```pycon
-  >>> op = qml.simplify(qml.prod(qml.PauliX(0), qml.PauliZ(0)))
-  >>> op
-  -1j*(PauliY(wires=[0]))
-  >>> [phase], [base] = op.terms()
-  >>> phase, base
-  (-1j, PauliY(wires=[0]))
-  ```
-
-* `MeasurementProcess.name` and `MeasurementProcess.data` have been removed. Use `MeasurementProcess.obs.name` and `MeasurementProcess.obs.data` instead.
-  [(#5321)](https://github.com/PennyLaneAI/pennylane/pull/5321)
-
-* `Operator.validate_subspace(subspace)` has been removed. Instead, you should use `qml.ops.qutrit.validate_subspace(subspace)`.
-  [(#5311)](https://github.com/PennyLaneAI/pennylane/pull/5311)
-
-* The contents of `qml.interfaces` is moved inside `qml.workflow`. The old import path no longer exists.
-  [(#5329)](https://github.com/PennyLaneAI/pennylane/pull/5329)
-
-* `single_tape_transform`, `batch_transform`, `qfunc_transform`, `op_transform`, `gradient_transform`
-  and `hessian_transform` are removed. Instead, switch to using the new `qml.transform` function. Please refer to
-  `the transform docs <https://docs.pennylane.ai/en/stable/code/qml_transforms.html#custom-transforms>`_
-  to see how this can be done.
-  [(#5339)](https://github.com/PennyLaneAI/pennylane/pull/5339)
-
-* Attempting to multiply `PauliWord` and `PauliSentence` with `*` will raise an error. Instead, use `@` to conform with the PennyLane convention.
-  [(#5341)](https://github.com/PennyLaneAI/pennylane/pull/5341)
-
-* When new operator arithmetic is enabled, `qml.Hamiltonian` is now an alias for `qml.ops.LinearCombination`.
-  `Hamiltonian` will still be accessible as `qml.ops.Hamiltonian`.
-  [(#5393)](https://github.com/PennyLaneAI/pennylane/pull/5393)
-
-* Since `default.mixed` does not support snapshots with measurements, attempting to do so will result in a `DeviceError` instead of getting the density matrix.
-  [(#5416)](https://github.com/PennyLaneAI/pennylane/pull/5416)
-
-* `LinearCombination._obs_data` is removed. You can still use `LinearCombination.compare` to check mathematical equivalence between a `LinearCombination` and another operator.
-  [(#5504)](https://github.com/PennyLaneAI/pennylane/pull/5504)
-
-=======
-<h3>Improvements 🛠</h3>
-
-<h3>Breaking changes 💔</h3>
-
->>>>>>> b5701cb3
 <h3>Deprecations 👋</h3>
 
 <h3>Documentation 📝</h3>
 
 <h3>Bug fixes 🐛</h3>
 
-<<<<<<< HEAD
-* Fixed a bug where the shape and type of derivatives obtained by applying a gradient transform to
-  a QNode differed, based on whether the QNode uses classical coprocessing.
-  [(#4945)](https://github.com/PennyLaneAI/pennylane/pull/4945)
-
-* `ApproxTimeEvolution`, `CommutingEvolution`, `QDrift`, and `TrotterProduct`
-  now de-queue their input observable.
-  [(#5524)](https://github.com/PennyLaneAI/pennylane/pull/5524)
-
-* (In)equality of `qml.HilbertSchmidt` instances is now reported correctly by `qml.equal`.
-  [(#5538)](https://github.com/PennyLaneAI/pennylane/pull/5538)
-
-* `qml.ParticleConservingU1` and `qml.ParticleConservingU2` no longer raise an error when the initial state is not specified but default to the all-zeros state.
-  [(#5535)](https://github.com/PennyLaneAI/pennylane/pull/5535)
-
-* `qml.counts` no longer returns negative samples when measuring 8 or more wires.
-  [(#5544)](https://github.com/PennyLaneAI/pennylane/pull/5544)
-  [(#5556)](https://github.com/PennyLaneAI/pennylane/pull/5556)
-
-* The `dynamic_one_shot` transform now works with broadcasting.
-  [(#5473)](https://github.com/PennyLaneAI/pennylane/pull/5473)
-
-* Diagonalize the state around `ProbabilityMP` measurements in `statistics` when executing on a Lightning device.
-  [(#5529)](https://github.com/PennyLaneAI/pennylane/pull/5529)
-
-* `two_qubit_decomposition` no longer diverges at a special case of unitary matrix.
-  [(#5448)](https://github.com/PennyLaneAI/pennylane/pull/5448)
-
-* The `qml.QNSPSAOptimizer` now correctly handles optimization for legacy devices that do not follow the new API design.
-  [(#5497)](https://github.com/PennyLaneAI/pennylane/pull/5497)
-
-* Operators applied to all wires are now drawn correctly in a circuit with mid-circuit measurements.
-  [(#5501)](https://github.com/PennyLaneAI/pennylane/pull/5501)
-
-* Fix a bug where certain unary mid-circuit measurement expressions would raise an uncaught error.
-  [(#5480)](https://github.com/PennyLaneAI/pennylane/pull/5480)
-
-* The probabilities now sum to one using the `torch` interface with `default_dtype` set to `torch.float32`.
-  [(#5462)](https://github.com/PennyLaneAI/pennylane/pull/5462)
-
-* Tensorflow can now handle devices with float32 results but float64 input parameters.
-  [(#5446)](https://github.com/PennyLaneAI/pennylane/pull/5446)
-
-* Fix a bug where the `argnum` kwarg of `qml.gradients.stoch_pulse_grad` references the wrong parameters in a tape,
-  creating an inconsistency with other differentiation methods and preventing some use cases.
-  [(#5458)](https://github.com/PennyLaneAI/pennylane/pull/5458)
-
-* Avoid bounded value failures due to numerical noise with calls to `np.random.binomial`.
-  [(#5447)](https://github.com/PennyLaneAI/pennylane/pull/5447)
-
-* Using `@` with legacy Hamiltonian instances now properly de-queues the previously existing operations.
-  [(#5454)](https://github.com/PennyLaneAI/pennylane/pull/5455)
-
-* The `QNSPSAOptimizer` now properly handles differentiable parameters, resulting in being able to use it for more than one optimization step.
-  [(#5439)](https://github.com/PennyLaneAI/pennylane/pull/5439)
-
-* The `QNode` interface now resets if an error occurs during execution.
-  [(#5449)](https://github.com/PennyLaneAI/pennylane/pull/5449)
-
-* Fix failing tests due to changes with Lightning's adjoint diff pipeline.
-  [(#5450)](https://github.com/PennyLaneAI/pennylane/pull/5450)
-
-* Fix Torch tensor locality with autoray-registered coerce method.
-  [(#5438)](https://github.com/PennyLaneAI/pennylane/pull/5438)
-
-* `jax.jit` now works with `qml.sample` with a multi-wire observable.
-  [(#5422)](https://github.com/PennyLaneAI/pennylane/pull/5422)
-
-* `qml.qinfo.quantum_fisher` now works with non-`default.qubit` devices.
-  [(#5423)](https://github.com/PennyLaneAI/pennylane/pull/5423)
-
-* We no longer perform unwanted dtype promotion in the `pauli_rep` of `SProd` instances when using tensorflow.
-  [(#5246)](https://github.com/PennyLaneAI/pennylane/pull/5246)
-
-* Fixed `TestQubitIntegration.test_counts` in `tests/interfaces/test_jax_qnode.py` to always produce counts for all
-  outcomes.
-  [(#5336)](https://github.com/PennyLaneAI/pennylane/pull/5336)
-
-* Fixed `PauliSentence.to_mat(wire_order)` to support identities with wires.
-  [(#5407)](https://github.com/PennyLaneAI/pennylane/pull/5407)
-
-* `CompositeOp.map_wires` now correctly maps the `overlapping_ops` property.
-  [(#5430)](https://github.com/PennyLaneAI/pennylane/pull/5430)
-
-* Update `DefaultQubit.supports_derivatives` to correctly handle circuits containing `MidMeasureMP` with adjoint
-  differentiation.
-  [(#5434)](https://github.com/PennyLaneAI/pennylane/pull/5434)
-
-* `SampleMP`, `ExpectationMP`, `CountsMP`, `VarianceMP` constructed with ``eigvals`` can now properly process samples.
-  [(#5463)](https://github.com/PennyLaneAI/pennylane/pull/5463)
-
-* Fixes a bug in `hamiltonian_expand` that produces incorrect output dimensions when shot vectors are combined with parameter broadcasting.
-  [(#5494)](https://github.com/PennyLaneAI/pennylane/pull/5494)
-
-* Allows `default.qubit` to measure Identity on no wires, and observables containing Identity on
-  no wires.
-  [(#5570)](https://github.com/PennyLaneAI/pennylane/pull/5570/)
-
-* Fixes a bug where `TorchLayer` does not work with shot vectors.
-  [(#5492)](https://github.com/PennyLaneAI/pennylane/pull/5492)
-
-* Fixes a bug where the output shape of a qnode returning a list containing a single measurement is incorrect when combined with shot vectors.
-  [(#5492)](https://github.com/PennyLaneAI/pennylane/pull/5492)
-
-* Fixes a bug in `qml.math.kron` that makes torch incompatible with numpy.
-  [(#5540)](https://github.com/PennyLaneAI/pennylane/pull/5540)
-
-* Fixes a bug in `_group_measurements` that fails to group measurements with commuting observables when they are operands of `Prod`.
-  [(#5512)](https://github.com/PennyLaneAI/pennylane/issues/5512)
-
-* `qml.equal` can now be used with sums and products that contain operators on no wires like `I` and `GlobalPhase`.
-  [(#5562)](https://github.com/PennyLaneAI/pennylane/pull/5562)
-
-=======
->>>>>>> b5701cb3
 <h3>Contributors ✍️</h3>
 
-This release contains contributions from (in alphabetical order):+This release contains contributions from (in alphabetical order):
+David Wierichs.