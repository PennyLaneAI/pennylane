--- conflicted
+++ resolved
@@ -120,18 +120,16 @@
 
 <h3>Improvements 🛠</h3>
 
-<<<<<<< HEAD
 * :class:`~.QubitUnitary` now uses a more resource-efficient decomposition routine that works for 
   any number of qubits.
   [(#7277)](https://github.com/PennyLaneAI/pennylane/pull/7277)
-=======
+
 * PennyLane supports `JAX` version 0.5.3.
   [(#6919)](https://github.com/PennyLaneAI/pennylane/pull/6919)
 
 * Computing the angles for uniformly controlled rotations, used in :class:`~.MottonenStatePreparation`
   and :class:`~.SelectPauliRot`, now takes much less computational effort and memory.
   [(#7377)](https://github.com/PennyLaneAI/pennylane/pull/7377)
->>>>>>> 5a28158d
 
 * An experimental quantum dialect written in [xDSL](https://xdsl.dev/index) has been introduced.
   This is similar to [Catalyst's MLIR dialects](https://docs.pennylane.ai/projects/catalyst/en/stable/dev/dialects.html#mlir-dialects-in-catalyst), 
