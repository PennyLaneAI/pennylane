:orphan:

# Release 0.23.0-dev (development release)

<h3>New features since last release</h3>

* Development of a circuit-cutting compiler extension to circuits with sampling
  measurements has begun:

  - The existing `qcut.tape_to_graph()` method has been extended to convert a
    sample measurement without an observable specified to multiple single-qubit sample
    nodes.
    [(#2313)](https://github.com/PennyLaneAI/pennylane/pull/2313)

  - The existing `qcut.graph_to_tape()` method has been extended to convert
    graphs containing sample measurement nodes to tapes.
    [(#2321)](https://github.com/PennyLaneAI/pennylane/pull/2321)

<h3>Improvements</h3>

* The function `qml.eigvals` is modified to use the efficient `scipy.sparse.linalg.eigsh`
  method for obtaining the eigenvalues of a `SparseHamiltonian`. This `scipy` method is called 
  to compute :math:`k` eigenvalues of a sparse :math:`N \times N` matrix if `k` is smaller
  than :math:`N-1`. If a larger :math:`k` is requested, the dense matrix representation of 
  the Hamiltonian is constructed and the regular `qml.math.linalg.eigvalsh` is applied.
  [(#2333)](https://github.com/PennyLaneAI/pennylane/pull/2333)

* The function `qml.ctrl` was given the optional argument `control_values=None`.
  If overridden, `control_values` takes an integer or a list of integers corresponding to
  the binary value that each control value should take. The same change is reflected in
  `ControlledOperation`. Control values of `0` are implemented by `qml.PauliX` applied
  before and after the controlled operation
  [(#2288)](https://github.com/PennyLaneAI/pennylane/pull/2288)

* Circuit cutting now performs expansion to search for wire cuts in contained operations or tapes.
  [(#2340)](https://github.com/PennyLaneAI/pennylane/pull/2340)

<h3>Deprecations</h3>

<h3>Breaking changes</h3>

* The `ObservableReturnTypes` `Sample`, `Variance`, `Expectation`, `Probability`, `State`, and `MidMeasure`
  have been moved to `measurements` from `operation`.
  [(#2329)](https://github.com/PennyLaneAI/pennylane/pull/2329)

* The deprecated QNode, available via `qml.qnode_old.QNode`, has been removed. Please
  transition to using the standard `qml.QNode`.
  [(#2336)](https://github.com/PennyLaneAI/pennylane/pull/2336)

* The deprecated, non-batch compatible interfaces, have been removed.
  [(#2336)](https://github.com/PennyLaneAI/pennylane/pull/2336)

* The deprecated tape subclasses `QubitParamShiftTape`, `JacobianTape`, `CVParamShiftTape`, and
  `ReversibleTape` have been removed.
  [(#2336)](https://github.com/PennyLaneAI/pennylane/pull/2336)

<h3>Bug fixes</h3>

<h3>Bug fixes</h3>

* Fixes a bug in which the `expval`/`var` of a `Tensor(Observable)` would depend on the order 
  in which the observable is defined: 
  ```python
  @qml.qnode(dev)
  def circ(op):
    qml.RX(0.12, wires=0)
    qml.RX(1.34, wires=1)
    qml.RX(3.67, wires=2)
    
    return qml.expval(op)
  
  op1 = qml.Identity(wires=0) @ qml.Identity(wires=1) @ qml.PauliZ(wires=2)
  op2 = qml.PauliZ(wires=2) @ qml.Identity(wires=0) @ qml.Identity(wires=1)
  ```

  ```
  >>> print(circ(op1), circ(op2))
  -0.8636111153905662 -0.8636111153905662
  ```
  [(#2276)](https://github.com/PennyLaneAI/pennylane/pull/2276)

<h3>Documentation</h3>

<h3>Contributors</h3>

This release contains contributions from (in alphabetical order):

<<<<<<< HEAD
Karim Alaa El-Din, Guillermo Alonso-Linaje, Juan Miguel Arrazola, Thomas Bromley, Anthony Hayes,
Josh Izaac, Soran Jahangiri, Christina Lee, Jay Soni.
=======
Karim Alaa El-Din, Thomas Bromley, Anthony Hayes, Josh Izaac, Christina Lee, Jay Soni.
>>>>>>> 6efe57ba
<|MERGE_RESOLUTION|>--- conflicted
+++ resolved
@@ -85,9 +85,5 @@
 
 This release contains contributions from (in alphabetical order):
 
-<<<<<<< HEAD
 Karim Alaa El-Din, Guillermo Alonso-Linaje, Juan Miguel Arrazola, Thomas Bromley, Anthony Hayes,
-Josh Izaac, Soran Jahangiri, Christina Lee, Jay Soni.
-=======
-Karim Alaa El-Din, Thomas Bromley, Anthony Hayes, Josh Izaac, Christina Lee, Jay Soni.
->>>>>>> 6efe57ba
+Josh Izaac, Soran Jahangiri, Christina Lee, Jay Soni.