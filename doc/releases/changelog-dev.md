--- conflicted
+++ resolved
@@ -415,6 +415,10 @@
   semi-in-place addition (:class:`~.SemiAdder`).
   [(#8738)](https://github.com/PennyLaneAI/pennylane/pull/8738)
 
+* A new function :func:`~.pennylane.labs.resource_estimation.approx_poly_degree` has been added. It allows
+  computing the minimum degree of the polynomial that fits the input function within the given error tolerance.
+  [(#8625)](https://github.com/PennyLaneAI/pennylane/pull/8625)
+
 <h3>Breaking changes 💔</h3>
 
 * The output format of `qml.specs` has been restructured into a dataclass to streamline the outputs.
@@ -522,17 +526,6 @@
 * The ``max_work_wires`` argument of the :func:`~pennylane.transforms.decompose` transform has been renamed to ``num_work_wires``.
   [(#8769)](https://github.com/PennyLaneAI/pennylane/pull/8769)
 
-<<<<<<< HEAD
-* A new transform :func:`~.transforms.select_pauli_rot_phase_gradient` has been added. It allows 
-  implementing arbitrary :class:`~.SelectPauliRot` rotations with a phase gradient resource state and 
-  semi-in-place addition (:class:`~.SemiAdder`).
-  [(#8738)](https://github.com/PennyLaneAI/pennylane/pull/8738)
-
-* A new function :func:`~.pennylane.labs.resource_estimation.approx_poly_degree` has been added. It allows
-  computing the minimum degree of the polynomial that fits the input function within the given error tolerance.
-  [(#8625)](https://github.com/PennyLaneAI/pennylane/pull/8625)
-
-=======
 * ``argnum`` has been renamed ``argnums`` for ``qml.grad``, ``qml.jacobian``, ``qml.jvp`` and ``qml.vjp``.
   [(#8496)](https://github.com/PennyLaneAI/pennylane/pull/8496)
   [(#8481)](https://github.com/PennyLaneAI/pennylane/pull/8481)
@@ -545,7 +538,6 @@
   when capture is enabled.
   [(#8776)](https://github.com/PennyLaneAI/pennylane/pull/8776)
   
->>>>>>> 7137e0fc
 <h3>Deprecations 👋</h3>
 
 * Maintenance support of NumPy<2.0 is deprecated as of v0.44 and will be completely dropped in v0.45.
