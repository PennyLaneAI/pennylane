--- conflicted
+++ resolved
@@ -650,13 +650,11 @@
 * Control values are now displayed distinctly in text and mpl drawings of circuits.
   [(#2668)](https://github.com/PennyLaneAI/pennylane/pull/2668)
 
-<<<<<<< HEAD
 * Adds a new function to compare operators. `qml.equal` can be used to compare equality of parametric operators taking into account their interfaces and trainability.
   [(#2651)](https://github.com/PennyLaneAI/pennylane/pull/2651)
-=======
+
 * The `TorchLayer`'s `init_method` argument now accepts either a `torch.nn.init` function or a dictionary which should specify a `torch.nn.init`/`torch.Tensor` for each different weight.
   [(#2678)](https://github.com/PennyLaneAI/pennylane/pull/2678)
->>>>>>> 6c81c07b
 
 <h3>Breaking changes</h3>
 
