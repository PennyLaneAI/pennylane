--- conflicted
+++ resolved
@@ -571,11 +571,10 @@
   estimation on circuits, `pennylane.labs.ResourceOperator` and `pennylane.labs.Resources` objects.
   [(#7407)](https://github.com/PennyLaneAI/pennylane/pull/7407)
 
-<<<<<<< HEAD
 * Added the `pennylane.labs.ResourceOperator` templates which will be used to perform resource
   estimation for non-parametric single qubit gates.
   [(#7540)](https://github.com/PennyLaneAI/pennylane/pull/7540)
-=======
+
 * A new module :mod:`pennylane.labs.zxopt <pennylane.labs.zxopt>` provides access to the basic optimization
   passes from [pyzx](https://pyzx.readthedocs.io/en/latest/) for PennyLane circuits.
   
@@ -585,7 +584,6 @@
     * :func:`todd <pennylane.labs.zxopt.todd>` performs Third Order Duplicate and Destroy (`TODD <https://arxiv.org/abs/1712.01557>`__) via phase polynomials and reduces T gate counts.
 
   [(#7471)](https://github.com/PennyLaneAI/pennylane/pull/7471)
->>>>>>> 5777f801
 
 <h3>Breaking changes 💔</h3>
 
