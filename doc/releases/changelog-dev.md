:orphan:

# Release 0.41.0-dev (development release)

<h3>New features since last release</h3>

<h3>Improvements 🛠</h3>

* `QNode` objects now have an `update` method that allows for re-configuring settings like `diff_method`, `mcm_method`, and more. This allows for easier on-the-fly adjustments to workflows. Any arguments not specified will retain their original value.
  [(#6803)](https://github.com/PennyLaneAI/pennylane/pull/6803)

  After constructing a `QNode`,
  ```python
  import pennylane as qml

  @qml.qnode(device=qml.device("default.qubit"))
  def circuit():
    qml.H(0)
    qml.CNOT([0,1])
    return qml.probs()
  ```
  its settings can be modified with `update`, which returns a new `QNode` object. Here is an example
  of updating a QNode's `diff_method`:
  ```pycon
  >>> print(circuit.diff_method)
  best
  >>> new_circuit = circuit.update(diff_method="parameter-shift")
  >>> print(new_circuit.diff_method)
  'parameter-shift'
  ```
  
* Finite shot and parameter-shift executions on `default.qubit` can now
  be natively jitted end-to-end, leading to performance improvements.
  Devices can now configure whether or not ML framework data is sent to them
  via an `ExecutionConfig.convert_to_numpy` parameter.
  [(#6788)](https://github.com/PennyLaneAI/pennylane/pull/6788)

* The coefficients of observables now have improved differentiability.
  [(#6598)](https://github.com/PennyLaneAI/pennylane/pull/6598)

* An empty basis set in `qml.compile` is now recognized as valid, resulting in decomposition of all operators that can be decomposed. 
   [(#6821)](https://github.com/PennyLaneAI/pennylane/pull/6821)

* An informative error is raised when a `QNode` with `diff_method=None` is differentiated.
  [(#6770)](https://github.com/PennyLaneAI/pennylane/pull/6770)

<h3>Breaking changes 💔</h3>

<<<<<<< HEAD
* The input argument `control_wires` of `MultiControlledX` has been removed.
  [(#6832)](https://github.com/PennyLaneAI/pennylane/pull/6832)

=======
* `qml.execute` now has a collection of keyword-only arguments.
  [(#6598)](https://github.com/PennyLaneAI/pennylane/pull/6598)

* The ``decomp_depth`` argument in :func:`~pennylane.transforms.set_decomposition` has been removed. 
  [(#6824)](https://github.com/PennyLaneAI/pennylane/pull/6824)

* The ``max_expansion`` argument in :func:`~pennylane.devices.preprocess.decompose` has been removed. 
  [(#6824)](https://github.com/PennyLaneAI/pennylane/pull/6824)

* The ``tape`` and ``qtape`` properties of ``QNode`` have been removed. 
  Instead, use the ``qml.workflow.construct_tape`` function.
  [(#6825)](https://github.com/PennyLaneAI/pennylane/pull/6825)

* The ``gradient_fn`` keyword argument to ``qml.execute`` has been removed. Instead, it has been replaced with ``diff_method``.
  [(#6830)](https://github.com/PennyLaneAI/pennylane/pull/6830)
  
>>>>>>> 5aab7237
* The ``QNode.get_best_method`` and ``QNode.best_method_str`` methods have been removed. 
  Instead, use the ``qml.workflow.get_best_diff_method`` function. 
  [(#6823)](https://github.com/PennyLaneAI/pennylane/pull/6823)

* The `output_dim` property of `qml.tape.QuantumScript` has been removed. Instead, use method `shape` of `QuantumScript` or `MeasurementProcess` to get the same information.
  [(#6829)](https://github.com/PennyLaneAI/pennylane/pull/6829)

* Removed method `qsvt_legacy` along with its private helper `_qsp_to_qsvt`
  [(#6827)](https://github.com/PennyLaneAI/pennylane/pull/6827)

<h3>Deprecations 👋</h3>

* The ``inner_transform_program`` and ``config`` keyword arguments in ``qml.execute`` have been deprecated.
  If more detailed control over the execution is required, use ``qml.workflow.run`` with these arguments instead.
  [(#6822)](https://github.com/PennyLaneAI/pennylane/pull/6822)

<h3>Documentation 📝</h3>

* Updated documentation for vibrational Hamiltonians
  [(#6717)](https://github.com/PennyLaneAI/pennylane/pull/6717)

<h3>Bug fixes 🐛</h3>

* `BasisState` now casts its input to integers.
  [(#6844)](https://github.com/PennyLaneAI/pennylane/pull/6844)

<h3>Contributors ✍️</h3>

This release contains contributions from (in alphabetical order):

Yushao Chen,
Diksha Dhawan,
Marcus Gisslén,
Christina Lee,
Andrija Paurevic<|MERGE_RESOLUTION|>--- conflicted
+++ resolved
@@ -46,11 +46,9 @@
 
 <h3>Breaking changes 💔</h3>
 
-<<<<<<< HEAD
 * The input argument `control_wires` of `MultiControlledX` has been removed.
   [(#6832)](https://github.com/PennyLaneAI/pennylane/pull/6832)
 
-=======
 * `qml.execute` now has a collection of keyword-only arguments.
   [(#6598)](https://github.com/PennyLaneAI/pennylane/pull/6598)
 
@@ -67,7 +65,6 @@
 * The ``gradient_fn`` keyword argument to ``qml.execute`` has been removed. Instead, it has been replaced with ``diff_method``.
   [(#6830)](https://github.com/PennyLaneAI/pennylane/pull/6830)
   
->>>>>>> 5aab7237
 * The ``QNode.get_best_method`` and ``QNode.best_method_str`` methods have been removed. 
   Instead, use the ``qml.workflow.get_best_diff_method`` function. 
   [(#6823)](https://github.com/PennyLaneAI/pennylane/pull/6823)
