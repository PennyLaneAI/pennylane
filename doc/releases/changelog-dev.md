:orphan:

# Release 0.36.0-dev (development release)

<h3>New features since last release</h3>

<<<<<<< HEAD
* Support for entanglement entropy computation is added. `qml.math.vn_entanglement_entropy` computes the von Neumann entanglement entropy from a density matrix, and a QNode transform `qml.qinfo.vn_entanglement_entropy` is also added.
  [(#5306)](https://github.com/PennyLaneAI/pennylane/pull/5306)
=======
* The `dynamic_one_shot` transform is introduced enabling dynamic circuit execution on circuits with shots and devices that support `MidMeasureMP` operations natively.
  [(#5266)](https://github.com/PennyLaneAI/pennylane/pull/5266)
>>>>>>> 3de94ffe

<h3>Improvements 🛠</h3>

* The `molecular_hamiltonian` function calls `PySCF` directly when `method='pyscf'` is selected.
  [(#5118)](https://github.com/PennyLaneAI/pennylane/pull/5118)

* Upgraded `null.qubit` to the new device API. Also, added support for all measurements and various modes of differentiation.
  [(#5211)](https://github.com/PennyLaneAI/pennylane/pull/5211)

<h3>Breaking changes 💔</h3>

<h3>Deprecations 👋</h3>

<h3>Documentation 📝</h3>

<h3>Bug fixes 🐛</h3>

* We no longer perform unwanted dtype promotion in the `pauli_rep` of `SProd` instances when using tensorflow.
  [(#5246)](https://github.com/PennyLaneAI/pennylane/pull/5246)

<h3>Contributors ✍️</h3>

This release contains contributions from (in alphabetical order):

Astral Cai
Soran Jahangiri,
Korbinian Kottmann,
Matthew Silverman.<|MERGE_RESOLUTION|>--- conflicted
+++ resolved
@@ -4,13 +4,11 @@
 
 <h3>New features since last release</h3>
 
-<<<<<<< HEAD
 * Support for entanglement entropy computation is added. `qml.math.vn_entanglement_entropy` computes the von Neumann entanglement entropy from a density matrix, and a QNode transform `qml.qinfo.vn_entanglement_entropy` is also added.
   [(#5306)](https://github.com/PennyLaneAI/pennylane/pull/5306)
-=======
+
 * The `dynamic_one_shot` transform is introduced enabling dynamic circuit execution on circuits with shots and devices that support `MidMeasureMP` operations natively.
   [(#5266)](https://github.com/PennyLaneAI/pennylane/pull/5266)
->>>>>>> 3de94ffe
 
 <h3>Improvements 🛠</h3>
 
