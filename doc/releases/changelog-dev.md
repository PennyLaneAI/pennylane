--- conflicted
+++ resolved
@@ -24,10 +24,9 @@
 * Updates to some relevant Pytests to enable its use as a suite of benchmarks.
   [(#4703)](https://github.com/PennyLaneAI/pennylane/pull/4703)
 
-<<<<<<< HEAD
 * Registers a new comparison function to _equal for ControlledSequence operators.
   [(#4829)](https://github.com/PennyLaneAI/pennylane/pull/4829)
-=======
+
 * Added `__iadd__` method to PauliSentence, which enables inplace-addition using `+=`, we no longer need to perform a copy, leading to performance improvements.
 [(#4662)](https://github.com/PennyLaneAI/pennylane/pull/4662) 
 
@@ -36,7 +35,6 @@
 
 * `qml.draw` and `qml.draw_mpl` now render operator ids.
   [(#4749)](https://github.com/PennyLaneAI/pennylane/pull/4749)
->>>>>>> 1cea8c6b
 
 <h3>Breaking changes 💔</h3>
 
@@ -120,17 +118,13 @@
 
 This release contains contributions from (in alphabetical order):
 
-<<<<<<< HEAD
-Amintor Dusko
-Emiliano Godinez Ramirez
-=======
 Amintor Dusko,
 Lillian Frederiksen,
+Emiliano Godinez Ramirez,
 Ankit Khandelwal,
 Christina Lee,
 Anurav Modak,
 Mudit Pandey,
 Matthew Silverman,
 David Wierichs,
-Justin Woodring,
->>>>>>> 1cea8c6b
+Justin Woodring,