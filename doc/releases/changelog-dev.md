:orphan:

# Release 0.42.0-dev (development release)

<h3>New features since last release</h3>

* A new decomposition based on *unary iteration* has been added to :class:`qml.Select`.
  This decomposition reduces the :class:`T` count significantly, and uses :math:`c-1`
  auxiliary wires for a :class:`qml.Select` operation with :math:`c` control wires.
  Unary iteration leverages these auxiliary wires to store intermediate values for reuse
  among the different multi-controlled operators, avoiding unnecessary recomputation.
  Check out the documentation for a thorough explanation.
  [(#7623)](https://github.com/PennyLaneAI/pennylane/pull/7623)

* A new function called :func:`qml.from_qasm3` has been added, which converts OpenQASM 3.0 circuits into quantum functions
  that can be subsequently loaded into QNodes and executed. 
  [(#7432)](https://github.com/PennyLaneAI/pennylane/pull/7432)
  [(#7486)](https://github.com/PennyLaneAI/pennylane/pull/7486)
  [(#7488)](https://github.com/PennyLaneAI/pennylane/pull/7488)
  [(#7593)](https://github.com/PennyLaneAI/pennylane/pull/7593)

  ```python
  import pennylane as qml

  dev = qml.device("default.qubit", wires=[0, 1])
  
  @qml.qnode(dev)
  def my_circuit():
      qml.from_qasm3("qubit q0; qubit q1; ry(0.2) q0; rx(1.0) q1; pow(2) @ x q0;", {'q0': 0, 'q1': 1})
      return qml.expval(qml.Z(0))
  ```

  ```pycon
  >>> print(qml.draw(my_circuit)())
  0: ──RY(0.20)──X²─┤  <Z>
  1: ──RX(1.00)─────┤  
  ```
  
  Some gates and operations in OpenQASM 3.0 programs are not currently supported. For more details, 
  please consult the documentation for :func:`qml.from_qasm3` and ensure that you have installed `openqasm3` and 
  `'openqasm3[parser]'` in your environment by following the [OpenQASM 3.0 installation instructions](https://pypi.org/project/openqasm3/).

* A new QNode transform called :func:`~.transforms.set_shots` has been added to set or update the number of shots to be performed, overriding shots specified in the device.
  [(#7337)](https://github.com/PennyLaneAI/pennylane/pull/7337)
  [(#7358)](https://github.com/PennyLaneAI/pennylane/pull/7358)
  [(#7500)](https://github.com/PennyLaneAI/pennylane/pull/7500)

  The :func:`~.transforms.set_shots` transform can be used as a decorator:

  ```python
  @partial(qml.set_shots, shots=2)
  @qml.qnode(qml.device("default.qubit", wires=1))
  def circuit():
      qml.RX(1.23, wires=0)
      return qml.sample(qml.Z(0))
  ```

  ```pycon
  >>> circuit()
  array([1., -1.])
  ```
  
  Additionally, it can be used in-line to update a circuit's `shots`:

  ```pycon
  >>> new_circ = qml.set_shots(circuit, shots=(4, 10)) # shot vector
  >>> new_circ()
  (array([-1.,  1., -1.,  1.]), array([ 1.,  1.,  1., -1.,  1.,  1., -1., -1.,  1.,  1.]))
  ```

* A new function called `qml.to_openqasm` has been added, which allows for converting PennyLane circuits to OpenQASM 2.0 programs.
  [(#7393)](https://github.com/PennyLaneAI/pennylane/pull/7393)

  Consider this simple circuit in PennyLane:
  ```python
  dev = qml.device("default.qubit", wires=2, shots=100)

  @qml.qnode(dev)
  def circuit(theta, phi):
      qml.RX(theta, wires=0)
      qml.CNOT(wires=[0,1])
      qml.RZ(phi, wires=1)
      return qml.sample()
  ```

  This can be easily converted to OpenQASM 2.0 with `qml.to_openqasm`:
  ```pycon
  >>> openqasm_circ = qml.to_openqasm(circuit)(1.2, 0.9)
  >>> print(openqasm_circ)
  OPENQASM 2.0;
  include "qelib1.inc";
  qreg q[2];
  creg c[2];
  rx(1.2) q[0];
  cx q[0],q[1];
  rz(0.9) q[1];
  measure q[0] -> c[0];
  measure q[1] -> c[1];
  ```

* A new template called :class:`~.SelectPauliRot` that applies a sequence of uniformly controlled rotations to a target qubit 
  is now available. This operator appears frequently in unitary decomposition and block encoding techniques. 
  [(#7206)](https://github.com/PennyLaneAI/pennylane/pull/7206)
  [(#7617)](https://github.com/PennyLaneAI/pennylane/pull/7617)

  ```python
  angles = np.array([1.0, 2.0, 3.0, 4.0])

  wires = qml.registers({"control": 2, "target": 1})
  dev = qml.device("default.qubit", wires=3)

  @qml.qnode(dev)
  def circuit():
      qml.SelectPauliRot(
        angles,
        control_wires=wires["control"],
        target_wire=wires["target"],
        rot_axis="Y")
      return qml.state()
  ```
  
  ```pycon
  >>> print(circuit())
  [0.87758256+0.j 0.47942554+0.j 0.        +0.j 0.        +0.j
   0.        +0.j 0.        +0.j 0.        +0.j 0.        +0.j]
  ```

* The transform `convert_to_mbqc_gateset` is added to the `ftqc` module to convert arbitrary 
  circuits to a limited gate-set that can be translated to the MBQC formalism.
  [(#7271)](https://github.com/PennyLaneAI/pennylane/pull/7271)

* Classical shadows with mixed quantum states are now computed with a dedicated method that uses an
  iterative algorithm similar to the handling of shadows with state vectors. This makes shadows with density 
  matrices much more performant.
  [(#6748)](https://github.com/PennyLaneAI/pennylane/pull/6748)
  [(#7458)](https://github.com/PennyLaneAI/pennylane/pull/7458)

* The `RotXZX` operation is added to the `ftqc` module to support definition of a universal
  gate-set that can be translated to the MBQC formalism.
  [(#7271)](https://github.com/PennyLaneAI/pennylane/pull/7271)

* A new iterative angle solver for QSVT and QSP is available in the :func:`poly_to_angles <pennylane.poly_to_angles>` function,
  allowing angle computation for polynomials of large degrees (> 1000).
  Set `angle_solver="iterative"` in the :func:`poly_to_angles  <pennylane.poly_to_angles>` function
  (or from the :func:`qsvt <pennylane.qsvt>` function!) to use it.
  [(6694)](https://github.com/PennyLaneAI/pennylane/pull/6694)

* Two new functions called :func:`~.math.convert_to_su2` and :func:`~.math.convert_to_su4` have been added to `qml.math`, which convert unitary matrices to SU(2) or SU(4), respectively, and optionally a global phase.
  [(#7211)](https://github.com/PennyLaneAI/pennylane/pull/7211)


* A new template :class:`~.TemporaryAND` has been added. The  :class:`~.TemporaryAND` (a.k.a.  :class:`~.Elbow`)
  operation is a three-qubit gate equivalent to an ``AND``, or reversible :class:`~pennylane.Toffoli`, gate
  that leverages extra information about the target wire to enable more efficient circuit decompositions.
  The ``TemporaryAND`` assumes the target qubit to be initialized in ``|0〉``, while the ``Adjoint(TemporaryAND)`` assumes the target output to be ``|0〉``.
  For more details, see Fig. 4 in `arXiv:1805.03662 <https://arxiv.org/abs/1805.03662>`_.
  :class:`~.TemporaryAND` is useful for an efficient decomposition of the :class:`~.Select` template, for example. 
  [(#7472)](https://github.com/PennyLaneAI/pennylane/pull/7472)

  ```python
  dev = qml.device("default.qubit", shots=1)
  @qml.qnode(dev)
  def circuit():
      # |0000⟩
      qml.X(0) # |1000⟩
      qml.X(1) # |1100⟩
      # The target wire is in state |0>, so we can apply TemporaryAND
      qml.TemporaryAND([0,1,2]) # |1110⟩
      qml.CNOT([2,3]) # |1111⟩
      # The target wire will be in state |0> after adjoint(TemporaryAND) gate is applied, so we can apply adjoint(TemporaryAND)
      qml.adjoint(qml.TemporaryAND([0,1,2])) # |1101⟩
      return qml.sample(wires=[0,1,2,3])
  ```
  
  ```pycon
  >>> print(circuit())
  [1 1 0 1]
  ```

* The transform `convert_to_mbqc_formalism` is added to the `ftqc` module to convert a circuit already
  expressed in a limited, compatible gate-set into the MBQC formalism. Circuits can be converted to the 
  relevant gate-set with the `convert_to_mbqc_gateset` transform.
  [(#7355)](https://github.com/PennyLaneAI/pennylane/pull/7355)
  [(#7586)](https://github.com/PennyLaneAI/pennylane/pull/7586)

* A new template :class:`~.SemiAdder` has been added, allowing for quantum-quantum in-place addition.
  This operator performs the plain addition of two integers in the computational basis.
  [(#7494)](https://github.com/PennyLaneAI/pennylane/pull/7494)

  ```python
  x = 3
  y = 4

  wires = qml.registers({"x":3, "y":6, "work":5})

  dev = qml.device("default.qubit", shots=1)

  @qml.qnode(dev)
  def circuit():
      qml.BasisEmbedding(x, wires=wires["x"])
      qml.BasisEmbedding(y, wires=wires["y"])
      qml.SemiAdder(wires["x"], wires["y"], wires["work"])
      return qml.sample(wires=wires["y"])
  ```
  
  ```pycon
  >>> print(circuit())
  [0 0 0 1 1 1]
  ```

<h4>Resource-efficient Decompositions 🔎</h4>

* The :func:`~.transforms.decompose` transform now supports weighting gates in the target `gate_set`, allowing for 
  preferential treatment of certain gates in a target `gate_set` over others.
  [(#7389)](https://github.com/PennyLaneAI/pennylane/pull/7389)

  Gates specified in `gate_set` can be given a numerical weight associated with their effective cost to have in a circuit:
  
  * Gate weights that are greater than 1 indicate a *greater cost* (less preferred).
  * Gate weights that are less than 1 indicate a *lower cost* (more preferred).

  Consider the following toy example.

  ```python
  qml.decomposition.enable_graph()
  
  @partial(
    qml.transforms.decompose, gate_set={qml.Toffoli: 1.23, qml.RX: 4.56, qml.CZ: 0.01, qml.H: 420, qml.CRZ: 100}
  )
  @qml.qnode(qml.device("default.qubit"))
  def circuit():
      qml.CRX(0.1, wires=[0, 1])
      qml.Toffoli(wires=[0, 1, 2])
      return qml.expval(qml.Z(0))
  ```

  ```pycon
  >>> print(qml.draw(circuit)())

  0: ───────────╭●────────────╭●─╭●─┤  <Z>
  1: ──RX(0.05)─╰Z──RX(-0.05)─╰Z─├●─┤     
  2: ────────────────────────────╰X─┤     
  ```

  ```python
  qml.decomposition.enable_graph()

  @partial(
      qml.transforms.decompose, gate_set={qml.Toffoli: 1.23, qml.RX: 4.56, qml.CZ: 0.01, qml.H: 0.1, qml.CRZ: 0.1}
  )
  @qml.qnode(qml.device("default.qubit"))
  def circuit():
      qml.CRX(0.1, wires=[0, 1])
      qml.Toffoli(wires=[0, 1, 2])
      return qml.expval(qml.Z(0))
  ```

  ```pycon
  >>> print(qml.draw(circuit)())

  0: ────╭●───────────╭●─┤  <Z>
  1: ──H─╰RZ(0.10)──H─├●─┤     
  2: ─────────────────╰X─┤  
  ```

  Here, when the Hadamard and ``CRZ`` have relatively high weights, a decomposition involving them is considered *less* 
  efficient. When they have relatively low weights, a decomposition involving them is considered *more* efficient.

* Decomposition rules that can be accessed with the new graph-based decomposition system are
  implemented for the following operators:

  * :class:`~.QubitUnitary`
    [(#7211)](https://github.com/PennyLaneAI/pennylane/pull/7211)

  * :class:`~.ControlledQubitUnitary`
    [(#7371)](https://github.com/PennyLaneAI/pennylane/pull/7371)

  * :class:`~.DiagonalQubitUnitary`
    [(#7625)](https://github.com/PennyLaneAI/pennylane/pull/7625)

  * :class:`~.MultiControlledX`
    [(#7405)](https://github.com/PennyLaneAI/pennylane/pull/7405)

  * :class:`~pennylane.ops.Exp`. 
    [(#7489)](https://github.com/PennyLaneAI/pennylane/pull/7489)

    Specifically, the following decompositions have been added:
    * Suzuki-Trotter decomposition when the `num_steps` keyword argument is specified.
    * Decomposition to a :class:`~pennylane.PauliRot` when the base is a single-term Pauli word.

  * :class:`~.PCPhase`
    [(#7591)](https://github.com/PennyLaneAI/pennylane/pull/7591)

  * :class:`~.QuantumPhaseEstimation`
    [(#7637)](https://github.com/PennyLaneAI/pennylane/pull/7637)

  * :class:`~.BasisRotation`
    [(#7074)](https://github.com/PennyLaneAI/pennylane/pull/7074)

  * :class:`~.PhaseAdder`
    [(#7070)](https://github.com/PennyLaneAI/pennylane/pull/7070)

  * :class:`~.IntegerComparator`
    [(#7636)](https://github.com/PennyLaneAI/pennylane/pull/7636)

* A new decomposition rule that uses a single work wire for decomposing multi-controlled operators is added.
  [(#7383)](https://github.com/PennyLaneAI/pennylane/pull/7383)

* A :func:`~.decomposition.register_condition` decorator is added that allows users to bind a condition to a
  decomposition rule for when it is applicable. The condition should be a function that takes the
  resource parameters of an operator as arguments and returns `True` or `False` based on whether
  these parameters satisfy the condition for when this rule can be applied.
  [(#7439)](https://github.com/PennyLaneAI/pennylane/pull/7439)

  ```python
  import pennylane as qml
  from pennylane.math.decomposition import zyz_rotation_angles
  
  # The parameters must be consistent with ``qml.QubitUnitary.resource_keys``
  def _zyz_condition(num_wires):
    return num_wires == 1

  @qml.register_condition(_zyz_condition)
  @qml.register_resources({qml.RZ: 2, qml.RY: 1, qml.GlobalPhase: 1})
  def zyz_decomposition(U, wires, **__):
      # Assumes that U is a 2x2 unitary matrix
      phi, theta, omega, phase = zyz_rotation_angles(U, return_global_phase=True)
      qml.RZ(phi, wires=wires[0])
      qml.RY(theta, wires=wires[0])
      qml.RZ(omega, wires=wires[0])
      qml.GlobalPhase(-phase)
  
  # This decomposition will be ignored for `QubitUnitary` on more than one wire.
  qml.add_decomps(qml.QubitUnitary, zyz_decomposition)
  ```

* Symbolic operator types (e.g., `Adjoint`, `Controlled`, and `Pow`) can now be specified as strings
  in various parts of the new graph-based decomposition system, specifically:

  * The `gate_set` argument of the :func:`~.transforms.decompose` transform now supports adding symbolic
    operators in the target gate set.
    [(#7331)](https://github.com/PennyLaneAI/pennylane/pull/7331)

  ```python
  from functools import partial
  import pennylane as qml

  qml.decomposition.enable_graph()
  
  @partial(qml.transforms.decompose, gate_set={"T", "Adjoint(T)", "H", "CNOT"})
  @qml.qnode(qml.device("default.qubit"))
  def circuit():
      qml.Toffoli(wires=[0, 1, 2])
  ```
  ```pycon
  >>> print(qml.draw(circuit)())
  0: ───────────╭●───────────╭●────╭●──T──╭●─┤
  1: ────╭●─────│─────╭●─────│───T─╰X──T†─╰X─┤
  2: ──H─╰X──T†─╰X──T─╰X──T†─╰X──T──H────────┤
  ```

  * Symbolic operator types can now be given as strings to the `op_type` argument of :func:`~.decomposition.add_decomps`,
    or as keys of the dictionaries passed to the `alt_decomps` and `fixed_decomps` arguments of the
    :func:`~.transforms.decompose` transform, allowing custom decomposition rules to be defined and
    registered for symbolic operators.
    [(#7347)](https://github.com/PennyLaneAI/pennylane/pull/7347)
    [(#7352)](https://github.com/PennyLaneAI/pennylane/pull/7352)
    [(#7362)](https://github.com/PennyLaneAI/pennylane/pull/7362)
    [(#7499)](https://github.com/PennyLaneAI/pennylane/pull/7499)

  ```python
  @qml.register_resources({qml.RY: 1})
  def my_adjoint_ry(phi, wires, **_):
      qml.RY(-phi, wires=wires)

  @qml.register_resources({qml.RX: 1})
  def my_adjoint_rx(phi, wires, **__):
      qml.RX(-phi, wires)

  # Registers a decomposition rule for the adjoint of RY globally
  qml.add_decomps("Adjoint(RY)", my_adjoint_ry)

  @partial(
      qml.transforms.decompose,
      gate_set={"RX", "RY", "CNOT"},
      fixed_decomps={"Adjoint(RX)": my_adjoint_rx}
  )
  @qml.qnode(qml.device("default.qubit"))
  def circuit():
      qml.adjoint(qml.RX(0.5, wires=[0]))
      qml.CNOT(wires=[0, 1])
      qml.adjoint(qml.RY(0.5, wires=[1]))
      return qml.expval(qml.Z(0))
  ```
  ```pycon
  >>> print(qml.draw(circuit)())
  0: ──RX(-0.50)─╭●────────────┤  <Z>
  1: ────────────╰X──RY(-0.50)─┤
  ```

* A `work_wire_type` argument has been added to :func:`~pennylane.ctrl` and :class:`~pennylane.ControlledQubitUnitary`
  for more fine-grained control over the type of work wire used in their decompositions.
  [(#7612)](https://github.com/PennyLaneAI/pennylane/pull/7612)

* The :func:`~.transforms.decompose` transform now accepts a `stopping_condition` argument with 
  graph-based decomposition enabled, which must be a function that returns `True` if an operator 
  does not need to be decomposed (it meets the requirements as described in `stopping_condition`).
  See the documentation for more details.
  [(#7531)](https://github.com/PennyLaneAI/pennylane/pull/7531)

<h3>Improvements 🛠</h3>

* Caching with finite shots now always warns about the lack of expected noise.
  [(#7644)](https://github.com/PennyLaneAI/pennylane/pull/7644)

* `cache` now defaults to `"auto"` with `qml.execute`, matching the behavior of `QNode` and reducing the 
  performance cost of using `qml.execute` for standard executions.
  [(#7644)](https://github.com/PennyLaneAI/pennylane/pull/7644)

* `qml.grad` and `qml.jacobian` can now handle inputs with dynamic shapes being captured into plxpr.
  [(#7544)](https://github.com/PennyLaneAI/pennylane/pull/7544/)

* Improved the drawing of `GlobalPhase`, `ctrl(GlobalPhase)`, `Identity` and `ctrl(Identity)` operations.
  The labels are grouped together like for other multi-qubit operations, and the drawing
  no longer depends on the wires of `GlobalPhase` or `Identity`. Control nodes of controlled global phases
  and identities no longer receive the operator label, which is in line with other controlled operations.
  [(#7457)](https://github.com/PennyLaneAI/pennylane/pull/7457)

* The decomposition of `qml.PCPhase` is now significantly more efficient for more than 2 qubits.
  [(#7166)](https://github.com/PennyLaneAI/pennylane/pull/7166)

* The decomposition of :class:`~.IntegerComparator` is now significantly more efficient.
  [(#7636)](https://github.com/PennyLaneAI/pennylane/pull/7636)

* :class:`~.QubitUnitary` now supports a decomposition that is compatible with an arbitrary number of qubits. 
  This represents a fundamental improvement over the previous implementation, which was limited to two-qubit systems.
  [(#7277)](https://github.com/PennyLaneAI/pennylane/pull/7277)

* Setting up the configuration of a workflow, including the determination of the best diff
  method, is now done *after* user transforms have been applied. This allows transforms to
  update the shots and change measurement processes with fewer issues.
  [(#7358)](https://github.com/PennyLaneAI/pennylane/pull/7358)

* The decomposition of `DiagonalQubitUnitary` has been updated to a recursive decomposition
  into a smaller `DiagonalQubitUnitary` and a `SelectPauliRot` operation. This is a known
  decomposition [Theorem 7 in Shende et al.](https://arxiv.org/abs/quant-ph/0406176)
  that contains fewer gates than the previous decomposition.
  [(#7370)](https://github.com/PennyLaneAI/pennylane/pull/7370)

* An xDSL `qml.compiler.python_compiler.transforms.MergeRotationsPass` pass for applying `merge_rotations` to an
  xDSL module has been added for the experimental xDSL Python compiler integration.
  [(#7364)](https://github.com/PennyLaneAI/pennylane/pull/7364)
  [(#7595)](https://github.com/PennyLaneAI/pennylane/pull/7595)

* An xDSL `qml.compiler.python_compiler.transforms.IterativeCancelInversesPass` pass for applying `cancel_inverses`
  iteratively to an xDSL module has been added for the experimental xDSL Python compiler integration. This pass is
  optimized to cancel self-inverse operations iteratively to cancel nested self-inverse operations.
  [(#7364)](https://github.com/PennyLaneAI/pennylane/pull/7364)
  [(#7595)](https://github.com/PennyLaneAI/pennylane/pull/7595)
 
* An experimental integration for a Python compiler using [xDSL](https://xdsl.dev/index) has been introduced.
  This is similar to [Catalyst's MLIR dialects](https://docs.pennylane.ai/projects/catalyst/en/stable/dev/dialects.html#mlir-dialects-in-catalyst), 
  but it is coded in Python instead of C++.
  [(#7509)](https://github.com/PennyLaneAI/pennylane/pull/7509)
  [(#7357)](https://github.com/PennyLaneAI/pennylane/pull/7357)
  [(#7367)](https://github.com/PennyLaneAI/pennylane/pull/7367)
  [(#7462)](https://github.com/PennyLaneAI/pennylane/pull/7462)
  [(#7470)](https://github.com/PennyLaneAI/pennylane/pull/7470)
  [(#7510)](https://github.com/PennyLaneAI/pennylane/pull/7510)
  [(#7590)](https://github.com/PennyLaneAI/pennylane/pull/7590)

* PennyLane supports `JAX` version 0.6.0.
  [(#7299)](https://github.com/PennyLaneAI/pennylane/pull/7299)

* PennyLane supports `JAX` version 0.5.3.
  [(#6919)](https://github.com/PennyLaneAI/pennylane/pull/6919)

* Computing the angles for uniformly controlled rotations, used in :class:`~.MottonenStatePreparation`
  and :class:`~.SelectPauliRot`, now takes much less computational effort and memory.
  [(#7377)](https://github.com/PennyLaneAI/pennylane/pull/7377)

* The :func:`~.transforms.cancel_inverses` transform no longer changes the order of operations that don't have shared wires, providing a deterministic output.
  [(#7328)](https://github.com/PennyLaneAI/pennylane/pull/7328)

* Alias for Identity (`I`) is now accessible from `qml.ops`.
  [(#7200)](https://github.com/PennyLaneAI/pennylane/pull/7200)

* Add xz encoding related `pauli_to_xz`, `xz_to_pauli` and `pauli_prod` functions to the `ftqc` module.
  [(#7433)](https://github.com/PennyLaneAI/pennylane/pull/7433)

* Add commutation rules for a Clifford gate set (`qml.H`, `qml.S`, `qml.CNOT`) to the `ftqc.pauli_tracker` module,
  accessible via the `commute_clifford_op` function.
  [(#7444)](https://github.com/PennyLaneAI/pennylane/pull/7444)

* Add offline byproduct correction support to the `ftqc` module.
  [(#7447)](https://github.com/PennyLaneAI/pennylane/pull/7447)

* The `ftqc` module `measure_arbitrary_basis`, `measure_x` and `measure_y` functions
  can now be captured when program capture is enabled.
  [(#7219)](https://github.com/PennyLaneAI/pennylane/pull/7219)
  [(#7368)](https://github.com/PennyLaneAI/pennylane/pull/7368)

* `Operator.num_wires` now defaults to `None` to indicate that the operator can be on
  any number of wires.
  [(#7312)](https://github.com/PennyLaneAI/pennylane/pull/7312)

* Shots can now be overridden for specific `qml.Snapshot` instances via a `shots` keyword argument.
  [(#7326)](https://github.com/PennyLaneAI/pennylane/pull/7326)

  ```python
  dev = qml.device("default.qubit", wires=2, shots=10)

  @qml.qnode(dev)
  def circuit():
      qml.Snapshot("sample", measurement=qml.sample(qml.X(0)), shots=5)
      return qml.sample(qml.X(0))
  ```

  ```pycon
  >>> qml.snapshots(circuit)()
  {'sample': array([-1., -1., -1., -1., -1.]),
   'execution_results': array([ 1., -1., -1., -1., -1.,  1., -1., -1.,  1., -1.])}
  ```

* Two-qubit `QubitUnitary` gates no longer decompose into fundamental rotation gates; it now 
  decomposes into single-qubit `QubitUnitary` gates. This allows the decomposition system to
  further decompose single-qubit unitary gates more flexibly using different rotations.
  [(#7211)](https://github.com/PennyLaneAI/pennylane/pull/7211)

* The `gate_set` argument of :func:`~.transforms.decompose` now accepts `"X"`, `"Y"`, `"Z"`, `"H"`, 
  `"I"` as aliases for `"PauliX"`, `"PauliY"`, `"PauliZ"`, `"Hadamard"`, and `"Identity"`. These 
  aliases are also recognized as part of symbolic operators. For example, `"Adjoint(H)"` is now 
  accepted as an alias for `"Adjoint(Hadamard)"`.
  [(#7331)](https://github.com/PennyLaneAI/pennylane/pull/7331)

* PennyLane no longer validates that an operation has at least one wire, as having this check required the abstract
  interface to maintain a list of special implementations.
  [(#7327)](https://github.com/PennyLaneAI/pennylane/pull/7327)

* Two new device-developer transforms have been added to `devices.preprocess`: 
  :func:`~.devices.preprocess.measurements_from_counts` and :func:`~.devices.preprocess.measurements_from_samples`.
  These transforms modify the tape to instead contain a `counts` or `sample` measurement process, 
  deriving the original measurements from the raw counts/samples in post-processing. This allows 
  expanded measurement support for devices that only 
  support counts/samples at execution, like real hardware devices.
  [(#7317)](https://github.com/PennyLaneAI/pennylane/pull/7317)

* Sphinx version was updated to 8.1. Sphinx is upgraded to version 8.1 and uses Python 3.10. References to intersphinx (e.g. `<demos/>` or `<catalyst/>` are updated to remove the :doc: prefix that is incompatible with sphinx 8.1. 
  [(7212)](https://github.com/PennyLaneAI/pennylane/pull/7212)

* Migrated `setup.py` package build and install to `pyproject.toml`
  [(#7375)](https://github.com/PennyLaneAI/pennylane/pull/7375)

* Updated GitHub Actions workflows (`rtd.yml`, `readthedocs.yml`, and `docs.yml`) to use `ubuntu-24.04` runners.
 [(#7396)](https://github.com/PennyLaneAI/pennylane/pull/7396)

* Updated requirements and pyproject files to include the other package.  
  [(#7417)](https://github.com/PennyLaneAI/pennylane/pull/7417)

* Updated documentation check to remove duplicate docstring references. [(#7453)](https://github.com/PennyLaneAI/pennylane/pull/7453)

* Improved performance for `qml.clifford_t_decomposition` transform by introducing caching support and changed the
  default basis set of `qml.ops.sk_decomposition` to `(H, S, T)`, resulting in shorter decomposition sequences.
  [(#7454)](https://github.com/PennyLaneAI/pennylane/pull/7454)

<h3>Labs: a place for unified and rapid prototyping of research software 🧪</h3>

* The imports of dependencies introduced by ``labs`` functionalities have been modified such that
  these dependencies only have to be installed for the functions that use them, not to use
  ``labs`` functionalities in general. This decouples the various submodules, and even functions
  within the same submodule, from each other.
  [(#7650)](https://github.com/PennyLaneAI/pennylane/pull/7650)

* A new module :mod:`pennylane.labs.intermediate_reps <pennylane.labs.intermediate_reps>`
  provides functionality to compute intermediate representations for particular circuits.
  :func:`parity_matrix <pennylane.labs.intermediate_reps.parity_matrix>` computes
  the parity matrix intermediate representation for CNOT circuits.
  :func:`phase_polynomial <pennylane.labs.intermediate_reps.phase_polynomial>` computes
  the phase polynomial intermediate representation for {CNOT, RZ} circuits.
  These efficient intermediate representations are important
  for CNOT routing algorithms and other quantum compilation routines.
  [(#7229)](https://github.com/PennyLaneAI/pennylane/pull/7229)
  [(#7333)](https://github.com/PennyLaneAI/pennylane/pull/7333)
  [(#7629)](https://github.com/PennyLaneAI/pennylane/pull/7629)
  
* The `pennylane.labs.vibrational` module is upgraded to use features from the `concurrency` module
  to perform multiprocess and multithreaded execution of workloads. 
  [(#7401)](https://github.com/PennyLaneAI/pennylane/pull/7401)

* A `rowcol` function is now available in `pennylane.labs.intermediate_reps`.
  Given the parity matrix of a CNOT circuit and a qubit connectivity graph, it synthesizes a
  possible implementation of the parity matrix that respects the connectivity.
  [(#7394)](https://github.com/PennyLaneAI/pennylane/pull/7394)

* A new module :mod:`pennylane.labs.zxopt <pennylane.labs.zxopt>` provides access to the basic optimization
  passes from [pyzx](https://pyzx.readthedocs.io/en/latest/) for PennyLane circuits.
  
    * :func:`basic_optimization <pennylane.labs.zxopt.basic_optimization>` performs peephole optimizations on the circuit and is a useful subroutine for other optimization passes.
    * :func:`full_optimize <pennylane.labs.zxopt.full_optimize>` optimizes [(Clifford + T)](https://pennylane.ai/compilation/clifford-t-gate-set) circuits.
    * :func:`full_reduce <pennylane.labs.zxopt.full_reduce>` can optimize arbitrary PennyLane circuits and follows the pipeline described in the [the pyzx docs](https://pyzx.readthedocs.io/en/latest/simplify.html).
    * :func:`todd <pennylane.labs.zxopt.todd>` performs Third Order Duplicate and Destroy (`TODD <https://arxiv.org/abs/1712.01557>`__) via phase polynomials and reduces T gate counts.

  [(#7471)](https://github.com/PennyLaneAI/pennylane/pull/7471)

<h3>Breaking changes 💔</h3>

* Support for gradient keyword arguments as QNode keyword arguments has been removed. Instead please use the
  new `gradient_kwargs` keyword argument accordingly.
  [(#7648)](https://github.com/PennyLaneAI/pennylane/pull/7648)

* The default value of `cache` is now `"auto"` with `qml.execute`. Like `QNode`, `"auto"` only turns on caching
  when `max_diff > 1`.
  [(#7644)](https://github.com/PennyLaneAI/pennylane/pull/7644)

* A new decomposition for two-qubit unitaries was implemented in `two_qubit_decomposition`.
  It ensures the correctness of the decomposition in some edge cases but uses 3 CNOT gates
  even if 2 CNOTs would suffice theoretically.
  [(#7474)](https://github.com/PennyLaneAI/pennylane/pull/7474)

* The `return_type` property of `MeasurementProcess` has been removed. Please use `isinstance` for type checking instead.
  [(#7322)](https://github.com/PennyLaneAI/pennylane/pull/7322)

* The `KerasLayer` class in `qml.qnn.keras` has been removed because Keras 2 is no longer actively maintained.
  Please consider using a different machine learning framework, like `PyTorch <demos/tutorial_qnn_module_torch>`__ or `JAX <demos/tutorial_How_to_optimize_QML_model_using_JAX_and_Optax>`__.
  [(#7320)](https://github.com/PennyLaneAI/pennylane/pull/7320)

* The `qml.gradients.hamiltonian_grad` function has been removed because this gradient recipe is no
  longer required with the :doc:`new operator arithmetic system </news/new_opmath>`.
  [(#7302)](https://github.com/PennyLaneAI/pennylane/pull/7302)

* Accessing terms of a tensor product (e.g., `op = X(0) @ X(1)`) via `op.obs` has been removed.
  [(#7324)](https://github.com/PennyLaneAI/pennylane/pull/7324)

* The `mcm_method` keyword argument in `qml.execute` has been removed.
  [(#7301)](https://github.com/PennyLaneAI/pennylane/pull/7301)

* The `inner_transform` and `config` keyword arguments in `qml.execute` have been removed.
  [(#7300)](https://github.com/PennyLaneAI/pennylane/pull/7300)

* `Sum.ops`, `Sum.coeffs`, `Prod.ops` and `Prod.coeffs` have been removed.
  [(#7304)](https://github.com/PennyLaneAI/pennylane/pull/7304)

* Specifying `pipeline=None` with `qml.compile` has been removed.
  [(#7307)](https://github.com/PennyLaneAI/pennylane/pull/7307)

* The `control_wires` argument in `qml.ControlledQubitUnitary` has been removed.
  Furthermore, the `ControlledQubitUnitary` no longer accepts `QubitUnitary` objects as arguments as its `base`.
  [(#7305)](https://github.com/PennyLaneAI/pennylane/pull/7305)

* `qml.tape.TapeError` has been removed.
  [(#7205)](https://github.com/PennyLaneAI/pennylane/pull/7205)

<h3>Deprecations 👋</h3>

Here's a list of deprecations made this release. For a more detailed breakdown of deprecations and alternative code to use instead, Please consult the :doc:`deprecations and removals page </development/deprecations>`.

* Top-level access to `DeviceError`, `PennyLaneDeprecationWarning`, `QuantumFunctionError` and `ExperimentalWarning` have been deprecated and will be removed in v0.43. Please import them from the new `exceptions` module.
  [(#7292)](https://github.com/PennyLaneAI/pennylane/pull/7292)
  [(#7477)](https://github.com/PennyLaneAI/pennylane/pull/7477)
  [(#7508)](https://github.com/PennyLaneAI/pennylane/pull/7508)
  [(#7603)](https://github.com/PennyLaneAI/pennylane/pull/7603)

* `qml.operation.Observable` and the corresponding `Observable.compare` have been deprecated, as
  pennylane now depends on the more general `Operator` interface instead. The
  `Operator.is_hermitian` property can instead be used to check whether or not it is highly likely
  that the operator instance is Hermitian.
  [(#7316)](https://github.com/PennyLaneAI/pennylane/pull/7316)

* The boolean functions provided in `pennylane.operation` are deprecated. See the :doc:`deprecations page </development/deprecations>` 
  for equivalent code to use instead. These include `not_tape`, `has_gen`, `has_grad_method`, `has_multipar`,
  `has_nopar`, `has_unitary_gen`, `is_measurement`, `defines_diagonalizing_gates`, and `gen_is_multi_term_hamiltonian`.
  [(#7319)](https://github.com/PennyLaneAI/pennylane/pull/7319)

* `qml.operation.WiresEnum`, `qml.operation.AllWires`, and `qml.operation.AnyWires` are deprecated. To indicate that
  an operator can act on any number of wires, `Operator.num_wires = None` should be used instead. This is the default
  and does not need to be overwritten unless the operator developer wants to add wire number validation.
  [(#7313)](https://github.com/PennyLaneAI/pennylane/pull/7313)

* The :func:`qml.QNode.get_gradient_fn` method is now deprecated. Instead, use :func:`~.workflow.get_best_diff_method` to obtain the differentiation method.
  [(#7323)](https://github.com/PennyLaneAI/pennylane/pull/7323)

<h3>Internal changes ⚙️</h3>

<<<<<<< HEAD
=======
* `Pennylane` has been renamed to `pennylane` in the `pyproject.toml` file 
  to match the expected binary distribution format naming conventions.
  [(#7689)](https://github.com/PennyLaneAI/pennylane/pull/7689)

>>>>>>> 5fc5d023
* The `qml.compiler.python_compiler` submodule has been restructured.
  [(#7645)](https://github.com/PennyLaneAI/pennylane/pull/7645)

* Move program capture code closer to where it is used.
  [(#7608)][https://github.com/PennyLaneAI/pennylane/pull/7608]

* Tests using `OpenFermion` in `tests/qchem` do not fail with NumPy>=2.0.0 any more.
  [(#7626)](https://github.com/PennyLaneAI/pennylane/pull/7626)

* Move `givens_decomposition` and private helpers from `qchem` to `math` module.
  [(#7545)](https://github.com/PennyLaneAI/pennylane/pull/7545)

* Enforce module dependencies in `pennylane` using `tach`.
  [(#7185)](https://github.com/PennyLaneAI/pennylane/pull/7185)
  [(#7416)](https://github.com/PennyLaneAI/pennylane/pull/7416)
  [(#7418)](https://github.com/PennyLaneAI/pennylane/pull/7418)
  [(#7429)](https://github.com/PennyLaneAI/pennylane/pull/7429)
  [(#7430)](https://github.com/PennyLaneAI/pennylane/pull/7430)
  [(#7437)](https://github.com/PennyLaneAI/pennylane/pull/7437)
  [(#7504)](https://github.com/PennyLaneAI/pennylane/pull/7504)
  [(#7538)](https://github.com/PennyLaneAI/pennylane/pull/7538)
  [(#7542)](https://github.com/PennyLaneAI/pennylane/pull/7542)

* With program capture enabled, mcm method validation now happens on execution rather than setup.
  [(#7475)](https://github.com/PennyLaneAI/pennylane/pull/7475)

* Add `.git-blame-ignore-revs` file to the PennyLane repository. This file will allow specifying commits that should
  be ignored in the output of `git blame`. For example, this can be useful when a single commit includes bulk reformatting.
  [(#7507)](https://github.com/PennyLaneAI/pennylane/pull/7507)

* Add a `.gitattributes` file to standardize LF as the end-of-line character for the PennyLane
  repository.
  [(#7502)](https://github.com/PennyLaneAI/pennylane/pull/7502)

* `DefaultQubit` now implements `preprocess_transforms` and `setup_execution_config` instead of `preprocess`.
  [(#7468)](https://github.com/PennyLaneAI/pennylane/pull/7468)

* Fix subset of `pylint` errors in the `tests` folder.
  [(#7446)](https://github.com/PennyLaneAI/pennylane/pull/7446)

* Remove and reduce excessively expensive test cases in `tests/templates/test_subroutines/` that do not add value.
  [(#7436)](https://github.com/PennyLaneAI/pennylane/pull/7436)

* Stop using `pytest-timeout` in the PennyLane CI/CD pipeline.
  [(#7451)](https://github.com/PennyLaneAI/pennylane/pull/7451)

* A `RuntimeWarning` raised when using versions of JAX > 0.4.28 has been removed.
  [(#7398)](https://github.com/PennyLaneAI/pennylane/pull/7398)

* Wheel releases for PennyLane now follow the `PyPA binary-distribution format <https://packaging.python.org/en/latest/specifications/binary-distribution-format/>_` guidelines more closely.
  [(#7382)](https://github.com/PennyLaneAI/pennylane/pull/7382)

* `null.qubit` can now support an optional `track_resources` argument which allows it to record which gates are executed.
  [(#7226)](https://github.com/PennyLaneAI/pennylane/pull/7226)
  [(#7372)](https://github.com/PennyLaneAI/pennylane/pull/7372)
  [(#7392)](https://github.com/PennyLaneAI/pennylane/pull/7392)

* A new internal module, `qml.concurrency`, is added to support internal use of multiprocess and multithreaded execution of workloads. This also migrates the use of `concurrent.futures` in `default.qubit` to this new design.
  [(#7303)](https://github.com/PennyLaneAI/pennylane/pull/7303)

* Test suites in `tests/transforms/test_defer_measurement.py` use analytic mocker devices to test numeric results.
  [(#7329)](https://github.com/PennyLaneAI/pennylane/pull/7329)

* Add new `pennylane.exceptions` module for custom errors and warnings.
  [(#7205)](https://github.com/PennyLaneAI/pennylane/pull/7205)
  [(#7292)](https://github.com/PennyLaneAI/pennylane/pull/7292)

* Clean up `__init__.py` files in `math`, `ops`, `qaoa`, `tape` and `templates` to be explicit in what they import. 
  [(#7200)](https://github.com/PennyLaneAI/pennylane/pull/7200)
  
* The `Tracker` class has been moved into the `devices` module.
  [(#7281)](https://github.com/PennyLaneAI/pennylane/pull/7281)

* Moved functions that calculate rotation angles for unitary decompositions into an internal
  module `qml.math.decomposition`
  [(#7211)](https://github.com/PennyLaneAI/pennylane/pull/7211)

* Fixed a failing integration test for `qml.QDrift`  which multiplied the operators of the decomposition incorrectly to evolve the state.
  [(#7621)](https://github.com/PennyLaneAI/pennylane/pull/7621)

* The decomposition test in `assert_valid` no longer checks the matrix of the decomposition if the operator
  does not define a matrix representation.
  [(#7655)](https://github.com/PennyLaneAI/pennylane/pull/7655)

<h3>Documentation 📝</h3>

<<<<<<< HEAD
* A new :doc:`/code/qml_compiler_python_compiler` page has been added to the Internals section with documentation
  for the `qml.compiler.python_compiler` submodule.
  [(#)]()
=======
* The usage examples for `qml.decomposition.DecompositionGraph` have been updated.
  [(#7692)](https://github.com/PennyLaneAI/pennylane/pull/7692)

* The entry in the :doc:`/news/program_capture_sharp_bits` has been updated to include
  additional supported lightning devices: `lightning.kokkos` and `lightning.gpu`.
  [(#7674)](https://github.com/PennyLaneAI/pennylane/pull/7674)
>>>>>>> 5fc5d023

* Updated the circuit drawing for `qml.Select` to include two commonly used symbols for 
  Select-applying, or multiplexing, an operator. Added a similar drawing for `qml.SelectPauliRot`.
  [(#7464)](https://github.com/PennyLaneAI/pennylane/pull/7464)
  
* The entry in the :doc:`/news/program_capture_sharp_bits` page for transforms has been updated; non-native transforms being applied
  to QNodes wherein operators have dynamic wires can lead to incorrect results.
  [(#7426)](https://github.com/PennyLaneAI/pennylane/pull/7426)

* Fixed the wrong `theta` to `phi` in :class:`~pennylane.IsingXY`.
  [(#7427)](https://github.com/PennyLaneAI/pennylane/pull/7427)

* In the :doc:`/introduction/compiling_circuits` page, in the "Decomposition in stages" section,
  circuit drawings now render in a way that's easier to read.
  [(#7419)](https://github.com/PennyLaneAI/pennylane/pull/7419)

* The entry in the :doc:`/news/program_capture_sharp_bits` page for using program capture with Catalyst 
  has been updated. Instead of using ``qjit(experimental_capture=True)``, Catalyst is now compatible 
  with the global toggles ``qml.capture.enable()`` and ``qml.capture.disable()`` for enabling and
  disabling program capture.
  [(#7298)](https://github.com/PennyLaneAI/pennylane/pull/7298)

<h3>Bug fixes 🐛</h3>

* A bug in `ops.op_math.Prod.simplify()` has been fixed that led to global phases being discarded
  in special cases. Concretely, this problem occurs when Pauli factors combine into the identity
  up to a global phase _and_ there is no Pauli representation of the product operator.
  [(#7671)](https://github.com/PennyLaneAI/pennylane/pull/7671)

* The behaviour of the `qml.FlipSign` operation has been fixed: passing an integer `m` as the wires argument is now
  interpreted as a single wire (i.e. `wires=[m]`). This is different from the previous interpretation of `wires=range(m)`.
  Also, the `qml.FlipSign.wires` attribute is now returning the correct `Wires` object as for all other operations in PennyLane.
  [(#7647)](https://github.com/PennyLaneAI/pennylane/pull/7647)

* `qml.equal` now works with `qml.PauliError`s.
  [(#7618)](https://github.com/PennyLaneAI/pennylane/pull/7618)

* The `qml.transforms.cancel_inverses` transform can be used with `jax.jit`.
  [(#7487)](https://github.com/PennyLaneAI/pennylane/pull/7487)

* `qml.StatePrep` does not validate the norm of statevectors any more, default to `False` during initialization.
  [(#7615)](https://github.com/PennyLaneAI/pennylane/pull/7615)

* `qml.PhaseShift` operation is now working correctly with a batch size of 1.
  [(#7622)](https://github.com/PennyLaneAI/pennylane/pull/7622)

* `qml.metric_tensor` can now be calculated with catalyst.
  [(#7528)](https://github.com/PennyLaneAI/pennylane/pull/7528)

* The mapping to standard wires (consecutive integers) of `qml.tape.QuantumScript` has been fixed
  to correctly consider work wires that are not used otherwise in the circuit.
  [(#7581)](https://github.com/PennyLaneAI/pennylane/pull/7581)

* Fixed a bug where certain transforms with a native program capture implementation give incorrect results when
  dynamic wires were present in the circuit. The affected transforms were:
  * :func:`~pennylane.transforms.cancel_inverses`
  * :func:`~pennylane.transforms.merge_rotations`
  * :func:`~pennylane.transforms.single_qubit_fusion`
  * :func:`~pennylane.transforms.merge_amplitude_embedding`
  [(#7426)](https://github.com/PennyLaneAI/pennylane/pull/7426)

* The `Operator.pow` method has been fixed to raise to the power of 2 the qutrit operators `~.TShift`, `~.TClock`, and `~.TAdd`.
  [(#7505)](https://github.com/PennyLaneAI/pennylane/pull/7505)

* The queuing behavior of the controlled of a controlled operation is fixed.
  [(#7532)](https://github.com/PennyLaneAI/pennylane/pull/7532)

* A new decomposition was implemented for two-qubit `QubitUnitary` operators in `two_qubit_decomposition`
  based on a type-AI Cartan decomposition. It fixes previously faulty edge cases for unitaries
  that require 2 or 3 CNOT gates. Now, 3 CNOTs are used for both cases, using one more
  CNOT than theoretically required in the former case.
  [(#7474)](https://github.com/PennyLaneAI/pennylane/pull/7474)

* The documentation of `qml.pulse.drive` has been updated and corrected.
  [(#7459)](https://github.com/PennyLaneAI/pennylane/pull/7459)

* Fixed a bug in `to_openfermion` where identity qubit-to-wires mapping was not obeyed.
  [(#7332)](https://github.com/PennyLaneAI/pennylane/pull/7332)

* Fixed a bug in the validation of :class:`~.SelectPauliRot` that prevents parameter broadcasting.
  [(#7377)](https://github.com/PennyLaneAI/pennylane/pull/7377)

* Usage of NumPy in `default.mixed` source code has been converted to `qml.math` to avoid
  unnecessary dependency on NumPy and to fix a bug that caused an error when using `default.mixed` with PyTorch and GPUs.
  [(#7384)](https://github.com/PennyLaneAI/pennylane/pull/7384)

* With program capture enabled (`qml.capture.enable()`), `QSVT` no treats abstract values as metadata.
  [(#7360)](https://github.com/PennyLaneAI/pennylane/pull/7360)

* A fix was made to `default.qubit` to allow for using `qml.Snapshot` with defer-measurements (`mcm_method="deferred"`).
  [(#7335)](https://github.com/PennyLaneAI/pennylane/pull/7335)

* Fixes the repr for empty `Prod` and `Sum` instances to better communicate the existence of an empty instance.
  [(#7346)](https://github.com/PennyLaneAI/pennylane/pull/7346)

* Fixes a bug where circuit execution fails with ``BlockEncode`` initialized with sparse matrices.
  [(#7285)](https://github.com/PennyLaneAI/pennylane/pull/7285)

* Adds an informative error if `qml.cond` is used with an abstract condition with
  jitting on `default.qubit` if capture is enabled.
  [(#7314)](https://github.com/PennyLaneAI/pennylane/pull/7314)

* Fixes a bug where using a ``StatePrep`` operation with `batch_size=1` did not work with ``default.mixed``.
  [(#7280)](https://github.com/PennyLaneAI/pennylane/pull/7280)

* Gradient transforms can now be used in conjunction with batch transforms with all interfaces.
  [(#7287)](https://github.com/PennyLaneAI/pennylane/pull/7287)

* Fixes a bug where the global phase was not being added in the ``QubitUnitary`` decomposition.  
  [(#7244)](https://github.com/PennyLaneAI/pennylane/pull/7244)
  [(#7270)](https://github.com/PennyLaneAI/pennylane/pull/7270)

* Using finite differences with program capture without x64 mode enabled now raises a warning.
  [(#7282)](https://github.com/PennyLaneAI/pennylane/pull/7282)

* When the `mcm_method` is specified to the `"device"`, the `defer_measurements` transform will 
  no longer be applied. Instead, the device will be responsible for all MCM handling.
  [(#7243)](https://github.com/PennyLaneAI/pennylane/pull/7243)

* Fixed coverage of `qml.liealg.CII` and `qml.liealg.AIII`.
  [(#7291)](https://github.com/PennyLaneAI/pennylane/pull/7291)

* Fixed a bug where the phase is used as the wire label for a `qml.GlobalPhase` when capture is enabled.
  [(#7211)](https://github.com/PennyLaneAI/pennylane/pull/7211)

* Fixed a bug that caused `CountsMP.process_counts` to return results in the computational basis, even if
  an observable was specified.
  [(#7342)](https://github.com/PennyLaneAI/pennylane/pull/7342)

* Fixed a bug that caused `SamplesMP.process_counts` used with an observable to return a list of eigenvalues 
  for each individual operation in the observable, instead of the overall result.
  [(#7342)](https://github.com/PennyLaneAI/pennylane/pull/7342)

* Fixed a bug where `two_qubit_decomposition` provides an incorrect decomposition for some special matrices.
  [(#7340)](https://github.com/PennyLaneAI/pennylane/pull/7340)

* Fixes a bug where the powers of `qml.ISWAP` and `qml.SISWAP` were decomposed incorrectly.
  [(#7361)](https://github.com/PennyLaneAI/pennylane/pull/7361)

* Returning `MeasurementValue`s from the `ftqc` module's parametric mid-circuit measurements
  (`measure_arbitrary_basis`, `measure_x` and `measure_y`) no longer raises an error in circuits 
  using `diagonalize_mcms`.
  [(#7387)](https://github.com/PennyLaneAI/pennylane/pull/7387)

* Fixes a bug where the :func:`~.transforms.single_qubit_fusion` transform produces a tape that is
  off from the original tape by a global phase.
  [(#7619)](https://github.com/PennyLaneAI/pennylane/pull/7619)

<h3>Contributors ✍️</h3>

This release contains contributions from (in alphabetical order):

Guillermo Alonso-Linaje,
Utkarsh Azad,
Astral Cai,
Yushao Chen,
Marcus Edwards,
Lillian Frederiksen,
Pietropaolo Frisoni,
Simone Gasperini,
Korbinian Kottmann,
Christina Lee,
Anton Naim Ibrahim,
Oumarou Oumarou,
Lee J. O'Riordan,
Mudit Pandey,
Andrija Paurevic,
Shuli Shu,
Kalman Szenes,
Marc Vandelle,
David Wierichs,
Jake Zaia<|MERGE_RESOLUTION|>--- conflicted
+++ resolved
@@ -681,13 +681,10 @@
 
 <h3>Internal changes ⚙️</h3>
 
-<<<<<<< HEAD
-=======
 * `Pennylane` has been renamed to `pennylane` in the `pyproject.toml` file 
   to match the expected binary distribution format naming conventions.
   [(#7689)](https://github.com/PennyLaneAI/pennylane/pull/7689)
 
->>>>>>> 5fc5d023
 * The `qml.compiler.python_compiler` submodule has been restructured.
   [(#7645)](https://github.com/PennyLaneAI/pennylane/pull/7645)
 
@@ -774,18 +771,16 @@
 
 <h3>Documentation 📝</h3>
 
-<<<<<<< HEAD
 * A new :doc:`/code/qml_compiler_python_compiler` page has been added to the Internals section with documentation
   for the `qml.compiler.python_compiler` submodule.
-  [(#)]()
-=======
+  [(#7662)](https://github.com/PennyLaneAI/pennylane/pull/7662)
+
 * The usage examples for `qml.decomposition.DecompositionGraph` have been updated.
   [(#7692)](https://github.com/PennyLaneAI/pennylane/pull/7692)
 
 * The entry in the :doc:`/news/program_capture_sharp_bits` has been updated to include
   additional supported lightning devices: `lightning.kokkos` and `lightning.gpu`.
   [(#7674)](https://github.com/PennyLaneAI/pennylane/pull/7674)
->>>>>>> 5fc5d023
 
 * Updated the circuit drawing for `qml.Select` to include two commonly used symbols for 
   Select-applying, or multiplexing, an operator. Added a similar drawing for `qml.SelectPauliRot`.
