--- conflicted
+++ resolved
@@ -47,7 +47,6 @@
 * The `default.tensor` device is introduced to perform tensor network simulation of a quantum circuit.
   [(#5699)](https://github.com/PennyLaneAI/pennylane/pull/5699)
 
-<<<<<<< HEAD
 * New feature is added to convert openfermion `FermionOperator` object to PennyLane `FermiWord` or
 `FermiSentence` objects.
 [(#5808)](https://github.com/PennyLaneAI/pennylane/pull/5808)
@@ -61,10 +60,10 @@
   >>> print(pl_op)
   a⁺(0) a(2)
   ```
-=======
+
 * A new `qml.noise` module which contains utililty functions for building `NoiseModels`.
   [(#5674)](https://github.com/PennyLaneAI/pennylane/pull/5674)
->>>>>>> 4600c22d
+
 
 <h3>Improvements 🛠</h3>
 
