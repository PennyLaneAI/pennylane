:orphan:

# Release 0.29.0-dev (development release)

<h3>New features since last release</h3>

<<<<<<< HEAD
* Added the `qml.TRX` qutrit operation, which applies an X rotation to a specified subspace.
  ([#2845](https://github.com/PennyLaneAI/pennylane/pull/2845))

* New gradient transform `qml.gradients.spsa_grad` based on the idea of SPSA.
  [#3366](https://github.com/PennyLaneAI/pennylane/pull/3366)

  This new transform allows users to compute a single estimate of a quantum gradient
  using simultaneous perturbation of parameters and a stochastic approximation.
  Given some QNode `circuit` that takes, say, an argument `x`, the approximate
  gradient can be computed via

  ```pycon
  >>> dev = qml.device("default.qubit", wires=2)
  >>> x = pnp.array(0.4, requires_grad=True)
  >>> @qml.qnode(dev)
  ... def circuit(x):
  ...     qml.RX(x, 0)
  ...     qml.RX(x, 1)
  ...     return qml.expval(qml.PauliZ(0))
  >>> grad_fn = qml.gradients.spsa_grad(circuit, h=0.1, num_directions=1)
  >>> grad_fn(x)
  array(-0.38876964)
  ```

  The argument `num_directions` determines how many directions of simultaneous
  perturbation are used and therefore the number of circuit evaluations, up
  to a prefactor. See the
  [SPSA gradient transform documentation](https://docs.pennylane.ai/en/stable/code/api/pennylane.gradients.spsa_grad.html) for details.
  Note: The full SPSA optimization method is already available as `SPSAOptimizer`.

* Add the controlled CZ gate: CCZ.

  ```pycon
  >>> ccz = qml.CCZ(wires=[0, 1, 2])
  >>> matrix = ccz.compute_matrix()
  [[ 1  0  0  0  0  0  0  0]
   [ 0  1  0  0  0  0  0  0]
   [ 0  0  1  0  0  0  0  0]
   [ 0  0  0  1  0  0  0  0]
   [ 0  0  0  0  1  0  0  0]
   [ 0  0  0  0  0  1  0  0]
   [ 0  0  0  0  0  0  1  0]
   [ 0  0  0  0  0  0  0 -1]]
  ```

  [(#3408)](https://github.com/PennyLaneAI/pennylane/pull/3408)

* Add the controlled Hadamard gate.

  ```pycon
  >>> ch = qml.CH(wires=[0, 1])
  >>> matrix = ch.compute_matrix()
  [[ 1.          0.          0.          0.        ]
   [ 0.          1.          0.          0.        ]
   [ 0.          0.          0.70710678  0.70710678]
   [ 0.          0.          0.70710678 -0.70710678]]
  ```

  [(#3408)](https://github.com/PennyLaneAI/pennylane/pull/3408)

* Support custom measurement processes:
  * `SampleMeasurement`, `StateMeasurement` and `MeasurementTransform` classes have been added.
    They contain an abstract method to process samples/quantum state/quantum script.

  * Add `ExpectationMP`, `SampleMP`, `VarianceMP`, `ProbabilityMP`, `CountsMP`, `StateMP`,
    `VnEntropyMP`, `MutualInfoMP`, `ClassicalShadowMP` and `ShadowExpvalMP` classes.

  * Allow the execution of `SampleMeasurement`, `StateMeasurement` and `MeasurementTransform`
    measurement processes in `QubitDevice`.
    [(#3286)](https://github.com/PennyLaneAI/pennylane/pull/3286)
    [(#3388)](https://github.com/PennyLaneAI/pennylane/pull/3388)
    [(#3343)](https://github.com/PennyLaneAI/pennylane/pull/3343)
    [(#3288)](https://github.com/PennyLaneAI/pennylane/pull/3288)
    [(#3312)](https://github.com/PennyLaneAI/pennylane/pull/3312)
    [(#3287)](https://github.com/PennyLaneAI/pennylane/pull/3287)
    [(#3292)](https://github.com/PennyLaneAI/pennylane/pull/3292)
    [(#3287)](https://github.com/PennyLaneAI/pennylane/pull/3287)
    [(#3326)](https://github.com/PennyLaneAI/pennylane/pull/3326)
    [(#3327)](https://github.com/PennyLaneAI/pennylane/pull/3327)
    [(#3388)](https://github.com/PennyLaneAI/pennylane/pull/3388)
    [(#3388)](https://github.com/PennyLaneAI/pennylane/pull/3388)
    [(#3439)](https://github.com/PennyLaneAI/pennylane/pull/3439)
    [(#3466)](https://github.com/PennyLaneAI/pennylane/pull/3466)

* Functionality for fetching symbols and geometry of a compound from the PubChem Database using `qchem.mol_data`.
  [(#3289)](https://github.com/PennyLaneAI/pennylane/pull/3289)
  [(#3378)](https://github.com/PennyLaneAI/pennylane/pull/3378)

  ```pycon
  >>> mol_data("BeH2")
  (['Be', 'H', 'H'],
  array([[ 4.79405604,  0.29290815,  0.        ],
         [ 3.77946   , -0.29290815,  0.        ],
         [ 5.80884105, -0.29290815,  0.        ]]))

  >>> mol_data(223, "CID")
  (['N', 'H', 'H', 'H', 'H'],
  array([[ 4.79404621,  0.        ,  0.        ],
         [ 5.80882913,  0.5858151 ,  0.        ],
         [ 3.77945225, -0.5858151 ,  0.        ],
         [ 4.20823111,  1.01459396,  0.        ],
         [ 5.3798613 , -1.01459396,  0.        ]]))
  ```

* New basis sets, `6-311g` and `CC-PVDZ`, are added to the qchem basis set repo.
  [#3279](https://github.com/PennyLaneAI/pennylane/pull/3279)

* Added a `pauli_decompose()` which takes a hermitian matrix and decomposes it in the
  Pauli basis, returning it either as a `Hamiltonian` or `PauliSentence` instance.
  [(#3384)](https://github.com/PennyLaneAI/pennylane/pull/3384)

  ```pycon
  >>> mat = np.array([[1, 1], [1, -1]])
  >>> h = qml.pauli_decompose(mat)
  >>> print(h)
    (1.0) [X0]
  + (1.0) [Z0]
  >>> ps = qml.pauli_decompose(mat, pauli=True, wire_order=["a"])
  >>> print(ps)
  1.0 * X(a)
  + 1.0 * Z(a)
  ```

* New `pauli_sentence()` function which takes native `Operator` or `Hamiltonian`
  instances representing a linear combination of Pauli words and returns
  the equivalent `PauliSentence`.
  [(#3389)](https://github.com/PennyLaneAI/pennylane/pull/3389)

  ```pycon
  >>> op = 1.23 * qml.prod(qml.PauliX(wires=0), qml.PauliZ(wires=1))
  >>> op
  1.23*(PauliX(wires=[0]) @ PauliZ(wires=[1]))
  >>> h = qml.Hamiltonian([1.23], [qml.PauliX(wires=0) @ qml.PauliZ(wires=1)])
  >>> print(h)
    (1.23) [X0 Z1]
  >>> qml.pauli.pauli_sentence(op)
  1.23 * Z(1) @ X(0)
  >>> qml.pauli.pauli_sentence(h)
  1.23 * X(0) @ Z(1)
  ```

* Added two new methods `operation()`, `hamiltonian()` for both `PauliSentence` and `PauliWord` classes to generate an equivalent PennyLane
  `Operation` or `Hamiltonian` instance from a `PauliSentence` or `PauliWord` one.
  [(#3391)](https://github.com/PennyLaneAI/pennylane/pull/3391)

  ```pycon
  >>> pw = qml.pauli.PauliWord({0: 'X', 1: 'Y'})
  >>> print(pw.operation())
  PauliX(wires=[0]) @ PauliY(wires=[1])
  >>> print(pw.hamiltonian())
    (1) [X0 Y1]
  >>>
  >>> ps = qml.pauli.PauliSentence({pw: -1.23})
  >>> print(ps.operation())
  -1.23*(PauliX(wires=[0]) @ PauliY(wires=[1]))
  >>> print(ps.hamiltonian())
    (-1.23) [X0 Y1]
  ```

* Added a new gate operation `FermionicSWAP`, which implements the exchange of spin orbitals
  representing fermionic-modes while maintaining proper anti-symmetrization.
  [(#3380)](https://github.com/PennyLaneAI/pennylane/pull/3380)

  An example circuit that uses `FermionicSWAP` operation is:

  ```python
  dev = qml.device('default.qubit', wires=2)

  @qml.qnode(dev)
  def circuit(phi):
      qml.BasisState(np.array([0, 1]), wires=[0, 1])
      qml.FermionicSWAP(phi, wires=[0, 1])
      return qml.state()
  ```

  If we run this circuit, we will get the following output

  ```pycon
  >>> circuit(0.1)
  array([0.+0.j, 0.9975+0.04992j, 0.0025-0.04992j, 0.+0.j])
  ```

* New parametric qubit ops `qml.CPhaseShift00`, `qml.CPhaseShift01` and `qml.CPhaseShift10` which perform a phaseshift, similar to `qml.ControlledPhaseShift` but on different positions of the state vector.
  [(#2715)](https://github.com/PennyLaneAI/pennylane/pull/2715)

* Support for purity computation is added. The `qml.math.purity` function computes the purity from a state vector or a density matrix:

  [(#3290)](https://github.com/PennyLaneAI/pennylane/pull/3290)

  ```pycon
  >>> x = [1, 0, 0, 1] / np.sqrt(2)
  >>> qml.math.purity(x, [0, 1])
  1.0
  >>> qml.math.purity(x, [0])
  0.5

  >>> x = [[1 / 2, 0, 0, 0], [0, 0, 0, 0], [0, 0, 0, 0], [0, 0, 0, 1 / 2]]
  >>> qml.math.purity(x, [0, 1])
  0.5
  ```

  The `qml.qinfo.purity` can be used to transform a QNode returning a state to a function that returns the purity:

  ```python3
  dev = qml.device("default.mixed", wires=2)

  @qml.qnode(dev)
  def circuit(x):
    qml.IsingXX(x, wires=[0, 1])
    return qml.state()
  ```

  ```pycon
  >>> qml.qinfo.purity(circuit, wires=[0])(np.pi / 2)
  0.5
  >>> qml.qinfo.purity(circuit, wires=[0, 1])(np.pi / 2)
  1.0
  ```

  Taking the gradient is also supported:

  ```pycon
  >>> param = np.array(np.pi / 4, requires_grad=True)
  >>> qml.grad(qml.qinfo.purity(circuit, wires=[0]))(param)
  -0.5
  ```

<h3>Improvements</h3>

* Updated `pennylane/qnode.py` to support parameter-shift differentiation on qutrit devices.
  ([#2845](https://github.com/PennyLaneAI/pennylane/pull/2845))

* Updated `pennylane/utils.py:sparse_hamiltonian` to include a `level` keyword argument to 
  support Hamiltonians for systems with an arbitrary number of levels per wire (qutrits, etc).
  ([#2845](https://github.com/PennyLaneAI/pennylane/pull/2845))

* The `qml.is_pauli_word` now supports instances of `Hamiltonian`.
  [(#3389)](https://github.com/PennyLaneAI/pennylane/pull/3389)

* Support calling `qml.probs()`, `qml.counts()` and `qml.sample()` with no arguments to measure all
  wires. Calling any measurement with an empty wire list will raise an error.
  [#3299](https://github.com/PennyLaneAI/pennylane/pull/3299)

* Made `gradients.finite_diff` more convenient to use with custom data type observables/devices.
  [(#3426)](https://github.com/PennyLaneAI/pennylane/pull/3426)

* The `qml.ISWAP` gate is now natively supported on `default.mixed`, improving on its efficiency.
  [(#3284)](https://github.com/PennyLaneAI/pennylane/pull/3284)

* Added more input validation to `hamiltonian_expand` such that Hamiltonian objects with no terms raise an error.
  [(#3339)](https://github.com/PennyLaneAI/pennylane/pull/3339)

* Continuous integration checks are now performed for Python 3.11 and Torch v1.13. Python 3.7 is dropped.
  [(#3276)](https://github.com/PennyLaneAI/pennylane/pull/3276)

* `qml.Tracker` now also logs results in `tracker.history` when tracking execution of a circuit.
   [(#3306)](https://github.com/PennyLaneAI/pennylane/pull/3306)

* Improve performance of `Wires.all_wires`.
  [(#3302)](https://github.com/PennyLaneAI/pennylane/pull/3302)

* A representation has been added to the `Molecule` class.
  [(#3364)](https://github.com/PennyLaneAI/pennylane/pull/3364)

* Add detail to the error message when the `insert` transform
  fails to diagonalize non-qubit-wise-commuting observables.
  [(#3381)](https://github.com/PennyLaneAI/pennylane/pull/3381)

* Extended the `qml.equal` function to `Hamiltonian` and `Tensor` objects.
  [(#3390)](https://github.com/PennyLaneAI/pennylane/pull/3390)

* Remove private `_wires` setter from the `Controlled.map_wires` method.
  [(#3405)](https://github.com/PennyLaneAI/pennylane/pull/3405)

* `QuantumTape._process_queue` has been moved to `qml.queuing.process_queue` to disentangle
  its functionality from the `QuantumTape` class.
  [(#3401)](https://github.com/PennyLaneAI/pennylane/pull/3401)

* Adds `qml.tape.make_qscript` for converting a quantum function into a quantum script.
  Replaces `qml.transforms.make_tape` with `make_qscript`.
  [(#3429)](https://github.com/PennyLaneAI/pennylane/pull/3429)

* Add a UserWarning when creating a `Tensor` object with overlapping wires,
  informing that this can in some cases lead to undefined behaviour.
  [(#3459)](https://github.com/PennyLaneAI/pennylane/pull/3459)

* Extended the `qml.equal` function to `Controlled` and `ControlledOp` objects.
  [(#3463)](https://github.com/PennyLaneAI/pennylane/pull/3463)

* Replace (almost) all instances of `with QuantumTape()` with `QuantumScript` construction.
  [(#3454)](https://github.com/PennyLaneAI/pennylane/pull/3454)

* Extended the `qml.equal` function to `Pow`, `SProd`, `Exp` and `Adjoint` objects.
  [(#3471)](https://github.com/PennyLaneAI/pennylane/pull/3471)

* Adds support for devices disregarding observable grouping indices in Hamiltonians through
  the optional `use_grouping` attribute.
  [(#3456)](https://github.com/PennyLaneAI/pennylane/pull/3456)

* Reduce usage of `MeasurementProcess.return_type`. Use `isinstance` checks instead.
  [(#3399)](https://github.com/PennyLaneAI/pennylane/pull/3399)
  

<h4>Return types project</h4>

* The autograd interface for the new return types now supports devices with shot vectors.
  [(#3374)](https://github.com/PennyLaneAI/pennylane/pull/3374)

  Example with a single measurement:

  ```python
  dev = qml.device("default.qubit", wires=1, shots=[1000, 2000, 3000])

  @qml.qnode(dev, diff_method="parameter-shift")
  def circuit(a):
      qml.RY(a, wires=0)
      qml.RX(0.2, wires=0)
      return qml.expval(qml.PauliZ(0))

  def cost(a):
      return qml.math.stack(circuit(a))
  ```

  ```pycon
  >>> qml.enable_return()
  >>> a = np.array(0.4)
  >>> circuit(a)
  (array(0.902), array(0.922), array(0.896))
  >>> cost(a)
  array([0.9       , 0.907     , 0.89733333])
  >>> qml.jacobian(cost)(a)
  array([-0.391     , -0.389     , -0.38433333])
  ```

  Example with multiple measurements:

  ```python
  dev = qml.device("default.qubit", wires=2, shots=[1000, 2000, 3000])

  @qml.qnode(dev, diff_method="parameter-shift")
  def circuit(a):
      qml.RY(a, wires=0)
      qml.RX(0.2, wires=0)
      qml.CNOT(wires=[0, 1])
      return qml.expval(qml.PauliZ(0)), qml.probs([0, 1])

  def cost(a):
      res = circuit(a)
      return qml.math.stack([qml.math.hstack(r) for r in res])
  ```

  ```pycon
  >>> circuit(a)
  ((array(0.904), array([0.952, 0.   , 0.   , 0.048])),
   (array(0.915), array([0.9575, 0.    , 0.    , 0.0425])),
   (array(0.902), array([0.951, 0.   , 0.   , 0.049])))
  >>> cost(a)
  array([[0.91      , 0.955     , 0.        , 0.        , 0.045     ],
         [0.895     , 0.9475    , 0.        , 0.        , 0.0525    ],
         [0.90666667, 0.95333333, 0.        , 0.        , 0.04666667]])
  >>> qml.jacobian(cost)(a)
  array([[-0.37      , -0.185     ,  0.        ,  0.        ,  0.185     ],
         [-0.409     , -0.2045    ,  0.        ,  0.        ,  0.2045    ],
         [-0.37133333, -0.18566667,  0.        ,  0.        ,  0.18566667]])
  ```

* The TensorFlow interface for the new return types now supports devices with shot vectors.
  [(#3400)](https://github.com/PennyLaneAI/pennylane/pull/3400)

  Example with a single measurement:

  ```python
  dev = qml.device("default.qubit", wires=1, shots=[1000, 2000, 3000])

  @qml.qnode(dev, diff_method="parameter-shift", interface="tf")
  def circuit(a):
      qml.RY(a, wires=0)
      qml.RX(0.2, wires=0)
      return qml.expval(qml.PauliZ(0))
  ```

  ```
  >>> qml.enable_return()
  >>> a = tf.Variable(0.4)
  >>> with tf.GradientTape() as tape:
  ...     res = circuit(a)
  ...     res = tf.stack(res)
  ...
  >>> res
  <tf.Tensor: shape=(3,), dtype=float64, numpy=array([0.902     , 0.904     , 0.89533333])>
  >>> tape.jacobian(res, a)
  <tf.Tensor: shape=(3,), dtype=float64, numpy=array([-0.365     , -0.3765    , -0.37533333])>
  ```

  Example with multiple measurements:

  ```python
  dev = qml.device("default.qubit", wires=2, shots=[1000, 2000, 3000])

  @qml.qnode(dev, diff_method="parameter-shift", interface="tf")
  def circuit(a):
      qml.RY(a, wires=0)
      qml.RX(0.2, wires=0)
      qml.CNOT(wires=[0, 1])
      return qml.expval(qml.PauliZ(0)), qml.probs([0, 1])
  ```

  ```
  >>> with tf.GradientTape() as tape:
  ...     res = circuit(a)
  ...     res = tf.stack([tf.experimental.numpy.hstack(r) for r in res])
  ...
  >>> res
  <tf.Tensor: shape=(3, 5), dtype=float64, numpy=
  array([[0.902, 0.951, 0.   , 0.   , 0.049],
         [0.898, 0.949, 0.   , 0.   , 0.051],
         [0.892, 0.946, 0.   , 0.   , 0.054]])>
  >>> tape.jacobian(res, a)
  <tf.Tensor: shape=(3, 5), dtype=float64, numpy=
  array([[-0.345     , -0.1725    ,  0.        ,  0.        ,  0.1725    ],
         [-0.383     , -0.1915    ,  0.        ,  0.        ,  0.1915    ],
         [-0.38466667, -0.19233333,  0.        ,  0.        ,  0.19233333]])>
  ```

* The JAX-JIT interface now supports gradient transforms and device gradient execution in `backward` mode with the new
  return types system.
  [(#3235)](https://github.com/PennyLaneAI/pennylane/pull/3235)
=======
* The JAX-JIT interface now supports higher-order gradient computation with the new return types system.
  [(#3498)](https://github.com/PennyLaneAI/pennylane/pull/3498)
>>>>>>> e4a6c0e2

  ```python
  import pennylane as qml
  import jax
  from jax import numpy as jnp
  
  jax.config.update("jax_enable_x64", True)
  
  qml.enable_return()
  
  dev = qml.device("lightning.qubit", wires=2)
  
  @jax.jit
  @qml.qnode(dev, interface="jax-jit", diff_method="parameter-shift", max_diff=2)
  def circuit(a, b):
      qml.RY(a, wires=0)
      qml.RX(b, wires=1)
      return qml.expval(qml.PauliZ(0)), qml.expval(qml.PauliZ(1))
  
  a, b = jnp.array(1.0), jnp.array(2.0)
  ```

  ```pycon
  >>> jax.hessian(circuit, argnums=[0, 1])(a, b)
  (((DeviceArray(-0.54030231, dtype=float64, weak_type=True),
     DeviceArray(1.76002563e-17, dtype=float64, weak_type=True)),
    (DeviceArray(1.76002563e-17, dtype=float64, weak_type=True),
     DeviceArray(1.11578284e-34, dtype=float64, weak_type=True))),
   ((DeviceArray(2.77555756e-17, dtype=float64, weak_type=True),
     DeviceArray(-4.54411427e-17, dtype=float64, weak_type=True)),
    (DeviceArray(-1.76855671e-17, dtype=float64, weak_type=True),
     DeviceArray(0.41614684, dtype=float64, weak_type=True))))
  ```

<h3>Improvements</h3>

* The `qml.generator` function now checks if the generator is hermitian, rather than whether it is a subclass of 
  `Observable`, allowing it to return valid generators from `SymbolicOp` and `CompositeOp` classes.
 [(#3485)](https://github.com/PennyLaneAI/pennylane/pull/3485)

<h3>Breaking changes</h3>

<h3>Deprecations</h3>

<h3>Documentation</h3>

<h3>Bug fixes</h3>

* Child classes of `QuantumScript` now return their own type when using `SomeChildClass.from_queue`.
  [(#3501)](https://github.com/PennyLaneAI/pennylane/pull/3501)

<h3>Contributors</h3>

This release contains contributions from (in alphabetical order):
 
Lillian M. A. Frederiksen
<<<<<<< HEAD
Katharine Hyatt
Soran Jahangiri
Edward Jiang
Christina Lee
Albert Mitjans Coma
Romain Moyard
Mudit Pandey
=======
>>>>>>> e4a6c0e2
Matthew Silverman
Antal Száva<|MERGE_RESOLUTION|>--- conflicted
+++ resolved
@@ -4,438 +4,8 @@
 
 <h3>New features since last release</h3>
 
-<<<<<<< HEAD
-* Added the `qml.TRX` qutrit operation, which applies an X rotation to a specified subspace.
-  ([#2845](https://github.com/PennyLaneAI/pennylane/pull/2845))
-
-* New gradient transform `qml.gradients.spsa_grad` based on the idea of SPSA.
-  [#3366](https://github.com/PennyLaneAI/pennylane/pull/3366)
-
-  This new transform allows users to compute a single estimate of a quantum gradient
-  using simultaneous perturbation of parameters and a stochastic approximation.
-  Given some QNode `circuit` that takes, say, an argument `x`, the approximate
-  gradient can be computed via
-
-  ```pycon
-  >>> dev = qml.device("default.qubit", wires=2)
-  >>> x = pnp.array(0.4, requires_grad=True)
-  >>> @qml.qnode(dev)
-  ... def circuit(x):
-  ...     qml.RX(x, 0)
-  ...     qml.RX(x, 1)
-  ...     return qml.expval(qml.PauliZ(0))
-  >>> grad_fn = qml.gradients.spsa_grad(circuit, h=0.1, num_directions=1)
-  >>> grad_fn(x)
-  array(-0.38876964)
-  ```
-
-  The argument `num_directions` determines how many directions of simultaneous
-  perturbation are used and therefore the number of circuit evaluations, up
-  to a prefactor. See the
-  [SPSA gradient transform documentation](https://docs.pennylane.ai/en/stable/code/api/pennylane.gradients.spsa_grad.html) for details.
-  Note: The full SPSA optimization method is already available as `SPSAOptimizer`.
-
-* Add the controlled CZ gate: CCZ.
-
-  ```pycon
-  >>> ccz = qml.CCZ(wires=[0, 1, 2])
-  >>> matrix = ccz.compute_matrix()
-  [[ 1  0  0  0  0  0  0  0]
-   [ 0  1  0  0  0  0  0  0]
-   [ 0  0  1  0  0  0  0  0]
-   [ 0  0  0  1  0  0  0  0]
-   [ 0  0  0  0  1  0  0  0]
-   [ 0  0  0  0  0  1  0  0]
-   [ 0  0  0  0  0  0  1  0]
-   [ 0  0  0  0  0  0  0 -1]]
-  ```
-
-  [(#3408)](https://github.com/PennyLaneAI/pennylane/pull/3408)
-
-* Add the controlled Hadamard gate.
-
-  ```pycon
-  >>> ch = qml.CH(wires=[0, 1])
-  >>> matrix = ch.compute_matrix()
-  [[ 1.          0.          0.          0.        ]
-   [ 0.          1.          0.          0.        ]
-   [ 0.          0.          0.70710678  0.70710678]
-   [ 0.          0.          0.70710678 -0.70710678]]
-  ```
-
-  [(#3408)](https://github.com/PennyLaneAI/pennylane/pull/3408)
-
-* Support custom measurement processes:
-  * `SampleMeasurement`, `StateMeasurement` and `MeasurementTransform` classes have been added.
-    They contain an abstract method to process samples/quantum state/quantum script.
-
-  * Add `ExpectationMP`, `SampleMP`, `VarianceMP`, `ProbabilityMP`, `CountsMP`, `StateMP`,
-    `VnEntropyMP`, `MutualInfoMP`, `ClassicalShadowMP` and `ShadowExpvalMP` classes.
-
-  * Allow the execution of `SampleMeasurement`, `StateMeasurement` and `MeasurementTransform`
-    measurement processes in `QubitDevice`.
-    [(#3286)](https://github.com/PennyLaneAI/pennylane/pull/3286)
-    [(#3388)](https://github.com/PennyLaneAI/pennylane/pull/3388)
-    [(#3343)](https://github.com/PennyLaneAI/pennylane/pull/3343)
-    [(#3288)](https://github.com/PennyLaneAI/pennylane/pull/3288)
-    [(#3312)](https://github.com/PennyLaneAI/pennylane/pull/3312)
-    [(#3287)](https://github.com/PennyLaneAI/pennylane/pull/3287)
-    [(#3292)](https://github.com/PennyLaneAI/pennylane/pull/3292)
-    [(#3287)](https://github.com/PennyLaneAI/pennylane/pull/3287)
-    [(#3326)](https://github.com/PennyLaneAI/pennylane/pull/3326)
-    [(#3327)](https://github.com/PennyLaneAI/pennylane/pull/3327)
-    [(#3388)](https://github.com/PennyLaneAI/pennylane/pull/3388)
-    [(#3388)](https://github.com/PennyLaneAI/pennylane/pull/3388)
-    [(#3439)](https://github.com/PennyLaneAI/pennylane/pull/3439)
-    [(#3466)](https://github.com/PennyLaneAI/pennylane/pull/3466)
-
-* Functionality for fetching symbols and geometry of a compound from the PubChem Database using `qchem.mol_data`.
-  [(#3289)](https://github.com/PennyLaneAI/pennylane/pull/3289)
-  [(#3378)](https://github.com/PennyLaneAI/pennylane/pull/3378)
-
-  ```pycon
-  >>> mol_data("BeH2")
-  (['Be', 'H', 'H'],
-  array([[ 4.79405604,  0.29290815,  0.        ],
-         [ 3.77946   , -0.29290815,  0.        ],
-         [ 5.80884105, -0.29290815,  0.        ]]))
-
-  >>> mol_data(223, "CID")
-  (['N', 'H', 'H', 'H', 'H'],
-  array([[ 4.79404621,  0.        ,  0.        ],
-         [ 5.80882913,  0.5858151 ,  0.        ],
-         [ 3.77945225, -0.5858151 ,  0.        ],
-         [ 4.20823111,  1.01459396,  0.        ],
-         [ 5.3798613 , -1.01459396,  0.        ]]))
-  ```
-
-* New basis sets, `6-311g` and `CC-PVDZ`, are added to the qchem basis set repo.
-  [#3279](https://github.com/PennyLaneAI/pennylane/pull/3279)
-
-* Added a `pauli_decompose()` which takes a hermitian matrix and decomposes it in the
-  Pauli basis, returning it either as a `Hamiltonian` or `PauliSentence` instance.
-  [(#3384)](https://github.com/PennyLaneAI/pennylane/pull/3384)
-
-  ```pycon
-  >>> mat = np.array([[1, 1], [1, -1]])
-  >>> h = qml.pauli_decompose(mat)
-  >>> print(h)
-    (1.0) [X0]
-  + (1.0) [Z0]
-  >>> ps = qml.pauli_decompose(mat, pauli=True, wire_order=["a"])
-  >>> print(ps)
-  1.0 * X(a)
-  + 1.0 * Z(a)
-  ```
-
-* New `pauli_sentence()` function which takes native `Operator` or `Hamiltonian`
-  instances representing a linear combination of Pauli words and returns
-  the equivalent `PauliSentence`.
-  [(#3389)](https://github.com/PennyLaneAI/pennylane/pull/3389)
-
-  ```pycon
-  >>> op = 1.23 * qml.prod(qml.PauliX(wires=0), qml.PauliZ(wires=1))
-  >>> op
-  1.23*(PauliX(wires=[0]) @ PauliZ(wires=[1]))
-  >>> h = qml.Hamiltonian([1.23], [qml.PauliX(wires=0) @ qml.PauliZ(wires=1)])
-  >>> print(h)
-    (1.23) [X0 Z1]
-  >>> qml.pauli.pauli_sentence(op)
-  1.23 * Z(1) @ X(0)
-  >>> qml.pauli.pauli_sentence(h)
-  1.23 * X(0) @ Z(1)
-  ```
-
-* Added two new methods `operation()`, `hamiltonian()` for both `PauliSentence` and `PauliWord` classes to generate an equivalent PennyLane
-  `Operation` or `Hamiltonian` instance from a `PauliSentence` or `PauliWord` one.
-  [(#3391)](https://github.com/PennyLaneAI/pennylane/pull/3391)
-
-  ```pycon
-  >>> pw = qml.pauli.PauliWord({0: 'X', 1: 'Y'})
-  >>> print(pw.operation())
-  PauliX(wires=[0]) @ PauliY(wires=[1])
-  >>> print(pw.hamiltonian())
-    (1) [X0 Y1]
-  >>>
-  >>> ps = qml.pauli.PauliSentence({pw: -1.23})
-  >>> print(ps.operation())
-  -1.23*(PauliX(wires=[0]) @ PauliY(wires=[1]))
-  >>> print(ps.hamiltonian())
-    (-1.23) [X0 Y1]
-  ```
-
-* Added a new gate operation `FermionicSWAP`, which implements the exchange of spin orbitals
-  representing fermionic-modes while maintaining proper anti-symmetrization.
-  [(#3380)](https://github.com/PennyLaneAI/pennylane/pull/3380)
-
-  An example circuit that uses `FermionicSWAP` operation is:
-
-  ```python
-  dev = qml.device('default.qubit', wires=2)
-
-  @qml.qnode(dev)
-  def circuit(phi):
-      qml.BasisState(np.array([0, 1]), wires=[0, 1])
-      qml.FermionicSWAP(phi, wires=[0, 1])
-      return qml.state()
-  ```
-
-  If we run this circuit, we will get the following output
-
-  ```pycon
-  >>> circuit(0.1)
-  array([0.+0.j, 0.9975+0.04992j, 0.0025-0.04992j, 0.+0.j])
-  ```
-
-* New parametric qubit ops `qml.CPhaseShift00`, `qml.CPhaseShift01` and `qml.CPhaseShift10` which perform a phaseshift, similar to `qml.ControlledPhaseShift` but on different positions of the state vector.
-  [(#2715)](https://github.com/PennyLaneAI/pennylane/pull/2715)
-
-* Support for purity computation is added. The `qml.math.purity` function computes the purity from a state vector or a density matrix:
-
-  [(#3290)](https://github.com/PennyLaneAI/pennylane/pull/3290)
-
-  ```pycon
-  >>> x = [1, 0, 0, 1] / np.sqrt(2)
-  >>> qml.math.purity(x, [0, 1])
-  1.0
-  >>> qml.math.purity(x, [0])
-  0.5
-
-  >>> x = [[1 / 2, 0, 0, 0], [0, 0, 0, 0], [0, 0, 0, 0], [0, 0, 0, 1 / 2]]
-  >>> qml.math.purity(x, [0, 1])
-  0.5
-  ```
-
-  The `qml.qinfo.purity` can be used to transform a QNode returning a state to a function that returns the purity:
-
-  ```python3
-  dev = qml.device("default.mixed", wires=2)
-
-  @qml.qnode(dev)
-  def circuit(x):
-    qml.IsingXX(x, wires=[0, 1])
-    return qml.state()
-  ```
-
-  ```pycon
-  >>> qml.qinfo.purity(circuit, wires=[0])(np.pi / 2)
-  0.5
-  >>> qml.qinfo.purity(circuit, wires=[0, 1])(np.pi / 2)
-  1.0
-  ```
-
-  Taking the gradient is also supported:
-
-  ```pycon
-  >>> param = np.array(np.pi / 4, requires_grad=True)
-  >>> qml.grad(qml.qinfo.purity(circuit, wires=[0]))(param)
-  -0.5
-  ```
-
-<h3>Improvements</h3>
-
-* Updated `pennylane/qnode.py` to support parameter-shift differentiation on qutrit devices.
-  ([#2845](https://github.com/PennyLaneAI/pennylane/pull/2845))
-
-* Updated `pennylane/utils.py:sparse_hamiltonian` to include a `level` keyword argument to 
-  support Hamiltonians for systems with an arbitrary number of levels per wire (qutrits, etc).
-  ([#2845](https://github.com/PennyLaneAI/pennylane/pull/2845))
-
-* The `qml.is_pauli_word` now supports instances of `Hamiltonian`.
-  [(#3389)](https://github.com/PennyLaneAI/pennylane/pull/3389)
-
-* Support calling `qml.probs()`, `qml.counts()` and `qml.sample()` with no arguments to measure all
-  wires. Calling any measurement with an empty wire list will raise an error.
-  [#3299](https://github.com/PennyLaneAI/pennylane/pull/3299)
-
-* Made `gradients.finite_diff` more convenient to use with custom data type observables/devices.
-  [(#3426)](https://github.com/PennyLaneAI/pennylane/pull/3426)
-
-* The `qml.ISWAP` gate is now natively supported on `default.mixed`, improving on its efficiency.
-  [(#3284)](https://github.com/PennyLaneAI/pennylane/pull/3284)
-
-* Added more input validation to `hamiltonian_expand` such that Hamiltonian objects with no terms raise an error.
-  [(#3339)](https://github.com/PennyLaneAI/pennylane/pull/3339)
-
-* Continuous integration checks are now performed for Python 3.11 and Torch v1.13. Python 3.7 is dropped.
-  [(#3276)](https://github.com/PennyLaneAI/pennylane/pull/3276)
-
-* `qml.Tracker` now also logs results in `tracker.history` when tracking execution of a circuit.
-   [(#3306)](https://github.com/PennyLaneAI/pennylane/pull/3306)
-
-* Improve performance of `Wires.all_wires`.
-  [(#3302)](https://github.com/PennyLaneAI/pennylane/pull/3302)
-
-* A representation has been added to the `Molecule` class.
-  [(#3364)](https://github.com/PennyLaneAI/pennylane/pull/3364)
-
-* Add detail to the error message when the `insert` transform
-  fails to diagonalize non-qubit-wise-commuting observables.
-  [(#3381)](https://github.com/PennyLaneAI/pennylane/pull/3381)
-
-* Extended the `qml.equal` function to `Hamiltonian` and `Tensor` objects.
-  [(#3390)](https://github.com/PennyLaneAI/pennylane/pull/3390)
-
-* Remove private `_wires` setter from the `Controlled.map_wires` method.
-  [(#3405)](https://github.com/PennyLaneAI/pennylane/pull/3405)
-
-* `QuantumTape._process_queue` has been moved to `qml.queuing.process_queue` to disentangle
-  its functionality from the `QuantumTape` class.
-  [(#3401)](https://github.com/PennyLaneAI/pennylane/pull/3401)
-
-* Adds `qml.tape.make_qscript` for converting a quantum function into a quantum script.
-  Replaces `qml.transforms.make_tape` with `make_qscript`.
-  [(#3429)](https://github.com/PennyLaneAI/pennylane/pull/3429)
-
-* Add a UserWarning when creating a `Tensor` object with overlapping wires,
-  informing that this can in some cases lead to undefined behaviour.
-  [(#3459)](https://github.com/PennyLaneAI/pennylane/pull/3459)
-
-* Extended the `qml.equal` function to `Controlled` and `ControlledOp` objects.
-  [(#3463)](https://github.com/PennyLaneAI/pennylane/pull/3463)
-
-* Replace (almost) all instances of `with QuantumTape()` with `QuantumScript` construction.
-  [(#3454)](https://github.com/PennyLaneAI/pennylane/pull/3454)
-
-* Extended the `qml.equal` function to `Pow`, `SProd`, `Exp` and `Adjoint` objects.
-  [(#3471)](https://github.com/PennyLaneAI/pennylane/pull/3471)
-
-* Adds support for devices disregarding observable grouping indices in Hamiltonians through
-  the optional `use_grouping` attribute.
-  [(#3456)](https://github.com/PennyLaneAI/pennylane/pull/3456)
-
-* Reduce usage of `MeasurementProcess.return_type`. Use `isinstance` checks instead.
-  [(#3399)](https://github.com/PennyLaneAI/pennylane/pull/3399)
-  
-
-<h4>Return types project</h4>
-
-* The autograd interface for the new return types now supports devices with shot vectors.
-  [(#3374)](https://github.com/PennyLaneAI/pennylane/pull/3374)
-
-  Example with a single measurement:
-
-  ```python
-  dev = qml.device("default.qubit", wires=1, shots=[1000, 2000, 3000])
-
-  @qml.qnode(dev, diff_method="parameter-shift")
-  def circuit(a):
-      qml.RY(a, wires=0)
-      qml.RX(0.2, wires=0)
-      return qml.expval(qml.PauliZ(0))
-
-  def cost(a):
-      return qml.math.stack(circuit(a))
-  ```
-
-  ```pycon
-  >>> qml.enable_return()
-  >>> a = np.array(0.4)
-  >>> circuit(a)
-  (array(0.902), array(0.922), array(0.896))
-  >>> cost(a)
-  array([0.9       , 0.907     , 0.89733333])
-  >>> qml.jacobian(cost)(a)
-  array([-0.391     , -0.389     , -0.38433333])
-  ```
-
-  Example with multiple measurements:
-
-  ```python
-  dev = qml.device("default.qubit", wires=2, shots=[1000, 2000, 3000])
-
-  @qml.qnode(dev, diff_method="parameter-shift")
-  def circuit(a):
-      qml.RY(a, wires=0)
-      qml.RX(0.2, wires=0)
-      qml.CNOT(wires=[0, 1])
-      return qml.expval(qml.PauliZ(0)), qml.probs([0, 1])
-
-  def cost(a):
-      res = circuit(a)
-      return qml.math.stack([qml.math.hstack(r) for r in res])
-  ```
-
-  ```pycon
-  >>> circuit(a)
-  ((array(0.904), array([0.952, 0.   , 0.   , 0.048])),
-   (array(0.915), array([0.9575, 0.    , 0.    , 0.0425])),
-   (array(0.902), array([0.951, 0.   , 0.   , 0.049])))
-  >>> cost(a)
-  array([[0.91      , 0.955     , 0.        , 0.        , 0.045     ],
-         [0.895     , 0.9475    , 0.        , 0.        , 0.0525    ],
-         [0.90666667, 0.95333333, 0.        , 0.        , 0.04666667]])
-  >>> qml.jacobian(cost)(a)
-  array([[-0.37      , -0.185     ,  0.        ,  0.        ,  0.185     ],
-         [-0.409     , -0.2045    ,  0.        ,  0.        ,  0.2045    ],
-         [-0.37133333, -0.18566667,  0.        ,  0.        ,  0.18566667]])
-  ```
-
-* The TensorFlow interface for the new return types now supports devices with shot vectors.
-  [(#3400)](https://github.com/PennyLaneAI/pennylane/pull/3400)
-
-  Example with a single measurement:
-
-  ```python
-  dev = qml.device("default.qubit", wires=1, shots=[1000, 2000, 3000])
-
-  @qml.qnode(dev, diff_method="parameter-shift", interface="tf")
-  def circuit(a):
-      qml.RY(a, wires=0)
-      qml.RX(0.2, wires=0)
-      return qml.expval(qml.PauliZ(0))
-  ```
-
-  ```
-  >>> qml.enable_return()
-  >>> a = tf.Variable(0.4)
-  >>> with tf.GradientTape() as tape:
-  ...     res = circuit(a)
-  ...     res = tf.stack(res)
-  ...
-  >>> res
-  <tf.Tensor: shape=(3,), dtype=float64, numpy=array([0.902     , 0.904     , 0.89533333])>
-  >>> tape.jacobian(res, a)
-  <tf.Tensor: shape=(3,), dtype=float64, numpy=array([-0.365     , -0.3765    , -0.37533333])>
-  ```
-
-  Example with multiple measurements:
-
-  ```python
-  dev = qml.device("default.qubit", wires=2, shots=[1000, 2000, 3000])
-
-  @qml.qnode(dev, diff_method="parameter-shift", interface="tf")
-  def circuit(a):
-      qml.RY(a, wires=0)
-      qml.RX(0.2, wires=0)
-      qml.CNOT(wires=[0, 1])
-      return qml.expval(qml.PauliZ(0)), qml.probs([0, 1])
-  ```
-
-  ```
-  >>> with tf.GradientTape() as tape:
-  ...     res = circuit(a)
-  ...     res = tf.stack([tf.experimental.numpy.hstack(r) for r in res])
-  ...
-  >>> res
-  <tf.Tensor: shape=(3, 5), dtype=float64, numpy=
-  array([[0.902, 0.951, 0.   , 0.   , 0.049],
-         [0.898, 0.949, 0.   , 0.   , 0.051],
-         [0.892, 0.946, 0.   , 0.   , 0.054]])>
-  >>> tape.jacobian(res, a)
-  <tf.Tensor: shape=(3, 5), dtype=float64, numpy=
-  array([[-0.345     , -0.1725    ,  0.        ,  0.        ,  0.1725    ],
-         [-0.383     , -0.1915    ,  0.        ,  0.        ,  0.1915    ],
-         [-0.38466667, -0.19233333,  0.        ,  0.        ,  0.19233333]])>
-  ```
-
-* The JAX-JIT interface now supports gradient transforms and device gradient execution in `backward` mode with the new
-  return types system.
-  [(#3235)](https://github.com/PennyLaneAI/pennylane/pull/3235)
-=======
 * The JAX-JIT interface now supports higher-order gradient computation with the new return types system.
   [(#3498)](https://github.com/PennyLaneAI/pennylane/pull/3498)
->>>>>>> e4a6c0e2
 
   ```python
   import pennylane as qml
@@ -470,11 +40,21 @@
      DeviceArray(0.41614684, dtype=float64, weak_type=True))))
   ```
 
+* Added the `qml.TRX` qutrit operation, which applies an X rotation to a specified subspace.
+  ([#2845](https://github.com/PennyLaneAI/pennylane/pull/2845))
+
 <h3>Improvements</h3>
 
 * The `qml.generator` function now checks if the generator is hermitian, rather than whether it is a subclass of 
   `Observable`, allowing it to return valid generators from `SymbolicOp` and `CompositeOp` classes.
  [(#3485)](https://github.com/PennyLaneAI/pennylane/pull/3485)
+ 
+* Updated `pennylane/qnode.py` to support parameter-shift differentiation on qutrit devices.
+  ([#2845](https://github.com/PennyLaneAI/pennylane/pull/2845))
+
+* Updated `pennylane/utils.py:sparse_hamiltonian` to include a `level` keyword argument to 
+  support Hamiltonians for systems with an arbitrary number of levels per wire (qutrits, etc).
+  ([#2845](https://github.com/PennyLaneAI/pennylane/pull/2845))
 
 <h3>Breaking changes</h3>
 
@@ -492,15 +72,6 @@
 This release contains contributions from (in alphabetical order):
  
 Lillian M. A. Frederiksen
-<<<<<<< HEAD
-Katharine Hyatt
-Soran Jahangiri
-Edward Jiang
-Christina Lee
-Albert Mitjans Coma
-Romain Moyard
 Mudit Pandey
-=======
->>>>>>> e4a6c0e2
 Matthew Silverman
 Antal Száva