:orphan:

# Release 0.38.0-dev (development release)

<h3>New features since last release</h3>

<h4>Converting noise models from Qiskit ♻️</h4>

* A new `qml.from_qiskit_noise` method now allows one to convert a Qiskit ``NoiseModel`` to a
  PennyLane ``NoiseModel`` via the Pennylane-Qiskit plugin.
  [(#5996)](https://github.com/PennyLaneAI/pennylane/pull/5996)

<h4>Registers of wires 🌈</h4>

* Set operations are now supported by Wires.
  [(#5983)](https://github.com/PennyLaneAI/pennylane/pull/5983)

* The representation for `Wires` has now changed to be more copy-paste friendly.
  [(#5958)](https://github.com/PennyLaneAI/pennylane/pull/5958)

* A new function `qml.registers` has been added, enabling the creation of registers, which are implemented as a dictionary of `Wires` instances.
  [(#5957)](https://github.com/PennyLaneAI/pennylane/pull/5957)

<h4>Quantum arithmetic operations 🧮</h4>

<h4>Creating spin Hamiltonians 🧑‍🎨</h4>

<h3>Improvements 🛠</h3>

* Mid-circuit measurements can now be captured with `qml.capture` enabled.
  [(#6015)](https://github.com/PennyLaneAI/pennylane/pull/6015)

* A new method `process_density_matrix` has been added to the `ProbabilityMP` and `DensityMatrixMP`
  classes, allowing for more efficient handling of quantum density matrices, particularly with batch
  processing support. This method simplifies the calculation of probabilities from quantum states
  represented as density matrices.
  [(#5830)](https://github.com/PennyLaneAI/pennylane/pull/5830)

<<<<<<< HEAD
=======
* The `qml.PrepSelPrep` template is added. The template implements a block-encoding of a linear
  combination of unitaries.
  [(#5756)](https://github.com/PennyLaneAI/pennylane/pull/5756)
  [(#5987)](https://github.com/PennyLaneAI/pennylane/pull/5987)

* A new `qml.from_qiskit_noise` method now allows one to convert a Qiskit ``NoiseModel`` to a
  PennyLane ``NoiseModel`` via the Pennylane-Qiskit plugin.
  [(#5996)](https://github.com/PennyLaneAI/pennylane/pull/5996)

* A new function `qml.registers` has been added, enabling the creation of registers, which are implemented as a dictionary of `Wires` instances.
  [(#5957)](https://github.com/PennyLaneAI/pennylane/pull/5957)
  [(#6102)](https://github.com/PennyLaneAI/pennylane/pull/6102)

>>>>>>> 0357b8c9
* The `split_to_single_terms` transform is added. This transform splits expectation values of sums
  into multiple single-term measurements on a single tape, providing better support for simulators
  that can handle non-commuting observables but don't natively support multi-term observables.
  [(#5884)](https://github.com/PennyLaneAI/pennylane/pull/5884)

* `SProd.terms` now flattens out the terms if the base is a multi-term observable.
  [(#5885)](https://github.com/PennyLaneAI/pennylane/pull/5885)

* A new method `to_mat` has been added to the `FermiWord` and `FermiSentence` classes, which allows
  computing the matrix representation of these Fermi operators.
  [(#5920)](https://github.com/PennyLaneAI/pennylane/pull/5920)

* New functionality has been added to natively support exponential extrapolation when using the `mitigate_with_zne`. This allows
  users to have more control over the error mitigation protocol without needing to add further dependencies.
  [(#5972)](https://github.com/PennyLaneAI/pennylane/pull/5972)

* The `qml.PrepSelPrep` template is added. The template implements a block-encoding of a linear
  combination of unitaries.
  [(#5756)](https://github.com/PennyLaneAI/pennylane/pull/5756)
  [(#5987)](https://github.com/PennyLaneAI/pennylane/pull/5987)

* `fuse_rot_angles` now respects the global phase of the combined rotations.
  [(#6031)](https://github.com/PennyLaneAI/pennylane/pull/6031)

* `QNGOptimizer` now supports cost functions with multiple arguments, updating each argument independently.
  [(#5926)](https://github.com/PennyLaneAI/pennylane/pull/5926)

* `qml.for_loop` can now be captured into plxpr.
  [(#6041)](https://github.com/PennyLaneAI/pennylane/pull/6041)
  [(#6064)](https://github.com/PennyLaneAI/pennylane/pull/6064)

* `qml.for_loop` now supports `range`-like syntax with default `step=1`.
  [(#6068)](https://github.com/PennyLaneAI/pennylane/pull/6068)

* Removed `semantic_version` from the list of required packages in PennyLane. 
  [(#5836)](https://github.com/PennyLaneAI/pennylane/pull/5836)

* Added the `compute_decomposition` method for `qml.Hermitian`.
  [(#6062)](https://github.com/PennyLaneAI/pennylane/pull/6062)

* During experimental program capture, the qnode can now use closure variables.
  [(#6052)](https://github.com/PennyLaneAI/pennylane/pull/6052)

* `GlobalPhase` now supports parameter broadcasting.
  [(#5923)](https://github.com/PennyLaneAI/pennylane/pull/5923)

* `qml.devices.LegacyDeviceFacade` has been added to map the legacy devices to the new
  device interface.
  [(#5927)](https://github.com/PennyLaneAI/pennylane/pull/5927)

* Added the `compute_sparse_matrix` method for `qml.ops.qubit.BasisStateProjector`.
  [(#5790)](https://github.com/PennyLaneAI/pennylane/pull/5790)

* `StateMP.process_state` defines rules in `cast_to_complex` for complex casting, avoiding a superfluous state vector copy in Lightning simulations
  [(#5995)](https://github.com/PennyLaneAI/pennylane/pull/5995)

* Port the fast `apply_operation` implementation of `PauliZ` to `PhaseShift`, `S` and `T`.
  [(#5876)](https://github.com/PennyLaneAI/pennylane/pull/5876)

* `qml.UCCSD` now accepts an additional optional argument, `n_repeats`, which defines the number of
  times the UCCSD template is repeated. This can improve the accuracy of the template by reducing
  the Trotter error but would result in deeper circuits.
  [(#5801)](https://github.com/PennyLaneAI/pennylane/pull/5801)

* `QuantumScript.hash` is now cached, leading to performance improvements.
  [(#5919)](https://github.com/PennyLaneAI/pennylane/pull/5919)

* Applying `adjoint` and `ctrl` to a quantum function can now be captured into plxpr.
  Furthermore, the `qml.cond` function can be captured into plxpr.
  [(#5966)](https://github.com/PennyLaneAI/pennylane/pull/5966)
  [(#5967)](https://github.com/PennyLaneAI/pennylane/pull/5967)
  [(#5999)](https://github.com/PennyLaneAI/pennylane/pull/5999)
  [(#6058)](https://github.com/PennyLaneAI/pennylane/pull/6058)

* During experimental program capture, functions that accept and/or return `pytree` structures can now be handled in the `QNode` call, `cond`, `for_loop` and `while_loop`. 
  [(#6081)](https://github.com/PennyLaneAI/pennylane/pull/6081)

* Set operations are now supported by Wires.
  [(#5983)](https://github.com/PennyLaneAI/pennylane/pull/5983)

* `qml.dynamic_one_shot` now supports circuits using the `"tensorflow"` interface.
  [(#5973)](https://github.com/PennyLaneAI/pennylane/pull/5973)

* Observable validation for `default.qubit` is now based on execution mode (analytic vs. finite shots) and measurement type (sample measurement vs. state measurement).
  [(#5890)](https://github.com/PennyLaneAI/pennylane/pull/5890)

* Molecules and Hamiltonians can now be constructed for all the elements present in the periodic table.
  [(#5821)](https://github.com/PennyLaneAI/pennylane/pull/5821)

* `qml.for_loop` and `qml.while_loop` now fallback to standard Python control
  flow if `@qjit` is not present, allowing the same code to work with and without
  `@qjit` without any rewrites.
  [(#6014)](https://github.com/PennyLaneAI/pennylane/pull/6014)

  ```python
  dev = qml.device("lightning.qubit", wires=3)

  @qml.qnode(dev)
  def circuit(x, n):

      @qml.for_loop(0, n, 1)
      def init_state(i):
          qml.Hadamard(wires=i)

      init_state()

      @qml.for_loop(0, n, 1)
      def apply_operations(i, x):
          qml.RX(x, wires=i)

          @qml.for_loop(i + 1, n, 1)
          def inner(j):
              qml.CRY(x**2, [i, j])

          inner()
          return jnp.sin(x)

      apply_operations(x)
      return qml.probs()
  ```

  ```pycon
  >>> print(qml.draw(circuit)(0.5, 3))
  0: ──H──RX(0.50)─╭●────────╭●──────────────────────────────────────┤  Probs
  1: ──H───────────╰RY(0.25)─│──────────RX(0.48)─╭●──────────────────┤  Probs
  2: ──H─────────────────────╰RY(0.25)───────────╰RY(0.23)──RX(0.46)─┤  Probs
  >>> circuit(0.5, 3)
  array([0.125     , 0.125     , 0.09949758, 0.15050242, 0.07594666,
       0.11917543, 0.08942104, 0.21545687])
  >>> qml.qjit(circuit)(0.5, 3)
  Array([0.125     , 0.125     , 0.09949758, 0.15050242, 0.07594666,
       0.11917543, 0.08942104, 0.21545687], dtype=float64)
  ```

* If the conditional does not include a mid-circuit measurement, then `qml.cond`
  will automatically evaluate conditionals using standard Python control flow.
  [(#6016)](https://github.com/PennyLaneAI/pennylane/pull/6016)

  This allows `qml.cond` to be used to represent a wider range of conditionals:

  ```python
  dev = qml.device("default.qubit", wires=1)

  @qml.qnode(dev)
  def circuit(x):
      c = qml.cond(x > 2.7, qml.RX, qml.RZ)
      c(x, wires=0)
      return qml.probs(wires=0)
  ```

  ```pycon
  >>> print(qml.draw(circuit)(3.8))
  0: ──RX(3.80)─┤  Probs
  >>> print(qml.draw(circuit)(0.54))
  0: ──RZ(0.54)─┤  Probs
  ```

* The `qubit_observable` function is modified to return an ascending wire order for molecular 
  Hamiltonians.
  [(#5950)](https://github.com/PennyLaneAI/pennylane/pull/5950)

* The `CNOT` operator no longer decomposes to itself. Instead, it raises a `qml.DecompositionUndefinedError`.
  [(#6039)](https://github.com/PennyLaneAI/pennylane/pull/6039)

<h4>Community contributions 🥳</h4>

* Resolved the bug in `qml.ThermalRelaxationError` where there was a typo from `tq` to `tg`.
  [(#5988)](https://github.com/PennyLaneAI/pennylane/issues/5988)

* `DefaultQutritMixed` readout error has been added using parameters `readout_relaxation_probs` and 
  `readout_misclassification_probs` on the `default.qutrit.mixed` device. These parameters add a `~.QutritAmplitudeDamping`  and a `~.TritFlip` channel, respectively,
  after measurement diagonalization. The amplitude damping error represents the potential for
  relaxation to occur during longer measurements. The trit flip error represents misclassification during readout.
  [(#5842)](https://github.com/PennyLaneAI/pennylane/pull/5842)

<h3>Breaking changes 💔</h3>

* `GlobalPhase` is considered non-differentiable with tape transforms.
  As a consequence, `qml.gradients.finite_diff` and `qml.gradients.spsa_grad` no longer
  support differentiation of `GlobalPhase` with state-based outputs.
  [(#5620)](https://github.com/PennyLaneAI/pennylane/pull/5620) 

* The `CircuitGraph.graph` rustworkx graph now stores indices into the circuit as the node labels,
  instead of the operator/ measurement itself.  This allows the same operator to occur multiple times in
  the circuit.
  [(#5907)](https://github.com/PennyLaneAI/pennylane/pull/5907)

* `queue_idx` attribute has been removed from the `Operator`, `CompositeOp`, and `SymbolicOp` classes.
  [(#6005)](https://github.com/PennyLaneAI/pennylane/pull/6005)

* `qml.from_qasm` no longer removes measurements from the QASM code. Use 
  `measurements=[]` to remove measurements from the original circuit.
  [(#5982)](https://github.com/PennyLaneAI/pennylane/pull/5982)

* `qml.transforms.map_batch_transform` has been removed, since transforms can be applied directly to a batch of tapes.
  See :func:`~.pennylane.transform` for more information.
  [(#5981)](https://github.com/PennyLaneAI/pennylane/pull/5981)

* `QuantumScript.interface` has been removed.
  [(#5980)](https://github.com/PennyLaneAI/pennylane/pull/5980)

<h3>Deprecations 👋</h3>

* The `decomp_depth` argument in `qml.device` has been deprecated.
  [(#6026)](https://github.com/PennyLaneAI/pennylane/pull/6026)

* The `max_expansion` argument in `qml.QNode` has been deprecated.
  [(#6026)](https://github.com/PennyLaneAI/pennylane/pull/6026)

* The `expansion_strategy` attribute in the `QNode` class is deprecated.
  [(#5989)](https://github.com/PennyLaneAI/pennylane/pull/5989)

* The `expansion_strategy` argument has been deprecated in all of `qml.draw`, `qml.draw_mpl`, and `qml.specs`.
  The `level` argument should be used instead.
  [(#5989)](https://github.com/PennyLaneAI/pennylane/pull/5989)

* `Operator.expand` has been deprecated. Users should simply use `qml.tape.QuantumScript(op.decomposition())`
  for equivalent behaviour.
  [(#5994)](https://github.com/PennyLaneAI/pennylane/pull/5994)

* `pennylane.transforms.sum_expand` and `pennylane.transforms.hamiltonian_expand` have been deprecated.
  Users should instead use `pennylane.transforms.split_non_commuting` for equivalent behaviour.
  [(#6003)](https://github.com/PennyLaneAI/pennylane/pull/6003)

* The `expand_fn` argument in `qml.execute` has been deprecated.
  Instead, please create a `qml.transforms.core.TransformProgram` with the desired preprocessing and pass it to the `transform_program` argument of `qml.execute`.
  [(#5984)](https://github.com/PennyLaneAI/pennylane/pull/5984)

* The `max_expansion` argument in `qml.execute` has been deprecated.
  Instead, please use `qml.devices.preprocess.decompose` with the desired expansion level, add it to a `TransformProgram` and pass it to the `transform_program` argument of `qml.execute`.
  [(#5984)](https://github.com/PennyLaneAI/pennylane/pull/5984)

* The `override_shots` argument in `qml.execute` is deprecated.
  Instead, please add the shots to the `QuantumTape`'s to be executed.
  [(#5984)](https://github.com/PennyLaneAI/pennylane/pull/5984)

* The `device_batch_transform` argument in `qml.execute` is deprecated.
  Instead, please create a `qml.transforms.core.TransformProgram` with the desired preprocessing and pass it to the `transform_program` argument of `qml.execute`.
  [(#5984)](https://github.com/PennyLaneAI/pennylane/pull/5984)

* `pennylane.qinfo.classical_fisher` and `pennylane.qinfo.quantum_fisher` have been deprecated.
  Instead, use `pennylane.gradients.classical_fisher` and `pennylane.gradients.quantum_fisher`.
  [(#5985)](https://github.com/PennyLaneAI/pennylane/pull/5985)

* The legacy devices `default.qubit.{autograd,torch,tf,jax,legacy}` are deprecated.
  Instead, use `default.qubit` as it now supports backpropagation through the several backends.
  [(#5997)](https://github.com/PennyLaneAI/pennylane/pull/5997)

* The logic for internally switching a device for a different backpropagation
  compatible device is now deprecated, as it was in place for the deprecated
  `default.qubit.legacy`.
  [(#6032)](https://github.com/PennyLaneAI/pennylane/pull/6032)

<h3>Documentation 📝</h3>

* Improves the docstring for `qinfo.quantum_fisher` regarding the internally used functions and
  potentially required auxiliary wires.
  [(#6074)](https://github.com/PennyLaneAI/pennylane/pull/6074)

* Improves the docstring for `QuantumScript.expand` and `qml.tape.tape.expand_tape`.
  [(#5974)](https://github.com/PennyLaneAI/pennylane/pull/5974)

<h3>Bug fixes 🐛</h3>

* `fuse_rot_angles` no longer returns wrong derivatives at singular points but returns NaN.
  [(#6031)](https://github.com/PennyLaneAI/pennylane/pull/6031)

* `qml.GlobalPhase` and `qml.I` can now be captured when acting on no wires.
  [(#6060)](https://github.com/PennyLaneAI/pennylane/pull/6060)

* Fix `jax.grad` + `jax.jit` not working for `AmplitudeEmbedding`, `StatePrep` and `MottonenStatePreparation`.
  [(#5620)](https://github.com/PennyLaneAI/pennylane/pull/5620) 

* Fixed a bug in `qml.center` that omitted elements from the center if they were
  linear combinations of input elements.
  [(#6049)](https://github.com/PennyLaneAI/pennylane/pull/6049)

* Fix a bug where the global phase returned by `one_qubit_decomposition` gained a broadcasting dimension.
  [(#5923)](https://github.com/PennyLaneAI/pennylane/pull/5923)

* Fixed a bug in `qml.SPSAOptimizer` that ignored keyword arguments in the objective function.
  [(#6027)](https://github.com/PennyLaneAI/pennylane/pull/6027)

* `dynamic_one_shot` was broken for old-API devices since `override_shots` was deprecated.
  [(#6024)](https://github.com/PennyLaneAI/pennylane/pull/6024)

* `CircuitGraph` can now handle circuits with the same operation instance occuring multiple times.
  [(#5907)](https://github.com/PennyLaneAI/pennylane/pull/5907)

* `qml.QSVT` is updated to store wire order correctly.
  [(#5959)](https://github.com/PennyLaneAI/pennylane/pull/5959)

* `qml.devices.qubit.measure_with_samples` now returns the correct result if the provided measurements
  contain sum of operators acting on the same wire.
  [(#5978)](https://github.com/PennyLaneAI/pennylane/pull/5978)

* `qml.AmplitudeEmbedding` has better support for features using low precision integer data types.
[(#5969)](https://github.com/PennyLaneAI/pennylane/pull/5969)

* Jacobian shape is fixed for measurements with dimension in `qml.gradients.vjp.compute_vjp_single`.
[(5986)](https://github.com/PennyLaneAI/pennylane/pull/5986)

* `qml.lie_closure` works with sums of Paulis.
  [(#6023)](https://github.com/PennyLaneAI/pennylane/pull/6023)

* Workflows that parameterize the coefficients of `qml.exp` are now jit-compatible.
  [(#6082)](https://github.com/PennyLaneAI/pennylane/pull/6082)

* Fixes a bug where `CompositeOp.overlapping_ops` changes the original ordering of ops, causing incorrect matrix generated for `Prod` with `Sum` as operands.
  [(#6091)](https://github.com/PennyLaneAI/pennylane/pull/6091)

<h3>Contributors ✍️</h3>

This release contains contributions from (in alphabetical order):

Tarun Kumar Allamsetty,
Guillermo Alonso,
Utkarsh Azad,
Gabriel Bottrill,
Ahmed Darwish,
Astral Cai,
Yushao Chen,
Ahmed Darwish,
Maja Franz,
Lillian M. A. Frederiksen,
Pietropaolo Frisoni,
Emiliano Godinez,
Austin Huang,
Renke Huang,
Josh Izaac,
Soran Jahangiri,
Korbinian Kottmann,
Christina Lee,
William Maxwell,
Vincent Michaud-Rioux,
Anurav Modak,
Mudit Pandey,
Andrija Paurevic,
Erik Schultheis,
nate stemen,
David Wierichs,<|MERGE_RESOLUTION|>--- conflicted
+++ resolved
@@ -36,8 +36,6 @@
   represented as density matrices.
   [(#5830)](https://github.com/PennyLaneAI/pennylane/pull/5830)
 
-<<<<<<< HEAD
-=======
 * The `qml.PrepSelPrep` template is added. The template implements a block-encoding of a linear
   combination of unitaries.
   [(#5756)](https://github.com/PennyLaneAI/pennylane/pull/5756)
@@ -51,7 +49,6 @@
   [(#5957)](https://github.com/PennyLaneAI/pennylane/pull/5957)
   [(#6102)](https://github.com/PennyLaneAI/pennylane/pull/6102)
 
->>>>>>> 0357b8c9
 * The `split_to_single_terms` transform is added. This transform splits expectation values of sums
   into multiple single-term measurements on a single tape, providing better support for simulators
   that can handle non-commuting observables but don't natively support multi-term observables.
