:orphan:

# Release 0.26.0-dev (development release)

<h3>New features since last release</h3>

* Embedding templates now support parameter broadcasting.
  [(#2810)](https://github.com/PennyLaneAI/pennylane/pull/2810)

  Embedding templates like `AmplitudeEmbedding` or `IQPEmbedding` now support
  parameter broadcasting with a leading broadcasting dimension in their variational
  parameters. `AmplitudeEmbedding`, for example, would usually use a one-dimensional input
  vector of features. With broadcasting, we now also can compute

  ```pycon
  >>> features = np.array([
  ...     [0.5, 0.5, 0., 0., 0.5, 0., 0.5, 0.],
  ...     [1., 0., 0., 0., 0., 0., 0., 0.],
  ...     [0.5, 0.5, 0., 0., 0., 0., 0.5, 0.5],
  ... ])
  >>> op = qml.AmplitudeEmbedding(features, wires=[1, 5, 2])
  >>> op.batch_size
  3
  ```

  An exception is `BasisEmbedding`, which is not broadcastable.

* Added `QutritDevice` as an abstract base class for qutrit devices.
  [#2781](https://github.com/PennyLaneAI/pennylane/pull/2781)
  [#2782](https://github.com/PennyLaneAI/pennylane/pull/2782)

* Added operation `qml.QutritUnitary` for applying user-specified unitary operations on qutrit devices.
  [(#2699)](https://github.com/PennyLaneAI/pennylane/pull/2699)

* Added `default.qutrit` plugin for pure state simulation of qutrits. Currently supports operation `qml.QutritUnitary` and measurements `qml.state()`, `qml.probs()`.
  [(#2783)](https://github.com/PennyLaneAI/pennylane/pull/2783)

  ```pycon
  >>> dev = qml.device("default.qutrit", wires=1)
  >>> @qml.qnode(dev)
  ... def circuit(U):
  ...     qml.QutritUnitary(U, wires=0)
  ...     return qml.probs(wires=0)
  >>> U = np.array([[1, 1, 0], [1, -1, 0], [0, 0, np.sqrt(2)]]) / np.sqrt(2)
  >>> print(circuit(U))
  [0.5 0.5 0. ]
  ```

* Added `qml.THermitian` observable for measuring user-specified Hermitian matrix observables for qutrit circuits.
  ([#2784](https://github.com/PennyLaneAI/pennylane/pull/2784))

* Added the `qml.TShift` and `qml.TClock` qutrit operations for qutrit devices, which are the qutrit analogs of the Pauli X and Pauli Z operations.
  ([#2841](https://github.com/PennyLaneAI/pennylane/pull/2841))

* Added the private `_prod_sort` function that sorts a list of operators by their respective wires
  taking into account their commutativity property.
  [(#2995)](https://github.com/PennyLaneAI/pennylane/pull/2995)

**Classical shadows**

* Added the `qml.classical_shadow` measurement process that can now be returned from QNodes.

  The measurement protocol is described in detail in the
  [classical shadows paper](https://arxiv.org/abs/2002.08953). Calling the QNode
  will return the randomized Pauli measurements (the `recipes`) that are performed
  for each qubit, identified as a unique integer:

  * 0 for Pauli X
  * 1 for Pauli Y
  * 2 for Pauli Z

  It also returns the measurement results (the `bits`), which is `0` if the 1 eigenvalue
  is sampled, and `1` if the -1 eigenvalue is sampled.

  For example,

  ```python
  dev = qml.device("default.qubit", wires=2, shots=5)

  @qml.qnode(dev)
  def circuit():
      qml.Hadamard(wires=0)
      qml.CNOT(wires=[0, 1])
      return qml.classical_shadow(wires=[0, 1])
  ```

  ```pycon
  >>> bits, recipes = circuit()
  tensor([[0, 0],
          [1, 0],
          [1, 0],
          [0, 0],
          [0, 1]], dtype=uint8, requires_grad=True)
  >>> recipes
  tensor([[2, 2],
          [0, 2],
          [1, 0],
          [0, 2],
          [0, 2]], dtype=uint8, requires_grad=True)
  ```
* Added the ``shadow_expval`` measurement for differentiable expectation value estimation using classical shadows.

  ```python
  H = qml.Hamiltonian([1., 1.], [qml.PauliZ(0) @ qml.PauliZ(1), qml.PauliX(0) @ qml.PauliX(1)])

  dev = qml.device("default.qubit", wires=range(2), shots=10000)
  @qml.qnode(dev)
  def qnode(x, H):
      qml.Hadamard(0)
      qml.CNOT((0,1))
      qml.RX(x, wires=0)
      return qml.shadow_expval(H)

  x = np.array(0.5, requires_grad=True)

  print(qnode(x, H), qml.grad(qnode)(x, H))
  ```

* `qml.exp` exponentiates an Operator.  An optional scalar coefficient can multiply the 
  Operator before exponentiation. Internally, this constructor functions creates the new
  class `qml.ops.op_math.Exp`.
  [(#2799)](https://github.com/PennyLaneAI/pennylane/pull/2799)

  The function can be used to create either observables or generic rotation gates:

  ```pycon
  >>> obs = qml.exp(qml.PauliX(0), 3)
  >>> qml.is_hermitian(obs)
  True
  >>> x = 1.234
  >>> t = qml.PauliX(0) @ qml.PauliX(1) + qml.PauliY(0) @ qml.PauliY(1)
  >>> isingxy = qml.exp(t, 0.25j * x)
  >>> qml.math.allclose(isingxy.matrix(), qml.IsingXY(x, wires=(0,1)).matrix())
  True
  >>> qml.is_unitary(isingxy)
  True
  ```

<h3>Improvements</h3>

* `qml.ops.op_math.Controlled` now has basic decomposition functionality.
  [(#2938)](https://github.com/PennyLaneAI/pennylane/pull/2938)

* Automatic circuit cutting is improved by making better partition imbalance derivations.
  Now it is more likely to generate optimal cuts for larger circuits.
  [(#2517)](https://github.com/PennyLaneAI/pennylane/pull/2517)

* Added `PSWAP` operator.
  [(#2667)](https://github.com/PennyLaneAI/pennylane/pull/2667)

* The `qml.simplify` method now can compute the adjoint and power of specific operators.
  [(#2922)](https://github.com/PennyLaneAI/pennylane/pull/2922)

  ```pycon
  >>> adj_op = qml.adjoint(qml.RX(1, 0))
  >>> qml.simplify(adj_op)
  RX(-1, wires=[0])
  ```

* Added `sparse_matrix()` support for single qubit observables
  [(#2964)](https://github.com/PennyLaneAI/pennylane/pull/2964)

* Added the `qml.is_hermitian` and `qml.is_unitary` function checks.
  [(#2960)](https://github.com/PennyLaneAI/pennylane/pull/2960)

  ```pycon
  >>> op = qml.PauliX(wires=0)
  >>> qml.is_hermitian(op)
  True
  >>> op2 = qml.RX(0.54, wires=0)
  >>> qml.is_hermitian(op2)
  False
  ```

<<<<<<< HEAD
* Per default, counts returns only the outcomes observed in sampling. Optionally, specifying `qml.counts(all_outcomes=True)`
  will return a dictionary containing all possible outcomes. [(#2889)](https://github.com/PennyLaneAI/pennylane/pull/2889)
  
  ```pycon
  >>> dev = qml.device("default.qubit", wires=2, shots=1000)
  >>>
  >>> @qml.qnode(dev)
  >>> def circuit():
  ...     qml.Hadamard(wires=0)
  ...     qml.CNOT(wires=[0, 1])
  ...     return qml.counts(all_outcomes=True)
  >>> result = circuit()
  >>> print(result)
  {'00': 495, '01': 0, '10': 0,  '11': 505}
  ```
  
=======
* Internal use of in-place inversion is eliminated in preparation for its deprecation.
  [(#2965)](https://github.com/PennyLaneAI/pennylane/pull/2965)

* `qml.is_commuting` is moved to `pennylane/ops/functions` from `pennylane/transforms/commutation_dag.py`.
  [(#2991)](https://github.com/PennyLaneAI/pennylane/pull/2991)

* `qml.simplify` can now be used to simplify quantum functions, tapes and QNode objects.
  [(#2978)](https://github.com/PennyLaneAI/pennylane/pull/2978)

  ```python
    dev = qml.device("default.qubit", wires=2)
    @qml.simplify
    @qml.qnode(dev)
    def circuit():
      qml.adjoint(qml.prod(qml.RX(1, 0) ** 1, qml.RY(1, 0), qml.RZ(1, 0)))
      return qml.probs(wires=0)
  ```

  ```pycon
  >>> circuit()
  >>> list(circuit.tape)
  [RZ(-1, wires=[0]) @ RY(-1, wires=[0]) @ RX(-1, wires=[0]), probs(wires=[0])]
  ```

* `Controlled` operators now work with `qml.is_commuting`.
  [(#2994)](https://github.com/PennyLaneAI/pennylane/pull/2994)

>>>>>>> 9549273e
<h3>Breaking changes</h3>

* Measuring an operator that might not be hermitian as an observable now raises a warning instead of an
  error. To definitively determine whether or not an operator is hermitian, use `qml.is_hermitian`.
  [(#2960)](https://github.com/PennyLaneAI/pennylane/pull/2960)

* The default `execute` method for the `QubitDevice` base class now calls `self.statistics`
  with an additional keyword argument `circuit`, which represents the quantum tape
  being executed.

  Any device that overrides `statistics` should edit the signature of the method to include
  the new `circuit` keyword argument.
  [(#2820)](https://github.com/PennyLaneAI/pennylane/pull/2820)

<h3>Deprecations</h3>

* The `supports_reversible_diff` device capability is unused and has been removed.
  [(#2993)](https://github.com/PennyLaneAI/pennylane/pull/2993)

<h3>Documentation</h3>

* Corrects the docstrings for diagonalizing gates for all relevant operations. The docstrings used to say that the diagonalizing gates implemented $U$, the unitary such that $O = U \Sigma U^{\dagger}$, where $O$ is the original observable and $\Sigma$ a diagonal matrix. However, the diagonalizing gates actually implement $U^{\dagger}$, since $\langle \psi | O | \psi \rangle = \langle \psi | U \Sigma U^{\dagger} | \psi \rangle$, making $U^{\dagger} | \psi \rangle$ the actual state being measured in the $Z$-basis. [(#2981)](https://github.com/PennyLaneAI/pennylane/pull/2981)

<h3>Bug fixes</h3>

* Operators that have `num_wires = AnyWires` or `num_wires = AnyWires` raise an error, with
  certain exceptions, when instantiated with `wires=[]`.
  [(#2979)](https://github.com/PennyLaneAI/pennylane/pull/2979)

<h3>Contributors</h3>

This release contains contributions from (in alphabetical order):

Olivia Di Matteo,
Josh Izaac,
Edward Jiang,
Ankit Khandelwal,
Korbinian Kottmann,
<<<<<<< HEAD
Lillian Marie Austin Frederiksen,
=======
Christina Lee,
Meenu Kumari,
>>>>>>> 9549273e
Albert Mitjans Coma,
Rashid N H M,
Zeyue Niu,
Mudit Pandey,
Matthew Silverman,
Jay Soni,
Antal Száva
Cody Wang,
David Wierichs<|MERGE_RESOLUTION|>--- conflicted
+++ resolved
@@ -172,7 +172,6 @@
   False
   ```
 
-<<<<<<< HEAD
 * Per default, counts returns only the outcomes observed in sampling. Optionally, specifying `qml.counts(all_outcomes=True)`
   will return a dictionary containing all possible outcomes. [(#2889)](https://github.com/PennyLaneAI/pennylane/pull/2889)
   
@@ -189,7 +188,6 @@
   {'00': 495, '01': 0, '10': 0,  '11': 505}
   ```
   
-=======
 * Internal use of in-place inversion is eliminated in preparation for its deprecation.
   [(#2965)](https://github.com/PennyLaneAI/pennylane/pull/2965)
 
@@ -217,7 +215,6 @@
 * `Controlled` operators now work with `qml.is_commuting`.
   [(#2994)](https://github.com/PennyLaneAI/pennylane/pull/2994)
 
->>>>>>> 9549273e
 <h3>Breaking changes</h3>
 
 * Measuring an operator that might not be hermitian as an observable now raises a warning instead of an
@@ -256,12 +253,9 @@
 Edward Jiang,
 Ankit Khandelwal,
 Korbinian Kottmann,
-<<<<<<< HEAD
-Lillian Marie Austin Frederiksen,
-=======
 Christina Lee,
 Meenu Kumari,
->>>>>>> 9549273e
+Lillian Marie Austin Frederiksen,
 Albert Mitjans Coma,
 Rashid N H M,
 Zeyue Niu,
