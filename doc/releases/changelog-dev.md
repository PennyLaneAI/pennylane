:orphan:

# Release 0.39.0-dev (development release)

<h3>New features since last release</h3>

* Introduced `sample_probs` function for the `qml.devices.qubit` and `qml.devices.qutrit_mixed` modules:
  - This function takes probability distributions as input and returns sampled outcomes.
  - Simplifies the sampling process by separating it from other operations in the measurement chain.
  - Improves modularity: The same code can be easily adapted for other devices (e.g., a potential `default_mixed` device).
  - Enhances maintainability by isolating the sampling logic.
  [(#6354)](https://github.com/PennyLaneAI/pennylane/pull/6354)
  
* `qml.transforms.decompose` is added for stepping through decompositions to a target gate set. 
  [(#6334)](https://github.com/PennyLaneAI/pennylane/pull/6334)

* Added `process_density_matrix` implementations to 5 `StateMeasurement` subclasses:
  `ExpVal`, `Var`, `Purity`, `MutualInformation`, and `VnEntropy`.
  This enables `process_density_matrix` to be an abstract method in `StateMeasurement`,
  facilitating future support for mixed-state devices and expanded density matrix operations. Also, there is a quick fix for the `np.sqrt` call in the `ProbabilityMP` class to be replaced by `qml.math.sqrt`.
  [(#6330)](https://github.com/PennyLaneAI/pennylane/pull/6330)

* A new class `MomentumQNGOptimizer` is added. It inherits the basic `QNGOptimizer` class and requires one additional hyperparameter (the momentum coefficient) :math:`0 \leq \rho < 1`, the default value being :math:`\rho=0.9`. For :math:`\rho=0` Momentum-QNG reduces to the basic QNG.
  [(#6240)](https://github.com/PennyLaneAI/pennylane/pull/6240)
 
* Function is added for generating the spin Hamiltonian for the
  [Kitaev](https://arxiv.org/abs/cond-mat/0506438) model on a lattice.
  [(#6174)](https://github.com/PennyLaneAI/pennylane/pull/6174)

* Function is added for generating the spin Hamiltonians for custom lattices.
  [(#6226)](https://github.com/PennyLaneAI/pennylane/pull/6226)

* Functions are added for generating spin Hamiltonians for [Emery]
  (https://journals.aps.org/prl/abstract/10.1103/PhysRevLett.58.2794) and
  [Haldane](https://journals.aps.org/prl/pdf/10.1103/PhysRevLett.61.2015) models on a lattice.
  [(#6201)](https://github.com/PennyLaneAI/pennylane/pull/6201/)

* A `has_sparse_matrix` property is added to `Operator` to indicate whether a sparse matrix is defined.
  [(#6278)](https://github.com/PennyLaneAI/pennylane/pull/6278)
  [(#6310)](https://github.com/PennyLaneAI/pennylane/pull/6310)

<h3>Improvements 🛠</h3>

* RTD support for `qml.labs` added to API.
  [(#6397)](https://github.com/PennyLaneAI/pennylane/pull/6397)

* Module-level sandboxing added to `qml.labs` via pre-commit hooks.
  [(#6369)](https://github.com/PennyLaneAI/pennylane/pull/6369)

* `qml.matrix` now works with empty objects (such as empty tapes, `QNode`s and quantum functions that do
  not call operations, single operators with empty decompositions).
  [(#6347)](https://github.com/PennyLaneAI/pennylane/pull/6347)
  
* PennyLane is now compatible with NumPy 2.0.
  [(#6061)](https://github.com/PennyLaneAI/pennylane/pull/6061)
  [(#6258)](https://github.com/PennyLaneAI/pennylane/pull/6258)
  [(#6342)](https://github.com/PennyLaneAI/pennylane/pull/6342)

* PennyLane is now compatible with Jax 0.4.28.
  [(#6255)](https://github.com/PennyLaneAI/pennylane/pull/6255)

* `qml.qchem.excitations` now optionally returns fermionic operators.
  [(#6171)](https://github.com/PennyLaneAI/pennylane/pull/6171)

* The `diagonalize_measurements` transform now uses a more efficient method of diagonalization
  when possible, based on the `pauli_rep` of the relevant observables.
  [(#6113)](https://github.com/PennyLaneAI/pennylane/pull/6113/)

* The `QuantumScript.copy` method now takes `operations`, `measurements`, `shots` and 
  `trainable_params` as keyword arguments. If any of these are passed when copying a 
  tape, the specified attributes will replace the copied attributes on the new tape.
  [(#6285)](https://github.com/PennyLaneAI/pennylane/pull/6285)
  [(#6363)](https://github.com/PennyLaneAI/pennylane/pull/6363)

* The `Hermitian` operator now has a `compute_sparse_matrix` implementation.
  [(#6225)](https://github.com/PennyLaneAI/pennylane/pull/6225)

* `qml.QutritBasisStatePreparation` is now JIT compatible.
  [(#6308)](https://github.com/PennyLaneAI/pennylane/pull/6308)

* `qml.AmplitudeAmplification` is now compatible with QJIT.
  [(#6306)](https://github.com/PennyLaneAI/pennylane/pull/6306)

* The quantum arithmetic templates are now QJIT compatible.
  [(#6307)](https://github.com/PennyLaneAI/pennylane/pull/6307)
  
* The `qml.Qubitization` template is now QJIT compatible.
  [(#6305)](https://github.com/PennyLaneAI/pennylane/pull/6305)

* When an observable is repeated on a tape, `tape.diagonalizing_gates` no longer returns the 
  diagonalizing gates for each instance of the observable. Instead, the diagonalizing gates of
  each observable on the tape are included just once.
  [(#6288)](https://github.com/PennyLaneAI/pennylane/pull/6288)

* The number of diagonalizing gates returned in `qml.specs` now follows the `level` keyword argument 
  regarding whether the diagonalizing gates are modified by device, instead of always counting 
  unprocessed diagonalizing gates.
  [(#6290)](https://github.com/PennyLaneAI/pennylane/pull/6290)

* A more sensible error message is raised from a `RecursionError` encountered when accessing properties and methods of a nested `CompositeOp` or `SProd`.
  [(#6375)](https://github.com/PennyLaneAI/pennylane/pull/6375)

<h4>Capturing and representing hybrid programs</h4>

* `qml.wires.Wires` now accepts JAX arrays as input. Furthermore, a `FutureWarning` is no longer raised in `JAX 0.4.30+`
  when providing JAX tracers as input to `qml.wires.Wires`.
  [(#6312)](https://github.com/PennyLaneAI/pennylane/pull/6312)

* Differentiation of hybrid programs via `qml.grad` and `qml.jacobian` can now be captured
  into plxpr. When evaluating a captured `qml.grad` (`qml.jacobian`) instruction, it will
  dispatch to `jax.grad` (`jax.jacobian`), which differs from the Autograd implementation
  without capture. Pytree inputs and outputs are supported.
  [(#6120)](https://github.com/PennyLaneAI/pennylane/pull/6120)
  [(#6127)](https://github.com/PennyLaneAI/pennylane/pull/6127)
  [(#6134)](https://github.com/PennyLaneAI/pennylane/pull/6134)

* Improve unit testing for capturing of nested control flows.
  [(#6111)](https://github.com/PennyLaneAI/pennylane/pull/6111)

* Some custom primitives for the capture project can now be imported via
  `from pennylane.capture.primitives import *`.
  [(#6129)](https://github.com/PennyLaneAI/pennylane/pull/6129)

* All higher order primitives now use `jax.core.Jaxpr` as metadata instead of sometimes
  using `jax.core.ClosedJaxpr` and sometimes using `jax.core.Jaxpr`.
  [(#6319)](https://github.com/PennyLaneAI/pennylane/pull/6319)

* `FermiWord` class now has a method to apply anti-commutator relations.
   [(#6196)](https://github.com/PennyLaneAI/pennylane/pull/6196)

* `FermiWord` and `FermiSentence` classes now have methods to compute adjoints.
  [(#6166)](https://github.com/PennyLaneAI/pennylane/pull/6166)

* The `SampleMP.process_samples` method is updated to support using JAX tracers
  for samples, allowing compatiblity with Catalyst workflows.
  [(#6211)](https://github.com/PennyLaneAI/pennylane/pull/6211)

* Improve `qml.Qubitization` decomposition.
  [(#6182)](https://github.com/PennyLaneAI/pennylane/pull/6182)

* The `__repr__` methods for `FermiWord` and `FermiSentence` now returns a
  unique representation of the object.
  [(#6167)](https://github.com/PennyLaneAI/pennylane/pull/6167)

* Predefined lattice shapes such as `lieb`, `cubic`, `bcc`, `fcc`, and `diamond`
  can now be generated.
  [(6237)](https://github.com/PennyLaneAI/pennylane/pull/6237)

* A `ReferenceQubit` is introduced for testing purposes and as a reference for future plugin development.
  [(#6181)](https://github.com/PennyLaneAI/pennylane/pull/6181)

* The `to_mat` methods for `FermiWord` and `FermiSentence` now optionally return
  a sparse matrix.
  [(#6173)](https://github.com/PennyLaneAI/pennylane/pull/6173)

* The `make_plxpr` function is added, to take a function and create a `Callable` that,
  when called, will return a PLxPR representation of the input function.
  [(#6326)](https://github.com/PennyLaneAI/pennylane/pull/6326)

<h3>Breaking changes 💔</h3>

* `AllWires` validation in `QNode.construct` has been removed. 
  [(#6373)](https://github.com/PennyLaneAI/pennylane/pull/6373)

* The `simplify` argument in `qml.Hamiltonian` and `qml.ops.LinearCombination` has been removed.
  Instead, `qml.simplify()` can be called on the constructed operator.
  [(#6279)](https://github.com/PennyLaneAI/pennylane/pull/6279)

* The functions `qml.qinfo.classical_fisher` and `qml.qinfo.quantum_fisher` have been removed and migrated to the `qml.gradients`
  module. Therefore, `qml.gradients.classical_fisher` and `qml.gradients.quantum_fisher` should be used instead.
  [(#5911)](https://github.com/PennyLaneAI/pennylane/pull/5911)

* Remove support for Python 3.9.
  [(#6223)](https://github.com/PennyLaneAI/pennylane/pull/6223)

* `DefaultQubitTF`, `DefaultQubitTorch`, `DefaultQubitJax`, and `DefaultQubitAutograd` are removed.
  Please use `default.qubit` for all interfaces.
  [(#6207)](https://github.com/PennyLaneAI/pennylane/pull/6207)
  [(#6208)](https://github.com/PennyLaneAI/pennylane/pull/6208)
  [(#6209)](https://github.com/PennyLaneAI/pennylane/pull/6209)
  [(#6210)](https://github.com/PennyLaneAI/pennylane/pull/6210)

* `expand_fn`, `max_expansion`, `override_shots`, and `device_batch_transform` are removed from the
  signature of `qml.execute`.
  [(#6203)](https://github.com/PennyLaneAI/pennylane/pull/6203)

* `max_expansion` and `expansion_strategy` are removed from the `QNode`.
  [(#6203)](https://github.com/PennyLaneAI/pennylane/pull/6203)

* `expansion_strategy` is removed from `qml.draw`, `qml.draw_mpl`, and `qml.specs`. `max_expansion` is removed from `qml.specs`, as it had no impact on the output.
  [(#6203)](https://github.com/PennyLaneAI/pennylane/pull/6203)

* `qml.transforms.hamiltonian_expand` and `qml.transforms.sum_expand` are removed.
  Please use `qml.transforms.split_non_commuting` instead.
  [(#6204)](https://github.com/PennyLaneAI/pennylane/pull/6204)

* The `decomp_depth` keyword argument to `qml.device` is removed.
  [(#6234)](https://github.com/PennyLaneAI/pennylane/pull/6234)

* `Operator.expand` is now removed. Use `qml.tape.QuantumScript(op.deocomposition())` instead.
  [(#6227)](https://github.com/PennyLaneAI/pennylane/pull/6227)

<h3>Deprecations 👋</h3>

* The `expand_depth` and `max_expansion` arguments for `qml.transforms.compile` and
  `qml.transforms.decompositions.clifford_t_decomposition` respectively have been deprecated.
  [(#6404)](https://github.com/PennyLaneAI/pennylane/pull/6404)

* Legacy operator arithmetic has been deprecated. This includes `qml.ops.Hamiltonian`, `qml.operation.Tensor`,
  `qml.operation.enable_new_opmath`, `qml.operation.disable_new_opmath`, and `qml.operation.convert_to_legacy_H`.
  Note that when new operator arithmetic is enabled, ``qml.Hamiltonian`` will continue to dispatch to
  `qml.ops.LinearCombination`; this behaviour is not deprecated. For more information, check out the
  [updated operator troubleshooting page](https://docs.pennylane.ai/en/stable/news/new_opmath.html).
  [(#6287)](https://github.com/PennyLaneAI/pennylane/pull/6287)
  [(#6365)](https://github.com/PennyLaneAI/pennylane/pull/6365)

* `qml.pauli.PauliSentence.hamiltonian` and `qml.pauli.PauliWord.hamiltonian` are deprecated. Instead, please use
  `qml.pauli.PauliSentence.operation` and `qml.pauli.PauliWord.operation` respectively.
  [(#6287)](https://github.com/PennyLaneAI/pennylane/pull/6287)

* `qml.pauli.simplify()` is deprecated. Instead, please use `qml.simplify(op)` or `op.simplify()`.
  [(#6287)](https://github.com/PennyLaneAI/pennylane/pull/6287)

* The `qml.BasisStatePreparation` template is deprecated.
  Instead, use `qml.BasisState`.
  [(#6021)](https://github.com/PennyLaneAI/pennylane/pull/6021)

* The `'ancilla'` argument for `qml.iterative_qpe` has been deprecated. Instead, use the `'aux_wire'` argument.
  [(#6277)](https://github.com/PennyLaneAI/pennylane/pull/6277)

* `qml.shadows.shadow_expval` has been deprecated. Instead, use the `qml.shadow_expval` measurement
  process.
  [(#6277)](https://github.com/PennyLaneAI/pennylane/pull/6277)

* `qml.broadcast` has been deprecated. Please use `for` loops instead.
  [(#6277)](https://github.com/PennyLaneAI/pennylane/pull/6277)

* The `qml.QubitStateVector` template is deprecated. Instead, use `qml.StatePrep`.
  [(#6172)](https://github.com/PennyLaneAI/pennylane/pull/6172)

* The `qml.qinfo` module has been deprecated. Please see the respective functions in the `qml.math` and
  `qml.measurements` modules instead.
  [(#5911)](https://github.com/PennyLaneAI/pennylane/pull/5911)

* `Device`, `QubitDevice`, and `QutritDevice` will no longer be accessible via top-level import in v0.40.
  They will still be accessible as `qml.devices.LegacyDevice`, `qml.devices.QubitDevice`, and `qml.devices.QutritDevice`
  respectively.
  [(#6238)](https://github.com/PennyLaneAI/pennylane/pull/6238/)

* `QNode.gradient_fn` is deprecated. Please use `QNode.diff_method` and `QNode.get_gradient_fn` instead.
  [(#6244)](https://github.com/PennyLaneAI/pennylane/pull/6244)

<h3>Documentation 📝</h3>

* Update `qml.Qubitization` documentation based on new decomposition.
  [(#6276)](https://github.com/PennyLaneAI/pennylane/pull/6276)

* Fixed examples in the documentation of a few optimizers.
  [(#6303)](https://github.com/PennyLaneAI/pennylane/pull/6303)
  [(#6315)](https://github.com/PennyLaneAI/pennylane/pull/6315)

* Corrected examples in the documentation of `qml.jacobian`.
  [(#6283)](https://github.com/PennyLaneAI/pennylane/pull/6283)
  [(#6315)](https://github.com/PennyLaneAI/pennylane/pull/6315)

* Fixed spelling in a number of places across the documentation.
  [(#6280)](https://github.com/PennyLaneAI/pennylane/pull/6280)

* Add `work_wires` parameter to `qml.MultiControlledX` docstring signature.
  [(#6271)](https://github.com/PennyLaneAI/pennylane/pull/6271)

* Removed ambiguity in error raised by the `PauliRot` class.
  [(#6298)](https://github.com/PennyLaneAI/pennylane/pull/6298)

* Renamed an incorrectly named test in `test_pow_ops.py`.
  [(#6388)](https://github.com/PennyLaneAI/pennylane/pull/6388)

<h3>Bug fixes 🐛</h3>

<<<<<<< HEAD
* The `validate_device_wires` transform now raises an error if abstract wires are provided.
  [(#6405)](https://github.com/PennyLaneAI/pennylane/pull/6405)
=======
* Fixes `qml.math.expand_matrix` for qutrit and arbitrary qudit operators.
  [(#6398)](https://github.com/PennyLaneAI/pennylane/pull/6398/)
>>>>>>> 35a59965

* `MeasurementValue` now raises an error when it is used as a boolean.
  [(#6386)](https://github.com/PennyLaneAI/pennylane/pull/6386)

* `default.qutrit` now returns integer samples.
  [(#6385)](https://github.com/PennyLaneAI/pennylane/pull/6385)

* `adjoint_metric_tensor` now works with circuits containing state preparation operations.
  [(#6358)](https://github.com/PennyLaneAI/pennylane/pull/6358)

* `quantum_fisher` now respects the classical Jacobian of QNodes.
  [(#6350)](https://github.com/PennyLaneAI/pennylane/pull/6350)

* `qml.map_wires` can now be applied to a batch of tapes.
  [(#6295)](https://github.com/PennyLaneAI/pennylane/pull/6295)

* Fix float-to-complex casting in various places across PennyLane.
 [(#6260)](https://github.com/PennyLaneAI/pennylane/pull/6260)
 [(#6268)](https://github.com/PennyLaneAI/pennylane/pull/6268)

* Fix a bug where zero-valued JVPs were calculated wrongly in the presence of shot vectors.
  [(#6219)](https://github.com/PennyLaneAI/pennylane/pull/6219)

* Fix `qml.PrepSelPrep` template to work with `torch`.
  [(#6191)](https://github.com/PennyLaneAI/pennylane/pull/6191)

* Now `qml.equal` compares correctly `qml.PrepSelPrep` operators.
  [(#6182)](https://github.com/PennyLaneAI/pennylane/pull/6182)

* The `qml.QSVT` template now orders the `projector` wires first and the `UA` wires second, which is the expected order of the decomposition.
  [(#6212)](https://github.com/PennyLaneAI/pennylane/pull/6212)

* The `qml.Qubitization` template now orders the `control` wires first and the `hamiltonian` wires second, which is the expected according to other templates.
  [(#6229)](https://github.com/PennyLaneAI/pennylane/pull/6229)

* The `qml.FABLE` template now returns the correct value when JIT is enabled.
  [(#6263)](https://github.com/PennyLaneAI/pennylane/pull/6263)

* Fixes a bug where a circuit using the `autograd` interface sometimes returns nested values that are not of the `autograd` interface.
  [(#6225)](https://github.com/PennyLaneAI/pennylane/pull/6225)

* Fixes a bug where a simple circuit with no parameters or only builtin/numpy arrays as parameters returns autograd tensors.
  [(#6225)](https://github.com/PennyLaneAI/pennylane/pull/6225)

* `qml.pauli.PauliVSpace` now uses a more stable SVD-based linear independence check to avoid running into `LinAlgError: Singular matrix`. This stabilizes the usage of `qml.lie_closure`. It also introduces normalization of the basis vector's internal representation `_M` to avoid exploding coefficients.
  [(#6232)](https://github.com/PennyLaneAI/pennylane/pull/6232)

* Fixes a bug where `csc_dot_product` is used during measurement for `Sum`/`Hamiltonian` that contains observables that does not define a sparse matrix.
  [(#6278)](https://github.com/PennyLaneAI/pennylane/pull/6278)
  [(#6310)](https://github.com/PennyLaneAI/pennylane/pull/6310)

* Fixes a bug where `None` was added to the wires in `qml.PhaseAdder`, `qml.Adder` and `qml.OutAdder`.
  [(#6360)](https://github.com/PennyLaneAI/pennylane/pull/6360)

* Fixes a test after updating to the nightly version of Catalyst.
  [(#6362)](https://github.com/PennyLaneAI/pennylane/pull/6362)

* Fixes a bug where `CommutingEvolution` with a trainable `Hamiltonian` cannot be differentiated using parameter shift.
  [(#6372)](https://github.com/PennyLaneAI/pennylane/pull/6372)

<h3>Contributors ✍️</h3>

This release contains contributions from (in alphabetical order):

Guillermo Alonso,
Utkarsh Azad,
Oleksandr Borysenko,
Astral Cai,
Isaac De Vlugt,
Diksha Dhawan,
Lillian M. A. Frederiksen,
Pietropaolo Frisoni,
Emiliano Godinez,
Austin Huang,
Korbinian Kottmann,
Christina Lee,
William Maxwell,
Erick Ochoa Lopez,
Lee J. O'Riordan,
Mudit Pandey,
Andrija Paurevic,
David Wierichs,<|MERGE_RESOLUTION|>--- conflicted
+++ resolved
@@ -277,13 +277,11 @@
 
 <h3>Bug fixes 🐛</h3>
 
-<<<<<<< HEAD
 * The `validate_device_wires` transform now raises an error if abstract wires are provided.
   [(#6405)](https://github.com/PennyLaneAI/pennylane/pull/6405)
-=======
+
 * Fixes `qml.math.expand_matrix` for qutrit and arbitrary qudit operators.
   [(#6398)](https://github.com/PennyLaneAI/pennylane/pull/6398/)
->>>>>>> 35a59965
 
 * `MeasurementValue` now raises an error when it is used as a boolean.
   [(#6386)](https://github.com/PennyLaneAI/pennylane/pull/6386)
