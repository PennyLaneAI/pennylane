--- conflicted
+++ resolved
@@ -3,11 +3,7 @@
 
 <h3>New features since last release</h3>
 
-<<<<<<< HEAD
-* A new keyword argument ``partial`` has been added to :class:`qml.Select`. It allows for
-=======
 * A new keyword argument ``partial`` has been added to :class:`qml.Select`. It allows for 
->>>>>>> 85bb9e30
   simplifications in the decomposition of ``Select`` under the assumption that the state of the
   control wires has no overlap with computational basis states that are not used by ``Select``.
   [(#7658)](https://github.com/PennyLaneAI/pennylane/pull/7658)
@@ -121,19 +117,11 @@
   [(#7941)](https://github.com/PennyLaneAI/pennylane/pull/7941)
   [(#7943)](https://github.com/PennyLaneAI/pennylane/pull/7943)
   [(#8002)](https://github.com/PennyLaneAI/pennylane/pull/8002)
-<<<<<<< HEAD
-
-  The included templates are: :class:`~.Adder`, :class:`~.ControlledSequence`, :class:`~.ModExp`, :class:`~.MottonenStatePreparation`,
-  :class:`~.MPSPrep`, :class:`~.Multiplier`, :class:`~.OutAdder`, :class:`~.OutMultiplier`, :class:`~.OutPoly`, :class:`~.PrepSelPrep`,
-  :class:`~.ops.Prod`, :class:`~.Reflection`, :class:`~.Select`, :class:`~.StatePrep`, :class:`~.TrotterProduct`, :class:`~.QROM`,
-  :class:`~.GroverOperator`, :class:`~.UCCSD`, :class:`~.StronglyEntanglingLayers`, :class:`~.GQSP`, :class:`~.FermionicSingleExcitation`,
-=======
   
   The included templates are: :class:`~.Adder`, :class:`~.ControlledSequence`, :class:`~.ModExp`, :class:`~.MottonenStatePreparation`, 
   :class:`~.MPSPrep`, :class:`~.Multiplier`, :class:`~.OutAdder`, :class:`~.OutMultiplier`, :class:`~.OutPoly`, :class:`~.PrepSelPrep`,
   :class:`~.ops.Prod`, :class:`~.Reflection`, :class:`~.Select`, :class:`~.StatePrep`, :class:`~.TrotterProduct`, :class:`~.QROM`, 
   :class:`~.GroverOperator`, :class:`~.UCCSD`, :class:`~.StronglyEntanglingLayers`, :class:`~.GQSP`, :class:`~.FermionicSingleExcitation`, 
->>>>>>> 85bb9e30
   :class:`~.FermionicDoubleExcitation`, :class:`~.QROM`, :class:`~.Qubitization`, and :class:`~.Superposition`
 
 * A new function called :func:`~.math.choi_matrix` is available, which computes the [Choi matrix](https://en.wikipedia.org/wiki/Choi%E2%80%93Jamio%C5%82kowski_isomorphism) of a quantum channel.
@@ -176,11 +164,7 @@
 
 <h4>Other improvements</h4>
 
-<<<<<<< HEAD
-* Added a callback mechanism to the `qml.compiler.python_compiler` submodule to inspect the intermediate
-=======
 * Added a callback mechanism to the `qml.compiler.python_compiler` submodule to inspect the intermediate 
->>>>>>> 85bb9e30
   representation of the program between multiple compilation passes.
   [(#7964)](https://github.com/PennyLaneAI/pennylane/pull/7964)
 
@@ -327,12 +311,9 @@
   `ResourceControlledSequence`, and `ResourceIterativeQPE` templates with the resource estimation tool.
   [(#8053)](https://github.com/PennyLaneAI/pennylane/pull/8053)
 
-<<<<<<< HEAD
 * Added state of the art resources for the `ResourceTrotterProduct` template.
   [(#7910)](https://github.com/PennyLaneAI/pennylane/pull/7910)
 
-=======
->>>>>>> 85bb9e30
 <h3>Breaking changes 💔</h3>
 
 * `qml.sample` no longer has singleton dimensions squeezed out for single shots or single wires. This cuts
@@ -349,11 +330,7 @@
   ```
 
   Before the change, we had:
-<<<<<<< HEAD
-
-=======
-  
->>>>>>> 85bb9e30
+
   ```pycon
   >>> qml.set_shots(c, shots=1)()
   0
@@ -373,11 +350,7 @@
   0
   ```
 
-<<<<<<< HEAD
-* `ExecutionConfig` and `MCMConfig` from `pennylane.devices` are now frozen dataclasses whose fields should be updated with `dataclass.replace`.
-=======
 * `ExecutionConfig` and `MCMConfig` from `pennylane.devices` are now frozen dataclasses whose fields should be updated with `dataclass.replace`. 
->>>>>>> 85bb9e30
   [(#7697)](https://github.com/PennyLaneAI/pennylane/pull/7697)
 
 * Functions involving an execution configuration will now default to `None` instead of `pennylane.devices.DefaultExecutionConfig` and have to be handled accordingly.
