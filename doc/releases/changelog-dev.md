--- conflicted
+++ resolved
@@ -4,7 +4,6 @@
 
 <h3>New features since last release</h3>
 
-<<<<<<< HEAD
 * `qml.math.scatter_element_add` now supports adding multiple values at
   multiple indices with a single function call, in all interfaces
   [(#1864)](https://github.com/PennyLaneAI/pennylane/pull/1864)
@@ -80,8 +79,6 @@
   For more details on usage, reconstruction cost and differentiability support, please see the
   [fourier.reconstruct docstring](https://pennylane.readthedocs.io/en/latest/code/api/pennylane.fourier.reconstruct.html).
 
-=======
->>>>>>> 7e69c099
 * A thermal relaxation channel is added to the Noisy channels. The channel description can be
   found on the supplementary information of [Quantum classifier with tailored quantum kernels](https://arxiv.org/abs/1909.02611).
   [(#1766)](https://github.com/PennyLaneAI/pennylane/pull/1766)
@@ -94,9 +91,7 @@
 
 <h3>Improvements</h3>
 
-<<<<<<< HEAD
-* Tests do not loop over automatically imported and instantiated operations any more,
-=======
+
 * The QNode has been re-written to support batch execution across the board,
   custom gradients, better decomposition strategies, and higher-order derivatives.
   [(#1807)](https://github.com/PennyLaneAI/pennylane/pull/1807)
@@ -137,7 +132,6 @@
   be removed in the next release.
 
 * Tests do not loop over automatically imported and instantiated operations any more, 
->>>>>>> 7e69c099
   which was opaque and created unnecessarily many tests.
   [(#1895)](https://github.com/PennyLaneAI/pennylane/pull/1895)
 
@@ -178,12 +172,6 @@
 * The static method `decomposition()`, formerly in the `Operation` class, has
   been moved to the base `Operator` class.
   [(#1873)](https://github.com/PennyLaneAI/pennylane/pull/1873)
-<<<<<<< HEAD
-=======
-
-* `DiagonalOperation` is not a separate subclass any more. 
-  [(#1889)](https://github.com/PennyLaneAI/pennylane/pull/1889) 
->>>>>>> 7e69c099
 
 * `DiagonalOperation` is not a separate subclass any more.
   [(#1889)](https://github.com/PennyLaneAI/pennylane/pull/1889)
