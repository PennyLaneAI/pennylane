--- conflicted
+++ resolved
@@ -45,12 +45,9 @@
   [(#8543)](https://github.com/PennyLaneAI/pennylane/pull/8543)
   [(#8554)](https://github.com/PennyLaneAI/pennylane/pull/8554)
   [(#8601)](https://github.com/PennyLaneAI/pennylane/pull/8601)  
-<<<<<<< HEAD
   [(#8595)](https://github.com/PennyLaneAI/pennylane/pull/8595)
   [(#8586)](https://github.com/PennyLaneAI/pennylane/pull/8586)
-=======
   [(#8614)](https://github.com/PennyLaneAI/pennylane/pull/8614)
->>>>>>> 0d52b467
 
   - :class:`~.QSVT`
   - :class:`~.AmplitudeEmbedding`
@@ -63,13 +60,9 @@
   - :class:`~.QAOAEmbedding`
   - :class:`~.BasicEntanglerLayers`
   - :class:`~.ApproxTimeEvolution`
-<<<<<<< HEAD
   - :class:`~.ParticleConservingU2`
   - :class:`~.ParticleConservingU1`
-=======
   - :class:`~.CommutingEvolution`
-
->>>>>>> 0d52b467
 
 * A new `qml.compiler.python_compiler.utils` submodule has been added, containing general-purpose utilities for
   working with xDSL. This includes a function that extracts the concrete value of scalar, constant SSA values.
