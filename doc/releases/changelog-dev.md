--- conflicted
+++ resolved
@@ -225,11 +225,8 @@
 Marcus Edwards,
 Lillian Frederiksen,
 Christina Lee,
-<<<<<<< HEAD
 Joseph Lee,
-=======
 Mudit Pandey,
->>>>>>> 5cd2e754
 Shuli Shu,
 Jay Soni,
 David Wierichs,
