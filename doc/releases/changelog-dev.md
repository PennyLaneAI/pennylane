# Release 0.44.0-dev (development release)

<h3>New features since last release</h3>

* Added a :meth:`~pennylane.devices.DeviceCapabilities.gate_set` method to :class:`~pennylane.devices.DeviceCapabilities`
  that produces a set of gate names to be used as the target gate set in decompositions.
  [(#8522)](https://github.com/PennyLaneAI/pennylane/pull/8522)

* Added a :func:`~pennylane.measurements.pauli_measure` that takes a Pauli product measurement.
  [(#8461)](https://github.com/PennyLaneAI/pennylane/pull/8461)

<h3>Improvements 🛠</h3>

* The new graph based decompositions system enabled via :func:`~.decomposition.enable_graph` now supports the following
  additional templates.
  [(#8520)](https://github.com/PennyLaneAI/pennylane/pull/8520)
  [(#8515)](https://github.com/PennyLaneAI/pennylane/pull/8515)
  [(#8516)](https://github.com/PennyLaneAI/pennylane/pull/8516)
  
  - :class:`~.QSVT`
  - :class:`~.AmplitudeEmbedding`
  - :class:`~.AllSinglesDoubles`

* A new `qml.compiler.python_compiler.utils` submodule has been added, containing general-purpose utilities for
  working with xDSL. This includes a function that extracts the concrete value of scalar, constant SSA values.
  [(#8514)](https://github.com/PennyLaneAI/pennylane/pull/8514)

* Added a keyword argument ``recursive`` to ``qml.transforms.cancel_inverses`` that enables
  recursive cancellation of nested pairs of mutually inverse gates. This makes the transform
  more powerful, because it can cancel larger blocks of inverse gates without having to scan
  the circuit from scratch. By default, the recursive cancellation is enabled (``recursive=True``).
  To obtain previous behaviour, disable it by setting ``recursive=False``.
  [(#8483)](https://github.com/PennyLaneAI/pennylane/pull/8483)

* `qml.grad` and `qml.jacobian` now lazily dispatch to catalyst and program
  capture, allowing for `qml.qjit(qml.grad(c))` and `qml.qjit(qml.jacobian(c))` to work.
  [(#8382)](https://github.com/PennyLaneAI/pennylane/pull/8382)

* Both the generic and transform-specific application behavior of a `qml.transforms.core.TransformDispatcher`
  can be overwritten with `TransformDispatcher.generic_register` and `my_transform.register`.
  [(#7797)](https://github.com/PennyLaneAI/pennylane/pull/7797)

* With capture enabled, measurements can now be performed on Operator instances passed as closure
  variables from outside the workflow scope.
  [(#8504)](https://github.com/PennyLaneAI/pennylane/pull/8504)

* Users can now estimate the resources for quantum circuits that contain or decompose into
  any of the following symbolic operators: :class:`~.ChangeOpBasis`, :class:`~.Prod`,
  :class:`~.Controlled`, :class:`~.ControlledOp`, :class:`~.Pow`, and :class:`~.Adjoint`.
  [(#8464)](https://github.com/PennyLaneAI/pennylane/pull/8464)

* Wires can be specified via `range` with program capture and autograph.

<h3>Breaking changes 💔</h3>

* Providing ``num_steps`` to :func:`pennylane.evolve`, :func:`pennylane.exp`, :class:`pennylane.ops.Evolution`,
  and :class:`pennylane.ops.Exp` has been disallowed. Instead, use :class:`~.TrotterProduct` for approximate
  methods, providing the ``n`` parameter to perform the Suzuki-Trotter product approximation of a Hamiltonian
  with the specified number of Trotter steps.
  [(#8474)](https://github.com/PennyLaneAI/pennylane/pull/8474)

  As a concrete example, consider the following case:

  .. code-block:: python

    coeffs = [0.5, -0.6]
    ops = [qml.X(0), qml.X(0) @ qml.Y(1)]
    H_flat = qml.dot(coeffs, ops)

  Instead of computing the Suzuki-Trotter product approximation as:

  ```pycon
  >>> qml.evolve(H_flat, num_steps=2).decomposition()
  [RX(0.5, wires=[0]),
  PauliRot(-0.6, XY, wires=[0, 1]),
  RX(0.5, wires=[0]),
  PauliRot(-0.6, XY, wires=[0, 1])]
  ```

  The same result can be obtained using :class:`~.TrotterProduct` as follows:

  ```pycon
  >>> decomp_ops = qml.adjoint(qml.TrotterProduct(H_flat, time=1.0, n=2)).decomposition()
  >>> [simp_op for op in decomp_ops for simp_op in map(qml.simplify, op.decomposition())]
  [RX(0.5, wires=[0]),
  PauliRot(-0.6, XY, wires=[0, 1]),
  RX(0.5, wires=[0]),
  PauliRot(-0.6, XY, wires=[0, 1])]
  ```

* The value ``None`` has been removed as a valid argument to the ``level`` parameter in the
  :func:`pennylane.workflow.get_transform_program`, :func:`pennylane.workflow.construct_batch`,
  :func:`pennylane.draw`, :func:`pennylane.draw_mpl`, and :func:`pennylane.specs` transforms.
  Please use ``level='device'`` instead to apply the transform at the device level.
  [(#8477)](https://github.com/PennyLaneAI/pennylane/pull/8477)

* Access to ``add_noise``, ``insert`` and noise mitigation transforms from the ``pennylane.transforms`` module is deprecated.
  Instead, these functions should be imported from the ``pennylane.noise`` module.
  [(#8477)](https://github.com/PennyLaneAI/pennylane/pull/8477)

* ``qml.qnn.cost.SquaredErrorLoss`` has been removed. Instead, this hybrid workflow can be accomplished
  with a function like ``loss = lambda *args: (circuit(*args) - target)**2``.
  [(#8477)](https://github.com/PennyLaneAI/pennylane/pull/8477)

* Some unnecessary methods of the ``qml.CircuitGraph`` class have been removed:
  [(#8477)](https://github.com/PennyLaneAI/pennylane/pull/8477)

  - ``print_contents`` in favor of ``print(obj)``
  - ``observables_in_order`` in favor of ``observables``
  - ``operations_in_order`` in favor of ``operations``
  - ``ancestors_in_order(obj)`` in favor of ``ancestors(obj, sort=True)``
  - ``descendants_in_order(obj)`` in favor of ``descendants(obj, sort=True)``

* ``pennylane.devices.DefaultExecutionConfig`` has been removed. Instead, use
  ``qml.devices.ExecutionConfig()`` to create a default execution configuration.
  [(#8470)](https://github.com/PennyLaneAI/pennylane/pull/8470)

* Specifying the ``work_wire_type`` argument in ``qml.ctrl`` and other controlled operators as ``"clean"`` or
  ``"dirty"`` is disallowed. Use ``"zeroed"`` to indicate that the work wires are initially in the :math:`|0\rangle`
  state, and ``"borrowed"`` to indicate that the work wires can be in any arbitrary state. In both cases, the
  work wires are assumed to be restored to their original state upon completing the decomposition.
  [(#8470)](https://github.com/PennyLaneAI/pennylane/pull/8470)

* `QuantumScript.shape` and `QuantumScript.numeric_type` are removed. The corresponding `MeasurementProcess`
  methods should be used instead.
  [(#8468)](https://github.com/PennyLaneAI/pennylane/pull/8468)

* `MeasurementProcess.expand` is removed.
  `qml.tape.QuantumScript(mp.obs.diagonalizing_gates(), [type(mp)(eigvals=mp.obs.eigvals(), wires=mp.obs.wires)])`
  can be used instead.
  [(#8468)](https://github.com/PennyLaneAI/pennylane/pull/8468)

* The `qml.QNode.add_transform` method is removed.
  Instead, please use `QNode.transform_program.push_back(transform_container=transform_container)`.
  [(#8468)](https://github.com/PennyLaneAI/pennylane/pull/8468)

<h3>Deprecations 👋</h3>

* Access to the follow functions and classes from the ``pennylane.resources`` module are deprecated. Instead, these functions must be imported from the ``pennylane.estimator`` module.
  [(#8484)](https://github.com/PennyLaneAI/pennylane/pull/8484)

    - ``qml.estimator.estimate_shots`` in favor of ``qml.resources.estimate_shots``
    - ``qml.estimator.estimate_error`` in favor of ``qml.resources.estimate_error``
    - ``qml.estimator.FirstQuantization`` in favor of ``qml.resources.FirstQuantization``
    - ``qml.estimator.DoubleFactorization`` in favor of ``qml.resources.DoubleFactorization``

* ``argnum`` has been renamed ``argnums`` for ``qml.grad``, ``qml.jacobian``, ``qml.jvp`` and `qml.vjp``.
  [(#8496)](https://github.com/PennyLaneAI/pennylane/pull/8496)
  [(#8481)](https://github.com/PennyLaneAI/pennylane/pull/8481)

* The :func:`pennylane.devices.preprocess.mid_circuit_measurements` transform is deprecated. Instead,
  the device should determine which mcm method to use, and explicitly include :func:`~pennylane.transforms.dynamic_one_shot`
  or :func:`~pennylane.transforms.defer_measurements` in its preprocess transforms if necessary.
  [(#8467)](https://github.com/PennyLaneAI/pennylane/pull/8467)

<h3>Internal changes ⚙️</h3>

* Fix all NumPy 1.X `DeprecationWarnings` in our source code.
  [(#8497)](https://github.com/PennyLaneAI/pennylane/pull/8497)
  
* Update versions for `pylint`, `isort` and `black` in `format.yml`
  [(#8506)](https://github.com/PennyLaneAI/pennylane/pull/8506)

* Reclassifies `registers` as a tertiary module for use with tach.
  [(#8513)](https://github.com/PennyLaneAI/pennylane/pull/8513)

* A new `split_non_commuting_pass` compiler pass has been added to the xDSL transforms. This pass
  splits quantum functions that measure observables on the same wires into multiple function executions,
  where each execution measures observables on different wires (using the "wires" grouping strategy).
  The original function is replaced with calls to these generated functions, and the results are combined
  appropriately.
  [(#8531)](https://github.com/PennyLaneAI/pennylane/pull/8531)

* The experimental xDSL implementation of `diagonalize_measurements` has been updated to fix a bug
  that included the wrong SSA value for final qubit insertion and deallocation at the end of the
  circuit. A clear error is now also raised when there are observables with overlapping wires.
  [(#8383)](https://github.com/PennyLaneAI/pennylane/pull/8383)

* Add an `outline_state_evolution_pass` pass to the MBQC xDSL transform, which moves all 
  quantum gate operations to a private callable.
  [(#8367)](https://github.com/PennyLaneAI/pennylane/pull/8367)

* The experimental xDSL implementation of `measurements_from_samples_pass` has been updated to support `shots` defined by an `arith.constant` operation.
  [(#8460)](https://github.com/PennyLaneAI/pennylane/pull/8460)

* The :class:`~pennylane.devices.LegacyDeviceFacade` is slightly refactored to implement `setup_execution_config` and `preprocess_transforms`
  separately as opposed to implementing a single `preprocess` method. Additionally, the `mid_circuit_measurements` transform has been removed
  from the preprocess transform program. Instead, the best mcm method is chosen in `setup_execution_config`. By default, the ``_capabilities``
  dictionary is queried for the ``"supports_mid_measure"`` property. If the underlying device defines a TOML file, the ``supported_mcm_methods``
  field in the TOML file is used as the source of truth.
  [(#8469)](https://github.com/PennyLaneAI/pennylane/pull/8469)
  [(#8486)](https://github.com/PennyLaneAI/pennylane/pull/8486)
  [(#8495)](https://github.com/PennyLaneAI/pennylane/pull/8495)

* The various private functions of the :class:`~pennylane.estimator.FirstQuantization` class have
  been modified to avoid using `numpy.matrix` as this function is deprecated.
  [(#8523)](https://github.com/PennyLaneAI/pennylane/pull/8523)

<<<<<<< HEAD
* The `ftqc` module now includes dummy transforms for several Catalyst/MLIR passes (`to-ppr`, `commute-ppr`, `merge-ppr-ppm`, `ppr-to-ppm`, `ppr-to-mbqc` 
=======
* The `ftqc` module now includes dummy transforms for several Catalyst/MLIR passes (`to-ppr`, `commute-ppr`, `merge-ppr-ppm`, `pprm-to-mbqc`
>>>>>>> b566462b
  and `reduce-t-depth`), to allow them to be captured as primitives in PLxPR and mapped to the MLIR passes in Catalyst. This enables using the passes with the unified compiler and program capture.
  [(#8519)](https://github.com/PennyLaneAI/pennylane/pull/8519)
  [(#8544)](https://github.com/PennyLaneAI/pennylane/pull/8544)

* The decompositions for several templates have been updated to use
  :class:`~.ops.op_math.ChangeOpBasis`, which makes their decompositions more resource efficient
  by eliminating unnecessary controlled operations. The templates include :class:`~.PhaseAdder`,
  :class:`~.TemporaryAND`, :class:`~.QSVT`, and :class:`~.SelectPauliRot`.
  [(#8490)](https://github.com/PennyLaneAI/pennylane/pull/8490)


<h3>Documentation 📝</h3>

* The docstring for ``qml.device`` has been updated to include a section on custom decompositions,
  and a warning about the removal of the ``custom_decomps`` kwarg in v0.44. Additionally, the page
  :doc:`Building a plugin <../development/plugins>` now includes instructions on using
  the :func:`~pennylane.devices.preprocess.decompose` transform for device-level decompositions.
  [(#8492)](https://github.com/PennyLaneAI/pennylane/pull/8492)

<h3>Bug fixes 🐛</h3>

* Fixes a bug in ``QubitUnitaryOp.__init__`` in the unified compiler module that prevented an
  instance from being constructed.
  [(#8456)](https://github.com/PennyLaneAI/pennylane/pull/8456)

* Fixes a bug where the deferred measurement method is used silently even if ``mcm_method="one-shot"`` is explicitly requested,
  when a device that extends the ``LegacyDevice`` does not declare support for mid-circuit measurements.
  [(#8486)](https://github.com/PennyLaneAI/pennylane/pull/8486)

* Fixes a bug where a `KeyError` is raised when querying the decomposition rule for an operator in the gate set from a :class:`~pennylane.decomposition.DecompGraphSolution`.
  [(#8526)](https://github.com/PennyLaneAI/pennylane/pull/8526)

<h3>Contributors ✍️</h3>

This release contains contributions from (in alphabetical order):

Utkarsh Azad,
Astral Cai,
Marcus Edwards,
Lillian Frederiksen,
Christina Lee,
Gabriela Sanchez Diaz,
Mudit Pandey,
Shuli Shu,
Jay Soni,
David Wierichs,
Hongsheng Zheng<|MERGE_RESOLUTION|>--- conflicted
+++ resolved
@@ -196,11 +196,7 @@
   been modified to avoid using `numpy.matrix` as this function is deprecated.
   [(#8523)](https://github.com/PennyLaneAI/pennylane/pull/8523)
 
-<<<<<<< HEAD
 * The `ftqc` module now includes dummy transforms for several Catalyst/MLIR passes (`to-ppr`, `commute-ppr`, `merge-ppr-ppm`, `ppr-to-ppm`, `ppr-to-mbqc` 
-=======
-* The `ftqc` module now includes dummy transforms for several Catalyst/MLIR passes (`to-ppr`, `commute-ppr`, `merge-ppr-ppm`, `pprm-to-mbqc`
->>>>>>> b566462b
   and `reduce-t-depth`), to allow them to be captured as primitives in PLxPR and mapped to the MLIR passes in Catalyst. This enables using the passes with the unified compiler and program capture.
   [(#8519)](https://github.com/PennyLaneAI/pennylane/pull/8519)
   [(#8544)](https://github.com/PennyLaneAI/pennylane/pull/8544)
