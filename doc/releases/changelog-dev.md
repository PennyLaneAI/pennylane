--- conflicted
+++ resolved
@@ -271,13 +271,11 @@
 
 <h3>Bug fixes 🐛</h3>
 
-<<<<<<< HEAD
 * `MeasurementValue` now raises an error when it is used as a boolean.
   [(#6386)](https://github.com/PennyLaneAI/pennylane/pull/6386)
-=======
+
 * `default.qutrit` now returns integer samples.
   [(#6385)](https://github.com/PennyLaneAI/pennylane/pull/6385)
->>>>>>> 0848a365
 
 * `adjoint_metric_tensor` now works with circuits containing state preparation operations.
   [(#6358)](https://github.com/PennyLaneAI/pennylane/pull/6358)
