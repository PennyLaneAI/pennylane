:orphan:

# Release 0.31.0-dev (development release)

<h3>New features since last release</h3>

<h3>Improvements 🛠</h3>

<<<<<<< HEAD
* `DiagonalQubitUnitary` now decomposes into `RZ`, `IsingZZ` and `MultiRZ` gates
  instead of a `QubitUnitary` operation with a dense matrix.
  [(#4035)](https://github.com/PennyLaneAI/pennylane/pull/4035)
=======
* Accelerate Jordan-Wigner transforms caching Pauli gate objects.
  [(4046)](https://github.com/PennyLaneAI/pennylane/pull/4046)

* The `qchem.molecular_hamiltonian` function is upgraded to support custom wires for constructing
  differentiable Hamiltonians. The zero imaginary component of the Hamiltonian coefficients are
  removed.
  [(4050)](https://github.com/PennyLaneAI/pennylane/pull/4050)
  [(4094)](https://github.com/PennyLaneAI/pennylane/pull/4094)

* An error is now raised by `qchem.molecular_hamiltonian` when the `dhf` method is used for an 
  open-shell system. This duplicates a similar error in `qchem.Molecule` but makes it easier to
  inform the users that the `pyscf` backend can be used for open-shell calculations.
  [(4058)](https://github.com/PennyLaneAI/pennylane/pull/4058)

* Added a `shots` property to `QuantumScript`. This will allow shots to be tied to executions instead of devices more
  concretely.
  [(#4067)](https://github.com/PennyLaneAI/pennylane/pull/4067)
  [(#4103)](https://github.com/PennyLaneAI/pennylane/pull/4103)
  [(#4106)](https://github.com/PennyLaneAI/pennylane/pull/4106)
  [(#4112)](https://github.com/PennyLaneAI/pennylane/pull/4112)

* `qml.specs` is compatible with custom operations that have `depth` bigger than 1.
  [(#4033)](https://github.com/PennyLaneAI/pennylane/pull/4033)

* `qml.Tracker` when used with `default.qubit` or `null.qubit` devices, will track resources of the quantum circuit.
  [#(4045)](https://github.com/PennyLaneAI/pennylane/pull/4045)

* `qml.prod` now accepts a single qfunc input for creating new `Prod` operators.
  [(#4011)](https://github.com/PennyLaneAI/pennylane/pull/4011)

* Added `__repr__` and `__str__` methods to the `Shots` class.
  [(#4081)](https://github.com/PennyLaneAI/pennylane/pull/4081)

* Added `__eq__` and `__hash__` methods to the `Shots` class.
  [(#4082)](https://github.com/PennyLaneAI/pennylane/pull/4082)

* Added a function `measure_with_samples` that returns a sample-based measurement result given a state
  [(#4083)](https://github.com/PennyLaneAI/pennylane/pull/4083)
  [(#4093)](https://github.com/PennyLaneAI/pennylane/pull/4093)

* Wrap all objects being queued in an `AnnotatedQueue` so that `AnnotatedQueue` is not dependent on
  the hash of any operators/measurement processes.
  [(#4087)](https://github.com/PennyLaneAI/pennylane/pull/4087)

* Support for adjoint differentiation has been added to the `DefaultQubit2` device.
  [(#4037)](https://github.com/PennyLaneAI/pennylane/pull/4037)

* Support for sample-based measurements has been added to the `DefaultQubit2` device.
  [(#4105)](https://github.com/PennyLaneAI/pennylane/pull/4105)
  [(#4114)](https://github.com/PennyLaneAI/pennylane/pull/4114)

* Added a `dense` keyword to `ParametrizedEvolution` that allows forcing dense or sparse matrices.
  [(#4079)](https://github.com/PennyLaneAI/pennylane/pull/4079)
  [(#4095)](https://github.com/PennyLaneAI/pennylane/pull/4095)

* `qml.devices.ExecutionConfig` no longer has a `shots` property, as it is now on the `QuantumScript`.  It now has a `use_device_gradient` property. `ExecutionConfig.grad_on_execution = None` indicates a request for `"best"`, instead of a string.
[(#4102)](https://github.com/PennyLaneAI/pennylane/pull/4102)

* `DefaultQubit2.preprocess` now returns a new `ExecutionConfig` object with decisions for `gradient_method`,
  `use_device_gradient`, and `grad_on_execution`.
  [(#4102)](https://github.com/PennyLaneAI/pennylane/pull/4102)

>>>>>>> b568abf5

<h3>Breaking changes 💔</h3>

* The experimental Device interface `qml.devices.experimental.Device` now requires that the `preprocess` method
  also returns an `ExecutionConfig` object. This allows the device to choose what `"best"` means for various
  hyperparameters like `gradient_method` and `grad_on_execution`.
  [(#4007)](https://github.com/PennyLaneAI/pennylane/pull/4007)
  [(#4102)](https://github.com/PennyLaneAI/pennylane/pull/4102)

* Gradient transforms with Jax do not support `argnum` anymore,  `argnums` needs to be used.
  [(#4076)](https://github.com/PennyLaneAI/pennylane/pull/4076)

* `pennylane.collections`, `pennylane.op_sum`, and `pennylane.utils.sparse_hamiltonian` are removed.

<h3>Deprecations 👋</h3>

<h3>Documentation 📝</h3>

* The description of `mult` in the `qchem.Molecule` docstring now correctly states the value
  of `mult` that is supported.
  [(4058)](https://github.com/PennyLaneAI/pennylane/pull/4058)

<h3>Bug fixes 🐛</h3>

* Removes a patch in `interfaces/autograd.py` that checks for the `strawberryfields.gbs` device.  That device
  is pinned to PennyLane <= v0.29.0, so that patch is no longer necessary.

<h3>Contributors ✍️</h3>

This release contains contributions from (in alphabetical order):

<<<<<<< HEAD
David Wierichs.
=======
Isaac De Vlugt,
Soran Jahangiri,
Edward Jiang,
Korbinian Kottmann
Christina Lee,
Vincent Michaud-Rioux,
Romain Moyard,
Mudit Pandey,
Matthew Silverman,
Jay Soni.
>>>>>>> b568abf5
<|MERGE_RESOLUTION|>--- conflicted
+++ resolved
@@ -6,11 +6,10 @@
 
 <h3>Improvements 🛠</h3>
 
-<<<<<<< HEAD
 * `DiagonalQubitUnitary` now decomposes into `RZ`, `IsingZZ` and `MultiRZ` gates
   instead of a `QubitUnitary` operation with a dense matrix.
   [(#4035)](https://github.com/PennyLaneAI/pennylane/pull/4035)
-=======
+
 * Accelerate Jordan-Wigner transforms caching Pauli gate objects.
   [(4046)](https://github.com/PennyLaneAI/pennylane/pull/4046)
 
@@ -73,9 +72,11 @@
   `use_device_gradient`, and `grad_on_execution`.
   [(#4102)](https://github.com/PennyLaneAI/pennylane/pull/4102)
 
->>>>>>> b568abf5
+<h3>Breaking changes 💔</h3>
 
-<h3>Breaking changes 💔</h3>
+* `DiagonalQubitUnitary` does not decompose into `QubitUnitary` any longer, but into `RZ`, `IsingZZ`
+  and `MultiRZ` gates.
+  [(#4035)](https://github.com/PennyLaneAI/pennylane/pull/4035)
 
 * The experimental Device interface `qml.devices.experimental.Device` now requires that the `preprocess` method
   also returns an `ExecutionConfig` object. This allows the device to choose what `"best"` means for various
@@ -105,9 +106,6 @@
 
 This release contains contributions from (in alphabetical order):
 
-<<<<<<< HEAD
-David Wierichs.
-=======
 Isaac De Vlugt,
 Soran Jahangiri,
 Edward Jiang,
@@ -117,5 +115,5 @@
 Romain Moyard,
 Mudit Pandey,
 Matthew Silverman,
-Jay Soni.
->>>>>>> b568abf5
+Jay Soni,
+David Wierichs.