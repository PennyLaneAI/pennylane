
# Release 0.43.0-dev (development release)

<h3>New features since last release</h3>

* The `qml.specs` function now accepts a `compute_depth` keyword argument, which is set to `True` by default.
  This makes the expensive depth computation performed by `qml.specs` optional.
  [(#7998)](https://github.com/PennyLaneAI/pennylane/pull/7998)
  [(#8042)](https://github.com/PennyLaneAI/pennylane/pull/8042)

* New transforms called :func:`~.transforms.match_relative_phase_toffoli` and 
  :func:`~.transforms.match_controlled_iX_gate` have been added to implement passes that make use
  of equivalencies to compile certain patterns to efficient Clifford+T equivalents.
  [(#7748)](https://github.com/PennyLaneAI/pennylane/pull/7748)

* Leveraging quantum just-in-time compilation to optimize parameterized hybrid workflows with the momentum
  quantum natural gradient optimizer is now possible with the new :class:`~.MomentumQNGOptimizerQJIT` optimizer.
  [(#7606)](https://github.com/PennyLaneAI/pennylane/pull/7606)

  Similar to the :class:`~.QNGOptimizerQJIT` optimizer, :class:`~.MomentumQNGOptimizerQJIT` offers a
  `qml.qjit`-compatible analogue to the existing :class:`~.MomentumQNGOptimizer` with an Optax-like interface:

  ```python
  import pennylane as qml
  import jax.numpy as jnp

  dev = qml.device("lightning.qubit", wires=2)

  @qml.qnode(dev)
  def circuit(params):
      qml.RX(params[0], wires=0)
      qml.RY(params[1], wires=1)
      return qml.expval(qml.Z(0) + qml.X(1))

  opt = qml.MomentumQNGOptimizerQJIT(stepsize=0.1, momentum=0.2)

  @qml.qjit
  def update_step_qjit(i, args):
      params, state = args
      return opt.step(circuit, params, state)

  @qml.qjit
  def optimization_qjit(params, iters):
      state = opt.init(params)
      args = (params, state)
      params, state = qml.for_loop(iters)(update_step_qjit)(args)
      return params
  ```

  ```pycon
  >>> params = jnp.array([0.1, 0.2])
  >>> iters = 1000
  >>> optimization_qjit(params=params, iters=iters)
  Array([ 3.14159265, -1.57079633], dtype=float64)
  ```

<h3>Improvements 🛠</h3>

* Several templates now have decompositions that can be accessed within the graph-based
  decomposition system (:func:`~.decomposition.enable_graph`), allowing workflows
  that include these templates to be decomposed in a resource-efficient and performant
  manner.
  [(#7779)](https://github.com/PennyLaneAI/pennylane/pull/7779)
  [(#7908)](https://github.com/PennyLaneAI/pennylane/pull/7908)
  [(#7385)](https://github.com/PennyLaneAI/pennylane/pull/7385)
  [(#7941)](https://github.com/PennyLaneAI/pennylane/pull/7941)
  
  The included templates are:

  * :class:`~.Adder`

  * :class:`~.ControlledSequence`

  * :class:`~.ModExp`

  * :class:`~.MottonenStatePreparation`

  * :class:`~.MPSPrep`

  * :class:`~.Multiplier`

  * :class:`~.OutAdder`

  * :class:`~.OutMultiplier`

  * :class:`~.OutPoly`

  * :class:`~.PrepSelPrep`

  * :class:`~.ops.Prod`

  * :class:`~.Reflection`

  * :class:`~.Select`

  * :class:`~.StatePrep`

  * :class:`~.TrotterProduct`

  * :class:`~.QROM`

* A new function called :func:`~.math.choi_matrix` is available, which computes the [Choi matrix](https://en.wikipedia.org/wiki/Choi%E2%80%93Jamio%C5%82kowski_isomorphism) of a quantum channel.
  This is a useful tool in quantum information science and to check circuit identities involving non-unitary operations.
  [(#7951)](https://github.com/PennyLaneAI/pennylane/pull/7951)

  ```pycon
  >>> import numpy as np
  >>> Ks = [np.sqrt(0.3) * qml.CNOT((0, 1)), np.sqrt(1-0.3) * qml.X(0)]
  >>> Ks = [qml.matrix(op, wire_order=range(2)) for op in Ks]
  >>> Lambda = qml.math.choi_matrix(Ks)
  >>> np.trace(Lambda), np.trace(Lambda @ Lambda)
  (np.float64(1.0), np.float64(0.58))
  ```

* A new device preprocess transform, `~.devices.preprocess.no_analytic`, is available for hardware devices and hardware-like simulators.
  It validates that all executions are shot-based.
  [(#8037)](https://github.com/PennyLaneAI/pennylane/pull/8037)

<h4>OpenQASM-PennyLane interoperability</h4>

* The :func:`qml.from_qasm3` function can now convert OpenQASM 3.0 circuits that contain
  subroutines, constants, all remaining stdlib gates, qubit registers, and built-in mathematical functions.
  [(#7651)](https://github.com/PennyLaneAI/pennylane/pull/7651)
  [(#7653)](https://github.com/PennyLaneAI/pennylane/pull/7653)
  [(#7676)](https://github.com/PennyLaneAI/pennylane/pull/7676)
  [(#7679)](https://github.com/PennyLaneAI/pennylane/pull/7679)
  [(#7677)](https://github.com/PennyLaneAI/pennylane/pull/7677)
  [(#7767)](https://github.com/PennyLaneAI/pennylane/pull/7767)
  [(#7690)](https://github.com/PennyLaneAI/pennylane/pull/7690)

<h4>Other improvements</h4>

* PennyLane is now compatible with `quimb` 1.11.2 after a bug affecting `default.tensor` was fixed.
  [(#7931)](https://github.com/PennyLaneAI/pennylane/pull/7931)

* The error message raised when using Python compiler transforms with :func:`pennylane.qjit` has been updated
  with suggested fixes.
  [(#7916)](https://github.com/PennyLaneAI/pennylane/pull/7916)

* A new `qml.transforms.resolve_dynamic_wires` transform can allocate concrete wire values for dynamic
  qubit allocation.
  [(#7678)](https://github.com/PennyLaneAI/pennylane/pull/7678)

* The :func:`qml.workflow.set_shots` transform can now be directly applied to a QNode without the need for `functools.partial`, providing a more user-friendly syntax and negating having to import the `functools` package.
  [(#7876)](https://github.com/PennyLaneAI/pennylane/pull/7876)
  [(#7919)](https://github.com/PennyLaneAI/pennylane/pull/7919)

  ```python
  @qml.set_shots(shots=1000)  # or @qml.set_shots(1000)
  @qml.qnode(dev)
  def circuit():
      qml.H(0)
      return qml.expval(qml.Z(0))
  ```

  ```pycon
  >>> circuit()
  0.002
  ```

* Added a `QuantumParser` class to the `qml.compiler.python_compiler` submodule that automatically loads relevant dialects.
  [(#7888)](https://github.com/PennyLaneAI/pennylane/pull/7888)

* Enforce various modules to follow modular architecture via `tach`.
  [(#7847)](https://github.com/PennyLaneAI/pennylane/pull/7847)

* A compilation pass written with xDSL called `qml.compiler.python_compiler.transforms.MeasurementsFromSamplesPass`
  has been added for the experimental xDSL Python compiler integration. This pass replaces all
  terminal measurements in a program with a single :func:`pennylane.sample` measurement, and adds
  postprocessing instructions to recover the original measurement.
  [(#7620)](https://github.com/PennyLaneAI/pennylane/pull/7620)

* A combine-global-phase pass has been added to the xDSL Python compiler integration.
  Note that the current implementation can only combine all the global phase operations at
  the last global phase operation in the same region. In other words, global phase operations inside a control flow region can't be combined with those in their parent
  region.
  [(#7675)](https://github.com/PennyLaneAI/pennylane/pull/7675)

* The `mbqc` xDSL dialect has been added to the Python compiler, which is used to represent
  measurement-based quantum-computing instructions in the xDSL framework.
  [(#7815)](https://github.com/PennyLaneAI/pennylane/pull/7815)

* The `AllocQubitOp` and `DeallocQubitOp` operations have been added to the `Quantum` dialect in the
  Python compiler.
  [(#7915)](https://github.com/PennyLaneAI/pennylane/pull/7915)

* The :func:`pennylane.ops.rs_decomposition` method now performs exact decomposition and returns
  complete global phase information when used for decomposing a phase gate to Clifford+T basis.
  [(#7793)](https://github.com/PennyLaneAI/pennylane/pull/7793)

* `default.qubit` will default to the tree-traversal MCM method when `mcm_method="device"`.
  [(#7885)](https://github.com/PennyLaneAI/pennylane/pull/7885)

* The :func:`~.clifford_t_decomposition` transform can now handle circuits with mid-circuit
  measurements including Catalyst's measurements operations. It also now handles `RZ` and `PhaseShift`
  operations where angles are odd multiples of `±pi/4` more efficiently while using `method="gridsynth"`.
  [(#7793)](https://github.com/PennyLaneAI/pennylane/pull/7793)
  [(#7942)](https://github.com/PennyLaneAI/pennylane/pull/7942)

* The default implementation of `Device.setup_execution_config` now choses `"device"` as the default mcm method if it is available as specified by the device TOML file.
  [(#7968)](https://github.com/PennyLaneAI/pennylane/pull/7968)

<h4>Resource-efficient decompositions 🔎</h4>

* With :func:`~.decomposition.enable_graph()`, dynamically allocated wires are now supported in decomposition rules. This provides a smoother overall experience when decomposing operators in a way that requires auxiliary/work wires.

  [(#7861)](https://github.com/PennyLaneAI/pennylane/pull/7861)
<h3>Labs: a place for unified and rapid prototyping of research software 🧪</h3>

* Added state of the art resources for the `ResourceSelectPauliRot` template and the
  `ResourceQubitUnitary` templates.
  [(#7786)](https://github.com/PennyLaneAI/pennylane/pull/7786)

* Added state of the art resources for the `ResourceSingleQubitCompare`, `ResourceTwoQubitCompare`,
  `ResourceIntegerComparator` and `ResourceRegisterComparator` templates.
  [(#7857)](https://github.com/PennyLaneAI/pennylane/pull/7857)

* Added state of the art resources for the `ResourceUniformStatePrep`,
  and `ResourceAliasSampling` templates.
  [(#7883)](https://github.com/PennyLaneAI/pennylane/pull/7883)

* Added state of the art resources for the `ResourceQFT` and `ResourceAQFT` templates.
  [(#7920)](https://github.com/PennyLaneAI/pennylane/pull/7920)

* Added an internal `dequeue()` method to the `ResourceOperator` class to simplify the 
  instantiation of resource operators which require resource operators as input.
  [(#7974)](https://github.com/PennyLaneAI/pennylane/pull/7974)

* The `catalyst` xDSL dialect has been added to the Python compiler, which contains data structures that support core compiler functionality.
  [(#7901)](https://github.com/PennyLaneAI/pennylane/pull/7901)

* The `qec` xDSL dialect has been added to the Python compiler, which contains data structures that support quantum error correction functionality.
  [(#7985)](https://github.com/PennyLaneAI/pennylane/pull/7985)

<h3>Breaking changes 💔</h3>

* `ExecutionConfig` and `MCMConfig` from `pennylane.devices` are now frozen dataclasses whose fields should be updated with `dataclass.replace`. 
  [(#7697)](https://github.com/PennyLaneAI/pennylane/pull/7697)

* Functions involving an execution configuration will now default to `None` instead of `pennylane.devices.DefaultExecutionConfig` and have to be handled accordingly. 
  This prevents the potential mutation of a global object. 

  This means that functions like,
  ```python
  ...
    def some_func(..., execution_config = DefaultExecutionConfig):
      ...
  ...
  ```
  should be written as follows,
  ```python
  ...
    def some_func(..., execution_config: ExecutionConfig | None = None):
      if execution_config is None:
          execution_config = ExecutionConfig()
  ...
  ```

  [(#7697)](https://github.com/PennyLaneAI/pennylane/pull/7697)

* The `qml.HilbertSchmidt` and `qml.LocalHilbertSchmidt` templates have been updated and their UI has been remarkably simplified. 
  They now accept an operation or a list of operations as quantum unitaries.
  [(#7933)](https://github.com/PennyLaneAI/pennylane/pull/7933)

  In past versions of PennyLane, these templates required providing the `U` and `V` unitaries as a `qml.tape.QuantumTape` and a quantum function,
  respectively, along with separate parameters and wires.

  With this release, each template has been improved to accept one or more operators as  unitaries. 
  The wires and parameters of the approximate unitary `V` are inferred from the inputs, according to the order provided.

  ```python
  >>> U = qml.Hadamard(0)
  >>> V = qml.RZ(0.1, wires=1)
  >>> qml.HilbertSchmidt(V, U)
  HilbertSchmidt(0.1, wires=[0, 1])
  ```

* Remove support for Python 3.10 and adds support for 3.13.
  [(#7935)](https://github.com/PennyLaneAI/pennylane/pull/7935)

* Move custom exceptions into `exceptions.py` and add a documentation page for them in the internals.
  [(#7856)](https://github.com/PennyLaneAI/pennylane/pull/7856)

* The boolean functions provided in `qml.operation` are deprecated. See the
  :doc:`deprecations page </development/deprecations>` for equivalent code to use instead. These
  include `not_tape`, `has_gen`, `has_grad_method`, `has_multipar`, `has_nopar`, `has_unitary_gen`,
  `is_measurement`, `defines_diagonalizing_gates`, and `gen_is_multi_term_hamiltonian`.
  [(#7924)](https://github.com/PennyLaneAI/pennylane/pull/7924)

* Removed access for `lie_closure`, `structure_constants` and `center` via `qml.pauli`.
  Top level import and usage is advised. The functions now live in the `liealg` module.

  ```python
  import pennylane.liealg
  from pennylane.liealg import lie_closure, structure_constants, center
  ```

  [(#7928)](https://github.com/PennyLaneAI/pennylane/pull/7928)
  [(#7994)](https://github.com/PennyLaneAI/pennylane/pull/7994)

* `qml.operation.Observable` and the corresponding `Observable.compare` have been removed, as
  PennyLane now depends on the more general `Operator` interface instead. The
  `Operator.is_hermitian` property can instead be used to check whether or not it is highly likely
  that the operator instance is Hermitian.
  [(#7927)](https://github.com/PennyLaneAI/pennylane/pull/7927)

* `qml.operation.WiresEnum`, `qml.operation.AllWires`, and `qml.operation.AnyWires` have been removed. Setting `Operator.num_wires = None` (the default)
  should instead indicate that the `Operator` does not need wire validation.
  [(#7911)](https://github.com/PennyLaneAI/pennylane/pull/7911)

* Removed `QNode.get_gradient_fn` method. Instead, use `qml.workflow.get_best_diff_method` to obtain the differentiation method.
  [(#7907)](https://github.com/PennyLaneAI/pennylane/pull/7907)

* Top-level access to ``DeviceError``, ``PennyLaneDeprecationWarning``, ``QuantumFunctionError`` and ``ExperimentalWarning`` has been removed. Please import these objects from the new ``pennylane.exceptions`` module.
  [(#7874)](https://github.com/PennyLaneAI/pennylane/pull/7874)

* `qml.cut_circuit_mc` no longer accepts a `shots` keyword argument. The shots should instead
  be set on the tape itself.
  [(#7882)](https://github.com/PennyLaneAI/pennylane/pull/7882)

<h3>Deprecations 👋</h3>

* `pennylane.devices.DefaultExecutionConfig` is deprecated and will be removed in v0.44.
  Instead, use `qml.devices.ExecutionConfig()` to create a default execution configuration.
  [(#7987)](https://github.com/PennyLaneAI/pennylane/pull/7987)

* Specifying the ``work_wire_type`` argument in ``qml.ctrl`` and other controlled operators as ``"clean"`` or 
  ``"dirty"`` is deprecated. Use ``"zeroed"`` to indicate that the work wires are initially in the :math:`|0\rangle`
  state, and ``"borrowed"`` to indicate that the work wires can be in any arbitrary state. In both cases, the
  work wires are restored to their original state upon completing the decomposition.
  [(#7993)](https://github.com/PennyLaneAI/pennylane/pull/7993)

* Providing `num_steps` to :func:`pennylane.evolve`, :func:`pennylane.exp`, :class:`pennylane.ops.Evolution`,
  and :class:`pennylane.ops.Exp` is deprecated and will be removed in a future release. Instead, use
  :class:`~.TrotterProduct` for approximate methods, providing the `n` parameter to perform the Suzuki-Trotter
  product approximation of a Hamiltonian with the specified number of Trotter steps.

  As a concrete example, consider the following case:

  ```python
  coeffs = [0.5, -0.6]
  ops = [qml.X(0), qml.X(0) @ qml.Y(1)]
  H_flat = qml.dot(coeffs, ops)
  ```

  Instead of computing the Suzuki-Trotter product approximation as:

  ```pycon
  >>> qml.evolve(H_flat, num_steps=2).decomposition()
  [RX(0.5, wires=[0]),
  PauliRot(-0.6, XY, wires=[0, 1]),
  RX(0.5, wires=[0]),
  PauliRot(-0.6, XY, wires=[0, 1])]
  ```

  The same result can be obtained using :class:`~.TrotterProduct` as follows:

  ```pycon
  >>> decomp_ops = qml.adjoint(qml.TrotterProduct(H_flat, time=1.0, n=2)).decomposition()
  >>> [simp_op for op in decomp_ops for simp_op in map(qml.simplify, op.decomposition())]
  [RX(0.5, wires=[0]),
  PauliRot(-0.6, XY, wires=[0, 1]),
  RX(0.5, wires=[0]),
  PauliRot(-0.6, XY, wires=[0, 1])]
  ```
  [(#7954)](https://github.com/PennyLaneAI/pennylane/pull/7954)
  [(#7977)](https://github.com/PennyLaneAI/pennylane/pull/7977)

* `MeasurementProcess.expand` is deprecated. The relevant method can be replaced with 
  `qml.tape.QuantumScript(mp.obs.diagonalizing_gates(), [type(mp)(eigvals=mp.obs.eigvals(), wires=mp.obs.wires)])`
  [(#7953)](https://github.com/PennyLaneAI/pennylane/pull/7953)

* `shots=` in `QNode` calls is deprecated and will be removed in v0.44.
  Instead, please use the `qml.workflow.set_shots` transform to set the number of shots for a QNode.
  [(#7906)](https://github.com/PennyLaneAI/pennylane/pull/7906)

* ``QuantumScript.shape`` and ``QuantumScript.numeric_type`` are deprecated and will be removed in version v0.44.
  Instead, the corresponding ``.shape`` or ``.numeric_type`` of the ``MeasurementProcess`` class should be used.
  [(#7950)](https://github.com/PennyLaneAI/pennylane/pull/7950)

* Some unnecessary methods of the `qml.CircuitGraph` class are deprecated and will be removed in version v0.44:
  [(#7904)](https://github.com/PennyLaneAI/pennylane/pull/7904)

    - `print_contents` in favor of `print(obj)`
    - `observables_in_order` in favor of `observables`
    - `operations_in_order` in favor of `operations`
    - `ancestors_in_order` in favor of `ancestors(obj, sort=True)`
    - `descendants_in_order` in favore of `descendants(obj, sort=True)`

* The `QuantumScript.to_openqasm` method is deprecated and will be removed in version v0.44.
  Instead, the `qml.to_openqasm` function should be used.
  [(#7909)](https://github.com/PennyLaneAI/pennylane/pull/7909)

* The `level=None` argument in the :func:`pennylane.workflow.get_transform_program`, :func:`pennylane.workflow.construct_batch`, `qml.draw`, `qml.draw_mpl`, and `qml.specs` transforms is deprecated and will be removed in v0.43.
  Please use `level='device'` instead to apply the noise model at the device level.
  [(#7886)](https://github.com/PennyLaneAI/pennylane/pull/7886)

* `qml.qnn.cost.SquaredErrorLoss` is deprecated and will be removed in version v0.44. Instead, this hybrid workflow can be accomplished
  with a function like `loss = lambda *args: (circuit(*args) - target)**2`.
  [(#7527)](https://github.com/PennyLaneAI/pennylane/pull/7527)

* Access to `add_noise`, `insert` and noise mitigation transforms from the `pennylane.transforms` module is deprecated.
  Instead, these functions should be imported from the `pennylane.noise` module.
  [(#7854)](https://github.com/PennyLaneAI/pennylane/pull/7854)

* The `qml.QNode.add_transform` method is deprecated and will be removed in v0.43.
  Instead, please use `QNode.transform_program.push_back(transform_container=transform_container)`.
  [(#7855)](https://github.com/PennyLaneAI/pennylane/pull/7855)

<h3>Internal changes ⚙️</h3>

* Removed unnecessary execution tests along with accuracy validation in `tests/ops/functions/test_map_wires.py`.
  [(#8032)](https://github.com/PennyLaneAI/pennylane/pull/8032)

* Added a new `all-tests-passed` gatekeeper job to `interface-unit-tests.yml` to ensure all test
  jobs complete successfully before triggering downstream actions. This reduces the need to
  maintain a long list of required checks in GitHub settings. Also added the previously missing
  `capture-jax-tests` job to the list of required test jobs, ensuring this test suite is properly
  enforced in CI.
  [(#7996)](https://github.com/PennyLaneAI/pennylane/pull/7996)

* Equipped `DefaultQubitLegacy` (test suite only) with seeded sampling.
  This allows for reproducible sampling results of legacy classical shadow across CI.
  [(#7903)](https://github.com/PennyLaneAI/pennylane/pull/7903)

* Capture does not block `wires=0` anymore. This allows Catalyst to work with zero-wire devices.
  Note that `wires=None` is still illegal.
  [(#7978)](https://github.com/PennyLaneAI/pennylane/pull/7978)

* Improves readability of `dynamic_one_shot` postprocessing to allow further modification.
  [(#7962)](https://github.com/PennyLaneAI/pennylane/pull/7962)
  [(#8041)](https://github.com/PennyLaneAI/pennylane/pull/8041)

* Update PennyLane's top-level `__init__.py` file imports to improve Python language server support for finding
  PennyLane submodules.
  [(#7959)](https://github.com/PennyLaneAI/pennylane/pull/7959)

* Adds `measurements` as a "core" module in the tach specification.
  [(#7945)](https://github.com/PennyLaneAI/pennylane/pull/7945)

* Improves type hints in the `measurements` module.
  [(#7938)](https://github.com/PennyLaneAI/pennylane/pull/7938)

* Refactored the codebase to adopt modern type hint syntax for Python 3.11+ language features.
  [(#7860)](https://github.com/PennyLaneAI/pennylane/pull/7860)
  [(#7982)](https://github.com/PennyLaneAI/pennylane/pull/7982)

* Improve the pre-commit hook to add gitleaks.
  [(#7922)](https://github.com/PennyLaneAI/pennylane/pull/7922)

* Added a `run_filecheck_qjit` fixture that can be used to run FileCheck on integration tests for the
  `qml.compiler.python_compiler` submodule.
  [(#7888)](https://github.com/PennyLaneAI/pennylane/pull/7888)

* Added a `dialects` submodule to `qml.compiler.python_compiler` which now houses all the xDSL dialects we create.
  Additionally, the `MBQCDialect` and `QuantumDialect` dialects have been renamed to `MBQC` and `Quantum`.
  [(#7897)](https://github.com/PennyLaneAI/pennylane/pull/7897)

* Update minimum supported `pytest` version to `8.4.1`.
  [(#7853)](https://github.com/PennyLaneAI/pennylane/pull/7853)

* `DefaultQubitLegacy` (test suite only) no longer provides a customized classical shadow
  implementation
  [(#7895)](https://github.com/PennyLaneAI/pennylane/pull/7895)

* Make `pennylane.io` a tertiary module.
  [(#7877)](https://github.com/PennyLaneAI/pennylane/pull/7877)

* Seeded tests for the `split_to_single_terms` transformation.
  [(#7851)](https://github.com/PennyLaneAI/pennylane/pull/7851)

* Upgrade `rc_sync.yml` to work with latest `pyproject.toml` changes.
  [(#7808)](https://github.com/PennyLaneAI/pennylane/pull/7808)
  [(#7818)](https://github.com/PennyLaneAI/pennylane/pull/7818)

* `LinearCombination` instances can be created with `_primitive.impl` when
  capture is enabled and tracing is active.
  [(#7893)](https://github.com/PennyLaneAI/pennylane/pull/7893)

* The `TensorLike` type is now compatible with static type checkers.
  [(#7905)](https://github.com/PennyLaneAI/pennylane/pull/7905)

* Update xDSL supported version to `0.46`.
  [(#7923)](https://github.com/PennyLaneAI/pennylane/pull/7923)
  [(#7932)](https://github.com/PennyLaneAI/pennylane/pull/7932)

* Update JAX version used in tests to `0.6.2`
  [(#7925)](https://github.com/PennyLaneAI/pennylane/pull/7925)

* The measurement-plane attribute of the Python compiler `mbqc` dialect now uses the "opaque syntax"
  format when printing in the generic IR format. This enables usage of this attribute when IR needs
  to be passed from the python compiler to Catalyst.
  [(#7957)](https://github.com/PennyLaneAI/pennylane/pull/7957)

<h3>Documentation 📝</h3>

* Updated the code examples in the documentation of :func:`~.specs`.
  [(#8003)](https://github.com/PennyLaneAI/pennylane/pull/8003)

* Clarifies the use case for `Operator.pow` and `Operator.adjoint`.
  [(#7999)](https://github.com/PennyLaneAI/pennylane/pull/7999)

* The docstring of the `is_hermitian` operator property has been updated to better describe its behaviour.
  [(#7946)](https://github.com/PennyLaneAI/pennylane/pull/7946)

* Improved the docstrings of all optimizers for consistency and legibility.
  [(#7891)](https://github.com/PennyLaneAI/pennylane/pull/7891)

* Updated the code example in the documentation for :func:`~.transforms.split_non_commuting`.
  [(#7892)](https://github.com/PennyLaneAI/pennylane/pull/7892)

* Fixed :math:`\LaTeX` rendering in the documentation for `qml.TrotterProduct` and `qml.trotterize`.
  [(#8014)](https://github.com/PennyLaneAI/pennylane/pull/8014)

<h3>Bug fixes 🐛</h3>

<<<<<<< HEAD
* Simplifying operators raised to integer powers no longer causes recursion errors.
  [(#8044)](https://github.com/PennyLaneAI/pennylane/pull/8044)

=======
* Fixes the GPU selection issue in `qml.math` with PyTorch when multiple GPUs are present.
  [(#8008)](https://github.com/PennyLaneAI/pennylane/pull/8008)
>>>>>>> e03512cd

* The `~.for_loop` function with capture enabled can now handle over indexing
  into an empty array when `start == stop`.
  [(#8026)](https://github.com/PennyLaneAI/pennylane/pull/8026)

* Plxpr primitives now only return dynamically shaped arrays if their outputs
  actually have dynamic shapes.
  [(#8004)](https://github.com/PennyLaneAI/pennylane/pull/8004)

* Fixes an issue with tree-traversal and non-sequential wire orders.
  [(#7991)](https://github.com/PennyLaneAI/pennylane/pull/7991)

* Fixes a bug in :func:`~.matrix` where an operator's
  constituents were incorrectly queued if its decomposition was requested.
  [(#7975)](https://github.com/PennyLaneAI/pennylane/pull/7975)

* An error is now raised if an `end` statement is found in a measurement conditioned branch in a QASM string being imported into PennyLane.
  [(#7872)](https://github.com/PennyLaneAI/pennylane/pull/7872)

* Fixes issue related to :func:`~.transforms.to_zx` adding the support for
  `Toffoli` and `CCZ` gates conversion into their ZX-graph representation.
  [(#7899)](https://github.com/PennyLaneAI/pennylane/pull/7899)

* `get_best_diff_method` now correctly aligns with `execute` and `construct_batch` logic in workflows.
  [(#7898)](https://github.com/PennyLaneAI/pennylane/pull/7898)

* Resolve issues with AutoGraph transforming internal PennyLane library code due to incorrect
  module attribution of wrapper functions.
  [(#7889)](https://github.com/PennyLaneAI/pennylane/pull/7889)

* Calling `QNode.update` no longer acts as if `set_shots` has been applied.
  [(#7881)](https://github.com/PennyLaneAI/pennylane/pull/7881)

* Fixes attributes and types in the quantum dialect.
  This allows for types to be inferred correctly when parsing.
  [(#7825)](https://github.com/PennyLaneAI/pennylane/pull/7825)

* Fixes `SemiAdder` to work when inputs are defined with a single wire.
  [(#7940)](https://github.com/PennyLaneAI/pennylane/pull/7940)

<h3>Contributors ✍️</h3>

This release contains contributions from (in alphabetical order):

Guillermo Alonso,
Ali Asadi,
Utkarsh Azad,
Joey Carter,
Yushao Chen,
Diksha Dhawan,
Marcus Edwards,
Lillian Frederiksen,
Pietropaolo Frisoni,
Simone Gasperini,
David Ittah,
Korbinian Kottmann,
Mehrdad Malekmohammadi
Erick Ochoa,
Mudit Pandey,
Andrija Paurevic,
Alex Preciado,
Shuli Shu,
Jay Soni,
David Wierichs,
Jake Zaia<|MERGE_RESOLUTION|>--- conflicted
+++ resolved
@@ -514,14 +514,11 @@
 
 <h3>Bug fixes 🐛</h3>
 
-<<<<<<< HEAD
 * Simplifying operators raised to integer powers no longer causes recursion errors.
   [(#8044)](https://github.com/PennyLaneAI/pennylane/pull/8044)
 
-=======
 * Fixes the GPU selection issue in `qml.math` with PyTorch when multiple GPUs are present.
   [(#8008)](https://github.com/PennyLaneAI/pennylane/pull/8008)
->>>>>>> e03512cd
 
 * The `~.for_loop` function with capture enabled can now handle over indexing
   into an empty array when `start == stop`.
