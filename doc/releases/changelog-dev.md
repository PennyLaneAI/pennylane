:orphan:

# Release 0.19.0-dev (development release)

<h3>New features since last release</h3>

* Common tape expansion functions are now available in `qml.transforms`,
  alongside a new `create_expand_fn` function for easily creating expansion functions
  from stopping criteria.
  [(#1734)](https://github.com/PennyLaneAI/pennylane/pull/1734)
  [(#1760)](https://github.com/PennyLaneAI/pennylane/pull/1760)

<<<<<<< HEAD
  `create_expand_fn` takes the default depth to which the expansion function
  should expand a tape, a stopping criterion, and a docstring to be set for the
=======
  `create_expand_fn` takes the default depth to which the expansion function 
  should expand a tape, a stopping criterion, an optional device, and a docstring to be set for the
>>>>>>> f575490c
  created function.
  The stopping criterion must take a queuable object and return a boolean.

* A new transform, `@qml.batch_params`, has been added, that makes QNodes
  handle a batch dimension in trainable parameters.
  [(#1710)](https://github.com/PennyLaneAI/pennylane/pull/1710)
  [(#1761)](https://github.com/PennyLaneAI/pennylane/pull/1761)

  This transform will create multiple circuits, one per batch dimension.
  As a result, it is both simulator and hardware compatible.

  ```python
  @qml.batch_params
  @qml.beta.qnode(dev)
  def circuit(x, weights):
      qml.RX(x, wires=0)
      qml.RY(0.2, wires=1)
      qml.templates.StronglyEntanglingLayers(weights, wires=[0, 1, 2])
      return qml.expval(qml.Hadamard(0))
  ```

  The `qml.batch_params` decorator allows us to pass arguments `x` and `weights`
  that have a batch dimension. For example,

  ```pycon
  >>> batch_size = 3
  >>> x = np.linspace(0.1, 0.5, batch_size)
  >>> weights = np.random.random((batch_size, 10, 3, 3))
  ```

  If we evaluate the QNode with these inputs, we will get an output
  of shape ``(batch_size,)``:

  ```pycon
  >>> circuit(x, weights)
  [-0.30773348  0.23135516  0.13086565]
  ```

* The new `qml.fourier.qnode_spectrum` function extends the former
  `qml.fourier.spectrum` function
  and takes classical processing of QNode arguments into account.
  The frequencies are computed per (requested) QNode argument instead
  of per gate `id`. The gate `id`s are ignored.
  [(#1681)](https://github.com/PennyLaneAI/pennylane/pull/1681)
  [(#1720)](https://github.com/PennyLaneAI/pennylane/pull/1720)

  Consider the following example, which uses non-trainable inputs `x`, `y` and `z`
  as well as trainable parameters `w` as arguments to the QNode.

  ```python
  import pennylane as qml
  import numpy as np

  n_qubits = 3
  dev = qml.device("default.qubit", wires=n_qubits)

  @qml.qnode(dev)
  def circuit(x, y, z, w):
      for i in range(n_qubits):
          qml.RX(0.5*x[i], wires=i)
          qml.Rot(w[0,i,0], w[0,i,1], w[0,i,2], wires=i)
          qml.RY(2.3*y[i], wires=i)
          qml.Rot(w[1,i,0], w[1,i,1], w[1,i,2], wires=i)
          qml.RX(z, wires=i)
      return qml.expval(qml.PauliZ(wires=0))

  x = np.array([1., 2., 3.])
  y = np.array([0.1, 0.3, 0.5])
  z = -1.8
  w = np.random.random((2, n_qubits, 3))
  ```

  This circuit looks as follows:

  ```pycon
  >>> print(qml.draw(circuit)(x, y, z, w))
  0: ──RX(0.5)──Rot(0.598, 0.949, 0.346)───RY(0.23)──Rot(0.693, 0.0738, 0.246)──RX(-1.8)──┤ ⟨Z⟩
  1: ──RX(1)────Rot(0.0711, 0.701, 0.445)──RY(0.69)──Rot(0.32, 0.0482, 0.437)───RX(-1.8)──┤
  2: ──RX(1.5)──Rot(0.401, 0.0795, 0.731)──RY(1.15)──Rot(0.756, 0.38, 0.38)─────RX(-1.8)──┤
  ```

  Applying the `qml.fourier.qnode_spectrum` function to the circuit for the non-trainable
  parameters, we obtain:

  ```pycon
  >>> spec = qml.fourier.qnode_spectrum(circuit, encoding_args={"x", "y", "z"})(x, y, z, w)
  >>> for inp, freqs in spec.items():
  ...     print(f"{inp}: {freqs}")
  "x": {(0,): [-0.5, 0.0, 0.5], (1,): [-0.5, 0.0, 0.5], (2,): [-0.5, 0.0, 0.5]}
  "y": {(0,): [-2.3, 0.0, 2.3], (1,): [-2.3, 0.0, 2.3], (2,): [-2.3, 0.0, 2.3]}
  "z": {(): [-3.0, -2.0, -1.0, 0.0, 1.0, 2.0, 3.0]}
  ```

  We can see that all three parameters in the QNode arguments ``x`` and ``y``
  contribute the spectrum of a Pauli rotation ``[-1.0, 0.0, 1.0]``, rescaled with the
  prefactor of the respective parameter in the circuit.
  The three ``RX`` rotations using the parameter ``z`` accumulate, yielding a more
  complex frequency spectrum.

  For details on how to control for which parameters the spectrum is computed,
  a comparison to `qml.fourier.circuit_spectrum`, and other usage details, please see the
  [fourier.qnode_spectrum docstring](https://pennylane.readthedocs.io/en/latest/code/api/pennylane.fourier.qnode_spectrum.html).

* There is a new utility function `qml.math.is_independent` that checks whether
  a callable is independent of its arguments.
  [(#1700)](https://github.com/PennyLaneAI/pennylane/pull/1700)

  **Warning**

  This function is experimental and might behave differently than expected.
  Also, it might be subject to change.

  **Disclaimer**

  Note that the test relies on both numerical and analytical checks, except
  when using the PyTorch interface which only performs a numerical check.
  It is known that there are edge cases on which this test will yield wrong
  results, in particular non-smooth functions may be problematic.
  For details, please refer to the
  [is_indpendent docstring](https://pennylane.readthedocs.io/en/latest/code/api/pennylane.math.is_independent.html).

* Support for differentiable execution of batches of circuits has been
  extended to the JAX interface for scalar functions, via the beta
  `pennylane.interfaces.batch` module.
  [(#1634)](https://github.com/PennyLaneAI/pennylane/pull/1634)
  [(#1685)](https://github.com/PennyLaneAI/pennylane/pull/1685)

  For example using the `execute` function from the `pennylane.interfaces.batch` module:

  ```python
  from pennylane.interfaces.batch import execute

  def cost_fn(x):
      with qml.tape.JacobianTape() as tape1:
          qml.RX(x[0], wires=[0])
          qml.RY(x[1], wires=[1])
          qml.CNOT(wires=[0, 1])
          qml.var(qml.PauliZ(0) @ qml.PauliX(1))

      with qml.tape.JacobianTape() as tape2:
          qml.RX(x[0], wires=0)
          qml.RY(x[0], wires=1)
          qml.CNOT(wires=[0, 1])
          qml.probs(wires=1)

      result = execute(
        [tape1, tape2], dev,
        gradient_fn=qml.gradients.param_shift,
        interface="autograd"
      )
      return (result[0] + result[1][0, 0])[0]

  res = jax.grad(cost_fn)(params)
  ```

* The unitary matrix corresponding to a quantum circuit can now be created using the new
  `get_unitary_matrix()` transform.
  [(#1609)](https://github.com/PennyLaneAI/pennylane/pull/1609)

* Arbitrary two-qubit unitaries can now be decomposed into elementary gates. This
  functionality has been incorporated into the `qml.transforms.unitary_to_rot` transform, and is
  available separately as `qml.transforms.two_qubit_decomposition`.
  [(#1552)](https://github.com/PennyLaneAI/pennylane/pull/1552)

  As an example, consider the following randomly-generated matrix and circuit that uses it:

  ```python
  U = np.array([
      [-0.03053706-0.03662692j,  0.01313778+0.38162226j, 0.4101526 -0.81893687j, -0.03864617+0.10743148j],
      [-0.17171136-0.24851809j,  0.06046239+0.1929145j, -0.04813084-0.01748555j, -0.29544883-0.88202604j],
      [ 0.39634931-0.78959795j, -0.25521689-0.17045233j, -0.1391033 -0.09670952j, -0.25043606+0.18393466j],
      [ 0.29599198-0.19573188j,  0.55605806+0.64025769j, 0.06140516+0.35499559j,  0.02674726+0.1563311j ]
  ])

  dev = qml.device('default.qubit', wires=2)

  @qml.qnode(dev)
  @qml.transforms.unitary_to_rot
  def circuit(x, y):
      qml.RX(x, wires=0)
      qml.QubitUnitary(U, wires=[0, 1])
      qml.RY(y, wires=0)
      return qml.expval(qml.PauliZ(wires=0))
  ```

  If we run the circuit, we can see the new decomposition:

  ```pycon
  >>> circuit(0.3, 0.4)
  tensor(-0.70520073, requires_grad=True)
  >>> print(qml.draw(circuit)(0.3, 0.4))
  0: ──RX(0.3)─────────────────Rot(-3.5, 0.242, 0.86)──╭X──RZ(0.176)───╭C─────────────╭X──Rot(5.56, 0.321, -2.09)───RY(0.4)──┤ ⟨Z⟩
  1: ──Rot(-1.64, 2.69, 1.58)──────────────────────────╰C──RY(-0.883)──╰X──RY(-1.47)──╰C──Rot(-1.46, 0.337, 0.587)───────────┤
  ```

* The transform for the Jacobian of the classical preprocessing within a QNode,
  `qml.transforms.classical_jacobian`, now takes a keyword argument `argnum` to specify
  the QNode argument indices with respect to which the Jacobian is computed.
  [(#1645)](https://github.com/PennyLaneAI/pennylane/pull/1645)

  An example for the usage of ``argnum`` is

  ```python
  @qml.qnode(dev)
  def circuit(x, y, z):
      qml.RX(qml.math.sin(x), wires=0)
      qml.CNOT(wires=[0, 1])
      qml.RY(y ** 2, wires=1)
      qml.RZ(1 / z, wires=1)
      return qml.expval(qml.PauliZ(0))

  jac_fn = qml.transforms.classical_jacobian(circuit, argnum=[1, 2])
  ```

  The Jacobian can then be computed at specified parameters.

  ```pycon
  >>> x, y, z = np.array([0.1, -2.5, 0.71])
  >>> jac_fn(x, y, z)
  (array([-0., -5., -0.]), array([-0.        , -0.        , -1.98373339]))
  ```

  The returned arrays are the derivatives of the three parametrized gates in the circuit
  with respect to `y` and `z` respectively.

  There also are explicit tests for `classical_jacobian` now, which previously was tested
  implicitly via its use in the `metric_tensor` transform.

  For more usage details, please see the
  [classical Jacobian docstring](https://pennylane.readthedocs.io/en/latest/code/api/pennylane.transforms.classical_jacobian.html).

* Added a new operation `OrbitalRotation`, which implements the spin-adapted spatial orbital rotation gate.
  [(#1665)](https://github.com/PennyLaneAI/pennylane/pull/1665)

  An example circuit that uses `OrbitalRotation` operation is:

  ```python
  dev = qml.device('default.qubit', wires=4)
  @qml.qnode(dev)
  def circuit(phi):
      qml.BasisState(np.array([1, 1, 0, 0]), wires=[0, 1, 2, 3])
      qml.OrbitalRotation(phi, wires=[0, 1, 2, 3])
      return qml.state()
  ```

  If we run this circuit, we will get the following output

  ```pycon
  >>> circuit(0.1)
  array([ 0.        +0.j,  0.        +0.j,  0.        +0.j,
          0.00249792+0.j,  0.        +0.j,  0.        +0.j,
          -0.04991671+0.j,  0.        +0.j,  0.        +0.j,
          -0.04991671+0.j,  0.        +0.j,  0.        +0.j,
          0.99750208+0.j,  0.        +0.j,  0.        +0.j,
          0.        +0.j])
  ```

* A new, experimental QNode has been added, that adds support for batch execution of circuits,
  custom quantum gradient support, and arbitrary order derivatives. This QNode is available via
  `qml.beta.QNode`, and `@qml.beta.qnode`.
  [(#1642)](https://github.com/PennyLaneAI/pennylane/pull/1642)
  [(#1646)](https://github.com/PennyLaneAI/pennylane/pull/1646)
  [(#1651)](https://github.com/PennyLaneAI/pennylane/pull/1651)

  It differs from the standard QNode in several ways:

  - Custom gradient transforms can be specified as the differentiation method:

    ```python
    @qml.gradients.gradient_transform
    def my_gradient_transform(tape):
        ...
        return tapes, processing_fn

    @qml.beta.qnode(dev, diff_method=my_gradient_transform)
    def circuit():
    ```

  - Arbitrary :math:`n`-th order derivatives are supported on hardware using
    gradient transforms such as the parameter-shift rule. To specify that an :math:`n`-th
    order derivative of a QNode will be computed, the `max_diff` argument should be set.
    By default, this is set to 1 (first-order derivatives only).

  - Internally, if multiple circuits are generated for execution simultaneously, they
    will be packaged into a single job for execution on the device. This can lead to
    significant performance improvement when executing the QNode on remote
    quantum hardware.

  - When decomposing the circuit, the default decomposition strategy will prioritize
    decompositions that result in the smallest number of parametrized operations
    required to satisfy the differentiation method. Additional decompositions required
    to satisfy the native gate set of the quantum device will be performed later, by the
    device at execution time. While this may lead to a slight increase in classical processing,
    it significantly reduces the number of circuit evaluations needed to compute
    gradients of complex unitaries.

  In an upcoming release, this QNode will replace the existing one. If you come across any bugs
  while using this QNode, please let us know via a [bug
  report](https://github.com/PennyLaneAI/pennylane/issues/new?assignees=&labels=bug+%3Abug%3A&template=bug_report.yml&title=%5BBUG%5D)
  on our GitHub bug tracker.

  Currently, this beta QNode does not support the following features:

  - Non-mutability via the `mutable` keyword argument
  - Viewing specifications with `qml.specs`
  - The `reversible` QNode differentiation method
  - The ability to specify a `dtype` when using PyTorch and TensorFlow.

  It is also not tested with the `qml.qnn` module.

* Two new methods were added to the Device API, allowing PennyLane devices
  increased control over circuit decompositions.
  [(#1651)](https://github.com/PennyLaneAI/pennylane/pull/1651)

  - `Device.expand_fn(tape) -> tape`: expands a tape such that it is supported by the device. By
    default, performs the standard device-specific gate set decomposition done in the default
    QNode. Devices may overwrite this method in order to define their own decomposition logic.

    Note that the numerical result after applying this method should remain unchanged; PennyLane
    will assume that the expanded tape returns exactly the same value as the original tape when
    executed.

  - `Device.batch_transform(tape) -> (tapes, processing_fn)`: preprocesses the tape in the case
    where the device needs to generate multiple circuits to execute from the input circuit. The
    requirement of a post-processing function makes this distinct to the `expand_fn` method above.

    By default, this method applies the transform

    .. math:: \left\langle \sum_i c_i h_i\right\rangle -> \sum_i c_i \left\langle h_i \right\rangle

    if `expval(H)` is present on devices that do not natively support Hamiltonians with
    non-commuting terms.

* Added a new template `GateFabric`, which implements a local, expressive, quantum-number-preserving
  ansatz proposed by Anselmetti *et al.* in [arXiv:2104.05692](https://arxiv.org/abs/2104.05695).
  [(#1687)](https://github.com/PennyLaneAI/pennylane/pull/1687)

  An example of a circuit using `GateFabric` template is:

  ```python
  coordinates = np.array([0.0, 0.0, -0.6614, 0.0, 0.0, 0.6614])
  H, qubits = qml.qchem.molecular_hamiltonian(["H", "H"], coordinates)
  ref_state = qml.qchem.hf_state(electrons=2, qubits)

  dev = qml.device('default.qubit', wires=qubits)
  @qml.qnode(dev)
  def ansatz(weights):
      qml.templates.GateFabric(weights, wires=[0,1,2,3],
                                  init_state=ref_state, include_pi=True)
      return qml.expval(H)
  ```

  For more details, see the [GateFabric documentation](../code/api/pennylane.templates.layers.GateFabric.html).

* Added a new template `kUpCCGSD`, which implements a unitary coupled cluster ansatz with
  generalized singles and pair doubles excitation operators, proposed by Joonho Lee *et al.*
  in [arXiv:1810.02327](https://arxiv.org/abs/1810.02327).

  An example of a circuit using `kUpCCGSD` template is:

  ```python
  coordinates = np.array([0.0, 0.0, -0.6614, 0.0, 0.0, 0.6614])
  H, qubits = qml.qchem.molecular_hamiltonian(["H", "H"], coordinates)
  ref_state = qml.qchem.hf_state(electrons=2, qubits)

  dev = qml.device('default.qubit', wires=qubits)
  @qml.qnode(dev)
  def ansatz(weights):
      qml.templates.kUpCCGSD(weights, wires=[0,1,2,3], k=0, delta_sz=0,
                                  init_state=ref_state)
      return qml.expval(H)
  ```


<h3>Improvements</h3>

* The `ApproxTimeEvolution` template can now be used with Hamiltonians that have
  trainable coefficients.
  [(#1789)](https://github.com/PennyLaneAI/pennylane/pull/1789)

  Resulting QNodes can be differentiated with respect to both the time parameter
  *and* the Hamiltonian coefficients.

  ```python
  dev = qml.device('default.qubit', wires=2)
  obs = [qml.PauliX(0) @ qml.PauliY(1), qml.PauliY(0) @ qml.PauliX(1)]

  @qml.qnode(dev)
  def circuit(coeffs, t):
      H = qml.Hamiltonian(coeffs, obs)
      qml.templates.ApproxTimeEvolution(H, t, 2)
      return qml.expval(qml.PauliZ(0))
  ```

  ```pycon
  >>> t = np.array(0.54, requires_grad=True)
  >>> coeffs = np.array([-0.6, 2.0], requires_grad=True)
  >>> qml.grad(circuit)(coeffs, t)
  (array([-1.07813375, -1.07813375]), array(-2.79516158))
  ```

  All differentiation methods, including backpropagation and the parameter-shift
  rule, are supported.

* Templates are now top level imported and can be used directly e.g. `qml.QFT(wires=0)`.
  [(#1779)](https://github.com/PennyLaneAI/pennylane/pull/1779)

* Operators now have a `label` method to determine how they are drawn.  This will
  eventually override the `RepresentationResolver` class.
  [(#1678)](https://github.com/PennyLaneAI/pennylane/pull/1678)

* It is now possible to draw QNodes that have been transformed by a 'batch transform'; that is,
  a transform that maps a single QNode into multiple circuits under the hood. Examples of
  batch transforms include `@qml.metric_tensor` and `@qml.gradients`.
  [(#1762)](https://github.com/PennyLaneAI/pennylane/pull/1762)

  For example, consider the parameter-shift rule, which generates two circuits per parameter;
  one circuit that has the parameter shifted forward, and another that has the parameter shifted
  backwards:

  ```python
  dev = qml.device("default.qubit", wires=2)

  @qml.gradients.param_shift
  @qml.beta.qnode(dev)
  def circuit(x):
      qml.RX(x, wires=0)
      qml.CNOT(wires=[0, 1])
      return qml.expval(qml.PauliZ(wires=0))
  ```

  ```pycon
  >>> print(qml.draw(circuit)(0.6))
   0: ──RX(2.17)──╭C──┤ ⟨Z⟩
   1: ────────────╰X──┤

   0: ──RX(-0.971)──╭C──┤ ⟨Z⟩
   1: ──────────────╰X──┤
  ```

* All qubit operations have been re-written to use the `qml.math` framework
  for internal classical processing and the generation of their matrix representations.
  As a result these representations are now fully differentiable, and the
  framework-specific device classes no longer need to maintain framework-specific
  versions of these matrices.
  [(#1749)](https://github.com/PennyLaneAI/pennylane/pull/1749)

* A new utility class `qml.BooleanFn` is introduced. It wraps a function that takes a single
  argument and returns a Boolean.
  [(#1734)](https://github.com/PennyLaneAI/pennylane/pull/1734)

  After wrapping, `qml.BooleanFn` can be called like the wrapped function, and
  multiple instances can be manipulated and combined with the bitwise operators
  `&`, `|` and `~`.

* `qml.probs` now accepts an attribute `op` that allows to rotate the computational basis and get the
  probabilities in the rotated basis.
  [(#1692)](https://github.com/PennyLaneAI/pennylane/pull/1692)

* The `qml.beta.QNode` now supports the `qml.qnn` module.
  [(#1748)](https://github.com/PennyLaneAI/pennylane/pull/1748)

* `@qml.beta.QNode` now supports the `qml.specs` transform.
  [(#1739)](https://github.com/PennyLaneAI/pennylane/pull/1739)

* `qml.circuit_drawer.drawable_layers` and `qml.circuit_drawer.drawable_grid` process a list of
  operations to layer positions for drawing.
  [(#1639)](https://github.com/PennyLaneAI/pennylane/pull/1639)

* `qml.transforms.batch_transform` now accepts `expand_fn`s that take additional arguments and
  keyword arguments. In fact, `expand_fn` and `transform_fn` now **must** have the same signature.
  [(#1721)](https://github.com/PennyLaneAI/pennylane/pull/1721)

* The `qml.batch_transform` decorator is now ignored during Sphinx builds, allowing
  the correct signature to display in the built documentation.
  [(#1733)](https://github.com/PennyLaneAI/pennylane/pull/1733)

* The use of `expval(H)`, where `H` is a cost Hamiltonian generated by the `qaoa` module,
  has been sped up. This was achieved by making PennyLane decompose a circuit with an `expval(H)`
  measurement into subcircuits if the `Hamiltonian.grouping_indices` attribute is set, and setting
  this attribute in the relevant `qaoa` module functions.
  [(#1718)](https://github.com/PennyLaneAI/pennylane/pull/1718)

* The tests for qubit operations are split into multiple files.
  [(#1661)](https://github.com/PennyLaneAI/pennylane/pull/1661)

* The `qml.metric_tensor` transform has been improved with regards to
  both function and performance.
  [(#1638)](https://github.com/PennyLaneAI/pennylane/pull/1638)
  [(#1721)](https://github.com/PennyLaneAI/pennylane/pull/1721)

  - If the underlying device supports batch execution of circuits, the quantum circuits required to
    compute the metric tensor elements will be automatically submitted as a batched job. This can
    lead to significant performance improvements for devices with a non-trivial job submission
    overhead.

  - Previously, the transform would only return the metric tensor with respect to gate arguments,
    and ignore any classical processing inside the QNode, even very trivial classical processing
    such as parameter permutation. The metric tensor now takes into account classical processing,
    and returns the metric tensor with respect to QNode arguments, not simply gate arguments:

    ```pycon
    >>> @qml.qnode(dev)
    ... def circuit(x):
    ...     qml.Hadamard(wires=1)
    ...     qml.RX(x[0], wires=0)
    ...     qml.CNOT(wires=[0, 1])
    ...     qml.RY(x[1] ** 2, wires=1)
    ...     qml.RY(x[1], wires=0)
    ...     return qml.expval(qml.PauliZ(0))
    >>> x = np.array([0.1, 0.2], requires_grad=True)
    >>> qml.metric_tensor(circuit)(x)
    array([[0.25      , 0.        ],
           [0.        , 0.28750832]])
    ```

    To revert to the previous behaviour of returning the metric tensor with respect to gate
    arguments, `qml.metric_tensor(qnode, hybrid=False)` can be passed.

    ```pycon
    >>> qml.metric_tensor(circuit, hybrid=False)(x)
    array([[0.25      , 0.        , 0.        ],
           [0.        , 0.25      , 0.        ],
           [0.        , 0.        , 0.24750832]])
    ```

  - The metric tensor transform now works with a larger set of operations. In particular,
    all operations that have a single variational parameter and define a generator are now
    supported. In addition to a reduction in decomposition overhead, the change
    also results in fewer circuit evaluations.


* ``qml.circuit_drawer.CircuitDrawer`` can accept a string for the ``charset`` keyword, instead of a ``CharSet`` object.
  [(#1640)](https://github.com/PennyLaneAI/pennylane/pull/1640)

* ``qml.math.sort`` will now return only the sorted torch tensor and not the corresponding indices, making sort consistent across interfaces.
    [(#1691)](https://github.com/PennyLaneAI/pennylane/pull/1691)

* Operations can now have gradient recipes that depend on the state of the operation.
  [(#1674)](https://github.com/PennyLaneAI/pennylane/pull/1674)

  For example, this allows for gradient recipes that are parameter dependent:

  ```python
  class RX(qml.RX):

      @property
      def grad_recipe(self):
          # The gradient is given by [f(2x) - f(0)] / (2 sin(x)), by subsituting
          # shift = x into the two term parameter-shift rule.
          x = self.data[0]
          c = 0.5 / np.sin(x)
          return ([[c, 0.0, 2 * x], [-c, 0.0, 0.0]],)
  ```

* Shots can now be passed as a runtime argument to transforms that execute circuits in batches, similarly
  to QNodes.
  [(#1707)](https://github.com/PennyLaneAI/pennylane/pull/1707)

  An example of such a transform are the gradient transforms in the
  `qml.gradients` module. As a result, we can now call gradient transforms
  (such as `qml.gradients.param_shift`) and set the number of shots at runtime.

  ```pycon
  >>> dev = qml.device("default.qubit", wires=1, shots=1000)
  >>> @qml.beta.qnode(dev)
  ... def circuit(x):
  ...     qml.RX(x, wires=0)
  ...     return qml.expval(qml.PauliZ(0))
  >>> grad_fn = qml.gradients.param_shift(circuit)
  >>> grad_fn(0.564, shots=[(1, 10)]).T
  array([[-1., -1., -1., -1., -1.,  0., -1.,  0., -1.,  0.]])
  >>> grad_fn(0.1233, shots=None)
  array([[-0.53457096]])
  ```

* Specific QNode execution options are now re-used by batch transforms
  to execute transformed QNodes.
  [(#1708)](https://github.com/PennyLaneAI/pennylane/pull/1708)

* To standardize across all optimizers, `qml.optimize.AdamOptimizer` now also uses `accumulation` (in form of `collections.namedtuple`) to keep track of running quantities. Before it used three variables `fm`, `sm` and `t`. [(#1757)](https://github.com/PennyLaneAI/pennylane/pull/1757)

<h3>Breaking changes</h3>

* The `qml.inv` function has been removed, `qml.adjoint` should be used
  instead.
  [(#1778)](https://github.com/PennyLaneAI/pennylane/pull/1778)

* The input signature of an `expand_fn` used in a `batch_transform`
  now **must** have the same signature as the provided `transform_fn`,
  and vice versa.
  [(#1721)](https://github.com/PennyLaneAI/pennylane/pull/1721)

* The expansion rule in the `qml.metric_tensor` transform has been changed.
  [(#1721)](https://github.com/PennyLaneAI/pennylane/pull/1721)

  If `hybrid=False`, the changed expansion rule might lead to a changed output.

* The `qml.metric_tensor` keyword argument `diag_approx` is deprecated.
  Approximations can be controlled with the more fine-grained `approx`
  keyword argument, with `approx="block-diag"` (the default) reproducing
  the old behaviour.
  [(#1721)](https://github.com/PennyLaneAI/pennylane/pull/1721)

* The `default.qubit.torch` device automatically determines if computations
  should be run on a CPU or a GPU and doesn't take a `torch_device` argument
  anymore.
  [(#1705)](https://github.com/PennyLaneAI/pennylane/pull/1705)

* The utility function `qml.math.requires_grad` now returns `True` when using Autograd
  if and only if the `requires_grad=True` attribute is set on the NumPy array. Previously,
  this function would return `True` for *all* NumPy arrays and Python floats, unless
  `requires_grad=False` was explicitly set.
  [(#1638)](https://github.com/PennyLaneAI/pennylane/pull/1638)

* The operation `qml.Interferometer` has been renamed `qml.InterferometerUnitary` in order to
  distinguish it from the template `qml.templates.Interferometer`.
  [(#1714)](https://github.com/PennyLaneAI/pennylane/pull/1714)

* The `qml.transforms.invisible` decorator has been replaced with `qml.tape.stop_recording`, which
  may act as a context manager as well as a decorator to ensure that contained logic is
  non-recordable or non-queueable within a QNode or quantum tape context.
  [(#1754)](https://github.com/PennyLaneAI/pennylane/pull/1754)

<h3>Deprecations</h3>

* Allowing cost functions to be differentiated using `qml.grad` or
  `qml.jacobian` without explicitly marking parameters as trainable is being
  deprecated, and will be removed in the next release.
  Please specify the `requires_grad` attribute for every argument or specify
  `argnum` when using `qml.grad` or `qml.jacobian`.
  [(#1773)](https://github.com/PennyLaneAI/pennylane/pull/1773)

  The following raises a warning in v0.19.0 and will raise an error in
  v0.20.0:

  ```python
  import pennylane as qml

  dev = qml.device('default.qubit', wires=5)

  @qml.qnode(dev)
  def test(x):
      qml.RY(x, wires=[0])
      return qml.expval(qml.PauliZ(0))

  par = 0.3
  qml.grad(test)(par)
  ```

  Preferred approaches include specifying the `requires_grad` attribute:

  ```python
  import pennylane as qml
  from pennylane import numpy as np

  dev = qml.device('default.qubit', wires=5)

  @qml.qnode(dev)
  def test(x):
      qml.RY(x, wires=[0])
      return qml.expval(qml.PauliZ(0))

  par = np.array(0.3, requires_grad=True)
  qml.grad(test)(par)
  ```

  Or specifying the `argnum` argument when using `qml.grad` or `qml.jacobian`:

  ```python
  import pennylane as qml

  dev = qml.device('default.qubit', wires=5)

  @qml.qnode(dev)
  def test(x):
      qml.RY(x, wires=[0])
      return qml.expval(qml.PauliZ(0))

  par = 0.3
  qml.grad(test, argnum=0)(par)
  ```

* The `qml.fourier.spectrum` function has been renamed to `qml.fourier.circuit_spectrum`,
  in order to clearly separate the new `qnode_spectrum` function from this one.
  `qml.fourier.spectrum` is now an alias for `circuit_spectrum` but is flagged for
  deprecation and will be removed soon.
  [(#1681)](https://github.com/PennyLaneAI/pennylane/pull/1681)

* The `init` module, which contains functions to generate random parameter tensors for
  templates, is flagged for deprecation and will be removed in the next release cycle.
  Instead, the templates' `shape` method can be used to get the desired shape of the tensor,
  which can then be generated manually.
  [(#1689)](https://github.com/PennyLaneAI/pennylane/pull/1689)

* The `QNode.draw` method has been deprecated, and will be removed in an upcoming release.
  Please use the `qml.draw` transform instead.
  [(#1746)](https://github.com/PennyLaneAI/pennylane/pull/1746)

* The `QNode.metric_tensor` method has been deprecated, and will be removed in an upcoming release.
  Please use the `qml.metric_tensor` transform instead.
  [(#1638)](https://github.com/PennyLaneAI/pennylane/pull/1638)

<h3>Bug fixes</h3>

* Fixes a bug where the GPU cannot be used with `qml.qnn.TorchLayer`.
  [(#1705)](https://github.com/PennyLaneAI/pennylane/pull/1705)

* Fix a bug where the devices cache the same result for different observables return types.
  [(#1719)](https://github.com/PennyLaneAI/pennylane/pull/1719)

* Fixed a bug of the default circuit drawer where having more measurements
  compared to the number of measurements on any wire raised a `KeyError`.
  [(#1702)](https://github.com/PennyLaneAI/pennylane/pull/1702)

* Fix a bug where it was not possible to use `jax.jit` on a `QNode` when using `QubitStateVector`.
  [(#1683)](https://github.com/PennyLaneAI/pennylane/pull/1683)

* The device suite tests can now execute successfully if no shots configuration variable is given.
  [(#1641)](https://github.com/PennyLaneAI/pennylane/pull/1641)

* Fixes a bug where the `qml.gradients.param_shift` transform would raise an error while attempting
  to compute the variance of a QNode with ragged output.
  [(#1646)](https://github.com/PennyLaneAI/pennylane/pull/1646)

* Fixes a bug in `default.mixed`, to ensure that returned probabilities are always non-negative.
  [(#1680)](https://github.com/PennyLaneAI/pennylane/pull/1680)

* Fixes a bug where gradient transforms would fail to apply to QNodes
  containing classical processing.
  [(#1699)](https://github.com/PennyLaneAI/pennylane/pull/1699)

* Fixes a bug where the the parameter-shift method was not correctly using the
  fallback gradient function when *all* circuit parameters required the fallback.
  [(#1782)](https://github.com/PennyLaneAI/pennylane/pull/1782)

<h3>Documentation</h3>

* Adds a link to https://pennylane.ai/qml/demonstrations.html in the navbar.
  [(#1624)](https://github.com/PennyLaneAI/pennylane/pull/1624)

* Corrects the docstring of `ExpvalCost` by adding `wires` to the signature of the `ansatz` argument. [(#1715)](https://github.com/PennyLaneAI/pennylane/pull/1715)

* All instances of `qnode.draw()` have been updated to instead use the transform `qml.draw(qnode)`.
  [(#1750)](https://github.com/PennyLaneAI/pennylane/pull/1750)

* Add the `jax` interface in QNode Documentation. [(#1755)](https://github.com/PennyLaneAI/pennylane/pull/1755)

<h3>Contributors</h3>

This release contains contributions from (in alphabetical order):

Utkarsh Azad, Akash Narayanan B, Olivia Di Matteo, Andrew Gardhouse, David Ittah, Josh Izaac, Christina Lee,
Romain Moyard, Carrie-Anne Rubidge, Maria Schuld, Rishabh Singh, Ingrid Strandberg, Antal Száva, Cody Wang,
David Wierichs, Moritz Willmann.<|MERGE_RESOLUTION|>--- conflicted
+++ resolved
@@ -10,13 +10,8 @@
   [(#1734)](https://github.com/PennyLaneAI/pennylane/pull/1734)
   [(#1760)](https://github.com/PennyLaneAI/pennylane/pull/1760)
 
-<<<<<<< HEAD
   `create_expand_fn` takes the default depth to which the expansion function
-  should expand a tape, a stopping criterion, and a docstring to be set for the
-=======
-  `create_expand_fn` takes the default depth to which the expansion function 
   should expand a tape, a stopping criterion, an optional device, and a docstring to be set for the
->>>>>>> f575490c
   created function.
   The stopping criterion must take a queuable object and return a boolean.
 
