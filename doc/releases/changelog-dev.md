--- conflicted
+++ resolved
@@ -64,13 +64,9 @@
 
 This release contains contributions from (in alphabetical order):
 
-Shiwen An
+Shiwen An,
 Astral Cai,
-<<<<<<< HEAD
+Yushao Chen,
+Pietropaolo Frisoni,
 Andrija Paurevic,
-Justin Pickering
-Pietropaolo Frisoni
-=======
-Yushao Chen,
-Andrija Paurevic
->>>>>>> b07f304f
+Justin Pickering