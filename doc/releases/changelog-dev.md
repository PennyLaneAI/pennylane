--- conflicted
+++ resolved
@@ -76,8 +76,4 @@
 
 This release contains contributions from (in alphabetical order):
 
-<<<<<<< HEAD
-David Ittah, Ankit Khandelwal, Christina Lee, Ixchel Meza Chavez, Moritz Willmann
-=======
-David Ittah, Edward Jiang, Ankit Khandelwal, Ixchel Meza Chavez, Moritz Willmann
->>>>>>> 2ffd0a5b
+David Ittah, Edward Jiang, Ankit Khandelwal, Christina Lee, Ixchel Meza Chavez, Moritz Willmann