--- conflicted
+++ resolved
@@ -379,12 +379,9 @@
 * The `StatePrep` class has been added as an interface that state-prep operators must implement.
   [(#3654)](https://github.com/PennyLaneAI/pennylane/pull/3654)
 
-<<<<<<< HEAD
-=======
 * Allow batching in all `SymbolicOp` operators, which include `Exp`, `Pow` and `SProd`.
   [(#3597)](https://github.com/PennyLaneAI/pennylane/pull/3597)
 
->>>>>>> 6e634c78
 * `qml.pauli.is_pauli_word` now supports `Prod` and `SProd` operators, and it returns `False` when a
   `Hamiltonian` contains more than one term.
   [(#3692)](https://github.com/PennyLaneAI/pennylane/pull/3692)
