:orphan:

# Release 0.41.0-dev (development release)

<h3>New features since last release</h3>

<h4>Resource-efficient decompositions 🔎</h4>

A new, experimental graph-based decomposition system is now available in PennyLane under the `qml.decomposition` 
module. 
[(#6950)](https://github.com/PennyLaneAI/pennylane/pull/6950)
[(#6952)](https://github.com/PennyLaneAI/pennylane/pull/6952)
[(#7045)](https://github.com/PennyLaneAI/pennylane/pull/7045)
[(#7058)](https://github.com/PennyLaneAI/pennylane/pull/7058)
[(#7064)](https://github.com/PennyLaneAI/pennylane/pull/7064)
[(#6951)](https://github.com/PennyLaneAI/pennylane/pull/6951)

PennyLane's new decomposition system offers a graph-based alternative to the current system, which provides 
better resource efficiency and versatility by traversing an internal graph structure that is weighted 
by the resources (e.g., gate counts) required to decompose down to a given set of gates. 

This new system is experimental and is disabled by default, but it can be enabled by adding `qml.decompositions.enable_graph()` 
to the top of your program. Conversely, `qml.decompositions.disable_graph` disables the new system from 
being active.

With `qml.decompositions.enable_graph()`, the following new features are available:

* Operators in PennyLane can now accommodate multiple decompositions, which can be queried with the 
  new `qml.list_decomps` function:

  ```pycon
  >>> import pennylane as qml
  >>> qml.decomposition.enable_graph()
  >>> qml.list_decomps(qml.CRX)
  [<pennylane.decomposition.decomposition_rule.DecompositionRule at 0x136da9de0>,
    <pennylane.decomposition.decomposition_rule.DecompositionRule at 0x136da9db0>,
    <pennylane.decomposition.decomposition_rule.DecompositionRule at 0x136da9f00>]
  >>> print(qml.draw(qml.list_decomps(qml.CRX)[0])(0.5, wires=[0, 1]))
  0: ───────────╭●────────────╭●─┤
  1: ──RX(0.25)─╰Z──RX(-0.25)─╰Z─┤
  ```

  When an operator within a circuit needs to be decomposed (e.g., when `qml.transforms.decompose` is 
  present), the chosen decomposition rule is that which leads to the most resource efficient set of 
  gates (i.e., the least amount of gates produced).

* New decomposition rules can be globally added to operators in PennyLane with the new `qml.add_decomps` 
  function. Creating a valid decomposition rule requires:

  * Defining quantum function that represents the decomposition.
  * Adding resource requirements (gate counts) to the above quantum function by decorating it with the 
    new `qml.register_resources` function, which requires a dictionary mapping operator types present 
    in the quantum function to their number of occurrences.

  ```python
  qml.decomposition.enable_graph()

  @qml.register_resources({qml.H: 2, qml.CZ: 1})
  def my_cnot(wires):
      qml.H(wires=wires[1])
      qml.CZ(wires=wires)
      qml.H(wires=wires[1])

  qml.add_decomps(qml.CNOT, my_cnot)
  ```

  This newly added rule for `qml.CNOT` can be verified as being available to use:

  ```pycon
  >>> my_new_rule = qml.list_decomps(qml.CNOT)[-1]
  >>> print(my_new_rule)
  @qml.register_resources({qml.H: 2, qml.CZ: 1})
  def my_cnot(wires):
      qml.H(wires=wires[1])
      qml.CZ(wires=wires)
      qml.H(wires=wires[1])
  ```

  Operators with dynamic resource requirements must be declared in a resource estimate using the new
  `qml.resource_rep` function. For each operator class, the set of parameters that affects the type 
  of gates and their number of occurrences in its decompositions is given by the `resource_keys` attribute.

  ```pycon
  >>> qml.MultiRZ.resource_keys
  {'num_wires'}
  ```

  The output of `resource_keys` indicates that custom decompositions for the operator should be registered 
  to a resource function (as opposed to a static dictionary) that accepts those exact arguments and 
  returns a dictionary. Consider this dummy example of a ficticious decomposition rule comprising three 
  `qml.MultiRZ` gates:

  ```python
  qml.decomposition.enable_graph()

  def resource_fn(num_wires):
      return {
          qml.resource_rep(qml.MultiRZ, num_wires=num_wires - 1): 1,
          qml.resource_rep(qml.MultiRZ, num_wires=3): 2
      }
  
  @qml.register_resources(resource_fn)
  def my_decomp(theta, wires):
      qml.MultiRZ(theta, wires=wires[:3])
      qml.MultiRZ(theta, wires=wires[1:])
      qml.MultiRZ(theta, wires=wires[:3])
  ```

  More information for defining complex decomposition rules can be found in the documentation for `qml.register_resources`.

* The `qml.transforms.decompose` transform works when the new decompositions system is enabled, and 
  offers the ability to inject new decomposition rules via two new keyword arguments:

  * `fixed_decomps`: decomposition rules provided to this keyword argument are guaranteed to be used 
    by the new system, bypassing all other decomposition rules that may exist for the relevant operators.
  * `alt_decomps`: decomposition rules provided to this keyword argument are alternative decomposition 
    rules that the new system may choose if they're the most resource efficient.
  [(#6966)](https://github.com/PennyLaneAI/pennylane/pull/6966)
  [(#7149)](https://github.com/PennyLaneAI/pennylane/pull/7149)

  Each keyword argument must be assigned a dictionary that maps operator types to decomposition rules.
  Here is an example of both keyword arguments in use:

  ```python
  qml.decomposition.enable_graph()

  @qml.register_resources({qml.CNOT: 2, qml.RX: 1})
  def my_isingxx(phi, wires, **__):
      qml.CNOT(wires=wires)
      qml.RX(phi, wires=[wires[0]])
      qml.CNOT(wires=wires)

  @qml.register_resources({qml.H: 2, qml.CZ: 1})
  def my_cnot(wires, **__):
      qml.H(wires=wires[1])
      qml.CZ(wires=wires)
      qml.H(wires=wires[1])

  @partial(
      qml.transforms.decompose,
      gate_set={"RX", "RZ", "CZ", "GlobalPhase"},
      alt_decomps={qml.CNOT: my_cnot},
      fixed_decomps={qml.IsingXX: my_isingxx},
  )
  @qml.qnode(qml.device("default.qubit"))
  def circuit():
      qml.CNOT(wires=[0, 1])
      qml.IsingXX(0.5, wires=[0, 1])
      return qml.state()
  ```

  ```pycon
  >>> circuit()
  array([ 9.68912422e-01+2.66934210e-16j, -1.57009246e-16+3.14018492e-16j,
        8.83177008e-17-2.94392336e-17j,  5.44955495e-18-2.47403959e-01j])
  ```

  More details about using `fixed_decomps` and `alt_decomps` can be found in the usage details section
  in the `qml.transforms.decompose` documentation.

<h4>Capturing and Representing Hybrid Programs 📥</h4>

* Python control flow (`if/else`, `for`, `while`) is now supported when program capture is enabled by setting
  `autograph=True` at the QNode level.
  [(#6837)](https://github.com/PennyLaneAI/pennylane/pull/6837)

  ```python
  qml.capture.enable()
  dev = qml.device("default.qubit", wires=[0, 1, 2])

  @qml.qnode(dev, autograph=True)
  def circuit(num_loops: int):
      for i in range(num_loops):
          if i % 2 == 0:
              qml.H(i)
          else:
              qml.RX(1,i)
      return qml.state()
  ```

  ```pycon
  >>> print(qml.draw(circuit)(num_loops=3))
  0: ──H────────┤  State
  1: ──RX(1.00)─┤  State
  2: ──H────────┤  State
  >>> circuit(3)
  Array([0.43879125+0.j        , 0.43879125+0.j        ,
         0.        -0.23971277j, 0.        -0.23971277j,
         0.43879125+0.j        , 0.43879125+0.j        ,
         0.        -0.23971277j, 0.        -0.23971277j], dtype=complex64)
  ```

* Traditional tape transforms in PennyLane can be automatically converted to work with program capture enabled.
  [(#6922)](https://github.com/PennyLaneAI/pennylane/pull/6922)

  As an example, here is a custom tape transform, working with capture enabled, that shifts every `qml.RX` gate to the end of the circuit:

  ```python
  qml.capture.enable()

  @qml.transform
  def shift_rx_to_end(tape):
      """Transform that moves all RX gates to the end of the operations list."""
      new_ops, rxs = [], []

      for op in tape.operations:
          if isinstance(op, qml.RX):
              rxs.append(op)
          else:
                new_ops.append(op)

      operations = new_ops + rxs
      new_tape = tape.copy(operations=operations)
      return [new_tape], lambda res: res[0]
  ```

  A requirement for tape transforms to be compatible with program capture is to further decorate QNodes with the experimental
  `qml.capture.expand_plxpr_transforms` decorator.

  ```python
  @qml.capture.expand_plxpr_transforms
  @shift_rx_to_end
  @qml.qnode(qml.device("default.qubit", wires=1))
  def circuit():
      qml.RX(0.1, wires=0)
      qml.H(wires=0)
      return qml.state()
  ```

  ```pycon
  >>> print(qml.draw(circuit)())
  0: ──H──RX(0.10)─┤  State
  ```

  There are some exceptions to getting tape transforms to work with capture enabled:
  * Transforms that return multiple tapes cannot be converted.
  * Transforms that return non-trivial post-processing functions cannot be converted.
  * Transforms will fail to execute if the transformed quantum function or QNode contains:
    * `qml.cond` with dynamic parameters as predicates.
    * `qml.for_loop` with dynamic parameters for ``start``, ``stop``, or ``step``.
    * `qml.while_loop`.

* The sizes of dynamically shaped arrays can now be updated in a `while_loop` and `for_loop`
  when capture is enabled.
  [(#7084)](https://github.com/PennyLaneAI/pennylane/pull/7084)
  [(#7098)](https://github.com/PennyLaneAI/pennylane/pull/7098/)

* `qml.cond` can return arrays with dynamic shapes.
  [(#6888)](https://github.com/PennyLaneAI/pennylane/pull/6888/)
  [(#7080)](https://github.com/PennyLaneAI/pennylane/pull/7080)

* `cond`, `adjoint`, `ctrl`, and the `QNode` can now handle accepting dynamically
  shaped arrays with the abstract shape matching another argument.
  [(#7059)](https://github.com/PennyLaneAI/pennylane/pull/7059)

* A new `qml.capture.eval_jaxpr` function has been implemented. This is a variant of `jax.core.eval_jaxpr` that can handle the creation
  of arrays with dynamic shapes.
  [(#7052)](https://github.com/PennyLaneAI/pennylane/pull/7052)

* The `qml.transforms.single_qubit_fusion` quantum transform can now be applied with program capture enabled.
  [(#6945)](https://github.com/PennyLaneAI/pennylane/pull/6945)
  [(#7020)](https://github.com/PennyLaneAI/pennylane/pull/7020)

* The higher order primitives in program capture can now accept inputs with abstract shapes.
  [(#6786)](https://github.com/PennyLaneAI/pennylane/pull/6786)

* Execution interpreters and `qml.capture.eval_jaxpr` can now handle jax `pjit` primitives when dynamic shapes are being used.
  [(#7078)](https://github.com/PennyLaneAI/pennylane/pull/7078)
  [(#7117)](https://github.com/PennyLaneAI/pennylane/pull/7117)

* The `PlxprInterpreter` classes can now handle creating dynamic arrays via `jnp.ones`, `jnp.zeros`,
  `jnp.arange`, and `jnp.full`.
  [#6865)](https://github.com/PennyLaneAI/pennylane/pull/6865)

* Added class `qml.capture.transforms.CommuteControlledInterpreter` that moves commuting gates past control
  and target qubits of controlled operations when experimental program capture is enabled.
  It follows the same API as `qml.transforms.commute_controlled`.
  [(#6946)](https://github.com/PennyLaneAI/pennylane/pull/6946)

* `qml.QNode` can now cache plxpr. When executing a `QNode` for the first time, its plxpr representation will
  be cached based on the abstract evaluation of the arguments. Later executions that have arguments with the
  same shapes and data types will be able to use this cached plxpr instead of capturing the program again.
  [(#6923)](https://github.com/PennyLaneAI/pennylane/pull/6923)

* `qml.QNode` now accepts a `static_argnums` argument. This argument can be used to indicate any arguments that
  should be considered static when capturing the quantum program.
  [(#6923)](https://github.com/PennyLaneAI/pennylane/pull/6923)

* Autograph can now be used with custom operations defined outside of the pennylane namespace.
  [(#6931)](https://github.com/PennyLaneAI/pennylane/pull/6931)

* Device preprocessing is now being performed in the execution pipeline for program capture.
  [(#7057)](https://github.com/PennyLaneAI/pennylane/pull/7057)
  [(#7089)](https://github.com/PennyLaneAI/pennylane/pull/7089)
  [(#7131)](https://github.com/PennyLaneAI/pennylane/pull/7131)
  [(#7135)](https://github.com/PennyLaneAI/pennylane/pull/7135)

* Added a class `qml.capture.transforms.MergeRotationsInterpreter` that merges rotation operators
  following the same API as `qml.transforms.optimization.merge_rotations` when experimental program capture is enabled.
  [(#6957)](https://github.com/PennyLaneAI/pennylane/pull/6957)

* `qml.defer_measurements` can now be used with program capture enabled. Programs transformed by
  `qml.defer_measurements` can be executed on `default.qubit`.
  [(#6838)](https://github.com/PennyLaneAI/pennylane/pull/6838)
  [(#6937)](https://github.com/PennyLaneAI/pennylane/pull/6937)
  [(#6961)](https://github.com/PennyLaneAI/pennylane/pull/6961)

  Using `qml.defer_measurements` with program capture enables many new features, including:
  * Significantly richer variety of classical processing on mid-circuit measurement values.
  * Using mid-circuit measurement values as gate parameters.

  Functions such as the following can now be captured:

  ```python
  import jax.numpy as jnp

  qml.capture.enable()

  def f(x):
      m0 = qml.measure(0)
      m1 = qml.measure(0)
      a = jnp.sin(0.5 * jnp.pi * m0)
      phi = a - (m1 + 1) ** 4

      qml.s_prod(x, qml.RZ(phi, 0))

      return qml.expval(qml.Z(0))
  ```

* Added class `qml.capture.transforms.UnitaryToRotInterpreter` that decomposes `qml.QubitUnitary` operators
  following the same API as `qml.transforms.unitary_to_rot` when experimental program capture is enabled.
  [(#6916)](https://github.com/PennyLaneAI/pennylane/pull/6916)
  [(#6977)](https://github.com/PennyLaneAI/pennylane/pull/6977)

* Added a class `qml.capture.transforms.MergeAmplitudeEmbedding` that merges `qml.AmplitudeEmbedding` operators
  following the same API as `qml.transforms.merge_amplitude_embedding` when experimental program capture is enabled.
  [(#6925)](https://github.com/PennyLaneAI/pennylane/pull/6925)

* With program capture enabled, `QNode`'s can now be differentiated with `diff_method="finite-diff"`.
  [(#6853)](https://github.com/PennyLaneAI/pennylane/pull/6853)

* Device-provided derivatives are integrated into the program capture pipeline.
  `diff_method="adjoint"` can now be used with `default.qubit` when capture is enabled.
  [(#6875)](https://github.com/PennyLaneAI/pennylane/pull/6875)
  [(#7019)](https://github.com/PennyLaneAI/pennylane/pull/7019)

<h4>End-to-end Sparse Execution 🌌</h4>

* Added method `qml.math.sqrt_matrix_sparse` to compute the square root of a sparse Hermitian matrix.
  [(#6976)](https://github.com/PennyLaneAI/pennylane/pull/6976)

* `qml.BlockEncode` now accepts sparse input and outputs sparse matrices.
  [(#6963)](https://github.com/PennyLaneAI/pennylane/pull/6963)
  [(#7140)](https://github.com/PennyLaneAI/pennylane/pull/7140)

* `Operator.sparse_matrix` now supports `format` parameter to specify the returned scipy sparse matrix format,
  with the default being `'csr'`
  [(#6995)](https://github.com/PennyLaneAI/pennylane/pull/6995)

* Dispatch the linear algebra methods of `scipy` backend to `scipy.sparse.linalg` explicitly. Now `qml.math` can correctly
  handle sparse matrices.
  [(#6947)](https://github.com/PennyLaneAI/pennylane/pull/6947)

* `default.qubit` now supports the sparse matrices to be applied to the state vector. Specifically, `QubitUnitary` initialized with a sparse matrix can now be applied to the state vector in the `default.qubit` device.
  [(#6883)](https://github.com/PennyLaneAI/pennylane/pull/6883)
  [(#7139)](https://github.com/PennyLaneAI/pennylane/pull/7139)

* `Controlled` operators now have a full implementation of `sparse_matrix` that supports `wire_order` configuration.
  [(#6994)](https://github.com/PennyLaneAI/pennylane/pull/6994)

* `qml.SWAP` now has sparse representation.
  [(#6965)](https://github.com/PennyLaneAI/pennylane/pull/6965)

* `qml.QubitUnitary` now accepts sparse CSR matrices (from `scipy.sparse`). This allows efficient representation of large unitaries with mostly zero entries. Note that sparse unitaries are still in early development and may not support all features of their dense counterparts.
  [(#6889)](https://github.com/PennyLaneAI/pennylane/pull/6889)
  [(#6986)](https://github.com/PennyLaneAI/pennylane/pull/6986)
  [(#7143)](https://github.com/PennyLaneAI/pennylane/pull/7143)

  ```pycon
  >>> import numpy as np
  >>> import pennylane as qml
  >>> import scipy as sp
  >>> U_dense = np.eye(4)  # 2-wire identity
  >>> U_sparse = sp.sparse.csr_matrix(U_dense)
  >>> op = qml.QubitUnitary(U_sparse, wires=[0, 1])
  >>> print(op.sparse_matrix())
  <Compressed Sparse Row sparse matrix of dtype 'float64'
          with 4 stored elements and shape (4, 4)>
    Coords        Values
    (0, 0)        1.0
    (1, 1)        1.0
    (2, 2)        1.0
    (3, 3)        1.0
  >>> op.sparse_matrix().toarray()
  array([[1., 0., 0., 0.],
        [0., 1., 0., 0.],
        [0., 0., 1., 0.],
        [0., 0., 0., 1.]])
  ```

* `qml.StatePrep` now accepts sparse state vectors. Users can create `StatePrep` using `scipy.sparse.csr_matrix`. Note that non-zero `pad_with` is forbidden.
  [(#6863)](https://github.com/PennyLaneAI/pennylane/pull/6863)

  ```pycon
  >>> import scipy as sp
  >>> init_state = sp.sparse.csr_matrix([0, 0, 1, 0])
  >>> qsv_op = qml.StatePrep(init_state, wires=[1, 2])
  >>> wire_order = [0, 1, 2]
  >>> ket = qsv_op.state_vector(wire_order=wire_order)
  >>> print(ket)
  <Compressed Sparse Row sparse matrix of dtype 'float64'
         with 1 stored elements and shape (1, 8)>
    Coords        Values
    (0, 2)        1.0
  ```

<h4>QROM State Preparation 📖</h4>

* Added template `qml.QROMStatePreparation` that prepares arbitrary states using `qml.QROM`.
  [(#6974)](https://github.com/PennyLaneAI/pennylane/pull/6974)

<h4>Dynamical Lie Algebras 🕓</h4>

* Created a new `qml.liealg` module for Lie algebra functionality.

  `qml.liealg.cartan_decomp` allows to perform Cartan decompositions `g = k + m` using _involution_ functions that return a boolean value.
  A variety of typically encountered involution functions are included in the module, in particular the following:

  ```
  even_odd_involution
  concurrence_involution
  A
  AI
  AII
  AIII
  BD
  BDI
  DIII
  C
  CI
  CII
  ```

  ```pycon
  >>> g = qml.lie_closure([X(0) @ X(1), Y(0), Y(1)])
  >>> k, m = qml.liealg.cartan_decomp(g, qml.liealg.even_odd_involution)
  >>> g, k, m
  ([X(0) @ X(1), Y(0), Y(1), Z(0) @ X(1), X(0) @ Z(1), Z(0) @ Z(1)],
   [Y(0), Y(1)],
   [X(0) @ X(1), Z(0) @ X(1), X(0) @ Z(1), Z(0) @ Z(1)])
  ```

  The vertical subspace `k` and `m` fulfil the commutation relations `[k, m] ⊆ m`, `[k, k] ⊆ k` and `[m, m] ⊆ k` that make them a proper Cartan decomposition. These can be checked using the function `qml.liealg.check_cartan_decomp`.

  ```pycon
  >>> qml.liealg.check_cartan_decomp(k, m) # check Cartan commutation relations
  True
  ```

  `qml.liealg.horizontal_cartan_subalgebra` computes a horizontal Cartan subalgebra `a` of `m`.

  ```pycon
  >>> newg, k, mtilde, a, new_adj = qml.liealg.horizontal_cartan_subalgebra(k, m)
  ```

  `newg` is ordered such that the elements are `newg = k + mtilde + a`, where `mtilde` is the remainder of `m` without `a`. A Cartan subalgebra is an Abelian subalgebra of `m`, and we can confirm that indeed all elements in `a` are mutually commuting via `qml.liealg.check_abelian`.

  ```pycon
  >>> qml.liealg.check_abelian(a)
  True
  ```

  The following functions have also been added:
  * `qml.liealg.check_commutation_relation(A, B, C)` checks if all commutators between `A` and `B`
  map to a subspace of `C`, i.e. `[A, B] ⊆ C`.

  * `qml.liealg.adjvec_to_op` and `qml.liealg.op_to_adjvec` allow transforming operators within a Lie algebra to their adjoint vector representations and back.

  * `qml.liealg.change_basis_ad_rep` allows the transformation of an adjoint representation tensor according to a basis transformation on the underlying Lie algebra, without re-computing the representation.

  [(#6935)](https://github.com/PennyLaneAI/pennylane/pull/6935)
  [(#7026)](https://github.com/PennyLaneAI/pennylane/pull/7026)
  [(#7054)](https://github.com/PennyLaneAI/pennylane/pull/7054)
  [(#7129)](https://github.com/PennyLaneAI/pennylane/pull/7129)

* ``qml.lie_closure`` now accepts and outputs matrix inputs using the ``matrix`` keyword.
  Also added ``qml.pauli.trace_inner_product`` that can handle batches of dense matrices.
  [(#6811)](https://github.com/PennyLaneAI/pennylane/pull/6811)

* ``qml.structure_constants`` now accepts and outputs matrix inputs using the ``matrix`` keyword.
  [(#6861)](https://github.com/PennyLaneAI/pennylane/pull/6861)

<h4>Qualtran Integration 🔗</h4>

<h3>Improvements 🛠</h3>

<<<<<<< HEAD
* `qml.PCPhase` now is decomposed significantly more efficiently for more than 2 qubits.
  [(#7166)](https://github.com/PennyLaneAI/pennylane/pull/7166)

* `PrepSelPrep` now has a concise representation when drawn with `qml.draw` or `qml.draw_mpl`.
  [(#7164)](https://github.com/PennyLaneAI/pennylane/pull/7164)

* The decomposition of a single qubit `qml.QubitUnitary` now includes the global phase.
  [(#7143)](https://github.com/PennyLaneAI/pennylane/pull/7143)

* A new utility module `qml.ftqc.utils` is provided, with support for functionality such as dynamic qubit recycling.
  [(#7075)](https://github.com/PennyLaneAI/pennylane/pull/7075/)
  
* The decompositions of `qml.SX`, `qml.X` and `qml.Y` use `qml.GlobalPhase` instead of `qml.PhaseShift`.
  [(#7073)](https://github.com/PennyLaneAI/pennylane/pull/7073)  

* The `reference.qubit` device now enforces `sum(probs)==1` in `sample_state`.
  [(#7076)](https://github.com/PennyLaneAI/pennylane/pull/7076)

* The `default.mixed` device now adheres to the newer device API introduced in
  [v0.33](https://docs.pennylane.ai/en/stable/development/release_notes.html#release-0-33-0).
  This means that `default.mixed` now supports not having to specify the number of wires,
  more predictable behaviour with interfaces, support for `qml.Snapshot`, and more.
  [(#6684)](https://github.com/PennyLaneAI/pennylane/pull/6684)

* `qml.BlockEncode` now accepts sparse input and outputs sparse matrices.
  [(#6963)](https://github.com/PennyLaneAI/pennylane/pull/6963)

* `Operator.sparse_matrix` now supports `format` parameter to specify the returned scipy sparse matrix format,
  with the default being `'csr'`
  [(#6995)](https://github.com/PennyLaneAI/pennylane/pull/6995)

* Dispatch the linear algebra methods of `scipy` backend to `scipy.sparse.linalg` explicitly. Now `qml.math` can correctly
  handle sparse matrices.
  [(#6947)](https://github.com/PennyLaneAI/pennylane/pull/6947)

* Added a class `qml.capture.transforms.MergeAmplitudeEmbedding` that merges `qml.AmplitudeEmbedding` operators
  following the same API as `qml.transforms.merge_amplitude_embedding` when experimental program capture is enabled.
  [(#6925)](https://github.com/PennyLaneAI/pennylane/pull/6925)
  
* `default.qubit` now supports the sparse matrices to be applied to the state vector. Specifically, `QubitUnitary` initialized with a sparse matrix can now be applied to the state vector in the `default.qubit` device.
  [(#6883)](https://github.com/PennyLaneAI/pennylane/pull/6883)
  [(#7139)](https://github.com/PennyLaneAI/pennylane/pull/7139)

* `merge_rotations` now correctly simplifies merged `qml.Rot` operators whose angles yield the identity operator.
  [(#7011)](https://github.com/PennyLaneAI/pennylane/pull/7011)
  
* Bump `rng_salt` to `v0.40.0`.
  [(#6854)](https://github.com/PennyLaneAI/pennylane/pull/6854)

* `qml.gradients.hadamard_grad` can now differentiate anything with a generator, and can accept circuits with non-commuting measurements.
[(#6928)](https://github.com/PennyLaneAI/pennylane/pull/6928)

* `Controlled` operators now have a full implementation of `sparse_matrix` that supports `wire_order` configuration.
  [(#6994)](https://github.com/PennyLaneAI/pennylane/pull/6994)

* The `qml.measurements.NullMeasurement` measurement process is added to allow for profiling problems
  without the overheads associated with performing measurements.
  [(#6989)](https://github.com/PennyLaneAI/pennylane/pull/6989)
=======
<h4>QNode improvements</h4>
>>>>>>> fe30a7b9

* `QNode` objects now have an `update` method that allows for re-configuring settings like `diff_method`, `mcm_method`, and more. This allows for easier on-the-fly adjustments to workflows. Any arguments not specified will retain their original value.
  [(#6803)](https://github.com/PennyLaneAI/pennylane/pull/6803)

  After constructing a `QNode`,

  ```python
  import pennylane as qml

  @qml.qnode(device=qml.device("default.qubit"))
  def circuit():
    qml.H(0)
    qml.CNOT([0,1])
    return qml.probs()
  ```

  its settings can be modified with `update`, which returns a new `QNode` object. Here is an example
  of updating a QNode's `diff_method`:

  ```pycon
  >>> print(circuit.diff_method)
  best
  >>> new_circuit = circuit.update(diff_method="parameter-shift")
  >>> print(new_circuit.diff_method)
  'parameter-shift'
  ```

* Added the `qml.workflow.construct_execution_config(qnode)(*args,**kwargs)` helper function.
  Users can now construct the execution configuration from a particular `QNode` instance.
  [(#6901)](https://github.com/PennyLaneAI/pennylane/pull/6901)

  ```python
  @qml.qnode(qml.device("default.qubit", wires=1))
  def circuit(x):
      qml.RX(x, 0)
      return qml.expval(qml.Z(0))
  ```

  ```pycon
  >>> config = qml.workflow.construct_execution_config(circuit)(1)
  >>> pprint.pprint(config)
  ExecutionConfig(grad_on_execution=False,
                  use_device_gradient=True,
                  use_device_jacobian_product=False,
                  gradient_method='backprop',
                  gradient_keyword_arguments={},
                  device_options={'max_workers': None,
                                  'prng_key': None,
                                  'rng': Generator(PCG64) at 0x15F6BB680},
                  interface=<Interface.NUMPY: 'numpy'>,
                  derivative_order=1,
                  mcm_config=MCMConfig(mcm_method=None, postselect_mode=None),
                  convert_to_numpy=True)
  ```

* The qnode primitive now stores the `ExecutionConfig` instead of `qnode_kwargs`.
  [(#6991)](https://github.com/PennyLaneAI/pennylane/pull/6991)

<h4>Decompositions</h4>

* The decomposition of a single qubit `qml.QubitUnitary` now includes the global phase.
  [(#7143)](https://github.com/PennyLaneAI/pennylane/pull/7143)
  
* The decompositions of `qml.SX`, `qml.X` and `qml.Y` use `qml.GlobalPhase` instead of `qml.PhaseShift`.
  [(#7073)](https://github.com/PennyLaneAI/pennylane/pull/7073)  

* Add a decomposition for multi-controlled global phases into a one-less-controlled phase shift.
  [(#6936)](https://github.com/PennyLaneAI/pennylane/pull/6936)

* `qml.ops.sk_decomposition` has been improved to produce less gates for certain edge cases. This greatly impacts
  the performance of `qml.clifford_t_decomposition`, which should now give less extraneous `qml.T` gates.
  [(#6855)](https://github.com/PennyLaneAI/pennylane/pull/6855)

* The template `MPSPrep` now has a gate decomposition. This enables its use with any device.
  The `right_canonicalize_mps` function has also been added to transform an MPS into its right-canonical form.
  [(#6896)](https://github.com/PennyLaneAI/pennylane/pull/6896)

* The `qml.clifford_t_decomposition` has been improved to use less gates when decomposing `qml.PhaseShift`.
  [(#6842)](https://github.com/PennyLaneAI/pennylane/pull/6842)

* An empty basis set in `qml.compile` is now recognized as valid, resulting in decomposition of all operators that can be decomposed.
  [(#6821)](https://github.com/PennyLaneAI/pennylane/pull/6821)

* The `assert_valid` method now validates that an operator's decomposition does not contain 
  the operator itself, instead of checking that it does not contain any operators of the same class as the operator.
  [(#7099)](https://github.com/PennyLaneAI/pennylane/pull/7099)

<h4>Better drawing functionality</h4>

* `PrepSelPrep` now has a concise representation when drawn with `qml.draw` or `qml.draw_mpl`.
  [(#7164)](https://github.com/PennyLaneAI/pennylane/pull/7164)

<h4>Gradients and differentiability</h4>

* `qml.gradients.hadamard_grad` can now differentiate anything with a generator, and can accept circuits with non-commuting measurements.
  [(#6928)](https://github.com/PennyLaneAI/pennylane/pull/6928)

* The coefficients of observables now have improved differentiability.
  [(#6598)](https://github.com/PennyLaneAI/pennylane/pull/6598)

* An informative error is raised when a `QNode` with `diff_method=None` is differentiated.
  [(#6770)](https://github.com/PennyLaneAI/pennylane/pull/6770)

* `qml.gradients.finite_diff_jvp` has been added to compute the jvp of an arbitrary numeric
  function.
  [(#6853)](https://github.com/PennyLaneAI/pennylane/pull/6853)

<h4>Device improvements</h4>

* Devices can now configure whether or not ML framework data is sent to them
  via an `ExecutionConfig.convert_to_numpy` parameter. End-to-end jitting on
  `default.qubit` is used if the user specified a `jax.random.PRNGKey` as a seed.
  [(#6899)](https://github.com/PennyLaneAI/pennylane/pull/6899)
  [(#6788)](https://github.com/PennyLaneAI/pennylane/pull/6788)
  [(#6869)](https://github.com/PennyLaneAI/pennylane/pull/6869)

* The `reference.qubit` device now enforces `sum(probs)==1` in `sample_state`.
  [(#7076)](https://github.com/PennyLaneAI/pennylane/pull/7076)

* The `default.mixed` device now adheres to the newer device API introduced in
  [v0.33](https://docs.pennylane.ai/en/stable/development/release_notes.html#release-0-33-0).
  This means that `default.mixed` now supports not having to specify the number of wires,
  more predictable behaviour with interfaces, support for `qml.Snapshot`, and more.
  [(#6684)](https://github.com/PennyLaneAI/pennylane/pull/6684)

* `null.qubit` can now execute jaxpr.
  [(#6924)](https://github.com/PennyLaneAI/pennylane/pull/6924)

<h4>Experimental FTQC module</h4>

* A template class, `qml.ftqc.GraphStatePrep`, is added for the Graph state construction.
  [(#6985)](https://github.com/PennyLaneAI/pennylane/pull/6985)
  [(#7092)](https://github.com/PennyLaneAI/pennylane/pull/7092)

* A new utility module `qml.ftqc.utils` is provided, with support for functionality such as dynamic qubit recycling.
  [(#7075)](https://github.com/PennyLaneAI/pennylane/pull/7075/)

* A new class, `qml.ftqc.QubitGraph`, is now available for representing a qubit memory-addressing
  model for mappings between logical and physical qubits. This representation allows for nesting of
  lower-level qubits with arbitrary depth to allow easy insertion of arbitrarily many levels of
  abstractions between logical qubits and physical qubits.
  [(#6962)](https://github.com/PennyLaneAI/pennylane/pull/6962)

* A `Lattice` class and a `generate_lattice` method is added to the `qml.ftqc` module. The `generate_lattice` method is to generate 1D, 2D, 3D grid graphs with the given geometric parameters.
  [(#6958)](https://github.com/PennyLaneAI/pennylane/pull/6958)

* Measurement functions `measure_x`, `measure_y` and `measure_arbitrary_basis` are added in the experimental `ftqc` module. These functions
  apply a mid-circuit measurement and return a `MeasurementValue`. They are analogous to `qml.measure` for
  the computational basis, but instead measure in the X-basis, Y-basis, or an arbitrary basis, respectively.
  Function `qml.ftqc.measure_z` is also added as an alias for `qml.measure`.
  [(#6953)](https://github.com/PennyLaneAI/pennylane/pull/6953)

* The function `cond_measure` is added to the experimental `ftqc` module to apply a mid-circuit 
  measurement with a measurement basis conditional on the function input.
  [(#7037)](https://github.com/PennyLaneAI/pennylane/pull/7037)

* A `ParametrizedMidMeasure` class is added to represent a mid-circuit measurement in an arbitrary
  measurement basis in the XY, YZ or ZX plane. Subclasses `XMidMeasureMP` and `YMidMeasureMP` represent
  X-basis and Y-basis measurements. These classes are part of the experimental `ftqc` module.
  [(#6938)](https://github.com/PennyLaneAI/pennylane/pull/6938)
  [(#6953)](https://github.com/PennyLaneAI/pennylane/pull/6953)

* A `diagonalize_mcms` transform is added that diagonalizes any `ParametrizedMidMeasure`, for devices
  that only natively support mid-circuit measurements in the computational basis.
  [(#6938)](https://github.com/PennyLaneAI/pennylane/pull/6938)
  [(#7037)](https://github.com/PennyLaneAI/pennylane/pull/7037)

<h4>Other improvements</h4>

* `PSWAP.matrix()` and `PSWAP.eigvals()` now support parameter broadcasting.
  [(#7179)](https://github.com/PennyLaneAI/pennylane/pull/7179)

* `Device.eval_jaxpr` now accepts an `execution_config` keyword argument.
  [(#6991)](https://github.com/PennyLaneAI/pennylane/pull/6991)

* Add a `qml.capture.pause()` context manager for pausing program capture in an error-safe way.
  [(#6911)](https://github.com/PennyLaneAI/pennylane/pull/6911)

* The requested `diff_method` is now validated when program capture is enabled.
  [(#6852)](https://github.com/PennyLaneAI/pennylane/pull/6852)

* Add a `qml.capture.register_custom_staging_rule` for handling higher-order primitives
  that return new dynamically shaped arrays.
  [(#7086)](https://github.com/PennyLaneAI/pennylane/pull/7086)

* A new, experimental `Operator` method called `compute_qfunc_decomposition` has been added to represent decompositions with structure (e.g., control flow).
  This method is only used when capture is enabled with `qml.capture.enable()`.
  [(#6859)](https://github.com/PennyLaneAI/pennylane/pull/6859)
  [(#6881)](https://github.com/PennyLaneAI/pennylane/pull/6881)
  [(#7022)](https://github.com/PennyLaneAI/pennylane/pull/7022)
  [(#6917)](https://github.com/PennyLaneAI/pennylane/pull/6917)
  [(#7081)](https://github.com/PennyLaneAI/pennylane/pull/7081)

* Improves support when specifying wires as type `jax.numpy.ndarray` if program capture is enabled.
  [(#7108)](https://github.com/PennyLaneAI/pennylane/pull/7108)

* `merge_rotations` now correctly simplifies merged `qml.Rot` operators whose angles yield the identity operator.
  [(#7011)](https://github.com/PennyLaneAI/pennylane/pull/7011)

* The `qml.measurements.NullMeasurement` measurement process is added to allow for profiling problems
  without the overheads associated with performing measurements.
  [(#6989)](https://github.com/PennyLaneAI/pennylane/pull/6989)

* `pauli_rep` property is now accessible for `Adjoint` operator when there is a Pauli representation.
  [(#6871)](https://github.com/PennyLaneAI/pennylane/pull/6871)

* `qml.pauli.PauliVSpace` is now iterable.
  [(#7054)](https://github.com/PennyLaneAI/pennylane/pull/7054)

* `qml.qchem.taper` now handles wire ordering for the tapered observables more robustly.
  [(#6954)](https://github.com/PennyLaneAI/pennylane/pull/6954)

* A `RuntimeWarning` is now raised by `qml.QNode` and `qml.execute` if executing JAX workflows and the installed version of JAX
  is greater than `0.4.28`.
  [(#6864)](https://github.com/PennyLaneAI/pennylane/pull/6864)

* Bump `rng_salt` to `v0.40.0`.
  [(#6854)](https://github.com/PennyLaneAI/pennylane/pull/6854)

<h3>Labs: a place for unified and rapid prototyping of research software 🧪</h3>

* ``pennylane.labs.dla.lie_closure_dense`` is removed and integrated into ``qml.lie_closure`` using the new ``dense`` keyword.
  [(#6811)](https://github.com/PennyLaneAI/pennylane/pull/6811)

* ``pennylane.labs.dla.structure_constants_dense`` is removed and integrated into ``qml.structure_constants`` using the new ``matrix`` keyword.
  [(#6861)](https://github.com/PennyLaneAI/pennylane/pull/6861)

* ``ResourceOperator.resource_params`` is changed to a property.
  [(#6973)](https://github.com/PennyLaneAI/pennylane/pull/6973)

* Added ResourceOperator implementations for the ``ModExp``, ``PhaseAdder``, ``Multiplier``, ``ControlledSequence``, ``AmplitudeAmplification``, ``QROM``, ``SuperPosition``, ``MottonenStatePreparation``, ``StatePrep``, ``BasisState`` templates.
  [(#6638)](https://github.com/PennyLaneAI/pennylane/pull/6638)

* `pennylane.labs.khaneja_glaser_involution` is removed.
  `pennylane.labs.check_commutation` is moved to `qml.liealg.check_commutation_relation`.
  `pennylane.labs.check_cartan_decomp` is moved to `qml.liealg.check_cartan_decomp`.
  All involution functions are moved to `qml.liealg`.
  `pennylane.labs.adjvec_to_op` is moved to `qml.liealg.adjvec_to_op`.
  `pennylane.labs.op_to_adjvec` is moved to `qml.liealg.op_to_adjvec`.
  `pennylane.labs.change_basis_ad_rep` is moved to `qml.liealg.change_basis_ad_rep`.
  `pennylane.labs.cartan_subalgebra` is moved to `qml.liealg.horizontal_cartan_subalgebra`.
  [(#7026)](https://github.com/PennyLaneAI/pennylane/pull/7026)
  [(#7054)](https://github.com/PennyLaneAI/pennylane/pull/7054)

* Adding `HOState` and `VibronicHO` classes for representing harmonic oscillator states.
  [(#7035)](https://github.com/PennyLaneAI/pennylane/pull/7035)

* Adding base classes for Trotter error estimation on Realspace Hamiltonians: ``RealspaceOperator``, ``RealspaceSum``, ``RealspaceCoeffs``, and ``RealspaceMatrix``
  [(#7034)](https://github.com/PennyLaneAI/pennylane/pull/7034)

* Adding functions for Trotter error estimation and Hamiltonian fragment generation: ``trotter_error``, ``perturbation_error``, ``vibrational_fragments``, ``vibronic_fragments``, and ``generic_fragments``.
  [(#7036)](https://github.com/PennyLaneAI/pennylane/pull/7036)

  As an example we compute the peruturbation error of a vibrational Hamiltonian.
  First we generate random harmonic frequences and Taylor coefficients to iniitialize the vibrational Hamiltonian.

  ```pycon
  >>> from pennylane.labs.trotter_error import HOState, vibrational_fragments, perturbation_error
  >>> import numpy as np
  >>> n_modes = 2
  >>> r_state = np.random.RandomState(42)
  >>> freqs = r_state.random(n_modes)
  >>> taylor_coeffs = [
  >>>     np.array(0),
  >>>     r_state.random(size=(n_modes, )),
  >>>     r_state.random(size=(n_modes, n_modes)),
  >>>     r_state.random(size=(n_modes, n_modes, n_modes))
  >>> ]
  ```
    
  We call ``vibrational_fragments`` to get the harmonic and anharmonic fragments of the vibrational Hamiltonian.
  ```pycon
  >>> frags = vibrational_fragments(n_modes, freqs, taylor_coeffs)
  ```

  We build state vectors in the harmonic oscilator basis with the ``HOState`` class. 

  ```pycon
  >>> gridpoints = 5
  >>> state1 = HOState(n_modes, gridpoints, {(0, 0): 1})
  >>> state2 = HOState(n_modes, gridpoints, {(1, 1): 1})
  ```

  Finally, we compute the error by calling ``perturbation_error``.

  ```pycon
  >>> perturbation_error(frags, [state1, state2])
  [(-0.9189251160920879+0j), (-4.797716682426851+0j)]
  ```

<h3>Breaking changes 💔</h3>

* `num_diagonalizing_gates` is no longer accessible in `qml.specs` or `QuantumScript.specs`. The calculation of
  this quantity is extremely expensive, and the definition is ambiguous for non-commuting observables.
  [(#7047)](https://github.com/PennyLaneAI/pennylane/pull/7047)

* `qml.gradients.gradient_transform.choose_trainable_params` has been renamed to `choose_trainable_param_indices`
  to better reflect what it actually does.
  [(#6928)](https://github.com/PennyLaneAI/pennylane/pull/6928)

* `MultiControlledX` no longer accepts strings as control values.
  [(#6835)](https://github.com/PennyLaneAI/pennylane/pull/6835)

* The input argument `control_wires` of `MultiControlledX` has been removed.
  [(#6832)](https://github.com/PennyLaneAI/pennylane/pull/6832)
  [(#6862)](https://github.com/PennyLaneAI/pennylane/pull/6862)

* `qml.execute` now has a collection of keyword-only arguments.
  [(#6598)](https://github.com/PennyLaneAI/pennylane/pull/6598)

* The ``decomp_depth`` argument in :func:`~pennylane.transforms.set_decomposition` has been removed.
  [(#6824)](https://github.com/PennyLaneAI/pennylane/pull/6824)

* The ``max_expansion`` argument in :func:`~pennylane.devices.preprocess.decompose` has been removed.
  [(#6824)](https://github.com/PennyLaneAI/pennylane/pull/6824)

* The ``tape`` and ``qtape`` properties of ``QNode`` have been removed.
  Instead, use the ``qml.workflow.construct_tape`` function.
  [(#6825)](https://github.com/PennyLaneAI/pennylane/pull/6825)

* The ``gradient_fn`` keyword argument to ``qml.execute`` has been removed. Instead, it has been replaced with ``diff_method``.
  [(#6830)](https://github.com/PennyLaneAI/pennylane/pull/6830)
  
* The ``QNode.get_best_method`` and ``QNode.best_method_str`` methods have been removed.
  Instead, use the ``qml.workflow.get_best_diff_method`` function.
  [(#6823)](https://github.com/PennyLaneAI/pennylane/pull/6823)

* The `output_dim` property of `qml.tape.QuantumScript` has been removed. Instead, use method `shape` of `QuantumScript` or `MeasurementProcess` to get the same information.
  [(#6829)](https://github.com/PennyLaneAI/pennylane/pull/6829)

* Removed method `qsvt_legacy` along with its private helper `_qsp_to_qsvt`
  [(#6827)](https://github.com/PennyLaneAI/pennylane/pull/6827)

<h3>Deprecations 👋</h3>

* The `KerasLayer` in `qml.qnn.keras` is deprecated because Keras 2 is no longer actively maintained.  Please consider using a different machine learning framework instead of `TensorFlow/Keras 2`.
  [(#7097)](https://github.com/PennyLaneAI/pennylane/pull/7097)

* Specifying `pipeline=None` with `qml.compile` is now deprecated. A sequence of
  transforms should always be specified.
  [(#7004)](https://github.com/PennyLaneAI/pennylane/pull/7004)

* The ``ControlledQubitUnitary`` will stop accepting `QubitUnitary` objects as arguments as its ``base``. Instead, use ``qml.ctrl`` to construct a controlled `QubitUnitary`.
  A folllow-on PR fixed accidental double-queuing when using `qml.ctrl` with `QubitUnitary`.
  [(#6840)](https://github.com/PennyLaneAI/pennylane/pull/6840)
  [(#6926)](https://github.com/PennyLaneAI/pennylane/pull/6926)

* The `control_wires` argument in `qml.ControlledQubitUnitary` has been deprecated.
  Instead, use the `wires` argument as the second positional argument.
  [(#6839)](https://github.com/PennyLaneAI/pennylane/pull/6839)

* The `mcm_method` keyword in `qml.execute` has been deprecated.
  Instead, use the ``mcm_method`` and ``postselect_mode`` arguments.
  [(#6807)](https://github.com/PennyLaneAI/pennylane/pull/6807)

* Specifying gradient keyword arguments as any additional keyword argument to the qnode is deprecated
  and will be removed in v0.42.  The gradient keyword arguments should be passed to the new
  keyword argument `gradient_kwargs` via an explicit dictionary. This change will improve qnode argument
  validation.
  [(#6828)](https://github.com/PennyLaneAI/pennylane/pull/6828)

* The `qml.gradients.hamiltonian_grad` function has been deprecated.
  This gradient recipe is not required with the new operator arithmetic system.
  [(#6849)](https://github.com/PennyLaneAI/pennylane/pull/6849)

* The ``inner_transform_program`` and ``config`` keyword arguments in ``qml.execute`` have been deprecated.
  If more detailed control over the execution is required, use ``qml.workflow.run`` with these arguments instead.
  [(#6822)](https://github.com/PennyLaneAI/pennylane/pull/6822)
  [(#6879)](https://github.com/PennyLaneAI/pennylane/pull/6879)

* The property `MeasurementProcess.return_type` has been deprecated.
  If observable type checking is needed, please use direct `isinstance`; if other text information is needed, please use class name, or another internal temporary private member `_shortname`.
  [(#6841)](https://github.com/PennyLaneAI/pennylane/pull/6841)
  [(#6906)](https://github.com/PennyLaneAI/pennylane/pull/6906)
  [(#6910)](https://github.com/PennyLaneAI/pennylane/pull/6910)

* Pauli module level imports of ``lie_closure``, ``structure_constants`` and ``center`` are deprecated, as functionality is moved to new ``liealg`` module.
  [(#6935)](https://github.com/PennyLaneAI/pennylane/pull/6935)

<h3>Internal changes ⚙️</h3>

* Clean up logic in `qml.drawer.tape_text`
  [(#7133)](https://github.com/PennyLaneAI/pennylane/pull/7133)

* Add intermediate caching to `null.qubit` zero value generation to improve memory consumption for larger workloads.
  [(#7155)](https://github.com/PennyLaneAI/pennylane/pull/7155)

* All use of `ABC` for intermediate variables will be renamed to preserve the label for the Python abstract base class `abc.ABC`.
  [(#7156)](https://github.com/PennyLaneAI/pennylane/pull/7156)

* The error message when device wires are not specified when program capture is enabled is more clear.
  [(#7130)](https://github.com/PennyLaneAI/pennylane/pull/7130)

* Clean up logic in `_capture_qnode.py`.
  [(#7115)](https://github.com/PennyLaneAI/pennylane/pull/7115)

* The test for `qml.math.quantum._denman_beavers_iterations` has been improved such that tested random matrices are guaranteed positive.
  [(#7071)](https://github.com/PennyLaneAI/pennylane/pull/7071)

* Replace `matrix_power` dispatch for `scipy` interface with an in-place implementation.
  [(#7055)](https://github.com/PennyLaneAI/pennylane/pull/7055)

* Add support to `CollectOpsandMeas` for handling `qnode` primitives.
  [(#6922)](https://github.com/PennyLaneAI/pennylane/pull/6922)

* Change some `scipy` imports from submodules to whole module to reduce memory footprint of importing pennylane.
  [(#7040)](https://github.com/PennyLaneAI/pennylane/pull/7040)

* Add `NotImplementedError`s for `grad` and `jacobian` in `CollectOpsandMeas`.
  [(#7041)](https://github.com/PennyLaneAI/pennylane/pull/7041)

* Quantum transform interpreters now perform argument validation and will no longer
  check if the equation in the `jaxpr` is a transform primitive.
  [(#7023)](https://github.com/PennyLaneAI/pennylane/pull/7023)

* `qml.for_loop` and `qml.while_loop` have been moved from the `compiler` module
  to a new `control_flow` module.
  [(#7017)](https://github.com/PennyLaneAI/pennylane/pull/7017)

* `qml.capture.run_autograph` is now idempotent.
  This means `run_autograph(fn) = run_autograph(run_autograph(fn))`.
  [(#7001)](https://github.com/PennyLaneAI/pennylane/pull/7001)

* Minor changes to `DQInterpreter` for speedups with program capture execution.
  [(#6984)](https://github.com/PennyLaneAI/pennylane/pull/6984)

* Globally silences `no-member` pylint issues from jax.
  [(#6987)](https://github.com/PennyLaneAI/pennylane/pull/6987)

* Fix `pylint=3.3.4` errors in source code.
  [(#6980)](https://github.com/PennyLaneAI/pennylane/pull/6980)
  [(#6988)](https://github.com/PennyLaneAI/pennylane/pull/6988)

* Remove `QNode.get_gradient_fn` from source code.
  [(#6898)](https://github.com/PennyLaneAI/pennylane/pull/6898)
  
* The source code has been updated use black 25.1.0.
  [(#6897)](https://github.com/PennyLaneAI/pennylane/pull/6897)

* Improved the `InterfaceEnum` object to prevent direct comparisons to `str` objects.
  [(#6877)](https://github.com/PennyLaneAI/pennylane/pull/6877)

* Added a `QmlPrimitive` class that inherits `jax.core.Primitive` to a new `qml.capture.custom_primitives` module.
  This class contains a `prim_type` property so that we can differentiate between different sets of PennyLane primitives.
  Consequently, `QmlPrimitive` is now used to define all PennyLane primitives.
  [(#6847)](https://github.com/PennyLaneAI/pennylane/pull/6847)

* The `RiemannianGradientOptimizer` has been updated to take advantage of newer features.
  [(#6882)](https://github.com/PennyLaneAI/pennylane/pull/6882)

* Use `keep_intermediate=True` flag to keep Catalyst's IR when testing.
  Also use a different way of testing to see if something was compiled.
  [(#6990)](https://github.com/PennyLaneAI/pennylane/pull/6990)

<h3>Documentation 📝</h3>

* Typos were fixed in the docstring for `qml.QubitUnitary`.
  [(#7187)](https://github.com/PennyLaneAI/pennylane/pull/7187)

* The docstring for `qml.prod` has been updated to explain that the order of the output may seem reversed but it is correct.
  [(#7083)](https://github.com/PennyLaneAI/pennylane/pull/7083)

* The code example in the docstring for `qml.PauliSentence` now properly copy-pastes.
  [(#6949)](https://github.com/PennyLaneAI/pennylane/pull/6949)

* The docstrings for `qml.unary_mapping`, `qml.binary_mapping`, `qml.christiansen_mapping`,
  `qml.qchem.localize_normal_modes`, and `qml.qchem.VibrationalPES` have been updated to include better
  code examples.
  [(#6717)](https://github.com/PennyLaneAI/pennylane/pull/6717)

* The docstrings for `qml.qchem.localize_normal_modes` and `qml.qchem.VibrationalPES` have been updated to include
  examples that can be copied.
  [(#6834)](https://github.com/PennyLaneAI/pennylane/pull/6834)

* Fixed a typo in the code example for `qml.labs.dla.lie_closure_dense`.
  [(#6858)](https://github.com/PennyLaneAI/pennylane/pull/6858)

* The code example in the docstring for `qml.BasisRotation` was corrected by including `wire_order` in the
  call to `qml.matrix`.
  [(#6891)](https://github.com/PennyLaneAI/pennylane/pull/6891)

* The docstring of `qml.noise.meas_eq` has been updated to make its functionality clearer.
  [(#6920)](https://github.com/PennyLaneAI/pennylane/pull/6920)

* The docstring for `qml.devices.default_tensor.DefaultTensor` has been updated to clarify differentiation support.
  [(#7150)](https://github.com/PennyLaneAI/pennylane/pull/7150)

<h3>Bug fixes 🐛</h3>

* PennyLane is now compatible with `pyzx 0.9`.
  [(#7188)](https://github.com/PennyLaneAI/pennylane/pull/7188)

* Fix a bug when `qml.matrix` is applied on a sparse operator, which caused the output to have unnecessary epsilon inaccuracy.
  [(#7147)](https://github.com/PennyLaneAI/pennylane/pull/7147)

* Revert [(#6933)](https://github.com/PennyLaneAI/pennylane/pull/6933) to remove non-negligible performance impact due to wire flattening.
  [(#7136)](https://github.com/PennyLaneAI/pennylane/pull/7136)

* Fixes a bug that caused the output of `qml.fourier.qnode_spectrum()` to
  differ depending if equivalent gate generators are defined using
  different PennyLane operators. This was resolved by updating
  `qml.operation.gen_is_multi_term_hamiltonian` to work with more complicated generators.
  [(#7121)])(https://github.com/PennyLaneAI/pennylane/pull/7121)

* Modulo operator calls on MCMs now correctly offload to the autoray-backed `qml.math.mod` dispatch.
  [(#7085)](https://github.com/PennyLaneAI/pennylane/pull/7085)

* Dynamic one-shot workloads are now faster for `null.qubit`.
  Removed a redundant `functools.lru_cache` call that was capturing all `SampleMP` objects in a workload.
  [(#7077)](https://github.com/PennyLaneAI/pennylane/pull/7077)

* `qml.transforms.single_qubit_fusion` and `qml.transforms.cancel_inverses` now correctly handle mid-circuit measurements
  when experimental program capture is enabled.
  [(#7020)](https://github.com/PennyLaneAI/pennylane/pull/7020)

* `qml.math.get_interface` now correctly extracts the `"scipy"` interface if provided a list/array
  of sparse matrices.
  [(#7015)](https://github.com/PennyLaneAI/pennylane/pull/7015)

* `qml.ops.Controlled.has_sparse_matrix` now provides the correct information
  by checking if the target operator has a sparse or dense matrix defined.
  [(#7025)](https://github.com/PennyLaneAI/pennylane/pull/7025)

* `qml.capture.PlxprInterpreter` now flattens pytree arguments before evaluation.
  [(#6975)](https://github.com/PennyLaneAI/pennylane/pull/6975)

* `qml.GlobalPhase.sparse_matrix` now correctly returns a sparse matrix of the same shape as `matrix`.
  [(#6940)](https://github.com/PennyLaneAI/pennylane/pull/6940)

* `qml.expval` no longer silently casts to a real number when observable coefficients are imaginary.
  [(#6939)](https://github.com/PennyLaneAI/pennylane/pull/6939)

* Fixed `qml.wires.Wires` initialization to disallow `Wires` objects as wires labels.
  Now, `Wires` is idempotent, e.g. `Wires([Wires([0]), Wires([1])])==Wires([0, 1])`.
  [(#6933)](https://github.com/PennyLaneAI/pennylane/pull/6933)

* `qml.capture.PlxprInterpreter` now correctly handles propagation of constants when interpreting higher-order primitives
  [(#6913)](https://github.com/PennyLaneAI/pennylane/pull/6913)

* `qml.capture.PlxprInterpreter` now uses `Primitive.get_bind_params` to resolve primitive calling signatures before binding
  primitives.
  [(#6913)](https://github.com/PennyLaneAI/pennylane/pull/6913)

* The interface is now detected from the data in the circuit, not the arguments to the `QNode`. This allows
  interface data to be strictly passed as closure variables and still be detected.
  [(#6892)](https://github.com/PennyLaneAI/pennylane/pull/6892)

* `BasisState` now casts its input to integers.
  [(#6844)](https://github.com/PennyLaneAI/pennylane/pull/6844)

* The `workflow.contstruct_batch` and `workflow.construct_tape` functions now correctly reflect the `mcm_method`
  passed to the `QNode`, instead of assuming the method is always `deferred`.
  [(#6903)](https://github.com/PennyLaneAI/pennylane/pull/6903)

* The `poly_to_angles` function has been improved to correctly work with different interfaces and
  no longer manipulate the input angles tensor internally.
  [(#6979)](https://github.com/PennyLaneAI/pennylane/pull/6979)

* The `QROM` template is upgraded to decompose more efficiently when `work_wires` are not used.
  [#6967)](https://github.com/PennyLaneAI/pennylane/pull/6967)

* Applying mid-circuit measurements inside `qml.cond` is not supported, and previously resulted in 
  unclear error messages or incorrect results. It is now explicitly not allowed, and raises an error when 
  calling the function returned by `qml.cond`.
  [(#7027)](https://github.com/PennyLaneAI/pennylane/pull/7027)  
  [(#7051)](https://github.com/PennyLaneAI/pennylane/pull/7051)

* `qml.qchem.givens_decomposition` no longer raises a `RuntimeWarning` when the input is a zero matrix.
  [#7053)](https://github.com/PennyLaneAI/pennylane/pull/7053)

* Comparing an adjoint of an `Observable` with another `Operation` using `qml.equal` no longer incorrectly 
  skips the check ensuring that the operator types match.
  [(#7107)](https://github.com/PennyLaneAI/pennylane/pull/7107)

* Downloading specific attributes of datasets in the `'other'` category via `qml.data.load` no longer fails.
  [(7144)](https://github.com/PennyLaneAI/pennylane/pull/7144)

<h3>Contributors ✍️</h3>

This release contains contributions from (in alphabetical order):

Guillermo Alonso,
Daniela Angulo,
Ali Asadi,
Utkarsh Azad,
Astral Cai,
Joey Carter,
Henry Chang,
Yushao Chen,
Isaac De Vlugt,
Diksha Dhawan,
Lillian M.A. Frederiksen,
Pietropaolo Frisoni,
Marcus Gisslén,
Diego Guala,
Austin Huang,
Korbinian Kottmann,
Christina Lee,
Joseph Lee,
Anton Naim Ibrahim,
Lee J. O'Riordan,
Mudit Pandey,
Andrija Paurevic,
Shuli Shu,
David Wierichs<|MERGE_RESOLUTION|>--- conflicted
+++ resolved
@@ -494,68 +494,7 @@
 
 <h3>Improvements 🛠</h3>
 
-<<<<<<< HEAD
-* `qml.PCPhase` now is decomposed significantly more efficiently for more than 2 qubits.
-  [(#7166)](https://github.com/PennyLaneAI/pennylane/pull/7166)
-
-* `PrepSelPrep` now has a concise representation when drawn with `qml.draw` or `qml.draw_mpl`.
-  [(#7164)](https://github.com/PennyLaneAI/pennylane/pull/7164)
-
-* The decomposition of a single qubit `qml.QubitUnitary` now includes the global phase.
-  [(#7143)](https://github.com/PennyLaneAI/pennylane/pull/7143)
-
-* A new utility module `qml.ftqc.utils` is provided, with support for functionality such as dynamic qubit recycling.
-  [(#7075)](https://github.com/PennyLaneAI/pennylane/pull/7075/)
-  
-* The decompositions of `qml.SX`, `qml.X` and `qml.Y` use `qml.GlobalPhase` instead of `qml.PhaseShift`.
-  [(#7073)](https://github.com/PennyLaneAI/pennylane/pull/7073)  
-
-* The `reference.qubit` device now enforces `sum(probs)==1` in `sample_state`.
-  [(#7076)](https://github.com/PennyLaneAI/pennylane/pull/7076)
-
-* The `default.mixed` device now adheres to the newer device API introduced in
-  [v0.33](https://docs.pennylane.ai/en/stable/development/release_notes.html#release-0-33-0).
-  This means that `default.mixed` now supports not having to specify the number of wires,
-  more predictable behaviour with interfaces, support for `qml.Snapshot`, and more.
-  [(#6684)](https://github.com/PennyLaneAI/pennylane/pull/6684)
-
-* `qml.BlockEncode` now accepts sparse input and outputs sparse matrices.
-  [(#6963)](https://github.com/PennyLaneAI/pennylane/pull/6963)
-
-* `Operator.sparse_matrix` now supports `format` parameter to specify the returned scipy sparse matrix format,
-  with the default being `'csr'`
-  [(#6995)](https://github.com/PennyLaneAI/pennylane/pull/6995)
-
-* Dispatch the linear algebra methods of `scipy` backend to `scipy.sparse.linalg` explicitly. Now `qml.math` can correctly
-  handle sparse matrices.
-  [(#6947)](https://github.com/PennyLaneAI/pennylane/pull/6947)
-
-* Added a class `qml.capture.transforms.MergeAmplitudeEmbedding` that merges `qml.AmplitudeEmbedding` operators
-  following the same API as `qml.transforms.merge_amplitude_embedding` when experimental program capture is enabled.
-  [(#6925)](https://github.com/PennyLaneAI/pennylane/pull/6925)
-  
-* `default.qubit` now supports the sparse matrices to be applied to the state vector. Specifically, `QubitUnitary` initialized with a sparse matrix can now be applied to the state vector in the `default.qubit` device.
-  [(#6883)](https://github.com/PennyLaneAI/pennylane/pull/6883)
-  [(#7139)](https://github.com/PennyLaneAI/pennylane/pull/7139)
-
-* `merge_rotations` now correctly simplifies merged `qml.Rot` operators whose angles yield the identity operator.
-  [(#7011)](https://github.com/PennyLaneAI/pennylane/pull/7011)
-  
-* Bump `rng_salt` to `v0.40.0`.
-  [(#6854)](https://github.com/PennyLaneAI/pennylane/pull/6854)
-
-* `qml.gradients.hadamard_grad` can now differentiate anything with a generator, and can accept circuits with non-commuting measurements.
-[(#6928)](https://github.com/PennyLaneAI/pennylane/pull/6928)
-
-* `Controlled` operators now have a full implementation of `sparse_matrix` that supports `wire_order` configuration.
-  [(#6994)](https://github.com/PennyLaneAI/pennylane/pull/6994)
-
-* The `qml.measurements.NullMeasurement` measurement process is added to allow for profiling problems
-  without the overheads associated with performing measurements.
-  [(#6989)](https://github.com/PennyLaneAI/pennylane/pull/6989)
-=======
 <h4>QNode improvements</h4>
->>>>>>> fe30a7b9
 
 * `QNode` objects now have an `update` method that allows for re-configuring settings like `diff_method`, `mcm_method`, and more. This allows for easier on-the-fly adjustments to workflows. Any arguments not specified will retain their original value.
   [(#6803)](https://github.com/PennyLaneAI/pennylane/pull/6803)
@@ -616,6 +555,9 @@
 
 <h4>Decompositions</h4>
 
+* `qml.PCPhase` now is decomposed significantly more efficiently for more than 2 qubits.
+  [(#7166)](https://github.com/PennyLaneAI/pennylane/pull/7166)
+  
 * The decomposition of a single qubit `qml.QubitUnitary` now includes the global phase.
   [(#7143)](https://github.com/PennyLaneAI/pennylane/pull/7143)
   
