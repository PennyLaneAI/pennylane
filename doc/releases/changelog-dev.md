:orphan:

# Release 0.20.0-dev (development release)

<h3>New features since last release</h3>

* A thermal relaxation channel is added to the Noisy channels. The channel description can be
  found on the supplementary information of [Quantum classifier with tailored quantum kernels](https://arxiv.org/abs/1909.02611).
  [(#1766)](https://github.com/PennyLaneAI/pennylane/pull/1766)
  
* Added the identity observable to be an operator. Now we can explicitly call the identity 
  operation on our quantum circuits for both qubit and CV devices.
  [(#1829)](https://github.com/PennyLaneAI/pennylane/pull/1829) 

* Added density matrix initialization gate for mixed state simulation. [(#1686)](https://github.com/PennyLaneAI/pennylane/issues/1686)

<h3>Improvements</h3>

* The QNode has been re-written to support batch execution across the board,
  custom gradients, better decomposition strategies, and higher-order derivatives.
  [(#1807)](https://github.com/PennyLaneAI/pennylane/pull/1807)

  - Internally, if multiple circuits are generated for execution simultaneously, they
    will be packaged into a single job for execution on the device. This can lead to
    significant performance improvement when executing the QNode on remote
    quantum hardware.

  - Custom gradient transforms can be specified as the differentiation method:

    ```python
    @qml.gradients.gradient_transform
    def my_gradient_transform(tape):
        ...
        return tapes, processing_fn

    @qml.qnode(dev, diff_method=my_gradient_transform)
    def circuit():
    ```

  - Arbitrary :math:`n`-th order derivatives are supported on hardware using gradient transforms
    such as the parameter-shift rule. To specify that an :math:`n`-th order derivative of a QNode
    will be computed, the `max_diff` argument should be set. By default, this is set to 1
    (first-order derivatives only). Increasing this value allows for higher order derivatives to be
    extracted, at the cost of additional (classical) computational overhead during the backwards
    pass.

  - When decomposing the circuit, the default decomposition strategy `expansion_strategy="gradient"`
    will prioritize decompositions that result in the smallest number of parametrized operations
    required to satisfy the differentiation method. While this may lead to a slight increase in
    classical processing, it significantly reduces the number of circuit evaluations needed to
    compute gradients of complex unitaries.

    To return to the old behaviour, `expansion_strategy="device"` can be specified.

  Note that the old QNode remains accessible at `@qml.qnode_old.qnode`, however this will
  be removed in the next release.

* Tests do not loop over automatically imported and instantiated operations any more, 
  which was opaque and created unnecessarily many tests.
  [(#1895)](https://github.com/PennyLaneAI/pennylane/pull/1895)

* A `decompose()` method has been added to the `Operator` class such that we can
  obtain (and queue) decompositions directly from instances of operations.
  [(#1873)](https://github.com/PennyLaneAI/pennylane/pull/1873)

  ```pycon
  >>> op = qml.PhaseShift(0.3, wires=0)
  >>> op.decompose()
  [RZ(0.3, wires=[0])]
  ```

* ``qml.circuit_drawer.draw_mpl`` produces a matplotlib figure and axes given a tape.
  [(#1787)](https://github.com/PennyLaneAI/pennylane/pull/1787)

* AngleEmbedding now supports `batch_params` decorator. [(#1812)](https://github.com/PennyLaneAI/pennylane/pull/1812)

<h3>Breaking changes</h3>

<<<<<<< HEAD
- The `mutable` keyword argument has been removed from the QNode.
  [(#1807)](https://github.com/PennyLaneAI/pennylane/pull/1807)

- The reversible QNode differentiation method has been removed.
  [(#1807)](https://github.com/PennyLaneAI/pennylane/pull/1807)
=======
* The `num_params` attribute in the operator class is now dynamic. This makes it easier
  to define operator subclasses with a flexible number of parameters. 
  [(#1898)](https://github.com/PennyLaneAI/pennylane/pull/1898)
>>>>>>> e465f6fe

* The static method `decomposition()`, formerly in the `Operation` class, has
  been moved to the base `Operator` class.
  [(#1873)](https://github.com/PennyLaneAI/pennylane/pull/1873)

* `DiagonalOperation` is not a separate subclass any more. 
  [(#1889)](https://github.com/PennyLaneAI/pennylane/pull/1889) 

  Instead, devices can check for the diagonal 
  property using attributes:

  ``` python
  from pennylane.ops.qubit.attributes import diagonal_in_z_basis

  if op in diagonal_in_z_basis:
      # do something
  ``` 

<h3>Deprecations</h3>

<h3>Bug fixes</h3>

* `ExpvalCost` now returns corrects results shape when `optimize=True` with 
  shots batch.
  [(#1897)](https://github.com/PennyLaneAI/pennylane/pull/1897)
  
* `qml.circuit_drawer.MPLDrawer` was slightly modified to work with
  matplotlib version 3.5.
  [(#1899)](https://github.com/PennyLaneAI/pennylane/pull/1899)

* `qml.CSWAP` and `qml.CRot` now define `control_wires`, and `qml.SWAP` 
  returns the default empty wires object.
  [(#1830)](https://github.com/PennyLaneAI/pennylane/pull/1830)

* The `requires_grad` attribute of `qml.numpy.tensor` objects is now
  preserved when pickling/unpickling the object.
  [(#1856)](https://github.com/PennyLaneAI/pennylane/pull/1856)

<h3>Documentation</h3>

<h3>Contributors</h3>

This release contains contributions from (in alphabetical order): 

Guillermo Alonso-Linaje, Olivia Di Matteo, Jalani Kanem, Shumpei Kobayashi, Christina Lee, Alejandro Montanez,
Romain Moyard, Maria Schuld, Jay Soni<|MERGE_RESOLUTION|>--- conflicted
+++ resolved
@@ -76,17 +76,15 @@
 
 <h3>Breaking changes</h3>
 
-<<<<<<< HEAD
 - The `mutable` keyword argument has been removed from the QNode.
   [(#1807)](https://github.com/PennyLaneAI/pennylane/pull/1807)
 
 - The reversible QNode differentiation method has been removed.
   [(#1807)](https://github.com/PennyLaneAI/pennylane/pull/1807)
-=======
+
 * The `num_params` attribute in the operator class is now dynamic. This makes it easier
   to define operator subclasses with a flexible number of parameters. 
   [(#1898)](https://github.com/PennyLaneAI/pennylane/pull/1898)
->>>>>>> e465f6fe
 
 * The static method `decomposition()`, formerly in the `Operation` class, has
   been moved to the base `Operator` class.
