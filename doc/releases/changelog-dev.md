--- conflicted
+++ resolved
@@ -224,17 +224,14 @@
   :class:`~.TemporaryAND`, :class:`~.QSVT`, and :class:`~.SelectPauliRot`.
   [(#8490)](https://github.com/PennyLaneAI/pennylane/pull/8490)
 
-<<<<<<< HEAD
 * The constant to convert the length unit Bohr to Angstrom in ``qml.qchem`` is updated to use scipy
   constants.
   [(#8537)](https://github.com/PennyLaneAI/pennylane/pull/8537)
 
-=======
 * Solovay-Kitaev decomposition using the :func:`~.clifford_t_decompostion` transform
   with ``method="sk"`` or directly via :func:`~.ops.sk_decomposition` now raises a more
   informative ``RuntimeError`` when used with JAX-JIT or :func:`~.qjit`.
   [(#8489)](https://github.com/PennyLaneAI/pennylane/pull/8489)
->>>>>>> a0d9ddeb
 
 <h3>Documentation 📝</h3>
 
@@ -273,6 +270,7 @@
 Astral Cai,
 Marcus Edwards,
 Lillian Frederiksen,
+Soran Jahangiri,
 Christina Lee,
 Gabriela Sanchez Diaz,
 Mudit Pandey,
