--- conflicted
+++ resolved
@@ -53,11 +53,8 @@
 
 Utkarsh Azad
 Soran Jahangiri
-<<<<<<< HEAD
+Vincent Michaud-Rioux
 Romain Moyard
-=======
-Vincent Michaud-Rioux
->>>>>>> 16e0cb98
 Mudit Pandey
 Matthew Silverman
 Jay Soni
