:orphan:

# Release 0.37.0-dev (development release)

<h3>New features since last release</h3>

<h3>Improvements 🛠</h3>

* The sorting order of parameter-shift terms is now guaranteed to resolve ties in the absolute value with the sign of the shifts.
  [(#5582)](https://github.com/PennyLaneAI/pennylane/pull/5582)

<h4>Mid-circuit measurements and dynamic circuits</h4>

* The `dynamic_one_shot` transform uses a single auxiliary tape with a shot vector and `default.qubit` implements the loop over shots with `jax.vmap`.
  [(#5617)](https://github.com/PennyLaneAI/pennylane/pull/5617)
  
* The `dynamic_one_shot` transform can be compiled with `jax.jit`.
  [(#5557)](https://github.com/PennyLaneAI/pennylane/pull/5557)
  
* When using `defer_measurements` with postselecting mid-circuit measurements, operations
  that will never be active due to the postselected state are skipped in the transformed
  quantum circuit. In addition, postselected controls are skipped, as they are evaluated
  at transform time. This optimization feature can be turned off by setting `reduce_postselected=False`
  [(#5558)](https://github.com/PennyLaneAI/pennylane/pull/5558)

  Consider a simple circuit with three mid-circuit measurements, two of which are postselecting,
  and a single gate conditioned on those measurements:

  ```python
  @qml.qnode(qml.device("default.qubit"))
  def node(x):
      qml.RX(x, 0)
      qml.RX(x, 1)
      qml.RX(x, 2)
      mcm0 = qml.measure(0, postselect=0, reset=False)
      mcm1 = qml.measure(1, postselect=None, reset=True)
      mcm2 = qml.measure(2, postselect=1, reset=False)
      qml.cond(mcm0+mcm1+mcm2==1, qml.RX)(0.5, 3)
      return qml.expval(qml.Z(0) @ qml.Z(3))
  ```

  Without the new optimization, we obtain three gates, each controlled on the three measured
  qubits. They correspond to the combinations of controls that satisfy the condition
  `mcm0+mcm1+mcm2==1`:

  ```pycon
  >>> print(qml.draw(qml.defer_measurements(node, reduce_postselected=False))(0.6))
  0: ──RX(0.60)──|0⟩⟨0|─╭●─────────────────────────────────────────────┤ ╭<Z@Z>
  1: ──RX(0.60)─────────│──╭●─╭X───────────────────────────────────────┤ │
  2: ──RX(0.60)─────────│──│──│───|1⟩⟨1|─╭○────────╭○────────╭●────────┤ │
  3: ───────────────────│──│──│──────────├RX(0.50)─├RX(0.50)─├RX(0.50)─┤ ╰<Z@Z>
  4: ───────────────────╰X─│──│──────────├○────────├●────────├○────────┤
  5: ──────────────────────╰X─╰●─────────╰●────────╰○────────╰○────────┤
  ```

  If we do not explicitly deactivate the optimization, we obtain a much simpler circuit:

  ```pycon
  >>> print(qml.draw(qml.defer_measurements(node))(0.6))
  0: ──RX(0.60)──|0⟩⟨0|─╭●─────────────────┤ ╭<Z@Z>
  1: ──RX(0.60)─────────│──╭●─╭X───────────┤ │
  2: ──RX(0.60)─────────│──│──│───|1⟩⟨1|───┤ │
  3: ───────────────────│──│──│──╭RX(0.50)─┤ ╰<Z@Z>
  4: ───────────────────╰X─│──│──│─────────┤
  5: ──────────────────────╰X─╰●─╰○────────┤
  ```

  There is only one controlled gate with only one control wire.

* `qml.devices.LegacyDevice` is now an alias for `qml.Device`, so it is easier to distinguish it from
  `qml.devices.Device`, which follows the new device API.
  [(#5581)](https://github.com/PennyLaneAI/pennylane/pull/5581)

* Sets up the framework for the development of an `assert_equal` function for testing operator comparison.
  [(#5634)](https://github.com/PennyLaneAI/pennylane/pull/5634)

* PennyLane operators can now automatically be captured as instructions in JAXPR. See the experimental
  `capture` module for more information.
  [(#5511)](https://github.com/PennyLaneAI/pennylane/pull/5511)

* The `decompose` transform has an `error` kwarg to specify the type of error that should be raised, 
  allowing error types to be more consistent with the context the `decompose` function is used in.
  [(#5669)](https://github.com/PennyLaneAI/pennylane/pull/5669)

<h4>Community contributions 🥳</h4>

* Implemented kwargs (`check_interface`, `check_trainability`, `rtol` and `atol`) support in `qml.equal` for the operators `Pow`, `Adjoint`, `Exp`, and `SProd`.
  [(#5668)](https://github.com/PennyLaneAI/pennylane/issues/5668)

<h3>Breaking changes 💔</h3>

* `qml.is_commuting` no longer accepts the `wire_map` argument, which does not bring any functionality.
  [(#5660)](https://github.com/PennyLaneAI/pennylane/pull/5660)

* ``qml.from_qasm_file`` has been removed. The user can open files and load their content using `qml.from_qasm`.
  [(#5659)](https://github.com/PennyLaneAI/pennylane/pull/5659)

* ``qml.load`` has been removed in favour of more specific functions, such as ``qml.from_qiskit``, etc.
  [(#5654)](https://github.com/PennyLaneAI/pennylane/pull/5654)

<<<<<<< HEAD
* `qml.transforms.convert_to_numpy_parameters` is now a proper transform and its output signature has changed,
  returning a list of `QuantumTape`s and a post-processing function instead of simply the transformed circuit.
  [(#5693)](https://github.com/PennyLaneAI/pennylane/pull/5693)
=======
<h4>Community contributions 🥳</h4>

* ``qml.QutritDepolarizingChannel`` has been added, allowing for depolarizing noise to be simulated on the `default.qutrit.mixed` device.
  [(#5502)](https://github.com/PennyLaneAI/pennylane/pull/5502)
>>>>>>> fce552a8

<h3>Deprecations 👋</h3>

* ``qml.transforms.map_batch_transform`` is deprecated, since a transform can be applied directly to a batch of tapes.
  [(#5676)](https://github.com/PennyLaneAI/pennylane/pull/5676)

<h3>Documentation 📝</h3>

* A small typo was fixed in the docstring for `qml.sample`.
  [(#5685)](https://github.com/PennyLaneAI/pennylane/pull/5685)

<h3>Bug fixes 🐛</h3>

* Use vanilla NumPy arrays in `test_projector_expectation` to avoid differentiating `qml.Projector` with respect to the state attribute.
  [(#5683)](https://github.com/PennyLaneAI/pennylane/pull/5683)

* `qml.Projector` is now compatible with jax-jit.
  [(#5595)](https://github.com/PennyLaneAI/pennylane/pull/5595)

* Finite shot circuits with a `qml.probs` measurement, both with a `wires` or `op` argument, can now be compiled with `jax.jit`.
  [(#5619)](https://github.com/PennyLaneAI/pennylane/pull/5619)
  
* `param_shift`, `finite_diff`, `compile`, `insert`, `merge_rotations`, and `transpile` now
  all work with circuits with non-commuting measurements.
  [(#5424)](https://github.com/PennyLaneAI/pennylane/pull/5424)
  [(#5681)](https://github.com/PennyLaneAI/pennylane/pull/5681)

* A correction is added to `bravyi_kitaev` to call the correct function for a FermiSentence input.
  [(#5671)](https://github.com/PennyLaneAI/pennylane/pull/5671)

<h3>Contributors ✍️</h3>

This release contains contributions from (in alphabetical order):

<<<<<<< HEAD
Ahmed Darwish,
=======
Gabriel Bottrill,
>>>>>>> fce552a8
Isaac De Vlugt,
Pietropaolo Frisoni,
Soran Jahangiri,
Christina Lee,
Vincent Michaud-Rioux,
Kenya Sakka,
David Wierichs.<|MERGE_RESOLUTION|>--- conflicted
+++ resolved
@@ -86,6 +86,9 @@
 
 * Implemented kwargs (`check_interface`, `check_trainability`, `rtol` and `atol`) support in `qml.equal` for the operators `Pow`, `Adjoint`, `Exp`, and `SProd`.
   [(#5668)](https://github.com/PennyLaneAI/pennylane/issues/5668)
+  
+* ``qml.QutritDepolarizingChannel`` has been added, allowing for depolarizing noise to be simulated on the `default.qutrit.mixed` device.
+  [(#5502)](https://github.com/PennyLaneAI/pennylane/pull/5502)
 
 <h3>Breaking changes 💔</h3>
 
@@ -98,16 +101,9 @@
 * ``qml.load`` has been removed in favour of more specific functions, such as ``qml.from_qiskit``, etc.
   [(#5654)](https://github.com/PennyLaneAI/pennylane/pull/5654)
 
-<<<<<<< HEAD
 * `qml.transforms.convert_to_numpy_parameters` is now a proper transform and its output signature has changed,
   returning a list of `QuantumTape`s and a post-processing function instead of simply the transformed circuit.
   [(#5693)](https://github.com/PennyLaneAI/pennylane/pull/5693)
-=======
-<h4>Community contributions 🥳</h4>
-
-* ``qml.QutritDepolarizingChannel`` has been added, allowing for depolarizing noise to be simulated on the `default.qutrit.mixed` device.
-  [(#5502)](https://github.com/PennyLaneAI/pennylane/pull/5502)
->>>>>>> fce552a8
 
 <h3>Deprecations 👋</h3>
 
@@ -142,11 +138,8 @@
 
 This release contains contributions from (in alphabetical order):
 
-<<<<<<< HEAD
 Ahmed Darwish,
-=======
 Gabriel Bottrill,
->>>>>>> fce552a8
 Isaac De Vlugt,
 Pietropaolo Frisoni,
 Soran Jahangiri,
