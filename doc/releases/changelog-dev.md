:orphan:

# Release 0.43.0-dev (development release)

<h3>New features since last release</h3>

* Leveraging quantum just-in-time compilation to optimize parameterized hybrid workflows with the momentum
  quantum natural gradient optimizer is now possible with the new :class:`~.MomentumQNGOptimizerQJIT` optimizer.
  [(#7606)](https://github.com/PennyLaneAI/pennylane/pull/7606)

  Similar to the :class:`~.QNGOptimizerQJIT` optimizer, :class:`~.MomentumQNGOptimizerQJIT` offers a
  `qml.qjit`-compatible analogue to the existing :class:`~.MomentumQNGOptimizer` with an Optax-like interface:

  ```python
  import pennylane as qml
  import jax.numpy as jnp

  dev = qml.device("lightning.qubit", wires=2)

  @qml.qnode(dev)
  def circuit(params):
      qml.RX(params[0], wires=0)
      qml.RY(params[1], wires=1)
      return qml.expval(qml.Z(0) + qml.X(1))

  opt = qml.MomentumQNGOptimizerQJIT(stepsize=0.1, momentum=0.2)

  @qml.qjit
  def update_step_qjit(i, args):
      params, state = args
      return opt.step(circuit, params, state)

  @qml.qjit
  def optimization_qjit(params, iters):
      state = opt.init(params)
      args = (params, state)
      params, state = qml.for_loop(iters)(update_step_qjit)(args)
      return params
  ```

  ```pycon
  >>> params = jnp.array([0.1, 0.2])
  >>> iters = 1000
  >>> optimization_qjit(params=params, iters=iters)
  Array([ 3.14159265, -1.57079633], dtype=float64)
  ```

<h3>Improvements 🛠</h3>

<h4>OpenQASM-PennyLane interoperability</h4>

* The :func:`qml.from_qasm3` function can now convert OpenQASM 3.0 circuits that contain
  subroutines, constants, all remaining stdlib gates, qubit registers, and built-in mathematical functions.
  [(#7651)](https://github.com/PennyLaneAI/pennylane/pull/7651)
  [(#7653)](https://github.com/PennyLaneAI/pennylane/pull/7653)
  [(#7676)](https://github.com/PennyLaneAI/pennylane/pull/7676)
  [(#7679)](https://github.com/PennyLaneAI/pennylane/pull/7679)
  [(#7677)](https://github.com/PennyLaneAI/pennylane/pull/7677)
  [(#7767)](https://github.com/PennyLaneAI/pennylane/pull/7767)
  [(#7690)](https://github.com/PennyLaneAI/pennylane/pull/7690)

<h4>Other improvements</h4>

* The error message raised when using Python compiler transforms with :func:`pennylane.qjit` has been updated
  with suggested fixes.
  [(#7916)](https://github.com/PennyLaneAI/pennylane/pull/7916)

* A new `qml.transforms.resolve_dynamic_wires` transform can allocate concrete wire values for dynamic
  qubit allocation.
  [(#7678)](https://github.com/PennyLaneAI/pennylane/pull/7678)


* The :func:`qml.workflow.set_shots` transform can now be directly applied to a QNode without the need for `functools.partial`, providing a more user-friendly syntax and negating having to import the `functools` package.
  [(#7876)](https://github.com/PennyLaneAI/pennylane/pull/7876)
  [(#7919)](https://github.com/PennyLaneAI/pennylane/pull/7919)

  ```python
  @qml.set_shots(shots=1000)  # or @qml.set_shots(1000)
  @qml.qnode(dev)
  def circuit():
      qml.H(0)
      return qml.expval(qml.Z(0))
  ```

  ```pycon
  >>> circuit()
  0.002
  ```

* Added a `QuantumParser` class to the `qml.compiler.python_compiler` submodule that automatically loads relevant dialects.
  [(#7888)](https://github.com/PennyLaneAI/pennylane/pull/7888)

* Enforce various modules to follow modular architecture via `tach`.
  [(#7847)](https://github.com/PennyLaneAI/pennylane/pull/7847)

* A compilation pass written with xDSL called `qml.compiler.python_compiler.transforms.MeasurementsFromSamplesPass`
  has been added for the experimental xDSL Python compiler integration. This pass replaces all
  terminal measurements in a program with a single :func:`pennylane.sample` measurement, and adds
  postprocessing instructions to recover the original measurement.
  [(#7620)](https://github.com/PennyLaneAI/pennylane/pull/7620)

* A combine-global-phase pass has been added to the xDSL Python compiler integration.
  Note that the current implementation can only combine all the global phase operations at
  the last global phase operation in the same region. In other words, global phase operations inside a control flow region can't be combined with those in their parent
  region.
  [(#7675)](https://github.com/PennyLaneAI/pennylane/pull/7675)

* The `mbqc` xDSL dialect has been added to the Python compiler, which is used to represent
  measurement-based quantum-computing instructions in the xDSL framework.
  [(#7815)](https://github.com/PennyLaneAI/pennylane/pull/7815)

* The `AllocQubitOp` and `DeallocQubitOp` operations have been added to the `Quantum` dialect in the
  Python compiler.
  [(#7915)](https://github.com/PennyLaneAI/pennylane/pull/7915)

* The :func:`pennylane.ops.rs_decomposition` method now performs exact decomposition and returns
  complete global phase information when used for decomposing a phase gate to Clifford+T basis.
  [(#7793)](https://github.com/PennyLaneAI/pennylane/pull/7793)

* `default.qubit` will default to the tree-traversal MCM method when `mcm_method="device"`.
  [(#7885)](https://github.com/PennyLaneAI/pennylane/pull/7885)

<h3>Labs: a place for unified and rapid prototyping of research software 🧪</h3>

* Added state of the art resources for the `ResourceSelectPauliRot` template and the
  `ResourceQubitUnitary` templates.
  [(#7786)](https://github.com/PennyLaneAI/pennylane/pull/7786)

<h3>Breaking changes 💔</h3>

* Move custom exceptions into `exceptions.py` and add a documentation page for them in the internals.
  [(#7856)](https://github.com/PennyLaneAI/pennylane/pull/7856)

* The boolean functions provided in `qml.operation` are deprecated. See the 
  :doc:`deprecations page </development/deprecations>` for equivalent code to use instead. These 
  include `not_tape`, `has_gen`, `has_grad_method`, `has_multipar`, `has_nopar`, `has_unitary_gen`, 
  `is_measurement`, `defines_diagonalizing_gates`, and `gen_is_multi_term_hamiltonian`.
  [(#7924)](https://github.com/PennyLaneAI/pennylane/pull/7924)

* Removed access for `lie_closure`, `structure_constants` and `center` via `qml.pauli`.
  Top level import and usage is advised. The functions now live in the `liealg` module.

  ```python
  import pennylane.liealg
  from pennylane.liealg import lie_closure, structure_constants, center
  ```

  [(#7928)](https://github.com/PennyLaneAI/pennylane/pull/7928)

* `qml.operation.Observable` and the corresponding `Observable.compare` have been removed, as
  PennyLane now depends on the more general `Operator` interface instead. The
  `Operator.is_hermitian` property can instead be used to check whether or not it is highly likely
  that the operator instance is Hermitian.
  [(#7927)](https://github.com/PennyLaneAI/pennylane/pull/7927)

* `qml.operation.WiresEnum`, `qml.operation.AllWires`, and `qml.operation.AnyWires` have been removed. Setting `Operator.num_wires = None` (the default)
  should instead indicate that the `Operator` does not need wire validation.
  [(#7911)](https://github.com/PennyLaneAI/pennylane/pull/7911)

* Removed `QNode.get_gradient_fn` method. Instead, use `qml.workflow.get_best_diff_method` to obtain the differentiation method.
  [(#7907)](https://github.com/PennyLaneAI/pennylane/pull/7907)

* Top-level access to ``DeviceError``, ``PennyLaneDeprecationWarning``, ``QuantumFunctionError`` and ``ExperimentalWarning`` has been removed. Please import these objects from the new ``pennylane.exceptions`` module.
  [(#7874)](https://github.com/PennyLaneAI/pennylane/pull/7874)

* `qml.cut_circuit_mc` no longer accepts a `shots` keyword argument. The shots should instead
  be set on the tape itself.
  [(#7882)](https://github.com/PennyLaneAI/pennylane/pull/7882)

<h3>Deprecations 👋</h3>

<<<<<<< HEAD
* `shots=` in `QNode` calls is deprecated and will be removed in v0.44.
  Instead, please use the `qml.workflow.set_shots` transform to set the number of shots for a QNode.
  [(#7906)](https://github.com/PennyLaneAI/pennylane/pull/7906)
=======
* Some unnecessary methods of the `qml.CircuitGraph` class are deprecated and will be removed in version v0.44:
  [(#7904)](https://github.com/PennyLaneAI/pennylane/pull/7904)

    - `print_contents` in favor of `print(obj)`
    - `observables_in_order` in favor of `observables`
    - `operations_in_order` in favor of `operations`
    - `ancestors_in_order` in favor of `ancestors(obj, sort=True)`
    - `descendants_in_order` in favore of `descendants(obj, sort=True)`
>>>>>>> dc1c53ee

* The `QuantumScript.to_openqasm` method is deprecated and will be removed in version v0.44.
  Instead, the `qml.to_openqasm` function should be used.
  [(#7909)](https://github.com/PennyLaneAI/pennylane/pull/7909)

* The `level=None` argument in the :func:`pennylane.workflow.get_transform_program`, :func:`pennylane.workflow.construct_batch`, `qml.draw`, `qml.draw_mpl`, and `qml.specs` transforms is deprecated and will be removed in v0.43.
  Please use `level='device'` instead to apply the noise model at the device level.
  [(#7886)](https://github.com/PennyLaneAI/pennylane/pull/7886)

* `qml.qnn.cost.SquaredErrorLoss` is deprecated and will be removed in version v0.44. Instead, this hybrid workflow can be accomplished 
  with a function like `loss = lambda *args: (circuit(*args) - target)**2`.
  [(#7527)](https://github.com/PennyLaneAI/pennylane/pull/7527)
  
* Access to `add_noise`, `insert` and noise mitigation transforms from the `pennylane.transforms` module is deprecated.
  Instead, these functions should be imported from the `pennylane.noise` module.
  [(#7854)](https://github.com/PennyLaneAI/pennylane/pull/7854)

* The `qml.QNode.add_transform` method is deprecated and will be removed in v0.43.
  Instead, please use `QNode.transform_program.push_back(transform_container=transform_container)`.
  [(#7855)](https://github.com/PennyLaneAI/pennylane/pull/7855)

<h3>Internal changes ⚙️</h3>

* Improves type hints in the `measurements` module.
  [(#7938)](https://github.com/PennyLaneAI/pennylane/pull/7938)

* Refactored the codebase to adopt modern type hint syntax for Python 3.11+ language features.
  [(#7860)](https://github.com/PennyLaneAI/pennylane/pull/7860)

* Improve the pre-commit hook to add gitleaks.
  [(#7922)](https://github.com/PennyLaneAI/pennylane/pull/7922)

* Added a `run_filecheck_qjit` fixture that can be used to run FileCheck on integration tests for the
  `qml.compiler.python_compiler` submodule.
  [(#7888)](https://github.com/PennyLaneAI/pennylane/pull/7888)

* Added a `dialects` submodule to `qml.compiler.python_compiler` which now houses all the xDSL dialects we create.
  Additionally, the `MBQCDialect` and `QuantumDialect` dialects have been renamed to `MBQC` and `Quantum`.
  [(#7897)](https://github.com/PennyLaneAI/pennylane/pull/7897)

* Update minimum supported `pytest` version to `8.4.1`.
  [(#7853)](https://github.com/PennyLaneAI/pennylane/pull/7853)

* `DefaultQubitLegacy` (test suite only) no longer provides a customized classical shadow
  implementation
  [(#7895)](https://github.com/PennyLaneAI/pennylane/pull/7895)

* Make `pennylane.io` a tertiary module.
  [(#7877)](https://github.com/PennyLaneAI/pennylane/pull/7877)

* Seeded tests for the `split_to_single_terms` transformation.
  [(#7851)](https://github.com/PennyLaneAI/pennylane/pull/7851)

* Upgrade `rc_sync.yml` to work with latest `pyproject.toml` changes.
  [(#7808)](https://github.com/PennyLaneAI/pennylane/pull/7808)
  [(#7818)](https://github.com/PennyLaneAI/pennylane/pull/7818)

* `LinearCombination` instances can be created with `_primitive.impl` when
  capture is enabled and tracing is active.
  [(#7893)](https://github.com/PennyLaneAI/pennylane/pull/7893)

* The `TensorLike` type is now compatible with static type checkers.
  [(#7905)](https://github.com/PennyLaneAI/pennylane/pull/7905)

* Update xDSL supported version to `0.46`.
  [(#7923)](https://github.com/PennyLaneAI/pennylane/pull/7923)
  [(#7932)](https://github.com/PennyLaneAI/pennylane/pull/7932)

* Update JAX version used in tests to `0.6.2`
  [(#7925)](https://github.com/PennyLaneAI/pennylane/pull/7925)

<h3>Documentation 📝</h3>

* Improved the docstrings of all optimizers for consistency and legibility.
  [(#7891)](https://github.com/PennyLaneAI/pennylane/pull/7891)

* Updated the code example in the documentation for :func:`~.transforms.split_non_commuting`.
  [(#7892)](https://github.com/PennyLaneAI/pennylane/pull/7892)

<h3>Bug fixes 🐛</h3>

* An error is now raised if an `end` statement is found in a measurement conditioned branch in a QASM string being imported into PennyLane.
  [(#7872)](https://github.com/PennyLaneAI/pennylane/pull/7872)

* Fixes issue related to :func:`~.transforms.to_zx` adding the support for
  `Toffoli` and `CCZ` gates conversion into their ZX-graph representation.
  [(#7899)](https://github.com/PennyLaneAI/pennylane/pull/7899)

* `get_best_diff_method` now correctly aligns with `execute` and `construct_batch` logic in workflows.
  [(#7898)](https://github.com/PennyLaneAI/pennylane/pull/7898)

* Resolve issues with AutoGraph transforming internal PennyLane library code due to incorrect
  module attribution of wrapper functions.
  [(#7889)](https://github.com/PennyLaneAI/pennylane/pull/7889)

* Calling `QNode.update` no longer acts as if `set_shots` has been applied.
  [(#7881)](https://github.com/PennyLaneAI/pennylane/pull/7881)

* Fixes attributes and types in the quantum dialect.
  This allows for types to be inferred correctly when parsing.
  [(#7825)](https://github.com/PennyLaneAI/pennylane/pull/7825)

<h3>Contributors ✍️</h3>

This release contains contributions from (in alphabetical order):

Utkarsh Azad,
Joey Carter,
Yushao Chen,
Marcus Edwards,
Simone Gasperini,
David Ittah,
Erick Ochoa,
Mudit Pandey,
Andrija Paurevic,
Shuli Shu,
Jay Soni,
Jake Zaia<|MERGE_RESOLUTION|>--- conflicted
+++ resolved
@@ -169,11 +169,10 @@
 
 <h3>Deprecations 👋</h3>
 
-<<<<<<< HEAD
 * `shots=` in `QNode` calls is deprecated and will be removed in v0.44.
   Instead, please use the `qml.workflow.set_shots` transform to set the number of shots for a QNode.
   [(#7906)](https://github.com/PennyLaneAI/pennylane/pull/7906)
-=======
+
 * Some unnecessary methods of the `qml.CircuitGraph` class are deprecated and will be removed in version v0.44:
   [(#7904)](https://github.com/PennyLaneAI/pennylane/pull/7904)
 
@@ -182,7 +181,6 @@
     - `operations_in_order` in favor of `operations`
     - `ancestors_in_order` in favor of `ancestors(obj, sort=True)`
     - `descendants_in_order` in favore of `descendants(obj, sort=True)`
->>>>>>> dc1c53ee
 
 * The `QuantumScript.to_openqasm` method is deprecated and will be removed in version v0.44.
   Instead, the `qml.to_openqasm` function should be used.
