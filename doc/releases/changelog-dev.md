:orphan:

# Release 0.20.0-dev (development release)

<h3>New features since last release</h3>

<<<<<<< HEAD
* The `metric_tensor` transform can now be used to compute the full
  tensor, beyond the block diagonal approximation. 
  [(#1725)](https://github.com/PennyLaneAI/pennylane/pull/1725)

  This is performed using Hadamard tests, and requires an additional wire 
  on the device to execute the circuits produced by the transform, 
  as compared to the number of wires required by the original circuit.
  The transform defaults to computing the full tensor, which can
  be controlled by the `approx` keyword argument.
  See the 
  [qml.metric_tensor docstring](https://pennylane.readthedocs.io/en/latest/code/api/pennylane.transforms.metric_tensor.html).
  for more information and usage details.

  As an example, consider the QNode

  ```python
  dev = qml.device("default.qubit", wires=3)

  @qml.qnode(dev)
  def circuit(weights):
      qml.RX(weights[0], wires=0)
      qml.RY(weights[1], wires=0)
      qml.CNOT(wires=[0, 1])
      qml.RZ(weights[2], wires=1)
      return qml.expval(qml.PauliZ(0)@qml.PauliZ(1))

  weights = np.array([0.2, 1.2, -0.9], requires_grad=True)
  ```

  Then we can compute the (block) diagonal metric tensor as before, now using the
  ``approx="block-diag"`` keyword:

  ```pycon
  >>> qml.metric_tensor(circuit, approx="block-diag")(weights)
  [[0.25       0.         0.        ]
   [0.         0.24013262 0.        ]
   [0.         0.         0.21846983]]
  ```

  Instead, we now can also compute the full metric tensor:

  ```pycon
  >>> qml.metric_tensor(circuit)(weights)
  [[ 0.25        0.         -0.23300977]
   [ 0.          0.24013262  0.01763859]
   [-0.23300977  0.01763859  0.21846983]]
  ```

* A thermal relaxation channel is added to the Noisy channels. The channel description can be 
=======
* Custom decompositions can now be applied to operations at the device level.
  [(#1900)](https://github.com/PennyLaneAI/pennylane/pull/1900)

  For example, suppose we would like to implement the following QNode:

  ```python
  def circuit(weights):
      qml.BasicEntanglerLayers(weights, wires=[0, 1, 2])
      return qml.expval(qml.PauliZ(0))

  original_dev = qml.device("default.qubit", wires=3)
  original_qnode = qml.QNode(circuit, original_dev)
  ```

  ```pycon
  >>> weights = np.array([[0.4, 0.5, 0.6]])
  >>> print(qml.draw(original_qnode, expansion_strategy="device")(weights))
   0: ──RX(0.4)──╭C──────╭X──┤ ⟨Z⟩
   1: ──RX(0.5)──╰X──╭C──│───┤
   2: ──RX(0.6)──────╰X──╰C──┤
  ```

  Now, let's swap out the decomposition of the `CNOT` gate into `CZ`
  and `Hadamard`, and furthermore the decomposition of `Hadamard` into
  `RZ` and `RY` rather than the decomposition already available in PennyLane.
  We define the two decompositions like so, and pass them to a device:

  ```python
  def custom_cnot(wires):
      return [
          qml.Hadamard(wires=wires[1]),
          qml.CZ(wires=[wires[0], wires[1]]),
          qml.Hadamard(wires=wires[1])
      ]

  def custom_hadamard(wires):
      return [
          qml.RZ(np.pi, wires=wires),
          qml.RY(np.pi / 2, wires=wires)
      ]

  # Can pass the operation itself, or a string
  custom_decomps = {qml.CNOT : custom_cnot, "Hadamard" : custom_hadamard}

  decomp_dev = qml.device("default.qubit", wires=3, custom_decomps=custom_decomps)
  decomp_qnode = qml.QNode(circuit, decomp_dev)
  ```

  Now when we draw or run a QNode on this device, the gates will be expanded
  according to our specifications:

  ```pycon
  >>> print(qml.draw(decomp_qnode, expansion_strategy="device")(weights))
   0: ──RX(0.4)──────────────────────╭C──RZ(3.14)──RY(1.57)──────────────────────────╭Z──RZ(3.14)──RY(1.57)──┤ ⟨Z⟩
   1: ──RX(0.5)──RZ(3.14)──RY(1.57)──╰Z──RZ(3.14)──RY(1.57)──╭C──────────────────────│───────────────────────┤
   2: ──RX(0.6)──RZ(3.14)──RY(1.57)──────────────────────────╰Z──RZ(3.14)──RY(1.57)──╰C──────────────────────┤
  ```

  A separate context manager, `set_decomposition`, has also been implemented to enable
  application of custom decompositions on devices that have already been created.

  ```pycon
  >>> with qml.transforms.set_decomposition(custom_decomps, original_dev):
  ...     print(qml.draw(original_qnode, expansion_strategy="device")(weights))
   0: ──RX(0.4)──────────────────────╭C──RZ(3.14)──RY(1.57)──────────────────────────╭Z──RZ(3.14)──RY(1.57)──┤ ⟨Z⟩
   1: ──RX(0.5)──RZ(3.14)──RY(1.57)──╰Z──RZ(3.14)──RY(1.57)──╭C──────────────────────│───────────────────────┤
   2: ──RX(0.6)──RZ(3.14)──RY(1.57)──────────────────────────╰Z──RZ(3.14)──RY(1.57)──╰C──────────────────────┤
  ```

* PennyLane now supports drawing a QNode with matplotlib!
  [(#1803)](https://github.com/PennyLaneAI/pennylane/pull/1803)

  ```python
  dev = qml.device("default.qubit", wires=4)

  @qml.qnode(dev)
  def circuit(x, z):
      qml.QFT(wires=(0,1,2,3))
      qml.Toffoli(wires=(0,1,2))
      qml.CSWAP(wires=(0,2,3))
      qml.RX(x, wires=0)
      qml.CRZ(z, wires=(3,0))
      return qml.expval(qml.PauliZ(0))
  fig, ax = qml.draw_mpl(circuit)(1.2345, 1.2345)
  fig.show()
  ```

  <img src="https://pennylane.readthedocs.io/en/latest/_static/draw_mpl_qnode/main_example.png" width=70%/>

* It is now possible to use TensorFlow's [AutoGraph
  mode](https://www.tensorflow.org/guide/function) with QNodes on all devices and with arbitrary
  differentiation methods. Previously, AutoGraph mode only support `diff_method="backprop"`. This
  will result in significantly more performant model execution, at the cost of a more expensive
  initial compilation. [(#1866)](https://github.com/PennyLaneAI/pennylane/pull/1886)

  Use AutoGraph to convert your QNodes or cost functions into TensorFlow
  graphs by decorating them with `@tf.function`:

  ```python
  dev = qml.device("lightning.qubit", wires=2)

  @qml.beta.qnode(dev, diff_method="adjoint", interface="tf", max_diff=1)
  def circuit(x):
      qml.RX(x[0], wires=0)
      qml.RY(x[1], wires=1)
      return qml.expval(qml.PauliZ(0) @ qml.PauliZ(1)), qml.expval(qml.PauliZ(0))

  @tf.function
  def cost(x):
      return tf.reduce_sum(circuit(x))

  x = tf.Variable([0.5, 0.7], dtype=tf.float64)

  with tf.GradientTape() as tape:
      loss = cost(x)

  grad = tape.gradient(loss, x)
  ```

  The initial execution may take slightly longer than when executing the circuit in
  eager mode; this is because TensorFlow is tracing the function to create the graph.
  Subsequent executions will be much more performant.

  Note that using AutoGraph with backprop-enabled devices, such as `default.qubit`,
  will yield the best performance.

  For more details, please see the [TensorFlow AutoGraph
  documentation](https://www.tensorflow.org/guide/function).

* `qml.math.scatter_element_add` now supports adding multiple values at
  multiple indices with a single function call, in all interfaces
  [(#1864)](https://github.com/PennyLaneAI/pennylane/pull/1864)

  For example, we may set five values of a three-dimensional tensor
  in the following way:

  ```pycon
  >>> X = tf.zeros((3, 2, 9), dtype=tf.float64)
  >>> indices = [(0, 0, 1, 2, 2), (0, 0, 0, 0, 1), (1, 3, 8, 6, 7)]
  >>> values = [0.1 * i for i in range(5)]
  >>> qml.math.scatter_element_add(X, indices, values)
  <tf.Tensor: shape=(3, 2, 9), dtype=float64, numpy=
  array([[[0., 1., 0., 2., 0., 0., 0., 0., 0.],
          [0., 0., 0., 0., 0., 0., 0., 0., 0.]],

         [[0., 0., 0., 0., 0., 0., 0., 0., 3.],
          [0., 0., 0., 0., 0., 0., 0., 0., 0.]],

         [[0., 0., 0., 0., 0., 0., 4., 0., 0.],
          [0., 0., 0., 0., 0., 0., 0., 5., 0.]]])>
  ```

* The `qml.fourier.reconstruct` function is added. It can be used to
  reconstruct QNodes outputting expectation values along a specified
  parameter dimension, with a minimal number of calls to the
  original QNode. The returned
  reconstruction is exact and purely classical, and can be evaluated
  without any quantum executions.
  [(#1864)](https://github.com/PennyLaneAI/pennylane/pull/1864)

  The reconstruction technique differs for functions with equidistant frequencies
  that are reconstructed using the function value at equidistant sampling points, and
  for functions with arbitrary frequencies reconstructed using arbitrary sampling points.

  As an example, consider the following QNode:

  ```python
  dev = qml.device("default.qubit", wires=2)

  @qml.qnode(dev)
  def circuit(x, Y, f=1.0):
      qml.RX(f * x, wires=0)
      qml.RY(Y[0], wires=0)
      qml.RY(Y[1], wires=1)
      qml.CNOT(wires=[0, 1])
      qml.RY(3 * Y[1], wires=1)
      return qml.expval(qml.PauliZ(0) @ qml.PauliZ(1))
  ```

  It has three variational parameters overall: A scalar input `x`
  and an array-valued input `Y` with two entries. Additionally, we can
  tune the dependence on `x` with the frequency `f`.
  We then can reconstruct the QNode output function with respect to `x` via

  ```pycon
  >>> x = 0.3
  >>> Y = np.array([0.1, -0.9])
  >>> rec = qml.fourier.reconstruct(circuit, ids="x", nums_frequency={"x": {0: 1}})(x, Y)
  >>> rec
  {'x': {0: <function pennylane.fourier.reconstruct._reconstruct_equ.<locals>._reconstruction(x)>}}
  ```

  As we can see, we get a nested dictionary in the format of the input `nums_frequency`
  with functions as values. These functions are simple float-to-float callables:

  ```pycon
  >>> univariate = rec["x"][0]
  >>> univariate(x)
  -0.880208251507
  ```

  For more details on usage, reconstruction cost and differentiability support, please see the
  [fourier.reconstruct docstring](https://pennylane.readthedocs.io/en/latest/code/api/pennylane.fourier.reconstruct.html).

* A thermal relaxation channel is added to the Noisy channels. The channel description can be
>>>>>>> 8c6c4cc7
  found on the supplementary information of [Quantum classifier with tailored quantum kernels](https://arxiv.org/abs/1909.02611).
  [(#1766)](https://github.com/PennyLaneAI/pennylane/pull/1766)

* Added the identity observable to be an operator. Now we can explicitly call the identity
  operation on our quantum circuits for both qubit and CV devices.
  [(#1829)](https://github.com/PennyLaneAI/pennylane/pull/1829)

* For Hamiltonians whose eigenvalue frequency spectrum is known, `qml.gradients.get_shift_rule` is
  a function that computes the generalized parameter shift rules for the time evolution.
  [(#1788)](https://github.com/PennyLaneAI/pennylane/pull/1788)

  Given a Hamiltonian's frequency spectrum of `R` unique frequencies, `qml.gradients.get_shift_rule`
  returns the parameter shift rules to compute expectation value gradients of the Hamiltonian's
  time parameter using `2R` shifted cost function evaluations. This becomes cheaper than
  the standard application of the chain rule and two-term shift rule when `R` is less than the
  number of Pauli words in the Hamiltonian generator.

  For example, a four-term shift rule is generated for the frequency spectrum `[1, 2]`, which
  corresponds to a generator eigenspectrum of e.g., `[-1, 0, 1]`:

  ```pycon
  >>> frequencies = (1,2)
  >>> grad_recipe = qml.gradients.get_shift_rule(frequencies)
  >>> grad_recipe
  ([[0.8535533905932737, 1, 0.7853981633974483], [-0.14644660940672624, 1, 2.356194490192345],
    [-0.8535533905932737, 1, -0.7853981633974483], [0.14644660940672624, 1, -2.356194490192345]],)
  ```

  As we can see, `get_shift_rule` returns a tuple containing a list of four nested lists for the
  four term parameter shift rule. Each term :math:`[c_i, a_i, s_i]` specifies a term in the
  gradient reconstructed via parameter shifts as

  .. math:: \frac{\partial}{\partial\phi_k}f = \sum_{i} c_i f(a_i \phi_k + s_i).

* A circuit template for time evolution under a commuting Hamiltonian utilizing generalized
  parameter shift rules for cost function gradients is available as `qml.CommutingEvolution`.
  [(#1788)](https://github.com/PennyLaneAI/pennylane/pull/1788)

  If the template is handed a frequency spectrum during its instantiation, then `get_shift_rule`
  is internally called to obtain the general parameter shift rules with respect to
  `CommutingEvolution`'s :math:`t` parameter, otherwise the shift rule for a decomposition of
  `CommutingEvolution` will be used.

  The template can be initialized within a `qnode` as:

  ```python
  import pennylane as qml

  n_wires = 2
  dev = qml.device('default.qubit', wires=n_wires)

  coeffs = [1, -1]
  obs = [qml.PauliX(0) @ qml.PauliY(1), qml.PauliY(0) @ qml.PauliX(1)]
  hamiltonian = qml.Hamiltonian(coeffs, obs)
  frequencies = [2,4]

  @qml.qnode(dev)
  def circuit(time):
      qml.PauliX(0)
      qml.CommutingEvolution(hamiltonian, time, frequencies)
      return qml.expval(qml.PauliZ(0))
  ```

  Note that there is no internal validation that 1) the input `qml.Hamiltonian` is fully commuting
  and 2) the eigenvalue frequency spectrum is correct, since these checks become
  prohibitively expensive for large Hamiltonians.

* The qml.Barrier() operator has been added. With it we can separate blocks in compilation or use it as a visual tool.
  [(#1844)](https://github.com/PennyLaneAI/pennylane/pull/1844)

* Added density matrix initialization gate for mixed state simulation. [(#1686)](https://github.com/PennyLaneAI/pennylane/issues/1686)

<h3>Improvements</h3>

* Tests do not loop over automatically imported and instantiated operations any more,

* The QNode has been re-written to support batch execution across the board,
  custom gradients, better decomposition strategies, and higher-order derivatives.
  [(#1807)](https://github.com/PennyLaneAI/pennylane/pull/1807)

  - Internally, if multiple circuits are generated for simultaneous execution, they
    will be packaged into a single job for execution on the device. This can lead to
    significant performance improvement when executing the QNode on remote
    quantum hardware or simulator devices with parallelization capabilities.

  - Custom gradient transforms can be specified as the differentiation method:

    ```python
    @qml.gradients.gradient_transform
    def my_gradient_transform(tape):
        ...
        return tapes, processing_fn

    @qml.qnode(dev, diff_method=my_gradient_transform)
    def circuit():
    ```

  - Arbitrary :math:`n`-th order derivatives are supported on hardware using gradient transforms
    such as the parameter-shift rule. To specify that an :math:`n`-th order derivative of a QNode
    will be computed, the `max_diff` argument should be set. By default, this is set to 1
    (first-order derivatives only). Increasing this value allows for higher order derivatives to be
    extracted, at the cost of additional (classical) computational overhead during the backwards
    pass.

  - When decomposing the circuit, the default decomposition strategy `expansion_strategy="gradient"`
    will prioritize decompositions that result in the smallest number of parametrized operations
    required to satisfy the differentiation method. While this may lead to a slight increase in
    classical processing, it significantly reduces the number of circuit evaluations needed to
    compute gradients of complicated unitaries.

    To return to the old behaviour, `expansion_strategy="device"` can be specified.

  Note that the old QNode remains accessible at `@qml.qnode_old.qnode`, however this will
  be removed in the next release.

* Tests do not loop over automatically imported and instantiated operations any more,
  which was opaque and created unnecessarily many tests.
  [(#1895)](https://github.com/PennyLaneAI/pennylane/pull/1895)

* A `decompose()` method has been added to the `Operator` class such that we can
  obtain (and queue) decompositions directly from instances of operations.
  [(#1873)](https://github.com/PennyLaneAI/pennylane/pull/1873)

  ```pycon
  >>> op = qml.PhaseShift(0.3, wires=0)
  >>> op.decompose()
  [RZ(0.3, wires=[0])]
  ```

* ``qml.circuit_drawer.tape_mpl`` produces a matplotlib figure and axes given a tape.
  [(#1787)](https://github.com/PennyLaneAI/pennylane/pull/1787)

* AngleEmbedding now supports `batch_params` decorator. [(#1812)](https://github.com/PennyLaneAI/pennylane/pull/1812)

* MottonenStatePreparation now supports `batch_params` decorator. [(#1893)](https://github.com/PennyLaneAI/pennylane/pull/1893)

* CircuitDrawer now supports a `max_length` argument to help prevent text overflows when printing circuits to the CLI. [#1841](https://github.com/PennyLaneAI/pennylane/pull/1841)

<h3>Breaking changes</h3>

<<<<<<< HEAD
* The default behaviour of the `qml.metric_tensor` transform has been modified:
  By default, the full metric tensor is computed, leading to higher cost than the previous
  default of computing the block diagonal only. At the same time, the Hadamard tests for
  the full metric tensor require an additional wire on the device, so that 

  ```pycon
  >>> qml.metric_tensor(some_qnode)(weights)
  ```

  will raise an error if the used device does not have an additional wire.
  [(#1725)](https://github.com/PennyLaneAI/pennylane/pull/1725)
=======
* The `par_domain` attribute in the operator class has been removed.
  [(#1907)](https://github.com/PennyLaneAI/pennylane/pull/1907)

- The `mutable` keyword argument has been removed from the QNode.
  [(#1807)](https://github.com/PennyLaneAI/pennylane/pull/1807)

- The reversible QNode differentiation method has been removed.
  [(#1807)](https://github.com/PennyLaneAI/pennylane/pull/1807)

* `QuantumTape.trainable_params` now is a list instead of a set. This
  means that `tape.trainable_params` will return a list unlike before,
  but setting the `trainable_params` with a set works exactly as before.
  [(#1904)](https://github.com/PennyLaneAI/pennylane/pull/1904)

* The `num_params` attribute in the operator class is now dynamic. This makes it easier
  to define operator subclasses with a flexible number of parameters.
  [(#1898)](https://github.com/PennyLaneAI/pennylane/pull/1898)

* The static method `decomposition()`, formerly in the `Operation` class, has
  been moved to the base `Operator` class.
  [(#1873)](https://github.com/PennyLaneAI/pennylane/pull/1873)

* `DiagonalOperation` is not a separate subclass any more.
  [(#1889)](https://github.com/PennyLaneAI/pennylane/pull/1889)

  Instead, devices can check for the diagonal
  property using attributes:

  ``` python
  from pennylane.ops.qubit.attributes import diagonal_in_z_basis

  if op in diagonal_in_z_basis:
      # do something
  ```
>>>>>>> 8c6c4cc7

<h3>Deprecations</h3>

<h3>Bug fixes</h3>

* `qml.draw` now supports arbitrary templates with matrix parameters.
  [(#1917)](https://github.com/PennyLaneAI/pennylane/pull/1917)

* `QuantumTape.trainable_params` now is a list instead of a set, making
  it more stable in very rare edge cases.
  [(#1904)](https://github.com/PennyLaneAI/pennylane/pull/1904)

* `ExpvalCost` now returns corrects results shape when `optimize=True` with
  shots batch.
  [(#1897)](https://github.com/PennyLaneAI/pennylane/pull/1897)

* `qml.circuit_drawer.MPLDrawer` was slightly modified to work with
  matplotlib version 3.5.
  [(#1899)](https://github.com/PennyLaneAI/pennylane/pull/1899)

* `qml.CSWAP` and `qml.CRot` now define `control_wires`, and `qml.SWAP`
  returns the default empty wires object.
  [(#1830)](https://github.com/PennyLaneAI/pennylane/pull/1830)

* The `requires_grad` attribute of `qml.numpy.tensor` objects is now
  preserved when pickling/unpickling the object.
  [(#1856)](https://github.com/PennyLaneAI/pennylane/pull/1856)
  
* Device tests no longer throw warnings about the `requires_grad`
  attribute of variational parameters.
  [(#1913)](https://github.com/PennyLaneAI/pennylane/pull/1913)

<h3>Documentation</h3>

* Added examples in documentation for some operations.
  [(#1902)](https://github.com/PennyLaneAI/pennylane/pull/1902)

* Improves the Developer's Guide Testing document.
  [(#1896)](https://github.com/PennyLaneAI/pennylane/pull/1896)

* Add documentation example for AngleEmbedding, BasisEmbedding, StronglyEntanglingLayers, SqueezingEmbedding and DisplacementEmbedding.
  [(#1910)](https://github.com/PennyLaneAI/pennylane/pull/1910)
  [(#1908)](https://github.com/PennyLaneAI/pennylane/pull/1908)
  [(#1912)](https://github.com/PennyLaneAI/pennylane/pull/1912)
  [(#1920)](https://github.com/PennyLaneAI/pennylane/pull/1920)

<h3>Contributors</h3>

This release contains contributions from (in alphabetical order):

<<<<<<< HEAD
Jalani Kanem, Christina Lee, Guillermo Alonso-Linaje, Alejandro Montanez, David Wierichs
=======
Guillermo Alonso-Linaje, Benjamin Cordier, Olivia Di Matteo, David Ittah, Josh Izaac, Jalani Kanem, Ankit Khandelwal, Shumpei Kobayashi,
Robert Lang, Christina Lee, Cedric Lin, Alejandro Montanez, Romain Moyard, Maria Schuld, Jay Soni, David Wierichs
>>>>>>> 8c6c4cc7
<|MERGE_RESOLUTION|>--- conflicted
+++ resolved
@@ -4,7 +4,6 @@
 
 <h3>New features since last release</h3>
 
-<<<<<<< HEAD
 * The `metric_tensor` transform can now be used to compute the full
   tensor, beyond the block diagonal approximation. 
   [(#1725)](https://github.com/PennyLaneAI/pennylane/pull/1725)
@@ -53,8 +52,6 @@
    [-0.23300977  0.01763859  0.21846983]]
   ```
 
-* A thermal relaxation channel is added to the Noisy channels. The channel description can be 
-=======
 * Custom decompositions can now be applied to operations at the device level.
   [(#1900)](https://github.com/PennyLaneAI/pennylane/pull/1900)
 
@@ -260,7 +257,6 @@
   [fourier.reconstruct docstring](https://pennylane.readthedocs.io/en/latest/code/api/pennylane.fourier.reconstruct.html).
 
 * A thermal relaxation channel is added to the Noisy channels. The channel description can be
->>>>>>> 8c6c4cc7
   found on the supplementary information of [Quantum classifier with tailored quantum kernels](https://arxiv.org/abs/1909.02611).
   [(#1766)](https://github.com/PennyLaneAI/pennylane/pull/1766)
 
@@ -401,7 +397,6 @@
 
 <h3>Breaking changes</h3>
 
-<<<<<<< HEAD
 * The default behaviour of the `qml.metric_tensor` transform has been modified:
   By default, the full metric tensor is computed, leading to higher cost than the previous
   default of computing the block diagonal only. At the same time, the Hadamard tests for
@@ -411,9 +406,10 @@
   >>> qml.metric_tensor(some_qnode)(weights)
   ```
 
-  will raise an error if the used device does not have an additional wire.
+  will revert back to the block diagonal restriction and raise a warning if the
+  used device does not have an additional wire.
   [(#1725)](https://github.com/PennyLaneAI/pennylane/pull/1725)
-=======
+
 * The `par_domain` attribute in the operator class has been removed.
   [(#1907)](https://github.com/PennyLaneAI/pennylane/pull/1907)
 
@@ -448,7 +444,6 @@
   if op in diagonal_in_z_basis:
       # do something
   ```
->>>>>>> 8c6c4cc7
 
 <h3>Deprecations</h3>
 
@@ -499,9 +494,5 @@
 
 This release contains contributions from (in alphabetical order):
 
-<<<<<<< HEAD
-Jalani Kanem, Christina Lee, Guillermo Alonso-Linaje, Alejandro Montanez, David Wierichs
-=======
 Guillermo Alonso-Linaje, Benjamin Cordier, Olivia Di Matteo, David Ittah, Josh Izaac, Jalani Kanem, Ankit Khandelwal, Shumpei Kobayashi,
-Robert Lang, Christina Lee, Cedric Lin, Alejandro Montanez, Romain Moyard, Maria Schuld, Jay Soni, David Wierichs
->>>>>>> 8c6c4cc7
+Robert Lang, Christina Lee, Cedric Lin, Alejandro Montanez, Romain Moyard, Maria Schuld, Jay Soni, David Wierichs