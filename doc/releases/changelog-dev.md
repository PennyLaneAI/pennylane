:orphan:

# Release 0.23.0-dev (development release)

<h3>New features since last release</h3>

* Development of a circuit-cutting compiler extension to circuits with sampling
  measurements has begun:

  - The existing `qcut.tape_to_graph()` method has been extended to convert a
    sample measurement without an observable specified to multiple single-qubit sample
    nodes.
    [(#2313)](https://github.com/PennyLaneAI/pennylane/pull/2313)

<h3>Improvements</h3>

* The function `qml.ctrl` was given the optional argument `control_values=None`.
  If overridden, `control_values` takes an integer or a list of integers corresponding to
  the binary value that each control value should take. The same change is reflected in
  `ControlledOperation`. Control values of `0` are implemented by `qml.PauliX` applied
  before and after the controlled operation
  [(#2288)](https://github.com/PennyLaneAI/pennylane/pull/2288)
  
<h3>Deprecations</h3>

<h3>Breaking changes</h3>

* The deprecated QNode, available via `qml.qnode_old.QNode`, has been removed. Please
  transition to using the standard `qml.QNode`.
  [(#2336)](https://github.com/PennyLaneAI/pennylane/pull/2336)

* The deprecated, non-batch compatible interfaces, have been removed.
  [(#2336)](https://github.com/PennyLaneAI/pennylane/pull/2336)

* The deprecated tape subclasses `QubitParamShiftTape`, `JacobianTape`, `CVParamShiftTape`, and
  `ReversibleTape` have been removed.
  [(#2336)](https://github.com/PennyLaneAI/pennylane/pull/2336)

<h3>Bug fixes</h3>

<<<<<<< HEAD
<h3>Deprecations</h3>
=======
* Fixes cases with `qml.measure` where unexpected operations were added to the
  circuit.
  [(#2328)](https://github.com/PennyLaneAI/pennylane/pull/2328)
>>>>>>> 4497a016

<h3>Documentation</h3>

<h3>Contributors</h3>

This release contains contributions from (in alphabetical order):

<<<<<<< HEAD
Karim Alaa El-Din, Anthony Hayes.
=======
Karim Alaa El-Din, Guillermo Alonso-Linaje, Anthony Hayes, Josh Izaac
>>>>>>> 4497a016
<|MERGE_RESOLUTION|>--- conflicted
+++ resolved
@@ -38,22 +38,10 @@
 
 <h3>Bug fixes</h3>
 
-<<<<<<< HEAD
-<h3>Deprecations</h3>
-=======
-* Fixes cases with `qml.measure` where unexpected operations were added to the
-  circuit.
-  [(#2328)](https://github.com/PennyLaneAI/pennylane/pull/2328)
->>>>>>> 4497a016
-
 <h3>Documentation</h3>
 
 <h3>Contributors</h3>
 
 This release contains contributions from (in alphabetical order):
 
-<<<<<<< HEAD
-Karim Alaa El-Din, Anthony Hayes.
-=======
-Karim Alaa El-Din, Guillermo Alonso-Linaje, Anthony Hayes, Josh Izaac
->>>>>>> 4497a016
+Karim Alaa El-Din, Anthony Hayes, Josh Izaac.