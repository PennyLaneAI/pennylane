--- conflicted
+++ resolved
@@ -3,7 +3,6 @@
 
 <h3>New features since last release</h3>
 
-<<<<<<< HEAD
 * Dynamic wire allocation with `qml.allocation.allocate` can now be executed on `default.qubit`.
   [(#7718)](https://github.com/PennyLaneAI/pennylane/pull/7718)
 
@@ -20,12 +19,12 @@
   ```
   array([0.5, 0.5])
   ```
-=======
+
 * A new keyword argument ``partial`` has been added to :class:`qml.Select`. It allows for 
   simplifications in the decomposition of ``Select`` under the assumption that the state of the
   control wires has no overlap with computational basis states that are not used by ``Select``.
   [(#7658)](https://github.com/PennyLaneAI/pennylane/pull/7658)
->>>>>>> 3cfbaa2b
+
 
 * New ZX calculus-based transforms have been added to access circuit optimization
   passes implemented in [pyzx](https://pyzx.readthedocs.io/en/latest/):
