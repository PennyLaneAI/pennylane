--- conflicted
+++ resolved
@@ -634,6 +634,7 @@
 Juan Miguel Arrazola
 Utkarsh Azad
 Astral Cai
+Ahmed Darwish
 Isaac De Vlugt
 Pieter Eendebak
 Lillian M. A. Frederiksen
@@ -648,8 +649,4 @@
 Antal Száva
 David Wierichs
 Moritz Willmann
-<<<<<<< HEAD
-Ahmed Darwish
-=======
-Filippo Vicentini
->>>>>>> de2a05dc
+Filippo Vicentini