
# Release 0.43.0-dev (development release)

<h3>New features since last release</h3>

* A new :func:`~.ops.op_math.change_basis_op` function and :class:`~.ops.op_math.ChangeOpBasis` class were added,
  which allow a compute-uncompute pattern (U V U†) to be represented by a single operator.
  A corresponding decomposition rule has been added to support efficiently controlling the pattern,
  in which only the central (target) operator is controlled, and not U or U†.
  [(#8023)](https://github.com/PennyLaneAI/pennylane/pull/8023)
  [(#8070)](https://github.com/PennyLaneAI/pennylane/pull/8070)

* A new keyword argument ``partial`` has been added to :class:`qml.Select`. It allows for 
  simplifications in the decomposition of ``Select`` under the assumption that the state of the
  control wires has no overlap with computational basis states that are not used by ``Select``.
  [(#7658)](https://github.com/PennyLaneAI/pennylane/pull/7658)

* New ZX calculus-based transforms have been added to access circuit optimization
  passes implemented in [pyzx](https://pyzx.readthedocs.io/en/latest/):

  * :func:`~.transforms.zx.push_hadamards` to optimize a phase-polynomial + Hadamard circuit by pushing
    Hadamard gates as far as possible to one side to create fewer larger phase-polynomial blocks
    (see [pyzx.basic_optimization](https://pyzx.readthedocs.io/en/latest/api.html#pyzx.optimize.basic_optimization)).
    [(#8025)](https://github.com/PennyLaneAI/pennylane/pull/8025)

  * :func:`~.transforms.zx.todd` to optimize a Clifford + T circuit by using the Third Order Duplicate and Destroy (TODD) algorithm
    (see [pyzx.phase_block_optimize](https://pyzx.readthedocs.io/en/latest/api.html#pyzx.optimize.phase_block_optimize)).
    [(#8029)](https://github.com/PennyLaneAI/pennylane/pull/8029)

  * :func:`~.transforms.zx.optimize_t_count` to reduce the number of T gates in a Clifford + T circuit by applying
    a sequence of passes that combine ZX-based commutation and cancellation rules and the TODD algorithm
    (see [pyzx.full_optimize](https://pyzx.readthedocs.io/en/latest/api.html#pyzx.optimize.full_optimize)).
    [(#8088)](https://github.com/PennyLaneAI/pennylane/pull/8088)

  * :func:`~.transforms.zx.reduce_non_clifford` to reduce the number of non-Clifford gates by applying
    a combination of phase gadgetization strategies and Clifford gate simplification rules.
    (see [pyzx.full_reduce](https://pyzx.readthedocs.io/en/latest/api.html#pyzx.simplify.full_reduce)).
    [(#7747)](https://github.com/PennyLaneAI/pennylane/pull/7747)

* The `qml.specs` function now accepts a `compute_depth` keyword argument, which is set to `True` by default.
  This makes the expensive depth computation performed by `qml.specs` optional.
  [(#7998)](https://github.com/PennyLaneAI/pennylane/pull/7998)
  [(#8042)](https://github.com/PennyLaneAI/pennylane/pull/8042)

* New transforms called :func:`~.transforms.match_relative_phase_toffoli` and 
  :func:`~.transforms.match_controlled_iX_gate` have been added to implement passes that make use
  of equivalencies to compile certain patterns to efficient Clifford+T equivalents.
  [(#7748)](https://github.com/PennyLaneAI/pennylane/pull/7748)

* Leveraging quantum just-in-time compilation to optimize parameterized hybrid workflows with the momentum
  quantum natural gradient optimizer is now possible with the new :class:`~.MomentumQNGOptimizerQJIT` optimizer.
  [(#7606)](https://github.com/PennyLaneAI/pennylane/pull/7606)

  Similar to the :class:`~.QNGOptimizerQJIT` optimizer, :class:`~.MomentumQNGOptimizerQJIT` offers a
  `qml.qjit`-compatible analogue to the existing :class:`~.MomentumQNGOptimizer` with an Optax-like interface:

  ```python
  import pennylane as qml
  import jax.numpy as jnp

  dev = qml.device("lightning.qubit", wires=2)

  @qml.qnode(dev)
  def circuit(params):
      qml.RX(params[0], wires=0)
      qml.RY(params[1], wires=1)
      return qml.expval(qml.Z(0) + qml.X(1))

  opt = qml.MomentumQNGOptimizerQJIT(stepsize=0.1, momentum=0.2)

  @qml.qjit
  def update_step_qjit(i, args):
      params, state = args
      return opt.step(circuit, params, state)

  @qml.qjit
  def optimization_qjit(params, iters):
      state = opt.init(params)
      args = (params, state)
      params, state = qml.for_loop(iters)(update_step_qjit)(args)
      return params
  ```

  ```pycon
  >>> params = jnp.array([0.1, 0.2])
  >>> iters = 1000
  >>> optimization_qjit(params=params, iters=iters)
  Array([ 3.14159265, -1.57079633], dtype=float64)
  ```

* The :func:`~.transforms.decompose` transform is now able to decompose classically controlled operations.
  [(#8145)](https://github.com/PennyLaneAI/pennylane/pull/8145)

<h3>Improvements 🛠</h3>

* A `DynamicRegister` can no longer be used as an individual wire itself, as this led to confusing results.
  [(#8151)](https://github.com/PennyLaneAI/pennylane/pull/8151)

* A new keyword argument called ``shot_dist`` has been added to the :func:`~.transforms.split_non_commuting` transform.
  This allows for more customization and efficiency when calculating expectation values across the non-commuting groups
  of observables that make up a ``Hamiltonian``/``LinearCombination``.
  [(#7988)](https://github.com/PennyLaneAI/pennylane/pull/7988)

  Given a QNode that returns a sample-based measurement (e.g., ``expval``) of a ``Hamiltonian``/``LinearCombination``
  with finite ``shots``, the current default behaviour of :func:`~.transforms.split_non_commuting` will perform ``shots``
  executions for each group of commuting terms. With the ``shot_dist`` argument, this behaviour can be changed:

  * ``"uniform"``: evenly distributes the number of ``shots`` across all groups of commuting terms
  * ``"weighted"``: distributes the number of ``shots`` according to weights proportional to the L1 norm of the coefficients in each group
  * ``"weighted_random"``: same as ``"weighted"``, but the numbers of ``shots`` are sampled from a multinomial distribution
  * or a user-defined function implementing a custom shot distribution strategy

  To show an example about how this works, let's start by defining a simple Hamiltonian:

  ```python
  import pennylane as qml

  ham = qml.Hamiltonian(
      coeffs=[10, 0.1, 20, 100, 0.2],
      observables=[
          qml.X(0) @ qml.Y(1),
          qml.Z(0) @ qml.Z(2),
          qml.Y(1),
          qml.X(1) @ qml.X(2),
          qml.Z(0) @ qml.Z(1) @ qml.Z(2)
      ]
  )
  ```

  This Hamiltonian can be split into 3 non-commuting groups of mutually commuting terms.
  With ``shot_dist = "weighted"``, for example, the number of shots will be divided
  according to the L1 norm of each group's coefficients:

  ```python
  from functools import partial
  from pennylane.transforms import split_non_commuting

  dev = qml.device("default.qubit")

  @partial(split_non_commuting, shot_dist="weighted")
  @qml.qnode(dev, shots=10000)
  def circuit():
      return qml.expval(ham)

  with qml.Tracker(dev) as tracker:
      circuit()
  ```

  ```pycon
  >>> print(tracker.history["shots"])
  [2303, 23, 7674]
  ```

* The number of `shots` can now be specified directly in QNodes as a standard keyword argument.
  [(#8073)](https://github.com/PennyLaneAI/pennylane/pull/8073)

  ```python
  @qml.qnode(qml.device("default.qubit"), shots=1000)
  def circuit():
      qml.H(0)
      return qml.expval(qml.Z(0))
  ```

  ```pycon
  >>> circuit.shots
  Shots(total=1000)
  >>> circuit()
  np.float64(-0.004)
  ```

  Setting the `shots` value in a QNode is equivalent to decorating with :func:`qml.workflow.set_shots`. Note, however, that decorating with :func:`qml.workflow.set_shots` overrides QNode `shots`:

  ```pycon
  >>> new_circ = qml.set_shots(circuit, shots=123)
  >>> new_circ.shots
  Shots(total=123)
  ```

* PennyLane `autograph` supports standard python for updating arrays like `array[i] += x` instead of jax `arr.at[i].add(x)`. 
  Users can now use this when designing quantum circuits with experimental program capture enabled.

  ```python
  import pennylane as qml
  import jax.numpy as jnp

  qml.capture.enable()

  @qml.qnode(qml.device("default.qubit", wires=3))
  def circuit(val):
    angles = jnp.zeros(3)
    angles[0:3] += val

    for i, angle in enumerate(angles):
        qml.RX(angle, i)

    return qml.expval(qml.Z(0)), qml.expval(qml.Z(1)), qml.expval(qml.Z(2))
  ```

  ```pycon
  >>> circuit(jnp.pi)
  (Array(-1, dtype=float32),
   Array(-1, dtype=float32),
   Array(-1, dtype=float32)) 
  ```

  [(#8076)](https://github.com/PennyLaneAI/pennylane/pull/8076)

* PennyLane `autograph` supports standard python for index assignment (`arr[i] = x`) instead of jax.numpy form (`arr = arr.at[i].set(x)`).
  Users can now use standard python assignment when designing circuits with experimental program capture enabled.

  ```python
  import pennylane as qml
  import jax.numpy as jnp

  qml.capture.enable()

  @qml.qnode(qml.device("default.qubit", wires=3))
  def circuit(val):
    angles = jnp.zeros(3)
    angles[1] = val / 2
    angles[2] = val

    for i, angle in enumerate(angles):
        qml.RX(angle, i)

    return qml.expval(qml.Z(0)), qml.expval(qml.Z(1)), qml.expval(qml.Z(2))
  ```

  ```pycon
  >>> circuit(jnp.pi)
  (Array(0.99999994, dtype=float32),
   Array(0., dtype=float32),
   Array(-0.99999994, dtype=float32)) 
  ```

  [(#8027)](https://github.com/PennyLaneAI/pennylane/pull/8027)

* Logical operations (`and`, `or` and `not`) are now supported with the `autograph` module. Users can
  now use these logical operations in control flow when designing quantum circuits with experimental
  program capture enabled.

  ```python
  import pennylane as qml

  qml.capture.enable()

  @qml.qnode(qml.device("default.qubit", wires=1))
  def circuit(param):
      if param >= 0 and param <= 1:
          qml.H(0)
      return qml.state()
  ```

  ```pycon
  >>> circuit(0.5)
  Array([0.70710677+0.j, 0.70710677+0.j], dtype=complex64)
  ```

  [(#8006)](https://github.com/PennyLaneAI/pennylane/pull/8006)

* The decomposition of :class:`~.BasisRotation` has been optimized to skip redundant phase shift gates
  with angle :math:`\pm \pi` for real-valued, i.e., orthogonal, rotation matrices. This uses the fact that
  no or single :class:`~.PhaseShift` gate is required in case the matrix has a determinant :math:`\pm 1`.
  [(#7765)](https://github.com/PennyLaneAI/pennylane/pull/7765)

* Changed how basis states are assigned internally in `qml.Superposition`, improving its
  decomposition slightly both regarding classical computing time and gate decomposition.
  [(#7880)](https://github.com/PennyLaneAI/pennylane/pull/7880)

* The printing and drawing of :class:`~.TemporaryAND`, also known as ``qml.Elbow``, and its adjoint
  have been improved to be more legible and consistent with how it's depicted in circuits in the literature.
  [(#8017)](https://github.com/PennyLaneAI/pennylane/pull/8017)

  ```python
  import pennylane as qml

  @qml.draw
  @qml.qnode(qml.device("lightning.qubit", wires=4))
  def node():
      qml.TemporaryAND([0, 1, 2], control_values=[1, 0])
      qml.CNOT([2, 3])
      qml.adjoint(qml.TemporaryAND([0, 1, 2], control_values=[1, 0]))
      return qml.expval(qml.Z(3))
  ```

  ```pycon
  print(node())
  0: ─╭●─────●╮─┤     
  1: ─├○─────○┤─┤     
  2: ─╰──╭●───╯─┤     
  3: ────╰X─────┤  <Z>
  ```

* Several templates now have decompositions that can be accessed within the graph-based
  decomposition system (:func:`~.decomposition.enable_graph`), allowing workflows
  that include these templates to be decomposed in a resource-efficient and performant
  manner.
  [(#7779)](https://github.com/PennyLaneAI/pennylane/pull/7779)
  [(#7908)](https://github.com/PennyLaneAI/pennylane/pull/7908)
  [(#7385)](https://github.com/PennyLaneAI/pennylane/pull/7385)
  [(#7941)](https://github.com/PennyLaneAI/pennylane/pull/7941)
  [(#7943)](https://github.com/PennyLaneAI/pennylane/pull/7943)
  [(#8075)](https://github.com/PennyLaneAI/pennylane/pull/8075)
  [(#8002)](https://github.com/PennyLaneAI/pennylane/pull/8002)
  
  The included templates are: :class:`~.Adder`, :class:`~.ControlledSequence`, :class:`~.ModExp`, :class:`~.MottonenStatePreparation`, 
  :class:`~.MPSPrep`, :class:`~.Multiplier`, :class:`~.OutAdder`, :class:`~.OutMultiplier`, :class:`~.OutPoly`, :class:`~.PrepSelPrep`,
  :class:`~.ops.Prod`, :class:`~.Reflection`, :class:`~.Select`, :class:`~.StatePrep`, :class:`~.TrotterProduct`, :class:`~.QROM`, 
  :class:`~.GroverOperator`, :class:`~.UCCSD`, :class:`~.StronglyEntanglingLayers`, :class:`~.GQSP`, :class:`~.FermionicSingleExcitation`, 
  :class:`~.FermionicDoubleExcitation`, :class:`~.QROM`, :class:`~.ArbitraryStatePreparation`, :class:`~.CosineWindow`, 
  :class:`~.AmplitudeAmplification`, :class:`~.Permute`, :class:`~.AQFT`, :class:`~.FlipSign`, :class:`~.FABLE`,
  :class:`~.Qubitization`, and :class:`~.Superposition`

* A new function called :func:`~.math.choi_matrix` is available, which computes the [Choi matrix](https://en.wikipedia.org/wiki/Choi%E2%80%93Jamio%C5%82kowski_isomorphism) of a quantum channel.
  This is a useful tool in quantum information science and to check circuit identities involving non-unitary operations.
  [(#7951)](https://github.com/PennyLaneAI/pennylane/pull/7951)

  ```pycon
  >>> import numpy as np
  >>> Ks = [np.sqrt(0.3) * qml.CNOT((0, 1)), np.sqrt(1-0.3) * qml.X(0)]
  >>> Ks = [qml.matrix(op, wire_order=range(2)) for op in Ks]
  >>> Lambda = qml.math.choi_matrix(Ks)
  >>> np.trace(Lambda), np.trace(Lambda @ Lambda)
  (np.float64(1.0), np.float64(0.58))
  ```

* A new device preprocess transform, `~.devices.preprocess.no_analytic`, is available for hardware devices and hardware-like simulators.
  It validates that all executions are shot-based.
  [(#8037)](https://github.com/PennyLaneAI/pennylane/pull/8037)

* With program capture, the `true_fn` can now be a subclass of `Operator` when no `false_fn` is provided.
  `qml.cond(condition, qml.X)(0)` is now valid code and will return nothing, even though `qml.X` is
  technically a callable that returns an `X` operator.
  [(#8060)](https://github.com/PennyLaneAI/pennylane/pull/8060)
  [(#8101)](https://github.com/PennyLaneAI/pennylane/pull/8101)

* With program capture, an error is now raised if the conditional predicate is not a scalar.
  [(#8066)](https://github.com/PennyLaneAI/pennylane/pull/8066)

<h4>OpenQASM-PennyLane interoperability</h4>

* The :func:`qml.from_qasm3` function can now convert OpenQASM 3.0 circuits that contain
  subroutines, constants, all remaining stdlib gates, qubit registers, and built-in mathematical functions.
  [(#7651)](https://github.com/PennyLaneAI/pennylane/pull/7651)
  [(#7653)](https://github.com/PennyLaneAI/pennylane/pull/7653)
  [(#7676)](https://github.com/PennyLaneAI/pennylane/pull/7676)
  [(#7679)](https://github.com/PennyLaneAI/pennylane/pull/7679)
  [(#7677)](https://github.com/PennyLaneAI/pennylane/pull/7677)
  [(#7767)](https://github.com/PennyLaneAI/pennylane/pull/7767)
  [(#7690)](https://github.com/PennyLaneAI/pennylane/pull/7690)

<h4>Other improvements</h4>

* Program capture can now handle dynamic shots, shot vectors, and shots set with `qml.set_shots`.
  [(#7652)](https://github.com/PennyLaneAI/pennylane/pull/7652)

* Added a callback mechanism to the `qml.compiler.python_compiler` submodule to inspect the intermediate 
  representation of the program between multiple compilation passes.
  [(#7964)](https://github.com/PennyLaneAI/pennylane/pull/7964)

* The matrix factorization using :func:`~.math.decomposition.givens_decomposition` has
  been optimized to factor out the redundant sign in the diagonal phase matrix for the
  real-valued (orthogonal) rotation matrices. For example, in case the determinant of a matrix is
  :math:`-1`, only a single element of the phase matrix is required.
  [(#7765)](https://github.com/PennyLaneAI/pennylane/pull/7765)

* Added the `NumQubitsOp` operation to the `Quantum` dialect of the Python compiler.
[(#8063)](https://github.com/PennyLaneAI/pennylane/pull/8063)

* An error is no longer raised when non-integer wire labels are used in QNodes using `mcm_method="deferred"`.
  [(#7934)](https://github.com/PennyLaneAI/pennylane/pull/7934)
  

  ```python
  @qml.qnode(qml.device("default.qubit"), mcm_method="deferred")
  def circuit():
      m = qml.measure("a")
      qml.cond(m == 0, qml.X)("aux")
      return qml.expval(qml.Z("a"))
  ```

  ```pycon
  >>> print(qml.draw(circuit)())
    a: ──┤↗├────┤  <Z>
  aux: ───║───X─┤     
          ╚═══╝      
  ```

* PennyLane is now compatible with `quimb` 1.11.2 after a bug affecting `default.tensor` was fixed.
  [(#7931)](https://github.com/PennyLaneAI/pennylane/pull/7931)

* The error message raised when using Python compiler transforms with :func:`pennylane.qjit` has been updated
  with suggested fixes.
  [(#7916)](https://github.com/PennyLaneAI/pennylane/pull/7916)

* A new `qml.transforms.resolve_dynamic_wires` transform can allocate concrete wire values for dynamic
  qubit allocation.
  [(#7678)](https://github.com/PennyLaneAI/pennylane/pull/7678)

* The :func:`qml.workflow.set_shots` transform can now be directly applied to a QNode without the need for `functools.partial`, providing a more user-friendly syntax and negating having to import the `functools` package.
  [(#7876)](https://github.com/PennyLaneAI/pennylane/pull/7876)
  [(#7919)](https://github.com/PennyLaneAI/pennylane/pull/7919)

  ```python
  @qml.set_shots(shots=1000)  # or @qml.set_shots(1000)
  @qml.qnode(dev)
  def circuit():
      qml.H(0)
      return qml.expval(qml.Z(0))
  ```

  ```pycon
  >>> circuit()
  0.002
  ```

* Added a `QuantumParser` class to the `qml.compiler.python_compiler` submodule that automatically loads relevant dialects.
  [(#7888)](https://github.com/PennyLaneAI/pennylane/pull/7888)

* Enforce various modules to follow modular architecture via `tach`.
  [(#7847)](https://github.com/PennyLaneAI/pennylane/pull/7847)

* A compilation pass written with xDSL called `qml.compiler.python_compiler.transforms.MeasurementsFromSamplesPass`
  has been added for the experimental xDSL Python compiler integration. This pass replaces all
  terminal measurements in a program with a single :func:`pennylane.sample` measurement, and adds
  postprocessing instructions to recover the original measurement.
  [(#7620)](https://github.com/PennyLaneAI/pennylane/pull/7620)

* A combine-global-phase pass has been added to the xDSL Python compiler integration.
  Note that the current implementation can only combine all the global phase operations at
  the last global phase operation in the same region. In other words, global phase operations inside a control flow region can't be combined with those in their parent
  region.
  [(#7675)](https://github.com/PennyLaneAI/pennylane/pull/7675)

* The `mbqc` xDSL dialect has been added to the Python compiler, which is used to represent
  measurement-based quantum-computing instructions in the xDSL framework.
  [(#7815)](https://github.com/PennyLaneAI/pennylane/pull/7815)
  [(#8059)](https://github.com/PennyLaneAI/pennylane/pull/8059)

* The `AllocQubitOp` and `DeallocQubitOp` operations have been added to the `Quantum` dialect in the
  Python compiler.
  [(#7915)](https://github.com/PennyLaneAI/pennylane/pull/7915)

* The :func:`pennylane.ops.rs_decomposition` method now performs exact decomposition and returns
  complete global phase information when used for decomposing a phase gate to Clifford+T basis.
  [(#7793)](https://github.com/PennyLaneAI/pennylane/pull/7793)

* `default.qubit` will default to the tree-traversal MCM method when `mcm_method="device"`.
  [(#7885)](https://github.com/PennyLaneAI/pennylane/pull/7885)

* The :func:`~.clifford_t_decomposition` transform can now handle circuits with mid-circuit
  measurements including Catalyst's measurements operations. It also now handles `RZ` and `PhaseShift`
  operations where angles are odd multiples of `±pi/4` more efficiently while using `method="gridsynth"`.
  [(#7793)](https://github.com/PennyLaneAI/pennylane/pull/7793)
  [(#7942)](https://github.com/PennyLaneAI/pennylane/pull/7942)

* The default implementation of `Device.setup_execution_config` now choses `"device"` as the default mcm method if it is available as specified by the device TOML file.
  [(#7968)](https://github.com/PennyLaneAI/pennylane/pull/7968)

<h4>Resource-efficient decompositions 🔎</h4>

* With :func:`~.decomposition.enable_graph()`, dynamically allocated wires are now supported in decomposition rules. This provides a smoother overall experience when decomposing operators in a way that requires auxiliary/work wires.
  [(#7861)](https://github.com/PennyLaneAI/pennylane/pull/7861)

  * The :func:`~.transforms.decompose` transform now accepts a `num_available_work_wires` argument that allows the user to specify the number of work wires available for dynamic allocation.
  [(#7963)](https://github.com/PennyLaneAI/pennylane/pull/7963)
  [(#7980)](https://github.com/PennyLaneAI/pennylane/pull/7980)

  * Decomposition rules added for the :class:`~.MultiControlledX` that dynamically allocate work wires if none was explicitly specified via the `work_wires` argument of the operator.
  [(#8024)](https://github.com/PennyLaneAI/pennylane/pull/8024)

* A :class:`~.decomposition.decomposition_graph.DecompGraphSolution` class is added to store the solution of a decomposition graph. An instance of this class is returned from the `solve` method of the :class:`~.decomposition.decomposition_graph.DecompositionGraph`.
  [(#8031)](https://github.com/PennyLaneAI/pennylane/pull/8031)

<h3>Labs: a place for unified and rapid prototyping of research software 🧪</h3>

* Added state of the art resources for the `ResourceSelectPauliRot` template and the
  `ResourceQubitUnitary` templates.
  [(#7786)](https://github.com/PennyLaneAI/pennylane/pull/7786)

* Added state of the art resources for the `ResourceSingleQubitCompare`, `ResourceTwoQubitCompare`,
  `ResourceIntegerComparator` and `ResourceRegisterComparator` templates.
  [(#7857)](https://github.com/PennyLaneAI/pennylane/pull/7857)

* Added state of the art resources for the `ResourceUniformStatePrep`,
  and `ResourceAliasSampling` templates.
  [(#7883)](https://github.com/PennyLaneAI/pennylane/pull/7883)

* Added state of the art resources for the `ResourceQFT` and `ResourceAQFT` templates.
  [(#7920)](https://github.com/PennyLaneAI/pennylane/pull/7920)

* Added an internal `dequeue()` method to the `ResourceOperator` class to simplify the 
  instantiation of resource operators which require resource operators as input.
  [(#7974)](https://github.com/PennyLaneAI/pennylane/pull/7974)

* The `catalyst` xDSL dialect has been added to the Python compiler, which contains data structures that support core compiler functionality.
  [(#7901)](https://github.com/PennyLaneAI/pennylane/pull/7901)

* New `SparseFragment` and `SparseState` classes have been created that allow to use sparse matrices for the Hamiltonian Fragments when estimating the Trotter error.
  [(#7971)](https://github.com/PennyLaneAI/pennylane/pull/7971)

* The `qec` xDSL dialect has been added to the Python compiler, which contains data structures that support quantum error correction functionality.
  [(#7985)](https://github.com/PennyLaneAI/pennylane/pull/7985)

* The `stablehlo` xDSL dialect has been added to the Python compiler, which extends the existing
  StableHLO dialect with missing upstream operations.
  [(#8036)](https://github.com/PennyLaneAI/pennylane/pull/8036)
  [(#8084)](https://github.com/PennyLaneAI/pennylane/pull/8084)
  

* Added more templates with state of the art resource estimates. Users can now use the `ResourceQPE`,
  `ResourceControlledSequence`, and `ResourceIterativeQPE` templates with the resource estimation tool.
  [(#8053)](https://github.com/PennyLaneAI/pennylane/pull/8053)

* Added state of the art resources for the `ResourceTrotterProduct` template.
  [(#7910)](https://github.com/PennyLaneAI/pennylane/pull/7910)

<h3>Breaking changes 💔</h3>

* The methods :meth:`~.pauli.PauliWord.operation` and :meth:`~.pauli.PauliSentence.operation`
  no longer queue any operators.
  [(#8136)](https://github.com/PennyLaneAI/pennylane/pull/8136)

* `qml.sample` no longer has singleton dimensions squeezed out for single shots or single wires. This cuts
  down on the complexity of post-processing due to having to handle single shot and single wire cases
  separately. The return shape will now *always* be `(shots, num_wires)`.
  [(#7944)](https://github.com/PennyLaneAI/pennylane/pull/7944)
  [(#8118)](https://github.com/PennyLaneAI/pennylane/pull/8118)

  For a simple qnode:

  ```pycon
  >>> @qml.qnode(qml.device('default.qubit'))
  ... def c():
  ...   return qml.sample(wires=0)
  ```

  Before the change, we had:
  
  ```pycon
  >>> qml.set_shots(c, shots=1)()
  0
  ```

  and now we have:

  ```pycon
  >>> qml.set_shots(c, shots=1)()
  array([[0]])
  ```

  Previous behavior can be recovered by squeezing the output:

  ```pycon
  >>> qml.math.squeeze(qml.set_shots(c, shots=1)())
  0
  ```

* `ExecutionConfig` and `MCMConfig` from `pennylane.devices` are now frozen dataclasses whose fields should be updated with `dataclass.replace`. 
  [(#7697)](https://github.com/PennyLaneAI/pennylane/pull/7697)
  [(#8046)](https://github.com/PennyLaneAI/pennylane/pull/8046)

* Functions involving an execution configuration will now default to `None` instead of `pennylane.devices.DefaultExecutionConfig` and have to be handled accordingly. 
  This prevents the potential mutation of a global object. 

  This means that functions like,
  ```python
  ...
    def some_func(..., execution_config = DefaultExecutionConfig):
      ...
  ...
  ```
  should be written as follows,
  ```python
  ...
    def some_func(..., execution_config: ExecutionConfig | None = None):
      if execution_config is None:
          execution_config = ExecutionConfig()
  ...
  ```

  [(#7697)](https://github.com/PennyLaneAI/pennylane/pull/7697)

* The `qml.HilbertSchmidt` and `qml.LocalHilbertSchmidt` templates have been updated and their UI has been remarkably simplified. 
  They now accept an operation or a list of operations as quantum unitaries.
  [(#7933)](https://github.com/PennyLaneAI/pennylane/pull/7933)

  In past versions of PennyLane, these templates required providing the `U` and `V` unitaries as a `qml.tape.QuantumTape` and a quantum function,
  respectively, along with separate parameters and wires.

  With this release, each template has been improved to accept one or more operators as  unitaries. 
  The wires and parameters of the approximate unitary `V` are inferred from the inputs, according to the order provided.

  ```python
  >>> U = qml.Hadamard(0)
  >>> V = qml.RZ(0.1, wires=1)
  >>> qml.HilbertSchmidt(V, U)
  HilbertSchmidt(0.1, wires=[0, 1])
  ```

* Remove support for Python 3.10 and adds support for 3.13.
  [(#7935)](https://github.com/PennyLaneAI/pennylane/pull/7935)

* Move custom exceptions into `exceptions.py` and add a documentation page for them in the internals.
  [(#7856)](https://github.com/PennyLaneAI/pennylane/pull/7856)

* The boolean functions provided in `qml.operation` are deprecated. See the
  :doc:`deprecations page </development/deprecations>` for equivalent code to use instead. These
  include `not_tape`, `has_gen`, `has_grad_method`, `has_multipar`, `has_nopar`, `has_unitary_gen`,
  `is_measurement`, `defines_diagonalizing_gates`, and `gen_is_multi_term_hamiltonian`.
  [(#7924)](https://github.com/PennyLaneAI/pennylane/pull/7924)

* Removed access for `lie_closure`, `structure_constants` and `center` via `qml.pauli`.
  Top level import and usage is advised. The functions now live in the `liealg` module.

  ```python
  import pennylane.liealg
  from pennylane.liealg import lie_closure, structure_constants, center
  ```

  [(#7928)](https://github.com/PennyLaneAI/pennylane/pull/7928)
  [(#7994)](https://github.com/PennyLaneAI/pennylane/pull/7994)

* `qml.operation.Observable` and the corresponding `Observable.compare` have been removed, as
  PennyLane now depends on the more general `Operator` interface instead. The
  `Operator.is_hermitian` property can instead be used to check whether or not it is highly likely
  that the operator instance is Hermitian.
  [(#7927)](https://github.com/PennyLaneAI/pennylane/pull/7927)

* `qml.operation.WiresEnum`, `qml.operation.AllWires`, and `qml.operation.AnyWires` have been removed. Setting `Operator.num_wires = None` (the default)
  should instead indicate that the `Operator` does not need wire validation.
  [(#7911)](https://github.com/PennyLaneAI/pennylane/pull/7911)

* Removed `QNode.get_gradient_fn` method. Instead, use `qml.workflow.get_best_diff_method` to obtain the differentiation method.
  [(#7907)](https://github.com/PennyLaneAI/pennylane/pull/7907)

* Top-level access to ``DeviceError``, ``PennyLaneDeprecationWarning``, ``QuantumFunctionError`` and ``ExperimentalWarning`` has been removed. Please import these objects from the new ``pennylane.exceptions`` module.
  [(#7874)](https://github.com/PennyLaneAI/pennylane/pull/7874)

* `qml.cut_circuit_mc` no longer accepts a `shots` keyword argument. The shots should instead
  be set on the tape itself.
  [(#7882)](https://github.com/PennyLaneAI/pennylane/pull/7882)

<h3>Deprecations 👋</h3>

* Setting shots on a device through the `shots=` kwarg, e.g. `qml.device("default.qubit", wires=2, shots=1000)`, is deprecated. Please use the `set_shots` transform on the `QNode` instead.

  ```python
  dev = qml.device("default.qubit", wires=2)

  @qml.set_shots(1000)
  @qml.qnode(dev)
  def circuit(x):
      qml.RX(x, wires=0)
      return qml.expval(qml.Z(0))
  ```

  [(#7979)](https://github.com/PennyLaneAI/pennylane/pull/7979)

* Support for using TensorFlow with PennyLane has been deprecated and will be dropped in Pennylane v0.44.
  Future versions of PennyLane are not guaranteed to work with TensorFlow.
  Instead, we recommend using the :doc:`JAX </introduction/interfaces/jax>` or :doc:`PyTorch </introduction/interfaces/torch>` interface for
  machine learning applications to benefit from enhanced support and features. Please consult the following demos for
  more usage information: 
  [Turning quantum nodes into Torch Layers](https://pennylane.ai/qml/demos/tutorial_qnn_module_torch) and
  [How to optimize a QML model using JAX and Optax](https://pennylane.ai/qml/demos/tutorial_How_to_optimize_QML_model_using_JAX_and_Optax).
  [(#7989)](https://github.com/PennyLaneAI/pennylane/pull/7989)
  [(#8106)](https://github.com/PennyLaneAI/pennylane/pull/8106)

* `pennylane.devices.DefaultExecutionConfig` is deprecated and will be removed in v0.44.
  Instead, use `qml.devices.ExecutionConfig()` to create a default execution configuration.
  [(#7987)](https://github.com/PennyLaneAI/pennylane/pull/7987)

* Specifying the ``work_wire_type`` argument in ``qml.ctrl`` and other controlled operators as ``"clean"`` or 
  ``"dirty"`` is deprecated. Use ``"zeroed"`` to indicate that the work wires are initially in the :math:`|0\rangle`
  state, and ``"borrowed"`` to indicate that the work wires can be in any arbitrary state. In both cases, the
  work wires are restored to their original state upon completing the decomposition.
  [(#7993)](https://github.com/PennyLaneAI/pennylane/pull/7993)

* Providing `num_steps` to :func:`pennylane.evolve`, :func:`pennylane.exp`, :class:`pennylane.ops.Evolution`,
  and :class:`pennylane.ops.Exp` is deprecated and will be removed in a future release. Instead, use
  :class:`~.TrotterProduct` for approximate methods, providing the `n` parameter to perform the Suzuki-Trotter
  product approximation of a Hamiltonian with the specified number of Trotter steps.

  As a concrete example, consider the following case:

  ```python
  coeffs = [0.5, -0.6]
  ops = [qml.X(0), qml.X(0) @ qml.Y(1)]
  H_flat = qml.dot(coeffs, ops)
  ```

  Instead of computing the Suzuki-Trotter product approximation as:

  ```pycon
  >>> qml.evolve(H_flat, num_steps=2).decomposition()
  [RX(0.5, wires=[0]),
  PauliRot(-0.6, XY, wires=[0, 1]),
  RX(0.5, wires=[0]),
  PauliRot(-0.6, XY, wires=[0, 1])]
  ```

  The same result can be obtained using :class:`~.TrotterProduct` as follows:

  ```pycon
  >>> decomp_ops = qml.adjoint(qml.TrotterProduct(H_flat, time=1.0, n=2)).decomposition()
  >>> [simp_op for op in decomp_ops for simp_op in map(qml.simplify, op.decomposition())]
  [RX(0.5, wires=[0]),
  PauliRot(-0.6, XY, wires=[0, 1]),
  RX(0.5, wires=[0]),
  PauliRot(-0.6, XY, wires=[0, 1])]
  ```
  [(#7954)](https://github.com/PennyLaneAI/pennylane/pull/7954)
  [(#7977)](https://github.com/PennyLaneAI/pennylane/pull/7977)

* `MeasurementProcess.expand` is deprecated. The relevant method can be replaced with 
  `qml.tape.QuantumScript(mp.obs.diagonalizing_gates(), [type(mp)(eigvals=mp.obs.eigvals(), wires=mp.obs.wires)])`
  [(#7953)](https://github.com/PennyLaneAI/pennylane/pull/7953)

* `shots=` in `QNode` calls is deprecated and will be removed in v0.44.
  Instead, please use the `qml.workflow.set_shots` transform to set the number of shots for a QNode.
  [(#7906)](https://github.com/PennyLaneAI/pennylane/pull/7906)

* ``QuantumScript.shape`` and ``QuantumScript.numeric_type`` are deprecated and will be removed in version v0.44.
  Instead, the corresponding ``.shape`` or ``.numeric_type`` of the ``MeasurementProcess`` class should be used.
  [(#7950)](https://github.com/PennyLaneAI/pennylane/pull/7950)

* Some unnecessary methods of the `qml.CircuitGraph` class are deprecated and will be removed in version v0.44:
  [(#7904)](https://github.com/PennyLaneAI/pennylane/pull/7904)

    - `print_contents` in favor of `print(obj)`
    - `observables_in_order` in favor of `observables`
    - `operations_in_order` in favor of `operations`
    - `ancestors_in_order` in favor of `ancestors(obj, sort=True)`
    - `descendants_in_order` in favore of `descendants(obj, sort=True)`

* The `QuantumScript.to_openqasm` method is deprecated and will be removed in version v0.44.
  Instead, the `qml.to_openqasm` function should be used.
  [(#7909)](https://github.com/PennyLaneAI/pennylane/pull/7909)

* The `level=None` argument in the :func:`pennylane.workflow.get_transform_program`, :func:`pennylane.workflow.construct_batch`, `qml.draw`, `qml.draw_mpl`, and `qml.specs` transforms is deprecated and will be removed in v0.43.
  Please use `level='device'` instead to apply the noise model at the device level.
  [(#7886)](https://github.com/PennyLaneAI/pennylane/pull/7886)

* `qml.qnn.cost.SquaredErrorLoss` is deprecated and will be removed in version v0.44. Instead, this hybrid workflow can be accomplished
  with a function like `loss = lambda *args: (circuit(*args) - target)**2`.
  [(#7527)](https://github.com/PennyLaneAI/pennylane/pull/7527)

* Access to `add_noise`, `insert` and noise mitigation transforms from the `pennylane.transforms` module is deprecated.
  Instead, these functions should be imported from the `pennylane.noise` module.
  [(#7854)](https://github.com/PennyLaneAI/pennylane/pull/7854)

* The `qml.QNode.add_transform` method is deprecated and will be removed in v0.43.
  Instead, please use `QNode.transform_program.push_back(transform_container=transform_container)`.
  [(#7855)](https://github.com/PennyLaneAI/pennylane/pull/7855)

<h3>Internal changes ⚙️</h3>

* Unpin `autoray` package in `pyproject.toml` by fixing source code that was broken by release.
  [(#8147)](https://github.com/PennyLaneAI/pennylane/pull/8147)
<<<<<<< HEAD
  [(#8159)](https://github.com/PennyLaneAI/pennylane/pull/8159)
=======
  [(#8160)](https://github.com/PennyLaneAI/pennylane/pull/8160)
>>>>>>> bb9dae99

* The `autograph` keyword argument has been removed from the `QNode` constructor. 
  To enable autograph conversion, use the `qjit` decorator together with the `qml.capture.disable_autograph` context manager.
  [(#8104)](https://github.com/PennyLaneAI/pennylane/pull/8104)
  
* Add ability to disable autograph conversion using the newly added `qml.capture.disable_autograph` decorator or context manager.
  [(#8102)](https://github.com/PennyLaneAI/pennylane/pull/8102)

* Set `autoray` package upper-bound in `pyproject.toml` CI due to breaking changes in `v0.8.0`.
  [(#8110)](https://github.com/PennyLaneAI/pennylane/pull/8110)

* Add capability for roundtrip testing and module verification to the Python compiler `run_filecheck` and
`run_filecheck_qjit` fixtures.
  [(#8049)](https://github.com/PennyLaneAI/pennylane/pull/8049)

* Improve type hinting internally.
  [(#8086)](https://github.com/PennyLaneAI/pennylane/pull/8086)

* The `cond` primitive with program capture no longer stores missing false branches as `None`, instead storing them
  as jaxprs with no output.
  [(#8080)](https://github.com/PennyLaneAI/pennylane/pull/8080)

* Removed unnecessary execution tests along with accuracy validation in `tests/ops/functions/test_map_wires.py`.
  [(#8032)](https://github.com/PennyLaneAI/pennylane/pull/8032)

* Added a new `all-tests-passed` gatekeeper job to `interface-unit-tests.yml` to ensure all test
  jobs complete successfully before triggering downstream actions. This reduces the need to
  maintain a long list of required checks in GitHub settings. Also added the previously missing
  `capture-jax-tests` job to the list of required test jobs, ensuring this test suite is properly
  enforced in CI.
  [(#7996)](https://github.com/PennyLaneAI/pennylane/pull/7996)

* Equipped `DefaultQubitLegacy` (test suite only) with seeded sampling.
  This allows for reproducible sampling results of legacy classical shadow across CI.
  [(#7903)](https://github.com/PennyLaneAI/pennylane/pull/7903)

* Capture does not block `wires=0` anymore. This allows Catalyst to work with zero-wire devices.
  Note that `wires=None` is still illegal.
  [(#7978)](https://github.com/PennyLaneAI/pennylane/pull/7978)

* Improves readability of `dynamic_one_shot` postprocessing to allow further modification.
  [(#7962)](https://github.com/PennyLaneAI/pennylane/pull/7962)
  [(#8041)](https://github.com/PennyLaneAI/pennylane/pull/8041)

* Update PennyLane's top-level `__init__.py` file imports to improve Python language server support for finding
  PennyLane submodules.
  [(#7959)](https://github.com/PennyLaneAI/pennylane/pull/7959)

* Adds `measurements` as a "core" module in the tach specification.
  [(#7945)](https://github.com/PennyLaneAI/pennylane/pull/7945)

* Improves type hints in the `measurements` module.
  [(#7938)](https://github.com/PennyLaneAI/pennylane/pull/7938)

* Refactored the codebase to adopt modern type hint syntax for Python 3.11+ language features.
  [(#7860)](https://github.com/PennyLaneAI/pennylane/pull/7860)
  [(#7982)](https://github.com/PennyLaneAI/pennylane/pull/7982)

* Improve the pre-commit hook to add gitleaks.
  [(#7922)](https://github.com/PennyLaneAI/pennylane/pull/7922)

* Added a `run_filecheck_qjit` fixture that can be used to run FileCheck on integration tests for the
  `qml.compiler.python_compiler` submodule.
  [(#7888)](https://github.com/PennyLaneAI/pennylane/pull/7888)

* Added a `dialects` submodule to `qml.compiler.python_compiler` which now houses all the xDSL dialects we create.
  Additionally, the `MBQCDialect` and `QuantumDialect` dialects have been renamed to `MBQC` and `Quantum`.
  [(#7897)](https://github.com/PennyLaneAI/pennylane/pull/7897)

* Update minimum supported `pytest` version to `8.4.1`.
  [(#7853)](https://github.com/PennyLaneAI/pennylane/pull/7853)

* `DefaultQubitLegacy` (test suite only) no longer provides a customized classical shadow
  implementation
  [(#7895)](https://github.com/PennyLaneAI/pennylane/pull/7895)

* Make `pennylane.io` a tertiary module.
  [(#7877)](https://github.com/PennyLaneAI/pennylane/pull/7877)

* Seeded tests for the `split_to_single_terms` transformation.
  [(#7851)](https://github.com/PennyLaneAI/pennylane/pull/7851)

* Upgrade `rc_sync.yml` to work with latest `pyproject.toml` changes.
  [(#7808)](https://github.com/PennyLaneAI/pennylane/pull/7808)
  [(#7818)](https://github.com/PennyLaneAI/pennylane/pull/7818)

* `LinearCombination` instances can be created with `_primitive.impl` when
  capture is enabled and tracing is active.
  [(#7893)](https://github.com/PennyLaneAI/pennylane/pull/7893)

* The `TensorLike` type is now compatible with static type checkers.
  [(#7905)](https://github.com/PennyLaneAI/pennylane/pull/7905)

* Update xDSL supported version to `0.49`.
  [(#7923)](https://github.com/PennyLaneAI/pennylane/pull/7923)
  [(#7932)](https://github.com/PennyLaneAI/pennylane/pull/7932)
  [(#8120)](https://github.com/PennyLaneAI/pennylane/pull/8120)

* Update JAX version used in tests to `0.6.2`
  [(#7925)](https://github.com/PennyLaneAI/pennylane/pull/7925)

* The measurement-plane attribute of the Python compiler `mbqc` dialect now uses the "opaque syntax"
  format when printing in the generic IR format. This enables usage of this attribute when IR needs
  to be passed from the python compiler to Catalyst.
  [(#7957)](https://github.com/PennyLaneAI/pennylane/pull/7957)

* An `xdsl_extras` module has been added to the Python compiler to house additional utilities and
  functionality not available upstream in xDSL.
  [(#8067)](https://github.com/PennyLaneAI/pennylane/pull/8067)
  [(#8120)](https://github.com/PennyLaneAI/pennylane/pull/8120)

<h3>Documentation 📝</h3>

* Rename `ancilla` to `auxiliary` in internal documentation.
  [(#8005)](https://github.com/PennyLaneAI/pennylane/pull/8005)

* Small typos in the docstring for `qml.noise.partial_wires` have been corrected.
  [(#8052)](https://github.com/PennyLaneAI/pennylane/pull/8052)

* The theoretical background section of :class:`~.BasisRotation` has been extended to explain
  the underlying Lie group/algebra homomorphism between the (dense) rotation matrix and the
  performed operations on the target qubits.
  [(#7765)](https://github.com/PennyLaneAI/pennylane/pull/7765)

* Updated the code examples in the documentation of :func:`~.specs`.
  [(#8003)](https://github.com/PennyLaneAI/pennylane/pull/8003)

* Clarifies the use case for `Operator.pow` and `Operator.adjoint`.
  [(#7999)](https://github.com/PennyLaneAI/pennylane/pull/7999)

* The docstring of the `is_hermitian` operator property has been updated to better describe its behaviour.
  [(#7946)](https://github.com/PennyLaneAI/pennylane/pull/7946)

* Improved the docstrings of all optimizers for consistency and legibility.
  [(#7891)](https://github.com/PennyLaneAI/pennylane/pull/7891)

* Updated the code example in the documentation for :func:`~.transforms.split_non_commuting`.
  [(#7892)](https://github.com/PennyLaneAI/pennylane/pull/7892)

* Fixed :math:`\LaTeX` rendering in the documentation for `qml.TrotterProduct` and `qml.trotterize`.
  [(#8014)](https://github.com/PennyLaneAI/pennylane/pull/8014)

* Updated description of `alpha` parameter in `ClassicalShadow.entropy`.
  Trimmed the outdated part of discussion regarding different choices of `alpha`.
  [(#8100)](https://github.com/PennyLaneAI/pennylane/pull/8100)

<h3>Bug fixes 🐛</h3>

* Fixes a bug that made the queueing behaviour of :meth:`~.pauli.PauliWord.operation` and
  :meth:`~.pauli.PauliSentence.operation` dependent on the global state of a program due to
  a caching issue.
  [(#8135)](https://github.com/PennyLaneAI/pennylane/pull/8135)

* A more informative error is raised when extremely deep circuits are attempted to be drawn.
  [(#8139)](https://github.com/PennyLaneAI/pennylane/pull/8139)

* An error is now raised if sequences of classically processed mid circuit measurements
  are used as input to :func:`pennylane.counts` or :func:`pennylane.probs`.
  [(#8109)](https://github.com/PennyLaneAI/pennylane/pull/8109)

* Simplifying operators raised to integer powers no longer causes recursion errors.
  [(#8044)](https://github.com/PennyLaneAI/pennylane/pull/8044)

* Fixes the GPU selection issue in `qml.math` with PyTorch when multiple GPUs are present.
  [(#8008)](https://github.com/PennyLaneAI/pennylane/pull/8008)

* The `~.for_loop` function with capture enabled can now handle over indexing
  into an empty array when `start == stop`.
  [(#8026)](https://github.com/PennyLaneAI/pennylane/pull/8026)

* Plxpr primitives now only return dynamically shaped arrays if their outputs
  actually have dynamic shapes.
  [(#8004)](https://github.com/PennyLaneAI/pennylane/pull/8004)

* Fixes an issue with tree-traversal and non-sequential wire orders.
  [(#7991)](https://github.com/PennyLaneAI/pennylane/pull/7991)

* Fixes a bug in :func:`~.matrix` where an operator's
  constituents were incorrectly queued if its decomposition was requested.
  [(#7975)](https://github.com/PennyLaneAI/pennylane/pull/7975)

* An error is now raised if an `end` statement is found in a measurement conditioned branch in a QASM string being imported into PennyLane.
  [(#7872)](https://github.com/PennyLaneAI/pennylane/pull/7872)

* Fixes issue related to :func:`~.transforms.to_zx` adding the support for
  `Toffoli` and `CCZ` gates conversion into their ZX-graph representation.
  [(#7899)](https://github.com/PennyLaneAI/pennylane/pull/7899)

* `get_best_diff_method` now correctly aligns with `execute` and `construct_batch` logic in workflows.
  [(#7898)](https://github.com/PennyLaneAI/pennylane/pull/7898)

* Resolve issues with AutoGraph transforming internal PennyLane library code due to incorrect
  module attribution of wrapper functions.
  [(#7889)](https://github.com/PennyLaneAI/pennylane/pull/7889)

* Calling `QNode.update` no longer acts as if `set_shots` has been applied.
  [(#7881)](https://github.com/PennyLaneAI/pennylane/pull/7881)

* Fixes attributes and types in the quantum dialect.
  This allows for types to be inferred correctly when parsing.
  [(#7825)](https://github.com/PennyLaneAI/pennylane/pull/7825)

* Fixes `SemiAdder` to work when inputs are defined with a single wire.
  [(#7940)](https://github.com/PennyLaneAI/pennylane/pull/7940)

* Fixes a bug where `qml.prod`, `qml.matrix`, and `qml.cond` applied on a quantum function does not dequeue operators passed as arguments to the function.
  [(#8094)](https://github.com/PennyLaneAI/pennylane/pull/8094)
  [(#8119)](https://github.com/PennyLaneAI/pennylane/pull/8119)

<h3>Contributors ✍️</h3>

This release contains contributions from (in alphabetical order):

Guillermo Alonso,
Ali Asadi,
Utkarsh Azad,
Joey Carter,
Yushao Chen,
Isaac De Vlugt,
Diksha Dhawan,
Marcus Edwards,
Lillian Frederiksen,
Pietropaolo Frisoni,
Simone Gasperini,
David Ittah,
Korbinian Kottmann,
Mehrdad Malekmohammadi
Pablo Antonio Moreno Casares
Erick Ochoa,
Mudit Pandey,
Andrija Paurevic,
Alex Preciado,
Shuli Shu,
Jay Soni,
David Wierichs,
Jake Zaia<|MERGE_RESOLUTION|>--- conflicted
+++ resolved
@@ -758,11 +758,8 @@
 
 * Unpin `autoray` package in `pyproject.toml` by fixing source code that was broken by release.
   [(#8147)](https://github.com/PennyLaneAI/pennylane/pull/8147)
-<<<<<<< HEAD
   [(#8159)](https://github.com/PennyLaneAI/pennylane/pull/8159)
-=======
   [(#8160)](https://github.com/PennyLaneAI/pennylane/pull/8160)
->>>>>>> bb9dae99
 
 * The `autograph` keyword argument has been removed from the `QNode` constructor. 
   To enable autograph conversion, use the `qjit` decorator together with the `qml.capture.disable_autograph` context manager.
