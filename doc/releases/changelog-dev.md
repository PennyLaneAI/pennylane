--- conflicted
+++ resolved
@@ -3,7 +3,6 @@
 
 <h3>New features since last release</h3>
 
-<<<<<<< HEAD
 * Resource estimation toolkit was migrated from labs to PennyLane as the `qml.estimator` module.
   
   * `qml.estimator.WireResourceManager`, `qml.estimator.Allocate` and `qml.estimator.Deallocate` classes
@@ -11,14 +10,6 @@
     [(#8203)](https://github.com/PennyLaneAI/pennylane/pull/8203)
   * The :class:`~.estimator.Resources` class was added as a container class for resources.
     [(#8205)](https://github.com/PennyLaneAI/pennylane/pull/8205)
-=======
-* The Resource estimation toolkit was upgraded and has migrated from
-  :mod:`~.labs` to PennyLane as the :mod:`~.estimator` module.
-  
-  * The `qml.estimator.WireResourceManager`, `qml.estimator.Allocate`, and `qml.estimator.Deallocate`
-    classes were added to track auxiliary wires for resource estimation.
-    [(#8203)](https://github.com/PennyLaneAI/pennylane/pull/8203)
->>>>>>> e4e3d865
 
 * Dynamic wire allocation with `qml.allocation.allocate` can now be executed on `default.qubit`.
   [(#7718)](https://github.com/PennyLaneAI/pennylane/pull/7718)
