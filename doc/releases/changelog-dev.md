--- conflicted
+++ resolved
@@ -29,8 +29,5 @@
 This release contains contributions from (in alphabetical order):
 
 Jack Brown
-<<<<<<< HEAD
-William Maxwell
-=======
 Christina Lee
->>>>>>> 75e7b7a8
+William Maxwell