--- conflicted
+++ resolved
@@ -142,6 +142,16 @@
 * `default.qubit` will default to the tree-traversal MCM method when `mcm_method="device"`.
   [(#7885)](https://github.com/PennyLaneAI/pennylane/pull/7885)
 
+* Improved performance for `qml.clifford_t_decomposition` transform by introducing caching support and changed the
+  default basis set of `qml.ops.sk_decomposition` to `(H, S, T)`, resulting in shorter decomposition sequences.
+  [(#7454)](https://github.com/PennyLaneAI/pennylane/pull/7454)
+
+<h4>Community contributions 🥳</h4>
+
+* New operation `qml.QutritDensityMatix` added used to initialize density matrix states for the device
+  `qml.devices.DefaultQutritMixed`.
+  [(#7682)](https://github.com/PennyLaneAI/pennylane/pull/7682)
+
 <h3>Labs: a place for unified and rapid prototyping of research software 🧪</h3>
 
 * Added state of the art resources for the `ResourceSelectPauliRot` template and the
@@ -235,62 +245,9 @@
   `qml.tape.QuantumScript(mp.obs.diagonalizing_gates(), [type(mp)(eigvals=mp.obs.eigvals(), wires=mp.obs.wires)])`
   [(#7953)](https://github.com/PennyLaneAI/pennylane/pull/7953)
 
-<<<<<<< HEAD
 * `shots=` in `QNode` calls is deprecated and will be removed in v0.44.
   Instead, please use the `qml.workflow.set_shots` transform to set the number of shots for a QNode.
   [(#7906)](https://github.com/PennyLaneAI/pennylane/pull/7906)
-=======
-* Improved performance for `qml.clifford_t_decomposition` transform by introducing caching support and changed the
-  default basis set of `qml.ops.sk_decomposition` to `(H, S, T)`, resulting in shorter decomposition sequences.
-  [(#7454)](https://github.com/PennyLaneAI/pennylane/pull/7454)
-
-<h4>Community contributions 🥳</h4>
-
-* New operation `qml.QutritDensityMatix` added used to initialize density matrix states for the device
-  `qml.devices.DefaultQutritMixed`.
-  [(#7682)](https://github.com/PennyLaneAI/pennylane/pull/7682)
-
-<h3>Labs: a place for unified and rapid prototyping of research software 🧪</h3>
-
-* The imports of dependencies introduced by ``labs`` functionalities have been modified such that
-  these dependencies only have to be installed for the functions that use them, not to use
-  ``labs`` functionalities in general. This decouples the various submodules, and even functions
-  within the same submodule, from each other.
-  [(#7650)](https://github.com/PennyLaneAI/pennylane/pull/7650)
-
-* A new module :mod:`pennylane.labs.intermediate_reps <pennylane.labs.intermediate_reps>`
-  provides functionality to compute intermediate representations for particular circuits.
-  :func:`parity_matrix <pennylane.labs.intermediate_reps.parity_matrix>` computes
-  the parity matrix intermediate representation for CNOT circuits.
-  :func:`phase_polynomial <pennylane.labs.intermediate_reps.phase_polynomial>` computes
-  the phase polynomial intermediate representation for {CNOT, RZ} circuits.
-  These efficient intermediate representations are important
-  for CNOT routing algorithms and other quantum compilation routines.
-  [(#7229)](https://github.com/PennyLaneAI/pennylane/pull/7229)
-  [(#7333)](https://github.com/PennyLaneAI/pennylane/pull/7333)
-  [(#7629)](https://github.com/PennyLaneAI/pennylane/pull/7629)
-  
-* The `pennylane.labs.vibrational` module is upgraded to use features from the `concurrency` module
-  to perform multiprocess and multithreaded execution of workloads. 
-  [(#7401)](https://github.com/PennyLaneAI/pennylane/pull/7401)
-
-* A `rowcol` function is now available in `pennylane.labs.intermediate_reps`.
-  Given the parity matrix of a CNOT circuit and a qubit connectivity graph, it synthesizes a
-  possible implementation of the parity matrix that respects the connectivity.
-  [(#7394)](https://github.com/PennyLaneAI/pennylane/pull/7394)
-
-* `pennylane.labs.QubitManager`, `pennylane.labs.AllocWires`, and `pennylane.labs.FreeWires` classes have been added to track and manage auxilliary qubits.
-  [(#7404)](https://github.com/PennyLaneAI/pennylane/pull/7404)
-
-* `pennylane.labs.map_to_resource_op` function has been added to map PennyLane Operations to their resource equivalents.
-  [(#7434)](https://github.com/PennyLaneAI/pennylane/pull/7434)
-
-* Added a `pennylane.labs.Resources` class to store and track the quantum resources from a circuit.
-  [(#7406)](https://github.com/PennyLaneAI/pennylane/pull/7406)
-  
-* `pennylane.labs.CompressedResourceOp` class has been added to store information about the operator type and parameters.
-  [(#7408)](https://github.com/PennyLaneAI/pennylane/pull/7408)
->>>>>>> d61137b8
 
 * ``QuantumScript.shape`` and ``QuantumScript.numeric_type`` are deprecated and will be removed in version v0.44.
   Instead, the corresponding ``.shape`` or ``.numeric_type`` of the ``MeasurementProcess`` class should be used.
