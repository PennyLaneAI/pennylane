:orphan:

# Release 0.38.0-dev (development release)

<h3>New features since last release</h3>

<h4>Converting noise models from Qiskit ♻️</h4>

* A new `qml.from_qiskit_noise` method now allows one to convert a Qiskit ``NoiseModel`` to a
  PennyLane ``NoiseModel`` via the Pennylane-Qiskit plugin.
  [(#5996)](https://github.com/PennyLaneAI/pennylane/pull/5996)

<h4>Registers of wires 🌈</h4>

* Set operations are now supported by Wires.
  [(#5983)](https://github.com/PennyLaneAI/pennylane/pull/5983)

* The representation for `Wires` has now changed to be more copy-paste friendly.
  [(#5958)](https://github.com/PennyLaneAI/pennylane/pull/5958)

* A new function `qml.registers` has been added, enabling the creation of registers, which are implemented as a dictionary of `Wires` instances.
  [(#5957)](https://github.com/PennyLaneAI/pennylane/pull/5957)

<h4>Quantum arithmetic operations 🧮</h4>

<h4>Creating spin Hamiltonians 🧑‍🎨</h4>

<h3>Improvements 🛠</h3>

* Mid-circuit measurements can now be captured with `qml.capture` enabled.
  [(#6015)](https://github.com/PennyLaneAI/pennylane/pull/6015)

* A new method `process_density_matrix` has been added to the `ProbabilityMP` and `DensityMatrixMP`
  classes, allowing for more efficient handling of quantum density matrices, particularly with batch
  processing support. This method simplifies the calculation of probabilities from quantum states
  represented as density matrices.
  [(#5830)](https://github.com/PennyLaneAI/pennylane/pull/5830)

* The `qml.PrepSelPrep` template is added. The template implements a block-encoding of a linear
  combination of unitaries.
  [(#5756)](https://github.com/PennyLaneAI/pennylane/pull/5756)
  [(#5987)](https://github.com/PennyLaneAI/pennylane/pull/5987)

* A new `qml.from_qiskit_noise` method now allows one to convert a Qiskit ``NoiseModel`` to a
  PennyLane ``NoiseModel`` via the Pennylane-Qiskit plugin.
  [(#5996)](https://github.com/PennyLaneAI/pennylane/pull/5996)

* A new function `qml.registers` has been added, enabling the creation of registers, which are implemented as a dictionary of `Wires` instances.
  [(#5957)](https://github.com/PennyLaneAI/pennylane/pull/5957)
  [(#6102)](https://github.com/PennyLaneAI/pennylane/pull/6102)

* The `split_to_single_terms` transform is added. This transform splits expectation values of sums
  into multiple single-term measurements on a single tape, providing better support for simulators
  that can handle non-commuting observables but don't natively support multi-term observables.
  [(#5884)](https://github.com/PennyLaneAI/pennylane/pull/5884)

* `SProd.terms` now flattens out the terms if the base is a multi-term observable.
  [(#5885)](https://github.com/PennyLaneAI/pennylane/pull/5885)

* A new method `to_mat` has been added to the `FermiWord` and `FermiSentence` classes, which allows
  computing the matrix representation of these Fermi operators.
  [(#5920)](https://github.com/PennyLaneAI/pennylane/pull/5920)

* New functionality has been added to natively support exponential extrapolation when using the `mitigate_with_zne`. This allows
  users to have more control over the error mitigation protocol without needing to add further dependencies.
  [(#5972)](https://github.com/PennyLaneAI/pennylane/pull/5972)

* The `diagonalize_measurements` transform is added. This transform converts measurements
  to the Z basis by applying the relevant diagonalizing gates. It can be set to diagonalize only 
  a subset of the base observables `{X, Y, Z, Hadamard}`.
  [(#5829)](https://github.com/PennyLaneAI/pennylane/pull/5829)

* The `qml.PrepSelPrep` template is added. The template implements a block-encoding of a linear
  combination of unitaries.
  [(#5756)](https://github.com/PennyLaneAI/pennylane/pull/5756)
  [(#5987)](https://github.com/PennyLaneAI/pennylane/pull/5987)

* `fuse_rot_angles` now respects the global phase of the combined rotations.
  [(#6031)](https://github.com/PennyLaneAI/pennylane/pull/6031)

* `fuse_rot_angles` now respects the global phase of the combined rotations.
  [(#6031)](https://github.com/PennyLaneAI/pennylane/pull/6031)

* `QNGOptimizer` now supports cost functions with multiple arguments, updating each argument independently.
  [(#5926)](https://github.com/PennyLaneAI/pennylane/pull/5926)

* `qml.for_loop` can now be captured into plxpr.
  [(#6041)](https://github.com/PennyLaneAI/pennylane/pull/6041)
  [(#6064)](https://github.com/PennyLaneAI/pennylane/pull/6064)

* `qml.for_loop` now supports `range`-like syntax with default `step=1`.
  [(#6068)](https://github.com/PennyLaneAI/pennylane/pull/6068)

* Removed `semantic_version` from the list of required packages in PennyLane. 
  [(#5836)](https://github.com/PennyLaneAI/pennylane/pull/5836)

* Added the `compute_decomposition` method for `qml.Hermitian`.
  [(#6062)](https://github.com/PennyLaneAI/pennylane/pull/6062)

* During experimental program capture, the qnode can now use closure variables.
  [(#6052)](https://github.com/PennyLaneAI/pennylane/pull/6052)

* `GlobalPhase` now supports parameter broadcasting.
  [(#5923)](https://github.com/PennyLaneAI/pennylane/pull/5923)

* `qml.devices.LegacyDeviceFacade` has been added to map the legacy devices to the new
  device interface.
  [(#5927)](https://github.com/PennyLaneAI/pennylane/pull/5927)

* Added the `compute_sparse_matrix` method for `qml.ops.qubit.BasisStateProjector`.
  [(#5790)](https://github.com/PennyLaneAI/pennylane/pull/5790)

* `StateMP.process_state` defines rules in `cast_to_complex` for complex casting, avoiding a superfluous state vector copy in Lightning simulations
  [(#5995)](https://github.com/PennyLaneAI/pennylane/pull/5995)

* Port the fast `apply_operation` implementation of `PauliZ` to `PhaseShift`, `S` and `T`.
  [(#5876)](https://github.com/PennyLaneAI/pennylane/pull/5876)

* `qml.UCCSD` now accepts an additional optional argument, `n_repeats`, which defines the number of
  times the UCCSD template is repeated. This can improve the accuracy of the template by reducing
  the Trotter error but would result in deeper circuits.
  [(#5801)](https://github.com/PennyLaneAI/pennylane/pull/5801)

* `QuantumScript.hash` is now cached, leading to performance improvements.
  [(#5919)](https://github.com/PennyLaneAI/pennylane/pull/5919)

* Applying `adjoint` and `ctrl` to a quantum function can now be captured into plxpr.
  Furthermore, the `qml.cond` function can be captured into plxpr.
  [(#5966)](https://github.com/PennyLaneAI/pennylane/pull/5966)
  [(#5967)](https://github.com/PennyLaneAI/pennylane/pull/5967)
  [(#5999)](https://github.com/PennyLaneAI/pennylane/pull/5999)
  [(#6058)](https://github.com/PennyLaneAI/pennylane/pull/6058)

* During experimental program capture, functions that accept and/or return `pytree` structures can now be handled in the `QNode` call, `cond`, `for_loop` and `while_loop`. 
  [(#6081)](https://github.com/PennyLaneAI/pennylane/pull/6081)

* Set operations are now supported by Wires.
  [(#5983)](https://github.com/PennyLaneAI/pennylane/pull/5983)

* `qml.dynamic_one_shot` now supports circuits using the `"tensorflow"` interface.
  [(#5973)](https://github.com/PennyLaneAI/pennylane/pull/5973)

* Observable validation for `default.qubit` is now based on execution mode (analytic vs. finite shots) and measurement type (sample measurement vs. state measurement).
  [(#5890)](https://github.com/PennyLaneAI/pennylane/pull/5890)

* Molecules and Hamiltonians can now be constructed for all the elements present in the periodic table.
  [(#5821)](https://github.com/PennyLaneAI/pennylane/pull/5821)

* `qml.for_loop` and `qml.while_loop` now fallback to standard Python control
  flow if `@qjit` is not present, allowing the same code to work with and without
  `@qjit` without any rewrites.
  [(#6014)](https://github.com/PennyLaneAI/pennylane/pull/6014)

  ```python
  dev = qml.device("lightning.qubit", wires=3)

  @qml.qnode(dev)
  def circuit(x, n):

      @qml.for_loop(0, n, 1)
      def init_state(i):
          qml.Hadamard(wires=i)

      init_state()

      @qml.for_loop(0, n, 1)
      def apply_operations(i, x):
          qml.RX(x, wires=i)

          @qml.for_loop(i + 1, n, 1)
          def inner(j):
              qml.CRY(x**2, [i, j])

          inner()
          return jnp.sin(x)

      apply_operations(x)
      return qml.probs()
  ```

  ```pycon
  >>> print(qml.draw(circuit)(0.5, 3))
  0: ──H──RX(0.50)─╭●────────╭●──────────────────────────────────────┤  Probs
  1: ──H───────────╰RY(0.25)─│──────────RX(0.48)─╭●──────────────────┤  Probs
  2: ──H─────────────────────╰RY(0.25)───────────╰RY(0.23)──RX(0.46)─┤  Probs
  >>> circuit(0.5, 3)
  array([0.125     , 0.125     , 0.09949758, 0.15050242, 0.07594666,
       0.11917543, 0.08942104, 0.21545687])
  >>> qml.qjit(circuit)(0.5, 3)
  Array([0.125     , 0.125     , 0.09949758, 0.15050242, 0.07594666,
       0.11917543, 0.08942104, 0.21545687], dtype=float64)
  ```

* If the conditional does not include a mid-circuit measurement, then `qml.cond`
  will automatically evaluate conditionals using standard Python control flow.
  [(#6016)](https://github.com/PennyLaneAI/pennylane/pull/6016)

  This allows `qml.cond` to be used to represent a wider range of conditionals:

  ```python
  dev = qml.device("default.qubit", wires=1)

  @qml.qnode(dev)
  def circuit(x):
      c = qml.cond(x > 2.7, qml.RX, qml.RZ)
      c(x, wires=0)
      return qml.probs(wires=0)
  ```

  ```pycon
  >>> print(qml.draw(circuit)(3.8))
  0: ──RX(3.80)─┤  Probs
  >>> print(qml.draw(circuit)(0.54))
  0: ──RZ(0.54)─┤  Probs
  ```

* The `qubit_observable` function is modified to return an ascending wire order for molecular 
  Hamiltonians.
  [(#5950)](https://github.com/PennyLaneAI/pennylane/pull/5950)

* The `CNOT` operator no longer decomposes to itself. Instead, it raises a `qml.DecompositionUndefinedError`.
  [(#6039)](https://github.com/PennyLaneAI/pennylane/pull/6039)

<h4>Community contributions 🥳</h4>

* Resolved the bug in `qml.ThermalRelaxationError` where there was a typo from `tq` to `tg`.
  [(#5988)](https://github.com/PennyLaneAI/pennylane/issues/5988)

* `DefaultQutritMixed` readout error has been added using parameters `readout_relaxation_probs` and 
  `readout_misclassification_probs` on the `default.qutrit.mixed` device. These parameters add a `~.QutritAmplitudeDamping`  and a `~.TritFlip` channel, respectively,
  after measurement diagonalization. The amplitude damping error represents the potential for
  relaxation to occur during longer measurements. The trit flip error represents misclassification during readout.
  [(#5842)](https://github.com/PennyLaneAI/pennylane/pull/5842)

<h3>Breaking changes 💔</h3>

* `GlobalPhase` is considered non-differentiable with tape transforms.
  As a consequence, `qml.gradients.finite_diff` and `qml.gradients.spsa_grad` no longer
  support differentiation of `GlobalPhase` with state-based outputs.
  [(#5620)](https://github.com/PennyLaneAI/pennylane/pull/5620) 

* The `CircuitGraph.graph` rustworkx graph now stores indices into the circuit as the node labels,
  instead of the operator/ measurement itself.  This allows the same operator to occur multiple times in
  the circuit.
  [(#5907)](https://github.com/PennyLaneAI/pennylane/pull/5907)

* `queue_idx` attribute has been removed from the `Operator`, `CompositeOp`, and `SymbolicOp` classes.
  [(#6005)](https://github.com/PennyLaneAI/pennylane/pull/6005)

* `qml.from_qasm` no longer removes measurements from the QASM code. Use 
  `measurements=[]` to remove measurements from the original circuit.
  [(#5982)](https://github.com/PennyLaneAI/pennylane/pull/5982)

* `qml.transforms.map_batch_transform` has been removed, since transforms can be applied directly to a batch of tapes.
  See :func:`~.pennylane.transform` for more information.
  [(#5981)](https://github.com/PennyLaneAI/pennylane/pull/5981)

* `QuantumScript.interface` has been removed.
  [(#5980)](https://github.com/PennyLaneAI/pennylane/pull/5980)

<h3>Deprecations 👋</h3>

* The `decomp_depth` argument in `qml.device` has been deprecated.
  [(#6026)](https://github.com/PennyLaneAI/pennylane/pull/6026)

* The `max_expansion` argument in `qml.QNode` has been deprecated.
  [(#6026)](https://github.com/PennyLaneAI/pennylane/pull/6026)

* The `expansion_strategy` attribute in the `QNode` class is deprecated.
  [(#5989)](https://github.com/PennyLaneAI/pennylane/pull/5989)

* The `expansion_strategy` argument has been deprecated in all of `qml.draw`, `qml.draw_mpl`, and `qml.specs`.
  The `level` argument should be used instead.
  [(#5989)](https://github.com/PennyLaneAI/pennylane/pull/5989)

* `Operator.expand` has been deprecated. Users should simply use `qml.tape.QuantumScript(op.decomposition())`
  for equivalent behaviour.
  [(#5994)](https://github.com/PennyLaneAI/pennylane/pull/5994)

* `pennylane.transforms.sum_expand` and `pennylane.transforms.hamiltonian_expand` have been deprecated.
  Users should instead use `pennylane.transforms.split_non_commuting` for equivalent behaviour.
  [(#6003)](https://github.com/PennyLaneAI/pennylane/pull/6003)

* The `expand_fn` argument in `qml.execute` has been deprecated.
  Instead, please create a `qml.transforms.core.TransformProgram` with the desired preprocessing and pass it to the `transform_program` argument of `qml.execute`.
  [(#5984)](https://github.com/PennyLaneAI/pennylane/pull/5984)

* The `max_expansion` argument in `qml.execute` has been deprecated.
  Instead, please use `qml.devices.preprocess.decompose` with the desired expansion level, add it to a `TransformProgram` and pass it to the `transform_program` argument of `qml.execute`.
  [(#5984)](https://github.com/PennyLaneAI/pennylane/pull/5984)

* The `override_shots` argument in `qml.execute` is deprecated.
  Instead, please add the shots to the `QuantumTape`'s to be executed.
  [(#5984)](https://github.com/PennyLaneAI/pennylane/pull/5984)

* The `device_batch_transform` argument in `qml.execute` is deprecated.
  Instead, please create a `qml.transforms.core.TransformProgram` with the desired preprocessing and pass it to the `transform_program` argument of `qml.execute`.
  [(#5984)](https://github.com/PennyLaneAI/pennylane/pull/5984)

* `pennylane.qinfo.classical_fisher` and `pennylane.qinfo.quantum_fisher` have been deprecated.
  Instead, use `pennylane.gradients.classical_fisher` and `pennylane.gradients.quantum_fisher`.
  [(#5985)](https://github.com/PennyLaneAI/pennylane/pull/5985)

* The legacy devices `default.qubit.{autograd,torch,tf,jax,legacy}` are deprecated.
  Instead, use `default.qubit` as it now supports backpropagation through the several backends.
  [(#5997)](https://github.com/PennyLaneAI/pennylane/pull/5997)

* The logic for internally switching a device for a different backpropagation
  compatible device is now deprecated, as it was in place for the deprecated
  `default.qubit.legacy`.
  [(#6032)](https://github.com/PennyLaneAI/pennylane/pull/6032)

<h3>Documentation 📝</h3>

* Improves the docstring for `qinfo.quantum_fisher` regarding the internally used functions and
  potentially required auxiliary wires.
  [(#6074)](https://github.com/PennyLaneAI/pennylane/pull/6074)

* Improves the docstring for `QuantumScript.expand` and `qml.tape.tape.expand_tape`.
  [(#5974)](https://github.com/PennyLaneAI/pennylane/pull/5974)

<h3>Bug fixes 🐛</h3>

<<<<<<< HEAD
* Fix `pauli.dla.PauliVSpace` to compute linear independence in a more stable manner.
  [(#6075)](https://github.com/PennyLaneAI/pennylane/pull/6075)
  
=======
* `fuse_rot_angles` no longer returns wrong derivatives at singular points but returns NaN.
  [(#6031)](https://github.com/PennyLaneAI/pennylane/pull/6031)

>>>>>>> 3543cef4
* `qml.GlobalPhase` and `qml.I` can now be captured when acting on no wires.
  [(#6060)](https://github.com/PennyLaneAI/pennylane/pull/6060)

* Fix `jax.grad` + `jax.jit` not working for `AmplitudeEmbedding`, `StatePrep` and `MottonenStatePreparation`.
  [(#5620)](https://github.com/PennyLaneAI/pennylane/pull/5620) 

* Fixed a bug in `qml.center` that omitted elements from the center if they were
  linear combinations of input elements.
  [(#6049)](https://github.com/PennyLaneAI/pennylane/pull/6049)

* Fix a bug where the global phase returned by `one_qubit_decomposition` gained a broadcasting dimension.
  [(#5923)](https://github.com/PennyLaneAI/pennylane/pull/5923)

* Fixed a bug in `qml.SPSAOptimizer` that ignored keyword arguments in the objective function.
  [(#6027)](https://github.com/PennyLaneAI/pennylane/pull/6027)

* `dynamic_one_shot` was broken for old-API devices since `override_shots` was deprecated.
  [(#6024)](https://github.com/PennyLaneAI/pennylane/pull/6024)

* `CircuitGraph` can now handle circuits with the same operation instance occuring multiple times.
  [(#5907)](https://github.com/PennyLaneAI/pennylane/pull/5907)

* `qml.QSVT` is updated to store wire order correctly.
  [(#5959)](https://github.com/PennyLaneAI/pennylane/pull/5959)

* `qml.devices.qubit.measure_with_samples` now returns the correct result if the provided measurements
  contain sum of operators acting on the same wire.
  [(#5978)](https://github.com/PennyLaneAI/pennylane/pull/5978)

* `qml.AmplitudeEmbedding` has better support for features using low precision integer data types.
[(#5969)](https://github.com/PennyLaneAI/pennylane/pull/5969)

* Jacobian shape is fixed for measurements with dimension in `qml.gradients.vjp.compute_vjp_single`.
[(5986)](https://github.com/PennyLaneAI/pennylane/pull/5986)

* `qml.lie_closure` works with sums of Paulis.
  [(#6023)](https://github.com/PennyLaneAI/pennylane/pull/6023)

* Workflows that parameterize the coefficients of `qml.exp` are now jit-compatible.
  [(#6082)](https://github.com/PennyLaneAI/pennylane/pull/6082)

* Fixes a bug where `CompositeOp.overlapping_ops` changes the original ordering of ops, causing incorrect matrix generated for `Prod` with `Sum` as operands.
  [(#6091)](https://github.com/PennyLaneAI/pennylane/pull/6091)

<h3>Contributors ✍️</h3>

This release contains contributions from (in alphabetical order):

Tarun Kumar Allamsetty,
Guillermo Alonso,
Utkarsh Azad,
Gabriel Bottrill,
Ahmed Darwish,
Astral Cai,
Yushao Chen,
Ahmed Darwish,
Maja Franz,
Lillian M. A. Frederiksen,
Pietropaolo Frisoni,
Emiliano Godinez,
Austin Huang,
Renke Huang,
Josh Izaac,
Soran Jahangiri,
Korbinian Kottmann,
Christina Lee,
William Maxwell,
Vincent Michaud-Rioux,
Anurav Modak,
Mudit Pandey,
Andrija Paurevic,
Erik Schultheis,
nate stemen,
David Wierichs,<|MERGE_RESOLUTION|>--- conflicted
+++ resolved
@@ -321,15 +321,12 @@
 
 <h3>Bug fixes 🐛</h3>
 
-<<<<<<< HEAD
 * Fix `pauli.dla.PauliVSpace` to compute linear independence in a more stable manner.
   [(#6075)](https://github.com/PennyLaneAI/pennylane/pull/6075)
   
-=======
 * `fuse_rot_angles` no longer returns wrong derivatives at singular points but returns NaN.
   [(#6031)](https://github.com/PennyLaneAI/pennylane/pull/6031)
 
->>>>>>> 3543cef4
 * `qml.GlobalPhase` and `qml.I` can now be captured when acting on no wires.
   [(#6060)](https://github.com/PennyLaneAI/pennylane/pull/6060)
 
