--- conflicted
+++ resolved
@@ -626,8 +626,5 @@
 Antal Száva
 David Wierichs
 Moritz Willmann
-<<<<<<< HEAD
 Ahmed Darwish
-=======
-Filippo Vicentini
->>>>>>> 4a00b9bb
+Filippo Vicentini