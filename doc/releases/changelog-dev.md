:orphan:

# Release 0.34.0-dev (development release)

<h3>New features since last release</h3>

* Approximate Quantum Fourier Transform (AQFT) is now available from `qml.AQFT`.
  [(#4656)](https://github.com/PennyLaneAI/pennylane/pull/4656)

<h3>Improvements 🛠</h3>

* `AmplitudeEmbedding` now also supports batching when used with Tensorflow.
  [(#4818)](https://github.com/PennyLaneAI/pennylane/pull/4818)

* `qml.draw` now supports drawing mid-circuit measurements.
  [(#4775)](https://github.com/PennyLaneAI/pennylane/pull/4775)

* Autograd and torch can now use vjps provided by the device from the new device API. If a device provides
  a vector Jacobian product, this can be selected by providing `device_vjp=True` to
  `qml.execute`.
  [(#4557)](https://github.com/PennyLaneAI/pennylane/pull/4557)
  [(#4654)](https://github.com/PennyLaneAI/pennylane/pull/4654)

* Updates to some relevant Pytests to enable its use as a suite of benchmarks.
  [(#4703)](https://github.com/PennyLaneAI/pennylane/pull/4703)

* Added `__iadd__` method to PauliSentence, which enables inplace-addition using `+=`, we no longer need to perform a copy, leading to performance improvements.
  [(#4662)](https://github.com/PennyLaneAI/pennylane/pull/4662) 

* `qml.ArbitraryUnitary` now supports batching.
  [(#4745)](https://github.com/PennyLaneAI/pennylane/pull/4745)

* `qml.draw` and `qml.draw_mpl` now render operator ids.
  [(#4749)](https://github.com/PennyLaneAI/pennylane/pull/4749)

<<<<<<< HEAD
* `has_matrix` will now automatically be `True` if `Operator.matrix` is overridden, even if
  `Operator.compute_matrix` is not.
  [(#4844)](https://github.com/PennyLaneAI/pennylane/pull/4844)
=======
* Added `ops.functions.assert_valid` for checking if an `Operator` class is defined correctly.
  [(#4764)](https://github.com/PennyLaneAI/pennylane/pull/4764)

* Simplified the logic for re-arranging states before returning.
  [(#4817)](https://github.com/PennyLaneAI/pennylane/pull/4817)
>>>>>>> 02295e4b

<h3>Breaking changes 💔</h3>

* The `prep` keyword argument has been removed from `QuantumScript` and `QuantumTape`.
  `StatePrepBase` operations should be placed at the beginning of the `ops` list instead.
  [(#4756)](https://github.com/PennyLaneAI/pennylane/pull/4756)

* `qml.gradients.pulse_generator` has become `qml.gradients.pulse_odegen` to adhere to paper naming conventions.
  [(#4769)](https://github.com/PennyLaneAI/pennylane/pull/4769)

* Non-parametric-ops such as `Barrier`, `Snapshot` and `Wirecut` have been grouped together and moved to `pennylane/ops/meta.py`.
  Additionally, the relevant tests have been organized and placed in a new file, `tests/ops/test_meta.py` .
  [(#4789)](https://github.com/PennyLaneAI/pennylane/pull/4789)
  
* `QuantumScript.graph` is now built using `tape.measurements` instead of `tape.observables`
  because it depended on the now-deprecated `Observable.return_type` property.
  [(#4762)](https://github.com/PennyLaneAI/pennylane/pull/4762)

* Specifying `control_values` passed to `qml.ctrl` as a string is no longer supported.
  [(#4816)](https://github.com/PennyLaneAI/pennylane/pull/4816)

<h3>Deprecations 👋</h3>

* `qml.grad` and `qml.jacobian` now explicitly raise errors if trainable parameters are integers.
  [(#4836)](https://github.com/PennyLaneAI/pennylane/pull/4836)

* All deprecations now raise a `qml.PennyLaneDeprecationWarning` instead of a `UserWarning`.
  [(#4814)](https://github.com/PennyLaneAI/pennylane/pull/4814)

* `QuantumScript.is_sampled` and `QuantumScript.all_sampled` are deprecated.
  Users should now validate these properties manually.
  [(#4773)](https://github.com/PennyLaneAI/pennylane/pull/4773)

* `single_tape_transform`, `batch_transform`, `qfunc_transform`, and `op_transform` are deprecated.
  Instead switch to using the new `qml.transform` function.
  [(#4774)](https://github.com/PennyLaneAI/pennylane/pull/4774)

* `Observable.return_type` is deprecated. Instead, you should inspect the type
  of the surrounding measurement process.
  [(#4762)](https://github.com/PennyLaneAI/pennylane/pull/4762)
  [(#4798)](https://github.com/PennyLaneAI/pennylane/pull/4798)

<h3>Documentation 📝</h3>

* Documentation page for `qml.measurements` now links top-level accessible functions (e.g. `qml.expval`) 
  to their top-level pages (rather than their module-level pages, eg. `qml.measurements.expval`).
  [(#4750)](https://github.com/PennyLaneAI/pennylane/pull/4750)

<h3>Bug fixes 🐛</h3>

* Fixes a bug where the adjoint method differentiation would fail if
  an operation with `grad_method=None` that has a parameter is present.
  [(#4820)](https://github.com/PennyLaneAI/pennylane/pull/4820)
  
* `MottonenStatePreparation` now raises an error if decomposing a broadcasted state vector.
  [(#4767)](https://github.com/PennyLaneAI/pennylane/pull/4767)

* `BasisStatePreparation` now raises an error if decomposing a broadcasted state vector.
  [(#4767)](https://github.com/PennyLaneAI/pennylane/pull/4767)

* Gradient transforms now work with overridden shot vectors and default qubit.
  [(#4795)](https://github.com/PennyLaneAI/pennylane/pull/4795)

* `qml.defer_measurements` now correctly transforms circuits when terminal measurements include wires
  used in mid-circuit measurements.
  [(#4787)](https://github.com/PennyLaneAI/pennylane/pull/4787)

* Jax jit now works with shot vectors.
  [(#4772)](https://github.com/PennyLaneAI/pennylane/pull/4772/)

* Any `ScalarSymbolicOp`, like `Evolution`, now states that it has a matrix if the target
  is a `Hamiltonian`.
  [(#4768)](https://github.com/PennyLaneAI/pennylane/pull/4768)

* The `tape.to_openqasm` method no longer mistakenly includes interface information in the parameter 
  string when converting tapes using non-numpy interfaces.
  [(#4849)](https://github.com/PennyLaneAI/pennylane/pull/4849)

* In `default.qubit`, initial states are now initialized with the simulator's wire order, not the circuit's
  wire order.
  [(#4781)](https://github.com/PennyLaneAI/pennylane/pull/4781)

* `transpile` can now handle measurements that are broadcasted onto all wires.
  [(#4793)](https://github.com/PennyLaneAI/pennylane/pull/4793)

* Parametrized circuits whose operators do not act on all wires return pennylane tensors as
  expected, instead of numpy arrays.
  [(#4811)](https://github.com/PennyLaneAI/pennylane/pull/4811)
  [(#4817)](https://github.com/PennyLaneAI/pennylane/pull/4817)

* `merge_amplitude_embeddings` no longer depends on queuing, allowing it to work as expected
  with QNodes.
  [(#4831)](https://github.com/PennyLaneAI/pennylane/pull/4831)

* `qml.pow(op)` and `qml.QubitUnitary.pow()` now also work with Tensorflow data raised to an
  integer power.
  [(#4827)](https://github.com/PennyLaneAI/pennylane/pull/4827)


<h3>Contributors ✍️</h3>

This release contains contributions from (in alphabetical order):

Amintor Dusko,
Lillian Frederiksen,
Ankit Khandelwal,
Christina Lee,
Anurav Modak,
Mudit Pandey,
Matthew Silverman,
David Wierichs,
Justin Woodring,<|MERGE_RESOLUTION|>--- conflicted
+++ resolved
@@ -33,17 +33,15 @@
 * `qml.draw` and `qml.draw_mpl` now render operator ids.
   [(#4749)](https://github.com/PennyLaneAI/pennylane/pull/4749)
 
-<<<<<<< HEAD
 * `has_matrix` will now automatically be `True` if `Operator.matrix` is overridden, even if
   `Operator.compute_matrix` is not.
   [(#4844)](https://github.com/PennyLaneAI/pennylane/pull/4844)
-=======
+
 * Added `ops.functions.assert_valid` for checking if an `Operator` class is defined correctly.
   [(#4764)](https://github.com/PennyLaneAI/pennylane/pull/4764)
 
 * Simplified the logic for re-arranging states before returning.
   [(#4817)](https://github.com/PennyLaneAI/pennylane/pull/4817)
->>>>>>> 02295e4b
 
 <h3>Breaking changes 💔</h3>
 
