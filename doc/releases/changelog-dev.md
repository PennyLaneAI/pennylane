:orphan:

# Release 0.37.0-dev (development release)

<h3>New features since last release</h3>

* QROM template is added. This template allows you to enter classic data in the form of bitstrings.
  [(#5688)](https://github.com/PennyLaneAI/pennylane/pull/5688)

  ```python
  # a list of bitstrings is defined
  bitstrings = ["010", "111", "110", "000"]

  dev = qml.device("default.qubit", shots = 1)

  @qml.qnode(dev)
  def circuit():

      # the third index is encoded in the control wires [0, 1]
      qml.BasisEmbedding(2, wires = [0,1])

      qml.QROM(bitstrings = bitstrings,
              control_wires = [0,1],
              target_wires = [2,3,4],
              work_wires = [5,6,7])

      return qml.sample(wires = [2,3,4])
  ```
   ```pycon
  >>> print(circuit())
  [1 1 0]
  ```

* `qml.QNode` and `qml.qnode` now accept two new keyword arguments: `postselect_mode` and `mcm_method`.
  These keyword arguments can be used to configure how the device should behave when running circuits with
  mid-circuit measurements.
  [(#5679)](https://github.com/PennyLaneAI/pennylane/pull/5679)

  * `postselect_mode="hw-like"` will indicate to devices to discard invalid shots when postselecting
    mid-circuit measurements. Use `postselect_mode="fill-shots"` to unconditionally sample the postselected
    value, thus making all samples valid. This is equivalent to sampling until the number of valid samples
    matches the total number of shots.
  * `mcm_method` will indicate which strategy to use for running circuits with mid-circuit measurements.
    Use `mcm_method="deferred"` to use the deferred measurements principle, or `mcm_method="one-shot"`
    to execute once for each shot.

* The `default.tensor` device is introduced to perform tensor network simulation of a quantum circuit.
  [(#5699)](https://github.com/PennyLaneAI/pennylane/pull/5699)

<<<<<<< HEAD
* A new `qml.noise` module which contains utililty functions for building `NoiseModels`.
  [(#5674)](https://github.com/PennyLaneAI/pennylane/pull/5674)
=======
>>>>>>> 21004763

<h3>Improvements 🛠</h3>

* Removed `semantic_version` from the list of required packages in PennyLane. 
  [(#5782)](https://github.com/PennyLaneAI/pennylane/pull/5782)

* The wires for the `default.tensor` device are selected at runtime if they are not provided by user.
  [(#5744)](https://github.com/PennyLaneAI/pennylane/pull/5744)

* Added `packaging` in the required list of packages.
  [(#5769)](https://github.com/PennyLaneAI/pennylane/pull/5769)
  [(#5782)](https://github.com/PennyLaneAI/pennylane/pull/5782)

* Logging now allows for an easier opt-in across the stack, and also extends control support to `catalyst`.
  [(#5528)](https://github.com/PennyLaneAI/pennylane/pull/5528)

* A number of templates have been updated to be valid pytrees and PennyLane operations.
  [(#5698)](https://github.com/PennyLaneAI/pennylane/pull/5698)

* `ctrl` now works with tuple-valued `control_values` when applied to any already controlled operation.
  [(#5725)](https://github.com/PennyLaneAI/pennylane/pull/5725)

* Add support for 3 new pytest markers: `unit`, `integration` and `system`.
  [(#5517)](https://github.com/PennyLaneAI/pennylane/pull/5517)

* The sorting order of parameter-shift terms is now guaranteed to resolve ties in the absolute value with the sign of the shifts.
  [(#5582)](https://github.com/PennyLaneAI/pennylane/pull/5582)

* `qml.transforms.split_non_commuting` can now handle circuits containing measurements of multi-term observables.
  [(#5729)](https://github.com/PennyLaneAI/pennylane/pull/5729)

* The qchem module has dedicated functions for calling `pyscf` and `openfermion` backends.
  [(#5553)](https://github.com/PennyLaneAI/pennylane/pull/5553)

<h4>Mid-circuit measurements and dynamic circuits</h4>

* The `dynamic_one_shot` transform is made compatible with the Catalyst compiler.
  [(#5766)](https://github.com/PennyLaneAI/pennylane/pull/5766)
  
* Rationalize MCM tests, removing most end-to-end tests from the native MCM test file,
  but keeping one that validates multiple mid-circuit measurements with any allowed return
  and interface end-to-end tests.
  [(#5787)](https://github.com/PennyLaneAI/pennylane/pull/5787)

* The `dynamic_one_shot` transform uses a single auxiliary tape with a shot vector and `default.qubit` implements the loop over shots with `jax.vmap`.
  [(#5617)](https://github.com/PennyLaneAI/pennylane/pull/5617)

* The `dynamic_one_shot` transform can be compiled with `jax.jit`.
  [(#5557)](https://github.com/PennyLaneAI/pennylane/pull/5557)

* When using `defer_measurements` with postselecting mid-circuit measurements, operations
  that will never be active due to the postselected state are skipped in the transformed
  quantum circuit. In addition, postselected controls are skipped, as they are evaluated
  at transform time. This optimization feature can be turned off by setting `reduce_postselected=False`
  [(#5558)](https://github.com/PennyLaneAI/pennylane/pull/5558)

  Consider a simple circuit with three mid-circuit measurements, two of which are postselecting,
  and a single gate conditioned on those measurements:

  ```python
  @qml.qnode(qml.device("default.qubit"))
  def node(x):
      qml.RX(x, 0)
      qml.RX(x, 1)
      qml.RX(x, 2)
      mcm0 = qml.measure(0, postselect=0, reset=False)
      mcm1 = qml.measure(1, postselect=None, reset=True)
      mcm2 = qml.measure(2, postselect=1, reset=False)
      qml.cond(mcm0+mcm1+mcm2==1, qml.RX)(0.5, 3)
      return qml.expval(qml.Z(0) @ qml.Z(3))
  ```

  Without the new optimization, we obtain three gates, each controlled on the three measured
  qubits. They correspond to the combinations of controls that satisfy the condition
  `mcm0+mcm1+mcm2==1`:

  ```pycon
  >>> print(qml.draw(qml.defer_measurements(node, reduce_postselected=False))(0.6))
  0: ──RX(0.60)──|0⟩⟨0|─╭●─────────────────────────────────────────────┤ ╭<Z@Z>
  1: ──RX(0.60)─────────│──╭●─╭X───────────────────────────────────────┤ │
  2: ──RX(0.60)─────────│──│──│───|1⟩⟨1|─╭○────────╭○────────╭●────────┤ │
  3: ───────────────────│──│──│──────────├RX(0.50)─├RX(0.50)─├RX(0.50)─┤ ╰<Z@Z>
  4: ───────────────────╰X─│──│──────────├○────────├●────────├○────────┤
  5: ──────────────────────╰X─╰●─────────╰●────────╰○────────╰○────────┤
  ```

  If we do not explicitly deactivate the optimization, we obtain a much simpler circuit:

  ```pycon
  >>> print(qml.draw(qml.defer_measurements(node))(0.6))
  0: ──RX(0.60)──|0⟩⟨0|─╭●─────────────────┤ ╭<Z@Z>
  1: ──RX(0.60)─────────│──╭●─╭X───────────┤ │
  2: ──RX(0.60)─────────│──│──│───|1⟩⟨1|───┤ │
  3: ───────────────────│──│──│──╭RX(0.50)─┤ ╰<Z@Z>
  4: ───────────────────╰X─│──│──│─────────┤
  5: ──────────────────────╰X─╰●─╰○────────┤
  ```

  There is only one controlled gate with only one control wire.

* `qml.devices.LegacyDevice` is now an alias for `qml.Device`, so it is easier to distinguish it from
  `qml.devices.Device`, which follows the new device API.
  [(#5581)](https://github.com/PennyLaneAI/pennylane/pull/5581)

* The `dtype` for `eigvals` of `X`, `Y`, `Z` and `Hadamard` is changed from `int` to `float`, making them
  consistent with the other observables. The `dtype` of the returned values when sampling these observables
  (e.g. `qml.sample(X(0))`) is also changed to `float`.
  [(#5607)](https://github.com/PennyLaneAI/pennylane/pull/5607)

* Sets up the framework for the development of an `assert_equal` function for testing operator comparison.
  [(#5634)](https://github.com/PennyLaneAI/pennylane/pull/5634)

* `qml.sample` can now be used on Boolean values representing mid-circuit measurement results in
  traced quantum functions. This feature is used with Catalyst to enable the pattern
  `m = measure(0); qml.sample(m)`.
  [(#5673)](https://github.com/PennyLaneAI/pennylane/pull/5673)

* PennyLane operators, measurements, and QNodes can now automatically be captured as instructions in JAXPR.
  [(#5564)](https://github.com/PennyLaneAI/pennylane/pull/5564)
  [(#5511)](https://github.com/PennyLaneAI/pennylane/pull/5511)
  [(#5708)](https://github.com/PennyLaneAI/pennylane/pull/5708)
  [(#5523)](https://github.com/PennyLaneAI/pennylane/pull/5523)
  [(#5686)](https://github.com/PennyLaneAI/pennylane/pull/5686)

* The `decompose` transform has an `error` kwarg to specify the type of error that should be raised,
  allowing error types to be more consistent with the context the `decompose` function is used in.
  [(#5669)](https://github.com/PennyLaneAI/pennylane/pull/5669)

* The `qml.pytrees` module now has `flatten` and `unflatten` methods for serializing pytrees.
  [(#5701)](https://github.com/PennyLaneAI/pennylane/pull/5701)

* Empty initialization of `PauliVSpace` is permitted.
  [(#5675)](https://github.com/PennyLaneAI/pennylane/pull/5675)

* `MultiControlledX` can now be decomposed even when no `work_wires` are provided. The implementation returns $\mathcal{O}(\text{len(control\_wires)}^2)$ operations, and is applicable for any multi controlled unitary gate.
  [(#5735)](https://github.com/PennyLaneAI/pennylane/pull/5735)

* Single control unitary now includes the correct global phase.
  [(#5735)](https://github.com/PennyLaneAI/pennylane/pull/5735)

* Single control `GlobalPhase` has now a decomposition, i.e. relative phase on control wire.
  [(#5735)](https://github.com/PennyLaneAI/pennylane/pull/5735)

* `QuantumScript` properties are only calculated when needed, instead of on initialization. This decreases the classical overhead by >20%.
  `par_info`, `obs_sharing_wires`, and `obs_sharing_wires_id` are now public attributes.
  [(#5696)](https://github.com/PennyLaneAI/pennylane/pull/5696)

* `qml.ops.Conditional` now inherits from `qml.ops.SymbolicOp`, thus it inherits several useful common functionalities. Other properties such as adjoint and diagonalizing gates have been added using the `base` properties.
  [(##5772)](https://github.com/PennyLaneAI/pennylane/pull/5772)

* New dispatches for `qml.ops.Conditional` and `qml.MeasurementValue` have been added to `qml.equal`.
  [(##5772)](https://github.com/PennyLaneAI/pennylane/pull/5772)

* The `qml.qchem.Molecule` object is now the central object used by all qchem functions.
  [(#5571)](https://github.com/PennyLaneAI/pennylane/pull/5571)

* The `qml.qchem.Molecule` class now supports Angstrom as a unit.
  [(#5694)](https://github.com/PennyLaneAI/pennylane/pull/5694)

* The `qml.qchem.Molecule` class now supports open-shell systems.
  [(#5655)](https://github.com/PennyLaneAI/pennylane/pull/5655)

* The `qml.qchem.molecular_hamiltonian` function now supports parity and Bravyi-Kitaev mappings.
  [(#5657)](https://github.com/PennyLaneAI/pennylane/pull/5657/)

* The qchem docs are updated with the new qchem improvements.
  [(#5758)](https://github.com/PennyLaneAI/pennylane/pull/5758/)
  [(#5638)](https://github.com/PennyLaneAI/pennylane/pull/5638/)

* `qml.qchem.molecular_dipole` function is added for calculating the dipole operator using "dhf" and "openfermion" backends.
  [(#5764)](https://github.com/PennyLaneAI/pennylane/pull/5764)

<h4>Community contributions 🥳</h4>

* Implemented kwargs (`check_interface`, `check_trainability`, `rtol` and `atol`) support in `qml.equal` for the operators `Pow`, `Adjoint`, `Exp`, and `SProd`.
  [(#5668)](https://github.com/PennyLaneAI/pennylane/issues/5668)
  
* `qml.QutritDepolarizingChannel` has been added, allowing for depolarizing noise to be simulated on the `default.qutrit.mixed` device.
  [(#5502)](https://github.com/PennyLaneAI/pennylane/pull/5502)

* `qml.QutritAmplitudeDamping` channel has been added, allowing for noise processes modelled by amplitude damping to be simulated on the `default.qutrit.mixed` device.
  [(#5503)](https://github.com/PennyLaneAI/pennylane/pull/5503)
  [(#5757)](https://github.com/PennyLaneAI/pennylane/pull/5757)
  [(#5799)](https://github.com/PennyLaneAI/pennylane/pull/5799)
  
* `qml.TritFlip` has been added, allowing for trit flip errors, such as misclassification, 
  to be simulated on the `default.qutrit.mixed` device.
  [(#5784)](https://github.com/PennyLaneAI/pennylane/pull/5784)

<h3>Breaking changes 💔</h3>

* Passing `shots` as a keyword argument to a `QNode` initialization now raises an error, instead of ignoring the input.
  [(#5748)](https://github.com/PennyLaneAI/pennylane/pull/5748)

* A custom decomposition can no longer be provided to `QDrift`. Instead, apply the operations in your custom
  operation directly with `qml.apply`.
  [(#5698)](https://github.com/PennyLaneAI/pennylane/pull/5698)

* Sampling observables composed of `X`, `Y`, `Z` and `Hadamard` now returns values of type `float` instead of `int`.
  [(#5607)](https://github.com/PennyLaneAI/pennylane/pull/5607)

* `qml.is_commuting` no longer accepts the `wire_map` argument, which does not bring any functionality.
  [(#5660)](https://github.com/PennyLaneAI/pennylane/pull/5660)

* `qml.from_qasm_file` has been removed. The user can open files and load their content using `qml.from_qasm`.
  [(#5659)](https://github.com/PennyLaneAI/pennylane/pull/5659)

* `qml.load` has been removed in favour of more specific functions, such as `qml.from_qiskit`, etc.
  [(#5654)](https://github.com/PennyLaneAI/pennylane/pull/5654)

* `qml.transforms.convert_to_numpy_parameters` is now a proper transform and its output signature has changed,
  returning a list of `QuantumTape`s and a post-processing function instead of simply the transformed circuit.
  [(#5693)](https://github.com/PennyLaneAI/pennylane/pull/5693)

* `Controlled.wires` does not include `self.work_wires` anymore. That can be accessed separately through `Controlled.work_wires`.
  Consequently, `Controlled.active_wires` has been removed in favour of the more common `Controlled.wires`.
  [(#5728)](https://github.com/PennyLaneAI/pennylane/pull/5728)

<h3>Deprecations 👋</h3>

* The `simplify` argument in `qml.Hamiltonian` and `qml.ops.LinearCombination` is deprecated.
  Instead, `qml.simplify()` can be called on the constructed operator.
  [(#5677)](https://github.com/PennyLaneAI/pennylane/pull/5677)

* `qml.transforms.map_batch_transform` is deprecated, since a transform can be applied directly to a batch of tapes.
  [(#5676)](https://github.com/PennyLaneAI/pennylane/pull/5676)

<h3>Documentation 📝</h3>

* The documentation for the `default.tensor` device has been added.
  [(#5719)](https://github.com/PennyLaneAI/pennylane/pull/5719)

* A small typo was fixed in the docstring for `qml.sample`.
  [(#5685)](https://github.com/PennyLaneAI/pennylane/pull/5685)

* Typesetting for some of the documentation was fixed, (use of left/right delimiters, fractions, and fix of incorrectly set up commands)
  [(#5804)](https://github.com/PennyLaneAI/pennylane/pull/5804)

* The `qml.Tracker` examples are updated.
  [(#5803)](https://github.com/PennyLaneAI/pennylane/pull/5803)

<h3>Bug fixes 🐛</h3>

* `KerasLayer` and `TorchLayer` no longer mutate the input `QNode`'s interface.
  [(#5800)](https://github.com/PennyLaneAI/pennylane/pull/5800)

* Disable Docker builds on PR merge.
  [(#5777)](https://github.com/PennyLaneAI/pennylane/pull/5777)

* The validation of the adjoint method in `DefaultQubit` correctly handles device wires now.
  [(#5761)](https://github.com/PennyLaneAI/pennylane/pull/5761)

* `QuantumPhaseEstimation.map_wires` on longer modifies the original operation instance.
  [(#5698)](https://github.com/PennyLaneAI/pennylane/pull/5698)

* The decomposition of `AmplitudeAmplification` now correctly queues all operations.
  [(#5698)](https://github.com/PennyLaneAI/pennylane/pull/5698)

* Replaced `semantic_version` with `packaging.version.Version`, since the former cannot
  handle the metadata `.post` in the version string.
  [(#5754)](https://github.com/PennyLaneAI/pennylane/pull/5754)

* The `dynamic_one_shot` transform now has expanded support for the `jax` and `torch` interfaces.
  [(#5672)](https://github.com/PennyLaneAI/pennylane/pull/5672)

* The decomposition of `StronglyEntanglingLayers` is now compatible with broadcasting.
  [(#5716)](https://github.com/PennyLaneAI/pennylane/pull/5716)

* `qml.cond` can now be applied to `ControlledOp` operations when deferring measurements.
  [(#5725)](https://github.com/PennyLaneAI/pennylane/pull/5725)

* The legacy `Tensor` class can now handle a `Projector` with abstract tracer input.
  [(#5720)](https://github.com/PennyLaneAI/pennylane/pull/5720)

* Fixed a bug that raised an error regarding expected vs actual `dtype` when using `JAX-JIT` on a circuit that
  returned samples of observables containing the `qml.Identity` operator.
  [(#5607)](https://github.com/PennyLaneAI/pennylane/pull/5607)

* The signature of `CaptureMeta` objects (like `Operator`) now match the signature of the `__init__` call.
  [(#5727)](https://github.com/PennyLaneAI/pennylane/pull/5727)

* Use vanilla NumPy arrays in `test_projector_expectation` to avoid differentiating `qml.Projector` with respect to the state attribute.
  [(#5683)](https://github.com/PennyLaneAI/pennylane/pull/5683)

* `qml.Projector` is now compatible with jax-jit.
  [(#5595)](https://github.com/PennyLaneAI/pennylane/pull/5595)

* Finite shot circuits with a `qml.probs` measurement, both with a `wires` or `op` argument, can now be compiled with `jax.jit`.
  [(#5619)](https://github.com/PennyLaneAI/pennylane/pull/5619)

* `param_shift`, `finite_diff`, `compile`, `insert`, `merge_rotations`, and `transpile` now
  all work with circuits with non-commuting measurements.
  [(#5424)](https://github.com/PennyLaneAI/pennylane/pull/5424)
  [(#5681)](https://github.com/PennyLaneAI/pennylane/pull/5681)

* A correction is added to `bravyi_kitaev` to call the correct function for a FermiSentence input.
  [(#5671)](https://github.com/PennyLaneAI/pennylane/pull/5671)

* Fixes a bug where `sum_expand` produces incorrect result dimensions when combining shot vectors,
  multiple measurements, and parameter broadcasting.
  [(#5702)](https://github.com/PennyLaneAI/pennylane/pull/5702)

* Fixes a bug in `qml.math.dot` that raises an error when only one of the operands is a scalar.
  [(#5702)](https://github.com/PennyLaneAI/pennylane/pull/5702)

* `qml.matrix` is now compatible with qnodes compiled by catalyst.qjit.
  [(#5753)](https://github.com/PennyLaneAI/pennylane/pull/5753)

* `CNOT` and `Toffoli` now have an `arithmetic_depth` of `1`, as they are controlled operations.
  [(#5797)](https://github.com/PennyLaneAI/pennylane/pull/5797)

* Fixes a bug where the gradient of `ControlledSequence`, `Reflection`, `AmplitudeAmplification`, and `Qubitization` is incorrect on `default.qubit.legacy` with `parameter_shift`.
  [(#5806)](https://github.com/PennyLaneAI/pennylane/pull/5806)

<h3>Contributors ✍️</h3>

This release contains contributions from (in alphabetical order):

<<<<<<< HEAD
Utkarsh Azad,
=======
Guillermo Alonso-Linaje,
>>>>>>> 21004763
Lillian M. A. Frederiksen,
Gabriel Bottrill,
Astral Cai,
Ahmed Darwish,
Isaac De Vlugt,
Diksha Dhawan,
Pietropaolo Frisoni,
Emiliano Godinez,
Austin Huang,
David Ittah,
Soran Jahangiri,
Rohan Jain,
Korbinian Kottmann,
Christina Lee,
Vincent Michaud-Rioux,
Lee James O'Riordan,
Mudit Pandey,
Kenya Sakka,
Haochen Paul Wang,
David Wierichs.<|MERGE_RESOLUTION|>--- conflicted
+++ resolved
@@ -47,11 +47,8 @@
 * The `default.tensor` device is introduced to perform tensor network simulation of a quantum circuit.
   [(#5699)](https://github.com/PennyLaneAI/pennylane/pull/5699)
 
-<<<<<<< HEAD
 * A new `qml.noise` module which contains utililty functions for building `NoiseModels`.
   [(#5674)](https://github.com/PennyLaneAI/pennylane/pull/5674)
-=======
->>>>>>> 21004763
 
 <h3>Improvements 🛠</h3>
 
@@ -370,11 +367,8 @@
 
 This release contains contributions from (in alphabetical order):
 
-<<<<<<< HEAD
+Guillermo Alonso-Linaje,
 Utkarsh Azad,
-=======
-Guillermo Alonso-Linaje,
->>>>>>> 21004763
 Lillian M. A. Frederiksen,
 Gabriel Bottrill,
 Astral Cai,
