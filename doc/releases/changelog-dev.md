:orphan:

# Release 0.29.0-dev (development release)

<h3>New features since last release</h3>

* `qml.purity` is added as a measurement process for purity
  [(#3551)](https://github.com/PennyLaneAI/pennylane/pull/3551)

* Added a new template that implements a canonical 2-complete linear (2-CCL) swap network
  described in [arXiv:1905.05118](https://arxiv.org/abs/1905.05118).
  [(#3447)](https://github.com/PennyLaneAI/pennylane/pull/3447)

  ```python3
  dev = qml.device('default.qubit', wires=5)
  weights = np.random.random(size=TwoLocalSwapNetwork.shape(len(dev.wires)))
  acquaintances = lambda index, wires, param: (qml.CRY(param, wires=index)
                                   if np.abs(wires[0]-wires[1]) else qml.CRZ(param, wires=index))
  @qml.qnode(dev)
  def swap_network_circuit():
     qml.templates.TwoLocalSwapNetwork(dev.wires, acquaintances, weights, fermionic=False)
     return qml.state()
  ```

  ```pycon
  >>> print(weights)
  tensor([0.20308242, 0.91906199, 0.67988804, 0.81290256, 0.08708985,
          0.81860084, 0.34448344, 0.05655892, 0.61781612, 0.51829044], requires_grad=True)
  >>> qml.draw(swap_network_circuit, expansion_strategy = 'device')()
  0: ─╭●────────╭SWAP─────────────────╭●────────╭SWAP─────────────────╭●────────╭SWAP─┤  State
  1: ─╰RY(0.20)─╰SWAP─╭●────────╭SWAP─╰RY(0.09)─╰SWAP─╭●────────╭SWAP─╰RY(0.62)─╰SWAP─┤  State
  2: ─╭●────────╭SWAP─╰RY(0.68)─╰SWAP─╭●────────╭SWAP─╰RY(0.34)─╰SWAP─╭●────────╭SWAP─┤  State
  3: ─╰RY(0.92)─╰SWAP─╭●────────╭SWAP─╰RY(0.82)─╰SWAP─╭●────────╭SWAP─╰RY(0.52)─╰SWAP─┤  State
  4: ─────────────────╰RY(0.81)─╰SWAP─────────────────╰RY(0.06)─╰SWAP─────────────────┤  State
  ```

* The JAX-JIT interface now supports higher-order gradient computation with the new return types system.
  [(#3498)](https://github.com/PennyLaneAI/pennylane/pull/3498)

  ```python
  import pennylane as qml
  import jax
  from jax import numpy as jnp
  
  jax.config.update("jax_enable_x64", True)
  
  qml.enable_return()
  
  dev = qml.device("lightning.qubit", wires=2)
  
  @jax.jit
  @qml.qnode(dev, interface="jax-jit", diff_method="parameter-shift", max_diff=2)
  def circuit(a, b):
      qml.RY(a, wires=0)
      qml.RX(b, wires=1)
      return qml.expval(qml.PauliZ(0)), qml.expval(qml.PauliZ(1))
  
  a, b = jnp.array(1.0), jnp.array(2.0)
  ```

  ```pycon
  >>> jax.hessian(circuit, argnums=[0, 1])(a, b)
  (((DeviceArray(-0.54030231, dtype=float64, weak_type=True),
     DeviceArray(1.76002563e-17, dtype=float64, weak_type=True)),
    (DeviceArray(1.76002563e-17, dtype=float64, weak_type=True),
     DeviceArray(1.11578284e-34, dtype=float64, weak_type=True))),
   ((DeviceArray(2.77555756e-17, dtype=float64, weak_type=True),
     DeviceArray(-4.54411427e-17, dtype=float64, weak_type=True)),
    (DeviceArray(-1.76855671e-17, dtype=float64, weak_type=True),
     DeviceArray(0.41614684, dtype=float64, weak_type=True))))
  ```

* The qchem workflow is modified to support both Autograd and JAX frameworks.
  [(#3458)](https://github.com/PennyLaneAI/pennylane/pull/3458)
  [(#3462)](https://github.com/PennyLaneAI/pennylane/pull/3462)
  [(#3495)](https://github.com/PennyLaneAI/pennylane/pull/3495)

  The JAX interface is automatically used when the differentiable parameters are JAX objects. Here
  is an example for computing the Hartree-Fock energy gradients with respect to the atomic
  coordinates.

  ```python
  import pennylane as qml
  from pennylane import numpy as np
  import jax
  
  symbols = ["H", "H"]
  geometry = np.array([[0.0, 0.0, 0.0], [0.0, 0.0, 1.0]])

  mol = qml.qchem.Molecule(symbols, geometry)

  args = [jax.numpy.array(mol.coordinates)]
  ```

  ```pycon
  >>> jax.grad(qml.qchem.hf_energy(mol))(*args)
  >>> DeviceArray([[0.0, 0.0, 0.3650435], [0.0, 0.0, -0.3650435]], dtype=float32)
  ```
  
* The function `load_basisset` is added to extract qchem basis set data from the Basis Set Exchange
  library.
  [(#3363)](https://github.com/PennyLaneAI/pennylane/pull/3363)

* Added `qml.ops.dot` function to compute the dot product between a vector and a list of operators.

  ```pycon
  >>> coeffs = np.array([1.1, 2.2])
  >>> ops = [qml.PauliX(0), qml.PauliY(0)]
  >>> qml.ops.dot(coeffs, ops)
  (1.1*(PauliX(wires=[0]))) + (2.2*(PauliY(wires=[0])))
  >>> qml.ops.dot(coeffs, ops, pauli=True)
  1.1 * X(0)
  + 2.2 * Y(0)
  ```

  [(#3586)](https://github.com/PennyLaneAI/pennylane/pull/3586)

<h3>Improvements</h3>

* Extended the `qml.equal` function to compare `Prod` and `Sum` operators.
  [(#3516)](https://github.com/PennyLaneAI/pennylane/pull/3516)

<<<<<<< HEAD
* The `qml.generator` function now checks if the generator is hermitian, rather than whether it is a subclass of 
=======
* The `qml.generator` function now checks if the generator is hermitian, rather than whether it is a subclass of
>>>>>>> ef3d4196
  `Observable`, allowing it to return valid generators from `SymbolicOp` and `CompositeOp` classes.
 [(#3485)](https://github.com/PennyLaneAI/pennylane/pull/3485)

* Added support for two-qubit unitary decomposition with JAX-JIT.
  [(#3569)](https://github.com/PennyLaneAI/pennylane/pull/3569)

* Limit the `numpy` version to `<1.24`.
  [(#3563)](https://github.com/PennyLaneAI/pennylane/pull/3563)

* Validation has been added on the `gradient_kwargs` when initializing a QNode, and if unexpected kwargs are passed,
  a `UserWarning` is raised. A list of the current expected gradient function kwargs has been added as
  `qml.gradients.SUPPORTED_GRADIENT_KWARGS`.
  [(#3526)](https://github.com/PennyLaneAI/pennylane/pull/3526)

<<<<<<< HEAD
* Added a type alias `tensor_like` that indicates an interface independent array, to support type-hinting.
  [(#3604)](https://github.com/PennyLaneAI/pennylane/pull/3604)
=======
* Improve the `PauliSentence.operation()` method to avoid instantiating an `SProd` operator when
  the coefficient is equal to 1.
  [(#3595)](https://github.com/PennyLaneAI/pennylane/pull/3595)
>>>>>>> ef3d4196

 <h3>Breaking changes</h3>

* The tape constructed by a QNode is no longer queued to surrounding contexts.
  [(#3509)](https://github.com/PennyLaneAI/pennylane/pull/3509)

<h3>Deprecations</h3>

<h3>Documentation</h3>

<h3>Bug fixes</h3>

* Fixed the wires for the Y decomposition in the ZX calculus transform.
  [(#3598)](https://github.com/PennyLaneAI/pennylane/pull/3598)
* 
* `qml.pauli.PauliWord` is now pickle-able.
  [(#3588)](https://github.com/PennyLaneAI/pennylane/pull/3588)

* Child classes of `QuantumScript` now return their own type when using `SomeChildClass.from_queue`.
  [(#3501)](https://github.com/PennyLaneAI/pennylane/pull/3501)

* Fixed typo in calculation error message and comment in operation.py
  [(#3536)](https://github.com/PennyLaneAI/pennylane/pull/3536)

<h3>Contributors</h3>

This release contains contributions from (in alphabetical order):

Juan Miguel Arrazola
Ikko Ashimine
Utkarsh Azad
Astral Cai
Lillian M. A. Frederiksen
Soran Jahangiri
Christina Lee
Albert Mitjans Coma
Romain Moyard
Matthew Silverman
Antal Száva<|MERGE_RESOLUTION|>--- conflicted
+++ resolved
@@ -120,11 +120,7 @@
 * Extended the `qml.equal` function to compare `Prod` and `Sum` operators.
   [(#3516)](https://github.com/PennyLaneAI/pennylane/pull/3516)
 
-<<<<<<< HEAD
-* The `qml.generator` function now checks if the generator is hermitian, rather than whether it is a subclass of 
-=======
 * The `qml.generator` function now checks if the generator is hermitian, rather than whether it is a subclass of
->>>>>>> ef3d4196
   `Observable`, allowing it to return valid generators from `SymbolicOp` and `CompositeOp` classes.
  [(#3485)](https://github.com/PennyLaneAI/pennylane/pull/3485)
 
@@ -139,14 +135,12 @@
   `qml.gradients.SUPPORTED_GRADIENT_KWARGS`.
   [(#3526)](https://github.com/PennyLaneAI/pennylane/pull/3526)
 
-<<<<<<< HEAD
 * Added a type alias `tensor_like` that indicates an interface independent array, to support type-hinting.
   [(#3604)](https://github.com/PennyLaneAI/pennylane/pull/3604)
-=======
+
 * Improve the `PauliSentence.operation()` method to avoid instantiating an `SProd` operator when
   the coefficient is equal to 1.
   [(#3595)](https://github.com/PennyLaneAI/pennylane/pull/3595)
->>>>>>> ef3d4196
 
  <h3>Breaking changes</h3>
 
