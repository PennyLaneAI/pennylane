--- conflicted
+++ resolved
@@ -421,11 +421,8 @@
 
 Utkarsh Azad,
 Isaac De Vlugt,
-<<<<<<< HEAD
-=======
 Amintor Dusko,
 Stepan Fomichev,
->>>>>>> 9aab6995
 Lillian M. A. Frederiksen,
 Soran Jahangiri,
 Edward Jiang,
