--- conflicted
+++ resolved
@@ -13,13 +13,10 @@
 
 <h3>Improvements 🛠</h3>
 
-<<<<<<< HEAD
 * `qml.gradients.pulse_generator` now supports broadcasting via the
   `use_broadcasting` keyword argument. It supplies a speedup on simulators.
   [(#4384)](https://github.com/PennyLaneAI/pennylane/pull/4384)
 
-=======
->>>>>>> 2506e0b2
 * `qml.PauliRot` now allows broadcasting across the `pauli_word` hyperparameter.
   Note that the behaviour of broadcasting over hyperparameters such as `pauli_word` may 
   change in the future.
