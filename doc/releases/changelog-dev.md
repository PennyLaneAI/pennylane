:orphan:

# Release 0.42.0-dev (development release)

<h3>New features since last release</h3>

* A new template called :class:`~.SelectPauliRot` that applies a sequence of uniformly controlled rotations to a target qubit 
  is now available. This operator appears frequently in unitary decomposition and block encoding techniques. 
  [(#7206)](https://github.com/PennyLaneAI/pennylane/pull/7206)

  ```python
  angles = np.array([1.0, 2.0, 3.0, 4.0])

  wires = qml.registers({"control": 2, "target": 1})
  dev = qml.device("default.qubit", wires=3)

  @qml.qnode(dev)
  def circuit():
      qml.SelectPauliRot(
        angles,
        control_wires=wires["control"],
        target_wire=wires["target"],
        rot_axis="Y")
      return qml.state()
  ```
  
  ```pycon
  >>> print(circuit())
  [0.87758256+0.j 0.47942554+0.j 0.        +0.j 0.        +0.j
   0.        +0.j 0.        +0.j 0.        +0.j 0.        +0.j]
  ```

* The transform `convert_to_mbqc_gateset` is added to the `ftqc` module to convert arbitrary 
  circuits to a limited gate-set that can be translated to the MBQC formalism.
  [(7271)](https://github.com/PennyLaneAI/pennylane/pull/7271)

* The `RotXZX` operation is added to the `ftqc` module to support definition of a universal
  gate-set that can be translated to the MBQC formalism.
  [(7271)](https://github.com/PennyLaneAI/pennylane/pull/7271)

* Two new functions called :func:`~.math.convert_to_su2` and :func:`~.math.convert_to_su4` have been added to `qml.math`, which convert unitary matrices to SU(2) or SU(4), respectively, and optionally a global phase.
  [(#7211)](https://github.com/PennyLaneAI/pennylane/pull/7211)

<h4>Resource-efficient Decompositions 🔎</h4>

* New decomposition rules comprising rotation gates and global phases have been added to `QubitUnitary` that 
  can be accessed with the new graph-based decomposition system. The most efficient set of rotations to 
  decompose into will be chosen based on the target gate set.
  [(#7211)](https://github.com/PennyLaneAI/pennylane/pull/7211)

  ```python
  from functools import partial
  import numpy as np
  import pennylane as qml
  
  qml.decomposition.enable_graph()
  
  U = np.array([[1, 1], [1, -1]]) / np.sqrt(2)
  
  @partial(qml.transforms.decompose, gate_set={"RX", "RY", "GlobalPhase"})
  @qml.qnode(qml.device("default.qubit"))
  def circuit():
      qml.QubitUnitary(np.array([[1, 1], [1, -1]]) / np.sqrt(2), wires=[0])
      return qml.expval(qml.PauliZ(0))
  ```
  ```pycon
  >>> print(qml.draw(circuit)())
  0: ──RX(0.00)──RY(1.57)──RX(3.14)──GlobalPhase(-1.57)─┤  <Z>
  ```

* Decomposition rules can be marked as not-applicable with :class:`~.decomposition.DecompositionNotApplicable`, allowing for flexibility when creating conditional decomposition 
  rules based on parameters that affects the rule's resources.
  [(#7211)](https://github.com/PennyLaneAI/pennylane/pull/7211)

  ```python
  import pennylane as qml
  from pennylane.decomposition import DecompositionNotApplicable
  from pennylane.math.decomposition import zyz_rotation_angles
  
  def _zyz_resource(num_wires):
      if num_wires != 1:
          # This decomposition is only applicable when num_wires is 1
          raise DecompositionNotApplicable
      return {qml.RZ: 2, qml.RY: 1, qml.GlobalPhase: 1}

  @qml.register_resources(_zyz_resource)
  def zyz_decomposition(U, wires, **__):
      phi, theta, omega, phase = zyz_rotation_angles(U, return_global_phase=True)
      qml.RZ(phi, wires=wires[0])
      qml.RY(theta, wires=wires[0])
      qml.RZ(omega, wires=wires[0])
      qml.GlobalPhase(-phase)
  
  qml.add_decomps(QubitUnitary, zyz_decomposition)
  ```
  
  This decomposition will be ignored for `QubitUnitary` on more than one wire.

* The :func:`~.transforms.decompose` transform now supports symbolic operators (e.g., `Adjoint` and `Controlled`) specified as strings in the `gate_set` argument
  when the new graph-based decomposition system is enabled.
  [(#7331)](https://github.com/PennyLaneAI/pennylane/pull/7331)

  ```python
  from functools import partial
  import pennylane as qml
  
  qml.decomposition.enable_graph()
   
  @partial(qml.transforms.decompose, gate_set={"T", "Adjoint(T)", "H", "CNOT"})
  @qml.qnode(qml.device("default.qubit"))
  def circuit():
      qml.Toffoli(wires=[0, 1, 2])
  ```
  ```pycon
  >>> print(qml.draw(circuit)())
  0: ───────────╭●───────────╭●────╭●──T──╭●─┤  
  1: ────╭●─────│─────╭●─────│───T─╰X──T†─╰X─┤  
  2: ──H─╰X──T†─╰X──T─╰X──T†─╰X──T──H────────┤
  ```

<h3>Improvements 🛠</h3>

* PennyLane supports `JAX` version 0.6.0.
  [(#7299)](https://github.com/PennyLaneAI/pennylane/pull/7299)

* PennyLane supports `JAX` version 0.5.3.
  [(#6919)](https://github.com/PennyLaneAI/pennylane/pull/6919)

* Computing the angles for uniformly controlled rotations, used in :class:`~.MottonenStatePreparation`
  and :class:`~.SelectPauliRot`, now takes much less computational effort and memory.
  [(#7377)](https://github.com/PennyLaneAI/pennylane/pull/7377)

* An experimental quantum dialect written in [xDSL](https://xdsl.dev/index) has been introduced.
  This is similar to [Catalyst's MLIR dialects](https://docs.pennylane.ai/projects/catalyst/en/stable/dev/dialects.html#mlir-dialects-in-catalyst), 
  but it is coded in Python instead of C++.
  [(#7357)](https://github.com/PennyLaneAI/pennylane/pull/7357)
  
* The :func:`~.transforms.cancel_inverses` transform no longer changes the order of operations that don't have shared wires, providing a deterministic output.
  [(#7328)](https://github.com/PennyLaneAI/pennylane/pull/7328)

* Alias for Identity (`I`) is now accessible from `qml.ops`.
  [(#7200)](https://github.com/PennyLaneAI/pennylane/pull/7200)

* The `ftqc` module `measure_arbitrary_basis`, `measure_x` and `measure_y` functions
  can now be captured when program capture is enabled.
  [(#7219)](https://github.com/PennyLaneAI/pennylane/pull/7219)
  [(#7368)](https://github.com/PennyLaneAI/pennylane/pull/7368)

* `Operator.num_wires` now defaults to `None` to indicate that the operator can be on
  any number of wires.
  [(#7312)](https://github.com/PennyLaneAI/pennylane/pull/7312)

* Shots can now be overridden for specific `qml.Snapshot` instances via a `shots` keyword argument.
  [(#7326)](https://github.com/PennyLaneAI/pennylane/pull/7326)

  ```python
  dev = qml.device("default.qubit", wires=2, shots=10)

  @qml.qnode(dev)
  def circuit():
      qml.Snapshot("sample", measurement=qml.sample(qml.X(0)), shots=5)
      return qml.sample(qml.X(0))
  ```

  ```pycon
  >>> qml.snapshots(circuit)()
  {'sample': array([-1., -1., -1., -1., -1.]),
   'execution_results': array([ 1., -1., -1., -1., -1.,  1., -1., -1.,  1., -1.])}
  ```

* Two-qubit `QubitUnitary` gates no longer decompose into fundamental rotation gates; it now 
  decomposes into single-qubit `QubitUnitary` gates. This allows the decomposition system to
  further decompose single-qubit unitary gates more flexibly using different rotations.
  [(#7211)](https://github.com/PennyLaneAI/pennylane/pull/7211)

* The `gate_set` argument of :func:`~.transforms.decompose` now accepts `"X"`, `"Y"`, `"Z"`, `"H"`, 
  `"I"` as aliases for `"PauliX"`, `"PauliY"`, `"PauliZ"`, `"Hadamard"`, and `"Identity"`. These 
  aliases are also recognized as part of symbolic operators. For example, `"Adjoint(H)"` is now 
  accepted as an alias for `"Adjoint(Hadamard)"`.
  [(#7331)](https://github.com/PennyLaneAI/pennylane/pull/7331)

* PennyLane no longer validates that an operation has at least one wire, as having this check required the abstract
  interface to maintain a list of special implementations.
  [(#7327)](https://github.com/PennyLaneAI/pennylane/pull/7327)

<<<<<<< HEAD
* Two new device-developer transforms have been added to `devices.preprocess`: 
  :func:`~.devices.preprocess.measurements_from_counts` and :func:`~.devices.preprocess.measurements_from_samples`.
  These transforms modify the tape to instead contain a `counts` or `sample` measurement process, 
  deriving the original measurements from the raw counts/samples in post-processing. This allows 
  expanded measurement support for devices that only 
  support counts/samples at execution, like real hardware devices.
  [(#7317)](https://github.com/PennyLaneAI/pennylane/pull/7317)

* Sphinx version was updated to 8.1. Sphinx is upgraded to version 8.1 and uses Python 3.10. References to intersphinx (e.g. `<demos/>` or `<catalyst/>` are updated to remove the :doc: prefix that is incompatible with sphinx 8.1. 
=======
* Sphinx version was updated to 8.1. Sphinx is upgraded to version 8.1 and uses Python 3.10. References to intersphinx (e.g. `<demos/>` or `<catalyst/>` are updated to remove the :doc: prefix that is incompatible with sphinx 8.1.
>>>>>>> 97539476
  [(7212)](https://github.com/PennyLaneAI/pennylane/pull/7212)

* Migrated `setup.py` package build and install to `pyproject.toml`
  [(#7375)](https://github.com/PennyLaneAI/pennylane/pull/7375)

* Updated GitHub Actions workflows (`rtd.yml`, `readthedocs.yml`, and `docs.yml`) to use `ubuntu-24.04` runners.
 [(#7396)](https://github.com/PennyLaneAI/pennylane/pull/7396)


<h3>Labs: a place for unified and rapid prototyping of research software 🧪</h3>

* A :func:`parity_matrix <pennylane.labs.intermediate_reps.parity_matrix>` function is now available
  in :mod:`pennylane.labs.intermediate_reps <pennylane.labs.intermediate_reps>`.
  It allows computation of the parity matrix of a CNOT circuit; an efficient intermediate representation.
  It is important for CNOT routing algorithms and other quantum compilation routines.
  [(#7229)](https://github.com/PennyLaneAI/pennylane/pull/7229)


<h3>Breaking changes 💔</h3>

* The `return_type` property of `MeasurementProcess` has been removed. Please use `isinstance` for type checking instead.
  [(#7322)](https://github.com/PennyLaneAI/pennylane/pull/7322)

* The `KerasLayer` class in `qml.qnn.keras` has been removed because Keras 2 is no longer actively maintained.
  Please consider using a different machine learning framework, like `PyTorch <demos/tutorial_qnn_module_torch>`__ or `JAX <demos/tutorial_How_to_optimize_QML_model_using_JAX_and_Optax>`__.
  [(#7320)](https://github.com/PennyLaneAI/pennylane/pull/7320)

* The `qml.gradients.hamiltonian_grad` function has been removed because this gradient recipe is no
  longer required with the :doc:`new operator arithmetic system </news/new_opmath>`.
  [(#7302)](https://github.com/PennyLaneAI/pennylane/pull/7302)

* Accessing terms of a tensor product (e.g., `op = X(0) @ X(1)`) via `op.obs` has been removed.
  [(#7324)](https://github.com/PennyLaneAI/pennylane/pull/7324)

* The `mcm_method` keyword argument in `qml.execute` has been removed.
  [(#7301)](https://github.com/PennyLaneAI/pennylane/pull/7301)

* The `inner_transform` and `config` keyword arguments in `qml.execute` have been removed.
  [(#7300)](https://github.com/PennyLaneAI/pennylane/pull/7300)

* `Sum.ops`, `Sum.coeffs`, `Prod.ops` and `Prod.coeffs` have been removed.
  [(#7304)](https://github.com/PennyLaneAI/pennylane/pull/7304)

* Specifying `pipeline=None` with `qml.compile` has been removed.
  [(#7307)](https://github.com/PennyLaneAI/pennylane/pull/7307)

* The `control_wires` argument in `qml.ControlledQubitUnitary` has been removed.
  Furthermore, the `ControlledQubitUnitary` no longer accepts `QubitUnitary` objects as arguments as its `base`.
  [(#7305)](https://github.com/PennyLaneAI/pennylane/pull/7305)

* `qml.tape.TapeError` has been removed.
  [(#7205)](https://github.com/PennyLaneAI/pennylane/pull/7205)

<h3>Deprecations 👋</h3>

Here's a list of deprecations made this release. For a more detailed breakdown of deprecations and alternative code to use instead, Please consult the :doc:`deprecations and removals page </development/deprecations>`.

* `qml.operation.Observable` and the corresponding `Observable.compare` have been deprecated, as
  pennylane now depends on the more general `Operator` interface instead. The
  `Operator.is_hermitian` property can instead be used to check whether or not it is highly likely
  that the operator instance is Hermitian.
  [(#7316)](https://github.com/PennyLaneAI/pennylane/pull/7316)

* The boolean functions provided in `pennylane.operation` are deprecated. See the :doc:`deprecations page </development/deprecations>` 
  for equivalent code to use instead. These include `not_tape`, `has_gen`, `has_grad_method`, `has_multipar`,
  `has_nopar`, `has_unitary_gen`, `is_measurement`, `defines_diagonalizing_gates`, and `gen_is_multi_term_hamiltonian`.
  [(#7319)](https://github.com/PennyLaneAI/pennylane/pull/7319)

* `qml.operation.WiresEnum`, `qml.operation.AllWires`, and `qml.operation.AnyWires` are deprecated. To indicate that
  an operator can act on any number of wires, `Operator.num_wires = None` should be used instead. This is the default
  and does not need to be overwritten unless the operator developer wants to add wire number validation.
  [(#7313)](https://github.com/PennyLaneAI/pennylane/pull/7313)

* The :func:`qml.QNode.get_gradient_fn` method is now deprecated. Instead, use :func:`~.workflow.get_best_diff_method` to obtain the differentiation method.
  [(#7323)](https://github.com/PennyLaneAI/pennylane/pull/7323)

<h3>Internal changes ⚙️</h3>

* A `RuntimeWarning` raised when using versions of JAX > 0.4.28 has been removed.
  [(#7398)](https://github.com/PennyLaneAI/pennylane/pull/7398)

* Wheel releases for PennyLane now follow the `PyPA binary-distribution format <https://packaging.python.org/en/latest/specifications/binary-distribution-format/>_` guidelines more closely.
  [(#7382)](https://github.com/PennyLaneAI/pennylane/pull/7382)

* `null.qubit` can now support an optional `track_resources` argument which allows it to record which gates are executed.
  [(#7226)](https://github.com/PennyLaneAI/pennylane/pull/7226)
  [(#7372)](https://github.com/PennyLaneAI/pennylane/pull/7372)

* A new internal module, `qml.concurrency`, is added to support internal use of multiprocess and multithreaded execution of workloads. This also migrates the use of `concurrent.futures` in `default.qubit` to this new design.
  [(#7303)](https://github.com/PennyLaneAI/pennylane/pull/7303)

* Test suites in `tests/transforms/test_defer_measurement.py` use analytic mocker devices to test numeric results.
  [(#7329)](https://github.com/PennyLaneAI/pennylane/pull/7329)

* Introduce module dependency management using `tach`.
  [(#7185)](https://github.com/PennyLaneAI/pennylane/pull/7185)

* Add new `pennylane.exceptions` module for custom errors and warnings.
  [(#7205)](https://github.com/PennyLaneAI/pennylane/pull/7205)

* Clean up `__init__.py` files in `math`, `ops`, `qaoa`, `tape` and `templates` to be explicit in what they import. 
  [(#7200)](https://github.com/PennyLaneAI/pennylane/pull/7200)
  
* The `Tracker` class has been moved into the `devices` module.
  [(#7281)](https://github.com/PennyLaneAI/pennylane/pull/7281)

* Moved functions that calculate rotation angles for unitary decompositions into an internal
  module `qml.math.decomposition`
  [(#7211)](https://github.com/PennyLaneAI/pennylane/pull/7211)

<h3>Documentation 📝</h3>

* The entry in the :doc:`/news/program_capture_sharp_bits` page for using program capture with Catalyst 
  has been updated. Instead of using ``qjit(experimental_capture=True)``, Catalyst is now compatible 
  with the global toggles ``qml.capture.enable()`` and ``qml.capture.disable()`` for enabling and
  disabling program capture.
  [(#7298)](https://github.com/PennyLaneAI/pennylane/pull/7298)

<h3>Bug fixes 🐛</h3>

* Fixed a bug in `to_openfermion` where identity qubit-to-wires mapping was not obeyed.
  [(#7332)](https://github.com/PennyLaneAI/pennylane/pull/7332)

* Fixed a bug in the validation of :class:`~.SelectPauliRot` that prevents parameter broadcasting.
  [(#7377)](https://github.com/PennyLaneAI/pennylane/pull/7377)

* Usage of NumPy in `default.mixed` source code has been converted to `qml.math` to avoid
  unnecessary dependency on NumPy and to fix a bug that caused an error when using `default.mixed` with PyTorch and GPUs.
  [(#7384)](https://github.com/PennyLaneAI/pennylane/pull/7384)

* With program capture enabled (`qml.capture.enable()`), `QSVT` no treats abstract values as metadata.
  [(#7360)](https://github.com/PennyLaneAI/pennylane/pull/7360)

* A fix was made to `default.qubit` to allow for using `qml.Snapshot` with defer-measurements (`mcm_method="deferred"`).
  [(#7335)](https://github.com/PennyLaneAI/pennylane/pull/7335)

* Fixes the repr for empty `Prod` and `Sum` instances to better communicate the existence of an empty instance.
  [(#7346)](https://github.com/PennyLaneAI/pennylane/pull/7346)

* Fixes a bug where circuit execution fails with ``BlockEncode`` initialized with sparse matrices.
  [(#7285)](https://github.com/PennyLaneAI/pennylane/pull/7285)

* Adds an informative error if `qml.cond` is used with an abstract condition with
  jitting on `default.qubit` if capture is enabled.
  [(#7314)](https://github.com/PennyLaneAI/pennylane/pull/7314)

* Fixes a bug where using a ``StatePrep`` operation with `batch_size=1` did not work with ``default.mixed``.
  [(#7280)](https://github.com/PennyLaneAI/pennylane/pull/7280)

* Gradient transforms can now be used in conjunction with batch transforms with all interfaces.
  [(#7287)](https://github.com/PennyLaneAI/pennylane/pull/7287)

* Fixes a bug where the global phase was not being added in the ``QubitUnitary`` decomposition.  
  [(#7244)](https://github.com/PennyLaneAI/pennylane/pull/7244)
  [(#7270)](https://github.com/PennyLaneAI/pennylane/pull/7270)

* Using finite differences with program capture without x64 mode enabled now raises a warning.
  [(#7282)](https://github.com/PennyLaneAI/pennylane/pull/7282)

* When the `mcm_method` is specified to the `"device"`, the `defer_measurements` transform will 
  no longer be applied. Instead, the device will be responsible for all MCM handling.
  [(#7243)](https://github.com/PennyLaneAI/pennylane/pull/7243)

* Fixed coverage of `qml.liealg.CII` and `qml.liealg.AIII`.
  [(#7291)](https://github.com/PennyLaneAI/pennylane/pull/7291)

* Fixed a bug where the phase is used as the wire label for a `qml.GlobalPhase` when capture is enabled.
  [(#7211)](https://github.com/PennyLaneAI/pennylane/pull/7211)

* Fixed a bug that caused `CountsMP.process_counts` to return results in the computational basis, even if
  an observable was specified.
  [(#7342)](https://github.com/PennyLaneAI/pennylane/pull/7342)

* Fixed a bug that caused `SamplesMP.process_counts` used with an observable to return a list of eigenvalues 
  for each individual operation in the observable, instead of the overall result.
  [(#7342)](https://github.com/PennyLaneAI/pennylane/pull/7342)

* Fixed a bug where `two_qubit_decomposition` provides an incorrect decomposition for some special matrices.
  [(#7340)](https://github.com/PennyLaneAI/pennylane/pull/7340)

* Fixes a bug where the powers of `qml.ISWAP` and `qml.SISWAP` were decomposed incorrectly.
  [(#7361)](https://github.com/PennyLaneAI/pennylane/pull/7361)

* Returning `MeasurementValue`s from the `ftqc` module's parametric mid-circuit measurements
  (`measure_arbitrary_basis`, `measure_x` and `measure_y`) no longer raises an error in circuits 
  using `diagonalize_mcms`.
  [(#7387)](https://github.com/PennyLaneAI/pennylane/pull/7387)

<h3>Contributors ✍️</h3>

This release contains contributions from (in alphabetical order):

Guillermo Alonso-Linaje,
Astral Cai,
Yushao Chen,
Lillian Frederiksen,
Pietropaolo Frisoni,
Korbinian Kottmann,
Christina Lee,
Lee J. O'Riordan,
Mudit Pandey,
Andrija Paurevic,
Kalman Szenes,
David Wierichs,
Jake Zaia<|MERGE_RESOLUTION|>--- conflicted
+++ resolved
@@ -183,7 +183,6 @@
   interface to maintain a list of special implementations.
   [(#7327)](https://github.com/PennyLaneAI/pennylane/pull/7327)
 
-<<<<<<< HEAD
 * Two new device-developer transforms have been added to `devices.preprocess`: 
   :func:`~.devices.preprocess.measurements_from_counts` and :func:`~.devices.preprocess.measurements_from_samples`.
   These transforms modify the tape to instead contain a `counts` or `sample` measurement process, 
@@ -193,9 +192,6 @@
   [(#7317)](https://github.com/PennyLaneAI/pennylane/pull/7317)
 
 * Sphinx version was updated to 8.1. Sphinx is upgraded to version 8.1 and uses Python 3.10. References to intersphinx (e.g. `<demos/>` or `<catalyst/>` are updated to remove the :doc: prefix that is incompatible with sphinx 8.1. 
-=======
-* Sphinx version was updated to 8.1. Sphinx is upgraded to version 8.1 and uses Python 3.10. References to intersphinx (e.g. `<demos/>` or `<catalyst/>` are updated to remove the :doc: prefix that is incompatible with sphinx 8.1.
->>>>>>> 97539476
   [(7212)](https://github.com/PennyLaneAI/pennylane/pull/7212)
 
 * Migrated `setup.py` package build and install to `pyproject.toml`
