:orphan:

# Release 0.42.0-dev (development release)

<h3>New features since last release</h3>

* A new decomposition based on *unary iteration* has been added to :class:`qml.Select`.
  This decomposition reduces the :class:`T` count significantly, and uses :math:`c-1`
  auxiliary wires for a :class:`qml.Select` operation with :math:`c` control wires.
  Unary iteration leverages these auxiliary wires to store intermediate values for reuse
  among the different multi-controlled operators, avoiding unnecessary recomputation.
  Check out the documentation for a thorough explanation.
  [(#7623)](https://github.com/PennyLaneAI/pennylane/pull/7623)

* A new function called :func:`qml.from_qasm3` has been added, which converts OpenQASM 3.0 circuits into quantum functions
  that can be subsequently loaded into QNodes and executed. 
  [(#7432)](https://github.com/PennyLaneAI/pennylane/pull/7432)
  [(#7486)](https://github.com/PennyLaneAI/pennylane/pull/7486)
  [(#7488)](https://github.com/PennyLaneAI/pennylane/pull/7488)
  [(#7593)](https://github.com/PennyLaneAI/pennylane/pull/7593)
  [(#7498)](https://github.com/PennyLaneAI/pennylane/pull/7498)

  ```python
  import pennylane as qml

  dev = qml.device("default.qubit", wires=[0, 1])
  
  @qml.qnode(dev)
  def my_circuit():
      qml.from_qasm3("qubit q0; qubit q1; ry(0.2) q0; rx(1.0) q1; pow(2) @ x q0;", {'q0': 0, 'q1': 1})
      return qml.expval(qml.Z(0))
  ```

  ```pycon
  >>> print(qml.draw(my_circuit)())
  0: ──RY(0.20)──X²─┤  <Z>
  1: ──RX(1.00)─────┤  
  ```
  
  Some gates and operations in OpenQASM 3.0 programs are not currently supported. For more details, 
  please consult the documentation for :func:`qml.from_qasm3` and ensure that you have installed `openqasm3` and 
  `'openqasm3[parser]'` in your environment by following the [OpenQASM 3.0 installation instructions](https://pypi.org/project/openqasm3/).

* A new QNode transform called :func:`~.transforms.set_shots` has been added to set or update the number of shots to be performed, overriding shots specified in the device.
  [(#7337)](https://github.com/PennyLaneAI/pennylane/pull/7337)
  [(#7358)](https://github.com/PennyLaneAI/pennylane/pull/7358)
  [(#7500)](https://github.com/PennyLaneAI/pennylane/pull/7500)
  [(#7627)](https://github.com/PennyLaneAI/pennylane/pull/7627)

  The :func:`~.transforms.set_shots` transform can be used as a decorator:

  ```python
  @partial(qml.set_shots, shots=2)
  @qml.qnode(qml.device("default.qubit", wires=1))
  def circuit():
      qml.RX(1.23, wires=0)
      return qml.sample(qml.Z(0))
  ```

  ```pycon
  >>> circuit()
  array([1., -1.])
  ```
  
  Additionally, it can be used in-line to update a circuit's `shots`:

  ```pycon
  >>> new_circ = qml.set_shots(circuit, shots=(4, 10)) # shot vector
  >>> new_circ()
  (array([-1.,  1., -1.,  1.]), array([ 1.,  1.,  1., -1.,  1.,  1., -1., -1.,  1.,  1.]))
  ```

* A new function called `qml.to_openqasm` has been added, which allows for converting PennyLane circuits to OpenQASM 2.0 programs.
  [(#7393)](https://github.com/PennyLaneAI/pennylane/pull/7393)

  Consider this simple circuit in PennyLane:
  ```python
  dev = qml.device("default.qubit", wires=2, shots=100)

  @qml.qnode(dev)
  def circuit(theta, phi):
      qml.RX(theta, wires=0)
      qml.CNOT(wires=[0,1])
      qml.RZ(phi, wires=1)
      return qml.sample()
  ```

  This can be easily converted to OpenQASM 2.0 with `qml.to_openqasm`:
  ```pycon
  >>> openqasm_circ = qml.to_openqasm(circuit)(1.2, 0.9)
  >>> print(openqasm_circ)
  OPENQASM 2.0;
  include "qelib1.inc";
  qreg q[2];
  creg c[2];
  rx(1.2) q[0];
  cx q[0],q[1];
  rz(0.9) q[1];
  measure q[0] -> c[0];
  measure q[1] -> c[1];
  ```

* A new template called :class:`~.SelectPauliRot` that applies a sequence of uniformly controlled rotations to a target qubit 
  is now available. This operator appears frequently in unitary decomposition and block encoding techniques. 
  [(#7206)](https://github.com/PennyLaneAI/pennylane/pull/7206)
  [(#7617)](https://github.com/PennyLaneAI/pennylane/pull/7617)

  ```python
  angles = np.array([1.0, 2.0, 3.0, 4.0])

  wires = qml.registers({"control": 2, "target": 1})
  dev = qml.device("default.qubit", wires=3)

  @qml.qnode(dev)
  def circuit():
      qml.SelectPauliRot(
        angles,
        control_wires=wires["control"],
        target_wire=wires["target"],
        rot_axis="Y")
      return qml.state()
  ```
  
  ```pycon
  >>> print(circuit())
  [0.87758256+0.j 0.47942554+0.j 0.        +0.j 0.        +0.j
   0.        +0.j 0.        +0.j 0.        +0.j 0.        +0.j]
  ```

* The transform `convert_to_mbqc_gateset` is added to the `ftqc` module to convert arbitrary 
  circuits to a limited gate-set that can be translated to the MBQC formalism.
  [(#7271)](https://github.com/PennyLaneAI/pennylane/pull/7271)

* Classical shadows with mixed quantum states are now computed with a dedicated method that uses an
  iterative algorithm similar to the handling of shadows with state vectors. This makes shadows with density 
  matrices much more performant.
  [(#6748)](https://github.com/PennyLaneAI/pennylane/pull/6748)
  [(#7458)](https://github.com/PennyLaneAI/pennylane/pull/7458)

* The `RotXZX` operation is added to the `ftqc` module to support definition of a universal
  gate-set that can be translated to the MBQC formalism.
  [(#7271)](https://github.com/PennyLaneAI/pennylane/pull/7271)

* A new iterative angle solver for QSVT and QSP is available in the :func:`poly_to_angles <pennylane.poly_to_angles>` function,
  allowing angle computation for polynomials of large degrees (> 1000).
  Set `angle_solver="iterative"` in the :func:`poly_to_angles  <pennylane.poly_to_angles>` function
  (or from the :func:`qsvt <pennylane.qsvt>` function!) to use it.
  [(6694)](https://github.com/PennyLaneAI/pennylane/pull/6694)

* Two new functions called :func:`~.math.convert_to_su2` and :func:`~.math.convert_to_su4` have been added to `qml.math`, which convert unitary matrices to SU(2) or SU(4), respectively, and optionally a global phase.
  [(#7211)](https://github.com/PennyLaneAI/pennylane/pull/7211)


* A new template :class:`~.TemporaryAND` has been added. The  :class:`~.TemporaryAND` (a.k.a.  :class:`~.Elbow`)
  operation is a three-qubit gate equivalent to an ``AND``, or reversible :class:`~pennylane.Toffoli`, gate
  that leverages extra information about the target wire to enable more efficient circuit decompositions.
  The ``TemporaryAND`` assumes the target qubit to be initialized in ``|0〉``, while the ``Adjoint(TemporaryAND)`` assumes the target output to be ``|0〉``.
  For more details, see Fig. 4 in `arXiv:1805.03662 <https://arxiv.org/abs/1805.03662>`_.
  :class:`~.TemporaryAND` is useful for an efficient decomposition of the :class:`~.Select` template, for example. 
  [(#7472)](https://github.com/PennyLaneAI/pennylane/pull/7472)

  ```python
  dev = qml.device("default.qubit", shots=1)
  @qml.qnode(dev)
  def circuit():
      # |0000⟩
      qml.X(0) # |1000⟩
      qml.X(1) # |1100⟩
      # The target wire is in state |0>, so we can apply TemporaryAND
      qml.TemporaryAND([0,1,2]) # |1110⟩
      qml.CNOT([2,3]) # |1111⟩
      # The target wire will be in state |0> after adjoint(TemporaryAND) gate is applied, so we can apply adjoint(TemporaryAND)
      qml.adjoint(qml.TemporaryAND([0,1,2])) # |1101⟩
      return qml.sample(wires=[0,1,2,3])
  ```
  
  ```pycon
  >>> print(circuit())
  [1 1 0 1]
  ```

* The transform `convert_to_mbqc_formalism` is added to the `ftqc` module to convert a circuit already
  expressed in a limited, compatible gate-set into the MBQC formalism. Circuits can be converted to the 
  relevant gate-set with the `convert_to_mbqc_gateset` transform.
  [(#7355)](https://github.com/PennyLaneAI/pennylane/pull/7355)
  [(#7586)](https://github.com/PennyLaneAI/pennylane/pull/7586)

* A new template :class:`~.SemiAdder` has been added, allowing for quantum-quantum in-place addition.
  This operator performs the plain addition of two integers in the computational basis.
  [(#7494)](https://github.com/PennyLaneAI/pennylane/pull/7494)

  ```python
  x = 3
  y = 4

  wires = qml.registers({"x":3, "y":6, "work":5})

  dev = qml.device("default.qubit", shots=1)

  @qml.qnode(dev)
  def circuit():
      qml.BasisEmbedding(x, wires=wires["x"])
      qml.BasisEmbedding(y, wires=wires["y"])
      qml.SemiAdder(wires["x"], wires["y"], wires["work"])
      return qml.sample(wires=wires["y"])
  ```
  
  ```pycon
  >>> print(circuit())
  [0 0 0 1 1 1]
  ```

<h4>Resource-efficient Decompositions 🔎</h4>

* The :func:`~.transforms.decompose` transform now supports weighting gates in the target `gate_set`, allowing for 
  preferential treatment of certain gates in a target `gate_set` over others.
  [(#7389)](https://github.com/PennyLaneAI/pennylane/pull/7389)

  Gates specified in `gate_set` can be given a numerical weight associated with their effective cost to have in a circuit:
  
  * Gate weights that are greater than 1 indicate a *greater cost* (less preferred).
  * Gate weights that are less than 1 indicate a *lower cost* (more preferred).

  Consider the following toy example.

  ```python
  qml.decomposition.enable_graph()
  
  @partial(
    qml.transforms.decompose, gate_set={qml.Toffoli: 1.23, qml.RX: 4.56, qml.CZ: 0.01, qml.H: 420, qml.CRZ: 100}
  )
  @qml.qnode(qml.device("default.qubit"))
  def circuit():
      qml.CRX(0.1, wires=[0, 1])
      qml.Toffoli(wires=[0, 1, 2])
      return qml.expval(qml.Z(0))
  ```

  ```pycon
  >>> print(qml.draw(circuit)())

  0: ───────────╭●────────────╭●─╭●─┤  <Z>
  1: ──RX(0.05)─╰Z──RX(-0.05)─╰Z─├●─┤     
  2: ────────────────────────────╰X─┤     
  ```

  ```python
  qml.decomposition.enable_graph()

  @partial(
      qml.transforms.decompose, gate_set={qml.Toffoli: 1.23, qml.RX: 4.56, qml.CZ: 0.01, qml.H: 0.1, qml.CRZ: 0.1}
  )
  @qml.qnode(qml.device("default.qubit"))
  def circuit():
      qml.CRX(0.1, wires=[0, 1])
      qml.Toffoli(wires=[0, 1, 2])
      return qml.expval(qml.Z(0))
  ```

  ```pycon
  >>> print(qml.draw(circuit)())

  0: ────╭●───────────╭●─┤  <Z>
  1: ──H─╰RZ(0.10)──H─├●─┤     
  2: ─────────────────╰X─┤  
  ```

  Here, when the Hadamard and ``CRZ`` have relatively high weights, a decomposition involving them is considered *less* 
  efficient. When they have relatively low weights, a decomposition involving them is considered *more* efficient.

* Decomposition rules that can be accessed with the new graph-based decomposition system are
  implemented for the following operators:

  * :class:`~.QubitUnitary`
    [(#7211)](https://github.com/PennyLaneAI/pennylane/pull/7211)

  * :class:`~.ControlledQubitUnitary`
    [(#7371)](https://github.com/PennyLaneAI/pennylane/pull/7371)

  * :class:`~.DiagonalQubitUnitary`
    [(#7625)](https://github.com/PennyLaneAI/pennylane/pull/7625)

  * :class:`~.MultiControlledX`
    [(#7405)](https://github.com/PennyLaneAI/pennylane/pull/7405)

  * :class:`~pennylane.ops.Exp`. 
    [(#7489)](https://github.com/PennyLaneAI/pennylane/pull/7489)

    Specifically, the following decompositions have been added:
    * Suzuki-Trotter decomposition when the `num_steps` keyword argument is specified.
    * Decomposition to a :class:`~pennylane.PauliRot` when the base is a single-term Pauli word.

  * :class:`~.PCPhase`
    [(#7591)](https://github.com/PennyLaneAI/pennylane/pull/7591)

  * :class:`~.QuantumPhaseEstimation`
    [(#7637)](https://github.com/PennyLaneAI/pennylane/pull/7637)

  * :class:`~.BasisRotation`
    [(#7074)](https://github.com/PennyLaneAI/pennylane/pull/7074)

  * :class:`~.PhaseAdder`
    [(#7070)](https://github.com/PennyLaneAI/pennylane/pull/7070)

  * :class:`~.IntegerComparator`
    [(#7636)](https://github.com/PennyLaneAI/pennylane/pull/7636)

* A new decomposition rule that uses a single work wire for decomposing multi-controlled operators is added.
  [(#7383)](https://github.com/PennyLaneAI/pennylane/pull/7383)

* A :func:`~.decomposition.register_condition` decorator is added that allows users to bind a condition to a
  decomposition rule for when it is applicable. The condition should be a function that takes the
  resource parameters of an operator as arguments and returns `True` or `False` based on whether
  these parameters satisfy the condition for when this rule can be applied.
  [(#7439)](https://github.com/PennyLaneAI/pennylane/pull/7439)

  ```python
  import pennylane as qml
  from pennylane.math.decomposition import zyz_rotation_angles
  
  # The parameters must be consistent with ``qml.QubitUnitary.resource_keys``
  def _zyz_condition(num_wires):
    return num_wires == 1

  @qml.register_condition(_zyz_condition)
  @qml.register_resources({qml.RZ: 2, qml.RY: 1, qml.GlobalPhase: 1})
  def zyz_decomposition(U, wires, **__):
      # Assumes that U is a 2x2 unitary matrix
      phi, theta, omega, phase = zyz_rotation_angles(U, return_global_phase=True)
      qml.RZ(phi, wires=wires[0])
      qml.RY(theta, wires=wires[0])
      qml.RZ(omega, wires=wires[0])
      qml.GlobalPhase(-phase)
  
  # This decomposition will be ignored for `QubitUnitary` on more than one wire.
  qml.add_decomps(qml.QubitUnitary, zyz_decomposition)
  ```

* Symbolic operator types (e.g., `Adjoint`, `Controlled`, and `Pow`) can now be specified as strings
  in various parts of the new graph-based decomposition system, specifically:

  * The `gate_set` argument of the :func:`~.transforms.decompose` transform now supports adding symbolic
    operators in the target gate set.
    [(#7331)](https://github.com/PennyLaneAI/pennylane/pull/7331)

  ```python
  from functools import partial
  import pennylane as qml

  qml.decomposition.enable_graph()
  
  @partial(qml.transforms.decompose, gate_set={"T", "Adjoint(T)", "H", "CNOT"})
  @qml.qnode(qml.device("default.qubit"))
  def circuit():
      qml.Toffoli(wires=[0, 1, 2])
  ```
  ```pycon
  >>> print(qml.draw(circuit)())
  0: ───────────╭●───────────╭●────╭●──T──╭●─┤
  1: ────╭●─────│─────╭●─────│───T─╰X──T†─╰X─┤
  2: ──H─╰X──T†─╰X──T─╰X──T†─╰X──T──H────────┤
  ```

  * Symbolic operator types can now be given as strings to the `op_type` argument of :func:`~.decomposition.add_decomps`,
    or as keys of the dictionaries passed to the `alt_decomps` and `fixed_decomps` arguments of the
    :func:`~.transforms.decompose` transform, allowing custom decomposition rules to be defined and
    registered for symbolic operators.
    [(#7347)](https://github.com/PennyLaneAI/pennylane/pull/7347)
    [(#7352)](https://github.com/PennyLaneAI/pennylane/pull/7352)
    [(#7362)](https://github.com/PennyLaneAI/pennylane/pull/7362)
    [(#7499)](https://github.com/PennyLaneAI/pennylane/pull/7499)

  ```python
  @qml.register_resources({qml.RY: 1})
  def my_adjoint_ry(phi, wires, **_):
      qml.RY(-phi, wires=wires)

  @qml.register_resources({qml.RX: 1})
  def my_adjoint_rx(phi, wires, **__):
      qml.RX(-phi, wires)

  # Registers a decomposition rule for the adjoint of RY globally
  qml.add_decomps("Adjoint(RY)", my_adjoint_ry)

  @partial(
      qml.transforms.decompose,
      gate_set={"RX", "RY", "CNOT"},
      fixed_decomps={"Adjoint(RX)": my_adjoint_rx}
  )
  @qml.qnode(qml.device("default.qubit"))
  def circuit():
      qml.adjoint(qml.RX(0.5, wires=[0]))
      qml.CNOT(wires=[0, 1])
      qml.adjoint(qml.RY(0.5, wires=[1]))
      return qml.expval(qml.Z(0))
  ```
  ```pycon
  >>> print(qml.draw(circuit)())
  0: ──RX(-0.50)─╭●────────────┤  <Z>
  1: ────────────╰X──RY(-0.50)─┤
  ```

* A `work_wire_type` argument has been added to :func:`~pennylane.ctrl` and :class:`~pennylane.ControlledQubitUnitary`
  for more fine-grained control over the type of work wire used in their decompositions.
  [(#7612)](https://github.com/PennyLaneAI/pennylane/pull/7612)

* The :func:`~.transforms.decompose` transform now accepts a `stopping_condition` argument with 
  graph-based decomposition enabled, which must be a function that returns `True` if an operator 
  does not need to be decomposed (it meets the requirements as described in `stopping_condition`).
  See the documentation for more details.
  [(#7531)](https://github.com/PennyLaneAI/pennylane/pull/7531)

<h3>Improvements 🛠</h3>

* Adds a new `allocation` module containing `allocate` and `deallocate` instructions for requesting dynamic wires. This is currently
  experimental and not integrated.
  [(#7704)](https://github.com/PennyLaneAI/pennylane/pull/7704)
  [(#7710)](https://github.com/PennyLaneAI/pennylane/pull/7710)

* Caching with finite shots now always warns about the lack of expected noise.
  [(#7644)](https://github.com/PennyLaneAI/pennylane/pull/7644)

* `cache` now defaults to `"auto"` with `qml.execute`, matching the behavior of `QNode` and reducing the 
  performance cost of using `qml.execute` for standard executions.
  [(#7644)](https://github.com/PennyLaneAI/pennylane/pull/7644)

* `qml.grad` and `qml.jacobian` can now handle inputs with dynamic shapes being captured into plxpr.
  [(#7544)](https://github.com/PennyLaneAI/pennylane/pull/7544/)

* Improved the drawing of `GlobalPhase`, `ctrl(GlobalPhase)`, `Identity` and `ctrl(Identity)` operations.
  The labels are grouped together like for other multi-qubit operations, and the drawing
  no longer depends on the wires of `GlobalPhase` or `Identity`. Control nodes of controlled global phases
  and identities no longer receive the operator label, which is in line with other controlled operations.
  [(#7457)](https://github.com/PennyLaneAI/pennylane/pull/7457)

* The decomposition of `qml.PCPhase` is now significantly more efficient for more than 2 qubits.
  [(#7166)](https://github.com/PennyLaneAI/pennylane/pull/7166)

* The decomposition of :class:`~.IntegerComparator` is now significantly more efficient.
  [(#7636)](https://github.com/PennyLaneAI/pennylane/pull/7636)

* :class:`~.QubitUnitary` now supports a decomposition that is compatible with an arbitrary number of qubits. 
  This represents a fundamental improvement over the previous implementation, which was limited to two-qubit systems.
  [(#7277)](https://github.com/PennyLaneAI/pennylane/pull/7277)

* Setting up the configuration of a workflow, including the determination of the best diff
  method, is now done *after* user transforms have been applied. This allows transforms to
  update the shots and change measurement processes with fewer issues.
  [(#7358)](https://github.com/PennyLaneAI/pennylane/pull/7358)

* The decomposition of `DiagonalQubitUnitary` has been updated to a recursive decomposition
  into a smaller `DiagonalQubitUnitary` and a `SelectPauliRot` operation. This is a known
  decomposition [Theorem 7 in Shende et al.](https://arxiv.org/abs/quant-ph/0406176)
  that contains fewer gates than the previous decomposition.
  [(#7370)](https://github.com/PennyLaneAI/pennylane/pull/7370)

* An xDSL `qml.compiler.python_compiler.transforms.MergeRotationsPass` pass for applying `merge_rotations` to an
  xDSL module has been added for the experimental xDSL Python compiler integration.
  [(#7364)](https://github.com/PennyLaneAI/pennylane/pull/7364)
  [(#7595)](https://github.com/PennyLaneAI/pennylane/pull/7595)
  [(#7664)](https://github.com/PennyLaneAI/pennylane/pull/7664)

* An xDSL `qml.compiler.python_compiler.transforms.IterativeCancelInversesPass` pass for applying `cancel_inverses`
  iteratively to an xDSL module has been added for the experimental xDSL Python compiler integration. This pass is
  optimized to cancel self-inverse operations iteratively to cancel nested self-inverse operations.
  [(#7364)](https://github.com/PennyLaneAI/pennylane/pull/7364)
  [(#7595)](https://github.com/PennyLaneAI/pennylane/pull/7595)
 
* An experimental integration for a Python compiler using [xDSL](https://xdsl.dev/index) has been introduced.
  This is similar to [Catalyst's MLIR dialects](https://docs.pennylane.ai/projects/catalyst/en/stable/dev/dialects.html#mlir-dialects-in-catalyst), 
  but it is coded in Python instead of C++.
  [(#7509)](https://github.com/PennyLaneAI/pennylane/pull/7509)
  [(#7357)](https://github.com/PennyLaneAI/pennylane/pull/7357)
  [(#7367)](https://github.com/PennyLaneAI/pennylane/pull/7367)
  [(#7462)](https://github.com/PennyLaneAI/pennylane/pull/7462)
  [(#7470)](https://github.com/PennyLaneAI/pennylane/pull/7470)
  [(#7510)](https://github.com/PennyLaneAI/pennylane/pull/7510)
  [(#7590)](https://github.com/PennyLaneAI/pennylane/pull/7590)
  [(#7706)](https://github.com/PennyLaneAI/pennylane/pull/7706)

* PennyLane supports `JAX` version 0.6.0.
  [(#7299)](https://github.com/PennyLaneAI/pennylane/pull/7299)

* PennyLane supports `JAX` version 0.5.3.
  [(#6919)](https://github.com/PennyLaneAI/pennylane/pull/6919)

* Computing the angles for uniformly controlled rotations, used in :class:`~.MottonenStatePreparation`
  and :class:`~.SelectPauliRot`, now takes much less computational effort and memory.
  [(#7377)](https://github.com/PennyLaneAI/pennylane/pull/7377)

* The :func:`~.transforms.cancel_inverses` transform no longer changes the order of operations that don't have shared wires, providing a deterministic output.
  [(#7328)](https://github.com/PennyLaneAI/pennylane/pull/7328)

* Alias for Identity (`I`) is now accessible from `qml.ops`.
  [(#7200)](https://github.com/PennyLaneAI/pennylane/pull/7200)

* Add xz encoding related `pauli_to_xz`, `xz_to_pauli` and `pauli_prod` functions to the `ftqc` module.
  [(#7433)](https://github.com/PennyLaneAI/pennylane/pull/7433)

* Add commutation rules for a Clifford gate set (`qml.H`, `qml.S`, `qml.CNOT`) to the `ftqc.pauli_tracker` module,
  accessible via the `commute_clifford_op` function.
  [(#7444)](https://github.com/PennyLaneAI/pennylane/pull/7444)

* Add offline byproduct correction support to the `ftqc` module.
  [(#7447)](https://github.com/PennyLaneAI/pennylane/pull/7447)

* The `ftqc` module `measure_arbitrary_basis`, `measure_x` and `measure_y` functions
  can now be captured when program capture is enabled.
  [(#7219)](https://github.com/PennyLaneAI/pennylane/pull/7219)
  [(#7368)](https://github.com/PennyLaneAI/pennylane/pull/7368)

* `Operator.num_wires` now defaults to `None` to indicate that the operator can be on
  any number of wires.
  [(#7312)](https://github.com/PennyLaneAI/pennylane/pull/7312)

* Shots can now be overridden for specific `qml.Snapshot` instances via a `shots` keyword argument.
  [(#7326)](https://github.com/PennyLaneAI/pennylane/pull/7326)

  ```python
  dev = qml.device("default.qubit", wires=2, shots=10)

  @qml.qnode(dev)
  def circuit():
      qml.Snapshot("sample", measurement=qml.sample(qml.X(0)), shots=5)
      return qml.sample(qml.X(0))
  ```

  ```pycon
  >>> qml.snapshots(circuit)()
  {'sample': array([-1., -1., -1., -1., -1.]),
   'execution_results': array([ 1., -1., -1., -1., -1.,  1., -1., -1.,  1., -1.])}
  ```

* Two-qubit `QubitUnitary` gates no longer decompose into fundamental rotation gates; it now 
  decomposes into single-qubit `QubitUnitary` gates. This allows the decomposition system to
  further decompose single-qubit unitary gates more flexibly using different rotations.
  [(#7211)](https://github.com/PennyLaneAI/pennylane/pull/7211)

* The `gate_set` argument of :func:`~.transforms.decompose` now accepts `"X"`, `"Y"`, `"Z"`, `"H"`, 
  `"I"` as aliases for `"PauliX"`, `"PauliY"`, `"PauliZ"`, `"Hadamard"`, and `"Identity"`. These 
  aliases are also recognized as part of symbolic operators. For example, `"Adjoint(H)"` is now 
  accepted as an alias for `"Adjoint(Hadamard)"`.
  [(#7331)](https://github.com/PennyLaneAI/pennylane/pull/7331)

* PennyLane no longer validates that an operation has at least one wire, as having this check required the abstract
  interface to maintain a list of special implementations.
  [(#7327)](https://github.com/PennyLaneAI/pennylane/pull/7327)

* Two new device-developer transforms have been added to `devices.preprocess`: 
  :func:`~.devices.preprocess.measurements_from_counts` and :func:`~.devices.preprocess.measurements_from_samples`.
  These transforms modify the tape to instead contain a `counts` or `sample` measurement process, 
  deriving the original measurements from the raw counts/samples in post-processing. This allows 
  expanded measurement support for devices that only 
  support counts/samples at execution, like real hardware devices.
  [(#7317)](https://github.com/PennyLaneAI/pennylane/pull/7317)

* Sphinx version was updated to 8.1. Sphinx is upgraded to version 8.1 and uses Python 3.10. References to intersphinx (e.g. `<demos/>` or `<catalyst/>` are updated to remove the :doc: prefix that is incompatible with sphinx 8.1. 
  [(7212)](https://github.com/PennyLaneAI/pennylane/pull/7212)

* Migrated `setup.py` package build and install to `pyproject.toml`
  [(#7375)](https://github.com/PennyLaneAI/pennylane/pull/7375)

* Updated GitHub Actions workflows (`rtd.yml`, `readthedocs.yml`, and `docs.yml`) to use `ubuntu-24.04` runners.
 [(#7396)](https://github.com/PennyLaneAI/pennylane/pull/7396)

* Updated requirements and pyproject files to include the other package.  
  [(#7417)](https://github.com/PennyLaneAI/pennylane/pull/7417)

* Updated documentation check to remove duplicate docstring references. [(#7453)](https://github.com/PennyLaneAI/pennylane/pull/7453)

* Improved performance for `qml.clifford_t_decomposition` transform by introducing caching support and changed the
  default basis set of `qml.ops.sk_decomposition` to `(H, S, T)`, resulting in shorter decomposition sequences.
  [(#7454)](https://github.com/PennyLaneAI/pennylane/pull/7454)

<h3>Labs: a place for unified and rapid prototyping of research software 🧪</h3>

* The imports of dependencies introduced by ``labs`` functionalities have been modified such that
  these dependencies only have to be installed for the functions that use them, not to use
  ``labs`` functionalities in general. This decouples the various submodules, and even functions
  within the same submodule, from each other.
  [(#7650)](https://github.com/PennyLaneAI/pennylane/pull/7650)

* A new module :mod:`pennylane.labs.intermediate_reps <pennylane.labs.intermediate_reps>`
  provides functionality to compute intermediate representations for particular circuits.
  :func:`parity_matrix <pennylane.labs.intermediate_reps.parity_matrix>` computes
  the parity matrix intermediate representation for CNOT circuits.
  :func:`phase_polynomial <pennylane.labs.intermediate_reps.phase_polynomial>` computes
  the phase polynomial intermediate representation for {CNOT, RZ} circuits.
  These efficient intermediate representations are important
  for CNOT routing algorithms and other quantum compilation routines.
  [(#7229)](https://github.com/PennyLaneAI/pennylane/pull/7229)
  [(#7333)](https://github.com/PennyLaneAI/pennylane/pull/7333)
  [(#7629)](https://github.com/PennyLaneAI/pennylane/pull/7629)
  
* The `pennylane.labs.vibrational` module is upgraded to use features from the `concurrency` module
  to perform multiprocess and multithreaded execution of workloads. 
  [(#7401)](https://github.com/PennyLaneAI/pennylane/pull/7401)

* A `rowcol` function is now available in `pennylane.labs.intermediate_reps`.
  Given the parity matrix of a CNOT circuit and a qubit connectivity graph, it synthesizes a
  possible implementation of the parity matrix that respects the connectivity.
  [(#7394)](https://github.com/PennyLaneAI/pennylane/pull/7394)

* `pennylane.labs.QubitManager`, `pennylane.labs.AllocWires`, and `pennylane.labs.FreeWires` classes have been added to track and manage auxilliary qubits.
  [(#7404)](https://github.com/PennyLaneAI/pennylane/pull/7404)

* `pennylane.labs.map_to_resource_op` function has been added to map PennyLane Operations to their resource equivalents.
  [(#7434)](https://github.com/PennyLaneAI/pennylane/pull/7434)

* Added a `pennylane.labs.Resources` class to store and track the quantum resources from a circuit.
  [(#7406)](https://github.com/PennyLaneAI/pennylane/pull/7406)
  
* `pennylane.labs.CompressedResourceOp` class has been added to store information about the operator type and parameters.
  [(#7408)](https://github.com/PennyLaneAI/pennylane/pull/7408)

* Added the base `pennylane.labs.ResourceOperator` class which will be used to implement all quantum 
  operators for resource estimation.
  [(#7399)](https://github.com/PennyLaneAI/pennylane/pull/7399)

* Added the `pennylane.labs.estimate_resources` function which will be used to perform resource
  estimation on circuits, `pennylane.labs.ResourceOperator` and `pennylane.labs.Resources` objects.
  [(#7407)](https://github.com/PennyLaneAI/pennylane/pull/7407)

* Added the `pennylane.labs.ResourceOperator` templates which will be used to perform resource
  estimation for non-parametric single qubit gates.
  [(#7540)](https://github.com/PennyLaneAI/pennylane/pull/7540)

* Added the `pennylane.labs.ResourceOperator` templates which will be used to perform resource
  estimation for parametric single qubit gates.
  [(#7541)](https://github.com/PennyLaneAI/pennylane/pull/7541)

* Added the `pennylane.labs.ResourceOperator` templates which will be used to perform resource
  estimation for controlled gates.
  [(#7526)](https://github.com/PennyLaneAI/pennylane/pull/7526)

* Added the `pennylane.labs.ResourceOperator` templates which will be used to perform resource
  estimation for symbolic operators of gates.
  [(#7584)](https://github.com/PennyLaneAI/pennylane/pull/7584)

* Added the `pennylane.labs.ResourceOperator` templates which will be used to perform resource
  estimation for multi-qubit parametic gates.
  [(#7549)](https://github.com/PennyLaneAI/pennylane/pull/7549)

* Added the `pennylane.labs.resource_estimation.CompactHamiltonian` to unblock the need to pass full
  Hamiltonian
  Added `pennylane.labs.resource_estimation.ResourceOperator` templates which will be used to perform resource
  estimation for trotterization of CDF and THC Hamiltonians.
  [(#7705)](https://github.com/PennyLaneAI/pennylane/pull/7705)

<<<<<<< HEAD
* Added `pennylane.labs.resource_estimation.ResourceOperator` templates which will be used to perform resource
  estimation for trotterization of vibrational and vibronic Hamiltonians.
  [(#7720)](https://github.com/PennyLaneAI/pennylane/pull/7720)

=======
* Added `pennylane.labs.ResourceOperator` templates for various algorithms required for 
  supporting compact hamiltonian development.
  [(#7725)](https://github.com/PennyLaneAI/pennylane/pull/7725)
>>>>>>> 9713b17a

* A new module :mod:`pennylane.labs.zxopt <pennylane.labs.zxopt>` provides access to the basic optimization
  passes from [pyzx](https://pyzx.readthedocs.io/en/latest/) for PennyLane circuits.
  
    * :func:`basic_optimization <pennylane.labs.zxopt.basic_optimization>` performs peephole optimizations on the circuit and is a useful subroutine for other optimization passes.
    * :func:`full_optimize <pennylane.labs.zxopt.full_optimize>` optimizes [(Clifford + T)](https://pennylane.ai/compilation/clifford-t-gate-set) circuits.
    * :func:`full_reduce <pennylane.labs.zxopt.full_reduce>` can optimize arbitrary PennyLane circuits and follows the pipeline described in the [the pyzx docs](https://pyzx.readthedocs.io/en/latest/simplify.html).
    * :func:`todd <pennylane.labs.zxopt.todd>` performs Third Order Duplicate and Destroy (`TODD <https://arxiv.org/abs/1712.01557>`__) via phase polynomials and reduces T gate counts.

  [(#7471)](https://github.com/PennyLaneAI/pennylane/pull/7471)

* Fixed missing table descriptions for :class:`qml.FromBloq <pennylane.FromBloq>`,
  :func:`qml.qchem.two_particle <pennylane.qchem.two_particle>`,
  and :class:`qml.ParticleConservingU2 <pennylane.ParticleConservingU2>`.
  [(#7628)](https://github.com/PennyLaneAI/pennylane/pull/7628)

<h3>Breaking changes 💔</h3>

* Support for gradient keyword arguments as QNode keyword arguments has been removed. Instead please use the
  new `gradient_kwargs` keyword argument accordingly.
  [(#7648)](https://github.com/PennyLaneAI/pennylane/pull/7648)

* The default value of `cache` is now `"auto"` with `qml.execute`. Like `QNode`, `"auto"` only turns on caching
  when `max_diff > 1`.
  [(#7644)](https://github.com/PennyLaneAI/pennylane/pull/7644)

* A new decomposition for two-qubit unitaries was implemented in `two_qubit_decomposition`.
  It ensures the correctness of the decomposition in some edge cases but uses 3 CNOT gates
  even if 2 CNOTs would suffice theoretically.
  [(#7474)](https://github.com/PennyLaneAI/pennylane/pull/7474)

* The `return_type` property of `MeasurementProcess` has been removed. Please use `isinstance` for type checking instead.
  [(#7322)](https://github.com/PennyLaneAI/pennylane/pull/7322)

* The `KerasLayer` class in `qml.qnn.keras` has been removed because Keras 2 is no longer actively maintained.
  Please consider using a different machine learning framework, like `PyTorch <demos/tutorial_qnn_module_torch>`__ or `JAX <demos/tutorial_How_to_optimize_QML_model_using_JAX_and_Optax>`__.
  [(#7320)](https://github.com/PennyLaneAI/pennylane/pull/7320)

* The `qml.gradients.hamiltonian_grad` function has been removed because this gradient recipe is no
  longer required with the :doc:`new operator arithmetic system </news/new_opmath>`.
  [(#7302)](https://github.com/PennyLaneAI/pennylane/pull/7302)

* Accessing terms of a tensor product (e.g., `op = X(0) @ X(1)`) via `op.obs` has been removed.
  [(#7324)](https://github.com/PennyLaneAI/pennylane/pull/7324)

* The `mcm_method` keyword argument in `qml.execute` has been removed.
  [(#7301)](https://github.com/PennyLaneAI/pennylane/pull/7301)

* The `inner_transform` and `config` keyword arguments in `qml.execute` have been removed.
  [(#7300)](https://github.com/PennyLaneAI/pennylane/pull/7300)

* `Sum.ops`, `Sum.coeffs`, `Prod.ops` and `Prod.coeffs` have been removed.
  [(#7304)](https://github.com/PennyLaneAI/pennylane/pull/7304)

* Specifying `pipeline=None` with `qml.compile` has been removed.
  [(#7307)](https://github.com/PennyLaneAI/pennylane/pull/7307)

* The `control_wires` argument in `qml.ControlledQubitUnitary` has been removed.
  Furthermore, the `ControlledQubitUnitary` no longer accepts `QubitUnitary` objects as arguments as its `base`.
  [(#7305)](https://github.com/PennyLaneAI/pennylane/pull/7305)

* `qml.tape.TapeError` has been removed.
  [(#7205)](https://github.com/PennyLaneAI/pennylane/pull/7205)

<h3>Deprecations 👋</h3>

Here's a list of deprecations made this release. For a more detailed breakdown of deprecations and alternative code to use instead, Please consult the :doc:`deprecations and removals page </development/deprecations>`.

* Top-level access to `DeviceError`, `PennyLaneDeprecationWarning`, `QuantumFunctionError` and `ExperimentalWarning` have been deprecated and will be removed in v0.43. Please import them from the new `exceptions` module.
  [(#7292)](https://github.com/PennyLaneAI/pennylane/pull/7292)
  [(#7477)](https://github.com/PennyLaneAI/pennylane/pull/7477)
  [(#7508)](https://github.com/PennyLaneAI/pennylane/pull/7508)
  [(#7603)](https://github.com/PennyLaneAI/pennylane/pull/7603)

* `qml.operation.Observable` and the corresponding `Observable.compare` have been deprecated, as
  pennylane now depends on the more general `Operator` interface instead. The
  `Operator.is_hermitian` property can instead be used to check whether or not it is highly likely
  that the operator instance is Hermitian.
  [(#7316)](https://github.com/PennyLaneAI/pennylane/pull/7316)

* The boolean functions provided in `pennylane.operation` are deprecated. See the :doc:`deprecations page </development/deprecations>` 
  for equivalent code to use instead. These include `not_tape`, `has_gen`, `has_grad_method`, `has_multipar`,
  `has_nopar`, `has_unitary_gen`, `is_measurement`, `defines_diagonalizing_gates`, and `gen_is_multi_term_hamiltonian`.
  [(#7319)](https://github.com/PennyLaneAI/pennylane/pull/7319)

* `qml.operation.WiresEnum`, `qml.operation.AllWires`, and `qml.operation.AnyWires` are deprecated. To indicate that
  an operator can act on any number of wires, `Operator.num_wires = None` should be used instead. This is the default
  and does not need to be overwritten unless the operator developer wants to add wire number validation.
  [(#7313)](https://github.com/PennyLaneAI/pennylane/pull/7313)

* The :func:`qml.QNode.get_gradient_fn` method is now deprecated. Instead, use :func:`~.workflow.get_best_diff_method` to obtain the differentiation method.
  [(#7323)](https://github.com/PennyLaneAI/pennylane/pull/7323)

<h3>Internal changes ⚙️</h3>

* Update `jax` and `tensorflow` dependencies for `doc` builds.
  [(#7667)](https://github.com/PennyLaneAI/pennylane/pull/7667)

* `Pennylane` has been renamed to `pennylane` in the `pyproject.toml` file 
  to match the expected binary distribution format naming conventions.
  [(#7689)](https://github.com/PennyLaneAI/pennylane/pull/7689)

* The `qml.compiler.python_compiler` submodule has been restructured.
  [(#7645)](https://github.com/PennyLaneAI/pennylane/pull/7645)

* Move program capture code closer to where it is used.
  [(#7608)](https://github.com/PennyLaneAI/pennylane/pull/7608)

* Tests using `OpenFermion` in `tests/qchem` do not fail with NumPy>=2.0.0 any more.
  [(#7626)](https://github.com/PennyLaneAI/pennylane/pull/7626)

* Move `givens_decomposition` and private helpers from `qchem` to `math` module.
  [(#7545)](https://github.com/PennyLaneAI/pennylane/pull/7545)

* Enforce module dependencies in `pennylane` using `tach`.
  [(#7185)](https://github.com/PennyLaneAI/pennylane/pull/7185)
  [(#7416)](https://github.com/PennyLaneAI/pennylane/pull/7416)
  [(#7418)](https://github.com/PennyLaneAI/pennylane/pull/7418)
  [(#7429)](https://github.com/PennyLaneAI/pennylane/pull/7429)
  [(#7430)](https://github.com/PennyLaneAI/pennylane/pull/7430)
  [(#7437)](https://github.com/PennyLaneAI/pennylane/pull/7437)
  [(#7504)](https://github.com/PennyLaneAI/pennylane/pull/7504)
  [(#7538)](https://github.com/PennyLaneAI/pennylane/pull/7538)
  [(#7542)](https://github.com/PennyLaneAI/pennylane/pull/7542)
  [(#7667)](https://github.com/PennyLaneAI/pennylane/pull/7667)

* With program capture enabled, mcm method validation now happens on execution rather than setup.
  [(#7475)](https://github.com/PennyLaneAI/pennylane/pull/7475)

* Add `.git-blame-ignore-revs` file to the PennyLane repository. This file will allow specifying commits that should
  be ignored in the output of `git blame`. For example, this can be useful when a single commit includes bulk reformatting.
  [(#7507)](https://github.com/PennyLaneAI/pennylane/pull/7507)

* Add a `.gitattributes` file to standardize LF as the end-of-line character for the PennyLane
  repository.
  [(#7502)](https://github.com/PennyLaneAI/pennylane/pull/7502)

* `DefaultQubit` now implements `preprocess_transforms` and `setup_execution_config` instead of `preprocess`.
  [(#7468)](https://github.com/PennyLaneAI/pennylane/pull/7468)

* Fix subset of `pylint` errors in the `tests` folder.
  [(#7446)](https://github.com/PennyLaneAI/pennylane/pull/7446)

* Remove and reduce excessively expensive test cases in `tests/templates/test_subroutines/` that do not add value.
  [(#7436)](https://github.com/PennyLaneAI/pennylane/pull/7436)

* Stop using `pytest-timeout` in the PennyLane CI/CD pipeline.
  [(#7451)](https://github.com/PennyLaneAI/pennylane/pull/7451)

* A `RuntimeWarning` raised when using versions of JAX > 0.4.28 has been removed.
  [(#7398)](https://github.com/PennyLaneAI/pennylane/pull/7398)

* Wheel releases for PennyLane now follow the `PyPA binary-distribution format <https://packaging.python.org/en/latest/specifications/binary-distribution-format/>_` guidelines more closely.
  [(#7382)](https://github.com/PennyLaneAI/pennylane/pull/7382)

* `null.qubit` can now support an optional `track_resources` argument which allows it to record which gates are executed.
  [(#7226)](https://github.com/PennyLaneAI/pennylane/pull/7226)
  [(#7372)](https://github.com/PennyLaneAI/pennylane/pull/7372)
  [(#7392)](https://github.com/PennyLaneAI/pennylane/pull/7392)

* A new internal module, `qml.concurrency`, is added to support internal use of multiprocess and multithreaded execution of workloads. This also migrates the use of `concurrent.futures` in `default.qubit` to this new design.
  [(#7303)](https://github.com/PennyLaneAI/pennylane/pull/7303)

* Test suites in `tests/transforms/test_defer_measurement.py` use analytic mocker devices to test numeric results.
  [(#7329)](https://github.com/PennyLaneAI/pennylane/pull/7329)

* Add new `pennylane.exceptions` module for custom errors and warnings.
  [(#7205)](https://github.com/PennyLaneAI/pennylane/pull/7205)
  [(#7292)](https://github.com/PennyLaneAI/pennylane/pull/7292)

* Clean up `__init__.py` files in `math`, `ops`, `qaoa`, `tape` and `templates` to be explicit in what they import. 
  [(#7200)](https://github.com/PennyLaneAI/pennylane/pull/7200)
  
* The `Tracker` class has been moved into the `devices` module.
  [(#7281)](https://github.com/PennyLaneAI/pennylane/pull/7281)

* Moved functions that calculate rotation angles for unitary decompositions into an internal
  module `qml.math.decomposition`
  [(#7211)](https://github.com/PennyLaneAI/pennylane/pull/7211)

* Fixed a failing integration test for `qml.QDrift`  which multiplied the operators of the decomposition incorrectly to evolve the state.
  [(#7621)](https://github.com/PennyLaneAI/pennylane/pull/7621)

* The decomposition test in `assert_valid` no longer checks the matrix of the decomposition if the operator
  does not define a matrix representation.
  [(#7655)](https://github.com/PennyLaneAI/pennylane/pull/7655)

<h3>Documentation 📝</h3>

* The usage examples for `qml.decomposition.DecompositionGraph` have been updated.
  [(#7692)](https://github.com/PennyLaneAI/pennylane/pull/7692)

* The entry in the :doc:`/news/program_capture_sharp_bits` has been updated to include
  additional supported lightning devices: `lightning.kokkos` and `lightning.gpu`.
  [(#7674)](https://github.com/PennyLaneAI/pennylane/pull/7674)

* Updated the circuit drawing for `qml.Select` to include two commonly used symbols for 
  Select-applying, or multiplexing, an operator. Added a similar drawing for `qml.SelectPauliRot`.
  [(#7464)](https://github.com/PennyLaneAI/pennylane/pull/7464)
  
* The entry in the :doc:`/news/program_capture_sharp_bits` page for transforms has been updated; non-native transforms being applied
  to QNodes wherein operators have dynamic wires can lead to incorrect results.
  [(#7426)](https://github.com/PennyLaneAI/pennylane/pull/7426)

* Fixed the wrong `theta` to `phi` in :class:`~pennylane.IsingXY`.
  [(#7427)](https://github.com/PennyLaneAI/pennylane/pull/7427)

* In the :doc:`/introduction/compiling_circuits` page, in the "Decomposition in stages" section,
  circuit drawings now render in a way that's easier to read.
  [(#7419)](https://github.com/PennyLaneAI/pennylane/pull/7419)

* The entry in the :doc:`/news/program_capture_sharp_bits` page for using program capture with Catalyst 
  has been updated. Instead of using ``qjit(experimental_capture=True)``, Catalyst is now compatible 
  with the global toggles ``qml.capture.enable()`` and ``qml.capture.disable()`` for enabling and
  disabling program capture.
  [(#7298)](https://github.com/PennyLaneAI/pennylane/pull/7298)

<h3>Bug fixes 🐛</h3>

* A bug in `qml.draw_mpl` for circuits with work wires has been fixed. The previously
  inconsistent mapping for these wires has been resolved, ensuring accurate assignment during
  drawing.
  [(#7668)](https://github.com/PennyLaneAI/pennylane/pull/7668)

* A bug in `ops.op_math.Prod.simplify()` has been fixed that led to global phases being discarded
  in special cases. Concretely, this problem occurs when Pauli factors combine into the identity
  up to a global phase _and_ there is no Pauli representation of the product operator.
  [(#7671)](https://github.com/PennyLaneAI/pennylane/pull/7671)

* The behaviour of the `qml.FlipSign` operation has been fixed: passing an integer `m` as the wires argument is now
  interpreted as a single wire (i.e. `wires=[m]`). This is different from the previous interpretation of `wires=range(m)`.
  Also, the `qml.FlipSign.wires` attribute is now returning the correct `Wires` object as for all other operations in PennyLane.
  [(#7647)](https://github.com/PennyLaneAI/pennylane/pull/7647)

* `qml.equal` now works with `qml.PauliError`s.
  [(#7618)](https://github.com/PennyLaneAI/pennylane/pull/7618)

* The `qml.transforms.cancel_inverses` transform can be used with `jax.jit`.
  [(#7487)](https://github.com/PennyLaneAI/pennylane/pull/7487)

* `qml.StatePrep` does not validate the norm of statevectors any more, default to `False` during initialization.
  [(#7615)](https://github.com/PennyLaneAI/pennylane/pull/7615)

* `qml.PhaseShift` operation is now working correctly with a batch size of 1.
  [(#7622)](https://github.com/PennyLaneAI/pennylane/pull/7622)

* `qml.metric_tensor` can now be calculated with catalyst.
  [(#7528)](https://github.com/PennyLaneAI/pennylane/pull/7528)

* The mapping to standard wires (consecutive integers) of `qml.tape.QuantumScript` has been fixed
  to correctly consider work wires that are not used otherwise in the circuit.
  [(#7581)](https://github.com/PennyLaneAI/pennylane/pull/7581)

* Fixed a bug where certain transforms with a native program capture implementation give incorrect results when
  dynamic wires were present in the circuit. The affected transforms were:
  * :func:`~pennylane.transforms.cancel_inverses`
  * :func:`~pennylane.transforms.merge_rotations`
  * :func:`~pennylane.transforms.single_qubit_fusion`
  * :func:`~pennylane.transforms.merge_amplitude_embedding`
  [(#7426)](https://github.com/PennyLaneAI/pennylane/pull/7426)

* The `Operator.pow` method has been fixed to raise to the power of 2 the qutrit operators `~.TShift`, `~.TClock`, and `~.TAdd`.
  [(#7505)](https://github.com/PennyLaneAI/pennylane/pull/7505)

* The queuing behavior of the controlled of a controlled operation is fixed.
  [(#7532)](https://github.com/PennyLaneAI/pennylane/pull/7532)

* A new decomposition was implemented for two-qubit `QubitUnitary` operators in `two_qubit_decomposition`
  based on a type-AI Cartan decomposition. It fixes previously faulty edge cases for unitaries
  that require 2 or 3 CNOT gates. Now, 3 CNOTs are used for both cases, using one more
  CNOT than theoretically required in the former case.
  [(#7474)](https://github.com/PennyLaneAI/pennylane/pull/7474)

* The documentation of `qml.pulse.drive` has been updated and corrected.
  [(#7459)](https://github.com/PennyLaneAI/pennylane/pull/7459)

* Fixed a bug in `to_openfermion` where identity qubit-to-wires mapping was not obeyed.
  [(#7332)](https://github.com/PennyLaneAI/pennylane/pull/7332)

* Fixed a bug in the validation of :class:`~.SelectPauliRot` that prevents parameter broadcasting.
  [(#7377)](https://github.com/PennyLaneAI/pennylane/pull/7377)

* Usage of NumPy in `default.mixed` source code has been converted to `qml.math` to avoid
  unnecessary dependency on NumPy and to fix a bug that caused an error when using `default.mixed` with PyTorch and GPUs.
  [(#7384)](https://github.com/PennyLaneAI/pennylane/pull/7384)

* With program capture enabled (`qml.capture.enable()`), `QSVT` no treats abstract values as metadata.
  [(#7360)](https://github.com/PennyLaneAI/pennylane/pull/7360)

* A fix was made to `default.qubit` to allow for using `qml.Snapshot` with defer-measurements (`mcm_method="deferred"`).
  [(#7335)](https://github.com/PennyLaneAI/pennylane/pull/7335)

* Fixes the repr for empty `Prod` and `Sum` instances to better communicate the existence of an empty instance.
  [(#7346)](https://github.com/PennyLaneAI/pennylane/pull/7346)

* Fixes a bug where circuit execution fails with ``BlockEncode`` initialized with sparse matrices.
  [(#7285)](https://github.com/PennyLaneAI/pennylane/pull/7285)

* Adds an informative error if `qml.cond` is used with an abstract condition with
  jitting on `default.qubit` if capture is enabled.
  [(#7314)](https://github.com/PennyLaneAI/pennylane/pull/7314)

* Fixes a bug where using a ``StatePrep`` operation with `batch_size=1` did not work with ``default.mixed``.
  [(#7280)](https://github.com/PennyLaneAI/pennylane/pull/7280)

* Gradient transforms can now be used in conjunction with batch transforms with all interfaces.
  [(#7287)](https://github.com/PennyLaneAI/pennylane/pull/7287)

* Fixes a bug where the global phase was not being added in the ``QubitUnitary`` decomposition.  
  [(#7244)](https://github.com/PennyLaneAI/pennylane/pull/7244)
  [(#7270)](https://github.com/PennyLaneAI/pennylane/pull/7270)

* Using finite differences with program capture without x64 mode enabled now raises a warning.
  [(#7282)](https://github.com/PennyLaneAI/pennylane/pull/7282)

* When the `mcm_method` is specified to the `"device"`, the `defer_measurements` transform will 
  no longer be applied. Instead, the device will be responsible for all MCM handling.
  [(#7243)](https://github.com/PennyLaneAI/pennylane/pull/7243)

* Fixed coverage of `qml.liealg.CII` and `qml.liealg.AIII`.
  [(#7291)](https://github.com/PennyLaneAI/pennylane/pull/7291)

* Fixed a bug where the phase is used as the wire label for a `qml.GlobalPhase` when capture is enabled.
  [(#7211)](https://github.com/PennyLaneAI/pennylane/pull/7211)

* Fixed a bug that caused `CountsMP.process_counts` to return results in the computational basis, even if
  an observable was specified.
  [(#7342)](https://github.com/PennyLaneAI/pennylane/pull/7342)

* Fixed a bug that caused `SamplesMP.process_counts` used with an observable to return a list of eigenvalues 
  for each individual operation in the observable, instead of the overall result.
  [(#7342)](https://github.com/PennyLaneAI/pennylane/pull/7342)

* Fixed a bug where `two_qubit_decomposition` provides an incorrect decomposition for some special matrices.
  [(#7340)](https://github.com/PennyLaneAI/pennylane/pull/7340)

* Fixes a bug where the powers of `qml.ISWAP` and `qml.SISWAP` were decomposed incorrectly.
  [(#7361)](https://github.com/PennyLaneAI/pennylane/pull/7361)

* Returning `MeasurementValue`s from the `ftqc` module's parametric mid-circuit measurements
  (`measure_arbitrary_basis`, `measure_x` and `measure_y`) no longer raises an error in circuits 
  using `diagonalize_mcms`.
  [(#7387)](https://github.com/PennyLaneAI/pennylane/pull/7387)

* Fixes a bug where the :func:`~.transforms.single_qubit_fusion` transform produces a tape that is
  off from the original tape by a global phase.
  [(#7619)](https://github.com/PennyLaneAI/pennylane/pull/7619)

<h3>Contributors ✍️</h3>

This release contains contributions from (in alphabetical order):

Guillermo Alonso-Linaje,
Utkarsh Azad,
Astral Cai,
Yushao Chen,
Diksha Dhawan,
Marcus Edwards,
Lillian Frederiksen,
Pietropaolo Frisoni,
Simone Gasperini,
Korbinian Kottmann,
Christina Lee,
Anton Naim Ibrahim,
Oumarou Oumarou,
Lee J. O'Riordan,
Mudit Pandey,
Andrija Paurevic,
Shuli Shu,
Jay Soni,
Kalman Szenes,
Marc Vandelle,
David Wierichs,
Jake Zaia<|MERGE_RESOLUTION|>--- conflicted
+++ resolved
@@ -647,16 +647,13 @@
   estimation for trotterization of CDF and THC Hamiltonians.
   [(#7705)](https://github.com/PennyLaneAI/pennylane/pull/7705)
 
-<<<<<<< HEAD
 * Added `pennylane.labs.resource_estimation.ResourceOperator` templates which will be used to perform resource
   estimation for trotterization of vibrational and vibronic Hamiltonians.
   [(#7720)](https://github.com/PennyLaneAI/pennylane/pull/7720)
 
-=======
 * Added `pennylane.labs.ResourceOperator` templates for various algorithms required for 
   supporting compact hamiltonian development.
   [(#7725)](https://github.com/PennyLaneAI/pennylane/pull/7725)
->>>>>>> 9713b17a
 
 * A new module :mod:`pennylane.labs.zxopt <pennylane.labs.zxopt>` provides access to the basic optimization
   passes from [pyzx](https://pyzx.readthedocs.io/en/latest/) for PennyLane circuits.
