--- conflicted
+++ resolved
@@ -163,12 +163,9 @@
 * Updated `expand_fn()` for `DefaultQubit2` to decompose `StatePrep` operations present in the middle of a circuit.
   [(#4444)](https://github.com/PennyLaneAI/pennylane/pull/4444)
 
-<<<<<<< HEAD
-=======
 * `transmon_drive` is updated in accordance with [1904.06560](https://arxiv.org/abs/1904.06560). In particular, the functional form has been changed from $\Omega(t)(\cos(\omega_d t + \phi) X - \sin(\omega_d t + \phi) Y)$ to $\Omega(t) \sin(\omega_d t + \phi) Y$.
   [(#4418)](https://github.com/PennyLaneAI/pennylane/pull/4418/)
 
->>>>>>> 911a0962
 <h3>Breaking changes 💔</h3>
 
 * `Operator.expand` now uses the output of `Operator.decomposition` instead of what it queues.
