--- conflicted
+++ resolved
@@ -4,7 +4,6 @@
 
 <h3>New features since last release</h3>
 
-<<<<<<< HEAD
 * Added the user-interface for mid-circuit measurements.
   [(#2236)](https://github.com/PennyLaneAI/pennylane/pull/2236)
 
@@ -12,7 +11,6 @@
   a `decimals` keyword for controlling parameter rounding, a different algorithm for determining positions, 
   deprecation of the `charset` keyword, and minor cosmetic changes.
 
-=======
 * Transform a circuit from quantum tape, quantum function or quantum node to a pairwise
   commutation DAG (directed acyclic graph). The node represents the quantum operations, and the edges represent 
   non commutation between two operations.
@@ -60,7 +58,7 @@
   >>> second_node_predecessors = second_node.predecessors
   []
   ```
->>>>>>> 5a6c2f5f
+
 * The text based drawer accessed via `qml.draw` has been overhauled.
   [(#2128)](https://github.com/PennyLaneAI/pennylane/pull/2128)
   [(#2198)](https://github.com/PennyLaneAI/pennylane/pull/2198)
