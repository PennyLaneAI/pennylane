--- conflicted
+++ resolved
@@ -18,15 +18,11 @@
 
 <h4>Other improvements</h4>
 
-<<<<<<< HEAD
 * A new `qml.transforms.resolve_dynamic_wires` transform can allocate concrete wire values for dynamic
   qubit allocation.
   [(#7678)](https://github.com/PennyLaneAI/pennylane/pull/7678)
 
 
-* Update minimum supported `pytest` version to `8.4.1`.
-  [(#7853)](https://github.com/PennyLaneAI/pennylane/pull/7853)
-=======
 * The :func:`qml.workflow.set_shots` transform can now be directly applied to a QNode without the need for `functools.partial`, providing a more user-friendly syntax and negating having to import the `functools` package.
   [(#7876)](https://github.com/PennyLaneAI/pennylane/pull/7876)
 
@@ -45,7 +41,6 @@
 
 * Enforce various modules to follow modular architecture via `tach`.
   [(#7847)](https://github.com/PennyLaneAI/pennylane/pull/7847)
->>>>>>> 48566cf6
 
 * A compilation pass written with xDSL called `qml.compiler.python_compiler.transforms.MeasurementsFromSamplesPass`
   has been added for the experimental xDSL Python compiler integration. This pass replaces all
