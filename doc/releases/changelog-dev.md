--- conflicted
+++ resolved
@@ -774,10 +774,9 @@
 
 <h3>Internal changes ⚙️</h3>
 
-<<<<<<< HEAD
 * Clean up logic in `qml.drawer.tape_text`
   [(#7133)](https://github.com/PennyLaneAI/pennylane/pull/7133)
-=======
+
 * Add intermediate caching to `null.qubit` zero value generation to improve memory consumption for larger workloads.
   [(#7155)](https://github.com/PennyLaneAI/pennylane/pull/7155)
 
@@ -786,7 +785,6 @@
 
 * The error message when device wires are not specified when program capture is enabled is more clear.
   [(#7130)](https://github.com/PennyLaneAI/pennylane/pull/7130)
->>>>>>> 470c585c
 
 * Clean up logic in `_capture_qnode.py`.
   [(#7115)](https://github.com/PennyLaneAI/pennylane/pull/7115)
