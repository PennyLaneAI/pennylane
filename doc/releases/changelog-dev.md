--- conflicted
+++ resolved
@@ -138,13 +138,8 @@
 
 <h4>Other Improvements</h4>
 
-<<<<<<< HEAD
 * Standardized supported interfaces to an internal Enum object. 
   [(#6643)](https://github.com/PennyLaneAI/pennylane/pull/6643)
-=======
-* Moved all interface handling logic to `interface_utils.py` in the `qml.math` module.
-  [(#6649)](https://github.com/PennyLaneAI/pennylane/pull/6649)
->>>>>>> f147ecec
 
 * Added PyTree support for measurements in a circuit. 
   [(#6378)](https://github.com/PennyLaneAI/pennylane/pull/6378)
