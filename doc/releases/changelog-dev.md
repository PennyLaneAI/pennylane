--- conflicted
+++ resolved
@@ -447,14 +447,12 @@
 
 <h3>Bug fixes</h3>
 
-<<<<<<< HEAD
 * Fixes a bug where the GPU cannot be used with `qml.qnn.TorchLayer`.
   [(#1688)](https://github.com/PennyLaneAI/pennylane/pull/1688)
-=======
+
 * Fixed a bug of the default circuit drawer where having more measurements
   compared to the number of measurements on any wire raised a `KeyError`.
   [(#1702)](https://github.com/PennyLaneAI/pennylane/pull/1702)
->>>>>>> e951cfb6
 
 * Fix a bug where it was not possible to use `jax.jit` on a `QNode` when using `QubitStateVector`.
   [(#1683)](https://github.com/PennyLaneAI/pennylane/pull/1683)
