--- conflicted
+++ resolved
@@ -43,16 +43,14 @@
 
 <h3>Improvements 🛠</h3>
 
-<<<<<<< HEAD
 * Added the decomposition of zyz for special unitaries with multiple control wires.
   [(#6042)](https://github.com/PennyLaneAI/pennylane/pull/6042)
-=======
+
 * `qml.for_loop` can now be captured into plxpr.
   [(#6041)](https://github.com/PennyLaneAI/pennylane/pull/6041)
 
 * Removed `semantic_version` from the list of required packages in PennyLane. 
   [(#5836)](https://github.com/PennyLaneAI/pennylane/pull/5836)
->>>>>>> 4d574a9e
 
 * During experimental program capture, the qnode can now use closure variables.
   [(#6052)](https://github.com/PennyLaneAI/pennylane/pull/6052)
