--- conflicted
+++ resolved
@@ -388,7 +388,6 @@
 
 <h3>Improvements</h3>
 
-<<<<<<< HEAD
 * The `add_noise` and `add_noise_to_dev` transforms have now been added,
   providing a way to add simple noise to a quantum circuit.
   [(#1795)](https://github.com/PennyLaneAI/pennylane/pull/1795)
@@ -420,7 +419,7 @@
    0: ──RX(0.9)──╭C──RY(0.5)──AmplitudeDamping(0.2)──╭┤ ⟨Z ⊗ Z⟩ 
    1: ──RY(0.4)──╰X──RX(0.6)──AmplitudeDamping(0.2)──╰┤ ⟨Z ⊗ Z⟩
   ``` 
-=======
+
 * The `ApproxTimeEvolution` template can now be used with Hamiltonians that have
   trainable coefficients.
   [(#1789)](https://github.com/PennyLaneAI/pennylane/pull/1789)
@@ -448,7 +447,6 @@
 
   All differentiation methods, including backpropagation and the parameter-shift
   rule, are supported.
->>>>>>> aa4ee722
 
 * Templates are now top level imported and can be used directly e.g. `qml.QFT(wires=0)`.
   [(#1779)](https://github.com/PennyLaneAI/pennylane/pull/1779)
