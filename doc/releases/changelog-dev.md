--- conflicted
+++ resolved
@@ -52,10 +52,9 @@
   The code that checks for qubit wise commuting (QWC) got a performance boost that is noticable
   when many commuting paulis of the same type are measured.
 
-<<<<<<< HEAD
 * Implemented the ECR operation for Pennylane-Braket plugin
 [(#2613)(https://github.com/PennyLaneAI/pennylane/pull/2613)]
-=======
+
 * Added new transform `qml.batch_partial` which behaves similarly to `functools.partial` but supports batching in the unevaluated parameters.
   [(#2585)](https://github.com/PennyLaneAI/pennylane/pull/2585)
 
@@ -76,7 +75,6 @@
   >>> batched_partial_circuit(y=y)
   tensor([0.69301172, 0.67552491, 0.65128847], requires_grad=True)
   ```
->>>>>>> 3ca1d02c
 
 <h3>Improvements</h3>
 
