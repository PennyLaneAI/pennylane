:orphan:

# Release 0.34.0-dev (development release)

<h3>New features since last release</h3>

<h4>Statistics and drawings for mid-circuit measurements 🎨</h4>

* Mid-circuit measurements can now be visualized with the text-based `qml.draw()` and the 
  graphical `qml.draw_mpl()`.
  [(#4775)](https://github.com/PennyLaneAI/pennylane/pull/4775)
  [(#4803)](https://github.com/PennyLaneAI/pennylane/pull/4803)
  [(#4832)](https://github.com/PennyLaneAI/pennylane/pull/4832)
  [(#4901)](https://github.com/PennyLaneAI/pennylane/pull/4901)
  [(#4850)](https://github.com/PennyLaneAI/pennylane/pull/4850)
  [(#4917)](https://github.com/PennyLaneAI/pennylane/pull/4917)

  Drawing of mid-circuit measurement capabilities including qubit reuse and reset,
  postselection, and conditioning are supported.

  ```python
  import pennylane as qml

  def circuit():
      m0 = qml.measure(0, reset=True)
      m1 = qml.measure(1, postselect=1)
      qml.cond(m0 - m1 == 0, qml.S)(0)
      m2 = qml.measure(1)
      qml.cond(m0 + m1 == 2, qml.T)(0)
      qml.cond(m2, qml.PauliX)(1)
  ```
  
  The text-based drawer outputs:

  ```pycon
  >>> print(qml.draw(circuit)())
  0: ──┤↗│  │0⟩────────S───────T────┤  
  1: ───║────────┤↗₁├──║──┤↗├──║──X─┤  
        ╚═════════║════╬═══║═══╣  ║    
                  ╚════╩═══║═══╝  ║    
                           ╚══════╝    
  ```
  
  The graphical drawer outputs:

  ```pycon
  >>> print(qml.draw_mpl(circuit)())
  ```
  
  <img src="https://docs.pennylane.ai/en/latest/_images/mid-circuit-measurement.png" width=70%/>

<h4>Catalyst is seamlessly integrated with PennyLane ⚗️</h4>

* Catalyst, our next-generation compilation framework, is now accessible within PennyLane,
  allowing you to more easily benefit from hybrid just-in-time (JIT) compilation.

  To access these features, simply install `pennylane-catalyst`:

  ```
  pip install pennylane-catalyst
  ```

  The [`qml.compiler`](https://docs.pennylane.ai/en/latest/code/qml_compiler.html) 
  module provides support for hybrid quantum-classical compilation.
  [(#4692)](https://github.com/PennyLaneAI/pennylane/pull/4692)

  Through the use of the `qml.qjit` decorator, entire workflows can be JIT
  compiled — including both quantum and classical processing — down to a machine binary on
  first-function execution. Subsequent calls to the compiled function will execute
  the previously-compiled binary, resulting in significant performance improvements.

  ```python
  import pennylane as qml

  dev = qml.device("lightning.qubit", wires=2)

  @qml.qjit
  @qml.qnode(dev)
  def circuit(theta):
      qml.Hadamard(wires=0)
      qml.RX(theta, wires=1)
      qml.CNOT(wires=[0,1])
      return qml.expval(qml.PauliZ(wires=1))
  ```

  ```pycon
  >>> circuit(0.5)  # the first call, compilation occurs here
  array(0.)
  >>> circuit(0.5)  # the precompiled quantum function is called
  array(0.)
  ```

  Currently, PennyLane supports the [Catalyst hybrid compiler](https://github.com/pennylaneai/catalyst)
  hybrid compiler with the `qml.qjit` decorator. A significant benefit of Catalyst
  is the ability to preserve complex control flow around quantum operations — such as
  if statements and for loops, and including measurement feedback — during compilation,
  while continuing to support end-to-end autodifferentiation. 


* The following functions can now be used with the `qml.qjit` decorator: `qml.grad`, 
  `qml.jacobian`, `qml.vjp`, `qml.jvp`, and `qml.adjoint`.
  [(#4709)](https://github.com/PennyLaneAI/pennylane/pull/4709)
  [(#4724)](https://github.com/PennyLaneAI/pennylane/pull/4724)
  [(#4725)](https://github.com/PennyLaneAI/pennylane/pull/4725)
  [(#4726)](https://github.com/PennyLaneAI/pennylane/pull/4726)

  When `qml.grad` or `qml.jacobian` are used with `@qml.qjit`, they are patched to
  [catalyst.grad](https://docs.pennylane.ai/projects/catalyst/en/stable/code/api/catalyst.grad.html) and
  [catalyst.jacobian](https://docs.pennylane.ai/projects/catalyst/en/stable/code/api/catalyst.jacobian.html), 
  respectively.

  ``` python
  dev = qml.device("lightning.qubit", wires=1)

  @qml.qjit
  def workflow(x):

      @qml.qnode(dev)
      def circuit(x):
          qml.RX(np.pi * x[0], wires=0)
          qml.RY(x[1], wires=0)
          return qml.probs()

      g = qml.jacobian(circuit)

      return g(x)
  ```

  ``` pycon
  >>> workflow(np.array([2.0, 1.0]))
  array([[-1.32116540e-07,  1.33781874e-07],
          [-4.20735506e-01,  4.20735506e-01]])
  ```

* JIT-compatible functionality for control flow has been added via `qml.for_loop`,
  `qml.while_loop`, and `qml.cond`.
  [(#4698)](https://github.com/PennyLaneAI/pennylane/pull/4698)

  ``` python
  dev = qml.device("lightning.qubit", wires=1)

  @qml.qjit
  @qml.qnode(dev)
  def circuit(n: int, x: float):

      @qml.for_loop(0, n, 1)
      def loop_rx(i, x):
          # perform some work and update (some of) the arguments
          qml.RX(x, wires=0)

          # update the value of x for the next iteration
          return jnp.sin(x)

      # apply the for loop
      final_x = loop_rx(x)

      return qml.expval(qml.PauliZ(0)), final_x
  ```

  ``` pycon
  >>> circuit(7, 1.6)
  (array(0.97926626), array(0.55395718))
  ```

<h4>Decompose circuits into the Clifford+T gateset 🧩</h4>

* The new `qml.clifford_t_decomposition()` transform provides an approximate breakdown 
  of an input circuit into the [Clifford+T](https://en.wikipedia.org/wiki/Clifford_gates) 
  gateset. Behind the scenes, this decomposition is enacted via the `sk_decomposition()` 
  function using the Solovay-Kitaev algorithm.
  [(#4801)](https://github.com/PennyLaneAI/pennylane/pull/4801)
  [(#4802)](https://github.com/PennyLaneAI/pennylane/pull/4802)

  Given a total circuit error `epsilon=0.001`, the following circuit can be decomposed:

  ```python
  import pennylane as qml

  with qml.tape.QuantumTape() as circuit:
      qml.RX(1.1, 0)
      qml.CNOT([0, 1])
      qml.RY(2.2, 0)

  (circuit,), _ = qml.clifford_t_decomposition(circuit, 0.001)
  ```

  The resource requirements of this circuit can also be evaluated.

  ```pycon
  >>> circuit.specs["resources"]
  wires: 2
  gates: 49770
  depth: 49770
  shots: Shots(total=None)
  gate_types:
  {'Adjoint(T)': 13647, 'Hadamard': 22468, 'T': 13651, 'CNOT': 1, 'Adjoint(S)': 1, 'S': 1, 'GlobalPhase': 1}
  gate_sizes:
  {1: 49768, 2: 1, 0: 1}
  ```

<h4>Use an iterative approach for quantum phase estimation 🔄</h4>

* Iterative Quantum Phase Estimation is now available from `qml.iterative_qpe`.
  [(#4804)](https://github.com/PennyLaneAI/pennylane/pull/4804)

  The subroutine can be used similarly to mid-circuit measurements:

  ```python

  import pennylane as qml

  dev = qml.device("default.qubit", shots = 5)

  @qml.qnode(dev)
  def circuit():

    # Initial state
    qml.PauliX(wires = [0])

    # Iterative QPE
    measurements = qml.iterative_qpe(qml.RZ(2., wires = [0]), ancilla = [1], iters = 3)

    return [qml.sample(op = meas) for meas in measurements]
  ```

  ```pycon
  >>> print(circuit())
  [array([0, 0, 0, 0, 0]), array([1, 0, 0, 0, 0]), array([0, 1, 1, 1, 1])]
  ```

  The i-th element in the list refers to the 5 samples generated by the i-th measurement of the algorithm.

<h3>Improvements 🛠</h3>

<h4>Community contributions 🥳</h4>

* The `+=` operand can now be used with a `PauliSentence`, which has also provided
  a performance boost.
  [(#4662)](https://github.com/PennyLaneAI/pennylane/pull/4662)

* The Approximate Quantum Fourier Transform (AQFT) is now available with `qml.AQFT`.
  [(#4715)](https://github.com/PennyLaneAI/pennylane/pull/4715)

* `qml.draw` and `qml.draw_mpl` now render operator IDs.
  [(#4749)](https://github.com/PennyLaneAI/pennylane/pull/4749)

* Non-parametric operators such as `Barrier`, `Snapshot` and `Wirecut` have been grouped together and moved to `pennylane/ops/meta.py`.
  Additionally, the relevant tests have been organized and placed in a new file, `tests/ops/test_meta.py`.
  [(#4789)](https://github.com/PennyLaneAI/pennylane/pull/4789)

* `TRX`, `TRY`, and `TRZ` operators are now differentiable via backpropagation on `default.qutrit`.
  [(#4790)](https://github.com/PennyLaneAI/pennylane/pull/4790)

* The function `qml.equal` now supports `ControlledSequence` operators.
  [(#4829)](https://github.com/PennyLaneAI/pennylane/pull/4829)

* XZX decomposition has been added to the list of supported single-qubit unitary decompositions.
  [(#4862)](https://github.com/PennyLaneAI/pennylane/pull/4862)

* `==` and `!=` operands can now be used with `TransformProgram` and `TransformContainers` instances.
  [(#4858)](https://github.com/PennyLaneAI/pennylane/pull/4858)

* `qml.equal` now supports comparison of `QuantumScript` and `BasisRotation` objects
  [(#4902)](https://github.com/PennyLaneAI/pennylane/pull/4902)
  [(#4919)](https://github.com/PennyLaneAI/pennylane/pull/4919)

* The function ``qml.Snapshot`` now supports arbitrary measurements of type ``StateMeasurement``.
  [(#4876)](https://github.com/PennyLaneAI/pennylane/pull/4908)

<h4>Better support for batching</h4>

* `default.qubit` now can evolve already batched states with `ParametrizedEvolution`
  [(#4863)](https://github.com/PennyLaneAI/pennylane/pull/4863)

* `AmplitudeEmbedding` now supports batching when used with Tensorflow.
  [(#4818)](https://github.com/PennyLaneAI/pennylane/pull/4818)

* `qml.ArbitraryUnitary` now supports batching.
  [(#4745)](https://github.com/PennyLaneAI/pennylane/pull/4745)

* Operator and tape batch sizes are evaluated lazily.
  [(#4911)](https://github.com/PennyLaneAI/pennylane/pull/4911)

<h4>Performance improvements and benchmarking</h4>

* Autograd, PyTorch, and JAX (non-jit) can now use VJPs provided by the device from the new device API. If a device provides
  a vector-Jacobian product, this can be selected by providing `device_vjp=True` to
  `qml.QNode` or `qml.execute`.
  [(#4557)](https://github.com/PennyLaneAI/pennylane/pull/4557)
  [(#4654)](https://github.com/PennyLaneAI/pennylane/pull/4654)
  [(#4878)](https://github.com/PennyLaneAI/pennylane/pull/4878)
  [(#4841)](https://github.com/PennyLaneAI/pennylane/pull/4841)

  ```pycon
  >>> dev = qml.device('default.qubit')
  >>> @qml.qnode(dev, diff_method="adjoint", device_vjp=True)
  >>> def circuit(x):
  ...     qml.RX(x, wires=0)
  ...     return qml.expval(qml.PauliZ(0))
  >>> with dev.tracker:
  ...     g = qml.grad(circuit)(qml.numpy.array(0.1))
  >>> dev.tracker.totals
  {'batches': 1, 'simulations': 1, 'executions': 1, 'vjp_batches': 1, 'vjps': 1}
  >>> g
  -0.09983341664682815
  ```

* `qml.expval` with large `Hamiltonian` objects is now faster and has a significantly lower memory footprint (and constant with respect to the number of `Hamiltonian` terms) when the `Hamiltonian` is a `PauliSentence`. This is due to the introduction of a specialized `dot` method in the `PauliSentence` class which performs `PauliSentence`-`state` products.
  [(#4839)](https://github.com/PennyLaneAI/pennylane/pull/4839)

* `default.qubit` no longer uses a dense matrix for `MultiControlledX` for more than 8 operation wires.
  [(#4673)](https://github.com/PennyLaneAI/pennylane/pull/4673)

* Some relevant Pytests have been updated to enable its use as a suite of benchmarks.
  [(#4703)](https://github.com/PennyLaneAI/pennylane/pull/4703)

* `default.qubit` now applies `GroverOperator` faster by not using its matrix representation but a
  custom rule for `apply_operation`. Also, the matrix representation of `GroverOperator` now runs faster.
  [(#4666)](https://github.com/PennyLaneAI/pennylane/pull/4666)

* A new pipeline to run benchmarks and plot graphs comparing with a fixed reference has been added. This pipeline will run on a schedule and can be activated on a PR with the label `ci:run_benchmarks`.
  [(#4741)](https://github.com/PennyLaneAI/pennylane/pull/4741)

* The benchmarks pipeline has been expanded to export all benchmark data to a single JSON file and a CSV file with runtimes. This includes all references and local benchmarks.
  [(#4873)](https://github.com/PennyLaneAI/pennylane/pull/4873)

<h4>Other improvements</h4>

* `SampleMeasurement` now has an optional method `process_counts` for computing the measurement results from a counts
  dictionary.
  [(#4941)](https://github.com/PennyLaneAI/pennylane/pull/4941/)

* A new function called `ops.functions.assert_valid` has been added for checking if an `Operator` class is defined correctly.
  [(#4764)](https://github.com/PennyLaneAI/pennylane/pull/4764)

* `Shots` can now be scaled with `*` via the `__mul__` and `__rmul__` dunders.
  [(#4913)](https://github.com/PennyLaneAI/pennylane/pull/4913)

* `GlobalPhase` now decomposes to nothing in case devices do not support global phases.
  [(#4855)](https://github.com/PennyLaneAI/pennylane/pull/4855)

* Custom operations can now provide their matrix directly through the `Operator.matrix()` method
  without needing to update the `has_matrix` property. `has_matrix` will now automatically be
  `True` if `Operator.matrix` is overridden, even if
  `Operator.compute_matrix` is not.
  [(#4844)](https://github.com/PennyLaneAI/pennylane/pull/4844)

* The logic for re-arranging states before returning them has been improved.
  [(#4817)](https://github.com/PennyLaneAI/pennylane/pull/4817)

* When multiplying `SparseHamiltonian`s by a scalar value, the result now stays as a
  `SparseHamiltonian`.
  [(#4828)](https://github.com/PennyLaneAI/pennylane/pull/4828)

* `trainable_params` can now be set on initialization of `QuantumScript` instead of having to set the
  parameter after initialization.
  [(#4877)](https://github.com/PennyLaneAI/pennylane/pull/4877)

* `default.qubit` now calculates the expectation value of `Hermitian` operators in a differentiable manner.
  [(#4866)](https://github.com/PennyLaneAI/pennylane/pull/4866)

* The `rot` decomposition now has support for returning a global phase.
  [(#4869)](https://github.com/PennyLaneAI/pennylane/pull/4869)

* The `"pennylane_sketch"` MPL-drawer style has been added. This is the same as the `"pennylane"`
  style, but with sketch-style lines.
  [(#4880)](https://github.com/PennyLaneAI/pennylane/pull/4880)

* `Conditional` and `MeasurementValue` objects now implement `map_wires`.
  [(#4884)](https://github.com/PennyLaneAI/pennylane/pull/4884)

* Operators now define a `pauli_rep` property, an instance of `PauliSentence`, defaulting
  to `None` if the operator has not defined it (or has no definition in the pauli basis).
  [(#4915)](https://github.com/PennyLaneAI/pennylane/pull/4915)

* `qml.ShotAdaptiveOptimizer` can now use a multinomial distribution for spreading shots across
  the terms of a Hamiltonian measured in a QNode. Note that this is equivalent to what can be
  done with `qml.ExpvalCost`, but this is the preferred method because `ExpvalCost` is deprecated.
  [(#4896)](https://github.com/PennyLaneAI/pennylane/pull/4896)

* All PennyLane `Operator` subclasses are automatically tested by `ops.functions.assert_valid` to ensure
  that they follow PennyLane `Operator` standards.
  [(#4922)](https://github.com/PennyLaneAI/pennylane/pull/4922)

<h3>Breaking changes 💔</h3>

<<<<<<< HEAD
* The functions `qml.transforms.one_qubit_decomposition`, `qml.transforms.two_qubit_decomposition`, 
  `qml.transforms.sk_decomposition` were moved to respectively, `qml.ops.one_qubit_decomposition`, `qml.ops.two_qubit_decomposition`, 
  `qml.ops.sk_decomposition`.
  [(#4906)](https://github.com/PennyLaneAI/pennylane/pull/4906)

* The transforms submodule `qml.transforms.qcut` becomes its own module `qml.qcut`.
=======
* The function `qml.transforms.classical_jacobian` has been moved to the gradients module
  and is now accessible as `qml.gradients.classical_jacobian`.
  [(#4900)](https://github.com/PennyLaneAI/pennylane/pull/4900)

* The transforms submodule `qml.transforms.qcut` is now its own module: `qml.qcut`.
>>>>>>> 18608ef0
  [(#4819)](https://github.com/PennyLaneAI/pennylane/pull/4819)

* The decomposition of `GroverOperator` now has an additional global phase operation.
  [(#4666)](https://github.com/PennyLaneAI/pennylane/pull/4666)

* `qml.cond` and the `Conditional` operation have been moved from the `transforms` folder to the `ops/op_math` folder.
  `qml.transforms.Conditional` will now be available as `qml.ops.Conditional`.
  [(#4860)](https://github.com/PennyLaneAI/pennylane/pull/4860)

* The `prep` keyword argument has been removed from `QuantumScript` and `QuantumTape`.
  `StatePrepBase` operations should be placed at the beginning of the `ops` list instead.
  [(#4756)](https://github.com/PennyLaneAI/pennylane/pull/4756)

* `qml.gradients.pulse_generator` is now named `qml.gradients.pulse_odegen` to adhere to paper naming conventions.
  [(#4769)](https://github.com/PennyLaneAI/pennylane/pull/4769)

* Specifying `control_values` passed to `qml.ctrl` as a string is no longer supported.
  [(#4816)](https://github.com/PennyLaneAI/pennylane/pull/4816)

* The `rot` decomposition will now normalize its rotation angles to the range `[0, 4pi]` for consistency
  [(#4869)](https://github.com/PennyLaneAI/pennylane/pull/4869)

* `QuantumScript.graph` is now built using `tape.measurements` instead of `tape.observables`
  because it depended on the now-deprecated `Observable.return_type` property.
  [(#4762)](https://github.com/PennyLaneAI/pennylane/pull/4762)

* The `"pennylane"` MPL-drawer style now draws straight lines instead of sketch-style lines.
  [(#4880)](https://github.com/PennyLaneAI/pennylane/pull/4880)

* The default value for the `term_sampling` argument of `ShotAdaptiveOptimizer` is now
  `None` instead of `"weighted_random_sampling"`.
  [(#4896)](https://github.com/PennyLaneAI/pennylane/pull/4896)

<h3>Deprecations 👋</h3>

* `single_tape_transform`, `batch_transform`, `qfunc_transform`, and `op_transform` are deprecated.
  Use the new `qml.transform` function instead.
  [(#4774)](https://github.com/PennyLaneAI/pennylane/pull/4774)

* `Observable.return_type` is deprecated. Instead, you should inspect the type
  of the surrounding measurement process.
  [(#4762)](https://github.com/PennyLaneAI/pennylane/pull/4762)
  [(#4798)](https://github.com/PennyLaneAI/pennylane/pull/4798)

* All deprecations now raise a `qml.PennyLaneDeprecationWarning` instead of a `UserWarning`.
  [(#4814)](https://github.com/PennyLaneAI/pennylane/pull/4814)

* `QuantumScript.is_sampled` and `QuantumScript.all_sampled` are deprecated.
  Users should now validate these properties manually.
  [(#4773)](https://github.com/PennyLaneAI/pennylane/pull/4773)

<h3>Documentation 📝</h3>

<<<<<<< HEAD
* Documentation for unitaries and operations decompositions was moved from `qml.transforms` to `qml.ops.ops_math`.
  [(#4906)](https://github.com/PennyLaneAI/pennylane/pull/4906)

* Documentation for QCut was move to its own API page `qml.qcut`.
=======
* Documentation for `qml.metric_tensor` and `qml.adjoint_metric_tensor` and `qml.transforms.classical_jacobian`
  are now accessible via the gradients API page `qml.gradients` in the documentation.
  [(#4900)](https://github.com/PennyLaneAI/pennylane/pull/4900)

* Documentation for `qml.specs` was moved to the resource module.
  [(#4904)](https://github.com/PennyLaneAI/pennylane/pull/4904)

* Documentation for QCut has moved to its own API page `qml.qcut`.
>>>>>>> 18608ef0
  [(#4819)](https://github.com/PennyLaneAI/pennylane/pull/4819)

* The documentation page for `qml.measurements` now links top-level accessible functions (e.g., `qml.expval`) 
  to their top-level pages rather than their module-level pages (e.g., `qml.measurements.expval`).
  [(#4750)](https://github.com/PennyLaneAI/pennylane/pull/4750)

* Information to the documentation for `qml.matrix` about wire ordering has been added for using `qml.matrix` on a
  `QNode` which uses a device with `device.wires=None`.
  [(#4874)](https://github.com/PennyLaneAI/pennylane/pull/4874)

<h3>Bug fixes 🐛</h3>

* Fixed a bug where the parameter-shift rule of `qml.ctrl(op)` was wrong if `op` had a generator
  that has two or more eigenvalues and is stored as a `SparseHamiltonian`.
  [(#4899)](https://github.com/PennyLaneAI/pennylane/pull/4899)

* Fixed a bug where trainable parameters in the post-processing of finite-differences were incorrect for JAX when applying
  the transform directly on a QNode.
  [(#4879)](https://github.com/PennyLaneAI/pennylane/pull/4879)

* `qml.grad` and `qml.jacobian` now explicitly raise errors if trainable parameters are integers.
  [(#4836)](https://github.com/PennyLaneAI/pennylane/pull/4836)

* JAX-JIT now works with shot vectors.
  [(#4772)](https://github.com/PennyLaneAI/pennylane/pull/4772/)

* JAX can now differentiate a batch of circuits where one tape does not have trainable parameters.
  [(#4837)](https://github.com/PennyLaneAI/pennylane/pull/4837)

* The decomposition of `GroverOperator` now has the same global phase as its matrix.
  [(#4666)](https://github.com/PennyLaneAI/pennylane/pull/4666)

* The `tape.to_openqasm` method no longer mistakenly includes interface information in the parameter
  string when converting tapes using non-NumPy interfaces.
  [(#4849)](https://github.com/PennyLaneAI/pennylane/pull/4849)

* `qml.defer_measurements` now correctly transforms circuits when terminal measurements include wires
  used in mid-circuit measurements.
  [(#4787)](https://github.com/PennyLaneAI/pennylane/pull/4787)

* Fixed a bug where the adjoint differentiation method would fail if
  an operation that has a parameter with `grad_method=None` is present.
  [(#4820)](https://github.com/PennyLaneAI/pennylane/pull/4820)

* `MottonenStatePreparation` now raises an error if decomposing a broadcasted state vector.
  [(#4767)](https://github.com/PennyLaneAI/pennylane/pull/4767)

* `BasisStatePreparation` now raises an error if decomposing a broadcasted state vector.
  [(#4767)](https://github.com/PennyLaneAI/pennylane/pull/4767)

* Gradient transforms now work with overridden shot vectors and default qubit.
  [(#4795)](https://github.com/PennyLaneAI/pennylane/pull/4795)

* Any `ScalarSymbolicOp`, like `Evolution`, now states that it has a matrix if the target
  is a `Hamiltonian`.
  [(#4768)](https://github.com/PennyLaneAI/pennylane/pull/4768)

* In `default.qubit`, initial states are now initialized with the simulator's wire order, not the circuit's
  wire order.
  [(#4781)](https://github.com/PennyLaneAI/pennylane/pull/4781)

* `transpile` can now handle measurements that are broadcasted onto all wires.
  [(#4793)](https://github.com/PennyLaneAI/pennylane/pull/4793)

* Parametrized circuits whose operators do not act on all wires return PennyLane tensors instead of NumPy arrays, as
  expected.
  [(#4811)](https://github.com/PennyLaneAI/pennylane/pull/4811)
  [(#4817)](https://github.com/PennyLaneAI/pennylane/pull/4817)

* `merge_amplitude_embeddings` no longer depends on queuing, allowing it to work as expected
  with QNodes.
  [(#4831)](https://github.com/PennyLaneAI/pennylane/pull/4831)

* `qml.pow(op)` and `qml.QubitUnitary.pow()` now also work with Tensorflow data raised to an
  integer power.
  [(#4827)](https://github.com/PennyLaneAI/pennylane/pull/4827)

* The text drawer has been fixed to correctly label `qinfo` measurements, as well as `qml.classical_shadow`
  `qml.shadow_expval`.
  [(#4803)](https://github.com/PennyLaneAI/pennylane/pull/4803)

* Removed an implicit assumption that an empty `PauliSentence` gets treated as identity under 
  multiplication.
  [(#4887)](https://github.com/PennyLaneAI/pennylane/pull/4887)

* Using a `CNOT` or `PauliZ` operation with large batched states and the Tensorflow
  interface no longer raises an unexpected error.
  [(#4889)](https://github.com/PennyLaneAI/pennylane/pull/4889)

* `qml.map_wires` no longer fails when mapping nested quantum tapes.
  [(#4901)](https://github.com/PennyLaneAI/pennylane/pull/4901)

<h3>Contributors ✍️</h3>

This release contains contributions from (in alphabetical order):

Guillermo Alonso,
Ali Asadi,
Gabriel Bottrill,
Thomas Bromley,
Astral Cai,
Minh Chau,
Isaac De Vlugt,
Amintor Dusko,
Lillian Frederiksen,
Josh Izaac,
Juan Giraldo,
Emiliano Godinez Ramirez,
Ankit Khandelwal,
Christina Lee,
Romain Moyard,
Vincent Michaud-Rioux,
Romain Moyard,
Anurav Modak,
Mudit Pandey,
Matthew Silverman,
Jay Soni,
David Wierichs,
Justin Woodring.<|MERGE_RESOLUTION|>--- conflicted
+++ resolved
@@ -384,20 +384,16 @@
 
 <h3>Breaking changes 💔</h3>
 
-<<<<<<< HEAD
 * The functions `qml.transforms.one_qubit_decomposition`, `qml.transforms.two_qubit_decomposition`, 
   `qml.transforms.sk_decomposition` were moved to respectively, `qml.ops.one_qubit_decomposition`, `qml.ops.two_qubit_decomposition`, 
   `qml.ops.sk_decomposition`.
   [(#4906)](https://github.com/PennyLaneAI/pennylane/pull/4906)
 
-* The transforms submodule `qml.transforms.qcut` becomes its own module `qml.qcut`.
-=======
 * The function `qml.transforms.classical_jacobian` has been moved to the gradients module
   and is now accessible as `qml.gradients.classical_jacobian`.
   [(#4900)](https://github.com/PennyLaneAI/pennylane/pull/4900)
 
 * The transforms submodule `qml.transforms.qcut` is now its own module: `qml.qcut`.
->>>>>>> 18608ef0
   [(#4819)](https://github.com/PennyLaneAI/pennylane/pull/4819)
 
 * The decomposition of `GroverOperator` now has an additional global phase operation.
@@ -451,12 +447,9 @@
 
 <h3>Documentation 📝</h3>
 
-<<<<<<< HEAD
 * Documentation for unitaries and operations decompositions was moved from `qml.transforms` to `qml.ops.ops_math`.
   [(#4906)](https://github.com/PennyLaneAI/pennylane/pull/4906)
 
-* Documentation for QCut was move to its own API page `qml.qcut`.
-=======
 * Documentation for `qml.metric_tensor` and `qml.adjoint_metric_tensor` and `qml.transforms.classical_jacobian`
   are now accessible via the gradients API page `qml.gradients` in the documentation.
   [(#4900)](https://github.com/PennyLaneAI/pennylane/pull/4900)
@@ -465,7 +458,6 @@
   [(#4904)](https://github.com/PennyLaneAI/pennylane/pull/4904)
 
 * Documentation for QCut has moved to its own API page `qml.qcut`.
->>>>>>> 18608ef0
   [(#4819)](https://github.com/PennyLaneAI/pennylane/pull/4819)
 
 * The documentation page for `qml.measurements` now links top-level accessible functions (e.g., `qml.expval`) 
