:orphan:

# Release 0.20.0-dev (development release)

<h3>New features since last release</h3>
* A thermal relaxation channel is added to the Noisy channels. The channel description can be
  found on the supplementary information of [Quantum classifier with tailored quantum kernels](https://arxiv.org/abs/1909.02611).
  [(#1766)](https://github.com/PennyLaneAI/pennylane/pull/1766)
  
* Added the identity observable to be an operator. Now we can explicitly call the identity 
  operation on our quantum circuits for both qubit and CV devices.
  [(#1829)](https://github.com/PennyLaneAI/pennylane/pull/1829) 

<<<<<<< HEAD
* `qml.CSWAP` and `qml.CRot` now define `control_wires`, and `qml.SWAP`
  returns the default empty wires object.
  [(#1830)](https://github.com/PennyLaneAI/pennylane/pull/1830)
  
=======
<h3>Improvements</h3>

* A `decompose()` method has been added to the `Operator` class such that we can
  obtain (and queue) decompositions directly from instances of operations.
  [(#1873)](https://github.com/PennyLaneAI/pennylane/pull/1873)

  ```pycon
  >>> op = qml.PhaseShift(0.3, wires=0)
  >>> op.decompose()
  [RZ(0.3, wires=[0])]
  ```
  
* ``qml.circuit_drawer.draw_mpl`` produces a matplotlib figure and axes given a tape.
  [(#1787)](https://github.com/PennyLaneAI/pennylane/pull/1787)

>>>>>>> 927c4c67
* AngleEmbedding now supports `batch_params` decorator. [(#1812)](https://github.com/PennyLaneAI/pennylane/pull/1812)

* A `lru_cache` decorated function for computing generalized parameter shift rules for generators'
  whose eigenvalue frequency spectrum is known is available as `qml.gradients.get_shift_rule`.
  Given a generator's frequency spectrum of `R` unique frequencies, `qml.gradients.get_shift_rule`
  returns the parameter shift rules to compute expectation value gradients of the generator's
  variational parameter using `2R` shifted cost function evaluations. This becomes cheaper than
  the standard application of the chain rule and two-term shift rule when `R` is less than the
  number of Pauli words in the Hamiltonian generator.
  [(#1788)](https://github.com/PennyLaneAI/pennylane/pull/1788)

<<<<<<< HEAD
  For example, a four-term shift rule is generated for the frequency spectrum `[1, 2]`, which
  corresponds to a generator eigenspectrum of e.g. `[-1, 0, 1]`:
=======
* The static method `decomposition()`, formerly in the `Operation` class, has
  been moved to the base `Operator` class.
  [(#1873)](https://github.com/PennyLaneAI/pennylane/pull/1873)
  
* `DiagonalOperation` is not a separate subclass any more. 
  [(#1889)](https://github.com/PennyLaneAI/pennylane/pull/1889) 

  Instead, devices can check for the diagonal 
  property using attributes:

  ``` python
  from pennylane.ops.qubit.attributes import diagonal_in_z_basis

  if op in diagonal_in_z_basis:
      # do something
  ``` 

<h3>Deprecations</h3>
>>>>>>> 927c4c67

  ```python
  import pennylane as qml

  frequencies = (1,2)
  grad_recipe = qml.gradients.get_shift_rule(frequencies)
  ```

  which gives:

  ```pycon
  >>> grad_recipe
  ([[0.8535533905932737, 1, 0.7853981633974483], [-0.14644660940672624, 1, 2.356194490192345],
    [-0.8535533905932737, 1, -0.7853981633974483], [0.14644660940672624, 1, -2.356194490192345]],)
  ```

  As we can see, `get_shift_rule` returns a tuple containing a list of four nested lists for the
  four term parameter shift rule. Each term :math:`[c_i, a_i, s_i]` specifies a term in the
  gradient reconstructed via parameter shifts as

  .. math:: \frac{\partial}{\partial\phi_k}f = \sum_{i} c_i f(a_i \phi_k + s_i).

* A circuit template for time evolution under a commuting Hamiltonian utilizing generalized
  parameter shift rules for cost function gradients is available as `qml.CommutingEvolution`.
  If the template is handed a frequency spectrum during its instantiation, then `get_shift_rule`
  is internally called to obtain the general parameter shift rules which will be used when computing
  the gradient of the cost function with respect to `CommutingEvolution`'s :math:`t` parameter.
  If a frequency spectrum is not handed to `CommutingEvolution`, then cost function gradients will
  be computed in the standard manner. [(#1788)](https://github.com/PennyLaneAI/pennylane/pull/1788)

  The template can be initialized within a `qnode` as:

  ```python
  import pennylane as qml

  n_wires = 2
  dev = qml.device('default.qubit', wires=n_wires)

  coeffs = [1, -1]
  obs = [qml.PauliX(0) @ qml.PauliY(1), qml.PauliY(0) @ qml.PauliX(1)]
  hamiltonian = qml.Hamiltonian(coeffs, obs)
  frequencies = [2,4]

  @qml.qnode(dev)
  def circuit(time):
      qml.PauliX(0)
      qml.CommutingEvolution(hamiltonian, time, frequencies)
      return qml.expval(qml.PauliZ(0))
  ```

  Note that there is no internal validation that 1) the input `qml.Hamiltonian` is fully commuting
  and 2) the eigenvalue frequency spectrum is correct, since these checks become
  prohibitively expensive for large Hamiltonians.

* The `requires_grad` attribute of `qml.numpy.tensor` objects is now
  preserved when pickling/unpickling the object.
  [(#1856)](https://github.com/PennyLaneAI/pennylane/pull/1856)

<h3>Documentation</h3>

<h3>Contributors</h3>

This release contains contributions from (in alphabetical order): 

<<<<<<< HEAD
Josh Izaac, Jalani Kanem, Robert Lang, Christina Lee, Guillermo Alonso-Linaje, Cedric Lin, Alejandro Montanez, David Wierichs.
=======
Guillermo Alonso-Linaje, Olivia Di Matteo, Jalani Kanem, Christina Lee, Alejandro Montanez, Maria Schuld, Jay Soni
>>>>>>> 927c4c67
<|MERGE_RESOLUTION|>--- conflicted
+++ resolved
@@ -11,30 +11,10 @@
   operation on our quantum circuits for both qubit and CV devices.
   [(#1829)](https://github.com/PennyLaneAI/pennylane/pull/1829) 
 
-<<<<<<< HEAD
 * `qml.CSWAP` and `qml.CRot` now define `control_wires`, and `qml.SWAP`
   returns the default empty wires object.
   [(#1830)](https://github.com/PennyLaneAI/pennylane/pull/1830)
   
-=======
-<h3>Improvements</h3>
-
-* A `decompose()` method has been added to the `Operator` class such that we can
-  obtain (and queue) decompositions directly from instances of operations.
-  [(#1873)](https://github.com/PennyLaneAI/pennylane/pull/1873)
-
-  ```pycon
-  >>> op = qml.PhaseShift(0.3, wires=0)
-  >>> op.decompose()
-  [RZ(0.3, wires=[0])]
-  ```
-  
-* ``qml.circuit_drawer.draw_mpl`` produces a matplotlib figure and axes given a tape.
-  [(#1787)](https://github.com/PennyLaneAI/pennylane/pull/1787)
-
->>>>>>> 927c4c67
-* AngleEmbedding now supports `batch_params` decorator. [(#1812)](https://github.com/PennyLaneAI/pennylane/pull/1812)
-
 * A `lru_cache` decorated function for computing generalized parameter shift rules for generators'
   whose eigenvalue frequency spectrum is known is available as `qml.gradients.get_shift_rule`.
   Given a generator's frequency spectrum of `R` unique frequencies, `qml.gradients.get_shift_rule`
@@ -44,30 +24,9 @@
   number of Pauli words in the Hamiltonian generator.
   [(#1788)](https://github.com/PennyLaneAI/pennylane/pull/1788)
 
-<<<<<<< HEAD
   For example, a four-term shift rule is generated for the frequency spectrum `[1, 2]`, which
   corresponds to a generator eigenspectrum of e.g. `[-1, 0, 1]`:
-=======
-* The static method `decomposition()`, formerly in the `Operation` class, has
-  been moved to the base `Operator` class.
-  [(#1873)](https://github.com/PennyLaneAI/pennylane/pull/1873)
   
-* `DiagonalOperation` is not a separate subclass any more. 
-  [(#1889)](https://github.com/PennyLaneAI/pennylane/pull/1889) 
-
-  Instead, devices can check for the diagonal 
-  property using attributes:
-
-  ``` python
-  from pennylane.ops.qubit.attributes import diagonal_in_z_basis
-
-  if op in diagonal_in_z_basis:
-      # do something
-  ``` 
-
-<h3>Deprecations</h3>
->>>>>>> 927c4c67
-
   ```python
   import pennylane as qml
 
@@ -120,6 +79,42 @@
   Note that there is no internal validation that 1) the input `qml.Hamiltonian` is fully commuting
   and 2) the eigenvalue frequency spectrum is correct, since these checks become
   prohibitively expensive for large Hamiltonians.
+  
+<h3>Improvements</h3>
+
+* A `decompose()` method has been added to the `Operator` class such that we can
+  obtain (and queue) decompositions directly from instances of operations.
+  [(#1873)](https://github.com/PennyLaneAI/pennylane/pull/1873)
+
+  ```pycon
+  >>> op = qml.PhaseShift(0.3, wires=0)
+  >>> op.decompose()
+  [RZ(0.3, wires=[0])]
+  ```
+  
+* ``qml.circuit_drawer.draw_mpl`` produces a matplotlib figure and axes given a tape.
+  [(#1787)](https://github.com/PennyLaneAI/pennylane/pull/1787)
+
+* AngleEmbedding now supports `batch_params` decorator. [(#1812)](https://github.com/PennyLaneAI/pennylane/pull/1812)
+
+* The static method `decomposition()`, formerly in the `Operation` class, has
+  been moved to the base `Operator` class.
+  [(#1873)](https://github.com/PennyLaneAI/pennylane/pull/1873)
+  
+* `DiagonalOperation` is not a separate subclass any more. 
+  [(#1889)](https://github.com/PennyLaneAI/pennylane/pull/1889) 
+
+  Instead, devices can check for the diagonal 
+  property using attributes:
+
+  ``` python
+  from pennylane.ops.qubit.attributes import diagonal_in_z_basis
+
+  if op in diagonal_in_z_basis:
+      # do something
+  ``` 
+
+<h3>Deprecations</h3>
 
 * The `requires_grad` attribute of `qml.numpy.tensor` objects is now
   preserved when pickling/unpickling the object.
@@ -131,8 +126,4 @@
 
 This release contains contributions from (in alphabetical order): 
 
-<<<<<<< HEAD
-Josh Izaac, Jalani Kanem, Robert Lang, Christina Lee, Guillermo Alonso-Linaje, Cedric Lin, Alejandro Montanez, David Wierichs.
-=======
-Guillermo Alonso-Linaje, Olivia Di Matteo, Jalani Kanem, Christina Lee, Alejandro Montanez, Maria Schuld, Jay Soni
->>>>>>> 927c4c67
+Josh Izaac, Jalani Kanem, Robert Lang, Christina Lee, Guillermo Alonso-Linaje, Cedric Lin, Olivia Di Matteo, Alejandro Montanez, Maria Schuld, Jay Soni, David Wierichs.