
# Release 0.43.0-dev (development release)

<h3>New features since last release</h3>

* A new :func:`~.ops.op_math.change_basis_op` function and :class:`~.ops.op_math.ChangeOpBasis` class were added,
  which allow a compute-uncompute pattern (U V U†) to be represented by a single operator.
  A corresponding decomposition rule has been added to support efficiently controlling the pattern,
  in which only the central (target) operator is controlled, and not U or U†.
  [(#8023)](https://github.com/PennyLaneAI/pennylane/pull/8023)
  [(#8070)](https://github.com/PennyLaneAI/pennylane/pull/8070)

* A new keyword argument ``partial`` has been added to :class:`qml.Select`. It allows for 
  simplifications in the decomposition of ``Select`` under the assumption that the state of the
  control wires has no overlap with computational basis states that are not used by ``Select``.
  [(#7658)](https://github.com/PennyLaneAI/pennylane/pull/7658)

* New ZX calculus-based transforms have been added to access circuit optimization
  passes implemented in [pyzx](https://pyzx.readthedocs.io/en/latest/):

  * :func:`~.transforms.zx.push_hadamards` to optimize a phase-polynomial + Hadamard circuit by pushing
    Hadamard gates as far as possible to one side to create fewer larger phase-polynomial blocks
    (see [pyzx.basic_optimization](https://pyzx.readthedocs.io/en/latest/api.html#pyzx.optimize.basic_optimization)).
    [(#8025)](https://github.com/PennyLaneAI/pennylane/pull/8025)

  * :func:`~.transforms.zx.todd` to optimize a Clifford + T circuit by using the Third Order Duplicate and Destroy (TODD) algorithm
    (see [pyzx.phase_block_optimize](https://pyzx.readthedocs.io/en/latest/api.html#pyzx.optimize.phase_block_optimize)).
    [(#8029)](https://github.com/PennyLaneAI/pennylane/pull/8029)

  * :func:`~.transforms.zx.optimize_t_count` to reduce the number of T gates in a Clifford + T circuit by applying
    a sequence of passes that combine ZX-based commutation and cancellation rules and the TODD algorithm
    (see [pyzx.full_optimize](https://pyzx.readthedocs.io/en/latest/api.html#pyzx.optimize.full_optimize)).
    [(#8088)](https://github.com/PennyLaneAI/pennylane/pull/8088)

  * :func:`~.transforms.zx.reduce_non_clifford` to reduce the number of non-Clifford gates by applying
    a combination of phase gadgetization strategies and Clifford gate simplification rules.
    (see [pyzx.full_reduce](https://pyzx.readthedocs.io/en/latest/api.html#pyzx.simplify.full_reduce)).
    [(#7747)](https://github.com/PennyLaneAI/pennylane/pull/7747)

* The `qml.specs` function now accepts a `compute_depth` keyword argument, which is set to `True` by default.
  This makes the expensive depth computation performed by `qml.specs` optional.
  [(#7998)](https://github.com/PennyLaneAI/pennylane/pull/7998)
  [(#8042)](https://github.com/PennyLaneAI/pennylane/pull/8042)

* New transforms called :func:`~.transforms.match_relative_phase_toffoli` and 
  :func:`~.transforms.match_controlled_iX_gate` have been added to implement passes that make use
  of equivalencies to compile certain patterns to efficient Clifford+T equivalents.
  [(#7748)](https://github.com/PennyLaneAI/pennylane/pull/7748)

* Leveraging quantum just-in-time compilation to optimize parameterized hybrid workflows with the momentum
  quantum natural gradient optimizer is now possible with the new :class:`~.MomentumQNGOptimizerQJIT` optimizer.
  [(#7606)](https://github.com/PennyLaneAI/pennylane/pull/7606)

  Similar to the :class:`~.QNGOptimizerQJIT` optimizer, :class:`~.MomentumQNGOptimizerQJIT` offers a
  `qml.qjit`-compatible analogue to the existing :class:`~.MomentumQNGOptimizer` with an Optax-like interface:

  ```python
  import pennylane as qml
  import jax.numpy as jnp

  dev = qml.device("lightning.qubit", wires=2)

  @qml.qnode(dev)
  def circuit(params):
      qml.RX(params[0], wires=0)
      qml.RY(params[1], wires=1)
      return qml.expval(qml.Z(0) + qml.X(1))

  opt = qml.MomentumQNGOptimizerQJIT(stepsize=0.1, momentum=0.2)

  @qml.qjit
  def update_step_qjit(i, args):
      params, state = args
      return opt.step(circuit, params, state)

  @qml.qjit
  def optimization_qjit(params, iters):
      state = opt.init(params)
      args = (params, state)
      params, state = qml.for_loop(iters)(update_step_qjit)(args)
      return params
  ```

  ```pycon
  >>> params = jnp.array([0.1, 0.2])
  >>> iters = 1000
  >>> optimization_qjit(params=params, iters=iters)
  Array([ 3.14159265, -1.57079633], dtype=float64)
  ```

* The :func:`~.transforms.decompose` transform is now able to decompose classically controlled operations.
  [(#8145)](https://github.com/PennyLaneAI/pennylane/pull/8145)

<h3>Improvements 🛠</h3>

* A `DynamicRegister` can no longer be used as an individual wire itself, as this led to confusing results.
  [(#8151)](https://github.com/PennyLaneAI/pennylane/pull/8151)

* A new keyword argument called ``shot_dist`` has been added to the :func:`~.transforms.split_non_commuting` transform.
  This allows for more customization and efficiency when calculating expectation values across the non-commuting groups
  of observables that make up a ``Hamiltonian``/``LinearCombination``.
  [(#7988)](https://github.com/PennyLaneAI/pennylane/pull/7988)

  Given a QNode that returns a sample-based measurement (e.g., ``expval``) of a ``Hamiltonian``/``LinearCombination``
  with finite ``shots``, the current default behaviour of :func:`~.transforms.split_non_commuting` will perform ``shots``
  executions for each group of commuting terms. With the ``shot_dist`` argument, this behaviour can be changed:

  * ``"uniform"``: evenly distributes the number of ``shots`` across all groups of commuting terms
  * ``"weighted"``: distributes the number of ``shots`` according to weights proportional to the L1 norm of the coefficients in each group
  * ``"weighted_random"``: same as ``"weighted"``, but the numbers of ``shots`` are sampled from a multinomial distribution
  * or a user-defined function implementing a custom shot distribution strategy

  To show an example about how this works, let's start by defining a simple Hamiltonian:

  ```python
  import pennylane as qml

  ham = qml.Hamiltonian(
      coeffs=[10, 0.1, 20, 100, 0.2],
      observables=[
          qml.X(0) @ qml.Y(1),
          qml.Z(0) @ qml.Z(2),
          qml.Y(1),
          qml.X(1) @ qml.X(2),
          qml.Z(0) @ qml.Z(1) @ qml.Z(2)
      ]
  )
  ```

  This Hamiltonian can be split into 3 non-commuting groups of mutually commuting terms.
  With ``shot_dist = "weighted"``, for example, the number of shots will be divided
  according to the L1 norm of each group's coefficients:

  ```python
  from functools import partial
  from pennylane.transforms import split_non_commuting

  dev = qml.device("default.qubit")

  @partial(split_non_commuting, shot_dist="weighted")
  @qml.qnode(dev, shots=10000)
  def circuit():
      return qml.expval(ham)

  with qml.Tracker(dev) as tracker:
      circuit()
  ```

  ```pycon
  >>> print(tracker.history["shots"])
  [2303, 23, 7674]
  ```

* The number of `shots` can now be specified directly in QNodes as a standard keyword argument.
  [(#8073)](https://github.com/PennyLaneAI/pennylane/pull/8073)

  ```python
  @qml.qnode(qml.device("default.qubit"), shots=1000)
  def circuit():
      qml.H(0)
      return qml.expval(qml.Z(0))
  ```

  ```pycon
  >>> circuit.shots
  Shots(total=1000)
  >>> circuit()
  np.float64(-0.004)
  ```

  Setting the `shots` value in a QNode is equivalent to decorating with :func:`qml.workflow.set_shots`. Note, however, that decorating with :func:`qml.workflow.set_shots` overrides QNode `shots`:

  ```pycon
  >>> new_circ = qml.set_shots(circuit, shots=123)
  >>> new_circ.shots
  Shots(total=123)
  ```

* PennyLane `autograph` supports standard python for updating arrays like `array[i] += x` instead of jax `arr.at[i].add(x)`. 
  Users can now use this when designing quantum circuits with experimental program capture enabled.

  ```python
  import pennylane as qml
  import jax.numpy as jnp

  qml.capture.enable()

  @qml.qnode(qml.device("default.qubit", wires=3))
  def circuit(val):
    angles = jnp.zeros(3)
    angles[0:3] += val

    for i, angle in enumerate(angles):
        qml.RX(angle, i)

    return qml.expval(qml.Z(0)), qml.expval(qml.Z(1)), qml.expval(qml.Z(2))
  ```

  ```pycon
  >>> circuit(jnp.pi)
  (Array(-1, dtype=float32),
   Array(-1, dtype=float32),
   Array(-1, dtype=float32)) 
  ```

  [(#8076)](https://github.com/PennyLaneAI/pennylane/pull/8076)

* PennyLane `autograph` supports standard python for index assignment (`arr[i] = x`) instead of jax.numpy form (`arr = arr.at[i].set(x)`).
  Users can now use standard python assignment when designing circuits with experimental program capture enabled.

  ```python
  import pennylane as qml
  import jax.numpy as jnp

  qml.capture.enable()

  @qml.qnode(qml.device("default.qubit", wires=3))
  def circuit(val):
    angles = jnp.zeros(3)
    angles[1] = val / 2
    angles[2] = val

    for i, angle in enumerate(angles):
        qml.RX(angle, i)

    return qml.expval(qml.Z(0)), qml.expval(qml.Z(1)), qml.expval(qml.Z(2))
  ```

  ```pycon
  >>> circuit(jnp.pi)
  (Array(0.99999994, dtype=float32),
   Array(0., dtype=float32),
   Array(-0.99999994, dtype=float32)) 
  ```

  [(#8027)](https://github.com/PennyLaneAI/pennylane/pull/8027)

* Logical operations (`and`, `or` and `not`) are now supported with the `autograph` module. Users can
  now use these logical operations in control flow when designing quantum circuits with experimental
  program capture enabled.

  ```python
  import pennylane as qml

  qml.capture.enable()

  @qml.qnode(qml.device("default.qubit", wires=1))
  def circuit(param):
      if param >= 0 and param <= 1:
          qml.H(0)
      return qml.state()
  ```

  ```pycon
  >>> circuit(0.5)
  Array([0.70710677+0.j, 0.70710677+0.j], dtype=complex64)
  ```

  [(#8006)](https://github.com/PennyLaneAI/pennylane/pull/8006)

* The decomposition of :class:`~.BasisRotation` has been optimized to skip redundant phase shift gates
  with angle :math:`\pm \pi` for real-valued, i.e., orthogonal, rotation matrices. This uses the fact that
  no or single :class:`~.PhaseShift` gate is required in case the matrix has a determinant :math:`\pm 1`.
  [(#7765)](https://github.com/PennyLaneAI/pennylane/pull/7765)

* Changed how basis states are assigned internally in `qml.Superposition`, improving its
  decomposition slightly both regarding classical computing time and gate decomposition.
  [(#7880)](https://github.com/PennyLaneAI/pennylane/pull/7880)

* The printing and drawing of :class:`~.TemporaryAND`, also known as ``qml.Elbow``, and its adjoint
  have been improved to be more legible and consistent with how it's depicted in circuits in the literature.
  [(#8017)](https://github.com/PennyLaneAI/pennylane/pull/8017)

  ```python
  import pennylane as qml

  @qml.draw
  @qml.qnode(qml.device("lightning.qubit", wires=4))
  def node():
      qml.TemporaryAND([0, 1, 2], control_values=[1, 0])
      qml.CNOT([2, 3])
      qml.adjoint(qml.TemporaryAND([0, 1, 2], control_values=[1, 0]))
      return qml.expval(qml.Z(3))
  ```

  ```pycon
  print(node())
  0: ─╭●─────●╮─┤     
  1: ─├○─────○┤─┤     
  2: ─╰──╭●───╯─┤     
  3: ────╰X─────┤  <Z>
  ```

* Several templates now have decompositions that can be accessed within the graph-based
  decomposition system (:func:`~.decomposition.enable_graph`), allowing workflows
  that include these templates to be decomposed in a resource-efficient and performant
  manner.
  [(#7779)](https://github.com/PennyLaneAI/pennylane/pull/7779)
  [(#7908)](https://github.com/PennyLaneAI/pennylane/pull/7908)
  [(#7385)](https://github.com/PennyLaneAI/pennylane/pull/7385)
  [(#7941)](https://github.com/PennyLaneAI/pennylane/pull/7941)
  [(#7943)](https://github.com/PennyLaneAI/pennylane/pull/7943)
  [(#8075)](https://github.com/PennyLaneAI/pennylane/pull/8075)
  [(#8002)](https://github.com/PennyLaneAI/pennylane/pull/8002)
  
  The included templates are: :class:`~.Adder`, :class:`~.ControlledSequence`, :class:`~.ModExp`, :class:`~.MottonenStatePreparation`, 
  :class:`~.MPSPrep`, :class:`~.Multiplier`, :class:`~.OutAdder`, :class:`~.OutMultiplier`, :class:`~.OutPoly`, :class:`~.PrepSelPrep`,
  :class:`~.ops.Prod`, :class:`~.Reflection`, :class:`~.Select`, :class:`~.StatePrep`, :class:`~.TrotterProduct`, :class:`~.QROM`, 
  :class:`~.GroverOperator`, :class:`~.UCCSD`, :class:`~.StronglyEntanglingLayers`, :class:`~.GQSP`, :class:`~.FermionicSingleExcitation`, 
  :class:`~.FermionicDoubleExcitation`, :class:`~.QROM`, :class:`~.ArbitraryStatePreparation`, :class:`~.CosineWindow`, 
  :class:`~.AmplitudeAmplification`, :class:`~.Permute`, :class:`~.AQFT`, :class:`~.FlipSign`, :class:`~.FABLE`,
  :class:`~.Qubitization`, and :class:`~.Superposition`

* A new function called :func:`~.math.choi_matrix` is available, which computes the [Choi matrix](https://en.wikipedia.org/wiki/Choi%E2%80%93Jamio%C5%82kowski_isomorphism) of a quantum channel.
  This is a useful tool in quantum information science and to check circuit identities involving non-unitary operations.
  [(#7951)](https://github.com/PennyLaneAI/pennylane/pull/7951)

  ```pycon
  >>> import numpy as np
  >>> Ks = [np.sqrt(0.3) * qml.CNOT((0, 1)), np.sqrt(1-0.3) * qml.X(0)]
  >>> Ks = [qml.matrix(op, wire_order=range(2)) for op in Ks]
  >>> Lambda = qml.math.choi_matrix(Ks)
  >>> np.trace(Lambda), np.trace(Lambda @ Lambda)
  (np.float64(1.0), np.float64(0.58))
  ```

* A new device preprocess transform, `~.devices.preprocess.no_analytic`, is available for hardware devices and hardware-like simulators.
  It validates that all executions are shot-based.
  [(#8037)](https://github.com/PennyLaneAI/pennylane/pull/8037)

* With program capture, the `true_fn` can now be a subclass of `Operator` when no `false_fn` is provided.
  `qml.cond(condition, qml.X)(0)` is now valid code and will return nothing, even though `qml.X` is
  technically a callable that returns an `X` operator.
  [(#8060)](https://github.com/PennyLaneAI/pennylane/pull/8060)
  [(#8101)](https://github.com/PennyLaneAI/pennylane/pull/8101)

* With program capture, an error is now raised if the conditional predicate is not a scalar.
  [(#8066)](https://github.com/PennyLaneAI/pennylane/pull/8066)

<h4>OpenQASM-PennyLane interoperability</h4>

* The :func:`qml.from_qasm3` function can now convert OpenQASM 3.0 circuits that contain
  subroutines, constants, all remaining stdlib gates, qubit registers, and built-in mathematical functions.
  [(#7651)](https://github.com/PennyLaneAI/pennylane/pull/7651)
  [(#7653)](https://github.com/PennyLaneAI/pennylane/pull/7653)
  [(#7676)](https://github.com/PennyLaneAI/pennylane/pull/7676)
  [(#7679)](https://github.com/PennyLaneAI/pennylane/pull/7679)
  [(#7677)](https://github.com/PennyLaneAI/pennylane/pull/7677)
  [(#7767)](https://github.com/PennyLaneAI/pennylane/pull/7767)
  [(#7690)](https://github.com/PennyLaneAI/pennylane/pull/7690)

<h4>Other improvements</h4>

<<<<<<< HEAD
* A `draw` function has been introduced in the `qml.compiler.python_compiler.visualization` module to visualize circuits
  with the new unified compiler framework when xDSL and/or Catalyst compilation passes are applied.
  [(#8040)](https://github.com/PennyLaneAI/pennylane/pull/8040)
  [(#8108)](https://github.com/PennyLaneAI/pennylane/pull/8108)
=======
* Program capture can now handle dynamic shots, shot vectors, and shots set with `qml.set_shots`.
  [(#7652)](https://github.com/PennyLaneAI/pennylane/pull/7652)
>>>>>>> 10596bbc

* Added a callback mechanism to the `qml.compiler.python_compiler` submodule to inspect the intermediate 
  representation of the program between multiple compilation passes.
  [(#7964)](https://github.com/PennyLaneAI/pennylane/pull/7964)

* The matrix factorization using :func:`~.math.decomposition.givens_decomposition` has
  been optimized to factor out the redundant sign in the diagonal phase matrix for the
  real-valued (orthogonal) rotation matrices. For example, in case the determinant of a matrix is
  :math:`-1`, only a single element of the phase matrix is required.
  [(#7765)](https://github.com/PennyLaneAI/pennylane/pull/7765)

* Added the `NumQubitsOp` operation to the `Quantum` dialect of the Python compiler.
[(#8063)](https://github.com/PennyLaneAI/pennylane/pull/8063)

* An error is no longer raised when non-integer wire labels are used in QNodes using `mcm_method="deferred"`.
  [(#7934)](https://github.com/PennyLaneAI/pennylane/pull/7934)
  

  ```python
  @qml.qnode(qml.device("default.qubit"), mcm_method="deferred")
  def circuit():
      m = qml.measure("a")
      qml.cond(m == 0, qml.X)("aux")
      return qml.expval(qml.Z("a"))
  ```

  ```pycon
  >>> print(qml.draw(circuit)())
    a: ──┤↗├────┤  <Z>
  aux: ───║───X─┤     
          ╚═══╝      
  ```

* PennyLane is now compatible with `quimb` 1.11.2 after a bug affecting `default.tensor` was fixed.
  [(#7931)](https://github.com/PennyLaneAI/pennylane/pull/7931)

* The error message raised when using Python compiler transforms with :func:`pennylane.qjit` has been updated
  with suggested fixes.
  [(#7916)](https://github.com/PennyLaneAI/pennylane/pull/7916)

* A new `qml.transforms.resolve_dynamic_wires` transform can allocate concrete wire values for dynamic
  qubit allocation.
  [(#7678)](https://github.com/PennyLaneAI/pennylane/pull/7678)

* The :func:`qml.workflow.set_shots` transform can now be directly applied to a QNode without the need for `functools.partial`, providing a more user-friendly syntax and negating having to import the `functools` package.
  [(#7876)](https://github.com/PennyLaneAI/pennylane/pull/7876)
  [(#7919)](https://github.com/PennyLaneAI/pennylane/pull/7919)

  ```python
  @qml.set_shots(shots=1000)  # or @qml.set_shots(1000)
  @qml.qnode(dev)
  def circuit():
      qml.H(0)
      return qml.expval(qml.Z(0))
  ```

  ```pycon
  >>> circuit()
  0.002
  ```

* Added a `QuantumParser` class to the `qml.compiler.python_compiler` submodule that automatically loads relevant dialects.
  [(#7888)](https://github.com/PennyLaneAI/pennylane/pull/7888)

* Enforce various modules to follow modular architecture via `tach`.
  [(#7847)](https://github.com/PennyLaneAI/pennylane/pull/7847)

* A compilation pass written with xDSL called `qml.compiler.python_compiler.transforms.MeasurementsFromSamplesPass`
  has been added for the experimental xDSL Python compiler integration. This pass replaces all
  terminal measurements in a program with a single :func:`pennylane.sample` measurement, and adds
  postprocessing instructions to recover the original measurement.
  [(#7620)](https://github.com/PennyLaneAI/pennylane/pull/7620)

* A combine-global-phase pass has been added to the xDSL Python compiler integration.
  Note that the current implementation can only combine all the global phase operations at
  the last global phase operation in the same region. In other words, global phase operations inside a control flow region can't be combined with those in their parent
  region.
  [(#7675)](https://github.com/PennyLaneAI/pennylane/pull/7675)

* The `mbqc` xDSL dialect has been added to the Python compiler, which is used to represent
  measurement-based quantum-computing instructions in the xDSL framework.
  [(#7815)](https://github.com/PennyLaneAI/pennylane/pull/7815)
  [(#8059)](https://github.com/PennyLaneAI/pennylane/pull/8059)

* The `AllocQubitOp` and `DeallocQubitOp` operations have been added to the `Quantum` dialect in the
  Python compiler.
  [(#7915)](https://github.com/PennyLaneAI/pennylane/pull/7915)

* The :func:`pennylane.ops.rs_decomposition` method now performs exact decomposition and returns
  complete global phase information when used for decomposing a phase gate to Clifford+T basis.
  [(#7793)](https://github.com/PennyLaneAI/pennylane/pull/7793)

* `default.qubit` will default to the tree-traversal MCM method when `mcm_method="device"`.
  [(#7885)](https://github.com/PennyLaneAI/pennylane/pull/7885)

* The :func:`~.clifford_t_decomposition` transform can now handle circuits with mid-circuit
  measurements including Catalyst's measurements operations. It also now handles `RZ` and `PhaseShift`
  operations where angles are odd multiples of `±pi/4` more efficiently while using `method="gridsynth"`.
  [(#7793)](https://github.com/PennyLaneAI/pennylane/pull/7793)
  [(#7942)](https://github.com/PennyLaneAI/pennylane/pull/7942)

* The default implementation of `Device.setup_execution_config` now choses `"device"` as the default mcm method if it is available as specified by the device TOML file.
  [(#7968)](https://github.com/PennyLaneAI/pennylane/pull/7968)

<h4>Resource-efficient decompositions 🔎</h4>

* With :func:`~.decomposition.enable_graph()`, dynamically allocated wires are now supported in decomposition rules. This provides a smoother overall experience when decomposing operators in a way that requires auxiliary/work wires.
  [(#7861)](https://github.com/PennyLaneAI/pennylane/pull/7861)

  * The :func:`~.transforms.decompose` transform now accepts a `num_available_work_wires` argument that allows the user to specify the number of work wires available for dynamic allocation.
  [(#7963)](https://github.com/PennyLaneAI/pennylane/pull/7963)
  [(#7980)](https://github.com/PennyLaneAI/pennylane/pull/7980)

  * Decomposition rules added for the :class:`~.MultiControlledX` that dynamically allocate work wires if none was explicitly specified via the `work_wires` argument of the operator.
  [(#8024)](https://github.com/PennyLaneAI/pennylane/pull/8024)

* A :class:`~.decomposition.decomposition_graph.DecompGraphSolution` class is added to store the solution of a decomposition graph. An instance of this class is returned from the `solve` method of the :class:`~.decomposition.decomposition_graph.DecompositionGraph`.
  [(#8031)](https://github.com/PennyLaneAI/pennylane/pull/8031)

<h3>Labs: a place for unified and rapid prototyping of research software 🧪</h3>

* Added state of the art resources for the `ResourceSelectPauliRot` template and the
  `ResourceQubitUnitary` templates.
  [(#7786)](https://github.com/PennyLaneAI/pennylane/pull/7786)

* Added state of the art resources for the `ResourceSingleQubitCompare`, `ResourceTwoQubitCompare`,
  `ResourceIntegerComparator` and `ResourceRegisterComparator` templates.
  [(#7857)](https://github.com/PennyLaneAI/pennylane/pull/7857)

* Added state of the art resources for the `ResourceUniformStatePrep`,
  and `ResourceAliasSampling` templates.
  [(#7883)](https://github.com/PennyLaneAI/pennylane/pull/7883)

* Added state of the art resources for the `ResourceQFT` and `ResourceAQFT` templates.
  [(#7920)](https://github.com/PennyLaneAI/pennylane/pull/7920)

* Added an internal `dequeue()` method to the `ResourceOperator` class to simplify the 
  instantiation of resource operators which require resource operators as input.
  [(#7974)](https://github.com/PennyLaneAI/pennylane/pull/7974)

* The `catalyst` xDSL dialect has been added to the Python compiler, which contains data structures that support core compiler functionality.
  [(#7901)](https://github.com/PennyLaneAI/pennylane/pull/7901)

* New `SparseFragment` and `SparseState` classes have been created that allow to use sparse matrices for the Hamiltonian Fragments when estimating the Trotter error.
  [(#7971)](https://github.com/PennyLaneAI/pennylane/pull/7971)

* The `qec` xDSL dialect has been added to the Python compiler, which contains data structures that support quantum error correction functionality.
  [(#7985)](https://github.com/PennyLaneAI/pennylane/pull/7985)

* The `stablehlo` xDSL dialect has been added to the Python compiler, which extends the existing
  StableHLO dialect with missing upstream operations.
  [(#8036)](https://github.com/PennyLaneAI/pennylane/pull/8036)
  [(#8084)](https://github.com/PennyLaneAI/pennylane/pull/8084)
  

* Added more templates with state of the art resource estimates. Users can now use the `ResourceQPE`,
  `ResourceControlledSequence`, and `ResourceIterativeQPE` templates with the resource estimation tool.
  [(#8053)](https://github.com/PennyLaneAI/pennylane/pull/8053)

* Added state of the art resources for the `ResourceTrotterProduct` template.
  [(#7910)](https://github.com/PennyLaneAI/pennylane/pull/7910)

<h3>Breaking changes 💔</h3>

* The methods :meth:`~.pauli.PauliWord.operation` and :meth:`~.pauli.PauliSentence.operation`
  no longer queue any operators.
  [(#8136)](https://github.com/PennyLaneAI/pennylane/pull/8136)

* `qml.sample` no longer has singleton dimensions squeezed out for single shots or single wires. This cuts
  down on the complexity of post-processing due to having to handle single shot and single wire cases
  separately. The return shape will now *always* be `(shots, num_wires)`.
  [(#7944)](https://github.com/PennyLaneAI/pennylane/pull/7944)
  [(#8118)](https://github.com/PennyLaneAI/pennylane/pull/8118)

  For a simple qnode:

  ```pycon
  >>> @qml.qnode(qml.device('default.qubit'))
  ... def c():
  ...   return qml.sample(wires=0)
  ```

  Before the change, we had:
  
  ```pycon
  >>> qml.set_shots(c, shots=1)()
  0
  ```

  and now we have:

  ```pycon
  >>> qml.set_shots(c, shots=1)()
  array([[0]])
  ```

  Previous behavior can be recovered by squeezing the output:

  ```pycon
  >>> qml.math.squeeze(qml.set_shots(c, shots=1)())
  0
  ```

* `ExecutionConfig` and `MCMConfig` from `pennylane.devices` are now frozen dataclasses whose fields should be updated with `dataclass.replace`. 
  [(#7697)](https://github.com/PennyLaneAI/pennylane/pull/7697)
  [(#8046)](https://github.com/PennyLaneAI/pennylane/pull/8046)

* Functions involving an execution configuration will now default to `None` instead of `pennylane.devices.DefaultExecutionConfig` and have to be handled accordingly. 
  This prevents the potential mutation of a global object. 

  This means that functions like,
  ```python
  ...
    def some_func(..., execution_config = DefaultExecutionConfig):
      ...
  ...
  ```
  should be written as follows,
  ```python
  ...
    def some_func(..., execution_config: ExecutionConfig | None = None):
      if execution_config is None:
          execution_config = ExecutionConfig()
  ...
  ```

  [(#7697)](https://github.com/PennyLaneAI/pennylane/pull/7697)

* The `qml.HilbertSchmidt` and `qml.LocalHilbertSchmidt` templates have been updated and their UI has been remarkably simplified. 
  They now accept an operation or a list of operations as quantum unitaries.
  [(#7933)](https://github.com/PennyLaneAI/pennylane/pull/7933)

  In past versions of PennyLane, these templates required providing the `U` and `V` unitaries as a `qml.tape.QuantumTape` and a quantum function,
  respectively, along with separate parameters and wires.

  With this release, each template has been improved to accept one or more operators as  unitaries. 
  The wires and parameters of the approximate unitary `V` are inferred from the inputs, according to the order provided.

  ```python
  >>> U = qml.Hadamard(0)
  >>> V = qml.RZ(0.1, wires=1)
  >>> qml.HilbertSchmidt(V, U)
  HilbertSchmidt(0.1, wires=[0, 1])
  ```

* Remove support for Python 3.10 and adds support for 3.13.
  [(#7935)](https://github.com/PennyLaneAI/pennylane/pull/7935)

* Move custom exceptions into `exceptions.py` and add a documentation page for them in the internals.
  [(#7856)](https://github.com/PennyLaneAI/pennylane/pull/7856)

* The boolean functions provided in `qml.operation` are deprecated. See the
  :doc:`deprecations page </development/deprecations>` for equivalent code to use instead. These
  include `not_tape`, `has_gen`, `has_grad_method`, `has_multipar`, `has_nopar`, `has_unitary_gen`,
  `is_measurement`, `defines_diagonalizing_gates`, and `gen_is_multi_term_hamiltonian`.
  [(#7924)](https://github.com/PennyLaneAI/pennylane/pull/7924)

* Removed access for `lie_closure`, `structure_constants` and `center` via `qml.pauli`.
  Top level import and usage is advised. The functions now live in the `liealg` module.

  ```python
  import pennylane.liealg
  from pennylane.liealg import lie_closure, structure_constants, center
  ```

  [(#7928)](https://github.com/PennyLaneAI/pennylane/pull/7928)
  [(#7994)](https://github.com/PennyLaneAI/pennylane/pull/7994)

* `qml.operation.Observable` and the corresponding `Observable.compare` have been removed, as
  PennyLane now depends on the more general `Operator` interface instead. The
  `Operator.is_hermitian` property can instead be used to check whether or not it is highly likely
  that the operator instance is Hermitian.
  [(#7927)](https://github.com/PennyLaneAI/pennylane/pull/7927)

* `qml.operation.WiresEnum`, `qml.operation.AllWires`, and `qml.operation.AnyWires` have been removed. Setting `Operator.num_wires = None` (the default)
  should instead indicate that the `Operator` does not need wire validation.
  [(#7911)](https://github.com/PennyLaneAI/pennylane/pull/7911)

* Removed `QNode.get_gradient_fn` method. Instead, use `qml.workflow.get_best_diff_method` to obtain the differentiation method.
  [(#7907)](https://github.com/PennyLaneAI/pennylane/pull/7907)

* Top-level access to ``DeviceError``, ``PennyLaneDeprecationWarning``, ``QuantumFunctionError`` and ``ExperimentalWarning`` has been removed. Please import these objects from the new ``pennylane.exceptions`` module.
  [(#7874)](https://github.com/PennyLaneAI/pennylane/pull/7874)

* `qml.cut_circuit_mc` no longer accepts a `shots` keyword argument. The shots should instead
  be set on the tape itself.
  [(#7882)](https://github.com/PennyLaneAI/pennylane/pull/7882)

<h3>Deprecations 👋</h3>

* Setting shots on a device through the `shots=` kwarg, e.g. `qml.device("default.qubit", wires=2, shots=1000)`, is deprecated. Please use the `set_shots` transform on the `QNode` instead.

  ```python
  dev = qml.device("default.qubit", wires=2)

  @qml.set_shots(1000)
  @qml.qnode(dev)
  def circuit(x):
      qml.RX(x, wires=0)
      return qml.expval(qml.Z(0))
  ```

  [(#7979)](https://github.com/PennyLaneAI/pennylane/pull/7979)

* Support for using TensorFlow with PennyLane has been deprecated and will be dropped in Pennylane v0.44.
  Future versions of PennyLane are not guaranteed to work with TensorFlow.
  Instead, we recommend using the :doc:`JAX </introduction/interfaces/jax>` or :doc:`PyTorch </introduction/interfaces/torch>` interface for
  machine learning applications to benefit from enhanced support and features. Please consult the following demos for
  more usage information: 
  [Turning quantum nodes into Torch Layers](https://pennylane.ai/qml/demos/tutorial_qnn_module_torch) and
  [How to optimize a QML model using JAX and Optax](https://pennylane.ai/qml/demos/tutorial_How_to_optimize_QML_model_using_JAX_and_Optax).
  [(#7989)](https://github.com/PennyLaneAI/pennylane/pull/7989)
  [(#8106)](https://github.com/PennyLaneAI/pennylane/pull/8106)

* `pennylane.devices.DefaultExecutionConfig` is deprecated and will be removed in v0.44.
  Instead, use `qml.devices.ExecutionConfig()` to create a default execution configuration.
  [(#7987)](https://github.com/PennyLaneAI/pennylane/pull/7987)

* Specifying the ``work_wire_type`` argument in ``qml.ctrl`` and other controlled operators as ``"clean"`` or 
  ``"dirty"`` is deprecated. Use ``"zeroed"`` to indicate that the work wires are initially in the :math:`|0\rangle`
  state, and ``"borrowed"`` to indicate that the work wires can be in any arbitrary state. In both cases, the
  work wires are restored to their original state upon completing the decomposition.
  [(#7993)](https://github.com/PennyLaneAI/pennylane/pull/7993)

* Providing `num_steps` to :func:`pennylane.evolve`, :func:`pennylane.exp`, :class:`pennylane.ops.Evolution`,
  and :class:`pennylane.ops.Exp` is deprecated and will be removed in a future release. Instead, use
  :class:`~.TrotterProduct` for approximate methods, providing the `n` parameter to perform the Suzuki-Trotter
  product approximation of a Hamiltonian with the specified number of Trotter steps.

  As a concrete example, consider the following case:

  ```python
  coeffs = [0.5, -0.6]
  ops = [qml.X(0), qml.X(0) @ qml.Y(1)]
  H_flat = qml.dot(coeffs, ops)
  ```

  Instead of computing the Suzuki-Trotter product approximation as:

  ```pycon
  >>> qml.evolve(H_flat, num_steps=2).decomposition()
  [RX(0.5, wires=[0]),
  PauliRot(-0.6, XY, wires=[0, 1]),
  RX(0.5, wires=[0]),
  PauliRot(-0.6, XY, wires=[0, 1])]
  ```

  The same result can be obtained using :class:`~.TrotterProduct` as follows:

  ```pycon
  >>> decomp_ops = qml.adjoint(qml.TrotterProduct(H_flat, time=1.0, n=2)).decomposition()
  >>> [simp_op for op in decomp_ops for simp_op in map(qml.simplify, op.decomposition())]
  [RX(0.5, wires=[0]),
  PauliRot(-0.6, XY, wires=[0, 1]),
  RX(0.5, wires=[0]),
  PauliRot(-0.6, XY, wires=[0, 1])]
  ```
  [(#7954)](https://github.com/PennyLaneAI/pennylane/pull/7954)
  [(#7977)](https://github.com/PennyLaneAI/pennylane/pull/7977)

* `MeasurementProcess.expand` is deprecated. The relevant method can be replaced with 
  `qml.tape.QuantumScript(mp.obs.diagonalizing_gates(), [type(mp)(eigvals=mp.obs.eigvals(), wires=mp.obs.wires)])`
  [(#7953)](https://github.com/PennyLaneAI/pennylane/pull/7953)

* `shots=` in `QNode` calls is deprecated and will be removed in v0.44.
  Instead, please use the `qml.workflow.set_shots` transform to set the number of shots for a QNode.
  [(#7906)](https://github.com/PennyLaneAI/pennylane/pull/7906)

* ``QuantumScript.shape`` and ``QuantumScript.numeric_type`` are deprecated and will be removed in version v0.44.
  Instead, the corresponding ``.shape`` or ``.numeric_type`` of the ``MeasurementProcess`` class should be used.
  [(#7950)](https://github.com/PennyLaneAI/pennylane/pull/7950)

* Some unnecessary methods of the `qml.CircuitGraph` class are deprecated and will be removed in version v0.44:
  [(#7904)](https://github.com/PennyLaneAI/pennylane/pull/7904)

    - `print_contents` in favor of `print(obj)`
    - `observables_in_order` in favor of `observables`
    - `operations_in_order` in favor of `operations`
    - `ancestors_in_order` in favor of `ancestors(obj, sort=True)`
    - `descendants_in_order` in favore of `descendants(obj, sort=True)`

* The `QuantumScript.to_openqasm` method is deprecated and will be removed in version v0.44.
  Instead, the `qml.to_openqasm` function should be used.
  [(#7909)](https://github.com/PennyLaneAI/pennylane/pull/7909)

* The `level=None` argument in the :func:`pennylane.workflow.get_transform_program`, :func:`pennylane.workflow.construct_batch`, `qml.draw`, `qml.draw_mpl`, and `qml.specs` transforms is deprecated and will be removed in v0.43.
  Please use `level='device'` instead to apply the noise model at the device level.
  [(#7886)](https://github.com/PennyLaneAI/pennylane/pull/7886)

* `qml.qnn.cost.SquaredErrorLoss` is deprecated and will be removed in version v0.44. Instead, this hybrid workflow can be accomplished
  with a function like `loss = lambda *args: (circuit(*args) - target)**2`.
  [(#7527)](https://github.com/PennyLaneAI/pennylane/pull/7527)

* Access to `add_noise`, `insert` and noise mitigation transforms from the `pennylane.transforms` module is deprecated.
  Instead, these functions should be imported from the `pennylane.noise` module.
  [(#7854)](https://github.com/PennyLaneAI/pennylane/pull/7854)

* The `qml.QNode.add_transform` method is deprecated and will be removed in v0.43.
  Instead, please use `QNode.transform_program.push_back(transform_container=transform_container)`.
  [(#7855)](https://github.com/PennyLaneAI/pennylane/pull/7855)

<h3>Internal changes ⚙️</h3>

* Unpin `autoray` package in `pyproject.toml` by fixing source code that was broken by release.
  [(#8147)](https://github.com/PennyLaneAI/pennylane/pull/8147)

* The `autograph` keyword argument has been removed from the `QNode` constructor. 
  To enable autograph conversion, use the `qjit` decorator together with the `qml.capture.disable_autograph` context manager.
  [(#8104)](https://github.com/PennyLaneAI/pennylane/pull/8104)
  
* Add ability to disable autograph conversion using the newly added `qml.capture.disable_autograph` decorator or context manager.
  [(#8102)](https://github.com/PennyLaneAI/pennylane/pull/8102)

* Set `autoray` package upper-bound in `pyproject.toml` CI due to breaking changes in `v0.8.0`.
  [(#8110)](https://github.com/PennyLaneAI/pennylane/pull/8110)

* Add capability for roundtrip testing and module verification to the Python compiler `run_filecheck` and
`run_filecheck_qjit` fixtures.
  [(#8049)](https://github.com/PennyLaneAI/pennylane/pull/8049)

* Improve type hinting internally.
  [(#8086)](https://github.com/PennyLaneAI/pennylane/pull/8086)

* The `cond` primitive with program capture no longer stores missing false branches as `None`, instead storing them
  as jaxprs with no output.
  [(#8080)](https://github.com/PennyLaneAI/pennylane/pull/8080)

* Removed unnecessary execution tests along with accuracy validation in `tests/ops/functions/test_map_wires.py`.
  [(#8032)](https://github.com/PennyLaneAI/pennylane/pull/8032)

* Added a new `all-tests-passed` gatekeeper job to `interface-unit-tests.yml` to ensure all test
  jobs complete successfully before triggering downstream actions. This reduces the need to
  maintain a long list of required checks in GitHub settings. Also added the previously missing
  `capture-jax-tests` job to the list of required test jobs, ensuring this test suite is properly
  enforced in CI.
  [(#7996)](https://github.com/PennyLaneAI/pennylane/pull/7996)

* Equipped `DefaultQubitLegacy` (test suite only) with seeded sampling.
  This allows for reproducible sampling results of legacy classical shadow across CI.
  [(#7903)](https://github.com/PennyLaneAI/pennylane/pull/7903)

* Capture does not block `wires=0` anymore. This allows Catalyst to work with zero-wire devices.
  Note that `wires=None` is still illegal.
  [(#7978)](https://github.com/PennyLaneAI/pennylane/pull/7978)

* Improves readability of `dynamic_one_shot` postprocessing to allow further modification.
  [(#7962)](https://github.com/PennyLaneAI/pennylane/pull/7962)
  [(#8041)](https://github.com/PennyLaneAI/pennylane/pull/8041)

* Update PennyLane's top-level `__init__.py` file imports to improve Python language server support for finding
  PennyLane submodules.
  [(#7959)](https://github.com/PennyLaneAI/pennylane/pull/7959)

* Adds `measurements` as a "core" module in the tach specification.
  [(#7945)](https://github.com/PennyLaneAI/pennylane/pull/7945)

* Improves type hints in the `measurements` module.
  [(#7938)](https://github.com/PennyLaneAI/pennylane/pull/7938)

* Refactored the codebase to adopt modern type hint syntax for Python 3.11+ language features.
  [(#7860)](https://github.com/PennyLaneAI/pennylane/pull/7860)
  [(#7982)](https://github.com/PennyLaneAI/pennylane/pull/7982)

* Improve the pre-commit hook to add gitleaks.
  [(#7922)](https://github.com/PennyLaneAI/pennylane/pull/7922)

* Added a `run_filecheck_qjit` fixture that can be used to run FileCheck on integration tests for the
  `qml.compiler.python_compiler` submodule.
  [(#7888)](https://github.com/PennyLaneAI/pennylane/pull/7888)

* Added a `dialects` submodule to `qml.compiler.python_compiler` which now houses all the xDSL dialects we create.
  Additionally, the `MBQCDialect` and `QuantumDialect` dialects have been renamed to `MBQC` and `Quantum`.
  [(#7897)](https://github.com/PennyLaneAI/pennylane/pull/7897)

* Update minimum supported `pytest` version to `8.4.1`.
  [(#7853)](https://github.com/PennyLaneAI/pennylane/pull/7853)

* `DefaultQubitLegacy` (test suite only) no longer provides a customized classical shadow
  implementation
  [(#7895)](https://github.com/PennyLaneAI/pennylane/pull/7895)

* Make `pennylane.io` a tertiary module.
  [(#7877)](https://github.com/PennyLaneAI/pennylane/pull/7877)

* Seeded tests for the `split_to_single_terms` transformation.
  [(#7851)](https://github.com/PennyLaneAI/pennylane/pull/7851)

* Upgrade `rc_sync.yml` to work with latest `pyproject.toml` changes.
  [(#7808)](https://github.com/PennyLaneAI/pennylane/pull/7808)
  [(#7818)](https://github.com/PennyLaneAI/pennylane/pull/7818)

* `LinearCombination` instances can be created with `_primitive.impl` when
  capture is enabled and tracing is active.
  [(#7893)](https://github.com/PennyLaneAI/pennylane/pull/7893)

* The `TensorLike` type is now compatible with static type checkers.
  [(#7905)](https://github.com/PennyLaneAI/pennylane/pull/7905)

* Update xDSL supported version to `0.49`.
  [(#7923)](https://github.com/PennyLaneAI/pennylane/pull/7923)
  [(#7932)](https://github.com/PennyLaneAI/pennylane/pull/7932)
  [(#8120)](https://github.com/PennyLaneAI/pennylane/pull/8120)

* Update JAX version used in tests to `0.6.2`
  [(#7925)](https://github.com/PennyLaneAI/pennylane/pull/7925)

* The measurement-plane attribute of the Python compiler `mbqc` dialect now uses the "opaque syntax"
  format when printing in the generic IR format. This enables usage of this attribute when IR needs
  to be passed from the python compiler to Catalyst.
  [(#7957)](https://github.com/PennyLaneAI/pennylane/pull/7957)

* An `xdsl_extras` module has been added to the Python compiler to house additional utilities and
  functionality not available upstream in xDSL.
  [(#8067)](https://github.com/PennyLaneAI/pennylane/pull/8067)
  [(#8120)](https://github.com/PennyLaneAI/pennylane/pull/8120)

<h3>Documentation 📝</h3>

* Rename `ancilla` to `auxiliary` in internal documentation.
  [(#8005)](https://github.com/PennyLaneAI/pennylane/pull/8005)

* Small typos in the docstring for `qml.noise.partial_wires` have been corrected.
  [(#8052)](https://github.com/PennyLaneAI/pennylane/pull/8052)

* The theoretical background section of :class:`~.BasisRotation` has been extended to explain
  the underlying Lie group/algebra homomorphism between the (dense) rotation matrix and the
  performed operations on the target qubits.
  [(#7765)](https://github.com/PennyLaneAI/pennylane/pull/7765)

* Updated the code examples in the documentation of :func:`~.specs`.
  [(#8003)](https://github.com/PennyLaneAI/pennylane/pull/8003)

* Clarifies the use case for `Operator.pow` and `Operator.adjoint`.
  [(#7999)](https://github.com/PennyLaneAI/pennylane/pull/7999)

* The docstring of the `is_hermitian` operator property has been updated to better describe its behaviour.
  [(#7946)](https://github.com/PennyLaneAI/pennylane/pull/7946)

* Improved the docstrings of all optimizers for consistency and legibility.
  [(#7891)](https://github.com/PennyLaneAI/pennylane/pull/7891)

* Updated the code example in the documentation for :func:`~.transforms.split_non_commuting`.
  [(#7892)](https://github.com/PennyLaneAI/pennylane/pull/7892)

* Fixed :math:`\LaTeX` rendering in the documentation for `qml.TrotterProduct` and `qml.trotterize`.
  [(#8014)](https://github.com/PennyLaneAI/pennylane/pull/8014)

* Updated description of `alpha` parameter in `ClassicalShadow.entropy`.
  Trimmed the outdated part of discussion regarding different choices of `alpha`.
  [(#8100)](https://github.com/PennyLaneAI/pennylane/pull/8100)

<h3>Bug fixes 🐛</h3>

* Fixes a bug that made the queueing behaviour of :meth:`~.pauli.PauliWord.operation` and
  :meth:`~.pauli.PauliSentence.operation` dependent on the global state of a program due to
  a caching issue.
  [(#8135)](https://github.com/PennyLaneAI/pennylane/pull/8135)

* A more informative error is raised when extremely deep circuits are attempted to be drawn.
  [(#8139)](https://github.com/PennyLaneAI/pennylane/pull/8139)

* An error is now raised if sequences of classically processed mid circuit measurements
  are used as input to :func:`pennylane.counts` or :func:`pennylane.probs`.
  [(#8109)](https://github.com/PennyLaneAI/pennylane/pull/8109)

* Simplifying operators raised to integer powers no longer causes recursion errors.
  [(#8044)](https://github.com/PennyLaneAI/pennylane/pull/8044)

* Fixes the GPU selection issue in `qml.math` with PyTorch when multiple GPUs are present.
  [(#8008)](https://github.com/PennyLaneAI/pennylane/pull/8008)

* The `~.for_loop` function with capture enabled can now handle over indexing
  into an empty array when `start == stop`.
  [(#8026)](https://github.com/PennyLaneAI/pennylane/pull/8026)

* Plxpr primitives now only return dynamically shaped arrays if their outputs
  actually have dynamic shapes.
  [(#8004)](https://github.com/PennyLaneAI/pennylane/pull/8004)

* Fixes an issue with tree-traversal and non-sequential wire orders.
  [(#7991)](https://github.com/PennyLaneAI/pennylane/pull/7991)

* Fixes a bug in :func:`~.matrix` where an operator's
  constituents were incorrectly queued if its decomposition was requested.
  [(#7975)](https://github.com/PennyLaneAI/pennylane/pull/7975)

* An error is now raised if an `end` statement is found in a measurement conditioned branch in a QASM string being imported into PennyLane.
  [(#7872)](https://github.com/PennyLaneAI/pennylane/pull/7872)

* Fixes issue related to :func:`~.transforms.to_zx` adding the support for
  `Toffoli` and `CCZ` gates conversion into their ZX-graph representation.
  [(#7899)](https://github.com/PennyLaneAI/pennylane/pull/7899)

* `get_best_diff_method` now correctly aligns with `execute` and `construct_batch` logic in workflows.
  [(#7898)](https://github.com/PennyLaneAI/pennylane/pull/7898)

* Resolve issues with AutoGraph transforming internal PennyLane library code due to incorrect
  module attribution of wrapper functions.
  [(#7889)](https://github.com/PennyLaneAI/pennylane/pull/7889)

* Calling `QNode.update` no longer acts as if `set_shots` has been applied.
  [(#7881)](https://github.com/PennyLaneAI/pennylane/pull/7881)

* Fixes attributes and types in the quantum dialect.
  This allows for types to be inferred correctly when parsing.
  [(#7825)](https://github.com/PennyLaneAI/pennylane/pull/7825)

* Fixes `SemiAdder` to work when inputs are defined with a single wire.
  [(#7940)](https://github.com/PennyLaneAI/pennylane/pull/7940)

* Fixes a bug where `qml.prod`, `qml.matrix`, and `qml.cond` applied on a quantum function does not dequeue operators passed as arguments to the function.
  [(#8094)](https://github.com/PennyLaneAI/pennylane/pull/8094)
  [(#8119)](https://github.com/PennyLaneAI/pennylane/pull/8119)

<h3>Contributors ✍️</h3>

This release contains contributions from (in alphabetical order):

Guillermo Alonso,
Ali Asadi,
Utkarsh Azad,
Joey Carter,
Yushao Chen,
Isaac De Vlugt,
Diksha Dhawan,
Marcus Edwards,
Lillian Frederiksen,
Pietropaolo Frisoni,
Simone Gasperini,
David Ittah,
Korbinian Kottmann,
Mehrdad Malekmohammadi
Pablo Antonio Moreno Casares
Erick Ochoa,
Mudit Pandey,
Andrija Paurevic,
Alex Preciado,
Shuli Shu,
Jay Soni,
David Wierichs,
Jake Zaia<|MERGE_RESOLUTION|>--- conflicted
+++ resolved
@@ -351,15 +351,13 @@
 
 <h4>Other improvements</h4>
 
-<<<<<<< HEAD
 * A `draw` function has been introduced in the `qml.compiler.python_compiler.visualization` module to visualize circuits
   with the new unified compiler framework when xDSL and/or Catalyst compilation passes are applied.
   [(#8040)](https://github.com/PennyLaneAI/pennylane/pull/8040)
   [(#8108)](https://github.com/PennyLaneAI/pennylane/pull/8108)
-=======
+
 * Program capture can now handle dynamic shots, shot vectors, and shots set with `qml.set_shots`.
   [(#7652)](https://github.com/PennyLaneAI/pennylane/pull/7652)
->>>>>>> 10596bbc
 
 * Added a callback mechanism to the `qml.compiler.python_compiler` submodule to inspect the intermediate 
   representation of the program between multiple compilation passes.
