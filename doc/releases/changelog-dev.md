:orphan:

# Release 0.42.0-dev (development release)

<h3>New features since last release</h3>

<h3>Improvements 🛠</h3>

* Alias for Identity (`I`) is now accessible from `qml.ops`.
  [(#7200)](https://github.com/PennyLaneAI/pennylane/pull/7200)

<h3>Breaking changes 💔</h3>

* `qml.tape.TapeError` has been removed.
  [(#7205)](https://github.com/PennyLaneAI/pennylane/pull/7205)

<h3>Deprecations 👋</h3>

<h3>Internal changes ⚙️</h3>

<<<<<<< HEAD
* Add new `pennylane.exceptions` module for custom errors and warnings.
  [(#7205)](https://github.com/PennyLaneAI/pennylane/pull/7205)

=======
* Clean up `__init__.py` files in `math`, `ops`, `qaoa`, `tape` and `templates` to be explicit in what they import. 
  [(#7200)](https://github.com/PennyLaneAI/pennylane/pull/7200)
  
>>>>>>> dc17fa13
* The `Tracker` class has been moved into the `devices` module.
  [(#7281)](https://github.com/PennyLaneAI/pennylane/pull/7281)

<h3>Documentation 📝</h3>

<h3>Bug fixes 🐛</h3>

* Fixes a bug where the global phase was not being added in the ``QubitUnitary`` decomposition.  
  [(#7244)](https://github.com/PennyLaneAI/pennylane/pull/7244)
  [(#7270)](https://github.com/PennyLaneAI/pennylane/pull/7270)

* Using finite differences with program capture without x64 mode enabled now raises a warning.
  [(#7282)](https://github.com/PennyLaneAI/pennylane/pull/7282)

* When the `mcm_method` is specified to the `"device"`, the `defer_measurements` transform will 
  no longer be applied. Instead, the device will be responsible for all MCM handling.
  [(#7243)](https://github.com/PennyLaneAI/pennylane/pull/7243)

<h3>Contributors ✍️</h3>

This release contains contributions from (in alphabetical order):

<<<<<<< HEAD
Guillermo Alonso-Linaje,
Andrija Paurevic,
Christina Lee
=======
Guillermo Alonso-Linaje
Christina Lee
Andrija Paurevic
>>>>>>> dc17fa13
<|MERGE_RESOLUTION|>--- conflicted
+++ resolved
@@ -18,15 +18,12 @@
 
 <h3>Internal changes ⚙️</h3>
 
-<<<<<<< HEAD
 * Add new `pennylane.exceptions` module for custom errors and warnings.
   [(#7205)](https://github.com/PennyLaneAI/pennylane/pull/7205)
 
-=======
 * Clean up `__init__.py` files in `math`, `ops`, `qaoa`, `tape` and `templates` to be explicit in what they import. 
   [(#7200)](https://github.com/PennyLaneAI/pennylane/pull/7200)
   
->>>>>>> dc17fa13
 * The `Tracker` class has been moved into the `devices` module.
   [(#7281)](https://github.com/PennyLaneAI/pennylane/pull/7281)
 
@@ -49,12 +46,6 @@
 
 This release contains contributions from (in alphabetical order):
 
-<<<<<<< HEAD
 Guillermo Alonso-Linaje,
 Andrija Paurevic,
-Christina Lee
-=======
-Guillermo Alonso-Linaje
-Christina Lee
-Andrija Paurevic
->>>>>>> dc17fa13
+Christina Lee