--- conflicted
+++ resolved
@@ -774,12 +774,10 @@
 
 <h3>Internal changes ⚙️</h3>
 
-<<<<<<< HEAD
 * Adjusted `test_no_operator_matrix_defined` to correctly yield the documented, expected error.
-=======
+
 * Add intermediate caching to `null.qubit` zero value generation to improve memory consumption for larger workloads.
   [(#7155)](https://github.com/PennyLaneAI/pennylane/pull/7155)
->>>>>>> 731d80f9
 
 * All use of `ABC` for intermediate variables will be renamed to preserve the label for the Python abstract base class `abc.ABC`.
   [(#7156)](https://github.com/PennyLaneAI/pennylane/pull/7156)
