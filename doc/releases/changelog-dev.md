:orphan:

# Release 0.20.0-dev (development release)

<h3>New features since last release</h3>

<<<<<<< HEAD
* A thermal relaxation channel is added to the Noisy channels. The channel description can be
=======
* A thermal relaxation channel is added to the Noisy channels. The channel description can be 
>>>>>>> d6b69aa5
  found on the supplementary information of [Quantum classifier with tailored quantum kernels](https://arxiv.org/abs/1909.02611).
  [(#1766)](https://github.com/PennyLaneAI/pennylane/pull/1766)
  
* Added the identity observable to be an operator. Now we can explicitly call the identity 
  operation on our quantum circuits for both qubit and CV devices.
  [(#1829)](https://github.com/PennyLaneAI/pennylane/pull/1829) 

* Added density matrix initialization gate for mixed state simulation. [(#1686)](https://github.com/PennyLaneAI/pennylane/issues/1686)

<h3>Improvements</h3>

<<<<<<< HEAD
* The QNode has been re-written to support batch execution across the board,
  custom gradients, better decomposition strategies, and higher-order derivatives.
  [(#1807)](https://github.com/PennyLaneAI/pennylane/pull/1807)

  - Internally, if multiple circuits are generated for execution simultaneously, they
    will be packaged into a single job for execution on the device. This can lead to
    significant performance improvement when executing the QNode on remote
    quantum hardware.

  - Custom gradient transforms can be specified as the differentiation method:

    ```python
    @qml.gradients.gradient_transform
    def my_gradient_transform(tape):
        ...
        return tapes, processing_fn

    @qml.qnode(dev, diff_method=my_gradient_transform)
    def circuit():
    ```

  - Arbitrary :math:`n`-th order derivatives are supported on hardware using gradient transforms
    such as the parameter-shift rule. To specify that an :math:`n`-th order derivative of a QNode
    will be computed, the `max_diff` argument should be set. By default, this is set to 1
    (first-order derivatives only). Increasing this value allows for higher order derivatives to be
    extracted, at the cost of additional (classical) computational overhead during the backwards
    pass.

  - When decomposing the circuit, the default decomposition strategy `expansion_strategy="gradient"`
    will prioritize decompositions that result in the smallest number of parametrized operations
    required to satisfy the differentiation method. While this may lead to a slight increase in
    classical processing, it significantly reduces the number of circuit evaluations needed to
    compute gradients of complex unitaries.

    To return to the old behaviour, `expansion_strategy="device"` can be specified.

  Note that the old QNode remains accessible at `@qml.qnode_old.qnode`, however this will
  be removed in the next release.
=======
* Tests do not loop over automatically imported and instantiated operations any more, 
  which was opaque and created unnecessarily many tests.
  [(#1895)](https://github.com/PennyLaneAI/pennylane/pull/1895)
>>>>>>> d6b69aa5

* A `decompose()` method has been added to the `Operator` class such that we can
  obtain (and queue) decompositions directly from instances of operations.
  [(#1873)](https://github.com/PennyLaneAI/pennylane/pull/1873)

  ```pycon
  >>> op = qml.PhaseShift(0.3, wires=0)
  >>> op.decompose()
  [RZ(0.3, wires=[0])]
  ```

* ``qml.circuit_drawer.draw_mpl`` produces a matplotlib figure and axes given a tape.
  [(#1787)](https://github.com/PennyLaneAI/pennylane/pull/1787)

* AngleEmbedding now supports `batch_params` decorator. [(#1812)](https://github.com/PennyLaneAI/pennylane/pull/1812)

<h3>Breaking changes</h3>

- The `mutable` keyword argument has been removed from the QNode.
  [(#1807)](https://github.com/PennyLaneAI/pennylane/pull/1807)

- The reversible QNode differentiation method has been removed.
  [(#1807)](https://github.com/PennyLaneAI/pennylane/pull/1807)

* The static method `decomposition()`, formerly in the `Operation` class, has
  been moved to the base `Operator` class.
  [(#1873)](https://github.com/PennyLaneAI/pennylane/pull/1873)

* `DiagonalOperation` is not a separate subclass any more. 
  [(#1889)](https://github.com/PennyLaneAI/pennylane/pull/1889) 

  Instead, devices can check for the diagonal 
  property using attributes:

  ``` python
  from pennylane.ops.qubit.attributes import diagonal_in_z_basis

  if op in diagonal_in_z_basis:
      # do something
  ``` 

<h3>Deprecations</h3>

<h3>Bug fixes</h3>

* `ExpvalCost` now returns corrects results shape when `optimize=True` with 
  shots batch.
  [(#1897)](https://github.com/PennyLaneAI/pennylane/pull/1897)
  
* `qml.circuit_drawer.MPLDrawer` was slightly modified to work with
  matplotlib version 3.5.
  [(#1899)](https://github.com/PennyLaneAI/pennylane/pull/1899)

* `qml.CSWAP` and `qml.CRot` now define `control_wires`, and `qml.SWAP` 
  returns the default empty wires object.
  [(#1830)](https://github.com/PennyLaneAI/pennylane/pull/1830)

* The `requires_grad` attribute of `qml.numpy.tensor` objects is now
  preserved when pickling/unpickling the object.
  [(#1856)](https://github.com/PennyLaneAI/pennylane/pull/1856)

<h3>Documentation</h3>

<h3>Contributors</h3>

This release contains contributions from (in alphabetical order): 

Guillermo Alonso-Linaje, Olivia Di Matteo, Jalani Kanem, Shumpei Kobayashi, Christina Lee, Alejandro Montanez,
Romain Moyard, Maria Schuld, Jay Soni<|MERGE_RESOLUTION|>--- conflicted
+++ resolved
@@ -4,11 +4,7 @@
 
 <h3>New features since last release</h3>
 
-<<<<<<< HEAD
 * A thermal relaxation channel is added to the Noisy channels. The channel description can be
-=======
-* A thermal relaxation channel is added to the Noisy channels. The channel description can be 
->>>>>>> d6b69aa5
   found on the supplementary information of [Quantum classifier with tailored quantum kernels](https://arxiv.org/abs/1909.02611).
   [(#1766)](https://github.com/PennyLaneAI/pennylane/pull/1766)
   
@@ -20,7 +16,6 @@
 
 <h3>Improvements</h3>
 
-<<<<<<< HEAD
 * The QNode has been re-written to support batch execution across the board,
   custom gradients, better decomposition strategies, and higher-order derivatives.
   [(#1807)](https://github.com/PennyLaneAI/pennylane/pull/1807)
@@ -59,11 +54,10 @@
 
   Note that the old QNode remains accessible at `@qml.qnode_old.qnode`, however this will
   be removed in the next release.
-=======
+
 * Tests do not loop over automatically imported and instantiated operations any more, 
   which was opaque and created unnecessarily many tests.
   [(#1895)](https://github.com/PennyLaneAI/pennylane/pull/1895)
->>>>>>> d6b69aa5
 
 * A `decompose()` method has been added to the `Operator` class such that we can
   obtain (and queue) decompositions directly from instances of operations.
