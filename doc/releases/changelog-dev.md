:orphan:

# Release 0.23.0-dev (development release)

<h3>New features since last release</h3>

* A differentiable quantum chemistry module is added to `qml.qchem`. The new module inherits a 
  modified version of the differentiable Hartree-Fock solver from `qml.hf`, contains new functions
  for building a differentiable dipole moment observable and also contains modified functions for 
  building spin and particle number observables independent of external libraries.

  - New functions are added for computing multipole moment molecular integrals
    [(#2166)](https://github.com/PennyLaneAI/pennylane/pull/2166)
  - New functions are added for building a differentiable dipole moment observable
    [(#2173)](https://github.com/PennyLaneAI/pennylane/pull/2173)
  - External dependencies are replaced with local functions for spin and particle number observables
    [(#2197)](https://github.com/PennyLaneAI/pennylane/pull/2197)
  - New functions are added for building fermionic and qubit observables
    [(#2230)](https://github.com/PennyLaneAI/pennylane/pull/2230)
  - A new module is created for hosting openfermion to pennylane observable conversion functions
    [(#2199)](https://github.com/PennyLaneAI/pennylane/pull/2199)
  - Expressive names are used for the Hartree-Fock solver functions
    [(#2272)](https://github.com/PennyLaneAI/pennylane/pull/2272)
  - These new additions are added to a feature branch
    [(#2164)](https://github.com/PennyLaneAI/pennylane/pull/2164)

* Development of a circuit-cutting compiler extension to circuits with sampling
  measurements has begun:

  - The existing `qcut.tape_to_graph()` method has been extended to convert a
    sample measurement without an observable specified to multiple single-qubit sample
    nodes.
    [(#2313)](https://github.com/PennyLaneAI/pennylane/pull/2313)

  - The existing `qcut.graph_to_tape()` method has been extended to convert
    graphs containing sample measurement nodes to tapes.
    [(#2321)](https://github.com/PennyLaneAI/pennylane/pull/2321)

  - A `qcut.expand_fragment_tapes_mc()` method has been added to expand fragment
    tapes to random configurations by replacing measure and prepare nodes with
    sampled Pauli measurements and state preparations.
    [(#2332)](https://github.com/PennyLaneAI/pennylane/pull/2332)

<h3>Improvements</h3>

* `QuantumTape` objects are now iterable and accessing the
  operations and measurements of the underlying quantum circuit is more
  seamless.
  [(#2342)](https://github.com/PennyLaneAI/pennylane/pull/2342)

  ```python
  with qml.tape.QuantumTape() as tape:
      qml.RX(0.432, wires=0)
      qml.RY(0.543, wires=0)
      qml.CNOT(wires=[0, 'a'])
      qml.RX(0.133, wires='a')
      qml.expval(qml.PauliZ(wires=[0]))
  ```

  Given a `QuantumTape` object the underlying quantum circuit can be iterated
  over using a `for` loop:

  ```pycon
  >>> for op in tape:
  ...     print(op)
  RX(0.432, wires=[0])
  RY(0.543, wires=[0])
  CNOT(wires=[0, 'a'])
  RX(0.133, wires=['a'])
  expval(PauliZ(wires=[0]))
  ```

  Indexing into the circuit is also allowed via `tape[i]`:

  ```pycon
  >>> tape[0]
  RX(0.432, wires=[0])
  ```

  A tape object can also be converted to a sequence (e.g., to a `list`) of
  operations and measurements:

  ```pycon
  >>> list(tape)
  [RX(0.432, wires=[0]),
   RY(0.543, wires=[0]),
   CNOT(wires=[0, 'a']),
   RX(0.133, wires=['a']),
   expval(PauliZ(wires=[0]))]
  ```

* The function `qml.eigvals` is modified to use the efficient `scipy.sparse.linalg.eigsh`
  method for obtaining the eigenvalues of a `SparseHamiltonian`. This `scipy` method is called 
  to compute :math:`k` eigenvalues of a sparse :math:`N \times N` matrix if `k` is smaller
  than :math:`N-1`. If a larger :math:`k` is requested, the dense matrix representation of 
  the Hamiltonian is constructed and the regular `qml.math.linalg.eigvalsh` is applied.
  [(#2333)](https://github.com/PennyLaneAI/pennylane/pull/2333)

* The function `qml.ctrl` was given the optional argument `control_values=None`.
  If overridden, `control_values` takes an integer or a list of integers corresponding to
  the binary value that each control value should take. The same change is reflected in
  `ControlledOperation`. Control values of `0` are implemented by `qml.PauliX` applied
  before and after the controlled operation
  [(#2288)](https://github.com/PennyLaneAI/pennylane/pull/2288)

* Operators now have a `has_matrix` property denoting whether or not the operator defines a matrix.
  [(#2331)](https://github.com/PennyLaneAI/pennylane/pull/2331)
  
* Circuit cutting now performs expansion to search for wire cuts in contained operations or tapes.
  [(#2340)](https://github.com/PennyLaneAI/pennylane/pull/2340)

<h3>Deprecations</h3>

<h3>Breaking changes</h3>

* The old circuit text drawing infrastructure is being deleted.
  [(#2310)](https://github.com/PennyLaneAI/pennylane/pull/2310)

  - `qml.drawer.CircuitDrawer` is replaced by `qml.drawer.tape_text`.
  - `qml.drawer.CHARSETS` is deleted because we now assume everyone has access to unicode.
  - `Grid` and `qml.drawer.drawable_grid` are removed because the custom data class is replaced
      by list of sets of operators or measurements.
  - `RepresentationResolver` is replaced by the `Operator.label` method.
  - `qml.transforms.draw_old` is replaced by `qml.draw`.
  - `qml.CircuitGraph.greedy_layers` is deleted, as it is no longer needed by the circuit drawer and
      does not seem to have uses outside of that situation.
  - `qml.CircuitGraph.draw` has been deleted, as we draw tapes instead.

The tape method `qml.tape.QuantumTape.draw` now simply calls `qml.drawer.tape_text`. 
In the new pathway, the `charset` keyword is deleted, the `max_length` keyword defaults to `100`, and
the `decimals` and `show_matrices` keywords are added. `qml.drawer.tape_text(tape)`

* The `ObservableReturnTypes` `Sample`, `Variance`, `Expectation`, `Probability`, `State`, and `MidMeasure`
  have been moved to `measurements` from `operation`.
  [(#2329)](https://github.com/PennyLaneAI/pennylane/pull/2329)

* The deprecated QNode, available via `qml.qnode_old.QNode`, has been removed. Please
  transition to using the standard `qml.QNode`.
  [(#2336)](https://github.com/PennyLaneAI/pennylane/pull/2336)

* The deprecated, non-batch compatible interfaces, have been removed.
  [(#2336)](https://github.com/PennyLaneAI/pennylane/pull/2336)

* The deprecated tape subclasses `QubitParamShiftTape`, `JacobianTape`, `CVParamShiftTape`, and
  `ReversibleTape` have been removed.
  [(#2336)](https://github.com/PennyLaneAI/pennylane/pull/2336)

<h3>Bug fixes</h3>

<h3>Bug fixes</h3>

* Fixes a bug in which the `expval`/`var` of a `Tensor(Observable)` would depend on the order 
  in which the observable is defined: 
  ```python
  @qml.qnode(dev)
  def circ(op):
    qml.RX(0.12, wires=0)
    qml.RX(1.34, wires=1)
    qml.RX(3.67, wires=2)
    
    return qml.expval(op)
  
  op1 = qml.Identity(wires=0) @ qml.Identity(wires=1) @ qml.PauliZ(wires=2)
  op2 = qml.PauliZ(wires=2) @ qml.Identity(wires=0) @ qml.Identity(wires=1)
  ```

  ```
  >>> print(circ(op1), circ(op2))
  -0.8636111153905662 -0.8636111153905662
  ```
  [(#2276)](https://github.com/PennyLaneAI/pennylane/pull/2276)

<h3>Documentation</h3>

<h3>Contributors</h3>

This release contains contributions from (in alphabetical order):

<<<<<<< HEAD
Karim Alaa El-Din, Juan Miguel Arrazola, Thomas Bromley, Alain Delgado, Anthony Hayes, Josh Izaac,
Soran Jahangiri, Christina Lee, Jay Soni.
=======
Karim Alaa El-Din, Guillermo Alonso-Linaje, Juan Miguel Arrazola, Thomas Bromley, Anthony Hayes,
Josh Izaac, Soran Jahangiri, Christina Lee, Romain Moyard, Jay Soni, Antal Száva.
>>>>>>> d2914258
<|MERGE_RESOLUTION|>--- conflicted
+++ resolved
@@ -176,10 +176,5 @@
 
 This release contains contributions from (in alphabetical order):
 
-<<<<<<< HEAD
-Karim Alaa El-Din, Juan Miguel Arrazola, Thomas Bromley, Alain Delgado, Anthony Hayes, Josh Izaac,
-Soran Jahangiri, Christina Lee, Jay Soni.
-=======
-Karim Alaa El-Din, Guillermo Alonso-Linaje, Juan Miguel Arrazola, Thomas Bromley, Anthony Hayes,
-Josh Izaac, Soran Jahangiri, Christina Lee, Romain Moyard, Jay Soni, Antal Száva.
->>>>>>> d2914258
+Karim Alaa El-Din, Guillermo Alonso-Linaje, Juan Miguel Arrazola, Thomas Bromley, Alain Delgado,
+Anthony Hayes, Josh Izaac, Soran Jahangiri, Christina Lee, Romain Moyard, Jay Soni, Antal Száva.