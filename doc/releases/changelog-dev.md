--- conflicted
+++ resolved
@@ -86,14 +86,12 @@
 
 <h3>Bug fixes</h3>
 
-<<<<<<< HEAD
 * Fixed bug where the coefficients where not ordered correctly when summing a `ParametrizedHamiltonian`
   with other operators.
   [(#3749)](https://github.com/PennyLaneAI/pennylane/pull/3749)
-=======
+
 * The metric tensor transform is fully compatible with Jax and therefore users can provide multiple parameters.
   [(#3847)](https://github.com/PennyLaneAI/pennylane/pull/3847)
->>>>>>> f5cb346f
 
 * Registers `math.ndim` and `math.shape` for built-ins and autograd to accomodate Autoray 0.6.1.
   [#3864](https://github.com/PennyLaneAI/pennylane/pull/3865)
