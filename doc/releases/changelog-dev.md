:orphan:

# Release 0.24.0-dev (development release)

<h3>New features since last release</h3>

* Support adding `Observable` objects to the integer `0`.
  [(#2603)](https://github.com/PennyLaneAI/pennylane/pull/2603)

  This allows us to directly sum a list of observables as follows:
  ```
  H = sum([qml.PauliX(i) for i in range(10)])
  ```

* Parameter broadcasting within operations and tapes was introduced.
  [(#2575)](https://github.com/PennyLaneAI/pennylane/pull/2575)
  [(#2590)](https://github.com/PennyLaneAI/pennylane/pull/2590)
  [(#2609)](https://github.com/PennyLaneAI/pennylane/pull/2609)

  Parameter broadcasting refers to passing parameters with a (single) leading additional
  dimension (compared to the expected parameter shape) to `Operator`'s.
  Introducing this concept involves multiple changes:

  1. New class attributes
    - `Operator.ndim_params` can be specified by developers to provide the expected number of dimensions for each parameter
      of an operator.
    - `Operator.batch_size` returns the size of an additional parameter-broadcasting axis,
      if present.
    - `QuantumTape.batch_size` returns the `batch_size` of its operations (see logic below).
    - `Device.capabilities()["supports_broadcasting"]` is a Boolean flag indicating whether a
      device natively is able to apply broadcasted operators.
  2. New functionalities
    - `Operator`s use their new `ndim_params` attribute to set their new attribute `batch_size`
      at instantiation. `batch_size=None` corresponds to unbroadcasted operators.
    - `QuantumTape`s automatically determine their new `batch_size` attribute from the
      `batch_size`s of their operations. For this, all `Operators` in the tape must have the same
      `batch_size` or `batch_size=None`. That is, mixing broadcasted and unbroadcasted `Operators`
      is allowed, but mixing broadcasted `Operators` with differing `batch_size` is not,
      similar to NumPy broadcasting.
    - A new tape `batch_transform` called `broadcast_expand` was added. It transforms a single
      tape with `batch_size!=None` (broadcasted) into multiple tapes with `batch_size=None`
      (unbroadcasted) each.
    - `Device`s natively can handle broadcasted `QuantumTape`s by using `broadcast_expand` if
      the new flag `capabilities()["supports_broadcasting"]` is set to `False` (the default).
  3. Feature support
    - Many parametrized operations now have the attribute `ndim_params` and
      allow arguments with a broadcasting dimension in their numerical representations.
      This includes all gates in `ops/qubit/parametric_ops` and `ops/qubit/matrix_ops`.
      The broadcasted dimension is the first dimension in representations.
      Note that the broadcasted parameter has to be passed as an `tensor` but not as a python
      `list` or `tuple` for most operations.

  **Example**

  Instantiating a rotation gate with a one-dimensional array leads to a broadcasted `Operation`:

  ```pycon
  >>> op = qml.RX(np.array([0.1, 0.2, 0.3], requires_grad=True), 0)
  >>> op.batch_size
  3
  ```

  It's matrix correspondingly is augmented by a leading dimension of size `batch_size`:

  ```pycon
  >>> np.round(op.matrix(), 4)
  tensor([[[0.9988+0.j    , 0.    -0.05j  ],
         [0.    -0.05j  , 0.9988+0.j    ]],
        [[0.995 +0.j    , 0.    -0.0998j],
         [0.    -0.0998j, 0.995 +0.j    ]],
        [[0.9888+0.j    , 0.    -0.1494j],
         [0.    -0.1494j, 0.9888+0.j    ]]], requires_grad=True)
  >>> op.matrix().shape
  (3, 2, 2)
  ```

  A tape with such an operation will detect the `batch_size` and inherit it:

  ```pycon
  >>> with qml.tape.QuantumTape() as tape:
  >>>     qml.apply(op)
  >>> tape.batch_size
  3
  ```

  A tape may contain broadcasted and unbroadcasted `Operation`s

  ```pycon
  >>> with qml.tape.QuantumTape() as tape:
  >>>     qml.apply(op)
  >>>     qml.RY(1.9, 0)
  >>> tape.batch_size
  3
  ```
  
  but not `Operation`s with differing (non-`None`) `batch_size`s:

  ```pycon
  >>> with qml.tape.QuantumTape() as tape:
  >>>     qml.apply(op)
  >>>     qml.RY(np.array([1.9, 2.4]), 0)
  ValueError: The batch sizes of the tape operations do not match, they include 3 and 2.
  ```

  When creating a valid broadcasted tape, we can expand it into unbroadcasted tapes with
  the new `broadcast_expand` transform, and execute the three tapes independently.

  ```pycon
  >>> with qml.tape.QuantumTape() as tape:
  >>>     qml.apply(op)
  >>>     qml.RY(1.9, 0)
  >>>     qml.apply(op)
  >>>     qml.expval(qml.PauliZ(0))
  >>> tapes, fn = qml.transforms.broadcast_expand(tape)
  >>> len(tapes)
  3
  >>> dev = qml.device("default.qubit", wires=1)
  >>> fn(qml.execute(tapes, dev, None))
  array([-0.33003414, -0.34999899, -0.38238817])
  ```

  However, devices will handle this automatically under the hood:

  ```pycon
  >>> qml.execute([tape], dev, None)[0]
  array([-0.33003414, -0.34999899, -0.38238817])
  ```

* Boolean mask indexing of the parameter-shift Hessian
  [(#2538)](https://github.com/PennyLaneAI/pennylane/pull/2538)

  The `argnum` keyword argument for `param_shift_hessian`
  is now allowed to be a twodimensional Boolean `array_like`.
  Only the indicated entries of the Hessian will then be computed.
  A particularly useful example is the computation of the diagonal
  of the Hessian:

  ```python
  dev = qml.device("default.qubit", wires=1)
  with qml.tape.QuantumTape() as tape:
      qml.RX(0.2, wires=0)
      qml.RY(-0.9, wires=0)
      qml.RX(1.1, wires=0)
      qml.expval(qml.PauliZ(0))

  argnum = qml.math.eye(3, dtype=bool)
  ```
  ```pycon
  >>> tapes, fn = qml.gradients.param_shift_hessian(tape, argnum=argnum)
  >>> fn(qml.execute(tapes, dev, None))
  array([[[-0.09928388,  0.        ,  0.        ],
        [ 0.        , -0.27633945,  0.        ],
        [ 0.        ,  0.        , -0.09928388]]])
  ```

* Speed up measuring of commuting Pauli operators
  [(#2425)](https://github.com/PennyLaneAI/pennylane/pull/2425)

  The code that checks for qubit wise commuting (QWC) got a performance boost that is noticable
  when many commuting paulis of the same type are measured.

* Added new transform `qml.batch_partial` which behaves similarly to `functools.partial` but supports batching in the unevaluated parameters.
  [(#2585)](https://github.com/PennyLaneAI/pennylane/pull/2585)

  This is useful for executing a circuit with a batch dimension in some of its parameters:

  ```python
  dev = qml.device("default.qubit", wires=1)

  @qml.qnode(dev)
  def circuit(x, y):
     qml.RX(x, wires=0)
     qml.RY(y, wires=0)
     return qml.expval(qml.PauliZ(wires=0))
  ```
  ```pycon
  >>> batched_partial_circuit = qml.batch_partial(circuit, x=np.array(np.pi / 2))
  >>> y = np.array([0.2, 0.3, 0.4])
  >>> batched_partial_circuit(y=y)
  tensor([0.69301172, 0.67552491, 0.65128847], requires_grad=True)
  ```

**Operator Arithmetic:**

* The adjoint transform `adjoint` can now accept either a single instantiated operator or
  a quantum function. It returns an entity of the same type/ call signature as what it was given:
  [(#2222)](https://github.com/PennyLaneAI/pennylane/pull/2222)
  [(#2672)](https://github.com/PennyLaneAI/pennylane/pull/2672)

  ```pycon
  >>> qml.adjoint(qml.PauliX(0))
  Adjoint(PauliX)(wires=[0])
  >>> qml.adjoint(lambda x: qml.RX(x, wires=0))(1.23)
  Adjoint(RX)(1.23, wires=[0])
  ```

  The adjoint now wraps operators in a symbolic operator class `qml.ops.op_math.Adjoint`. This class
  should not be constructed directly; the `adjoint` constructor should always be used instead.  The
  class behaves just like any other Operator:

  ```pycon
  >>> op = qml.adjoint(qml.S(0))
  >>> qml.matrix(op)
  array([[1.-0.j, 0.-0.j],
        [0.-0.j, 0.-1.j]])
  >>> qml.eigvals(op)
  array([1.-0.j, 0.-1.j])
  ```

* A new symbolic operator class `qml.ops.op_math.Pow` represents an operator raised to a power.
  [(#2621)](https://github.com/PennyLaneAI/pennylane/pull/2621)

  ```pycon
  >>> op = qml.ops.op_math.Pow(qml.PauliX(0), 0.5)
  >>> op.decomposition()
  [SX(wires=[0])]
  >>> qml.matrix(op)
  array([[0.5+0.5j, 0.5-0.5j],
       [0.5-0.5j, 0.5+0.5j]])
  ```

* The unused keyword argument `do_queue` for `Operation.adjoint` is now fully removed.
  [(#2583)](https://github.com/PennyLaneAI/pennylane/pull/2583)

* Several non-decomposable `Adjoint` ops are added to the device test suite.
  [(#2658)](https://github.com/PennyLaneAI/pennylane/pull/2658)

* The developer-facing `pow` method has been added to `Operator` with concrete implementations
  for many classes.
  [(#2225)](https://github.com/PennyLaneAI/pennylane/pull/2225)

<h3>Improvements</h3>

* IPython displays the `str` representation of a `Hamiltonian`, rather than the `repr`. This displays
  more information about the object.
  [(#2648)](https://github.com/PennyLaneAI/pennylane/pull/2648)

* The qchem openfermion-dependent tests are localized and collected in `tests.qchem.of_tests`. The
  new module `test_structure` is created to collect the tests of the `qchem.structure` module in
  one place and remove their dependency to openfermion.
  [(#2593)](https://github.com/PennyLaneAI/pennylane/pull/2593)

* Test classes are created in qchem test modules to group the integrals and matrices unittests.
  [(#2545)](https://github.com/PennyLaneAI/pennylane/pull/2545)

* Introduced an `operations_only` argument to the `tape.get_parameters` method.
  [(#2543)](https://github.com/PennyLaneAI/pennylane/pull/2543)

* The `gradients` module now uses faster subroutines and uniform
  formats of gradient rules.
  [(#2452)](https://github.com/XanaduAI/pennylane/pull/2452)

* Wires can be passed as the final argument to an `Operator`, instead of requiring
  the wires to be explicitly specified with keyword `wires`. This functionality already
  existed for `Observable`'s, but now extends to all `Operator`'s.
  [(#2432)](https://github.com/PennyLaneAI/pennylane/pull/2432)

  ```pycon
  >>> qml.S(0)
  S(wires=[0])
  >>> qml.CNOT((0,1))
  CNOT(wires=[0, 1])
  ```

* Instead of checking types, objects are processed in `QuantumTape`'s based on a new `_queue_category` property.
  This is a temporary fix that will disappear in the future.
  [(#2408)](https://github.com/PennyLaneAI/pennylane/pull/2408)

* The `qml.taper` function can now be used to consistently taper any additional observables such as dipole moment,
  particle number, and spin operators using the symmetries obtained from the Hamiltonian.
  [(#2510)](https://github.com/PennyLaneAI/pennylane/pull/2510)

* The `QNode` class now contains a new method `best_method_str` that returns the best differentiation
  method for a provided device and interface, in human-readable format.
  [(#2533)](https://github.com/PennyLaneAI/pennylane/pull/2533)

* Using `Operation.inv()` in a queuing environment no longer updates the queue's metadata, but merely updates
  the operation in place.
  [(#2596)](https://github.com/PennyLaneAI/pennylane/pull/2596)

* Sparse Hamiltonians representation has changed from COOrdinate (COO) to Compressed Sparse Row (CSR) format. The CSR representation is more performant for arithmetic operations and matrix vector products. This change decreases the `expval()` calculation time, for `qml.SparseHamiltonian`, specially for large workflows. Also, the CRS format consumes less memory for the `qml.SparseHamiltonian` storage.
[(#2561)](https://github.com/PennyLaneAI/pennylane/pull/2561)

* A new method `safe_update_info` is added to `qml.QueuingContext`. This method is substituted
  for `qml.QueuingContext.update_info` in a variety of places.
  [(#2612)](https://github.com/PennyLaneAI/pennylane/pull/2612)

* `BasisEmbedding` can accept an int as argument instead of a list of bits (optionally).
  [(#2601)](https://github.com/PennyLaneAI/pennylane/pull/2601)
  
  Example:

  `qml.BasisEmbedding(4, wires = range(4))` is now equivalent to
  `qml.BasisEmbedding([0,1,0,0], wires = range(4))` (because `4=0b100`). 

* Introduced a new `is_hermitian` property to determine if an operator can be used in a measurement process.
  [(#2629)](https://github.com/PennyLaneAI/pennylane/pull/2629)

* Added separate requirements_dev.txt for separation of concerns for code development and just using PennyLane.
  [(#2635)](https://github.com/PennyLaneAI/pennylane/pull/2635)

* Add `IsingXY` gate.
  [(#2649)](https://github.com/PennyLaneAI/pennylane/pull/2649)

* The performance of building sparse Hamiltonians has been improved by accumulating the sparse representation of coefficient-operator pairs in a temporary storage and by eliminating unnecessary `kron` operations on identity matrices. 
  [(#2630)](https://github.com/PennyLaneAI/pennylane/pull/2630)

<h3>Breaking changes</h3>

* The `qml.queuing.Queue` class is now removed.
  [(#2599)](https://github.com/PennyLaneAI/pennylane/pull/2599)

<<<<<<< HEAD
* The `qml.utils.expand` function is now removed.
  [(#2654)](https://github.com/PennyLaneAI/pennylane/pull/2654)

* The unused keyword argument `do_queue` for `Operation.adjoint` is now fully removed.
  [(#2583)](https://github.com/PennyLaneAI/pennylane/pull/2583)

=======
>>>>>>> d31b6f71
* The module `qml.gradients.param_shift_hessian` has been renamed to
  `qml.gradients.parameter_shift_hessian` in order to distinguish it from the identically named
  function. Note that the `param_shift_hessian` function is unaffected by this change and can be
  invoked in the same manner as before via the `qml.gradients` module.
  [(#2528)](https://github.com/PennyLaneAI/pennylane/pull/2528)
* The properties `eigval` and `matrix` from the `Operator` class were replaced with the
  methods `eigval()` and `matrix(wire_order=None)`.
  [(#2498)](https://github.com/PennyLaneAI/pennylane/pull/2498)

* `Operator.decomposition()` is now an instance method, and no longer accepts parameters.
  [(#2498)](https://github.com/PennyLaneAI/pennylane/pull/2498)

* Adds tests, adds no-coverage directives, and removes inaccessible logic to improve code coverage.
  [(#2537)](https://github.com/PennyLaneAI/pennylane/pull/2537)

* The base classes `QubitDevice` and `DefaultQubit` now accept data-types for a statevector. This
  enables a derived class (device) in a plugin to choose correct data-types.
  [(#2448)](https://github.com/PennyLaneAI/pennylane/pull/2448)

  ```pycon
  >>> dev = qml.device("default.qubit", wires=4, r_dtype=np.float32, c_dtype=np.complex64)
  >>> dev.R_DTYPE
  <class 'numpy.float32'>
  >>> dev.C_DTYPE
  <class 'numpy.complex64'>
  ```

<h3>Bug fixes</h3>

* Fixed a bug where returning `qml.density_matrix` using the PyTorch interface would return a density matrix with wrong shape.
  [(#2643)](https://github.com/PennyLaneAI/pennylane/pull/2643)

* Fixed a bug to make `param_shift_hessian` work with QNodes in which gates marked
  as trainable do not have any impact on the QNode output.
  [(#2584)](https://github.com/PennyLaneAI/pennylane/pull/2584)

* `QNode`'s now can interpret variations on the interface name, like `"tensorflow"` 
  or `"jax-jit"`, when requesting backpropagation. 
  [(#2591)](https://github.com/PennyLaneAI/pennylane/pull/2591)

* Fixed a bug for `diff_method="adjoint"` where incorrect gradients were
  computed for QNodes with parametrized observables (e.g., `qml.Hermitian`).
  [(#2543)](https://github.com/PennyLaneAI/pennylane/pull/2543)

* Fixed a bug where `QNGOptimizer` did not work with operators
  whose generator was a Hamiltonian.
  [(#2524)](https://github.com/PennyLaneAI/pennylane/pull/2524)

* Fixes a bug with the decomposition of `qml.CommutingEvolution`.
  [(#2542)](https://github.com/PennyLaneAI/pennylane/pull/2542)

* Fixed a bug enabling PennyLane to work with the latest version of Autoray.
  [(#2549)](https://github.com/PennyLaneAI/pennylane/pull/2549)

* Fixed a bug which caused different behaviour for `Hamiltonian @ Observable` and `Observable @ Hamiltonian`.
  [(#2570)](https://github.com/PennyLaneAI/pennylane/pull/2570)

* Fixes a bug in `DiagonalQubitUnitary._controlled` where an invalid operation was queued
  instead of the controlled version of the diagonal unitary.
  [(#2525)](https://github.com/PennyLaneAI/pennylane/pull/2525)

* Updated the gradients fix [(#2485)](https://github.com/PennyLaneAI/pennylane/pull/2485) to only apply to the `strawberryfields.gbs` device, since
  the original logic was breaking some devices. [(#2595)](https://github.com/PennyLaneAI/pennylane/pull/2595)

<h3>Deprecations</h3>

<h3>Documentation</h3>

* The centralized [Xanadu Sphinx Theme](https://github.com/XanaduAI/xanadu-sphinx-theme)
  is now used to style the Sphinx documentation.
  [(#2450)](https://github.com/PennyLaneAI/pennylane/pull/2450)

* Added reference to `qml.utils.sparse_hamiltonian` in `qml.SparseHamiltonian` to clarify
  how to construct sparse Hamiltonians in PennyLane.
  [(2572)](https://github.com/PennyLaneAI/pennylane/pull/2572)

* Added a new section in the [Gradients and Training](https://pennylane.readthedocs.io/en/stable/introduction/interfaces.html)
  page that summarizes the supported device configurations and provides justification. Also
  added [code examples](https://pennylane.readthedocs.io/en/stable/introduction/unsupported.html)
  for some selected configurations.
  [(#2540)](https://github.com/PennyLaneAI/pennylane/pull/2540)

<h3>Contributors</h3>

This release contains contributions from (in alphabetical order):

<<<<<<< HEAD
Amintor Dusko, Chae-Yeun Park, Christian Gogolin, Christina Lee, David Wierichs, Edward Jiang, Guillermo Alonso-Linaje,
Jay Soni, Juan Miguel Arrazola, Maria Schuld, Mason Moreland, Mikhail Andrenkov, Samuel Banning, Soran Jahangiri, Utkarsh Azad
=======
Amintor Dusko, Ankit Khandelwal, Chae-Yeun Park, Christian Gogolin, Christina Lee, David Wierichs, Edward Jiang, Guillermo Alonso-Linaje,
Jay Soni, Juan Miguel Arrazola, Katharine Hyatt, Korbinian, Kottmann, Maria Schuld, Mikhail Andrenkov, Romain Moyard,
Qi Hu, Samuel Banning, Soran Jahangiri, Utkarsh Azad, WingCode
>>>>>>> d31b6f71
<|MERGE_RESOLUTION|>--- conflicted
+++ resolved
@@ -310,15 +310,9 @@
 * The `qml.queuing.Queue` class is now removed.
   [(#2599)](https://github.com/PennyLaneAI/pennylane/pull/2599)
 
-<<<<<<< HEAD
 * The `qml.utils.expand` function is now removed.
   [(#2654)](https://github.com/PennyLaneAI/pennylane/pull/2654)
-
-* The unused keyword argument `do_queue` for `Operation.adjoint` is now fully removed.
-  [(#2583)](https://github.com/PennyLaneAI/pennylane/pull/2583)
-
-=======
->>>>>>> d31b6f71
+  
 * The module `qml.gradients.param_shift_hessian` has been renamed to
   `qml.gradients.parameter_shift_hessian` in order to distinguish it from the identically named
   function. Note that the `param_shift_hessian` function is unaffected by this change and can be
@@ -405,11 +399,6 @@
 
 This release contains contributions from (in alphabetical order):
 
-<<<<<<< HEAD
-Amintor Dusko, Chae-Yeun Park, Christian Gogolin, Christina Lee, David Wierichs, Edward Jiang, Guillermo Alonso-Linaje,
-Jay Soni, Juan Miguel Arrazola, Maria Schuld, Mason Moreland, Mikhail Andrenkov, Samuel Banning, Soran Jahangiri, Utkarsh Azad
-=======
 Amintor Dusko, Ankit Khandelwal, Chae-Yeun Park, Christian Gogolin, Christina Lee, David Wierichs, Edward Jiang, Guillermo Alonso-Linaje,
-Jay Soni, Juan Miguel Arrazola, Katharine Hyatt, Korbinian, Kottmann, Maria Schuld, Mikhail Andrenkov, Romain Moyard,
-Qi Hu, Samuel Banning, Soran Jahangiri, Utkarsh Azad, WingCode
->>>>>>> d31b6f71
+Jay Soni, Juan Miguel Arrazola, Katharine Hyatt, Korbinian, Kottmann, Maria Schuld, Mason Moreland, Mikhail Andrenkov, Romain Moyard,
+Qi Hu, Samuel Banning, Soran Jahangiri, Utkarsh Azad, WingCode