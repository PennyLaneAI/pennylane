:orphan:

# Release 0.39.0-dev (development release)

<h3>New features since last release</h3>
 
<h3>Improvements 🛠</h3>

<h4>Capturing and representing hybrid programs</h4>

<<<<<<< HEAD
* `qml.for_loop` now supports `range`-like syntax with default `step=1`.
  [(#6068)](https://github.com/PennyLaneAI/pennylane/pull/6068)

* Differentiation of hybrid programs via `qml.grad` and `qml.jacobian` can now be captured
  into plxpr. When evaluating a captured `qml.grad` (`qml.jacobian`) instruction, it will
  dispatch to `jax.grad` (`jax.jacobian`), which differs from the Autograd implementation
  without capture.
  [(#6120)](https://github.com/PennyLaneAI/pennylane/pull/6120)
  [(#6127)](https://github.com/PennyLaneAI/pennylane/pull/6127)
 
* Applying `adjoint` and `ctrl` to a quantum function can now be captured into plxpr.
  Furthermore, the `qml.cond` function can be captured into plxpr.
  [(#5966)](https://github.com/PennyLaneAI/pennylane/pull/5966)
  [(#5967)](https://github.com/PennyLaneAI/pennylane/pull/5967)
  [(#5999)](https://github.com/PennyLaneAI/pennylane/pull/5999)
  [(#6058)](https://github.com/PennyLaneAI/pennylane/pull/6058)

* During experimental program capture, functions that accept and/or return `pytree` structures can now be handled in the `QNode` call, `cond`, `for_loop` and `while_loop`. 
  [(#6081)](https://github.com/PennyLaneAI/pennylane/pull/6081)

* During experimental program capture, the qnode can now use closure variables.
  [(#6052)](https://github.com/PennyLaneAI/pennylane/pull/6052)

* Mid-circuit measurements can now be captured with `qml.capture` enabled.
  [(#6015)](https://github.com/PennyLaneAI/pennylane/pull/6015)

* `qml.for_loop` can now be captured into plxpr.
  [(#6041)](https://github.com/PennyLaneAI/pennylane/pull/6041)
  [(#6064)](https://github.com/PennyLaneAI/pennylane/pull/6064)

* `qml.for_loop` and `qml.while_loop` now fallback to standard Python control
  flow if `@qjit` is not present, allowing the same code to work with and without
  `@qjit` without any rewrites.
  [(#6014)](https://github.com/PennyLaneAI/pennylane/pull/6014)

  ```python
  dev = qml.device("lightning.qubit", wires=3)

  @qml.qnode(dev)
  def circuit(x, n):

      @qml.for_loop(0, n, 1)
      def init_state(i):
          qml.Hadamard(wires=i)

      init_state()

      @qml.for_loop(0, n, 1)
      def apply_operations(i, x):
          qml.RX(x, wires=i)

          @qml.for_loop(i + 1, n, 1)
          def inner(j):
              qml.CRY(x**2, [i, j])

          inner()
          return jnp.sin(x)

      apply_operations(x)
      return qml.probs()
  ```

  ```pycon
  >>> print(qml.draw(circuit)(0.5, 3))
  0: ──H──RX(0.50)─╭●────────╭●──────────────────────────────────────┤  Probs
  1: ──H───────────╰RY(0.25)─│──────────RX(0.48)─╭●──────────────────┤  Probs
  2: ──H─────────────────────╰RY(0.25)───────────╰RY(0.23)──RX(0.46)─┤  Probs
  >>> circuit(0.5, 3)
  array([0.125     , 0.125     , 0.09949758, 0.15050242, 0.07594666,
       0.11917543, 0.08942104, 0.21545687])
  >>> qml.qjit(circuit)(0.5, 3)
  Array([0.125     , 0.125     , 0.09949758, 0.15050242, 0.07594666,
       0.11917543, 0.08942104, 0.21545687], dtype=float64)
  ```

<h4>Community contributions 🥳</h4>

* Resolved the bug in `qml.ThermalRelaxationError` where there was a typo from `tq` to `tg`.
  [(#5988)](https://github.com/PennyLaneAI/pennylane/issues/5988)

* `DefaultQutritMixed` readout error has been added using parameters `readout_relaxation_probs` and 
  `readout_misclassification_probs` on the `default.qutrit.mixed` device. These parameters add a `~.QutritAmplitudeDamping`  and a `~.TritFlip` channel, respectively,
  after measurement diagonalization. The amplitude damping error represents the potential for
  relaxation to occur during longer measurements. The trit flip error represents misclassification during readout.
  [(#5842)](https://github.com/PennyLaneAI/pennylane/pull/5842)s

<h4>Other improvements</h4>

* Added the decomposition of zyz for special unitaries with multiple control wires.
  [(#6042)](https://github.com/PennyLaneAI/pennylane/pull/6042)

* A new method `process_density_matrix` has been added to the `ProbabilityMP` and `DensityMatrixMP`
  classes, allowing for more efficient handling of quantum density matrices, particularly with batch
  processing support. This method simplifies the calculation of probabilities from quantum states
  represented as density matrices.
  [(#5830)](https://github.com/PennyLaneAI/pennylane/pull/5830)

* `SProd.terms` now flattens out the terms if the base is a multi-term observable.
  [(#5885)](https://github.com/PennyLaneAI/pennylane/pull/5885)

* `QNGOptimizer` now supports cost functions with multiple arguments, updating each argument independently.
  [(#5926)](https://github.com/PennyLaneAI/pennylane/pull/5926)

* Removed `semantic_version` from the list of required packages in PennyLane. 
  [(#5836)](https://github.com/PennyLaneAI/pennylane/pull/5836)

* `qml.devices.LegacyDeviceFacade` has been added to map the legacy devices to the new
  device interface.
  [(#5927)](https://github.com/PennyLaneAI/pennylane/pull/5927)

* Added the `compute_sparse_matrix` method for `qml.ops.qubit.BasisStateProjector`.
  [(#5790)](https://github.com/PennyLaneAI/pennylane/pull/5790)

* `StateMP.process_state` defines rules in `cast_to_complex` for complex casting, avoiding a superfluous state vector copy in Lightning simulations
  [(#5995)](https://github.com/PennyLaneAI/pennylane/pull/5995)

* `QuantumScript.hash` is now cached, leading to performance improvements.
  [(#5919)](https://github.com/PennyLaneAI/pennylane/pull/5919)

* Observable validation for `default.qubit` is now based on execution mode (analytic vs. finite shots) and measurement type (sample measurement vs. state measurement).
  [(#5890)](https://github.com/PennyLaneAI/pennylane/pull/5890)

* Added `is_leaf` parameter to function `flatten` in the `qml.pytrees` module. This is to allow node flattening to be stopped for any node where the `is_leaf` optional argument evaluates to being `True`.
  [(#6107)](https://github.com/PennyLaneAI/pennylane/issues/6107)

* Added a progress bar when downloading datasets with `qml.data.load()`
  [(#5560)](https://github.com/PennyLaneAI/pennylane/pull/5560)
=======
* Differentiation of hybrid programs via `qml.grad` can now be captured into plxpr.
  When evaluating a captured `qml.grad` instruction, it will dispatch to `jax.grad`,
  which differs from the Autograd implementation of `qml.grad` itself.
  [(#6120)](https://github.com/PennyLaneAI/pennylane/pull/6120)
>>>>>>> cb43c967

<h3>Breaking changes 💔</h3>

<h3>Deprecations 👋</h3>

<h3>Documentation 📝</h3>

<h3>Bug fixes 🐛</h3>

* Fix Pytree serialization of operators with empty shot vectors:
  [(#6155)](https://github.com/PennyLaneAI/pennylane/pull/6155)

<h3>Contributors ✍️</h3>

This release contains contributions from (in alphabetical order):
Jack Brown,
David Wierichs,<|MERGE_RESOLUTION|>--- conflicted
+++ resolved
@@ -8,140 +8,12 @@
 
 <h4>Capturing and representing hybrid programs</h4>
 
-<<<<<<< HEAD
-* `qml.for_loop` now supports `range`-like syntax with default `step=1`.
-  [(#6068)](https://github.com/PennyLaneAI/pennylane/pull/6068)
-
 * Differentiation of hybrid programs via `qml.grad` and `qml.jacobian` can now be captured
   into plxpr. When evaluating a captured `qml.grad` (`qml.jacobian`) instruction, it will
   dispatch to `jax.grad` (`jax.jacobian`), which differs from the Autograd implementation
   without capture.
   [(#6120)](https://github.com/PennyLaneAI/pennylane/pull/6120)
   [(#6127)](https://github.com/PennyLaneAI/pennylane/pull/6127)
- 
-* Applying `adjoint` and `ctrl` to a quantum function can now be captured into plxpr.
-  Furthermore, the `qml.cond` function can be captured into plxpr.
-  [(#5966)](https://github.com/PennyLaneAI/pennylane/pull/5966)
-  [(#5967)](https://github.com/PennyLaneAI/pennylane/pull/5967)
-  [(#5999)](https://github.com/PennyLaneAI/pennylane/pull/5999)
-  [(#6058)](https://github.com/PennyLaneAI/pennylane/pull/6058)
-
-* During experimental program capture, functions that accept and/or return `pytree` structures can now be handled in the `QNode` call, `cond`, `for_loop` and `while_loop`. 
-  [(#6081)](https://github.com/PennyLaneAI/pennylane/pull/6081)
-
-* During experimental program capture, the qnode can now use closure variables.
-  [(#6052)](https://github.com/PennyLaneAI/pennylane/pull/6052)
-
-* Mid-circuit measurements can now be captured with `qml.capture` enabled.
-  [(#6015)](https://github.com/PennyLaneAI/pennylane/pull/6015)
-
-* `qml.for_loop` can now be captured into plxpr.
-  [(#6041)](https://github.com/PennyLaneAI/pennylane/pull/6041)
-  [(#6064)](https://github.com/PennyLaneAI/pennylane/pull/6064)
-
-* `qml.for_loop` and `qml.while_loop` now fallback to standard Python control
-  flow if `@qjit` is not present, allowing the same code to work with and without
-  `@qjit` without any rewrites.
-  [(#6014)](https://github.com/PennyLaneAI/pennylane/pull/6014)
-
-  ```python
-  dev = qml.device("lightning.qubit", wires=3)
-
-  @qml.qnode(dev)
-  def circuit(x, n):
-
-      @qml.for_loop(0, n, 1)
-      def init_state(i):
-          qml.Hadamard(wires=i)
-
-      init_state()
-
-      @qml.for_loop(0, n, 1)
-      def apply_operations(i, x):
-          qml.RX(x, wires=i)
-
-          @qml.for_loop(i + 1, n, 1)
-          def inner(j):
-              qml.CRY(x**2, [i, j])
-
-          inner()
-          return jnp.sin(x)
-
-      apply_operations(x)
-      return qml.probs()
-  ```
-
-  ```pycon
-  >>> print(qml.draw(circuit)(0.5, 3))
-  0: ──H──RX(0.50)─╭●────────╭●──────────────────────────────────────┤  Probs
-  1: ──H───────────╰RY(0.25)─│──────────RX(0.48)─╭●──────────────────┤  Probs
-  2: ──H─────────────────────╰RY(0.25)───────────╰RY(0.23)──RX(0.46)─┤  Probs
-  >>> circuit(0.5, 3)
-  array([0.125     , 0.125     , 0.09949758, 0.15050242, 0.07594666,
-       0.11917543, 0.08942104, 0.21545687])
-  >>> qml.qjit(circuit)(0.5, 3)
-  Array([0.125     , 0.125     , 0.09949758, 0.15050242, 0.07594666,
-       0.11917543, 0.08942104, 0.21545687], dtype=float64)
-  ```
-
-<h4>Community contributions 🥳</h4>
-
-* Resolved the bug in `qml.ThermalRelaxationError` where there was a typo from `tq` to `tg`.
-  [(#5988)](https://github.com/PennyLaneAI/pennylane/issues/5988)
-
-* `DefaultQutritMixed` readout error has been added using parameters `readout_relaxation_probs` and 
-  `readout_misclassification_probs` on the `default.qutrit.mixed` device. These parameters add a `~.QutritAmplitudeDamping`  and a `~.TritFlip` channel, respectively,
-  after measurement diagonalization. The amplitude damping error represents the potential for
-  relaxation to occur during longer measurements. The trit flip error represents misclassification during readout.
-  [(#5842)](https://github.com/PennyLaneAI/pennylane/pull/5842)s
-
-<h4>Other improvements</h4>
-
-* Added the decomposition of zyz for special unitaries with multiple control wires.
-  [(#6042)](https://github.com/PennyLaneAI/pennylane/pull/6042)
-
-* A new method `process_density_matrix` has been added to the `ProbabilityMP` and `DensityMatrixMP`
-  classes, allowing for more efficient handling of quantum density matrices, particularly with batch
-  processing support. This method simplifies the calculation of probabilities from quantum states
-  represented as density matrices.
-  [(#5830)](https://github.com/PennyLaneAI/pennylane/pull/5830)
-
-* `SProd.terms` now flattens out the terms if the base is a multi-term observable.
-  [(#5885)](https://github.com/PennyLaneAI/pennylane/pull/5885)
-
-* `QNGOptimizer` now supports cost functions with multiple arguments, updating each argument independently.
-  [(#5926)](https://github.com/PennyLaneAI/pennylane/pull/5926)
-
-* Removed `semantic_version` from the list of required packages in PennyLane. 
-  [(#5836)](https://github.com/PennyLaneAI/pennylane/pull/5836)
-
-* `qml.devices.LegacyDeviceFacade` has been added to map the legacy devices to the new
-  device interface.
-  [(#5927)](https://github.com/PennyLaneAI/pennylane/pull/5927)
-
-* Added the `compute_sparse_matrix` method for `qml.ops.qubit.BasisStateProjector`.
-  [(#5790)](https://github.com/PennyLaneAI/pennylane/pull/5790)
-
-* `StateMP.process_state` defines rules in `cast_to_complex` for complex casting, avoiding a superfluous state vector copy in Lightning simulations
-  [(#5995)](https://github.com/PennyLaneAI/pennylane/pull/5995)
-
-* `QuantumScript.hash` is now cached, leading to performance improvements.
-  [(#5919)](https://github.com/PennyLaneAI/pennylane/pull/5919)
-
-* Observable validation for `default.qubit` is now based on execution mode (analytic vs. finite shots) and measurement type (sample measurement vs. state measurement).
-  [(#5890)](https://github.com/PennyLaneAI/pennylane/pull/5890)
-
-* Added `is_leaf` parameter to function `flatten` in the `qml.pytrees` module. This is to allow node flattening to be stopped for any node where the `is_leaf` optional argument evaluates to being `True`.
-  [(#6107)](https://github.com/PennyLaneAI/pennylane/issues/6107)
-
-* Added a progress bar when downloading datasets with `qml.data.load()`
-  [(#5560)](https://github.com/PennyLaneAI/pennylane/pull/5560)
-=======
-* Differentiation of hybrid programs via `qml.grad` can now be captured into plxpr.
-  When evaluating a captured `qml.grad` instruction, it will dispatch to `jax.grad`,
-  which differs from the Autograd implementation of `qml.grad` itself.
-  [(#6120)](https://github.com/PennyLaneAI/pennylane/pull/6120)
->>>>>>> cb43c967
 
 <h3>Breaking changes 💔</h3>
 
