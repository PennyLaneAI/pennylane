--- conflicted
+++ resolved
@@ -953,11 +953,10 @@
 
 <h3>Bug fixes 🐛</h3>
 
-<<<<<<< HEAD
 * Operators queued with :func:`pennylane.apply` no longer get dequeued by subsequent dequeuing operations
   (e.g. :func:`pennylane.adjoint`).
   [(#8078)](https://github.com/PennyLaneAI/pennylane/pull/8078)
-=======
+
 * `Exp` and `Evolution` now have improved decompositions, allowing them to handle more situations
   more robustly. In particular, the generator is simplified prior to decomposition. Now more
   time evolution ops can be supported on devices that do not natively support them.
@@ -966,7 +965,6 @@
 * A scalar product of a norm one scalar and an operator now decomposes into a `GlobalPhase` and the operator.
   For example, `-1 * qml.X(0)` now decomposes into `[qml.GlobalPhase(-np.pi), qml.X(0)]`.
   [(#8133)](https://github.com/PennyLaneAI/pennylane/pull/8133)
->>>>>>> ae4b81d5
 
 * Fixes a bug that made the queueing behaviour of :meth:`~.pauli.PauliWord.operation` and
   :meth:`~.pauli.PauliSentence.operation` dependent on the global state of a program due to
@@ -1036,6 +1034,7 @@
 Guillermo Alonso,
 Ali Asadi,
 Utkarsh Azad,
+Astral Cai,
 Joey Carter,
 Yushao Chen,
 Isaac De Vlugt,
