:orphan:

# Release 0.19.0-dev (development release)

<h3>New features since last release</h3>

* Common tape expansion functions are now available in `qml.transforms`,
  alongside a new `create_expand_fn` function for easily creating expansion functions
  from stopping criteria.
  [(#1734)](https://github.com/PennyLaneAI/pennylane/pull/1734)

  `create_expand_fn` takes the default depth to which the expansion function 
  should expand a tape, a stopping criterion, and a docstring to be set for the
  created function.
  The stopping criterion must take a queuable object and return a boolean.

* A new transform, `@qml.batch_params`, has been added, that makes QNodes 
  handle a batch dimension in trainable parameters.
  [(#1710)](https://github.com/PennyLaneAI/pennylane/pull/1710)
  [(#1761)](https://github.com/PennyLaneAI/pennylane/pull/1761)

  This transform will create multiple circuits, one per batch dimension.
  As a result, it is both simulator and hardware compatible.

  ```python
  @qml.batch_params
  @qml.beta.qnode(dev)
  def circuit(x, weights):
      qml.RX(x, wires=0)
      qml.RY(0.2, wires=1)
      qml.templates.StronglyEntanglingLayers(weights, wires=[0, 1, 2])
      return qml.expval(qml.Hadamard(0))
  ```

  The `qml.batch_params` decorator allows us to pass arguments `x` and `weights`
  that have a batch dimension. For example,

  ```pycon
  >>> batch_size = 3
  >>> x = np.linspace(0.1, 0.5, batch_size)
  >>> weights = np.random.random((batch_size, 10, 3, 3))
  ```

  If we evaluate the QNode with these inputs, we will get an output
  of shape ``(batch_size,)``:

  ```pycon
  >>> circuit(x, weights)
  [-0.30773348  0.23135516  0.13086565]
  ```

* The new `qml.fourier.qnode_spectrum` function extends the former
  `qml.fourier.spectrum` function
  and takes classical processing of QNode arguments into account.
  The frequencies are computed per (requested) QNode argument instead
  of per gate `id`. The gate `id`s are ignored.
  [(#1681)](https://github.com/PennyLaneAI/pennylane/pull/1681)
  [(#1720)](https://github.com/PennyLaneAI/pennylane/pull/1720)

  Consider the following example, which uses non-trainable inputs `x`, `y` and `z`
  as well as trainable parameters `w` as arguments to the QNode.

  ```python
  import pennylane as qml
  import numpy as np

  n_qubits = 3
  dev = qml.device("default.qubit", wires=n_qubits)

  @qml.qnode(dev)
  def circuit(x, y, z, w):
      for i in range(n_qubits):
          qml.RX(0.5*x[i], wires=i)
          qml.Rot(w[0,i,0], w[0,i,1], w[0,i,2], wires=i)
          qml.RY(2.3*y[i], wires=i)
          qml.Rot(w[1,i,0], w[1,i,1], w[1,i,2], wires=i)
          qml.RX(z, wires=i)
      return qml.expval(qml.PauliZ(wires=0))

  x = np.array([1., 2., 3.])
  y = np.array([0.1, 0.3, 0.5])
  z = -1.8
  w = np.random.random((2, n_qubits, 3))
  ```

  This circuit looks as follows:

  ```pycon
  >>> print(qml.draw(circuit)(x, y, z, w))
  0: ──RX(0.5)──Rot(0.598, 0.949, 0.346)───RY(0.23)──Rot(0.693, 0.0738, 0.246)──RX(-1.8)──┤ ⟨Z⟩
  1: ──RX(1)────Rot(0.0711, 0.701, 0.445)──RY(0.69)──Rot(0.32, 0.0482, 0.437)───RX(-1.8)──┤
  2: ──RX(1.5)──Rot(0.401, 0.0795, 0.731)──RY(1.15)──Rot(0.756, 0.38, 0.38)─────RX(-1.8)──┤
  ```

  Applying the `qml.fourier.qnode_spectrum` function to the circuit for the non-trainable
  parameters, we obtain:

  ```pycon
  >>> spec = qml.fourier.qnode_spectrum(circuit, encoding_args={"x", "y", "z"})(x, y, z, w)
  >>> for inp, freqs in spec.items():
  ...     print(f"{inp}: {freqs}")
  "x": {(0,): [-0.5, 0.0, 0.5], (1,): [-0.5, 0.0, 0.5], (2,): [-0.5, 0.0, 0.5]}
  "y": {(0,): [-2.3, 0.0, 2.3], (1,): [-2.3, 0.0, 2.3], (2,): [-2.3, 0.0, 2.3]}
  "z": {(): [-3.0, -2.0, -1.0, 0.0, 1.0, 2.0, 3.0]}
  ```

  We can see that all three parameters in the QNode arguments ``x`` and ``y``
  contribute the spectrum of a Pauli rotation ``[-1.0, 0.0, 1.0]``, rescaled with the
  prefactor of the respective parameter in the circuit.
  The three ``RX`` rotations using the parameter ``z`` accumulate, yielding a more
  complex frequency spectrum.

  For details on how to control for which parameters the spectrum is computed,
  a comparison to `qml.fourier.circuit_spectrum`, and other usage details, please see the
  [fourier.qnode_spectrum docstring](https://pennylane.readthedocs.io/en/latest/code/api/pennylane.fourier.qnode_spectrum.html).

* There is a new utility function `qml.math.is_independent` that checks whether
  a callable is independent of its arguments.
  [(#1700)](https://github.com/PennyLaneAI/pennylane/pull/1700)

  **Warning**

  This function is experimental and might behave differently than expected.
  Also, it might be subject to change.

  **Disclaimer**

  Note that the test relies on both numerical and analytical checks, except
  when using the PyTorch interface which only performs a numerical check.
  It is known that there are edge cases on which this test will yield wrong
  results, in particular non-smooth functions may be problematic.
  For details, please refer to the
  [is_indpendent docstring](https://pennylane.readthedocs.io/en/latest/code/api/pennylane.math.is_independent.html).

* Support for differentiable execution of batches of circuits has been
  extended to the JAX interface for scalar functions, via the beta
  `pennylane.interfaces.batch` module.
  [(#1634)](https://github.com/PennyLaneAI/pennylane/pull/1634)
  [(#1685)](https://github.com/PennyLaneAI/pennylane/pull/1685)

  For example using the `execute` function from the `pennylane.interfaces.batch` module:

  ```python
  from pennylane.interfaces.batch import execute

  def cost_fn(x):
      with qml.tape.JacobianTape() as tape1:
          qml.RX(x[0], wires=[0])
          qml.RY(x[1], wires=[1])
          qml.CNOT(wires=[0, 1])
          qml.var(qml.PauliZ(0) @ qml.PauliX(1))

      with qml.tape.JacobianTape() as tape2:
          qml.RX(x[0], wires=0)
          qml.RY(x[0], wires=1)
          qml.CNOT(wires=[0, 1])
          qml.probs(wires=1)

      result = execute(
        [tape1, tape2], dev,
        gradient_fn=qml.gradients.param_shift,
        interface="autograd"
      )
      return (result[0] + result[1][0, 0])[0]

  res = jax.grad(cost_fn)(params)
  ```

* The unitary matrix corresponding to a quantum circuit can now be created using the new
  `get_unitary_matrix()` transform.
  [(#1609)](https://github.com/PennyLaneAI/pennylane/pull/1609)

* Arbitrary two-qubit unitaries can now be decomposed into elementary gates. This
  functionality has been incorporated into the `qml.transforms.unitary_to_rot` transform, and is
  available separately as `qml.transforms.two_qubit_decomposition`.
  [(#1552)](https://github.com/PennyLaneAI/pennylane/pull/1552)

  As an example, consider the following randomly-generated matrix and circuit that uses it:

  ```python
  U = np.array([
      [-0.03053706-0.03662692j,  0.01313778+0.38162226j, 0.4101526 -0.81893687j, -0.03864617+0.10743148j],
      [-0.17171136-0.24851809j,  0.06046239+0.1929145j, -0.04813084-0.01748555j, -0.29544883-0.88202604j],
      [ 0.39634931-0.78959795j, -0.25521689-0.17045233j, -0.1391033 -0.09670952j, -0.25043606+0.18393466j],
      [ 0.29599198-0.19573188j,  0.55605806+0.64025769j, 0.06140516+0.35499559j,  0.02674726+0.1563311j ]
  ])

  dev = qml.device('default.qubit', wires=2)

  @qml.qnode(dev)
  @qml.transforms.unitary_to_rot
  def circuit(x, y):
      qml.RX(x, wires=0)
      qml.QubitUnitary(U, wires=[0, 1])
      qml.RY(y, wires=0)
      return qml.expval(qml.PauliZ(wires=0))
  ```

  If we run the circuit, we can see the new decomposition:

  ```pycon
  >>> circuit(0.3, 0.4)
  tensor(-0.70520073, requires_grad=True)
  >>> print(qml.draw(circuit)(0.3, 0.4))
  0: ──RX(0.3)─────────────────Rot(-3.5, 0.242, 0.86)──╭X──RZ(0.176)───╭C─────────────╭X──Rot(5.56, 0.321, -2.09)───RY(0.4)──┤ ⟨Z⟩
  1: ──Rot(-1.64, 2.69, 1.58)──────────────────────────╰C──RY(-0.883)──╰X──RY(-1.47)──╰C──Rot(-1.46, 0.337, 0.587)───────────┤
  ```

* The transform for the Jacobian of the classical preprocessing within a QNode,
  `qml.transforms.classical_jacobian`, now takes a keyword argument `argnum` to specify
  the QNode argument indices with respect to which the Jacobian is computed.
  [(#1645)](https://github.com/PennyLaneAI/pennylane/pull/1645)

  An example for the usage of ``argnum`` is

  ```python
  @qml.qnode(dev)
  def circuit(x, y, z):
      qml.RX(qml.math.sin(x), wires=0)
      qml.CNOT(wires=[0, 1])
      qml.RY(y ** 2, wires=1)
      qml.RZ(1 / z, wires=1)
      return qml.expval(qml.PauliZ(0))

  jac_fn = qml.transforms.classical_jacobian(circuit, argnum=[1, 2])
  ```

  The Jacobian can then be computed at specified parameters.

  ```pycon
  >>> x, y, z = np.array([0.1, -2.5, 0.71])
  >>> jac_fn(x, y, z)
  (array([-0., -5., -0.]), array([-0.        , -0.        , -1.98373339]))
  ```

  The returned arrays are the derivatives of the three parametrized gates in the circuit
  with respect to `y` and `z` respectively.

  There also are explicit tests for `classical_jacobian` now, which previously was tested
  implicitly via its use in the `metric_tensor` transform.

  For more usage details, please see the
  [classical Jacobian docstring](https://pennylane.readthedocs.io/en/latest/code/api/pennylane.transforms.classical_jacobian.html).

* Added a new operation `OrbitalRotation`, which implements the spin-adapted spatial orbital rotation gate.
  [(#1665)](https://github.com/PennyLaneAI/pennylane/pull/1665)

  An example circuit that uses `OrbitalRotation` operation is:

  ```python
  dev = qml.device('default.qubit', wires=4)
  @qml.qnode(dev)
  def circuit(phi):
      qml.BasisState(np.array([1, 1, 0, 0]), wires=[0, 1, 2, 3])
      qml.OrbitalRotation(phi, wires=[0, 1, 2, 3])
      return qml.state()
  ```

  If we run this circuit, we will get the following output

  ```pycon
  >>> circuit(0.1)
  array([ 0.        +0.j,  0.        +0.j,  0.        +0.j,
          0.00249792+0.j,  0.        +0.j,  0.        +0.j,
          -0.04991671+0.j,  0.        +0.j,  0.        +0.j,
          -0.04991671+0.j,  0.        +0.j,  0.        +0.j,
          0.99750208+0.j,  0.        +0.j,  0.        +0.j,
          0.        +0.j])
  ```

* A new, experimental QNode has been added, that adds support for batch execution of circuits,
  custom quantum gradient support, and arbitrary order derivatives. This QNode is available via
  `qml.beta.QNode`, and `@qml.beta.qnode`.
  [(#1642)](https://github.com/PennyLaneAI/pennylane/pull/1642)
  [(#1646)](https://github.com/PennyLaneAI/pennylane/pull/1646)
  [(#1651)](https://github.com/PennyLaneAI/pennylane/pull/1651)

  It differs from the standard QNode in several ways:

  - Custom gradient transforms can be specified as the differentiation method:

    ```python
    @qml.gradients.gradient_transform
    def my_gradient_transform(tape):
        ...
        return tapes, processing_fn

    @qml.beta.qnode(dev, diff_method=my_gradient_transform)
    def circuit():
    ```

  - Arbitrary :math:`n`-th order derivatives are supported on hardware using
    gradient transforms such as the parameter-shift rule. To specify that an :math:`n`-th
    order derivative of a QNode will be computed, the `max_diff` argument should be set.
    By default, this is set to 1 (first-order derivatives only).

  - Internally, if multiple circuits are generated for execution simultaneously, they
    will be packaged into a single job for execution on the device. This can lead to
    significant performance improvement when executing the QNode on remote
    quantum hardware.

  - When decomposing the circuit, the default decomposition strategy will prioritize
    decompositions that result in the smallest number of parametrized operations
    required to satisfy the differentiation method. Additional decompositions required
    to satisfy the native gate set of the quantum device will be performed later, by the
    device at execution time. While this may lead to a slight increase in classical processing,
    it significantly reduces the number of circuit evaluations needed to compute
    gradients of complex unitaries.

  In an upcoming release, this QNode will replace the existing one. If you come across any bugs
  while using this QNode, please let us know via a [bug
  report](https://github.com/PennyLaneAI/pennylane/issues/new?assignees=&labels=bug+%3Abug%3A&template=bug_report.yml&title=%5BBUG%5D)
  on our GitHub bug tracker.

  Currently, this beta QNode does not support the following features:

  - Non-mutability via the `mutable` keyword argument
  - Viewing specifications with `qml.specs`
  - The `reversible` QNode differentiation method
  - The ability to specify a `dtype` when using PyTorch and TensorFlow.

  It is also not tested with the `qml.qnn` module.

* Two new methods were added to the Device API, allowing PennyLane devices
  increased control over circuit decompositions.
  [(#1651)](https://github.com/PennyLaneAI/pennylane/pull/1651)

  - `Device.expand_fn(tape) -> tape`: expands a tape such that it is supported by the device. By
    default, performs the standard device-specific gate set decomposition done in the default
    QNode. Devices may overwrite this method in order to define their own decomposition logic.

    Note that the numerical result after applying this method should remain unchanged; PennyLane
    will assume that the expanded tape returns exactly the same value as the original tape when
    executed.

  - `Device.batch_transform(tape) -> (tapes, processing_fn)`: preprocesses the tape in the case
    where the device needs to generate multiple circuits to execute from the input circuit. The
    requirement of a post-processing function makes this distinct to the `expand_fn` method above.

    By default, this method applies the transform

    .. math:: \left\langle \sum_i c_i h_i\right\rangle -> \sum_i c_i \left\langle h_i \right\rangle

    if `expval(H)` is present on devices that do not natively support Hamiltonians with
    non-commuting terms.

* Added a new template `GateFabric`, which implements a local, expressive, quantum-number-preserving
  ansatz proposed by Anselmetti *et al.* in [arXiv:2104.05692](https://arxiv.org/abs/2104.05695).
  [(#1687)](https://github.com/PennyLaneAI/pennylane/pull/1687)

  An example of a circuit using `GateFabric` template is:

  ```python
  coordinates = np.array([0.0, 0.0, -0.6614, 0.0, 0.0, 0.6614])
  H, qubits = qml.qchem.molecular_hamiltonian(["H", "H"], coordinates)
  ref_state = qml.qchem.hf_state(electrons=2, qubits)

  dev = qml.device('default.qubit', wires=qubits)
  @qml.qnode(dev)
  def ansatz(weights):
      qml.templates.GateFabric(weights, wires=[0,1,2,3],
                                  init_state=ref_state, include_pi=True)
      return qml.expval(H)
  ```

  For more details, see the [GateFabric documentation](../code/api/pennylane.templates.layers.GateFabric.html).

* Added a new template `kUpCCGSD`, which implements a unitary coupled cluster ansatz with
  generalized singles and pair doubles excitation operators, proposed by Joonho Lee *et al.*
  in [arXiv:1810.02327](https://arxiv.org/abs/1810.02327).

  An example of a circuit using `kUpCCGSD` template is:

  ```python
  coordinates = np.array([0.0, 0.0, -0.6614, 0.0, 0.0, 0.6614])
  H, qubits = qml.qchem.molecular_hamiltonian(["H", "H"], coordinates)
  ref_state = qml.qchem.hf_state(electrons=2, qubits)
  
  dev = qml.device('default.qubit', wires=qubits)
  @qml.qnode(dev)
  def ansatz(weights):
      qml.templates.kUpCCGSD(weights, wires=[0,1,2,3], k=0, delta_sz=0,
                                  init_state=ref_state)
      return qml.expval(H)
  ```
  

<h3>Improvements</h3>

<<<<<<< HEAD
* The `ApproxTimeEvolution` template can now be used with Hamiltonians that have
  trainable coefficients.
  [(#1789)](https://github.com/PennyLaneAI/pennylane/pull/1789)

  Resulting QNodes can be differentiated with respect to both the time parameter
  *and* the Hamiltonian coefficients.

  ```python
  dev = qml.device('default.qubit', wires=2)
  obs = [qml.PauliX(0) @ qml.PauliY(1), qml.PauliY(0) @ qml.PauliX(1)]

  @qml.qnode(dev)
  def circuit(coeffs, t):
      H = qml.Hamiltonian(coeffs, obs)
      qml.templates.ApproxTimeEvolution(H, t, 2)
      return qml.expval(qml.PauliZ(0))
  ```

  ```pycon
  >>> t = np.array(0.54, requires_grad=True)
  >>> coeffs = np.array([-0.6, 2.0], requires_grad=True)
  >>> qml.grad(circuit)(coeffs, t)
  (array([-1.07813375, -1.07813375]), array(-2.79516158))
  ```

  All differentiation methods, including backpropagation and the parameter-shift
  rule, are supported.
=======
* Templates are now top level imported and can be used directly e.g. `qml.QFT(wires=0)`.
  [(#1779)](https://github.com/PennyLaneAI/pennylane/pull/1779)
>>>>>>> 8edf2631

* Operators now have a `label` method to determine how they are drawn.  This will
  eventually override the `RepresentationResolver` class.
  [(#1678)](https://github.com/PennyLaneAI/pennylane/pull/1678)

* It is now possible to draw QNodes that have been transformed by a 'batch transform'; that is,
  a transform that maps a single QNode into multiple circuits under the hood. Examples of
  batch transforms include `@qml.metric_tensor` and `@qml.gradients`.
  [(#1762)](https://github.com/PennyLaneAI/pennylane/pull/1762)

  For example, consider the parameter-shift rule, which generates two circuits per parameter;
  one circuit that has the parameter shifted forward, and another that has the parameter shifted
  backwards:

  ```python
  dev = qml.device("default.qubit", wires=2)

  @qml.gradients.param_shift
  @qml.beta.qnode(dev)
  def circuit(x):
      qml.RX(x, wires=0)
      qml.CNOT(wires=[0, 1])
      return qml.expval(qml.PauliZ(wires=0))
  ```

  ```pycon
  >>> print(qml.draw(circuit)(0.6))
   0: ──RX(2.17)──╭C──┤ ⟨Z⟩
   1: ────────────╰X──┤

   0: ──RX(-0.971)──╭C──┤ ⟨Z⟩
   1: ──────────────╰X──┤
  ```

* All qubit operations have been re-written to use the `qml.math` framework
  for internal classical processing and the generation of their matrix representations.
  As a result these representations are now fully differentiable, and the
  framework-specific device classes no longer need to maintain framework-specific
  versions of these matrices.
  [(#1749)](https://github.com/PennyLaneAI/pennylane/pull/1749)

* A new utility class `qml.BooleanFn` is introduced. It wraps a function that takes a single
  argument and returns a Boolean.
  [(#1734)](https://github.com/PennyLaneAI/pennylane/pull/1734)

  After wrapping, `qml.BooleanFn` can be called like the wrapped function, and
  multiple instances can be manipulated and combined with the bitwise operators
  `&`, `|` and `~`. 

* `qml.probs` now accepts an attribute `op` that allows to rotate the computational basis and get the 
  probabilities in the rotated basis.
  [(#1692)](https://github.com/PennyLaneAI/pennylane/pull/1692)
  
* The `qml.beta.QNode` now supports the `qml.qnn` module.
  [(#1748)](https://github.com/PennyLaneAI/pennylane/pull/1748)

* `@qml.beta.QNode` now supports the `qml.specs` transform.
  [(#1739)](https://github.com/PennyLaneAI/pennylane/pull/1739)

* `qml.circuit_drawer.drawable_layers` and `qml.circuit_drawer.drawable_grid` process a list of
  operations to layer positions for drawing.
  [(#1639)](https://github.com/PennyLaneAI/pennylane/pull/1639)

* `qml.transforms.batch_transform` now accepts `expand_fn`s that take additional arguments and
  keyword arguments. In fact, `expand_fn` and `transform_fn` now **must** have the same signature.
  [(#1721)](https://github.com/PennyLaneAI/pennylane/pull/1721)

* The `qml.batch_transform` decorator is now ignored during Sphinx builds, allowing
  the correct signature to display in the built documentation.
  [(#1733)](https://github.com/PennyLaneAI/pennylane/pull/1733)

* The use of `expval(H)`, where `H` is a cost Hamiltonian generated by the `qaoa` module,
  has been sped up. This was achieved by making PennyLane decompose a circuit with an `expval(H)`
  measurement into subcircuits if the `Hamiltonian.grouping_indices` attribute is set, and setting
  this attribute in the relevant `qaoa` module functions.
  [(#1718)](https://github.com/PennyLaneAI/pennylane/pull/1718)

* The tests for qubit operations are split into multiple files.
  [(#1661)](https://github.com/PennyLaneAI/pennylane/pull/1661)

* The `qml.metric_tensor` transform has been improved with regards to
  both function and performance.
  [(#1638)](https://github.com/PennyLaneAI/pennylane/pull/1638)
  [(#1721)](https://github.com/PennyLaneAI/pennylane/pull/1721)

  - If the underlying device supports batch execution of circuits, the quantum circuits required to
    compute the metric tensor elements will be automatically submitted as a batched job. This can
    lead to significant performance improvements for devices with a non-trivial job submission
    overhead.

  - Previously, the transform would only return the metric tensor with respect to gate arguments,
    and ignore any classical processing inside the QNode, even very trivial classical processing
    such as parameter permutation. The metric tensor now takes into account classical processing,
    and returns the metric tensor with respect to QNode arguments, not simply gate arguments:

    ```pycon
    >>> @qml.qnode(dev)
    ... def circuit(x):
    ...     qml.Hadamard(wires=1)
    ...     qml.RX(x[0], wires=0)
    ...     qml.CNOT(wires=[0, 1])
    ...     qml.RY(x[1] ** 2, wires=1)
    ...     qml.RY(x[1], wires=0)
    ...     return qml.expval(qml.PauliZ(0))
    >>> x = np.array([0.1, 0.2], requires_grad=True)
    >>> qml.metric_tensor(circuit)(x)
    array([[0.25      , 0.        ],
           [0.        , 0.28750832]])
    ```

    To revert to the previous behaviour of returning the metric tensor with respect to gate
    arguments, `qml.metric_tensor(qnode, hybrid=False)` can be passed.

    ```pycon
    >>> qml.metric_tensor(circuit, hybrid=False)(x)
    array([[0.25      , 0.        , 0.        ],
           [0.        , 0.25      , 0.        ],
           [0.        , 0.        , 0.24750832]])
    ```

  - The metric tensor transform now works with a larger set of operations. In particular,
    all operations that have a single variational parameter and define a generator are now
    supported. In addition to a reduction in decomposition overhead, the change
    also results in fewer circuit evaluations.


* ``qml.circuit_drawer.CircuitDrawer`` can accept a string for the ``charset`` keyword, instead of a ``CharSet`` object.
  [(#1640)](https://github.com/PennyLaneAI/pennylane/pull/1640)

* ``qml.math.sort`` will now return only the sorted torch tensor and not the corresponding indices, making sort consistent across interfaces.
    [(#1691)](https://github.com/PennyLaneAI/pennylane/pull/1691)

* Operations can now have gradient recipes that depend on the state of the operation.
  [(#1674)](https://github.com/PennyLaneAI/pennylane/pull/1674)

  For example, this allows for gradient recipes that are parameter dependent:

  ```python
  class RX(qml.RX):

      @property
      def grad_recipe(self):
          # The gradient is given by [f(2x) - f(0)] / (2 sin(x)), by subsituting
          # shift = x into the two term parameter-shift rule.
          x = self.data[0]
          c = 0.5 / np.sin(x)
          return ([[c, 0.0, 2 * x], [-c, 0.0, 0.0]],)
  ```

* Shots can now be passed as a runtime argument to transforms that execute circuits in batches, similarly
  to QNodes.
  [(#1707)](https://github.com/PennyLaneAI/pennylane/pull/1707)

  An example of such a transform are the gradient transforms in the
  `qml.gradients` module. As a result, we can now call gradient transforms
  (such as `qml.gradients.param_shift`) and set the number of shots at runtime.

  ```pycon
  >>> dev = qml.device("default.qubit", wires=1, shots=1000)
  >>> @qml.beta.qnode(dev)
  ... def circuit(x):
  ...     qml.RX(x, wires=0)
  ...     return qml.expval(qml.PauliZ(0))
  >>> grad_fn = qml.gradients.param_shift(circuit)
  >>> grad_fn(0.564, shots=[(1, 10)]).T
  array([[-1., -1., -1., -1., -1.,  0., -1.,  0., -1.,  0.]])
  >>> grad_fn(0.1233, shots=None)
  array([[-0.53457096]])
  ```

* Specific QNode execution options are now re-used by batch transforms
  to execute transformed QNodes.
  [(#1708)](https://github.com/PennyLaneAI/pennylane/pull/1708)

* To standardize across all optimizers, `qml.optimize.AdamOptimizer` now also uses `accumulation` (in form of `collections.namedtuple`) to keep track of running quantities. Before it used three variables `fm`, `sm` and `t`. [(#1757)](https://github.com/PennyLaneAI/pennylane/pull/1757)

<h3>Breaking changes</h3>

* The `qml.inv` function has been removed, `qml.adjoint` should be used
  instead.
  [(#1778)](https://github.com/PennyLaneAI/pennylane/pull/1778)

* The input signature of an `expand_fn` used in a `batch_transform`
  now **must** have the same signature as the provided `transform_fn`,
  and vice versa.
  [(#1721)](https://github.com/PennyLaneAI/pennylane/pull/1721)

* The expansion rule in the `qml.metric_tensor` transform has been changed.
  [(#1721)](https://github.com/PennyLaneAI/pennylane/pull/1721)

  If `hybrid=False`, the changed expansion rule might lead to a changed output.

* The `qml.metric_tensor` keyword argument `diag_approx` is deprecated.
  Approximations can be controlled with the more fine-grained `approx`
  keyword argument, with `approx="block-diag"` (the default) reproducing
  the old behaviour.
  [(#1721)](https://github.com/PennyLaneAI/pennylane/pull/1721)

* The `default.qubit.torch` device automatically determines if computations
  should be run on a CPU or a GPU and doesn't take a `torch_device` argument
  anymore.
  [(#1705)](https://github.com/PennyLaneAI/pennylane/pull/1705)

* The utility function `qml.math.requires_grad` now returns `True` when using Autograd
  if and only if the `requires_grad=True` attribute is set on the NumPy array. Previously,
  this function would return `True` for *all* NumPy arrays and Python floats, unless
  `requires_grad=False` was explicitly set.
  [(#1638)](https://github.com/PennyLaneAI/pennylane/pull/1638)

* The operation `qml.Interferometer` has been renamed `qml.InterferometerUnitary` in order to
  distinguish it from the template `qml.templates.Interferometer`.
  [(#1714)](https://github.com/PennyLaneAI/pennylane/pull/1714)

* The `qml.transforms.invisible` decorator has been replaced with `qml.tape.stop_recording`, which
  may act as a context manager as well as a decorator to ensure that contained logic is
  non-recordable or non-queueable within a QNode or quantum tape context.
  [(#1754)](https://github.com/PennyLaneAI/pennylane/pull/1754)

<h3>Deprecations</h3>

* The `qml.fourier.spectrum` function has been renamed to `qml.fourier.circuit_spectrum`,
  in order to clearly separate the new `qnode_spectrum` function from this one.
  `qml.fourier.spectrum` is now an alias for `circuit_spectrum` but is flagged for
  deprecation and will be removed soon.
  [(#1681)](https://github.com/PennyLaneAI/pennylane/pull/1681)

* The `init` module, which contains functions to generate random parameter tensors for
  templates, is flagged for deprecation and will be removed in the next release cycle.
  Instead, the templates' `shape` method can be used to get the desired shape of the tensor,
  which can then be generated manually.
  [(#1689)](https://github.com/PennyLaneAI/pennylane/pull/1689)

* The `QNode.draw` method has been deprecated, and will be removed in an upcoming release.
  Please use the `qml.draw` transform instead.
  [(#1746)](https://github.com/PennyLaneAI/pennylane/pull/1746)
  
* The `QNode.metric_tensor` method has been deprecated, and will be removed in an upcoming release.
  Please use the `qml.metric_tensor` transform instead.
  [(#1638)](https://github.com/PennyLaneAI/pennylane/pull/1638)

<h3>Bug fixes</h3>

* Fixes a bug where the GPU cannot be used with `qml.qnn.TorchLayer`.
  [(#1705)](https://github.com/PennyLaneAI/pennylane/pull/1705)

* Fix a bug where the devices cache the same result for different observables return types.
  [(#1719)](https://github.com/PennyLaneAI/pennylane/pull/1719)

* Fixed a bug of the default circuit drawer where having more measurements
  compared to the number of measurements on any wire raised a `KeyError`.
  [(#1702)](https://github.com/PennyLaneAI/pennylane/pull/1702)

* Fix a bug where it was not possible to use `jax.jit` on a `QNode` when using `QubitStateVector`.
  [(#1683)](https://github.com/PennyLaneAI/pennylane/pull/1683)

* The device suite tests can now execute successfully if no shots configuration variable is given.
  [(#1641)](https://github.com/PennyLaneAI/pennylane/pull/1641)

* Fixes a bug where the `qml.gradients.param_shift` transform would raise an error while attempting
  to compute the variance of a QNode with ragged output.
  [(#1646)](https://github.com/PennyLaneAI/pennylane/pull/1646)

* Fixes a bug in `default.mixed`, to ensure that returned probabilities are always non-negative.
  [(#1680)](https://github.com/PennyLaneAI/pennylane/pull/1680)

* Fixes a bug where gradient transforms would fail to apply to QNodes
  containing classical processing.
  [(#1699)](https://github.com/PennyLaneAI/pennylane/pull/1699)

* Fixes a bug where the the parameter-shift method was not correctly using the
  fallback gradient function when *all* circuit parameters required the fallback.
  [(#1782)](https://github.com/PennyLaneAI/pennylane/pull/1782)

<h3>Documentation</h3>

* Adds a link to https://pennylane.ai/qml/demonstrations.html in the navbar.
  [(#1624)](https://github.com/PennyLaneAI/pennylane/pull/1624)

* Corrects the docstring of `ExpvalCost` by adding `wires` to the signature of the `ansatz` argument. [(#1715)](https://github.com/PennyLaneAI/pennylane/pull/1715)

* All instances of `qnode.draw()` have been updated to instead use the transform `qml.draw(qnode)`.
  [(#1750)](https://github.com/PennyLaneAI/pennylane/pull/1750)

* Add the `jax` interface in QNode Documentation. [(#1755)](https://github.com/PennyLaneAI/pennylane/pull/1755)

<h3>Contributors</h3>

This release contains contributions from (in alphabetical order):

Utkarsh Azad, Akash Narayanan B, Olivia Di Matteo, Andrew Gardhouse, David Ittah, Josh Izaac, Christina Lee,
Romain Moyard, Carrie-Anne Rubidge, Maria Schuld, Rishabh Singh, Ingrid Strandberg, Antal Száva, Cody Wang,
David Wierichs, Moritz Willmann.<|MERGE_RESOLUTION|>--- conflicted
+++ resolved
@@ -387,7 +387,6 @@
 
 <h3>Improvements</h3>
 
-<<<<<<< HEAD
 * The `ApproxTimeEvolution` template can now be used with Hamiltonians that have
   trainable coefficients.
   [(#1789)](https://github.com/PennyLaneAI/pennylane/pull/1789)
@@ -415,10 +414,9 @@
 
   All differentiation methods, including backpropagation and the parameter-shift
   rule, are supported.
-=======
+
 * Templates are now top level imported and can be used directly e.g. `qml.QFT(wires=0)`.
   [(#1779)](https://github.com/PennyLaneAI/pennylane/pull/1779)
->>>>>>> 8edf2631
 
 * Operators now have a `label` method to determine how they are drawn.  This will
   eventually override the `RepresentationResolver` class.
