--- conflicted
+++ resolved
@@ -5,14 +5,10 @@
 
 * A new :func:`~.ops.op_math.change_basis_op` function and :class:`~.ops.op_math.ChangeOpBasis` class were added,
   which allow a compute-uncompute pattern (U V U†) to be represented by a single operator.
-<<<<<<< HEAD
   A corresponding decomposition rule has been added to support efficiently controlling the pattern,
   in which only the central (target) operator is controlled, and not U or U†.
   [(#8023)](https://github.com/PennyLaneAI/pennylane/pull/8023)
   [(#8070)](https://github.com/PennyLaneAI/pennylane/pull/8070)
-=======
-  [(#8023)](https://github.com/PennyLaneAI/pennylane/pull/8023)
->>>>>>> a17dacae
 
 * A new keyword argument ``partial`` has been added to :class:`qml.Select`. It allows for 
   simplifications in the decomposition of ``Select`` under the assumption that the state of the
