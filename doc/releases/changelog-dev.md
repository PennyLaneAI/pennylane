# Release 0.44.0-dev (development release)

<h3>New features since last release</h3>

* Quantum Automatic Differentiation implemented to allow automatic selection of optimal
  Hadamard gradient differentiation methods per [the paper](https://arxiv.org/pdf/2408.05406).
  [(#8640)](https://github.com/PennyLaneAI/pennylane/pull/8640)

* A new decomposition has been added for the Controlled :class:`~.SemiAdder`,
  which is efficient and skips controlling all gates in its decomposition.
  [(#8423)](https://github.com/PennyLaneAI/pennylane/pull/8423)

* Added a :meth:`~pennylane.devices.DeviceCapabilities.gate_set` method to :class:`~pennylane.devices.DeviceCapabilities`
  that produces a set of gate names to be used as the target gate set in decompositions.
  [(#8522)](https://github.com/PennyLaneAI/pennylane/pull/8522)

* The :class:`~pennylane.decomposition.DecompositionGraph` now tracks the minimum number of
  dynamic wire allocations required to solve the circuit, and provides a `minimize_work_wires`
  option that enables the graph to select the best decomposition rules while minimizing the
  number of additional allocations of work wires.
  [(#8729)](https://github.com/PennyLaneAI/pennylane/pull/8729)

<h4>Pauli product measurements</h4>

* Added a :func:`~pennylane.ops.pauli_measure` that takes a Pauli product measurement.
  [(#8461)](https://github.com/PennyLaneAI/pennylane/pull/8461)
  [(#8631)](https://github.com/PennyLaneAI/pennylane/pull/8631)
  [(#8623)](https://github.com/PennyLaneAI/pennylane/pull/8623)
  [(#8663)](https://github.com/PennyLaneAI/pennylane/pull/8663)

<h3>Improvements 🛠</h3>

* Arithmetic dunder methods (`__add__`, `__mul__`, `__rmul__`) have been added to 
  :class:`~.transforms.core.TransformDispatcher`, :class:`~.transforms.core.TransformContainer`, 
  and :class:`~.transforms.core.TransformProgram` to enable intuitive composition of transform 
  programs using `+` and `*` operators.
  [(#8703)](https://github.com/PennyLaneAI/pennylane/pull/8703)

* Quantum compilation passes in MLIR and XDSL can now be applied using the core PennyLane transform
  infrastructure, instead of using Catalyst-specific tools. This is made possible by a new argument in
  :func:`~pennylane.transform` and `~.TransformDispatcher` called ``pass_name``, which accepts a string
  corresponding to the name of the compilation pass.
  The ``pass_name`` argument ensures that the given compilation pass will be used when qjit'ing a
  workflow, where the pass is performed in MLIR or xDSL.
  [(#8539)](https://github.com/PennyLaneAI/pennylane/pull/8539)

* `Operator.decomposition` will fallback to the first entry in `qml.list_decomps` if the `Operator.compute_decomposition`
  method is not overridden.
  [(#8686)](https://github.com/PennyLaneAI/pennylane/pull/8686)

* A new :func:`~.marker` function allows for easy inspection at particular points in a transform program
  with :func:`~.specs` and :func:`~.drawer.draw` instead of having to increment ``level``
  by integer amounts when not using any Catalyst passes.
  [(#8684)](https://github.com/PennyLaneAI/pennylane/pull/8684)
  
  The :func:`~.marker` function works like a transform in PennyLane, and can be deployed as
  a decorator on top of QNodes:
  
  ```
  from functools import partial

  @partial(qml.marker, level="rotations-merged")
  @qml.transforms.merge_rotations
  @partial(qml.marker, level="my-level")
  @qml.transforms.cancel_inverses
  @partial(qml.transforms.decompose, gate_set={qml.RX})
  @qml.qnode(qml.device('lightning.qubit'))
  def circuit():
      qml.RX(0.2,0)
      qml.X(0)
      qml.X(0)
      qml.RX(0.2, 0)
      return qml.state()
  ```

  The string supplied to ``marker`` can then be used as an argument to ``level`` in ``draw``
  and ``specs``, showing the cumulative result of applying transforms up to the marker:

  ```pycon
  >>> print(qml.draw(circuit, level="my-level")())
  0: ──RX(0.20)──RX(3.14)──RX(3.14)──RX(0.20)─┤  State
  >>> print(qml.draw(circuit, level="rotations-merged")())
  0: ──RX(6.68)─┤  State
  ```

* Add the `PCPhaseOp` operation to the xDSL Quantum dialect.
  [(#8621)](https://github.com/PennyLaneAI/pennylane/pull/8621)

* `qml.for_loop` will now fall back to a standard Python `for` loop if capturing a condensed, structured loop fails
  with program capture enabled.
  [(#8615)](https://github.com/PennyLaneAI/pennylane/pull/8615)

* `qml.cond` will now use standard Python logic if all predicates have concrete values. A nested
  control flow primitive will no longer be captured as it is not needed.
  [(#8634)](https://github.com/PennyLaneAI/pennylane/pull/8634)

* The `~.BasisRotation` graph decomposition was re-written in a qjit friendly way with PennyLane control flow.
  [(#8560)](https://github.com/PennyLaneAI/pennylane/pull/8560)
  [(#8608)](https://github.com/PennyLaneAI/pennylane/pull/8608)
  [(#8620)](https://github.com/PennyLaneAI/pennylane/pull/8620)

* The new graph based decompositions system enabled via :func:`~.decomposition.enable_graph` now supports the following
  additional templates.
  [(#8520)](https://github.com/PennyLaneAI/pennylane/pull/8520)
  [(#8515)](https://github.com/PennyLaneAI/pennylane/pull/8515)
  [(#8516)](https://github.com/PennyLaneAI/pennylane/pull/8516)
  [(#8555)](https://github.com/PennyLaneAI/pennylane/pull/8555)
  [(#8558)](https://github.com/PennyLaneAI/pennylane/pull/8558)
  [(#8538)](https://github.com/PennyLaneAI/pennylane/pull/8538)  
  [(#8534)](https://github.com/PennyLaneAI/pennylane/pull/8534)
  [(#8582)](https://github.com/PennyLaneAI/pennylane/pull/8582)
  [(#8543)](https://github.com/PennyLaneAI/pennylane/pull/8543)
  [(#8554)](https://github.com/PennyLaneAI/pennylane/pull/8554)
  [(#8616)](https://github.com/PennyLaneAI/pennylane/pull/8616)
  [(#8602)](https://github.com/PennyLaneAI/pennylane/pull/8602)
  [(#8600)](https://github.com/PennyLaneAI/pennylane/pull/8600)
  [(#8601)](https://github.com/PennyLaneAI/pennylane/pull/8601)  
  [(#8595)](https://github.com/PennyLaneAI/pennylane/pull/8595)
  [(#8586)](https://github.com/PennyLaneAI/pennylane/pull/8586)
  [(#8614)](https://github.com/PennyLaneAI/pennylane/pull/8614)

  - :class:`~.QSVT`
  - :class:`~.AmplitudeEmbedding`
  - :class:`~.AllSinglesDoubles`
  - :class:`~.SimplifiedTwoDesign`
  - :class:`~.GateFabric`
  - :class:`~.AngleEmbedding`
  - :class:`~.IQPEmbedding`
  - :class:`~.kUpCCGSD`
  - :class:`~.QAOAEmbedding`
  - :class:`~.BasicEntanglerLayers`
  - :class:`~.HilbertSchmidt`
  - :class:`~.LocalHilbertSchmidt`
  - :class:`~.QuantumMonteCarlo`
  - :class:`~.ArbitraryUnitary`
  - :class:`~.ApproxTimeEvolution`
  - :class:`~.ParticleConservingU2`
  - :class:`~.ParticleConservingU1`
  - :class:`~.CommutingEvolution`

* A new `qml.compiler.python_compiler.utils` submodule has been added, containing general-purpose utilities for
  working with xDSL. This includes a function that extracts the concrete value of scalar, constant SSA values.
  [(#8514)](https://github.com/PennyLaneAI/pennylane/pull/8514)

* Added a keyword argument ``recursive`` to ``qml.transforms.cancel_inverses`` that enables
  recursive cancellation of nested pairs of mutually inverse gates. This makes the transform
  more powerful, because it can cancel larger blocks of inverse gates without having to scan
  the circuit from scratch. By default, the recursive cancellation is enabled (``recursive=True``).
  To obtain previous behaviour, disable it by setting ``recursive=False``.
  [(#8483)](https://github.com/PennyLaneAI/pennylane/pull/8483)

* `qml.grad` and `qml.jacobian` now lazily dispatch to catalyst and program
  capture, allowing for `qml.qjit(qml.grad(c))` and `qml.qjit(qml.jacobian(c))` to work.
  [(#8382)](https://github.com/PennyLaneAI/pennylane/pull/8382)

* Both the generic and transform-specific application behavior of a `qml.transforms.core.TransformDispatcher`
  can be overwritten with `TransformDispatcher.generic_register` and `my_transform.register`.
  [(#7797)](https://github.com/PennyLaneAI/pennylane/pull/7797)

* With capture enabled, measurements can now be performed on Operator instances passed as closure
  variables from outside the workflow scope.
  [(#8504)](https://github.com/PennyLaneAI/pennylane/pull/8504)

* Users can now estimate the resources for quantum circuits that contain or decompose into
  any of the following symbolic operators: :class:`~.ChangeOpBasis`, :class:`~.Prod`,
  :class:`~.Controlled`, :class:`~.ControlledOp`, :class:`~.Pow`, and :class:`~.Adjoint`.
  [(#8464)](https://github.com/PennyLaneAI/pennylane/pull/8464)

* Wires can be specified via `range` with program capture and autograph.
  [(#8500)](https://github.com/PennyLaneAI/pennylane/pull/8500)

* The :func:`~pennylane.transforms.decompose` transform no longer raises an error if both `gate_set` and
  `stopping_condition` are provided, or if `gate_set` is a dictionary, when the new graph-based decomposition
  system is disabled.
  [(#8532)](https://github.com/PennyLaneAI/pennylane/pull/8532)

* A new decomposition has been added to :class:`pennylane.Toffoli`. This decomposition uses one
  work wire and :class:`pennylane.TemporaryAND` operators to reduce the resources needed.
  [(#8549)](https://github.com/PennyLaneAI/pennylane/pull/8549)

* A decomposition has been added to the adjoint of :class:`pennylane.TemporaryAND`. This decomposition relies on mid-circuit measurments and does not require any T gates.
  [(#8633)](https://github.com/PennyLaneAI/pennylane/pull/8633)

* The graph-based decomposition system now supports decomposition rules that contains mid-circuit measurements.
  [(#8079)](https://github.com/PennyLaneAI/pennylane/pull/8079)

* The `~pennylane.estimator.compact_hamiltonian.CDFHamiltonian`, `~pennylane.estimator.compact_hamiltonian.THCHamiltonian`,
  `~pennylane.estimator.compact_hamiltonian.VibrationalHamiltonian`, and `~pennylane.estimator.compact_hamiltonian.VibronicHamiltonian`
  classes were modified to take the 1-norm of the Hamiltonian as an optional argument.
  [(#8697)](https://github.com/PennyLaneAI/pennylane/pull/8697)

* New decomposition rules that decompose to :class:`~.PauliRot` are added for the following operators.
  [(#8700)](https://github.com/PennyLaneAI/pennylane/pull/8700)
  [(#8704)](https://github.com/PennyLaneAI/pennylane/pull/8704)

  - :class:`~.CRX`, :class:`~.CRY`, :class:`~.CRZ`
  - :class:`~.ControlledPhaseShift`
  - :class:`~.IsingXX`, :class:`~.IsingYY`, :class:`~.IsingZZ`
  - :class:`~.PSWAP`
  - :class:`~.RX`, :class:`~.RY`, :class:`~.RZ`
  - :class:`~.SingleExcitation`, :class:`~.DoubleExcitation`
  - :class:`~.SWAP`, :class:`~.ISWAP`, :class:`~.SISWAP`
  - :class:`~.CY`, :class:`~.CZ`, :class:`~.CSWAP`, :class:`~.CNOT`, :class:`~.Toffoli`

<h3>Breaking changes 💔</h3>

* `qml.transforms.map_wires` no longer supports plxpr transforms.
  [(#8683)](https://github.com/PennyLaneAI/pennylane/pull/8683)

* ``QuantumScript.to_openqasm`` has been removed. Please use ``qml.to_openqasm`` instead. This removes duplicated 
  functionality for converting a circuit to OpenQASM code.
  [(#8499)](https://github.com/PennyLaneAI/pennylane/pull/8499)

* Providing ``num_steps`` to :func:`pennylane.evolve`, :func:`pennylane.exp`, :class:`pennylane.ops.Evolution`,
  and :class:`pennylane.ops.Exp` has been disallowed. Instead, use :class:`~.TrotterProduct` for approximate
  methods, providing the ``n`` parameter to perform the Suzuki-Trotter product approximation of a Hamiltonian
  with the specified number of Trotter steps.
  [(#8474)](https://github.com/PennyLaneAI/pennylane/pull/8474)

  As a concrete example, consider the following case:

  .. code-block:: python

    coeffs = [0.5, -0.6]
    ops = [qml.X(0), qml.X(0) @ qml.Y(1)]
    H_flat = qml.dot(coeffs, ops)

  Instead of computing the Suzuki-Trotter product approximation as:

  ```pycon
  >>> qml.evolve(H_flat, num_steps=2).decomposition()
  [RX(0.5, wires=[0]),
  PauliRot(-0.6, XY, wires=[0, 1]),
  RX(0.5, wires=[0]),
  PauliRot(-0.6, XY, wires=[0, 1])]
  ```

  The same result can be obtained using :class:`~.TrotterProduct` as follows:

  ```pycon
  >>> decomp_ops = qml.adjoint(qml.TrotterProduct(H_flat, time=1.0, n=2)).decomposition()
  >>> [simp_op for op in decomp_ops for simp_op in map(qml.simplify, op.decomposition())]
  [RX(0.5, wires=[0]),
  PauliRot(-0.6, XY, wires=[0, 1]),
  RX(0.5, wires=[0]),
  PauliRot(-0.6, XY, wires=[0, 1])]
  ```

* The value ``None`` has been removed as a valid argument to the ``level`` parameter in the
  :func:`pennylane.workflow.get_transform_program`, :func:`pennylane.workflow.construct_batch`,
  :func:`pennylane.draw`, :func:`pennylane.draw_mpl`, and :func:`pennylane.specs` transforms.
  Please use ``level='device'`` instead to apply the transform at the device level.
  [(#8477)](https://github.com/PennyLaneAI/pennylane/pull/8477)

* Access to ``add_noise``, ``insert`` and noise mitigation transforms from the ``pennylane.transforms`` module is deprecated.
  Instead, these functions should be imported from the ``pennylane.noise`` module.
  [(#8477)](https://github.com/PennyLaneAI/pennylane/pull/8477)

* ``qml.qnn.cost.SquaredErrorLoss`` has been removed. Instead, this hybrid workflow can be accomplished
  with a function like ``loss = lambda *args: (circuit(*args) - target)**2``.
  [(#8477)](https://github.com/PennyLaneAI/pennylane/pull/8477)

* Some unnecessary methods of the ``qml.CircuitGraph`` class have been removed:
  [(#8477)](https://github.com/PennyLaneAI/pennylane/pull/8477)

  - ``print_contents`` in favor of ``print(obj)``
  - ``observables_in_order`` in favor of ``observables``
  - ``operations_in_order`` in favor of ``operations``
  - ``ancestors_in_order(obj)`` in favor of ``ancestors(obj, sort=True)``
  - ``descendants_in_order(obj)`` in favor of ``descendants(obj, sort=True)``

* ``pennylane.devices.DefaultExecutionConfig`` has been removed. Instead, use
  ``qml.devices.ExecutionConfig()`` to create a default execution configuration.
  [(#8470)](https://github.com/PennyLaneAI/pennylane/pull/8470)

* Specifying the ``work_wire_type`` argument in ``qml.ctrl`` and other controlled operators as ``"clean"`` or
  ``"dirty"`` is disallowed. Use ``"zeroed"`` to indicate that the work wires are initially in the :math:`|0\rangle`
  state, and ``"borrowed"`` to indicate that the work wires can be in any arbitrary state. In both cases, the
  work wires are assumed to be restored to their original state upon completing the decomposition.
  [(#8470)](https://github.com/PennyLaneAI/pennylane/pull/8470)

* `QuantumScript.shape` and `QuantumScript.numeric_type` are removed. The corresponding `MeasurementProcess`
  methods should be used instead.
  [(#8468)](https://github.com/PennyLaneAI/pennylane/pull/8468)

* `MeasurementProcess.expand` is removed.
  `qml.tape.QuantumScript(mp.obs.diagonalizing_gates(), [type(mp)(eigvals=mp.obs.eigvals(), wires=mp.obs.wires)])`
  can be used instead.
  [(#8468)](https://github.com/PennyLaneAI/pennylane/pull/8468)

* The `qml.QNode.add_transform` method is removed.
  Instead, please use `QNode.transform_program.push_back(transform_container=transform_container)`.
  [(#8468)](https://github.com/PennyLaneAI/pennylane/pull/8468)

<h3>Deprecations 👋</h3>

* Maintenance support of NumPy<2.0 is deprecated as of v0.44 and will be completely dropped in v0.45.
  Future versions of PennyLane will only work with NumPy>=2.0.
  We recommend upgrading your version of NumPy to benefit from enhanced support and features.
  [(#8578)](https://github.com/PennyLaneAI/pennylane/pull/8578)
  [(#8497)](https://github.com/PennyLaneAI/pennylane/pull/8497)
  
* The ``custom_decomps`` keyword argument to ``qml.device`` has been deprecated and will be removed 
  in 0.45. Instead, with ``qml.decomposition.enable_graph()``, new decomposition rules can be defined as 
  quantum functions with registered resources. See :mod:`pennylane.decomposition` for more details.

* `qml.measure`, `qml.measurements.MidMeasureMP`, `qml.measurements.MeasurementValue`,
  and `qml.measurements.get_mcm_predicates` are now located in `qml.ops.mid_measure`.
  `MidMeasureMP` is now renamed to `MidMeasure`.
  `qml.measurements.find_post_processed_mcms` is now `qml.devices.qubit.simulate._find_post_processed_mcms`,
  and is being made private, as it is an utility for tree-traversal.
  [(#8466)](https://github.com/PennyLaneAI/pennylane/pull/8466)

* The ``pennylane.operation.Operator.is_hermitian`` property has been deprecated and renamed
  to ``pennylane.operation.Operator.is_verified_hermitian`` as it better reflects the functionality of this property.
  The deprecated access through ``is_hermitian`` will be removed in PennyLane v0.45.
  Alternatively, consider using the ``pennylane.is_hermitian`` function instead as it provides a more reliable check for hermiticity.
  Please be aware that it comes with a higher computational cost.
  [(#8494)](https://github.com/PennyLaneAI/pennylane/pull/8494)

* Access to the follow functions and classes from the ``pennylane.resources`` module are deprecated. Instead, these functions must be imported from the ``pennylane.estimator`` module.
  [(#8484)](https://github.com/PennyLaneAI/pennylane/pull/8484)

  - ``qml.estimator.estimate_shots`` in favor of ``qml.resources.estimate_shots``
  - ``qml.estimator.estimate_error`` in favor of ``qml.resources.estimate_error``
  - ``qml.estimator.FirstQuantization`` in favor of ``qml.resources.FirstQuantization``
  - ``qml.estimator.DoubleFactorization`` in favor of ``qml.resources.DoubleFactorization``

* ``argnum`` has been renamed ``argnums`` for ``qml.grad``, ``qml.jacobian``, ``qml.jvp`` and ``qml.vjp``.
  [(#8496)](https://github.com/PennyLaneAI/pennylane/pull/8496)
  [(#8481)](https://github.com/PennyLaneAI/pennylane/pull/8481)

* The :func:`pennylane.devices.preprocess.mid_circuit_measurements` transform is deprecated. Instead,
  the device should determine which mcm method to use, and explicitly include :func:`~pennylane.transforms.dynamic_one_shot`
  or :func:`~pennylane.transforms.defer_measurements` in its preprocess transforms if necessary.
  [(#8467)](https://github.com/PennyLaneAI/pennylane/pull/8467)

* Passing a function to the ``gate_set`` argument in the :func:`~pennylane.transforms.decompose` transform
  is deprecated. The ``gate_set`` argument expects a static iterable of operator type and/or operator names,
  and the function should be passed to the ``stopping_condition`` argument instead.
  [(#8533)](https://github.com/PennyLaneAI/pennylane/pull/8533)

  The example below illustrates how you can provide a function as the ``stopping_condition`` in addition to providing a 
  ``gate_set``. The decomposition of each operator will then stop once it reaches the gates in the ``gate_set`` or the 
  ``stopping_condition`` is satisfied.

  ```python
  import pennylane as qml
  from functools import partial
  
  @partial(qml.transforms.decompose, gate_set={"H", "T", "CNOT"}, stopping_condition=lambda op: len(op.wires) <= 2)
  @qml.qnode(qml.device("default.qubit"))
  def circuit():
      qml.Hadamard(wires=[0])
      qml.Toffoli(wires=[0,1,2])
      return qml.expval(qml.Z(0))
  ```
  
  ```pycon
  >>> print(qml.draw(circuit)())
  0: ──H────────╭●───────────╭●────╭●──T──╭●─┤  <Z>
  1: ────╭●─────│─────╭●─────│───T─╰X──T†─╰X─┤
  2: ──H─╰X──T†─╰X──T─╰X──T†─╰X──T──H────────┤
  ```

<h3>Internal changes ⚙️</h3>

<<<<<<< HEAD
* `qml.cond`, the `QNode`, transforms, `qml.grad`, and `qml.jacobian` no longer treat all keyword arguments as static
  arguments. They are instead treated as dynamic, numerical inputs, matching the behaviour of Jax and Catalyst.
  [(#8290)](https://github.com/PennyLaneAI/pennylane/pull/8290)
=======
* Bump `jax` version to `0.7.1` for `capture` module.
  [(#8715)](https://github.com/PennyLaneAI/pennylane/pull/8715)

* Bump `jax` version to `0.7.0` for `capture` module.
  [(#8701)](https://github.com/PennyLaneAI/pennylane/pull/8701)

* Improve error handling when using PennyLane's experimental program capture functionality with an incompatible JAX version. 
  [(#8723)](https://github.com/PennyLaneAI/pennylane/pull/8723)
>>>>>>> b2ad7137

* Bump `autoray` package version to `0.8.2`.
  [(#8674)](https://github.com/PennyLaneAI/pennylane/pull/8674)
  
* Update the schedule of nightly TestPyPI uploads to occur at the end rather than the beginning of all week days.
  [(#8672)](https://github.com/PennyLaneAI/pennylane/pull/8672)

* Add workflow to bump Catalyst and Lightning versions in the RC branch, create a new release tag and draft release, tag the RC branch, and create a PR to merge the RC branch into master.
  [(#8352)](https://github.com/PennyLaneAI/pennylane/pull/8352)
  
* Added `MCM_METHOD` and `POSTSELECT_MODE` `StrEnum` objects to improve validation and handling of `MCMConfig` creation.
  [(#8596)](https://github.com/PennyLaneAI/pennylane/pull/8596)
  
* Updated various docstrings to be compatible with the new documentation testing approach.
  [(#8635)](https://github.com/PennyLaneAI/pennylane/pull/8635)
  
* In program capture, transforms now have a single transform primitive that have a `transform` param that stores
  the `TransformDispatcher`. Before, each transform had its own primitive stored on the 
  `TransformDispatcher._primitive` private property. It proved difficult to keep maintaining dispatch behaviour
  for every single transform.
  [(#8576)](https://github.com/PennyLaneAI/pennylane/pull/8576)
  [(#8639)](https://github.com/PennyLaneAI/pennylane/pull/8639)

* Updated documentation check workflow to run on pull requests on `v[0-9]+\.[0-9]+\.[0-9]+-docs` branches.
  [(#8590)](https://github.com/PennyLaneAI/pennylane/pull/8590)
  
* When program capture is enabled, there is no longer caching of the jaxpr on the QNode.
  [(#8629)](https://github.com/PennyLaneAI/pennylane/pull/8629)

* The `grad` and `jacobian` primitives now store the function under `fn`. There is also now a single `jacobian_p`
  primitive for use in program capture.
  [(#8357)](https://github.com/PennyLaneAI/pennylane/pull/8357)

* Update versions for `pylint`, `isort` and `black` in `format.yml`
  [(#8506)](https://github.com/PennyLaneAI/pennylane/pull/8506)

* Reclassifies `registers` as a tertiary module for use with tach.
  [(#8513)](https://github.com/PennyLaneAI/pennylane/pull/8513)

* A new `split_non_commuting_pass` compiler pass has been added to the xDSL transforms. This pass
  splits quantum functions that measure observables on the same wires into multiple function executions,
  where each execution measures observables on different wires (using the "wires" grouping strategy).
  The original function is replaced with calls to these generated functions, and the results are combined
  appropriately.
  [(#8531)](https://github.com/PennyLaneAI/pennylane/pull/8531)

* The experimental xDSL implementation of `diagonalize_measurements` has been updated to fix a bug
  that included the wrong SSA value for final qubit insertion and deallocation at the end of the
  circuit. A clear error is now also raised when there are observables with overlapping wires.
  [(#8383)](https://github.com/PennyLaneAI/pennylane/pull/8383)

* Add an `outline_state_evolution_pass` pass to the MBQC xDSL transform, which moves all
  quantum gate operations to a private callable.
  [(#8367)](https://github.com/PennyLaneAI/pennylane/pull/8367)

* The experimental xDSL implementation of `measurements_from_samples_pass` has been updated to support `shots` defined by an `arith.constant` operation.
  [(#8460)](https://github.com/PennyLaneAI/pennylane/pull/8460)

* The :class:`~pennylane.devices.LegacyDeviceFacade` is slightly refactored to implement `setup_execution_config` and `preprocess_transforms`
  separately as opposed to implementing a single `preprocess` method. Additionally, the `mid_circuit_measurements` transform has been removed
  from the preprocess transform program. Instead, the best mcm method is chosen in `setup_execution_config`. By default, the ``_capabilities``
  dictionary is queried for the ``"supports_mid_measure"`` property. If the underlying device defines a TOML file, the ``supported_mcm_methods``
  field in the TOML file is used as the source of truth.
  [(#8469)](https://github.com/PennyLaneAI/pennylane/pull/8469)
  [(#8486)](https://github.com/PennyLaneAI/pennylane/pull/8486)
  [(#8495)](https://github.com/PennyLaneAI/pennylane/pull/8495)

* The various private functions of the :class:`~pennylane.estimator.FirstQuantization` class have
  been modified to avoid using `numpy.matrix` as this function is deprecated.
  [(#8523)](https://github.com/PennyLaneAI/pennylane/pull/8523)

* The `ftqc` module now includes dummy transforms for several Catalyst/MLIR passes (`to-ppr`, `commute-ppr`, `merge-ppr-ppm`,
  `decompose-clifford-ppr`, `decompose-non-clifford-ppr`, `ppr-to-ppm`, `ppr-to-mbqc` and `reduce-t-depth`), to allow them to
  be captured as primitives in PLxPR and mapped to the MLIR passes in Catalyst. This enables using the passes with the unified
  compiler and program capture.
  [(#8519)](https://github.com/PennyLaneAI/pennylane/pull/8519)
  [(#8544)](https://github.com/PennyLaneAI/pennylane/pull/8544)

* The decompositions for several templates have been updated to use
  :class:`~.ops.op_math.ChangeOpBasis`, which makes their decompositions more resource efficient
  by eliminating unnecessary controlled operations. The templates include :class:`~.PhaseAdder`,
  :class:`~.TemporaryAND`, :class:`~.QSVT`, and :class:`~.SelectPauliRot`.
  [(#8490)](https://github.com/PennyLaneAI/pennylane/pull/8490)
  [(#8577)](https://github.com/PennyLaneAI/pennylane/pull/8577)
  [(#8721)](https://github.com/PennyLaneAI/pennylane/issues/8721)

* The constant to convert the length unit Bohr to Angstrom in ``qml.qchem`` is updated to use scipy
  constants.
  [(#8537)](https://github.com/PennyLaneAI/pennylane/pull/8537)

* Solovay-Kitaev decomposition using the :func:`~.clifford_t_decompostion` transform
  with ``method="sk"`` or directly via :func:`~.ops.sk_decomposition` now raises a more
  informative ``RuntimeError`` when used with JAX-JIT or :func:`~.qjit`.
  [(#8489)](https://github.com/PennyLaneAI/pennylane/pull/8489)

* Users can now apply xDSL passes without the need to pass the `pass_plugins` argument to the `qjit` decorator.
  [(#8572)](https://github.com/PennyLaneAI/pennylane/pull/8572)
  [(#8573)](https://github.com/PennyLaneAI/pennylane/pull/8573)

* The `is_xdsl_pass` function has been added to the `pennylane.compiler.python_compiler.pass_api` module.
  This function checks if a pass name corresponds to an xDSL implemented pass.
  [(#8572)](https://github.com/PennyLaneAI/pennylane/pull/8572)

* The :func:`~pennylane.compiler.python_compiler.Compiler.run` method now accepts a string as input,
  which is parsed and transformed with xDSL.
  [(#8587)](https://github.com/PennyLaneAI/pennylane/pull/8587)

* The :func:`~pennylane.compiler.python_compiler.transforms.convert_to_mbqc_formalism_pass` now 
  supports :class:`~xdsl.dialects.scf.IndexSwitchOp` in IR and ignores regions that have no body.
  [(#8632)](https://github.com/PennyLaneAI/pennylane/pull/8632)

* The `convert_to_mbqc_formalism` compilation pass now outlines the operations to represent a gate
  in the MBQC formalism into subroutines in order to reduce the IR size for large programs.
  [(#8619)](https://github.com/PennyLaneAI/pennylane/pull/8619)

* Added a `skip_decomp_matrix_check` argument to :func:`~pennylane.ops.functions.assert_valid` that
  allows the test to skip the matrix check part of testing a decomposition rule but still verify
  that the resource function is correct.
  [(#8687)](https://github.com/PennyLaneAI/pennylane/pull/8687)

<h3>Documentation 📝</h3>

* Added a "Unified Compiler Cookbook" RST file, along with tutorials, to ``qml.compiler.python_compiler`,
  which provides a quickstart guide for getting started with xDSL and its integration with PennyLane and
  Catalyst.
  [(#8571)](https://github.com/PennyLaneAI/pennylane/pull/8571)

* The documentation of ``qml.transforms.rz_phase_gradient`` has been updated with respect to the
  sign convention of phase gradient states, how it prepares the phase gradient state in the code
  example, and the verification of the code example result.

* The code example in the documentation for ``qml.decomposition.register_resources`` has been
  updated to adhere to renamed keyword arguments and default behaviour of ``max_work_wires``.
  [(#8536)](https://github.com/PennyLaneAI/pennylane/pull/8536)

* The docstring for ``qml.device`` has been updated to include a section on custom decompositions,
  and a warning about the removal of the ``custom_decomps`` kwarg in v0.45. Additionally, the page
  :doc:`Building a plugin <../development/plugins>` now includes instructions on using
  the :func:`~pennylane.devices.preprocess.decompose` transform for device-level decompositions.
  The documentation for :doc:`Compiling circuits <../introduction/compiling_circuits>` has also been
  updated with a warning message about ``custom_decomps`` future removal.
  [(#8492)](https://github.com/PennyLaneAI/pennylane/pull/8492)
  [(#8564)](https://github.com/PennyLaneAI/pennylane/pull/8564)

A warning message has been added to :doc:`Building a plugin <../development/plugins>`
  docstring for ``qml.device`` has been updated to include a section on custom decompositions,
  and a warning about the removal of the ``custom_decomps`` kwarg in v0.44. Additionally, the page
  :doc:`Building a plugin <../development/plugins>` now includes instructions on using
  the :func:`~pennylane.devices.preprocess.decompose` transform for device-level decompositions.
  [(#8492)](https://github.com/PennyLaneAI/pennylane/pull/8492)

* Improves documentation in the transforms module and adds documentation testing for it.
  [(#8557)](https://github.com/PennyLaneAI/pennylane/pull/8557)

<h3>Bug fixes 🐛</h3>

* Update `interface-unit-tests.yml` to use its input parameter `pytest_additional_args` when running pytest.
  [(#8705)](https://github.com/PennyLaneAI/pennylane/pull/8705)

* Fixes a bug where in `resolve_work_wire_type` we incorrectly returned a value of `zeroed` if `both work_wires` 
  and `base_work_wires` were empty, causing an incorrect work wire type.
  [(#8718)](https://github.com/PennyLaneAI/pennylane/pull/8718)

* The warnings-as-errors CI action was failing due to an incompatibility between `pytest-xdist` and `pytest-benchmark`. 
  Disabling the benchmark package allows the tests to be collected an executed. 
  [(#8699)](https://github.com/PennyLaneAI/pennylane/pull/8699)

* Adds an `expand_transform` to `param_shift_hessian` to pre-decompose
  operations till they are supported.
  [(#8698)](https://github.com/PennyLaneAI/pennylane/pull/8698)

* Fixes a bug in `default.mixed` device where certain diagonal operations were incorrectly
  reshaped during application when using broadcasting.
  [(#8593)](https://github.com/PennyLaneAI/pennylane/pull/8593)

* Add an exception to the warning for unsolved operators within the graph-based decomposition
  system if the unsolved operators are :class:`.allocation.Allocate` or :class:`.allocation.Deallocate`.
  [(#8553)](https://github.com/PennyLaneAI/pennylane/pull/8553)

* Fixes a bug in `clifford_t_decomposition` with `method="gridsynth"` and qjit, where using cached decomposition with the same parameter causes an error.
  [(#8535)](https://github.com/PennyLaneAI/pennylane/pull/8535)

* Fixes a bug in :class:`~.SemiAdder` where the results were incorrect when more ``work_wires`` than required were passed.
 [(#8423)](https://github.com/PennyLaneAI/pennylane/pull/8423)

* Fixes a bug in ``QubitUnitaryOp.__init__`` in the unified compiler module that prevented an
  instance from being constructed.
  [(#8456)](https://github.com/PennyLaneAI/pennylane/pull/8456)

* Fixes a bug where the deferred measurement method is used silently even if ``mcm_method="one-shot"`` is explicitly requested,
  when a device that extends the ``LegacyDevice`` does not declare support for mid-circuit measurements.
  [(#8486)](https://github.com/PennyLaneAI/pennylane/pull/8486)

* Fixes a bug where a `KeyError` is raised when querying the decomposition rule for an operator in the gate set from a :class:`~pennylane.decomposition.DecompGraphSolution`.
  [(#8526)](https://github.com/PennyLaneAI/pennylane/pull/8526)

* Fixes a bug where mid-circuit measurements were generating incomplete QASM.
  [(#8556)](https://github.com/PennyLaneAI/pennylane/pull/8556)

* Fixes a bug where `qml.specs` incorrectly computes the circuit depth when classically controlled operators are involved.
  [(#8668)](https://github.com/PennyLaneAI/pennylane/pull/8668)

* Fixes a bug where an error is raised when trying to decompose a nested composite operator with capture and the new graph system enabled.
  [(#8695)](https://github.com/PennyLaneAI/pennylane/pull/8695)

* Fixes a bug where :func:`~.change_op_basis` cannot be captured when the `uncompute_op` is left out.
  [(#8695)](https://github.com/PennyLaneAI/pennylane/pull/8695)

* Fixes a bug where decomposition rules are sometimes incorrectly disregarded by the `DecompositionGraph` when a higher level
  decomposition rule uses dynamically allocated work wires.
  [(#8725)](https://github.com/PennyLaneAI/pennylane/pull/8725)

* Fixes a bug where :class:`~.ops.ChangeOpBasis` is not correctly reconstructed using `qml.pytrees.unflatten(*qml.pytrees.flatten(op))`
  [(#8721)](https://github.com/PennyLaneAI/pennylane/issues/8721)

<h3>Contributors ✍️</h3>

This release contains contributions from (in alphabetical order):

Guillermo Alonso,
Utkarsh Azad,
Astral Cai,
Yushao Chen,
Marcus Edwards,
Lillian Frederiksen,
Sengthai Heng,
Soran Jahangiri,
Christina Lee,
Joseph Lee,
Lee J. O'Riordan,
Gabriela Sanchez Diaz,
Mudit Pandey,
Shuli Shu,
Jay Soni,
nate stemen,
David Wierichs,
Hongsheng Zheng,
Zinan Zhou<|MERGE_RESOLUTION|>--- conflicted
+++ resolved
@@ -365,11 +365,10 @@
 
 <h3>Internal changes ⚙️</h3>
 
-<<<<<<< HEAD
 * `qml.cond`, the `QNode`, transforms, `qml.grad`, and `qml.jacobian` no longer treat all keyword arguments as static
   arguments. They are instead treated as dynamic, numerical inputs, matching the behaviour of Jax and Catalyst.
   [(#8290)](https://github.com/PennyLaneAI/pennylane/pull/8290)
-=======
+
 * Bump `jax` version to `0.7.1` for `capture` module.
   [(#8715)](https://github.com/PennyLaneAI/pennylane/pull/8715)
 
@@ -378,7 +377,6 @@
 
 * Improve error handling when using PennyLane's experimental program capture functionality with an incompatible JAX version. 
   [(#8723)](https://github.com/PennyLaneAI/pennylane/pull/8723)
->>>>>>> b2ad7137
 
 * Bump `autoray` package version to `0.8.2`.
   [(#8674)](https://github.com/PennyLaneAI/pennylane/pull/8674)
