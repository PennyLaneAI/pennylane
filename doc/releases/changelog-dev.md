--- conflicted
+++ resolved
@@ -523,15 +523,12 @@
 
 <h3>Labs: a place for unified and rapid prototyping of research software 🧪</h3>
 
-<<<<<<< HEAD
-=======
 * The imports of dependencies introduced by ``labs`` functionalities have been modified such that
   these dependencies only have to be installed for the functions that use them, not to use
   ``labs`` functionalities in general. This decouples the various submodules, and even functions
   within the same submodule, from each other.
   [(#7xxx)](https://github.com/PennyLaneAI/pennylane/pull/7xxx)
 
->>>>>>> 549a2888
 * A new module :mod:`pennylane.labs.intermediate_reps <pennylane.labs.intermediate_reps>`
   provides functionality to compute intermediate representations for particular circuits.
   :func:`parity_matrix <pennylane.labs.intermediate_reps.parity_matrix>` computes
@@ -554,7 +551,6 @@
   possible implementation of the parity matrix that respects the connectivity.
   [(#7394)](https://github.com/PennyLaneAI/pennylane/pull/7394)
 
-<<<<<<< HEAD
 * `pennylane.labs.QubitManager`, `pennylane.labs.AllocWires`, and `pennylane.labs.FreeWires` classes have been added to track and manage auxilliary qubits.
   [(#7404)](https://github.com/PennyLaneAI/pennylane/pull/7404)
 
@@ -574,7 +570,7 @@
 * Added the `pennylane.labs.estimate_resources` function which will be used to perform resource
   estimation on circuits, `pennylane.labs.ResourceOperator` and `pennylane.labs.Resources` objects.
   [(#7407)](https://github.com/PennyLaneAI/pennylane/pull/7407)
-=======
+
 * A new module :mod:`pennylane.labs.zxopt <pennylane.labs.zxopt>` provides access to the basic optimization
   passes from [pyzx](https://pyzx.readthedocs.io/en/latest/) for PennyLane circuits.
   
@@ -584,7 +580,6 @@
     * :func:`todd <pennylane.labs.zxopt.todd>` performs Third Order Duplicate and Destroy (`TODD <https://arxiv.org/abs/1712.01557>`__) via phase polynomials and reduces T gate counts.
 
   [(#7471)](https://github.com/PennyLaneAI/pennylane/pull/7471)
->>>>>>> 549a2888
 
 <h3>Breaking changes 💔</h3>
 
