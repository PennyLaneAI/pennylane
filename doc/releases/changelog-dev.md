--- conflicted
+++ resolved
@@ -11,10 +11,9 @@
   combination of unitaries.
   [(#5756)](https://github.com/PennyLaneAI/pennylane/pull/5756)
 
-<<<<<<< HEAD
 * A new function `qml.registers` has been added, enabling the creation of registers, which are implemented as a dictionary of `Wires` instances.
   [(#5957)](https://github.com/PennyLaneAI/pennylane/pull/5957)
-=======
+
 * The `split_to_single_terms` transform is added. This transform splits expectation values of sums 
   into multiple single-term measurements on a single tape, providing better support for simulators 
   that can handle non-commuting observables but don't natively support multi-term observables.
@@ -22,7 +21,6 @@
 
 * `SProd.terms` now flattens out the terms if the base is a multi-term observable.
   [(#5885)](https://github.com/PennyLaneAI/pennylane/pull/5885)
->>>>>>> 48eef6c1
   
 <h3>Improvements 🛠</h3>
 
@@ -84,8 +82,8 @@
 Yushao Chen,
 Lillian M. A. Frederiksen,
 Pietropaolo Frisoni,
+Austin Huang,
 Christina Lee,
-Austin Huang,
 William Maxwell,
 Vincent Michaud-Rioux,
 Mudit Pandey,
