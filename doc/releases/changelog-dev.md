:orphan:

# Release 0.38.0-dev (development release)

<h3>New features since last release</h3>

* A new method `process_density_matrix` has been added to the `ProbabilityMP` and `DensityMatrixMP`
  classes, allowing for more efficient handling of quantum density matrices, particularly with batch
  processing support. This method simplifies the calculation of probabilities from quantum states
  represented as density matrices.
  [(#5830)](https://github.com/PennyLaneAI/pennylane/pull/5830)

* Resolved the bug in `qml.ThermalRelaxationError` where there was a typo from `tq` to `tg`.
  [(#5988)](https://github.com/PennyLaneAI/pennylane/issues/5988)

* The `qml.PrepSelPrep` template is added. The template implements a block-encoding of a linear
  combination of unitaries.
  [(#5756)](https://github.com/PennyLaneAI/pennylane/pull/5756)
  [(#5987)](https://github.com/PennyLaneAI/pennylane/pull/5987)

* A new `qml.from_qiskit_noise` method now allows one to convert a Qiskit ``NoiseModel`` to a
  PennyLane ``NoiseModel`` via the Pennylane-Qiskit plugin.
  [(#5996)](https://github.com/PennyLaneAI/pennylane/pull/5996)

* A new function `qml.registers` has been added, enabling the creation of registers, which are implemented as a dictionary of `Wires` instances.
  [(#5957)](https://github.com/PennyLaneAI/pennylane/pull/5957)

* The `split_to_single_terms` transform is added. This transform splits expectation values of sums
  into multiple single-term measurements on a single tape, providing better support for simulators
  that can handle non-commuting observables but don't natively support multi-term observables.
  [(#5884)](https://github.com/PennyLaneAI/pennylane/pull/5884)

* `SProd.terms` now flattens out the terms if the base is a multi-term observable.
  [(#5885)](https://github.com/PennyLaneAI/pennylane/pull/5885)

* A new method `to_mat` has been added to the `FermiWord` and `FermiSentence` classes, which allows
  computing the matrix representation of these Fermi operators.
  [(#5920)](https://github.com/PennyLaneAI/pennylane/pull/5920)

* New functionality has been added to natively support exponential extrapolation when using the `mitigate_with_zne`. This allows
  users to have more control over the error mitigation protocol without needing to add further dependencies.
  [(#5972)](https://github.com/PennyLaneAI/pennylane/pull/5972)

<h3>Improvements 🛠</h3>

<<<<<<< HEAD
* During experimental program capture, the qnode can now use closure variables.
  [(#6052)](https://github.com/PennyLaneAI/pennylane/pull/6052)
=======
* `GlobalPhase` now supports parameter broadcasting.
  [(#5923)](https://github.com/PennyLaneAI/pennylane/pull/5923)
>>>>>>> 74543ed8

* `qml.devices.LegacyDeviceFacade` has been added to map the legacy devices to the new
  device interface.
  [(#5927)](https://github.com/PennyLaneAI/pennylane/pull/5927)

* Added the `compute_sparse_matrix` method for `qml.ops.qubit.BasisStateProjector`.
  [(#5790)](https://github.com/PennyLaneAI/pennylane/pull/5790)

* `StateMP.process_state` defines rules in `cast_to_complex` for complex casting, avoiding a superfluous state vector copy in Lightning simulations
  [(#5995)](https://github.com/PennyLaneAI/pennylane/pull/5995)

* Port the fast `apply_operation` implementation of `PauliZ` to `PhaseShift`, `S` and `T`.
  [(#5876)](https://github.com/PennyLaneAI/pennylane/pull/5876)

* `qml.UCCSD` now accepts an additional optional argument, `n_repeats`, which defines the number of
  times the UCCSD template is repeated. This can improve the accuracy of the template by reducing
  the Trotter error but would result in deeper circuits.
  [(#5801)](https://github.com/PennyLaneAI/pennylane/pull/5801)

* `QuantumScript.hash` is now cached, leading to performance improvements.
  [(#5919)](https://github.com/PennyLaneAI/pennylane/pull/5919)

* Set operations are now supported by Wires.
  [(#5983)](https://github.com/PennyLaneAI/pennylane/pull/5983)

* `qml.dynamic_one_shot` now supports circuits using the `"tensorflow"` interface.
  [(#5973)](https://github.com/PennyLaneAI/pennylane/pull/5973)

* The representation for `Wires` has now changed to be more copy-paste friendly.
  [(#5958)](https://github.com/PennyLaneAI/pennylane/pull/5958)

* Observable validation for `default.qubit` is now based on execution mode (analytic vs. finite shots) and measurement type (sample measurement vs. state measurement).
  [(#5890)](https://github.com/PennyLaneAI/pennylane/pull/5890)

* Molecules and Hamiltonians can now be constructed for all the elements present in the periodic table.
  [(#5821)](https://github.com/PennyLaneAI/pennylane/pull/5821)

* `qml.for_loop` and `qml.while_loop` now fallback to standard Python control
  flow if `@qjit` is not present, allowing the same code to work with and without
  `@qjit` without any rewrites.
  [(#6014)](https://github.com/PennyLaneAI/pennylane/pull/6014)

  ```python
  dev = qml.device("lightning.qubit", wires=3)

  @qml.qnode(dev)
  def circuit(x, n):

      @qml.for_loop(0, n, 1)
      def init_state(i):
          qml.Hadamard(wires=i)

      init_state()

      @qml.for_loop(0, n, 1)
      def apply_operations(i, x):
          qml.RX(x, wires=i)

          @qml.for_loop(i + 1, n, 1)
          def inner(j):
              qml.CRY(x**2, [i, j])

          inner()
          return jnp.sin(x)

      apply_operations(x)
      return qml.probs()
  ```

  ```pycon
  >>> print(qml.draw(circuit)(0.5, 3))
  0: ──H──RX(0.50)─╭●────────╭●──────────────────────────────────────┤  Probs
  1: ──H───────────╰RY(0.25)─│──────────RX(0.48)─╭●──────────────────┤  Probs
  2: ──H─────────────────────╰RY(0.25)───────────╰RY(0.23)──RX(0.46)─┤  Probs
  >>> circuit(0.5, 3)
  array([0.125     , 0.125     , 0.09949758, 0.15050242, 0.07594666,
       0.11917543, 0.08942104, 0.21545687])
  >>> qml.qjit(circuit)(0.5, 3)
  Array([0.125     , 0.125     , 0.09949758, 0.15050242, 0.07594666,
       0.11917543, 0.08942104, 0.21545687], dtype=float64)
  ```

* The `qubit_observable` function is modified to return an ascending wire order for molecular 
  Hamiltonians.
  [(#5950)](https://github.com/PennyLaneAI/pennylane/pull/5950)

* The `CNOT` operator no longer decomposes to itself. Instead, it raises a `qml.DecompositionUndefinedError`.
  [(#6039)](https://github.com/PennyLaneAI/pennylane/pull/6039)

<h4>Community contributions 🥳</h4>

* `DefaultQutritMixed` readout error has been added using parameters `readout_relaxation_probs` and 
  `readout_misclassification_probs` on the `default.qutrit.mixed` device. These parameters add a `~.QutritAmplitudeDamping`  and a `~.TritFlip` channel, respectively,
  after measurement diagonalization. The amplitude damping error represents the potential for
  relaxation to occur during longer measurements. The trit flip error represents misclassification during readout.
  [(#5842)](https://github.com/PennyLaneAI/pennylane/pull/5842)

<h3>Breaking changes 💔</h3>

* `GlobalPhase` is considered non-differentiable with tape transforms.
  As a consequence, `qml.gradients.finite_diff` and `qml.gradients.spsa_grad` no longer
  support differentiation of `GlobalPhase` with state-based outputs.
  [(#5620)](https://github.com/PennyLaneAI/pennylane/pull/5620) 

* The `CircuitGraph.graph` rustworkx graph now stores indices into the circuit as the node labels,
  instead of the operator/ measurement itself.  This allows the same operator to occur multiple times in
  the circuit.
  [(#5907)](https://github.com/PennyLaneAI/pennylane/pull/5907)

* `queue_idx` attribute has been removed from the `Operator`, `CompositeOp`, and `SymbolicOp` classes.
  [(#6005)](https://github.com/PennyLaneAI/pennylane/pull/6005)

* `qml.from_qasm` no longer removes measurements from the QASM code. Use 
  `measurements=[]` to remove measurements from the original circuit.
  [(#5982)](https://github.com/PennyLaneAI/pennylane/pull/5982)

* `qml.transforms.map_batch_transform` has been removed, since transforms can be applied directly to a batch of tapes.
  See :func:`~.pennylane.transform` for more information.
  [(#5981)](https://github.com/PennyLaneAI/pennylane/pull/5981)

* `QuantumScript.interface` has been removed.
  [(#5980)](https://github.com/PennyLaneAI/pennylane/pull/5980)

<h3>Deprecations 👋</h3>

* The `decomp_depth` argument in `qml.device` has been deprecated.
  [(#6026)](https://github.com/PennyLaneAI/pennylane/pull/6026)

* The `max_expansion` argument in `qml.QNode` has been deprecated.
  [(#6026)](https://github.com/PennyLaneAI/pennylane/pull/6026)

* The `expansion_strategy` attribute in the `QNode` class is deprecated.
  [(#5989)](https://github.com/PennyLaneAI/pennylane/pull/5989)

* The `expansion_strategy` argument has been deprecated in all of `qml.draw`, `qml.draw_mpl`, and `qml.specs`.
  The `level` argument should be used instead.
  [(#5989)](https://github.com/PennyLaneAI/pennylane/pull/5989)

* `Operator.expand` has been deprecated. Users should simply use `qml.tape.QuantumScript(op.decomposition())`
  for equivalent behaviour.
  [(#5994)](https://github.com/PennyLaneAI/pennylane/pull/5994)

* `pennylane.transforms.sum_expand` and `pennylane.transforms.hamiltonian_expand` have been deprecated.
  Users should instead use `pennylane.transforms.split_non_commuting` for equivalent behaviour.
  [(#6003)](https://github.com/PennyLaneAI/pennylane/pull/6003)

* The `expand_fn` argument in `qml.execute` has been deprecated.
  Instead, please create a `qml.transforms.core.TransformProgram` with the desired preprocessing and pass it to the `transform_program` argument of `qml.execute`.
  [(#5984)](https://github.com/PennyLaneAI/pennylane/pull/5984)

* The `max_expansion` argument in `qml.execute` has been deprecated.
  Instead, please use `qml.devices.preprocess.decompose` with the desired expansion level, add it to a `TransformProgram` and pass it to the `transform_program` argument of `qml.execute`.
  [(#5984)](https://github.com/PennyLaneAI/pennylane/pull/5984)

* The `override_shots` argument in `qml.execute` is deprecated.
  Instead, please add the shots to the `QuantumTape`'s to be executed.
  [(#5984)](https://github.com/PennyLaneAI/pennylane/pull/5984)

* The `device_batch_transform` argument in `qml.execute` is deprecated.
  Instead, please create a `qml.transforms.core.TransformProgram` with the desired preprocessing and pass it to the `transform_program` argument of `qml.execute`.
  [(#5984)](https://github.com/PennyLaneAI/pennylane/pull/5984)

* `pennylane.qinfo.classical_fisher` and `pennylane.qinfo.quantum_fisher` have been deprecated.
  Instead, use `pennylane.gradients.classical_fisher` and `pennylane.gradients.quantum_fisher`.
  [(#5985)](https://github.com/PennyLaneAI/pennylane/pull/5985)

* The legacy devices `default.qubit.{autograd,torch,tf,jax,legacy}` are deprecated.
  Instead, use `default.qubit` as it now supports backpropagation through the several backends.
  [(#5997)](https://github.com/PennyLaneAI/pennylane/pull/5997)

* The logic for internally switching a device for a different backpropagation
  compatible device is now deprecated, as it was in place for the deprecated
  `default.qubit.legacy`.
  [(#6032)](https://github.com/PennyLaneAI/pennylane/pull/6032)

<h3>Documentation 📝</h3>

* Improves the docstring for `QuantumScript.expand` and `qml.tape.tape.expand_tape`.
  [(#5974)](https://github.com/PennyLaneAI/pennylane/pull/5974)

<h3>Bug fixes 🐛</h3>

* Fix `jax.grad` + `jax.jit` not working for `AmplitudeEmbedding`, `StatePrep` and `MottonenStatePreparation`.
  [(#5620)](https://github.com/PennyLaneAI/pennylane/pull/5620) 

* Fix a bug where the global phase returned by `one_qubit_decomposition` gained a broadcasting dimension.
  [(#5923)](https://github.com/PennyLaneAI/pennylane/pull/5923)

* Fixed a bug in `qml.SPSAOptimizer` that ignored keyword arguments in the objective function.
  [(#6027)](https://github.com/PennyLaneAI/pennylane/pull/6027)

* `dynamic_one_shot` was broken for old-API devices since `override_shots` was deprecated.
  [(#6024)](https://github.com/PennyLaneAI/pennylane/pull/6024)

* `CircuitGraph` can now handle circuits with the same operation instance occuring multiple times.
  [(#5907)](https://github.com/PennyLaneAI/pennylane/pull/5907)

* `qml.QSVT` is updated to store wire order correctly.
  [(#5959)](https://github.com/PennyLaneAI/pennylane/pull/5959)

* `qml.devices.qubit.measure_with_samples` now returns the correct result if the provided measurements
  contain sum of operators acting on the same wire.
  [(#5978)](https://github.com/PennyLaneAI/pennylane/pull/5978)

* `qml.AmplitudeEmbedding` has better support for features using low precision integer data types.
[(#5969)](https://github.com/PennyLaneAI/pennylane/pull/5969)

* `qml.lie_closure` works with sums of Paulis.
  [(#6023)](https://github.com/PennyLaneAI/pennylane/pull/6023)


<h3>Contributors ✍️</h3>

This release contains contributions from (in alphabetical order):

Tarun Kumar Allamsetty,
Guillermo Alonso,
Utkarsh Azad,
Ahmed Darwish,
Astral Cai,
Yushao Chen,
Gabriel Bottrill,
Ahmed Darwish,
Lillian M. A. Frederiksen,
Pietropaolo Frisoni,
Emiliano Godinez,
Austin Huang,
Renke Huang,
Josh Izaac,
Soran Jahangiri,
Korbinian Kottmann,
Christina Lee,
William Maxwell,
Vincent Michaud-Rioux,
Anurav Modak,
Mudit Pandey,
Erik Schultheis,
nate stemen,
David Wierichs,<|MERGE_RESOLUTION|>--- conflicted
+++ resolved
@@ -43,13 +43,11 @@
 
 <h3>Improvements 🛠</h3>
 
-<<<<<<< HEAD
 * During experimental program capture, the qnode can now use closure variables.
   [(#6052)](https://github.com/PennyLaneAI/pennylane/pull/6052)
-=======
+
 * `GlobalPhase` now supports parameter broadcasting.
   [(#5923)](https://github.com/PennyLaneAI/pennylane/pull/5923)
->>>>>>> 74543ed8
 
 * `qml.devices.LegacyDeviceFacade` has been added to map the legacy devices to the new
   device interface.
