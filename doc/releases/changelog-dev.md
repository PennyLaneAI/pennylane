:orphan:

# Release 0.38.0-dev (development release)

<h3>New features since last release</h3>

* Resolved the bug in `qml.ThermalRelaxationError` where there was a typo from `tq` to `tg`.
  [(#5988)](https://github.com/PennyLaneAI/pennylane/issues/5988)

* A new method `process_density_matrix` has been added to the `ProbabilityMP` and `DensityMatrixMP` classes, allowing for more efficient handling of quantum density matrices, particularly with batch processing support. This method simplifies the calculation of probabilities from quantum states represented as density matrices.
  [(#5830)](https://github.com/PennyLaneAI/pennylane/pull/5830)

* The `qml.PrepSelPrep` template is added. The template implements a block-encoding of a linear
  combination of unitaries.
  [(#5756)](https://github.com/PennyLaneAI/pennylane/pull/5756)
  [(#5987)](https://github.com/PennyLaneAI/pennylane/pull/5987)

* The `split_to_single_terms` transform is added. This transform splits expectation values of sums
  into multiple single-term measurements on a single tape, providing better support for simulators
  that can handle non-commuting observables but don't natively support multi-term observables.
  [(#5884)](https://github.com/PennyLaneAI/pennylane/pull/5884)

* `SProd.terms` now flattens out the terms if the base is a multi-term observable.
  [(#5885)](https://github.com/PennyLaneAI/pennylane/pull/5885)

* A new method `to_mat` has been added to the `FermiWord` and `FermiSentence` classes, which allows
  computing the matrix representation of these Fermi operators.
  [(#5920)](https://github.com/PennyLaneAI/pennylane/pull/5920)

* New functionality has been added to natively support exponential extrapolation when using the `mitigate_with_zne`. This allows
  users to have more control over the error mitigation protocol without needing to add further dependencies.
  [(#5972)](https://github.com/PennyLaneAI/pennylane/pull/5972)

<h3>Improvements 🛠</h3>

* Added the `compute_sparse_matrix` method for `qml.ops.qubit.BasisStateProjector`.
  [(#5790)](https://github.com/PennyLaneAI/pennylane/pull/5790)

* `StateMP.process_state` defines rules in `cast_to_complex` for complex casting, avoiding a superfluous state vector copy in Lightning simulations
  [(#5995)](https://github.com/PennyLaneAI/pennylane/pull/5995)

* Port the fast `apply_operation` implementation of `PauliZ` to `PhaseShift`, `S` and `T`.
  [(#5876)](https://github.com/PennyLaneAI/pennylane/pull/5876)

* `qml.UCCSD` now accepts an additional optional argument, `n_repeats`, which defines the number of
  times the UCCSD template is repeated. This can improve the accuracy of the template by reducing
  the Trotter error but would result in deeper circuits.
  [(#5801)](https://github.com/PennyLaneAI/pennylane/pull/5801)

* `QuantumScript.hash` is now cached, leading to performance improvements.
  [(#5919)](https://github.com/PennyLaneAI/pennylane/pull/5919)

* The representation for `Wires` has now changed to be more copy-paste friendly.
  [(#5958)](https://github.com/PennyLaneAI/pennylane/pull/5958)

* Observable validation for `default.qubit` is now based on execution mode (analytic vs. finite shots) and measurement type (sample measurement vs. state measurement).
  [(#5890)](https://github.com/PennyLaneAI/pennylane/pull/5890)

* Molecules and Hamiltonians can now be constructed for all the elements present in the periodic table.
  [(#5821)](https://github.com/PennyLaneAI/pennylane/pull/5821)

* `qml.for_loop` and `qml.while_loop` now fallback to standard Python control
  flow if `@qjit` is not present, allowing the same code to work with and without
  `@qjit` without any rewrites.
  [(#6014)](https://github.com/PennyLaneAI/pennylane/pull/6014)

  ```python
  dev = qml.device("lightning.qubit", wires=3)

  @qml.qnode(dev)
  def circuit(x, n):

      @qml.for_loop(0, n, 1)
      def init_state(i):
          qml.Hadamard(wires=i)

      init_state()

      @qml.for_loop(0, n, 1)
      def apply_operations(i, x):
          qml.RX(x, wires=i)

          @qml.for_loop(i + 1, n, 1)
          def inner(j):
              qml.CRY(x**2, [i, j])

          inner()
          return jnp.sin(x)

      apply_operations(x)
      return qml.probs()
  ```

  ```pycon
  >>> print(qml.draw(circuit)(0.5, 3))
  0: ──H──RX(0.50)─╭●────────╭●──────────────────────────────────────┤  Probs
  1: ──H───────────╰RY(0.25)─│──────────RX(0.48)─╭●──────────────────┤  Probs
  2: ──H─────────────────────╰RY(0.25)───────────╰RY(0.23)──RX(0.46)─┤  Probs
  >>> circuit(0.5, 3)
  array([0.125     , 0.125     , 0.09949758, 0.15050242, 0.07594666,
       0.11917543, 0.08942104, 0.21545687])
  >>> qml.qjit(circuit)(0.5, 3)
  Array([0.125     , 0.125     , 0.09949758, 0.15050242, 0.07594666,
       0.11917543, 0.08942104, 0.21545687], dtype=float64)
  ```

* The `qubit_observable` function is modified to return an ascending wire order for molecular 
  Hamiltonians.
  [(#5950)](https://github.com/PennyLaneAI/pennylane/pull/5950)

<h4>Community contributions 🥳</h4>

* `DefaultQutritMixed` readout error has been added using parameters `readout_relaxation_probs` and 
  `readout_misclassification_probs` on the `default.qutrit.mixed` device. These parameters add a `~.QutritAmplitudeDamping`  and a `~.TritFlip` channel, respectively,
  after measurement diagonalization. The amplitude damping error represents the potential for
  relaxation to occur during longer measurements. The trit flip error represents misclassification during readout.
  [(#5842)](https://github.com/PennyLaneAI/pennylane/pull/5842)

<h3>Breaking changes 💔</h3>

* The `CircuitGraph.graph` rustworkx graph now stores indices into the circuit as the node labels,
  instead of the operator/ measurement itself.  This allows the same operator to occur multiple times in
  the circuit.
  [(#5907)](https://github.com/PennyLaneAI/pennylane/pull/5907)

* `queue_idx` attribute has been removed from the `Operator`, `CompositeOp`, and `SymboliOp` classes.
  [(#6005)](https://github.com/PennyLaneAI/pennylane/pull/6005)

* `qml.from_qasm` no longer removes measurements from the QASM code. Use 
  `measurements=[]` to remove measurements from the original circuit.
  [(#5982)](https://github.com/PennyLaneAI/pennylane/pull/5982)

* `qml.transforms.map_batch_transform` has been removed, since transforms can be applied directly to a batch of tapes.
  See :func:`~.pennylane.transform` for more information.
  [(#5981)](https://github.com/PennyLaneAI/pennylane/pull/5981)

* `QuantumScript.interface` has been removed.
  [(#5980)](https://github.com/PennyLaneAI/pennylane/pull/5980)

<h3>Deprecations 👋</h3>

* The `decomp_depth` argument in `qml.device` has been deprecated.
  [(#6026)](https://github.com/PennyLaneAI/pennylane/pull/6026)

<<<<<<< HEAD
<h3>Bug fixes 🐛</h3>
* Fix `jax.grad` + `jax.jit` not working for `AmplitudeEmbedding`, `StatePrep` and `MottonenStatePreparation`.
  [(#5620)](https://github.com/PennyLaneAI/pennylane/pull/5620) 

* Fixes a bug where `MottonenStatePreparation` produces wrong derivatives at special parameter values.
  [(#5774)](https://github.com/PennyLaneAI/pennylane/pull/5774)

* Fixes a bug where fractional powers and adjoints of operators were commuted, which is
  not well-defined/correct in general. Adjoints of fractional powers can no longer be evaluated.
  [(#5835)](https://github.com/PennyLaneAI/pennylane/pull/5835)

* `qml.qnn.TorchLayer` now works with tuple returns.
  [(#5816)](https://github.com/PennyLaneAI/pennylane/pull/5816)

* An error is now raised if a transform is applied to a catalyst qjit object.
  [(#5826)](https://github.com/PennyLaneAI/pennylane/pull/5826)

* `KerasLayer` and `TorchLayer` no longer mutate the input `QNode`'s interface.
  [(#5800)](https://github.com/PennyLaneAI/pennylane/pull/5800)

* Disable Docker builds on PR merge.
  [(#5777)](https://github.com/PennyLaneAI/pennylane/pull/5777)

* The validation of the adjoint method in `DefaultQubit` correctly handles device wires now.
  [(#5761)](https://github.com/PennyLaneAI/pennylane/pull/5761)

* `QuantumPhaseEstimation.map_wires` on longer modifies the original operation instance.
  [(#5698)](https://github.com/PennyLaneAI/pennylane/pull/5698)
=======
* The `max_expansion` argument in `qml.QNode` has been deprecated.
  [(#6026)](https://github.com/PennyLaneAI/pennylane/pull/6026)
>>>>>>> ad943341

* The `expansion_strategy` attribute in the `QNode` class is deprecated.
  [(#5989)](https://github.com/PennyLaneAI/pennylane/pull/5989)

* The `expansion_strategy` argument has been deprecated in all of `qml.draw`, `qml.draw_mpl`, and `qml.specs`.
  The `level` argument should be used instead.
  [(#5989)](https://github.com/PennyLaneAI/pennylane/pull/5989)

* `Operator.expand` has been deprecated. Users should simply use `qml.tape.QuantumScript(op.decomposition())`
  for equivalent behaviour.
  [(#5994)](https://github.com/PennyLaneAI/pennylane/pull/5994)

* `pennylane.transforms.sum_expand` and `pennylane.transforms.hamiltonian_expand` have been deprecated.
  Users should instead use `pennylane.transforms.split_non_commuting` for equivalent behaviour.
  [(#6003)](https://github.com/PennyLaneAI/pennylane/pull/6003)

* The `expand_fn` argument in `qml.execute` has been deprecated.
  Instead, please create a `qml.transforms.core.TransformProgram` with the desired preprocessing and pass it to the `transform_program` argument of `qml.execute`.
  [(#5984)](https://github.com/PennyLaneAI/pennylane/pull/5984)

* The `max_expansion` argument in `qml.execute` has been deprecated.
  Instead, please use `qml.devices.preprocess.decompose` with the desired expansion level, add it to a `TransformProgram` and pass it to the `transform_program` argument of `qml.execute`.
  [(#5984)](https://github.com/PennyLaneAI/pennylane/pull/5984)

* The `override_shots` argument in `qml.execute` is deprecated.
  Instead, please add the shots to the `QuantumTape`'s to be executed.
  [(#5984)](https://github.com/PennyLaneAI/pennylane/pull/5984)

* The `device_batch_transform` argument in `qml.execute` is deprecated.
  Instead, please create a `qml.transforms.core.TransformProgram` with the desired preprocessing and pass it to the `transform_program` argument of `qml.execute`.
  [(#5984)](https://github.com/PennyLaneAI/pennylane/pull/5984)

* `pennylane.qinfo.classical_fisher` and `pennylane.qinfo.quantum_fisher` have been deprecated.
  Instead, use `pennylane.gradients.classical_fisher` and `pennylane.gradients.quantum_fisher`.
  [(#5985)](https://github.com/PennyLaneAI/pennylane/pull/5985)

* The legacy devices `default.qubit.{autograd,torch,tf,jax,legacy}` are deprecated.
  Instead, use `default.qubit` as it now supports backpropagation through the several backends.
  [(#5997)](https://github.com/PennyLaneAI/pennylane/pull/5997)

<h3>Documentation 📝</h3>

* Improves the docstring for `QuantumScript.expand` and `qml.tape.tape.expand_tape`.
  [(#5974)](https://github.com/PennyLaneAI/pennylane/pull/5974)

<h3>Bug fixes 🐛</h3>

* Fixed a bug in `qml.SPSAOptimizer` that ignored keyword arguments in the objective function.
  [(#6027)](https://github.com/PennyLaneAI/pennylane/pull/6027)

* `dynamic_one_shot` was broken for old-API devices since `override_shots` was deprecated.
  [(#6024)](https://github.com/PennyLaneAI/pennylane/pull/6024)

* `CircuitGraph` can now handle circuits with the same operation instance occuring multiple times.
  [(#5907)](https://github.com/PennyLaneAI/pennylane/pull/5907)

* `qml.QSVT` is updated to store wire order correctly.
  [(#5959)](https://github.com/PennyLaneAI/pennylane/pull/5959)

* `qml.devices.qubit.measure_with_samples` now returns the correct result if the provided measurements
  contain sum of operators acting on the same wire.
  [(#5978)](https://github.com/PennyLaneAI/pennylane/pull/5978)

* `qml.AmplitudeEmbedding` has better support for features using low precision integer data types.
[(#5969)](https://github.com/PennyLaneAI/pennylane/pull/5969)


<h3>Contributors ✍️</h3>

This release contains contributions from (in alphabetical order):
Guillermo Alonso,
Utkarsh Azad
Astral Cai,
Yushao Chen,
Gabriel Bottrill,
Ahmed Darwish,
Lillian M. A. Frederiksen,
Pietropaolo Frisoni,
Emiliano Godinez,
Renke Huang,
Josh Izaac,
Soran Jahangiri,
Christina Lee,
Austin Huang,
William Maxwell,
Vincent Michaud-Rioux,
Anurav Modak,
Mudit Pandey,
Erik Schultheis,
nate stemen.<|MERGE_RESOLUTION|>--- conflicted
+++ resolved
@@ -142,85 +142,56 @@
 * The `decomp_depth` argument in `qml.device` has been deprecated.
   [(#6026)](https://github.com/PennyLaneAI/pennylane/pull/6026)
 
-<<<<<<< HEAD
+* The `max_expansion` argument in `qml.QNode` has been deprecated.
+  [(#6026)](https://github.com/PennyLaneAI/pennylane/pull/6026)
+
+* The `expansion_strategy` attribute in the `QNode` class is deprecated.
+  [(#5989)](https://github.com/PennyLaneAI/pennylane/pull/5989)
+
+* The `expansion_strategy` argument has been deprecated in all of `qml.draw`, `qml.draw_mpl`, and `qml.specs`.
+  The `level` argument should be used instead.
+  [(#5989)](https://github.com/PennyLaneAI/pennylane/pull/5989)
+
+* `Operator.expand` has been deprecated. Users should simply use `qml.tape.QuantumScript(op.decomposition())`
+  for equivalent behaviour.
+  [(#5994)](https://github.com/PennyLaneAI/pennylane/pull/5994)
+
+* `pennylane.transforms.sum_expand` and `pennylane.transforms.hamiltonian_expand` have been deprecated.
+  Users should instead use `pennylane.transforms.split_non_commuting` for equivalent behaviour.
+  [(#6003)](https://github.com/PennyLaneAI/pennylane/pull/6003)
+
+* The `expand_fn` argument in `qml.execute` has been deprecated.
+  Instead, please create a `qml.transforms.core.TransformProgram` with the desired preprocessing and pass it to the `transform_program` argument of `qml.execute`.
+  [(#5984)](https://github.com/PennyLaneAI/pennylane/pull/5984)
+
+* The `max_expansion` argument in `qml.execute` has been deprecated.
+  Instead, please use `qml.devices.preprocess.decompose` with the desired expansion level, add it to a `TransformProgram` and pass it to the `transform_program` argument of `qml.execute`.
+  [(#5984)](https://github.com/PennyLaneAI/pennylane/pull/5984)
+
+* The `override_shots` argument in `qml.execute` is deprecated.
+  Instead, please add the shots to the `QuantumTape`'s to be executed.
+  [(#5984)](https://github.com/PennyLaneAI/pennylane/pull/5984)
+
+* The `device_batch_transform` argument in `qml.execute` is deprecated.
+  Instead, please create a `qml.transforms.core.TransformProgram` with the desired preprocessing and pass it to the `transform_program` argument of `qml.execute`.
+  [(#5984)](https://github.com/PennyLaneAI/pennylane/pull/5984)
+
+* `pennylane.qinfo.classical_fisher` and `pennylane.qinfo.quantum_fisher` have been deprecated.
+  Instead, use `pennylane.gradients.classical_fisher` and `pennylane.gradients.quantum_fisher`.
+  [(#5985)](https://github.com/PennyLaneAI/pennylane/pull/5985)
+
+* The legacy devices `default.qubit.{autograd,torch,tf,jax,legacy}` are deprecated.
+  Instead, use `default.qubit` as it now supports backpropagation through the several backends.
+  [(#5997)](https://github.com/PennyLaneAI/pennylane/pull/5997)
+
+<h3>Documentation 📝</h3>
+
+* Improves the docstring for `QuantumScript.expand` and `qml.tape.tape.expand_tape`.
+  [(#5974)](https://github.com/PennyLaneAI/pennylane/pull/5974)
+
 <h3>Bug fixes 🐛</h3>
 * Fix `jax.grad` + `jax.jit` not working for `AmplitudeEmbedding`, `StatePrep` and `MottonenStatePreparation`.
   [(#5620)](https://github.com/PennyLaneAI/pennylane/pull/5620) 
-
-* Fixes a bug where `MottonenStatePreparation` produces wrong derivatives at special parameter values.
-  [(#5774)](https://github.com/PennyLaneAI/pennylane/pull/5774)
-
-* Fixes a bug where fractional powers and adjoints of operators were commuted, which is
-  not well-defined/correct in general. Adjoints of fractional powers can no longer be evaluated.
-  [(#5835)](https://github.com/PennyLaneAI/pennylane/pull/5835)
-
-* `qml.qnn.TorchLayer` now works with tuple returns.
-  [(#5816)](https://github.com/PennyLaneAI/pennylane/pull/5816)
-
-* An error is now raised if a transform is applied to a catalyst qjit object.
-  [(#5826)](https://github.com/PennyLaneAI/pennylane/pull/5826)
-
-* `KerasLayer` and `TorchLayer` no longer mutate the input `QNode`'s interface.
-  [(#5800)](https://github.com/PennyLaneAI/pennylane/pull/5800)
-
-* Disable Docker builds on PR merge.
-  [(#5777)](https://github.com/PennyLaneAI/pennylane/pull/5777)
-
-* The validation of the adjoint method in `DefaultQubit` correctly handles device wires now.
-  [(#5761)](https://github.com/PennyLaneAI/pennylane/pull/5761)
-
-* `QuantumPhaseEstimation.map_wires` on longer modifies the original operation instance.
-  [(#5698)](https://github.com/PennyLaneAI/pennylane/pull/5698)
-=======
-* The `max_expansion` argument in `qml.QNode` has been deprecated.
-  [(#6026)](https://github.com/PennyLaneAI/pennylane/pull/6026)
->>>>>>> ad943341
-
-* The `expansion_strategy` attribute in the `QNode` class is deprecated.
-  [(#5989)](https://github.com/PennyLaneAI/pennylane/pull/5989)
-
-* The `expansion_strategy` argument has been deprecated in all of `qml.draw`, `qml.draw_mpl`, and `qml.specs`.
-  The `level` argument should be used instead.
-  [(#5989)](https://github.com/PennyLaneAI/pennylane/pull/5989)
-
-* `Operator.expand` has been deprecated. Users should simply use `qml.tape.QuantumScript(op.decomposition())`
-  for equivalent behaviour.
-  [(#5994)](https://github.com/PennyLaneAI/pennylane/pull/5994)
-
-* `pennylane.transforms.sum_expand` and `pennylane.transforms.hamiltonian_expand` have been deprecated.
-  Users should instead use `pennylane.transforms.split_non_commuting` for equivalent behaviour.
-  [(#6003)](https://github.com/PennyLaneAI/pennylane/pull/6003)
-
-* The `expand_fn` argument in `qml.execute` has been deprecated.
-  Instead, please create a `qml.transforms.core.TransformProgram` with the desired preprocessing and pass it to the `transform_program` argument of `qml.execute`.
-  [(#5984)](https://github.com/PennyLaneAI/pennylane/pull/5984)
-
-* The `max_expansion` argument in `qml.execute` has been deprecated.
-  Instead, please use `qml.devices.preprocess.decompose` with the desired expansion level, add it to a `TransformProgram` and pass it to the `transform_program` argument of `qml.execute`.
-  [(#5984)](https://github.com/PennyLaneAI/pennylane/pull/5984)
-
-* The `override_shots` argument in `qml.execute` is deprecated.
-  Instead, please add the shots to the `QuantumTape`'s to be executed.
-  [(#5984)](https://github.com/PennyLaneAI/pennylane/pull/5984)
-
-* The `device_batch_transform` argument in `qml.execute` is deprecated.
-  Instead, please create a `qml.transforms.core.TransformProgram` with the desired preprocessing and pass it to the `transform_program` argument of `qml.execute`.
-  [(#5984)](https://github.com/PennyLaneAI/pennylane/pull/5984)
-
-* `pennylane.qinfo.classical_fisher` and `pennylane.qinfo.quantum_fisher` have been deprecated.
-  Instead, use `pennylane.gradients.classical_fisher` and `pennylane.gradients.quantum_fisher`.
-  [(#5985)](https://github.com/PennyLaneAI/pennylane/pull/5985)
-
-* The legacy devices `default.qubit.{autograd,torch,tf,jax,legacy}` are deprecated.
-  Instead, use `default.qubit` as it now supports backpropagation through the several backends.
-  [(#5997)](https://github.com/PennyLaneAI/pennylane/pull/5997)
-
-<h3>Documentation 📝</h3>
-
-* Improves the docstring for `QuantumScript.expand` and `qml.tape.tape.expand_tape`.
-  [(#5974)](https://github.com/PennyLaneAI/pennylane/pull/5974)
-
-<h3>Bug fixes 🐛</h3>
 
 * Fixed a bug in `qml.SPSAOptimizer` that ignored keyword arguments in the objective function.
   [(#6027)](https://github.com/PennyLaneAI/pennylane/pull/6027)
