:orphan:

# Release 0.41.0-dev (development release)

<h3>New features since last release</h3>

* `qml.defer_measurements` can now be used with program capture enabled. Programs transformed by
  `qml.defer_measurements` can be executed on `default.qubit`.
  [(#6838)](https://github.com/PennyLaneAI/pennylane/pull/6838)
  [(#6937)](https://github.com/PennyLaneAI/pennylane/pull/6937)

  Using `qml.defer_measurements` with program capture enables many new features, including:
  * Significantly richer variety of classical processing on mid-circuit measurement values.
  * Using mid-circuit measurement values as gate parameters.

  Functions such as the following can now be captured:

  ```python
  import jax.numpy as jnp

  qml.capture.enable()

  def f(x):
      m0 = qml.measure(0)
      m1 = qml.measure(0)
      a = jnp.sin(0.5 * jnp.pi * m0)
      phi = a - (m1 + 1) ** 4

      qml.s_prod(x, qml.RZ(phi, 0))

      return qml.expval(qml.Z(0))
  ```

* Added class `qml.capture.transforms.UnitaryToRotInterpreter` that decomposes `qml.QubitUnitary` operators 
  following the same API as `qml.transforms.unitary_to_rot` when experimental program capture is enabled.
  [(#6916)](https://github.com/PennyLaneAI/pennylane/pull/6916)

<h3>Improvements 🛠</h3>

* `Controlled` operators now have a full implementation of `sparse_matrix` that supports `wire_order` configuration.
  [(#6994)](https://github.com/PennyLaneAI/pennylane/pull/6994)

* The `qml.measurements.NullMeasurement` measurement process is added to allow for profiling problems
  without the overheads associated with performing measurements.
  [(#6989)](https://github.com/PennyLaneAI/pennylane/pull/6989)

* `pauli_rep` property is now accessible for `Adjoint` operator when there is a Pauli representation.
  [(#6871)](https://github.com/PennyLaneAI/pennylane/pull/6871)

* `qml.SWAP` now has sparse representation.
  [(#6965)](https://github.com/PennyLaneAI/pennylane/pull/6965)

* `qml.QubitUnitary` now accepts sparse CSR matrices (from `scipy.sparse`). This allows efficient representation of large unitaries with mostly zero entries. Note that sparse unitaries are still in early development and may not support all features of their dense counterparts.
  [(#6889)](https://github.com/PennyLaneAI/pennylane/pull/6889)

  ```pycon
  >>> import numpy as np
  >>> import pennylane as qml
  >>> import scipy as sp
  >>> U_dense = np.eye(4)  # 2-wire identity
  >>> U_sparse = sp.sparse.csr_matrix(U_dense)
  >>> op = qml.QubitUnitary(U_sparse, wires=[0, 1])
  >>> print(op.matrix())
  <Compressed Sparse Row sparse matrix of dtype 'float64'
          with 4 stored elements and shape (4, 4)>
    Coords        Values
    (0, 0)        1.0
    (1, 1)        1.0
    (2, 2)        1.0
    (3, 3)        1.0
  >>> op.matrix().toarray()
  array([[1., 0., 0., 0.],
        [0., 1., 0., 0.],
        [0., 0., 1., 0.],
        [0., 0., 0., 1.]])
  ```

* Add a decomposition for multi-controlled global phases into a one-less-controlled phase shift.
  [(#6936)](https://github.com/PennyLaneAI/pennylane/pull/6936)
 
* `qml.StatePrep` now accepts sparse state vectors. Users can create `StatePrep` using `scipy.sparse.csr_matrix`. Note that non-zero `pad_with` is forbidden.
  [(#6863)](https://github.com/PennyLaneAI/pennylane/pull/6863)

  ```pycon
  >>> import scipy as sp
  >>> init_state = sp.sparse.csr_matrix([0, 0, 1, 0])
  >>> qsv_op = qml.StatePrep(init_state, wires=[1, 2])
  >>> wire_order = [0, 1, 2]
  >>> ket = qsv_op.state_vector(wire_order=wire_order)
  >>> print(ket)
  <Compressed Sparse Row sparse matrix of dtype 'float64'
         with 1 stored elements and shape (1, 8)>
    Coords        Values
    (0, 2)        1.0
  ```

* A `RuntimeWarning` is now raised by `qml.QNode` and `qml.execute` if executing JAX workflows and the installed version of JAX
  is greater than `0.4.28`.
  [(#6864)](https://github.com/PennyLaneAI/pennylane/pull/6864)

* Added the `qml.workflow.construct_execution_config(qnode)(*args,**kwargs)` helper function.
  Users can now construct the execution configuration from a particular `QNode` instance.
  [(#6901)](https://github.com/PennyLaneAI/pennylane/pull/6901)

  ```python
  @qml.qnode(qml.device("default.qubit", wires=1))
  def circuit(x):
      qml.RX(x, 0)
      return qml.expval(qml.Z(0))
  ```

  ```pycon
  >>> config = qml.workflow.construct_execution_config(circuit)(1)
  >>> pprint.pprint(config)
  ExecutionConfig(grad_on_execution=False,
                  use_device_gradient=True,
                  use_device_jacobian_product=False,
                  gradient_method='backprop',
                  gradient_keyword_arguments={},
                  device_options={'max_workers': None,
                                  'prng_key': None,
                                  'rng': Generator(PCG64) at 0x15F6BB680},
                  interface=<Interface.NUMPY: 'numpy'>,
                  derivative_order=1,
                  mcm_config=MCMConfig(mcm_method=None, postselect_mode=None),
                  convert_to_numpy=True)
  ```

* `QNode` objects now have an `update` method that allows for re-configuring settings like `diff_method`, `mcm_method`, and more. This allows for easier on-the-fly adjustments to workflows. Any arguments not specified will retain their original value.
  [(#6803)](https://github.com/PennyLaneAI/pennylane/pull/6803)

  After constructing a `QNode`,

  ```python
  import pennylane as qml

  @qml.qnode(device=qml.device("default.qubit"))
  def circuit():
    qml.H(0)
    qml.CNOT([0,1])
    return qml.probs()
  ```

  its settings can be modified with `update`, which returns a new `QNode` object. Here is an example
  of updating a QNode's `diff_method`:

  ```pycon
  >>> print(circuit.diff_method)
  best
  >>> new_circuit = circuit.update(diff_method="parameter-shift")
  >>> print(new_circuit.diff_method)
  'parameter-shift'
  ```

* Devices can now configure whether or not ML framework data is sent to them
  via an `ExecutionConfig.convert_to_numpy` parameter. End-to-end jitting on
  `default.qubit` is used if the user specified a `jax.random.PRNGKey` as a seed.
  [(#6899)](https://github.com/PennyLaneAI/pennylane/pull/6899)
  [(#6788)](https://github.com/PennyLaneAI/pennylane/pull/6788)
  [(#6869)](https://github.com/PennyLaneAI/pennylane/pull/6869)

* The coefficients of observables now have improved differentiability.
  [(#6598)](https://github.com/PennyLaneAI/pennylane/pull/6598)

* An empty basis set in `qml.compile` is now recognized as valid, resulting in decomposition of all operators that can be decomposed.
   [(#6821)](https://github.com/PennyLaneAI/pennylane/pull/6821)

* An informative error is raised when a `QNode` with `diff_method=None` is differentiated.
  [(#6770)](https://github.com/PennyLaneAI/pennylane/pull/6770)

* `qml.ops.sk_decomposition` has been improved to produce less gates for certain edge cases. This greatly impacts
  the performance of `qml.clifford_t_decomposition`, which should now give less extraneous `qml.T` gates.
  [(#6855)](https://github.com/PennyLaneAI/pennylane/pull/6855)

* `qml.gradients.finite_diff_jvp` has been added to compute the jvp of an arbitrary numeric
  function.
  [(#6853)](https://github.com/PennyLaneAI/pennylane/pull/6853)

* With program capture enabled, `QNode`'s can now be differentiated with `diff_method="finite-diff"`.
  [(#6853)](https://github.com/PennyLaneAI/pennylane/pull/6853)

* The requested `diff_method` is now validated when program capture is enabled.
  [(#6852)](https://github.com/PennyLaneAI/pennylane/pull/6852)

* The `qml.clifford_t_decomposition` has been improved to use less gates when decomposing `qml.PhaseShift`.
  [(#6842)](https://github.com/PennyLaneAI/pennylane/pull/6842)

* A `ParametrizedMidMeasure` class is added to represent a mid-circuit measurement in an arbitrary
  measurement basis in the XY, YZ or ZX plane. 
  [(#6938)](https://github.com/PennyLaneAI/pennylane/pull/6938)

* A `diagonalize_mcms` transform is added that diagonalizes any `ParametrizedMidMeasure`, for devices 
  that only natively support mid-circuit measurements in the computational basis.
  [(#6938)](https://github.com/PennyLaneAI/pennylane/pull/6938)
  
* `null.qubit` can now execute jaxpr.
  [(#6924)](https://github.com/PennyLaneAI/pennylane/pull/6924)

<h4>Capturing and representing hybrid programs</h4>

* `qml.QNode` can now cache plxpr. When executing a `QNode` for the first time, its plxpr representation will
  be cached based on the abstract evaluation of the arguments. Later executions that have arguments with the
  same shapes and data types will be able to use this cached plxpr instead of capturing the program again.
  [(#6923)](https://github.com/PennyLaneAI/pennylane/pull/6923)

* `qml.QNode` now accepts a `static_argnums` argument. This argument can be used to indicate any arguments that
  should be considered static when capturing the quantum program.
  [(#6923)](https://github.com/PennyLaneAI/pennylane/pull/6923)

* Implemented a `compute_plxpr_decomposition` method in the `qml.operation.Operator` class to apply dynamic decompositions
  with program capture enabled.
  [(#6859)](https://github.com/PennyLaneAI/pennylane/pull/6859)

  * Autograph can now be used with custom operations defined outside of the pennylane namespace.
  [(#6931)](https://github.com/PennyLaneAI/pennylane/pull/6931)

  * Add a `qml.capture.pause()` context manager for pausing program capture in an error-safe way.
  [(#6911)](https://github.com/PennyLaneAI/pennylane/pull/6911)

* Python control flow (`if/else`, `for`, `while`) is now supported when program capture is enabled by setting 
  `autograph=True` at the QNode level. 
  [(#6837)](https://github.com/PennyLaneAI/pennylane/pull/6837)

  ```python
  qml.capture.enable()

  dev = qml.device("default.qubit", wires=[0, 1, 2])

  @qml.qnode(dev, autograph=True)
  def circuit(num_loops: int):
      for i in range(num_loops):
          if i % 2 == 0:
              qml.H(i)
          else:
              qml.RX(1,i)
      return qml.state()
  ```

  ```pycon
  >>> print(qml.draw(circuit)(num_loops=3))
  0: ──H────────┤  State
  1: ──RX(1.00)─┤  State
  2: ──H────────┤  State
  >>> circuit(3)
  Array([0.43879125+0.j        , 0.43879125+0.j        ,
         0.        -0.23971277j, 0.        -0.23971277j,
         0.43879125+0.j        , 0.43879125+0.j        ,
         0.        -0.23971277j, 0.        -0.23971277j], dtype=complex64)
  ```

* The higher order primitives in program capture can now accept inputs with abstract shapes.
  [(#6786)](https://github.com/PennyLaneAI/pennylane/pull/6786)

* The `PlxprInterpreter` classes can now handle creating dynamic arrays via `jnp.ones`, `jnp.zeros`,
  `jnp.arange`, and `jnp.full`.
  [#6865)](https://github.com/PennyLaneAI/pennylane/pull/6865)

<<<<<<< HEAD
* The `QROM` template decomposes more efficiently when `work_wires` are not used.
  [#6968)](https://github.com/PennyLaneAI/pennylane/pull/6968)
=======
* The adjoint jvp of a jaxpr can be computed using default.qubit tooling.
  [(#6875)](https://github.com/PennyLaneAI/pennylane/pull/6875)
>>>>>>> d57655c0

<h3>Breaking changes 💔</h3>

* `MultiControlledX` no longer accepts strings as control values.
  [(#6835)](https://github.com/PennyLaneAI/pennylane/pull/6835)

* The input argument `control_wires` of `MultiControlledX` has been removed.
  [(#6832)](https://github.com/PennyLaneAI/pennylane/pull/6832)
  [(#6862)](https://github.com/PennyLaneAI/pennylane/pull/6862)

* `qml.execute` now has a collection of keyword-only arguments.
  [(#6598)](https://github.com/PennyLaneAI/pennylane/pull/6598)

* The ``decomp_depth`` argument in :func:`~pennylane.transforms.set_decomposition` has been removed.
  [(#6824)](https://github.com/PennyLaneAI/pennylane/pull/6824)

* The ``max_expansion`` argument in :func:`~pennylane.devices.preprocess.decompose` has been removed.
  [(#6824)](https://github.com/PennyLaneAI/pennylane/pull/6824)

* The ``tape`` and ``qtape`` properties of ``QNode`` have been removed.
  Instead, use the ``qml.workflow.construct_tape`` function.
  [(#6825)](https://github.com/PennyLaneAI/pennylane/pull/6825)

* The ``gradient_fn`` keyword argument to ``qml.execute`` has been removed. Instead, it has been replaced with ``diff_method``.
  [(#6830)](https://github.com/PennyLaneAI/pennylane/pull/6830)
  
* The ``QNode.get_best_method`` and ``QNode.best_method_str`` methods have been removed.
  Instead, use the ``qml.workflow.get_best_diff_method`` function.
  [(#6823)](https://github.com/PennyLaneAI/pennylane/pull/6823)

* The `output_dim` property of `qml.tape.QuantumScript` has been removed. Instead, use method `shape` of `QuantumScript` or `MeasurementProcess` to get the same information.
  [(#6829)](https://github.com/PennyLaneAI/pennylane/pull/6829)

* Removed method `qsvt_legacy` along with its private helper `_qsp_to_qsvt`
  [(#6827)](https://github.com/PennyLaneAI/pennylane/pull/6827)

<h3>Deprecations 👋</h3>

* The ``ControlledQubitUnitary`` will stop accepting `QubitUnitary` objects as arguments as its ``base``. Instead, use ``qml.ctrl`` to construct a controlled `QubitUnitary`.
  A folllow-on PR fixed accidental double-queuing when using `qml.ctrl` with `QubitUnitary`.
  [(#6840)](https://github.com/PennyLaneAI/pennylane/pull/6840)
  [(#6926)](https://github.com/PennyLaneAI/pennylane/pull/6926)

* The `control_wires` argument in `qml.ControlledQubitUnitary` has been deprecated.
  Instead, use the `wires` argument as the second positional argument.
  [(#6839)](https://github.com/PennyLaneAI/pennylane/pull/6839)

* The `mcm_method` keyword in `qml.execute` has been deprecated.
  Instead, use the ``mcm_method`` and ``postselect_mode`` arguments.
  [(#6807)](https://github.com/PennyLaneAI/pennylane/pull/6807)

* Specifying gradient keyword arguments as any additional keyword argument to the qnode is deprecated
  and will be removed in v0.42.  The gradient keyword arguments should be passed to the new
  keyword argument `gradient_kwargs` via an explicit dictionary. This change will improve qnode argument
  validation.
  [(#6828)](https://github.com/PennyLaneAI/pennylane/pull/6828)

* The `qml.gradients.hamiltonian_grad` function has been deprecated.
  This gradient recipe is not required with the new operator arithmetic system.
  [(#6849)](https://github.com/PennyLaneAI/pennylane/pull/6849)

* The ``inner_transform_program`` and ``config`` keyword arguments in ``qml.execute`` have been deprecated.
  If more detailed control over the execution is required, use ``qml.workflow.run`` with these arguments instead.
  [(#6822)](https://github.com/PennyLaneAI/pennylane/pull/6822)
  [(#6879)](https://github.com/PennyLaneAI/pennylane/pull/6879)

* The property `MeasurementProcess.return_type` has been deprecated.
  If observable type checking is needed, please use direct `isinstance`; if other text information is needed, please use class name, or another internal temporary private member `_shortname`.
  [(#6841)](https://github.com/PennyLaneAI/pennylane/pull/6841)
  [(#6906)](https://github.com/PennyLaneAI/pennylane/pull/6906)
  [(#6910)](https://github.com/PennyLaneAI/pennylane/pull/6910)

<h3>Internal changes ⚙️</h3>

* Minor changes to `DQInterpreter` for speedups with program capture execution.
  [(#6984)](https://github.com/PennyLaneAI/pennylane/pull/6984)

* Globally silences `no-member` pylint issues from jax.
  [(#6987)](https://github.com/PennyLaneAI/pennylane/pull/6987)

* Fix `pylint=3.3.4` errors in source code.
  [(#6980)](https://github.com/PennyLaneAI/pennylane/pull/6980)
  [(#6988)](https://github.com/PennyLaneAI/pennylane/pull/6988)

* Remove `QNode.get_gradient_fn` from source code.
  [(#6898)](https://github.com/PennyLaneAI/pennylane/pull/6898)
  
* The source code has been updated use black 25.1.0.
  [(#6897)](https://github.com/PennyLaneAI/pennylane/pull/6897)

* Improved the `InterfaceEnum` object to prevent direct comparisons to `str` objects.
  [(#6877)](https://github.com/PennyLaneAI/pennylane/pull/6877)

* Added a `QmlPrimitive` class that inherits `jax.core.Primitive` to a new `qml.capture.custom_primitives` module.
  This class contains a `prim_type` property so that we can differentiate between different sets of PennyLane primitives.
  Consequently, `QmlPrimitive` is now used to define all PennyLane primitives.
  [(#6847)](https://github.com/PennyLaneAI/pennylane/pull/6847)

* The `RiemannianGradientOptimizer` has been updated to take advantage of newer features.
  [(#6882)](https://github.com/PennyLaneAI/pennylane/pull/6882)

* Use `keep_intermediate=True` flag to keep Catalyst's IR when testing.
  Also use a different way of testing to see if something was compiled.
  [(#6990)](https://github.com/PennyLaneAI/pennylane/pull/6990)

<h3>Documentation 📝</h3>

* The code example in the docstring for `qml.PauliSentence` now properly copy-pastes.
  [(#6949)](https://github.com/PennyLaneAI/pennylane/pull/6949)

* The docstrings for `qml.unary_mapping`, `qml.binary_mapping`, `qml.christiansen_mapping`,
  `qml.qchem.localize_normal_modes`, and `qml.qchem.VibrationalPES` have been updated to include better
  code examples.
  [(#6717)](https://github.com/PennyLaneAI/pennylane/pull/6717)

* The docstrings for `qml.qchem.localize_normal_modes` and `qml.qchem.VibrationalPES` have been updated to include
  examples that can be copied.
  [(#6834)](https://github.com/PennyLaneAI/pennylane/pull/6834)

* Fixed a typo in the code example for `qml.labs.dla.lie_closure_dense`.
  [(#6858)](https://github.com/PennyLaneAI/pennylane/pull/6858)

* The code example in the docstring for `qml.BasisRotation` was corrected by including `wire_order` in the 
  call to `qml.matrix`.
  [(#6891)](https://github.com/PennyLaneAI/pennylane/pull/6891)

* The docstring of `qml.noise.meas_eq` has been updated to make its functionality clearer.
  [(#6920)](https://github.com/PennyLaneAI/pennylane/pull/6920)

<h3>Bug fixes 🐛</h3>

* `qml.capture.PlxprInterpreter` now flattens pytree arguments before evaluation.
  [(#6975)](https://github.com/PennyLaneAI/pennylane/pull/6975)

* `qml.GlobalPhase.sparse_matrix` now correctly returns a sparse matrix of the same shape as `matrix`.
  [(#6940)](https://github.com/PennyLaneAI/pennylane/pull/6940)

* `qml.expval` no longer silently casts to a real number when observable coefficients are imaginary.
  [(#6939)](https://github.com/PennyLaneAI/pennylane/pull/6939)

* Fixed `qml.wires.Wires` initialization to disallow `Wires` objects as wires labels.
  Now, `Wires` is idempotent, e.g. `Wires([Wires([0]), Wires([1])])==Wires([0, 1])`.
  [(#6933)](https://github.com/PennyLaneAI/pennylane/pull/6933)

* `qml.capture.PlxprInterpreter` now correctly handles propagation of constants when interpreting higher-order primitives
  [(#6913)](https://github.com/PennyLaneAI/pennylane/pull/6913)

* `qml.capture.PlxprInterpreter` now uses `Primitive.get_bind_params` to resolve primitive calling signatures before binding
  primitives.
  [(#6913)](https://github.com/PennyLaneAI/pennylane/pull/6913)

* The interface is now detected from the data in the circuit, not the arguments to the `QNode`. This allows
  interface data to be strictly passed as closure variables and still be detected.
  [(#6892)](https://github.com/PennyLaneAI/pennylane/pull/6892)

* `BasisState` now casts its input to integers.
  [(#6844)](https://github.com/PennyLaneAI/pennylane/pull/6844)

* The `workflow.contstruct_batch` and `workflow.construct_tape` functions now correctly reflect the `mcm_method`
  passed to the `QNode`, instead of assuming the method is always `deferred`.
  [(#6903)](https://github.com/PennyLaneAI/pennylane/pull/6903)

<h3>Contributors ✍️</h3>

This release contains contributions from (in alphabetical order):

Guillermo Alonso,
Utkarsh Azad,
Henry Chang,
Yushao Chen,
Isaac De Vlugt,
Diksha Dhawan,
Lillian M.A. Frederiksen,
Pietropaolo Frisoni,
Marcus Gisslén,
Christina Lee,
Mudit Pandey,
Andrija Paurevic,
David Wierichs<|MERGE_RESOLUTION|>--- conflicted
+++ resolved
@@ -255,13 +255,11 @@
   `jnp.arange`, and `jnp.full`.
   [#6865)](https://github.com/PennyLaneAI/pennylane/pull/6865)
 
-<<<<<<< HEAD
 * The `QROM` template decomposes more efficiently when `work_wires` are not used.
   [#6968)](https://github.com/PennyLaneAI/pennylane/pull/6968)
-=======
+
 * The adjoint jvp of a jaxpr can be computed using default.qubit tooling.
   [(#6875)](https://github.com/PennyLaneAI/pennylane/pull/6875)
->>>>>>> d57655c0
 
 <h3>Breaking changes 💔</h3>
 
