:orphan:

# Release 0.30.0-dev (development release)

<h3>New features since last release</h3>

* `ParametrizedEvolution` takes two new Boolean keyword arguments: `return_intermediate` and
  `complementary`. They allow computing intermediate time evolution matrices.
  [(#3900)](https://github.com/PennyLaneAI/pennylane/pull/3900)
  
  Activating `return_intermediate` will result in `evol_op.matrix()` returning intermediate solutions
  to the Schrodinger equation. Activating `complementary` will make these intermediate solutions
  be the _remaining_ time evolution complementary to the output for `complementary=False`.
  See the [docstring](https://docs.pennylane.ai/en/stable/code/api/pennylane.pulse.ParametrizedEvolution.html)
  for details.
 
<h4>Pulse programming</h4>

* Added the needed functions and classes to simulate an ensemble of Rydberg atoms:
  * A new internal `HardwareHamiltonian` class is added, which contains additional information about pulses and settings.
  * A new user-facing `rydberg_interaction` function is added, which returns a `HardwareHamiltonian` containing
    the Hamiltonian of the interaction of all the Rydberg atoms.
  * A new user-facing `transmon_interaction` function is added, constructing
    the Hamiltonian that describes the circuit QED interaction Hamiltonian of superconducting transmon systems.
  * A new user-facing `drive` function is added, which returns a `ParametrizedHamiltonian` (`HardwareHamiltonian`) containing
    the Hamiltonian of the interaction between a driving electro-magnetic field and a group of qubits.
  * A new user-facing `rydberg_drive` function is added, which returns a `ParametrizedHamiltonian` (`HardwareHamiltonian`) containing
    the Hamiltonian of the interaction between a driving laser field and a group of Rydberg atoms.
  [(#3749)](https://github.com/PennyLaneAI/pennylane/pull/3749)
  [(#3911)](https://github.com/PennyLaneAI/pennylane/pull/3911)
  [(#3930)](https://github.com/PennyLaneAI/pennylane/pull/3930)
  [(#3936)](https://github.com/PennyLaneAI/pennylane/pull/3936/)
  [(#3966)](https://github.com/PennyLaneAI/pennylane/pull/3966)
  [(#3987)](https://github.com/PennyLaneAI/pennylane/pull/3987)
  * A new keyword argument called `max_distance` has been added to `qml.pulse.rydberg_interaction` to allow for the removal of negligible contributions
    from atoms beyond `max_distance` from each other.
    [(#3889)](https://github.com/PennyLaneAI/pennylane/pull/3889)

<h4>Quantum singular value transform</h4>

<h4>Intuitive QNode returns</h4>

* The new return system is now activated and public-facing. The QNode keyword argument `mode` is replaced by the boolean  
  `grad_on_execution`.
  [(#3957)](https://github.com/PennyLaneAI/pennylane/pull/3957)
  [(#3969)](https://github.com/PennyLaneAI/pennylane/pull/3969)

<h3>Improvements 🛠</h3>

<h4>Next-generation device API</h4>

* The `sample_state` function is added to `devices/qubit` that returns a series of samples based on a given
  state vector and a number of shots.
  [(#3720)](https://github.com/PennyLaneAI/pennylane/pull/3720)

* The `simulate` function added to `devices/qubit` now supports measuring expectation values of large observables such as
  `qml.Hamiltonian`, `qml.SparseHamiltonian`, `qml.Sum`.
  [(#3759)](https://github.com/PennyLaneAI/pennylane/pull/3759)

* The `apply_operation` function added to `devices/qubit` now supports broadcasting.
  [(#3852)](https://github.com/PennyLaneAI/pennylane/pull/3852)

* `pennylane.devices.qubit.preprocess` now allows circuits with non-commuting observables.
  [(#3857)](https://github.com/PennyLaneAI/pennylane/pull/3857)

* Adjoint differentiation support for the new qubit state-vector device has been added via
  `adjoint_jacobian` in `devices/qubit`.
  [(#3790)](https://github.com/PennyLaneAI/pennylane/pull/3790)

* `qml.devices.qubit.measure` now computes the expectation values of `Hamiltonian` and `Sum`
  in a backpropagation-compatible way.
  [(#3862)](https://github.com/PennyLaneAI/pennylane/pull/3862/)

<h4>Performance improvements</h4>

* Executing a `ParametrizedEvolution` with `return_intermediate=True` and `complementary=False`
  on the JAX default qubit device now uses the state vector ODE solver instead of the
  matrix ODE solver, increasing its performance.
  [(#4000)](https://github.com/PennyLaneAI/pennylane/pull/4000)

* Added a new decomposition to `qml.SingleExcitation` that halves the number of
  CNOTs required.
  [(3976)](https://github.com/PennyLaneAI/pennylane/pull/3976)

* Improved efficiency of `tapering()`, `tapering_hf()` and `clifford()`.
  [(3942)](https://github.com/PennyLaneAI/pennylane/pull/3942)

* Updated Pauli arithmetic to more efficiently convert to a Hamiltonian.
  [(#3939)](https://github.com/PennyLaneAI/pennylane/pull/3939)

* The adjoint differentiation method now supports more operations, and does no longer decompose
  some operations that may be differentiated directly. In addition, all new operations with a
  generator are now supported by the method.
  [(#3874)](https://github.com/PennyLaneAI/pennylane/pull/3874)

* When using `jax.jit` with gradient transforms, the trainable parameters are set correctly (instead of every parameter having
  to be set as trainable), and therefore the derivatives are computed more efficiently.
  [(#3697)](https://github.com/PennyLaneAI/pennylane/pull/3697)

* `CompositeOp` now overrides `Operator._check_batching`, providing a significant performance improvement.
  `Hamiltonian` also overrides this method and does nothing, because it does not support batching.
  [(#3915)](https://github.com/PennyLaneAI/pennylane/pull/3915)

* If a `Sum` operator has a pre-computed Pauli representation, `is_hermitian` now checks that all coefficients
  are real, providing a significant performance improvement.
  [(#3915)](https://github.com/PennyLaneAI/pennylane/pull/3915)

* Three new decomposition algorithms have been added for n-controlled operations with a single-qubit target
  and are selected automatically when they produce a better result, i.e., fewer CNOT gates.
  They can be accessed via `ops.op_math.ctrl_decomp_bisect`.
  [(#3851)](https://github.com/PennyLaneAI/pennylane/pull/3851)

<h4>Intuitive QNode returns</h4>

* The default Gaussian device and parameter shift CV support the new return system, but only for single measurements.
  [(3946)](https://github.com/PennyLaneAI/pennylane/pull/3946)

* Keras and Torch NN modules are now compatible with the new return type system.
  [(#3913)](https://github.com/PennyLaneAI/pennylane/pull/3913)
  [(#3914)](https://github.com/PennyLaneAI/pennylane/pull/3914)

* `DefaultQutrit` supports the new return system.
  [(#3934)](https://github.com/PennyLaneAI/pennylane/pull/3934)

  [(3946)](https://github.com/PennyLaneAI/pennylane/pull/3946)

<h4>Other improvements</h4>

* Added a `Shots` class to the `measurements` module to hold shot-related data.
  [(#3682)](https://github.com/PennyLaneAI/pennylane/pull/3682)

* The `coefficients` function and the `visualize` submodule of the `qml.fourier` module
  now allow assigning different degrees for different parameters of the input function.
  [(#3005)](https://github.com/PennyLaneAI/pennylane/pull/3005)

  The arguments `degree` and `filter_threshold` to `qml.fourier.coefficients` previously were
  expected to be integers, and now can be a sequences of integers with one integer per function
  parameter (i.e. `len(degree)==n_inputs`), resulting in a returned array with shape
  `(2*degrees[0]+1,..., 2*degrees[-1]+1)`.
  The functions in `qml.fourier.visualize` accordingly accept such arrays of coefficients.

* `Operator` now has a `has_generator` attribute that returns whether or not the operator
  has a generator defined. It is used in `qml.operation.has_gen`, improving its performance.
  [(#3875)](https://github.com/PennyLaneAI/pennylane/pull/3875)

* The custom JVP rules in PennyLane now also support non-scalar and mixed-shape tape parameters as
  well as multi-dimensional tape return types, like broadcasted `qml.probs`, for example.
  [(#3766)](https://github.com/PennyLaneAI/pennylane/pull/3766)

* The `qchem.jordan_wigner` function is extended to support more fermionic operator orders.
  [(#3754)](https://github.com/PennyLaneAI/pennylane/pull/3754)
  [(#3751)](https://github.com/PennyLaneAI/pennylane/pull/3751)

* `AdaptiveOptimizer` is updated to use non-default user-defined qnode arguments.
  [(#3765)](https://github.com/PennyLaneAI/pennylane/pull/3765)

* Use `TensorLike` type in `Operator` dunder methods.
  [(#3749)](https://github.com/PennyLaneAI/pennylane/pull/3749)

* `qml.QubitStateVector.state_vector` now supports broadcasting.
  [(#3852)](https://github.com/PennyLaneAI/pennylane/pull/3852)

* `qml.SparseHamiltonian` can now be applied to any wires in a circuit rather than being restricted to all wires
  in the circuit.
  [(#3888)](https://github.com/PennyLaneAI/pennylane/pull/3888)

* Added `Operation.__truediv__` dunder method to be able to divide operators.
  [(#3749)](https://github.com/PennyLaneAI/pennylane/pull/3749)

* `repr` for `MutualInfoMP` now displays the distribution of the wires between the two subsystems.
  [(#3898)](https://github.com/PennyLaneAI/pennylane/pull/3898)

* Changed `Operator.num_wires` from an abstract value to `AnyWires`.
  [(#3919)](https://github.com/PennyLaneAI/pennylane/pull/3919)

* `qml.transforms.sum_expand` is not run in `Device.batch_transform` if the device supports Sum observables.
  [(#3915)](https://github.com/PennyLaneAI/pennylane/pull/3915)

* The type of `n_electrons` in `qml.qchem.Molecule` has been set to `int`.
  [(#3885)](https://github.com/PennyLaneAI/pennylane/pull/3885)

* Added explicit errors to `QutritDevice` if `classical_shadow` or `shadow_expval` are measured.
  [(#3934)](https://github.com/PennyLaneAI/pennylane/pull/3934)

* `QubitDevice` now defines the private `_get_diagonalizing_gates(circuit)` method and uses it when executing circuits.
  This allows devices that inherit from `QubitDevice` to override and customize their definition of diagonalizing gates.
  [(#3938)](https://github.com/PennyLaneAI/pennylane/pull/3938)

* `retworkx` has been renamed to `rustworkx` to accommodate the change in the package name.
  [(#3975)](https://github.com/PennyLaneAI/pennylane/pull/3975)

* `Exp`, `Sum`, `Prod`, and `SProd` operator data is now a flat list, instead of nested.
  [(#3958)](https://github.com/PennyLaneAI/pennylane/pull/3958)
  [(#3983)](https://github.com/PennyLaneAI/pennylane/pull/3983)

* `qml.transforms.convert_to_numpy_parameters` is added to convert a circuit with interface-specific parameters to one
  with only numpy parameters. This transform is designed to replace `qml.tape.Unwrap`.
  [(#3899)](https://github.com/PennyLaneAI/pennylane/pull/3899)

* `qml.operation.WiresEnum.AllWires` is now -2 instead of 0 to avoid the
  ambiguity between `op.num_wires = 0` and `op.num_wires = AllWires`.
  [(#3978)](https://github.com/PennyLaneAI/pennylane/pull/3978)

<<<<<<< HEAD
* Update various Operators and templates to ensure their decompositions only return lists of Operators.
  [(#3243)](https://github.com/PennyLaneAI/pennylane/pull/3243)
=======
* Execution code has been updated to use the new `qml.transforms.convert_to_numpy_parameters` instead of `qml.tape.Unwrap`.
  [(#3989)](https://github.com/PennyLaneAI/pennylane/pull/3989)

* Converted a sub-routine of `expand_tape` into `qml.tape.tape.rotations_and_diagonal_measurements`,
  a helper function that computes rotations and diagonal measurements for a tape with measurements
  with overlapping wires.
  [(#3912)](https://github.com/PennyLaneAI/pennylane/pull/3912)
>>>>>>> 3825b088

<h3>Breaking changes 💔</h3>

* Both JIT interfaces are not compatible with JAX `>0.4.3`, we raise an error for those versions.
  [(#3877)](https://github.com/PennyLaneAI/pennylane/pull/3877)

* An operation that implements a custom `generator` method, but does not always return a valid generator, also has
  to implement a `has_generator` property that reflects in which scenarios a generator will be returned.
  [(#3875)](https://github.com/PennyLaneAI/pennylane/pull/3875)
 
* Trainable parameters for the Jax interface are the parameters that are `JVPTracer`, defined by setting
  `argnums`. Previously, all JAX tracers, including those used for JIT compilation, were interpreted to be trainable.
  [(#3697)](https://github.com/PennyLaneAI/pennylane/pull/3697)

* The keyword argument `argnums` is now used for gradient transform using Jax, instead of `argnum`.
  `argnum` is automatically converted to `argnums` when using JAX, and will no longer be supported in v0.31.
  [(#3697)](https://github.com/PennyLaneAI/pennylane/pull/3697)
  [(#3847)](https://github.com/PennyLaneAI/pennylane/pull/3847)

* Made `qml.OrbitalRotation` and consequently `qml.GateFabric` consistent with the interleaved Jordan-Wigner ordering.
  Previously, they were consistent with the sequential Jordan-Wigner ordering.
  [(#3861)](https://github.com/PennyLaneAI/pennylane/pull/3861)

* Some `MeasurementProcess` classes can now only be instantiated with arguments that they will actually use.
  For example, you can no longer create `StateMP(qml.PauliX(0))` or `PurityMP(eigvals=(-1,1), wires=Wires(0))`.
  [(#3898)](https://github.com/PennyLaneAI/pennylane/pull/3898)

* `Exp`, `Sum`, `Prod`, and `SProd` operator data is now a flat list, instead of nested.
  [(#3958)](https://github.com/PennyLaneAI/pennylane/pull/3958)
  [(#3983)](https://github.com/PennyLaneAI/pennylane/pull/3983)

* `qml.tape.tape.expand_tape` (and consequentially `QuantumScript.expand`) no longer updates the inputted tape
  with rotations and diagonal measurements. Note that the newly expanded tape that is returned will still have
  the rotations and diagonal measurements.
  [(#3912)](https://github.com/PennyLaneAI/pennylane/pull/3912)

<h3>Deprecations 👋</h3>

<h3>Documentation 📝</h3>

* A typo was corrected in the documentation for introduction to `inspecting_circuits` and `chemistry`.
  [(#3844)](https://github.com/PennyLaneAI/pennylane/pull/3844)

<h3>Bug fixes 🐛</h3>

* Fixes a bug where the broadcast expand results where stacked along the wrong axis for the new return system.
  [(#3984)](https://github.com/PennyLaneAI/pennylane/pull/3984)

* Fixed a bug where calling `Evolution.generator` with `coeff` being a complex ArrayBox raised an error.
  [(#3796)](https://github.com/PennyLaneAI/pennylane/pull/3796)
  
* `MeasurementProcess.hash` now uses the hash property of the observable. The property now depends on all
  properties that affect the behaviour of the object, such as `VnEntropyMP.log_base` or the distribution of wires between
  the two subsystems in `MutualInfoMP`.
  [(#3898)](https://github.com/PennyLaneAI/pennylane/pull/3898)

* The enum `measurements.Purity` is added so that `PurityMP.return_type` is defined. `str` and `repr` for `PurityMP` are now defined.
  [(#3898)](https://github.com/PennyLaneAI/pennylane/pull/3898)

* `Sum.hash` and `Prod.hash` are slightly changed
  to work with non-numeric wire labels.  `sum_expand` should now return correct results and not treat some products as the same
  operation.
  [(#3898)](https://github.com/PennyLaneAI/pennylane/pull/3898)
  
* Fixed bug where the coefficients where not ordered correctly when summing a `ParametrizedHamiltonian`
  with other operators.
  [(#3749)](https://github.com/PennyLaneAI/pennylane/pull/3749)
  [(#3902)](https://github.com/PennyLaneAI/pennylane/pull/3902)

* The metric tensor transform is fully compatible with Jax and therefore users can provide multiple parameters.
  [(#3847)](https://github.com/PennyLaneAI/pennylane/pull/3847)

* Registers `math.ndim` and `math.shape` for built-ins and autograd to accomodate Autoray 0.6.1.
  [#3864](https://github.com/PennyLaneAI/pennylane/pull/3865)

* Ensure that `qml.data.load` returns datasets in a stable and expected order.
  [(#3856)](https://github.com/PennyLaneAI/pennylane/pull/3856)

* The `qml.equal` function now handles comparisons of `ParametrizedEvolution` operators.
  [(#3870)](https://github.com/PennyLaneAI/pennylane/pull/3870)

* Made `qml.OrbitalRotation` and consequently `qml.GateFabric` consistent with the interleaved Jordan-Wigner ordering.
  [(#3861)](https://github.com/PennyLaneAI/pennylane/pull/3861)

* `qml.devices.qubit.apply_operation` catches the `tf.errors.UnimplementedError` that occurs when `PauliZ` or `CNOT` gates
  are applied to a large (>8 wires) tensorflow state. When that occurs, the logic falls back to the tensordot logic instead.
  [(#3884)](https://github.com/PennyLaneAI/pennylane/pull/3884/)

* Fixed parameter broadcasting support with `qml.counts` in most cases, and introduced explicit errors otherwise.
  [(#3876)](https://github.com/PennyLaneAI/pennylane/pull/3876)

* An error is now raised if a `QNode` with Jax-jit in use returns `counts` while having trainable parameters
  [(#3892)](https://github.com/PennyLaneAI/pennylane/pull/3892)

* A correction is added to the reference values in `test_dipole_of` to account for small changes
  (~2e-8) in the computed dipole moment values, resulting from the new [PySCF 2.2.0](https://github.com/pyscf/pyscf/releases/tag/v2.2.0) release.
  [(#3908)](https://github.com/PennyLaneAI/pennylane/pull/3908)

* `SampleMP.shape` is now correct when sampling only occurs on a subset of the device wires.
  [(#3921)](https://github.com/PennyLaneAI/pennylane/pull/3921)

* An issue is fixed in `qchem.Molecule` to allow basis sets other than the hard-coded ones to be
  used in the `Molecule` class.
  [(#3955)](https://github.com/PennyLaneAI/pennylane/pull/3955)

* Fixed bug where all devices that inherit from DefaultQubit claimed to support `ParametrizedEvolution`.
  Now only `DefaultQubitJax` supports the operator, as expected.
  [(#3964)](https://github.com/PennyLaneAI/pennylane/pull/3964)

* Ensure that parallel `AnnotatedQueues` do not queue each other's contents.
  [(#3924)](https://github.com/PennyLaneAI/pennylane/pull/3924)

* Added a `map_wires` method to `PauliWord` and `PauliSentence`, and ensured that operators call
  it in their respective `map_wires` methods if they have a Pauli rep.
  [(#3985)](https://github.com/PennyLaneAI/pennylane/pull/3985)

<h3>Contributors ✍️</h3>

This release contains contributions from (in alphabetical order):

Komi Amiko,
Utkarsh Azad,
Olivia Di Matteo,
Lillian M. A. Frederiksen,
Soran Jahangiri,
Christina Lee,
Vincent Michaud-Rioux,
Albert Mitjans,
Romain Moyard,
Mudit Pandey,
Matthew Silverman,
Jay Soni,
David Wierichs.<|MERGE_RESOLUTION|>--- conflicted
+++ resolved
@@ -201,10 +201,6 @@
   ambiguity between `op.num_wires = 0` and `op.num_wires = AllWires`.
   [(#3978)](https://github.com/PennyLaneAI/pennylane/pull/3978)
 
-<<<<<<< HEAD
-* Update various Operators and templates to ensure their decompositions only return lists of Operators.
-  [(#3243)](https://github.com/PennyLaneAI/pennylane/pull/3243)
-=======
 * Execution code has been updated to use the new `qml.transforms.convert_to_numpy_parameters` instead of `qml.tape.Unwrap`.
   [(#3989)](https://github.com/PennyLaneAI/pennylane/pull/3989)
 
@@ -212,7 +208,9 @@
   a helper function that computes rotations and diagonal measurements for a tape with measurements
   with overlapping wires.
   [(#3912)](https://github.com/PennyLaneAI/pennylane/pull/3912)
->>>>>>> 3825b088
+
+* Update various Operators and templates to ensure their decompositions only return lists of Operators.
+  [(#3243)](https://github.com/PennyLaneAI/pennylane/pull/3243)
 
 <h3>Breaking changes 💔</h3>
 
