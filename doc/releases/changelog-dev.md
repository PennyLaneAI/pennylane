--- conflicted
+++ resolved
@@ -14,14 +14,12 @@
   can be overwritten with `TransformDispatcher.generic_register` and `my_transform.register`.
   [(#7797)](https://github.com/PennyLaneAI/pennylane/pull/7797)
 
-<<<<<<< HEAD
 * Users can now estimate the resources for quantum circuits that contain or decompose into
   any of the following symbolic operators: :class:`~.ChangeOpBasis`, :class:`~.Prod`,
   :class:`~.Controlled`, :class:`~.ControlledOp`, :class:`~.Pow`, and :class:`~.Adjoint`.
   [(#8464)](https://github.com/PennyLaneAI/pennylane/pull/8464)
-=======
+
 * Wires can be specified via `range` with program capture and autograph.
->>>>>>> 78a0bae1
 
 <h3>Breaking changes 💔</h3>
 
