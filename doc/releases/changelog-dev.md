# Release 0.44.0-dev (development release)

<h3>New features since last release</h3>

<h4>Pass-by-Pass Circuit Specs </h4>

* Resource tracking with :func:`~pennylane.specs` can now be used to analyze the pass-by-pass impact of arbitrary 
  compilation passes on workflows compiled with :func:`~pennylane.qjit`.
  [(#8606)](https://github.com/PennyLaneAI/pennylane/pull/8606)
  
  Consider the following :func:`qjit <pennylane.qjit>`'d circuit with two compilation passes applied:
  
  ```python
  @qml.qjit
  @qml.transforms.merge_rotations
  @qml.transforms.cancel_inverses
  @qml.qnode(dev)
  def circuit(x):
      qml.RX(x, wires=0)
      qml.RX(x, wires=0)
      qml.X(0)
      qml.X(0)
      qml.CNOT([0, 1])
      return qml.probs()
  ```

  The supplied ``level`` to :func:`pennylane.specs` may be individual `int` values, or an iterable of multiple levels. 
  Additionally, the strings ``"all"`` and ``"all-mlir"`` are allowed, returning circuit resources for all user-applied transforms
  and MLIR passes, or all user-applied MLIR passes only, respectively.

  ```pycon
  >>> print(qml.specs(circuit, level=[1, 2])(1.23))
  Device: lightning.qubit
  Device wires: 3
  Shots: Shots(total=None)
  Level: ['Before MLIR Passes (MLIR-0)', 'cancel-inverses (MLIR-1)']
  <BLANKLINE>
  Resource specifications:
  Level = Before MLIR Passes (MLIR-0):
    Total wire allocations: 3
    Total gates: 5
    Circuit depth: Not computed
  <BLANKLINE>
    Gate types:
      RX: 2
      PauliX: 2
      CNOT: 1
  <BLANKLINE>
    Measurements:
      probs(all wires): 1
  <BLANKLINE>
  ------------------------------------------------------------
  <BLANKLINE>
  Level = cancel-inverses (MLIR-1):
    Total wire allocations: 3
    Total gates: 3
    Circuit depth: Not computed
  <BLANKLINE>
    Gate types:
      RX: 2
      CNOT: 1
  <BLANKLINE>
    Measurements:
      probs(all wires): 1
  ```


<h4>QRAM </h4>

* Bucket Brigade QRAM, a Hybrid QRAM and a Select-Only QRAM variant are implemented as a template :class:`~.BBQRAM`, :class:`~.HybridQRAM` and :class:`~.SelectOnlyQRAM` 
  to allow for selection of bitstrings in superposition.
  [(#8670)](https://github.com/PennyLaneAI/pennylane/pull/8670)
  [(#8679)](https://github.com/PennyLaneAI/pennylane/pull/8679)
  [(#8680)](https://github.com/PennyLaneAI/pennylane/pull/8680)
  [(#8801)](https://github.com/PennyLaneAI/pennylane/pull/8801)

<h4>Quantum Automatic Differentiation </h4>

* Quantum Automatic Differentiation implemented to allow automatic selection of optimal
  Hadamard gradient differentiation methods per [the paper](https://arxiv.org/pdf/2408.05406).
  [(#8640)](https://github.com/PennyLaneAI/pennylane/pull/8640)

<h4>Instantaneous Quantum Polynomial Circuits </h4>

* A new template for building an Instantaneous Quantum Polynomial (`~.IQP`) circuit has been added along with a 
  lightweight version (based on the :class:`~.estimator.resource_operator.ResourceOperator` class) to rapidly 
  estimate its resources. This unlocks easily estimating the resources of the IQP circuit introduced in the 
  `Train on classical, deploy on quantum <https://arxiv.org/abs/2503.02934>`_ work for generative quantum machine 
  learning.
  [(#8748)](https://github.com/PennyLaneAI/pennylane/pull/8748)

<h4>Pauli-based computation </h4>

* Users can now perform rapid Clifford+T decomposition with :func:`pennylane.qjit` using the new 
  :func:`~pennylane.transforms.gridsynth` compilation pass.
  This pass discretizes ``RZ`` and ``PhaseShift`` gates to either the Clifford+T basis or to the PPR basis.
  [(#8609)](https://github.com/PennyLaneAI/pennylane/pull/8609)
  [(#8764)](https://github.com/PennyLaneAI/pennylane/pull/8764)

* Writing circuits in terms of `Pauli product measurements <https://pennylane.ai/compilation/pauli-product-measurement>`_
  (PPMs) in PennyLane is now possible with the new :func:`~.pauli_measure` function.
  Using this function in tandem with :class:`~.PauliRot` to represent Pauli product rotations (PPRs) unlocks surface-code fault-tolerant quantum computing research spurred from `A Game of Surface Codes <http://arxiv.org/abs/1808.02892>`_.
  [(#8461)](https://github.com/PennyLaneAI/pennylane/pull/8461)
  [(#8631)](https://github.com/PennyLaneAI/pennylane/pull/8631)
  [(#8623)](https://github.com/PennyLaneAI/pennylane/pull/8623)
  [(#8663)](https://github.com/PennyLaneAI/pennylane/pull/8663)
  [(#8692)](https://github.com/PennyLaneAI/pennylane/pull/8692)

  The new :func:`~.pauli_measure` function is currently only for analysis on the ``null.qubit`` device, which allows for resource tracking with :func:`~.specs` and circuit inspection with :func:`~.drawer.draw`.

  In the following example, a measurement of the ``XY`` Pauli product on wires ``0`` and ``2`` is performed
  using :func:`~.pauli_measure`, followed by application of a :class:`~.PauliX` gate conditional on
  the outcome of the PPM:

  ```python
  import pennylane as qml

  dev = qml.device("null.qubit", wires=3)

  @qml.qnode(dev)
  def circuit():
      qml.Hadamard(0)
      qml.Hadamard(2)
      qml.PauliRot(np.pi / 4, pauli_word="XYZ", wires=[0, 1, 2])
      ppm = qml.pauli_measure(pauli_word="XY", wires=[0, 2])
      qml.cond(ppm, qml.X)(wires=1)
      return qml.expval(qml.Z(0))
  ```

  ```pycon
  >>> print(qml.draw(circuit)())
  0: ──H─╭RXYZ(0.79)─╭┤↗X├────┤  <Z>
  1: ────├RXYZ(0.79)─│──────X─┤
  2: ──H─╰RXYZ(0.79)─╰┤↗Y├──║─┤
                       ╚════╝
  ```

  By appliying the :func:`~.specs` function to the circuit above, you can easily determine its resource information.
  In this case, in addition to other gates, we can see that the circuit includes one PPR and one PPM operation (represented
  by the :class:`~.PauliRot` and :class:`~.ops.mid_measure.pauli_measure.PauliMeasure` gate types):

  ```pycon
  >>> print(qml.specs(circuit)()['resources'])
  Total wire allocations: 3
  Total gates: 5
  Circuit depth: 4

  Gate types:
    Hadamard: 2
    PauliRot: 1
    PauliMeasure: 1
    Conditional(PauliX): 1

  Measurements:
    expval(PauliZ): 1
  ```

* Catalyst compilation passes designed for Pauli-based computation are now available in PennyLane, 
  providing accessibility for logical compilation research by directly integrating with 
  :func:`~.pauli_measure` and :class:`~.PauliRot` operations. This includes 
  :func:`pennylane.transforms.to_ppr`, :func:`pennylane.transforms.commute_ppr`, 
  :func:`pennylane.transforms.ppr_to_ppm`, 
  :func:`pennylane.transforms.merge_ppr_ppm`, :func:`pennylane.transforms.ppm_compilation`, 
  :func:`pennylane.transforms.reduce_t_depth`, 
  [(#8762)](https://github.com/PennyLaneAI/pennylane/pull/8762)

* New decomposition rules that decompose to :class:`~.PauliRot` are added for the following operators.
  [(#8700)](https://github.com/PennyLaneAI/pennylane/pull/8700)
  [(#8704)](https://github.com/PennyLaneAI/pennylane/pull/8704)

  - :class:`~.CRX`, :class:`~.CRY`, :class:`~.CRZ`
  - :class:`~.ControlledPhaseShift`
  - :class:`~.IsingXX`, :class:`~.IsingYY`, :class:`~.IsingZZ`
  - :class:`~.PSWAP`
  - :class:`~.RX`, :class:`~.RY`, :class:`~.RZ`
  - :class:`~.SingleExcitation`, :class:`~.DoubleExcitation`
  - :class:`~.SWAP`, :class:`~.ISWAP`, :class:`~.SISWAP`
  - :class:`~.CY`, :class:`~.CZ`, :class:`~.CSWAP`, :class:`~.CNOT`, :class:`~.Toffoli`

<h4>Compile Pipeline and Transforms </h4>

* A new :class:`~.CompilePipeline` class (previously known as the `TransformProgram`) is now available
  at the top level as `qml.CompilePipeline`. Using this class you can now define large and complex
  compilation pipelines in an intuitive and flexible way. For backward compatibility, the `TransformProgram`
  class can still be accessed from `pennylane.transforms.core`.
  [(#8735)](https://github.com/PennyLaneAI/pennylane/pull/8735)

* For naming consistency, uses of the term "transform program" have been updated to "compile pipeline" across the codebase.
  Correspondingly, the module `pennylane.transforms.core.transform_program` has been renamed to
  `pennylane.transforms.core.compile_pipeline`, and the old name is no longer available.
  [(#8735)](https://github.com/PennyLaneAI/pennylane/pull/8735)

* The ``TransformDispatcher`` class has been renamed to :class:`~.transforms.core.Transform` and is now
  available at the top level as `qml.transform`. For backward compatibility, `TransformDispatcher`
  can still be accessed from `pennylane.transforms.core`.
  [(#8756)](https://github.com/PennyLaneAI/pennylane/pull/8756)

* The :class:`~.transforms.core.Transform` class (previously known as the `TransformDispatcher`), 
  :class:`~.transforms.core.BoundTransform` class (previously known as the `TransformContainer`), 
  and :class:`~.CompilePipeline` class (previously known as the `TransformProgram`) are updated to
  support intuitive composition of transform programs using `+` and `*` operators.
  [(#8703)](https://github.com/PennyLaneAI/pennylane/pull/8703)
  [(#8730)](https://github.com/PennyLaneAI/pennylane/pull/8730)

  ```pycon
  >>> import pennylane as qml
  >>> qml.transforms.merge_rotations + qml.transforms.cancel_inverses(recursive=True)
  CompilePipeline(merge_rotations, cancel_inverses)
  ```

* The following changes are made to the API of the :class:`~.CompilePipeline` (previously known as the `TransformProgram`)
  [(#8751)](https://github.com/PennyLaneAI/pennylane/pull/8751)
  [(#8774)](https://github.com/PennyLaneAI/pennylane/pull/8774)
  [(#8781)](https://github.com/PennyLaneAI/pennylane/pull/8781)

  - `push_back` is renamed to `append`, and it now accepts both :class:`~.transforms.core.Transform` and :class:`~.trasnforms.core.BoundTransform`.
  - `insert_front` and `insert_front_transform` are removed in favour of a new `insert` method which inserts a transform at any given index.
  - `get_last` is removed, use `pipeline[-1]` to access the last transform instead.
  - `pop_front` is removed in favour of a new `pop` method which removes the transform at any given index.
  - `is_empty` is removed, use `bool(pipeline)` or `len(pipeline) == 0` to check if `pipeline` is empty.
  - Added a `remove` method which removes all matching transforms from the pipeline.
  - The `prune_dynamic_transform` method is removed.

* A :class:`~.CompilePipeline` (previously known as the `TransformProgram`) can now be applied directly on a :class:`~.QNode`.
  [(#8731)](https://github.com/PennyLaneAI/pennylane/pull/8731)

  ```python
  import pennylane as qml

  pipeline = qml.transforms.merge_rotations + qml.transforms.cancel_inverses(recursive=True)

  @pipeline
  @qml.qnode(qml.device("default.qubit"))
  def circuit():
    qml.H(0)
    qml.H(0)
    qml.RX(0.5, 1)
    qml.RX(0.2, 1)
    return qml.expval(qml.Z(0) @ qml.Z(1))
  ```
  ```pycon
  >>> print(qml.draw(circuit)())
  0: ───────────┤ ╭<Z@Z>
  1: ──RX(0.70)─┤ ╰<Z@Z>
  ```

* A :class:`~.CompilePipeline` can be initialized by passing any number of transforms or other ``CompilePipeline``s,
  providing more flexibility than the previous ``TransformProgram`` class.
  [(#8750)](https://github.com/PennyLaneAI/pennylane/pull/8750)

<<<<<<< HEAD
* Added an ``extend`` method to :class:`~.transforms.core.CompilePipeline` for appending multiple 
  transforms from an iterable or another ``CompilePipeline``.
  [(#8820)](https://github.com/PennyLaneAI/pennylane/pull/8820)

<h3>Improvements 🛠</h3>

* The `ResourcesUndefinedError` has been removed from the `adjoint`, `ctrl`, and `pow` resource
  decomposition methods of `ResourceOperator` to avoid using errors as control flow.
  [(#8598)](https://github.com/PennyLaneAI/pennylane/pull/8598)
=======
  ```python
  >>> pipeline = qml.CompilePipeline(qml.transforms.commute_controlled, qml.transforms.cancel_inverses)
  >>> qml.CompilePipeline(pipeline, qml.transforms.merge_rotations)
  CompilePipeline(commute_controlled, cancel_inverses, merge_rotations)
  ```
>>>>>>> e3fd6220

* Quantum compilation passes in MLIR and XDSL can now be applied using the core PennyLane transform
  infrastructure, instead of using Catalyst-specific tools. This is made possible by a new argument in
  :func:`~pennylane.transform` and :class:`~.transforms.core.Transform` called ``pass_name``, which 
  accepts a string corresponding to the name of the compilation pass. The ``pass_name`` argument 
  ensures that the given compilation pass will be used when `qjit` is applied to a workflow, where the 
  pass is performed in MLIR or xDSL.
  [(#8539)](https://github.com/PennyLaneAI/pennylane/pull/8539)

<h4>Analyzing your algorithms quickly and easily with resource estimation</h4>

* Users can now set precisions for a larger variety of `ResourceOperator`s in
  :mod:`estimator <pennylane.estimator>` using
  :meth:`ResourceConfig.set_precision <pennylane.estimator.resource_config.ResourceConfig.set_precision>`
  thanks to the addition of the `resource_key` keyword argument.
  [(#8561)](https://github.com/PennyLaneAI/pennylane/pull/8561)

* Users can now estimate the resources of Trotterization for Pauli Hamiltonians, using the new
  :class:`estimator.PauliHamiltonian <pennylane.estimator.compact_hamiltonian.PauliHamiltonian>`
  resource Hamiltonian class and the new
  :class:`estimator.TrotterPauli <pennylane.estimator.templates.TrotterPauli>`
  resource operator.
  [(#8546)](https://github.com/PennyLaneAI/pennylane/pull/8546)

* Added `PauliHamiltonian.num_terms` property to the ``qml.estimator.PauliHamiltonian`` class.
  Users can more easily access the total number of terms (Pauli words) from the `PauliHamiltonian` object directly.
  [(#8761)](https://github.com/PennyLaneAI/pennylane/pull/8761)

* Users can now estimate the resources for the Generalized Quantum Signal Processing (GQSP)
  algorithm using :class:`estimator.GQSP <pennylane.estimator.templates.qsp.GQSP>` and
  :class:`estimator.GQSPTimeEvolution <pennylane.estimator.templates.qsp.GQSPTimeEvolution>`.
  [(#8675)](https://github.com/PennyLaneAI/pennylane/pull/8675)

* Users can now easily generate the LCU representation of a ``qml.estimator.PauliHamiltonian``
  using the new :class:`estimator.SelectPauli <pennylane.estimator.templates.select.SelectPauli>` operator.
  [(#8675)](https://github.com/PennyLaneAI/pennylane/pull/8675)

* Users can now estimate the resources for the Qubitization algorithm with two new resource
  operators: :class:`estimator.Reflection <pennylane.estimator.templates.subroutines.Reflection>` and
  :class:`estimator.Qubitization <pennylane.estimator.templates.subroutines.Qubitization>`.
  [(#8675)](https://github.com/PennyLaneAI/pennylane/pull/8675)

* Users can now estimate the resources for the Quantum Signal Processing (QSP) and Quantum Singular
  Value Transformation (QSVT) algorithms using two new resource operators: :class:`estimator.QSP <pennylane.estimator.templates.qsp.QSP>` and :class:`estimator.QSVT <pennylane.estimator.templates.qsp.QSVT>`.
  [(#8733)](https://github.com/PennyLaneAI/pennylane/pull/8733)

* Added the :class:`estimator.UnaryIterationQPE <pennylane.estimator.templates.subroutines.UnaryIterationQPE>` subroutine in the :mod:`estimator <pennylane.estimator>`
  module. It is a variant of the Qubitized Quantum Phase Estimation algorithm. This allows for reduced T and Toffoli gate count, in return
  for additional qubits used.
  [(#8708)](https://github.com/PennyLaneAI/pennylane/pull/8708)

* A new :func:`~pennylane.resource.algo_error` function has been added to compute algorithm-specific 
  errors from quantum circuits. This provides a dedicated entry point for retrieving error information 
  that was previously accessible through :func:`~pennylane.specs`. The function works with QNodes and 
  returns a dictionary of error types and their computed values.
  [(#8787)](https://github.com/PennyLaneAI/pennylane/pull/8787)

  ```python
  import pennylane as qml
  from pennylane.resource import SpectralNormError
  from pennylane.resource.error import ErrorOperation
  
  class ApproximateRX(ErrorOperation):
      def __init__(self, phi, wires):
          super().__init__(phi, wires=wires)
      
      def error(self):
          return SpectralNormError(0.01)  # simplified example
  
  dev = qml.device("default.qubit")
  
  @qml.qnode(dev)
  def circuit():
      ApproximateRX(0.5, wires=0)
      return qml.state()
  ```

  ```pycon
  >>> qml.resource.algo_error(circuit)()
  {'SpectralNormError': SpectralNormError(0.01)}
  ```

<h4>Seamless resource tracking and circuit visualization for compiled programs </h4>

* A new :func:`~.marker` function allows for easy inspection at particular points in a transform program
  with :func:`~.specs` and :func:`~.drawer.draw` instead of having to increment ``level``
  by integer amounts when not using any Catalyst passes.
  [(#8684)](https://github.com/PennyLaneAI/pennylane/pull/8684)

  The :func:`~.marker` function works like a transform in PennyLane, and can be deployed as
  a decorator on top of QNodes:

  ```python
  @qml.marker(level="rotations-merged")
  @qml.transforms.merge_rotations
  @qml.marker(level="my-level")
  @qml.transforms.cancel_inverses
  @qml.transforms.decompose(gate_set={qml.RX})
  @qml.qnode(qml.device('lightning.qubit'))
  def circuit():
      qml.RX(0.2,0)
      qml.X(0)
      qml.X(0)
      qml.RX(0.2, 0)
      return qml.state()
  ```

  The string supplied to ``marker`` can then be used as an argument to ``level`` in ``draw``
  and ``specs``, showing the cumulative result of applying transforms up to the marker:

  ```pycon
  >>> print(qml.draw(circuit, level="my-level")())
  0: ──RX(0.20)──RX(3.14)──RX(3.14)──RX(0.20)─┤  State
  >>> print(qml.draw(circuit, level="rotations-merged")())
  0: ──RX(6.68)─┤  State
  ```

<h4> New templates </h4>

* A new template :class:`~.MultiplexerStatePreparation` has been added. This template allows preparing arbitrary states
  using :class:`~.SelectPauliRot` operations.
  [(#8581)](https://github.com/PennyLaneAI/pennylane/pull/8581)

  Using :class:`~.MultiplexerStatePreparation` is analogous to using other state preparation techniques in PennyLane.

  ```python
  probs_vector = np.array([0.5, 0., 0.25, 0.25])

  dev = qml.device("default.qubit", wires = 2)
  wires = [0, 1]

  @qml.qnode(dev)
  def circuit():
    qml.MultiplexerStatePreparation(np.sqrt(probs_vector), wires)
    return qml.probs(wires)
  ```
  
  ```pycon
  >>> np.round(circuit(), 2)
  array([0.5 , 0.  , 0.25, 0.25])
  ```

For theoretical details, see [arXiv:0208112](https://arxiv.org/abs/quant-ph/0208112).

<h3>Improvements 🛠</h3>

* The `ResourcesUndefinedError` has been removed from the `adjoint`, `ctrl`, and `pow` resource
  decomposition methods of `ResourceOperator` to avoid using errors as control flow.
  [(#8598)](https://github.com/PennyLaneAI/pennylane/pull/8598)

* `@partial` is not needed anymore for using transforms as decorators with arguments.
  Now, the following two usages are equivalent:

  ```python
  @partial(qml.transforms.decompose, gate_set={qml.RX, qml.CNOT})
  @qml.qnode(qml.device('default.qubit', wires=2))
  def circuit():
      qml.Hadamard(wires=0)
      qml.CZ(wires=[0,1])
      return qml.expval(qml.Z(0))
  ```

  ```python
  @qml.transforms.decompose(gate_set={qml.RX, qml.CNOT})
  @qml.qnode(qml.device('default.qubit', wires=2))
  def circuit():
      qml.Hadamard(wires=0)
      qml.CZ(wires=[0,1])
      return qml.expval(qml.Z(0))
  ```

  [(#8730)](https://github.com/PennyLaneAI/pennylane/pull/8730)
  [(#8754)](https://github.com/PennyLaneAI/pennylane/pull/8754)

* When program capture is enabled, `qml.adjoint` and `qml.ctrl` can now be called on
  operators that were constructed ahead of time and used as closure variables.
  [(#8816)](https://github.com/PennyLaneAI/pennylane/pull/8816)

* `qml.measure` can now be used as a frontend for `catalyst.measure`.
  [(#8782)](https://github.com/PennyLaneAI/pennylane/pull/8782)

* `qml.while_loop` and `qml.for_loop` can now lazily dispatch to catalyst when called,
  instead of dispatching upon creation.
  [(#8786)](https://github.com/PennyLaneAI/pennylane/pull/8786)

<h4>Resource estimation</h4>

* Added `Resources.total_wires` and `Resources.total_gates` properties to the 
  ``qml.estimator.Resources`` class. Users can more easily access these quantities from the `Resources` object directly.
  [(#8761)](https://github.com/PennyLaneAI/pennylane/pull/8761)

* Improved the resource decomposition for the :class:`~pennylane.estimator.QROM` class. The cost has
  been reduced in cases when users specify `restored = True` and `sel_swap_depth = 1`.
  [(#8761)](https://github.com/PennyLaneAI/pennylane/pull/8761)

* Improved :mod:`estimator <pennylane.estimator>`'s
  resource decomposition of `PauliRot` to match the optimal resources
  for certain special cases of Pauli strings (e.g. for `XX` and `YY` type Pauli strings).
  [(#8562)](https://github.com/PennyLaneAI/pennylane/pull/8562)

* Users can now estimate the resources for quantum circuits that contain or decompose into
  any of the following symbolic operators: :class:`~.ChangeOpBasis`, :class:`~.Prod`,
  :class:`~.Controlled`, :class:`~.ControlledOp`, :class:`~.Pow`, and :class:`~.Adjoint`.
  [(#8464)](https://github.com/PennyLaneAI/pennylane/pull/8464)

<h4>Decompositions</h4>

* Added decompositions of the ``RX``, ``RY`` and ``RZ`` rotations into one of the other two, as well
  as basis changing Clifford gates, to the graph-based decomposition system.
  [(#8569)](https://github.com/PennyLaneAI/pennylane/pull/8569)

* A new decomposition has been added for the Controlled :class:`~.SemiAdder`,
  which is efficient and skips controlling all gates in its decomposition.
  [(#8423)](https://github.com/PennyLaneAI/pennylane/pull/8423)

* Added a :meth:`~pennylane.devices.DeviceCapabilities.gate_set` method to :class:`~pennylane.devices.DeviceCapabilities`
  that produces a set of gate names to be used as the target gate set in decompositions.
  [(#8522)](https://github.com/PennyLaneAI/pennylane/pull/8522)

* The :func:`~pennylane.transforms.decompose` transform now accepts a `minimize_work_wires` argument. With
  the new graph-based decomposition system activated via :func:`~pennylane.decomposition.enable_graph`,
  and `minimize_work_wires` set to `True`, the decomposition system will select decomposition rules that
  minimizes the maximum number of simultaneously allocated work wires.
  [(#8729)](https://github.com/PennyLaneAI/pennylane/pull/8729)
  [(#8734)](https://github.com/PennyLaneAI/pennylane/pull/8734)

* Qualtran call graphs built via :func:`qml.to_bloq <pennylane.to_bloq>` now use PennyLane's resource estimation
  module by default (``call_graph='estimator'``). This provides faster resource counting. 
  To use the previous behaviour based on PennyLane decompositions, set 
  ``call_graph='decomposition'``.
  [(#8390)](https://github.com/PennyLaneAI/pennylane/pull/8390)

* Added a new decomposition, `_decompose_2_cnots`, for the two-qubit decomposition for `QubitUnitary`.
  It supports the analytical decomposition a two-qubit unitary known to require exactly 2 CNOTs.
  [(#8666)](https://github.com/PennyLaneAI/pennylane/issues/8666)

* `Operator.decomposition` will fallback to the first entry in `qml.list_decomps` if the `Operator.compute_decomposition`
  method is not overridden.
  [(#8686)](https://github.com/PennyLaneAI/pennylane/pull/8686)

* The `~.BasisRotation` graph decomposition was re-written in a qjit friendly way with PennyLane control flow.
  [(#8560)](https://github.com/PennyLaneAI/pennylane/pull/8560)
  [(#8608)](https://github.com/PennyLaneAI/pennylane/pull/8608)
  [(#8620)](https://github.com/PennyLaneAI/pennylane/pull/8620)

* The new graph based decompositions system enabled via :func:`~.decomposition.enable_graph` now supports the following
  additional templates.
  [(#8520)](https://github.com/PennyLaneAI/pennylane/pull/8520)
  [(#8515)](https://github.com/PennyLaneAI/pennylane/pull/8515)
  [(#8516)](https://github.com/PennyLaneAI/pennylane/pull/8516)
  [(#8555)](https://github.com/PennyLaneAI/pennylane/pull/8555)
  [(#8558)](https://github.com/PennyLaneAI/pennylane/pull/8558)
  [(#8538)](https://github.com/PennyLaneAI/pennylane/pull/8538)
  [(#8534)](https://github.com/PennyLaneAI/pennylane/pull/8534)
  [(#8582)](https://github.com/PennyLaneAI/pennylane/pull/8582)
  [(#8543)](https://github.com/PennyLaneAI/pennylane/pull/8543)
  [(#8554)](https://github.com/PennyLaneAI/pennylane/pull/8554)
  [(#8616)](https://github.com/PennyLaneAI/pennylane/pull/8616)
  [(#8602)](https://github.com/PennyLaneAI/pennylane/pull/8602)
  [(#8600)](https://github.com/PennyLaneAI/pennylane/pull/8600)
  [(#8601)](https://github.com/PennyLaneAI/pennylane/pull/8601)
  [(#8595)](https://github.com/PennyLaneAI/pennylane/pull/8595)
  [(#8586)](https://github.com/PennyLaneAI/pennylane/pull/8586)
  [(#8614)](https://github.com/PennyLaneAI/pennylane/pull/8614)

  - :class:`~.QSVT`
  - :class:`~.AmplitudeEmbedding`
  - :class:`~.AllSinglesDoubles`
  - :class:`~.SimplifiedTwoDesign`
  - :class:`~.GateFabric`
  - :class:`~.AngleEmbedding`
  - :class:`~.IQPEmbedding`
  - :class:`~.kUpCCGSD`
  - :class:`~.QAOAEmbedding`
  - :class:`~.BasicEntanglerLayers`
  - :class:`~.HilbertSchmidt`
  - :class:`~.LocalHilbertSchmidt`
  - :class:`~.QuantumMonteCarlo`
  - :class:`~.ArbitraryUnitary`
  - :class:`~.ApproxTimeEvolution`
  - :class:`~.ParticleConservingU2`
  - :class:`~.ParticleConservingU1`
  - :class:`~.CommutingEvolution`

* A new decomposition has been added to :class:`pennylane.Toffoli`. This decomposition uses one
  work wire and :class:`pennylane.TemporaryAND` operators to reduce the resources needed.
  [(#8549)](https://github.com/PennyLaneAI/pennylane/pull/8549)

* The :func:`~pennylane.pauli_decompose` now supports decomposing scipy's sparse matrices,
  allowing for efficient decomposition of large matrices that cannot fit in memory when written as
  dense arrays.
  [(#8612)](https://github.com/PennyLaneAI/pennylane/pull/8612)
  
* A decomposition has been added to the adjoint of :class:`pennylane.TemporaryAND`. This decomposition relies on mid-circuit measurments and does not require any T gates.
  [(#8633)](https://github.com/PennyLaneAI/pennylane/pull/8633)

* The graph-based decomposition system now supports decomposition rules that contains mid-circuit measurements.
  [(#8079)](https://github.com/PennyLaneAI/pennylane/pull/8079)

* The decompositions for several templates have been updated to use
  :class:`~.ops.op_math.ChangeOpBasis`, which makes their decompositions more resource efficient
  by eliminating unnecessary controlled operations. The templates include :class:`~.PhaseAdder`,
  :class:`~.TemporaryAND`, :class:`~.QSVT`, and :class:`~.SelectPauliRot`.
  [(#8490)](https://github.com/PennyLaneAI/pennylane/pull/8490)
  [(#8577)](https://github.com/PennyLaneAI/pennylane/pull/8577)
  [(#8721)](https://github.com/PennyLaneAI/pennylane/issues/8721)

<h4>Other improvements</h4>

* The constant to convert the length unit Bohr to Angstrom in ``qml.qchem`` is updated to use scipy constants.
  [(#8537)](https://github.com/PennyLaneAI/pennylane/pull/8537)

* :class:`~.transforms.core.TransformContainer` has been renamed to :class:`~.transforms.core.BoundTransform`.
  The old name is still available in the same location.
  [(#8753)](https://github.com/PennyLaneAI/pennylane/pull/8753)

* `qml.for_loop` will now fall back to a standard Python `for` loop if capturing a condensed, structured loop fails
  with program capture enabled.
  [(#8615)](https://github.com/PennyLaneAI/pennylane/pull/8615)

* `qml.cond` will now use standard Python logic if all predicates have concrete values. A nested
  control flow primitive will no longer be captured as it is not needed.
  [(#8634)](https://github.com/PennyLaneAI/pennylane/pull/8634)

* Added a keyword argument ``recursive`` to ``qml.transforms.cancel_inverses`` that enables
  recursive cancellation of nested pairs of mutually inverse gates. This makes the transform
  more powerful, because it can cancel larger blocks of inverse gates without having to scan
  the circuit from scratch. By default, the recursive cancellation is enabled (``recursive=True``).
  To obtain previous behaviour, disable it by setting ``recursive=False``.
  [(#8483)](https://github.com/PennyLaneAI/pennylane/pull/8483)

* `qml.grad` and `qml.jacobian` now lazily dispatch to catalyst and program
  capture, allowing for `qml.qjit(qml.grad(c))` and `qml.qjit(qml.jacobian(c))` to work.
  [(#8382)](https://github.com/PennyLaneAI/pennylane/pull/8382)

* Both the generic and transform-specific application behavior of a :class:`~.transforms.core.Transform`
  can be overwritten with `Transform.generic_register` and `my_transform.register`.
  [(#7797)](https://github.com/PennyLaneAI/pennylane/pull/7797)

* With capture enabled, measurements can now be performed on Operator instances passed as closure
  variables from outside the workflow scope.
  [(#8504)](https://github.com/PennyLaneAI/pennylane/pull/8504)

* Wires can be specified via `range` with program capture and autograph.
  [(#8500)](https://github.com/PennyLaneAI/pennylane/pull/8500)

* The :func:`~pennylane.transforms.decompose` transform no longer raises an error if both `gate_set` and
  `stopping_condition` are provided, or if `gate_set` is a dictionary, when the new graph-based decomposition
  system is disabled.
  [(#8532)](https://github.com/PennyLaneAI/pennylane/pull/8532)

* The :class:`~.pennylane.estimator.templates.SelectTHC` resource operation is upgraded to allow for a trade-off between the number of qubits and T-gates.
  This provides more flexibility in optimizing algorithms.
  [(#8682)](https://github.com/PennyLaneAI/pennylane/pull/8682)
  
* The `~pennylane.estimator.compact_hamiltonian.CDFHamiltonian`, `~pennylane.estimator.compact_hamiltonian.THCHamiltonian`,
  `~pennylane.estimator.compact_hamiltonian.VibrationalHamiltonian`, and `~pennylane.estimator.compact_hamiltonian.VibronicHamiltonian`
  classes were modified to take the 1-norm of the Hamiltonian as an optional argument.
  [(#8697)](https://github.com/PennyLaneAI/pennylane/pull/8697)

* Added a custom solver to :func:`~.transforms.intermediate_reps.rowcol` for linear systems
  over :math:`\mathbb{Z}_2` based on Gauss-Jordan elimination. This removes the need to install
  the ``galois`` package for this single function and provides a minor performance improvement.
  [(#8771)](https://github.com/PennyLaneAI/pennylane/pull/8771)

<h3>Labs: a place for unified and rapid prototyping of research software 🧪</h3>

* A new transform :func:`~.transforms.select_pauli_rot_phase_gradient` has been added. It allows 
  implementing arbitrary :class:`~.SelectPauliRot` rotations with a phase gradient resource state and 
  semi-in-place addition (:class:`~.SemiAdder`).
  [(#8738)](https://github.com/PennyLaneAI/pennylane/pull/8738)

<h3>Breaking changes 💔</h3>

* The `final_transform` property of the :class:`~.transforms.core.BoundTransform` has been renamed 
  to `is_final_transform` to better follow the naming convention for boolean properties. The `transform` 
  property of the :class:`~.transforms.core.Transform` and :class:`~.transforms.core.BoundTransform` 
  has been renamed to `tape_transform` to avoid ambiguity.
  [(#8756)](https://github.com/PennyLaneAI/pennylane/pull/8756)

* Qualtran call graphs built via :func`:~.to_bloq` now return resource counts via PennyLane's resource estimation module
  instead of via PennyLane decompositions. To restore the previous behaviour, set ``call_graph='decomposition'``.
  [(#8390)](https://github.com/PennyLaneAI/pennylane/pull/8390)

  ```python
  # New default behaviour (estimator mode)
  >>> qml.to_bloq(qml.QFT(wires=range(5)), map_ops=False).call_graph()[1]
  {Hadamard(): 5, CNOT(): 26, TGate(is_adjoint=False): 1320}

  # Previous behaviour (decomposition mode)
  >>> qml.to_bloq(qml.QFT(wires=range(5)), map_ops=False, call_graph='decomposition').call_graph()[1]
  {Hadamard(): 5,
   ZPowGate(exponent=-0.15915494309189535, eps=1e-11): 10,
   ZPowGate(exponent=-0.15915494309189535, eps=5e-12): 10,
   ZPowGate(exponent=0.15915494309189535, eps=5e-12): 10,
   CNOT(): 20,
   TwoBitSwap(): 2
  }
  ```
* The output format of `qml.specs` has been restructured into a dataclass to streamline the outputs.
  Some legacy information has been removed from the new output format.
  [(#8713)](https://github.com/PennyLaneAI/pennylane/pull/8713)

* The unified compiler, implemented in the `qml.compiler.python_compiler` submodule, has been removed from PennyLane.
  It has been migrated to Catalyst, available as `catalyst.python_interface`.
  [(#8662)](https://github.com/PennyLaneAI/pennylane/pull/8662)

* `qml.transforms.map_wires` no longer supports plxpr transforms.
  [(#8683)](https://github.com/PennyLaneAI/pennylane/pull/8683)

* ``QuantumScript.to_openqasm`` has been removed. Please use ``qml.to_openqasm`` instead. This removes duplicated
  functionality for converting a circuit to OpenQASM code.
  [(#8499)](https://github.com/PennyLaneAI/pennylane/pull/8499)

* Providing ``num_steps`` to :func:`pennylane.evolve`, :func:`pennylane.exp`, :class:`pennylane.ops.Evolution`,
  and :class:`pennylane.ops.Exp` has been disallowed. Instead, use :class:`~.TrotterProduct` for approximate
  methods, providing the ``n`` parameter to perform the Suzuki-Trotter product approximation of a Hamiltonian
  with the specified number of Trotter steps.
  [(#8474)](https://github.com/PennyLaneAI/pennylane/pull/8474)

  As a concrete example, consider the following case:

  .. code-block:: python

    coeffs = [0.5, -0.6]
    ops = [qml.X(0), qml.X(0) @ qml.Y(1)]
    H_flat = qml.dot(coeffs, ops)

  Instead of computing the Suzuki-Trotter product approximation as:

  ```pycon
  >>> qml.evolve(H_flat, num_steps=2).decomposition()
  [RX(0.5, wires=[0]),
  PauliRot(-0.6, XY, wires=[0, 1]),
  RX(0.5, wires=[0]),
  PauliRot(-0.6, XY, wires=[0, 1])]
  ```

  The same result can be obtained using :class:`~.TrotterProduct` as follows:

  ```pycon
  >>> decomp_ops = qml.adjoint(qml.TrotterProduct(H_flat, time=1.0, n=2)).decomposition()
  >>> [simp_op for op in decomp_ops for simp_op in map(qml.simplify, op.decomposition())]
  [RX(0.5, wires=[0]),
  PauliRot(-0.6, XY, wires=[0, 1]),
  RX(0.5, wires=[0]),
  PauliRot(-0.6, XY, wires=[0, 1])]
  ```

* The value ``None`` has been removed as a valid argument to the ``level`` parameter in the
  :func:`pennylane.workflow.get_transform_program`, :func:`pennylane.workflow.construct_batch`,
  :func:`pennylane.draw`, :func:`pennylane.draw_mpl`, and :func:`pennylane.specs` transforms.
  Please use ``level='device'`` instead to apply the transform at the device level.
  [(#8477)](https://github.com/PennyLaneAI/pennylane/pull/8477)

* Access to ``add_noise``, ``insert`` and noise mitigation transforms from the ``pennylane.transforms`` module is deprecated.
  Instead, these functions should be imported from the ``pennylane.noise`` module.
  [(#8477)](https://github.com/PennyLaneAI/pennylane/pull/8477)

* ``qml.qnn.cost.SquaredErrorLoss`` has been removed. Instead, this hybrid workflow can be accomplished
  with a function like ``loss = lambda *args: (circuit(*args) - target)**2``.
  [(#8477)](https://github.com/PennyLaneAI/pennylane/pull/8477)

* Some unnecessary methods of the ``qml.CircuitGraph`` class have been removed:
  [(#8477)](https://github.com/PennyLaneAI/pennylane/pull/8477)

  - ``print_contents`` in favor of ``print(obj)``
  - ``observables_in_order`` in favor of ``observables``
  - ``operations_in_order`` in favor of ``operations``
  - ``ancestors_in_order(obj)`` in favor of ``ancestors(obj, sort=True)``
  - ``descendants_in_order(obj)`` in favor of ``descendants(obj, sort=True)``

* ``pennylane.devices.DefaultExecutionConfig`` has been removed. Instead, use
  ``qml.devices.ExecutionConfig()`` to create a default execution configuration.
  [(#8470)](https://github.com/PennyLaneAI/pennylane/pull/8470)

* Specifying the ``work_wire_type`` argument in ``qml.ctrl`` and other controlled operators as ``"clean"`` or
  ``"dirty"`` is disallowed. Use ``"zeroed"`` to indicate that the work wires are initially in the :math:`|0\rangle`
  state, and ``"borrowed"`` to indicate that the work wires can be in any arbitrary state. In both cases, the
  work wires are assumed to be restored to their original state upon completing the decomposition.
  [(#8470)](https://github.com/PennyLaneAI/pennylane/pull/8470)

* `QuantumScript.shape` and `QuantumScript.numeric_type` are removed. The corresponding `MeasurementProcess`
  methods should be used instead.
  [(#8468)](https://github.com/PennyLaneAI/pennylane/pull/8468)

* `MeasurementProcess.expand` is removed.
  `qml.tape.QuantumScript(mp.obs.diagonalizing_gates(), [type(mp)(eigvals=mp.obs.eigvals(), wires=mp.obs.wires)])`
  can be used instead.
  [(#8468)](https://github.com/PennyLaneAI/pennylane/pull/8468)

* The `qml.QNode.add_transform` method is removed.
  Instead, please use `QNode.transform_program.push_back(transform_container=transform_container)`.
  [(#8468)](https://github.com/PennyLaneAI/pennylane/pull/8468)

* The ``max_work_wires`` argument of the :func:`~pennylane.transforms.decompose` transform has been renamed to ``num_work_wires``.
  [(#8769)](https://github.com/PennyLaneAI/pennylane/pull/8769)

* ``argnum`` has been renamed ``argnums`` for ``qml.grad``, ``qml.jacobian``, ``qml.jvp`` and ``qml.vjp``.
  [(#8496)](https://github.com/PennyLaneAI/pennylane/pull/8496)
  [(#8481)](https://github.com/PennyLaneAI/pennylane/pull/8481)

* `qml.cond`, the `QNode`, transforms, `qml.grad`, and `qml.jacobian` no longer treat all keyword arguments as static
  arguments. They are instead treated as dynamic, numerical inputs, matching the behaviour of Jax and Catalyst.
  [(#8290)](https://github.com/PennyLaneAI/pennylane/pull/8290)

* `qml.cond` will also accept a partial of an operator type as the true function without a false function
  when capture is enabled.
  [(#8776)](https://github.com/PennyLaneAI/pennylane/pull/8776)

* The :func:`~.dynamic_one_shot` transform can no longer be applied directly on a QNode.
  [(8781)](https://github.com/PennyLaneAI/pennylane/pull/8781)

<h3>Deprecations 👋</h3>

* Maintenance support of NumPy<2.0 is deprecated as of v0.44 and will be completely dropped in v0.45.
  Future versions of PennyLane will only work with NumPy>=2.0.
  We recommend upgrading your version of NumPy to benefit from enhanced support and features.
  [(#8578)](https://github.com/PennyLaneAI/pennylane/pull/8578)
  [(#8497)](https://github.com/PennyLaneAI/pennylane/pull/8497)

* The ``custom_decomps`` keyword argument to ``qml.device`` has been deprecated and will be removed
  in 0.45. Instead, with ``qml.decomposition.enable_graph()``, new decomposition rules can be defined as
  quantum functions with registered resources. See :mod:`pennylane.decomposition` for more details.

* `qml.measure`, `qml.measurements.MidMeasureMP`, `qml.measurements.MeasurementValue`,
  and `qml.measurements.get_mcm_predicates` are now located in `qml.ops.mid_measure`.
  `MidMeasureMP` is now renamed to `MidMeasure`.
  `qml.measurements.find_post_processed_mcms` is now `qml.devices.qubit.simulate._find_post_processed_mcms`,
  and is being made private, as it is an utility for tree-traversal.
  [(#8466)](https://github.com/PennyLaneAI/pennylane/pull/8466)

* The ``pennylane.operation.Operator.is_hermitian`` property has been deprecated and renamed
  to ``pennylane.operation.Operator.is_verified_hermitian`` as it better reflects the functionality of this property.
  The deprecated access through ``is_hermitian`` will be removed in PennyLane v0.45.
  Alternatively, consider using the ``pennylane.is_hermitian`` function instead as it provides a more reliable check for hermiticity.
  Please be aware that it comes with a higher computational cost.
  [(#8494)](https://github.com/PennyLaneAI/pennylane/pull/8494)

* Access to the follow functions and classes from the ``pennylane.resources`` module are deprecated. Instead, these functions must be imported from the ``pennylane.estimator`` module.
  [(#8484)](https://github.com/PennyLaneAI/pennylane/pull/8484)

  - ``qml.estimator.estimate_shots`` in favor of ``qml.resources.estimate_shots``
  - ``qml.estimator.estimate_error`` in favor of ``qml.resources.estimate_error``
  - ``qml.estimator.FirstQuantization`` in favor of ``qml.resources.FirstQuantization``
  - ``qml.estimator.DoubleFactorization`` in favor of ``qml.resources.DoubleFactorization``

* The :func:`pennylane.devices.preprocess.mid_circuit_measurements` transform is deprecated. Instead,
  the device should determine which mcm method to use, and explicitly include :func:`~pennylane.transforms.dynamic_one_shot`
  or :func:`~pennylane.transforms.defer_measurements` in its preprocess transforms if necessary.
  [(#8467)](https://github.com/PennyLaneAI/pennylane/pull/8467)

* Passing a function to the ``gate_set`` argument in the :func:`~pennylane.transforms.decompose` transform
  is deprecated. The ``gate_set`` argument expects a static iterable of operator type and/or operator names,
  and the function should be passed to the ``stopping_condition`` argument instead.
  [(#8533)](https://github.com/PennyLaneAI/pennylane/pull/8533)

  The example below illustrates how you can provide a function as the ``stopping_condition`` in addition to providing a
  ``gate_set``. The decomposition of each operator will then stop once it reaches the gates in the ``gate_set`` or the
  ``stopping_condition`` is satisfied.

  ```python
  import pennylane as qml

  @qml.transforms.decompose(gate_set={"H", "T", "CNOT"}, stopping_condition=lambda op: len(op.wires) <= 2)
  @qml.qnode(qml.device("default.qubit"))
  def circuit():
      qml.Hadamard(wires=[0])
      qml.Toffoli(wires=[0,1,2])
      return qml.expval(qml.Z(0))
  ```

  ```pycon
  >>> print(qml.draw(circuit)())
  0: ──H────────╭●───────────╭●────╭●──T──╭●─┤  <Z>
  1: ────╭●─────│─────╭●─────│───T─╰X──T†─╰X─┤
  2: ──H─╰X──T†─╰X──T─╰X──T†─╰X──T──H────────┤
  ```

<h3>Internal changes ⚙️</h3>

* The `_grad.py` file in split into a folder for improved source code organization.
  [(#8800)](https://github.com/PennyLaneAI/pennylane/pull/8800)

* Updated `pyproject.toml` with project dependencies to replace the requirements files. Updated workflows to use installations from `pyproject.toml`.
  [(8702)](https://github.com/PennyLaneAI/pennylane/pull/8702)

* `qml.cond`, the `QNode`, transforms, `qml.grad`, and `qml.jacobian` no longer treat all keyword arguments as static
  arguments. They are instead treated as dynamic, numerical inputs, matching the behaviour of Jax and Catalyst.
  [(#8290)](https://github.com/PennyLaneAI/pennylane/pull/8290)

* To adjust to the Python 3.14, some error messages expectations have been updated in tests; `get_type_str` added a special branch to handle `Union`.
  The import of networkx is softened to not occur on import of pennylane to work around a bug in Python 3.14.1.
  [(#8568)](https://github.com/PennyLaneAI/pennylane/pull/8568)
  [(#8737)](https://github.com/PennyLaneAI/pennylane/pull/8737)

* Bump `jax` version to `0.7.1` for `capture` module.
  [(#8715)](https://github.com/PennyLaneAI/pennylane/pull/8715)

* Bump `jax` version to `0.7.0` for `capture` module.
  [(#8701)](https://github.com/PennyLaneAI/pennylane/pull/8701)

* Improve error handling when using PennyLane's experimental program capture functionality with an incompatible JAX version.
  [(#8723)](https://github.com/PennyLaneAI/pennylane/pull/8723)

* Bump `autoray` package version to `0.8.2`.
  [(#8674)](https://github.com/PennyLaneAI/pennylane/pull/8674)

* Update the schedule of nightly TestPyPI uploads to occur at the end rather than the beginning of all week days.
  [(#8672)](https://github.com/PennyLaneAI/pennylane/pull/8672)

* Add workflow to bump Catalyst and Lightning versions in the RC branch, create a new release tag and draft release, tag the RC branch, and create a PR to merge the RC branch into master.
  [(#8352)](https://github.com/PennyLaneAI/pennylane/pull/8352)

* Added `MCM_METHOD` and `POSTSELECT_MODE` `StrEnum` objects to improve validation and handling of `MCMConfig` creation.
  [(#8596)](https://github.com/PennyLaneAI/pennylane/pull/8596)

* Updated various docstrings to be compatible with the new documentation testing approach.
  [(#8635)](https://github.com/PennyLaneAI/pennylane/pull/8635)

* In program capture, transforms now have a single transform primitive that have a `transform` param that stores
  the `Transform`. Before, each transform had its own primitive stored on the
  `Transform._primitive` private property. It proved difficult to keep maintaining dispatch behaviour
  for every single transform.
  [(#8576)](https://github.com/PennyLaneAI/pennylane/pull/8576)
  [(#8639)](https://github.com/PennyLaneAI/pennylane/pull/8639)

* Updated documentation check workflow to run on pull requests on `v[0-9]+\.[0-9]+\.[0-9]+-docs` branches.
  [(#8590)](https://github.com/PennyLaneAI/pennylane/pull/8590)

* When program capture is enabled, there is no longer caching of the jaxpr on the QNode.
  [(#8629)](https://github.com/PennyLaneAI/pennylane/pull/8629)

* The `grad` and `jacobian` primitives now store the function under `fn`. There is also now a single `jacobian_p`
  primitive for use in program capture.
  [(#8357)](https://github.com/PennyLaneAI/pennylane/pull/8357)

* Update versions for `pylint`, `isort` and `black` in `format.yml`
  [(#8506)](https://github.com/PennyLaneAI/pennylane/pull/8506)

* Reclassifies `registers` as a tertiary module for use with tach.
  [(#8513)](https://github.com/PennyLaneAI/pennylane/pull/8513)

* The :class:`~pennylane.devices.LegacyDeviceFacade` is slightly refactored to implement `setup_execution_config` and `preprocess_transforms`
  separately as opposed to implementing a single `preprocess` method. Additionally, the `mid_circuit_measurements` transform has been removed
  from the preprocess transform program. Instead, the best mcm method is chosen in `setup_execution_config`. By default, the ``_capabilities``
  dictionary is queried for the ``"supports_mid_measure"`` property. If the underlying device defines a TOML file, the ``supported_mcm_methods``
  field in the TOML file is used as the source of truth.
  [(#8469)](https://github.com/PennyLaneAI/pennylane/pull/8469)
  [(#8486)](https://github.com/PennyLaneAI/pennylane/pull/8486)
  [(#8495)](https://github.com/PennyLaneAI/pennylane/pull/8495)

* The various private functions of the :class:`~pennylane.estimator.FirstQuantization` class have
  been modified to avoid using `numpy.matrix` as this function is deprecated.
  [(#8523)](https://github.com/PennyLaneAI/pennylane/pull/8523)

* The `ftqc` module now includes dummy transforms for several Catalyst/MLIR passes (`to-ppr`, `commute-ppr`, `merge-ppr-ppm`,
  `decompose-clifford-ppr`, `decompose-non-clifford-ppr`, `ppr-to-ppm`, `ppr-to-mbqc` and `reduce-t-depth`), to allow them to
  be captured as primitives in PLxPR and mapped to the MLIR passes in Catalyst. This enables using the passes with the unified
  compiler and program capture.
  [(#8519)](https://github.com/PennyLaneAI/pennylane/pull/8519)
  [(#8544)](https://github.com/PennyLaneAI/pennylane/pull/8544)

* Solovay-Kitaev decomposition using the :func:`~.clifford_t_decompostion` transform
  with ``method="sk"`` or directly via :func:`~.ops.sk_decomposition` now raises a more
  informative ``RuntimeError`` when used with JAX-JIT or :func:`~.qjit`.
  [(#8489)](https://github.com/PennyLaneAI/pennylane/pull/8489)

* Added a `skip_decomp_matrix_check` argument to :func:`~pennylane.ops.functions.assert_valid` that
  allows the test to skip the matrix check part of testing a decomposition rule but still verify
  that the resource function is correct.
  [(#8687)](https://github.com/PennyLaneAI/pennylane/pull/8687)

* Simplified the decomposition pipeline for the estimator module. ``qre.estimate`` was updated to call the base class's `symbolic_resource_decomp` method directly.
  [(#8641)](https://github.com/PennyLaneAI/pennylane/pull/8641)
  
* Disabled autograph for the PauliRot decomposition rule as it should not be used with autograph. 
  [(#8765)](https://github.com/PennyLaneAI/pennylane/pull/8765)

<h3>Documentation 📝</h3>

* A note clarifying that the factors of a ``~.ChangeOpBasis`` are iterated in reverse order has been
  added to the documentation of ``~.ChangeOpBasis``.
  [(#8757)](https://github.com/PennyLaneAI/pennylane/pull/8757)

* The documentation of ``qml.transforms.rz_phase_gradient`` has been updated with respect to the
  sign convention of phase gradient states, how it prepares the phase gradient state in the code
  example, and the verification of the code example result.

* The code example in the documentation for ``qml.decomposition.register_resources`` has been
  updated to adhere to renamed keyword arguments and default behaviour of ``num_work_wires``.
  [(#8536)](https://github.com/PennyLaneAI/pennylane/pull/8536)

* The docstring for ``qml.device`` has been updated to include a section on custom decompositions,
  and a warning about the removal of the ``custom_decomps`` kwarg in v0.45. Additionally, the page
  :doc:`Building a plugin <../development/plugins>` now includes instructions on using
  the :func:`~pennylane.devices.preprocess.decompose` transform for device-level decompositions.
  The documentation for :doc:`Compiling circuits <../introduction/compiling_circuits>` has also been
  updated with a warning message about ``custom_decomps`` future removal.
  [(#8492)](https://github.com/PennyLaneAI/pennylane/pull/8492)
  [(#8564)](https://github.com/PennyLaneAI/pennylane/pull/8564)

A warning message has been added to :doc:`Building a plugin <../development/plugins>`
  docstring for ``qml.device`` has been updated to include a section on custom decompositions,
  and a warning about the removal of the ``custom_decomps`` kwarg in v0.44. Additionally, the page
  :doc:`Building a plugin <../development/plugins>` now includes instructions on using
  the :func:`~pennylane.devices.preprocess.decompose` transform for device-level decompositions.
  [(#8492)](https://github.com/PennyLaneAI/pennylane/pull/8492)

* Improves documentation in the transforms module and adds documentation testing for it.
  [(#8557)](https://github.com/PennyLaneAI/pennylane/pull/8557)

* The :class:`~.GeneralizedAmplitudeDamping` error channel method has been
  updated to match the literature convention for the definition of the Kraus matrices.
  [(#8707)](https://github.com/PennyLaneAI/pennylane/pull/8707)

<h3>Bug fixes 🐛</h3>

* Fixes a bug where `_double_factorization_compressed` of `pennylane/qchem/factorization.py` used to use `X`
  for `Z` param initialization.
  [(#8689)](https://github.com/PennyLaneAI/pennylane/pull/8689)

* Use a fixed floating number tolerance from `np.finfo` in `_apply_uniform_rotation_dagger`
  to avoid numerical stability issues on some platforms.
  [(#8780)](https://github.com/PennyLaneAI/pennylane/pull/8780)

* Handles floating point errors in the norm of the state when applying
  mid circuit measurements.
  [(#8741)](https://github.com/PennyLaneAI/pennylane/pull/8741)

* Update `interface-unit-tests.yml` to use its input parameter `pytest_additional_args` when running pytest.
  [(#8705)](https://github.com/PennyLaneAI/pennylane/pull/8705)

* Fixes a bug where in `resolve_work_wire_type` we incorrectly returned a value of `zeroed` if `both work_wires`
  and `base_work_wires` were empty, causing an incorrect work wire type.
  [(#8718)](https://github.com/PennyLaneAI/pennylane/pull/8718)

* The warnings-as-errors CI action was failing due to an incompatibility between `pytest-xdist` and `pytest-benchmark`.
  Disabling the benchmark package allows the tests to be collected an executed.
  [(#8699)](https://github.com/PennyLaneAI/pennylane/pull/8699)

* Adds an `expand_transform` to `param_shift_hessian` to pre-decompose
  operations till they are supported.
  [(#8698)](https://github.com/PennyLaneAI/pennylane/pull/8698)

* Fixes a bug in `default.mixed` device where certain diagonal operations were incorrectly
  reshaped during application when using broadcasting.
  [(#8593)](https://github.com/PennyLaneAI/pennylane/pull/8593)

* Add an exception to the warning for unsolved operators within the graph-based decomposition
  system if the unsolved operators are :class:`.allocation.Allocate` or :class:`.allocation.Deallocate`.
  [(#8553)](https://github.com/PennyLaneAI/pennylane/pull/8553)

* Fixes a bug in `clifford_t_decomposition` with `method="gridsynth"` and qjit, where using cached decomposition with the same parameter causes an error.
  [(#8535)](https://github.com/PennyLaneAI/pennylane/pull/8535)

* Fixes a bug in :class:`~.SemiAdder` where the results were incorrect when more ``work_wires`` than required were passed.
 [(#8423)](https://github.com/PennyLaneAI/pennylane/pull/8423)

* Fixes a bug where the deferred measurement method is used silently even if ``mcm_method="one-shot"`` is explicitly requested,
  when a device that extends the ``LegacyDevice`` does not declare support for mid-circuit measurements.
  [(#8486)](https://github.com/PennyLaneAI/pennylane/pull/8486)

* Fixes a bug where a `KeyError` is raised when querying the decomposition rule for an operator in the gate set from a :class:`~pennylane.decomposition.DecompGraphSolution`.
  [(#8526)](https://github.com/PennyLaneAI/pennylane/pull/8526)

* Fixes a bug where mid-circuit measurements were generating incomplete QASM.
  [(#8556)](https://github.com/PennyLaneAI/pennylane/pull/8556)

* Fixes a bug where `qml.specs` incorrectly computes the circuit depth when classically controlled operators are involved.
  [(#8668)](https://github.com/PennyLaneAI/pennylane/pull/8668)

* Fixes a bug where an error is raised when trying to decompose a nested composite operator with capture and the new graph system enabled.
  [(#8695)](https://github.com/PennyLaneAI/pennylane/pull/8695)

* Fixes a bug where :func:`~.change_op_basis` cannot be captured when the `uncompute_op` is left out.
  [(#8695)](https://github.com/PennyLaneAI/pennylane/pull/8695)

* Fixes a bug in :func:`~qml.ops.rs_decomposition` where correct solution candidates were being rejected
  due to some incorrect GCD computations.
  [(#8625)](https://github.com/PennyLaneAI/pennylane/pull/8625)

* Fixes a bug where decomposition rules are sometimes incorrectly disregarded by the `DecompositionGraph` when a higher level
  decomposition rule uses dynamically allocated work wires.
  [(#8725)](https://github.com/PennyLaneAI/pennylane/pull/8725)

* Fixes a bug where :class:`~.ops.ChangeOpBasis` is not correctly reconstructed using `qml.pytrees.unflatten(*qml.pytrees.flatten(op))`
  [(#8721)](https://github.com/PennyLaneAI/pennylane/issues/8721)

* Fixes a bug where :class:`~.estimator.SelectTHC`, `~.estimator.QubitizeTHC`, `~.estimator.PrepTHC` are not accounting for auxiliary
  wires correctly.
  [(#8719)](https://github.com/PennyLaneAI/pennylane/pull/8719)

* Fixes a bug where the associated `expand_transform` does not stay with the original :class:`~.transforms.core.Transform` in a :class:`~.CompilePipeline`
  during manipulations of the `CompilePipeline`.
  [(#8774)](https://github.com/PennyLaneAI/pennylane/pull/8774)

* Fixes a bug where an error is raised when `to_openqasm` is used with `qml.decomposition.enable_graph()`
  [(#8809)](https://github.com/PennyLaneAI/pennylane/pull/8809)

<h3>Contributors ✍️</h3>

This release contains contributions from (in alphabetical order):

Runor Agbaire,
Guillermo Alonso,
Utkarsh Azad,
Joseph Bowles,
Astral Cai,
Yushao Chen,
Diksha Dhawan,
Marcus Edwards,
Lillian Frederiksen,
Sengthai Heng,
Austin Huang,
Soran Jahangiri,
Jeffrey Kam,
Jacob Kitchen,
Christina Lee,
Joseph Lee,
Lee J. O'Riordan,
Gabriela Sanchez Diaz,
Mudit Pandey,
Shuli Shu,
Jay Soni,
nate stemen,
Theodoros Trochatos,
David Wierichs,
Shifan Xu,
Hongsheng Zheng,
Zinan Zhou<|MERGE_RESOLUTION|>--- conflicted
+++ resolved
@@ -248,23 +248,15 @@
   providing more flexibility than the previous ``TransformProgram`` class.
   [(#8750)](https://github.com/PennyLaneAI/pennylane/pull/8750)
 
-<<<<<<< HEAD
-* Added an ``extend`` method to :class:`~.transforms.core.CompilePipeline` for appending multiple 
-  transforms from an iterable or another ``CompilePipeline``.
-  [(#8820)](https://github.com/PennyLaneAI/pennylane/pull/8820)
-
-<h3>Improvements 🛠</h3>
-
-* The `ResourcesUndefinedError` has been removed from the `adjoint`, `ctrl`, and `pow` resource
-  decomposition methods of `ResourceOperator` to avoid using errors as control flow.
-  [(#8598)](https://github.com/PennyLaneAI/pennylane/pull/8598)
-=======
   ```python
   >>> pipeline = qml.CompilePipeline(qml.transforms.commute_controlled, qml.transforms.cancel_inverses)
   >>> qml.CompilePipeline(pipeline, qml.transforms.merge_rotations)
   CompilePipeline(commute_controlled, cancel_inverses, merge_rotations)
   ```
->>>>>>> e3fd6220
+
+* Added an ``extend`` method to :class:`~.transforms.core.CompilePipeline` for appending multiple 
+  transforms from an iterable or another ``CompilePipeline``.
+  [(#8820)](https://github.com/PennyLaneAI/pennylane/pull/8820)
 
 * Quantum compilation passes in MLIR and XDSL can now be applied using the core PennyLane transform
   infrastructure, instead of using Catalyst-specific tools. This is made possible by a new argument in
