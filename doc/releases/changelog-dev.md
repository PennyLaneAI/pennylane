--- conflicted
+++ resolved
@@ -356,17 +356,15 @@
 
 <h3>Improvements</h3>
 
-<<<<<<< HEAD
 * The `qml.beta.QNode` now supports the `qml.qnn` module.
   [(#1748)](https://github.com/PennyLaneAI/pennylane/pull/1748)
-=======
+
 * `@qml.beta.QNode` now supports the `qml.specs` transform.
   [(#1739)](https://github.com/PennyLaneAI/pennylane/pull/1739)
 
 * `qml.circuit_drawer.drawable_layers` and `qml.circuit_drawer.drawable_grid` process a list of
   operations to layer positions for drawing.
   [(#1639)](https://github.com/PennyLaneAI/pennylane/pull/1639)
->>>>>>> 7425c5d1
 
 * `qml.transforms.batch_transform` now accepts `expand_fn`s that take additional arguments and
   keyword arguments. In fact, `expand_fn` and `transform_fn` now **must** have the same signature.
