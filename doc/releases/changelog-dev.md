:orphan:

# Release 0.41.0-dev (development release)

<h3>New features since last release</h3>

<h3>Improvements 🛠</h3>

<<<<<<< HEAD
* The `qml.clifford_t_decomposition` has been improved to use less gates when decomposing `qml.PhaseShift`.
  [(#6842)](https://github.com/PennyLaneAI/pennylane/pull/6842)
=======
* The higher order primitives in program capture can now accept inputs with abstract shapes.
  [(#6786)](https://github.com/PennyLaneAI/pennylane/pull/6786)

* The `PlxprInterpreter` classes can now handle creating dynamic arrays via `jnp.ones`, `jnp.zeros`,
  `jnp.arange`, and `jnp.full`.
  [#6865)](https://github.com/PennyLaneAI/pennylane/pull/6865)
>>>>>>> add9b479

* `QNode` objects now have an `update` method that allows for re-configuring settings like `diff_method`, `mcm_method`, and more. This allows for easier on-the-fly adjustments to workflows. Any arguments not specified will retain their original value.
  [(#6803)](https://github.com/PennyLaneAI/pennylane/pull/6803)

  After constructing a `QNode`,
  ```python
  import pennylane as qml

  @qml.qnode(device=qml.device("default.qubit"))
  def circuit():
    qml.H(0)
    qml.CNOT([0,1])
    return qml.probs()
  ```
  its settings can be modified with `update`, which returns a new `QNode` object. Here is an example
  of updating a QNode's `diff_method`:
  ```pycon
  >>> print(circuit.diff_method)
  best
  >>> new_circuit = circuit.update(diff_method="parameter-shift")
  >>> print(new_circuit.diff_method)
  'parameter-shift'
  ```
<<<<<<< HEAD

* Finite shot and parameter-shift executions on `default.qubit` can now
  be natively jitted end-to-end, leading to performance improvements.
  Devices can now configure whether or not ML framework data is sent to them
  via an `ExecutionConfig.convert_to_numpy` parameter.
=======
  
* Devices can now configure whether or not ML framework data is sent to them
  via an `ExecutionConfig.convert_to_numpy` parameter. This is not used on 
  `default.qubit` due to compilation overheads when jitting.
>>>>>>> add9b479
  [(#6788)](https://github.com/PennyLaneAI/pennylane/pull/6788)
  [(#6869)](https://github.com/PennyLaneAI/pennylane/pull/6869)

* The coefficients of observables now have improved differentiability.
  [(#6598)](https://github.com/PennyLaneAI/pennylane/pull/6598)

* An empty basis set in `qml.compile` is now recognized as valid, resulting in decomposition of all operators that can be decomposed. 
   [(#6821)](https://github.com/PennyLaneAI/pennylane/pull/6821)

* An informative error is raised when a `QNode` with `diff_method=None` is differentiated.
  [(#6770)](https://github.com/PennyLaneAI/pennylane/pull/6770)

* `qml.gradients.finite_diff_jvp` has been added to compute the jvp of an arbitrary numeric
  function.
  [(#6853)](https://github.com/PennyLaneAI/pennylane/pull/6853)

* With program capture enabled, `QNode`'s can now be differentiated with `diff_method="finite-diff"`.
  [(#6853)](https://github.com/PennyLaneAI/pennylane/pull/6853)

* The requested `diff_method` is now validated when program capture is enabled.
  [(#6852)](https://github.com/PennyLaneAI/pennylane/pull/6852)

<h3>Breaking changes 💔</h3>

* `MultiControlledX` no longer accepts strings as control values.
  [(#6835)](https://github.com/PennyLaneAI/pennylane/pull/6835)

* The input argument `control_wires` of `MultiControlledX` has been removed.
  [(#6832)](https://github.com/PennyLaneAI/pennylane/pull/6832)
  [(#6862)](https://github.com/PennyLaneAI/pennylane/pull/6862)

* `qml.execute` now has a collection of keyword-only arguments.
  [(#6598)](https://github.com/PennyLaneAI/pennylane/pull/6598)

* The ``decomp_depth`` argument in :func:`~pennylane.transforms.set_decomposition` has been removed. 
  [(#6824)](https://github.com/PennyLaneAI/pennylane/pull/6824)

* The ``max_expansion`` argument in :func:`~pennylane.devices.preprocess.decompose` has been removed. 
  [(#6824)](https://github.com/PennyLaneAI/pennylane/pull/6824)

* The ``tape`` and ``qtape`` properties of ``QNode`` have been removed. 
  Instead, use the ``qml.workflow.construct_tape`` function.
  [(#6825)](https://github.com/PennyLaneAI/pennylane/pull/6825)

* The ``gradient_fn`` keyword argument to ``qml.execute`` has been removed. Instead, it has been replaced with ``diff_method``.
  [(#6830)](https://github.com/PennyLaneAI/pennylane/pull/6830)
  
* The ``QNode.get_best_method`` and ``QNode.best_method_str`` methods have been removed. 
  Instead, use the ``qml.workflow.get_best_diff_method`` function. 
  [(#6823)](https://github.com/PennyLaneAI/pennylane/pull/6823)

* The `output_dim` property of `qml.tape.QuantumScript` has been removed. Instead, use method `shape` of `QuantumScript` or `MeasurementProcess` to get the same information.
  [(#6829)](https://github.com/PennyLaneAI/pennylane/pull/6829)

* Removed method `qsvt_legacy` along with its private helper `_qsp_to_qsvt`
  [(#6827)](https://github.com/PennyLaneAI/pennylane/pull/6827)

<h3>Deprecations 👋</h3>

* The `mcm_method` keyword in `qml.execute` has been deprecated. 
  Instead, use the ``mcm_method`` and ``postselect_mode`` arguments.
  [(#6807)](https://github.com/PennyLaneAI/pennylane/pull/6807)

* Specifying gradient keyword arguments as any additional keyword argument to the qnode is deprecated
  and will be removed in v0.42.  The gradient keyword arguments should be passed to the new
  keyword argument `gradient_kwargs` via an explicit dictionary. This change will improve qnode argument
  validation.
  [(#6828)](https://github.com/PennyLaneAI/pennylane/pull/6828)

* The `qml.gradients.hamiltonian_grad` function has been deprecated.
  This gradient recipe is not required with the new operator arithmetic system.
  [(#6849)](https://github.com/PennyLaneAI/pennylane/pull/6849)

* The ``inner_transform_program`` and ``config`` keyword arguments in ``qml.execute`` have been deprecated.
  If more detailed control over the execution is required, use ``qml.workflow.run`` with these arguments instead.
  [(#6822)](https://github.com/PennyLaneAI/pennylane/pull/6822)
  [(#6879)](https://github.com/PennyLaneAI/pennylane/pull/6879)

<h3>Internal changes ⚙️</h3>

* Improved the `InterfaceEnum` object to prevent direct comparisons to `str` objects.
  [(#6877)](https://github.com/PennyLaneAI/pennylane/pull/6877)

* Added a `QmlPrimitive` class that inherits `jax.core.Primitive` to a new `qml.capture.custom_primitives` module.
  This class contains a `prim_type` property so that we can differentiate between different sets of PennyLane primitives.
  Consequently, `QmlPrimitive` is now used to define all PennyLane primitives.
  [(#6847)](https://github.com/PennyLaneAI/pennylane/pull/6847)

<h3>Documentation 📝</h3>

* The docstrings for `qml.unary_mapping`, `qml.binary_mapping`, `qml.christiansen_mapping`, 
  `qml.qchem.localize_normal_modes`, and `qml.qchem.VibrationalPES` have been updated to include better 
  code examples.
  [(#6717)](https://github.com/PennyLaneAI/pennylane/pull/6717)

* Fixed a typo in the code example for `qml.labs.dla.lie_closure_dense`.
  [(#6858)](https://github.com/PennyLaneAI/pennylane/pull/6858)

<h3>Bug fixes 🐛</h3>

* `BasisState` now casts its input to integers.
  [(#6844)](https://github.com/PennyLaneAI/pennylane/pull/6844)

<h3>Contributors ✍️</h3>

This release contains contributions from (in alphabetical order):

Utkarsh Azad,
Yushao Chen,
Isaac De Vlugt,
Diksha Dhawan,
Pietropaolo Frisoni,
Marcus Gisslén,
Christina Lee,
Mudit Pandey,
Andrija Paurevic<|MERGE_RESOLUTION|>--- conflicted
+++ resolved
@@ -6,17 +6,15 @@
 
 <h3>Improvements 🛠</h3>
 
-<<<<<<< HEAD
 * The `qml.clifford_t_decomposition` has been improved to use less gates when decomposing `qml.PhaseShift`.
   [(#6842)](https://github.com/PennyLaneAI/pennylane/pull/6842)
-=======
+
 * The higher order primitives in program capture can now accept inputs with abstract shapes.
   [(#6786)](https://github.com/PennyLaneAI/pennylane/pull/6786)
 
 * The `PlxprInterpreter` classes can now handle creating dynamic arrays via `jnp.ones`, `jnp.zeros`,
   `jnp.arange`, and `jnp.full`.
   [#6865)](https://github.com/PennyLaneAI/pennylane/pull/6865)
->>>>>>> add9b479
 
 * `QNode` objects now have an `update` method that allows for re-configuring settings like `diff_method`, `mcm_method`, and more. This allows for easier on-the-fly adjustments to workflows. Any arguments not specified will retain their original value.
   [(#6803)](https://github.com/PennyLaneAI/pennylane/pull/6803)
@@ -40,18 +38,11 @@
   >>> print(new_circuit.diff_method)
   'parameter-shift'
   ```
-<<<<<<< HEAD
 
 * Finite shot and parameter-shift executions on `default.qubit` can now
   be natively jitted end-to-end, leading to performance improvements.
   Devices can now configure whether or not ML framework data is sent to them
   via an `ExecutionConfig.convert_to_numpy` parameter.
-=======
-  
-* Devices can now configure whether or not ML framework data is sent to them
-  via an `ExecutionConfig.convert_to_numpy` parameter. This is not used on 
-  `default.qubit` due to compilation overheads when jitting.
->>>>>>> add9b479
   [(#6788)](https://github.com/PennyLaneAI/pennylane/pull/6788)
   [(#6869)](https://github.com/PennyLaneAI/pennylane/pull/6869)
 
