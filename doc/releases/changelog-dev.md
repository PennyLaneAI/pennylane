
# Release 0.43.0-dev (development release)

<h3>New features since last release</h3>

* The Resource estimation toolkit was upgraded and has migrated from
  :mod:`~.labs` to PennyLane as the :mod:`~.estimator` module.
  
  * The `qml.estimator.WireResourceManager`, `qml.estimator.Allocate`, and `qml.estimator.Deallocate`
    classes were added to track auxiliary wires for resource estimation.
    [(#8203)](https://github.com/PennyLaneAI/pennylane/pull/8203)

* Dynamic wire allocation with `qml.allocation.allocate` can now be executed on `default.qubit`.
  [(#7718)](https://github.com/PennyLaneAI/pennylane/pull/7718)

  ```python
  @qml.qnode(qml.device('default.qubit'))
  def c():
      with qml.allocate(1) as wires:
          qml.H(wires)
          qml.CNOT((wires[0], 0))
      return qml.probs(wires=0)

  c()
  ```
  ```
  array([0.5, 0.5])
  ```

* A new :func:`~.ops.op_math.change_basis_op` function and :class:`~.ops.op_math.ChangeOpBasis` class were added,
  which allow a compute-uncompute pattern (U V U†) to be represented by a single operator.
  A corresponding decomposition rule has been added to support efficiently controlling the pattern,
  in which only the central (target) operator is controlled, and not U or U†.
  [(#8023)](https://github.com/PennyLaneAI/pennylane/pull/8023)
  [(#8070)](https://github.com/PennyLaneAI/pennylane/pull/8070)

* A new keyword argument ``partial`` has been added to :class:`qml.Select`. It allows for
  simplifications in the decomposition of ``Select`` under the assumption that the state of the
  control wires has no overlap with computational basis states that are not used by ``Select``.
  [(#7658)](https://github.com/PennyLaneAI/pennylane/pull/7658)

* New ZX calculus-based transforms have been added to access circuit optimization
  passes implemented in [pyzx](https://pyzx.readthedocs.io/en/latest/):

  * :func:`~.transforms.zx.push_hadamards` to optimize a phase-polynomial + Hadamard circuit by pushing
    Hadamard gates as far as possible to one side to create fewer larger phase-polynomial blocks
    (see [pyzx.basic_optimization](https://pyzx.readthedocs.io/en/latest/api.html#pyzx.optimize.basic_optimization)).
    [(#8025)](https://github.com/PennyLaneAI/pennylane/pull/8025)

  * :func:`~.transforms.zx.todd` to optimize a Clifford + T circuit by using the Third Order Duplicate and Destroy (TODD) algorithm
    (see [pyzx.phase_block_optimize](https://pyzx.readthedocs.io/en/latest/api.html#pyzx.optimize.phase_block_optimize)).
    [(#8029)](https://github.com/PennyLaneAI/pennylane/pull/8029)

  * :func:`~.transforms.zx.optimize_t_count` to reduce the number of T gates in a Clifford + T circuit by applying
    a sequence of passes that combine ZX-based commutation and cancellation rules and the TODD algorithm
    (see [pyzx.full_optimize](https://pyzx.readthedocs.io/en/latest/api.html#pyzx.optimize.full_optimize)).
    [(#8088)](https://github.com/PennyLaneAI/pennylane/pull/8088)

  * :func:`~.transforms.zx.reduce_non_clifford` to reduce the number of non-Clifford gates by applying
    a combination of phase gadgetization strategies and Clifford gate simplification rules.
    (see [pyzx.full_reduce](https://pyzx.readthedocs.io/en/latest/api.html#pyzx.simplify.full_reduce)).
    [(#7747)](https://github.com/PennyLaneAI/pennylane/pull/7747)

* The `qml.specs` function now accepts a `compute_depth` keyword argument, which is set to `True` by default.
  This makes the expensive depth computation performed by `qml.specs` optional.
  [(#7998)](https://github.com/PennyLaneAI/pennylane/pull/7998)
  [(#8042)](https://github.com/PennyLaneAI/pennylane/pull/8042)

* New transforms called :func:`~.transforms.match_relative_phase_toffoli` and
  :func:`~.transforms.match_controlled_iX_gate` have been added to implement passes that make use
  of equivalencies to compile certain patterns to efficient Clifford+T equivalents.
  [(#7748)](https://github.com/PennyLaneAI/pennylane/pull/7748)

* Leveraging quantum just-in-time compilation to optimize parameterized hybrid workflows with the momentum
  quantum natural gradient optimizer is now possible with the new :class:`~.MomentumQNGOptimizerQJIT` optimizer.
  [(#7606)](https://github.com/PennyLaneAI/pennylane/pull/7606)

  Similar to the :class:`~.QNGOptimizerQJIT` optimizer, :class:`~.MomentumQNGOptimizerQJIT` offers a
  `qml.qjit`-compatible analogue to the existing :class:`~.MomentumQNGOptimizer` with an Optax-like interface:

  ```python
  import pennylane as qml
  import jax.numpy as jnp

  dev = qml.device("lightning.qubit", wires=2)

  @qml.qnode(dev)
  def circuit(params):
      qml.RX(params[0], wires=0)
      qml.RY(params[1], wires=1)
      return qml.expval(qml.Z(0) + qml.X(1))

  opt = qml.MomentumQNGOptimizerQJIT(stepsize=0.1, momentum=0.2)

  @qml.qjit
  def update_step_qjit(i, args):
      params, state = args
      return opt.step(circuit, params, state)

  @qml.qjit
  def optimization_qjit(params, iters):
      state = opt.init(params)
      args = (params, state)
      params, state = qml.for_loop(iters)(update_step_qjit)(args)
      return params
  ```

  ```pycon
  >>> params = jnp.array([0.1, 0.2])
  >>> iters = 1000
  >>> optimization_qjit(params=params, iters=iters)
  Array([ 3.14159265, -1.57079633], dtype=float64)
  ```

* The :func:`~.transforms.decompose` transform is now able to decompose classically controlled operations.
  [(#8145)](https://github.com/PennyLaneAI/pennylane/pull/8145)

<h3>Improvements 🛠</h3>

* The documentation of `qml.probs` and `qml.Hermitian` has been updated with a warning
  to guard users from an incompatibility that currently exists between the two.
  Furthermore, a warning is raised if a user attempts to use `qml.probs` with a Hermitian observable.
  [(#8235)](https://github.com/PennyLaneAI/pennylane/pull/8235)

* `qml.counts` can now be captured with program capture into plxpr. It still cannot be interpreted or executed
  with program capture.
  [(#8229)](https://github.com/PennyLaneAI/pennylane/pull/8229)

* `allocate` and `deallocate` can now be accessed as `qml.allocate` and `qml.deallocate`.
  [(#8189)](https://github.com/PennyLaneAI/pennylane/pull/8198)

* `allocate` now takes `state: Literal["zero", "any"] = "zero"` instead of `require_zeros=True`.
  [(#8163)](https://github.com/PennyLaneAI/pennylane/pull/8163)

* A `DynamicRegister` can no longer be used as an individual wire itself, as this led to confusing results.
  [(#8151)](https://github.com/PennyLaneAI/pennylane/pull/8151)

* A new keyword argument called ``shot_dist`` has been added to the :func:`~.transforms.split_non_commuting` transform.
  This allows for more customization and efficiency when calculating expectation values across the non-commuting groups
  of observables that make up a ``Hamiltonian``/``LinearCombination``.
  [(#7988)](https://github.com/PennyLaneAI/pennylane/pull/7988)

  Given a QNode that returns a sample-based measurement (e.g., ``expval``) of a ``Hamiltonian``/``LinearCombination``
  with finite ``shots``, the current default behaviour of :func:`~.transforms.split_non_commuting` will perform ``shots``
  executions for each group of commuting terms. With the ``shot_dist`` argument, this behaviour can be changed:

  * ``"uniform"``: evenly distributes the number of ``shots`` across all groups of commuting terms
  * ``"weighted"``: distributes the number of ``shots`` according to weights proportional to the L1 norm of the coefficients in each group
  * ``"weighted_random"``: same as ``"weighted"``, but the numbers of ``shots`` are sampled from a multinomial distribution
  * or a user-defined function implementing a custom shot distribution strategy

  To show an example about how this works, let's start by defining a simple Hamiltonian:

  ```python
  import pennylane as qml

  ham = qml.Hamiltonian(
      coeffs=[10, 0.1, 20, 100, 0.2],
      observables=[
          qml.X(0) @ qml.Y(1),
          qml.Z(0) @ qml.Z(2),
          qml.Y(1),
          qml.X(1) @ qml.X(2),
          qml.Z(0) @ qml.Z(1) @ qml.Z(2)
      ]
  )
  ```

  This Hamiltonian can be split into 3 non-commuting groups of mutually commuting terms.
  With ``shot_dist = "weighted"``, for example, the number of shots will be divided
  according to the L1 norm of each group's coefficients:

  ```python
  from functools import partial
  from pennylane.transforms import split_non_commuting

  dev = qml.device("default.qubit")

  @partial(split_non_commuting, shot_dist="weighted")
  @qml.qnode(dev, shots=10000)
  def circuit():
      return qml.expval(ham)

  with qml.Tracker(dev) as tracker:
      circuit()
  ```

  ```pycon
  >>> print(tracker.history["shots"])
  [2303, 23, 7674]
  ```

* The number of `shots` can now be specified directly in QNodes as a standard keyword argument.
  [(#8073)](https://github.com/PennyLaneAI/pennylane/pull/8073)

  ```python
  @qml.qnode(qml.device("default.qubit"), shots=1000)
  def circuit():
      qml.H(0)
      return qml.expval(qml.Z(0))
  ```

  ```pycon
  >>> circuit.shots
  Shots(total=1000)
  >>> circuit()
  np.float64(-0.004)
  ```

  Setting the `shots` value in a QNode is equivalent to decorating with :func:`qml.workflow.set_shots`. Note, however, that decorating with :func:`qml.workflow.set_shots` overrides QNode `shots`:

  ```pycon
  >>> new_circ = qml.set_shots(circuit, shots=123)
  >>> new_circ.shots
  Shots(total=123)
  ```

* PennyLane `autograph` supports standard python for updating arrays like `array[i] += x` instead of jax `arr.at[i].add(x)`.
  Users can now use this when designing quantum circuits with experimental program capture enabled.

  ```python
  import pennylane as qml
  import jax.numpy as jnp

  qml.capture.enable()

  @qml.qnode(qml.device("default.qubit", wires=3))
  def circuit(val):
    angles = jnp.zeros(3)
    angles[0:3] += val

    for i, angle in enumerate(angles):
        qml.RX(angle, i)

    return qml.expval(qml.Z(0)), qml.expval(qml.Z(1)), qml.expval(qml.Z(2))
  ```

  ```pycon
  >>> circuit(jnp.pi)
  (Array(-1, dtype=float32),
   Array(-1, dtype=float32),
   Array(-1, dtype=float32))
  ```

  [(#8076)](https://github.com/PennyLaneAI/pennylane/pull/8076)

* PennyLane `autograph` supports standard python for index assignment (`arr[i] = x`) instead of jax.numpy form (`arr = arr.at[i].set(x)`).
  Users can now use standard python assignment when designing circuits with experimental program capture enabled.

  ```python
  import pennylane as qml
  import jax.numpy as jnp

  qml.capture.enable()

  @qml.qnode(qml.device("default.qubit", wires=3))
  def circuit(val):
    angles = jnp.zeros(3)
    angles[1] = val / 2
    angles[2] = val

    for i, angle in enumerate(angles):
        qml.RX(angle, i)

    return qml.expval(qml.Z(0)), qml.expval(qml.Z(1)), qml.expval(qml.Z(2))
  ```

  ```pycon
  >>> circuit(jnp.pi)
  (Array(0.99999994, dtype=float32),
   Array(0., dtype=float32),
   Array(-0.99999994, dtype=float32))
  ```

  [(#8027)](https://github.com/PennyLaneAI/pennylane/pull/8027)

* Logical operations (`and`, `or` and `not`) are now supported with the `autograph` module. Users can
  now use these logical operations in control flow when designing quantum circuits with experimental
  program capture enabled.

  ```python
  import pennylane as qml

  qml.capture.enable()

  @qml.qnode(qml.device("default.qubit", wires=1))
  def circuit(param):
      if param >= 0 and param <= 1:
          qml.H(0)
      return qml.state()
  ```

  ```pycon
  >>> circuit(0.5)
  Array([0.70710677+0.j, 0.70710677+0.j], dtype=complex64)
  ```

  [(#8006)](https://github.com/PennyLaneAI/pennylane/pull/8006)

* The decomposition of :class:`~.BasisRotation` has been optimized to skip redundant phase shift gates
  with angle :math:`\pm \pi` for real-valued, i.e., orthogonal, rotation matrices. This uses the fact that
  no or single :class:`~.PhaseShift` gate is required in case the matrix has a determinant :math:`\pm 1`.
  [(#7765)](https://github.com/PennyLaneAI/pennylane/pull/7765)

* Changed how basis states are assigned internally in `qml.Superposition`, improving its
  decomposition slightly both regarding classical computing time and gate decomposition.
  [(#7880)](https://github.com/PennyLaneAI/pennylane/pull/7880)

* The printing and drawing of :class:`~.TemporaryAND`, also known as ``qml.Elbow``, and its adjoint
  have been improved to be more legible and consistent with how it's depicted in circuits in the literature.
  [(#8017)](https://github.com/PennyLaneAI/pennylane/pull/8017)

  ```python
  import pennylane as qml

  @qml.draw
  @qml.qnode(qml.device("lightning.qubit", wires=4))
  def node():
      qml.TemporaryAND([0, 1, 2], control_values=[1, 0])
      qml.CNOT([2, 3])
      qml.adjoint(qml.TemporaryAND([0, 1, 2], control_values=[1, 0]))
      return qml.expval(qml.Z(3))
  ```

  ```pycon
  print(node())
  0: ─╭●─────●╮─┤
  1: ─├○─────○┤─┤
  2: ─╰──╭●───╯─┤
  3: ────╰X─────┤  <Z>
  ```

* Several templates now have decompositions that can be accessed within the graph-based
  decomposition system (:func:`~.decomposition.enable_graph`), allowing workflows
  that include these templates to be decomposed in a resource-efficient and performant
  manner.
  [(#7779)](https://github.com/PennyLaneAI/pennylane/pull/7779)
  [(#7908)](https://github.com/PennyLaneAI/pennylane/pull/7908)
  [(#7385)](https://github.com/PennyLaneAI/pennylane/pull/7385)
  [(#7941)](https://github.com/PennyLaneAI/pennylane/pull/7941)
  [(#7943)](https://github.com/PennyLaneAI/pennylane/pull/7943)
  [(#8075)](https://github.com/PennyLaneAI/pennylane/pull/8075)
  [(#8002)](https://github.com/PennyLaneAI/pennylane/pull/8002)

  The included templates are: :class:`~.Adder`, :class:`~.ControlledSequence`, :class:`~.ModExp`, :class:`~.MottonenStatePreparation`,
  :class:`~.MPSPrep`, :class:`~.Multiplier`, :class:`~.OutAdder`, :class:`~.OutMultiplier`, :class:`~.OutPoly`, :class:`~.PrepSelPrep`,
  :class:`~.ops.Prod`, :class:`~.Reflection`, :class:`~.Select`, :class:`~.StatePrep`, :class:`~.TrotterProduct`, :class:`~.QROM`,
  :class:`~.GroverOperator`, :class:`~.UCCSD`, :class:`~.StronglyEntanglingLayers`, :class:`~.GQSP`, :class:`~.FermionicSingleExcitation`,
  :class:`~.FermionicDoubleExcitation`, :class:`~.QROM`, :class:`~.ArbitraryStatePreparation`, :class:`~.CosineWindow`,
  :class:`~.AmplitudeAmplification`, :class:`~.Permute`, :class:`~.AQFT`, :class:`~.FlipSign`, :class:`~.FABLE`,
  :class:`~.Qubitization`, and :class:`~.Superposition`

* A new function called :func:`~.math.choi_matrix` is available, which computes the [Choi matrix](https://en.wikipedia.org/wiki/Choi%E2%80%93Jamio%C5%82kowski_isomorphism) of a quantum channel.
  This is a useful tool in quantum information science and to check circuit identities involving non-unitary operations.
  [(#7951)](https://github.com/PennyLaneAI/pennylane/pull/7951)

  ```pycon
  >>> import numpy as np
  >>> Ks = [np.sqrt(0.3) * qml.CNOT((0, 1)), np.sqrt(1-0.3) * qml.X(0)]
  >>> Ks = [qml.matrix(op, wire_order=range(2)) for op in Ks]
  >>> Lambda = qml.math.choi_matrix(Ks)
  >>> np.trace(Lambda), np.trace(Lambda @ Lambda)
  (np.float64(1.0), np.float64(0.58))
  ```

* A new device preprocess transform, `~.devices.preprocess.no_analytic`, is available for hardware devices and hardware-like simulators.
  It validates that all executions are shot-based.
  [(#8037)](https://github.com/PennyLaneAI/pennylane/pull/8037)

* With program capture, the `true_fn` can now be a subclass of `Operator` when no `false_fn` is provided.
  `qml.cond(condition, qml.X)(0)` is now valid code and will return nothing, even though `qml.X` is
  technically a callable that returns an `X` operator.
  [(#8060)](https://github.com/PennyLaneAI/pennylane/pull/8060)
  [(#8101)](https://github.com/PennyLaneAI/pennylane/pull/8101)

* With program capture, an error is now raised if the conditional predicate is not a scalar.
  [(#8066)](https://github.com/PennyLaneAI/pennylane/pull/8066)

* :func:`~.tape.plxpr_to_tape` now supports converting circuits containing dynamic wire allocation.
  [(#8179)](https://github.com/PennyLaneAI/pennylane/pull/8179)

<h4>OpenQASM-PennyLane interoperability</h4>

* The :func:`qml.from_qasm3` function can now convert OpenQASM 3.0 circuits that contain
  subroutines, constants, all remaining stdlib gates, qubit registers, and built-in mathematical functions.
  [(#7651)](https://github.com/PennyLaneAI/pennylane/pull/7651)
  [(#7653)](https://github.com/PennyLaneAI/pennylane/pull/7653)
  [(#7676)](https://github.com/PennyLaneAI/pennylane/pull/7676)
  [(#7679)](https://github.com/PennyLaneAI/pennylane/pull/7679)
  [(#7677)](https://github.com/PennyLaneAI/pennylane/pull/7677)
  [(#7767)](https://github.com/PennyLaneAI/pennylane/pull/7767)
  [(#7690)](https://github.com/PennyLaneAI/pennylane/pull/7690)

<h4>Other improvements</h4>

* The Python `Quantum` dialect now has more strict constraints for operands and results.
  [(#8083)](https://github.com/PennyLaneAI/pennylane/pull/8083)

* Program capture can now handle dynamic shots, shot vectors, and shots set with `qml.set_shots`.
  [(#7652)](https://github.com/PennyLaneAI/pennylane/pull/7652)

* Added a callback mechanism to the `qml.compiler.python_compiler` submodule to inspect the intermediate
  representation of the program between multiple compilation passes.
  [(#7964)](https://github.com/PennyLaneAI/pennylane/pull/7964)

* The matrix factorization using :func:`~.math.decomposition.givens_decomposition` has
  been optimized to factor out the redundant sign in the diagonal phase matrix for the
  real-valued (orthogonal) rotation matrices. For example, in case the determinant of a matrix is
  :math:`-1`, only a single element of the phase matrix is required.
  [(#7765)](https://github.com/PennyLaneAI/pennylane/pull/7765)

* Added the `NumQubitsOp` operation to the `Quantum` dialect of the Python compiler.
[(#8063)](https://github.com/PennyLaneAI/pennylane/pull/8063)

* An error is no longer raised when non-integer wire labels are used in QNodes using `mcm_method="deferred"`.
  [(#7934)](https://github.com/PennyLaneAI/pennylane/pull/7934)


  ```python
  @qml.qnode(qml.device("default.qubit"), mcm_method="deferred")
  def circuit():
      m = qml.measure("a")
      qml.cond(m == 0, qml.X)("aux")
      return qml.expval(qml.Z("a"))
  ```

  ```pycon
  >>> print(qml.draw(circuit)())
    a: ──┤↗├────┤  <Z>
  aux: ───║───X─┤
          ╚═══╝
  ```

* PennyLane is now compatible with `quimb` 1.11.2 after a bug affecting `default.tensor` was fixed.
  [(#7931)](https://github.com/PennyLaneAI/pennylane/pull/7931)

* The error message raised when using Python compiler transforms with :func:`pennylane.qjit` has been updated
  with suggested fixes.
  [(#7916)](https://github.com/PennyLaneAI/pennylane/pull/7916)

* A new `qml.transforms.resolve_dynamic_wires` transform can allocate concrete wire values for dynamic
  qubit allocation.
  [(#7678)](https://github.com/PennyLaneAI/pennylane/pull/7678)
  [(#8184)](https://github.com/PennyLaneAI/pennylane/pull/8184)

* The :func:`qml.workflow.set_shots` transform can now be directly applied to a QNode without the need for `functools.partial`, providing a more user-friendly syntax and negating having to import the `functools` package.
  [(#7876)](https://github.com/PennyLaneAI/pennylane/pull/7876)
  [(#7919)](https://github.com/PennyLaneAI/pennylane/pull/7919)

  ```python
  @qml.set_shots(shots=1000)  # or @qml.set_shots(1000)
  @qml.qnode(dev)
  def circuit():
      qml.H(0)
      return qml.expval(qml.Z(0))
  ```

  ```pycon
  >>> circuit()
  0.002
  ```

* Added a `QuantumParser` class to the `qml.compiler.python_compiler` submodule that automatically loads relevant dialects.
  [(#7888)](https://github.com/PennyLaneAI/pennylane/pull/7888)

* A compilation pass written with xDSL called `qml.compiler.python_compiler.transforms.ConvertToMBQCFormalismPass` has been added for the experimental xDSL Python compiler integration. This pass converts all gates in the MBQC gate set (`Hadamard`, `S`, `RZ`, `RotXZX` and `CNOT`) to the textbook MBQC formalism.
  [(#7870)](https://github.com/PennyLaneAI/pennylane/pull/7870)

* Enforce various modules to follow modular architecture via `tach`.
  [(#7847)](https://github.com/PennyLaneAI/pennylane/pull/7847)

* Users can now specify a relative threshold value for the permissible operator norm error (`epsilon`) that
  triggers rebuilding of the cache in the `qml.clifford_t_transform`, via new `cache_eps_rtol` keyword argument.
  [(#8056)](https://github.com/PennyLaneAI/pennylane/pull/8056)

* A compilation pass written with xDSL called `qml.compiler.python_compiler.transforms.MeasurementsFromSamplesPass`
  has been added for the experimental xDSL Python compiler integration. This pass replaces all
  terminal measurements in a program with a single :func:`pennylane.sample` measurement, and adds
  postprocessing instructions to recover the original measurement.
  [(#7620)](https://github.com/PennyLaneAI/pennylane/pull/7620)

* A combine-global-phase pass has been added to the xDSL Python compiler integration.
  Note that the current implementation can only combine all the global phase operations at
  the last global phase operation in the same region. In other words, global phase operations inside a control flow region can't be combined with those in their parent
  region.
  [(#7675)](https://github.com/PennyLaneAI/pennylane/pull/7675)

* The `mbqc` xDSL dialect has been added to the Python compiler, which is used to represent
  measurement-based quantum-computing instructions in the xDSL framework.
  [(#7815)](https://github.com/PennyLaneAI/pennylane/pull/7815)
  [(#8059)](https://github.com/PennyLaneAI/pennylane/pull/8059)

* The `AllocQubitOp` and `DeallocQubitOp` operations have been added to the `Quantum` dialect in the
  Python compiler.
  [(#7915)](https://github.com/PennyLaneAI/pennylane/pull/7915)

* The :func:`pennylane.ops.rs_decomposition` method now performs exact decomposition and returns
  complete global phase information when used for decomposing a phase gate to Clifford+T basis.
  [(#7793)](https://github.com/PennyLaneAI/pennylane/pull/7793)

* `default.qubit` will default to the tree-traversal MCM method when `mcm_method="device"`.
  [(#7885)](https://github.com/PennyLaneAI/pennylane/pull/7885)

* The :func:`~.clifford_t_decomposition` transform can now handle circuits with mid-circuit
  measurements including Catalyst's measurements operations. It also now handles `RZ` and `PhaseShift`
  operations where angles are odd multiples of `±pi/4` more efficiently while using `method="gridsynth"`.
  [(#7793)](https://github.com/PennyLaneAI/pennylane/pull/7793)
  [(#7942)](https://github.com/PennyLaneAI/pennylane/pull/7942)

* The default implementation of `Device.setup_execution_config` now choses `"device"` as the default mcm method if it is available as specified by the device TOML file.
  [(#7968)](https://github.com/PennyLaneAI/pennylane/pull/7968)

<h4>Resource-efficient decompositions 🔎</h4>

* With :func:`~.decomposition.enable_graph()`, dynamically allocated wires are now supported in decomposition rules. This provides a smoother overall experience when decomposing operators in a way that requires auxiliary/work wires.
  [(#7861)](https://github.com/PennyLaneAI/pennylane/pull/7861)
  [(#8228)](https://github.com/PennyLaneAI/pennylane/pull/8228)

  * The :func:`~.transforms.decompose` transform now accepts a `num_available_work_wires` argument that allows the user to specify the number of work wires available for dynamic allocation.
  [(#7963)](https://github.com/PennyLaneAI/pennylane/pull/7963)
  [(#7980)](https://github.com/PennyLaneAI/pennylane/pull/7980)
  [(#8103)](https://github.com/PennyLaneAI/pennylane/pull/8103)

  * Decomposition rules added for the :class:`~.MultiControlledX` that dynamically allocate work wires if none was explicitly specified via the `work_wires` argument of the operator.
  [(#8024)](https://github.com/PennyLaneAI/pennylane/pull/8024)

* A :class:`~.decomposition.decomposition_graph.DecompGraphSolution` class is added to store the solution of a decomposition graph. An instance of this class is returned from the `solve` method of the :class:`~.decomposition.decomposition_graph.DecompositionGraph`.
  [(#8031)](https://github.com/PennyLaneAI/pennylane/pull/8031)

* With the graph-based decomposition system enabled (:func:`~.decomposition.enable_graph()`), if a decomposition cannot be found for an operator in the circuit, it no longer
  raises an error. Instead, a warning is raised, and `op.decomposition()` (the current default method for decomposing gates) is
  used as a fallback, while the rest of the circuit is still decomposed with
  the new graph-based system. Additionally, a special warning message is
  raised if the circuit contains a `GlobalPhase`, reminding the user that
  `GlobalPhase` is not assumed to have a decomposition under the new system.
  [(#8156)](https://github.com/PennyLaneAI/pennylane/pull/8156)
<h3>Labs: a place for unified and rapid prototyping of research software 🧪</h3>

* Added concurrency support for `effective_hamiltonian` in labs.
  [(#8081)](https://github.com/PennyLaneAI/pennylane/pull/8081)

* Fixed a queueing issue in `ResourceOperator` tests.
  [(#8204)](https://github.com/PennyLaneAI/pennylane/pull/8204)

* The module `qml.labs.zxopt` has been removed as its functionalities are now available in the
  submodule :mod:`~.transforms.zx`. The same functions are available, but their signature
  may have changed.
  - Instead of `qml.labs.zxopt.full_optimize`, use :func:`.transforms.zx.optimize_t_count`
  - Instead of `qml.labs.zxopt.full_reduce`, use :func:`.transforms.zx.reduce_non_clifford`
  - Instead of `qml.labs.zxopt.todd`, use :func:`.transforms.zx.todd`
  - Instead of `qml.labs.zxopt.basic_optimization`, use :func:`.transforms.zx.push_hadamards`
  [(#8177)](https://github.com/PennyLaneAI/pennylane/pull/8177)

* Added state of the art resources for the `ResourceSelectPauliRot` template and the
  `ResourceQubitUnitary` templates.
  [(#7786)](https://github.com/PennyLaneAI/pennylane/pull/7786)

* Added state of the art resources for the `ResourceSingleQubitCompare`, `ResourceTwoQubitCompare`,
  `ResourceIntegerComparator` and `ResourceRegisterComparator` templates.
  [(#7857)](https://github.com/PennyLaneAI/pennylane/pull/7857)

* Added state of the art resources for the `ResourceUniformStatePrep`,
  and `ResourceAliasSampling` templates.
  [(#7883)](https://github.com/PennyLaneAI/pennylane/pull/7883)

* Added state of the art resources for the `ResourceQFT` and `ResourceAQFT` templates.
  [(#7920)](https://github.com/PennyLaneAI/pennylane/pull/7920)

* Added an internal `dequeue()` method to the `ResourceOperator` class to simplify the
  instantiation of resource operators which require resource operators as input.
  [(#7974)](https://github.com/PennyLaneAI/pennylane/pull/7974)

* The `catalyst` xDSL dialect has been added to the Python compiler, which contains data structures that support core compiler functionality.
  [(#7901)](https://github.com/PennyLaneAI/pennylane/pull/7901)

* New `SparseFragment` and `SparseState` classes have been created that allow to use sparse matrices for the Hamiltonian Fragments when estimating the Trotter error.
  [(#7971)](https://github.com/PennyLaneAI/pennylane/pull/7971)

* The `qec` xDSL dialect has been added to the Python compiler, which contains data structures that support quantum error correction functionality.
  [(#7985)](https://github.com/PennyLaneAI/pennylane/pull/7985)

* The `stablehlo` xDSL dialect has been added to the Python compiler, which extends the existing
  StableHLO dialect with missing upstream operations.
  [(#8036)](https://github.com/PennyLaneAI/pennylane/pull/8036)
  [(#8084)](https://github.com/PennyLaneAI/pennylane/pull/8084)
  [(#8113)](https://github.com/PennyLaneAI/pennylane/pull/8113)
  
* Added more templates with state of the art resource estimates. Users can now use the `ResourceQPE`,
  `ResourceControlledSequence`, and `ResourceIterativeQPE` templates with the resource estimation tool.
  [(#8053)](https://github.com/PennyLaneAI/pennylane/pull/8053)

* Added state of the art resources for the `ResourceTrotterProduct` template.
  [(#7910)](https://github.com/PennyLaneAI/pennylane/pull/7910)

* Updated the symbolic `ResourceOperators` to use hyperparameters from `config` dictionary.
  [(#8181)](https://github.com/PennyLaneAI/pennylane/pull/8181)

<h3>Breaking changes 💔</h3>

* :class:`~.PrepSelPrep` has been made more reliable by deriving the attributes ``coeffs`` and ``ops`` from the property ``lcu`` instead of storing 
  them independently. In addition, it is now is more consistent with other PennyLane operators, dequeuing its
  input ``lcu``. 
  [(#8169)](https://github.com/PennyLaneAI/pennylane/pull/8169)

* `MidMeasureMP` now inherits from `Operator` instead of `MeasurementProcess`.
  [(#8166)](https://github.com/PennyLaneAI/pennylane/pull/8166)

* `DefaultQubit.eval_jaxpr` does not use `self.shots` from device anymore; instead, it takes `shots` as a keyword argument,
  and the qnode primitive should process the `shots` and call `eval_jaxpr` accordingly.
  [(#8161)](https://github.com/PennyLaneAI/pennylane/pull/8161)

* The methods :meth:`~.pauli.PauliWord.operation` and :meth:`~.pauli.PauliSentence.operation`
  no longer queue any operators.
  [(#8136)](https://github.com/PennyLaneAI/pennylane/pull/8136)

* `qml.sample` no longer has singleton dimensions squeezed out for single shots or single wires. This cuts
  down on the complexity of post-processing due to having to handle single shot and single wire cases
  separately. The return shape will now *always* be `(shots, num_wires)`.
  [(#7944)](https://github.com/PennyLaneAI/pennylane/pull/7944)
  [(#8118)](https://github.com/PennyLaneAI/pennylane/pull/8118)

  For a simple qnode:

  ```pycon
  >>> @qml.qnode(qml.device('default.qubit'))
  ... def c():
  ...   return qml.sample(wires=0)
  ```

  Before the change, we had:

  ```pycon
  >>> qml.set_shots(c, shots=1)()
  0
  ```

  and now we have:

  ```pycon
  >>> qml.set_shots(c, shots=1)()
  array([[0]])
  ```

  Previous behavior can be recovered by squeezing the output:

  ```pycon
  >>> qml.math.squeeze(qml.set_shots(c, shots=1)())
  0
  ```

* `ExecutionConfig` and `MCMConfig` from `pennylane.devices` are now frozen dataclasses whose fields should be updated with `dataclass.replace`.
  [(#7697)](https://github.com/PennyLaneAI/pennylane/pull/7697)
  [(#8046)](https://github.com/PennyLaneAI/pennylane/pull/8046)

* Functions involving an execution configuration will now default to `None` instead of `pennylane.devices.DefaultExecutionConfig` and have to be handled accordingly.
  This prevents the potential mutation of a global object.

  This means that functions like,
  ```python
  ...
    def some_func(..., execution_config = DefaultExecutionConfig):
      ...
  ...
  ```
  should be written as follows,
  ```python
  ...
    def some_func(..., execution_config: ExecutionConfig | None = None):
      if execution_config is None:
          execution_config = ExecutionConfig()
  ...
  ```

  [(#7697)](https://github.com/PennyLaneAI/pennylane/pull/7697)

* The `qml.HilbertSchmidt` and `qml.LocalHilbertSchmidt` templates have been updated and their UI has been remarkably simplified.
  They now accept an operation or a list of operations as quantum unitaries.
  [(#7933)](https://github.com/PennyLaneAI/pennylane/pull/7933)

  In past versions of PennyLane, these templates required providing the `U` and `V` unitaries as a `qml.tape.QuantumTape` and a quantum function,
  respectively, along with separate parameters and wires.

  With this release, each template has been improved to accept one or more operators as  unitaries.
  The wires and parameters of the approximate unitary `V` are inferred from the inputs, according to the order provided.

  ```python
  >>> U = qml.Hadamard(0)
  >>> V = qml.RZ(0.1, wires=1)
  >>> qml.HilbertSchmidt(V, U)
  HilbertSchmidt(0.1, wires=[0, 1])
  ```

* Remove support for Python 3.10 and adds support for 3.13.
  [(#7935)](https://github.com/PennyLaneAI/pennylane/pull/7935)

* Move custom exceptions into `exceptions.py` and add a documentation page for them in the internals.
  [(#7856)](https://github.com/PennyLaneAI/pennylane/pull/7856)

* The boolean functions provided in `qml.operation` are deprecated. See the
  :doc:`deprecations page </development/deprecations>` for equivalent code to use instead. These
  include `not_tape`, `has_gen`, `has_grad_method`, `has_multipar`, `has_nopar`, `has_unitary_gen`,
  `is_measurement`, `defines_diagonalizing_gates`, and `gen_is_multi_term_hamiltonian`.
  [(#7924)](https://github.com/PennyLaneAI/pennylane/pull/7924)

* Removed access for `lie_closure`, `structure_constants` and `center` via `qml.pauli`.
  Top level import and usage is advised. The functions now live in the `liealg` module.

  ```python
  import pennylane.liealg
  from pennylane.liealg import lie_closure, structure_constants, center
  ```

  [(#7928)](https://github.com/PennyLaneAI/pennylane/pull/7928)
  [(#7994)](https://github.com/PennyLaneAI/pennylane/pull/7994)

* `qml.operation.Observable` and the corresponding `Observable.compare` have been removed, as
  PennyLane now depends on the more general `Operator` interface instead. The
  `Operator.is_hermitian` property can instead be used to check whether or not it is highly likely
  that the operator instance is Hermitian.
  [(#7927)](https://github.com/PennyLaneAI/pennylane/pull/7927)

* `qml.operation.WiresEnum`, `qml.operation.AllWires`, and `qml.operation.AnyWires` have been removed. Setting `Operator.num_wires = None` (the default)
  should instead indicate that the `Operator` does not need wire validation.
  [(#7911)](https://github.com/PennyLaneAI/pennylane/pull/7911)

* Removed `QNode.get_gradient_fn` method. Instead, use `qml.workflow.get_best_diff_method` to obtain the differentiation method.
  [(#7907)](https://github.com/PennyLaneAI/pennylane/pull/7907)

* Top-level access to ``DeviceError``, ``PennyLaneDeprecationWarning``, ``QuantumFunctionError`` and ``ExperimentalWarning`` has been removed. Please import these objects from the new ``pennylane.exceptions`` module.
  [(#7874)](https://github.com/PennyLaneAI/pennylane/pull/7874)

* `qml.cut_circuit_mc` no longer accepts a `shots` keyword argument. The shots should instead
  be set on the tape itself.
  [(#7882)](https://github.com/PennyLaneAI/pennylane/pull/7882)

<h3>Deprecations 👋</h3>

* Setting shots on a device through the `shots=` kwarg, e.g. `qml.device("default.qubit", wires=2, shots=1000)`, is deprecated. Please use the `set_shots` transform on the `QNode` instead.

  ```python
  dev = qml.device("default.qubit", wires=2)

  @qml.set_shots(1000)
  @qml.qnode(dev)
  def circuit(x):
      qml.RX(x, wires=0)
      return qml.expval(qml.Z(0))
  ```

  [(#7979)](https://github.com/PennyLaneAI/pennylane/pull/7979)
  [(#8161)](https://github.com/PennyLaneAI/pennylane/pull/8161)

* Support for using TensorFlow with PennyLane has been deprecated and will be dropped in Pennylane v0.44.
  Future versions of PennyLane are not guaranteed to work with TensorFlow.
  Instead, we recommend using the :doc:`JAX </introduction/interfaces/jax>` or :doc:`PyTorch </introduction/interfaces/torch>` interface for
  machine learning applications to benefit from enhanced support and features. Please consult the following demos for
  more usage information:
  [Turning quantum nodes into Torch Layers](https://pennylane.ai/qml/demos/tutorial_qnn_module_torch) and
  [How to optimize a QML model using JAX and Optax](https://pennylane.ai/qml/demos/tutorial_How_to_optimize_QML_model_using_JAX_and_Optax).
  [(#7989)](https://github.com/PennyLaneAI/pennylane/pull/7989)
  [(#8106)](https://github.com/PennyLaneAI/pennylane/pull/8106)

* `pennylane.devices.DefaultExecutionConfig` is deprecated and will be removed in v0.44.
  Instead, use `qml.devices.ExecutionConfig()` to create a default execution configuration.
  [(#7987)](https://github.com/PennyLaneAI/pennylane/pull/7987)

* Specifying the ``work_wire_type`` argument in ``qml.ctrl`` and other controlled operators as ``"clean"`` or
  ``"dirty"`` is deprecated. Use ``"zeroed"`` to indicate that the work wires are initially in the :math:`|0\rangle`
  state, and ``"borrowed"`` to indicate that the work wires can be in any arbitrary state. In both cases, the
  work wires are restored to their original state upon completing the decomposition.
  [(#7993)](https://github.com/PennyLaneAI/pennylane/pull/7993)

* Providing `num_steps` to :func:`pennylane.evolve`, :func:`pennylane.exp`, :class:`pennylane.ops.Evolution`,
  and :class:`pennylane.ops.Exp` is deprecated and will be removed in a future release. Instead, use
  :class:`~.TrotterProduct` for approximate methods, providing the `n` parameter to perform the Suzuki-Trotter
  product approximation of a Hamiltonian with the specified number of Trotter steps.

  As a concrete example, consider the following case:

  ```python
  coeffs = [0.5, -0.6]
  ops = [qml.X(0), qml.X(0) @ qml.Y(1)]
  H_flat = qml.dot(coeffs, ops)
  ```

  Instead of computing the Suzuki-Trotter product approximation as:

  ```pycon
  >>> qml.evolve(H_flat, num_steps=2).decomposition()
  [RX(0.5, wires=[0]),
  PauliRot(-0.6, XY, wires=[0, 1]),
  RX(0.5, wires=[0]),
  PauliRot(-0.6, XY, wires=[0, 1])]
  ```

  The same result can be obtained using :class:`~.TrotterProduct` as follows:

  ```pycon
  >>> decomp_ops = qml.adjoint(qml.TrotterProduct(H_flat, time=1.0, n=2)).decomposition()
  >>> [simp_op for op in decomp_ops for simp_op in map(qml.simplify, op.decomposition())]
  [RX(0.5, wires=[0]),
  PauliRot(-0.6, XY, wires=[0, 1]),
  RX(0.5, wires=[0]),
  PauliRot(-0.6, XY, wires=[0, 1])]
  ```
  [(#7954)](https://github.com/PennyLaneAI/pennylane/pull/7954)
  [(#7977)](https://github.com/PennyLaneAI/pennylane/pull/7977)

* `MeasurementProcess.expand` is deprecated. The relevant method can be replaced with
  `qml.tape.QuantumScript(mp.obs.diagonalizing_gates(), [type(mp)(eigvals=mp.obs.eigvals(), wires=mp.obs.wires)])`
  [(#7953)](https://github.com/PennyLaneAI/pennylane/pull/7953)

* `shots=` in `QNode` calls is deprecated and will be removed in v0.44.
  Instead, please use the `qml.workflow.set_shots` transform to set the number of shots for a QNode.
  [(#7906)](https://github.com/PennyLaneAI/pennylane/pull/7906)

* ``QuantumScript.shape`` and ``QuantumScript.numeric_type`` are deprecated and will be removed in version v0.44.
  Instead, the corresponding ``.shape`` or ``.numeric_type`` of the ``MeasurementProcess`` class should be used.
  [(#7950)](https://github.com/PennyLaneAI/pennylane/pull/7950)

* Some unnecessary methods of the `qml.CircuitGraph` class are deprecated and will be removed in version v0.44:
  [(#7904)](https://github.com/PennyLaneAI/pennylane/pull/7904)

    - `print_contents` in favor of `print(obj)`
    - `observables_in_order` in favor of `observables`
    - `operations_in_order` in favor of `operations`
    - `ancestors_in_order` in favor of `ancestors(obj, sort=True)`
    - `descendants_in_order` in favore of `descendants(obj, sort=True)`

* The `QuantumScript.to_openqasm` method is deprecated and will be removed in version v0.44.
  Instead, the `qml.to_openqasm` function should be used.
  [(#7909)](https://github.com/PennyLaneAI/pennylane/pull/7909)

* The `level=None` argument in the :func:`pennylane.workflow.get_transform_program`, :func:`pennylane.workflow.construct_batch`, `qml.draw`, `qml.draw_mpl`, and `qml.specs` transforms is deprecated and will be removed in v0.43.
  Please use `level='device'` instead to apply the noise model at the device level.
  [(#7886)](https://github.com/PennyLaneAI/pennylane/pull/7886)

* `qml.qnn.cost.SquaredErrorLoss` is deprecated and will be removed in version v0.44. Instead, this hybrid workflow can be accomplished
  with a function like `loss = lambda *args: (circuit(*args) - target)**2`.
  [(#7527)](https://github.com/PennyLaneAI/pennylane/pull/7527)

* Access to `add_noise`, `insert` and noise mitigation transforms from the `pennylane.transforms` module is deprecated.
  Instead, these functions should be imported from the `pennylane.noise` module.
  [(#7854)](https://github.com/PennyLaneAI/pennylane/pull/7854)

* The `qml.QNode.add_transform` method is deprecated and will be removed in v0.43.
  Instead, please use `QNode.transform_program.push_back(transform_container=transform_container)`.
  [(#7855)](https://github.com/PennyLaneAI/pennylane/pull/7855)

<h3>Internal changes ⚙️</h3>

<<<<<<< HEAD
* Remove legacy interface names from tests (e.g. `interface="jax-python"` or `interface="pytorch"`)
  [(#8249)](https://github.com/PennyLaneAI/pennylane/pull/8249)
=======
* `DefaultQubit` now determines the `mcm_method` in `Device.setup_execution_config`,
  making it easier to tell which mcm method will be used. This also allows `defer_measurements` and `dynamic_one_shot` to be applied at different
  locations in the preprocessing program.
  [(#8184)](https://github.com/PennyLaneAI/pennylane/pull/8184)
>>>>>>> 9a6dd668

* Remove usage of the `pytest.mark.capture` marker from tests in the `tests/python_compiler` directory.
  [(#8234)](https://github.com/PennyLaneAI/pennylane/pull/8234)

* Update `pylint` to `3.3.8` in CI and `requirements-dev.txt`
  [(#8216)](https://github.com/PennyLaneAI/pennylane/pull/8216)

* Updated `CompressedResourceOp` class to track the number of wires an operator requires in labs.
  [(#8173)](https://github.com/PennyLaneAI/pennylane/pull/8173)

* Update links in `README.md`.
  [(#8165)](https://github.com/PennyLaneAI/pennylane/pull/8165)

* Update `autograph` guide to reflect new capabilities.
  [(#8132)](https://github.com/PennyLaneAI/pennylane/pull/8132)

* Start using `strict=True` to `zip` usage in source code.
  [(#8164)](https://github.com/PennyLaneAI/pennylane/pull/8164)
  [(#8182)](https://github.com/PennyLaneAI/pennylane/pull/8182)
  [(#8183)](https://github.com/PennyLaneAI/pennylane/pull/8183)

* Unpin `autoray` package in `pyproject.toml` by fixing source code that was broken by release.
  [(#8147)](https://github.com/PennyLaneAI/pennylane/pull/8147)
  [(#8159)](https://github.com/PennyLaneAI/pennylane/pull/8159)
  [(#8160)](https://github.com/PennyLaneAI/pennylane/pull/8160)

* A `diagonalize_mcms` option has been added to the `ftqc.decomposition.convert_to_mbqc_formalism` tape transform that, when set, arbitrary-basis mid-circuit measurements are mapped into corresponding diagonalizing gates and Z-basis mid-circuit measurements.  
  [(#8105)](https://github.com/PennyLaneAI/pennylane/pull/8105)

* The `autograph` keyword argument has been removed from the `QNode` constructor.
  To enable autograph conversion, use the `qjit` decorator together with the `qml.capture.disable_autograph` context manager.
  [(#8104)](https://github.com/PennyLaneAI/pennylane/pull/8104)

* Add ability to disable autograph conversion using the newly added `qml.capture.disable_autograph` decorator or context manager.
  [(#8102)](https://github.com/PennyLaneAI/pennylane/pull/8102)

* Set `autoray` package upper-bound in `pyproject.toml` CI due to breaking changes in `v0.8.0`.
  [(#8110)](https://github.com/PennyLaneAI/pennylane/pull/8110)

* Add capability for roundtrip testing and module verification to the Python compiler `run_filecheck` and
`run_filecheck_qjit` fixtures.
  [(#8049)](https://github.com/PennyLaneAI/pennylane/pull/8049)

* Improve type hinting internally.
  [(#8086)](https://github.com/PennyLaneAI/pennylane/pull/8086)

* The `cond` primitive with program capture no longer stores missing false branches as `None`, instead storing them
  as jaxprs with no output.
  [(#8080)](https://github.com/PennyLaneAI/pennylane/pull/8080)

* Removed unnecessary execution tests along with accuracy validation in `tests/ops/functions/test_map_wires.py`.
  [(#8032)](https://github.com/PennyLaneAI/pennylane/pull/8032)

* Added a new `all-tests-passed` gatekeeper job to `interface-unit-tests.yml` to ensure all test
  jobs complete successfully before triggering downstream actions. This reduces the need to
  maintain a long list of required checks in GitHub settings. Also added the previously missing
  `capture-jax-tests` job to the list of required test jobs, ensuring this test suite is properly
  enforced in CI.
  [(#7996)](https://github.com/PennyLaneAI/pennylane/pull/7996)

* Equipped `DefaultQubitLegacy` (test suite only) with seeded sampling.
  This allows for reproducible sampling results of legacy classical shadow across CI.
  [(#7903)](https://github.com/PennyLaneAI/pennylane/pull/7903)

* Capture does not block `wires=0` anymore. This allows Catalyst to work with zero-wire devices.
  Note that `wires=None` is still illegal.
  [(#7978)](https://github.com/PennyLaneAI/pennylane/pull/7978)

* Improves readability of `dynamic_one_shot` postprocessing to allow further modification.
  [(#7962)](https://github.com/PennyLaneAI/pennylane/pull/7962)
  [(#8041)](https://github.com/PennyLaneAI/pennylane/pull/8041)

* Update PennyLane's top-level `__init__.py` file imports to improve Python language server support for finding
  PennyLane submodules.
  [(#7959)](https://github.com/PennyLaneAI/pennylane/pull/7959)

* Adds `measurements` as a "core" module in the tach specification.
  [(#7945)](https://github.com/PennyLaneAI/pennylane/pull/7945)

* Improves type hints in the `measurements` module.
  [(#7938)](https://github.com/PennyLaneAI/pennylane/pull/7938)

* Refactored the codebase to adopt modern type hint syntax for Python 3.11+ language features.
  [(#7860)](https://github.com/PennyLaneAI/pennylane/pull/7860)
  [(#7982)](https://github.com/PennyLaneAI/pennylane/pull/7982)

* Improve the pre-commit hook to add gitleaks.
  [(#7922)](https://github.com/PennyLaneAI/pennylane/pull/7922)

* Added a `run_filecheck_qjit` fixture that can be used to run FileCheck on integration tests for the
  `qml.compiler.python_compiler` submodule.
  [(#7888)](https://github.com/PennyLaneAI/pennylane/pull/7888)

* Added a `dialects` submodule to `qml.compiler.python_compiler` which now houses all the xDSL dialects we create.
  Additionally, the `MBQCDialect` and `QuantumDialect` dialects have been renamed to `MBQC` and `Quantum`.
  [(#7897)](https://github.com/PennyLaneAI/pennylane/pull/7897)

* Update minimum supported `pytest` version to `8.4.1`.
  [(#7853)](https://github.com/PennyLaneAI/pennylane/pull/7853)

* `DefaultQubitLegacy` (test suite only) no longer provides a customized classical shadow
  implementation
  [(#7895)](https://github.com/PennyLaneAI/pennylane/pull/7895)

* Make `pennylane.io` a tertiary module.
  [(#7877)](https://github.com/PennyLaneAI/pennylane/pull/7877)

* Seeded tests for the `split_to_single_terms` transformation.
  [(#7851)](https://github.com/PennyLaneAI/pennylane/pull/7851)

* Upgrade `rc_sync.yml` to work with latest `pyproject.toml` changes.
  [(#7808)](https://github.com/PennyLaneAI/pennylane/pull/7808)
  [(#7818)](https://github.com/PennyLaneAI/pennylane/pull/7818)

* `LinearCombination` instances can be created with `_primitive.impl` when
  capture is enabled and tracing is active.
  [(#7893)](https://github.com/PennyLaneAI/pennylane/pull/7893)

* The `TensorLike` type is now compatible with static type checkers.
  [(#7905)](https://github.com/PennyLaneAI/pennylane/pull/7905)

* Update xDSL supported version to `0.49`.
  [(#7923)](https://github.com/PennyLaneAI/pennylane/pull/7923)
  [(#7932)](https://github.com/PennyLaneAI/pennylane/pull/7932)
  [(#8120)](https://github.com/PennyLaneAI/pennylane/pull/8120)

* Update JAX version used in tests to `0.6.2`
  [(#7925)](https://github.com/PennyLaneAI/pennylane/pull/7925)

* The measurement-plane attribute of the Python compiler `mbqc` dialect now uses the "opaque syntax"
  format when printing in the generic IR format. This enables usage of this attribute when IR needs
  to be passed from the python compiler to Catalyst.
  [(#7957)](https://github.com/PennyLaneAI/pennylane/pull/7957)

* An `xdsl_extras` module has been added to the Python compiler to house additional utilities and
  functionality not available upstream in xDSL.
  [(#8067)](https://github.com/PennyLaneAI/pennylane/pull/8067)
  [(#8120)](https://github.com/PennyLaneAI/pennylane/pull/8120)

* Moved `allocation.DynamicWire` from the `allocation` to the `wires` module to avoid circular dependencies.
  [(#8179)](https://github.com/PennyLaneAI/pennylane/pull/8179)

* Two new xDSL passes have been added to the Python compiler: `decompose-graph-state`, which
  decomposes `mbqc.graph_state_prep` operations to their corresponding set of quantum operations for
  execution on state simulators, and `null-decompose-graph-state`, which replaces
  `mbqc.graph_state_prep` operations with single quantum-register allocation operations for
  execution on null devices.
  [(#8090)](https://github.com/PennyLaneAI/pennylane/pull/8090)

* The `mbqc.graph_state_prep` operation is integrated into the `convert_to_mbqc_formalism` pass.
  [(#8153)](https://github.com/PennyLaneAI/pennylane/pull/8153)

* :func:`.transforms.decompose` and :func:`.preprocess.decompose` now have a unified internal implementation.
  [(#8193)](https://github.com/PennyLaneAI/pennylane/pull/8193)

* Add a `mbqc` submodule to the `python_compiler` module for common utils of MBQC workflows.
  [(#8219)](https://github.com/PennyLaneAI/pennylane/pull/8219)

* Updated support for `pubchempy` used in the unit tests for `qml.qchem.mol_data` to `1.0.5`.
  [(#8224)](https://github.com/PennyLaneAI/pennylane/pull/8224)

<h3>Documentation 📝</h3>

* The "Simplifying Operators" section in the :doc:`Compiling circuits </introduction/compiling_circuits>` page was pushed further down the page to show more relevant sections first.
  [(#8233)](https://github.com/PennyLaneAI/pennylane/pull/8233)

* Rename `ancilla` to `auxiliary` in internal documentation.
  [(#8005)](https://github.com/PennyLaneAI/pennylane/pull/8005)

* Small typos in the docstring for `qml.noise.partial_wires` have been corrected.
  [(#8052)](https://github.com/PennyLaneAI/pennylane/pull/8052)

* The theoretical background section of :class:`~.BasisRotation` has been extended to explain
  the underlying Lie group/algebra homomorphism between the (dense) rotation matrix and the
  performed operations on the target qubits.
  [(#7765)](https://github.com/PennyLaneAI/pennylane/pull/7765)

* Updated the code examples in the documentation of :func:`~.specs`.
  [(#8003)](https://github.com/PennyLaneAI/pennylane/pull/8003)

* Clarifies the use case for `Operator.pow` and `Operator.adjoint`.
  [(#7999)](https://github.com/PennyLaneAI/pennylane/pull/7999)

* The docstring of the `is_hermitian` operator property has been updated to better describe its behaviour.
  [(#7946)](https://github.com/PennyLaneAI/pennylane/pull/7946)

* Improved the docstrings of all optimizers for consistency and legibility.
  [(#7891)](https://github.com/PennyLaneAI/pennylane/pull/7891)

* Updated the code example in the documentation for :func:`~.transforms.split_non_commuting`.
  [(#7892)](https://github.com/PennyLaneAI/pennylane/pull/7892)

* Fixed :math:`\LaTeX` rendering in the documentation for `qml.TrotterProduct` and `qml.trotterize`.
  [(#8014)](https://github.com/PennyLaneAI/pennylane/pull/8014)

* Updated description of `alpha` parameter in `ClassicalShadow.entropy`.
  Trimmed the outdated part of discussion regarding different choices of `alpha`.
  [(#8100)](https://github.com/PennyLaneAI/pennylane/pull/8100)

* A warning was added to the :doc:`interfaces documentation </introduction/interfaces>` under the Pytorch section saying that all Pytorch floating-point inputs are promoted 
  to `torch.float64`.
  [(#8124)](https://github.com/PennyLaneAI/pennylane/pull/8124)

* The :doc:`Dynamic Quantum Circuits </introduction/dynamic_quantum_circuits>` page has been updated to include the latest device-dependent mid-circuit measurement method defaults.
  [(#8149)](https://github.com/PennyLaneAI/pennylane/pull/8149)

<h3>Bug fixes 🐛</h3>

* JIT compilation of :class:`~pennylane.MottonenStatePrep` can now accept statically defined state-vector arrays.
  [(#8222)](https://github.com/PennyLaneAI/pennylane/pull/8222)

* Pauli arithmetic can now handle abstract coefficients when participating in a jitted function.
  [(#8190)](https://github.com/PennyLaneAI/pennylane/pull/8190)

* Operators queued with :func:`pennylane.apply` no longer get dequeued by subsequent dequeuing operations
  (e.g. :func:`pennylane.adjoint`).
  [(#8078)](https://github.com/PennyLaneAI/pennylane/pull/8078)

* Fixed a bug in the decomposition rules of :class:`~.Select` with the new decomposition system
  that broke the decompositions if the target ``ops`` of the ``Select`` operator were parametrized.
  This enables the new decomposition system with ``Select`` of parametrized target ``ops``.
  [(#8186)](https://github.com/PennyLaneAI/pennylane/pull/8186)
  
* `Exp` and `Evolution` now have improved decompositions, allowing them to handle more situations
  more robustly. In particular, the generator is simplified prior to decomposition. Now more
  time evolution ops can be supported on devices that do not natively support them.
  [(#8133)](https://github.com/PennyLaneAI/pennylane/pull/8133)

* A scalar product of a norm one scalar and an operator now decomposes into a `GlobalPhase` and the operator.
  For example, `-1 * qml.X(0)` now decomposes into `[qml.GlobalPhase(-np.pi), qml.X(0)]`.
  [(#8133)](https://github.com/PennyLaneAI/pennylane/pull/8133)

* Fixes a bug that made the queueing behaviour of :meth:`~.pauli.PauliWord.operation` and
  :meth:`~.pauli.PauliSentence.operation` dependent on the global state of a program due to
  a caching issue.
  [(#8135)](https://github.com/PennyLaneAI/pennylane/pull/8135)

* A more informative error is raised when extremely deep circuits are attempted to be drawn.
  [(#8139)](https://github.com/PennyLaneAI/pennylane/pull/8139)

* An error is now raised if sequences of classically processed mid circuit measurements
  are used as input to :func:`pennylane.counts` or :func:`pennylane.probs`.
  [(#8109)](https://github.com/PennyLaneAI/pennylane/pull/8109)

* Simplifying operators raised to integer powers no longer causes recursion errors.
  [(#8044)](https://github.com/PennyLaneAI/pennylane/pull/8044)

* Fixes the GPU selection issue in `qml.math` with PyTorch when multiple GPUs are present.
  [(#8008)](https://github.com/PennyLaneAI/pennylane/pull/8008)

* The `~.for_loop` function with capture enabled can now handle over indexing
  into an empty array when `start == stop`.
  [(#8026)](https://github.com/PennyLaneAI/pennylane/pull/8026)

* Plxpr primitives now only return dynamically shaped arrays if their outputs
  actually have dynamic shapes.
  [(#8004)](https://github.com/PennyLaneAI/pennylane/pull/8004)

* Fixes an issue with tree-traversal and non-sequential wire orders.
  [(#7991)](https://github.com/PennyLaneAI/pennylane/pull/7991)

* Fixes a bug in :func:`~.matrix` where an operator's
  constituents were incorrectly queued if its decomposition was requested.
  [(#7975)](https://github.com/PennyLaneAI/pennylane/pull/7975)

* An error is now raised if an `end` statement is found in a measurement conditioned branch in a QASM string being imported into PennyLane.
  [(#7872)](https://github.com/PennyLaneAI/pennylane/pull/7872)

* Fixes issue related to :func:`~.transforms.to_zx` adding the support for
  `Toffoli` and `CCZ` gates conversion into their ZX-graph representation.
  [(#7899)](https://github.com/PennyLaneAI/pennylane/pull/7899)

* `get_best_diff_method` now correctly aligns with `execute` and `construct_batch` logic in workflows.
  [(#7898)](https://github.com/PennyLaneAI/pennylane/pull/7898)

* Resolve issues with AutoGraph transforming internal PennyLane library code due to incorrect
  module attribution of wrapper functions.
  [(#7889)](https://github.com/PennyLaneAI/pennylane/pull/7889)

* Calling `QNode.update` no longer acts as if `set_shots` has been applied.
  [(#7881)](https://github.com/PennyLaneAI/pennylane/pull/7881)

* Fixes attributes and types in the quantum dialect.
  This allows for types to be inferred correctly when parsing.
  [(#7825)](https://github.com/PennyLaneAI/pennylane/pull/7825)

* Fixes `SemiAdder` to work when inputs are defined with a single wire.
  [(#7940)](https://github.com/PennyLaneAI/pennylane/pull/7940)

* Fixes a bug where `qml.prod`, `qml.matrix`, and `qml.cond` applied on a quantum function does not dequeue operators passed as arguments to the function.
  [(#8094)](https://github.com/PennyLaneAI/pennylane/pull/8094)
  [(#8119)](https://github.com/PennyLaneAI/pennylane/pull/8119)
  [(#8078)](https://github.com/PennyLaneAI/pennylane/pull/8078)

* Fixes a bug where a copy of `ShadowExpvalMP` was incorrect for a multi-term composite observable.
  [(#8078)](https://github.com/PennyLaneAI/pennylane/pull/8078)

<h3>Contributors ✍️</h3>

This release contains contributions from (in alphabetical order):

Guillermo Alonso,
Ali Asadi,
Utkarsh Azad,
Astral Cai,
Joey Carter,
Yushao Chen,
Isaac De Vlugt,
Diksha Dhawan,
Marcus Edwards,
Lillian Frederiksen,
Pietropaolo Frisoni,
Simone Gasperini,
David Ittah,
Soran Jahangiri,
Korbinian Kottmann,
Mehrdad Malekmohammadi
Pablo Antonio Moreno Casares
Erick Ochoa,
Lee James O'Riordan,
Mudit Pandey,
Andrija Paurevic,
Justin Pickering,
Alex Preciado,
Shuli Shu,
Jay Soni,
David Wierichs,
Jake Zaia<|MERGE_RESOLUTION|>--- conflicted
+++ resolved
@@ -849,15 +849,13 @@
 
 <h3>Internal changes ⚙️</h3>
 
-<<<<<<< HEAD
 * Remove legacy interface names from tests (e.g. `interface="jax-python"` or `interface="pytorch"`)
   [(#8249)](https://github.com/PennyLaneAI/pennylane/pull/8249)
-=======
+
 * `DefaultQubit` now determines the `mcm_method` in `Device.setup_execution_config`,
   making it easier to tell which mcm method will be used. This also allows `defer_measurements` and `dynamic_one_shot` to be applied at different
   locations in the preprocessing program.
   [(#8184)](https://github.com/PennyLaneAI/pennylane/pull/8184)
->>>>>>> 9a6dd668
 
 * Remove usage of the `pytest.mark.capture` marker from tests in the `tests/python_compiler` directory.
   [(#8234)](https://github.com/PennyLaneAI/pennylane/pull/8234)
