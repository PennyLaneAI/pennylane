--- conflicted
+++ resolved
@@ -40,14 +40,11 @@
   ``np.random.default_rng(seed)``.
   [(#4550)](https://github.com/PennyLaneAI/pennylane/pull/4550)
 
-<<<<<<< HEAD
 * The ``QuantumScript.set_parameters`` method and the ``QuantumScript.data`` setter have
   been removed. Please use ``QuantumScript.bind_new_parameters`` instead.
   [(#4548)](https://github.com/PennyLaneAI/pennylane/pull/4548)
 
   
-=======
->>>>>>> 27229fc9
 <h3>Deprecations 👋</h3>
 
 * The ``prep`` keyword argument in ``QuantumScript`` is deprecated and will be removed from `QuantumScript`.
