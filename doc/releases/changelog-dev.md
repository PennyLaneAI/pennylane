:orphan:

# Release 0.30.0-dev (development release)

<h3>New features since last release</h3>

<h4>Pulse programming</h4>

* Added the needed functions and classes to simulate an ensemble of Rydberg atoms:
  * A new internal `HardwareHamiltonian` class is added, which contains additional information about pulses and settings.
  * A new user-facing `rydberg_interaction` function is added, which returns a `HardwareHamiltonian` containing
    the Hamiltonian of the interaction of all the Rydberg atoms.
  * A new user-facing `transmon_interaction` function is added, constructing
    the Hamiltonian that describes the circuit QED interaction Hamiltonian of superconducting transmon systems.
  * A new user-facing `drive` function is added, which returns a `ParametrizedHamiltonian` (`HardwareHamiltonian`) containing
    the Hamiltonian of the interaction between a driving electro-magnetic field and a group of qubits.
  * A new user-facing `rydberg_drive` function is added, which returns a `ParametrizedHamiltonian` (`HardwareHamiltonian`) containing
    the Hamiltonian of the interaction between a driving laser field and a group of Rydberg atoms.
  [(#3749)](https://github.com/PennyLaneAI/pennylane/pull/3749)
  [(#3911)](https://github.com/PennyLaneAI/pennylane/pull/3911)
  [(#3930)](https://github.com/PennyLaneAI/pennylane/pull/3930)
  [(#3936)](https://github.com/PennyLaneAI/pennylane/pull/3936/)
  [(#3966)](https://github.com/PennyLaneAI/pennylane/pull/3966)
  [(#3987)](https://github.com/PennyLaneAI/pennylane/pull/3987)
  * A new keyword argument called `max_distance` has been added to `qml.pulse.rydberg_interaction` to allow for the removal of negligible contributions
    from atoms beyond `max_distance` from each other.
    [(#3889)](https://github.com/PennyLaneAI/pennylane/pull/3889)

<h4>Quantum singular value transform</h4>

<h4>Intuitive QNode returns</h4>

* The new return system is now activated and public-facing. The QNode keyword argument `mode` is replaced by the boolean  
  `grad_on_execution`.
  [(#3957)](https://github.com/PennyLaneAI/pennylane/pull/3957)
  [(#3969)](https://github.com/PennyLaneAI/pennylane/pull/3969)

<h3>Improvements 🛠</h3>

<h4>Next-generation device API</h4>

* The `sample_state` function is added to `devices/qubit` that returns a series of samples based on a given
  state vector and a number of shots.
  [(#3720)](https://github.com/PennyLaneAI/pennylane/pull/3720)

* The `simulate` function added to `devices/qubit` now supports measuring expectation values of large observables such as
  `qml.Hamiltonian`, `qml.SparseHamiltonian`, `qml.Sum`.
  [(#3759)](https://github.com/PennyLaneAI/pennylane/pull/3759)

* The `apply_operation` function added to `devices/qubit` now supports broadcasting.
  [(#3852)](https://github.com/PennyLaneAI/pennylane/pull/3852)

* `pennylane.devices.qubit.preprocess` now allows circuits with non-commuting observables.
  [(#3857)](https://github.com/PennyLaneAI/pennylane/pull/3857)

* Adjoint differentiation support for the new qubit state-vector device has been added via
  `adjoint_jacobian` in `devices/qubit`.
  [(#3790)](https://github.com/PennyLaneAI/pennylane/pull/3790)

* `qml.devices.qubit.measure` now computes the expectation values of `Hamiltonian` and `Sum`
  in a backpropagation-compatible way.
  [(#3862)](https://github.com/PennyLaneAI/pennylane/pull/3862/)

<h4>Performance improvements</h4>

* Added a new decomposition to `qml.SingleExcitation` that halves the number of
  CNOTs required.
  [(3976)](https://github.com/PennyLaneAI/pennylane/pull/3976)

* Improved efficiency of `tapering()`, `tapering_hf()` and `clifford()`.
  [(3942)](https://github.com/PennyLaneAI/pennylane/pull/3942)

* Updated Pauli arithmetic to more efficiently convert to a Hamiltonian.
  [(#3939)](https://github.com/PennyLaneAI/pennylane/pull/3939)

* The adjoint differentiation method now supports more operations, and does no longer decompose
  some operations that may be differentiated directly. In addition, all new operations with a
  generator are now supported by the method.
  [(#3874)](https://github.com/PennyLaneAI/pennylane/pull/3874)

* When using `jax.jit` with gradient transforms, the trainable parameters are set correctly (instead of every parameter having
  to be set as trainable), and therefore the derivatives are computed more efficiently.
  [(#3697)](https://github.com/PennyLaneAI/pennylane/pull/3697)

* `CompositeOp` now overrides `Operator._check_batching`, providing a significant performance improvement.
  `Hamiltonian` also overrides this method and does nothing, because it does not support batching.
  [(#3915)](https://github.com/PennyLaneAI/pennylane/pull/3915)

* If a `Sum` operator has a pre-computed Pauli representation, `is_hermitian` now checks that all coefficients
  are real, providing a significant performance improvement.
  [(#3915)](https://github.com/PennyLaneAI/pennylane/pull/3915)

* Three new decomposition algorithms have been added for n-controlled operations with a single-qubit target
  and are selected automatically when they produce a better result, i.e., fewer CNOT gates.
  They can be accessed via `ops.op_math.ctrl_decomp_bisect`.
  [(#3851)](https://github.com/PennyLaneAI/pennylane/pull/3851)

<h4>Intuitive QNode returns</h4>

* The default Gaussian device and parameter shift CV support the new return system, but only for single measurements.
  [(3946)](https://github.com/PennyLaneAI/pennylane/pull/3946)

* Keras and Torch NN modules are now compatible with the new return type system.
  [(#3913)](https://github.com/PennyLaneAI/pennylane/pull/3913)
  [(#3914)](https://github.com/PennyLaneAI/pennylane/pull/3914)

* `DefaultQutrit` supports the new return system.
  [(#3934)](https://github.com/PennyLaneAI/pennylane/pull/3934)

  [(3946)](https://github.com/PennyLaneAI/pennylane/pull/3946)

<h4>Other improvements</h4>

* Added a `Shots` class to the `measurements` module to hold shot-related data.
  [(#3682)](https://github.com/PennyLaneAI/pennylane/pull/3682)

* The `coefficients` function and the `visualize` submodule of the `qml.fourier` module
  now allow assigning different degrees for different parameters of the input function.
  [(#3005)](https://github.com/PennyLaneAI/pennylane/pull/3005)

  The arguments `degree` and `filter_threshold` to `qml.fourier.coefficients` previously were
  expected to be integers, and now can be a sequences of integers with one integer per function
  parameter (i.e. `len(degree)==n_inputs`), resulting in a returned array with shape
  `(2*degrees[0]+1,..., 2*degrees[-1]+1)`.
  The functions in `qml.fourier.visualize` accordingly accept such arrays of coefficients.

* `Operator` now has a `has_generator` attribute that returns whether or not the operator
  has a generator defined. It is used in `qml.operation.has_gen`, improving its performance.
  [(#3875)](https://github.com/PennyLaneAI/pennylane/pull/3875)

* The custom JVP rules in PennyLane now also support non-scalar and mixed-shape tape parameters as
  well as multi-dimensional tape return types, like broadcasted `qml.probs`, for example.
  [(#3766)](https://github.com/PennyLaneAI/pennylane/pull/3766)

* The `qchem.jordan_wigner` function is extended to support more fermionic operator orders.
  [(#3754)](https://github.com/PennyLaneAI/pennylane/pull/3754)
  [(#3751)](https://github.com/PennyLaneAI/pennylane/pull/3751)

* `AdaptiveOptimizer` is updated to use non-default user-defined qnode arguments.
  [(#3765)](https://github.com/PennyLaneAI/pennylane/pull/3765)

* Use `TensorLike` type in `Operator` dunder methods.
  [(#3749)](https://github.com/PennyLaneAI/pennylane/pull/3749)

* `qml.QubitStateVector.state_vector` now supports broadcasting.
  [(#3852)](https://github.com/PennyLaneAI/pennylane/pull/3852)

* `qml.SparseHamiltonian` can now be applied to any wires in a circuit rather than being restricted to all wires
  in the circuit.
  [(#3888)](https://github.com/PennyLaneAI/pennylane/pull/3888)

* Added `Operation.__truediv__` dunder method to be able to divide operators.
  [(#3749)](https://github.com/PennyLaneAI/pennylane/pull/3749)

* `repr` for `MutualInfoMP` now displays the distribution of the wires between the two subsystems.
  [(#3898)](https://github.com/PennyLaneAI/pennylane/pull/3898)

* Changed `Operator.num_wires` from an abstract value to `AnyWires`.
  [(#3919)](https://github.com/PennyLaneAI/pennylane/pull/3919)

* `qml.transforms.sum_expand` is not run in `Device.batch_transform` if the device supports Sum observables.
  [(#3915)](https://github.com/PennyLaneAI/pennylane/pull/3915)

<<<<<<< HEAD
* `CompositeOp` now overrides `Operator._check_batching`, providing a significant performance improvement.
  `Hamiltonian` also overrides this method and does nothing, because it does not support batching.
  [(#3915)](https://github.com/PennyLaneAI/pennylane/pull/3915)

* If a `Sum` operator has a pre-computed Pauli representation, `is_hermitian` now checks that all coefficients
  are real, providing a significant performance improvement.
  [(#3915)](https://github.com/PennyLaneAI/pennylane/pull/3915)

* The type of `n_electrons` in `qml.qchem.Molecule` is set to `int`.
=======
* The type of `n_electrons` in `qml.qchem.Molecule` has been set to `int`.
>>>>>>> 1a7f1834
  [(#3885)](https://github.com/PennyLaneAI/pennylane/pull/3885)

* Added explicit errors to `QutritDevice` if `classical_shadow` or `shadow_expval` are measured.
  [(#3934)](https://github.com/PennyLaneAI/pennylane/pull/3934)

* `QubitDevice` now defines the private `_get_diagonalizing_gates(circuit)` method and uses it when executing circuits.
  This allows devices that inherit from `QubitDevice` to override and customize their definition of diagonalizing gates.
  [(#3938)](https://github.com/PennyLaneAI/pennylane/pull/3938)

* `retworkx` has been renamed to `rustworkx` to accommodate the change in the package name.
  [(#3975)](https://github.com/PennyLaneAI/pennylane/pull/3975)

* `Exp`, `Sum`, `Prod`, and `SProd` operator data is now a flat list, instead of nested.
  [(#3958)](https://github.com/PennyLaneAI/pennylane/pull/3958)
  [(#3983)](https://github.com/PennyLaneAI/pennylane/pull/3983)

* `qml.transforms.convert_to_numpy_parameters` is added to convert a circuit with interface-specific parameters to one
  with only numpy parameters. This transform is designed to replace `qml.tape.Unwrap`.
  [(#3899)](https://github.com/PennyLaneAI/pennylane/pull/3899)

* `qml.operation.WiresEnum.AllWires` is now -2 instead of 0 to avoid the
  ambiguity between `op.num_wires = 0` and `op.num_wires = AllWires`.
  [(#3978)](https://github.com/PennyLaneAI/pennylane/pull/3978)

<<<<<<< HEAD
* Update various Operators and templates to ensure their decompositions only return lists of Operators.
  [(#3243)](https://github.com/PennyLaneAI/pennylane/pull/3243)

<h3>Breaking changes</h3>
=======
<h3>Breaking changes 💔</h3>
>>>>>>> 1a7f1834

* Both JIT interfaces are not compatible with JAX `>0.4.3`, we raise an error for those versions.
  [(#3877)](https://github.com/PennyLaneAI/pennylane/pull/3877)

* An operation that implements a custom `generator` method, but does not always return a valid generator, also has
  to implement a `has_generator` property that reflects in which scenarios a generator will be returned.
  [(#3875)](https://github.com/PennyLaneAI/pennylane/pull/3875)
 
* Trainable parameters for the Jax interface are the parameters that are `JVPTracer`, defined by setting
  `argnums`. Previously, all JAX tracers, including those used for JIT compilation, were interpreted to be trainable.
  [(#3697)](https://github.com/PennyLaneAI/pennylane/pull/3697)

* The keyword argument `argnums` is now used for gradient transform using Jax, instead of `argnum`.
  `argnum` is automatically converted to `argnums` when using JAX, and will no longer be supported in v0.31.
  [(#3697)](https://github.com/PennyLaneAI/pennylane/pull/3697)
  [(#3847)](https://github.com/PennyLaneAI/pennylane/pull/3847)

* Made `qml.OrbitalRotation` and consequently `qml.GateFabric` consistent with the interleaved Jordan-Wigner ordering.
  Previously, they were consistent with the sequential Jordan-Wigner ordering.
  [(#3861)](https://github.com/PennyLaneAI/pennylane/pull/3861)

* Some `MeasurementProcess` classes can now only be instantiated with arguments that they will actually use.
  For example, you can no longer create `StateMP(qml.PauliX(0))` or `PurityMP(eigvals=(-1,1), wires=Wires(0))`.
  [(#3898)](https://github.com/PennyLaneAI/pennylane/pull/3898)

* `Exp`, `Sum`, `Prod`, and `SProd` operator data is now a flat list, instead of nested.
  [(#3958)](https://github.com/PennyLaneAI/pennylane/pull/3958)
  [(#3983)](https://github.com/PennyLaneAI/pennylane/pull/3983)

<h3>Deprecations 👋</h3>

<h3>Documentation 📝</h3>

* A typo was corrected in the documentation for introduction to `inspecting_circuits` and `chemistry`.
  [(#3844)](https://github.com/PennyLaneAI/pennylane/pull/3844)

<h3>Bug fixes 🐛</h3>

* Fixes a bug where the broadcast expand results where stacked along the wrong axis for the new return system.
  [(#3984)](https://github.com/PennyLaneAI/pennylane/pull/3984)

* Fixed a bug where calling `Evolution.generator` with `coeff` being a complex ArrayBox raised an error.
  [(#3796)](https://github.com/PennyLaneAI/pennylane/pull/3796)
  
* `MeasurementProcess.hash` now uses the hash property of the observable. The property now depends on all
  properties that affect the behaviour of the object, such as `VnEntropyMP.log_base` or the distribution of wires between
  the two subsystems in `MutualInfoMP`.
  [(#3898)](https://github.com/PennyLaneAI/pennylane/pull/3898)

* The enum `measurements.Purity` is added so that `PurityMP.return_type` is defined. `str` and `repr` for `PurityMP` are now defined.
  [(#3898)](https://github.com/PennyLaneAI/pennylane/pull/3898)

* `Sum.hash` and `Prod.hash` are slightly changed
  to work with non-numeric wire labels.  `sum_expand` should now return correct results and not treat some products as the same
  operation.
  [(#3898)](https://github.com/PennyLaneAI/pennylane/pull/3898)
  
* Fixed bug where the coefficients where not ordered correctly when summing a `ParametrizedHamiltonian`
  with other operators.
  [(#3749)](https://github.com/PennyLaneAI/pennylane/pull/3749)
  [(#3902)](https://github.com/PennyLaneAI/pennylane/pull/3902)

* The metric tensor transform is fully compatible with Jax and therefore users can provide multiple parameters.
  [(#3847)](https://github.com/PennyLaneAI/pennylane/pull/3847)

* Registers `math.ndim` and `math.shape` for built-ins and autograd to accomodate Autoray 0.6.1.
  [#3864](https://github.com/PennyLaneAI/pennylane/pull/3865)

* Ensure that `qml.data.load` returns datasets in a stable and expected order.
  [(#3856)](https://github.com/PennyLaneAI/pennylane/pull/3856)

* The `qml.equal` function now handles comparisons of `ParametrizedEvolution` operators.
  [(#3870)](https://github.com/PennyLaneAI/pennylane/pull/3870)

* Made `qml.OrbitalRotation` and consequently `qml.GateFabric` consistent with the interleaved Jordan-Wigner ordering.
  [(#3861)](https://github.com/PennyLaneAI/pennylane/pull/3861)

* `qml.devices.qubit.apply_operation` catches the `tf.errors.UnimplementedError` that occurs when `PauliZ` or `CNOT` gates
  are applied to a large (>8 wires) tensorflow state. When that occurs, the logic falls back to the tensordot logic instead.
  [(#3884)](https://github.com/PennyLaneAI/pennylane/pull/3884/)

* Fixed parameter broadcasting support with `qml.counts` in most cases, and introduced explicit errors otherwise.
  [(#3876)](https://github.com/PennyLaneAI/pennylane/pull/3876)

* An error is now raised if a `QNode` with Jax-jit in use returns `counts` while having trainable parameters
  [(#3892)](https://github.com/PennyLaneAI/pennylane/pull/3892)

* A correction is added to the reference values in `test_dipole_of` to account for small changes
  (~2e-8) in the computed dipole moment values, resulting from the new [PySCF 2.2.0](https://github.com/pyscf/pyscf/releases/tag/v2.2.0) release.
  [(#3908)](https://github.com/PennyLaneAI/pennylane/pull/3908)

* `SampleMP.shape` is now correct when sampling only occurs on a subset of the device wires.
  [(#3921)](https://github.com/PennyLaneAI/pennylane/pull/3921)

* An issue is fixed in `qchem.Molecule` to allow basis sets other than the hard-coded ones to be
  used in the `Molecule` class.
  [(#3955)](https://github.com/PennyLaneAI/pennylane/pull/3955)

* Fixed bug where all devices that inherit from DefaultQubit claimed to support `ParametrizedEvolution`.
  Now only `DefaultQubitJax` supports the operator, as expected.
  [(#3964)](https://github.com/PennyLaneAI/pennylane/pull/3964)

* Ensure that parallel `AnnotatedQueues` do not queue each other's contents.
  [(#3924)](https://github.com/PennyLaneAI/pennylane/pull/3924)

* Added a `map_wires` method to `PauliWord` and `PauliSentence`, and ensured that operators call
  it in their respective `map_wires` methods if they have a Pauli rep.
  [(#3985)](https://github.com/PennyLaneAI/pennylane/pull/3985)

<h3>Contributors ✍️</h3>

This release contains contributions from (in alphabetical order):

Komi Amiko,
Utkarsh Azad,
Olivia Di Matteo,
Lillian M. A. Frederiksen,
Soran Jahangiri,
Christina Lee,
Vincent Michaud-Rioux,
Albert Mitjans,
Romain Moyard,
Mudit Pandey,
Matthew Silverman,
Jay Soni,
David Wierichs.<|MERGE_RESOLUTION|>--- conflicted
+++ resolved
@@ -161,19 +161,7 @@
 * `qml.transforms.sum_expand` is not run in `Device.batch_transform` if the device supports Sum observables.
   [(#3915)](https://github.com/PennyLaneAI/pennylane/pull/3915)
 
-<<<<<<< HEAD
-* `CompositeOp` now overrides `Operator._check_batching`, providing a significant performance improvement.
-  `Hamiltonian` also overrides this method and does nothing, because it does not support batching.
-  [(#3915)](https://github.com/PennyLaneAI/pennylane/pull/3915)
-
-* If a `Sum` operator has a pre-computed Pauli representation, `is_hermitian` now checks that all coefficients
-  are real, providing a significant performance improvement.
-  [(#3915)](https://github.com/PennyLaneAI/pennylane/pull/3915)
-
-* The type of `n_electrons` in `qml.qchem.Molecule` is set to `int`.
-=======
 * The type of `n_electrons` in `qml.qchem.Molecule` has been set to `int`.
->>>>>>> 1a7f1834
   [(#3885)](https://github.com/PennyLaneAI/pennylane/pull/3885)
 
 * Added explicit errors to `QutritDevice` if `classical_shadow` or `shadow_expval` are measured.
@@ -198,14 +186,10 @@
   ambiguity between `op.num_wires = 0` and `op.num_wires = AllWires`.
   [(#3978)](https://github.com/PennyLaneAI/pennylane/pull/3978)
 
-<<<<<<< HEAD
 * Update various Operators and templates to ensure their decompositions only return lists of Operators.
   [(#3243)](https://github.com/PennyLaneAI/pennylane/pull/3243)
 
-<h3>Breaking changes</h3>
-=======
 <h3>Breaking changes 💔</h3>
->>>>>>> 1a7f1834
 
 * Both JIT interfaces are not compatible with JAX `>0.4.3`, we raise an error for those versions.
   [(#3877)](https://github.com/PennyLaneAI/pennylane/pull/3877)
