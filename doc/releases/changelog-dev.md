--- conflicted
+++ resolved
@@ -489,7 +489,6 @@
   Also added ``qml.pauli.trace_inner_product`` that can handle batches of dense matrices.
   [(#6811)](https://github.com/PennyLaneAI/pennylane/pull/6811)
 
-<<<<<<< HEAD
 * Added new `MultiControlledX` gate decompositions utilizing conditionally clean work wires, improving 
    circuit depth and efficiency.
    [(#7028)](https://github.com/PennyLaneAI/pennylane/pull/7028)
@@ -497,11 +496,6 @@
    * Introduced `work_wire_type: Literal["clean", "dirty"]` to `decompose_mcx`.
    * Updated `decompose_mcx` to select decomposition strategy based on available work wires.
 
-* Added template `qml.QROMStatePreparation` that prepares arbitrary states using `qml.QROM`.
-  [(#6974)](https://github.com/PennyLaneAI/pennylane/pull/6974)
-
-=======
->>>>>>> ca648c51
 * ``qml.structure_constants`` now accepts and outputs matrix inputs using the ``matrix`` keyword.
   [(#6861)](https://github.com/PennyLaneAI/pennylane/pull/6861)
 
