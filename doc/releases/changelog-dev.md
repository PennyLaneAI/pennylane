--- conflicted
+++ resolved
@@ -167,17 +167,12 @@
 Edward Jiang,
 Ankit Khandelwal,
 Korbinian Kottmann,
+Lillian Marie Austin Frederiksen,
 Albert Mitjans Coma,
 Rashid N H M,
 Zeyue Niu,
 Mudit Pandey,
-<<<<<<< HEAD
-Antal Száva,
-Lillian Marie Austin Frederiksen,
-Albert Mitjans Coma
-=======
 Jay Soni,
 Antal Száva
 Cody Wang,
-David Wierichs
->>>>>>> ff273afd
+David Wierichs