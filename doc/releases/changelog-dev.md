--- conflicted
+++ resolved
@@ -22,10 +22,9 @@
 
 <h3>Breaking changes 💔</h3>
 
-<<<<<<< HEAD
 * `DefaultQubitTF` is removed. Please use `default.qubit` for all interfaces.
   [(#6207)](https://github.com/PennyLaneAI/pennylane/pull/6207)
-=======
+
 * `expand_fn`, `max_expansion`, `override_shots`, and `device_batch_transform` are removed from the
   signature of `qml.execute`.
   [(#6203)](https://github.com/PennyLaneAI/pennylane/pull/6203)
@@ -35,7 +34,6 @@
 
 * `expansion_strategy` is removed from `qml.draw`, `qml.draw_mpl`, and `qml.specs`. `max_expansion` is removed from `qml.specs`, as it had no impact on the output.
   [(#6203)](https://github.com/PennyLaneAI/pennylane/pull/6203)
->>>>>>> 1df3f814
 
 * `qml.transforms.hamiltonian_expand` and `qml.transforms.sum_expand` are removed.
   Please use `qml.transforms.split_non_commuting` instead.
