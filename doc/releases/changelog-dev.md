:orphan:

# Release 0.40.0-dev (development release)

<h3>New features since last release</h3>
  
* A `DeviceCapabilities` data class is defined to contain all capabilities of the device's execution interface (i.e. its implementation of `Device.execute`). A TOML file can be used to define the capabilities of a device, and it can be loaded into a `DeviceCapabilities` object.
  [(#6407)](https://github.com/PennyLaneAI/pennylane/pull/6407)

  ```pycon
  >>> from pennylane.devices.capabilities import load_toml_file, parse_toml_document, DeviceCapabilities
  >>> document = load_toml_file("my_device.toml")
  >>> capabilities = parse_toml_document(document)
  >>> isinstance(capabilities, DeviceCapabilities)
  True
  ```

* Added a dense implementation of computing the Lie closure in a new function
  `lie_closure_dense` in `pennylane.labs.dla`.
  [(#6371)](https://github.com/PennyLaneAI/pennylane/pull/6371)

<h4>New API for Qubit Mixed</h4>

* Added `qml.devices.qubit_mixed` module for mixed-state qubit device support [(#6379)](https://github.com/PennyLaneAI/pennylane/pull/6379). This module introduces an `apply_operation` helper function that features:


  * Two density matrix contraction methods using `einsum` and `tensordot`

  * Optimized handling of special cases including: Diagonal operators, Identity operators, CX (controlled-X), Multi-controlled X gates, Grover operators

* Added submodule 'initialize_state' featuring a `create_initial_state` function for initializing a density matrix from `qml.StatePrep` operations or `qml.QubitDensityMatrix` operations.
  [(#6503)](https://github.com/PennyLaneAI/pennylane/pull/6503)

<h3>Improvements 🛠</h3>

* Added support for the `wire_options` dictionary to customize wire line formatting in `qml.draw_mpl` circuit
  visualizations, allowing global and per-wire customization with options like `color`, `linestyle`, and `linewidth`.
  [(#6486)](https://github.com/PennyLaneAI/pennylane/pull/6486)

* Shortened the string representation for the `qml.S`, `qml.T`, and `qml.SX` operators.
  [(#6542)](https://github.com/PennyLaneAI/pennylane/pull/6542)

<h4>Capturing and representing hybrid programs</h4>

* `jax.vmap` can be captured with `qml.capture.make_plxpr` and is compatible with quantum circuits. 
  [(#6349)](https://github.com/PennyLaneAI/pennylane/pull/6349)
  [(#6422)](https://github.com/PennyLaneAI/pennylane/pull/6422)

* `qml.capture.PlxprInterpreter` base class has been added for easy transformation and execution of
  pennylane variant jaxpr.
  [(#6141)](https://github.com/PennyLaneAI/pennylane/pull/6141)

* An optional method `eval_jaxpr` is added to the device API for native execution of plxpr programs.
[(#6580)](https://github.com/PennyLaneAI/pennylane/pull/6580)

<h4>Other Improvements</h4>

* `qml.BasisRotation` template is now JIT compatible.
  [(#6019)](https://github.com/PennyLaneAI/pennylane/pull/6019)

* The Jaxpr primitives for `for_loop`, `while_loop` and `cond` now store slices instead of
  numbers of args.
  [(#6521)](https://github.com/PennyLaneAI/pennylane/pull/6521)

* Expand `ExecutionConfig.gradient_method` to store `TransformDispatcher` type.
  [(#6455)](https://github.com/PennyLaneAI/pennylane/pull/6455)

<h3>Labs 🧪</h3>

* Added base class `Resources`, `CompressedResourceOp`, `ResourceOperator` for advanced resource estimation.
  [(#6428)](https://github.com/PennyLaneAI/pennylane/pull/6428)

<<<<<<< HEAD
* Added `ResourceOperator` classes for QFT and all operators in QFT's decomposition.
  [(#6447)](https://github.com/PennyLaneAI/pennylane/pull/6447)

=======
>>>>>>> dff5d70b
<h3>Breaking changes 💔</h3>

* Legacy operator arithmetic has been removed. This includes `qml.ops.Hamiltonian`, `qml.operation.Tensor`,
  `qml.operation.enable_new_opmath`, `qml.operation.disable_new_opmath`, and `qml.operation.convert_to_legacy_H`.
  Note that `qml.Hamiltonian` will continue to dispatch to `qml.ops.LinearCombination`. For more information, 
  check out the [updated operator troubleshooting page](https://docs.pennylane.ai/en/stable/news/new_opmath.html).
  [(#6548)](https://github.com/PennyLaneAI/pennylane/pull/6548)

* The developer-facing `qml.utils` module has been removed. Specifically, the
following 4 sets of functions have been either moved or removed[(#6588)](https://github.com/PennyLaneAI/pennylane/pull/6588):

  * `qml.utils._flatten`, `qml.utils.unflatten` has been moved and renamed to `qml.optimize.qng._flatten_np` and `qml.optimize.qng._unflatten_np` respectively.

  * `qml.utils._inv_dict` and `qml._get_default_args` have been removed.

  * `qml.utils.pauli_eigs` has been moved to `qml.pauli.utils`.

  * `qml.utils.expand_vector` has been moved to `qml.math.expand_vector`.
  
* The `qml.qinfo` module has been removed. Please see the respective functions in the `qml.math` and `qml.measurements`
  modules instead.
  [(#6584)](https://github.com/PennyLaneAI/pennylane/pull/6584)

* Top level access to `Device`, `QubitDevice`, and `QutritDevice` have been removed. Instead, they
  are available as `qml.devices.LegacyDevice`, `qml.devices.QubitDevice`, and `qml.devices.QutritDevice`
  respectively.
  [(#6537)](https://github.com/PennyLaneAI/pennylane/pull/6537)

* The `'ancilla'` argument for `qml.iterative_qpe` has been removed. Instead, use the `'aux_wire'` argument.
  [(#6532)](https://github.com/PennyLaneAI/pennylane/pull/6532)

* The `qml.BasisStatePreparation` template has been removed. Instead, use `qml.BasisState`.
  [(#6528)](https://github.com/PennyLaneAI/pennylane/pull/6528)

* The `qml.workflow.set_shots` helper function has been removed. We no longer interact with the legacy device interface in our code.
  Instead, shots should be specified on the tape, and the device should use these shots.
  [(#6534)](https://github.com/PennyLaneAI/pennylane/pull/6534)

* `QNode.gradient_fn` has been removed. Please use `QNode.diff_method` instead. `QNode.get_gradient_fn` can also be used to
  process the diff method.
  [(#6535)](https://github.com/PennyLaneAI/pennylane/pull/6535)
 
* The `qml.QubitStateVector` template has been removed. Instead, use `qml.StatePrep`.
  [(#6525)](https://github.com/PennyLaneAI/pennylane/pull/6525)

* `qml.broadcast` has been removed. Users should use `for` loops instead.
  [(#6527)](https://github.com/PennyLaneAI/pennylane/pull/6527)

* The `max_expansion` argument for `qml.transforms.clifford_t_decomposition` has been removed.
  [(#6531)](https://github.com/PennyLaneAI/pennylane/pull/6531)
  [(#6571)](https://github.com/PennyLaneAI/pennylane/pull/6571)

* The `expand_depth` argument for `qml.compile` has been removed.
  [(#6531)](https://github.com/PennyLaneAI/pennylane/pull/6531)
  

* The `qml.shadows.shadow_expval` transform has been removed. Instead, please use the
  `qml.shadow_expval` measurement process.
  [(#6530)](https://github.com/PennyLaneAI/pennylane/pull/6530)
  [(#6561)](https://github.com/PennyLaneAI/pennylane/pull/6561)

<h3>Deprecations 👋</h3>

* The `tape` and `qtape` properties of `QNode` have been deprecated. 
  Instead, use the `qml.workflow.construct_tape` function.
  [(#6583)](https://github.com/PennyLaneAI/pennylane/pull/6583)

* The `max_expansion` argument in `qml.devices.preprocess.decompose` is deprecated and will be removed in v0.41.
  [(#6400)](https://github.com/PennyLaneAI/pennylane/pull/6400)

* The `decomp_depth` argument in `qml.transforms.set_decomposition` is deprecated and will be removed in v0.41.
  [(#6400)](https://github.com/PennyLaneAI/pennylane/pull/6400)

* The `output_dim` property of `qml.tape.QuantumScript` has been deprecated. 
Instead, use method `shape` of `QuantumScript` or `MeasurementProcess` to get the 
same information.
  [(#6577)](https://github.com/PennyLaneAI/pennylane/pull/6577)

* The `QNode.get_best_method` and `QNode.best_method_str` methods have been deprecated. 
  Instead, use the `qml.workflow.get_best_diff_method` function.
  [(#6418)](https://github.com/PennyLaneAI/pennylane/pull/6418)

* The `qml.execute` `gradient_fn` keyword argument has been renamed `diff_method`,
  to better align with the termionology used by the `QNode`.
  `gradient_fn` will be removed in v0.41.
  [(#6549)](https://github.com/PennyLaneAI/pennylane/pull/6549)

<h3>Documentation 📝</h3>
* Add reporting of test warnings as failures.
  [(#6217)](https://github.com/PennyLaneAI/pennylane/pull/6217)

* Add a warning message to Gradients and training documentation about ComplexWarnings
  [(#6543)](https://github.com/PennyLaneAI/pennylane/pull/6543)

<h3>Bug fixes 🐛</h3>

* `qml.math.get_deep_interface` now works properly for autograd arrays.
  [(#6557)](https://github.com/PennyLaneAI/pennylane/pull/6557)

* Fixed `Identity.__repr__` to return correct wires list.
  [(#6506)](https://github.com/PennyLaneAI/pennylane/pull/6506)


<h3>Contributors ✍️</h3>

This release contains contributions from (in alphabetical order):

Shiwen An,
Astral Cai,
Yushao Chen,
Pietropaolo Frisoni,
Austin Huang,
Korbinian Kottmann,
Christina Lee,
William Maxwell,
Andrija Paurevic,
Justin Pickering,
Jay Soni,<|MERGE_RESOLUTION|>--- conflicted
+++ resolved
@@ -70,12 +70,9 @@
 * Added base class `Resources`, `CompressedResourceOp`, `ResourceOperator` for advanced resource estimation.
   [(#6428)](https://github.com/PennyLaneAI/pennylane/pull/6428)
 
-<<<<<<< HEAD
 * Added `ResourceOperator` classes for QFT and all operators in QFT's decomposition.
   [(#6447)](https://github.com/PennyLaneAI/pennylane/pull/6447)
 
-=======
->>>>>>> dff5d70b
 <h3>Breaking changes 💔</h3>
 
 * Legacy operator arithmetic has been removed. This includes `qml.ops.Hamiltonian`, `qml.operation.Tensor`,
