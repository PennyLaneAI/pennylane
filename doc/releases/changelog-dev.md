--- conflicted
+++ resolved
@@ -473,14 +473,12 @@
 * `QubitStateVector` now implements the `StatePrep` interface.
   [(#3685)](https://github.com/PennyLaneAI/pennylane/pull/3685)
 
-<<<<<<< HEAD
 * `Controlled` can now decompose single qubit target operations more effectively using the ZYZ
   decomposition.
   [(#3726)](https://github.com/PennyLaneAI/pennylane/pull/3726)
-=======
+
 * `QuantumMonteCarlo` template is now JAX-JIT compatible when passing `jax.numpy` arrays to the template.
   [(#3734)](https://github.com/PennyLaneAI/pennylane/pull/3734)
->>>>>>> c50acda2
 
 <h3>Breaking changes</h3>
 
