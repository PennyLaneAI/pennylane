:orphan:

# Release 0.24.0-dev (development release)

<h3>New features since last release</h3>

* Operators have new attributes `ndim_params` and `batch_size`, and `QuantumTapes` have the new
  attribute `batch_size`.
  - `Operator.ndim_params` contains the expected number of dimensions per parameter of the operator,
  - `Operator.batch_size` contains the size of an additional parameter broadcasting axis, if present,
  - `QuantumTape.batch_size` contains the `batch_size` of its operations (see below).
  [(#2575)](https://github.com/PennyLaneAI/pennylane/pull/2575)

  When providing an operator with the `ndim_params` attribute, it will
  determine whether (and with which `batch_size`) its input parameter(s)
  is/are broadcasted.
  A `QuantumTape` can then infer from its operations whether it is batched.
  For this, all `Operators` in the tape must have the same `batch_size` or `batch_size=None`.
  That is, mixing broadcasted and unbroadcasted `Operators` is allowed, but mixing broadcasted
  `Operators` with differing `batch_size` is not, similar to NumPy broadcasting.

* Boolean mask indexing of the parameter-shift Hessian
  [(#2538)](https://github.com/PennyLaneAI/pennylane/pull/2538)

  The `argnum` keyword argument for `param_shift_hessian`
  is now allowed to be a twodimensional Boolean `array_like`.
  Only the indicated entries of the Hessian will then be computed.
  A particularly useful example is the computation of the diagonal
  of the Hessian:

  ```python
  dev = qml.device("default.qubit", wires=1)
  with qml.tape.QuantumTape() as tape:
      qml.RX(0.2, wires=0)
      qml.RY(-0.9, wires=0)
      qml.RX(1.1, wires=0)
      qml.expval(qml.PauliZ(0))

  argnum = qml.math.eye(3, dtype=bool)
  ```
  ```pycon
  >>> tapes, fn = qml.gradients.param_shift_hessian(tape, argnum=argnum)
  >>> fn(qml.execute(tapes, dev, None))
  array([[[-0.09928388,  0.        ,  0.        ],
        [ 0.        , -0.27633945,  0.        ],
        [ 0.        ,  0.        , -0.09928388]]])
  ```

* Speed up measuring of commuting Pauli operators
  [(#2425)](https://github.com/PennyLaneAI/pennylane/pull/2425)

  The code that checks for qubit wise commuting (QWC) got a performance boost that is noticable
  when many commuting paulis of the same type are measured.

* Added new transform `qml.batch_partial` which behaves similarly to `functools.partial` but supports batching in the unevaluated parameters.
  [(#2585)](https://github.com/PennyLaneAI/pennylane/pull/2585)

  This is useful for executing a circuit with a batch dimension in some of its parameters:

  ```python
  dev = qml.device("default.qubit", wires=1)

  @qml.qnode(dev)
  def circuit(x, y):
     qml.RX(x, wires=0)
     qml.RY(y, wires=0)
     return qml.expval(qml.PauliZ(wires=0))
  ```
  ```pycon
  >>> batched_partial_circuit = qml.batch_partial(circuit, x=np.array(np.pi / 2))
  >>> y = np.array([0.2, 0.3, 0.4])
  >>> batched_partial_circuit(y=y)
  tensor([0.69301172, 0.67552491, 0.65128847], requires_grad=True)
  ```

<h3>Improvements</h3>

* The qchem openfermion-dependent tests are localized and collected in `tests.qchem.of_tests`. The
  new module `test_structure` is created to collect the tests of the `qchem.structure` module in
  one place and remove their dependency to openfermion.
  [(#2593)](https://github.com/PennyLaneAI/pennylane/pull/2593)

* The developer-facing `pow` method has been added to `Operator` with concrete implementations
  for many classes.
  [(#2225)](https://github.com/PennyLaneAI/pennylane/pull/2225)

* Test classes are created in qchem test modules to group the integrals and matrices unittests.
  [(#2545)](https://github.com/PennyLaneAI/pennylane/pull/2545)

* Introduced an `operations_only` argument to the `tape.get_parameters` method.
  [(#2543)](https://github.com/PennyLaneAI/pennylane/pull/2543)

* The `gradients` module now uses faster subroutines and uniform
  formats of gradient rules.
  [(#2452)](https://github.com/XanaduAI/pennylane/pull/2452)

* Wires can be passed as the final argument to an `Operator`, instead of requiring
  the wires to be explicitly specified with keyword `wires`. This functionality already
  existed for `Observable`'s, but now extends to all `Operator`'s.
  [(#2432)](https://github.com/PennyLaneAI/pennylane/pull/2432)

  ```pycon
  >>> qml.S(0)
  S(wires=[0])
  >>> qml.CNOT((0,1))
  CNOT(wires=[0, 1])
  ```

* Instead of checking types, objects are processed in `QuantumTape`'s based on a new `_queue_category` property.
  This is a temporary fix that will disappear in the future.
  [(#2408)](https://github.com/PennyLaneAI/pennylane/pull/2408)

* The `qml.taper` function can now be used to consistently taper any additional observables such as dipole moment,
  particle number, and spin operators using the symmetries obtained from the Hamiltonian.
  [(#2510)](https://github.com/PennyLaneAI/pennylane/pull/2510)

* The `QNode` class now contains a new method `best_method_str` that returns the best differentiation
  method for a provided device and interface, in human-readable format.
  [(#2533)](https://github.com/PennyLaneAI/pennylane/pull/2533)

* Using `Operation.inv()` in a queuing environment no longer updates the queue's metadata, but merely updates
  the operation in place.
  [(#2596)](https://github.com/PennyLaneAI/pennylane/pull/2596)

* Sparse Hamiltonians representation has changed from COOrdinate (COO) to Compressed Sparse Row (CSR) format. The CSR representation is more performant for arithmetic operations and matrix vector products. This change decreases the `expval()` calculation time, for `qml.SparseHamiltonian`, specially for large workflows. Also, the CRS format consumes less memory for the `qml.SparseHamiltonian` storage.
[(#2561)](https://github.com/PennyLaneAI/pennylane/pull/2561)

* A new method `safe_update_info` is added to `qml.QueuingContext`. This method is substituted
  for `qml.QueuingContext.update_info` in a variety of places.
  [(#2612)](https://github.com/PennyLaneAI/pennylane/pull/2612)

* `BasisEmbedding` can accept an int as argument instead of a list of bits (optionally). Example: `qml.BasisEmbedding(4, wires = range(4))` is now equivalent to `qml.BasisEmbedding([0,1,0,0], wires = range(4))` (because 4=0b100). 
  [(#2601)](https://github.com/PennyLaneAI/pennylane/pull/2601)

* Introduced a new `is_hermitian` property to determine if an operator can be used in a measurement process.
  [(#2629)](https://github.com/PennyLaneAI/pennylane/pull/2629)
<h3>Breaking changes</h3>

* The `qml.queuing.Queue` class is now removed.
  [(#2599)](https://github.com/PennyLaneAI/pennylane/pull/2599)

* The unused keyword argument `do_queue` for `Operation.adjoint` is now fully removed.
  [(#2583)](https://github.com/PennyLaneAI/pennylane/pull/2583)

* The module `qml.gradients.param_shift_hessian` has been renamed to
  `qml.gradients.parameter_shift_hessian` in order to distinguish it from the identically named
  function. Note that the `param_shift_hessian` function is unaffected by this change and can be
  invoked in the same manner as before via the `qml.gradients` module.
  [(#2528)](https://github.com/PennyLaneAI/pennylane/pull/2528)
* The properties `eigval` and `matrix` from the `Operator` class were replaced with the
  methods `eigval()` and `matrix(wire_order=None)`.
  [(#2498)](https://github.com/PennyLaneAI/pennylane/pull/2498)

* `Operator.decomposition()` is now an instance method, and no longer accepts parameters.
  [(#2498)](https://github.com/PennyLaneAI/pennylane/pull/2498)

* Adds tests, adds no-coverage directives, and removes inaccessible logic to improve code coverage.
  [(#2537)](https://github.com/PennyLaneAI/pennylane/pull/2537)

* The base classes `QubitDevice` and `DefaultQubit` now accept data-types for a statevector. This
  enables a derived class (device) in a plugin to choose correct data-types.
  [(#2448)](https://github.com/PennyLaneAI/pennylane/pull/2448)

  ```pycon
  >>> dev = qml.device("default.qubit", wires=4, r_dtype=np.float32, c_dtype=np.complex64)
  >>> dev.R_DTYPE
  <class 'numpy.float32'>
  >>> dev.C_DTYPE
  <class 'numpy.complex64'>
  ```

<h3>Bug fixes</h3>

<<<<<<< HEAD
* `QNode`'s now can interpret variations on the interface name, like `"tensorflow"` or `"jax-jit"`, when requesting backpropagation.
=======
* Fixed a bug to make `param_shift_hessian` work with QNodes in which gates marked
  as trainable do not have any impact on the QNode output.
  [(#2584)](https://github.com/PennyLaneAI/pennylane/pull/2584)

* `QNode`'s now can interpret variations on the interface name, like `"tensorflow"` or `"jax-jit"`, when requesting backpropagation. 
>>>>>>> 8265d219
  [(#2591)](https://github.com/PennyLaneAI/pennylane/pull/2591)

* Fixed a bug for `diff_method="adjoint"` where incorrect gradients were
  computed for QNodes with parametrized observables (e.g., `qml.Hermitian`).
  [(#2543)](https://github.com/PennyLaneAI/pennylane/pull/2543)

* Fixed a bug where `QNGOptimizer` did not work with operators
  whose generator was a Hamiltonian.
  [(#2524)](https://github.com/PennyLaneAI/pennylane/pull/2524)

* Fixes a bug with the decomposition of `qml.CommutingEvolution`.
  [(#2542)](https://github.com/PennyLaneAI/pennylane/pull/2542)

* Fixed a bug enabling PennyLane to work with the latest version of Autoray.
  [(#2549)](https://github.com/PennyLaneAI/pennylane/pull/2549)

* Fixed a bug which caused different behaviour for `Hamiltonian @ Observable` and `Observable @ Hamiltonian`.
  [(#2570)](https://github.com/PennyLaneAI/pennylane/pull/2570)

* Fixes a bug in `DiagonalQubitUnitary._controlled` where an invalid operation was queued
  instead of the controlled version of the diagonal unitary.
  [(#2525)](https://github.com/PennyLaneAI/pennylane/pull/2525)

<h3>Deprecations</h3>

<h3>Documentation</h3>

* The centralized [Xanadu Sphinx Theme](https://github.com/XanaduAI/xanadu-sphinx-theme)
  is now used to style the Sphinx documentation.
  [(#2450)](https://github.com/PennyLaneAI/pennylane/pull/2450)

* Added a new section in the [Gradients and Training](https://pennylane.readthedocs.io/en/stable/introduction/interfaces.html)
  page that summarizes the supported device configurations and provides justification. Also
  added [code examples](https://pennylane.readthedocs.io/en/stable/introduction/unsupported.html)
  for some selected configurations.
  [(#2540)](https://github.com/PennyLaneAI/pennylane/pull/2540)

<h3>Contributors</h3>

This release contains contributions from (in alphabetical order):

Amintor Dusko, Chae-Yeun Park, Christian Gogolin, Christina Lee, David Wierichs, Edward Jiang, Guillermo Alonso-Linaje,
Jay Soni, Juan Miguel Arrazola, Maria Schuld, Mikhail Andrenkov, Soran Jahangiri, Utkarsh Azad
<|MERGE_RESOLUTION|>--- conflicted
+++ resolved
@@ -171,15 +171,11 @@
 
 <h3>Bug fixes</h3>
 
-<<<<<<< HEAD
-* `QNode`'s now can interpret variations on the interface name, like `"tensorflow"` or `"jax-jit"`, when requesting backpropagation.
-=======
 * Fixed a bug to make `param_shift_hessian` work with QNodes in which gates marked
   as trainable do not have any impact on the QNode output.
   [(#2584)](https://github.com/PennyLaneAI/pennylane/pull/2584)
 
 * `QNode`'s now can interpret variations on the interface name, like `"tensorflow"` or `"jax-jit"`, when requesting backpropagation. 
->>>>>>> 8265d219
   [(#2591)](https://github.com/PennyLaneAI/pennylane/pull/2591)
 
 * Fixed a bug for `diff_method="adjoint"` where incorrect gradients were
