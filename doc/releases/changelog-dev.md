
# Release 0.43.0-dev (development release)

<h3>New features since last release</h3>

<<<<<<< HEAD
* Added a new controlled square root gate called `CSX` to the `qml.ops` module. 
  This gate is a controlled version of the square root of the X gate, which is useful in quantum algorithms.
  [(#7422)](https://github.com/PennyLaneAI/pennylane/pull/7422)

* Added a new square root swap gate called `SQSWAP` to the `qml.ops` module. 
  This gate is a controlled version of the square root of the swap gate, which is useful in quantum algorithms.
  [(#7422)](https://github.com/PennyLaneAI/pennylane/pull/7422)
  
* Leveraging quantum just-in-time compilation to optimize parameterized hybrid workflows with the quantum 
  natural gradient optimizer is now possible with the new :class:`~.QNGOptimizerQJIT` optimizer. 
  [(#7452)](https://github.com/PennyLaneAI/pennylane/pull/7452)
  
  The :class:`~.QNGOptimizerQJIT` optimizer offers a `jax.jit`- and `qml.qjit`-compatible analogue to the existing 
  :class:`~.QNGOptimizer` with an Optax-like interface:
=======
* Leveraging quantum just-in-time compilation to optimize parameterized hybrid workflows with the momentum
  quantum natural gradient optimizer is now possible with the new :class:`~.MomentumQNGOptimizerQJIT` optimizer.
  [(#7606)](https://github.com/PennyLaneAI/pennylane/pull/7606)

  Similar to the :class:`~.QNGOptimizerQJIT` optimizer, :class:`~.MomentumQNGOptimizerQJIT` offers a
  `qml.qjit`-compatible analogue to the existing :class:`~.MomentumQNGOptimizer` with an Optax-like interface:
>>>>>>> b544ac72

  ```python
  import pennylane as qml
  import jax.numpy as jnp

  dev = qml.device("lightning.qubit", wires=2)

  @qml.qnode(dev)
  def circuit(params):
      qml.RX(params[0], wires=0)
      qml.RY(params[1], wires=1)
      return qml.expval(qml.Z(0) + qml.X(1))

  opt = qml.MomentumQNGOptimizerQJIT(stepsize=0.1, momentum=0.2)

  @qml.qjit
  def update_step_qjit(i, args):
      params, state = args
      return opt.step(circuit, params, state)

  @qml.qjit
  def optimization_qjit(params, iters):
      state = opt.init(params)
      args = (params, state)
      params, state = qml.for_loop(iters)(update_step_qjit)(args)
      return params
  ```

  ```pycon
  >>> params = jnp.array([0.1, 0.2])
  >>> iters = 1000
  >>> optimization_qjit(params=params, iters=iters)
  Array([ 3.14159265, -1.57079633], dtype=float64)
  ```

<h3>Improvements 🛠</h3>

* Several templates now have decompositions that can be accessed within the graph-based
  decomposition system (:func:`~.decomposition.enable_graph`), allowing workflows 
  that include these templates to be decomposed in a resource-efficient and performant
  manner.
  [(#7779)](https://github.com/PennyLaneAI/pennylane/pull/7779)
  
  The included templates are:

  * :class:`~.Adder`
    
  * :class:`~.ControlledSequence`
  
  * :class:`~.ModExp`

  * :class:`~.Multiplier`

  * :class:`~.OutAdder`

  * :class:`~.OutMultiplier`

  * :class:`~.OutPoly`

<h4>OpenQASM-PennyLane interoperability</h4>

* The :func:`qml.from_qasm3` function can now convert OpenQASM 3.0 circuits that contain
  subroutines, constants, all remaining stdlib gates, qubit registers, and built-in mathematical functions.
  [(#7651)](https://github.com/PennyLaneAI/pennylane/pull/7651)
  [(#7653)](https://github.com/PennyLaneAI/pennylane/pull/7653)
  [(#7676)](https://github.com/PennyLaneAI/pennylane/pull/7676)
  [(#7679)](https://github.com/PennyLaneAI/pennylane/pull/7679)
  [(#7677)](https://github.com/PennyLaneAI/pennylane/pull/7677)
  [(#7767)](https://github.com/PennyLaneAI/pennylane/pull/7767)
  [(#7690)](https://github.com/PennyLaneAI/pennylane/pull/7690)

<h4>Other improvements</h4>

* The error message raised when using Python compiler transforms with :func:`pennylane.qjit` has been updated
  with suggested fixes.
  [(#7916)](https://github.com/PennyLaneAI/pennylane/pull/7916)

* A new `qml.transforms.resolve_dynamic_wires` transform can allocate concrete wire values for dynamic
  qubit allocation.
  [(#7678)](https://github.com/PennyLaneAI/pennylane/pull/7678)


* The :func:`qml.workflow.set_shots` transform can now be directly applied to a QNode without the need for `functools.partial`, providing a more user-friendly syntax and negating having to import the `functools` package.
  [(#7876)](https://github.com/PennyLaneAI/pennylane/pull/7876)
  [(#7919)](https://github.com/PennyLaneAI/pennylane/pull/7919)

  ```python
  @qml.set_shots(shots=1000)  # or @qml.set_shots(1000)
  @qml.qnode(dev)
  def circuit():
      qml.H(0)
      return qml.expval(qml.Z(0))
  ```

  ```pycon
  >>> circuit()
  0.002
  ```

* Added a `QuantumParser` class to the `qml.compiler.python_compiler` submodule that automatically loads relevant dialects.
  [(#7888)](https://github.com/PennyLaneAI/pennylane/pull/7888)

* Enforce various modules to follow modular architecture via `tach`.
  [(#7847)](https://github.com/PennyLaneAI/pennylane/pull/7847)

* A compilation pass written with xDSL called `qml.compiler.python_compiler.transforms.MeasurementsFromSamplesPass`
  has been added for the experimental xDSL Python compiler integration. This pass replaces all
  terminal measurements in a program with a single :func:`pennylane.sample` measurement, and adds
  postprocessing instructions to recover the original measurement.
  [(#7620)](https://github.com/PennyLaneAI/pennylane/pull/7620)

* A combine-global-phase pass has been added to the xDSL Python compiler integration.
  Note that the current implementation can only combine all the global phase operations at
  the last global phase operation in the same region. In other words, global phase operations inside a control flow region can't be combined with those in their parent
  region.
  [(#7675)](https://github.com/PennyLaneAI/pennylane/pull/7675)

* The `mbqc` xDSL dialect has been added to the Python compiler, which is used to represent
  measurement-based quantum-computing instructions in the xDSL framework.
  [(#7815)](https://github.com/PennyLaneAI/pennylane/pull/7815)

* The `AllocQubitOp` and `DeallocQubitOp` operations have been added to the `Quantum` dialect in the
  Python compiler.
  [(#7915)](https://github.com/PennyLaneAI/pennylane/pull/7915)

* The :func:`pennylane.ops.rs_decomposition` method now performs exact decomposition and returns
  complete global phase information when used for decomposing a phase gate to Clifford+T basis.
  [(#7793)](https://github.com/PennyLaneAI/pennylane/pull/7793)

* `default.qubit` will default to the tree-traversal MCM method when `mcm_method="device"`.
  [(#7885)](https://github.com/PennyLaneAI/pennylane/pull/7885)

<h4>Resource-efficient decompositions 🔎</h4>

* With :func:`~.decomposition.enable_graph()`, dynamically allocated wires are now supported in decomposition rules. This provides a smoother overall experience when decomposing operators in a way that requires auxiliary/work wires.

  [(#7861)](https://github.com/PennyLaneAI/pennylane/pull/7861)
<h3>Labs: a place for unified and rapid prototyping of research software 🧪</h3>

* Added state of the art resources for the `ResourceSelectPauliRot` template and the
  `ResourceQubitUnitary` templates.
  [(#7786)](https://github.com/PennyLaneAI/pennylane/pull/7786)

* Added state of the art resources for the `ResourceQFT` and `ResourceAQFT` templates.
  [(#7920)](https://github.com/PennyLaneAI/pennylane/pull/7920)

* The `catalyst` xDSL dialect has been added to the Python compiler, which contains data structures that support core compiler functionality.
  [(#7901)](https://github.com/PennyLaneAI/pennylane/pull/7901)

<h3>Breaking changes 💔</h3>

* Move custom exceptions into `exceptions.py` and add a documentation page for them in the internals.
  [(#7856)](https://github.com/PennyLaneAI/pennylane/pull/7856)

* The boolean functions provided in `qml.operation` are deprecated. See the 
  :doc:`deprecations page </development/deprecations>` for equivalent code to use instead. These 
  include `not_tape`, `has_gen`, `has_grad_method`, `has_multipar`, `has_nopar`, `has_unitary_gen`, 
  `is_measurement`, `defines_diagonalizing_gates`, and `gen_is_multi_term_hamiltonian`.
  [(#7924)](https://github.com/PennyLaneAI/pennylane/pull/7924)

* Removed access for `lie_closure`, `structure_constants` and `center` via `qml.pauli`.
  Top level import and usage is advised. The functions now live in the `liealg` module.

  ```python
  import pennylane.liealg
  from pennylane.liealg import lie_closure, structure_constants, center
  ```

  [(#7928)](https://github.com/PennyLaneAI/pennylane/pull/7928)

* `qml.operation.Observable` and the corresponding `Observable.compare` have been removed, as
  PennyLane now depends on the more general `Operator` interface instead. The
  `Operator.is_hermitian` property can instead be used to check whether or not it is highly likely
  that the operator instance is Hermitian.
  [(#7927)](https://github.com/PennyLaneAI/pennylane/pull/7927)

* `qml.operation.WiresEnum`, `qml.operation.AllWires`, and `qml.operation.AnyWires` have been removed. Setting `Operator.num_wires = None` (the default)
  should instead indicate that the `Operator` does not need wire validation.
  [(#7911)](https://github.com/PennyLaneAI/pennylane/pull/7911)

* Removed `QNode.get_gradient_fn` method. Instead, use `qml.workflow.get_best_diff_method` to obtain the differentiation method.
  [(#7907)](https://github.com/PennyLaneAI/pennylane/pull/7907)

* Top-level access to ``DeviceError``, ``PennyLaneDeprecationWarning``, ``QuantumFunctionError`` and ``ExperimentalWarning`` has been removed. Please import these objects from the new ``pennylane.exceptions`` module.
  [(#7874)](https://github.com/PennyLaneAI/pennylane/pull/7874)

* `qml.cut_circuit_mc` no longer accepts a `shots` keyword argument. The shots should instead
  be set on the tape itself.
  [(#7882)](https://github.com/PennyLaneAI/pennylane/pull/7882)

<h3>Deprecations 👋</h3>

* Providing `num_steps` to `qml.evolve` and `Evolution` is deprecated and will be removed in a future version.
  Instead, use :class:`~.TrotterProduct` for approximate methods, providing the `n` parameter to perform the
  Suzuki-Trotter product approximation of a Hamiltonian with the specified number of Trotter steps.

  As a concrete example, consider the following case:

  ```python
  coeffs = [0.5, -0.6]
  ops = [qml.X(0), qml.X(0) @ qml.Y(1)]
  H_flat = qml.dot(coeffs, ops)
  ```

  Instead of computing the Suzuki-Trotter product approximation as:

  ```pycon
  >>> qml.evolve(H_flat, num_steps=2).decomposition()
  [RX(0.5, wires=[0]),
  PauliRot(-0.6, XY, wires=[0, 1]),
  RX(0.5, wires=[0]),
  PauliRot(-0.6, XY, wires=[0, 1])]
  ```

  The same result can be obtained using :class:`~.TrotterProduct` as follows:

  ```pycon
  >>> decomp_ops = qml.adjoint(qml.TrotterProduct(H_flat, time=1.0, n=2)).decomposition()
  >>> [simp_op for op in decomp_ops for simp_op in map(qml.simplify, op.decomposition())]
  [RX(0.5, wires=[0]),
  PauliRot(-0.6, XY, wires=[0, 1]),
  RX(0.5, wires=[0]),
  PauliRot(-0.6, XY, wires=[0, 1])]
  ```
  [(#7954)](https://github.com/PennyLaneAI/pennylane/pull/7954)

* `MeasurementProcess.expand` is deprecated. The relevant method can be replaced with 
  `qml.tape.QuantumScript(mp.obs.diagonalizing_gates(), [type(mp)(eigvals=mp.obs.eigvals(), wires=mp.obs.wires)])`
  [(#7953)](https://github.com/PennyLaneAI/pennylane/pull/7953)

* `shots=` in `QNode` calls is deprecated and will be removed in v0.44.
  Instead, please use the `qml.workflow.set_shots` transform to set the number of shots for a QNode.
  [(#7906)](https://github.com/PennyLaneAI/pennylane/pull/7906)

* ``QuantumScript.shape`` and ``QuantumScript.numeric_type`` are deprecated and will be removed in version v0.44.
  Instead, the corresponding ``.shape`` or ``.numeric_type`` of the ``MeasurementProcess`` class should be used.
  [(#7950)](https://github.com/PennyLaneAI/pennylane/pull/7950)

* Some unnecessary methods of the `qml.CircuitGraph` class are deprecated and will be removed in version v0.44:
  [(#7904)](https://github.com/PennyLaneAI/pennylane/pull/7904)

    - `print_contents` in favor of `print(obj)`
    - `observables_in_order` in favor of `observables`
    - `operations_in_order` in favor of `operations`
    - `ancestors_in_order` in favor of `ancestors(obj, sort=True)`
    - `descendants_in_order` in favore of `descendants(obj, sort=True)`

* The `QuantumScript.to_openqasm` method is deprecated and will be removed in version v0.44.
  Instead, the `qml.to_openqasm` function should be used.
  [(#7909)](https://github.com/PennyLaneAI/pennylane/pull/7909)

* The `level=None` argument in the :func:`pennylane.workflow.get_transform_program`, :func:`pennylane.workflow.construct_batch`, `qml.draw`, `qml.draw_mpl`, and `qml.specs` transforms is deprecated and will be removed in v0.43.
  Please use `level='device'` instead to apply the noise model at the device level.
  [(#7886)](https://github.com/PennyLaneAI/pennylane/pull/7886)

* `qml.qnn.cost.SquaredErrorLoss` is deprecated and will be removed in version v0.44. Instead, this hybrid workflow can be accomplished 
  with a function like `loss = lambda *args: (circuit(*args) - target)**2`.
  [(#7527)](https://github.com/PennyLaneAI/pennylane/pull/7527)
  
* Access to `add_noise`, `insert` and noise mitigation transforms from the `pennylane.transforms` module is deprecated.
  Instead, these functions should be imported from the `pennylane.noise` module.
  [(#7854)](https://github.com/PennyLaneAI/pennylane/pull/7854)

* The `qml.QNode.add_transform` method is deprecated and will be removed in v0.43.
  Instead, please use `QNode.transform_program.push_back(transform_container=transform_container)`.
  [(#7855)](https://github.com/PennyLaneAI/pennylane/pull/7855)

<h3>Internal changes ⚙️</h3>

* Update PennyLane's top-level `__init__.py` file imports to improve Python language server support for finding
  PennyLane submodules.
  [(#7959)](https://github.com/PennyLaneAI/pennylane/pull/7959)

* Adds `measurements` as a "core" module in the tach specification.
 [(#7945)](https://github.com/PennyLaneAI/pennylane/pull/7945)

* Improves type hints in the `measurements` module.
  [(#7938)](https://github.com/PennyLaneAI/pennylane/pull/7938)

* Refactored the codebase to adopt modern type hint syntax for Python 3.11+ language features.
  [(#7860)](https://github.com/PennyLaneAI/pennylane/pull/7860)

* Improve the pre-commit hook to add gitleaks.
  [(#7922)](https://github.com/PennyLaneAI/pennylane/pull/7922)

* Added a `run_filecheck_qjit` fixture that can be used to run FileCheck on integration tests for the
  `qml.compiler.python_compiler` submodule.
  [(#7888)](https://github.com/PennyLaneAI/pennylane/pull/7888)

* Added a `dialects` submodule to `qml.compiler.python_compiler` which now houses all the xDSL dialects we create.
  Additionally, the `MBQCDialect` and `QuantumDialect` dialects have been renamed to `MBQC` and `Quantum`.
  [(#7897)](https://github.com/PennyLaneAI/pennylane/pull/7897)

* Update minimum supported `pytest` version to `8.4.1`.
  [(#7853)](https://github.com/PennyLaneAI/pennylane/pull/7853)

* `DefaultQubitLegacy` (test suite only) no longer provides a customized classical shadow
  implementation
  [(#7895)](https://github.com/PennyLaneAI/pennylane/pull/7895)

* Make `pennylane.io` a tertiary module.
  [(#7877)](https://github.com/PennyLaneAI/pennylane/pull/7877)

* Seeded tests for the `split_to_single_terms` transformation.
  [(#7851)](https://github.com/PennyLaneAI/pennylane/pull/7851)

* Upgrade `rc_sync.yml` to work with latest `pyproject.toml` changes.
  [(#7808)](https://github.com/PennyLaneAI/pennylane/pull/7808)
  [(#7818)](https://github.com/PennyLaneAI/pennylane/pull/7818)

* `LinearCombination` instances can be created with `_primitive.impl` when
  capture is enabled and tracing is active.
  [(#7893)](https://github.com/PennyLaneAI/pennylane/pull/7893)

* The `TensorLike` type is now compatible with static type checkers.
  [(#7905)](https://github.com/PennyLaneAI/pennylane/pull/7905)

* Update xDSL supported version to `0.46`.
  [(#7923)](https://github.com/PennyLaneAI/pennylane/pull/7923)
  [(#7932)](https://github.com/PennyLaneAI/pennylane/pull/7932)

* Update JAX version used in tests to `0.6.2`
  [(#7925)](https://github.com/PennyLaneAI/pennylane/pull/7925)

* The measurement-plane attribute of the Python compiler `mbqc` dialect now uses the "opaque syntax"
  format when printing in the generic IR format. This enables usage of this attribute when IR needs
  to be passed from the python compiler to Catalyst.
  [(#7957)](https://github.com/PennyLaneAI/pennylane/pull/7957)

<h3>Documentation 📝</h3>

* The docstring of the `is_hermitian` operator property has been updated to better describe its behaviour.
  [(#7946)](https://github.com/PennyLaneAI/pennylane/pull/7946)

* Improved the docstrings of all optimizers for consistency and legibility.
  [(#7891)](https://github.com/PennyLaneAI/pennylane/pull/7891)

* Updated the code example in the documentation for :func:`~.transforms.split_non_commuting`.
  [(#7892)](https://github.com/PennyLaneAI/pennylane/pull/7892)

<h3>Bug fixes 🐛</h3>

* An error is now raised if an `end` statement is found in a measurement conditioned branch in a QASM string being imported into PennyLane.
  [(#7872)](https://github.com/PennyLaneAI/pennylane/pull/7872)

* Fixes issue related to :func:`~.transforms.to_zx` adding the support for
  `Toffoli` and `CCZ` gates conversion into their ZX-graph representation.
  [(#7899)](https://github.com/PennyLaneAI/pennylane/pull/7899)

* `get_best_diff_method` now correctly aligns with `execute` and `construct_batch` logic in workflows.
  [(#7898)](https://github.com/PennyLaneAI/pennylane/pull/7898)

* Resolve issues with AutoGraph transforming internal PennyLane library code due to incorrect
  module attribution of wrapper functions.
  [(#7889)](https://github.com/PennyLaneAI/pennylane/pull/7889)

* Calling `QNode.update` no longer acts as if `set_shots` has been applied.
  [(#7881)](https://github.com/PennyLaneAI/pennylane/pull/7881)

* Fixes attributes and types in the quantum dialect.
  This allows for types to be inferred correctly when parsing.
  [(#7825)](https://github.com/PennyLaneAI/pennylane/pull/7825)

* Fixes `SemiAdder` to work when inputs are defined with a single wire.
  [(#7940)](https://github.com/PennyLaneAI/pennylane/pull/7940)

<h3>Contributors ✍️</h3>

This release contains contributions from (in alphabetical order):

Guillermo Alonso,
Utkarsh Azad,
Joey Carter,
Yushao Chen,
Marcus Edwards,
Simone Gasperini,
David Ittah,
Mehrdad Malekmohammadi
Erick Ochoa,
Mudit Pandey,
Andrija Paurevic,
Shuli Shu,
Jay Soni,
Jake Zaia<|MERGE_RESOLUTION|>--- conflicted
+++ resolved
@@ -3,7 +3,6 @@
 
 <h3>New features since last release</h3>
 
-<<<<<<< HEAD
 * Added a new controlled square root gate called `CSX` to the `qml.ops` module. 
   This gate is a controlled version of the square root of the X gate, which is useful in quantum algorithms.
   [(#7422)](https://github.com/PennyLaneAI/pennylane/pull/7422)
@@ -12,20 +11,12 @@
   This gate is a controlled version of the square root of the swap gate, which is useful in quantum algorithms.
   [(#7422)](https://github.com/PennyLaneAI/pennylane/pull/7422)
   
-* Leveraging quantum just-in-time compilation to optimize parameterized hybrid workflows with the quantum 
-  natural gradient optimizer is now possible with the new :class:`~.QNGOptimizerQJIT` optimizer. 
-  [(#7452)](https://github.com/PennyLaneAI/pennylane/pull/7452)
-  
-  The :class:`~.QNGOptimizerQJIT` optimizer offers a `jax.jit`- and `qml.qjit`-compatible analogue to the existing 
-  :class:`~.QNGOptimizer` with an Optax-like interface:
-=======
 * Leveraging quantum just-in-time compilation to optimize parameterized hybrid workflows with the momentum
   quantum natural gradient optimizer is now possible with the new :class:`~.MomentumQNGOptimizerQJIT` optimizer.
   [(#7606)](https://github.com/PennyLaneAI/pennylane/pull/7606)
 
   Similar to the :class:`~.QNGOptimizerQJIT` optimizer, :class:`~.MomentumQNGOptimizerQJIT` offers a
   `qml.qjit`-compatible analogue to the existing :class:`~.MomentumQNGOptimizer` with an Optax-like interface:
->>>>>>> b544ac72
 
   ```python
   import pennylane as qml
