--- conflicted
+++ resolved
@@ -1,6 +1,3 @@
-<<<<<<< HEAD
-## empty 
-=======
 :orphan:
 
 # Release 0.28.0-dev (development release)
@@ -860,5 +857,4 @@
 Antal Száva
 David Wierichs
 Moritz Willmann
-Filippo Vicentini
->>>>>>> 2befe643
+Filippo Vicentini