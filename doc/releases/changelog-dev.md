:orphan:

# Release 0.41.0-dev (development release)

<h3>New features since last release</h3>

* Added class `qml.capture.transforms.UnitaryToRotInterpreter` that decomposes `qml.QubitUnitary` operators 
  following the same API as `qml.transforms.unitary_to_rot` when experimental program capture is enabled.
  [(#6916)](https://github.com/PennyLaneAI/pennylane/pull/6916)

<h3>Improvements 🛠</h3>

<<<<<<< HEAD
* `default.qubit` now supports the sparse matrices to be applied to the state vector. Specifically, `QubitUnitary` initialized with a sparse matrix now can be applied to the state vector in the `default.qubit` device.
  [(#6883)](https://github.com/PennyLaneAI/pennylane/pull/6883)
=======
* `qml.SWAP` now has sparse representation.
  [(#6965)](https://github.com/PennyLaneAI/pennylane/pull/6965)
>>>>>>> b0b77fbf

* `qml.QubitUnitary` now accepts sparse CSR matrices (from `scipy.sparse`). This allows efficient representation of large unitaries with mostly zero entries. Note that sparse unitaries are still in early development and may not support all features of their dense counterparts.
  [(#6889)](https://github.com/PennyLaneAI/pennylane/pull/6889)

  ```pycon
  >>> import numpy as np
  >>> import pennylane as qml
  >>> import scipy as sp
  >>> U_dense = np.eye(4)  # 2-wire identity
  >>> U_sparse = sp.sparse.csr_matrix(U_dense)
  >>> op = qml.QubitUnitary(U_sparse, wires=[0, 1])
  >>> print(op.matrix())
  <Compressed Sparse Row sparse matrix of dtype 'float64'
          with 4 stored elements and shape (4, 4)>
    Coords        Values
    (0, 0)        1.0
    (1, 1)        1.0
    (2, 2)        1.0
    (3, 3)        1.0
  >>> op.matrix().toarray()
  array([[1., 0., 0., 0.],
        [0., 1., 0., 0.],
        [0., 0., 1., 0.],
        [0., 0., 0., 1.]])
  ```

* Add a decomposition for multi-controlled global phases into a one-less-controlled phase shift.
  [(#6936)](https://github.com/PennyLaneAI/pennylane/pull/6936)
 
* `qml.StatePrep` now accepts sparse state vectors. Users can create `StatePrep` using `scipy.sparse.csr_matrix`. Note that non-zero `pad_with` is forbidden.
  [(#6863)](https://github.com/PennyLaneAI/pennylane/pull/6863)

  ```pycon
  >>> import scipy as sp
  >>> init_state = sp.sparse.csr_matrix([0, 0, 1, 0])
  >>> qsv_op = qml.StatePrep(init_state, wires=[1, 2])
  >>> wire_order = [0, 1, 2]
  >>> ket = qsv_op.state_vector(wire_order=wire_order)
  >>> print(ket)
  <Compressed Sparse Row sparse matrix of dtype 'float64'
         with 1 stored elements and shape (1, 8)>
    Coords        Values
    (0, 2)        1.0
  ```

* A `RuntimeWarning` is now raised by `qml.QNode` and `qml.execute` if executing JAX workflows and the installed version of JAX
  is greater than `0.4.28`.
  [(#6864)](https://github.com/PennyLaneAI/pennylane/pull/6864)

* Added the `qml.workflow.construct_execution_config(qnode)(*args,**kwargs)` helper function.
  Users can now construct the execution configuration from a particular `QNode` instance.
  [(#6901)](https://github.com/PennyLaneAI/pennylane/pull/6901)

  ```python
  @qml.qnode(qml.device("default.qubit", wires=1))
  def circuit(x):
      qml.RX(x, 0)
      return qml.expval(qml.Z(0))
  ```

  ```pycon
  >>> config = qml.workflow.construct_execution_config(circuit)(1)
  >>> pprint.pprint(config)
  ExecutionConfig(grad_on_execution=False,
                  use_device_gradient=True,
                  use_device_jacobian_product=False,
                  gradient_method='backprop',
                  gradient_keyword_arguments={},
                  device_options={'max_workers': None,
                                  'prng_key': None,
                                  'rng': Generator(PCG64) at 0x15F6BB680},
                  interface=<Interface.NUMPY: 'numpy'>,
                  derivative_order=1,
                  mcm_config=MCMConfig(mcm_method=None, postselect_mode=None),
                  convert_to_numpy=True)
  ```

* `QNode` objects now have an `update` method that allows for re-configuring settings like `diff_method`, `mcm_method`, and more. This allows for easier on-the-fly adjustments to workflows. Any arguments not specified will retain their original value.
  [(#6803)](https://github.com/PennyLaneAI/pennylane/pull/6803)

  After constructing a `QNode`,

  ```python
  import pennylane as qml

  @qml.qnode(device=qml.device("default.qubit"))
  def circuit():
    qml.H(0)
    qml.CNOT([0,1])
    return qml.probs()
  ```

  its settings can be modified with `update`, which returns a new `QNode` object. Here is an example
  of updating a QNode's `diff_method`:

  ```pycon
  >>> print(circuit.diff_method)
  best
  >>> new_circuit = circuit.update(diff_method="parameter-shift")
  >>> print(new_circuit.diff_method)
  'parameter-shift'
  ```

* Devices can now configure whether or not ML framework data is sent to them
  via an `ExecutionConfig.convert_to_numpy` parameter. End-to-end jitting on
  `default.qubit` is used if the user specified a `jax.random.PRNGKey` as a seed.
  [(#6899)](https://github.com/PennyLaneAI/pennylane/pull/6899)
  [(#6788)](https://github.com/PennyLaneAI/pennylane/pull/6788)
  [(#6869)](https://github.com/PennyLaneAI/pennylane/pull/6869)

* The coefficients of observables now have improved differentiability.
  [(#6598)](https://github.com/PennyLaneAI/pennylane/pull/6598)

* An empty basis set in `qml.compile` is now recognized as valid, resulting in decomposition of all operators that can be decomposed.
   [(#6821)](https://github.com/PennyLaneAI/pennylane/pull/6821)

* An informative error is raised when a `QNode` with `diff_method=None` is differentiated.
  [(#6770)](https://github.com/PennyLaneAI/pennylane/pull/6770)

* `qml.ops.sk_decomposition` has been improved to produce less gates for certain edge cases. This greatly impacts
  the performance of `qml.clifford_t_decomposition`, which should now give less extraneous `qml.T` gates.
  [(#6855)](https://github.com/PennyLaneAI/pennylane/pull/6855)

* `qml.gradients.finite_diff_jvp` has been added to compute the jvp of an arbitrary numeric
  function.
  [(#6853)](https://github.com/PennyLaneAI/pennylane/pull/6853)

* With program capture enabled, `QNode`'s can now be differentiated with `diff_method="finite-diff"`.
  [(#6853)](https://github.com/PennyLaneAI/pennylane/pull/6853)

* The requested `diff_method` is now validated when program capture is enabled.
  [(#6852)](https://github.com/PennyLaneAI/pennylane/pull/6852)

* The `qml.clifford_t_decomposition` has been improved to use less gates when decomposing `qml.PhaseShift`.
  [(#6842)](https://github.com/PennyLaneAI/pennylane/pull/6842)

* A `ParametrizedMidMeasure` class is added to represent a mid-circuit measurement in an arbitrary
  measurement basis in the XY, YZ or ZX plane. 
  [(#6938)](https://github.com/PennyLaneAI/pennylane/pull/6938)

* A `diagonalize_mcms` transform is added that diagonalizes any `ParametrizedMidMeasure`, for devices 
  that only natively support mid-circuit measurements in the computational basis.
  [(#6938)](https://github.com/PennyLaneAI/pennylane/pull/6938)
  
* `null.qubit` can now execute jaxpr.
  [(#6924)](https://github.com/PennyLaneAI/pennylane/pull/6924)

<h4>Capturing and representing hybrid programs</h4>

* `qml.QNode` can now cache plxpr. When executing a `QNode` for the first time, its plxpr representation will
  be cached based on the abstract evaluation of the arguments. Later executions that have arguments with the
  same shapes and data types will be able to use this cached plxpr instead of capturing the program again.
  [(#6923)](https://github.com/PennyLaneAI/pennylane/pull/6923)

* `qml.QNode` now accepts a `static_argnums` argument. This argument can be used to indicate any arguments that
  should be considered static when capturing the quantum program.
  [(#6923)](https://github.com/PennyLaneAI/pennylane/pull/6923)

* Implemented a `compute_plxpr_decomposition` method in the `qml.operation.Operator` class to apply dynamic decompositions
  with program capture enabled.
  [(#6859)](https://github.com/PennyLaneAI/pennylane/pull/6859)

  * Autograph can now be used with custom operations defined outside of the pennylane namespace.
  [(#6931)](https://github.com/PennyLaneAI/pennylane/pull/6931)

  * Add a `qml.capture.pause()` context manager for pausing program capture in an error-safe way.
  [(#6911)](https://github.com/PennyLaneAI/pennylane/pull/6911)

* Python control flow (`if/else`, `for`, `while`) is now supported when program capture is enabled by setting 
  `autograph=True` at the QNode level. 
  [(#6837)](https://github.com/PennyLaneAI/pennylane/pull/6837)

  ```python
  qml.capture.enable()

  dev = qml.device("default.qubit", wires=[0, 1, 2])

  @qml.qnode(dev, autograph=True)
  def circuit(num_loops: int):
      for i in range(num_loops):
          if i % 2 == 0:
              qml.H(i)
          else:
              qml.RX(1,i)
      return qml.state()
  ```

  ```pycon
  >>> print(qml.draw(circuit)(num_loops=3))
  0: ──H────────┤  State
  1: ──RX(1.00)─┤  State
  2: ──H────────┤  State
  >>> circuit(3)
  Array([0.43879125+0.j        , 0.43879125+0.j        ,
         0.        -0.23971277j, 0.        -0.23971277j,
         0.43879125+0.j        , 0.43879125+0.j        ,
         0.        -0.23971277j, 0.        -0.23971277j], dtype=complex64)
  ```

* The higher order primitives in program capture can now accept inputs with abstract shapes.
  [(#6786)](https://github.com/PennyLaneAI/pennylane/pull/6786)

* The `PlxprInterpreter` classes can now handle creating dynamic arrays via `jnp.ones`, `jnp.zeros`,
  `jnp.arange`, and `jnp.full`.
  [#6865)](https://github.com/PennyLaneAI/pennylane/pull/6865)

<h3>Breaking changes 💔</h3>

* `MultiControlledX` no longer accepts strings as control values.
  [(#6835)](https://github.com/PennyLaneAI/pennylane/pull/6835)

* The input argument `control_wires` of `MultiControlledX` has been removed.
  [(#6832)](https://github.com/PennyLaneAI/pennylane/pull/6832)
  [(#6862)](https://github.com/PennyLaneAI/pennylane/pull/6862)

* `qml.execute` now has a collection of keyword-only arguments.
  [(#6598)](https://github.com/PennyLaneAI/pennylane/pull/6598)

* The ``decomp_depth`` argument in :func:`~pennylane.transforms.set_decomposition` has been removed.
  [(#6824)](https://github.com/PennyLaneAI/pennylane/pull/6824)

* The ``max_expansion`` argument in :func:`~pennylane.devices.preprocess.decompose` has been removed.
  [(#6824)](https://github.com/PennyLaneAI/pennylane/pull/6824)

* The ``tape`` and ``qtape`` properties of ``QNode`` have been removed.
  Instead, use the ``qml.workflow.construct_tape`` function.
  [(#6825)](https://github.com/PennyLaneAI/pennylane/pull/6825)

* The ``gradient_fn`` keyword argument to ``qml.execute`` has been removed. Instead, it has been replaced with ``diff_method``.
  [(#6830)](https://github.com/PennyLaneAI/pennylane/pull/6830)
  
* The ``QNode.get_best_method`` and ``QNode.best_method_str`` methods have been removed.
  Instead, use the ``qml.workflow.get_best_diff_method`` function.
  [(#6823)](https://github.com/PennyLaneAI/pennylane/pull/6823)

* The `output_dim` property of `qml.tape.QuantumScript` has been removed. Instead, use method `shape` of `QuantumScript` or `MeasurementProcess` to get the same information.
  [(#6829)](https://github.com/PennyLaneAI/pennylane/pull/6829)

* Removed method `qsvt_legacy` along with its private helper `_qsp_to_qsvt`
  [(#6827)](https://github.com/PennyLaneAI/pennylane/pull/6827)

<h3>Deprecations 👋</h3>

* The ``ControlledQubitUnitary`` will stop accepting `QubitUnitary` objects as arguments as its ``base``. Instead, use ``qml.ctrl`` to construct a controlled `QubitUnitary`.
  A folllow-on PR fixed accidental double-queuing when using `qml.ctrl` with `QubitUnitary`.
  [(#6840)](https://github.com/PennyLaneAI/pennylane/pull/6840)
  [(#6926)](https://github.com/PennyLaneAI/pennylane/pull/6926)

* The `control_wires` argument in `qml.ControlledQubitUnitary` has been deprecated.
  Instead, use the `wires` argument as the second positional argument.
  [(#6839)](https://github.com/PennyLaneAI/pennylane/pull/6839)

* The `mcm_method` keyword in `qml.execute` has been deprecated.
  Instead, use the ``mcm_method`` and ``postselect_mode`` arguments.
  [(#6807)](https://github.com/PennyLaneAI/pennylane/pull/6807)

* Specifying gradient keyword arguments as any additional keyword argument to the qnode is deprecated
  and will be removed in v0.42.  The gradient keyword arguments should be passed to the new
  keyword argument `gradient_kwargs` via an explicit dictionary. This change will improve qnode argument
  validation.
  [(#6828)](https://github.com/PennyLaneAI/pennylane/pull/6828)

* The `qml.gradients.hamiltonian_grad` function has been deprecated.
  This gradient recipe is not required with the new operator arithmetic system.
  [(#6849)](https://github.com/PennyLaneAI/pennylane/pull/6849)

* The ``inner_transform_program`` and ``config`` keyword arguments in ``qml.execute`` have been deprecated.
  If more detailed control over the execution is required, use ``qml.workflow.run`` with these arguments instead.
  [(#6822)](https://github.com/PennyLaneAI/pennylane/pull/6822)
  [(#6879)](https://github.com/PennyLaneAI/pennylane/pull/6879)

* The property `MeasurementProcess.return_type` has been deprecated.
  If observable type checking is needed, please use direct `isinstance`; if other text information is needed, please use class name, or another internal temporary private member `_shortname`.
  [(#6841)](https://github.com/PennyLaneAI/pennylane/pull/6841)
  [(#6906)](https://github.com/PennyLaneAI/pennylane/pull/6906)
  [(#6910)](https://github.com/PennyLaneAI/pennylane/pull/6910)

<h3>Internal changes ⚙️</h3>

* Remove `QNode.get_gradient_fn` from source code.
  [(#6898)](https://github.com/PennyLaneAI/pennylane/pull/6898)
  
* The source code has been updated use black 25.1.0.
  [(#6897)](https://github.com/PennyLaneAI/pennylane/pull/6897)

* Improved the `InterfaceEnum` object to prevent direct comparisons to `str` objects.
  [(#6877)](https://github.com/PennyLaneAI/pennylane/pull/6877)

* Added a `QmlPrimitive` class that inherits `jax.core.Primitive` to a new `qml.capture.custom_primitives` module.
  This class contains a `prim_type` property so that we can differentiate between different sets of PennyLane primitives.
  Consequently, `QmlPrimitive` is now used to define all PennyLane primitives.
  [(#6847)](https://github.com/PennyLaneAI/pennylane/pull/6847)

* The `RiemannianGradientOptimizer` has been updated to take advantage of newer features.
  [(#6882)](https://github.com/PennyLaneAI/pennylane/pull/6882)

<h3>Documentation 📝</h3>

* The code example in the docstring for `qml.PauliSentence` now properly copy-pastes.
  [(#6949)](https://github.com/PennyLaneAI/pennylane/pull/6949)

* The docstrings for `qml.unary_mapping`, `qml.binary_mapping`, `qml.christiansen_mapping`,
  `qml.qchem.localize_normal_modes`, and `qml.qchem.VibrationalPES` have been updated to include better
  code examples.
  [(#6717)](https://github.com/PennyLaneAI/pennylane/pull/6717)

* The docstrings for `qml.qchem.localize_normal_modes` and `qml.qchem.VibrationalPES` have been updated to include
  examples that can be copied.
  [(#6834)](https://github.com/PennyLaneAI/pennylane/pull/6834)

* Fixed a typo in the code example for `qml.labs.dla.lie_closure_dense`.
  [(#6858)](https://github.com/PennyLaneAI/pennylane/pull/6858)

* The code example in the docstring for `qml.BasisRotation` was corrected by including `wire_order` in the 
  call to `qml.matrix`.
  [(#6891)](https://github.com/PennyLaneAI/pennylane/pull/6891)

* The docstring of `qml.noise.meas_eq` has been updated to make its functionality clearer.
  [(#6920)](https://github.com/PennyLaneAI/pennylane/pull/6920)

<h3>Bug fixes 🐛</h3>

* `qml.capture.PlxprInterpreter` now flattens pytree arguments before evaluation.
  [(#6975)](https://github.com/PennyLaneAI/pennylane/pull/6975)

* `qml.GlobalPhase.sparse_matrix` now correctly returns a sparse matrix of the same shape as `matrix`.
  [(#6940)](https://github.com/PennyLaneAI/pennylane/pull/6940)

* `qml.expval` no longer silently casts to a real number when observable coefficients are imaginary.
  [(#6939)](https://github.com/PennyLaneAI/pennylane/pull/6939)

* Fixed `qml.wires.Wires` initialization to disallow `Wires` objects as wires labels.
  Now, `Wires` is idempotent, e.g. `Wires([Wires([0]), Wires([1])])==Wires([0, 1])`.
  [(#6933)](https://github.com/PennyLaneAI/pennylane/pull/6933)

* `qml.capture.PlxprInterpreter` now correctly handles propagation of constants when interpreting higher-order primitives
  [(#6913)](https://github.com/PennyLaneAI/pennylane/pull/6913)

* `qml.capture.PlxprInterpreter` now uses `Primitive.get_bind_params` to resolve primitive calling signatures before binding
  primitives.
  [(#6913)](https://github.com/PennyLaneAI/pennylane/pull/6913)

* The interface is now detected from the data in the circuit, not the arguments to the `QNode`. This allows
  interface data to be strictly passed as closure variables and still be detected.
  [(#6892)](https://github.com/PennyLaneAI/pennylane/pull/6892)

* `BasisState` now casts its input to integers.
  [(#6844)](https://github.com/PennyLaneAI/pennylane/pull/6844)

* The `workflow.contstruct_batch` and `workflow.construct_tape` functions now correctly reflect the `mcm_method`
  passed to the `QNode`, instead of assuming the method is always `deferred`.
  [(#6903)](https://github.com/PennyLaneAI/pennylane/pull/6903)

<h3>Contributors ✍️</h3>

This release contains contributions from (in alphabetical order):

Utkarsh Azad,
Yushao Chen,
Isaac De Vlugt,
Diksha Dhawan,
Lillian M.A. Frederiksen,
Pietropaolo Frisoni,
Marcus Gisslén,
Christina Lee,
Mudit Pandey,
Andrija Paurevic,
David Wierichs<|MERGE_RESOLUTION|>--- conflicted
+++ resolved
@@ -10,13 +10,11 @@
 
 <h3>Improvements 🛠</h3>
 
-<<<<<<< HEAD
 * `default.qubit` now supports the sparse matrices to be applied to the state vector. Specifically, `QubitUnitary` initialized with a sparse matrix now can be applied to the state vector in the `default.qubit` device.
   [(#6883)](https://github.com/PennyLaneAI/pennylane/pull/6883)
-=======
+
 * `qml.SWAP` now has sparse representation.
   [(#6965)](https://github.com/PennyLaneAI/pennylane/pull/6965)
->>>>>>> b0b77fbf
 
 * `qml.QubitUnitary` now accepts sparse CSR matrices (from `scipy.sparse`). This allows efficient representation of large unitaries with mostly zero entries. Note that sparse unitaries are still in early development and may not support all features of their dense counterparts.
   [(#6889)](https://github.com/PennyLaneAI/pennylane/pull/6889)
