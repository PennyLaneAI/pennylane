--- conflicted
+++ resolved
@@ -3,11 +3,6 @@
 
 <h3>New features since last release</h3>
 
-<<<<<<< HEAD
-* The `qml.sample` function can now receive an optional `dtype` parameter
-  which sets the type and precision of the samples returned by this measurement process.
-  [(#8189)](https://github.com/PennyLaneAI/pennylane/pull/8189)
-=======
 * The :func:`~.specs` function now supports programs compiled with :func:`~.qjit`.
   This new feature is only supported using `level="device"`.
   [(#8202)](https://github.com/PennyLaneAI/pennylane/pull/8202)
@@ -35,17 +30,13 @@
   which sets the type and precision of the samples returned by this measurement process.
   [(#8189)](https://github.com/PennyLaneAI/pennylane/pull/8189)
   [(#8271)](https://github.com/PennyLaneAI/pennylane/pull/8271)
->>>>>>> 495aa65a
 
 * The Resource estimation toolkit was upgraded and has migrated from
   :mod:`~.labs` to PennyLane as the :mod:`~.estimator` module.
 
-<<<<<<< HEAD
-=======
   * Added functionality to map PennyLane operations
     to their associated resource operators for resource estimation.
     [(#8288)](https://github.com/PennyLaneAI/pennylane/pull/8288)
->>>>>>> 495aa65a
   * The `qml.estimator.WireResourceManager`, `qml.estimator.Allocate`, and `qml.estimator.Deallocate`
     classes were added to track auxiliary wires for resource estimation.
     [(#8203)](https://github.com/PennyLaneAI/pennylane/pull/8203)
@@ -92,7 +83,7 @@
   :class:`~.Adder`, :class:`~.Multiplier`, :class:`~.OutAdder`, :class:`~.OutMultiplier`, :class:`~.PrepSelPrep`.
   [(#8207)](https://github.com/PennyLaneAI/pennylane/pull/8207)
 
-* A new keyword argument ``partial`` has been added to :class:`qml.Select`. It allows for 
+* A new keyword argument ``partial`` has been added to :class:`qml.Select`. It allows for
   simplifications in the decomposition of ``Select`` under the assumption that the state of the
   control wires has no overlap with computational basis states that are not used by ``Select``.
   [(#7658)](https://github.com/PennyLaneAI/pennylane/pull/7658)
@@ -176,10 +167,9 @@
 
 <h3>Improvements 🛠</h3>
 
-<<<<<<< HEAD
 * Templates have been made compatible with `qml.capture`.
   [(#8211)](https://github.com/PennyLaneAI/pennylane/pull/8211)
-=======
+
 * The JAX version is now included in :func:`pennylane.about`.
   [(#8277)](https://github.com/PennyLaneAI/pennylane/pull/8277)
 
@@ -189,7 +179,6 @@
 
 * `qml.to_openqasm` now supports mid circuit measurements and conditionals of unprocessed measurement values.
   [(#8210)](https://github.com/PennyLaneAI/pennylane/pull/8210)
->>>>>>> 495aa65a
 
 * The `QNode` primitive in the experimental program capture now captures the unprocessed `ExecutionConfig`, instead of
   one processed by the device.
@@ -1207,13 +1196,10 @@
 
 <h3>Bug fixes 🐛</h3>
 
-<<<<<<< HEAD
-=======
 * Autograph will now be correctly applied to the wrapped functions of :func:`~pennylane.adjoint`
   and :func:`~pennylane.ctrl`.
   [(#8215)](https://github.com/PennyLaneAI/pennylane/pull/8215)
 
->>>>>>> 495aa65a
 * Parameter batching now works for Z-basis gates when executing with `default.mixed`.
   [(#8251)](https://github.com/PennyLaneAI/pennylane/pull/8251)
 
