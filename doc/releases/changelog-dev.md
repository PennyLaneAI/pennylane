:orphan:

# Release 0.31.0-dev (development release)

<h3>New features since last release</h3>

<<<<<<< HEAD
* Added the `TRX` qutrit rotation operator, which allows applying an X rotation on a
=======
* Added a new function `qml.ops.functions.bind_new_parameters` that creates a copy of an operator with new parameters
  without mutating the original operator.
  [(#4113)](https://github.com/PennyLaneAI/pennylane/pull/4113)

* Added the `TRX` qutrit rotation operator, which allows applying a Pauli X rotation on a
>>>>>>> f3337dee
  given subspace.
  [(#2845)](https://github.com/PennyLaneAI/pennylane/pull/2845)

* Added the `TRY` qutrit rotation operator, which allows applying a Y rotation on a
  given subspace.
  [(#2846)](https://github.com/PennyLaneAI/pennylane/pull/2846)

<h3>Improvements 🛠</h3>

* `DiagonalQubitUnitary` now decomposes into `RZ`, `IsingZZ` and `MultiRZ` gates
  instead of a `QubitUnitary` operation with a dense matrix.
  [(#4035)](https://github.com/PennyLaneAI/pennylane/pull/4035)
  
* The Jax-JIT interface now uses symbolic zeros to determine trainable parameters.
  [(4075)](https://github.com/PennyLaneAI/pennylane/pull/4075)

* Accelerate Jordan-Wigner transforms caching Pauli gate objects.
  [(#4046)](https://github.com/PennyLaneAI/pennylane/pull/4046)

* The `qchem.molecular_hamiltonian` function is upgraded to support custom wires for constructing
  differentiable Hamiltonians. The zero imaginary component of the Hamiltonian coefficients are
  removed.
  [(#4050)](https://github.com/PennyLaneAI/pennylane/pull/4050)
  [(#4094)](https://github.com/PennyLaneAI/pennylane/pull/4094)

* An error is now raised by `qchem.molecular_hamiltonian` when the `dhf` method is used for an 
  open-shell system. This duplicates a similar error in `qchem.Molecule` but makes it easier to
  inform the users that the `pyscf` backend can be used for open-shell calculations.
  [(#4058)](https://github.com/PennyLaneAI/pennylane/pull/4058)

* Added a `shots` property to `QuantumScript`. This will allow shots to be tied to executions instead of devices more
  concretely.
  [(#4067)](https://github.com/PennyLaneAI/pennylane/pull/4067)
  [(#4103)](https://github.com/PennyLaneAI/pennylane/pull/4103)
  [(#4106)](https://github.com/PennyLaneAI/pennylane/pull/4106)
  [(#4112)](https://github.com/PennyLaneAI/pennylane/pull/4112)

* Integrated `QuantumScript.shots` with `QNode` so that shots are placed on the `QuantumScript`
  during `QNode` construction.
  [(#4110)](https://github.com/PennyLaneAI/pennylane/pull/4110)

* `qml.specs` is compatible with custom operations that have `depth` bigger than 1.
  [(#4033)](https://github.com/PennyLaneAI/pennylane/pull/4033)

* `qml.Tracker` when used with `default.qubit` or `null.qubit` devices, will track resources of the quantum circuit.
  [#(4045)](https://github.com/PennyLaneAI/pennylane/pull/4045)
  [(#4110)](https://github.com/PennyLaneAI/pennylane/pull/4110)

* `qml.prod` now accepts a single qfunc input for creating new `Prod` operators.
  [(#4011)](https://github.com/PennyLaneAI/pennylane/pull/4011)

* Added `__repr__` and `__str__` methods to the `Shots` class.
  [(#4081)](https://github.com/PennyLaneAI/pennylane/pull/4081)

* Added `__eq__` and `__hash__` methods to the `Shots` class.
  [(#4082)](https://github.com/PennyLaneAI/pennylane/pull/4082)

* Added a function `measure_with_samples` that returns a sample-based measurement result given a state
  [(#4083)](https://github.com/PennyLaneAI/pennylane/pull/4083)
  [(#4093)](https://github.com/PennyLaneAI/pennylane/pull/4093)

* Wrap all objects being queued in an `AnnotatedQueue` so that `AnnotatedQueue` is not dependent on
  the hash of any operators/measurement processes.
  [(#4087)](https://github.com/PennyLaneAI/pennylane/pull/4087)

* All drawing methods changed their default value for the keyword argument `show_matrices`
  to `True`. This allows quick insights into broadcasted tapes for example.
  [(#3920)](https://github.com/PennyLaneAI/pennylane/pull/3920)

* Support for adjoint differentiation has been added to the `DefaultQubit2` device.
  [(#4037)](https://github.com/PennyLaneAI/pennylane/pull/4037)

* Support for sample-based measurements has been added to the `DefaultQubit2` device.
  [(#4105)](https://github.com/PennyLaneAI/pennylane/pull/4105)
  [(#4114)](https://github.com/PennyLaneAI/pennylane/pull/4114)
  [(#4133)](https://github.com/PennyLaneAI/pennylane/pull/4133)

* Added a keyword argument `seed` to the `DefaultQubit2` device.
  [(#4120)](https://github.com/PennyLaneAI/pennylane/pull/4120)

* Added a `dense` keyword to `ParametrizedEvolution` that allows forcing dense or sparse matrices.
  [(#4079)](https://github.com/PennyLaneAI/pennylane/pull/4079)
  [(#4095)](https://github.com/PennyLaneAI/pennylane/pull/4095)

* Adds the Type variables `pennylane.typing.Result` and `pennylane.typing.ResultBatch` for type hinting the result of
  an execution.
  [(#4018)](https://github.com/PennyLaneAI/pennylane/pull/4108)

* `qml.devices.ExecutionConfig` no longer has a `shots` property, as it is now on the `QuantumScript`.  It now has a `use_device_gradient` property. `ExecutionConfig.grad_on_execution = None` indicates a request for `"best"`, instead of a string.
[(#4102)](https://github.com/PennyLaneAI/pennylane/pull/4102)

* `DefaultQubit2.preprocess` now returns a new `ExecutionConfig` object with decisions for `gradient_method`,
  `use_device_gradient`, and `grad_on_execution`.
  [(#4102)](https://github.com/PennyLaneAI/pennylane/pull/4102)

* `pulse.ParametrizedEvolution` now uses _batched_ compressed sparse row (`BCSR`) format. This allows computing Jacobians of the unitary directly even when `dense=False`.
  ```python
  def U(params):
      H = jnp.polyval * qml.PauliZ(0) # time dependent Hamiltonian
      Um = qml.evolve(H)(params, t=10., dense=False)
      return qml.matrix(Um)
  params = jnp.array([[0.5]], dtype=complex)
  jac = jax.jacobian(U, holomorphic=True)(params)
  ```
  [(#4126)](https://github.com/PennyLaneAI/pennylane/pull/4126)

* Updated `pennylane/qnode.py` to support parameter-shift differentiation on qutrit devices.
  ([#2845])(https://github.com/PennyLaneAI/pennylane/pull/2845)

* The new device interface in integrated with `qml.execute` for autograd, backpropagation, and no differentiation.
  [(#3903)](https://github.com/PennyLaneAI/pennylane/pull/3903)

* `CZ` now inherits from the `ControlledOp` class. It now supports exponentiation to arbitrary powers with `pow`, which is no longer limited to integers. It also supports `sparse_matrix` and `decomposition` representations.
  [(#4117)](https://github.com/PennyLaneAI/pennylane/pull/4117)

* The construction of the pauli representation for the `Sum` class is now faster.
  [(#4142)](https://github.com/PennyLaneAI/pennylane/pull/4142)

<h3>Breaking changes 💔</h3>

* All drawing methods changed their default value for the keyword argument `show_matrices` to `True`.
  [(#3920)](https://github.com/PennyLaneAI/pennylane/pull/3920)

* `DiagonalQubitUnitary` does not decompose into `QubitUnitary` any longer, but into `RZ`, `IsingZZ`
  and `MultiRZ` gates.
  [(#4035)](https://github.com/PennyLaneAI/pennylane/pull/4035)

* Jax trainable parameters are now `Tracer` instead of `JVPTracer`, it is not always the right definition for the JIT 
  interface, but we update them in the custom JVP using symbolic zeros.
  [(4075)](https://github.com/PennyLaneAI/pennylane/pull/4075)

* The experimental Device interface `qml.devices.experimental.Device` now requires that the `preprocess` method
  also returns an `ExecutionConfig` object. This allows the device to choose what `"best"` means for various
  hyperparameters like `gradient_method` and `grad_on_execution`.
  [(#4007)](https://github.com/PennyLaneAI/pennylane/pull/4007)
  [(#4102)](https://github.com/PennyLaneAI/pennylane/pull/4102)

* Gradient transforms with Jax do not support `argnum` anymore,  `argnums` needs to be used.
  [(#4076)](https://github.com/PennyLaneAI/pennylane/pull/4076)

* `pennylane.collections`, `pennylane.op_sum`, and `pennylane.utils.sparse_hamiltonian` are removed.

<h3>Deprecations 👋</h3>

* `Operation.base_name` is deprecated. Please use `Operation.name` or `type(op).__name__` instead.

* ``QuantumScript``'s ``name`` keyword argument and property are deprecated.
  This also affects ``QuantumTape`` and ``OperationRecorder``.
  [(#4141)](https://github.com/PennyLaneAI/pennylane/pull/4141)

* `qml.grouping` module is removed. The functionality has been reorganized in the `qml.pauli` module.

<h3>Documentation 📝</h3>

* The description of `mult` in the `qchem.Molecule` docstring now correctly states the value
  of `mult` that is supported.
  [(4058)](https://github.com/PennyLaneAI/pennylane/pull/4058)

<h3>Bug fixes 🐛</h3>

* Removes a patch in `interfaces/autograd.py` that checks for the `strawberryfields.gbs` device.  That device
  is pinned to PennyLane <= v0.29.0, so that patch is no longer necessary.

<h3>Contributors ✍️</h3>

This release contains contributions from (in alphabetical order):

Isaac De Vlugt,
Soran Jahangiri,
Edward Jiang,
Korbinian Kottmann,
Christina Lee,
Vincent Michaud-Rioux,
Romain Moyard,
Mudit Pandey,
Borja Requena,
Matthew Silverman,
Jay Soni,
David Wierichs.<|MERGE_RESOLUTION|>--- conflicted
+++ resolved
@@ -4,15 +4,11 @@
 
 <h3>New features since last release</h3>
 
-<<<<<<< HEAD
-* Added the `TRX` qutrit rotation operator, which allows applying an X rotation on a
-=======
 * Added a new function `qml.ops.functions.bind_new_parameters` that creates a copy of an operator with new parameters
   without mutating the original operator.
   [(#4113)](https://github.com/PennyLaneAI/pennylane/pull/4113)
 
 * Added the `TRX` qutrit rotation operator, which allows applying a Pauli X rotation on a
->>>>>>> f3337dee
   given subspace.
   [(#2845)](https://github.com/PennyLaneAI/pennylane/pull/2845)
 
