--- conflicted
+++ resolved
@@ -52,17 +52,14 @@
       is now only available through `QueuingContext`.
   * `AnnotatedQueue` and its children no longer have the private `_append`, `_remove`, `_update_info`, `_safe_update_info`,
       and `_get_info` methods. The public analogues should be used instead.
-<<<<<<< HEAD
 
 * Added `unitary_check` keyword argument to the constructor of the `QubitUnitary` class which
   indicates whether the user wants to check for unitarity of the input matrix or not. Its default
   value is `false`.
   [(#3063)](https://github.com/PennyLaneAI/pennylane/pull/3063)
-=======
    
 * Modified the representation of `WireCut` by using `qml.draw_mpl`.
   [(#3067)](https://github.com/PennyLaneAI/pennylane/pull/3067)
->>>>>>> 3b444f5e
 
 <h3>Breaking changes</h3>
 
@@ -78,6 +75,7 @@
 
 Guillermo Alonso-Linaje,
 Juan Miguel Arrazola,
+Albert Mitjans Coma,
 Utkarsh Azad,
 Soran Jahangiri,
 Christina Lee,
