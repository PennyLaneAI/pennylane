--- conflicted
+++ resolved
@@ -3,12 +3,11 @@
 
 <h3>New features since last release</h3>
 
-<<<<<<< HEAD
 * A new keyword argument ``partial`` has been added to :class:`qml.Select`. It allows for 
   simplifications in the decomposition of ``Select`` under the assumption that the state of the
   control wires has no overlap with computational basis states that are not used by ``Select``.
   [(#7658)](https://github.com/PennyLaneAI/pennylane/pull/7658)
-=======
+
 * New ZX calculus-based transforms have been added to access circuit optimization
   passes implemented in [pyzx](https://pyzx.readthedocs.io/en/latest/):
 
@@ -21,7 +20,6 @@
   This makes the expensive depth computation performed by `qml.specs` optional.
   [(#7998)](https://github.com/PennyLaneAI/pennylane/pull/7998)
   [(#8042)](https://github.com/PennyLaneAI/pennylane/pull/8042)
->>>>>>> aab82556
 
 * New transforms called :func:`~.transforms.match_relative_phase_toffoli` and 
   :func:`~.transforms.match_controlled_iX_gate` have been added to implement passes that make use
