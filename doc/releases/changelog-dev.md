--- conflicted
+++ resolved
@@ -71,12 +71,9 @@
 This release contains contributions from (in alphabetical order):
 
 Abhishek Abhishek,
-<<<<<<< HEAD
-Lee J. O'Riordan,
-=======
 Pablo Antonio Moreno Casares,
 Christina Lee,
 Isaac De Vlugt,
 Korbinian Kottmann,
->>>>>>> f6216fe2
+Lee J. O'Riordan,
 Matthew Silverman.