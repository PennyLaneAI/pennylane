:orphan:

# Release 0.42.0-dev (development release)

<h3>New features since last release</h3>

* A new template called :class:`~.SelectPauliRot` that applies a sequence of uniformly controlled rotations to a target qubit 
  is now available. This operator appears frequently in unitary decomposition and block encoding techniques. 
  [(#7206)](https://github.com/PennyLaneAI/pennylane/pull/7206)

  ```python
  angles = np.array([1.0, 2.0, 3.0, 4.0])

  wires = qml.registers({"control": 2, "target": 1})
  dev = qml.device("default.qubit", wires=3)

  @qml.qnode(dev)
  def circuit():
      qml.SelectPauliRot(
        angles,
        control_wires=wires["control"],
        target_wire=wires["target"],
        rot_axis="Y")
      return qml.state()
  ```
  
  ```pycon
  >>> print(circuit())
  [0.87758256+0.j 0.47942554+0.j 0.        +0.j 0.        +0.j
   0.        +0.j 0.        +0.j 0.        +0.j 0.        +0.j]
  ```

* The transform `convert_to_mbqc_gateset` is added to the `ftqc` module to convert arbitrary 
  circuits to a limited gate-set that can be translated to the MBQC formalism.
  [(7271)](https://github.com/PennyLaneAI/pennylane/pull/7271)

* The `RotXZX` operation is added to the `ftqc` module to support definition of a universal
  gate-set that can be translated to the MBQC formalism.
  [(7271)](https://github.com/PennyLaneAI/pennylane/pull/7271)

* Two new functions called :func:`~.math.convert_to_su2` and :func:`~.math.convert_to_su4` have been added to `qml.math`, which convert unitary matrices to SU(2) or SU(4), respectively, and optionally a global phase.
  [(#7211)](https://github.com/PennyLaneAI/pennylane/pull/7211)

<h4>Resource-efficient Decompositions 🔎</h4>

* New decomposition rules comprising rotation gates and global phases have been added to `QubitUnitary` that 
  can be accessed with the new graph-based decomposition system. The most efficient set of rotations to 
  decompose into will be chosen based on the target gate set.
  [(#7211)](https://github.com/PennyLaneAI/pennylane/pull/7211)

  ```python
  from functools import partial
  import numpy as np
  import pennylane as qml
  
  qml.decomposition.enable_graph()
  
  U = np.array([[1, 1], [1, -1]]) / np.sqrt(2)
  
  @partial(qml.transforms.decompose, gate_set={"RX", "RY", "GlobalPhase"})
  @qml.qnode(qml.device("default.qubit"))
  def circuit():
      qml.QubitUnitary(np.array([[1, 1], [1, -1]]) / np.sqrt(2), wires=[0])
      return qml.expval(qml.PauliZ(0))
  ```
  ```pycon
  >>> print(qml.draw(circuit)())
  0: ──RX(0.00)──RY(1.57)──RX(3.14)──GlobalPhase(-1.57)─┤  <Z>
  ```

* Decomposition rules can be marked as not-applicable with :class:`~.decomposition.DecompositionNotApplicable`, allowing for flexibility when creating conditional decomposition 
  rules based on parameters that affects the rule's resources.
  [(#7211)](https://github.com/PennyLaneAI/pennylane/pull/7211)

  ```python
  import pennylane as qml
  from pennylane.decomposition import DecompositionNotApplicable
  from pennylane.math.decomposition import zyz_rotation_angles
  
  def _zyz_resource(num_wires):
      if num_wires != 1:
          # This decomposition is only applicable when num_wires is 1
          raise DecompositionNotApplicable
      return {qml.RZ: 2, qml.RY: 1, qml.GlobalPhase: 1}

  @qml.register_resources(_zyz_resource)
  def zyz_decomposition(U, wires, **__):
      phi, theta, omega, phase = zyz_rotation_angles(U, return_global_phase=True)
      qml.RZ(phi, wires=wires[0])
      qml.RY(theta, wires=wires[0])
      qml.RZ(omega, wires=wires[0])
      qml.GlobalPhase(-phase)
  
  qml.add_decomps(QubitUnitary, zyz_decomposition)
  ```
  
  This decomposition will be ignored for `QubitUnitary` on more than one wire.

* The :func:`~.transforms.decompose` transform now supports symbolic operators (e.g., `Adjoint` and `Controlled`) specified as strings in the `gate_set` argument
  when the new graph-based decomposition system is enabled.
  [(#7331)](https://github.com/PennyLaneAI/pennylane/pull/7331)

  ```python
  from functools import partial
  import pennylane as qml
  
  qml.decomposition.enable_graph()
   
  @partial(qml.transforms.decompose, gate_set={"T", "Adjoint(T)", "H", "CNOT"})
  @qml.qnode(qml.device("default.qubit"))
  def circuit():
      qml.Toffoli(wires=[0, 1, 2])
  ```
  ```pycon
  >>> print(qml.draw(circuit)())
  0: ───────────╭●───────────╭●────╭●──T──╭●─┤  
  1: ────╭●─────│─────╭●─────│───T─╰X──T†─╰X─┤  
  2: ──H─╰X──T†─╰X──T─╰X──T†─╰X──T──H────────┤
  ```

<h3>Improvements 🛠</h3>

* Computing the angles for uniformly controlled rotations, used in :class:`~.MottonenStatePreparation`
  and :class:`~.SelectPauliRot`, now takes much less computational effort and memory.
  [(#7377)](https://github.com/PennyLaneAI/pennylane/pull/7377)

* An experimental quantum dialect written in [xDSL](https://xdsl.dev/index) has been introduced.
  This is similar to [Catalyst's MLIR dialects](https://docs.pennylane.ai/projects/catalyst/en/stable/dev/dialects.html#mlir-dialects-in-catalyst), 
  but it is coded in Python instead of C++.
  [(#7357)](https://github.com/PennyLaneAI/pennylane/pull/7357)
  
* The :func:`~.transforms.cancel_inverses` transform no longer changes the order of operations that don't have shared wires, providing a deterministic output.
  [(#7328)](https://github.com/PennyLaneAI/pennylane/pull/7328)

* Alias for Identity (`I`) is now accessible from `qml.ops`.
  [(#7200)](https://github.com/PennyLaneAI/pennylane/pull/7200)

* The `ftqc` module `measure_arbitrary_basis`, `measure_x` and `measure_y` functions
  can now be captured when program capture is enabled.
  [(#7219)](https://github.com/PennyLaneAI/pennylane/pull/7219)
  [(#7368)](https://github.com/PennyLaneAI/pennylane/pull/7368)

* `Operator.num_wires` now defaults to `None` to indicate that the operator can be on
  any number of wires.
  [(#7312)](https://github.com/PennyLaneAI/pennylane/pull/7312)

* Shots can now be overridden for specific `qml.Snapshot` instances via a `shots` keyword argument.
  [(#7326)](https://github.com/PennyLaneAI/pennylane/pull/7326)

  ```python
  dev = qml.device("default.qubit", wires=2, shots=10)

  @qml.qnode(dev)
  def circuit():
      qml.Snapshot("sample", measurement=qml.sample(qml.X(0)), shots=5)
      return qml.sample(qml.X(0))
  ```

  ```pycon
  >>> qml.snapshots(circuit)()
  {'sample': array([-1., -1., -1., -1., -1.]),
   'execution_results': array([ 1., -1., -1., -1., -1.,  1., -1., -1.,  1., -1.])}
  ```

* Two-qubit `QubitUnitary` gates no longer decompose into fundamental rotation gates; it now 
  decomposes into single-qubit `QubitUnitary` gates. This allows the decomposition system to
  further decompose single-qubit unitary gates more flexibly using different rotations.
  [(#7211)](https://github.com/PennyLaneAI/pennylane/pull/7211)

* The `gate_set` argument of :func:`~.transforms.decompose` now accepts `"X"`, `"Y"`, `"Z"`, `"H"`, 
  `"I"` as aliases for `"PauliX"`, `"PauliY"`, `"PauliZ"`, `"Hadamard"`, and `"Identity"`. These 
  aliases are also recognized as part of symbolic operators. For example, `"Adjoint(H)"` is now 
  accepted as an alias for `"Adjoint(Hadamard)"`.
  [(#7331)](https://github.com/PennyLaneAI/pennylane/pull/7331)

* PennyLane no longer validates that an operation has at least one wire, as having this check required the abstract
  interface to maintain a list of special implementations.
  [(#7327)](https://github.com/PennyLaneAI/pennylane/pull/7327)

<<<<<<< HEAD
* Two new device-developer transforms have been added to `devices.preprocess`: 
  :func:`~.devices.preprocess.measurements_from_counts` and :func:`~.devices.preprocess.measurements_from_samples`.
  These transforms modify the tape to instead contain a `counts` or `sample` measurement process, 
  deriving the original measurements from the raw counts/samples in post-processing. This allows 
  expanded measurement support for devices that only 
  support counts/samples at execution, like real hardware devices.
  [(#7317)](https://github.com/PennyLaneAI/pennylane/pull/7317)
=======
* Sphinx version was updated to 8.1. Sphinx is upgraded to version 8.1 and uses Python 3.10. References to intersphinx (e.g. `<demos/>` or `<catalyst/>` are updated to remove the :doc: prefix that is incompatible with sphinx 8.1. [(7212)](https://github.com/PennyLaneAI/pennylane/pull/7212)
>>>>>>> 907fa29f

<h3>Breaking changes 💔</h3>

* The `return_type` property of `MeasurementProcess` has been removed. Please use `isinstance` for type checking instead.
  [(#7322)](https://github.com/PennyLaneAI/pennylane/pull/7322)

* The `KerasLayer` class in `qml.qnn.keras` has been removed because Keras 2 is no longer actively maintained.
  Please consider using a different machine learning framework, like `PyTorch <demos/tutorial_qnn_module_torch>`__ or `JAX <demos/tutorial_How_to_optimize_QML_model_using_JAX_and_Optax>`__.
  [(#7320)](https://github.com/PennyLaneAI/pennylane/pull/7320)

* The `qml.gradients.hamiltonian_grad` function has been removed because this gradient recipe is no
  longer required with the :doc:`new operator arithmetic system </news/new_opmath>`.
  [(#7302)](https://github.com/PennyLaneAI/pennylane/pull/7302)

* Accessing terms of a tensor product (e.g., `op = X(0) @ X(1)`) via `op.obs` has been removed.
  [(#7324)](https://github.com/PennyLaneAI/pennylane/pull/7324)

* The `mcm_method` keyword argument in `qml.execute` has been removed.
  [(#7301)](https://github.com/PennyLaneAI/pennylane/pull/7301)

* The `inner_transform` and `config` keyword arguments in `qml.execute` have been removed.
  [(#7300)](https://github.com/PennyLaneAI/pennylane/pull/7300)

* `Sum.ops`, `Sum.coeffs`, `Prod.ops` and `Prod.coeffs` have been removed.
  [(#7304)](https://github.com/PennyLaneAI/pennylane/pull/7304)

* Specifying `pipeline=None` with `qml.compile` has been removed.
  [(#7307)](https://github.com/PennyLaneAI/pennylane/pull/7307)

* The `control_wires` argument in `qml.ControlledQubitUnitary` has been removed.
  Furthermore, the `ControlledQubitUnitary` no longer accepts `QubitUnitary` objects as arguments as its `base`.
  [(#7305)](https://github.com/PennyLaneAI/pennylane/pull/7305)

* `qml.tape.TapeError` has been removed.
  [(#7205)](https://github.com/PennyLaneAI/pennylane/pull/7205)

<h3>Deprecations 👋</h3>

Here's a list of deprecations made this release. For a more detailed breakdown of deprecations and alternative code to use instead, Please consult the :doc:`deprecations and removals page </development/deprecations>`.

* `qml.operation.Observable` and the corresponding `Observable.compare` have been deprecated, as
  pennylane now depends on the more general `Operator` interface instead. The
  `Operator.is_hermitian` property can instead be used to check whether or not it is highly likely
  that the operator instance is Hermitian.
  [(#7316)](https://github.com/PennyLaneAI/pennylane/pull/7316)

* The boolean functions provided in `pennylane.operation` are deprecated. See the :doc:`deprecations page </development/deprecations>` 
  for equivalent code to use instead. These include `not_tape`, `has_gen`, `has_grad_method`, `has_multipar`,
  `has_nopar`, `has_unitary_gen`, `is_measurement`, `defines_diagonalizing_gates`, and `gen_is_multi_term_hamiltonian`.
  [(#7319)](https://github.com/PennyLaneAI/pennylane/pull/7319)

* `qml.operation.WiresEnum`, `qml.operation.AllWires`, and `qml.operation.AnyWires` are deprecated. To indicate that
  an operator can act on any number of wires, `Operator.num_wires = None` should be used instead. This is the default
  and does not need to be overwritten unless the operator developer wants to add wire number validation.
  [(#7313)](https://github.com/PennyLaneAI/pennylane/pull/7313)

* The :func:`qml.QNode.get_gradient_fn` method is now deprecated. Instead, use :func:`~.workflow.get_best_diff_method` to obtain the differentiation method.
  [(#7323)](https://github.com/PennyLaneAI/pennylane/pull/7323)

<h3>Internal changes ⚙️</h3>

* Wheel releases for PennyLane now follow the `PyPA binary-distribution format <https://packaging.python.org/en/latest/specifications/binary-distribution-format/>_` guidelines more closely.
  [(#7382)](https://github.com/PennyLaneAI/pennylane/pull/7382)

* `null.qubit` can now support an optional `track_resources` argument which allows it to record which gates are executed.
  [(#7226)](https://github.com/PennyLaneAI/pennylane/pull/7226)
  [(#7372)](https://github.com/PennyLaneAI/pennylane/pull/7372)

* A new internal module, `qml.concurrency`, is added to support internal use of multiprocess and multithreaded execution of workloads. This also migrates the use of `concurrent.futures` in `default.qubit` to this new design.
  [(#7303)](https://github.com/PennyLaneAI/pennylane/pull/7303)

* Test suites in `tests/transforms/test_defer_measurement.py` use analytic mocker devices to test numeric results.
  [(#7329)](https://github.com/PennyLaneAI/pennylane/pull/7329)

* Introduce module dependency management using `tach`.
  [(#7185)](https://github.com/PennyLaneAI/pennylane/pull/7185)

* Add new `pennylane.exceptions` module for custom errors and warnings.
  [(#7205)](https://github.com/PennyLaneAI/pennylane/pull/7205)

* Clean up `__init__.py` files in `math`, `ops`, `qaoa`, `tape` and `templates` to be explicit in what they import. 
  [(#7200)](https://github.com/PennyLaneAI/pennylane/pull/7200)
  
* The `Tracker` class has been moved into the `devices` module.
  [(#7281)](https://github.com/PennyLaneAI/pennylane/pull/7281)

* Moved functions that calculate rotation angles for unitary decompositions into an internal
  module `qml.math.decomposition`
  [(#7211)](https://github.com/PennyLaneAI/pennylane/pull/7211)

<h3>Documentation 📝</h3>

* The entry in the :doc:`/news/program_capture_sharp_bits` page for using program capture with Catalyst 
  has been updated. Instead of using ``qjit(experimental_capture=True)``, Catalyst is now compatible 
  with the global toggles ``qml.capture.enable()`` and ``qml.capture.disable()`` for enabling and
  disabling program capture.
  [(#7298)](https://github.com/PennyLaneAI/pennylane/pull/7298)

<h3>Bug fixes 🐛</h3>

* Fixed a bug in the validation of :class:`~.SelectPauliRot` that prevents parameter broadcasting.
  [(#7377)](https://github.com/PennyLaneAI/pennylane/pull/7377)

* Usage of NumPy in `default.mixed` source code has been converted to `qml.math` to avoid
  unnecessary dependency on NumPy and to fix a bug that caused an error when using `default.mixed` with PyTorch and GPUs.
  [(#7384)](https://github.com/PennyLaneAI/pennylane/pull/7384)

* With program capture enabled (`qml.capture.enable()`), `QSVT` no treats abstract values as metadata.
  [(#7360)](https://github.com/PennyLaneAI/pennylane/pull/7360)

* A fix was made to `default.qubit` to allow for using `qml.Snapshot` with defer-measurements (`mcm_method="deferred"`).
  [(#7335)](https://github.com/PennyLaneAI/pennylane/pull/7335)

* Fixes the repr for empty `Prod` and `Sum` instances to better communicate the existence of an empty instance.
  [(#7346)](https://github.com/PennyLaneAI/pennylane/pull/7346)

* Fixes a bug where circuit execution fails with ``BlockEncode`` initialized with sparse matrices.
  [(#7285)](https://github.com/PennyLaneAI/pennylane/pull/7285)

* Adds an informative error if `qml.cond` is used with an abstract condition with
  jitting on `default.qubit` if capture is enabled.
  [(#7314)](https://github.com/PennyLaneAI/pennylane/pull/7314)

* Fixes a bug where using a ``StatePrep`` operation with `batch_size=1` did not work with ``default.mixed``.
  [(#7280)](https://github.com/PennyLaneAI/pennylane/pull/7280)

* Gradient transforms can now be used in conjunction with batch transforms with all interfaces.
  [(#7287)](https://github.com/PennyLaneAI/pennylane/pull/7287)

* Fixes a bug where the global phase was not being added in the ``QubitUnitary`` decomposition.  
  [(#7244)](https://github.com/PennyLaneAI/pennylane/pull/7244)
  [(#7270)](https://github.com/PennyLaneAI/pennylane/pull/7270)

* Using finite differences with program capture without x64 mode enabled now raises a warning.
  [(#7282)](https://github.com/PennyLaneAI/pennylane/pull/7282)

* When the `mcm_method` is specified to the `"device"`, the `defer_measurements` transform will 
  no longer be applied. Instead, the device will be responsible for all MCM handling.
  [(#7243)](https://github.com/PennyLaneAI/pennylane/pull/7243)

* Fixed coverage of `qml.liealg.CII` and `qml.liealg.AIII`.
  [(#7291)](https://github.com/PennyLaneAI/pennylane/pull/7291)

* Fixed a bug where the phase is used as the wire label for a `qml.GlobalPhase` when capture is enabled.
  [(#7211)](https://github.com/PennyLaneAI/pennylane/pull/7211)

* Fixed a bug that caused `CountsMP.process_counts` to return results in the computational basis, even if
  an observable was specified.
  [(#7342)](https://github.com/PennyLaneAI/pennylane/pull/7342)

* Fixed a bug that caused `SamplesMP.process_counts` used with an observable to return a list of eigenvalues 
  for each individual operation in the observable, instead of the overall result.
  [(#7342)](https://github.com/PennyLaneAI/pennylane/pull/7342)

* Fixed a bug where `two_qubit_decomposition` provides an incorrect decomposition for some special matrices.
  [(#7340)](https://github.com/PennyLaneAI/pennylane/pull/7340)

* Fixes a bug where the powers of `qml.ISWAP` and `qml.SISWAP` were decomposed incorrectly.
  [(#7361)](https://github.com/PennyLaneAI/pennylane/pull/7361)

* Returning `MeasurementValue`s from the `ftqc` module's parametric mid-circuit measurements
  (`measure_arbitrary_basis`, `measure_x` and `measure_y`) no longer raises an error in circuits 
  using `diagonalize_mcms`.
  [(#7387)](https://github.com/PennyLaneAI/pennylane/pull/7387)

<h3>Contributors ✍️</h3>

This release contains contributions from (in alphabetical order):

Guillermo Alonso-Linaje,
Astral Cai,
Yushao Chen,
Lillian Frederiksen,
Pietropaolo Frisoni,
Korbinian Kottmann,
Christina Lee,
Andrija Paurevic,
Lee J. O'Riordan,
David Wierichs,
Jake Zaia<|MERGE_RESOLUTION|>--- conflicted
+++ resolved
@@ -177,7 +177,6 @@
   interface to maintain a list of special implementations.
   [(#7327)](https://github.com/PennyLaneAI/pennylane/pull/7327)
 
-<<<<<<< HEAD
 * Two new device-developer transforms have been added to `devices.preprocess`: 
   :func:`~.devices.preprocess.measurements_from_counts` and :func:`~.devices.preprocess.measurements_from_samples`.
   These transforms modify the tape to instead contain a `counts` or `sample` measurement process, 
@@ -185,9 +184,9 @@
   expanded measurement support for devices that only 
   support counts/samples at execution, like real hardware devices.
   [(#7317)](https://github.com/PennyLaneAI/pennylane/pull/7317)
-=======
+
 * Sphinx version was updated to 8.1. Sphinx is upgraded to version 8.1 and uses Python 3.10. References to intersphinx (e.g. `<demos/>` or `<catalyst/>` are updated to remove the :doc: prefix that is incompatible with sphinx 8.1. [(7212)](https://github.com/PennyLaneAI/pennylane/pull/7212)
->>>>>>> 907fa29f
+
 
 <h3>Breaking changes 💔</h3>
 
