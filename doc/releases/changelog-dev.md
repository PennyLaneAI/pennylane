--- conflicted
+++ resolved
@@ -44,7 +44,6 @@
 * New basis sets, `6-311g` and `CC-PVDZ`, are added to the qchem basis set repo.
   [#3279](https://github.com/PennyLaneAI/pennylane/pull/3279)
 
-<<<<<<< HEAD
 * We can now perform QPE on quantum operations.
 
   ```python3
@@ -72,8 +71,6 @@
   phase_estimated = np.argmax(circuit()) / 2 ** n_estimation_wires
   ```
 
-=======
->>>>>>> ffa6e46a
 <h3>Improvements</h3>
 
 * Continuous integration checks are now performed for Python 3.11 and Torch v1.13. Python 3.7 is dropped.
