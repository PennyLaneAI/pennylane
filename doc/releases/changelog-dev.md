:orphan:

# Release 0.30.0-dev (development release)

<h3>New features since last release</h3>

* The `sample_state` function is added to `devices/qubit` that returns a series of samples based on a given
  state vector and a number of shots.
  [(#3720)](https://github.com/PennyLaneAI/pennylane/pull/3720)

* Added the needed functions and classes to simulate an ensemble of Rydberg atoms:
  * A new internal `RydbergHamiltonian` class is added, which contains the Hamiltonian of an ensemble of
    Rydberg atoms.
  * A new user-facing `rydberg_interaction` function is added, which returns a `RydbergHamiltonian` containing
    the Hamiltonian of the interaction of all the Rydberg atoms.
  * A new user-facing `rydberg_drive` function is added, which returns a `RydbergHamiltonian` containing
    the Hamiltonian of the interaction between a driving laser field and a group of atoms.
  [(#3749)](https://github.com/PennyLaneAI/pennylane/pull/3749)

* Added `Operation.__truediv__` dunder method to be able to divide operators.
  [(#3749)](https://github.com/PennyLaneAI/pennylane/pull/3749)

* The `simulate` function added to `devices/qubit` now supports measuring expectation values of large observables such as
  `qml.Hamiltonian`, `qml.SparseHamiltonian`, `qml.Sum`.
  [(#3759)](https://github.com/PennyLaneAI/pennylane/pull/3759)

<h3>Improvements</h3>

* `Operator` now has a `has_generator` attribute that returns whether or not the operator
  has a generator defined. It is used in `qml.operation.has_gen`, improving its performance.
  [(#3875)](https://github.com/PennyLaneAI/pennylane/pull/3875)

* The custom JVP rules in PennyLane now also support non-scalar and mixed-shape tape parameters as
  well as multi-dimensional tape return types, like broadcasted `qml.probs`, for example.
  [(#3766)](https://github.com/PennyLaneAI/pennylane/pull/3766)

* The `qchem.jordan_wigner` function is extended to support more fermionic operator orders.
  [(#3754)](https://github.com/PennyLaneAI/pennylane/pull/3754)
  [(#3751)](https://github.com/PennyLaneAI/pennylane/pull/3751)

* `AdaptiveOptimizer` is updated to use non-default user-defined qnode arguments.
  [(#3765)](https://github.com/PennyLaneAI/pennylane/pull/3765)

* Use `TensorLike` type in `Operator` dunder methods.
  [(#3749)](https://github.com/PennyLaneAI/pennylane/pull/3749)

* The `apply_operation` function added to `devices/qubit` now supports broadcasting.
  [(#3852)](https://github.com/PennyLaneAI/pennylane/pull/3852)

* `qml.QubitStateVector.state_vector` now supports broadcasting.
  [(#3852)](https://github.com/PennyLaneAI/pennylane/pull/3852)
  
* `pennylane.devices.qubit.preprocess` now allows circuits with non-commuting observables.
  [(#3857)](https://github.com/PennyLaneAI/pennylane/pull/3857)

* When using Jax-jit with gradient transforms the trainable parameters are correctly set (instead of every parameter 
  to be set as trainable), and therefore the derivatives are computed more efficiently.
  [(#3697)](https://github.com/PennyLaneAI/pennylane/pull/3697)

* `qml.SparseHamiltonian` can now be applied to any wires in a circuit rather than being restricted to all wires
  in the circuit.
  [(#3888)](https://github.com/PennyLaneAI/pennylane/pull/3888)

* Added `max_distance` keyword argument to `qml.pulse.rydberg_interaction` to allow removal of negligible contributions
  from atoms beyond `max_distance`from each other.
  [(#3889)](https://github.com/PennyLaneAI/pennylane/pull/3889)

* 3 new decomposition algorithms are added for n-controlled operations with single-qubit target,
  and are selected automatically when they produce a better result. They can be accessed via
  `ops.op_math.ctrl_decomp_bisect`.
  [(#3851)](https://github.com/PennyLaneAI/pennylane/pull/3851)

<h3>Breaking changes</h3>

* Both JIT interfaces are not compatible with Jax `>0.4.3`, we raise an error for those versions.
  [(#3877)](https://github.com/PennyLaneAI/pennylane/pull/3877)

* An operation that implements a custom `generator` method, but does not always return a valid generator, also has
  to implement a `has_generator` property that reflects in which scenarios a generator will be returned.
  [(#3875)](https://github.com/PennyLaneAI/pennylane/pull/3875)
 
* Trainable parameters for the Jax interface are the parameters that are `JVPTracer`, defined by setting
  `argnums`. Previously, all JAX tracers, including those used for JIT compilation, were interpreted to be trainable.
  [(#3697)](https://github.com/PennyLaneAI/pennylane/pull/3697)

* The keyword argument `argnums` is now used for gradient transform using Jax, instead of `argnum`.
  `argnum` is automatically converted to `argnums` when using JAX, and will no longer be supported in v0.31.
  [(#3697)](https://github.com/PennyLaneAI/pennylane/pull/3697)
  [(#3847)](https://github.com/PennyLaneAI/pennylane/pull/3847)

* Made `qml.OrbitalRotation` and consequently `qml.GateFabric` consistent with the interleaved Jordan-Wigner ordering.
  Previously, they were consistent with the sequential Jordan-Wigner ordering.
  [(#3861)](https://github.com/PennyLaneAI/pennylane/pull/3861)

<h3>Deprecations</h3>

<h3>Documentation</h3>

* A typo was corrected in the documentation for introduction to `inspecting_circuits` and `chemistry`.
[(#3844)](https://github.com/PennyLaneAI/pennylane/pull/3844)

<h3>Bug fixes</h3>

* Fixed bug where the coefficients where not ordered correctly when summing a `ParametrizedHamiltonian`
  with other operators.
  [(#3749)](https://github.com/PennyLaneAI/pennylane/pull/3749)

* The metric tensor transform is fully compatible with Jax and therefore users can provide multiple parameters.
  [(#3847)](https://github.com/PennyLaneAI/pennylane/pull/3847)

* Registers `math.ndim` and `math.shape` for built-ins and autograd to accomodate Autoray 0.6.1.
  [#3864](https://github.com/PennyLaneAI/pennylane/pull/3865)

* Ensure that `qml.data.load` returns datasets in a stable and expected order.
  [(#3856)](https://github.com/PennyLaneAI/pennylane/pull/3856)

* The `qml.equal` function now handles comparisons of `ParametrizedEvolution` operators.
  [(#3870)](https://github.com/PennyLaneAI/pennylane/pull/3870)

* Made `qml.OrbitalRotation` and consequently `qml.GateFabric` consistent with the interleaved Jordan-Wigner ordering.
  [(#3861)](https://github.com/PennyLaneAI/pennylane/pull/3861)

* `qml.devices.qubit.apply_operation` catches the `tf.errors.UnimplementedError` that occurs when `PauliZ` or `CNOT` gates
  are applied to a large (>8 wires) tensorflow state. When that occurs, the logic falls back to the tensordot logic instead.
  [(#3884)](https://github.com/PennyLaneAI/pennylane/pull/3884/)

* Fixed parameter broadcasting support with `qml.counts` in most cases, and introduced explicit errors otherwise.
  [(#3876)](https://github.com/PennyLaneAI/pennylane/pull/3876)

<<<<<<< HEAD
* An error is now raised if a `QNode` with Jax-jit in use returns `counts` while having trainable parameters
  [(#3892)](https://github.com/PennyLaneAI/pennylane/pull/3892)
=======
* A correction is added to the reference values in `test_dipole_of` to account for small changes
  (~2e-8) in the computed dipole moment values, resulting from the new [PySCF 2.2.0](https://github.com/pyscf/pyscf/releases/tag/v2.2.0) release.
  [(#3908)](https://github.com/PennyLaneAI/pennylane/pull/3908)
>>>>>>> 601c5ca6

<h3>Contributors</h3>

This release contains contributions from (in alphabetical order):

Komi Amiko
Utkarsh Azad
Lillian M. A. Frederiksen
Soran Jahangiri
Christina Lee
Vincent Michaud-Rioux
Albert Mitjans
Romain Moyard
Mudit Pandey
Matthew Silverman
Jay Soni
David Wierichs<|MERGE_RESOLUTION|>--- conflicted
+++ resolved
@@ -127,14 +127,12 @@
 * Fixed parameter broadcasting support with `qml.counts` in most cases, and introduced explicit errors otherwise.
   [(#3876)](https://github.com/PennyLaneAI/pennylane/pull/3876)
 
-<<<<<<< HEAD
 * An error is now raised if a `QNode` with Jax-jit in use returns `counts` while having trainable parameters
   [(#3892)](https://github.com/PennyLaneAI/pennylane/pull/3892)
-=======
+
 * A correction is added to the reference values in `test_dipole_of` to account for small changes
   (~2e-8) in the computed dipole moment values, resulting from the new [PySCF 2.2.0](https://github.com/pyscf/pyscf/releases/tag/v2.2.0) release.
   [(#3908)](https://github.com/PennyLaneAI/pennylane/pull/3908)
->>>>>>> 601c5ca6
 
 <h3>Contributors</h3>
 
