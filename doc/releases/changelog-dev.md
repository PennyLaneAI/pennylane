:orphan:

# Release 0.34.0-dev (development release)

<h3>New features since last release</h3>

<h4>Statistics and drawings for mid-circuit measurements 🎨</h4>

* Mid-circuit measurements can now be visualized with the text-based `qml.draw()` and the 
  graphical `qml.draw_mpl()`.
  [(#4775)](https://github.com/PennyLaneAI/pennylane/pull/4775)
  [(#4803)](https://github.com/PennyLaneAI/pennylane/pull/4803)
  [(#4832)](https://github.com/PennyLaneAI/pennylane/pull/4832)
  [(#4901)](https://github.com/PennyLaneAI/pennylane/pull/4901)
  [(#4850)](https://github.com/PennyLaneAI/pennylane/pull/4850)
  [(#4917)](https://github.com/PennyLaneAI/pennylane/pull/4917)

  Drawing of mid-circuit measurement capabilities including qubit reuse and reset,
  postselection, and conditioning are supported.

  ```python
  import pennylane as qml

  def circuit():
      m0 = qml.measure(0, reset=True)
      m1 = qml.measure(1, postselect=1)
      qml.cond(m0 - m1 == 0, qml.S)(0)
      m2 = qml.measure(1)
      qml.cond(m0 + m1 == 2, qml.T)(0)
      qml.cond(m2, qml.PauliX)(1)
  ```
  
  The text-based drawer outputs:

  ```pycon
  >>> print(qml.draw(circuit)())
  0: ──┤↗│  │0⟩────────S───────T────┤  
  1: ───║────────┤↗₁├──║──┤↗├──║──X─┤  
        ╚═════════║════╬═══║═══╣  ║    
                  ╚════╩═══║═══╝  ║    
                           ╚══════╝    
  ```
  
  The graphical drawer outputs:

  ```pycon
  >>> print(qml.draw_mpl(circuit)())
  ```
  
  <img src="https://docs.pennylane.ai/en/latest/_images/mid-circuit-measurement.png" width=70%/>

<h4>Catalyst is seamlessly integrated with PennyLane ⚗️</h4>

* Catalyst, our next-generation compilation framework, is now accessible within PennyLane,
  allowing you to more easily benefit from hybrid just-in-time (JIT) compilation.

  To access these features, simply install `pennylane-catalyst`:

  ```
  pip install pennylane-catalyst
  ```

  The [`qml.compiler`](https://docs.pennylane.ai/en/latest/code/qml_compiler.html) 
  module provides support for hybrid quantum-classical compilation.
  [(#4692)](https://github.com/PennyLaneAI/pennylane/pull/4692)

  Through the use of the `qml.qjit` decorator, entire workflows can be JIT
  compiled — including both quantum and classical processing — down to a machine binary on
  first-function execution. Subsequent calls to the compiled function will execute
  the previously-compiled binary, resulting in significant performance improvements.

  ```python
  import pennylane as qml

  dev = qml.device("lightning.qubit", wires=2)

  @qml.qjit
  @qml.qnode(dev)
  def circuit(theta):
      qml.Hadamard(wires=0)
      qml.RX(theta, wires=1)
      qml.CNOT(wires=[0,1])
      return qml.expval(qml.PauliZ(wires=1))
  ```

  ```pycon
  >>> circuit(0.5)  # the first call, compilation occurs here
  array(0.)
  >>> circuit(0.5)  # the precompiled quantum function is called
  array(0.)
  ```

  Currently, PennyLane supports the [Catalyst hybrid compiler](https://github.com/pennylaneai/catalyst)
  hybrid compiler with the `qml.qjit` decorator. A significant benefit of Catalyst
  is the ability to preserve complex control flow around quantum operations — such as
  if statements and for loops, and including measurement feedback — during compilation,
  while continuing to support end-to-end autodifferentiation. 


* The following functions can now be used with the `qml.qjit` decorator: `qml.grad`, 
  `qml.jacobian`, `qml.vjp`, `qml.jvp`, and `qml.adjoint`.
  [(#4709)](https://github.com/PennyLaneAI/pennylane/pull/4709)
  [(#4724)](https://github.com/PennyLaneAI/pennylane/pull/4724)
  [(#4725)](https://github.com/PennyLaneAI/pennylane/pull/4725)
  [(#4726)](https://github.com/PennyLaneAI/pennylane/pull/4726)

  When `qml.grad` or `qml.jacobian` are used with `@qml.qjit`, they are patched to
  [catalyst.grad](https://docs.pennylane.ai/projects/catalyst/en/stable/code/api/catalyst.grad.html) and
  [catalyst.jacobian](https://docs.pennylane.ai/projects/catalyst/en/stable/code/api/catalyst.jacobian.html), 
  respectively.

  ``` python
  dev = qml.device("lightning.qubit", wires=1)

  @qml.qjit
  def workflow(x):

      @qml.qnode(dev)
      def circuit(x):
          qml.RX(np.pi * x[0], wires=0)
          qml.RY(x[1], wires=0)
          return qml.probs()

      g = qml.jacobian(circuit)

      return g(x)
  ```

  ``` pycon
  >>> workflow(np.array([2.0, 1.0]))
  array([[-1.32116540e-07,  1.33781874e-07],
          [-4.20735506e-01,  4.20735506e-01]])
  ```

* JIT-compatible functionality for control flow has been added via `qml.for_loop`,
  `qml.while_loop`, and `qml.cond`.
  [(#4698)](https://github.com/PennyLaneAI/pennylane/pull/4698)

  ``` python
  dev = qml.device("lightning.qubit", wires=1)

  @qml.qjit
  @qml.qnode(dev)
  def circuit(n: int, x: float):

      @qml.for_loop(0, n, 1)
      def loop_rx(i, x):
          # perform some work and update (some of) the arguments
          qml.RX(x, wires=0)

          # update the value of x for the next iteration
          return jnp.sin(x)

      # apply the for loop
      final_x = loop_rx(x)

      return qml.expval(qml.PauliZ(0)), final_x
  ```

  ``` pycon
  >>> circuit(7, 1.6)
  (array(0.97926626), array(0.55395718))
  ```

<h4>Decompose circuits into the Clifford+T gateset 🧩</h4>

* The new `qml.clifford_t_decomposition()` transform provides an approximate breakdown 
  of an input circuit into the [Clifford+T](https://en.wikipedia.org/wiki/Clifford_gates) 
  gateset. Behind the scenes, this decomposition is enacted via the `sk_decomposition()` 
  function using the Solovay-Kitaev algorithm.
  [(#4801)](https://github.com/PennyLaneAI/pennylane/pull/4801)
  [(#4802)](https://github.com/PennyLaneAI/pennylane/pull/4802)

  Given a total circuit error `epsilon=0.001`, the following circuit can be decomposed:

  ```python
  import pennylane as qml

  with qml.tape.QuantumTape() as circuit:
      qml.RX(1.1, 0)
      qml.CNOT([0, 1])
      qml.RY(2.2, 0)

  (circuit,), _ = qml.clifford_t_decomposition(circuit, 0.001)
  ```

  The resource requirements of this circuit can also be evaluated.

  ```pycon
  >>> circuit.specs["resources"]
  wires: 2
  gates: 49770
  depth: 49770
  shots: Shots(total=None)
  gate_types:
  {'Adjoint(T)': 13647, 'Hadamard': 22468, 'T': 13651, 'CNOT': 1, 'Adjoint(S)': 1, 'S': 1, 'GlobalPhase': 1}
  gate_sizes:
  {1: 49768, 2: 1, 0: 1}
  ```

<h4>Use an iterative approach for quantum phase estimation 🔄</h4>

* Iterative Quantum Phase Estimation is now available from `qml.iterative_qpe`.
  [(#4804)](https://github.com/PennyLaneAI/pennylane/pull/4804)

  The subroutine can be used similarly to mid-circuit measurements:

  ```python

  import pennylane as qml

  dev = qml.device("default.qubit", shots = 5)

  @qml.qnode(dev)
  def circuit():

    # Initial state
    qml.PauliX(wires = [0])

    # Iterative QPE
    measurements = qml.iterative_qpe(qml.RZ(2., wires = [0]), ancilla = [1], iters = 3)

    return [qml.sample(op = meas) for meas in measurements]
  ```

  ```pycon
  >>> print(circuit())
  [array([0, 0, 0, 0, 0]), array([1, 0, 0, 0, 0]), array([0, 1, 1, 1, 1])]
  ```

  The i-th element in the list refers to the 5 samples generated by the i-th measurement of the algorithm.

<h3>Improvements 🛠</h3>

<h4>Community contributions 🥳</h4>

* The `+=` operand can now be used with a `PauliSentence`, which has also provided
  a performance boost.
  [(#4662)](https://github.com/PennyLaneAI/pennylane/pull/4662)

* The Approximate Quantum Fourier Transform (AQFT) is now available with `qml.AQFT`.
  [(#4715)](https://github.com/PennyLaneAI/pennylane/pull/4715)

* `qml.draw` and `qml.draw_mpl` now render operator IDs.
  [(#4749)](https://github.com/PennyLaneAI/pennylane/pull/4749)

* Non-parametric operators such as `Barrier`, `Snapshot` and `Wirecut` have been grouped together and moved to `pennylane/ops/meta.py`.
  Additionally, the relevant tests have been organized and placed in a new file, `tests/ops/test_meta.py`.
  [(#4789)](https://github.com/PennyLaneAI/pennylane/pull/4789)

* `TRX`, `TRY`, and `TRZ` operators are now differentiable via backpropagation on `default.qutrit`.
  [(#4790)](https://github.com/PennyLaneAI/pennylane/pull/4790)

* The function `qml.equal` now supports `ControlledSequence` operators.
  [(#4829)](https://github.com/PennyLaneAI/pennylane/pull/4829)

* XZX decomposition has been added to the list of supported single-qubit unitary decompositions.
  [(#4862)](https://github.com/PennyLaneAI/pennylane/pull/4862)

* `==` and `!=` operands can now be used with `TransformProgram` and `TransformContainers` instances.
  [(#4858)](https://github.com/PennyLaneAI/pennylane/pull/4858)

* `qml.equal` now supports comparison of `QuantumScript` and `BasisRotation` objects
  [(#4902)](https://github.com/PennyLaneAI/pennylane/pull/4902)
  [(#4919)](https://github.com/PennyLaneAI/pennylane/pull/4919)

* The function ``qml.Snapshot`` now supports arbitrary measurements of type ``StateMeasurement``.
  [(#4876)](https://github.com/PennyLaneAI/pennylane/pull/4908)

<h4>Better support for batching</h4>

* `default.qubit` now can evolve already batched states with `ParametrizedEvolution`
  [(#4863)](https://github.com/PennyLaneAI/pennylane/pull/4863)

* `AmplitudeEmbedding` now supports batching when used with Tensorflow.
  [(#4818)](https://github.com/PennyLaneAI/pennylane/pull/4818)

* `qml.ArbitraryUnitary` now supports batching.
  [(#4745)](https://github.com/PennyLaneAI/pennylane/pull/4745)

* Operator and tape batch sizes are evaluated lazily.
  [(#4911)](https://github.com/PennyLaneAI/pennylane/pull/4911)

<h4>Performance improvements and benchmarking</h4>

* Autograd, PyTorch, and JAX (non-jit) can now use VJPs provided by the device from the new device API. If a device provides
  a vector-Jacobian product, this can be selected by providing `device_vjp=True` to
  `qml.QNode` or `qml.execute`.
  [(#4557)](https://github.com/PennyLaneAI/pennylane/pull/4557)
  [(#4654)](https://github.com/PennyLaneAI/pennylane/pull/4654)
  [(#4878)](https://github.com/PennyLaneAI/pennylane/pull/4878)
  [(#4841)](https://github.com/PennyLaneAI/pennylane/pull/4841)

  ```pycon
  >>> dev = qml.device('default.qubit')
  >>> @qml.qnode(dev, diff_method="adjoint", device_vjp=True)
  >>> def circuit(x):
  ...     qml.RX(x, wires=0)
  ...     return qml.expval(qml.PauliZ(0))
  >>> with dev.tracker:
  ...     g = qml.grad(circuit)(qml.numpy.array(0.1))
  >>> dev.tracker.totals
  {'batches': 1, 'simulations': 1, 'executions': 1, 'vjp_batches': 1, 'vjps': 1}
  >>> g
  -0.09983341664682815
  ```

* `qml.expval` with large `Hamiltonian` objects is now faster and has a significantly lower memory footprint (and constant with respect to the number of `Hamiltonian` terms) when the `Hamiltonian` is a `PauliSentence`. This is due to the introduction of a specialized `dot` method in the `PauliSentence` class which performs `PauliSentence`-`state` products.
  [(#4839)](https://github.com/PennyLaneAI/pennylane/pull/4839)

* `default.qubit` no longer uses a dense matrix for `MultiControlledX` for more than 8 operation wires.
  [(#4673)](https://github.com/PennyLaneAI/pennylane/pull/4673)

* Some relevant Pytests have been updated to enable its use as a suite of benchmarks.
  [(#4703)](https://github.com/PennyLaneAI/pennylane/pull/4703)

* `default.qubit` now applies `GroverOperator` faster by not using its matrix representation but a
  custom rule for `apply_operation`. Also, the matrix representation of `GroverOperator` now runs faster.
  [(#4666)](https://github.com/PennyLaneAI/pennylane/pull/4666)

* A new pipeline to run benchmarks and plot graphs comparing with a fixed reference has been added. This pipeline will run on a schedule and can be activated on a PR with the label `ci:run_benchmarks`.
  [(#4741)](https://github.com/PennyLaneAI/pennylane/pull/4741)

* The benchmarks pipeline has been expanded to export all benchmark data to a single JSON file and a CSV file with runtimes. This includes all references and local benchmarks.
  [(#4873)](https://github.com/PennyLaneAI/pennylane/pull/4873)

<h4>Other improvements</h4>

* `SampleMeasurement` now has an optional method `process_counts` for computing the measurement results from a counts
  dictionary.
  [(#4941)](https://github.com/PennyLaneAI/pennylane/pull/4941/)

* A new function called `ops.functions.assert_valid` has been added for checking if an `Operator` class is defined correctly.
  [(#4764)](https://github.com/PennyLaneAI/pennylane/pull/4764)

* `Shots` can now be scaled with `*` via the `__mul__` and `__rmul__` dunders.
  [(#4913)](https://github.com/PennyLaneAI/pennylane/pull/4913)

* `GlobalPhase` now decomposes to nothing in case devices do not support global phases.
  [(#4855)](https://github.com/PennyLaneAI/pennylane/pull/4855)

* Custom operations can now provide their matrix directly through the `Operator.matrix()` method
  without needing to update the `has_matrix` property. `has_matrix` will now automatically be
  `True` if `Operator.matrix` is overridden, even if
  `Operator.compute_matrix` is not.
  [(#4844)](https://github.com/PennyLaneAI/pennylane/pull/4844)

* The logic for re-arranging states before returning them has been improved.
  [(#4817)](https://github.com/PennyLaneAI/pennylane/pull/4817)

* When multiplying `SparseHamiltonian`s by a scalar value, the result now stays as a
  `SparseHamiltonian`.
  [(#4828)](https://github.com/PennyLaneAI/pennylane/pull/4828)

* `trainable_params` can now be set on initialization of `QuantumScript` instead of having to set the
  parameter after initialization.
  [(#4877)](https://github.com/PennyLaneAI/pennylane/pull/4877)

* `default.qubit` now calculates the expectation value of `Hermitian` operators in a differentiable manner.
  [(#4866)](https://github.com/PennyLaneAI/pennylane/pull/4866)

* The `rot` decomposition now has support for returning a global phase.
  [(#4869)](https://github.com/PennyLaneAI/pennylane/pull/4869)

* The `"pennylane_sketch"` MPL-drawer style has been added. This is the same as the `"pennylane"`
  style, but with sketch-style lines.
  [(#4880)](https://github.com/PennyLaneAI/pennylane/pull/4880)

* `Conditional` and `MeasurementValue` objects now implement `map_wires`.
  [(#4884)](https://github.com/PennyLaneAI/pennylane/pull/4884)

* Operators now define a `pauli_rep` property, an instance of `PauliSentence`, defaulting
  to `None` if the operator has not defined it (or has no definition in the pauli basis).
  [(#4915)](https://github.com/PennyLaneAI/pennylane/pull/4915)

* `qml.ShotAdaptiveOptimizer` can now use a multinomial distribution for spreading shots across
  the terms of a Hamiltonian measured in a QNode. Note that this is equivalent to what can be
  done with `qml.ExpvalCost`, but this is the preferred method because `ExpvalCost` is deprecated.
  [(#4896)](https://github.com/PennyLaneAI/pennylane/pull/4896)

<<<<<<< HEAD
* Decomposition of `qml.PhaseShift` now uses `qml.GlobalPhase` for retaining the global phase information. 
  [(#4657)](https://github.com/PennyLaneAI/pennylane/pull/4657)
=======
* `qml.equal` for `Controlled` operators no longer returns `False` when equivalent but 
  differently-ordered sets of control wires and control values are compared.
  [(#4944)](https://github.com/PennyLaneAI/pennylane/pull/4944)
>>>>>>> f435f879

* All PennyLane `Operator` subclasses are automatically tested by `ops.functions.assert_valid` to ensure
  that they follow PennyLane `Operator` standards.
  [(#4922)](https://github.com/PennyLaneAI/pennylane/pull/4922)

<h3>Breaking changes 💔</h3>

* The function `qml.transforms.classical_jacobian` has been moved to the gradients module
  and is now accessible as `qml.gradients.classical_jacobian`.
  [(#4900)](https://github.com/PennyLaneAI/pennylane/pull/4900)

* The transforms submodule `qml.transforms.qcut` is now its own module: `qml.qcut`.
  [(#4819)](https://github.com/PennyLaneAI/pennylane/pull/4819)

* The decomposition of `GroverOperator` now has an additional global phase operation.
  [(#4666)](https://github.com/PennyLaneAI/pennylane/pull/4666)

* `qml.cond` and the `Conditional` operation have been moved from the `transforms` folder to the `ops/op_math` folder.
  `qml.transforms.Conditional` will now be available as `qml.ops.Conditional`.
  [(#4860)](https://github.com/PennyLaneAI/pennylane/pull/4860)

* The `prep` keyword argument has been removed from `QuantumScript` and `QuantumTape`.
  `StatePrepBase` operations should be placed at the beginning of the `ops` list instead.
  [(#4756)](https://github.com/PennyLaneAI/pennylane/pull/4756)

* `qml.gradients.pulse_generator` is now named `qml.gradients.pulse_odegen` to adhere to paper naming conventions.
  [(#4769)](https://github.com/PennyLaneAI/pennylane/pull/4769)

* Specifying `control_values` passed to `qml.ctrl` as a string is no longer supported.
  [(#4816)](https://github.com/PennyLaneAI/pennylane/pull/4816)

* The `rot` decomposition will now normalize its rotation angles to the range `[0, 4pi]` for consistency
  [(#4869)](https://github.com/PennyLaneAI/pennylane/pull/4869)

* `QuantumScript.graph` is now built using `tape.measurements` instead of `tape.observables`
  because it depended on the now-deprecated `Observable.return_type` property.
  [(#4762)](https://github.com/PennyLaneAI/pennylane/pull/4762)

* The `"pennylane"` MPL-drawer style now draws straight lines instead of sketch-style lines.
  [(#4880)](https://github.com/PennyLaneAI/pennylane/pull/4880)

* The default value for the `term_sampling` argument of `ShotAdaptiveOptimizer` is now
  `None` instead of `"weighted_random_sampling"`.
  [(#4896)](https://github.com/PennyLaneAI/pennylane/pull/4896)

<h3>Deprecations 👋</h3>

* `single_tape_transform`, `batch_transform`, `qfunc_transform`, and `op_transform` are deprecated.
  Use the new `qml.transform` function instead.
  [(#4774)](https://github.com/PennyLaneAI/pennylane/pull/4774)

* `Observable.return_type` is deprecated. Instead, you should inspect the type
  of the surrounding measurement process.
  [(#4762)](https://github.com/PennyLaneAI/pennylane/pull/4762)
  [(#4798)](https://github.com/PennyLaneAI/pennylane/pull/4798)

* All deprecations now raise a `qml.PennyLaneDeprecationWarning` instead of a `UserWarning`.
  [(#4814)](https://github.com/PennyLaneAI/pennylane/pull/4814)

* `QuantumScript.is_sampled` and `QuantumScript.all_sampled` are deprecated.
  Users should now validate these properties manually.
  [(#4773)](https://github.com/PennyLaneAI/pennylane/pull/4773)

<h3>Documentation 📝</h3>

* Documentation for `qml.metric_tensor` and `qml.adjoint_metric_tensor` and `qml.transforms.classical_jacobian`
  are now accessible via the gradients API page `qml.gradients` in the documentation.
  [(#4900)](https://github.com/PennyLaneAI/pennylane/pull/4900)

* Documentation for `qml.specs` was moved to the resource module.
  [(#4904)](https://github.com/PennyLaneAI/pennylane/pull/4904)

* Documentation for QCut has moved to its own API page `qml.qcut`.
  [(#4819)](https://github.com/PennyLaneAI/pennylane/pull/4819)

* The documentation page for `qml.measurements` now links top-level accessible functions (e.g., `qml.expval`) 
  to their top-level pages rather than their module-level pages (e.g., `qml.measurements.expval`).
  [(#4750)](https://github.com/PennyLaneAI/pennylane/pull/4750)

* Information to the documentation for `qml.matrix` about wire ordering has been added for using `qml.matrix` on a
  `QNode` which uses a device with `device.wires=None`.
  [(#4874)](https://github.com/PennyLaneAI/pennylane/pull/4874)

<h3>Bug fixes 🐛</h3>

* Fixed a bug where the parameter-shift rule of `qml.ctrl(op)` was wrong if `op` had a generator
  that has two or more eigenvalues and is stored as a `SparseHamiltonian`.
  [(#4899)](https://github.com/PennyLaneAI/pennylane/pull/4899)

* Fixed a bug where trainable parameters in the post-processing of finite-differences were incorrect for JAX when applying
  the transform directly on a QNode.
  [(#4879)](https://github.com/PennyLaneAI/pennylane/pull/4879)

* `qml.grad` and `qml.jacobian` now explicitly raise errors if trainable parameters are integers.
  [(#4836)](https://github.com/PennyLaneAI/pennylane/pull/4836)

* JAX-JIT now works with shot vectors.
  [(#4772)](https://github.com/PennyLaneAI/pennylane/pull/4772/)

* JAX can now differentiate a batch of circuits where one tape does not have trainable parameters.
  [(#4837)](https://github.com/PennyLaneAI/pennylane/pull/4837)

* The decomposition of `GroverOperator` now has the same global phase as its matrix.
  [(#4666)](https://github.com/PennyLaneAI/pennylane/pull/4666)

* The `tape.to_openqasm` method no longer mistakenly includes interface information in the parameter
  string when converting tapes using non-NumPy interfaces.
  [(#4849)](https://github.com/PennyLaneAI/pennylane/pull/4849)

* `qml.defer_measurements` now correctly transforms circuits when terminal measurements include wires
  used in mid-circuit measurements.
  [(#4787)](https://github.com/PennyLaneAI/pennylane/pull/4787)

* Fixed a bug where the adjoint differentiation method would fail if
  an operation that has a parameter with `grad_method=None` is present.
  [(#4820)](https://github.com/PennyLaneAI/pennylane/pull/4820)

* `MottonenStatePreparation` now raises an error if decomposing a broadcasted state vector.
  [(#4767)](https://github.com/PennyLaneAI/pennylane/pull/4767)

* `BasisStatePreparation` now raises an error if decomposing a broadcasted state vector.
  [(#4767)](https://github.com/PennyLaneAI/pennylane/pull/4767)

* Gradient transforms now work with overridden shot vectors and default qubit.
  [(#4795)](https://github.com/PennyLaneAI/pennylane/pull/4795)

* Any `ScalarSymbolicOp`, like `Evolution`, now states that it has a matrix if the target
  is a `Hamiltonian`.
  [(#4768)](https://github.com/PennyLaneAI/pennylane/pull/4768)

* In `default.qubit`, initial states are now initialized with the simulator's wire order, not the circuit's
  wire order.
  [(#4781)](https://github.com/PennyLaneAI/pennylane/pull/4781)

* `transpile` can now handle measurements that are broadcasted onto all wires.
  [(#4793)](https://github.com/PennyLaneAI/pennylane/pull/4793)

* Parametrized circuits whose operators do not act on all wires return PennyLane tensors instead of NumPy arrays, as
  expected.
  [(#4811)](https://github.com/PennyLaneAI/pennylane/pull/4811)
  [(#4817)](https://github.com/PennyLaneAI/pennylane/pull/4817)

* `merge_amplitude_embeddings` no longer depends on queuing, allowing it to work as expected
  with QNodes.
  [(#4831)](https://github.com/PennyLaneAI/pennylane/pull/4831)

* `qml.pow(op)` and `qml.QubitUnitary.pow()` now also work with Tensorflow data raised to an
  integer power.
  [(#4827)](https://github.com/PennyLaneAI/pennylane/pull/4827)

* The text drawer has been fixed to correctly label `qinfo` measurements, as well as `qml.classical_shadow`
  `qml.shadow_expval`.
  [(#4803)](https://github.com/PennyLaneAI/pennylane/pull/4803)

* Removed an implicit assumption that an empty `PauliSentence` gets treated as identity under 
  multiplication.
  [(#4887)](https://github.com/PennyLaneAI/pennylane/pull/4887)

* Using a `CNOT` or `PauliZ` operation with large batched states and the Tensorflow
  interface no longer raises an unexpected error.
  [(#4889)](https://github.com/PennyLaneAI/pennylane/pull/4889)

* `qml.map_wires` no longer fails when mapping nested quantum tapes.
  [(#4901)](https://github.com/PennyLaneAI/pennylane/pull/4901)

<h3>Contributors ✍️</h3>

This release contains contributions from (in alphabetical order):

Guillermo Alonso,
Ali Asadi,
Gabriel Bottrill,
Thomas Bromley,
Astral Cai,
Minh Chau,
Isaac De Vlugt,
Amintor Dusko,
Lillian Frederiksen,
Josh Izaac,
Juan Giraldo,
Emiliano Godinez Ramirez,
Ankit Khandelwal,
Christina Lee,
Romain Moyard,
Vincent Michaud-Rioux,
Romain Moyard,
Anurav Modak,
Mudit Pandey,
Matthew Silverman,
Jay Soni,
David Wierichs,
Justin Woodring.<|MERGE_RESOLUTION|>--- conflicted
+++ resolved
@@ -378,14 +378,12 @@
   done with `qml.ExpvalCost`, but this is the preferred method because `ExpvalCost` is deprecated.
   [(#4896)](https://github.com/PennyLaneAI/pennylane/pull/4896)
 
-<<<<<<< HEAD
 * Decomposition of `qml.PhaseShift` now uses `qml.GlobalPhase` for retaining the global phase information. 
   [(#4657)](https://github.com/PennyLaneAI/pennylane/pull/4657)
-=======
+
 * `qml.equal` for `Controlled` operators no longer returns `False` when equivalent but 
   differently-ordered sets of control wires and control values are compared.
   [(#4944)](https://github.com/PennyLaneAI/pennylane/pull/4944)
->>>>>>> f435f879
 
 * All PennyLane `Operator` subclasses are automatically tested by `ops.functions.assert_valid` to ensure
   that they follow PennyLane `Operator` standards.
