--- conflicted
+++ resolved
@@ -68,10 +68,6 @@
   * The resource operators for ``Pow``, ``Prod``, ``ChangeOpBasis``, and parametric multi-qubit operators have been added to
     `qml.estimator.ops`.
     [(#8255)](https://github.com/PennyLaneAI/pennylane/pull/8255)
-<<<<<<< HEAD
-  * Updated documentation and examples for the :mod:`~.estimator` module.
-    [(#8313)](https://github.com/PennyLaneAI/pennylane/pull/8313)
-=======
   * The resource templates ``SemiAdder``, ``QFT``, ``AQFT``, ``BasisRotation``, ``Select``,
     ``QROM``, ``SelectPauliRot``, ``QubitUnitary``, ``ControlledSequence``, ``QPE`` and
     ``IterativeQPE`` were added to `qml.estimator.templates`.
@@ -82,7 +78,8 @@
     [(#8305)](https://github.com/PennyLaneAI/pennylane/pull/8305)
   * The resource templates ``SelectTHC``, ``PrepTHC``, and ``QubitizeTHC`` were added to `qml.estimator.templates`.
     [(#8309)](https://github.com/PennyLaneAI/pennylane/pull/8309)
->>>>>>> 25659d8a
+  * Updated documentation and examples for the :mod:`~.estimator` module.
+    [(#8313)](https://github.com/PennyLaneAI/pennylane/pull/8313)
 
 * Wires can now be dynamically allocated and deallocated in quantum functions with
   :func:`~.allocate` and :func:`~.deallocate`. These features unlock many important applications
