:orphan:

# Release 0.21.0-dev (development release)

<h3>New features since last release</h3>

<h3>Improvements</h3>

* Interferometer is now a class with `shape` method.
  [(#1946)](https://github.com/PennyLaneAI/pennylane/pull/1946)

<h3>Breaking changes</h3>

<h3>Bug fixes</h3>

* Fixes a bug where PennyLane didn't require v0.20.0 of PennyLane-Lightning,
  but raised an error with versions of Lightning earlier than v0.20.0 due to
  the new batch execution pipeline.
  [(#2033)](https://github.com/PennyLaneAI/pennylane/pull/2033)

* Fixes a bug in `classical_jacobian` when used with Torch, where the
  Jacobian of the preprocessing was also computed for non-trainable
  parameters.
  [(#2020)](https://github.com/PennyLaneAI/pennylane/pull/2020)

* Fixes a bug in queueing of the `two_qubit_decomposition` method that
  originally led to circuits with >3 two-qubit unitaries failing when passed
  through the `unitary_to_rot` optimization transform.
  [(#2015)](https://github.com/PennyLaneAI/pennylane/pull/2015)

<h3>Documentation</h3>

* Extended the interfaces description page to explicitly mention device
  compatibility.
  [(#2031)](https://github.com/PennyLaneAI/pennylane/pull/2031)

<h3>Operator class refactor</h3>

The Operator class has undergone a major refactor with the following changes:

* The `diagonalizing_gates()` representation has been moved to the highest-level
  `Operator` class and is therefore available to all subclasses. A condition
  `qml.operation.defines_diagonalizing_gates` has been added, which can be used
  in tape contexts without queueing.
  [(#1985)](https://github.com/PennyLaneAI/pennylane/pull/1985)

* A static `compute_diagonalizing_gates` method has been added, which is called 
  by default in `diagonalizing_gates()`.
  [(#1993)](https://github.com/PennyLaneAI/pennylane/pull/1993)

* A `hyperparameters` attribute was added to the operator class.
  [(#2017)](https://github.com/PennyLaneAI/pennylane/pull/2017)
  
* The representation of an operator as a matrix has been overhauled. 
  
  The `matrix()` method now accepts a 
  `wire_order` argument and calculates the correct numerical representation 
  with respect to that ordering. 
    
  ```pycon
  >>> op = qml.RX(0.5, wires="b")
  >>> op.matrix()
  [[0.96891242+0.j         0.        -0.24740396j]
   [0.        -0.24740396j 0.96891242+0.j        ]]
  >>> op.matrix(wire_order=["a", "b"])
  [[0.9689+0.j  0.-0.2474j 0.+0.j         0.+0.j]
   [0.-0.2474j  0.9689+0.j 0.+0.j         0.+0.j]
   [0.+0.j          0.+0.j 0.9689+0.j 0.-0.2474j]
   [0.+0.j          0.+0.j 0.-0.2474j 0.9689+0.j]]
  ```
    
  The "canonical matrix", which is independent of wires,
  is now defined in the static method `compute_matrix()` instead of `_matrix`.
  By default, this method is assumed to take all parameters and non-trainable 
  hyperparameters that define the operation. 
    
  ```pycon
  >>> qml.RX.compute_matrix(0.5)
  [[0.96891242+0.j         0.        -0.24740396j]
   [0.        -0.24740396j 0.96891242+0.j        ]]
  ```
       
  If no canonical matrix is specified for a gate, `compute_matrix()` 
  returns `None`, whereas previously `NotImplementedErrors` 
  were raised.
  
  The new `matrix()` method is now used in the 
  `pennylane.transforms.get_qubit_unitary()` transform.
  [(#1996)](https://github.com/PennyLaneAI/pennylane/pull/1996)

* The `string_for_inverse` attribute is removed.
  [(#2021)](https://github.com/PennyLaneAI/pennylane/pull/2021)

* The generator property has been updated to an instance method,
  `Operation.generator()`. It now returns an instantiated operation,
  representing the generator of the instantiated operator.
  [(#2030)](https://github.com/PennyLaneAI/pennylane/pull/2030)

  Various operators have been updated to specify the generator as either
  an `Observable`, `Tensor`, `Hamiltonian`, `SparseHamiltonian`, or `Hermitian`
  operator.

  In addition, a temporary utility function get_generator has been added
  to the utils module, to automate:

  - Extracting the matrix representation
  - Extracting the 'coefficient' if possible (only occurs if the generator is a single Pauli word)
  - Converting a Hamiltonian to a sparse matrix if there are more than 1 Pauli word present.
  - Negating the coefficient/taking the adjoint of the matrix if the operation was inverted

  This utility logic is currently needed because:

  - Extracting the matrix representation is not supported natively on
    Hamiltonians and SparseHamiltonians.
  - By default, calling `op.generator()` does not take into account `op.inverse()`.
  - If the generator is a single Pauli word, it is convenient to have access to
    both the coefficient and the observable separately.

<h3>Contributors</h3>

This release contains contributions from (in alphabetical order):

<<<<<<< HEAD

Olivia Di Matteo, Christina Lee, Maria Schuld, David Wierichs
=======
Olivia Di Matteo, Josh Izaac, Ankit Khandelwal, Christina Lee, Maria Schuld, David Wierichs.
>>>>>>> 03f2dd4a
<|MERGE_RESOLUTION|>--- conflicted
+++ resolved
@@ -120,9 +120,4 @@
 
 This release contains contributions from (in alphabetical order):
 
-<<<<<<< HEAD
-
-Olivia Di Matteo, Christina Lee, Maria Schuld, David Wierichs
-=======
 Olivia Di Matteo, Josh Izaac, Ankit Khandelwal, Christina Lee, Maria Schuld, David Wierichs.
->>>>>>> 03f2dd4a
