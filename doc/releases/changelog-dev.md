--- conflicted
+++ resolved
@@ -94,7 +94,6 @@
   It supports the analytical decomposition a two-qubit unitary known to require exactly 2 CNOTs.
   [(#8666)](https://github.com/PennyLaneAI/pennylane/issues/8666)
 
-<<<<<<< HEAD
 * :class:`~.transforms.core.TransformContainer` has been renamed to :class:`~.transforms.core.BoundTransform`.
   The old name is still available in the same location.
   [(#8753)](https://github.com/PennyLaneAI/pennylane/pull/8753)
@@ -105,8 +104,6 @@
   enable intuitive composition of transform programs using `+` and `*` operators.
   [(#8703)](https://github.com/PennyLaneAI/pennylane/pull/8703)
 
-=======
->>>>>>> e8c5f536
 * Quantum compilation passes in MLIR and XDSL can now be applied using the core PennyLane transform
   infrastructure, instead of using Catalyst-specific tools. This is made possible by a new argument in
   :func:`~pennylane.transform` and `~.TransformDispatcher` called ``pass_name``, which accepts a string
