# Release 0.44.0-dev (development release)

<h3>New features since last release</h3>

* A new decomposition has been added for the Controlled :class:`~.SemiAdder`,
  which is efficient and skips controlling all gates in its decomposition.
  [(#8423)](https://github.com/PennyLaneAI/pennylane/pull/8423)

* Added a :meth:`~pennylane.devices.DeviceCapabilities.gate_set` method to :class:`~pennylane.devices.DeviceCapabilities`
  that produces a set of gate names to be used as the target gate set in decompositions.
  [(#8522)](https://github.com/PennyLaneAI/pennylane/pull/8522)

<h4>Pauli product measurements</h4>

* Added a :func:`~pennylane.ops.pauli_measure` that takes a Pauli product measurement.
  [(#8461)](https://github.com/PennyLaneAI/pennylane/pull/8461)
  [(#8631)](https://github.com/PennyLaneAI/pennylane/pull/8631)
  [(#8623)](https://github.com/PennyLaneAI/pennylane/pull/8623)
  [(#8663)](https://github.com/PennyLaneAI/pennylane/pull/8663)

<h3>Improvements 🛠</h3>

* `Operator.decomposition` will fallback to the first entry in `qml.list_decomps` if the `Operator.compute_decomposition`
  method is not overridden.
  [(#8686)](https://github.com/PennyLaneAI/pennylane/pull/8686)

* A new :func:`~.marker` function allows for easy inspection at particular points in a transform program
  with :func:`~.specs` and :func:`~.drawer.draw` instead of having to increment ``level``
  by integer amounts when not using any Catalyst passes.
  [(#8684)](https://github.com/PennyLaneAI/pennylane/pull/8684)
  
  The :func:`~.marker` function works like a transform in PennyLane, and can be deployed as
  a decorator on top of QNodes:
  
  ```
  from functools import partial

  @partial(qml.marker, level="rotations-merged")
  @qml.transforms.merge_rotations
  @partial(qml.marker, level="my-level")
  @qml.transforms.cancel_inverses
  @partial(qml.transforms.decompose, gate_set={qml.RX})
  @qml.qnode(qml.device('lightning.qubit'))
  def circuit():
      qml.RX(0.2,0)
      qml.X(0)
      qml.X(0)
      qml.RX(0.2, 0)
      return qml.state()
  ```

  The string supplied to ``marker`` can then be used as an argument to ``level`` in ``draw``
  and ``specs``, showing the cumulative result of applying transforms up to the marker:

  ```pycon
  >>> print(qml.draw(circuit, level="my-level")())
  0: ──RX(0.20)──RX(3.14)──RX(3.14)──RX(0.20)─┤  State
  >>> print(qml.draw(circuit, level="rotations-merged")())
  0: ──RX(6.68)─┤  State
  ```

* Add the `PCPhaseOp` operation to the xDSL Quantum dialect.
  [(#8621)](https://github.com/PennyLaneAI/pennylane/pull/8621)

* `qml.for_loop` will now fall back to a standard Python `for` loop if capturing a condensed, structured loop fails
  with program capture enabled.
  [(#8615)](https://github.com/PennyLaneAI/pennylane/pull/8615)

* `qml.cond` will now use standard Python logic if all predicates have concrete values. A nested
  control flow primitive will no longer be captured as it is not needed.
  [(#8634)](https://github.com/PennyLaneAI/pennylane/pull/8634)

* The `~.BasisRotation` graph decomposition was re-written in a qjit friendly way with PennyLane control flow.
  [(#8560)](https://github.com/PennyLaneAI/pennylane/pull/8560)
  [(#8608)](https://github.com/PennyLaneAI/pennylane/pull/8608)
  [(#8620)](https://github.com/PennyLaneAI/pennylane/pull/8620)

* The new graph based decompositions system enabled via :func:`~.decomposition.enable_graph` now supports the following
  additional templates.
  [(#8520)](https://github.com/PennyLaneAI/pennylane/pull/8520)
  [(#8515)](https://github.com/PennyLaneAI/pennylane/pull/8515)
  [(#8516)](https://github.com/PennyLaneAI/pennylane/pull/8516)
  [(#8555)](https://github.com/PennyLaneAI/pennylane/pull/8555)
  [(#8558)](https://github.com/PennyLaneAI/pennylane/pull/8558)
  [(#8538)](https://github.com/PennyLaneAI/pennylane/pull/8538)  
  [(#8534)](https://github.com/PennyLaneAI/pennylane/pull/8534)
  [(#8582)](https://github.com/PennyLaneAI/pennylane/pull/8582)
  [(#8543)](https://github.com/PennyLaneAI/pennylane/pull/8543)
  [(#8554)](https://github.com/PennyLaneAI/pennylane/pull/8554)
  [(#8616)](https://github.com/PennyLaneAI/pennylane/pull/8616)
  [(#8602)](https://github.com/PennyLaneAI/pennylane/pull/8602)
  [(#8600)](https://github.com/PennyLaneAI/pennylane/pull/8600)
  [(#8601)](https://github.com/PennyLaneAI/pennylane/pull/8601)  
  [(#8595)](https://github.com/PennyLaneAI/pennylane/pull/8595)
  [(#8586)](https://github.com/PennyLaneAI/pennylane/pull/8586)
  [(#8614)](https://github.com/PennyLaneAI/pennylane/pull/8614)

  - :class:`~.QSVT`
  - :class:`~.AmplitudeEmbedding`
  - :class:`~.AllSinglesDoubles`
  - :class:`~.SimplifiedTwoDesign`
  - :class:`~.GateFabric`
  - :class:`~.AngleEmbedding`
  - :class:`~.IQPEmbedding`
  - :class:`~.kUpCCGSD`
  - :class:`~.QAOAEmbedding`
  - :class:`~.BasicEntanglerLayers`
  - :class:`~.HilbertSchmidt`
  - :class:`~.LocalHilbertSchmidt`
  - :class:`~.QuantumMonteCarlo`
  - :class:`~.ArbitraryUnitary`
  - :class:`~.ApproxTimeEvolution`
  - :class:`~.ParticleConservingU2`
  - :class:`~.ParticleConservingU1`
  - :class:`~.CommutingEvolution`

* A new `qml.compiler.python_compiler.utils` submodule has been added, containing general-purpose utilities for
  working with xDSL. This includes a function that extracts the concrete value of scalar, constant SSA values.
  [(#8514)](https://github.com/PennyLaneAI/pennylane/pull/8514)

* Added a keyword argument ``recursive`` to ``qml.transforms.cancel_inverses`` that enables
  recursive cancellation of nested pairs of mutually inverse gates. This makes the transform
  more powerful, because it can cancel larger blocks of inverse gates without having to scan
  the circuit from scratch. By default, the recursive cancellation is enabled (``recursive=True``).
  To obtain previous behaviour, disable it by setting ``recursive=False``.
  [(#8483)](https://github.com/PennyLaneAI/pennylane/pull/8483)

* `qml.grad` and `qml.jacobian` now lazily dispatch to catalyst and program
  capture, allowing for `qml.qjit(qml.grad(c))` and `qml.qjit(qml.jacobian(c))` to work.
  [(#8382)](https://github.com/PennyLaneAI/pennylane/pull/8382)

* Both the generic and transform-specific application behavior of a `qml.transforms.core.TransformDispatcher`
  can be overwritten with `TransformDispatcher.generic_register` and `my_transform.register`.
  [(#7797)](https://github.com/PennyLaneAI/pennylane/pull/7797)

* With capture enabled, measurements can now be performed on Operator instances passed as closure
  variables from outside the workflow scope.
  [(#8504)](https://github.com/PennyLaneAI/pennylane/pull/8504)

* Users can now estimate the resources for quantum circuits that contain or decompose into
  any of the following symbolic operators: :class:`~.ChangeOpBasis`, :class:`~.Prod`,
  :class:`~.Controlled`, :class:`~.ControlledOp`, :class:`~.Pow`, and :class:`~.Adjoint`.
  [(#8464)](https://github.com/PennyLaneAI/pennylane/pull/8464)

* Wires can be specified via `range` with program capture and autograph.
  [(#8500)](https://github.com/PennyLaneAI/pennylane/pull/8500)

* The :func:`~pennylane.transforms.decompose` transform no longer raises an error if both `gate_set` and
  `stopping_condition` are provided, or if `gate_set` is a dictionary, when the new graph-based decomposition
  system is disabled.
  [(#8532)](https://github.com/PennyLaneAI/pennylane/pull/8532)

* A new decomposition has been added to :class:`pennylane.Toffoli`. This decomposition uses one
  work wire and :class:`pennylane.TemporaryAND` operators to reduce the resources needed.
  [(#8549)](https://github.com/PennyLaneAI/pennylane/pull/8549)

<<<<<<< HEAD
* The :func:`~pennylane.pauli_decompose` now supports decomposing scipy's sparse matrices,
  allowing for efficient decomposition of large matrices that cannot fit in memory when written as
  dense arrays.
  [(#8612)](https://github.com/PennyLaneAI/pennylane/pull/8612)
=======
* A decomposition has been added to the adjoint of :class:`pennylane.TemporaryAND`. This decomposition relies on mid-circuit measurments and does not require any T gates.
  [(#8633)](https://github.com/PennyLaneAI/pennylane/pull/8633)
>>>>>>> 4db612a7

* The graph-based decomposition system now supports decomposition rules that contains mid-circuit measurements.
  [(#8079)](https://github.com/PennyLaneAI/pennylane/pull/8079)

<h3>Breaking changes 💔</h3>

* `qml.transforms.map_wires` no longer supports plxpr transforms.
  [(#8683)](https://github.com/PennyLaneAI/pennylane/pull/8683)

* ``QuantumScript.to_openqasm`` has been removed. Please use ``qml.to_openqasm`` instead. This removes duplicated 
  functionality for converting a circuit to OpenQASM code.
  [(#8499)](https://github.com/PennyLaneAI/pennylane/pull/8499)

* Providing ``num_steps`` to :func:`pennylane.evolve`, :func:`pennylane.exp`, :class:`pennylane.ops.Evolution`,
  and :class:`pennylane.ops.Exp` has been disallowed. Instead, use :class:`~.TrotterProduct` for approximate
  methods, providing the ``n`` parameter to perform the Suzuki-Trotter product approximation of a Hamiltonian
  with the specified number of Trotter steps.
  [(#8474)](https://github.com/PennyLaneAI/pennylane/pull/8474)

  As a concrete example, consider the following case:

  .. code-block:: python

    coeffs = [0.5, -0.6]
    ops = [qml.X(0), qml.X(0) @ qml.Y(1)]
    H_flat = qml.dot(coeffs, ops)

  Instead of computing the Suzuki-Trotter product approximation as:

  ```pycon
  >>> qml.evolve(H_flat, num_steps=2).decomposition()
  [RX(0.5, wires=[0]),
  PauliRot(-0.6, XY, wires=[0, 1]),
  RX(0.5, wires=[0]),
  PauliRot(-0.6, XY, wires=[0, 1])]
  ```

  The same result can be obtained using :class:`~.TrotterProduct` as follows:

  ```pycon
  >>> decomp_ops = qml.adjoint(qml.TrotterProduct(H_flat, time=1.0, n=2)).decomposition()
  >>> [simp_op for op in decomp_ops for simp_op in map(qml.simplify, op.decomposition())]
  [RX(0.5, wires=[0]),
  PauliRot(-0.6, XY, wires=[0, 1]),
  RX(0.5, wires=[0]),
  PauliRot(-0.6, XY, wires=[0, 1])]
  ```

* The value ``None`` has been removed as a valid argument to the ``level`` parameter in the
  :func:`pennylane.workflow.get_transform_program`, :func:`pennylane.workflow.construct_batch`,
  :func:`pennylane.draw`, :func:`pennylane.draw_mpl`, and :func:`pennylane.specs` transforms.
  Please use ``level='device'`` instead to apply the transform at the device level.
  [(#8477)](https://github.com/PennyLaneAI/pennylane/pull/8477)

* Access to ``add_noise``, ``insert`` and noise mitigation transforms from the ``pennylane.transforms`` module is deprecated.
  Instead, these functions should be imported from the ``pennylane.noise`` module.
  [(#8477)](https://github.com/PennyLaneAI/pennylane/pull/8477)

* ``qml.qnn.cost.SquaredErrorLoss`` has been removed. Instead, this hybrid workflow can be accomplished
  with a function like ``loss = lambda *args: (circuit(*args) - target)**2``.
  [(#8477)](https://github.com/PennyLaneAI/pennylane/pull/8477)

* Some unnecessary methods of the ``qml.CircuitGraph`` class have been removed:
  [(#8477)](https://github.com/PennyLaneAI/pennylane/pull/8477)

  - ``print_contents`` in favor of ``print(obj)``
  - ``observables_in_order`` in favor of ``observables``
  - ``operations_in_order`` in favor of ``operations``
  - ``ancestors_in_order(obj)`` in favor of ``ancestors(obj, sort=True)``
  - ``descendants_in_order(obj)`` in favor of ``descendants(obj, sort=True)``

* ``pennylane.devices.DefaultExecutionConfig`` has been removed. Instead, use
  ``qml.devices.ExecutionConfig()`` to create a default execution configuration.
  [(#8470)](https://github.com/PennyLaneAI/pennylane/pull/8470)

* Specifying the ``work_wire_type`` argument in ``qml.ctrl`` and other controlled operators as ``"clean"`` or
  ``"dirty"`` is disallowed. Use ``"zeroed"`` to indicate that the work wires are initially in the :math:`|0\rangle`
  state, and ``"borrowed"`` to indicate that the work wires can be in any arbitrary state. In both cases, the
  work wires are assumed to be restored to their original state upon completing the decomposition.
  [(#8470)](https://github.com/PennyLaneAI/pennylane/pull/8470)

* `QuantumScript.shape` and `QuantumScript.numeric_type` are removed. The corresponding `MeasurementProcess`
  methods should be used instead.
  [(#8468)](https://github.com/PennyLaneAI/pennylane/pull/8468)

* `MeasurementProcess.expand` is removed.
  `qml.tape.QuantumScript(mp.obs.diagonalizing_gates(), [type(mp)(eigvals=mp.obs.eigvals(), wires=mp.obs.wires)])`
  can be used instead.
  [(#8468)](https://github.com/PennyLaneAI/pennylane/pull/8468)

* The `qml.QNode.add_transform` method is removed.
  Instead, please use `QNode.transform_program.push_back(transform_container=transform_container)`.
  [(#8468)](https://github.com/PennyLaneAI/pennylane/pull/8468)

<h3>Deprecations 👋</h3>

* The ``custom_decomps`` keyword argument to ``qml.device`` has been deprecated and will be removed 
  in 0.45. Instead, with ``qml.decomposition.enable_graph()``, new decomposition rules can be defined as 
  quantum functions with registered resources. See :mod:`pennylane.decomposition` for more details.

* `qml.measure`, `qml.measurements.MidMeasureMP`, `qml.measurements.MeasurementValue`,
  and `qml.measurements.get_mcm_predicates` are now located in `qml.ops.mid_measure`.
  `MidMeasureMP` is now renamed to `MidMeasure`.
  `qml.measurements.find_post_processed_mcms` is now `qml.devices.qubit.simulate._find_post_processed_mcms`,
  and is being made private, as it is an utility for tree-traversal.
  [(#8466)](https://github.com/PennyLaneAI/pennylane/pull/8466)

* The ``pennylane.operation.Operator.is_hermitian`` property has been deprecated and renamed
  to ``pennylane.operation.Operator.is_verified_hermitian`` as it better reflects the functionality of this property.
  The deprecated access through ``is_hermitian`` will be removed in PennyLane v0.45.
  Alternatively, consider using the ``pennylane.is_hermitian`` function instead as it provides a more reliable check for hermiticity.
  Please be aware that it comes with a higher computational cost.
  [(#8494)](https://github.com/PennyLaneAI/pennylane/pull/8494)

* Access to the follow functions and classes from the ``pennylane.resources`` module are deprecated. Instead, these functions must be imported from the ``pennylane.estimator`` module.
  [(#8484)](https://github.com/PennyLaneAI/pennylane/pull/8484)

  - ``qml.estimator.estimate_shots`` in favor of ``qml.resources.estimate_shots``
  - ``qml.estimator.estimate_error`` in favor of ``qml.resources.estimate_error``
  - ``qml.estimator.FirstQuantization`` in favor of ``qml.resources.FirstQuantization``
  - ``qml.estimator.DoubleFactorization`` in favor of ``qml.resources.DoubleFactorization``

* ``argnum`` has been renamed ``argnums`` for ``qml.grad``, ``qml.jacobian``, ``qml.jvp`` and ``qml.vjp``.
  [(#8496)](https://github.com/PennyLaneAI/pennylane/pull/8496)
  [(#8481)](https://github.com/PennyLaneAI/pennylane/pull/8481)

* The :func:`pennylane.devices.preprocess.mid_circuit_measurements` transform is deprecated. Instead,
  the device should determine which mcm method to use, and explicitly include :func:`~pennylane.transforms.dynamic_one_shot`
  or :func:`~pennylane.transforms.defer_measurements` in its preprocess transforms if necessary.
  [(#8467)](https://github.com/PennyLaneAI/pennylane/pull/8467)

* Passing a function to the ``gate_set`` argument in the :func:`~pennylane.transforms.decompose` transform
  is deprecated. The ``gate_set`` argument expects a static iterable of operator type and/or operator names,
  and the function should be passed to the ``stopping_condition`` argument instead.
  [(#8533)](https://github.com/PennyLaneAI/pennylane/pull/8533)

  The example below illustrates how you can provide a function as the ``stopping_condition`` in addition to providing a 
  ``gate_set``. The decomposition of each operator will then stop once it reaches the gates in the ``gate_set`` or the 
  ``stopping_condition`` is satisfied.

  ```python
  import pennylane as qml
  from functools import partial
  
  @partial(qml.transforms.decompose, gate_set={"H", "T", "CNOT"}, stopping_condition=lambda op: len(op.wires) <= 2)
  @qml.qnode(qml.device("default.qubit"))
  def circuit():
      qml.Hadamard(wires=[0])
      qml.Toffoli(wires=[0,1,2])
      return qml.expval(qml.Z(0))
  ```
  
  ```pycon
  >>> print(qml.draw(circuit)())
  0: ──H────────╭●───────────╭●────╭●──T──╭●─┤  <Z>
  1: ────╭●─────│─────╭●─────│───T─╰X──T†─╰X─┤
  2: ──H─╰X──T†─╰X──T─╰X──T†─╰X──T──H────────┤
  ```

<h3>Internal changes ⚙️</h3>

* Bump `autoray` package version to `0.8.2`.
  [(#8674)](https://github.com/PennyLaneAI/pennylane/pull/8674)
  
* Update the schedule of nightly TestPyPI uploads to occur at the end rather than the beginning of all week days.
  [(#8672)](https://github.com/PennyLaneAI/pennylane/pull/8672)

* Add workflow to bump Catalyst and Lightning versions in the RC branch, create a new release tag and draft release, tag the RC branch, and create a PR to merge the RC branch into master.
  [(#8352)](https://github.com/PennyLaneAI/pennylane/pull/8352)
  
* Added `MCM_METHOD` and `POSTSELECT_MODE` `StrEnum` objects to improve validation and handling of `MCMConfig` creation.
  [(#8596)](https://github.com/PennyLaneAI/pennylane/pull/8596)
  
* Updated various docstrings to be compatible with the new documentation testing approach.
  [(#8635)](https://github.com/PennyLaneAI/pennylane/pull/8635)
  
* In program capture, transforms now have a single transform primitive that have a `transform` param that stores
  the `TransformDispatcher`. Before, each transform had its own primitive stored on the 
  `TransformDispatcher._primitive` private property. It proved difficult to keep maintaining dispatch behaviour
  for every single transform.
  [(#8576)](https://github.com/PennyLaneAI/pennylane/pull/8576)
  [(#8639)](https://github.com/PennyLaneAI/pennylane/pull/8639)

* Updated documentation check workflow to run on pull requests on `v[0-9]+\.[0-9]+\.[0-9]+-docs` branches.
  [(#8590)](https://github.com/PennyLaneAI/pennylane/pull/8590)
  
* When program capture is enabled, there is no longer caching of the jaxpr on the QNode.
  [(#8629)](https://github.com/PennyLaneAI/pennylane/pull/8629)

* The `grad` and `jacobian` primitives now store the function under `fn`. There is also now a single `jacobian_p`
  primitive for use in program capture.
  [(#8357)](https://github.com/PennyLaneAI/pennylane/pull/8357)

* Fix all NumPy 1.X `DeprecationWarnings` in our source code.
  [(#8497)](https://github.com/PennyLaneAI/pennylane/pull/8497)

* Update versions for `pylint`, `isort` and `black` in `format.yml`
  [(#8506)](https://github.com/PennyLaneAI/pennylane/pull/8506)

* Reclassifies `registers` as a tertiary module for use with tach.
  [(#8513)](https://github.com/PennyLaneAI/pennylane/pull/8513)

* A new `split_non_commuting_pass` compiler pass has been added to the xDSL transforms. This pass
  splits quantum functions that measure observables on the same wires into multiple function executions,
  where each execution measures observables on different wires (using the "wires" grouping strategy).
  The original function is replaced with calls to these generated functions, and the results are combined
  appropriately.
  [(#8531)](https://github.com/PennyLaneAI/pennylane/pull/8531)

* The experimental xDSL implementation of `diagonalize_measurements` has been updated to fix a bug
  that included the wrong SSA value for final qubit insertion and deallocation at the end of the
  circuit. A clear error is now also raised when there are observables with overlapping wires.
  [(#8383)](https://github.com/PennyLaneAI/pennylane/pull/8383)

* Add an `outline_state_evolution_pass` pass to the MBQC xDSL transform, which moves all
  quantum gate operations to a private callable.
  [(#8367)](https://github.com/PennyLaneAI/pennylane/pull/8367)

* The experimental xDSL implementation of `measurements_from_samples_pass` has been updated to support `shots` defined by an `arith.constant` operation.
  [(#8460)](https://github.com/PennyLaneAI/pennylane/pull/8460)

* The :class:`~pennylane.devices.LegacyDeviceFacade` is slightly refactored to implement `setup_execution_config` and `preprocess_transforms`
  separately as opposed to implementing a single `preprocess` method. Additionally, the `mid_circuit_measurements` transform has been removed
  from the preprocess transform program. Instead, the best mcm method is chosen in `setup_execution_config`. By default, the ``_capabilities``
  dictionary is queried for the ``"supports_mid_measure"`` property. If the underlying device defines a TOML file, the ``supported_mcm_methods``
  field in the TOML file is used as the source of truth.
  [(#8469)](https://github.com/PennyLaneAI/pennylane/pull/8469)
  [(#8486)](https://github.com/PennyLaneAI/pennylane/pull/8486)
  [(#8495)](https://github.com/PennyLaneAI/pennylane/pull/8495)

* The various private functions of the :class:`~pennylane.estimator.FirstQuantization` class have
  been modified to avoid using `numpy.matrix` as this function is deprecated.
  [(#8523)](https://github.com/PennyLaneAI/pennylane/pull/8523)

* The `ftqc` module now includes dummy transforms for several Catalyst/MLIR passes (`to-ppr`, `commute-ppr`, `merge-ppr-ppm`,
  `decompose-clifford-ppr`, `decompose-non-clifford-ppr`, `ppr-to-ppm`, `ppr-to-mbqc` and `reduce-t-depth`), to allow them to
  be captured as primitives in PLxPR and mapped to the MLIR passes in Catalyst. This enables using the passes with the unified
  compiler and program capture.
  [(#8519)](https://github.com/PennyLaneAI/pennylane/pull/8519)
  [(#8544)](https://github.com/PennyLaneAI/pennylane/pull/8544)

* The decompositions for several templates have been updated to use
  :class:`~.ops.op_math.ChangeOpBasis`, which makes their decompositions more resource efficient
  by eliminating unnecessary controlled operations. The templates include :class:`~.PhaseAdder`,
  :class:`~.TemporaryAND`, :class:`~.QSVT`, and :class:`~.SelectPauliRot`.
  [(#8490)](https://github.com/PennyLaneAI/pennylane/pull/8490)
  [(#8577)](https://github.com/PennyLaneAI/pennylane/pull/8577)

* The constant to convert the length unit Bohr to Angstrom in ``qml.qchem`` is updated to use scipy
  constants.
  [(#8537)](https://github.com/PennyLaneAI/pennylane/pull/8537)

* Solovay-Kitaev decomposition using the :func:`~.clifford_t_decompostion` transform
  with ``method="sk"`` or directly via :func:`~.ops.sk_decomposition` now raises a more
  informative ``RuntimeError`` when used with JAX-JIT or :func:`~.qjit`.
  [(#8489)](https://github.com/PennyLaneAI/pennylane/pull/8489)

* Users can now apply xDSL passes without the need to pass the `pass_plugins` argument to the `qjit` decorator.
  [(#8572)](https://github.com/PennyLaneAI/pennylane/pull/8572)
  [(#8573)](https://github.com/PennyLaneAI/pennylane/pull/8573)

* The `is_xdsl_pass` function has been added to the `pennylane.compiler.python_compiler.pass_api` module.
  This function checks if a pass name corresponds to an xDSL implemented pass.
  [(#8572)](https://github.com/PennyLaneAI/pennylane/pull/8572)

* The :func:`~pennylane.compiler.python_compiler.Compiler.run` method now accepts a string as input,
  which is parsed and transformed with xDSL.
  [(#8587)](https://github.com/PennyLaneAI/pennylane/pull/8587)

* The :func:`~pennylane.compiler.python_compiler.transforms.convert_to_mbqc_formalism_pass` now 
  supports :class:`~xdsl.dialects.scf.IndexSwitchOp` in IR and ignores regions that have no body.
  [(#8632)](https://github.com/PennyLaneAI/pennylane/pull/8632)

* The `convert_to_mbqc_formalism` compilation pass now outlines the operations to represent a gate
  in the MBQC formalism into subroutines in order to reduce the IR size for large programs.
  [(#8619)](https://github.com/PennyLaneAI/pennylane/pull/8619)

* Added a `skip_decomp_matrix_check` argument to :func:`~pennylane.ops.functions.assert_valid` that
  allows the test to skip the matrix check part of testing a decomposition rule but still verify
  that the resource function is correct.
  [(#8687)](https://github.com/PennyLaneAI/pennylane/pull/8687)

<h3>Documentation 📝</h3>

* Added a "Unified Compiler Cookbook" RST file, along with tutorials, to ``qml.compiler.python_compiler`,
  which provides a quickstart guide for getting started with xDSL and its integration with PennyLane and
  Catalyst.
  [(#8571)](https://github.com/PennyLaneAI/pennylane/pull/8571)

* The documentation of ``qml.transforms.rz_phase_gradient`` has been updated with respect to the
  sign convention of phase gradient states, how it prepares the phase gradient state in the code
  example, and the verification of the code example result.

* The code example in the documentation for ``qml.decomposition.register_resources`` has been
  updated to adhere to renamed keyword arguments and default behaviour of ``max_work_wires``.
  [(#8536)](https://github.com/PennyLaneAI/pennylane/pull/8536)

* The docstring for ``qml.device`` has been updated to include a section on custom decompositions,
  and a warning about the removal of the ``custom_decomps`` kwarg in v0.45. Additionally, the page
  :doc:`Building a plugin <../development/plugins>` now includes instructions on using
  the :func:`~pennylane.devices.preprocess.decompose` transform for device-level decompositions.
  The documentation for :doc:`Compiling circuits <../introduction/compiling_circuits>` has also been
  updated with a warning message about ``custom_decomps`` future removal.
  [(#8492)](https://github.com/PennyLaneAI/pennylane/pull/8492)
  [(#8564)](https://github.com/PennyLaneAI/pennylane/pull/8564)

A warning message has been added to :doc:`Building a plugin <../development/plugins>`
  docstring for ``qml.device`` has been updated to include a section on custom decompositions,
  and a warning about the removal of the ``custom_decomps`` kwarg in v0.44. Additionally, the page
  :doc:`Building a plugin <../development/plugins>` now includes instructions on using
  the :func:`~pennylane.devices.preprocess.decompose` transform for device-level decompositions.
  [(#8492)](https://github.com/PennyLaneAI/pennylane/pull/8492)

* Improves documentation in the transforms module and adds documentation testing for it.
  [(#8557)](https://github.com/PennyLaneAI/pennylane/pull/8557)

<h3>Bug fixes 🐛</h3>

* The warnings-as-errors CI action was failing due to an incompatibility between `pytest-xdist` and `pytest-benchmark`. 
  Disabling the benchmark package allows the tests to be collected an executed. 
  [(#8699)](https://github.com/PennyLaneAI/pennylane/pull/8699)

* Adds an `expand_transform` to `param_shift_hessian` to pre-decompose
  operations till they are supported.
  [(#8698)](https://github.com/PennyLaneAI/pennylane/pull/8698)

* Fixes a bug in `default.mixed` device where certain diagonal operations were incorrectly
  reshaped during application when using broadcasting.
  [(#8593)](https://github.com/PennyLaneAI/pennylane/pull/8593)

* Add an exception to the warning for unsolved operators within the graph-based decomposition
  system if the unsolved operators are :class:`.allocation.Allocate` or :class:`.allocation.Deallocate`.
  [(#8553)](https://github.com/PennyLaneAI/pennylane/pull/8553)

* Fixes a bug in `clifford_t_decomposition` with `method="gridsynth"` and qjit, where using cached decomposition with the same parameter causes an error.
  [(#8535)](https://github.com/PennyLaneAI/pennylane/pull/8535)

* Fixes a bug in :class:`~.SemiAdder` where the results were incorrect when more ``work_wires`` than required were passed.
 [(#8423)](https://github.com/PennyLaneAI/pennylane/pull/8423)

* Fixes a bug in ``QubitUnitaryOp.__init__`` in the unified compiler module that prevented an
  instance from being constructed.
  [(#8456)](https://github.com/PennyLaneAI/pennylane/pull/8456)

* Fixes a bug where the deferred measurement method is used silently even if ``mcm_method="one-shot"`` is explicitly requested,
  when a device that extends the ``LegacyDevice`` does not declare support for mid-circuit measurements.
  [(#8486)](https://github.com/PennyLaneAI/pennylane/pull/8486)

* Fixes a bug where a `KeyError` is raised when querying the decomposition rule for an operator in the gate set from a :class:`~pennylane.decomposition.DecompGraphSolution`.
  [(#8526)](https://github.com/PennyLaneAI/pennylane/pull/8526)

* Fixes a bug where mid-circuit measurements were generating incomplete QASM.
  [(#8556)](https://github.com/PennyLaneAI/pennylane/pull/8556)

* Fixes a bug where `qml.specs` incorrectly computes the circuit depth when classically controlled operators are involved.
  [(#8668)](https://github.com/PennyLaneAI/pennylane/pull/8668)

* Fixes a bug where an error is raised when trying to decompose a nested composite operator with capture and the new graph system enabled.
  [(#8695)](https://github.com/PennyLaneAI/pennylane/pull/8695)

* Fixes a bug where :func:`~.change_op_basis` cannot be captured when the `uncompute_op` is left out.
  [(#8695)](https://github.com/PennyLaneAI/pennylane/pull/8695)

<h3>Contributors ✍️</h3>

This release contains contributions from (in alphabetical order):

Guillermo Alonso,
Utkarsh Azad,
Astral Cai,
Yushao Chen,
Marcus Edwards,
Lillian Frederiksen,
Sengthai Heng,
Soran Jahangiri,
Jacob Kitchen,
Christina Lee,
Joseph Lee,
Lee J. O'Riordan,
Gabriela Sanchez Diaz,
Mudit Pandey,
Shuli Shu,
Jay Soni,
nate stemen,
David Wierichs,
Hongsheng Zheng<|MERGE_RESOLUTION|>--- conflicted
+++ resolved
@@ -154,15 +154,13 @@
   work wire and :class:`pennylane.TemporaryAND` operators to reduce the resources needed.
   [(#8549)](https://github.com/PennyLaneAI/pennylane/pull/8549)
 
-<<<<<<< HEAD
 * The :func:`~pennylane.pauli_decompose` now supports decomposing scipy's sparse matrices,
   allowing for efficient decomposition of large matrices that cannot fit in memory when written as
   dense arrays.
   [(#8612)](https://github.com/PennyLaneAI/pennylane/pull/8612)
-=======
+  
 * A decomposition has been added to the adjoint of :class:`pennylane.TemporaryAND`. This decomposition relies on mid-circuit measurments and does not require any T gates.
   [(#8633)](https://github.com/PennyLaneAI/pennylane/pull/8633)
->>>>>>> 4db612a7
 
 * The graph-based decomposition system now supports decomposition rules that contains mid-circuit measurements.
   [(#8079)](https://github.com/PennyLaneAI/pennylane/pull/8079)
