--- conflicted
+++ resolved
@@ -4,7 +4,6 @@
 
 <h3>New features since last release</h3>
 
-<<<<<<< HEAD
 * Support adding `Observable` objects to the integer `0`.
   [(#2603)](https://github.com/PennyLaneAI/pennylane/pull/2603)
 
@@ -13,14 +12,7 @@
   H = sum([qml.PauliX(i) for i in range(10)])
   ```
 
-* Operators have new attributes `ndim_params` and `batch_size`, and `QuantumTapes` have the new
-  attribute `batch_size`.
-  - `Operator.ndim_params` contains the expected number of dimensions per parameter of the operator,
-  - `Operator.batch_size` contains the size of an additional parameter broadcasting axis, if present,
-  - `QuantumTape.batch_size` contains the `batch_size` of its operations (see below).
-=======
 * Parameter broadcasting within operations and tapes was introduced.
->>>>>>> bbbe6ff2
   [(#2575)](https://github.com/PennyLaneAI/pennylane/pull/2575)
   [(#2590)](https://github.com/PennyLaneAI/pennylane/pull/2590)
   [(#2609)](https://github.com/PennyLaneAI/pennylane/pull/2609)
@@ -373,8 +365,4 @@
 This release contains contributions from (in alphabetical order):
 
 Amintor Dusko, Chae-Yeun Park, Christian Gogolin, Christina Lee, David Wierichs, Edward Jiang, Guillermo Alonso-Linaje,
-<<<<<<< HEAD
-Jay Soni, Juan Miguel Arrazola, Maria Schuld, Mikhail Andrenkov, Qi Hu, Soran Jahangiri, Utkarsh Azad
-=======
-Jay Soni, Juan Miguel Arrazola, Maria Schuld, Mikhail Andrenkov, Samuel Banning, Soran Jahangiri, Utkarsh Azad
->>>>>>> bbbe6ff2
+Jay Soni, Juan Miguel Arrazola, Maria Schuld, Mikhail Andrenkov, Qi Hu, Samuel Banning, Soran Jahangiri, Utkarsh Azad