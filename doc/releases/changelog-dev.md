# Release 0.44.0-dev (development release)

<h3>New features since last release</h3>

<<<<<<< HEAD
* A new template for building an Instantaneous Quantum Polynomial (`~.IQP`) circuit has been added along with a 
  lightweight version (based on the :class:`~.estimator.resource_operator.ResourceOperator` class) to rapidly 
  estimate its resources. This unlocks easily estimating the resources of the IQP circuit introduced in the 
  `Train on classical, deploy on quantum <https://arxiv.org/abs/2503.02934>`_ work for generative quantum machine 
  learning. An efficient expectation value estimator has also been added which may be used to train `~.IQP` circuits.
  [(#8748)](https://github.com/PennyLaneAI/pennylane/pull/8748)
  [(#8749)](https://github.com/PennyLaneAI/pennylane/pull/8749)

* Users can now set precisions for a larger variety of `ResourceOperator`s in
  :mod:`estimator <pennylane.estimator>` using
  :meth:`ResourceConfig.set_precision <pennylane.estimator.resource_config.ResourceConfig.set_precision>`
  thanks to the addition of the `resource_key` keyword argument.
  [(#8561)](https://github.com/PennyLaneAI/pennylane/pull/8561)
=======
<h4>Bucket-Brigade QRAM </h4>
>>>>>>> a00de91d

* Bucket Brigade QRAM is implemented as a template :class:`~.BBQRAM` to allow for selection of bitstrings in 
  superposition.
  [(#8670)](https://github.com/PennyLaneAI/pennylane/pull/8670)

<h4>Quantum Automatic Differentiation </h4>

* Quantum Automatic Differentiation implemented to allow automatic selection of optimal
  Hadamard gradient differentiation methods per [the paper](https://arxiv.org/pdf/2408.05406).
  [(#8640)](https://github.com/PennyLaneAI/pennylane/pull/8640)

<h4>Instantaneous Quantum Polynomial Circuits </h4>

* A new template for building an Instantaneous Quantum Polynomial (`~.IQP`) circuit has been added along with a 
  lightweight version (based on the :class:`~.estimator.resource_operator.ResourceOperator` class) to rapidly 
  estimate its resources. This unlocks easily estimating the resources of the IQP circuit introduced in the 
  `Train on classical, deploy on quantum <https://arxiv.org/abs/2503.02934>`_ work for generative quantum machine 
  learning.
  [(#8748)](https://github.com/PennyLaneAI/pennylane/pull/8748)

<h4>Pauli-based computation </h4>

* Users can now perform rapid Clifford+T decomposition with :func:`pennylane.qjit` using the new 
  :func:`~pennylane.transforms.gridsynth` compilation pass.
  This pass discretizes ``RZ`` and ``PhaseShift`` gates to either the Clifford+T basis or to the PPR basis.
  [(#8609)](https://github.com/PennyLaneAI/pennylane/pull/8609)
  [(#8764)](https://github.com/PennyLaneAI/pennylane/pull/8764)

* Writing circuits in terms of `Pauli product measurements <https://pennylane.ai/compilation/pauli-product-measurement>`_
  (PPMs) in PennyLane is now possible with the new :func:`~.pauli_measure` function.
  Using this function in tandem with :class:`~.PauliRot` to represent Pauli product rotations (PPRs) unlocks surface-code fault-tolerant quantum computing research spurred from `A Game of Surface Codes <http://arxiv.org/abs/1808.02892>`_.
  [(#8461)](https://github.com/PennyLaneAI/pennylane/pull/8461)
  [(#8631)](https://github.com/PennyLaneAI/pennylane/pull/8631)
  [(#8623)](https://github.com/PennyLaneAI/pennylane/pull/8623)
  [(#8663)](https://github.com/PennyLaneAI/pennylane/pull/8663)
  [(#8692)](https://github.com/PennyLaneAI/pennylane/pull/8692)

  The new :func:`~.pauli_measure` function is currently only for analysis on the ``null.qubit`` device, which allows for resource tracking with :func:`~.specs` and circuit inspection with :func:`~.drawer.draw`.

  In the following example, a measurement of the ``XY`` Pauli product on wires ``0`` and ``2`` is performed
  using :func:`~.pauli_measure`, followed by application of a :class:`~.PauliX` gate conditional on
  the outcome of the PPM:

  ```python
  import pennylane as qml
  
  dev = qml.device("null.qubit", wires=3)

  @qml.qnode(dev)
  def circuit():
      qml.Hadamard(0)
      qml.Hadamard(2)
      qml.PauliRot(np.pi / 4, pauli_word="XYZ", wires=[0, 1, 2])
      ppm = qml.pauli_measure(pauli_word="XY", wires=[0, 2])
      qml.cond(ppm, qml.X)(wires=1)
      return qml.expval(qml.Z(0))
  ```

  ```pycon
  >>> print(qml.draw(circuit)())
  0: ──H─╭RXYZ(0.79)─╭┤↗X├────┤  <Z>
  1: ────├RXYZ(0.79)─│──────X─┤
  2: ──H─╰RXYZ(0.79)─╰┤↗Y├──║─┤
                       ╚════╝
  ```

  By appliying the :func:`~.specs` function to the circuit above, you can easily determine its resource information.
  In this case, in addition to other gates, we can see that the circuit includes one PPR and one PPM operation (represented
  by the :class:`~.PauliRot` and :class:`~.ops.mid_measure.pauli_measure.PauliMeasure` gate types):

  ```pycon
  >>> print(qml.specs(circuit)()['resources'])
  Total qubit allocations: 3
  Total gates: 5
  Circuit depth: 4

  Gate types:
    Hadamard: 2
    PauliRot: 1
    PauliMeasure: 1
    Conditional(PauliX): 1

  Measurements:
    expval(PauliZ): 1
  ```

* New decomposition rules that decompose to :class:`~.PauliRot` are added for the following operators.
  [(#8700)](https://github.com/PennyLaneAI/pennylane/pull/8700)
  [(#8704)](https://github.com/PennyLaneAI/pennylane/pull/8704)

  - :class:`~.CRX`, :class:`~.CRY`, :class:`~.CRZ`
  - :class:`~.ControlledPhaseShift`
  - :class:`~.IsingXX`, :class:`~.IsingYY`, :class:`~.IsingZZ`
  - :class:`~.PSWAP`
  - :class:`~.RX`, :class:`~.RY`, :class:`~.RZ`
  - :class:`~.SingleExcitation`, :class:`~.DoubleExcitation`
  - :class:`~.SWAP`, :class:`~.ISWAP`, :class:`~.SISWAP`
  - :class:`~.CY`, :class:`~.CZ`, :class:`~.CSWAP`, :class:`~.CNOT`, :class:`~.Toffoli`

<h4>Compile Pipeline and Transforms </h4>

* Added decompositions of the ``RX``, ``RY`` and ``RZ`` rotations into one of the other two, as well
  as basis changing Clifford gates, to the graph-based decomposition system.
  [(#8569)](https://github.com/PennyLaneAI/pennylane/pull/8569)

* Arithmetic dunder methods (`__add__`, `__mul__`, `__rmul__`) have been added to 
  :class:`~.transforms.core.TransformDispatcher`, :class:`~.transforms.core.TransformContainer`, 
  and :class:`~.CompilePipeline` (previously known as the `TransformProgram`) to enable intuitive composition of transform programs using `+` and `*` operators.
  [(#8703)](https://github.com/PennyLaneAI/pennylane/pull/8703)

* `TransformProgram` now has a new method `remove` to remove all bound transforms that match the input.
  [(#8751)](https://github.com/PennyLaneAI/pennylane/pull/8751)

* In the past, calling a transform with only arguments or keyword but no tapes would raise an error.
  Now, two transforms can be concatenated naturally as

  ```python
  decompose(gate_set=gate_set) + merge_rotations(1e-6)
  ```

  [(#8730)](https://github.com/PennyLaneAI/pennylane/pull/8730)

* The `TransformProgram` has been renamed to :class:`~pennylane.transforms.core.CompilePipeline`, and uses of
  the term "transform program" has been updated to "compile pipeline" across the codebase. The class is still
  accessible as `TransformProgram` from `pennylane.transforms.core`, but the module `pennylane.transforms.core.transform_program`
  has been renamed to `pennylane.transforms.core.compile_pipeline`, and the old name is no longer available.
  [(#8735)](https://github.com/PennyLaneAI/pennylane/pull/8735)

* The :class:`~pennylane.transforms.core.CompilePipeline` (previously known as `TransformProgram`)
  is available at the top level namespace as `qml.CompilePipeline`.
  [(#8735)](https://github.com/PennyLaneAI/pennylane/pull/8735)

* Now `CompilePipeline` can dispatch to anything individual transforms can dispatch onto, including
  QNodes.
  [(#8731)](https://github.com/PennyLaneAI/pennylane/pull/8731)

* The :class:`~.CompilePipeline` (previously known as the `TransformProgram`) can now be constructed
  more flexibility with a variable number of arguments that are of types `TransformDispatcher`,
  `TransformContainer`, or other `CompilePipeline`s.
  [(#8750)](https://github.com/PennyLaneAI/pennylane/pull/8750)

* Quantum compilation passes in MLIR and XDSL can now be applied using the core PennyLane transform
  infrastructure, instead of using Catalyst-specific tools. This is made possible by a new argument in
  :func:`~pennylane.transform` and `~.TransformDispatcher` called ``pass_name``, which accepts a string
  corresponding to the name of the compilation pass.
  The ``pass_name`` argument ensures that the given compilation pass will be used when qjit'ing a
  workflow, where the pass is performed in MLIR or xDSL.
  [(#8539)](https://github.com/PennyLaneAI/pennylane/pull/8539)

<h4>Analyzing your algorithms quickly and easily with resource estimation</h4>

* Users can now set precisions for a larger variety of `ResourceOperator`s in
  :mod:`estimator <pennylane.estimator>` using
  :meth:`ResourceConfig.set_precision <pennylane.estimator.resource_config.ResourceConfig.set_precision>`
  thanks to the addition of the `resource_key` keyword argument.
  [(#8561)](https://github.com/PennyLaneAI/pennylane/pull/8561)

* Users can now estimate the resources of Trotterization for Pauli Hamiltonians, using the new
  :class:`estimator.PauliHamiltonian <pennylane.estimator.compact_hamiltonian.PauliHamiltonian>`
  resource Hamiltonian class and the new
  :class:`estimator.TrotterPauli <pennylane.estimator.templates.TrotterPauli>`
  resource operator.
  [(#8546)](https://github.com/PennyLaneAI/pennylane/pull/8546)

* Added `PauliHamiltonian.num_terms` property to the ``qml.estimator.PauliHamiltonian`` class.
  Users can more easily access the total number of terms (Pauli words) from the `PauliHamiltonian` object directly.
  [(#8761)](https://github.com/PennyLaneAI/pennylane/pull/8761)

<h4>Seamless resource tracking and circuit visualization for compiled programs </h4>

* A new :func:`~.marker` function allows for easy inspection at particular points in a transform program
  with :func:`~.specs` and :func:`~.drawer.draw` instead of having to increment ``level``
  by integer amounts when not using any Catalyst passes.
  [(#8684)](https://github.com/PennyLaneAI/pennylane/pull/8684)

  The :func:`~.marker` function works like a transform in PennyLane, and can be deployed as
  a decorator on top of QNodes:

  ```
  @qml.marker(level="rotations-merged")
  @qml.transforms.merge_rotations
  @qml.marker(level="my-level")
  @qml.transforms.cancel_inverses
  @qml.transforms.decompose(gate_set={qml.RX})
  @qml.qnode(qml.device('lightning.qubit'))
  def circuit():
      qml.RX(0.2,0)
      qml.X(0)
      qml.X(0)
      qml.RX(0.2, 0)
      return qml.state()
  ```

  The string supplied to ``marker`` can then be used as an argument to ``level`` in ``draw``
  and ``specs``, showing the cumulative result of applying transforms up to the marker:

  ```pycon
  >>> print(qml.draw(circuit, level="my-level")())
  0: ──RX(0.20)──RX(3.14)──RX(3.14)──RX(0.20)─┤  State
  >>> print(qml.draw(circuit, level="rotations-merged")())
  0: ──RX(6.68)─┤  State
  ```

<h3>Improvements 🛠</h3>

<h4>Resource estimation</h4>

* Added `Resources.total_wires` and `Resources.total_gates` properties to the 
  ``qml.estimator.Resources`` class. Users can more easily access these quantities from the `Resources` object directly.
  [(#8761)](https://github.com/PennyLaneAI/pennylane/pull/8761)

* Improved the resource decomposition for the :class:`~pennylane.estimator.QROM` class. The cost has
  been reduced in cases when users specify `restored = True` and `sel_swap_depth = 1`.
  [(#8761)](https://github.com/PennyLaneAI/pennylane/pull/8761)

* Improved :mod:`estimator <pennylane.estimator>`'s
  resource decomposition of `PauliRot` to match the optimal resources
  for certain special cases of Pauli strings (e.g. for `XX` and `YY` type Pauli strings).
  [(#8562)](https://github.com/PennyLaneAI/pennylane/pull/8562)

* Users can now estimate the resources for quantum circuits that contain or decompose into
  any of the following symbolic operators: :class:`~.ChangeOpBasis`, :class:`~.Prod`,
  :class:`~.Controlled`, :class:`~.ControlledOp`, :class:`~.Pow`, and :class:`~.Adjoint`.
  [(#8464)](https://github.com/PennyLaneAI/pennylane/pull/8464)

<h4>Decompositions</h4>

* A new decomposition has been added for the Controlled :class:`~.SemiAdder`,
  which is efficient and skips controlling all gates in its decomposition.
  [(#8423)](https://github.com/PennyLaneAI/pennylane/pull/8423)

* Added a :meth:`~pennylane.devices.DeviceCapabilities.gate_set` method to :class:`~pennylane.devices.DeviceCapabilities`
  that produces a set of gate names to be used as the target gate set in decompositions.
  [(#8522)](https://github.com/PennyLaneAI/pennylane/pull/8522)

* The :func:`~pennylane.transforms.decompose` transform now accepts a `minimize_work_wires` argument. With
  the new graph-based decomposition system activated via :func:`~pennylane.decomposition.enable_graph`,
  and `minimize_work_wires` set to `True`, the decomposition system will select decomposition rules that
  minimizes the maximum number of simultaneously allocated work wires.
  [(#8729)](https://github.com/PennyLaneAI/pennylane/pull/8729)
  [(#8734)](https://github.com/PennyLaneAI/pennylane/pull/8734)

* Added a new decomposition, `_decompose_2_cnots`, for the two-qubit decomposition for `QubitUnitary`.
  It supports the analytical decomposition a two-qubit unitary known to require exactly 2 CNOTs.
  [(#8666)](https://github.com/PennyLaneAI/pennylane/issues/8666)

* `Operator.decomposition` will fallback to the first entry in `qml.list_decomps` if the `Operator.compute_decomposition`
  method is not overridden.
  [(#8686)](https://github.com/PennyLaneAI/pennylane/pull/8686)

* The `~.BasisRotation` graph decomposition was re-written in a qjit friendly way with PennyLane control flow.
  [(#8560)](https://github.com/PennyLaneAI/pennylane/pull/8560)
  [(#8608)](https://github.com/PennyLaneAI/pennylane/pull/8608)
  [(#8620)](https://github.com/PennyLaneAI/pennylane/pull/8620)

* The new graph based decompositions system enabled via :func:`~.decomposition.enable_graph` now supports the following
  additional templates.
  [(#8520)](https://github.com/PennyLaneAI/pennylane/pull/8520)
  [(#8515)](https://github.com/PennyLaneAI/pennylane/pull/8515)
  [(#8516)](https://github.com/PennyLaneAI/pennylane/pull/8516)
  [(#8555)](https://github.com/PennyLaneAI/pennylane/pull/8555)
  [(#8558)](https://github.com/PennyLaneAI/pennylane/pull/8558)
  [(#8538)](https://github.com/PennyLaneAI/pennylane/pull/8538)
  [(#8534)](https://github.com/PennyLaneAI/pennylane/pull/8534)
  [(#8582)](https://github.com/PennyLaneAI/pennylane/pull/8582)
  [(#8543)](https://github.com/PennyLaneAI/pennylane/pull/8543)
  [(#8554)](https://github.com/PennyLaneAI/pennylane/pull/8554)
  [(#8616)](https://github.com/PennyLaneAI/pennylane/pull/8616)
  [(#8602)](https://github.com/PennyLaneAI/pennylane/pull/8602)
  [(#8600)](https://github.com/PennyLaneAI/pennylane/pull/8600)
  [(#8601)](https://github.com/PennyLaneAI/pennylane/pull/8601)
  [(#8595)](https://github.com/PennyLaneAI/pennylane/pull/8595)
  [(#8586)](https://github.com/PennyLaneAI/pennylane/pull/8586)
  [(#8614)](https://github.com/PennyLaneAI/pennylane/pull/8614)

  - :class:`~.QSVT`
  - :class:`~.AmplitudeEmbedding`
  - :class:`~.AllSinglesDoubles`
  - :class:`~.SimplifiedTwoDesign`
  - :class:`~.GateFabric`
  - :class:`~.AngleEmbedding`
  - :class:`~.IQPEmbedding`
  - :class:`~.kUpCCGSD`
  - :class:`~.QAOAEmbedding`
  - :class:`~.BasicEntanglerLayers`
  - :class:`~.HilbertSchmidt`
  - :class:`~.LocalHilbertSchmidt`
  - :class:`~.QuantumMonteCarlo`
  - :class:`~.ArbitraryUnitary`
  - :class:`~.ApproxTimeEvolution`
  - :class:`~.ParticleConservingU2`
  - :class:`~.ParticleConservingU1`
  - :class:`~.CommutingEvolution`

* A new decomposition has been added to :class:`pennylane.Toffoli`. This decomposition uses one
  work wire and :class:`pennylane.TemporaryAND` operators to reduce the resources needed.
  [(#8549)](https://github.com/PennyLaneAI/pennylane/pull/8549)

* The :func:`~pennylane.pauli_decompose` now supports decomposing scipy's sparse matrices,
  allowing for efficient decomposition of large matrices that cannot fit in memory when written as
  dense arrays.
  [(#8612)](https://github.com/PennyLaneAI/pennylane/pull/8612)
  
* A decomposition has been added to the adjoint of :class:`pennylane.TemporaryAND`. This decomposition relies on mid-circuit measurments and does not require any T gates.
  [(#8633)](https://github.com/PennyLaneAI/pennylane/pull/8633)

* The graph-based decomposition system now supports decomposition rules that contains mid-circuit measurements.
  [(#8079)](https://github.com/PennyLaneAI/pennylane/pull/8079)

* The decompositions for several templates have been updated to use
  :class:`~.ops.op_math.ChangeOpBasis`, which makes their decompositions more resource efficient
  by eliminating unnecessary controlled operations. The templates include :class:`~.PhaseAdder`,
  :class:`~.TemporaryAND`, :class:`~.QSVT`, and :class:`~.SelectPauliRot`.
  [(#8490)](https://github.com/PennyLaneAI/pennylane/pull/8490)
  [(#8577)](https://github.com/PennyLaneAI/pennylane/pull/8577)
  [(#8721)](https://github.com/PennyLaneAI/pennylane/issues/8721)

<h4>Other improvements</h4>

* The constant to convert the length unit Bohr to Angstrom in ``qml.qchem`` is updated to use scipy
  constants.
  [(#8537)](https://github.com/PennyLaneAI/pennylane/pull/8537)

* `@partial` is not needed anymore for using transforms as decorators with arguments.
  Now, the following two usages are equivalent:

  ```python
  @partial(qml.transforms.decompose, gate_set={qml.RX, qml.CNOT})
  @qml.qnode(qml.device('default.qubit', wires=2))
  def circuit():
      qml.Hadamard(wires=0)
      qml.CZ(wires=[0,1])
      return qml.expval(qml.Z(0))
  ```

  ```python
  @qml.transforms.decompose(gate_set={qml.RX, qml.CNOT})
  @qml.qnode(qml.device('default.qubit', wires=2))
  def circuit():
      qml.Hadamard(wires=0)
      qml.CZ(wires=[0,1])
      return qml.expval(qml.Z(0))
  ```

  [(#8730)](https://github.com/PennyLaneAI/pennylane/pull/8730)
  [(#8754)](https://github.com/PennyLaneAI/pennylane/pull/8754)

* :class:`~.transforms.core.TransformContainer` has been renamed to :class:`~.transforms.core.BoundTransform`.
  The old name is still available in the same location.
  [(#8753)](https://github.com/PennyLaneAI/pennylane/pull/8753)

* `qml.for_loop` will now fall back to a standard Python `for` loop if capturing a condensed, structured loop fails
  with program capture enabled.
  [(#8615)](https://github.com/PennyLaneAI/pennylane/pull/8615)

* `qml.cond` will now use standard Python logic if all predicates have concrete values. A nested
  control flow primitive will no longer be captured as it is not needed.
  [(#8634)](https://github.com/PennyLaneAI/pennylane/pull/8634)

* Added a keyword argument ``recursive`` to ``qml.transforms.cancel_inverses`` that enables
  recursive cancellation of nested pairs of mutually inverse gates. This makes the transform
  more powerful, because it can cancel larger blocks of inverse gates without having to scan
  the circuit from scratch. By default, the recursive cancellation is enabled (``recursive=True``).
  To obtain previous behaviour, disable it by setting ``recursive=False``.
  [(#8483)](https://github.com/PennyLaneAI/pennylane/pull/8483)

* `qml.grad` and `qml.jacobian` now lazily dispatch to catalyst and program
  capture, allowing for `qml.qjit(qml.grad(c))` and `qml.qjit(qml.jacobian(c))` to work.
  [(#8382)](https://github.com/PennyLaneAI/pennylane/pull/8382)

* Both the generic and transform-specific application behavior of a `qml.transforms.core.TransformDispatcher`
  can be overwritten with `TransformDispatcher.generic_register` and `my_transform.register`.
  [(#7797)](https://github.com/PennyLaneAI/pennylane/pull/7797)

* With capture enabled, measurements can now be performed on Operator instances passed as closure
  variables from outside the workflow scope.
  [(#8504)](https://github.com/PennyLaneAI/pennylane/pull/8504)

* Wires can be specified via `range` with program capture and autograph.
  [(#8500)](https://github.com/PennyLaneAI/pennylane/pull/8500)

* The :func:`~pennylane.transforms.decompose` transform no longer raises an error if both `gate_set` and
  `stopping_condition` are provided, or if `gate_set` is a dictionary, when the new graph-based decomposition
  system is disabled.
  [(#8532)](https://github.com/PennyLaneAI/pennylane/pull/8532)

* The `~pennylane.estimator.compact_hamiltonian.CDFHamiltonian`, `~pennylane.estimator.compact_hamiltonian.THCHamiltonian`,
  `~pennylane.estimator.compact_hamiltonian.VibrationalHamiltonian`, and `~pennylane.estimator.compact_hamiltonian.VibronicHamiltonian`
  classes were modified to take the 1-norm of the Hamiltonian as an optional argument.
  [(#8697)](https://github.com/PennyLaneAI/pennylane/pull/8697)

<h3>Labs: a place for unified and rapid prototyping of research software 🧪</h3>

* A new transform :func:`~.transforms.select_pauli_rot_phase_gradient` has been added. It allows 
  implementing arbitrary :class:`~.SelectPauliRot` rotations with a phase gradient resource state and 
  semi-in-place addition (:class:`~.SemiAdder`).
  [(#8738)](https://github.com/PennyLaneAI/pennylane/pull/8738)

<h3>Breaking changes 💔</h3>

* The output format of `qml.specs` has been restructured into a dataclass to streamline the outputs.
  Some legacy information has been removed from the new output format.
  [(#8713)](https://github.com/PennyLaneAI/pennylane/pull/8713)

* The unified compiler, implemented in the `qml.compiler.python_compiler` submodule, has been removed from PennyLane.
  It has been migrated to Catalyst, available as `catalyst.python_interface`.
  [(#8662)](https://github.com/PennyLaneAI/pennylane/pull/8662)

* `qml.transforms.map_wires` no longer supports plxpr transforms.
  [(#8683)](https://github.com/PennyLaneAI/pennylane/pull/8683)

* ``QuantumScript.to_openqasm`` has been removed. Please use ``qml.to_openqasm`` instead. This removes duplicated
  functionality for converting a circuit to OpenQASM code.
  [(#8499)](https://github.com/PennyLaneAI/pennylane/pull/8499)

* Providing ``num_steps`` to :func:`pennylane.evolve`, :func:`pennylane.exp`, :class:`pennylane.ops.Evolution`,
  and :class:`pennylane.ops.Exp` has been disallowed. Instead, use :class:`~.TrotterProduct` for approximate
  methods, providing the ``n`` parameter to perform the Suzuki-Trotter product approximation of a Hamiltonian
  with the specified number of Trotter steps.
  [(#8474)](https://github.com/PennyLaneAI/pennylane/pull/8474)

  As a concrete example, consider the following case:

  .. code-block:: python

    coeffs = [0.5, -0.6]
    ops = [qml.X(0), qml.X(0) @ qml.Y(1)]
    H_flat = qml.dot(coeffs, ops)

  Instead of computing the Suzuki-Trotter product approximation as:

  ```pycon
  >>> qml.evolve(H_flat, num_steps=2).decomposition()
  [RX(0.5, wires=[0]),
  PauliRot(-0.6, XY, wires=[0, 1]),
  RX(0.5, wires=[0]),
  PauliRot(-0.6, XY, wires=[0, 1])]
  ```

  The same result can be obtained using :class:`~.TrotterProduct` as follows:

  ```pycon
  >>> decomp_ops = qml.adjoint(qml.TrotterProduct(H_flat, time=1.0, n=2)).decomposition()
  >>> [simp_op for op in decomp_ops for simp_op in map(qml.simplify, op.decomposition())]
  [RX(0.5, wires=[0]),
  PauliRot(-0.6, XY, wires=[0, 1]),
  RX(0.5, wires=[0]),
  PauliRot(-0.6, XY, wires=[0, 1])]
  ```

* The value ``None`` has been removed as a valid argument to the ``level`` parameter in the
  :func:`pennylane.workflow.get_transform_program`, :func:`pennylane.workflow.construct_batch`,
  :func:`pennylane.draw`, :func:`pennylane.draw_mpl`, and :func:`pennylane.specs` transforms.
  Please use ``level='device'`` instead to apply the transform at the device level.
  [(#8477)](https://github.com/PennyLaneAI/pennylane/pull/8477)

* Access to ``add_noise``, ``insert`` and noise mitigation transforms from the ``pennylane.transforms`` module is deprecated.
  Instead, these functions should be imported from the ``pennylane.noise`` module.
  [(#8477)](https://github.com/PennyLaneAI/pennylane/pull/8477)

* ``qml.qnn.cost.SquaredErrorLoss`` has been removed. Instead, this hybrid workflow can be accomplished
  with a function like ``loss = lambda *args: (circuit(*args) - target)**2``.
  [(#8477)](https://github.com/PennyLaneAI/pennylane/pull/8477)

* Some unnecessary methods of the ``qml.CircuitGraph`` class have been removed:
  [(#8477)](https://github.com/PennyLaneAI/pennylane/pull/8477)

  - ``print_contents`` in favor of ``print(obj)``
  - ``observables_in_order`` in favor of ``observables``
  - ``operations_in_order`` in favor of ``operations``
  - ``ancestors_in_order(obj)`` in favor of ``ancestors(obj, sort=True)``
  - ``descendants_in_order(obj)`` in favor of ``descendants(obj, sort=True)``

* ``pennylane.devices.DefaultExecutionConfig`` has been removed. Instead, use
  ``qml.devices.ExecutionConfig()`` to create a default execution configuration.
  [(#8470)](https://github.com/PennyLaneAI/pennylane/pull/8470)

* Specifying the ``work_wire_type`` argument in ``qml.ctrl`` and other controlled operators as ``"clean"`` or
  ``"dirty"`` is disallowed. Use ``"zeroed"`` to indicate that the work wires are initially in the :math:`|0\rangle`
  state, and ``"borrowed"`` to indicate that the work wires can be in any arbitrary state. In both cases, the
  work wires are assumed to be restored to their original state upon completing the decomposition.
  [(#8470)](https://github.com/PennyLaneAI/pennylane/pull/8470)

* `QuantumScript.shape` and `QuantumScript.numeric_type` are removed. The corresponding `MeasurementProcess`
  methods should be used instead.
  [(#8468)](https://github.com/PennyLaneAI/pennylane/pull/8468)

* `MeasurementProcess.expand` is removed.
  `qml.tape.QuantumScript(mp.obs.diagonalizing_gates(), [type(mp)(eigvals=mp.obs.eigvals(), wires=mp.obs.wires)])`
  can be used instead.
  [(#8468)](https://github.com/PennyLaneAI/pennylane/pull/8468)

* The `qml.QNode.add_transform` method is removed.
  Instead, please use `QNode.transform_program.push_back(transform_container=transform_container)`.
  [(#8468)](https://github.com/PennyLaneAI/pennylane/pull/8468)

* The `TransformProgram` has been renamed to :class:`~pennylane.transforms.core.CompilePipeline`, and uses of
  the term "transform program" has been updated to "compile pipeline" across the codebase. The class is still
  accessible as `TransformProgram` from `pennylane.transforms.core`, but the module `pennylane.transforms.core.transform_program`
  has been renamed to `pennylane.transforms.core.compile_pipeline`, and the old name is no longer available.
  [(#8735)](https://github.com/PennyLaneAI/pennylane/pull/8735)

* ``argnum`` has been renamed ``argnums`` for ``qml.grad``, ``qml.jacobian``, ``qml.jvp`` and ``qml.vjp``.
  [(#8496)](https://github.com/PennyLaneAI/pennylane/pull/8496)
  [(#8481)](https://github.com/PennyLaneAI/pennylane/pull/8481)

* `qml.cond`, the `QNode`, transforms, `qml.grad`, and `qml.jacobian` no longer treat all keyword arguments as static
  arguments. They are instead treated as dynamic, numerical inputs, matching the behaviour of Jax and Catalyst.
  [(#8290)](https://github.com/PennyLaneAI/pennylane/pull/8290)

* `qml.cond` will also accept a partial of an operator type as the true function without a false function
  when capture is enabled.
  [(#8776)](https://github.com/PennyLaneAI/pennylane/pull/8776)
  
<h3>Deprecations 👋</h3>

* Maintenance support of NumPy<2.0 is deprecated as of v0.44 and will be completely dropped in v0.45.
  Future versions of PennyLane will only work with NumPy>=2.0.
  We recommend upgrading your version of NumPy to benefit from enhanced support and features.
  [(#8578)](https://github.com/PennyLaneAI/pennylane/pull/8578)
  [(#8497)](https://github.com/PennyLaneAI/pennylane/pull/8497)

* The ``custom_decomps`` keyword argument to ``qml.device`` has been deprecated and will be removed
  in 0.45. Instead, with ``qml.decomposition.enable_graph()``, new decomposition rules can be defined as
  quantum functions with registered resources. See :mod:`pennylane.decomposition` for more details.

* `qml.measure`, `qml.measurements.MidMeasureMP`, `qml.measurements.MeasurementValue`,
  and `qml.measurements.get_mcm_predicates` are now located in `qml.ops.mid_measure`.
  `MidMeasureMP` is now renamed to `MidMeasure`.
  `qml.measurements.find_post_processed_mcms` is now `qml.devices.qubit.simulate._find_post_processed_mcms`,
  and is being made private, as it is an utility for tree-traversal.
  [(#8466)](https://github.com/PennyLaneAI/pennylane/pull/8466)

* The ``pennylane.operation.Operator.is_hermitian`` property has been deprecated and renamed
  to ``pennylane.operation.Operator.is_verified_hermitian`` as it better reflects the functionality of this property.
  The deprecated access through ``is_hermitian`` will be removed in PennyLane v0.45.
  Alternatively, consider using the ``pennylane.is_hermitian`` function instead as it provides a more reliable check for hermiticity.
  Please be aware that it comes with a higher computational cost.
  [(#8494)](https://github.com/PennyLaneAI/pennylane/pull/8494)

* Access to the follow functions and classes from the ``pennylane.resources`` module are deprecated. Instead, these functions must be imported from the ``pennylane.estimator`` module.
  [(#8484)](https://github.com/PennyLaneAI/pennylane/pull/8484)

  - ``qml.estimator.estimate_shots`` in favor of ``qml.resources.estimate_shots``
  - ``qml.estimator.estimate_error`` in favor of ``qml.resources.estimate_error``
  - ``qml.estimator.FirstQuantization`` in favor of ``qml.resources.FirstQuantization``
  - ``qml.estimator.DoubleFactorization`` in favor of ``qml.resources.DoubleFactorization``

* The :func:`pennylane.devices.preprocess.mid_circuit_measurements` transform is deprecated. Instead,
  the device should determine which mcm method to use, and explicitly include :func:`~pennylane.transforms.dynamic_one_shot`
  or :func:`~pennylane.transforms.defer_measurements` in its preprocess transforms if necessary.
  [(#8467)](https://github.com/PennyLaneAI/pennylane/pull/8467)

* Passing a function to the ``gate_set`` argument in the :func:`~pennylane.transforms.decompose` transform
  is deprecated. The ``gate_set`` argument expects a static iterable of operator type and/or operator names,
  and the function should be passed to the ``stopping_condition`` argument instead.
  [(#8533)](https://github.com/PennyLaneAI/pennylane/pull/8533)

  The example below illustrates how you can provide a function as the ``stopping_condition`` in addition to providing a
  ``gate_set``. The decomposition of each operator will then stop once it reaches the gates in the ``gate_set`` or the
  ``stopping_condition`` is satisfied.

  ```python
  import pennylane as qml
  
  @qml.transforms.decompose(gate_set={"H", "T", "CNOT"}, stopping_condition=lambda op: len(op.wires) <= 2)
  @qml.qnode(qml.device("default.qubit"))
  def circuit():
      qml.Hadamard(wires=[0])
      qml.Toffoli(wires=[0,1,2])
      return qml.expval(qml.Z(0))
  ```

  ```pycon
  >>> print(qml.draw(circuit)())
  0: ──H────────╭●───────────╭●────╭●──T──╭●─┤  <Z>
  1: ────╭●─────│─────╭●─────│───T─╰X──T†─╰X─┤
  2: ──H─╰X──T†─╰X──T─╰X──T†─╰X──T──H────────┤
  ```

<h3>Internal changes ⚙️</h3>

* To adjust to the Python 3.14, some error messages expectations have been updated in tests; `get_type_str` added a special branch to handle `Union`.
  The import of networkx is softened to not occur on import of pennylane to work around a bug in Python 3.14.1.
  [(#8568)](https://github.com/PennyLaneAI/pennylane/pull/8568)
  [(#8737)](https://github.com/PennyLaneAI/pennylane/pull/8737)

* Bump `jax` version to `0.7.1` for `capture` module.
  [(#8715)](https://github.com/PennyLaneAI/pennylane/pull/8715)

* Bump `jax` version to `0.7.0` for `capture` module.
  [(#8701)](https://github.com/PennyLaneAI/pennylane/pull/8701)

* Improve error handling when using PennyLane's experimental program capture functionality with an incompatible JAX version.
  [(#8723)](https://github.com/PennyLaneAI/pennylane/pull/8723)

* Bump `autoray` package version to `0.8.2`.
  [(#8674)](https://github.com/PennyLaneAI/pennylane/pull/8674)

* Update the schedule of nightly TestPyPI uploads to occur at the end rather than the beginning of all week days.
  [(#8672)](https://github.com/PennyLaneAI/pennylane/pull/8672)

* Add workflow to bump Catalyst and Lightning versions in the RC branch, create a new release tag and draft release, tag the RC branch, and create a PR to merge the RC branch into master.
  [(#8352)](https://github.com/PennyLaneAI/pennylane/pull/8352)

* Added `MCM_METHOD` and `POSTSELECT_MODE` `StrEnum` objects to improve validation and handling of `MCMConfig` creation.
  [(#8596)](https://github.com/PennyLaneAI/pennylane/pull/8596)

* Updated various docstrings to be compatible with the new documentation testing approach.
  [(#8635)](https://github.com/PennyLaneAI/pennylane/pull/8635)

* In program capture, transforms now have a single transform primitive that have a `transform` param that stores
  the `TransformDispatcher`. Before, each transform had its own primitive stored on the
  `TransformDispatcher._primitive` private property. It proved difficult to keep maintaining dispatch behaviour
  for every single transform.
  [(#8576)](https://github.com/PennyLaneAI/pennylane/pull/8576)
  [(#8639)](https://github.com/PennyLaneAI/pennylane/pull/8639)

* Updated documentation check workflow to run on pull requests on `v[0-9]+\.[0-9]+\.[0-9]+-docs` branches.
  [(#8590)](https://github.com/PennyLaneAI/pennylane/pull/8590)

* When program capture is enabled, there is no longer caching of the jaxpr on the QNode.
  [(#8629)](https://github.com/PennyLaneAI/pennylane/pull/8629)

* The `grad` and `jacobian` primitives now store the function under `fn`. There is also now a single `jacobian_p`
  primitive for use in program capture.
  [(#8357)](https://github.com/PennyLaneAI/pennylane/pull/8357)

* Update versions for `pylint`, `isort` and `black` in `format.yml`
  [(#8506)](https://github.com/PennyLaneAI/pennylane/pull/8506)

* Reclassifies `registers` as a tertiary module for use with tach.
  [(#8513)](https://github.com/PennyLaneAI/pennylane/pull/8513)

* The :class:`~pennylane.devices.LegacyDeviceFacade` is slightly refactored to implement `setup_execution_config` and `preprocess_transforms`
  separately as opposed to implementing a single `preprocess` method. Additionally, the `mid_circuit_measurements` transform has been removed
  from the preprocess transform program. Instead, the best mcm method is chosen in `setup_execution_config`. By default, the ``_capabilities``
  dictionary is queried for the ``"supports_mid_measure"`` property. If the underlying device defines a TOML file, the ``supported_mcm_methods``
  field in the TOML file is used as the source of truth.
  [(#8469)](https://github.com/PennyLaneAI/pennylane/pull/8469)
  [(#8486)](https://github.com/PennyLaneAI/pennylane/pull/8486)
  [(#8495)](https://github.com/PennyLaneAI/pennylane/pull/8495)

* The various private functions of the :class:`~pennylane.estimator.FirstQuantization` class have
  been modified to avoid using `numpy.matrix` as this function is deprecated.
  [(#8523)](https://github.com/PennyLaneAI/pennylane/pull/8523)

* The `ftqc` module now includes dummy transforms for several Catalyst/MLIR passes (`to-ppr`, `commute-ppr`, `merge-ppr-ppm`,
  `decompose-clifford-ppr`, `decompose-non-clifford-ppr`, `ppr-to-ppm`, `ppr-to-mbqc` and `reduce-t-depth`), to allow them to
  be captured as primitives in PLxPR and mapped to the MLIR passes in Catalyst. This enables using the passes with the unified
  compiler and program capture.
  [(#8519)](https://github.com/PennyLaneAI/pennylane/pull/8519)
  [(#8544)](https://github.com/PennyLaneAI/pennylane/pull/8544)

* Solovay-Kitaev decomposition using the :func:`~.clifford_t_decompostion` transform
  with ``method="sk"`` or directly via :func:`~.ops.sk_decomposition` now raises a more
  informative ``RuntimeError`` when used with JAX-JIT or :func:`~.qjit`.
  [(#8489)](https://github.com/PennyLaneAI/pennylane/pull/8489)

* Added a `skip_decomp_matrix_check` argument to :func:`~pennylane.ops.functions.assert_valid` that
  allows the test to skip the matrix check part of testing a decomposition rule but still verify
  that the resource function is correct.
  [(#8687)](https://github.com/PennyLaneAI/pennylane/pull/8687)

* Disabled autograph for the PauliRot decomposition rule as it should not be used with autograph. 
  [(#8765)](https://github.com/PennyLaneAI/pennylane/pull/8765)

<h3>Documentation 📝</h3>

* A note clarifying that the factors of a ``~.ChangeOpBasis`` are iterated in reverse order has been
  added to the documentation of ``~.ChangeOpBasis``.
  [(#8757)](https://github.com/PennyLaneAI/pennylane/pull/8757)

* The documentation of ``qml.transforms.rz_phase_gradient`` has been updated with respect to the
  sign convention of phase gradient states, how it prepares the phase gradient state in the code
  example, and the verification of the code example result.

* The code example in the documentation for ``qml.decomposition.register_resources`` has been
  updated to adhere to renamed keyword arguments and default behaviour of ``max_work_wires``.
  [(#8536)](https://github.com/PennyLaneAI/pennylane/pull/8536)

* The docstring for ``qml.device`` has been updated to include a section on custom decompositions,
  and a warning about the removal of the ``custom_decomps`` kwarg in v0.45. Additionally, the page
  :doc:`Building a plugin <../development/plugins>` now includes instructions on using
  the :func:`~pennylane.devices.preprocess.decompose` transform for device-level decompositions.
  The documentation for :doc:`Compiling circuits <../introduction/compiling_circuits>` has also been
  updated with a warning message about ``custom_decomps`` future removal.
  [(#8492)](https://github.com/PennyLaneAI/pennylane/pull/8492)
  [(#8564)](https://github.com/PennyLaneAI/pennylane/pull/8564)

A warning message has been added to :doc:`Building a plugin <../development/plugins>`
  docstring for ``qml.device`` has been updated to include a section on custom decompositions,
  and a warning about the removal of the ``custom_decomps`` kwarg in v0.44. Additionally, the page
  :doc:`Building a plugin <../development/plugins>` now includes instructions on using
  the :func:`~pennylane.devices.preprocess.decompose` transform for device-level decompositions.
  [(#8492)](https://github.com/PennyLaneAI/pennylane/pull/8492)

* Improves documentation in the transforms module and adds documentation testing for it.
  [(#8557)](https://github.com/PennyLaneAI/pennylane/pull/8557)

* The :class:`~.GeneralizedAmplitudeDamping` error channel method has been
  updated to match the literature convention for the definition of the Kraus matrices.
  [(#8707)](https://github.com/PennyLaneAI/pennylane/pull/8707)

<h3>Bug fixes 🐛</h3>

* Handles floating point errors in the norm of the state when applying
  mid circuit measurements.
  [(#8741)](https://github.com/PennyLaneAI/pennylane/pull/8741)

* Update `interface-unit-tests.yml` to use its input parameter `pytest_additional_args` when running pytest.
  [(#8705)](https://github.com/PennyLaneAI/pennylane/pull/8705)

* Fixes a bug where in `resolve_work_wire_type` we incorrectly returned a value of `zeroed` if `both work_wires`
  and `base_work_wires` were empty, causing an incorrect work wire type.
  [(#8718)](https://github.com/PennyLaneAI/pennylane/pull/8718)

* The warnings-as-errors CI action was failing due to an incompatibility between `pytest-xdist` and `pytest-benchmark`.
  Disabling the benchmark package allows the tests to be collected an executed.
  [(#8699)](https://github.com/PennyLaneAI/pennylane/pull/8699)

* Adds an `expand_transform` to `param_shift_hessian` to pre-decompose
  operations till they are supported.
  [(#8698)](https://github.com/PennyLaneAI/pennylane/pull/8698)

* Fixes a bug in `default.mixed` device where certain diagonal operations were incorrectly
  reshaped during application when using broadcasting.
  [(#8593)](https://github.com/PennyLaneAI/pennylane/pull/8593)

* Add an exception to the warning for unsolved operators within the graph-based decomposition
  system if the unsolved operators are :class:`.allocation.Allocate` or :class:`.allocation.Deallocate`.
  [(#8553)](https://github.com/PennyLaneAI/pennylane/pull/8553)

* Fixes a bug in `clifford_t_decomposition` with `method="gridsynth"` and qjit, where using cached decomposition with the same parameter causes an error.
  [(#8535)](https://github.com/PennyLaneAI/pennylane/pull/8535)

* Fixes a bug in :class:`~.SemiAdder` where the results were incorrect when more ``work_wires`` than required were passed.
 [(#8423)](https://github.com/PennyLaneAI/pennylane/pull/8423)

* Fixes a bug where the deferred measurement method is used silently even if ``mcm_method="one-shot"`` is explicitly requested,
  when a device that extends the ``LegacyDevice`` does not declare support for mid-circuit measurements.
  [(#8486)](https://github.com/PennyLaneAI/pennylane/pull/8486)

* Fixes a bug where a `KeyError` is raised when querying the decomposition rule for an operator in the gate set from a :class:`~pennylane.decomposition.DecompGraphSolution`.
  [(#8526)](https://github.com/PennyLaneAI/pennylane/pull/8526)

* Fixes a bug where mid-circuit measurements were generating incomplete QASM.
  [(#8556)](https://github.com/PennyLaneAI/pennylane/pull/8556)

* Fixes a bug where `qml.specs` incorrectly computes the circuit depth when classically controlled operators are involved.
  [(#8668)](https://github.com/PennyLaneAI/pennylane/pull/8668)

* Fixes a bug where an error is raised when trying to decompose a nested composite operator with capture and the new graph system enabled.
  [(#8695)](https://github.com/PennyLaneAI/pennylane/pull/8695)

* Fixes a bug where :func:`~.change_op_basis` cannot be captured when the `uncompute_op` is left out.
  [(#8695)](https://github.com/PennyLaneAI/pennylane/pull/8695)

* Fixes a bug in :func:`~qml.ops.rs_decomposition` where correct solution candidates were being rejected
  due to some incorrect GCD computations.
  [(#8625)](https://github.com/PennyLaneAI/pennylane/pull/8625)

* Fixes a bug where decomposition rules are sometimes incorrectly disregarded by the `DecompositionGraph` when a higher level
  decomposition rule uses dynamically allocated work wires.
  [(#8725)](https://github.com/PennyLaneAI/pennylane/pull/8725)

* Fixes a bug where :class:`~.ops.ChangeOpBasis` is not correctly reconstructed using `qml.pytrees.unflatten(*qml.pytrees.flatten(op))`
  [(#8721)](https://github.com/PennyLaneAI/pennylane/issues/8721)

* Fixes a bug where :class:`~.estimator.SelectTHC`, `~.estimator.QubitizeTHC`, `~.estimator.PrepTHC` are not accounting for auxiliary
  wires correctly.
  [(#8719)](https://github.com/PennyLaneAI/pennylane/pull/8719)

<h3>Contributors ✍️</h3>

This release contains contributions from (in alphabetical order):

Guillermo Alonso,
Utkarsh Azad,
Astral Cai,
Yushao Chen,
Diksha Dhawan,
Marcus Edwards,
Lillian Frederiksen,
Sengthai Heng,
Soran Jahangiri,
Jeffrey Kam,
Jacob Kitchen,
Christina Lee,
Joseph Lee,
Lee J. O'Riordan,
Gabriela Sanchez Diaz,
Mudit Pandey,
Shuli Shu,
Jay Soni,
nate stemen,
Theodoros Trochatos,
David Wierichs,
Hongsheng Zheng,
Zinan Zhou<|MERGE_RESOLUTION|>--- conflicted
+++ resolved
@@ -2,7 +2,20 @@
 
 <h3>New features since last release</h3>
 
-<<<<<<< HEAD
+<h4>Bucket-Brigade QRAM </h4>
+
+* Bucket Brigade QRAM is implemented as a template :class:`~.BBQRAM` to allow for selection of bitstrings in 
+  superposition.
+  [(#8670)](https://github.com/PennyLaneAI/pennylane/pull/8670)
+
+<h4>Quantum Automatic Differentiation </h4>
+
+* Quantum Automatic Differentiation implemented to allow automatic selection of optimal
+  Hadamard gradient differentiation methods per [the paper](https://arxiv.org/pdf/2408.05406).
+  [(#8640)](https://github.com/PennyLaneAI/pennylane/pull/8640)
+
+<h4>Instantaneous Quantum Polynomial Circuits </h4>
+
 * A new template for building an Instantaneous Quantum Polynomial (`~.IQP`) circuit has been added along with a 
   lightweight version (based on the :class:`~.estimator.resource_operator.ResourceOperator` class) to rapidly 
   estimate its resources. This unlocks easily estimating the resources of the IQP circuit introduced in the 
@@ -10,34 +23,6 @@
   learning. An efficient expectation value estimator has also been added which may be used to train `~.IQP` circuits.
   [(#8748)](https://github.com/PennyLaneAI/pennylane/pull/8748)
   [(#8749)](https://github.com/PennyLaneAI/pennylane/pull/8749)
-
-* Users can now set precisions for a larger variety of `ResourceOperator`s in
-  :mod:`estimator <pennylane.estimator>` using
-  :meth:`ResourceConfig.set_precision <pennylane.estimator.resource_config.ResourceConfig.set_precision>`
-  thanks to the addition of the `resource_key` keyword argument.
-  [(#8561)](https://github.com/PennyLaneAI/pennylane/pull/8561)
-=======
-<h4>Bucket-Brigade QRAM </h4>
->>>>>>> a00de91d
-
-* Bucket Brigade QRAM is implemented as a template :class:`~.BBQRAM` to allow for selection of bitstrings in 
-  superposition.
-  [(#8670)](https://github.com/PennyLaneAI/pennylane/pull/8670)
-
-<h4>Quantum Automatic Differentiation </h4>
-
-* Quantum Automatic Differentiation implemented to allow automatic selection of optimal
-  Hadamard gradient differentiation methods per [the paper](https://arxiv.org/pdf/2408.05406).
-  [(#8640)](https://github.com/PennyLaneAI/pennylane/pull/8640)
-
-<h4>Instantaneous Quantum Polynomial Circuits </h4>
-
-* A new template for building an Instantaneous Quantum Polynomial (`~.IQP`) circuit has been added along with a 
-  lightweight version (based on the :class:`~.estimator.resource_operator.ResourceOperator` class) to rapidly 
-  estimate its resources. This unlocks easily estimating the resources of the IQP circuit introduced in the 
-  `Train on classical, deploy on quantum <https://arxiv.org/abs/2503.02934>`_ work for generative quantum machine 
-  learning.
-  [(#8748)](https://github.com/PennyLaneAI/pennylane/pull/8748)
 
 <h4>Pauli-based computation </h4>
 
