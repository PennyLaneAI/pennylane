--- conflicted
+++ resolved
@@ -6,14 +6,12 @@
 
 <h3>Improvements 🛠</h3>
 
-<<<<<<< HEAD
 * The `qml.gradients` module no longer mutates operators in-place for any gradient transforms.
   Instead, operators that need to be mutated are copied with new parameters.
   [(#4220)](https://github.com/PennyLaneAI/pennylane/pull/4220)
-=======
+
 * `PauliWord` sparse matrices are much faster, which directly improves `PauliSentence`.
   [#4272](https://github.com/PennyLaneAI/pennylane/pull/4272)
->>>>>>> 37fdc605
 
 <h3>Breaking changes 💔</h3>
 
@@ -56,10 +54,7 @@
 
 This release contains contributions from (in alphabetical order):
 
-<<<<<<< HEAD
-Mudit Pandey
-=======
 Christina Lee,
 Borja Requena,
->>>>>>> 37fdc605
+Mudit Pandey,
 Matthew Silverman