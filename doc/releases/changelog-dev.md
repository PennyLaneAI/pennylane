--- conflicted
+++ resolved
@@ -4,8 +4,8 @@
 
 <h3>New features since last release</h3>
 
-<<<<<<< HEAD
-<h4>Entanglement Entropy</h4>
+* New basis sets, `6-311g` and `CC-PVDZ`, are added to the qchem basis set repo.
+  [#3279](https://github.com/PennyLaneAI/pennylane/pull/3279)
 
 * Support for entanglement entropy computation is added. The `qml.math.vn_entanglement_entropy` function computes the von Neumann entanglement entropy from a state vector or a density matrix:
 
@@ -36,10 +36,6 @@
   >>> qml.grad(entanglement_entropy_circuit)(x)
   0.62322524
   ```
-=======
-* New basis sets, `6-311g` and `CC-PVDZ`, are added to the qchem basis set repo.
-  [#3279](https://github.com/PennyLaneAI/pennylane/pull/3279)
->>>>>>> 3144cced
 
 <h3>Improvements</h3>
 
@@ -57,6 +53,6 @@
 
 <h3>Contributors</h3>
 
-Astral Cai
+This release contains contributions from (in alphabetical order):
 
-This release contains contributions from (in alphabetical order):+Astral Cai