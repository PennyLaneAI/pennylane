--- conflicted
+++ resolved
@@ -353,10 +353,6 @@
   both function and performance.
   [(#1638)](https://github.com/PennyLaneAI/pennylane/pull/1638)
   [(#1721)](https://github.com/PennyLaneAI/pennylane/pull/1721)
-<<<<<<< HEAD
-
-=======
->>>>>>> a4b4cea9
 
   - If the underlying device supports batch execution of circuits, the quantum circuits required to
     compute the metric tensor elements will be automatically submitted as a batched job. This can
@@ -393,18 +389,10 @@
            [0.        , 0.        , 0.24750832]])
     ```
 
-<<<<<<< HEAD
-  - It is now available for a bigger set of operations, reducing the decomposition steps that
-    are necessary to evaluate the tensor. In addition to reduced decomposition overhead,
-    the change also results in fewer circuit evaluations.
-    All operations that have a single variational parameter and define a generator are now
-    supported.
-=======
   - The metric tensor transform now works with a larger set of operations. In particular,
     all operations that have a single variational parameter and define a generator are now
     supported. In addition to a reduction in decomposition overhead, the change
     also results in fewer circuit evaluations.
->>>>>>> a4b4cea9
 
 
 * ``qml.circuit_drawer.CircuitDrawer`` can accept a string for the ``charset`` keyword, instead of a ``CharSet`` object.
@@ -466,18 +454,12 @@
   [(#1721)](https://github.com/PennyLaneAI/pennylane/pull/1721)
 
   If `hybrid=False`, the changed expansion rule might lead to a changed output.
-<<<<<<< HEAD
-  The keyword argument `diag_approx` is deprecated and approximations
-  can be controlled with the more fine-grained `approx` keyword argument,
-  with `approx="block-diag"` (the default) reproducing the old behaviour.
-=======
 
 - The `qml.metric_tensor` keyword argument `diag_approx` is deprecated.
   Approximations can be controlled with the more fine-grained `approx`
   keyword argument, with `approx="block-diag"` (the default) reproducing
   the old behaviour.
   [(#1721)](https://github.com/PennyLaneAI/pennylane/pull/1721)
->>>>>>> a4b4cea9
 
 * The `default.qubit.torch` device automatically determines if computations
   should be run on a CPU or a GPU and doesn't take a `torch_device` argument
