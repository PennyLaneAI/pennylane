:orphan:

# Release 0.44.0-dev (development release)

<h3>New features since last release</h3>

* Added a :meth:`~pennylane.devices.DeviceCapabilities.gate_set` method to :class:`~pennylane.devices.DeviceCapabilities`
  that produces a set of gate names to be used as the target gate set in decompositions.
  [(#8522)](https://github.com/PennyLaneAI/pennylane/pull/8522)

<h3>Improvements 🛠</h3>

<<<<<<< HEAD
* Added a keyword argument ``recursive`` to ``qml.transforms.cancel_inverses`` that enables
  recursive cancellation of nested pairs of mutually inverse gates. This makes the transform
  more powerful, because it can cancel larger blocks of inverse gates without having to scan
  the circuit from scratch. By default, the recursive cancellation is enabled (``recursive=True``).
  To obtain previous behaviour, disable it by setting ``recursive=False``.
  [(#8483)](https://github.com/PennyLaneAI/pennylane/pull/8483)
=======
* The new graph based decompositions system enabled via :func:`~.decomposition.enable_graph` now supports the following
  additional templates.
  [(#8515)](https://github.com/PennyLaneAI/pennylane/pull/8515)

  - :class:`~.AmplitudeEmbedding`
>>>>>>> c0d57af0

* `qml.grad` and `qml.jacobian` now lazily dispatch to catalyst and program
  capture, allowing for `qml.qjit(qml.grad(c))` and `qml.qjit(qml.jacobian(c))` to work.
  [(#8382)](https://github.com/PennyLaneAI/pennylane/pull/8382)

* Both the generic and transform-specific application behavior of a `qml.transforms.core.TransformDispatcher`
  can be overwritten with `TransformDispatcher.generic_register` and `my_transform.register`.
  [(#7797)](https://github.com/PennyLaneAI/pennylane/pull/7797)

* With capture enabled, measurements can now be performed on Operator instances passed as closure
  variables from outside the workflow scope.
  [(#8504)](https://github.com/PennyLaneAI/pennylane/pull/8504)

* Users can now estimate the resources for quantum circuits that contain or decompose into
  any of the following symbolic operators: :class:`~.ChangeOpBasis`, :class:`~.Prod`,
  :class:`~.Controlled`, :class:`~.ControlledOp`, :class:`~.Pow`, and :class:`~.Adjoint`.
  [(#8464)](https://github.com/PennyLaneAI/pennylane/pull/8464)

* Wires can be specified via `range` with program capture and autograph.

<h3>Breaking changes 💔</h3>

* Providing ``num_steps`` to :func:`pennylane.evolve`, :func:`pennylane.exp`, :class:`pennylane.ops.Evolution`,
  and :class:`pennylane.ops.Exp` has been disallowed. Instead, use :class:`~.TrotterProduct` for approximate
  methods, providing the ``n`` parameter to perform the Suzuki-Trotter product approximation of a Hamiltonian
  with the specified number of Trotter steps.
  [(#8474)](https://github.com/PennyLaneAI/pennylane/pull/8474)

  As a concrete example, consider the following case:

  .. code-block:: python

    coeffs = [0.5, -0.6]
    ops = [qml.X(0), qml.X(0) @ qml.Y(1)]
    H_flat = qml.dot(coeffs, ops)

  Instead of computing the Suzuki-Trotter product approximation as:

  ```pycon
  >>> qml.evolve(H_flat, num_steps=2).decomposition()
  [RX(0.5, wires=[0]),
  PauliRot(-0.6, XY, wires=[0, 1]),
  RX(0.5, wires=[0]),
  PauliRot(-0.6, XY, wires=[0, 1])]
  ```

  The same result can be obtained using :class:`~.TrotterProduct` as follows:

  ```pycon
  >>> decomp_ops = qml.adjoint(qml.TrotterProduct(H_flat, time=1.0, n=2)).decomposition()
  >>> [simp_op for op in decomp_ops for simp_op in map(qml.simplify, op.decomposition())]
  [RX(0.5, wires=[0]),
  PauliRot(-0.6, XY, wires=[0, 1]),
  RX(0.5, wires=[0]),
  PauliRot(-0.6, XY, wires=[0, 1])]
  ```

* The value ``None`` has been removed as a valid argument to the ``level`` parameter in the
  :func:`pennylane.workflow.get_transform_program`, :func:`pennylane.workflow.construct_batch`,
  :func:`pennylane.draw`, :func:`pennylane.draw_mpl`, and :func:`pennylane.specs` transforms.
  Please use ``level='device'`` instead to apply the transform at the device level.
  [(#8477)](https://github.com/PennyLaneAI/pennylane/pull/8477)

* Access to ``add_noise``, ``insert`` and noise mitigation transforms from the ``pennylane.transforms`` module is deprecated.
  Instead, these functions should be imported from the ``pennylane.noise`` module.
  [(#8477)](https://github.com/PennyLaneAI/pennylane/pull/8477)

* ``qml.qnn.cost.SquaredErrorLoss`` has been removed. Instead, this hybrid workflow can be accomplished
  with a function like ``loss = lambda *args: (circuit(*args) - target)**2``.
  [(#8477)](https://github.com/PennyLaneAI/pennylane/pull/8477)

* Some unnecessary methods of the ``qml.CircuitGraph`` class have been removed:
  [(#8477)](https://github.com/PennyLaneAI/pennylane/pull/8477)

  - ``print_contents`` in favor of ``print(obj)``
  - ``observables_in_order`` in favor of ``observables``
  - ``operations_in_order`` in favor of ``operations``
  - ``ancestors_in_order(obj)`` in favor of ``ancestors(obj, sort=True)``
  - ``descendants_in_order(obj)`` in favor of ``descendants(obj, sort=True)``

* ``pennylane.devices.DefaultExecutionConfig`` has been removed. Instead, use
  ``qml.devices.ExecutionConfig()`` to create a default execution configuration.
  [(#8470)](https://github.com/PennyLaneAI/pennylane/pull/8470)

* Specifying the ``work_wire_type`` argument in ``qml.ctrl`` and other controlled operators as ``"clean"`` or
  ``"dirty"`` is disallowed. Use ``"zeroed"`` to indicate that the work wires are initially in the :math:`|0\rangle`
  state, and ``"borrowed"`` to indicate that the work wires can be in any arbitrary state. In both cases, the
  work wires are assumed to be restored to their original state upon completing the decomposition.
  [(#8470)](https://github.com/PennyLaneAI/pennylane/pull/8470)

* `QuantumScript.shape` and `QuantumScript.numeric_type` are removed. The corresponding `MeasurementProcess`
  methods should be used instead.
  [(#8468)](https://github.com/PennyLaneAI/pennylane/pull/8468)

* `MeasurementProcess.expand` is removed.
  `qml.tape.QuantumScript(mp.obs.diagonalizing_gates(), [type(mp)(eigvals=mp.obs.eigvals(), wires=mp.obs.wires)])`
  can be used instead.
  [(#8468)](https://github.com/PennyLaneAI/pennylane/pull/8468)

* The `qml.QNode.add_transform` method is removed.
  Instead, please use `QNode.transform_program.push_back(transform_container=transform_container)`.
  [(#8468)](https://github.com/PennyLaneAI/pennylane/pull/8468)

<h3>Deprecations 👋</h3>

* Access to the follow functions and classes from the ``pennylane.resources`` module are deprecated. Instead, these functions must be imported from the ``pennylane.estimator`` module.
  [(#8484)](https://github.com/PennyLaneAI/pennylane/pull/8484)
    
    - ``qml.estimator.estimate_shots`` in favor of ``qml.resources.estimate_shots``
    - ``qml.estimator.estimate_error`` in favor of ``qml.resources.estimate_error``
    - ``qml.estimator.FirstQuantization`` in favor of ``qml.resources.FirstQuantization``
    - ``qml.estimator.DoubleFactorization`` in favor of ``qml.resources.DoubleFactorization``

* ``argnum`` has been renamed ``argnums`` for ``qml.grad``, ``qml.jacobian``, ``qml.jvp`` and `qml.vjp``.
  [(#8496)](https://github.com/PennyLaneAI/pennylane/pull/8496)
  [(#8481)](https://github.com/PennyLaneAI/pennylane/pull/8481)

* The :func:`pennylane.devices.preprocess.mid_circuit_measurements` transform is deprecated. Instead,
  the device should determine which mcm method to use, and explicitly include :func:`~pennylane.transforms.dynamic_one_shot`
  or :func:`~pennylane.transforms.defer_measurements` in its preprocess transforms if necessary.
  [(#8467)](https://github.com/PennyLaneAI/pennylane/pull/8467)

<h3>Internal changes ⚙️</h3>

* Reclassifies `registers` as a tertiary module for use with tach.
  [(#8513)](https://github.com/PennyLaneAI/pennylane/pull/8513)

* The experimental xDSL implementation of `diagonalize_measurements` has been updated to fix a bug
  that included the wrong SSA value for final qubit insertion and deallocation at the end of the
  circuit. A clear error is now also raised when there are observables with overlapping wires.
  [(#8383)](https://github.com/PennyLaneAI/pennylane/pull/8383)

* The experimental xDSL implementation of `measurements_from_samples_pass` has been updated to support `shots` defined by an `arith.constant` operation.
  [(#8460)](https://github.com/PennyLaneAI/pennylane/pull/8460)

* The :class:`~pennylane.devices.LegacyDeviceFacade` is slightly refactored to implement `setup_execution_config` and `preprocess_transforms`
  separately as opposed to implementing a single `preprocess` method. Additionally, the `mid_circuit_measurements` transform has been removed
  from the preprocess transform program. Instead, the best mcm method is chosen in `setup_execution_config`. By default, the ``_capabilities``
  dictionary is queried for the ``"supports_mid_measure"`` property. If the underlying device defines a TOML file, the ``supported_mcm_methods``
  field in the TOML file is used as the source of truth.
  [(#8469)](https://github.com/PennyLaneAI/pennylane/pull/8469)
  [(#8486)](https://github.com/PennyLaneAI/pennylane/pull/8486)
  [(#8495)](https://github.com/PennyLaneAI/pennylane/pull/8495)

<h3>Documentation 📝</h3>

<h3>Bug fixes 🐛</h3>

<<<<<<< HEAD
=======
* Fixes a bug in ``QubitUnitaryOp.__init__`` in the unified compiler module that prevented an
  instance from being constructed.
  [(#8456)](https://github.com/PennyLaneAI/pennylane/pull/8456)

>>>>>>> c0d57af0
* Fixes a bug where the deferred measurement method is used silently even if ``mcm_method="one-shot"`` is explicitly requested,
  when a device that extends the ``LegacyDevice`` does not declare support for mid-circuit measurements.
  [(#8486)](https://github.com/PennyLaneAI/pennylane/pull/8486)

<h3>Contributors ✍️</h3>

This release contains contributions from (in alphabetical order):

Astral Cai,
Lillian Frederiksen,
Christina Lee,
Shuli Shu,
Jay Soni,
David Wierichs,<|MERGE_RESOLUTION|>--- conflicted
+++ resolved
@@ -10,20 +10,18 @@
 
 <h3>Improvements 🛠</h3>
 
-<<<<<<< HEAD
 * Added a keyword argument ``recursive`` to ``qml.transforms.cancel_inverses`` that enables
   recursive cancellation of nested pairs of mutually inverse gates. This makes the transform
   more powerful, because it can cancel larger blocks of inverse gates without having to scan
   the circuit from scratch. By default, the recursive cancellation is enabled (``recursive=True``).
   To obtain previous behaviour, disable it by setting ``recursive=False``.
   [(#8483)](https://github.com/PennyLaneAI/pennylane/pull/8483)
-=======
+
 * The new graph based decompositions system enabled via :func:`~.decomposition.enable_graph` now supports the following
   additional templates.
   [(#8515)](https://github.com/PennyLaneAI/pennylane/pull/8515)
 
   - :class:`~.AmplitudeEmbedding`
->>>>>>> c0d57af0
 
 * `qml.grad` and `qml.jacobian` now lazily dispatch to catalyst and program
   capture, allowing for `qml.qjit(qml.grad(c))` and `qml.qjit(qml.jacobian(c))` to work.
@@ -172,13 +170,10 @@
 
 <h3>Bug fixes 🐛</h3>
 
-<<<<<<< HEAD
-=======
 * Fixes a bug in ``QubitUnitaryOp.__init__`` in the unified compiler module that prevented an
   instance from being constructed.
   [(#8456)](https://github.com/PennyLaneAI/pennylane/pull/8456)
 
->>>>>>> c0d57af0
 * Fixes a bug where the deferred measurement method is used silently even if ``mcm_method="one-shot"`` is explicitly requested,
   when a device that extends the ``LegacyDevice`` does not declare support for mid-circuit measurements.
   [(#8486)](https://github.com/PennyLaneAI/pennylane/pull/8486)
