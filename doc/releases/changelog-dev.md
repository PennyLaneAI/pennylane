:orphan:

# Release 0.37.0-dev (development release)

<h3>New features since last release</h3>

* The `default.tensor` device is introduced to perform tensor network simulation of a quantum circuit.
  [(#5699)](https://github.com/PennyLaneAI/pennylane/pull/5699)

<h3>Improvements 🛠</h3>

* The wires for the `default.tensor` device are selected at runtime if they are not provided by user.
  [(#5744)](https://github.com/PennyLaneAI/pennylane/pull/5744)

* Added `packaging` in the required list of packages.
  [(#5769)](https://github.com/PennyLaneAI/pennylane/pull/5769).

* Logging now allows for an easier opt-in across the stack, and also extends control support to `catalyst`.
  [(#5528)](https://github.com/PennyLaneAI/pennylane/pull/5528).

* A number of templates have been updated to be valid pytrees and PennyLane operations.
  [(#5698)](https://github.com/PennyLaneAI/pennylane/pull/5698)

* `ctrl` now works with tuple-valued `control_values` when applied to any already controlled operation.
  [(#5725)](https://github.com/PennyLaneAI/pennylane/pull/5725)

* Add support for 3 new pytest markers: `unit`, `integration` and `system`.
  [(#5517)](https://github.com/PennyLaneAI/pennylane/pull/5517)

* The sorting order of parameter-shift terms is now guaranteed to resolve ties in the absolute value with the sign of the shifts.
  [(#5582)](https://github.com/PennyLaneAI/pennylane/pull/5582)

* `qml.transforms.split_non_commuting` can now handle circuits containing measurements of multi-term observables.
  [(#5729)](https://github.com/PennyLaneAI/pennylane/pull/5729)

<h4>Mid-circuit measurements and dynamic circuits</h4>

* The `dynamic_one_shot` transform uses a single auxiliary tape with a shot vector and `default.qubit` implements the loop over shots with `jax.vmap`.
  [(#5617)](https://github.com/PennyLaneAI/pennylane/pull/5617)
  
* The `dynamic_one_shot` transform can be compiled with `jax.jit`.
  [(#5557)](https://github.com/PennyLaneAI/pennylane/pull/5557)
  
* When using `defer_measurements` with postselecting mid-circuit measurements, operations
  that will never be active due to the postselected state are skipped in the transformed
  quantum circuit. In addition, postselected controls are skipped, as they are evaluated
  at transform time. This optimization feature can be turned off by setting `reduce_postselected=False`
  [(#5558)](https://github.com/PennyLaneAI/pennylane/pull/5558)

  Consider a simple circuit with three mid-circuit measurements, two of which are postselecting,
  and a single gate conditioned on those measurements:

  ```python
  @qml.qnode(qml.device("default.qubit"))
  def node(x):
      qml.RX(x, 0)
      qml.RX(x, 1)
      qml.RX(x, 2)
      mcm0 = qml.measure(0, postselect=0, reset=False)
      mcm1 = qml.measure(1, postselect=None, reset=True)
      mcm2 = qml.measure(2, postselect=1, reset=False)
      qml.cond(mcm0+mcm1+mcm2==1, qml.RX)(0.5, 3)
      return qml.expval(qml.Z(0) @ qml.Z(3))
  ```

  Without the new optimization, we obtain three gates, each controlled on the three measured
  qubits. They correspond to the combinations of controls that satisfy the condition
  `mcm0+mcm1+mcm2==1`:

  ```pycon
  >>> print(qml.draw(qml.defer_measurements(node, reduce_postselected=False))(0.6))
  0: ──RX(0.60)──|0⟩⟨0|─╭●─────────────────────────────────────────────┤ ╭<Z@Z>
  1: ──RX(0.60)─────────│──╭●─╭X───────────────────────────────────────┤ │
  2: ──RX(0.60)─────────│──│──│───|1⟩⟨1|─╭○────────╭○────────╭●────────┤ │
  3: ───────────────────│──│──│──────────├RX(0.50)─├RX(0.50)─├RX(0.50)─┤ ╰<Z@Z>
  4: ───────────────────╰X─│──│──────────├○────────├●────────├○────────┤
  5: ──────────────────────╰X─╰●─────────╰●────────╰○────────╰○────────┤
  ```

  If we do not explicitly deactivate the optimization, we obtain a much simpler circuit:

  ```pycon
  >>> print(qml.draw(qml.defer_measurements(node))(0.6))
  0: ──RX(0.60)──|0⟩⟨0|─╭●─────────────────┤ ╭<Z@Z>
  1: ──RX(0.60)─────────│──╭●─╭X───────────┤ │
  2: ──RX(0.60)─────────│──│──│───|1⟩⟨1|───┤ │
  3: ───────────────────│──│──│──╭RX(0.50)─┤ ╰<Z@Z>
  4: ───────────────────╰X─│──│──│─────────┤
  5: ──────────────────────╰X─╰●─╰○────────┤
  ```

  There is only one controlled gate with only one control wire.

* `qml.devices.LegacyDevice` is now an alias for `qml.Device`, so it is easier to distinguish it from
  `qml.devices.Device`, which follows the new device API.
  [(#5581)](https://github.com/PennyLaneAI/pennylane/pull/5581)

* The `dtype` for `eigvals` of `X`, `Y`, `Z` and `Hadamard` is changed from `int` to `float`, making them 
  consistent with the other observables. The `dtype` of the returned values when sampling these observables 
  (e.g. `qml.sample(X(0))`) is also changed to `float`. 
  [(#5607)](https://github.com/PennyLaneAI/pennylane/pull/5607)

* Sets up the framework for the development of an `assert_equal` function for testing operator comparison.
  [(#5634)](https://github.com/PennyLaneAI/pennylane/pull/5634)

* `qml.sample` can now be used on Boolean values representing mid-circuit measurement results in
  traced quantum functions. This feature is used with Catalyst to enable the pattern
  `m = measure(0); qml.sample(m)`.
  [(#5673)](https://github.com/PennyLaneAI/pennylane/pull/5673)

* PennyLane operators and measurements can now automatically be captured as instructions in JAXPR.
  [(#5564)](https://github.com/PennyLaneAI/pennylane/pull/5564)
  [(#5511)](https://github.com/PennyLaneAI/pennylane/pull/5511)
  [(#5523)](https://github.com/PennyLaneAI/pennylane/pull/5523)

* The `decompose` transform has an `error` kwarg to specify the type of error that should be raised, 
  allowing error types to be more consistent with the context the `decompose` function is used in.
  [(#5669)](https://github.com/PennyLaneAI/pennylane/pull/5669)

* The `qml.pytrees` module now has `flatten` and `unflatten` methods for serializing pytrees.
  [(#5701)](https://github.com/PennyLaneAI/pennylane/pull/5701)

* Empty initialization of `PauliVSpace` is permitted.
  [(#5675)](https://github.com/PennyLaneAI/pennylane/pull/5675)

* `QuantumScript` properties are only calculated when needed, instead of on initialization. This decreases the classical overhead by >20%.
  `par_info`, `obs_sharing_wires`, and `obs_sharing_wires_id` are now public attributes.
  [(#5696)](https://github.com/PennyLaneAI/pennylane/pull/5696)

* The `qml.qchem.Molecule` object is now the central object used by all qchem functions.
  [(#5571)](https://github.com/PennyLaneAI/pennylane/pull/5571)

* The `qml.qchem.Molecule` class now supports Angstrom as a unit.
  [(#5694)](https://github.com/PennyLaneAI/pennylane/pull/5694)

* The `qml.qchem.Molecule` class now supports open-shell systems.
  [(#5655)](https://github.com/PennyLaneAI/pennylane/pull/5655)

* The `qml.qchem.molecular_hamiltonian` function now supports parity and Bravyi-Kitaev mappings.
  [(#5657)](https://github.com/PennyLaneAI/pennylane/pull/5657/)

* The qchem docs are updated with the new qchem improvements.
  [(#5758)](https://github.com/PennyLaneAI/pennylane/pull/5758/)
  [(#5638)](https://github.com/PennyLaneAI/pennylane/pull/5638/)

<h4>Community contributions 🥳</h4>

* Implemented kwargs (`check_interface`, `check_trainability`, `rtol` and `atol`) support in `qml.equal` for the operators `Pow`, `Adjoint`, `Exp`, and `SProd`.
  [(#5668)](https://github.com/PennyLaneAI/pennylane/issues/5668)
  
* ``qml.QutritDepolarizingChannel`` has been added, allowing for depolarizing noise to be simulated on the `default.qutrit.mixed` device.
  [(#5502)](https://github.com/PennyLaneAI/pennylane/pull/5502)

<h3>Breaking changes 💔</h3>

* A custom decomposition can no longer be provided to `QDrift`. Instead, apply the operations in your custom
  operation directly with `qml.apply`.
  [(#5698)](https://github.com/PennyLaneAI/pennylane/pull/5698)

* Sampling observables composed of `X`, `Y`, `Z` and `Hadamard` now returns values of type `float` instead of `int`.
  [(#5607)](https://github.com/PennyLaneAI/pennylane/pull/5607)

* `qml.is_commuting` no longer accepts the `wire_map` argument, which does not bring any functionality.
  [(#5660)](https://github.com/PennyLaneAI/pennylane/pull/5660)

* `qml.from_qasm_file` has been removed. The user can open files and load their content using `qml.from_qasm`.
  [(#5659)](https://github.com/PennyLaneAI/pennylane/pull/5659)

* `qml.load` has been removed in favour of more specific functions, such as `qml.from_qiskit`, etc.
  [(#5654)](https://github.com/PennyLaneAI/pennylane/pull/5654)

* `qml.transforms.convert_to_numpy_parameters` is now a proper transform and its output signature has changed,
  returning a list of `QuantumTape`s and a post-processing function instead of simply the transformed circuit.
  [(#5693)](https://github.com/PennyLaneAI/pennylane/pull/5693)

* `Controlled.wires` does not include `self.work_wires` anymore. That can be accessed separately through `Controlled.work_wires`.
  Consequently, `Controlled.active_wires` has been removed in favour of the more common `Controlled.wires`.
  [(#5728)](https://github.com/PennyLaneAI/pennylane/pull/5728)
  
* `qml.QutritAmplitudeDamping` channel has been added, allowing for noise processes modelled by amplitude damping to be simulated on the `default.qutrit.mixed` device.
  [(#5503)](https://github.com/PennyLaneAI/pennylane/pull/5503)

<h3>Deprecations 👋</h3>

* The `simplify` argument in `qml.Hamiltonian` and `qml.ops.LinearCombination` is deprecated. 
  Instead, `qml.simplify()` can be called on the constructed operator.
  [(#5677)](https://github.com/PennyLaneAI/pennylane/pull/5677)

* `qml.transforms.map_batch_transform` is deprecated, since a transform can be applied directly to a batch of tapes.
  [(#5676)](https://github.com/PennyLaneAI/pennylane/pull/5676)

<h3>Documentation 📝</h3>

* The documentation for the `default.tensor` device has been added.
  [(#5719)](https://github.com/PennyLaneAI/pennylane/pull/5719)

* A small typo was fixed in the docstring for `qml.sample`.
  [(#5685)](https://github.com/PennyLaneAI/pennylane/pull/5685)

<h3>Bug fixes 🐛</h3>

<<<<<<< HEAD
* Fixes a bug where `MottonenStatePreparation` produces wrong derivatives at special parameter values.
  [(#5774)](https://github.com/PennyLaneAI/pennylane/pull/5774)
=======
* Disable Docker builds on PR merge.
  [(#5777)](https://github.com/PennyLaneAI/pennylane/pull/5777)

* The validation of the adjoint method in `DefaultQubit` correctly handles device wires now.
  [(#5761)](https://github.com/PennyLaneAI/pennylane/pull/5761)
>>>>>>> 92ce59d6

* `QuantumPhaseEstimation.map_wires` on longer modifies the original operation instance.
  [(#5698)](https://github.com/PennyLaneAI/pennylane/pull/5698)

* The decomposition of `AmplitudeAmplification` now correctly queues all operations.
  [(#5698)](https://github.com/PennyLaneAI/pennylane/pull/5698)

* Replaced `semantic_version` with `packaging.version.Version`, since the former cannot
  handle the metadata `.post` in the version string.
  [(#5754)](https://github.com/PennyLaneAI/pennylane/pull/5754)

* The `dynamic_one_shot` transform now has expanded support for the `jax` and `torch` interfaces.
  [(#5672)](https://github.com/PennyLaneAI/pennylane/pull/5672)

* The decomposition of `StronglyEntanglingLayers` is now compatible with broadcasting.
  [(#5716)](https://github.com/PennyLaneAI/pennylane/pull/5716)

* `qml.cond` can now be applied to `ControlledOp` operations when deferring measurements.
  [(#5725)](https://github.com/PennyLaneAI/pennylane/pull/5725)

* The legacy `Tensor` class can now handle a `Projector` with abstract tracer input.
  [(#5720)](https://github.com/PennyLaneAI/pennylane/pull/5720)

* Fixed a bug that raised an error regarding expected vs actual `dtype` when using `JAX-JIT` on a circuit that 
  returned samples of observables containing the `qml.Identity` operator.
  [(#5607)](https://github.com/PennyLaneAI/pennylane/pull/5607)

* The signature of `CaptureMeta` objects (like `Operator`) now match the signature of the `__init__` call.
  [(#5727)](https://github.com/PennyLaneAI/pennylane/pull/5727)

* Use vanilla NumPy arrays in `test_projector_expectation` to avoid differentiating `qml.Projector` with respect to the state attribute.
  [(#5683)](https://github.com/PennyLaneAI/pennylane/pull/5683)

* `qml.Projector` is now compatible with jax-jit.
  [(#5595)](https://github.com/PennyLaneAI/pennylane/pull/5595)

* Finite shot circuits with a `qml.probs` measurement, both with a `wires` or `op` argument, can now be compiled with `jax.jit`.
  [(#5619)](https://github.com/PennyLaneAI/pennylane/pull/5619)
  
* `param_shift`, `finite_diff`, `compile`, `insert`, `merge_rotations`, and `transpile` now
  all work with circuits with non-commuting measurements.
  [(#5424)](https://github.com/PennyLaneAI/pennylane/pull/5424)
  [(#5681)](https://github.com/PennyLaneAI/pennylane/pull/5681)

* A correction is added to `bravyi_kitaev` to call the correct function for a FermiSentence input.
  [(#5671)](https://github.com/PennyLaneAI/pennylane/pull/5671)

* Fixes a bug where `sum_expand` produces incorrect result dimensions when combining shot vectors, 
  multiple measurements, and parameter broadcasting.
  [(#5702)](https://github.com/PennyLaneAI/pennylane/pull/5702)

* Fixes a bug in `qml.math.dot` that raises an error when only one of the operands is a scalar.
  [(#5702)](https://github.com/PennyLaneAI/pennylane/pull/5702)

* `qml.matrix` is now compatible with qnodes compiled by catalyst.qjit.
  [(#5753)](https://github.com/PennyLaneAI/pennylane/pull/5753)

<h3>Contributors ✍️</h3>

This release contains contributions from (in alphabetical order):

Lillian M. A. Frederiksen,
Gabriel Bottrill,
Astral Cai,
Ahmed Darwish,
Isaac De Vlugt,
Diksha Dhawan,
Pietropaolo Frisoni,
Emiliano Godinez,
David Ittah,
Soran Jahangiri,
Korbinian Kottmann,
Christina Lee,
Vincent Michaud-Rioux,
Lee James O'Riordan,
Mudit Pandey,
Kenya Sakka,
Haochen Paul Wang,
David Wierichs.<|MERGE_RESOLUTION|>--- conflicted
+++ resolved
@@ -199,16 +199,14 @@
 
 <h3>Bug fixes 🐛</h3>
 
-<<<<<<< HEAD
 * Fixes a bug where `MottonenStatePreparation` produces wrong derivatives at special parameter values.
   [(#5774)](https://github.com/PennyLaneAI/pennylane/pull/5774)
-=======
+
 * Disable Docker builds on PR merge.
   [(#5777)](https://github.com/PennyLaneAI/pennylane/pull/5777)
 
 * The validation of the adjoint method in `DefaultQubit` correctly handles device wires now.
   [(#5761)](https://github.com/PennyLaneAI/pennylane/pull/5761)
->>>>>>> 92ce59d6
 
 * `QuantumPhaseEstimation.map_wires` on longer modifies the original operation instance.
   [(#5698)](https://github.com/PennyLaneAI/pennylane/pull/5698)
