--- conflicted
+++ resolved
@@ -14,7 +14,6 @@
 
 <h3>Improvements</h3>
 
-<<<<<<< HEAD
 * The QNode has been re-written to support batch execution across the board,
   custom gradients, better decomposition strategies, and higher-order derivatives.
   [(#1807)](https://github.com/PennyLaneAI/pennylane/pull/1807)
@@ -53,10 +52,9 @@
 
   Note that the old QNode remains accessible at `@qml.qnode_old.qnode`, however this will
   be removed in the next release.
-=======
+
 * ``qml.circuit_drawer.draw_mpl`` produces a matplotlib figure and axes given a tape.
   [(#1787)](https://github.com/PennyLaneAI/pennylane/pull/1787)
->>>>>>> 8776ed18
 
 * AngleEmbedding now supports `batch_params` decorator. [(#1812)](https://github.com/PennyLaneAI/pennylane/pull/1812)
 
