--- conflicted
+++ resolved
@@ -13,14 +13,12 @@
   `from pennylane.capture.primitives import *`.
   [(#6129)](https://github.com/PennyLaneAI/pennylane/pull/6129)
 
-<<<<<<< HEAD
 * `FermiWord` and `FermiSentence` classes now have methods to compute adjoints.
   [(#6166)](https://github.com/PennyLaneAI/pennylane/pull/6166)
-=======
+
 * The `SampleMP.process_samples` method is updated to support using JAX tracers
   for samples, allowing compatiblity with Catalyst workflows.
   [(#6211)](https://github.com/PennyLaneAI/pennylane/pull/6211)
->>>>>>> df63953c
 
 * Improve `qml.Qubitization` decomposition.
   [(#6182)](https://github.com/PennyLaneAI/pennylane/pull/6182)
@@ -28,7 +26,6 @@
 * The `__repr__` methods for `FermiWord` and `FermiSentence` now returns a
   unique representation of the object.
   [(#6167)](https://github.com/PennyLaneAI/pennylane/pull/6167)
-
 
 <h3>Breaking changes 💔</h3>
 
