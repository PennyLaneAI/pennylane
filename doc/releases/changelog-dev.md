:orphan:

# Release 0.20.0-dev (development release)

<h3>New features since last release</h3>

* A thermal relaxation channel is added to the Noisy channels. The channel description can be 
  found on the supplementary information of [Quantum classifier with tailored quantum kernels](https://arxiv.org/abs/1909.02611).
  [(#1766)](https://github.com/PennyLaneAI/pennylane/pull/1766)
  
* Added the identity observable to be an operator. Now we can explicitly call the identity 
  operation on our quantum circuits for both qubit and CV devices.
  [(#1829)](https://github.com/PennyLaneAI/pennylane/pull/1829) 

* Added density matrix initialization gate for mixed state simulation. [(#1686)](https://github.com/PennyLaneAI/pennylane/issues/1686)

<h3>Improvements</h3>

* Tests do not loop over automatically imported and instantiated operations any more, 
  which was opaque and created unnecessarily many tests.
  [(#1895)](https://github.com/PennyLaneAI/pennylane/pull/1895)

* A `decompose()` method has been added to the `Operator` class such that we can
  obtain (and queue) decompositions directly from instances of operations.
  [(#1873)](https://github.com/PennyLaneAI/pennylane/pull/1873)

  ```pycon
  >>> op = qml.PhaseShift(0.3, wires=0)
  >>> op.decompose()
  [RZ(0.3, wires=[0])]
  ```
  
* ``qml.circuit_drawer.draw_mpl`` produces a matplotlib figure and axes given a tape.
  [(#1787)](https://github.com/PennyLaneAI/pennylane/pull/1787)

* AngleEmbedding now supports `batch_params` decorator. [(#1812)](https://github.com/PennyLaneAI/pennylane/pull/1812)

<h3>Breaking changes</h3>

* `QuantumTape.trainable_params` now is a list instead of a set. This
  means that `tape.trainable_params` will return a list unlike before,
  but setting the `trainable_params` with a set works exactly as before.
  [(#1xxx)](https://github.com/PennyLaneAI/pennylane/pull/1xxx)

* The static method `decomposition()`, formerly in the `Operation` class, has
  been moved to the base `Operator` class.
  [(#1873)](https://github.com/PennyLaneAI/pennylane/pull/1873)
  
* `DiagonalOperation` is not a separate subclass any more. 
  [(#1889)](https://github.com/PennyLaneAI/pennylane/pull/1889) 

  Instead, devices can check for the diagonal 
  property using attributes:

  ``` python
  from pennylane.ops.qubit.attributes import diagonal_in_z_basis

  if op in diagonal_in_z_basis:
      # do something
  ``` 

<h3>Deprecations</h3>

<h3>Bug fixes</h3>

<<<<<<< HEAD
* `QuantumTape.trainable_params` now is a list instead of a set, making
  it more stable in very rare edge cases.
  [(#1xxx)](https://github.com/PennyLaneAI/pennylane/pull/1xxx)

=======
* `ExpvalCost` now returns corrects results shape when `optimize=True` with 
  shots batch.
  [(#1897)](https://github.com/PennyLaneAI/pennylane/pull/1897)
  
>>>>>>> e3ff42d0
* `qml.circuit_drawer.MPLDrawer` was slightly modified to work with
  matplotlib version 3.5.
  [(#1899)](https://github.com/PennyLaneAI/pennylane/pull/1899)

* `qml.CSWAP` and `qml.CRot` now define `control_wires`, and `qml.SWAP` 
  returns the default empty wires object.
  [(#1830)](https://github.com/PennyLaneAI/pennylane/pull/1830)

* The `requires_grad` attribute of `qml.numpy.tensor` objects is now
  preserved when pickling/unpickling the object.
  [(#1856)](https://github.com/PennyLaneAI/pennylane/pull/1856)

<h3>Documentation</h3>

<h3>Contributors</h3>

This release contains contributions from (in alphabetical order): 

<<<<<<< HEAD
Guillermo Alonso-Linaje, Olivia Di Matteo, Jalani Kanem, Shumpei Kobayashi, Christina Lee, Alejandro Montanez, Maria Schuld, Jay Soni, David Wierichs
=======
Guillermo Alonso-Linaje, Olivia Di Matteo, Jalani Kanem, Shumpei Kobayashi, Christina Lee, Alejandro Montanez,
Romain Moyard, Maria Schuld, Jay Soni
>>>>>>> e3ff42d0
<|MERGE_RESOLUTION|>--- conflicted
+++ resolved
@@ -63,17 +63,14 @@
 
 <h3>Bug fixes</h3>
 
-<<<<<<< HEAD
 * `QuantumTape.trainable_params` now is a list instead of a set, making
   it more stable in very rare edge cases.
-  [(#1xxx)](https://github.com/PennyLaneAI/pennylane/pull/1xxx)
+  [(#1904)](https://github.com/PennyLaneAI/pennylane/pull/1904)
 
-=======
 * `ExpvalCost` now returns corrects results shape when `optimize=True` with 
   shots batch.
   [(#1897)](https://github.com/PennyLaneAI/pennylane/pull/1897)
   
->>>>>>> e3ff42d0
 * `qml.circuit_drawer.MPLDrawer` was slightly modified to work with
   matplotlib version 3.5.
   [(#1899)](https://github.com/PennyLaneAI/pennylane/pull/1899)
@@ -92,9 +89,5 @@
 
 This release contains contributions from (in alphabetical order): 
 
-<<<<<<< HEAD
-Guillermo Alonso-Linaje, Olivia Di Matteo, Jalani Kanem, Shumpei Kobayashi, Christina Lee, Alejandro Montanez, Maria Schuld, Jay Soni, David Wierichs
-=======
 Guillermo Alonso-Linaje, Olivia Di Matteo, Jalani Kanem, Shumpei Kobayashi, Christina Lee, Alejandro Montanez,
-Romain Moyard, Maria Schuld, Jay Soni
->>>>>>> e3ff42d0
+Romain Moyard, Maria Schuld, Jay Soni, David Wierichs
