:orphan:

# Release 0.44.0-dev (development release)

<h3>New features since last release</h3>

<h3>Improvements 🛠</h3>

* `qml.grad` and `qml.jacobian` now lazily dispatch to catalyst and program
  capture, allowing for `qml.qjit(qml.grad(c))` and `qml.qjit(qml.jacobian(c))` to work.
  [(#8382)](https://github.com/PennyLaneAI/pennylane/pull/8382)

* Both the generic and transform-specific application behavior of a `qml.transforms.core.TransformDispatcher`
  can be overwritten with `TransformDispatcher.generic_register` and `my_transform.register`.
  [(#7797)](https://github.com/PennyLaneAI/pennylane/pull/7797)

<h3>Breaking changes 💔</h3>

* Providing ``num_steps`` to :func:`pennylane.evolve`, :func:`pennylane.exp`, :class:`pennylane.ops.Evolution`,
  and :class:`pennylane.ops.Exp` has been disallowed. Instead, use :class:`~.TrotterProduct` for approximate
  methods, providing the ``n`` parameter to perform the Suzuki-Trotter product approximation of a Hamiltonian
  with the specified number of Trotter steps.
  [(#8474)](https://github.com/PennyLaneAI/pennylane/pull/8474)

  As a concrete example, consider the following case:

  .. code-block:: python

    coeffs = [0.5, -0.6]
    ops = [qml.X(0), qml.X(0) @ qml.Y(1)]
    H_flat = qml.dot(coeffs, ops)

  Instead of computing the Suzuki-Trotter product approximation as:

  >>> qml.evolve(H_flat, num_steps=2).decomposition()
  [RX(0.5, wires=[0]),
  PauliRot(-0.6, XY, wires=[0, 1]),
  RX(0.5, wires=[0]),
  PauliRot(-0.6, XY, wires=[0, 1])]

  The same result can be obtained using :class:`~.TrotterProduct` as follows:

  >>> decomp_ops = qml.adjoint(qml.TrotterProduct(H_flat, time=1.0, n=2)).decomposition()
  >>> [simp_op for op in decomp_ops for simp_op in map(qml.simplify, op.decomposition())]
  [RX(0.5, wires=[0]),
  PauliRot(-0.6, XY, wires=[0, 1]),
  RX(0.5, wires=[0]),
  PauliRot(-0.6, XY, wires=[0, 1])]

* The value ``None`` has been removed as a valid argument to the ``level`` parameter in the
  :func:`pennylane.workflow.get_transform_program`, :func:`pennylane.workflow.construct_batch`,
  :func:`pennylane.draw`, :func:`pennylane.draw_mpl`, and :func:`pennylane.specs` transforms.
  Please use ``level='device'`` instead to apply the transform at the device level.
  [(#8477)](https://github.com/PennyLaneAI/pennylane/pull/8477)

* Access to ``add_noise``, ``insert`` and noise mitigation transforms from the ``pennylane.transforms`` module is deprecated.	
  Instead, these functions should be imported from the ``pennylane.noise`` module.
  [(#8477)](https://github.com/PennyLaneAI/pennylane/pull/8477)

* ``qml.qnn.cost.SquaredErrorLoss`` has been removed. Instead, this hybrid workflow can be accomplished 
  with a function like ``loss = lambda *args: (circuit(*args) - target)**2``.
  [(#8477)](https://github.com/PennyLaneAI/pennylane/pull/8477)

* Some unnecessary methods of the ``qml.CircuitGraph`` class have been removed:
  [(#8477)](https://github.com/PennyLaneAI/pennylane/pull/8477)

  - ``print_contents`` in favor of ``print(obj)``
  - ``observables_in_order`` in favor of ``observables``
  - ``operations_in_order`` in favor of ``operations``
  - ``ancestors_in_order(obj)`` in favor of ``ancestors(obj, sort=True)``
  - ``descendants_in_order(obj)`` in favor of ``descendants(obj, sort=True)``

* ``pennylane.devices.DefaultExecutionConfig`` has been removed. Instead, use
  ``qml.devices.ExecutionConfig()`` to create a default execution configuration.
  [(#8470)](https://github.com/PennyLaneAI/pennylane/pull/8470)

* Specifying the ``work_wire_type`` argument in ``qml.ctrl`` and other controlled operators as ``"clean"`` or 
  ``"dirty"`` is disallowed. Use ``"zeroed"`` to indicate that the work wires are initially in the :math:`|0\rangle`
  state, and ``"borrowed"`` to indicate that the work wires can be in any arbitrary state. In both cases, the
  work wires are assumed to be restored to their original state upon completing the decomposition.
  [(#8470)](https://github.com/PennyLaneAI/pennylane/pull/8470)

* `QuantumScript.shape` and `QuantumScript.numeric_type` are removed. The corresponding `MeasurementProcess`
  methods should be used instead.
  [(#8468)](https://github.com/PennyLaneAI/pennylane/pull/8468)

* `MeasurementProcess.expand` is removed. 
  `qml.tape.QuantumScript(mp.obs.diagonalizing_gates(), [type(mp)(eigvals=mp.obs.eigvals(), wires=mp.obs.wires)])`
  can be used instead.
  [(#8468)](https://github.com/PennyLaneAI/pennylane/pull/8468)

* The `qml.QNode.add_transform` method is removed.
  Instead, please use `QNode.transform_program.push_back(transform_container=transform_container)`.
  [(#8468)](https://github.com/PennyLaneAI/pennylane/pull/8468)

<h3>Deprecations 👋</h3>

* The :func:`pennylane.devices.preprocess.mid_circuit_measurements` transform is deprecated. Instead,
  the device should determine which mcm method to use, and explicitly include :func:`~pennylane.transforms.dynamic_one_shot`
  or :func:`~pennylane.transforms.defer_measurements` in its preprocess transforms if necessary. 
  [(#8467)](https://github.com/PennyLaneAI/pennylane/pull/8467)

<h3>Internal changes ⚙️</h3>

* The experimental xDSL implementation of `diagonalize_measurements` has been updated to fix a bug
  that included the wrong SSA value for final qubit insertion and deallocation at the end of the circuit. A clear error is not also raised when there are observables with overlapping wires.
  [(#8383)](https://github.com/PennyLaneAI/pennylane/pull/8383)

<<<<<<< HEAD
* Add a `outline_state_evolution_pass` pass to the MBQC xDSL transform, which moves all 
  quantum gate operations to a private callable.
  [(#8367)](https://github.com/PennyLaneAI/pennylane/pull/8367)
=======
* The experimental xDSL implementation of `measurements_from_samples_pass` has been updated to support `shots` defined by an `arith.constant` operation.
  [(#8460)](https://github.com/PennyLaneAI/pennylane/pull/8460)

* The :class:`~pennylane.devices.LegacyDeviceFacade` is slightly refactored to implement `setup_execution_config` and `preprocess_transforms`
  separately as opposed to implementing a single `preprocess` method. Additionally, the `mid_circuit_measurements` transform has been removed
  from the preprocess transform program. Instead, the best mcm method is chosen in `setup_execution_config`. By default, the ``_capabilities``
  dictionary is queried for the ``"supports_mid_measure"`` property. If the underlying device defines a TOML file, the ``supported_mcm_methods``
  field in the TOML file is used as the source of truth.
  [(#8469)](https://github.com/PennyLaneAI/pennylane/pull/8469)
  [(#8486)](https://github.com/PennyLaneAI/pennylane/pull/8486)
>>>>>>> ff8d29e2

<h3>Documentation 📝</h3>

<h3>Bug fixes 🐛</h3>

* Fixes a bug where the deferred measurement method is used silently even if ``mcm_method="one-shot"`` is explicitly requested, 
  when a device that extends the ``LegacyDevice`` does not declare support for mid-circuit measurements.
  [(#8486)](https://github.com/PennyLaneAI/pennylane/pull/8486)

<h3>Contributors ✍️</h3>

This release contains contributions from (in alphabetical order):

Astral Cai,
Lillian Frederiksen,
Christina Lee,
<<<<<<< HEAD
Shuli Shu,
Hongsheng Zheng
=======
Shuli Shu
>>>>>>> ff8d29e2
<|MERGE_RESOLUTION|>--- conflicted
+++ resolved
@@ -106,11 +106,10 @@
   that included the wrong SSA value for final qubit insertion and deallocation at the end of the circuit. A clear error is not also raised when there are observables with overlapping wires.
   [(#8383)](https://github.com/PennyLaneAI/pennylane/pull/8383)
 
-<<<<<<< HEAD
 * Add a `outline_state_evolution_pass` pass to the MBQC xDSL transform, which moves all 
   quantum gate operations to a private callable.
   [(#8367)](https://github.com/PennyLaneAI/pennylane/pull/8367)
-=======
+
 * The experimental xDSL implementation of `measurements_from_samples_pass` has been updated to support `shots` defined by an `arith.constant` operation.
   [(#8460)](https://github.com/PennyLaneAI/pennylane/pull/8460)
 
@@ -121,7 +120,6 @@
   field in the TOML file is used as the source of truth.
   [(#8469)](https://github.com/PennyLaneAI/pennylane/pull/8469)
   [(#8486)](https://github.com/PennyLaneAI/pennylane/pull/8486)
->>>>>>> ff8d29e2
 
 <h3>Documentation 📝</h3>
 
@@ -138,9 +136,5 @@
 Astral Cai,
 Lillian Frederiksen,
 Christina Lee,
-<<<<<<< HEAD
 Shuli Shu,
-Hongsheng Zheng
-=======
-Shuli Shu
->>>>>>> ff8d29e2
+Hongsheng Zheng