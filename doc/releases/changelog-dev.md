--- conflicted
+++ resolved
@@ -6,7 +6,6 @@
 
 <h3>Improvements 🛠</h3>
 
-<<<<<<< HEAD
 * `qml.QubitUnitary` now accepts sparse CSR matrices (from `scipy.sparse`). This allows efficient representation of large unitaries with mostly zero entries. Note that sparse unitaries are still in early development and may not support all features of their dense counterparts.
   [(#6889)](https://github.com/PennyLaneAI/pennylane/pull/6889)
 
@@ -31,10 +30,9 @@
         [0., 0., 1., 0.],
         [0., 0., 0., 1.]])
   ```
-=======
+
 * Add a `qml.capture.pause()` context manager for pausing program capture in an error-safe way.
   [(#6911)](https://github.com/PennyLaneAI/pennylane/pull/6911)
->>>>>>> 0d3bf87d
 
 * `qml.StatePrep` now accepts sparse state vectors. Users can create `StatePrep` using `scipy.sparse.csr_matrix`. Note that non-zero `pad_with` is forbidden.
   [(#6863)](https://github.com/PennyLaneAI/pennylane/pull/6863)
