:orphan:

# Release 0.37.0-dev (development release)

<h3>New features since last release</h3>

* QROM template is added. This template allows you to enter classic data in the form of bitstrings.
  [(#5688)](https://github.com/PennyLaneAI/pennylane/pull/5688)

  ```python
  # a list of bitstrings is defined
  bitstrings = ["010", "111", "110", "000"]

  dev = qml.device("default.qubit", shots = 1)

  @qml.qnode(dev)
  def circuit():

      # the third index is encoded in the control wires [0, 1]
      qml.BasisEmbedding(2, wires = [0,1])

      qml.QROM(bitstrings = bitstrings,
              control_wires = [0,1],
              target_wires = [2,3,4],
              work_wires = [5,6,7])

      return qml.sample(wires = [2,3,4])
  ```
   ```pycon
  >>> print(circuit())
  [1 1 0]
  ```

* `qml.QNode` and `qml.qnode` now accept two new keyword arguments: `postselect_mode` and `mcm_method`.
  These keyword arguments can be used to configure how the device should behave when running circuits with
  mid-circuit measurements.
  [(#5679)](https://github.com/PennyLaneAI/pennylane/pull/5679)

  * `postselect_mode="hw-like"` will indicate to devices to discard invalid shots when postselecting
    mid-circuit measurements. Use `postselect_mode="fill-shots"` to unconditionally sample the postselected
    value, thus making all samples valid. This is equivalent to sampling until the number of valid samples
    matches the total number of shots.
  * `mcm_method` will indicate which strategy to use for running circuits with mid-circuit measurements.
    Use `mcm_method="deferred"` to use the deferred measurements principle, or `mcm_method="one-shot"`
    to execute once for each shot.

* The `default.tensor` device is introduced to perform tensor network simulation of a quantum circuit.
  [(#5699)](https://github.com/PennyLaneAI/pennylane/pull/5699)


<h3>Improvements 🛠</h3>

* `qml.TrotterProduct` is now compatible with resource tracking by inheriting from `ResourcesOperation`. 
   [(#5680)](https://github.com/PennyLaneAI/pennylane/pull/5680)

* The wires for the `default.tensor` device are selected at runtime if they are not provided by user.
  [(#5744)](https://github.com/PennyLaneAI/pennylane/pull/5744)

* Added `packaging` in the required list of packages.
  [(#5769)](https://github.com/PennyLaneAI/pennylane/pull/5769).

* Logging now allows for an easier opt-in across the stack, and also extends control support to `catalyst`.
  [(#5528)](https://github.com/PennyLaneAI/pennylane/pull/5528).

* A number of templates have been updated to be valid pytrees and PennyLane operations.
  [(#5698)](https://github.com/PennyLaneAI/pennylane/pull/5698)

* `ctrl` now works with tuple-valued `control_values` when applied to any already controlled operation.
  [(#5725)](https://github.com/PennyLaneAI/pennylane/pull/5725)

* Add support for 3 new pytest markers: `unit`, `integration` and `system`.
  [(#5517)](https://github.com/PennyLaneAI/pennylane/pull/5517)

* The sorting order of parameter-shift terms is now guaranteed to resolve ties in the absolute value with the sign of the shifts.
  [(#5582)](https://github.com/PennyLaneAI/pennylane/pull/5582)

* `qml.transforms.split_non_commuting` can now handle circuits containing measurements of multi-term observables.
  [(#5729)](https://github.com/PennyLaneAI/pennylane/pull/5729)

* The qchem module has dedicated functions for calling `pyscf` and `openfermion` backends.
  [(#5553)](https://github.com/PennyLaneAI/pennylane/pull/5553)

<h4>Mid-circuit measurements and dynamic circuits</h4>

* The `dynamic_one_shot` transform is made compatible with the Catalyst compiler.
  [(#5766)](https://github.com/PennyLaneAI/pennylane/pull/5766)
  
* Rationalize MCM tests, removing most end-to-end tests from the native MCM test file,
  but keeping one that validates multiple mid-circuit measurements with any allowed return
  and interface end-to-end tests.
  [(#5787)](https://github.com/PennyLaneAI/pennylane/pull/5787)

* The `dynamic_one_shot` transform uses a single auxiliary tape with a shot vector and `default.qubit` implements the loop over shots with `jax.vmap`.
  [(#5617)](https://github.com/PennyLaneAI/pennylane/pull/5617)

* The `dynamic_one_shot` transform can be compiled with `jax.jit`.
  [(#5557)](https://github.com/PennyLaneAI/pennylane/pull/5557)

* When using `defer_measurements` with postselecting mid-circuit measurements, operations
  that will never be active due to the postselected state are skipped in the transformed
  quantum circuit. In addition, postselected controls are skipped, as they are evaluated
  at transform time. This optimization feature can be turned off by setting `reduce_postselected=False`
  [(#5558)](https://github.com/PennyLaneAI/pennylane/pull/5558)

  Consider a simple circuit with three mid-circuit measurements, two of which are postselecting,
  and a single gate conditioned on those measurements:

  ```python
  @qml.qnode(qml.device("default.qubit"))
  def node(x):
      qml.RX(x, 0)
      qml.RX(x, 1)
      qml.RX(x, 2)
      mcm0 = qml.measure(0, postselect=0, reset=False)
      mcm1 = qml.measure(1, postselect=None, reset=True)
      mcm2 = qml.measure(2, postselect=1, reset=False)
      qml.cond(mcm0+mcm1+mcm2==1, qml.RX)(0.5, 3)
      return qml.expval(qml.Z(0) @ qml.Z(3))
  ```

  Without the new optimization, we obtain three gates, each controlled on the three measured
  qubits. They correspond to the combinations of controls that satisfy the condition
  `mcm0+mcm1+mcm2==1`:

  ```pycon
  >>> print(qml.draw(qml.defer_measurements(node, reduce_postselected=False))(0.6))
  0: ──RX(0.60)──|0⟩⟨0|─╭●─────────────────────────────────────────────┤ ╭<Z@Z>
  1: ──RX(0.60)─────────│──╭●─╭X───────────────────────────────────────┤ │
  2: ──RX(0.60)─────────│──│──│───|1⟩⟨1|─╭○────────╭○────────╭●────────┤ │
  3: ───────────────────│──│──│──────────├RX(0.50)─├RX(0.50)─├RX(0.50)─┤ ╰<Z@Z>
  4: ───────────────────╰X─│──│──────────├○────────├●────────├○────────┤
  5: ──────────────────────╰X─╰●─────────╰●────────╰○────────╰○────────┤
  ```

  If we do not explicitly deactivate the optimization, we obtain a much simpler circuit:

  ```pycon
  >>> print(qml.draw(qml.defer_measurements(node))(0.6))
  0: ──RX(0.60)──|0⟩⟨0|─╭●─────────────────┤ ╭<Z@Z>
  1: ──RX(0.60)─────────│──╭●─╭X───────────┤ │
  2: ──RX(0.60)─────────│──│──│───|1⟩⟨1|───┤ │
  3: ───────────────────│──│──│──╭RX(0.50)─┤ ╰<Z@Z>
  4: ───────────────────╰X─│──│──│─────────┤
  5: ──────────────────────╰X─╰●─╰○────────┤
  ```

  There is only one controlled gate with only one control wire.

* `qml.devices.LegacyDevice` is now an alias for `qml.Device`, so it is easier to distinguish it from
  `qml.devices.Device`, which follows the new device API.
  [(#5581)](https://github.com/PennyLaneAI/pennylane/pull/5581)

* The `dtype` for `eigvals` of `X`, `Y`, `Z` and `Hadamard` is changed from `int` to `float`, making them
  consistent with the other observables. The `dtype` of the returned values when sampling these observables
  (e.g. `qml.sample(X(0))`) is also changed to `float`.
  [(#5607)](https://github.com/PennyLaneAI/pennylane/pull/5607)

* Sets up the framework for the development of an `assert_equal` function for testing operator comparison.
  [(#5634)](https://github.com/PennyLaneAI/pennylane/pull/5634)

* `qml.sample` can now be used on Boolean values representing mid-circuit measurement results in
  traced quantum functions. This feature is used with Catalyst to enable the pattern
  `m = measure(0); qml.sample(m)`.
  [(#5673)](https://github.com/PennyLaneAI/pennylane/pull/5673)

* PennyLane operators, measurements, and QNodes can now automatically be captured as instructions in JAXPR.
  [(#5564)](https://github.com/PennyLaneAI/pennylane/pull/5564)
  [(#5511)](https://github.com/PennyLaneAI/pennylane/pull/5511)
  [(#5708)](https://github.com/PennyLaneAI/pennylane/pull/5708)
  [(#5523)](https://github.com/PennyLaneAI/pennylane/pull/5523)
  [(#5686)](https://github.com/PennyLaneAI/pennylane/pull/5686)

* The `decompose` transform has an `error` kwarg to specify the type of error that should be raised,
  allowing error types to be more consistent with the context the `decompose` function is used in.
  [(#5669)](https://github.com/PennyLaneAI/pennylane/pull/5669)

* The `qml.pytrees` module now has `flatten` and `unflatten` methods for serializing pytrees.
  [(#5701)](https://github.com/PennyLaneAI/pennylane/pull/5701)

* Empty initialization of `PauliVSpace` is permitted.
  [(#5675)](https://github.com/PennyLaneAI/pennylane/pull/5675)

* `MultiControlledX` can now be decomposed even when no `work_wires` are provided. The implementation returns $\mathcal{O}(\text{len(control\_wires)}^2)$ operations, and is applicable for any multi controlled unitary gate.
  [(#5735)](https://github.com/PennyLaneAI/pennylane/pull/5735)

* Single control unitary now includes the correct global phase.
  [(#5735)](https://github.com/PennyLaneAI/pennylane/pull/5735)

* Single control `GlobalPhase` has now a decomposition, i.e. relative phase on control wire.
  [(#5735)](https://github.com/PennyLaneAI/pennylane/pull/5735)

* `QuantumScript` properties are only calculated when needed, instead of on initialization. This decreases the classical overhead by >20%.
  `par_info`, `obs_sharing_wires`, and `obs_sharing_wires_id` are now public attributes.
  [(#5696)](https://github.com/PennyLaneAI/pennylane/pull/5696)

* `qml.ops.Conditional` now inherits from `qml.ops.SymbolicOp`, thus it inherits several useful common functionalities. Other properties such as adjoint and diagonalizing gates have been added using the `base` properties.
  [(##5772)](https://github.com/PennyLaneAI/pennylane/pull/5772)

* New dispatches for `qml.ops.Conditional` and `qml.MeasurementValue` have been added to `qml.equal`.
  [(##5772)](https://github.com/PennyLaneAI/pennylane/pull/5772)

* The `qml.qchem.Molecule` object is now the central object used by all qchem functions.
  [(#5571)](https://github.com/PennyLaneAI/pennylane/pull/5571)

* The `qml.qchem.Molecule` class now supports Angstrom as a unit.
  [(#5694)](https://github.com/PennyLaneAI/pennylane/pull/5694)

* The `qml.qchem.Molecule` class now supports open-shell systems.
  [(#5655)](https://github.com/PennyLaneAI/pennylane/pull/5655)

* The `qml.qchem.molecular_hamiltonian` function now supports parity and Bravyi-Kitaev mappings.
  [(#5657)](https://github.com/PennyLaneAI/pennylane/pull/5657/)

* The qchem docs are updated with the new qchem improvements.
  [(#5758)](https://github.com/PennyLaneAI/pennylane/pull/5758/)
  [(#5638)](https://github.com/PennyLaneAI/pennylane/pull/5638/)

* `qml.qchem.molecular_dipole` function is added for calculating the dipole operator using "dhf" and "openfermion" backends.
  [(#5764)](https://github.com/PennyLaneAI/pennylane/pull/5764)

<h4>Community contributions 🥳</h4>

* Implemented kwargs (`check_interface`, `check_trainability`, `rtol` and `atol`) support in `qml.equal` for the operators `Pow`, `Adjoint`, `Exp`, and `SProd`.
  [(#5668)](https://github.com/PennyLaneAI/pennylane/issues/5668)
  
* `qml.QutritDepolarizingChannel` has been added, allowing for depolarizing noise to be simulated on the `default.qutrit.mixed` device.
  [(#5502)](https://github.com/PennyLaneAI/pennylane/pull/5502)

* `qml.QutritAmplitudeDamping` channel has been added, allowing for noise processes modelled by amplitude damping to be simulated on the `default.qutrit.mixed` device.
  [(#5503)](https://github.com/PennyLaneAI/pennylane/pull/5503)
  [(#5757)](https://github.com/PennyLaneAI/pennylane/pull/5757)
  [(#5799)](https://github.com/PennyLaneAI/pennylane/pull/5799)
  
* `qml.TritFlip` has been added, allowing for trit flip errors, such as misclassification, 
  to be simulated on the `default.qutrit.mixed` device.
  [(#5784)](https://github.com/PennyLaneAI/pennylane/pull/5784)

* `qml.UCCSD` now accepts an additional optional argument `n_repeats` which is an integer and defines the number of times the UCCSD template is repeated. This can improve the accuracy of the UCCSD template by reducing the Trotter-error but results in deeper circuits. The provided weights should have the shape `(n_repeats, len(s_wires) + len(d_wires),)`. If `n_repeats=1`, which is the default value, the weights can also have the shape `(len(s_wires) + len(d_wires),)`. `s_wires` and `d_wires` are sequences of lists containing the wires defining the single and double excitations, respectively. Therefore, already existing code using the UCCSD template does not break.

<h3>Breaking changes 💔</h3>

* Passing `shots` as a keyword argument to a `QNode` initialization now raises an error, instead of ignoring the input.
  [(#5748)](https://github.com/PennyLaneAI/pennylane/pull/5748)

* A custom decomposition can no longer be provided to `QDrift`. Instead, apply the operations in your custom
  operation directly with `qml.apply`.
  [(#5698)](https://github.com/PennyLaneAI/pennylane/pull/5698)

* Sampling observables composed of `X`, `Y`, `Z` and `Hadamard` now returns values of type `float` instead of `int`.
  [(#5607)](https://github.com/PennyLaneAI/pennylane/pull/5607)

* `qml.is_commuting` no longer accepts the `wire_map` argument, which does not bring any functionality.
  [(#5660)](https://github.com/PennyLaneAI/pennylane/pull/5660)

* `qml.from_qasm_file` has been removed. The user can open files and load their content using `qml.from_qasm`.
  [(#5659)](https://github.com/PennyLaneAI/pennylane/pull/5659)

* `qml.load` has been removed in favour of more specific functions, such as `qml.from_qiskit`, etc.
  [(#5654)](https://github.com/PennyLaneAI/pennylane/pull/5654)

* `qml.transforms.convert_to_numpy_parameters` is now a proper transform and its output signature has changed,
  returning a list of `QuantumTape`s and a post-processing function instead of simply the transformed circuit.
  [(#5693)](https://github.com/PennyLaneAI/pennylane/pull/5693)

* `Controlled.wires` does not include `self.work_wires` anymore. That can be accessed separately through `Controlled.work_wires`.
  Consequently, `Controlled.active_wires` has been removed in favour of the more common `Controlled.wires`.
  [(#5728)](https://github.com/PennyLaneAI/pennylane/pull/5728)

<h3>Deprecations 👋</h3>

* The `simplify` argument in `qml.Hamiltonian` and `qml.ops.LinearCombination` is deprecated.
  Instead, `qml.simplify()` can be called on the constructed operator.
  [(#5677)](https://github.com/PennyLaneAI/pennylane/pull/5677)

* `qml.transforms.map_batch_transform` is deprecated, since a transform can be applied directly to a batch of tapes.
  [(#5676)](https://github.com/PennyLaneAI/pennylane/pull/5676)

<h3>Documentation 📝</h3>

* The documentation for the `default.tensor` device has been added.
  [(#5719)](https://github.com/PennyLaneAI/pennylane/pull/5719)

* A small typo was fixed in the docstring for `qml.sample`.
  [(#5685)](https://github.com/PennyLaneAI/pennylane/pull/5685)

* Typesetting for some of the documentation was fixed, (use of left/right delimiters, fractions, and fix of incorrectly set up commands)
  [(#5804)](https://github.com/PennyLaneAI/pennylane/pull/5804)

* The `qml.Tracker` examples are updated.
  [(#5803)](https://github.com/PennyLaneAI/pennylane/pull/5803)

<h3>Bug fixes 🐛</h3>

* An error is now raised if a transform is applied to a catalyst qjit object.
  [(#5826)](https://github.com/PennyLaneAI/pennylane/pull/5826)

* `KerasLayer` and `TorchLayer` no longer mutate the input `QNode`'s interface.
  [(#5800)](https://github.com/PennyLaneAI/pennylane/pull/5800)

* Disable Docker builds on PR merge.
  [(#5777)](https://github.com/PennyLaneAI/pennylane/pull/5777)

* The validation of the adjoint method in `DefaultQubit` correctly handles device wires now.
  [(#5761)](https://github.com/PennyLaneAI/pennylane/pull/5761)

* `QuantumPhaseEstimation.map_wires` on longer modifies the original operation instance.
  [(#5698)](https://github.com/PennyLaneAI/pennylane/pull/5698)

* The decomposition of `AmplitudeAmplification` now correctly queues all operations.
  [(#5698)](https://github.com/PennyLaneAI/pennylane/pull/5698)

* Replaced `semantic_version` with `packaging.version.Version`, since the former cannot
  handle the metadata `.post` in the version string.
  [(#5754)](https://github.com/PennyLaneAI/pennylane/pull/5754)

* The `dynamic_one_shot` transform now has expanded support for the `jax` and `torch` interfaces.
  [(#5672)](https://github.com/PennyLaneAI/pennylane/pull/5672)

* The decomposition of `StronglyEntanglingLayers` is now compatible with broadcasting.
  [(#5716)](https://github.com/PennyLaneAI/pennylane/pull/5716)

* `qml.cond` can now be applied to `ControlledOp` operations when deferring measurements.
  [(#5725)](https://github.com/PennyLaneAI/pennylane/pull/5725)

* The legacy `Tensor` class can now handle a `Projector` with abstract tracer input.
  [(#5720)](https://github.com/PennyLaneAI/pennylane/pull/5720)

* Fixed a bug that raised an error regarding expected vs actual `dtype` when using `JAX-JIT` on a circuit that
  returned samples of observables containing the `qml.Identity` operator.
  [(#5607)](https://github.com/PennyLaneAI/pennylane/pull/5607)

* The signature of `CaptureMeta` objects (like `Operator`) now match the signature of the `__init__` call.
  [(#5727)](https://github.com/PennyLaneAI/pennylane/pull/5727)

* Use vanilla NumPy arrays in `test_projector_expectation` to avoid differentiating `qml.Projector` with respect to the state attribute.
  [(#5683)](https://github.com/PennyLaneAI/pennylane/pull/5683)

* `qml.Projector` is now compatible with jax-jit.
  [(#5595)](https://github.com/PennyLaneAI/pennylane/pull/5595)

* Finite shot circuits with a `qml.probs` measurement, both with a `wires` or `op` argument, can now be compiled with `jax.jit`.
  [(#5619)](https://github.com/PennyLaneAI/pennylane/pull/5619)

* `param_shift`, `finite_diff`, `compile`, `insert`, `merge_rotations`, and `transpile` now
  all work with circuits with non-commuting measurements.
  [(#5424)](https://github.com/PennyLaneAI/pennylane/pull/5424)
  [(#5681)](https://github.com/PennyLaneAI/pennylane/pull/5681)

* A correction is added to `bravyi_kitaev` to call the correct function for a FermiSentence input.
  [(#5671)](https://github.com/PennyLaneAI/pennylane/pull/5671)

* Fixes a bug where `sum_expand` produces incorrect result dimensions when combining shot vectors,
  multiple measurements, and parameter broadcasting.
  [(#5702)](https://github.com/PennyLaneAI/pennylane/pull/5702)

* Fixes a bug in `qml.math.dot` that raises an error when only one of the operands is a scalar.
  [(#5702)](https://github.com/PennyLaneAI/pennylane/pull/5702)

* `qml.matrix` is now compatible with qnodes compiled by catalyst.qjit.
  [(#5753)](https://github.com/PennyLaneAI/pennylane/pull/5753)

* `CNOT` and `Toffoli` now have an `arithmetic_depth` of `1`, as they are controlled operations.
  [(#5797)](https://github.com/PennyLaneAI/pennylane/pull/5797)

* Fixes a bug where the gradient of `ControlledSequence`, `Reflection`, `AmplitudeAmplification`, and `Qubitization` is incorrect on `default.qubit.legacy` with `parameter_shift`.
  [(#5806)](https://github.com/PennyLaneAI/pennylane/pull/5806)

<h3>Contributors ✍️</h3>

This release contains contributions from (in alphabetical order):

Guillermo Alonso-Linaje,
Lillian M. A. Frederiksen,
Gabriel Bottrill,
Astral Cai,
Ahmed Darwish,
Isaac De Vlugt,
Diksha Dhawan,
Pietropaolo Frisoni,
Emiliano Godinez,
Austin Huang,
David Ittah,
Soran Jahangiri,
Rohan Jain,
Korbinian Kottmann,
Christina Lee,
Vincent Michaud-Rioux,
Lee James O'Riordan,
Mudit Pandey,
Kenya Sakka,
<<<<<<< HEAD
Erik Schultheis,
=======
Jay Soni,
>>>>>>> bec5bb0d
Haochen Paul Wang,
David Wierichs.<|MERGE_RESOLUTION|>--- conflicted
+++ resolved
@@ -388,10 +388,7 @@
 Lee James O'Riordan,
 Mudit Pandey,
 Kenya Sakka,
-<<<<<<< HEAD
 Erik Schultheis,
-=======
 Jay Soni,
->>>>>>> bec5bb0d
 Haochen Paul Wang,
 David Wierichs.