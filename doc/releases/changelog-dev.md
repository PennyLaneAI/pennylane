# Release 0.44.0-dev (development release)

<h3>New features since last release</h3>

<<<<<<< HEAD
* A compilation pass written with xDSL called `qml.compiler.python_compiler.transforms.ParitySynthPass`
  has been added for the experimental xDSL Python compiler integration. This pass resynthesizes
  subcircuits that form a phase polynomial (``CNOT`` and ``RZ`` gates), using ``ParitySynth`` by
  [Vandaele et al.](https://arxiv.org/abs/2104.00934)
  [(#8414)](https://github.com/PennyLaneAI/pennylane/pull/8414)
=======
* A new decomposition has been added for the Controlled :class:`~.SemiAdder`,
  which is efficient and skips controlling all gates in its decomposition.
  [(#8423)](https://github.com/PennyLaneAI/pennylane/pull/8423)
>>>>>>> 9e54012b

* Added a :meth:`~pennylane.devices.DeviceCapabilities.gate_set` method to :class:`~pennylane.devices.DeviceCapabilities`
  that produces a set of gate names to be used as the target gate set in decompositions.
  [(#8522)](https://github.com/PennyLaneAI/pennylane/pull/8522)

* Added a :func:`~pennylane.measurements.pauli_measure` that takes a Pauli product measurement.
  [(#8461)](https://github.com/PennyLaneAI/pennylane/pull/8461)

<h3>Improvements 🛠</h3>

* The new graph based decompositions system enabled via :func:`~.decomposition.enable_graph` now supports the following
  additional templates.
  [(#8520)](https://github.com/PennyLaneAI/pennylane/pull/8520)
  [(#8515)](https://github.com/PennyLaneAI/pennylane/pull/8515)
  [(#8516)](https://github.com/PennyLaneAI/pennylane/pull/8516)
  [(#8555)](https://github.com/PennyLaneAI/pennylane/pull/8555)
  [(#8558)](https://github.com/PennyLaneAI/pennylane/pull/8558)
  [(#8538)](https://github.com/PennyLaneAI/pennylane/pull/8538)  
  [(#8534)](https://github.com/PennyLaneAI/pennylane/pull/8534)
  [(#8543)](https://github.com/PennyLaneAI/pennylane/pull/8543)
  [(#8554)](https://github.com/PennyLaneAI/pennylane/pull/8554)
  
  - :class:`~.QSVT`
  - :class:`~.AmplitudeEmbedding`
  - :class:`~.AllSinglesDoubles`
  - :class:`~.SimplifiedTwoDesign`
  - :class:`~.GateFabric`
  - :class:`~.AngleEmbedding`
  - :class:`~.IQPEmbedding`
  - :class:`~.QAOAEmbedding`
  - :class:`~.BasicEntanglerLayers`

* A new `qml.compiler.python_compiler.utils` submodule has been added, containing general-purpose utilities for
  working with xDSL. This includes a function that extracts the concrete value of scalar, constant SSA values.
  [(#8514)](https://github.com/PennyLaneAI/pennylane/pull/8514)

* Added a keyword argument ``recursive`` to ``qml.transforms.cancel_inverses`` that enables
  recursive cancellation of nested pairs of mutually inverse gates. This makes the transform
  more powerful, because it can cancel larger blocks of inverse gates without having to scan
  the circuit from scratch. By default, the recursive cancellation is enabled (``recursive=True``).
  To obtain previous behaviour, disable it by setting ``recursive=False``.
  [(#8483)](https://github.com/PennyLaneAI/pennylane/pull/8483)

<<<<<<< HEAD
* The new graph based decompositions system enabled via :func:`~.decomposition.enable_graph` now supports the following
  additional templates.
  [(#8520)](https://github.com/PennyLaneAI/pennylane/pull/8520)
  [(#8515)](https://github.com/PennyLaneAI/pennylane/pull/8515)

  - :class:`~.QSVT`
  - :class:`~.AmplitudeEmbedding`

=======
>>>>>>> 9e54012b
* `qml.grad` and `qml.jacobian` now lazily dispatch to catalyst and program
  capture, allowing for `qml.qjit(qml.grad(c))` and `qml.qjit(qml.jacobian(c))` to work.
  [(#8382)](https://github.com/PennyLaneAI/pennylane/pull/8382)

* Both the generic and transform-specific application behavior of a `qml.transforms.core.TransformDispatcher`
  can be overwritten with `TransformDispatcher.generic_register` and `my_transform.register`.
  [(#7797)](https://github.com/PennyLaneAI/pennylane/pull/7797)

* With capture enabled, measurements can now be performed on Operator instances passed as closure
  variables from outside the workflow scope.
  [(#8504)](https://github.com/PennyLaneAI/pennylane/pull/8504)

* Users can now estimate the resources for quantum circuits that contain or decompose into
  any of the following symbolic operators: :class:`~.ChangeOpBasis`, :class:`~.Prod`,
  :class:`~.Controlled`, :class:`~.ControlledOp`, :class:`~.Pow`, and :class:`~.Adjoint`.
  [(#8464)](https://github.com/PennyLaneAI/pennylane/pull/8464)

* Wires can be specified via `range` with program capture and autograph.
  [(#8500)](https://github.com/PennyLaneAI/pennylane/pull/8500)

* The :func:`~pennylane.transforms.decompose` transform no longer raises an error if both `gate_set` and
  `stopping_condition` are provided, or if `gate_set` is a dictionary, when the new graph-based decomposition
  system is disabled.
  [(#8532)](https://github.com/PennyLaneAI/pennylane/pull/8532)

* A new decomposition has been added to :class:`pennylane.Toffoli`. This decomposition uses one
  work wire and :class:`pennylane.TemporaryAND` operators to reduce the resources needed.
  [(#8549)](https://github.com/PennyLaneAI/pennylane/pull/8549)

<h3>Breaking changes 💔</h3>

* Providing ``num_steps`` to :func:`pennylane.evolve`, :func:`pennylane.exp`, :class:`pennylane.ops.Evolution`,
  and :class:`pennylane.ops.Exp` has been disallowed. Instead, use :class:`~.TrotterProduct` for approximate
  methods, providing the ``n`` parameter to perform the Suzuki-Trotter product approximation of a Hamiltonian
  with the specified number of Trotter steps.
  [(#8474)](https://github.com/PennyLaneAI/pennylane/pull/8474)

  As a concrete example, consider the following case:

  .. code-block:: python

    coeffs = [0.5, -0.6]
    ops = [qml.X(0), qml.X(0) @ qml.Y(1)]
    H_flat = qml.dot(coeffs, ops)

  Instead of computing the Suzuki-Trotter product approximation as:

  ```pycon
  >>> qml.evolve(H_flat, num_steps=2).decomposition()
  [RX(0.5, wires=[0]),
  PauliRot(-0.6, XY, wires=[0, 1]),
  RX(0.5, wires=[0]),
  PauliRot(-0.6, XY, wires=[0, 1])]
  ```

  The same result can be obtained using :class:`~.TrotterProduct` as follows:

  ```pycon
  >>> decomp_ops = qml.adjoint(qml.TrotterProduct(H_flat, time=1.0, n=2)).decomposition()
  >>> [simp_op for op in decomp_ops for simp_op in map(qml.simplify, op.decomposition())]
  [RX(0.5, wires=[0]),
  PauliRot(-0.6, XY, wires=[0, 1]),
  RX(0.5, wires=[0]),
  PauliRot(-0.6, XY, wires=[0, 1])]
  ```

* The value ``None`` has been removed as a valid argument to the ``level`` parameter in the
  :func:`pennylane.workflow.get_transform_program`, :func:`pennylane.workflow.construct_batch`,
  :func:`pennylane.draw`, :func:`pennylane.draw_mpl`, and :func:`pennylane.specs` transforms.
  Please use ``level='device'`` instead to apply the transform at the device level.
  [(#8477)](https://github.com/PennyLaneAI/pennylane/pull/8477)

* Access to ``add_noise``, ``insert`` and noise mitigation transforms from the ``pennylane.transforms`` module is deprecated.
  Instead, these functions should be imported from the ``pennylane.noise`` module.
  [(#8477)](https://github.com/PennyLaneAI/pennylane/pull/8477)

* ``qml.qnn.cost.SquaredErrorLoss`` has been removed. Instead, this hybrid workflow can be accomplished
  with a function like ``loss = lambda *args: (circuit(*args) - target)**2``.
  [(#8477)](https://github.com/PennyLaneAI/pennylane/pull/8477)

* Some unnecessary methods of the ``qml.CircuitGraph`` class have been removed:
  [(#8477)](https://github.com/PennyLaneAI/pennylane/pull/8477)

  - ``print_contents`` in favor of ``print(obj)``
  - ``observables_in_order`` in favor of ``observables``
  - ``operations_in_order`` in favor of ``operations``
  - ``ancestors_in_order(obj)`` in favor of ``ancestors(obj, sort=True)``
  - ``descendants_in_order(obj)`` in favor of ``descendants(obj, sort=True)``

* ``pennylane.devices.DefaultExecutionConfig`` has been removed. Instead, use
  ``qml.devices.ExecutionConfig()`` to create a default execution configuration.
  [(#8470)](https://github.com/PennyLaneAI/pennylane/pull/8470)

* Specifying the ``work_wire_type`` argument in ``qml.ctrl`` and other controlled operators as ``"clean"`` or
  ``"dirty"`` is disallowed. Use ``"zeroed"`` to indicate that the work wires are initially in the :math:`|0\rangle`
  state, and ``"borrowed"`` to indicate that the work wires can be in any arbitrary state. In both cases, the
  work wires are assumed to be restored to their original state upon completing the decomposition.
  [(#8470)](https://github.com/PennyLaneAI/pennylane/pull/8470)

* `QuantumScript.shape` and `QuantumScript.numeric_type` are removed. The corresponding `MeasurementProcess`
  methods should be used instead.
  [(#8468)](https://github.com/PennyLaneAI/pennylane/pull/8468)

* `MeasurementProcess.expand` is removed.
  `qml.tape.QuantumScript(mp.obs.diagonalizing_gates(), [type(mp)(eigvals=mp.obs.eigvals(), wires=mp.obs.wires)])`
  can be used instead.
  [(#8468)](https://github.com/PennyLaneAI/pennylane/pull/8468)

* The `qml.QNode.add_transform` method is removed.
  Instead, please use `QNode.transform_program.push_back(transform_container=transform_container)`.
  [(#8468)](https://github.com/PennyLaneAI/pennylane/pull/8468)

<h3>Deprecations 👋</h3>

* `qml.measure`, `qml.measurements.MidMeasureMP`, `qml.measurements.MeasurementValue`,
  and `qml.measurements.get_mcm_predicates` are now located in `qml.ops.mid_measure`.
  `MidMeasureMP` is now renamed to `MidMeasure`.
  `qml.measurements.find_post_processed_mcms` is now `qml.devices.qubit.simulate._find_post_processed_mcms`,
  and is being made private, as it is an utility for tree-traversal.
  [(#8466)](https://github.com/PennyLaneAI/pennylane/pull/8466)

* The ``pennylane.operation.Operator.is_hermitian`` property has been deprecated and renamed
  to ``pennylane.operation.Operator.is_verified_hermitian`` as it better reflects the functionality of this property.
  The deprecated access through ``is_hermitian`` will be removed in PennyLane v0.45.
  Alternatively, consider using the ``pennylane.is_hermitian`` function instead as it provides a more reliable check for hermiticity.
  Please be aware that it comes with a higher computational cost.
  [(#8494)](https://github.com/PennyLaneAI/pennylane/pull/8494)

* Access to the follow functions and classes from the ``pennylane.resources`` module are deprecated. Instead, these functions must be imported from the ``pennylane.estimator`` module.
  [(#8484)](https://github.com/PennyLaneAI/pennylane/pull/8484)

    - ``qml.estimator.estimate_shots`` in favor of ``qml.resources.estimate_shots``
    - ``qml.estimator.estimate_error`` in favor of ``qml.resources.estimate_error``
    - ``qml.estimator.FirstQuantization`` in favor of ``qml.resources.FirstQuantization``
    - ``qml.estimator.DoubleFactorization`` in favor of ``qml.resources.DoubleFactorization``

* ``argnum`` has been renamed ``argnums`` for ``qml.grad``, ``qml.jacobian``, ``qml.jvp`` and ``qml.vjp``.
  [(#8496)](https://github.com/PennyLaneAI/pennylane/pull/8496)
  [(#8481)](https://github.com/PennyLaneAI/pennylane/pull/8481)

* The :func:`pennylane.devices.preprocess.mid_circuit_measurements` transform is deprecated. Instead,
  the device should determine which mcm method to use, and explicitly include :func:`~pennylane.transforms.dynamic_one_shot`
  or :func:`~pennylane.transforms.defer_measurements` in its preprocess transforms if necessary.
  [(#8467)](https://github.com/PennyLaneAI/pennylane/pull/8467)

<h3>Internal changes ⚙️</h3>

* The `grad` and `jacobian` primitives now store the function under `fn`. There is also now a single `jacobian_p`
  primitive for use in program capture.
  [(#8357)](https://github.com/PennyLaneAI/pennylane/pull/8357)

* Fix all NumPy 1.X `DeprecationWarnings` in our source code.
  [(#8497)](https://github.com/PennyLaneAI/pennylane/pull/8497)

* Update versions for `pylint`, `isort` and `black` in `format.yml`
  [(#8506)](https://github.com/PennyLaneAI/pennylane/pull/8506)

* Reclassifies `registers` as a tertiary module for use with tach.
  [(#8513)](https://github.com/PennyLaneAI/pennylane/pull/8513)

* A new `split_non_commuting_pass` compiler pass has been added to the xDSL transforms. This pass
  splits quantum functions that measure observables on the same wires into multiple function executions,
  where each execution measures observables on different wires (using the "wires" grouping strategy).
  The original function is replaced with calls to these generated functions, and the results are combined
  appropriately.
  [(#8531)](https://github.com/PennyLaneAI/pennylane/pull/8531)

* The experimental xDSL implementation of `diagonalize_measurements` has been updated to fix a bug
  that included the wrong SSA value for final qubit insertion and deallocation at the end of the
  circuit. A clear error is now also raised when there are observables with overlapping wires.
  [(#8383)](https://github.com/PennyLaneAI/pennylane/pull/8383)

* Add an `outline_state_evolution_pass` pass to the MBQC xDSL transform, which moves all
  quantum gate operations to a private callable.
  [(#8367)](https://github.com/PennyLaneAI/pennylane/pull/8367)

* The experimental xDSL implementation of `measurements_from_samples_pass` has been updated to support `shots` defined by an `arith.constant` operation.
  [(#8460)](https://github.com/PennyLaneAI/pennylane/pull/8460)

* The :class:`~pennylane.devices.LegacyDeviceFacade` is slightly refactored to implement `setup_execution_config` and `preprocess_transforms`
  separately as opposed to implementing a single `preprocess` method. Additionally, the `mid_circuit_measurements` transform has been removed
  from the preprocess transform program. Instead, the best mcm method is chosen in `setup_execution_config`. By default, the ``_capabilities``
  dictionary is queried for the ``"supports_mid_measure"`` property. If the underlying device defines a TOML file, the ``supported_mcm_methods``
  field in the TOML file is used as the source of truth.
  [(#8469)](https://github.com/PennyLaneAI/pennylane/pull/8469)
  [(#8486)](https://github.com/PennyLaneAI/pennylane/pull/8486)
  [(#8495)](https://github.com/PennyLaneAI/pennylane/pull/8495)

* The various private functions of the :class:`~pennylane.estimator.FirstQuantization` class have
  been modified to avoid using `numpy.matrix` as this function is deprecated.
  [(#8523)](https://github.com/PennyLaneAI/pennylane/pull/8523)

<<<<<<< HEAD
* The `ftqc` module now includes dummy transforms for several Catalyst/MLIR passes (`to-ppr`, `commute-ppr`, `merge-ppr-ppm`, `pprm-to-mbqc`
  and `reduce-t-depth`), to allow them to be captured as primitives in PLxPR and mapped to the MLIR passes in Catalyst. This enables using the passes with the unified compiler and program capture.
=======
* The `ftqc` module now includes dummy transforms for several Catalyst/MLIR passes (`to-ppr`, `commute-ppr`, `merge-ppr-ppm`,
  `decompose-clifford-ppr`, `decompose-non-clifford-ppr`, `ppr-to-ppm`, `ppr-to-mbqc` and `reduce-t-depth`), to allow them to
  be captured as primitives in PLxPR and mapped to the MLIR passes in Catalyst. This enables using the passes with the unified
  compiler and program capture.
>>>>>>> 9e54012b
  [(#8519)](https://github.com/PennyLaneAI/pennylane/pull/8519)
  [(#8544)](https://github.com/PennyLaneAI/pennylane/pull/8544)

* The decompositions for several templates have been updated to use
  :class:`~.ops.op_math.ChangeOpBasis`, which makes their decompositions more resource efficient
  by eliminating unnecessary controlled operations. The templates include :class:`~.PhaseAdder`,
  :class:`~.TemporaryAND`, :class:`~.QSVT`, and :class:`~.SelectPauliRot`.
  [(#8490)](https://github.com/PennyLaneAI/pennylane/pull/8490)

* Solovay-Kitaev decomposition using the :func:`~.clifford_t_decompostion` transform
  with ``method="sk"`` or directly via :func:`~.ops.sk_decomposition` now raises a more
  informative ``RuntimeError`` when used with JAX-JIT or :func:`~.qjit`.
  [(#8489)](https://github.com/PennyLaneAI/pennylane/pull/8489)

<h3>Documentation 📝</h3>

* The documentation of ``qml.transforms.rz_phase_gradient`` has been updated with respect to the
  sign convention of phase gradient states, how it prepares the phase gradient state in the code
  example, and the verification of the code example result.

* The code example in the documentation for ``qml.decomposition.register_resources`` has been
  updated to adhere to renamed keyword arguments and default behaviour of ``max_work_wires``.
  [(#8536)](https://github.com/PennyLaneAI/pennylane/pull/8536)

* The docstring for ``qml.device`` has been updated to include a section on custom decompositions,
  and a warning about the removal of the ``custom_decomps`` kwarg in v0.45. Additionally, the page
  :doc:`Building a plugin <../development/plugins>` now includes instructions on using
  the :func:`~pennylane.devices.preprocess.decompose` transform for device-level decompositions.
  The documentation for :doc:`Compiling circuits <../introduction/compiling_circuits>` has also been
  updated with a warning message about ``custom_decomps`` future removal.
  [(#8492)](https://github.com/PennyLaneAI/pennylane/pull/8492)
  [(#8564)](https://github.com/PennyLaneAI/pennylane/pull/8564)

A warning message has been added to :doc:`Building a plugin <../development/plugins>`
  docstring for ``qml.device`` has been updated to include a section on custom decompositions,
  and a warning about the removal of the ``custom_decomps`` kwarg in v0.44. Additionally, the page
  :doc:`Building a plugin <../development/plugins>` now includes instructions on using
  the :func:`~pennylane.devices.preprocess.decompose` transform for device-level decompositions.
  [(#8492)](https://github.com/PennyLaneAI/pennylane/pull/8492)

* Improves documentation in the transforms module and adds documentation testing for it.
  [(#8557)](https://github.com/PennyLaneAI/pennylane/pull/8557)

<h3>Bug fixes 🐛</h3>

* Add an exception to the warning for unsolved operators within the graph-based decomposition
  system if the unsolved operators are :class:`.allocation.Allocate` or :class:`.allocation.Deallocate`.
  [(#8553)](https://github.com/PennyLaneAI/pennylane/pull/8553)

* Fixes a bug in `clifford_t_decomposition` with `method="gridsynth"` and qjit, where using cached decomposition with the same parameter causes an error.
  [(#8535)](https://github.com/PennyLaneAI/pennylane/pull/8535)

* Fixes a bug in :class:`~.SemiAdder` where the results were incorrect when more ``work_wires`` than required were passed.
 [(#8423)](https://github.com/PennyLaneAI/pennylane/pull/8423)

* Fixes a bug in ``QubitUnitaryOp.__init__`` in the unified compiler module that prevented an
  instance from being constructed.
  [(#8456)](https://github.com/PennyLaneAI/pennylane/pull/8456)

* Fixes a bug where the deferred measurement method is used silently even if ``mcm_method="one-shot"`` is explicitly requested,
  when a device that extends the ``LegacyDevice`` does not declare support for mid-circuit measurements.
  [(#8486)](https://github.com/PennyLaneAI/pennylane/pull/8486)

* Fixes a bug where a `KeyError` is raised when querying the decomposition rule for an operator in the gate set from a :class:`~pennylane.decomposition.DecompGraphSolution`.
  [(#8526)](https://github.com/PennyLaneAI/pennylane/pull/8526)

* Fixes a bug where mid-circuit measurements were generating incomplete QASM.
  [(#8556)](https://github.com/PennyLaneAI/pennylane/pull/8556)

<h3>Contributors ✍️</h3>

This release contains contributions from (in alphabetical order):


Guillermo Alonso,
Utkarsh Azad,
Astral Cai,
Marcus Edwards,
Lillian Frederiksen,
Christina Lee,
Joseph Lee,
Gabriela Sanchez Diaz,
Mudit Pandey,
Shuli Shu,
Jay Soni,
nate stemen,
David Wierichs,
Hongsheng Zheng<|MERGE_RESOLUTION|>--- conflicted
+++ resolved
@@ -2,17 +2,15 @@
 
 <h3>New features since last release</h3>
 
-<<<<<<< HEAD
 * A compilation pass written with xDSL called `qml.compiler.python_compiler.transforms.ParitySynthPass`
   has been added for the experimental xDSL Python compiler integration. This pass resynthesizes
   subcircuits that form a phase polynomial (``CNOT`` and ``RZ`` gates), using ``ParitySynth`` by
   [Vandaele et al.](https://arxiv.org/abs/2104.00934)
   [(#8414)](https://github.com/PennyLaneAI/pennylane/pull/8414)
-=======
+
 * A new decomposition has been added for the Controlled :class:`~.SemiAdder`,
   which is efficient and skips controlling all gates in its decomposition.
   [(#8423)](https://github.com/PennyLaneAI/pennylane/pull/8423)
->>>>>>> 9e54012b
 
 * Added a :meth:`~pennylane.devices.DeviceCapabilities.gate_set` method to :class:`~pennylane.devices.DeviceCapabilities`
   that produces a set of gate names to be used as the target gate set in decompositions.
@@ -30,11 +28,11 @@
   [(#8516)](https://github.com/PennyLaneAI/pennylane/pull/8516)
   [(#8555)](https://github.com/PennyLaneAI/pennylane/pull/8555)
   [(#8558)](https://github.com/PennyLaneAI/pennylane/pull/8558)
-  [(#8538)](https://github.com/PennyLaneAI/pennylane/pull/8538)  
+  [(#8538)](https://github.com/PennyLaneAI/pennylane/pull/8538)
   [(#8534)](https://github.com/PennyLaneAI/pennylane/pull/8534)
   [(#8543)](https://github.com/PennyLaneAI/pennylane/pull/8543)
   [(#8554)](https://github.com/PennyLaneAI/pennylane/pull/8554)
-  
+
   - :class:`~.QSVT`
   - :class:`~.AmplitudeEmbedding`
   - :class:`~.AllSinglesDoubles`
@@ -56,7 +54,6 @@
   To obtain previous behaviour, disable it by setting ``recursive=False``.
   [(#8483)](https://github.com/PennyLaneAI/pennylane/pull/8483)
 
-<<<<<<< HEAD
 * The new graph based decompositions system enabled via :func:`~.decomposition.enable_graph` now supports the following
   additional templates.
   [(#8520)](https://github.com/PennyLaneAI/pennylane/pull/8520)
@@ -65,8 +62,6 @@
   - :class:`~.QSVT`
   - :class:`~.AmplitudeEmbedding`
 
-=======
->>>>>>> 9e54012b
 * `qml.grad` and `qml.jacobian` now lazily dispatch to catalyst and program
   capture, allowing for `qml.qjit(qml.grad(c))` and `qml.qjit(qml.jacobian(c))` to work.
   [(#8382)](https://github.com/PennyLaneAI/pennylane/pull/8382)
@@ -259,15 +254,10 @@
   been modified to avoid using `numpy.matrix` as this function is deprecated.
   [(#8523)](https://github.com/PennyLaneAI/pennylane/pull/8523)
 
-<<<<<<< HEAD
-* The `ftqc` module now includes dummy transforms for several Catalyst/MLIR passes (`to-ppr`, `commute-ppr`, `merge-ppr-ppm`, `pprm-to-mbqc`
-  and `reduce-t-depth`), to allow them to be captured as primitives in PLxPR and mapped to the MLIR passes in Catalyst. This enables using the passes with the unified compiler and program capture.
-=======
 * The `ftqc` module now includes dummy transforms for several Catalyst/MLIR passes (`to-ppr`, `commute-ppr`, `merge-ppr-ppm`,
   `decompose-clifford-ppr`, `decompose-non-clifford-ppr`, `ppr-to-ppm`, `ppr-to-mbqc` and `reduce-t-depth`), to allow them to
   be captured as primitives in PLxPR and mapped to the MLIR passes in Catalyst. This enables using the passes with the unified
   compiler and program capture.
->>>>>>> 9e54012b
   [(#8519)](https://github.com/PennyLaneAI/pennylane/pull/8519)
   [(#8544)](https://github.com/PennyLaneAI/pennylane/pull/8544)
 
