--- conflicted
+++ resolved
@@ -10,7 +10,6 @@
 
 <h3>Improvements</h3>
 
-<<<<<<< HEAD
 * The `coefficients` function and the `visualize` submodule of the `qml.fourier` module
   now allow assigning different degrees for different parameters of the input function.
   [#3005](https://github.com/PennyLaneAI/pennylane/pull/3005)
@@ -20,10 +19,9 @@
   parameter (i.e. `len(degree)==n_inputs`), resulting in a returned array with shape
   `(2*degrees[0]+1,..., 2*degrees[-1]+1)`.
   The functions in `qml.fourier.visualize` accordingly accept such arrays of coefficients.
-=======
+
 * `AdaptiveOptimizer` is updated to use non-default user-defined qnode arguments.
   [(#3765)](https://github.com/PennyLaneAI/pennylane/pull/3765)
->>>>>>> f57b85d9
 
 <h3>Breaking changes</h3>
 
@@ -37,11 +35,8 @@
 
 This release contains contributions from (in alphabetical order):
 
-<<<<<<< HEAD
-David Wierichs
-=======
 Utkarsh Azad
 Soran Jahangiri
 Matthew Silverman
 Jay Soni
->>>>>>> f57b85d9
+David Wierichs