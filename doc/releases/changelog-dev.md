--- conflicted
+++ resolved
@@ -165,17 +165,16 @@
   and the codecov check itself would never execute.
   [(#5101)](https://github.com/PennyLaneAI/pennylane/pull/5101)
 
-<<<<<<< HEAD
 * `qml.ctrl` called on operators with custom controlled versions will return instances
   of the custom class, and it will also flatten nested controlled operators to a single
   multi-controlled operation. For `PauliX`, `CNOT`, `Toffoli`, and `MultiControlledX`,
   calling `qml.ctrl` will always resolve to the best option in `CNOT`, `Toffoli`, or
   `MultiControlledX` depending on the number of control wires and control values.
   [(#5125)](https://github.com/PennyLaneAI/pennylane/pull/5125/)
-=======
+
 * `qml.Identity()` can be initialized without wires. Measuring it is currently not possible though.
   [(#5106)](https://github.com/PennyLaneAI/pennylane/pull/5106)
->>>>>>> 9555cdda
+
 
 <h4>Community contributions 🥳</h4>
 
