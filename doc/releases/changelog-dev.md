:orphan:

# Release 0.19.0-dev (development release)

<h3>New features since last release</h3>

* Support for differentiable execution of batches of circuits has been
  extended to the JAX interface for scalar functions, via the beta
  `pennylane.interfaces.batch` module.
  [(#1634)](https://github.com/PennyLaneAI/pennylane/pull/1634)

  For example using the `execute` function from the `pennylane.interfaces.batch` module:

  ```python
  from pennylane.interfaces.batch import execute

  def cost_fn(x):
      with qml.tape.JacobianTape() as tape1:
          qml.RX(x[0], wires=[0])
          qml.RY(x[1], wires=[1])
          qml.CNOT(wires=[0, 1])
          qml.var(qml.PauliZ(0) @ qml.PauliX(1))

      with qml.tape.JacobianTape() as tape2:
          qml.RX(x[0], wires=0)
          qml.RY(x[0], wires=1)
          qml.CNOT(wires=[0, 1])
          qml.probs(wires=1)

      result = execute(
        [tape1, tape2], dev,
        gradient_fn=qml.gradients.param_shift,
        interface="autograd"
      )
      return (result[0] + result[1][0, 0])[0]

  res = jax.grad(cost_fn)(params)
  ```

* The unitary matrix corresponding to a quantum circuit can now be created using the new
  `get_unitary_matrix()` transform.
  [(#1609)](https://github.com/PennyLaneAI/pennylane/pull/1609)

* Arbitrary two-qubit unitaries can now be decomposed into elementary gates. This
  functionality has been incorporated into the `qml.transforms.unitary_to_rot` transform, and is
  available separately as `qml.transforms.two_qubit_decomposition`.
  [(#1552)](https://github.com/PennyLaneAI/pennylane/pull/1552)

  As an example, consider the following randomly-generated matrix and circuit that uses it:

  ```python
  U = np.array([
      [-0.03053706-0.03662692j,  0.01313778+0.38162226j, 0.4101526 -0.81893687j, -0.03864617+0.10743148j],
      [-0.17171136-0.24851809j,  0.06046239+0.1929145j, -0.04813084-0.01748555j, -0.29544883-0.88202604j],
      [ 0.39634931-0.78959795j, -0.25521689-0.17045233j, -0.1391033 -0.09670952j, -0.25043606+0.18393466j],
      [ 0.29599198-0.19573188j,  0.55605806+0.64025769j, 0.06140516+0.35499559j,  0.02674726+0.1563311j ]
  ])

  dev = qml.device('default.qubit', wires=2)

  @qml.qnode(dev)
  @qml.transforms.unitary_to_rot
  def circuit(x, y):
      qml.RX(x, wires=0)
      qml.QubitUnitary(U, wires=[0, 1])
      qml.RY(y, wires=0)
      return qml.expval(qml.PauliZ(wires=0))
  ```

  If we run the circuit, we can see the new decomposition:

  ```pycon
  >>> circuit(0.3, 0.4)
  tensor(-0.70520073, requires_grad=True)
  >>> print(qml.draw(circuit)(0.3, 0.4))
  0: ──RX(0.3)─────────────────Rot(-3.5, 0.242, 0.86)──╭X──RZ(0.176)───╭C─────────────╭X──Rot(5.56, 0.321, -2.09)───RY(0.4)──┤ ⟨Z⟩
  1: ──Rot(-1.64, 2.69, 1.58)──────────────────────────╰C──RY(-0.883)──╰X──RY(-1.47)──╰C──Rot(-1.46, 0.337, 0.587)───────────┤
  ```

* The transform for the Jacobian of the classical preprocessing within a QNode,
  `qml.transforms.classical_jacobian`, now takes a keyword argument `argnum` to specify
  the QNode argument indices with respect to which the Jacobian is computed.
  [(#1645)](https://github.com/PennyLaneAI/pennylane/pull/1645)

  An example for the usage of ``argnum`` is

  ```python
  @qml.qnode(dev)
  def circuit(x, y, z):
      qml.RX(qml.math.sin(x), wires=0)
      qml.CNOT(wires=[0, 1])
      qml.RY(y ** 2, wires=1)
      qml.RZ(1 / z, wires=1)
      return qml.expval(qml.PauliZ(0))

  jac_fn = qml.transforms.classical_jacobian(circuit, argnum=[1, 2])
  ```

  The Jacobian can then be computed at specified parameters.

  ```pycon
  >>> x, y, z = np.array([0.1, -2.5, 0.71])
  >>> jac_fn(x, y, z)
  (array([-0., -5., -0.]), array([-0.        , -0.        , -1.98373339]))
  ```

  The returned arrays are the derivatives of the three parametrized gates in the circuit
  with respect to `y` and `z` respectively.

  There also are explicit tests for `classical_jacobian` now, which previously was tested
  implicitly via its use in the `metric_tensor` transform.

  For more usage details, please see the
  [classical Jacobian docstring](https://pennylane.readthedocs.io/en/latest/code/api/pennylane.transforms.classical_jacobian.html).

* Added a new operation `OrbitalRotation`, which implements the spin-adapted spatial orbital rotation gate.
  [(#1665)](https://github.com/PennyLaneAI/pennylane/pull/1665)

  An example circuit that uses `OrbitalRotation` operation is:

  ```python
  dev = qml.device('default.qubit', wires=4)
  @qml.qnode(dev)
  def circuit(phi):
      qml.BasisState(np.array([1, 1, 0, 0]), wires=[0, 1, 2, 3])
      qml.OrbitalRotation(phi, wires=[0, 1, 2, 3])
      return qml.state()
  ```

  If we run this circuit, we will get the following output

  ```pycon
  >>> circuit(0.1)
  array([ 0.        +0.j,  0.        +0.j,  0.        +0.j,
          0.00249792+0.j,  0.        +0.j,  0.        +0.j,
          -0.04991671+0.j,  0.        +0.j,  0.        +0.j,
          -0.04991671+0.j,  0.        +0.j,  0.        +0.j,
          0.99750208+0.j,  0.        +0.j,  0.        +0.j,
          0.        +0.j])
  ```

* A new, experimental QNode has been added, that adds support for batch execution of circuits,
  custom quantum gradient support, and arbitrary order derivatives. This QNode is available via
  `qml.beta.QNode`, and `@qml.beta.qnode`.
  [(#1642)](https://github.com/PennyLaneAI/pennylane/pull/1642)
  [(#1646)](https://github.com/PennyLaneAI/pennylane/pull/1646)
  [(#1651)](https://github.com/PennyLaneAI/pennylane/pull/1651)

  It differs from the standard QNode in several ways:

  - Custom gradient transforms can be specified as the differentiation method:

    ```python
    @qml.gradients.gradient_transform
    def my_gradient_transform(tape):
        ...
        return tapes, processing_fn

    @qml.beta.qnode(dev, diff_method=my_gradient_transform)
    def circuit():
    ```

  - Arbitrary :math:`n`-th order derivatives are supported on hardware using
    gradient transforms such as the parameter-shift rule. To specify that an :math:`n`-th
    order derivative of a QNode will be computed, the `max_diff` argument should be set.
    By default, this is set to 1 (first-order derivatives only).

  - Internally, if multiple circuits are generated for execution simultaneously, they
    will be packaged into a single job for execution on the device. This can lead to
    significant performance improvement when executing the QNode on remote
    quantum hardware.

  - When decomposing the circuit, the default decomposition strategy will prioritize
    decompositions that result in the smallest number of parametrized operations
    required to satisfy the differentiation method. Additional decompositions required
    to satisfy the native gate set of the quantum device will be performed later, by the
    device at execution time. While this may lead to a slight increase in classical processing,
    it significantly reduces the number of circuit evaluations needed to compute
    gradients of complex unitaries.

  In an upcoming release, this QNode will replace the existing one. If you come across any bugs
  while using this QNode, please let us know via a [bug
  report](https://github.com/PennyLaneAI/pennylane/issues/new?assignees=&labels=bug+%3Abug%3A&template=bug_report.yml&title=%5BBUG%5D)
  on our GitHub bug tracker.

  Currently, this beta QNode does not support the following features:

  - Non-mutability via the `mutable` keyword argument
  - Viewing specifications with `qml.specs`
  - The `reversible` QNode differentiation method
  - The ability to specify a `dtype` when using PyTorch and TensorFlow.

  It is also not tested with the `qml.qnn` module.

* Two new methods were added to the Device API, allowing PennyLane devices
  increased control over circuit decompositions.
  [(#1651)](https://github.com/PennyLaneAI/pennylane/pull/1651)

  - `Device.expand_fn(tape) -> tape`: expands a tape such that it is supported by the device. By
    default, performs the standard device-specific gate set decomposition done in the default
    QNode. Devices may overwrite this method in order to define their own decomposition logic.

    Note that the numerical result after applying this method should remain unchanged; PennyLane
    will assume that the expanded tape returns exactly the same value as the original tape when
    executed.

  - `Device.batch_transform(tape) -> (tapes, processing_fn)`: preprocesses the tape in the case
    where the device needs to generate multiple circuits to execute from the input circuit. The
    requirement of a post-processing function makes this distinct to the `expand_fn` method above.
    
    By default, this method applies the transform

    .. math:: \left\langle \sum_i c_i h_i\right\rangle -> \sum_i c_i \left\langle h_i \right\rangle

    if `expval(H)` is present on devices that do not natively support Hamiltonians with
    non-commuting terms.


<h3>Improvements</h3>

* The tests for qubit operations are split into multiple files.
  [(#1661)](https://github.com/PennyLaneAI/pennylane/pull/1661)

* The `qml.metric_tensor` transform has been improved with regards to
  both function and performance.
  [(#1638)](https://github.com/PennyLaneAI/pennylane/pull/1638)

  - If the underlying device supports batch execution of circuits, the quantum circuits required to
    compute the metric tensor elements will be automatically submitted as a batched job. This can
    lead to significant performance improvements for devices with a non-trivial job submission
    overhead.

  - Previously, the transform would only return the metric tensor with respect to gate arguments,
    and ignore any classical processing inside the QNode, even very trivial classical processing
    such as parameter permutation. The metric tensor now takes into account classical processing,
    and returns the metric tensor with respect to QNode arguments, not simply gate arguments:

    ```pycon
    >>> @qml.qnode(dev)
    ... def circuit(x):
    ...     qml.Hadamard(wires=1)
    ...     qml.RX(x[0], wires=0)
    ...     qml.CNOT(wires=[0, 1])
    ...     qml.RY(x[1] ** 2, wires=1)
    ...     qml.RY(x[1], wires=0)
    ...     return qml.expval(qml.PauliZ(0))
    >>> x = np.array([0.1, 0.2], requires_grad=True)
    >>> qml.metric_tensor(circuit)(x)
    array([[0.25      , 0.        ],
           [0.        , 0.28750832]])
    ```

    To revert to the previous behaviour of returning the metric tensor with respect to gate
    arguments, `qml.metric_tensor(qnode, hybrid=False)` can be passed.

    ```pycon
    >>> qml.metric_tensor(circuit, hybrid=False)(x)
    array([[0.25      , 0.        , 0.        ],
           [0.        , 0.25      , 0.        ],
           [0.        , 0.        , 0.24750832]])
    ```

* ``qml.circuit_drawer.CircuitDrawer`` can accept a string for the ``charset`` keyword, instead of a ``CharSet`` object.
  [(#1640)](https://github.com/PennyLaneAI/pennylane/pull/1640)

* Operations can now have gradient recipes that depend on the state of the operation.
  [(#1674)](https://github.com/PennyLaneAI/pennylane/pull/1674)

  For example, this allows for gradient recipes that are parameter dependent:

  ```python
  class RX(qml.RX):

      @property
      def grad_recipe(self):
          # The gradient is given by [f(2x) - f(0)] / (2 sin(x)), by subsituting
          # shift = x into the two term parameter-shift rule.
          x = self.data[0]
          c = 0.5 / np.sin(x)
          return ([[c, 0.0, 2 * x], [-c, 0.0, 0.0]],)
  ```

<h3>Breaking changes</h3>

- The `QNode.metric_tensor` method has been deprecated, and will be removed in an upcoming release.
  Please use the `qml.metric_tensor` transform instead.
  [(#1638)](https://github.com/PennyLaneAI/pennylane/pull/1638)

- The utility function `qml.math.requires_grad` now returns `True` when using Autograd
  if and only if the `requires_grad=True` attribute is set on the NumPy array. Previously,
  this function would return `True` for *all* NumPy arrays and Python floats, unless
  `requires_grad=False` was explicitly set.
  [(#1638)](https://github.com/PennyLaneAI/pennylane/pull/1638)

<h3>Deprecations</h3>

* The `init` module, which contains functions to generate random parameter tensors for 
  templates, is flagged for deprecation and will be removed in the next release cycle. 
  Instead, the templates' `shape` method can be used to get the desired shape of the tensor, 
  which can then be generated manually.
  [(#1689)](https://github.com/PennyLaneAI/pennylane/pull/1689)

<h3>Bug fixes</h3>

* Fix a bug where it was not possible to use `jax.jit` on a `QNode` when using `QubitStateVector`.
  [(#1683)](https://github.com/PennyLaneAI/pennylane/pull/1683)

* The device suite tests can now execute successfully if no shots configuration variable is given.
  [(#1641)](https://github.com/PennyLaneAI/pennylane/pull/1641)

* Fixes a bug where the `qml.gradients.param_shift` transform would raise an error while attempting
  to compute the variance of a QNode with ragged output.
  [(#1646)](https://github.com/PennyLaneAI/pennylane/pull/1646)

* Fixes a bug in `default.mixed`, to ensure that returned probabilities are always non-negative.
  [(#1680)](https://github.com/PennyLaneAI/pennylane/pull/1680)

<h3>Documentation</h3>

* Adds a link to https://pennylane.ai/qml/demonstrations.html in the navbar.
  [(#1624)](https://github.com/PennyLaneAI/pennylane/pull/1624)

<h3>Contributors</h3>

This release contains contributions from (in alphabetical order):

<<<<<<< HEAD
Utkarsh Azad, Olivia Di Matteo, Andrew Gardhouse, Josh Izaac, Christina Lee, Romain Moyard
=======
Utkarsh Azad, Olivia Di Matteo, Andrew Gardhouse, Josh Izaac, Christina Lee, Maria Schuld, 
>>>>>>> 4df8dc55
Ingrid Strandberg, Antal Száva, David Wierichs.<|MERGE_RESOLUTION|>--- conflicted
+++ resolved
@@ -324,9 +324,6 @@
 
 This release contains contributions from (in alphabetical order):
 
-<<<<<<< HEAD
-Utkarsh Azad, Olivia Di Matteo, Andrew Gardhouse, Josh Izaac, Christina Lee, Romain Moyard
-=======
-Utkarsh Azad, Olivia Di Matteo, Andrew Gardhouse, Josh Izaac, Christina Lee, Maria Schuld, 
->>>>>>> 4df8dc55
-Ingrid Strandberg, Antal Száva, David Wierichs.+
+Utkarsh Azad, Olivia Di Matteo, Andrew Gardhouse, Josh Izaac, Christina Lee, Romain Moyard,
+Maria Schuld, Ingrid Strandberg, Antal Száva, David Wierichs.