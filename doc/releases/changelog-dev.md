--- conflicted
+++ resolved
@@ -6,7 +6,6 @@
 
 <h3>Improvements 🛠</h3>
 
-<<<<<<< HEAD
 * `qml.StatePrep` now accepts sparse state vectors. Users can create `StatePrep` using `scipy.sparse.csr_matrix`. Note that non-zero `pad_with` is forbidden.
   [(#6863)](https://github.com/PennyLaneAI/pennylane/pull/6863)
 
@@ -21,7 +20,7 @@
          with 1 stored elements and shape (1, 4)>
     Coords        Values
     (0, 2)        (1+0j)
-=======
+
 * Python control flow (`if/else`, `for`, `while`) is now supported when program capture is enabled by setting 
   autograph=True` at the QNode level. 
   [(#6837)](https://github.com/PennyLaneAI/pennylane/pull/6837)
@@ -77,7 +76,6 @@
                   derivative_order=1,
                   mcm_config=MCMConfig(mcm_method=None, postselect_mode=None),
                   convert_to_numpy=True)
->>>>>>> 4e306059
   ```
 
 * The higher order primitives in program capture can now accept inputs with abstract shapes.
