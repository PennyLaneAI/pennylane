--- conflicted
+++ resolved
@@ -57,16 +57,15 @@
   attributes were modified.
   [#3292](https://github.com/PennyLaneAI/pennylane/pull/3292)
 
-<<<<<<< HEAD
 * An issue with `drain=False` in the adaptive optimizer is fixed. Before the fix, the operator pool
   needed to be re-constructed inside the optimization pool when `drain=False`. With the new fix, 
   this reconstruction is not needed.
   [#3361](https://github.com/PennyLaneAI/pennylane/pull/3361)
-=======
+
 * If the device originally has no shots but finite shots are dynamically specified, Hamiltonian
   expansion now occurs.
   [(#3369)](https://github.com/PennyLaneAI/pennylane/pull/3369)
->>>>>>> f1bf5441
+
 
 <h3>Contributors</h3>
 
