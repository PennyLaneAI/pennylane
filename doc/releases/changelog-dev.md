--- conflicted
+++ resolved
@@ -452,15 +452,12 @@
 
 <h3>Bug fixes</h3>
 
-<<<<<<< HEAD
 * Fixes a bug where the GPU cannot be used with `qml.qnn.TorchLayer`.
   [(#1705)](https://github.com/PennyLaneAI/pennylane/pull/1705)
 
-=======
 * Fix a bug where the devices cache the same result for different observables return types.
   [(#1719)](https://github.com/PennyLaneAI/pennylane/pull/1719)
-  
->>>>>>> e0dc0dc4
+
 * Fixed a bug of the default circuit drawer where having more measurements
   compared to the number of measurements on any wire raised a `KeyError`.
   [(#1702)](https://github.com/PennyLaneAI/pennylane/pull/1702)
