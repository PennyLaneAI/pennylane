:orphan:

# Release 0.41.0-dev (development release)

<h3>New features since last release</h3>

<h4>Resource-efficient decompositions 🔎</h4>

A new, experimental graph-based decomposition system is now available in PennyLane under the `qml.decomposition` 
module. 
[(#6950)](https://github.com/PennyLaneAI/pennylane/pull/6950)
[(#6952)](https://github.com/PennyLaneAI/pennylane/pull/6952)
[(#7045)](https://github.com/PennyLaneAI/pennylane/pull/7045)
[(#7058)](https://github.com/PennyLaneAI/pennylane/pull/7058)
[(#7064)](https://github.com/PennyLaneAI/pennylane/pull/7064)
[(#6951)](https://github.com/PennyLaneAI/pennylane/pull/6951)

PennyLane's new decomposition system offers a graph-based alternative to the current system, which provides 
better resource efficiency and versatility by traversing an internal graph structure that is weighted 
by the resources (e.g., gate counts) required to decompose down to a given set of gates. 

This new system is experimental and is disabled by default, but it can be enabled by adding `qml.decompositions.enable_graph()` 
to the top of your program. Conversely, `qml.decompositions.disable_graph` disables the new system from 
being active.

With `qml.decompositions.enable_graph()`, the following new features are available:

* Operators in PennyLane can now accommodate multiple decompositions, which can be queried with the 
  new `qml.list_decomps` function:

  ```pycon
  >>> import pennylane as qml
  >>> qml.decomposition.enable_graph()
  >>> qml.list_decomps(qml.CRX)
  [<pennylane.decomposition.decomposition_rule.DecompositionRule at 0x136da9de0>,
    <pennylane.decomposition.decomposition_rule.DecompositionRule at 0x136da9db0>,
    <pennylane.decomposition.decomposition_rule.DecompositionRule at 0x136da9f00>]
  >>> print(qml.draw(qml.list_decomps(qml.CRX)[0])(0.5, wires=[0, 1]))
  0: ───────────╭●────────────╭●─┤
  1: ──RX(0.25)─╰Z──RX(-0.25)─╰Z─┤
  ```

  When an operator within a circuit needs to be decomposed (e.g., when `qml.transforms.decompose` is 
  present), the chosen decomposition rule is that which leads to the most resource efficient set of 
  gates (i.e., the least amount of gates produced).

* New decomposition rules can be globally added to operators in PennyLane with the new `qml.add_decomps` 
  function. Creating a valid decomposition rule requires:

  * Defining quantum function that represents the decomposition.
  * Adding resource requirements (gate counts) to the above quantum function by decorating it with the 
    new `qml.register_resources` function, which requires a dictionary mapping operator types present 
    in the quantum function to their number of occurrences.

  ```python
  qml.decomposition.enable_graph()

  @qml.register_resources({qml.H: 2, qml.CZ: 1})
  def my_cnot(wires):
      qml.H(wires=wires[1])
      qml.CZ(wires=wires)
      qml.H(wires=wires[1])

  qml.add_decomps(qml.CNOT, my_cnot)
  ```

  This newly added rule for `qml.CNOT` can be verified as being available to use:

  ```pycon
  >>> my_new_rule = qml.list_decomps(qml.CNOT)[-1]
  >>> print(my_new_rule)
  @qml.register_resources({qml.H: 2, qml.CZ: 1})
  def my_cnot(wires):
      qml.H(wires=wires[1])
      qml.CZ(wires=wires)
      qml.H(wires=wires[1])
  ```

  Operators with dynamic resource requirements must be declared in a resource estimate using the new
  `qml.resource_rep` function. For each operator class, the set of parameters that affects the type 
  of gates and their number of occurrences in its decompositions is given by the `resource_keys` attribute.

  ```pycon
  >>> qml.MultiRZ.resource_keys
  {'num_wires'}
  ```

  The output of `resource_keys` indicates that custom decompositions for the operator should be registered 
  to a resource function (as opposed to a static dictionary) that accepts those exact arguments and 
  returns a dictionary. Consider this dummy example of a ficticious decomposition rule comprising three 
  `qml.MultiRZ` gates:

  ```python
  qml.decomposition.enable_graph()

  def resource_fn(num_wires):
      return {
          qml.resource_rep(qml.MultiRZ, num_wires=num_wires - 1): 1,
          qml.resource_rep(qml.MultiRZ, num_wires=3): 2
      }
  
  @qml.register_resources(resource_fn)
  def my_decomp(theta, wires):
      qml.MultiRZ(theta, wires=wires[:3])
      qml.MultiRZ(theta, wires=wires[1:])
      qml.MultiRZ(theta, wires=wires[:3])
  ```

  More information for defining complex decomposition rules can be found in the documentation for `qml.register_resources`.

* The `qml.transforms.decompose` transform works when the new decompositions system is enabled, and 
  offers the ability to inject new decomposition rules via two new keyword arguments:

  * `fixed_decomps`: decomposition rules provided to this keyword argument are guaranteed to be used 
    by the new system, bypassing all other decomposition rules that may exist for the relevant operators.
  * `alt_decomps`: decomposition rules provided to this keyword argument are alternative decomposition 
    rules that the new system may choose if they're the most resource efficient.
  [(#6966)](https://github.com/PennyLaneAI/pennylane/pull/6966)
  [(#7149)](https://github.com/PennyLaneAI/pennylane/pull/7149)
  [(#7184)](https://github.com/PennyLaneAI/pennylane/pull/7184)

  Each keyword argument must be assigned a dictionary that maps operator types to decomposition rules.
  Here is an example of both keyword arguments in use:

  ```python
  qml.decomposition.enable_graph()

  @qml.register_resources({qml.CNOT: 2, qml.RX: 1})
  def my_isingxx(phi, wires, **__):
      qml.CNOT(wires=wires)
      qml.RX(phi, wires=[wires[0]])
      qml.CNOT(wires=wires)

  @qml.register_resources({qml.H: 2, qml.CZ: 1})
  def my_cnot(wires, **__):
      qml.H(wires=wires[1])
      qml.CZ(wires=wires)
      qml.H(wires=wires[1])

  @partial(
      qml.transforms.decompose,
      gate_set={"RX", "RZ", "CZ", "GlobalPhase"},
      alt_decomps={qml.CNOT: my_cnot},
      fixed_decomps={qml.IsingXX: my_isingxx},
  )
  @qml.qnode(qml.device("default.qubit"))
  def circuit():
      qml.CNOT(wires=[0, 1])
      qml.IsingXX(0.5, wires=[0, 1])
      return qml.state()
  ```

  ```pycon
  >>> circuit()
  array([ 9.68912422e-01+2.66934210e-16j, -1.57009246e-16+3.14018492e-16j,
        8.83177008e-17-2.94392336e-17j,  5.44955495e-18-2.47403959e-01j])
  ```

  More details about using `fixed_decomps` and `alt_decomps` can be found in the usage details section
  in the `qml.transforms.decompose` documentation.

<h4>Capturing and Representing Hybrid Programs 📥</h4>

* Python control flow (`if/else`, `for`, `while`) is now supported when program capture is enabled by setting
  `autograph=True` at the QNode level.
  [(#6837)](https://github.com/PennyLaneAI/pennylane/pull/6837)

  ```python
  qml.capture.enable()
  dev = qml.device("default.qubit", wires=[0, 1, 2])

  @qml.qnode(dev, autograph=True)
  def circuit(num_loops: int):
      for i in range(num_loops):
          if i % 2 == 0:
              qml.H(i)
          else:
              qml.RX(1,i)
      return qml.state()
  ```

  ```pycon
  >>> print(qml.draw(circuit)(num_loops=3))
  0: ──H────────┤  State
  1: ──RX(1.00)─┤  State
  2: ──H────────┤  State
  >>> circuit(3)
  Array([0.43879125+0.j        , 0.43879125+0.j        ,
         0.        -0.23971277j, 0.        -0.23971277j,
         0.43879125+0.j        , 0.43879125+0.j        ,
         0.        -0.23971277j, 0.        -0.23971277j], dtype=complex64)
  ```

* Traditional tape transforms in PennyLane can be automatically converted to work with program capture enabled.
  [(#6922)](https://github.com/PennyLaneAI/pennylane/pull/6922)

  As an example, here is a custom tape transform, working with capture enabled, that shifts every `qml.RX` gate to the end of the circuit:

  ```python
  qml.capture.enable()

  @qml.transform
  def shift_rx_to_end(tape):
      """Transform that moves all RX gates to the end of the operations list."""
      new_ops, rxs = [], []

      for op in tape.operations:
          if isinstance(op, qml.RX):
              rxs.append(op)
          else:
                new_ops.append(op)

      operations = new_ops + rxs
      new_tape = tape.copy(operations=operations)
      return [new_tape], lambda res: res[0]
  ```

  A requirement for tape transforms to be compatible with program capture is to further decorate QNodes with the experimental
  `qml.capture.expand_plxpr_transforms` decorator.

  ```python
  @qml.capture.expand_plxpr_transforms
  @shift_rx_to_end
  @qml.qnode(qml.device("default.qubit", wires=1))
  def circuit():
      qml.RX(0.1, wires=0)
      qml.H(wires=0)
      return qml.state()
  ```

  ```pycon
  >>> print(qml.draw(circuit)())
  0: ──H──RX(0.10)─┤  State
  ```

  There are some exceptions to getting tape transforms to work with capture enabled:
  * Transforms that return multiple tapes cannot be converted.
  * Transforms that return non-trivial post-processing functions cannot be converted.
  * Transforms will fail to execute if the transformed quantum function or QNode contains:
    * `qml.cond` with dynamic parameters as predicates.
    * `qml.for_loop` with dynamic parameters for ``start``, ``stop``, or ``step``.
    * `qml.while_loop`.

* The sizes of dynamically shaped arrays can now be updated in a `while_loop` and `for_loop`
  when capture is enabled.
  [(#7084)](https://github.com/PennyLaneAI/pennylane/pull/7084)
  [(#7098)](https://github.com/PennyLaneAI/pennylane/pull/7098/)

* `qml.cond` can return arrays with dynamic shapes.
  [(#6888)](https://github.com/PennyLaneAI/pennylane/pull/6888/)
  [(#7080)](https://github.com/PennyLaneAI/pennylane/pull/7080)

* `cond`, `adjoint`, `ctrl`, and the `QNode` can now handle accepting dynamically
  shaped arrays with the abstract shape matching another argument.
  [(#7059)](https://github.com/PennyLaneAI/pennylane/pull/7059)

* A new `qml.capture.eval_jaxpr` function has been implemented. This is a variant of `jax.core.eval_jaxpr` that can handle the creation
  of arrays with dynamic shapes.
  [(#7052)](https://github.com/PennyLaneAI/pennylane/pull/7052)

* The `qml.transforms.single_qubit_fusion` quantum transform can now be applied with program capture enabled.
  [(#6945)](https://github.com/PennyLaneAI/pennylane/pull/6945)
  [(#7020)](https://github.com/PennyLaneAI/pennylane/pull/7020)

* The higher order primitives in program capture can now accept inputs with abstract shapes.
  [(#6786)](https://github.com/PennyLaneAI/pennylane/pull/6786)

* Execution interpreters and `qml.capture.eval_jaxpr` can now handle jax `pjit` primitives when dynamic shapes are being used.
  [(#7078)](https://github.com/PennyLaneAI/pennylane/pull/7078)
  [(#7117)](https://github.com/PennyLaneAI/pennylane/pull/7117)

* The `PlxprInterpreter` classes can now handle creating dynamic arrays via `jnp.ones`, `jnp.zeros`,
  `jnp.arange`, and `jnp.full`.
  [#6865)](https://github.com/PennyLaneAI/pennylane/pull/6865)

* Added class `qml.capture.transforms.CommuteControlledInterpreter` that moves commuting gates past control
  and target qubits of controlled operations when experimental program capture is enabled.
  It follows the same API as `qml.transforms.commute_controlled`.
  [(#6946)](https://github.com/PennyLaneAI/pennylane/pull/6946)

* `qml.QNode` can now cache plxpr. When executing a `QNode` for the first time, its plxpr representation will
  be cached based on the abstract evaluation of the arguments. Later executions that have arguments with the
  same shapes and data types will be able to use this cached plxpr instead of capturing the program again.
  [(#6923)](https://github.com/PennyLaneAI/pennylane/pull/6923)

* `qml.QNode` now accepts a `static_argnums` argument. This argument can be used to indicate any arguments that
  should be considered static when capturing the quantum program.
  [(#6923)](https://github.com/PennyLaneAI/pennylane/pull/6923)

* Autograph can now be used with custom operations defined outside of the pennylane namespace.
  [(#6931)](https://github.com/PennyLaneAI/pennylane/pull/6931)

* Device preprocessing is now being performed in the execution pipeline for program capture.
  [(#7057)](https://github.com/PennyLaneAI/pennylane/pull/7057)
  [(#7089)](https://github.com/PennyLaneAI/pennylane/pull/7089)
  [(#7131)](https://github.com/PennyLaneAI/pennylane/pull/7131)
  [(#7135)](https://github.com/PennyLaneAI/pennylane/pull/7135)

* Added a class `qml.capture.transforms.MergeRotationsInterpreter` that merges rotation operators
  following the same API as `qml.transforms.optimization.merge_rotations` when experimental program capture is enabled.
  [(#6957)](https://github.com/PennyLaneAI/pennylane/pull/6957)

* `qml.defer_measurements` can now be used with program capture enabled. Programs transformed by
  `qml.defer_measurements` can be executed on `default.qubit`.
  [(#6838)](https://github.com/PennyLaneAI/pennylane/pull/6838)
  [(#6937)](https://github.com/PennyLaneAI/pennylane/pull/6937)
  [(#6961)](https://github.com/PennyLaneAI/pennylane/pull/6961)

  Using `qml.defer_measurements` with program capture enables many new features, including:
  * Significantly richer variety of classical processing on mid-circuit measurement values.
  * Using mid-circuit measurement values as gate parameters.

  Functions such as the following can now be captured:

  ```python
  import jax.numpy as jnp

  qml.capture.enable()

  def f(x):
      m0 = qml.measure(0)
      m1 = qml.measure(0)
      a = jnp.sin(0.5 * jnp.pi * m0)
      phi = a - (m1 + 1) ** 4

      qml.s_prod(x, qml.RZ(phi, 0))

      return qml.expval(qml.Z(0))
  ```

* Added class `qml.capture.transforms.UnitaryToRotInterpreter` that decomposes `qml.QubitUnitary` operators
  following the same API as `qml.transforms.unitary_to_rot` when experimental program capture is enabled.
  [(#6916)](https://github.com/PennyLaneAI/pennylane/pull/6916)
  [(#6977)](https://github.com/PennyLaneAI/pennylane/pull/6977)

* Added a class `qml.capture.transforms.MergeAmplitudeEmbedding` that merges `qml.AmplitudeEmbedding` operators
  following the same API as `qml.transforms.merge_amplitude_embedding` when experimental program capture is enabled.
  [(#6925)](https://github.com/PennyLaneAI/pennylane/pull/6925)

* With program capture enabled, `QNode`'s can now be differentiated with `diff_method="finite-diff"`.
  [(#6853)](https://github.com/PennyLaneAI/pennylane/pull/6853)

* Device-provided derivatives are integrated into the program capture pipeline.
  `diff_method="adjoint"` can now be used with `default.qubit` when capture is enabled.
  [(#6875)](https://github.com/PennyLaneAI/pennylane/pull/6875)
  [(#7019)](https://github.com/PennyLaneAI/pennylane/pull/7019)

<h4>End-to-end Sparse Execution 🌌</h4>

* Added method `qml.math.sqrt_matrix_sparse` to compute the square root of a sparse Hermitian matrix.
  [(#6976)](https://github.com/PennyLaneAI/pennylane/pull/6976)

* `qml.BlockEncode` now accepts sparse input and outputs sparse matrices.
  [(#6963)](https://github.com/PennyLaneAI/pennylane/pull/6963)
  [(#7140)](https://github.com/PennyLaneAI/pennylane/pull/7140)

* `Operator.sparse_matrix` now supports `format` parameter to specify the returned scipy sparse matrix format,
  with the default being `'csr'`
  [(#6995)](https://github.com/PennyLaneAI/pennylane/pull/6995)

* Dispatch the linear algebra methods of `scipy` backend to `scipy.sparse.linalg` explicitly. Now `qml.math` can correctly
  handle sparse matrices.
  [(#6947)](https://github.com/PennyLaneAI/pennylane/pull/6947)

* `default.qubit` now supports the sparse matrices to be applied to the state vector. Specifically, `QubitUnitary` initialized with a sparse matrix can now be applied to the state vector in the `default.qubit` device.
  [(#6883)](https://github.com/PennyLaneAI/pennylane/pull/6883)
  [(#7139)](https://github.com/PennyLaneAI/pennylane/pull/7139)

* `Controlled` operators now have a full implementation of `sparse_matrix` that supports `wire_order` configuration.
  [(#6994)](https://github.com/PennyLaneAI/pennylane/pull/6994)

* `qml.SWAP` now has sparse representation.
  [(#6965)](https://github.com/PennyLaneAI/pennylane/pull/6965)

* `qml.QubitUnitary` now accepts sparse CSR matrices (from `scipy.sparse`). This allows efficient representation of large unitaries with mostly zero entries. Note that sparse unitaries are still in early development and may not support all features of their dense counterparts.
  [(#6889)](https://github.com/PennyLaneAI/pennylane/pull/6889)
  [(#6986)](https://github.com/PennyLaneAI/pennylane/pull/6986)
  [(#7143)](https://github.com/PennyLaneAI/pennylane/pull/7143)

  ```pycon
  >>> import numpy as np
  >>> import pennylane as qml
  >>> import scipy as sp
  >>> U_dense = np.eye(4)  # 2-wire identity
  >>> U_sparse = sp.sparse.csr_matrix(U_dense)
  >>> op = qml.QubitUnitary(U_sparse, wires=[0, 1])
  >>> print(op.sparse_matrix())
  <Compressed Sparse Row sparse matrix of dtype 'float64'
          with 4 stored elements and shape (4, 4)>
    Coords        Values
    (0, 0)        1.0
    (1, 1)        1.0
    (2, 2)        1.0
    (3, 3)        1.0
  >>> op.sparse_matrix().toarray()
  array([[1., 0., 0., 0.],
        [0., 1., 0., 0.],
        [0., 0., 1., 0.],
        [0., 0., 0., 1.]])
  ```

* `qml.StatePrep` now accepts sparse state vectors. Users can create `StatePrep` using `scipy.sparse.csr_matrix`. Note that non-zero `pad_with` is forbidden.
  [(#6863)](https://github.com/PennyLaneAI/pennylane/pull/6863)

  ```pycon
  >>> import scipy as sp
  >>> init_state = sp.sparse.csr_matrix([0, 0, 1, 0])
  >>> qsv_op = qml.StatePrep(init_state, wires=[1, 2])
  >>> wire_order = [0, 1, 2]
  >>> ket = qsv_op.state_vector(wire_order=wire_order)
  >>> print(ket)
  <Compressed Sparse Row sparse matrix of dtype 'float64'
         with 1 stored elements and shape (1, 8)>
    Coords        Values
    (0, 2)        1.0
  ```

<h4>QROM State Preparation 📖</h4>

* Added template `qml.QROMStatePreparation` that prepares arbitrary states using `qml.QROM`.
  [(#6974)](https://github.com/PennyLaneAI/pennylane/pull/6974)

<h4>Dynamical Lie Algebras 🕓</h4>

* Created a new `qml.liealg` module for Lie algebra functionality.

  `qml.liealg.cartan_decomp` allows to perform Cartan decompositions `g = k + m` using _involution_ functions that return a boolean value.
  A variety of typically encountered involution functions are included in the module, in particular the following:

  ```
  even_odd_involution
  concurrence_involution
  A
  AI
  AII
  AIII
  BD
  BDI
  DIII
  C
  CI
  CII
  ```

  ```pycon
  >>> g = qml.lie_closure([X(0) @ X(1), Y(0), Y(1)])
  >>> k, m = qml.liealg.cartan_decomp(g, qml.liealg.even_odd_involution)
  >>> g, k, m
  ([X(0) @ X(1), Y(0), Y(1), Z(0) @ X(1), X(0) @ Z(1), Z(0) @ Z(1)],
   [Y(0), Y(1)],
   [X(0) @ X(1), Z(0) @ X(1), X(0) @ Z(1), Z(0) @ Z(1)])
  ```

  The vertical subspace `k` and `m` fulfil the commutation relations `[k, m] ⊆ m`, `[k, k] ⊆ k` and `[m, m] ⊆ k` that make them a proper Cartan decomposition. These can be checked using the function `qml.liealg.check_cartan_decomp`.

  ```pycon
  >>> qml.liealg.check_cartan_decomp(k, m) # check Cartan commutation relations
  True
  ```

  `qml.liealg.horizontal_cartan_subalgebra` computes a horizontal Cartan subalgebra `a` of `m`.

  ```pycon
  >>> newg, k, mtilde, a, new_adj = qml.liealg.horizontal_cartan_subalgebra(k, m)
  ```

  `newg` is ordered such that the elements are `newg = k + mtilde + a`, where `mtilde` is the remainder of `m` without `a`. A Cartan subalgebra is an Abelian subalgebra of `m`, and we can confirm that indeed all elements in `a` are mutually commuting via `qml.liealg.check_abelian`.

  ```pycon
  >>> qml.liealg.check_abelian(a)
  True
  ```

  The following functions have also been added:
  * `qml.liealg.check_commutation_relation(A, B, C)` checks if all commutators between `A` and `B`
  map to a subspace of `C`, i.e. `[A, B] ⊆ C`.

  * `qml.liealg.adjvec_to_op` and `qml.liealg.op_to_adjvec` allow transforming operators within a Lie algebra to their adjoint vector representations and back.

  * `qml.liealg.change_basis_ad_rep` allows the transformation of an adjoint representation tensor according to a basis transformation on the underlying Lie algebra, without re-computing the representation.

  [(#6935)](https://github.com/PennyLaneAI/pennylane/pull/6935)
  [(#7026)](https://github.com/PennyLaneAI/pennylane/pull/7026)
  [(#7054)](https://github.com/PennyLaneAI/pennylane/pull/7054)
  [(#7129)](https://github.com/PennyLaneAI/pennylane/pull/7129)

* ``qml.lie_closure`` now accepts and outputs matrix inputs using the ``matrix`` keyword.
  Also added ``qml.pauli.trace_inner_product`` that can handle batches of dense matrices.
  [(#6811)](https://github.com/PennyLaneAI/pennylane/pull/6811)

* ``qml.structure_constants`` now accepts and outputs matrix inputs using the ``matrix`` keyword.
  [(#6861)](https://github.com/PennyLaneAI/pennylane/pull/6861)

<h4>Qualtran Integration 🔗</h4>

<h3>Improvements 🛠</h3>

  
<h4>QNode improvements</h4>

* `QNode` objects now have an `update` method that allows for re-configuring settings like `diff_method`, `mcm_method`, and more. This allows for easier on-the-fly adjustments to workflows. Any arguments not specified will retain their original value.
  [(#6803)](https://github.com/PennyLaneAI/pennylane/pull/6803)

  After constructing a `QNode`,

  ```python
  import pennylane as qml

  @qml.qnode(device=qml.device("default.qubit"))
  def circuit():
    qml.H(0)
    qml.CNOT([0,1])
    return qml.probs()
  ```

  its settings can be modified with `update`, which returns a new `QNode` object. Here is an example
  of updating a QNode's `diff_method`:

  ```pycon
  >>> print(circuit.diff_method)
  best
  >>> new_circuit = circuit.update(diff_method="parameter-shift")
  >>> print(new_circuit.diff_method)
  'parameter-shift'
  ```

* Added the `qml.workflow.construct_execution_config(qnode)(*args,**kwargs)` helper function.
  Users can now construct the execution configuration from a particular `QNode` instance.
  [(#6901)](https://github.com/PennyLaneAI/pennylane/pull/6901)

  ```python
  @qml.qnode(qml.device("default.qubit", wires=1))
  def circuit(x):
      qml.RX(x, 0)
      return qml.expval(qml.Z(0))
  ```

  ```pycon
  >>> config = qml.workflow.construct_execution_config(circuit)(1)
  >>> pprint.pprint(config)
  ExecutionConfig(grad_on_execution=False,
                  use_device_gradient=True,
                  use_device_jacobian_product=False,
                  gradient_method='backprop',
                  gradient_keyword_arguments={},
                  device_options={'max_workers': None,
                                  'prng_key': None,
                                  'rng': Generator(PCG64) at 0x15F6BB680},
                  interface=<Interface.NUMPY: 'numpy'>,
                  derivative_order=1,
                  mcm_config=MCMConfig(mcm_method=None, postselect_mode=None),
                  convert_to_numpy=True)
  ```

* The qnode primitive now stores the `ExecutionConfig` instead of `qnode_kwargs`.
  [(#6991)](https://github.com/PennyLaneAI/pennylane/pull/6991)

<h4>Decompositions</h4>

* The decomposition of a single qubit `qml.QubitUnitary` now includes the global phase.
  [(#7143)](https://github.com/PennyLaneAI/pennylane/pull/7143)
  
* The decompositions of `qml.SX`, `qml.X` and `qml.Y` use `qml.GlobalPhase` instead of `qml.PhaseShift`.
  [(#7073)](https://github.com/PennyLaneAI/pennylane/pull/7073)  

* Add a decomposition for multi-controlled global phases into a one-less-controlled phase shift.
  [(#6936)](https://github.com/PennyLaneAI/pennylane/pull/6936)

* `qml.ops.sk_decomposition` has been improved to produce less gates for certain edge cases. This greatly impacts
  the performance of `qml.clifford_t_decomposition`, which should now give less extraneous `qml.T` gates.
  [(#6855)](https://github.com/PennyLaneAI/pennylane/pull/6855)

* The template `MPSPrep` now has a gate decomposition. This enables its use with any device.
  The `right_canonicalize_mps` function has also been added to transform an MPS into its right-canonical form.
  [(#6896)](https://github.com/PennyLaneAI/pennylane/pull/6896)

* The `qml.clifford_t_decomposition` has been improved to use less gates when decomposing `qml.PhaseShift`.
  [(#6842)](https://github.com/PennyLaneAI/pennylane/pull/6842)

* An empty basis set in `qml.compile` is now recognized as valid, resulting in decomposition of all operators that can be decomposed.
  [(#6821)](https://github.com/PennyLaneAI/pennylane/pull/6821)

* The `assert_valid` method now validates that an operator's decomposition does not contain 
  the operator itself, instead of checking that it does not contain any operators of the same class as the operator.
  [(#7099)](https://github.com/PennyLaneAI/pennylane/pull/7099)

<h4>Better drawing functionality</h4>

* `qml.draw` and `qml.draw_mpl` can now reuse lines for different classical wires, saving whitespace without
  changing the represented circuit.
  [(#7163)](https://github.com/PennyLaneAI/pennylane/pull/7163)

* `PrepSelPrep` now has a concise representation when drawn with `qml.draw` or `qml.draw_mpl`.
  [(#7164)](https://github.com/PennyLaneAI/pennylane/pull/7164)

<h4>Gradients and differentiability</h4>

* `qml.gradients.hadamard_grad` can now differentiate anything with a generator, and can accept circuits with non-commuting measurements.
  [(#6928)](https://github.com/PennyLaneAI/pennylane/pull/6928)

* The coefficients of observables now have improved differentiability.
  [(#6598)](https://github.com/PennyLaneAI/pennylane/pull/6598)

* An informative error is raised when a `QNode` with `diff_method=None` is differentiated.
  [(#6770)](https://github.com/PennyLaneAI/pennylane/pull/6770)

* `qml.gradients.finite_diff_jvp` has been added to compute the jvp of an arbitrary numeric
  function.
  [(#6853)](https://github.com/PennyLaneAI/pennylane/pull/6853)

<h4>Device improvements</h4>

* Devices can now configure whether or not ML framework data is sent to them
  via an `ExecutionConfig.convert_to_numpy` parameter. End-to-end jitting on
  `default.qubit` is used if the user specified a `jax.random.PRNGKey` as a seed.
  [(#6899)](https://github.com/PennyLaneAI/pennylane/pull/6899)
  [(#6788)](https://github.com/PennyLaneAI/pennylane/pull/6788)
  [(#6869)](https://github.com/PennyLaneAI/pennylane/pull/6869)

* The `reference.qubit` device now enforces `sum(probs)==1` in `sample_state`.
  [(#7076)](https://github.com/PennyLaneAI/pennylane/pull/7076)

* The `default.mixed` device now adheres to the newer device API introduced in
  [v0.33](https://docs.pennylane.ai/en/stable/development/release_notes.html#release-0-33-0).
  This means that `default.mixed` now supports not having to specify the number of wires,
  more predictable behaviour with interfaces, support for `qml.Snapshot`, and more.
  [(#6684)](https://github.com/PennyLaneAI/pennylane/pull/6684)

* `null.qubit` can now execute jaxpr.
  [(#6924)](https://github.com/PennyLaneAI/pennylane/pull/6924)

<h4>Experimental FTQC module</h4>

* A template class, `qml.ftqc.GraphStatePrep`, is added for the Graph state construction.
  [(#6985)](https://github.com/PennyLaneAI/pennylane/pull/6985)
  [(#7092)](https://github.com/PennyLaneAI/pennylane/pull/7092)

* A new utility module `qml.ftqc.utils` is provided, with support for functionality such as dynamic qubit recycling.
  [(#7075)](https://github.com/PennyLaneAI/pennylane/pull/7075/)

* A new class, `qml.ftqc.QubitGraph`, is now available for representing a qubit memory-addressing
  model for mappings between logical and physical qubits. This representation allows for nesting of
  lower-level qubits with arbitrary depth to allow easy insertion of arbitrarily many levels of
  abstractions between logical qubits and physical qubits.
  [(#6962)](https://github.com/PennyLaneAI/pennylane/pull/6962)

* A `Lattice` class and a `generate_lattice` method is added to the `qml.ftqc` module. The `generate_lattice` method is to generate 1D, 2D, 3D grid graphs with the given geometric parameters.
  [(#6958)](https://github.com/PennyLaneAI/pennylane/pull/6958)

* Measurement functions `measure_x`, `measure_y` and `measure_arbitrary_basis` are added in the experimental `ftqc` module. These functions
  apply a mid-circuit measurement and return a `MeasurementValue`. They are analogous to `qml.measure` for
  the computational basis, but instead measure in the X-basis, Y-basis, or an arbitrary basis, respectively.
  Function `qml.ftqc.measure_z` is also added as an alias for `qml.measure`.
  [(#6953)](https://github.com/PennyLaneAI/pennylane/pull/6953)

* The function `cond_measure` is added to the experimental `ftqc` module to apply a mid-circuit 
  measurement with a measurement basis conditional on the function input.
  [(#7037)](https://github.com/PennyLaneAI/pennylane/pull/7037)

* A `ParametrizedMidMeasure` class is added to represent a mid-circuit measurement in an arbitrary
  measurement basis in the XY, YZ or ZX plane. Subclasses `XMidMeasureMP` and `YMidMeasureMP` represent
  X-basis and Y-basis measurements. These classes are part of the experimental `ftqc` module.
  [(#6938)](https://github.com/PennyLaneAI/pennylane/pull/6938)
  [(#6953)](https://github.com/PennyLaneAI/pennylane/pull/6953)

* A `diagonalize_mcms` transform is added that diagonalizes any `ParametrizedMidMeasure`, for devices
  that only natively support mid-circuit measurements in the computational basis.
  [(#6938)](https://github.com/PennyLaneAI/pennylane/pull/6938)
  [(#7037)](https://github.com/PennyLaneAI/pennylane/pull/7037)

<h4>Other improvements</h4>

<<<<<<< HEAD
* The `gates`, `qubits` and `lamb` attributes of `DoubleFactorization` and `FirstQuantization` have
  dedicated documentation.
  [(#7173)](https://github.com/PennyLaneAI/pennylane/pull/7173)
=======
* The qchem functions that accept a string input have been updated to consistently work with both
  lower-case and upper-case inputs.
  [(#7186)](https://github.com/PennyLaneAI/pennylane/pull/7186)
>>>>>>> def83fff

* `PSWAP.matrix()` and `PSWAP.eigvals()` now support parameter broadcasting.
  [(#7179)](https://github.com/PennyLaneAI/pennylane/pull/7179)

* `Device.eval_jaxpr` now accepts an `execution_config` keyword argument.
  [(#6991)](https://github.com/PennyLaneAI/pennylane/pull/6991)

* Add a `qml.capture.pause()` context manager for pausing program capture in an error-safe way.
  [(#6911)](https://github.com/PennyLaneAI/pennylane/pull/6911)

* The requested `diff_method` is now validated when program capture is enabled.
  [(#6852)](https://github.com/PennyLaneAI/pennylane/pull/6852)

* Add a `qml.capture.register_custom_staging_rule` for handling higher-order primitives
  that return new dynamically shaped arrays.
  [(#7086)](https://github.com/PennyLaneAI/pennylane/pull/7086)

* A new, experimental `Operator` method called `compute_qfunc_decomposition` has been added to represent decompositions with structure (e.g., control flow).
  This method is only used when capture is enabled with `qml.capture.enable()`.
  [(#6859)](https://github.com/PennyLaneAI/pennylane/pull/6859)
  [(#6881)](https://github.com/PennyLaneAI/pennylane/pull/6881)
  [(#7022)](https://github.com/PennyLaneAI/pennylane/pull/7022)
  [(#6917)](https://github.com/PennyLaneAI/pennylane/pull/6917)
  [(#7081)](https://github.com/PennyLaneAI/pennylane/pull/7081)

* Improves support when specifying wires as type `jax.numpy.ndarray` if program capture is enabled.
  [(#7108)](https://github.com/PennyLaneAI/pennylane/pull/7108)

* `merge_rotations` now correctly simplifies merged `qml.Rot` operators whose angles yield the identity operator.
  [(#7011)](https://github.com/PennyLaneAI/pennylane/pull/7011)

* The `qml.measurements.NullMeasurement` measurement process is added to allow for profiling problems
  without the overheads associated with performing measurements.
  [(#6989)](https://github.com/PennyLaneAI/pennylane/pull/6989)

* `pauli_rep` property is now accessible for `Adjoint` operator when there is a Pauli representation.
  [(#6871)](https://github.com/PennyLaneAI/pennylane/pull/6871)

* `qml.pauli.PauliVSpace` is now iterable.
  [(#7054)](https://github.com/PennyLaneAI/pennylane/pull/7054)

* `qml.qchem.taper` now handles wire ordering for the tapered observables more robustly.
  [(#6954)](https://github.com/PennyLaneAI/pennylane/pull/6954)

* A `RuntimeWarning` is now raised by `qml.QNode` and `qml.execute` if executing JAX workflows and the installed version of JAX
  is greater than `0.4.28`.
  [(#6864)](https://github.com/PennyLaneAI/pennylane/pull/6864)

* Bump `rng_salt` to `v0.40.0`.
  [(#6854)](https://github.com/PennyLaneAI/pennylane/pull/6854)

<h3>Labs: a place for unified and rapid prototyping of research software 🧪</h3>

* ``pennylane.labs.dla.lie_closure_dense`` is removed and integrated into ``qml.lie_closure`` using the new ``dense`` keyword.
  [(#6811)](https://github.com/PennyLaneAI/pennylane/pull/6811)

* ``pennylane.labs.dla.structure_constants_dense`` is removed and integrated into ``qml.structure_constants`` using the new ``matrix`` keyword.
  [(#6861)](https://github.com/PennyLaneAI/pennylane/pull/6861)

* ``ResourceOperator.resource_params`` is changed to a property.
  [(#6973)](https://github.com/PennyLaneAI/pennylane/pull/6973)

* Added ResourceOperator implementations for the ``ModExp``, ``PhaseAdder``, ``Multiplier``, ``ControlledSequence``, ``AmplitudeAmplification``, ``QROM``, ``SuperPosition``, ``MottonenStatePreparation``, ``StatePrep``, ``BasisState`` templates.
  [(#6638)](https://github.com/PennyLaneAI/pennylane/pull/6638)

* `pennylane.labs.khaneja_glaser_involution` is removed.
  `pennylane.labs.check_commutation` is moved to `qml.liealg.check_commutation_relation`.
  `pennylane.labs.check_cartan_decomp` is moved to `qml.liealg.check_cartan_decomp`.
  All involution functions are moved to `qml.liealg`.
  `pennylane.labs.adjvec_to_op` is moved to `qml.liealg.adjvec_to_op`.
  `pennylane.labs.op_to_adjvec` is moved to `qml.liealg.op_to_adjvec`.
  `pennylane.labs.change_basis_ad_rep` is moved to `qml.liealg.change_basis_ad_rep`.
  `pennylane.labs.cartan_subalgebra` is moved to `qml.liealg.horizontal_cartan_subalgebra`.
  [(#7026)](https://github.com/PennyLaneAI/pennylane/pull/7026)
  [(#7054)](https://github.com/PennyLaneAI/pennylane/pull/7054)

* Adding `HOState` and `VibronicHO` classes for representing harmonic oscillator states.
  [(#7035)](https://github.com/PennyLaneAI/pennylane/pull/7035)

* Adding base classes for Trotter error estimation on Realspace Hamiltonians: ``RealspaceOperator``, ``RealspaceSum``, ``RealspaceCoeffs``, and ``RealspaceMatrix``
  [(#7034)](https://github.com/PennyLaneAI/pennylane/pull/7034)

* Adding functions for Trotter error estimation and Hamiltonian fragment generation: ``trotter_error``, ``perturbation_error``, ``vibrational_fragments``, ``vibronic_fragments``, and ``generic_fragments``.
  [(#7036)](https://github.com/PennyLaneAI/pennylane/pull/7036)

  As an example we compute the peruturbation error of a vibrational Hamiltonian.
  First we generate random harmonic frequences and Taylor coefficients to iniitialize the vibrational Hamiltonian.

  ```pycon
  >>> from pennylane.labs.trotter_error import HOState, vibrational_fragments, perturbation_error
  >>> import numpy as np
  >>> n_modes = 2
  >>> r_state = np.random.RandomState(42)
  >>> freqs = r_state.random(n_modes)
  >>> taylor_coeffs = [
  >>>     np.array(0),
  >>>     r_state.random(size=(n_modes, )),
  >>>     r_state.random(size=(n_modes, n_modes)),
  >>>     r_state.random(size=(n_modes, n_modes, n_modes))
  >>> ]
  ```
    
  We call ``vibrational_fragments`` to get the harmonic and anharmonic fragments of the vibrational Hamiltonian.
  ```pycon
  >>> frags = vibrational_fragments(n_modes, freqs, taylor_coeffs)
  ```

  We build state vectors in the harmonic oscilator basis with the ``HOState`` class. 

  ```pycon
  >>> gridpoints = 5
  >>> state1 = HOState(n_modes, gridpoints, {(0, 0): 1})
  >>> state2 = HOState(n_modes, gridpoints, {(1, 1): 1})
  ```

  Finally, we compute the error by calling ``perturbation_error``.

  ```pycon
  >>> perturbation_error(frags, [state1, state2])
  [(-0.9189251160920879+0j), (-4.797716682426851+0j)]
  ```

<h3>Breaking changes 💔</h3>

* `num_diagonalizing_gates` is no longer accessible in `qml.specs` or `QuantumScript.specs`. The calculation of
  this quantity is extremely expensive, and the definition is ambiguous for non-commuting observables.
  [(#7047)](https://github.com/PennyLaneAI/pennylane/pull/7047)

* `qml.gradients.gradient_transform.choose_trainable_params` has been renamed to `choose_trainable_param_indices`
  to better reflect what it actually does.
  [(#6928)](https://github.com/PennyLaneAI/pennylane/pull/6928)

* `MultiControlledX` no longer accepts strings as control values.
  [(#6835)](https://github.com/PennyLaneAI/pennylane/pull/6835)

* The input argument `control_wires` of `MultiControlledX` has been removed.
  [(#6832)](https://github.com/PennyLaneAI/pennylane/pull/6832)
  [(#6862)](https://github.com/PennyLaneAI/pennylane/pull/6862)

* `qml.execute` now has a collection of keyword-only arguments.
  [(#6598)](https://github.com/PennyLaneAI/pennylane/pull/6598)

* The ``decomp_depth`` argument in :func:`~pennylane.transforms.set_decomposition` has been removed.
  [(#6824)](https://github.com/PennyLaneAI/pennylane/pull/6824)

* The ``max_expansion`` argument in :func:`~pennylane.devices.preprocess.decompose` has been removed.
  [(#6824)](https://github.com/PennyLaneAI/pennylane/pull/6824)

* The ``tape`` and ``qtape`` properties of ``QNode`` have been removed.
  Instead, use the ``qml.workflow.construct_tape`` function.
  [(#6825)](https://github.com/PennyLaneAI/pennylane/pull/6825)

* The ``gradient_fn`` keyword argument to ``qml.execute`` has been removed. Instead, it has been replaced with ``diff_method``.
  [(#6830)](https://github.com/PennyLaneAI/pennylane/pull/6830)
  
* The ``QNode.get_best_method`` and ``QNode.best_method_str`` methods have been removed.
  Instead, use the ``qml.workflow.get_best_diff_method`` function.
  [(#6823)](https://github.com/PennyLaneAI/pennylane/pull/6823)

* The `output_dim` property of `qml.tape.QuantumScript` has been removed. Instead, use method `shape` of `QuantumScript` or `MeasurementProcess` to get the same information.
  [(#6829)](https://github.com/PennyLaneAI/pennylane/pull/6829)

* Removed method `qsvt_legacy` along with its private helper `_qsp_to_qsvt`
  [(#6827)](https://github.com/PennyLaneAI/pennylane/pull/6827)

<h3>Deprecations 👋</h3>

* The `KerasLayer` in `qml.qnn.keras` is deprecated because Keras 2 is no longer actively maintained.  Please consider using a different machine learning framework instead of `TensorFlow/Keras 2`.
  [(#7097)](https://github.com/PennyLaneAI/pennylane/pull/7097)

* Specifying `pipeline=None` with `qml.compile` is now deprecated. A sequence of
  transforms should always be specified.
  [(#7004)](https://github.com/PennyLaneAI/pennylane/pull/7004)

* The ``ControlledQubitUnitary`` will stop accepting `QubitUnitary` objects as arguments as its ``base``. Instead, use ``qml.ctrl`` to construct a controlled `QubitUnitary`.
  A folllow-on PR fixed accidental double-queuing when using `qml.ctrl` with `QubitUnitary`.
  [(#6840)](https://github.com/PennyLaneAI/pennylane/pull/6840)
  [(#6926)](https://github.com/PennyLaneAI/pennylane/pull/6926)

* The `control_wires` argument in `qml.ControlledQubitUnitary` has been deprecated.
  Instead, use the `wires` argument as the second positional argument.
  [(#6839)](https://github.com/PennyLaneAI/pennylane/pull/6839)

* The `mcm_method` keyword in `qml.execute` has been deprecated.
  Instead, use the ``mcm_method`` and ``postselect_mode`` arguments.
  [(#6807)](https://github.com/PennyLaneAI/pennylane/pull/6807)

* Specifying gradient keyword arguments as any additional keyword argument to the qnode is deprecated
  and will be removed in v0.42.  The gradient keyword arguments should be passed to the new
  keyword argument `gradient_kwargs` via an explicit dictionary. This change will improve qnode argument
  validation.
  [(#6828)](https://github.com/PennyLaneAI/pennylane/pull/6828)

* The `qml.gradients.hamiltonian_grad` function has been deprecated.
  This gradient recipe is not required with the new operator arithmetic system.
  [(#6849)](https://github.com/PennyLaneAI/pennylane/pull/6849)

* The ``inner_transform_program`` and ``config`` keyword arguments in ``qml.execute`` have been deprecated.
  If more detailed control over the execution is required, use ``qml.workflow.run`` with these arguments instead.
  [(#6822)](https://github.com/PennyLaneAI/pennylane/pull/6822)
  [(#6879)](https://github.com/PennyLaneAI/pennylane/pull/6879)

* The property `MeasurementProcess.return_type` has been deprecated.
  If observable type checking is needed, please use direct `isinstance`; if other text information is needed, please use class name, or another internal temporary private member `_shortname`.
  [(#6841)](https://github.com/PennyLaneAI/pennylane/pull/6841)
  [(#6906)](https://github.com/PennyLaneAI/pennylane/pull/6906)
  [(#6910)](https://github.com/PennyLaneAI/pennylane/pull/6910)

* Pauli module level imports of ``lie_closure``, ``structure_constants`` and ``center`` are deprecated, as functionality is moved to new ``liealg`` module.
  [(#6935)](https://github.com/PennyLaneAI/pennylane/pull/6935)

<h3>Internal changes ⚙️</h3>

* Clean up logic in `qml.drawer.tape_text`
  [(#7133)](https://github.com/PennyLaneAI/pennylane/pull/7133)

* Add intermediate caching to `null.qubit` zero value generation to improve memory consumption for larger workloads.
  [(#7155)](https://github.com/PennyLaneAI/pennylane/pull/7155)

* All use of `ABC` for intermediate variables will be renamed to preserve the label for the Python abstract base class `abc.ABC`.
  [(#7156)](https://github.com/PennyLaneAI/pennylane/pull/7156)

* The error message when device wires are not specified when program capture is enabled is more clear.
  [(#7130)](https://github.com/PennyLaneAI/pennylane/pull/7130)

* Clean up logic in `_capture_qnode.py`.
  [(#7115)](https://github.com/PennyLaneAI/pennylane/pull/7115)

* The test for `qml.math.quantum._denman_beavers_iterations` has been improved such that tested random matrices are guaranteed positive.
  [(#7071)](https://github.com/PennyLaneAI/pennylane/pull/7071)

* Replace `matrix_power` dispatch for `scipy` interface with an in-place implementation.
  [(#7055)](https://github.com/PennyLaneAI/pennylane/pull/7055)

* Add support to `CollectOpsandMeas` for handling `qnode` primitives.
  [(#6922)](https://github.com/PennyLaneAI/pennylane/pull/6922)

* Change some `scipy` imports from submodules to whole module to reduce memory footprint of importing pennylane.
  [(#7040)](https://github.com/PennyLaneAI/pennylane/pull/7040)

* Add `NotImplementedError`s for `grad` and `jacobian` in `CollectOpsandMeas`.
  [(#7041)](https://github.com/PennyLaneAI/pennylane/pull/7041)

* Quantum transform interpreters now perform argument validation and will no longer
  check if the equation in the `jaxpr` is a transform primitive.
  [(#7023)](https://github.com/PennyLaneAI/pennylane/pull/7023)

* `qml.for_loop` and `qml.while_loop` have been moved from the `compiler` module
  to a new `control_flow` module.
  [(#7017)](https://github.com/PennyLaneAI/pennylane/pull/7017)

* `qml.capture.run_autograph` is now idempotent.
  This means `run_autograph(fn) = run_autograph(run_autograph(fn))`.
  [(#7001)](https://github.com/PennyLaneAI/pennylane/pull/7001)

* Minor changes to `DQInterpreter` for speedups with program capture execution.
  [(#6984)](https://github.com/PennyLaneAI/pennylane/pull/6984)

* Globally silences `no-member` pylint issues from jax.
  [(#6987)](https://github.com/PennyLaneAI/pennylane/pull/6987)

* Fix `pylint=3.3.4` errors in source code.
  [(#6980)](https://github.com/PennyLaneAI/pennylane/pull/6980)
  [(#6988)](https://github.com/PennyLaneAI/pennylane/pull/6988)

* Remove `QNode.get_gradient_fn` from source code.
  [(#6898)](https://github.com/PennyLaneAI/pennylane/pull/6898)
  
* The source code has been updated use black 25.1.0.
  [(#6897)](https://github.com/PennyLaneAI/pennylane/pull/6897)

* Improved the `InterfaceEnum` object to prevent direct comparisons to `str` objects.
  [(#6877)](https://github.com/PennyLaneAI/pennylane/pull/6877)

* Added a `QmlPrimitive` class that inherits `jax.core.Primitive` to a new `qml.capture.custom_primitives` module.
  This class contains a `prim_type` property so that we can differentiate between different sets of PennyLane primitives.
  Consequently, `QmlPrimitive` is now used to define all PennyLane primitives.
  [(#6847)](https://github.com/PennyLaneAI/pennylane/pull/6847)

* The `RiemannianGradientOptimizer` has been updated to take advantage of newer features.
  [(#6882)](https://github.com/PennyLaneAI/pennylane/pull/6882)

* Use `keep_intermediate=True` flag to keep Catalyst's IR when testing.
  Also use a different way of testing to see if something was compiled.
  [(#6990)](https://github.com/PennyLaneAI/pennylane/pull/6990)

<h3>Documentation 📝</h3>

* Typos were fixed in the docstring for `qml.QubitUnitary`.
  [(#7187)](https://github.com/PennyLaneAI/pennylane/pull/7187)

* The docstring for `qml.prod` has been updated to explain that the order of the output may seem reversed but it is correct.
  [(#7083)](https://github.com/PennyLaneAI/pennylane/pull/7083)

* The code example in the docstring for `qml.PauliSentence` now properly copy-pastes.
  [(#6949)](https://github.com/PennyLaneAI/pennylane/pull/6949)

* The docstrings for `qml.unary_mapping`, `qml.binary_mapping`, `qml.christiansen_mapping`,
  `qml.qchem.localize_normal_modes`, and `qml.qchem.VibrationalPES` have been updated to include better
  code examples.
  [(#6717)](https://github.com/PennyLaneAI/pennylane/pull/6717)

* The docstrings for `qml.qchem.localize_normal_modes` and `qml.qchem.VibrationalPES` have been updated to include
  examples that can be copied.
  [(#6834)](https://github.com/PennyLaneAI/pennylane/pull/6834)

* Fixed a typo in the code example for `qml.labs.dla.lie_closure_dense`.
  [(#6858)](https://github.com/PennyLaneAI/pennylane/pull/6858)

* The code example in the docstring for `qml.BasisRotation` was corrected by including `wire_order` in the
  call to `qml.matrix`.
  [(#6891)](https://github.com/PennyLaneAI/pennylane/pull/6891)

* The docstring of `qml.noise.meas_eq` has been updated to make its functionality clearer.
  [(#6920)](https://github.com/PennyLaneAI/pennylane/pull/6920)

* The docstring for `qml.devices.default_tensor.DefaultTensor` has been updated to clarify differentiation support.
  [(#7150)](https://github.com/PennyLaneAI/pennylane/pull/7150)

<h3>Bug fixes 🐛</h3>

* PennyLane is now compatible with `pyzx 0.9`.
  [(#7188)](https://github.com/PennyLaneAI/pennylane/pull/7188)

* Fix a bug when `qml.matrix` is applied on a sparse operator, which caused the output to have unnecessary epsilon inaccuracy.
  [(#7147)](https://github.com/PennyLaneAI/pennylane/pull/7147)
  [(#7182)](https://github.com/PennyLaneAI/pennylane/pull/7182)


* Revert [(#6933)](https://github.com/PennyLaneAI/pennylane/pull/6933) to remove non-negligible performance impact due to wire flattening.
  [(#7136)](https://github.com/PennyLaneAI/pennylane/pull/7136)

* Fixes a bug that caused the output of `qml.fourier.qnode_spectrum()` to
  differ depending if equivalent gate generators are defined using
  different PennyLane operators. This was resolved by updating
  `qml.operation.gen_is_multi_term_hamiltonian` to work with more complicated generators.
  [(#7121)])(https://github.com/PennyLaneAI/pennylane/pull/7121)

* Modulo operator calls on MCMs now correctly offload to the autoray-backed `qml.math.mod` dispatch.
  [(#7085)](https://github.com/PennyLaneAI/pennylane/pull/7085)

* Dynamic one-shot workloads are now faster for `null.qubit`.
  Removed a redundant `functools.lru_cache` call that was capturing all `SampleMP` objects in a workload.
  [(#7077)](https://github.com/PennyLaneAI/pennylane/pull/7077)

* `qml.transforms.single_qubit_fusion` and `qml.transforms.cancel_inverses` now correctly handle mid-circuit measurements
  when experimental program capture is enabled.
  [(#7020)](https://github.com/PennyLaneAI/pennylane/pull/7020)

* `qml.math.get_interface` now correctly extracts the `"scipy"` interface if provided a list/array
  of sparse matrices.
  [(#7015)](https://github.com/PennyLaneAI/pennylane/pull/7015)

* `qml.ops.Controlled.has_sparse_matrix` now provides the correct information
  by checking if the target operator has a sparse or dense matrix defined.
  [(#7025)](https://github.com/PennyLaneAI/pennylane/pull/7025)

* `qml.capture.PlxprInterpreter` now flattens pytree arguments before evaluation.
  [(#6975)](https://github.com/PennyLaneAI/pennylane/pull/6975)

* `qml.GlobalPhase.sparse_matrix` now correctly returns a sparse matrix of the same shape as `matrix`.
  [(#6940)](https://github.com/PennyLaneAI/pennylane/pull/6940)

* `qml.expval` no longer silently casts to a real number when observable coefficients are imaginary.
  [(#6939)](https://github.com/PennyLaneAI/pennylane/pull/6939)

* Fixed `qml.wires.Wires` initialization to disallow `Wires` objects as wires labels.
  Now, `Wires` is idempotent, e.g. `Wires([Wires([0]), Wires([1])])==Wires([0, 1])`.
  [(#6933)](https://github.com/PennyLaneAI/pennylane/pull/6933)

* `qml.capture.PlxprInterpreter` now correctly handles propagation of constants when interpreting higher-order primitives
  [(#6913)](https://github.com/PennyLaneAI/pennylane/pull/6913)

* `qml.capture.PlxprInterpreter` now uses `Primitive.get_bind_params` to resolve primitive calling signatures before binding
  primitives.
  [(#6913)](https://github.com/PennyLaneAI/pennylane/pull/6913)

* The interface is now detected from the data in the circuit, not the arguments to the `QNode`. This allows
  interface data to be strictly passed as closure variables and still be detected.
  [(#6892)](https://github.com/PennyLaneAI/pennylane/pull/6892)

* `BasisState` now casts its input to integers.
  [(#6844)](https://github.com/PennyLaneAI/pennylane/pull/6844)

* The `workflow.contstruct_batch` and `workflow.construct_tape` functions now correctly reflect the `mcm_method`
  passed to the `QNode`, instead of assuming the method is always `deferred`.
  [(#6903)](https://github.com/PennyLaneAI/pennylane/pull/6903)

* The `poly_to_angles` function has been improved to correctly work with different interfaces and
  no longer manipulate the input angles tensor internally.
  [(#6979)](https://github.com/PennyLaneAI/pennylane/pull/6979)

* The `QROM` template is upgraded to decompose more efficiently when `work_wires` are not used.
  [#6967)](https://github.com/PennyLaneAI/pennylane/pull/6967)

* Applying mid-circuit measurements inside `qml.cond` is not supported, and previously resulted in 
  unclear error messages or incorrect results. It is now explicitly not allowed, and raises an error when 
  calling the function returned by `qml.cond`.
  [(#7027)](https://github.com/PennyLaneAI/pennylane/pull/7027)  
  [(#7051)](https://github.com/PennyLaneAI/pennylane/pull/7051)

* `qml.qchem.givens_decomposition` no longer raises a `RuntimeWarning` when the input is a zero matrix.
  [#7053)](https://github.com/PennyLaneAI/pennylane/pull/7053)

* Comparing an adjoint of an `Observable` with another `Operation` using `qml.equal` no longer incorrectly 
  skips the check ensuring that the operator types match.
  [(#7107)](https://github.com/PennyLaneAI/pennylane/pull/7107)

* Downloading specific attributes of datasets in the `'other'` category via `qml.data.load` no longer fails.
  [(7144)](https://github.com/PennyLaneAI/pennylane/pull/7144)

<h3>Contributors ✍️</h3>

This release contains contributions from (in alphabetical order):

Guillermo Alonso,
Daniela Angulo,
Ali Asadi,
Utkarsh Azad,
Astral Cai,
Joey Carter,
Henry Chang,
Yushao Chen,
Isaac De Vlugt,
Diksha Dhawan,
Lillian M.A. Frederiksen,
Pietropaolo Frisoni,
Marcus Gisslén,
Diego Guala,
Austin Huang,
Soran Jahangiri,
Korbinian Kottmann,
Christina Lee,
Joseph Lee,
Anton Naim Ibrahim,
Lee J. O'Riordan,
Mudit Pandey,
Andrija Paurevic,
Shuli Shu,
David Wierichs<|MERGE_RESOLUTION|>--- conflicted
+++ resolved
@@ -670,15 +670,13 @@
 
 <h4>Other improvements</h4>
 
-<<<<<<< HEAD
 * The `gates`, `qubits` and `lamb` attributes of `DoubleFactorization` and `FirstQuantization` have
   dedicated documentation.
   [(#7173)](https://github.com/PennyLaneAI/pennylane/pull/7173)
-=======
+
 * The qchem functions that accept a string input have been updated to consistently work with both
   lower-case and upper-case inputs.
   [(#7186)](https://github.com/PennyLaneAI/pennylane/pull/7186)
->>>>>>> def83fff
 
 * `PSWAP.matrix()` and `PSWAP.eigvals()` now support parameter broadcasting.
   [(#7179)](https://github.com/PennyLaneAI/pennylane/pull/7179)
