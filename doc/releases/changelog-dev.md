--- conflicted
+++ resolved
@@ -418,13 +418,6 @@
 <h3>Contributors ✍️</h3>
 
 This release contains contributions from (in alphabetical order):
-<<<<<<< HEAD
-Tarun Kumar Allamsetty,
-Gabriel Bottrill,
-Ahmed Darwish,
-Isaac De Vlugt,
-Lillian M. A. Frederiksen,
-=======
 
 Tarun Kumar Allamsetty,
 Guillermo Alonso-Linaje,
@@ -435,7 +428,6 @@
 Ahmed Darwish,
 Isaac De Vlugt,
 Diksha Dhawan,
->>>>>>> eb5c1926
 Pietropaolo Frisoni,
 Emiliano Godinez,
 Austin Huang,
