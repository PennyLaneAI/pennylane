--- conflicted
+++ resolved
@@ -69,7 +69,11 @@
   values that are no longer needed.
   [(#5047)](https://github.com/PennyLaneAI/pennylane/pull/5047)
 
-<<<<<<< HEAD
+* Calling `qml.matrix` without providing a `wire_order` on objects where the wire order could be
+  ambiguous now raises a warning. In the future, the `wire_order` argument will be required in
+  these cases.
+  [(#5039)](https://github.com/PennyLaneAI/pennylane/pull/5039)
+
 * `qml.pauli.pauli_mult` and `qml.pauli.pauli_mult_with_phase` are now deprecated. Instead, you
   should use `qml.simplify(qml.prod(pauli_1, pauli_2))` to get the reduced operator.
   [(#5057)](https://github.com/PennyLaneAI/pennylane/pull/5057)
@@ -78,12 +82,6 @@
   `pauli` module have been deprecated, as they are no longer used anywhere and the same
   functionality can be achieved using newer features in the `pauli` module.
   [(#5057)](https://github.com/PennyLaneAI/pennylane/pull/5057)
-=======
-* Calling `qml.matrix` without providing a `wire_order` on objects where the wire order could be
-  ambiguous now raises a warning. In the future, the `wire_order` argument will be required in
-  these cases.
-  [(#5039)](https://github.com/PennyLaneAI/pennylane/pull/5039)
->>>>>>> e42edb39
 
 <h3>Documentation 📝</h3>
 
