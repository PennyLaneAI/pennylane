:orphan:

# Release 0.27.0-dev (development release)

<h3>New features since last release</h3>

* The `qml.qchem.basis_rotation` function is added to the `qchem` module. This function returns
  grouped coefficients, grouped observables and basis rotation transformation matrices needed to
  construct a qubit Hamiltonian in the rotated basis of molecular orbitals. In this basis, the
  one-electron integral matrix and the symmetric matrices obtained from factorizing the two-electron
  integrals tensor are diagonal.
  ([#3011](https://github.com/PennyLaneAI/pennylane/pull/3011))

* Added the `qml.GellMann` qutrit observable, which is the ternary generalization of the Pauli observables. Users must include an index as a
keyword argument when using `GellMann`, which determines which of the 8 Gell-Mann matrices is used as the observable.
  ([#3035](https://github.com/PennyLaneAI/pennylane/pull/3035))

* `qml.qchem.taper_operation` tapers any gate operation according to the `Z2`
  symmetries of the Hamiltonian.
  [(#3002)](https://github.com/PennyLaneAI/pennylane/pull/3002)

  ```pycon
    >>> symbols = ['He', 'H']
    >>> geometry =  np.array([[0.0, 0.0, 0.0], [0.0, 0.0, 1.4589]])
    >>> mol = qchem.Molecule(symbols, geometry, charge=1)
    >>> H, n_qubits = qchem.molecular_hamiltonian(symbols, geometry)
    >>> generators = qchem.symmetry_generators(H)
    >>> paulixops = qchem.paulix_ops(generators, n_qubits)
    >>> paulix_sector = qchem.optimal_sector(H, generators, mol.n_electrons)
    >>> qchem.taper_operation(qml.SingleExcitation(3.14159, wires=[0, 2]),
                                generators, paulixops, paulix_sector, wire_order=H.wires)
    [PauliRot(-3.14159+0.j, 'RY', wires=[0])]
    ```

  When used within a QNode, this method applies the tapered operation directly:

  ```pycon
    >>> dev = qml.device('default.qubit', wires=[0, 1])
    >>> @qml.qnode(dev)
    ... def circuit(params):
    ...     qchem.taper_operation(qml.DoubleExcitation(params[0], wires=[0, 1, 2, 3]),
    ...                             generators, paulixops, paulix_sector, H.wires)
    ...     return qml.expval(qml.PauliZ(0)@qml.PauliZ(1))
    >>> drawer = qml.draw(circuit, show_all_wires=True)
    >>> print(drawer(params=[3.14159]))
        0: ─╭RXY(1.570796+0.00j)─╭RYX(1.570796+0.00j)─┤ ╭<Z@Z>
        1: ─╰RXY(1.570796+0.00j)─╰RYX(1.570796+0.00j)─┤ ╰<Z@Z>
  ```

* The `IntegerComparator` arithmetic operation is now available.
[(#3113)](https://github.com/PennyLaneAI/pennylane/pull/3113)

  Given a basis state :math:`\vert n \rangle`, where :math:`n` is a positive integer, and a fixed positive
  integer :math:`L`, the `IntegerComparator` operator flips a target qubit if :math:`n \geq L`. 
  Alternatively, the flipping condition can be :math:`n < L`. This is accessed via the `geq` keyword
  argument.

  ```python
  dev = qml.device("default.qubit", wires=2)

  @qml.qnode(dev)
  def circuit():
      qml.BasisState(np.array([0, 1]), wires=range(2))
      qml.broadcast(qml.Hadamard, wires=range(2), pattern='single')
      qml.IntegerComparator(2, geq=False, wires=[0, 1])
      return qml.state()
  ```

  ```pycon
  >>> circuit()
  [-0.5+0.j  0.5+0.j -0.5+0.j  0.5+0.j]
  ```

<h3>Improvements</h3>

<<<<<<< HEAD
* Printing `MultiControlledX` now also shows the `control_values`.
[(#3113)](https://github.com/PennyLaneAI/pennylane/pull/3113)
=======
* `OrbitalRotation` is now decomposed into two `SingleExcitation` operations for faster execution and more efficient parameter-shift gradient calculations on devices that natively support `SingleExcitation`.
  [(#3171)](https://github.com/PennyLaneAI/pennylane/pull/3171)
>>>>>>> 5cfcb201

* Added the `Operator` attributes `has_decomposition` and `has_adjoint` that indicate
  whether a corresponding `decomposition` or `adjoint` method is available.
  [(#2986)](https://github.com/PennyLaneAI/pennylane/pull/2986)

* Structural improvements are made to `QueuingManager`, formerly `QueuingContext`, and `AnnotatedQueue`.
  [(#2794)](https://github.com/PennyLaneAI/pennylane/pull/2794)
  [(#3061)](https://github.com/PennyLaneAI/pennylane/pull/3061)

  * `QueuingContext` is renamed to `QueuingManager`.
  * `QueuingManager` should now be the global communication point for putting queuable objects into the active queue.
  * `QueuingManager` is no longer an abstract base class.
  * `AnnotatedQueue` and its children no longer inherit from `QueuingManager`.
  * `QueuingManager` is no longer a context manager.
  * Recording queues should start and stop recording via the `QueuingManager.add_active_queue` and
     `QueueingContext.remove_active_queue` class methods instead of directly manipulating the `_active_contexts` property.
  * `AnnotatedQueue` and its children no longer provide global information about actively recording queues. This information
      is now only available through `QueuingManager`.
  * `AnnotatedQueue` and its children no longer have the private `_append`, `_remove`, `_update_info`, `_safe_update_info`,
      and `_get_info` methods. The public analogues should be used instead.
  * `QueuingManager.safe_update_info` and `AnnotatedQueue.safe_update_info` are deprecated.  Their functionality is moved to
      `update_info`.

* `qml.Identity` now accepts multiple wires.
    [(#3049)](https://github.com/PennyLaneAI/pennylane/pull/3049)

    ```pycon
    >>> id_op = qml.Identity([0, 1])
    >>> id_op.matrix()
    array([[1., 0., 0., 0.],
        [0., 1., 0., 0.],
        [0., 0., 1., 0.],
        [0., 0., 0., 1.]])
    >>> id_op.sparse_matrix()
    <4x4 sparse matrix of type '<class 'numpy.float64'>'
        with 4 stored elements in Compressed Sparse Row format>
    >>> id_op.eigvals()
    array([1., 1., 1., 1.])
    ```

* Added `unitary_check` keyword argument to the constructor of the `QubitUnitary` class which
  indicates whether the user wants to check for unitarity of the input matrix or not. Its default
  value is `false`.
  [(#3063)](https://github.com/PennyLaneAI/pennylane/pull/3063)

* Modified the representation of `WireCut` by using `qml.draw_mpl`.
  [(#3067)](https://github.com/PennyLaneAI/pennylane/pull/3067)

* Improved the performance of the `qml.math.expand_matrix` function for dense matrices.
  [(#3064)](https://github.com/PennyLaneAI/pennylane/pull/3064)

* Improve `qml.math.expand_matrix` method for sparse matrices.
  [(#3060)](https://github.com/PennyLaneAI/pennylane/pull/3060)

* Adds caching to the `compute_matrix` and `compute_sparse_matrix` of simple non-parametric operations.
  [(#3134)](https://github.com/PennyLaneAI/pennylane/pull/3134)

* Add details to the output of `Exp.label()`.
  [(#3126)](https://github.com/PennyLaneAI/pennylane/pull/3126)

* `qml.math.unwrap` no longer creates ragged arrays. Lists remain lists.
  [(#3163)](https://github.com/PennyLaneAI/pennylane/pull/3163)

* New `null.qubit` device. The `null.qubit`performs no operations or memory allocations. 
  [(#2589)](https://github.com/PennyLaneAI/pennylane/pull/2589)
  
<h3>Breaking changes</h3>

* `QueuingContext` is renamed `QueuingManager`.
  [(#3061)](https://github.com/PennyLaneAI/pennylane/pull/3061)

* `QueuingManager.safe_update_info` and `AnnotatedQueue.safe_update_info` are deprecated. Instead, `update_info` no longer raises errors
   if the object isn't in the queue.

* Deprecation patches for the return types enum's location and `qml.utils.expand` are removed.
  [(#3092)](https://github.com/PennyLaneAI/pennylane/pull/3092)

* `_multi_dispatch` functionality has been moved inside the `get_interface` function. This function
  can now be called with one or multiple tensors as arguments.
  [(#3136)](https://github.com/PennyLaneAI/pennylane/pull/3136)

  ```pycon
  >>> torch_scalar = torch.tensor(1)
  >>> torch_tensor = torch.Tensor([2, 3, 4])
  >>> numpy_tensor = np.array([5, 6, 7])
  >>> qml.math.get_interface(torch_scalar)
  'torch'
  >>> qml.math.get_interface(numpy_tensor)
  'numpy'
  ```

  `_multi_dispatch` previously had only one argument which contained a list of the tensors to be
  dispatched:

  ```pycon
  >>> qml.math._multi_dispatch([torch_scalar, torch_tensor, numpy_tensor])
  'torch'
  ```

  To differentiate whether the user wants to get the interface of a single tensor or multiple
  tensors, `get_interface` now accepts a different argument per tensor to be dispatched:

  ```pycon
  >>> qml.math.get_interface(*[torch_scalar, torch_tensor, numpy_tensor])
  'torch'
  >>> qml.math.get_interface(torch_scalar, torch_tensor, numpy_tensor)
  'torch'
  ```

<h3>Deprecations</h3>

* `qml.tape.stop_recording` and `QuantumTape.stop_recording` are moved to `qml.QueuingManager.stop_recording`.
  The old functions will still be available untill v0.29.
  [(#3068)](https://github.com/PennyLaneAI/pennylane/pull/3068)

* `qml.tape.get_active_tape` is deprecated. Please use `qml.QueuingManager.active_context()` instead.
  [(#3068)](https://github.com/PennyLaneAI/pennylane/pull/3068)

<h3>Documentation</h3>

* The code block in the usage details of the UCCSD template is updated.
  [(#3140)](https://github.com/PennyLaneAI/pennylane/pull/3140)

<h3>Bug fixes</h3>

* Fixed a bug that made `qml.AmplitudeEmbedding` incompatible with JITting.
  [(#3166)](https://github.com/PennyLaneAI/pennylane/pull/3166)

* Fixed the `qml.transforms.transpile` transform to work correctly for all two-qubit operations.
  [(#3104)](https://github.com/PennyLaneAI/pennylane/pull/3104)

* Fixed a bug with the control values of a controlled version of a `ControlledQubitUnitary`.
  [(#3119)](https://github.com/PennyLaneAI/pennylane/pull/3119)

* Fixed a bug where `qml.math.fidelity(non_trainable_state, trainable_state)` failed unexpectedly.
  [(#3160)](https://github.com/PennyLaneAI/pennylane/pull/3160)

<h3>Contributors</h3>

This release contains contributions from (in alphabetical order):

Guillermo Alonso-Linaje,
Juan Miguel Arrazola,
Albert Mitjans Coma,
Utkarsh Azad,
Amintor Dusko,
Diego Guala,
Soran Jahangiri,
Christina Lee,
Lee J. O'Riordan,
Mudit Pandey,
Matthew Silverman,
Jay Soni,
Antal Száva,
David Wierichs,<|MERGE_RESOLUTION|>--- conflicted
+++ resolved
@@ -73,13 +73,11 @@
 
 <h3>Improvements</h3>
 
-<<<<<<< HEAD
-* Printing `MultiControlledX` now also shows the `control_values`.
+* Printing `MultiControlledX` now shows the `control_values`.
 [(#3113)](https://github.com/PennyLaneAI/pennylane/pull/3113)
-=======
+
 * `OrbitalRotation` is now decomposed into two `SingleExcitation` operations for faster execution and more efficient parameter-shift gradient calculations on devices that natively support `SingleExcitation`.
   [(#3171)](https://github.com/PennyLaneAI/pennylane/pull/3171)
->>>>>>> 5cfcb201
 
 * Added the `Operator` attributes `has_decomposition` and `has_adjoint` that indicate
   whether a corresponding `decomposition` or `adjoint` method is available.
@@ -225,6 +223,7 @@
 Juan Miguel Arrazola,
 Albert Mitjans Coma,
 Utkarsh Azad,
+Isaac De Vlugt,
 Amintor Dusko,
 Diego Guala,
 Soran Jahangiri,
