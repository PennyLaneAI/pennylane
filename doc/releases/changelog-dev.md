:orphan:

# Release 0.42.0-dev (development release)

<h3>New features since last release</h3>

<<<<<<< HEAD
* A new keyword argument ``new_option`` has been added to :class:`qml.Select`. It allows for 
  simplifications in the decomposition of ``Select`` under the assumption that the state of the
  control wires has no overlap with computational basis states that are not used by ``Select``.
  [(#7657)](https://github.com/PennyLaneAI/pennylane/pull/7657)
=======
* A new decomposition based on *unary iteration* has been added to :class:`qml.Select`.
  This decomposition reduces the :class:`T` count significantly, and uses :math:`c-1`
  auxiliary wires for a :class:`qml.Select` operation with :math:`c` control wires.
  Unary iteration leverages these auxiliary wires to store intermediate values for reuse
  among the different multi-controlled operators, avoiding unnecessary recomputation.
  Check out the documentation for a thorough explanation.
  [(#7623)](https://github.com/PennyLaneAI/pennylane/pull/7623)
>>>>>>> 7be8f20c

* A new function called :func:`qml.from_qasm3` has been added, which converts OpenQASM 3.0 circuits into quantum functions
  that can be subsequently loaded into QNodes and executed. 
  [(#7432)](https://github.com/PennyLaneAI/pennylane/pull/7432)
  [(#7486)](https://github.com/PennyLaneAI/pennylane/pull/7486)
  [(#7488)](https://github.com/PennyLaneAI/pennylane/pull/7488)
  [(#7593)](https://github.com/PennyLaneAI/pennylane/pull/7593)
  [(#7498)](https://github.com/PennyLaneAI/pennylane/pull/7498)

  ```python
  import pennylane as qml

  dev = qml.device("default.qubit", wires=[0, 1])
  
  @qml.qnode(dev)
  def my_circuit():
      qml.from_qasm3("qubit q0; qubit q1; ry(0.2) q0; rx(1.0) q1; pow(2) @ x q0;", {'q0': 0, 'q1': 1})
      return qml.expval(qml.Z(0))
  ```

  ```pycon
  >>> print(qml.draw(my_circuit)())
  0: ──RY(0.20)──X²─┤  <Z>
  1: ──RX(1.00)─────┤  
  ```
  
  Some gates and operations in OpenQASM 3.0 programs are not currently supported. For more details, 
  please consult the documentation for :func:`qml.from_qasm3` and ensure that you have installed `openqasm3` and 
  `'openqasm3[parser]'` in your environment by following the [OpenQASM 3.0 installation instructions](https://pypi.org/project/openqasm3/).

* A new QNode transform called :func:`~.transforms.set_shots` has been added to set or update the number of shots to be performed, overriding shots specified in the device.
  [(#7337)](https://github.com/PennyLaneAI/pennylane/pull/7337)
  [(#7358)](https://github.com/PennyLaneAI/pennylane/pull/7358)
  [(#7500)](https://github.com/PennyLaneAI/pennylane/pull/7500)
  [(#7627)](https://github.com/PennyLaneAI/pennylane/pull/7627)

  The :func:`~.transforms.set_shots` transform can be used as a decorator:

  ```python
  @partial(qml.set_shots, shots=2)
  @qml.qnode(qml.device("default.qubit", wires=1))
  def circuit():
      qml.RX(1.23, wires=0)
      return qml.sample(qml.Z(0))
  ```

  ```pycon
  >>> circuit()
  array([1., -1.])
  ```
  
  Additionally, it can be used in-line to update a circuit's `shots`:

  ```pycon
  >>> new_circ = qml.set_shots(circuit, shots=(4, 10)) # shot vector
  >>> new_circ()
  (array([-1.,  1., -1.,  1.]), array([ 1.,  1.,  1., -1.,  1.,  1., -1., -1.,  1.,  1.]))
  ```

* A new function called `qml.to_openqasm` has been added, which allows for converting PennyLane circuits to OpenQASM 2.0 programs.
  [(#7393)](https://github.com/PennyLaneAI/pennylane/pull/7393)

  Consider this simple circuit in PennyLane:
  ```python
  dev = qml.device("default.qubit", wires=2, shots=100)

  @qml.qnode(dev)
  def circuit(theta, phi):
      qml.RX(theta, wires=0)
      qml.CNOT(wires=[0,1])
      qml.RZ(phi, wires=1)
      return qml.sample()
  ```

  This can be easily converted to OpenQASM 2.0 with `qml.to_openqasm`:
  ```pycon
  >>> openqasm_circ = qml.to_openqasm(circuit)(1.2, 0.9)
  >>> print(openqasm_circ)
  OPENQASM 2.0;
  include "qelib1.inc";
  qreg q[2];
  creg c[2];
  rx(1.2) q[0];
  cx q[0],q[1];
  rz(0.9) q[1];
  measure q[0] -> c[0];
  measure q[1] -> c[1];
  ```

* A new template called :class:`~.SelectPauliRot` that applies a sequence of uniformly controlled rotations to a target qubit 
  is now available. This operator appears frequently in unitary decomposition and block encoding techniques. 
  [(#7206)](https://github.com/PennyLaneAI/pennylane/pull/7206)
  [(#7617)](https://github.com/PennyLaneAI/pennylane/pull/7617)

  ```python
  angles = np.array([1.0, 2.0, 3.0, 4.0])

  wires = qml.registers({"control": 2, "target": 1})
  dev = qml.device("default.qubit", wires=3)

  @qml.qnode(dev)
  def circuit():
      qml.SelectPauliRot(
        angles,
        control_wires=wires["control"],
        target_wire=wires["target"],
        rot_axis="Y")
      return qml.state()
  ```
  
  ```pycon
  >>> print(circuit())
  [0.87758256+0.j 0.47942554+0.j 0.        +0.j 0.        +0.j
   0.        +0.j 0.        +0.j 0.        +0.j 0.        +0.j]
  ```

* The transform `convert_to_mbqc_gateset` is added to the `ftqc` module to convert arbitrary 
  circuits to a limited gate-set that can be translated to the MBQC formalism.
  [(#7271)](https://github.com/PennyLaneAI/pennylane/pull/7271)

* Classical shadows with mixed quantum states are now computed with a dedicated method that uses an
  iterative algorithm similar to the handling of shadows with state vectors. This makes shadows with density 
  matrices much more performant.
  [(#6748)](https://github.com/PennyLaneAI/pennylane/pull/6748)
  [(#7458)](https://github.com/PennyLaneAI/pennylane/pull/7458)

* The `RotXZX` operation is added to the `ftqc` module to support definition of a universal
  gate-set that can be translated to the MBQC formalism.
  [(#7271)](https://github.com/PennyLaneAI/pennylane/pull/7271)

* A new iterative angle solver for QSVT and QSP is available in the :func:`poly_to_angles <pennylane.poly_to_angles>` function,
  allowing angle computation for polynomials of large degrees (> 1000).
  Set `angle_solver="iterative"` in the :func:`poly_to_angles  <pennylane.poly_to_angles>` function
  (or from the :func:`qsvt <pennylane.qsvt>` function!) to use it.
  [(6694)](https://github.com/PennyLaneAI/pennylane/pull/6694)

* Two new functions called :func:`~.math.convert_to_su2` and :func:`~.math.convert_to_su4` have been added to `qml.math`, which convert unitary matrices to SU(2) or SU(4), respectively, and optionally a global phase.
  [(#7211)](https://github.com/PennyLaneAI/pennylane/pull/7211)


* A new template :class:`~.TemporaryAND` has been added. The  :class:`~.TemporaryAND` (a.k.a.  :class:`~.Elbow`)
  operation is a three-qubit gate equivalent to an ``AND``, or reversible :class:`~pennylane.Toffoli`, gate
  that leverages extra information about the target wire to enable more efficient circuit decompositions.
  The ``TemporaryAND`` assumes the target qubit to be initialized in ``|0〉``, while the ``Adjoint(TemporaryAND)`` assumes the target output to be ``|0〉``.
  For more details, see Fig. 4 in `arXiv:1805.03662 <https://arxiv.org/abs/1805.03662>`_.
  :class:`~.TemporaryAND` is useful for an efficient decomposition of the :class:`~.Select` template, for example. 
  [(#7472)](https://github.com/PennyLaneAI/pennylane/pull/7472)

  ```python
  dev = qml.device("default.qubit", shots=1)
  @qml.qnode(dev)
  def circuit():
      # |0000⟩
      qml.X(0) # |1000⟩
      qml.X(1) # |1100⟩
      # The target wire is in state |0>, so we can apply TemporaryAND
      qml.TemporaryAND([0,1,2]) # |1110⟩
      qml.CNOT([2,3]) # |1111⟩
      # The target wire will be in state |0> after adjoint(TemporaryAND) gate is applied, so we can apply adjoint(TemporaryAND)
      qml.adjoint(qml.TemporaryAND([0,1,2])) # |1101⟩
      return qml.sample(wires=[0,1,2,3])
  ```
  
  ```pycon
  >>> print(circuit())
  [1 1 0 1]
  ```

* The transform `convert_to_mbqc_formalism` is added to the `ftqc` module to convert a circuit already
  expressed in a limited, compatible gate-set into the MBQC formalism. Circuits can be converted to the 
  relevant gate-set with the `convert_to_mbqc_gateset` transform.
  [(#7355)](https://github.com/PennyLaneAI/pennylane/pull/7355)
  [(#7586)](https://github.com/PennyLaneAI/pennylane/pull/7586)

* A new template :class:`~.SemiAdder` has been added, allowing for quantum-quantum in-place addition.
  This operator performs the plain addition of two integers in the computational basis.
  [(#7494)](https://github.com/PennyLaneAI/pennylane/pull/7494)

  ```python
  x = 3
  y = 4

  wires = qml.registers({"x":3, "y":6, "work":5})

  dev = qml.device("default.qubit", shots=1)

  @qml.qnode(dev)
  def circuit():
      qml.BasisEmbedding(x, wires=wires["x"])
      qml.BasisEmbedding(y, wires=wires["y"])
      qml.SemiAdder(wires["x"], wires["y"], wires["work"])
      return qml.sample(wires=wires["y"])
  ```
  
  ```pycon
  >>> print(circuit())
  [0 0 0 1 1 1]
  ```

<h4>Resource-efficient Decompositions 🔎</h4>

* The :func:`~.transforms.decompose` transform now supports weighting gates in the target `gate_set`, allowing for 
  preferential treatment of certain gates in a target `gate_set` over others.
  [(#7389)](https://github.com/PennyLaneAI/pennylane/pull/7389)

  Gates specified in `gate_set` can be given a numerical weight associated with their effective cost to have in a circuit:
  
  * Gate weights that are greater than 1 indicate a *greater cost* (less preferred).
  * Gate weights that are less than 1 indicate a *lower cost* (more preferred).

  Consider the following toy example.

  ```python
  qml.decomposition.enable_graph()
  
  @partial(
    qml.transforms.decompose, gate_set={qml.Toffoli: 1.23, qml.RX: 4.56, qml.CZ: 0.01, qml.H: 420, qml.CRZ: 100}
  )
  @qml.qnode(qml.device("default.qubit"))
  def circuit():
      qml.CRX(0.1, wires=[0, 1])
      qml.Toffoli(wires=[0, 1, 2])
      return qml.expval(qml.Z(0))
  ```

  ```pycon
  >>> print(qml.draw(circuit)())

  0: ───────────╭●────────────╭●─╭●─┤  <Z>
  1: ──RX(0.05)─╰Z──RX(-0.05)─╰Z─├●─┤     
  2: ────────────────────────────╰X─┤     
  ```

  ```python
  qml.decomposition.enable_graph()

  @partial(
      qml.transforms.decompose, gate_set={qml.Toffoli: 1.23, qml.RX: 4.56, qml.CZ: 0.01, qml.H: 0.1, qml.CRZ: 0.1}
  )
  @qml.qnode(qml.device("default.qubit"))
  def circuit():
      qml.CRX(0.1, wires=[0, 1])
      qml.Toffoli(wires=[0, 1, 2])
      return qml.expval(qml.Z(0))
  ```

  ```pycon
  >>> print(qml.draw(circuit)())

  0: ────╭●───────────╭●─┤  <Z>
  1: ──H─╰RZ(0.10)──H─├●─┤     
  2: ─────────────────╰X─┤  
  ```

  Here, when the Hadamard and ``CRZ`` have relatively high weights, a decomposition involving them is considered *less* 
  efficient. When they have relatively low weights, a decomposition involving them is considered *more* efficient.

* Decomposition rules that can be accessed with the new graph-based decomposition system are
  implemented for the following operators:

  * :class:`~.QubitUnitary`
    [(#7211)](https://github.com/PennyLaneAI/pennylane/pull/7211)

  * :class:`~.ControlledQubitUnitary`
    [(#7371)](https://github.com/PennyLaneAI/pennylane/pull/7371)

  * :class:`~.DiagonalQubitUnitary`
    [(#7625)](https://github.com/PennyLaneAI/pennylane/pull/7625)

  * :class:`~.MultiControlledX`
    [(#7405)](https://github.com/PennyLaneAI/pennylane/pull/7405)

  * :class:`~pennylane.ops.Exp`. 
    [(#7489)](https://github.com/PennyLaneAI/pennylane/pull/7489)

    Specifically, the following decompositions have been added:
    * Suzuki-Trotter decomposition when the `num_steps` keyword argument is specified.
    * Decomposition to a :class:`~pennylane.PauliRot` when the base is a single-term Pauli word.

  * :class:`~.PCPhase`
    [(#7591)](https://github.com/PennyLaneAI/pennylane/pull/7591)

  * :class:`~.QuantumPhaseEstimation`
    [(#7637)](https://github.com/PennyLaneAI/pennylane/pull/7637)

  * :class:`~.BasisRotation`
    [(#7074)](https://github.com/PennyLaneAI/pennylane/pull/7074)

  * :class:`~.PhaseAdder`
    [(#7070)](https://github.com/PennyLaneAI/pennylane/pull/7070)

  * :class:`~.IntegerComparator`
    [(#7636)](https://github.com/PennyLaneAI/pennylane/pull/7636)

* A new decomposition rule that uses a single work wire for decomposing multi-controlled operators is added.
  [(#7383)](https://github.com/PennyLaneAI/pennylane/pull/7383)

* A :func:`~.decomposition.register_condition` decorator is added that allows users to bind a condition to a
  decomposition rule for when it is applicable. The condition should be a function that takes the
  resource parameters of an operator as arguments and returns `True` or `False` based on whether
  these parameters satisfy the condition for when this rule can be applied.
  [(#7439)](https://github.com/PennyLaneAI/pennylane/pull/7439)

  ```python
  import pennylane as qml
  from pennylane.math.decomposition import zyz_rotation_angles
  
  # The parameters must be consistent with ``qml.QubitUnitary.resource_keys``
  def _zyz_condition(num_wires):
    return num_wires == 1

  @qml.register_condition(_zyz_condition)
  @qml.register_resources({qml.RZ: 2, qml.RY: 1, qml.GlobalPhase: 1})
  def zyz_decomposition(U, wires, **__):
      # Assumes that U is a 2x2 unitary matrix
      phi, theta, omega, phase = zyz_rotation_angles(U, return_global_phase=True)
      qml.RZ(phi, wires=wires[0])
      qml.RY(theta, wires=wires[0])
      qml.RZ(omega, wires=wires[0])
      qml.GlobalPhase(-phase)
  
  # This decomposition will be ignored for `QubitUnitary` on more than one wire.
  qml.add_decomps(qml.QubitUnitary, zyz_decomposition)
  ```

* Symbolic operator types (e.g., `Adjoint`, `Controlled`, and `Pow`) can now be specified as strings
  in various parts of the new graph-based decomposition system, specifically:

  * The `gate_set` argument of the :func:`~.transforms.decompose` transform now supports adding symbolic
    operators in the target gate set.
    [(#7331)](https://github.com/PennyLaneAI/pennylane/pull/7331)

  ```python
  from functools import partial
  import pennylane as qml

  qml.decomposition.enable_graph()
  
  @partial(qml.transforms.decompose, gate_set={"T", "Adjoint(T)", "H", "CNOT"})
  @qml.qnode(qml.device("default.qubit"))
  def circuit():
      qml.Toffoli(wires=[0, 1, 2])
  ```
  ```pycon
  >>> print(qml.draw(circuit)())
  0: ───────────╭●───────────╭●────╭●──T──╭●─┤
  1: ────╭●─────│─────╭●─────│───T─╰X──T†─╰X─┤
  2: ──H─╰X──T†─╰X──T─╰X──T†─╰X──T──H────────┤
  ```

  * Symbolic operator types can now be given as strings to the `op_type` argument of :func:`~.decomposition.add_decomps`,
    or as keys of the dictionaries passed to the `alt_decomps` and `fixed_decomps` arguments of the
    :func:`~.transforms.decompose` transform, allowing custom decomposition rules to be defined and
    registered for symbolic operators.
    [(#7347)](https://github.com/PennyLaneAI/pennylane/pull/7347)
    [(#7352)](https://github.com/PennyLaneAI/pennylane/pull/7352)
    [(#7362)](https://github.com/PennyLaneAI/pennylane/pull/7362)
    [(#7499)](https://github.com/PennyLaneAI/pennylane/pull/7499)

  ```python
  @qml.register_resources({qml.RY: 1})
  def my_adjoint_ry(phi, wires, **_):
      qml.RY(-phi, wires=wires)

  @qml.register_resources({qml.RX: 1})
  def my_adjoint_rx(phi, wires, **__):
      qml.RX(-phi, wires)

  # Registers a decomposition rule for the adjoint of RY globally
  qml.add_decomps("Adjoint(RY)", my_adjoint_ry)

  @partial(
      qml.transforms.decompose,
      gate_set={"RX", "RY", "CNOT"},
      fixed_decomps={"Adjoint(RX)": my_adjoint_rx}
  )
  @qml.qnode(qml.device("default.qubit"))
  def circuit():
      qml.adjoint(qml.RX(0.5, wires=[0]))
      qml.CNOT(wires=[0, 1])
      qml.adjoint(qml.RY(0.5, wires=[1]))
      return qml.expval(qml.Z(0))
  ```
  ```pycon
  >>> print(qml.draw(circuit)())
  0: ──RX(-0.50)─╭●────────────┤  <Z>
  1: ────────────╰X──RY(-0.50)─┤
  ```

* A `work_wire_type` argument has been added to :func:`~pennylane.ctrl` and :class:`~pennylane.ControlledQubitUnitary`
  for more fine-grained control over the type of work wire used in their decompositions.
  [(#7612)](https://github.com/PennyLaneAI/pennylane/pull/7612)

* The :func:`~.transforms.decompose` transform now accepts a `stopping_condition` argument with 
  graph-based decomposition enabled, which must be a function that returns `True` if an operator 
  does not need to be decomposed (it meets the requirements as described in `stopping_condition`).
  See the documentation for more details.
  [(#7531)](https://github.com/PennyLaneAI/pennylane/pull/7531)

<h3>Improvements 🛠</h3>

* Adds a new `allocation` module containing `allocate` and `deallocate` instructions for requesting dynamic wires. This is currently
  experimental and not integrated.
  [(#7704)](https://github.com/PennyLaneAI/pennylane/pull/7704)
  [(#7710)](https://github.com/PennyLaneAI/pennylane/pull/7710)

* Caching with finite shots now always warns about the lack of expected noise.
  [(#7644)](https://github.com/PennyLaneAI/pennylane/pull/7644)

* `cache` now defaults to `"auto"` with `qml.execute`, matching the behavior of `QNode` and reducing the 
  performance cost of using `qml.execute` for standard executions.
  [(#7644)](https://github.com/PennyLaneAI/pennylane/pull/7644)

* `qml.grad` and `qml.jacobian` can now handle inputs with dynamic shapes being captured into plxpr.
  [(#7544)](https://github.com/PennyLaneAI/pennylane/pull/7544/)

* Improved the drawing of `GlobalPhase`, `ctrl(GlobalPhase)`, `Identity` and `ctrl(Identity)` operations.
  The labels are grouped together like for other multi-qubit operations, and the drawing
  no longer depends on the wires of `GlobalPhase` or `Identity`. Control nodes of controlled global phases
  and identities no longer receive the operator label, which is in line with other controlled operations.
  [(#7457)](https://github.com/PennyLaneAI/pennylane/pull/7457)

* The decomposition of `qml.PCPhase` is now significantly more efficient for more than 2 qubits.
  [(#7166)](https://github.com/PennyLaneAI/pennylane/pull/7166)

* The decomposition of :class:`~.IntegerComparator` is now significantly more efficient.
  [(#7636)](https://github.com/PennyLaneAI/pennylane/pull/7636)

* :class:`~.QubitUnitary` now supports a decomposition that is compatible with an arbitrary number of qubits. 
  This represents a fundamental improvement over the previous implementation, which was limited to two-qubit systems.
  [(#7277)](https://github.com/PennyLaneAI/pennylane/pull/7277)

* Setting up the configuration of a workflow, including the determination of the best diff
  method, is now done *after* user transforms have been applied. This allows transforms to
  update the shots and change measurement processes with fewer issues.
  [(#7358)](https://github.com/PennyLaneAI/pennylane/pull/7358)

* The decomposition of `DiagonalQubitUnitary` has been updated to a recursive decomposition
  into a smaller `DiagonalQubitUnitary` and a `SelectPauliRot` operation. This is a known
  decomposition [Theorem 7 in Shende et al.](https://arxiv.org/abs/quant-ph/0406176)
  that contains fewer gates than the previous decomposition.
  [(#7370)](https://github.com/PennyLaneAI/pennylane/pull/7370)

* An xDSL `qml.compiler.python_compiler.transforms.MergeRotationsPass` pass for applying `merge_rotations` to an
  xDSL module has been added for the experimental xDSL Python compiler integration.
  [(#7364)](https://github.com/PennyLaneAI/pennylane/pull/7364)
  [(#7595)](https://github.com/PennyLaneAI/pennylane/pull/7595)
  [(#7664)](https://github.com/PennyLaneAI/pennylane/pull/7664)

* An xDSL `qml.compiler.python_compiler.transforms.IterativeCancelInversesPass` pass for applying `cancel_inverses`
  iteratively to an xDSL module has been added for the experimental xDSL Python compiler integration. This pass is
  optimized to cancel self-inverse operations iteratively to cancel nested self-inverse operations.
  [(#7364)](https://github.com/PennyLaneAI/pennylane/pull/7364)
  [(#7595)](https://github.com/PennyLaneAI/pennylane/pull/7595)
 
* An experimental integration for a Python compiler using [xDSL](https://xdsl.dev/index) has been introduced.
  This is similar to [Catalyst's MLIR dialects](https://docs.pennylane.ai/projects/catalyst/en/stable/dev/dialects.html#mlir-dialects-in-catalyst), 
  but it is coded in Python instead of C++.
  [(#7509)](https://github.com/PennyLaneAI/pennylane/pull/7509)
  [(#7357)](https://github.com/PennyLaneAI/pennylane/pull/7357)
  [(#7367)](https://github.com/PennyLaneAI/pennylane/pull/7367)
  [(#7462)](https://github.com/PennyLaneAI/pennylane/pull/7462)
  [(#7470)](https://github.com/PennyLaneAI/pennylane/pull/7470)
  [(#7510)](https://github.com/PennyLaneAI/pennylane/pull/7510)
  [(#7590)](https://github.com/PennyLaneAI/pennylane/pull/7590)
  [(#7706)](https://github.com/PennyLaneAI/pennylane/pull/7706)

* PennyLane supports `JAX` version 0.6.0.
  [(#7299)](https://github.com/PennyLaneAI/pennylane/pull/7299)

* PennyLane supports `JAX` version 0.5.3.
  [(#6919)](https://github.com/PennyLaneAI/pennylane/pull/6919)

* Computing the angles for uniformly controlled rotations, used in :class:`~.MottonenStatePreparation`
  and :class:`~.SelectPauliRot`, now takes much less computational effort and memory.
  [(#7377)](https://github.com/PennyLaneAI/pennylane/pull/7377)

* The :func:`~.transforms.cancel_inverses` transform no longer changes the order of operations that don't have shared wires, providing a deterministic output.
  [(#7328)](https://github.com/PennyLaneAI/pennylane/pull/7328)

* Alias for Identity (`I`) is now accessible from `qml.ops`.
  [(#7200)](https://github.com/PennyLaneAI/pennylane/pull/7200)

* Add xz encoding related `pauli_to_xz`, `xz_to_pauli` and `pauli_prod` functions to the `ftqc` module.
  [(#7433)](https://github.com/PennyLaneAI/pennylane/pull/7433)

* Add commutation rules for a Clifford gate set (`qml.H`, `qml.S`, `qml.CNOT`) to the `ftqc.pauli_tracker` module,
  accessible via the `commute_clifford_op` function.
  [(#7444)](https://github.com/PennyLaneAI/pennylane/pull/7444)

* Add offline byproduct correction support to the `ftqc` module.
  [(#7447)](https://github.com/PennyLaneAI/pennylane/pull/7447)

* The `ftqc` module `measure_arbitrary_basis`, `measure_x` and `measure_y` functions
  can now be captured when program capture is enabled.
  [(#7219)](https://github.com/PennyLaneAI/pennylane/pull/7219)
  [(#7368)](https://github.com/PennyLaneAI/pennylane/pull/7368)

* `Operator.num_wires` now defaults to `None` to indicate that the operator can be on
  any number of wires.
  [(#7312)](https://github.com/PennyLaneAI/pennylane/pull/7312)

* Shots can now be overridden for specific `qml.Snapshot` instances via a `shots` keyword argument.
  [(#7326)](https://github.com/PennyLaneAI/pennylane/pull/7326)

  ```python
  dev = qml.device("default.qubit", wires=2, shots=10)

  @qml.qnode(dev)
  def circuit():
      qml.Snapshot("sample", measurement=qml.sample(qml.X(0)), shots=5)
      return qml.sample(qml.X(0))
  ```

  ```pycon
  >>> qml.snapshots(circuit)()
  {'sample': array([-1., -1., -1., -1., -1.]),
   'execution_results': array([ 1., -1., -1., -1., -1.,  1., -1., -1.,  1., -1.])}
  ```

* Two-qubit `QubitUnitary` gates no longer decompose into fundamental rotation gates; it now 
  decomposes into single-qubit `QubitUnitary` gates. This allows the decomposition system to
  further decompose single-qubit unitary gates more flexibly using different rotations.
  [(#7211)](https://github.com/PennyLaneAI/pennylane/pull/7211)

* The `gate_set` argument of :func:`~.transforms.decompose` now accepts `"X"`, `"Y"`, `"Z"`, `"H"`, 
  `"I"` as aliases for `"PauliX"`, `"PauliY"`, `"PauliZ"`, `"Hadamard"`, and `"Identity"`. These 
  aliases are also recognized as part of symbolic operators. For example, `"Adjoint(H)"` is now 
  accepted as an alias for `"Adjoint(Hadamard)"`.
  [(#7331)](https://github.com/PennyLaneAI/pennylane/pull/7331)

* PennyLane no longer validates that an operation has at least one wire, as having this check required the abstract
  interface to maintain a list of special implementations.
  [(#7327)](https://github.com/PennyLaneAI/pennylane/pull/7327)

* Two new device-developer transforms have been added to `devices.preprocess`: 
  :func:`~.devices.preprocess.measurements_from_counts` and :func:`~.devices.preprocess.measurements_from_samples`.
  These transforms modify the tape to instead contain a `counts` or `sample` measurement process, 
  deriving the original measurements from the raw counts/samples in post-processing. This allows 
  expanded measurement support for devices that only 
  support counts/samples at execution, like real hardware devices.
  [(#7317)](https://github.com/PennyLaneAI/pennylane/pull/7317)

* Sphinx version was updated to 8.1. Sphinx is upgraded to version 8.1 and uses Python 3.10. References to intersphinx (e.g. `<demos/>` or `<catalyst/>` are updated to remove the :doc: prefix that is incompatible with sphinx 8.1. 
  [(7212)](https://github.com/PennyLaneAI/pennylane/pull/7212)

* Migrated `setup.py` package build and install to `pyproject.toml`
  [(#7375)](https://github.com/PennyLaneAI/pennylane/pull/7375)

* Updated GitHub Actions workflows (`rtd.yml`, `readthedocs.yml`, and `docs.yml`) to use `ubuntu-24.04` runners.
 [(#7396)](https://github.com/PennyLaneAI/pennylane/pull/7396)

* Updated requirements and pyproject files to include the other package.  
  [(#7417)](https://github.com/PennyLaneAI/pennylane/pull/7417)

* Updated documentation check to remove duplicate docstring references. [(#7453)](https://github.com/PennyLaneAI/pennylane/pull/7453)

* Improved performance for `qml.clifford_t_decomposition` transform by introducing caching support and changed the
  default basis set of `qml.ops.sk_decomposition` to `(H, S, T)`, resulting in shorter decomposition sequences.
  [(#7454)](https://github.com/PennyLaneAI/pennylane/pull/7454)

<h3>Labs: a place for unified and rapid prototyping of research software 🧪</h3>

* The imports of dependencies introduced by ``labs`` functionalities have been modified such that
  these dependencies only have to be installed for the functions that use them, not to use
  ``labs`` functionalities in general. This decouples the various submodules, and even functions
  within the same submodule, from each other.
  [(#7650)](https://github.com/PennyLaneAI/pennylane/pull/7650)

* A new module :mod:`pennylane.labs.intermediate_reps <pennylane.labs.intermediate_reps>`
  provides functionality to compute intermediate representations for particular circuits.
  :func:`parity_matrix <pennylane.labs.intermediate_reps.parity_matrix>` computes
  the parity matrix intermediate representation for CNOT circuits.
  :func:`phase_polynomial <pennylane.labs.intermediate_reps.phase_polynomial>` computes
  the phase polynomial intermediate representation for {CNOT, RZ} circuits.
  These efficient intermediate representations are important
  for CNOT routing algorithms and other quantum compilation routines.
  [(#7229)](https://github.com/PennyLaneAI/pennylane/pull/7229)
  [(#7333)](https://github.com/PennyLaneAI/pennylane/pull/7333)
  [(#7629)](https://github.com/PennyLaneAI/pennylane/pull/7629)
  
* The `pennylane.labs.vibrational` module is upgraded to use features from the `concurrency` module
  to perform multiprocess and multithreaded execution of workloads. 
  [(#7401)](https://github.com/PennyLaneAI/pennylane/pull/7401)

* A `rowcol` function is now available in `pennylane.labs.intermediate_reps`.
  Given the parity matrix of a CNOT circuit and a qubit connectivity graph, it synthesizes a
  possible implementation of the parity matrix that respects the connectivity.
  [(#7394)](https://github.com/PennyLaneAI/pennylane/pull/7394)

* A new module :mod:`pennylane.labs.zxopt <pennylane.labs.zxopt>` provides access to the basic optimization
  passes from [pyzx](https://pyzx.readthedocs.io/en/latest/) for PennyLane circuits.
  
    * :func:`basic_optimization <pennylane.labs.zxopt.basic_optimization>` performs peephole optimizations on the circuit and is a useful subroutine for other optimization passes.
    * :func:`full_optimize <pennylane.labs.zxopt.full_optimize>` optimizes [(Clifford + T)](https://pennylane.ai/compilation/clifford-t-gate-set) circuits.
    * :func:`full_reduce <pennylane.labs.zxopt.full_reduce>` can optimize arbitrary PennyLane circuits and follows the pipeline described in the [the pyzx docs](https://pyzx.readthedocs.io/en/latest/simplify.html).
    * :func:`todd <pennylane.labs.zxopt.todd>` performs Third Order Duplicate and Destroy (`TODD <https://arxiv.org/abs/1712.01557>`__) via phase polynomials and reduces T gate counts.

  [(#7471)](https://github.com/PennyLaneAI/pennylane/pull/7471)

* Fixed missing table descriptions for :class:`qml.FromBloq <pennylane.FromBloq>`,
  :func:`qml.qchem.two_particle <pennylane.qchem.two_particle>`,
  and :class:`qml.ParticleConservingU2 <pennylane.ParticleConservingU2>`.
  [(#7628)](https://github.com/PennyLaneAI/pennylane/pull/7628)

<h3>Breaking changes 💔</h3>

* Support for gradient keyword arguments as QNode keyword arguments has been removed. Instead please use the
  new `gradient_kwargs` keyword argument accordingly.
  [(#7648)](https://github.com/PennyLaneAI/pennylane/pull/7648)

* The default value of `cache` is now `"auto"` with `qml.execute`. Like `QNode`, `"auto"` only turns on caching
  when `max_diff > 1`.
  [(#7644)](https://github.com/PennyLaneAI/pennylane/pull/7644)

* A new decomposition for two-qubit unitaries was implemented in `two_qubit_decomposition`.
  It ensures the correctness of the decomposition in some edge cases but uses 3 CNOT gates
  even if 2 CNOTs would suffice theoretically.
  [(#7474)](https://github.com/PennyLaneAI/pennylane/pull/7474)

* The `return_type` property of `MeasurementProcess` has been removed. Please use `isinstance` for type checking instead.
  [(#7322)](https://github.com/PennyLaneAI/pennylane/pull/7322)

* The `KerasLayer` class in `qml.qnn.keras` has been removed because Keras 2 is no longer actively maintained.
  Please consider using a different machine learning framework, like `PyTorch <demos/tutorial_qnn_module_torch>`__ or `JAX <demos/tutorial_How_to_optimize_QML_model_using_JAX_and_Optax>`__.
  [(#7320)](https://github.com/PennyLaneAI/pennylane/pull/7320)

* The `qml.gradients.hamiltonian_grad` function has been removed because this gradient recipe is no
  longer required with the :doc:`new operator arithmetic system </news/new_opmath>`.
  [(#7302)](https://github.com/PennyLaneAI/pennylane/pull/7302)

* Accessing terms of a tensor product (e.g., `op = X(0) @ X(1)`) via `op.obs` has been removed.
  [(#7324)](https://github.com/PennyLaneAI/pennylane/pull/7324)

* The `mcm_method` keyword argument in `qml.execute` has been removed.
  [(#7301)](https://github.com/PennyLaneAI/pennylane/pull/7301)

* The `inner_transform` and `config` keyword arguments in `qml.execute` have been removed.
  [(#7300)](https://github.com/PennyLaneAI/pennylane/pull/7300)

* `Sum.ops`, `Sum.coeffs`, `Prod.ops` and `Prod.coeffs` have been removed.
  [(#7304)](https://github.com/PennyLaneAI/pennylane/pull/7304)

* Specifying `pipeline=None` with `qml.compile` has been removed.
  [(#7307)](https://github.com/PennyLaneAI/pennylane/pull/7307)

* The `control_wires` argument in `qml.ControlledQubitUnitary` has been removed.
  Furthermore, the `ControlledQubitUnitary` no longer accepts `QubitUnitary` objects as arguments as its `base`.
  [(#7305)](https://github.com/PennyLaneAI/pennylane/pull/7305)

* `qml.tape.TapeError` has been removed.
  [(#7205)](https://github.com/PennyLaneAI/pennylane/pull/7205)

<h3>Deprecations 👋</h3>

Here's a list of deprecations made this release. For a more detailed breakdown of deprecations and alternative code to use instead, Please consult the :doc:`deprecations and removals page </development/deprecations>`.

* Top-level access to `DeviceError`, `PennyLaneDeprecationWarning`, `QuantumFunctionError` and `ExperimentalWarning` have been deprecated and will be removed in v0.43. Please import them from the new `exceptions` module.
  [(#7292)](https://github.com/PennyLaneAI/pennylane/pull/7292)
  [(#7477)](https://github.com/PennyLaneAI/pennylane/pull/7477)
  [(#7508)](https://github.com/PennyLaneAI/pennylane/pull/7508)
  [(#7603)](https://github.com/PennyLaneAI/pennylane/pull/7603)

* `qml.operation.Observable` and the corresponding `Observable.compare` have been deprecated, as
  pennylane now depends on the more general `Operator` interface instead. The
  `Operator.is_hermitian` property can instead be used to check whether or not it is highly likely
  that the operator instance is Hermitian.
  [(#7316)](https://github.com/PennyLaneAI/pennylane/pull/7316)

* The boolean functions provided in `pennylane.operation` are deprecated. See the :doc:`deprecations page </development/deprecations>` 
  for equivalent code to use instead. These include `not_tape`, `has_gen`, `has_grad_method`, `has_multipar`,
  `has_nopar`, `has_unitary_gen`, `is_measurement`, `defines_diagonalizing_gates`, and `gen_is_multi_term_hamiltonian`.
  [(#7319)](https://github.com/PennyLaneAI/pennylane/pull/7319)

* `qml.operation.WiresEnum`, `qml.operation.AllWires`, and `qml.operation.AnyWires` are deprecated. To indicate that
  an operator can act on any number of wires, `Operator.num_wires = None` should be used instead. This is the default
  and does not need to be overwritten unless the operator developer wants to add wire number validation.
  [(#7313)](https://github.com/PennyLaneAI/pennylane/pull/7313)

* The :func:`qml.QNode.get_gradient_fn` method is now deprecated. Instead, use :func:`~.workflow.get_best_diff_method` to obtain the differentiation method.
  [(#7323)](https://github.com/PennyLaneAI/pennylane/pull/7323)

<h3>Internal changes ⚙️</h3>

* Update `jax` and `tensorflow` dependencies for `doc` builds.
  [(#7667)](https://github.com/PennyLaneAI/pennylane/pull/7667)

* `Pennylane` has been renamed to `pennylane` in the `pyproject.toml` file 
  to match the expected binary distribution format naming conventions.
  [(#7689)](https://github.com/PennyLaneAI/pennylane/pull/7689)

* The `qml.compiler.python_compiler` submodule has been restructured.
  [(#7645)](https://github.com/PennyLaneAI/pennylane/pull/7645)

* Move program capture code closer to where it is used.
  [(#7608)](https://github.com/PennyLaneAI/pennylane/pull/7608)

* Tests using `OpenFermion` in `tests/qchem` do not fail with NumPy>=2.0.0 any more.
  [(#7626)](https://github.com/PennyLaneAI/pennylane/pull/7626)

* Move `givens_decomposition` and private helpers from `qchem` to `math` module.
  [(#7545)](https://github.com/PennyLaneAI/pennylane/pull/7545)

* Enforce module dependencies in `pennylane` using `tach`.
  [(#7185)](https://github.com/PennyLaneAI/pennylane/pull/7185)
  [(#7416)](https://github.com/PennyLaneAI/pennylane/pull/7416)
  [(#7418)](https://github.com/PennyLaneAI/pennylane/pull/7418)
  [(#7429)](https://github.com/PennyLaneAI/pennylane/pull/7429)
  [(#7430)](https://github.com/PennyLaneAI/pennylane/pull/7430)
  [(#7437)](https://github.com/PennyLaneAI/pennylane/pull/7437)
  [(#7504)](https://github.com/PennyLaneAI/pennylane/pull/7504)
  [(#7538)](https://github.com/PennyLaneAI/pennylane/pull/7538)
  [(#7542)](https://github.com/PennyLaneAI/pennylane/pull/7542)
  [(#7667)](https://github.com/PennyLaneAI/pennylane/pull/7667)

* With program capture enabled, mcm method validation now happens on execution rather than setup.
  [(#7475)](https://github.com/PennyLaneAI/pennylane/pull/7475)

* Add `.git-blame-ignore-revs` file to the PennyLane repository. This file will allow specifying commits that should
  be ignored in the output of `git blame`. For example, this can be useful when a single commit includes bulk reformatting.
  [(#7507)](https://github.com/PennyLaneAI/pennylane/pull/7507)

* Add a `.gitattributes` file to standardize LF as the end-of-line character for the PennyLane
  repository.
  [(#7502)](https://github.com/PennyLaneAI/pennylane/pull/7502)

* `DefaultQubit` now implements `preprocess_transforms` and `setup_execution_config` instead of `preprocess`.
  [(#7468)](https://github.com/PennyLaneAI/pennylane/pull/7468)

* Fix subset of `pylint` errors in the `tests` folder.
  [(#7446)](https://github.com/PennyLaneAI/pennylane/pull/7446)

* Remove and reduce excessively expensive test cases in `tests/templates/test_subroutines/` that do not add value.
  [(#7436)](https://github.com/PennyLaneAI/pennylane/pull/7436)

* Stop using `pytest-timeout` in the PennyLane CI/CD pipeline.
  [(#7451)](https://github.com/PennyLaneAI/pennylane/pull/7451)

* A `RuntimeWarning` raised when using versions of JAX > 0.4.28 has been removed.
  [(#7398)](https://github.com/PennyLaneAI/pennylane/pull/7398)

* Wheel releases for PennyLane now follow the `PyPA binary-distribution format <https://packaging.python.org/en/latest/specifications/binary-distribution-format/>_` guidelines more closely.
  [(#7382)](https://github.com/PennyLaneAI/pennylane/pull/7382)

* `null.qubit` can now support an optional `track_resources` argument which allows it to record which gates are executed.
  [(#7226)](https://github.com/PennyLaneAI/pennylane/pull/7226)
  [(#7372)](https://github.com/PennyLaneAI/pennylane/pull/7372)
  [(#7392)](https://github.com/PennyLaneAI/pennylane/pull/7392)

* A new internal module, `qml.concurrency`, is added to support internal use of multiprocess and multithreaded execution of workloads. This also migrates the use of `concurrent.futures` in `default.qubit` to this new design.
  [(#7303)](https://github.com/PennyLaneAI/pennylane/pull/7303)

* Test suites in `tests/transforms/test_defer_measurement.py` use analytic mocker devices to test numeric results.
  [(#7329)](https://github.com/PennyLaneAI/pennylane/pull/7329)

* Add new `pennylane.exceptions` module for custom errors and warnings.
  [(#7205)](https://github.com/PennyLaneAI/pennylane/pull/7205)
  [(#7292)](https://github.com/PennyLaneAI/pennylane/pull/7292)

* Clean up `__init__.py` files in `math`, `ops`, `qaoa`, `tape` and `templates` to be explicit in what they import. 
  [(#7200)](https://github.com/PennyLaneAI/pennylane/pull/7200)
  
* The `Tracker` class has been moved into the `devices` module.
  [(#7281)](https://github.com/PennyLaneAI/pennylane/pull/7281)

* Moved functions that calculate rotation angles for unitary decompositions into an internal
  module `qml.math.decomposition`
  [(#7211)](https://github.com/PennyLaneAI/pennylane/pull/7211)

* Fixed a failing integration test for `qml.QDrift`  which multiplied the operators of the decomposition incorrectly to evolve the state.
  [(#7621)](https://github.com/PennyLaneAI/pennylane/pull/7621)

* The decomposition test in `assert_valid` no longer checks the matrix of the decomposition if the operator
  does not define a matrix representation.
  [(#7655)](https://github.com/PennyLaneAI/pennylane/pull/7655)

<h3>Documentation 📝</h3>

* The usage examples for `qml.decomposition.DecompositionGraph` have been updated.
  [(#7692)](https://github.com/PennyLaneAI/pennylane/pull/7692)

* The entry in the :doc:`/news/program_capture_sharp_bits` has been updated to include
  additional supported lightning devices: `lightning.kokkos` and `lightning.gpu`.
  [(#7674)](https://github.com/PennyLaneAI/pennylane/pull/7674)

* Updated the circuit drawing for `qml.Select` to include two commonly used symbols for 
  Select-applying, or multiplexing, an operator. Added a similar drawing for `qml.SelectPauliRot`.
  [(#7464)](https://github.com/PennyLaneAI/pennylane/pull/7464)
  
* The entry in the :doc:`/news/program_capture_sharp_bits` page for transforms has been updated; non-native transforms being applied
  to QNodes wherein operators have dynamic wires can lead to incorrect results.
  [(#7426)](https://github.com/PennyLaneAI/pennylane/pull/7426)

* Fixed the wrong `theta` to `phi` in :class:`~pennylane.IsingXY`.
  [(#7427)](https://github.com/PennyLaneAI/pennylane/pull/7427)

* In the :doc:`/introduction/compiling_circuits` page, in the "Decomposition in stages" section,
  circuit drawings now render in a way that's easier to read.
  [(#7419)](https://github.com/PennyLaneAI/pennylane/pull/7419)

* The entry in the :doc:`/news/program_capture_sharp_bits` page for using program capture with Catalyst 
  has been updated. Instead of using ``qjit(experimental_capture=True)``, Catalyst is now compatible 
  with the global toggles ``qml.capture.enable()`` and ``qml.capture.disable()`` for enabling and
  disabling program capture.
  [(#7298)](https://github.com/PennyLaneAI/pennylane/pull/7298)

<h3>Bug fixes 🐛</h3>

* A bug in `qml.draw_mpl` for circuits with work wires has been fixed. The previously
  inconsistent mapping for these wires has been resolved, ensuring accurate assignment during
  drawing.
  [(#7668)](https://github.com/PennyLaneAI/pennylane/pull/7668)

* A bug in `ops.op_math.Prod.simplify()` has been fixed that led to global phases being discarded
  in special cases. Concretely, this problem occurs when Pauli factors combine into the identity
  up to a global phase _and_ there is no Pauli representation of the product operator.
  [(#7671)](https://github.com/PennyLaneAI/pennylane/pull/7671)

* The behaviour of the `qml.FlipSign` operation has been fixed: passing an integer `m` as the wires argument is now
  interpreted as a single wire (i.e. `wires=[m]`). This is different from the previous interpretation of `wires=range(m)`.
  Also, the `qml.FlipSign.wires` attribute is now returning the correct `Wires` object as for all other operations in PennyLane.
  [(#7647)](https://github.com/PennyLaneAI/pennylane/pull/7647)

* `qml.equal` now works with `qml.PauliError`s.
  [(#7618)](https://github.com/PennyLaneAI/pennylane/pull/7618)

* The `qml.transforms.cancel_inverses` transform can be used with `jax.jit`.
  [(#7487)](https://github.com/PennyLaneAI/pennylane/pull/7487)

* `qml.StatePrep` does not validate the norm of statevectors any more, default to `False` during initialization.
  [(#7615)](https://github.com/PennyLaneAI/pennylane/pull/7615)

* `qml.PhaseShift` operation is now working correctly with a batch size of 1.
  [(#7622)](https://github.com/PennyLaneAI/pennylane/pull/7622)

* `qml.metric_tensor` can now be calculated with catalyst.
  [(#7528)](https://github.com/PennyLaneAI/pennylane/pull/7528)

* The mapping to standard wires (consecutive integers) of `qml.tape.QuantumScript` has been fixed
  to correctly consider work wires that are not used otherwise in the circuit.
  [(#7581)](https://github.com/PennyLaneAI/pennylane/pull/7581)

* Fixed a bug where certain transforms with a native program capture implementation give incorrect results when
  dynamic wires were present in the circuit. The affected transforms were:
  * :func:`~pennylane.transforms.cancel_inverses`
  * :func:`~pennylane.transforms.merge_rotations`
  * :func:`~pennylane.transforms.single_qubit_fusion`
  * :func:`~pennylane.transforms.merge_amplitude_embedding`
  [(#7426)](https://github.com/PennyLaneAI/pennylane/pull/7426)

* The `Operator.pow` method has been fixed to raise to the power of 2 the qutrit operators `~.TShift`, `~.TClock`, and `~.TAdd`.
  [(#7505)](https://github.com/PennyLaneAI/pennylane/pull/7505)

* The queuing behavior of the controlled of a controlled operation is fixed.
  [(#7532)](https://github.com/PennyLaneAI/pennylane/pull/7532)

* A new decomposition was implemented for two-qubit `QubitUnitary` operators in `two_qubit_decomposition`
  based on a type-AI Cartan decomposition. It fixes previously faulty edge cases for unitaries
  that require 2 or 3 CNOT gates. Now, 3 CNOTs are used for both cases, using one more
  CNOT than theoretically required in the former case.
  [(#7474)](https://github.com/PennyLaneAI/pennylane/pull/7474)

* The documentation of `qml.pulse.drive` has been updated and corrected.
  [(#7459)](https://github.com/PennyLaneAI/pennylane/pull/7459)

* Fixed a bug in `to_openfermion` where identity qubit-to-wires mapping was not obeyed.
  [(#7332)](https://github.com/PennyLaneAI/pennylane/pull/7332)

* Fixed a bug in the validation of :class:`~.SelectPauliRot` that prevents parameter broadcasting.
  [(#7377)](https://github.com/PennyLaneAI/pennylane/pull/7377)

* Usage of NumPy in `default.mixed` source code has been converted to `qml.math` to avoid
  unnecessary dependency on NumPy and to fix a bug that caused an error when using `default.mixed` with PyTorch and GPUs.
  [(#7384)](https://github.com/PennyLaneAI/pennylane/pull/7384)

* With program capture enabled (`qml.capture.enable()`), `QSVT` no treats abstract values as metadata.
  [(#7360)](https://github.com/PennyLaneAI/pennylane/pull/7360)

* A fix was made to `default.qubit` to allow for using `qml.Snapshot` with defer-measurements (`mcm_method="deferred"`).
  [(#7335)](https://github.com/PennyLaneAI/pennylane/pull/7335)

* Fixes the repr for empty `Prod` and `Sum` instances to better communicate the existence of an empty instance.
  [(#7346)](https://github.com/PennyLaneAI/pennylane/pull/7346)

* Fixes a bug where circuit execution fails with ``BlockEncode`` initialized with sparse matrices.
  [(#7285)](https://github.com/PennyLaneAI/pennylane/pull/7285)

* Adds an informative error if `qml.cond` is used with an abstract condition with
  jitting on `default.qubit` if capture is enabled.
  [(#7314)](https://github.com/PennyLaneAI/pennylane/pull/7314)

* Fixes a bug where using a ``StatePrep`` operation with `batch_size=1` did not work with ``default.mixed``.
  [(#7280)](https://github.com/PennyLaneAI/pennylane/pull/7280)

* Gradient transforms can now be used in conjunction with batch transforms with all interfaces.
  [(#7287)](https://github.com/PennyLaneAI/pennylane/pull/7287)

* Fixes a bug where the global phase was not being added in the ``QubitUnitary`` decomposition.  
  [(#7244)](https://github.com/PennyLaneAI/pennylane/pull/7244)
  [(#7270)](https://github.com/PennyLaneAI/pennylane/pull/7270)

* Using finite differences with program capture without x64 mode enabled now raises a warning.
  [(#7282)](https://github.com/PennyLaneAI/pennylane/pull/7282)

* When the `mcm_method` is specified to the `"device"`, the `defer_measurements` transform will 
  no longer be applied. Instead, the device will be responsible for all MCM handling.
  [(#7243)](https://github.com/PennyLaneAI/pennylane/pull/7243)

* Fixed coverage of `qml.liealg.CII` and `qml.liealg.AIII`.
  [(#7291)](https://github.com/PennyLaneAI/pennylane/pull/7291)

* Fixed a bug where the phase is used as the wire label for a `qml.GlobalPhase` when capture is enabled.
  [(#7211)](https://github.com/PennyLaneAI/pennylane/pull/7211)

* Fixed a bug that caused `CountsMP.process_counts` to return results in the computational basis, even if
  an observable was specified.
  [(#7342)](https://github.com/PennyLaneAI/pennylane/pull/7342)

* Fixed a bug that caused `SamplesMP.process_counts` used with an observable to return a list of eigenvalues 
  for each individual operation in the observable, instead of the overall result.
  [(#7342)](https://github.com/PennyLaneAI/pennylane/pull/7342)

* Fixed a bug where `two_qubit_decomposition` provides an incorrect decomposition for some special matrices.
  [(#7340)](https://github.com/PennyLaneAI/pennylane/pull/7340)

* Fixes a bug where the powers of `qml.ISWAP` and `qml.SISWAP` were decomposed incorrectly.
  [(#7361)](https://github.com/PennyLaneAI/pennylane/pull/7361)

* Returning `MeasurementValue`s from the `ftqc` module's parametric mid-circuit measurements
  (`measure_arbitrary_basis`, `measure_x` and `measure_y`) no longer raises an error in circuits 
  using `diagonalize_mcms`.
  [(#7387)](https://github.com/PennyLaneAI/pennylane/pull/7387)

* Fixes a bug where the :func:`~.transforms.single_qubit_fusion` transform produces a tape that is
  off from the original tape by a global phase.
  [(#7619)](https://github.com/PennyLaneAI/pennylane/pull/7619)

<h3>Contributors ✍️</h3>

This release contains contributions from (in alphabetical order):

Guillermo Alonso-Linaje,
Utkarsh Azad,
Astral Cai,
Yushao Chen,
Marcus Edwards,
Lillian Frederiksen,
Pietropaolo Frisoni,
Simone Gasperini,
Korbinian Kottmann,
Christina Lee,
Anton Naim Ibrahim,
Oumarou Oumarou,
Lee J. O'Riordan,
Mudit Pandey,
Andrija Paurevic,
Shuli Shu,
Kalman Szenes,
Marc Vandelle,
David Wierichs,
Jake Zaia<|MERGE_RESOLUTION|>--- conflicted
+++ resolved
@@ -4,12 +4,11 @@
 
 <h3>New features since last release</h3>
 
-<<<<<<< HEAD
 * A new keyword argument ``new_option`` has been added to :class:`qml.Select`. It allows for 
   simplifications in the decomposition of ``Select`` under the assumption that the state of the
   control wires has no overlap with computational basis states that are not used by ``Select``.
   [(#7657)](https://github.com/PennyLaneAI/pennylane/pull/7657)
-=======
+
 * A new decomposition based on *unary iteration* has been added to :class:`qml.Select`.
   This decomposition reduces the :class:`T` count significantly, and uses :math:`c-1`
   auxiliary wires for a :class:`qml.Select` operation with :math:`c` control wires.
@@ -17,7 +16,6 @@
   among the different multi-controlled operators, avoiding unnecessary recomputation.
   Check out the documentation for a thorough explanation.
   [(#7623)](https://github.com/PennyLaneAI/pennylane/pull/7623)
->>>>>>> 7be8f20c
 
 * A new function called :func:`qml.from_qasm3` has been added, which converts OpenQASM 3.0 circuits into quantum functions
   that can be subsequently loaded into QNodes and executed. 
