--- conflicted
+++ resolved
@@ -257,18 +257,14 @@
 * The `qml.jordan_wigner` function has been modified to optionally remove the imaginary components
   of the computed qubit operator, if imaginary components are smaller than a threshold. 
   [(#4639)](https://github.com/PennyLaneAI/pennylane/pull/4639)
-<<<<<<< HEAD
-  
+
 * `qml.data.load` correctly performs a full download of the dataset after a partial download of the
   same dataset has already been performed.
   [(#4681)](https://github.com/PennyLaneAI/pennylane/pull/4681)
   
-=======
-
 * Improved performance of `qml.data.load()` when partially loading a dataset
   [(#4674)](https://github.com/PennyLaneAI/pennylane/pull/4674)
 
->>>>>>> 89c27592
 * Plots generated with the `pennylane.drawer.plot` style of `matplotlib.pyplot` now have black
   axis labels and are generated at a default DPI of 300.
   [(#4690)](https://github.com/PennyLaneAI/pennylane/pull/4690)
@@ -279,7 +275,6 @@
   context or initialized with a `custom_decomps` dictionary, as well as a custom `max_depth` for 
   decomposition.
   [(#4675)](https://github.com/PennyLaneAI/pennylane/pull/4675)
-
 
 
 <h3>Breaking changes 💔</h3>
