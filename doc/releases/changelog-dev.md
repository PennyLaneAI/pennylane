:orphan:

# Release 0.30.0-dev (development release)

<h3>New features since last release</h3>

* The `sample_state` function is added to `devices/qubit` that returns a series of samples based on a given
  state vector and a number of shots.
  [(#3720)](https://github.com/PennyLaneAI/pennylane/pull/3720)

* The `simulate` function added to `devices/qubit` now supports measuring expectation values of large observables such as
  `qml.Hamiltonian`, `qml.SparseHamiltonian`, `qml.Sum`.
  [(#3759)](https://github.com/PennyLaneAI/pennylane/pull/3759)

<h3>Improvements</h3>

* The custom JVP rules in PennyLane now also support non-scalar and mixed-shape tape parameters as
  well as multi-dimensional tape return types, like broadcasted `qml.probs`, for example.
  [(#3766)](https://github.com/PennyLaneAI/pennylane/pull/3766)
<<<<<<< HEAD
=======

* The `qchem.jordan_wigner` function is extended to support more fermionic operator orders.
  [(#3754)](https://github.com/PennyLaneAI/pennylane/pull/3754)
  [(#3751)](https://github.com/PennyLaneAI/pennylane/pull/3751)
>>>>>>> 16e0cb98

* the `qchem.jordan_wigner` function is extended to support more fermionic operator orders.
  [(#3754)](https://github.com/pennylaneai/pennylane/pull/3754)
  [(#3751)](https://github.com/pennylaneai/pennylane/pull/3751)

* `adaptiveoptimizer` is updated to use non-default user-defined qnode arguments.
  [(#3765)](https://github.com/pennylaneai/pennylane/pull/3765)

<h3>breaking changes</h3>

<h3>deprecations</h3>

<<<<<<< HEAD
<h3>documentation</h3>
=======
* A typo was corrected in the documentation for introduction to `inspecting_circuits` and `chemistry`.
[(#3844)](https://github.com/PennyLaneAI/pennylane/pull/3844)

<h3>Bug fixes</h3>
>>>>>>> 16e0cb98

<h3>bug fixes</h3>

<h3>contributors</h3>

<<<<<<< HEAD
this release contains contributions from (in alphabetical order):

utkarsh azad
soran jahangiri
mudit pandey
matthew silverman
jay soni
david wierichs
=======
Utkarsh Azad
Soran Jahangiri
Vincent Michaud-Rioux
Mudit Pandey
Matthew Silverman
Jay Soni
David Wierichs
>>>>>>> 16e0cb98
<|MERGE_RESOLUTION|>--- conflicted
+++ resolved
@@ -17,53 +17,33 @@
 * The custom JVP rules in PennyLane now also support non-scalar and mixed-shape tape parameters as
   well as multi-dimensional tape return types, like broadcasted `qml.probs`, for example.
   [(#3766)](https://github.com/PennyLaneAI/pennylane/pull/3766)
-<<<<<<< HEAD
-=======
 
 * The `qchem.jordan_wigner` function is extended to support more fermionic operator orders.
   [(#3754)](https://github.com/PennyLaneAI/pennylane/pull/3754)
   [(#3751)](https://github.com/PennyLaneAI/pennylane/pull/3751)
->>>>>>> 16e0cb98
 
-* the `qchem.jordan_wigner` function is extended to support more fermionic operator orders.
-  [(#3754)](https://github.com/pennylaneai/pennylane/pull/3754)
-  [(#3751)](https://github.com/pennylaneai/pennylane/pull/3751)
+* `AdaptiveOptimizer` is updated to use non-default user-defined qnode arguments.
+  [(#3765)](https://github.com/PennyLaneAI/pennylane/pull/3765)
 
-* `adaptiveoptimizer` is updated to use non-default user-defined qnode arguments.
-  [(#3765)](https://github.com/pennylaneai/pennylane/pull/3765)
+<h3>Breaking changes</h3>
 
-<h3>breaking changes</h3>
+<h3>Deprecations</h3>
 
-<h3>deprecations</h3>
+<h3>Documentation</h3>
 
-<<<<<<< HEAD
-<h3>documentation</h3>
-=======
 * A typo was corrected in the documentation for introduction to `inspecting_circuits` and `chemistry`.
 [(#3844)](https://github.com/PennyLaneAI/pennylane/pull/3844)
 
 <h3>Bug fixes</h3>
->>>>>>> 16e0cb98
 
-<h3>bug fixes</h3>
+<h3>Contributors</h3>
 
-<h3>contributors</h3>
+This release contains contributions from (in alphabetical order):
 
-<<<<<<< HEAD
-this release contains contributions from (in alphabetical order):
-
-utkarsh azad
-soran jahangiri
-mudit pandey
-matthew silverman
-jay soni
-david wierichs
-=======
 Utkarsh Azad
 Soran Jahangiri
 Vincent Michaud-Rioux
 Mudit Pandey
 Matthew Silverman
 Jay Soni
-David Wierichs
->>>>>>> 16e0cb98
+David Wierichs