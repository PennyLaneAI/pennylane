:orphan:

# Release 0.40.0-dev (development release)

<h3>New features since last release</h3>
  
* A `DeviceCapabilities` data class is defined to contain all capabilities of the device's execution interface (i.e. its implementation of `Device.execute`). A TOML file can be used to define the capabilities of a device, and it can be loaded into a `DeviceCapabilities` object.
  [(#6407)](https://github.com/PennyLaneAI/pennylane/pull/6407)

  ```pycon
  >>> from pennylane.devices.capabilities import load_toml_file, parse_toml_document, DeviceCapabilities
  >>> document = load_toml_file("my_device.toml")
  >>> capabilities = parse_toml_document(document)
  >>> isinstance(capabilities, DeviceCapabilities)
  True
  ```

<h4>New API for Qubit Mixed</h4>

* Added `qml.devices.qubit_mixed` module for mixed-state qubit device support [(#6379)](https://github.com/PennyLaneAI/pennylane/pull/6379). This module introduces an `apply_operation` helper function that features:


  * Two density matrix contraction methods using `einsum` and `tensordot`

  * Optimized handling of special cases including: Diagonal operators, Identity operators, CX (controlled-X), Multi-controlled X gates, Grover operators

* Added submodule 'initialize_state' featuring a `create_initial_state` function for initializing a density matrix from `qml.StatePrep` operations or `qml.QubitDensityMatrix` operations.
  [(#6503)](https://github.com/PennyLaneAI/pennylane/pull/6503) 

<h3>Improvements 🛠</h3>

* Added support for the `wire_options` dictionary to customize wire line formatting in `qml.draw_mpl` circuit
  visualizations, allowing global and per-wire customization with options like `color`, `linestyle`, and `linewidth`.
  [(#6486)](https://github.com/PennyLaneAI/pennylane/pull/6486)

<h4>Capturing and representing hybrid programs</h4>

* `jax.vmap` can be captured with `qml.capture.make_plxpr` and is compatible with quantum circuits. 
  [(#6349)](https://github.com/PennyLaneAI/pennylane/pull/6349)

<h4>Other Improvements</h4>

* `qml.BasisRotation` template is now JIT compatible.
  [(#6019)](https://github.com/PennyLaneAI/pennylane/pull/6019)

* The Jaxpr primitives for `for_loop`, `while_loop` and `cond` now store slices instead of
  numbers of args.
  [(#6521)](https://github.com/PennyLaneAI/pennylane/pull/6521)

* Expand `ExecutionConfig.gradient_method` to store `TransformDispatcher` type.
  [(#6455)](https://github.com/PennyLaneAI/pennylane/pull/6455)

<h3>Breaking changes 💔</h3>

<<<<<<< HEAD
* Top level access to `Device`, `QubitDevice`, and `QutritDevice` have been removed. Instead, they
  are available as `qml.devices.LegacyDevice`, `qml.devices.QubitDevice`, and `qml.devices.QutritDevice`
  respectively.
=======
* The `qml.shadows.shadow_expval` transform has been removed. Instead, please use the
  `qml.shadow_expval` measurement process.
  [(#6530)](https://github.com/PennyLaneAI/pennylane/pull/6530)
>>>>>>> ee294b6e

<h3>Deprecations 👋</h3>

<h3>Documentation 📝</h3>

* Add a warning message to Gradients and training documentation about ComplexWarnings
  [(#6543)](https://github.com/PennyLaneAI/pennylane/pull/6543)

<h3>Bug fixes 🐛</h3>

* Fixed `Identity.__repr__` to return correct wires list.
  [(#6506)](https://github.com/PennyLaneAI/pennylane/pull/6506)

<h3>Contributors ✍️</h3>

This release contains contributions from (in alphabetical order):

Shiwen An,
Astral Cai,
Yushao Chen,
Pietropaolo Frisoni,
Andrija Paurevic,
Justin Pickering<|MERGE_RESOLUTION|>--- conflicted
+++ resolved
@@ -52,15 +52,13 @@
 
 <h3>Breaking changes 💔</h3>
 
-<<<<<<< HEAD
 * Top level access to `Device`, `QubitDevice`, and `QutritDevice` have been removed. Instead, they
   are available as `qml.devices.LegacyDevice`, `qml.devices.QubitDevice`, and `qml.devices.QutritDevice`
   respectively.
-=======
+
 * The `qml.shadows.shadow_expval` transform has been removed. Instead, please use the
   `qml.shadow_expval` measurement process.
   [(#6530)](https://github.com/PennyLaneAI/pennylane/pull/6530)
->>>>>>> ee294b6e
 
 <h3>Deprecations 👋</h3>
 
