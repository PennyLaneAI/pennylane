--- conflicted
+++ resolved
@@ -66,11 +66,8 @@
 
 This release contains contributions from (in alphabetical order):
 
-<<<<<<< HEAD
 Juan Miguel Arrazola,
 Utkarsh Azad,
 Soran Jahangiri,
-Jay Soni,
-=======
-Christina Lee
->>>>>>> dbebb315
+Christina Lee,
+Jay Soni,