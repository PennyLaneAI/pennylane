:orphan:

# Release 0.34.0-dev (development release)

<h3>New features since last release</h3>

* Approximate Quantum Fourier Transform (AQFT) is now available from `qml.AQFT`.
  [(#4656)](https://github.com/PennyLaneAI/pennylane/pull/4656)

<h3>Improvements 🛠</h3>

* Autograd can now use vjps provided by the device from the new device API. If a device provides
  a vector Jacobian product, this can be selected by providing `use_device_jacobian_product=True` to
  `qml.execute`.
  [(#4557)](https://github.com/PennyLaneAI/pennylane/pull/4557)

* Updates to some relevant Pytests to enable its use as a suite of benchmarks.
  [(#4703)](https://github.com/PennyLaneAI/pennylane/pull/4703)

* Added `__iadd__` method to PauliSentence, which enables inplace-addition using `+=`, we no longer need to perform a copy, leading to performance improvements.
[(#4662)](https://github.com/PennyLaneAI/pennylane/pull/4662) 

* `qml.ArbitraryUnitary` now supports batching.
  [(#4745)](https://github.com/PennyLaneAI/pennylane/pull/4745)

* `qml.draw` and `qml.draw_mpl` now render operator ids.
  [(#4749)](https://github.com/PennyLaneAI/pennylane/pull/4749)

<h3>Breaking changes 💔</h3>

* The `prep` keyword argument has been removed from `QuantumScript` and `QuantumTape`.
  `StatePrepBase` operations should be placed at the beginning of the `ops` list instead.
  [(#4756)](https://github.com/PennyLaneAI/pennylane/pull/4756)

* `qml.gradients.pulse_generator` has become `qml.gradients.pulse_odegen` to adhere to paper naming conventions.
  [(#4769)](https://github.com/PennyLaneAI/pennylane/pull/4769)

* `QuantumScript.graph` is now built using `tape.measurements` instead of `tape.observables`
  because it depended on the now-deprecated `Observable.return_type` property.
  [(#4762)](https://github.com/PennyLaneAI/pennylane/pull/4762)

<h3>Deprecations 👋</h3>

* `QuantumScript.is_sampled` and `QuantumScript.all_sampled` are deprecated.
  Users should now validate these properties manually.
  [(#4773)](https://github.com/PennyLaneAI/pennylane/pull/4773)

* `single_tape_transform`, `batch_transform`, `qfunc_transform`, and `op_transform` are deprecated.
  Instead switch to using the new `qml.transform` function.
  [(#4774)](https://github.com/PennyLaneAI/pennylane/pull/4774)

* `Observable.return_type` is deprecated. Instead, you should inspect the type
  of the surrounding measurement process.
  [(#4762)](https://github.com/PennyLaneAI/pennylane/pull/4762)

<h3>Documentation 📝</h3>

* Documentation page for `qml.measurements` now links top-level accessible functions (e.g. `qml.expval`) 
  to their top-level pages (rather than their module-level pages, eg. `qml.measurements.expval`).
  [(#4750)](https://github.com/PennyLaneAI/pennylane/pull/4750)

<h3>Bug fixes 🐛</h3>

* `qml.defer_measurements` now correctly transforms circuits when terminal measurements include wires
  used in mid-circuit measurements.
  [(#4787)](https://github.com/PennyLaneAI/pennylane/pull/4787)

* Jax jit now works with shot vectors.
  [(#4772)](https://github.com/PennyLaneAI/pennylane/pull/4772/)

* Any `ScalarSymbolicOp`, like `Evolution`, now states that it has a matrix if the target
  is a `Hamiltonian`.
  [(#4768)](https://github.com/PennyLaneAI/pennylane/pull/4768)

* In `default.qubit`, initial states are now initialized with the simulator's wire order, not the circuit's
  wire order.
  [(#4781)](https://github.com/PennyLaneAI/pennylane/pull/4781)

<h3>Contributors ✍️</h3>

This release contains contributions from (in alphabetical order):

Amintor Dusko,
<<<<<<< HEAD
Christina Lee,
=======
Lillian Frederiksen,
Ankit Khandelwal,
Christina Lee,
Anurav Modak,
Matthew Silverman,
>>>>>>> de107aac
David Wierichs,
Justin Woodring,<|MERGE_RESOLUTION|>--- conflicted
+++ resolved
@@ -81,14 +81,10 @@
 This release contains contributions from (in alphabetical order):
 
 Amintor Dusko,
-<<<<<<< HEAD
-Christina Lee,
-=======
 Lillian Frederiksen,
 Ankit Khandelwal,
 Christina Lee,
 Anurav Modak,
 Matthew Silverman,
->>>>>>> de107aac
 David Wierichs,
 Justin Woodring,