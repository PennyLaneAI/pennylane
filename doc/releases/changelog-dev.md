:orphan:

# Release 0.28.0-dev (development release)

<h3>New features since last release</h3>

* New gradient transform `qml.gradients.spsa_grad` based on the idea of SPSA.
  [#3366](https://github.com/PennyLaneAI/pennylane/pull/3366)

  This new transform allows users to compute a single estimate of a quantum gradient
  using simultaneous perturbation of parameters and a stochastic approximation.
  Given some QNode `circuit` that takes, say, an argument `x`, the approximate
  gradient can be computed via
  ```pycon
  >>> dev = qml.device("default.qubit", wires=2)
  >>> x = pnp.array(0.4, requires_grad=True)
  >>> @qml.qnode(dev)
  ... def circuit(x):
  ...     qml.RX(x, 0)
  ...     qml.RX(x, 1)
  ...     return qml.expval(qml.PauliZ(0))
  >>> grad_fn = qml.gradients.spsa_grad(circuit, h=0.1, num_directions=1)
  >>> grad_fn(x)
  array(-0.38876964)
  ```
  The argument `num_directions` determines how many directions of simultaneous
  perturbation are used and therefore the number of circuit evaluations, up
  to a prefactor. See the
  [SPSA gradient transform documentation](https://docs.pennylane.ai/en/stable/code/api/pennylane.gradients.spsa_grad.html) for details.
  Note: The full SPSA optimization method is already available as `SPSAOptimizer`.

* Add the controlled CZ gate: CCZ.

  ```pycon
  >>> ccz = qml.CCZ(wires=[0, 1, 2])
  >>> matrix = ccz.compute_matrix()
  [[ 1  0  0  0  0  0  0  0]
   [ 0  1  0  0  0  0  0  0]
   [ 0  0  1  0  0  0  0  0]
   [ 0  0  0  1  0  0  0  0]
   [ 0  0  0  0  1  0  0  0]
   [ 0  0  0  0  0  1  0  0]
   [ 0  0  0  0  0  0  1  0]
   [ 0  0  0  0  0  0  0 -1]]
  ```

  [(#3408)](https://github.com/PennyLaneAI/pennylane/pull/3408)

* Add the controlled Hadamard gate.

  ```pycon
  >>> ch = qml.CH(wires=[0, 1])
  >>> matrix = ch.compute_matrix()
  [[ 1.          0.          0.          0.        ]
   [ 0.          1.          0.          0.        ]
   [ 0.          0.          0.70710678  0.70710678]
   [ 0.          0.          0.70710678 -0.70710678]]
  ```

  [(#3408)](https://github.com/PennyLaneAI/pennylane/pull/3408)

* Support custom measurement processes:
  * `SampleMeasurement`, `StateMeasurement` and `MeasurementTransform` classes have been added.
    They contain an abstract method to process samples/quantum state/quantum script.
    [(#3286)](https://github.com/PennyLaneAI/pennylane/pull/3286)
    [(#3388)](https://github.com/PennyLaneAI/pennylane/pull/3388)

  * Add `_Expectation` class.
    [(#3343)](https://github.com/PennyLaneAI/pennylane/pull/3343)

  * Add `_Sample` class.
    [(#3288)](https://github.com/PennyLaneAI/pennylane/pull/3288)

  * Add `_Var` class.
    [(#3312)](https://github.com/PennyLaneAI/pennylane/pull/3312)

  * Add `_Probability` class.
    [(#3287)](https://github.com/PennyLaneAI/pennylane/pull/3287)

  * Add `_Counts` class.
    [(#3292)](https://github.com/PennyLaneAI/pennylane/pull/3292)

  * Add `_State` class.
    [(#3287)](https://github.com/PennyLaneAI/pennylane/pull/3287)

  * Add `_VnEntropy` class.
    [(#3326)](https://github.com/PennyLaneAI/pennylane/pull/3326)

  * Add `_MutualInfo` class.
    [(#3327)](https://github.com/PennyLaneAI/pennylane/pull/3327)

  * Add `ClassicalShadow` class.
    [(#3388)](https://github.com/PennyLaneAI/pennylane/pull/3388)

  * Add `_ShadowExpval` class.
    [(#3388)](https://github.com/PennyLaneAI/pennylane/pull/3388)

  * Allow the execution of `SampleMeasurement`, `StateMeasurement` and `MeasurementTransform`
    measurement processes in `QubitDevice`.
    [#3439](https://github.com/PennyLaneAI/pennylane/pull/3439)

* Functionality for fetching symbols and geometry of a compound from the PubChem Database using `qchem.mol_data`.
  [(#3289)](https://github.com/PennyLaneAI/pennylane/pull/3289)
  [(#3378)](https://github.com/PennyLaneAI/pennylane/pull/3378)

  ```pycon
  >>> mol_data("BeH2")
  (['Be', 'H', 'H'],
  array([[ 4.79405604,  0.29290815,  0.        ],
         [ 3.77946   , -0.29290815,  0.        ],
         [ 5.80884105, -0.29290815,  0.        ]]))

  >>> mol_data(223, "CID")
  (['N', 'H', 'H', 'H', 'H'],
  array([[ 4.79404621,  0.        ,  0.        ],
         [ 5.80882913,  0.5858151 ,  0.        ],
         [ 3.77945225, -0.5858151 ,  0.        ],
         [ 4.20823111,  1.01459396,  0.        ],
         [ 5.3798613 , -1.01459396,  0.        ]]))
  ```

* New basis sets, `6-311g` and `CC-PVDZ`, are added to the qchem basis set repo.
  [#3279](https://github.com/PennyLaneAI/pennylane/pull/3279)

* Added a `pauli_decompose()` which takes a hermitian matrix and decomposes it in the
  Pauli basis, returning it either as a `Hamiltonian` or `PauliSentence` instance.
  [(#3384)](https://github.com/PennyLaneAI/pennylane/pull/3384)

  ```pycon
  >>> mat = np.array([[1, 1], [1, -1]])
  >>> h = qml.pauli_decompose(mat)
  >>> print(h)
    (1.0) [X0]
  + (1.0) [Z0]
  >>> ps = qml.pauli_decompose(mat, pauli=True, wire_order=["a"])
  >>> print(ps)
  1.0 * X(a)
  + 1.0 * Z(a)
  ```

* New `pauli_sentence()` function which takes native `Operator` or `Hamiltonian`
  instances representing a linear combination of Pauli words and returns
  the equivalent `PauliSentence`.
  [(#3389)](https://github.com/PennyLaneAI/pennylane/pull/3389)

  ```pycon
  >>> op = 1.23 * qml.prod(qml.PauliX(wires=0), qml.PauliZ(wires=1))
  >>> op
  1.23*(PauliX(wires=[0]) @ PauliZ(wires=[1]))
  >>> h = qml.Hamiltonian([1.23], [qml.PauliX(wires=0) @ qml.PauliZ(wires=1)])
  >>> print(h)
    (1.23) [X0 Z1]
  >>> qml.pauli.pauli_sentence(op)
  1.23 * Z(1) @ X(0)
  >>> qml.pauli.pauli_sentence(h)
  1.23 * X(0) @ Z(1)
  ```

* Added two new methods `operation()`, `hamiltonian()` for both `PauliSentence` and `PauliWord` classes to generate an equivalent PennyLane
  `Operation` or `Hamiltonian` instance from a `PauliSentence` or `PauliWord` one.
  [(#3391)](https://github.com/PennyLaneAI/pennylane/pull/3391)

  ```pycon
  >>> pw = qml.pauli.PauliWord({0: 'X', 1: 'Y'})
  >>> print(pw.operation())
  PauliX(wires=[0]) @ PauliY(wires=[1])
  >>> print(pw.hamiltonian())
    (1) [X0 Y1]
  >>>
  >>> ps = qml.pauli.PauliSentence({pw: -1.23})
  >>> print(ps.operation())
  -1.23*(PauliX(wires=[0]) @ PauliY(wires=[1]))
  >>> print(ps.hamiltonian())
    (-1.23) [X0 Y1]
  ```

* Added a new gate operation `FermionicSWAP`, which implements the exchange of spin orbitals
  representing fermionic-modes while maintaining proper anti-symmetrization.
  [(#3380)](https://github.com/PennyLaneAI/pennylane/pull/3380)

  An example circuit that uses `FermionicSWAP` operation is:

  ```python
  dev = qml.device('default.qubit', wires=2)

  @qml.qnode(dev)
  def circuit(phi):
      qml.BasisState(np.array([0, 1]), wires=[0, 1])
      qml.FermionicSWAP(phi, wires=[0, 1])
      return qml.state()
  ```

  If we run this circuit, we will get the following output

  ```pycon
  >>> circuit(0.1)
  array([0.+0.j, 0.9975+0.04992j, 0.0025-0.04992j, 0.+0.j])
  ```

* New parametric qubit ops `qml.CPhaseShift00`, `qml.CPhaseShift01` and `qml.CPhaseShift10` which perform a phaseshift, similar to `qml.ControlledPhaseShift` but on different positions of the state vector.
  [(#2715)](https://github.com/PennyLaneAI/pennylane/pull/2715)

* Support for purity computation is added. The `qml.math.purity` function computes the purity from a state vector or a density matrix:

  [(#3290)](https://github.com/PennyLaneAI/pennylane/pull/3290)

  ```pycon
  >>> x = [1, 0, 0, 1] / np.sqrt(2)
  >>> qml.math.purity(x, [0, 1])
  1.0
  >>> qml.math.purity(x, [0])
  0.5

  >>> x = [[1 / 2, 0, 0, 0], [0, 0, 0, 0], [0, 0, 0, 0], [0, 0, 0, 1 / 2]]
  >>> qml.math.purity(x, [0, 1])
  0.5
  ```

  The `qml.qinfo.purity` can be used to transform a QNode returning a state to a function that returns the purity:

  ```python3
  dev = qml.device("default.mixed", wires=2)

  @qml.qnode(dev)
  def circuit(x):
    qml.IsingXX(x, wires=[0, 1])
    return qml.state()
  ```

  ```pycon
  >>> qml.qinfo.purity(circuit, wires=[0])(np.pi / 2)
  0.5
  >>> qml.qinfo.purity(circuit, wires=[0, 1])(np.pi / 2)
  1.0
  ```

  Taking the gradient is also supported:

  ```pycon
  >>> param = np.array(np.pi / 4, requires_grad=True)
  >>> qml.grad(qml.qinfo.purity(circuit, wires=[0]))(param)
  -0.5
  ```

<h3>Improvements</h3>

* The `qml.is_pauli_word` now supports instances of `Hamiltonian`.
  [(#3389)](https://github.com/PennyLaneAI/pennylane/pull/3389)

* Support calling `qml.probs()`, `qml.counts()` and `qml.sample()` with no arguments to measure all
  wires. Calling any measurement with an empty wire list will raise an error.
  [#3299](https://github.com/PennyLaneAI/pennylane/pull/3299)

* Made `gradients.finite_diff` more convenient to use with custom data type observables/devices.
  [(#3426)](https://github.com/PennyLaneAI/pennylane/pull/3426)

* The `qml.ISWAP` gate is now natively supported on `default.mixed`, improving on its efficiency.
  [(#3284)](https://github.com/PennyLaneAI/pennylane/pull/3284)

* Added more input validation to `hamiltonian_expand` such that Hamiltonian objects with no terms raise an error.
  [(#3339)](https://github.com/PennyLaneAI/pennylane/pull/3339)

* Continuous integration checks are now performed for Python 3.11 and Torch v1.13. Python 3.7 is dropped.
  [(#3276)](https://github.com/PennyLaneAI/pennylane/pull/3276)

* `qml.Tracker` now also logs results in `tracker.history` when tracking execution of a circuit.
   [(#3306)](https://github.com/PennyLaneAI/pennylane/pull/3306)

* Improve performance of `Wires.all_wires`.
  [(#3302)](https://github.com/PennyLaneAI/pennylane/pull/3302)

* A representation has been added to the `Molecule` class.
  [(#3364)](https://github.com/PennyLaneAI/pennylane/pull/3364)

* Add detail to the error message when the `insert` transform
  fails to diagonalize non-qubit-wise-commuting observables.
  [(#3381)](https://github.com/PennyLaneAI/pennylane/pull/3381)

* Extended the `qml.equal` function to `Hamiltonian` and `Tensor` objects.
  [(#3390)](https://github.com/PennyLaneAI/pennylane/pull/3390)

* Remove private `_wires` setter from the `Controlled.map_wires` method.
  [(#3405)](https://github.com/PennyLaneAI/pennylane/pull/3405)

* `QuantumTape._process_queue` has been moved to `qml.queuing.process_queue` to disentangle
  its functionality from the `QuantumTape` class.
  [(#3401)](https://github.com/PennyLaneAI/pennylane/pull/3401)

* Adds `qml.tape.make_qscript` for converting a quantum function into a quantum script.
  Replaces `qml.transforms.make_tape` with `make_qscript`.
  [(#3429)](https://github.com/PennyLaneAI/pennylane/pull/3429)

* Add a UserWarning when creating a `Tensor` object with overlapping wires,
  informing that this can in some cases lead to undefined behaviour.
  [(#3459)](https://github.com/PennyLaneAI/pennylane/pull/3459)

* Extended the `qml.equal` function to `Controlled` and `ControlledOp` objects.
  [(#3463)](https://github.com/PennyLaneAI/pennylane/pull/3463)

* Replace (almost) all instances of `with QuantumTape()` with `QuantumScript` construction.
  [(#3454)](https://github.com/PennyLaneAI/pennylane/pull/3454)

* Adds support for devices disregarding observable grouping indices in Hamiltonians through
  the optional `use_grouping` attribute.
  [(#3456)](https://github.com/PennyLaneAI/pennylane/pull/3456)

<h4>Return types project</h4>

* The autograd interface for the new return types now supports devices with shot vectors.
  [(#3374)](https://github.com/PennyLaneAI/pennylane/pull/3374)

  Example with a single measurement:

  ```python
  dev = qml.device("default.qubit", wires=1, shots=[1000, 2000, 3000])

  @qml.qnode(dev, diff_method="parameter-shift")
  def circuit(a):
      qml.RY(a, wires=0)
      qml.RX(0.2, wires=0)
      return qml.expval(qml.PauliZ(0))

  def cost(a):
      return qml.math.stack(circuit(a))
  ```

  ```pycon
  >>> qml.enable_return()
  >>> a = np.array(0.4)
  >>> circuit(a)
  (array(0.902), array(0.922), array(0.896))
  >>> cost(a)
  array([0.9       , 0.907     , 0.89733333])
  >>> qml.jacobian(cost)(a)
  array([-0.391     , -0.389     , -0.38433333])
  ```

  Example with multiple measurements:

  ```python
  dev = qml.device("default.qubit", wires=2, shots=[1000, 2000, 3000])

  @qml.qnode(dev, diff_method="parameter-shift")
  def circuit(a):
      qml.RY(a, wires=0)
      qml.RX(0.2, wires=0)
      qml.CNOT(wires=[0, 1])
      return qml.expval(qml.PauliZ(0)), qml.probs([0, 1])

  def cost(a):
      res = circuit(a)
      return qml.math.stack([qml.math.hstack(r) for r in res])
  ```

  ```pycon
  >>> circuit(a)
  ((array(0.904), array([0.952, 0.   , 0.   , 0.048])),
   (array(0.915), array([0.9575, 0.    , 0.    , 0.0425])),
   (array(0.902), array([0.951, 0.   , 0.   , 0.049])))
  >>> cost(a)
  array([[0.91      , 0.955     , 0.        , 0.        , 0.045     ],
         [0.895     , 0.9475    , 0.        , 0.        , 0.0525    ],
         [0.90666667, 0.95333333, 0.        , 0.        , 0.04666667]])
  >>> qml.jacobian(cost)(a)
  array([[-0.37      , -0.185     ,  0.        ,  0.        ,  0.185     ],
         [-0.409     , -0.2045    ,  0.        ,  0.        ,  0.2045    ],
         [-0.37133333, -0.18566667,  0.        ,  0.        ,  0.18566667]])
  ```

* The TensorFlow interface for the new return types now supports devices with shot vectors.
  [(#3400)](https://github.com/PennyLaneAI/pennylane/pull/3400)

  Example with a single measurement:

  ```python
  dev = qml.device("default.qubit", wires=1, shots=[1000, 2000, 3000])

  @qml.qnode(dev, diff_method="parameter-shift", interface="tf")
  def circuit(a):
      qml.RY(a, wires=0)
      qml.RX(0.2, wires=0)
      return qml.expval(qml.PauliZ(0))
  ```

  ```
  >>> qml.enable_return()
  >>> a = tf.Variable(0.4)
  >>> with tf.GradientTape() as tape:
  ...     res = circuit(a)
  ...     res = tf.stack(res)
  ...
  >>> res
  <tf.Tensor: shape=(3,), dtype=float64, numpy=array([0.902     , 0.904     , 0.89533333])>
  >>> tape.jacobian(res, a)
  <tf.Tensor: shape=(3,), dtype=float64, numpy=array([-0.365     , -0.3765    , -0.37533333])>
  ```

  Example with multiple measurements:

  ```python
  dev = qml.device("default.qubit", wires=2, shots=[1000, 2000, 3000])

  @qml.qnode(dev, diff_method="parameter-shift", interface="tf")
  def circuit(a):
      qml.RY(a, wires=0)
      qml.RX(0.2, wires=0)
      qml.CNOT(wires=[0, 1])
      return qml.expval(qml.PauliZ(0)), qml.probs([0, 1])
  ```

  ```
  >>> with tf.GradientTape() as tape:
  ...     res = circuit(a)
  ...     res = tf.stack([tf.experimental.numpy.hstack(r) for r in res])
  ...
  >>> res
  <tf.Tensor: shape=(3, 5), dtype=float64, numpy=
  array([[0.902, 0.951, 0.   , 0.   , 0.049],
         [0.898, 0.949, 0.   , 0.   , 0.051],
         [0.892, 0.946, 0.   , 0.   , 0.054]])>
  >>> tape.jacobian(res, a)
  <tf.Tensor: shape=(3, 5), dtype=float64, numpy=
  array([[-0.345     , -0.1725    ,  0.        ,  0.        ,  0.1725    ],
         [-0.383     , -0.1915    ,  0.        ,  0.        ,  0.1915    ],
         [-0.38466667, -0.19233333,  0.        ,  0.        ,  0.19233333]])>
  ```

* The JAX-JIT interface now supports gradient transforms and device gradient execution in `backward` mode with the new
  return types system.
  [(#3235)](https://github.com/PennyLaneAI/pennylane/pull/3235)

  ```python
  import pennylane as qml
  import jax
  from jax import numpy as jnp

  jax.config.update("jax_enable_x64", True)

  qml.enable_return()

  dev = qml.device("lightning.qubit", wires=2)

  @jax.jit
  @qml.qnode(dev, interface="jax-jit", diff_method="parameter-shift")
  def circuit(a, b):
      qml.RY(a, wires=0)
      qml.RX(b, wires=0)
      return qml.expval(qml.PauliZ(0)), qml.expval(qml.PauliZ(1))

  a, b = jnp.array(1.0), jnp.array(2.0)
  ```

  ```pycon
  >>> jax.jacobian(circuit, argnums=[0, 1])(a, b)
  ((DeviceArray(0.35017549, dtype=float64, weak_type=True),
  DeviceArray(-0.4912955, dtype=float64, weak_type=True)),
  (DeviceArray(5.55111512e-17, dtype=float64, weak_type=True),
  DeviceArray(0., dtype=float64, weak_type=True)))
  ```

* Updated `qml.transforms.split_non_commuting` to support the new return types.
  [(#3414)](https://github.com/PennyLaneAI/pennylane/pull/3414)

* Updated `qml.transforms.mitigate_with_zne` to support the new return types.
  [(#3415)](https://github.com/PennyLaneAI/pennylane/pull/3415)

* Updated `qml.transforms.metric_tensor`, `qml.transforms.adjoint_metric_tensor`,
  `qml.qinfo.classical_fisher`, and `qml.qinfo.quantum_fisher` to support the new return types.
  [(#3449)](https://github.com/PennyLaneAI/pennylane/pull/3449)

* File `qcut.py` in `qml.transforms` reorganized into multiple files in `qml.transforms.qcut`
  [3413](https://github.com/PennyLaneAI/pennylane/pull/3413)

<h3>Breaking changes</h3>

* The `log_base` attribute has been moved from `MeasurementProcess` to the new `_VnEntropy` and
  `_MutualInfo` classes, which inherit from `MeasurementProcess`.
  [(#3326)](https://github.com/PennyLaneAI/pennylane/pull/3326)

* Python 3.7 support is no longer maintained.
  [(#3276)](https://github.com/PennyLaneAI/pennylane/pull/3276)

* Removed `qml.utils.decompose_hamiltonian()`, please use `qml.pauli_decompose()` instead.
  [(#3384)](https://github.com/PennyLaneAI/pennylane/pull/3384)

* Instead of having an `OrderedDict` attribute called `_queue`, `AnnotatedQueue` now inherits from
  `OrderedDict` and encapsulates the queue. Consequentially, this also applies to the `QuantumTape`
  class which inherits from `AnnotatedQueue`.
  [(#3401)](https://github.com/PennyLaneAI/pennylane/pull/3401)

* Change class name `ShadowMeasurementProcess` to `ClassicalShadow`, to be consistent with the
  `qml.classical_shadow` function name.
  [(#3388)](https://github.com/PennyLaneAI/pennylane/pull/3388)

* The method `qml.Operation.get_parameter_shift` is removed. The `gradients` module should be used
  for general parameter-shift rules instead.
  [(#3419)](https://github.com/PennyLaneAI/pennylane/pull/3419)

* Changed the signature of the `QubitDevice.statistics` method from

  ```python
  def statistics(self, observables, shot_range=None, bin_size=None, circuit=None):
  ```

  to

  ```python
  def statistics(self, circuit: QuantumScript, shot_range=None, bin_size=None):
  ```

  [(#3421)](https://github.com/PennyLaneAI/pennylane/pull/3421)

* The `MeasurementProcess.return_type` argument has been removed from the `__init__` method. Now
  it is a property of the class.
  [(#3434)](https://github.com/PennyLaneAI/pennylane/pull/3434)

* The `MeasurementProcess` class is now an abstract class.
  [(#3434)](https://github.com/PennyLaneAI/pennylane/pull/3434)

<h3>Deprecations</h3>

Deprecations cycles are tracked at [doc/developement/deprecations.rst](https://docs.pennylane.ai/en/latest/development/deprecations.html).

* The following deprecated methods are removed:
  [(#3281)](https://github.com/PennyLaneAI/pennylane/pull/3281/)

  * `qml.tape.get_active_tape`: Use `qml.QueuingManager.active_context()`
  * `qml.transforms.qcut.remap_tape_wires`: Use `qml.map_wires`
  * `qml.tape.QuantumTape.inv()`: Use `qml.tape.QuantumTape.adjoint()`
  * `qml.tape.stop_recording()`: Use `qml.QueuingManager.stop_recording()`
  * `qml.tape.QuantumTape.stop_recording()`: Use `qml.QueuingManager.stop_recording()`
  * `qml.QueuingContext` is now `qml.QueuingManager`
  * `QueuingManager.safe_update_info` and `AnnotatedQueue.safe_update_info`: Use plain `update_info`

* `qml.transforms.measurement_grouping` has been deprecated. Use `qml.transforms.hamiltonian_expand` instead.
  [(#3417)](https://github.com/PennyLaneAI/pennylane/pull/3417)

* The `observables` argument in `QubitDevice.statistics` is deprecated. Please use `circuit`
  instead.
  [(#3433)](https://github.com/PennyLaneAI/pennylane/pull/3433)

* The `seed_recipes` argument in `qml.classical_shadow` and `qml.shadow_expval` is deprecated.
  A new argument `seed` has been added, which defaults to None and can contain an integer with the
  wanted seed.
  [(#3388)](https://github.com/PennyLaneAI/pennylane/pull/3388)

<<<<<<< HEAD
=======
* `make_tape` is deprecated. Please use `qml.tape.make_qscript` instead.
  [(#3478)](https://github.com/PennyLaneAI/pennylane/pull/3478)

>>>>>>> bf36a0a0
<h3>Documentation</h3>

* Adds developer documentation for the queuing module.
  [(#3268)](https://github.com/PennyLaneAI/pennylane/pull/3268)

* Corrects more mentions for diagonalizing gates for all relevant operations. The docstrings for `compute_eigvals` used
  to say that the diagonalizing gates implemented $U$, the unitary such that $O = U \Sigma U^{\dagger}$, where $O$ is
  the original observable and $\Sigma$ a diagonal matrix. However, the diagonalizing gates actually implement
  $U^{\dagger}$, since $\langle \psi | O | \psi \rangle = \langle \psi | U \Sigma U^{\dagger} | \psi \rangle$, making
  $U^{\dagger} | \psi \rangle$ the actual state being measured in the $Z$-basis.
  [(#3409)](https://github.com/PennyLaneAI/pennylane/pull/3409)

<h3>Bug fixes</h3>

* Fixed a bug where `hamiltonian_expand` didn't preserve the type of the inputted results in its output.
  [(#3339)](https://github.com/PennyLaneAI/pennylane/pull/3339)

* Fixed a bug that made `gradients.param_shift` raise an error when used with unshifted terms only
  in a custom recipe, and when using any unshifted terms at all under the new return type system.
  [(#3177)](https://github.com/PennyLaneAI/pennylane/pull/3177)

* Original tape `_obs_sharing_wires` attribute is updated during its expansion.
  [(#3293)](https://github.com/PennyLaneAI/pennylane/pull/3293)

* Small fix of `MeasurementProcess.map_wires`, where both the `self.obs` and `self._wires`
  attributes were modified.
  [(#3292)](https://github.com/PennyLaneAI/pennylane/pull/3292)

* An issue with `drain=False` in the adaptive optimizer is fixed. Before the fix, the operator pool
  needed to be re-constructed inside the optimization pool when `drain=False`. With the new fix,
  this reconstruction is not needed.
  [(#3361)](https://github.com/PennyLaneAI/pennylane/pull/3361)

* If the device originally has no shots but finite shots are dynamically specified, Hamiltonian
  expansion now occurs.
  [(#3369)](https://github.com/PennyLaneAI/pennylane/pull/3369)

* `qml.matrix(op)` now fails if the operator truly has no matrix (eg. `Barrier`) to match `op.matrix()`
  [(#3386)](https://github.com/PennyLaneAI/pennylane/pull/3386)

* The `pad_with` argument in the `AmplitudeEmbedding` template is now compatible
  with all interfaces
  [(#3392)](https://github.com/PennyLaneAI/pennylane/pull/3392)

* Fixed a bug where a QNode returning `qml.sample` would produce incorrect results when
  run on a device defined with a shot vector.
  [(#3422)](https://github.com/PennyLaneAI/pennylane/pull/3422)

<h3>Contributors</h3>

This release contains contributions from (in alphabetical order):

Juan Miguel Arrazola
Utkarsh Azad
Astral Cai
Isaac De Vlugt
Pieter Eendebak
Lillian M. A. Frederiksen
Katharine Hyatt
Soran Jahangiri
Edward Jiang
Christina Lee
Albert Mitjans Coma
Romain Moyard
Matthew Silverman
Jay Soni
Antal Száva
David Wierichs
Moritz Willmann<|MERGE_RESOLUTION|>--- conflicted
+++ resolved
@@ -544,12 +544,9 @@
   wanted seed.
   [(#3388)](https://github.com/PennyLaneAI/pennylane/pull/3388)
 
-<<<<<<< HEAD
-=======
 * `make_tape` is deprecated. Please use `qml.tape.make_qscript` instead.
   [(#3478)](https://github.com/PennyLaneAI/pennylane/pull/3478)
 
->>>>>>> bf36a0a0
 <h3>Documentation</h3>
 
 * Adds developer documentation for the queuing module.
