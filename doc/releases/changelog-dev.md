--- conflicted
+++ resolved
@@ -142,12 +142,9 @@
 * Write Hamiltonians to file in a condensed format when using the data module.
   [(#3592)](https://github.com/PennyLaneAI/pennylane/pull/3592)
 
-<<<<<<< HEAD
 * Clean up the `Dataset.read()` method to only contain what is required.
   [(#3593)](https://github.com/PennyLaneAI/pennylane/pull/3593)
 
-=======
->>>>>>> 532bc5c4
 <h3>Breaking changes</h3>
 
 * The tape constructed by a QNode is no longer queued to surrounding contexts.
