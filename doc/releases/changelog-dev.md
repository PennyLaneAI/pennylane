--- conflicted
+++ resolved
@@ -417,10 +417,7 @@
 * The JAX-JIT interface now supports gradient transforms and device gradient execution in `backward` mode with the new
   return types system.
   [(#3235)](https://github.com/PennyLaneAI/pennylane/pull/3235)
-<<<<<<< HEAD
   [(#3445)](https://github.com/PennyLaneAI/pennylane/pull/3445)
-=======
->>>>>>> fd44845f
 
   ```python
   import pennylane as qml
