--- conflicted
+++ resolved
@@ -206,37 +206,11 @@
           [ 0.   +0.j   ,  0.35 +0.506j, -0.311-0.724j,  0.   +0.j   ],
           [ 0.   +0.j   ,  0.   +0.j   ,  0.   +0.j   , -0.438+0.899j]])
   ```
-<<<<<<< HEAD
-  
-* Added `ParametrizedHamiltonian`, a callable that holds information representing a linear combination of operators
-  with parametrized coefficents. The `ParametrizedHamiltonian` can be passed parameters to create the `Operator` for
-  the specified parameters.
-  [(#3617)](https://github.com/PennyLaneAI/pennylane/pull/3617)
-  
-  ```pycon
-  f1 = lambda p, t: p * np.sin(t) * (t - 1)
-  f2 = lambda p, t: p[0] * np.cos(p[1]* t ** 2)
-=======
->>>>>>> a7095a71
 
 * A new function called `load_basisset` has been added to extract `qchem` basis set data from the Basis Set Exchange
   library.
   [(#3363)](https://github.com/PennyLaneAI/pennylane/pull/3363)
 
-<<<<<<< HEAD
-  H =  2 * XX + f1 * YY + f2 * ZZ
-  ```
-
-  ```pycon
-  >>> H
-  ParametrizedHamiltonian: terms=3
-  >>> params = [1.2, [2.3, 3.4]]
-  >>> H(params, t=0.5)
-  (2*(PauliX(wires=[1]) @ PauliX(wires=[1]))) + ((-0.2876553535461426*(PauliY(wires=[0]) @ PauliY(wires=[0]))) + (1.5179612636566162*(PauliZ(wires=[0]) @ PauliZ(wires=[1]))))
-  ```
-
-  The same `ParametrizedHamiltonian` can also be constructed via a list of coefficients and operators:
-=======
 * A new function called `max_entropy` has been added to compute the maximum entropy of a quantum state.
   [(#3594)](https://github.com/PennyLaneAI/pennylane/pull/3594)
 
@@ -254,7 +228,6 @@
      qml.templates.TwoLocalSwapNetwork(dev.wires, acquaintances, weights, fermionic=False)
      return qml.state()
   ```
->>>>>>> a7095a71
 
   ```pycon
   >>> print(weights)
@@ -351,11 +324,7 @@
 * `Operator.inv()` and the `Operator.inverse` setter have been removed. Please use `qml.adjoint` or `qml.pow` instead.
   [(#3618)](https://github.com/PennyLaneAI/pennylane/pull/3618)
   
-<<<<<<< HEAD
-  Instead of
-=======
   For example, instead of 
->>>>>>> a7095a71
   
   ```pycon
   >>> qml.PauliX(0).inv()
