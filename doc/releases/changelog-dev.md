:orphan:

# Release 0.29.0-dev (development release)

<h3>New features since last release</h3>

<h4>Add new features here</h4>

<h4>Feel the pulse 🔊</h4>

* Parameterized Hamiltonians can now be created with the addition of `ParametrizedHamiltonian`.
  [(#3617)](https://github.com/PennyLaneAI/pennylane/pull/3617)

  A `ParametrizedHamiltonian` holds information representing a linear combination of operators
  with parametrized coefficents. The `ParametrizedHamiltonian` can be passed parameters to create the operator for
  the specified parameters.
  
  ```pycon
  f1 = lambda p, t: p * np.sin(t) * (t - 1)
  f2 = lambda p, t: p[0] * np.cos(p[1]* t ** 2)

  XX = qml.PauliX(1) @ qml.PauliX(1)
  YY = qml.PauliY(0) @ qml.PauliY(0)
  ZZ = qml.PauliZ(0) @ qml.PauliZ(1)

  H =  2 * XX + f1 * YY + f2 * ZZ
  ```

  ```pycon
  >>> H
  ParametrizedHamiltonian: terms=3
  >>> params = [1.2, [2.3, 3.4]]
  >>> H(params, t=0.5)
  (2*(PauliX(wires=[1]) @ PauliX(wires=[1]))) + ((-0.2876553535461426*(PauliY(wires=[0]) @ PauliY(wires=[0]))) + (1.5179612636566162*(PauliZ(wires=[0]) @ PauliZ(wires=[1]))))
  ```

  The same `ParametrizedHamiltonian` can also be constructed via a list of coefficients and operators:

  ```pycon
  >>> coeffs = [2, f1, f2]
  >>> ops = [XX, YY, ZZ]
  >>> H =  qml.dot(coeffs, ops)
  ```

* A `ParametrizedHamiltonian` can be time-evolved by using `ParametrizedEvolution`.
  [(#3617)](https://github.com/PennyLaneAI/pennylane/pull/3617)

* A new function called `qml.evolve` has been added that returns the evolution of an operator or a `ParametrizedHamiltonian`.
  [(#3617)](https://github.com/PennyLaneAI/pennylane/pull/3617)

* A new function `dot` has been added to compute the dot product between a vector and a list of operators. `qml.dot` will now target this new function.
  [(#3586)](https://github.com/PennyLaneAI/pennylane/pull/3586)

  ```pycon
  >>> coeffs = np.array([1.1, 2.2])
  >>> ops = [qml.PauliX(0), qml.PauliY(0)]
  >>> qml.dot(coeffs, ops)
  (1.1*(PauliX(wires=[0]))) + (2.2*(PauliY(wires=[0])))
  >>> qml.dot(coeffs, ops, pauli=True)
  1.1 * X(0)
  + 2.2 * Y(0)
  ```

  [(#3586)](https://github.com/PennyLaneAI/pennylane/pull/3586)

<h4>Always differentiable 📈</h4>

* The gradient transform `qml.gradients.spsa_grad` is now registered as a
  differentiation method for `QNode`s.
  [#3440](https://github.com/PennyLaneAI/pennylane/pull/3440)

  The SPSA gradient transform can now also be used implicitly by marking a `QNode`
  as differentiable with SPSA. It can be selected via

  ```pycon
  >>> dev = qml.device("default.qubit", wires=2)
  >>> @qml.qnode(dev, interface="jax", diff_method="spsa", h=0.05, num_directions=20)
  ... def circuit(x):
  ...     qml.RX(x, 0)
  ...     qml.RX(x, 1)
  ...     return qml.expval(qml.PauliZ(0))
  >>> jax.jacobian(circuit)(jax.numpy.array(0.5)) 
  DeviceArray(-0.4792258, dtype=float32, weak_type=True)
  ```

  The argument `num_directions` determines how many directions of simultaneous
  perturbation are used and therefore the number of circuit evaluations, up
  to a prefactor. See the
  [SPSA gradient transform documentation](https://docs.pennylane.ai/en/stable/code/api/pennylane.gradients.spsa_grad.html) for details.
  Note: The full SPSA optimization method is already available as `SPSAOptimizer`.

* The JAX-JIT interface now supports higher-order gradient computation with the new return types system.
  [(#3498)](https://github.com/PennyLaneAI/pennylane/pull/3498)

  Here is an example of using JAX-JIT to compute the Hessian of a circuit:

  ```python
  import pennylane as qml
  import jax
  from jax import numpy as jnp
  
  jax.config.update("jax_enable_x64", True)
  
  qml.enable_return()
  
  dev = qml.device("lightning.qubit", wires=2)
  
  @jax.jit
  @qml.qnode(dev, interface="jax-jit", diff_method="parameter-shift", max_diff=2)
  def circuit(a, b):
      qml.RY(a, wires=0)
      qml.RX(b, wires=1)
      return qml.expval(qml.PauliZ(0)), qml.expval(qml.PauliZ(1))
  
  a, b = jnp.array(1.0), jnp.array(2.0)
  ```

  ```pycon
  >>> jax.hessian(circuit, argnums=[0, 1])(a, b)
  (((DeviceArray(-0.54030231, dtype=float64, weak_type=True),
     DeviceArray(1.76002563e-17, dtype=float64, weak_type=True)),
    (DeviceArray(1.76002563e-17, dtype=float64, weak_type=True),
     DeviceArray(1.11578284e-34, dtype=float64, weak_type=True))),
   ((DeviceArray(2.77555756e-17, dtype=float64, weak_type=True),
     DeviceArray(-4.54411427e-17, dtype=float64, weak_type=True)),
    (DeviceArray(-1.76855671e-17, dtype=float64, weak_type=True),
     DeviceArray(0.41614684, dtype=float64, weak_type=True))))
  ```

* The `qchem` workflow has been modified to support both Autograd and JAX frameworks.
  [(#3458)](https://github.com/PennyLaneAI/pennylane/pull/3458)
  [(#3462)](https://github.com/PennyLaneAI/pennylane/pull/3462)
  [(#3495)](https://github.com/PennyLaneAI/pennylane/pull/3495)

  The JAX interface is automatically used when the differentiable parameters are JAX objects. Here
  is an example for computing the Hartree-Fock energy gradients with respect to the atomic
  coordinates.

  ```python
  import pennylane as qml
  from pennylane import numpy as np
  import jax
  
  symbols = ["H", "H"]
  geometry = np.array([[0.0, 0.0, 0.0], [0.0, 0.0, 1.0]])

  mol = qml.qchem.Molecule(symbols, geometry)

  args = [jax.numpy.array(mol.coordinates)]
  ```

  ```pycon
  >>> jax.grad(qml.qchem.hf_energy(mol))(*args)
  >>> DeviceArray([[0.0, 0.0, 0.3650435], [0.0, 0.0, -0.3650435]], dtype=float32)
  ```

<h4>Tools for quantum chemistry and other applications 🛠️</h4>

* A new method called `qml.qchem.givens_decomposition` has been added, which decomposes a unitary into a sequence
  of Givens rotation gates with phase shifts and a diagonal phase matrix.
  [(#3573)](https://github.com/PennyLaneAI/pennylane/pull/3573)

  ```python
  unitary = np.array([[ 0.73678+0.27511j, -0.5095 +0.10704j, -0.06847+0.32515j]
                      [-0.21271+0.34938j, -0.38853+0.36497j,  0.61467-0.41317j]
                      [ 0.41356-0.20765j, -0.00651-0.66689j,  0.32839-0.48293j]])

  phase_mat, ordered_rotations = givens_decomposition(matrix)
  ```

  ```pycon
  >>> phase_mat
  [-0.20606284+0.97853876j -0.82993403+0.55786154j  0.56230707-0.82692851j]
  >>> ordered_rotations
  [(tensor([[-0.65088844-0.63936314j, -0.40933972-0.j],
            [-0.29202076-0.28684994j,  0.91238204-0.j]], requires_grad=True), (0, 1)),
    (tensor([[ 0.47970417-0.33309047j, -0.8117479 -0.j],
            [ 0.66676972-0.46298251j,  0.584008  -0.j]], requires_grad=True), (1, 2)),
    (tensor([[ 0.36147511+0.73779414j, -0.57008381-0.j],
            [ 0.25082094+0.5119418j ,  0.82158655-0.j]], requires_grad=True), (0, 1))]
  ```

* A new template called `qml.BasisRotation` has been added, which performs a basis transformation defined by a set of
  fermionic ladder operators.
  [(#3573)](https://github.com/PennyLaneAI/pennylane/pull/3573)

  ```python
  import pennylane as qml
  from pennylane import numpy as np

  V = np.array([[ 0.53672126+0.j        , -0.1126064 -2.41479668j],
                [-0.1126064 +2.41479668j,  1.48694623+0.j        ]])
  eigen_vals, eigen_vecs = np.linalg.eigh(V)
  umat = eigen_vecs.T
  wires = range(len(umat))
  def circuit():
      qml.adjoint(qml.BasisRotation(wires=wires, unitary_matrix=umat))
      for idx, eigenval in enumerate(eigen_vals):
          qml.RZ(eigenval, wires=[idx])
      qml.BasisRotation(wires=wires, unitary_matrix=umat)
  ```

  ```pycon
  >>> circ_unitary = qml.matrix(circuit)()
  >>> np.round(circ_unitary/circ_unitary[0][0], 3)
  tensor([[ 1.   +0.j   ,  0.   +0.j   ,  0.   +0.j   ,  0.   +0.j   ],
          [ 0.   +0.j   , -0.516-0.596j, -0.302-0.536j,  0.   +0.j   ],
          [ 0.   +0.j   ,  0.35 +0.506j, -0.311-0.724j,  0.   +0.j   ],
          [ 0.   +0.j   ,  0.   +0.j   ,  0.   +0.j   , -0.438+0.899j]])
  ```

* A new function called `load_basisset` has been added to extract `qchem` basis set data from the Basis Set Exchange
  library.
  [(#3363)](https://github.com/PennyLaneAI/pennylane/pull/3363)

* A new function called `max_entropy` has been added to compute the maximum entropy of a quantum state.
  [(#3594)](https://github.com/PennyLaneAI/pennylane/pull/3594)

* A new template called `TwoLocalSwapNetwork` has been added that implements a canonical 2-complete linear (2-CCL) swap network
  described in [arXiv:1905.05118](https://arxiv.org/abs/1905.05118).
  [(#3447)](https://github.com/PennyLaneAI/pennylane/pull/3447)

  ```python3
  dev = qml.device('default.qubit', wires=5)
  weights = np.random.random(size=TwoLocalSwapNetwork.shape(len(dev.wires)))
  acquaintances = lambda index, wires, param: (qml.CRY(param, wires=index)
                                   if np.abs(wires[0]-wires[1]) else qml.CRZ(param, wires=index))
  @qml.qnode(dev)
  def swap_network_circuit():
     qml.templates.TwoLocalSwapNetwork(dev.wires, acquaintances, weights, fermionic=False)
     return qml.state()
  ```

  ```pycon
  >>> print(weights)
  tensor([0.20308242, 0.91906199, 0.67988804, 0.81290256, 0.08708985,
          0.81860084, 0.34448344, 0.05655892, 0.61781612, 0.51829044], requires_grad=True)
  >>> qml.draw(swap_network_circuit, expansion_strategy = 'device')()
  0: ─╭●────────╭SWAP─────────────────╭●────────╭SWAP─────────────────╭●────────╭SWAP─┤  State
  1: ─╰RY(0.20)─╰SWAP─╭●────────╭SWAP─╰RY(0.09)─╰SWAP─╭●────────╭SWAP─╰RY(0.62)─╰SWAP─┤  State
  2: ─╭●────────╭SWAP─╰RY(0.68)─╰SWAP─╭●────────╭SWAP─╰RY(0.34)─╰SWAP─╭●────────╭SWAP─┤  State
  3: ─╰RY(0.92)─╰SWAP─╭●────────╭SWAP─╰RY(0.82)─╰SWAP─╭●────────╭SWAP─╰RY(0.52)─╰SWAP─┤  State
  4: ─────────────────╰RY(0.81)─╰SWAP─────────────────╰RY(0.06)─╰SWAP─────────────────┤  State
  ```

* Added `pwc` as a convenience function for defining a `ParametrizedHamiltonian`.
  This function can be used to create a callable coefficient by setting
  the timespan over which the function should be non-zero. The resulting callable
  can be passed an array of parameters and a time.
  [(#3645)](https://github.com/PennyLaneAI/pennylane/pull/3645)

  ```pycon
  >>> timespan = (2, 4)
  >>> f = pwc(timespan)
  >>> f * qml.PauliX(0)
  ParametrizedHamiltonian: terms=1
  ```

  The `params` array will be used as bin values evenly distributed over the timespan,
  and the parameter `t` will determine which of the bins is returned.

  ```pycon
  >>> f(params=[1.2, 2.3, 3.4, 4.5], t=3.9)
  DeviceArray(4.5, dtype=float32) 
  >>> f(params=[1.2, 2.3, 3.4, 4.5], t=6)  # zero outside the range (2, 4) 
  DeviceArray(0., dtype=float32)
  ```
  
* Added `pwc_from_function` as a decorator for defining a `ParametrizedHamiltonian`.
  This function can be used to decorate a function and create a piecewise constant
  approximation of it.
  [(#3645)](https://github.com/PennyLaneAI/pennylane/pull/3645)
  
  ```pycon
  >>> @pwc_from_function(t=(2, 4), num_bins=10)
  ... def f1(p, t):
  ...     return p * t
  ```

  The resulting function approximates the same of `p**2 * t` on the interval `t=(2, 4)`
  in 10 bins, and returns zero outside the interval.
  
  ```pycon
  # t=2 and t=2.1 are within the same bin
  >>> f1(3, 2), f1(3, 2.1)
  (DeviceArray(6., dtype=float32), DeviceArray(6., dtype=float32))
  # next bin
  >>> f1(3, 2.2)
  DeviceArray(6.6666665, dtype=float32)
  # outside the interval t=(2, 4)
  >>> f1(3, 5)
  DeviceArray(0., dtype=float32)
  ```
  
*Next generation device API:*

* The `apply_operation` single-dispatch function is added to `devices/qubit` that applies an operation
  to a state and returns a new state.
  [(#3637)](https://github.com/PennyLaneAI/pennylane/pull/3637)

<h3>Improvements</h3>

* `qml.purity` is added as a measurement process for purity
  [(#3551)](https://github.com/PennyLaneAI/pennylane/pull/3551)

* `qml.math.matmul` now supports PyTorch and Autograd tensors.
  [(#3613)](https://github.com/PennyLaneAI/pennylane/pull/3613)

* `qml.math.size` now supports PyTorch tensors.
  [(#3606)](https://github.com/PennyLaneAI/pennylane/pull/3606)

* `qml.purity` can now be used as a measurement process.
  [(#3551)](https://github.com/PennyLaneAI/pennylane/pull/3551)

* Most quantum channels are now fully differentiable on all interfaces.
  [(#3612)](https://github.com/PennyLaneAI/pennylane/pull/3612)

* The `qml.equal` function has been extended to compare `Prod` and `Sum` operators.
  [(#3516)](https://github.com/PennyLaneAI/pennylane/pull/3516)

* `qml.ControlledQubitUnitary` now inherits from `ControlledOp`, which defines `decomposition`, `expand`, and `sparse_matrix` rather than raising an error.
  [(#3450)](https://github.com/PennyLaneAI/pennylane/pull/3450)

* Parameter broadcasting support has been added for the `Controlled` class if the base operator supports
  broadcasting.
  [(#3450)](https://github.com/PennyLaneAI/pennylane/pull/3450)

* The `qml.generator` function now checks if the generator is hermitian, rather than whether it is a subclass of
  `Observable`. This allows it to return valid generators from `SymbolicOp` and `CompositeOp` classes.
 [(#3485)](https://github.com/PennyLaneAI/pennylane/pull/3485)

* Support for two-qubit unitary decomposition with JAX-JIT has been added.
  [(#3569)](https://github.com/PennyLaneAI/pennylane/pull/3569)

* The `numpy` version has been constrained to `<1.24`.
  [(#3563)](https://github.com/PennyLaneAI/pennylane/pull/3563)

* In-place inversion has been removed for qutrit operations in preparation for the
  removal of in-place inversion.
  [(#3566)](https://github.com/PennyLaneAI/pennylane/pull/3566)

* Validation has been added on gradient keyword arguments when initializing a QNode — if unexpected keyword arguments are passed,
  a `UserWarning` is raised. A list of the current expected gradient function keyword arguments can be accessed via
  `qml.gradients.SUPPORTED_GRADIENT_KWARGS`.
  [(#3526)](https://github.com/PennyLaneAI/pennylane/pull/3526)

* The `PauliSentence.operation()` method has been improved to avoid instantiating an `SProd` operator when
  the coefficient is equal to 1.
  [(#3595)](https://github.com/PennyLaneAI/pennylane/pull/3595)

* Writing Hamiltonians to a file using the `data` module has been improved by employing a condensed writing format.
  [(#3592)](https://github.com/PennyLaneAI/pennylane/pull/3592)

* Lazy-loading in the `Dataset.read()` method is more universally supported.
  [(#3605)](https://github.com/PennyLaneAI/pennylane/pull/3605)

* Implemented the XYX single-qubit unitary decomposition.
  [(#3628)](https://github.com/PennyLaneAI/pennylane/pull/3628)

* `Sum` and `Prod` operations now have broadcasted operands.
  [(#3611)](https://github.com/PennyLaneAI/pennylane/pull/3611)

* `qml.dot` is now compatible with JAX-JIT.
  [(#3636)](https://github.com/PennyLaneAI/pennylane/pull/3636)

* All dunder methods now return `NotImplemented`, allowing the right dunder method (e.g. `__radd__`)
  of the other class to be called.
  [(#3631)](https://github.com/PennyLaneAI/pennylane/pull/3631)

* The `qml.GellMann` operators now include their index when displayed.
  [(#3641)](https://github.com/PennyLaneAI/pennylane/pull/3641)

* The `ExecutionConfig` data class has been added.
  [(#3649)](https://github.com/PennyLaneAI/pennylane/pull/3649)

* All `Operator`'s input parameters that are lists are cast into vanilla numpy arrays.
  [(#3659)](https://github.com/PennyLaneAI/pennylane/pull/3659)

* The `StatePrep` class has been added as an interface that state-prep operators must implement.
  [(#3654)](https://github.com/PennyLaneAI/pennylane/pull/3654)

* `qml.pauli.is_pauli_word` now supports `Prod` and `SProd` operators, and it returns `False` when a
  `Hamiltonian` contains more than one term.
  [(#3692)](https://github.com/PennyLaneAI/pennylane/pull/3692)

* `qml.pauli.pauli_word_to_string` now supports `Prod`, `SProd` and `Hamiltonian` operators.
  [(#3692)](https://github.com/PennyLaneAI/pennylane/pull/3692)

<h3>Breaking changes</h3>

* The tape method `get_operation` can also now return the operation index in the tape, and it can be
  activated by setting the `return_op_index` to `True`: `get_operation(idx, return_op_index=True)`. It will become
  the default in version 0.30.
  [(#3667)](https://github.com/PennyLaneAI/pennylane/pull/3667)

* `Operator.inv()` and the `Operator.inverse` setter have been removed. Please use `qml.adjoint` or `qml.pow` instead.
  [(#3618)](https://github.com/PennyLaneAI/pennylane/pull/3618)
  
  For example, instead of
  
  ```pycon
  >>> qml.PauliX(0).inv()
  ```
  
  use

  ```pycon
  >>> qml.adjoint(qml.PauliX(0))
  ```

* The target wires of `qml.ControlledQubitUnitary` are no longer available via `op.hyperparameters["u_wires"]`.
  Instead, they can be accesses via `op.base.wires` or `op.target_wires`.
  [(#3450)](https://github.com/PennyLaneAI/pennylane/pull/3450)

* The tape constructed by a QNode is no longer queued to surrounding contexts.
  [(#3509)](https://github.com/PennyLaneAI/pennylane/pull/3509)

* Nested operators like `Tensor`, `Hamiltonian`, and `Adjoint` now remove their owned operators
  from the queue instead of updating their metadata to have an `"owner"`.
  [(#3282)](https://github.com/PennyLaneAI/pennylane/pull/3282)

* `qchem.scf`, `RandomLayers.compute_decomposition`, and `Wires.select_random` now use
  local random number generators instead of global random number generators. This may lead to slighlty
  different random numbers and an independence of the results from the global random number generation state.
  Please provide a seed to each individual function instead if you want controllable results.
  [(#3624)](https://github.com/PennyLaneAI/pennylane/pull/3624)

<h3>Deprecations</h3>

<<<<<<< HEAD
* `qml.transforms.measurement_grouping` has been removed. Users should use `qml.transforms.hamiltonian_expand`
  instead.
=======
* Deprecate the `collections` module.
  [(#3686)](https://github.com/PennyLaneAI/pennylane/pull/3686)

* `qml.op_sum` has been deprecated. Users should use `qml.sum` instead.
  [(#3686)](https://github.com/PennyLaneAI/pennylane/pull/3686)
>>>>>>> fa6b16c1

<h3>Documentation</h3>

* Organizes the module for documentation for ``operation``.
  [(#3664)](https://github.com/PennyLaneAI/pennylane/pull/3664)

* Updated the code example in `qml.SparseHamiltonian` with the correct wire range.
  [(#3643)](https://github.com/PennyLaneAI/pennylane/pull/3643)
  
* A hyperlink has been added in the text for a URL in the `qml.qchem.mol_data` docstring.
  [(#3644)](https://github.com/PennyLaneAI/pennylane/pull/3644)

<h3>Bug fixes</h3>

* Fixed a bug in `qml.transforms.metric_tensor` where prefactors of operation generators were taken
  into account multiple times, leading to wrong outputs for non-standard operations.
  [(#3579)](https://github.com/PennyLaneAI/pennylane/pull/3579)

* Local random number generators are now used where possible to avoid mutating the global random state.
  [(#3624)](https://github.com/PennyLaneAI/pennylane/pull/3624)

* Handles breaking the `networkx` version change by selectively skipping a `qcut` TensorFlow-JIT test.
  [(#3609)](https://github.com/PennyLaneAI/pennylane/pull/3609)
  [(#3619)](https://github.com/PennyLaneAI/pennylane/pull/3619)

* Fixed the wires for the `Y` decomposition in the ZX calculus transform.
  [(#3598)](https://github.com/PennyLaneAI/pennylane/pull/3598)

* `qml.pauli.PauliWord` is now pickle-able.
  [(#3588)](https://github.com/PennyLaneAI/pennylane/pull/3588)

* Child classes of `QuantumScript` now return their own type when using `SomeChildClass.from_queue`.
  [(#3501)](https://github.com/PennyLaneAI/pennylane/pull/3501)

* A typo has been fixed in the calculation and error messages in `operation.py`
  [(#3536)](https://github.com/PennyLaneAI/pennylane/pull/3536)

* `Dataset.write()` now ensures that any lazy-loaded values are loaded before they are written to a file.
  [(#3605)](https://github.com/PennyLaneAI/pennylane/pull/3605)

* `Tensor._batch_size` is now set to `None` during initialization, copying and `map_wires`.
  [(#3642)](https://github.com/PennyLaneAI/pennylane/pull/3642)
  [(#3661)](https://github.com/PennyLaneAI/pennylane/pull/3661)

* `Tensor.has_matrix` is now set to `True`.
  [(#3647)](https://github.com/PennyLaneAI/pennylane/pull/3647)

* Fixed typo in the example of IsingZZ gate decomposition
  [(#3676)](https://github.com/PennyLaneAI/pennylane/pull/3676)

<h3>Contributors</h3>

This release contains contributions from (in alphabetical order):

Guillermo Alonso-Linaje
Juan Miguel Arrazola
Ikko Ashimine
Utkarsh Azad
Cristian Boghiu
Astral Cai
Isaac De Vlugt
Lillian M. A. Frederiksen
Soran Jahangiri
Christina Lee
Albert Mitjans Coma
Romain Moyard
Borja Requena
Matthew Silverman
Antal Száva
David Wierichs<|MERGE_RESOLUTION|>--- conflicted
+++ resolved
@@ -427,16 +427,16 @@
 
 <h3>Deprecations</h3>
 
-<<<<<<< HEAD
+
 * `qml.transforms.measurement_grouping` has been removed. Users should use `qml.transforms.hamiltonian_expand`
   instead.
-=======
+  [(#3701)](https://github.com/PennyLaneAI/pennylane/pull/3701)
+
 * Deprecate the `collections` module.
   [(#3686)](https://github.com/PennyLaneAI/pennylane/pull/3686)
 
 * `qml.op_sum` has been deprecated. Users should use `qml.sum` instead.
   [(#3686)](https://github.com/PennyLaneAI/pennylane/pull/3686)
->>>>>>> fa6b16c1
 
 <h3>Documentation</h3>
 
@@ -503,6 +503,7 @@
 Christina Lee
 Albert Mitjans Coma
 Romain Moyard
+Mudit Pandey
 Borja Requena
 Matthew Silverman
 Antal Száva
