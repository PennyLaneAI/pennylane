:orphan:

# Release 0.37.0-dev (development release)

<h3>New features since last release</h3>

* The `default.tensor` device is introduced to perform tensor network simulation of a quantum circuit.
  [(#5699)](https://github.com/PennyLaneAI/pennylane/pull/5699)

<h3>Improvements 🛠</h3>

* The wires for the `default.tensor` device are selected at runtime if they are not provided by user.
  [(#5744)](https://github.com/PennyLaneAI/pennylane/pull/5744)

* Added `packaging` in the required list of packages.
  [(#5769)](https://github.com/PennyLaneAI/pennylane/pull/5769).

* Logging now allows for an easier opt-in across the stack, and also extends control support to `catalyst`.
  [(#5528)](https://github.com/PennyLaneAI/pennylane/pull/5528).

* A number of templates have been updated to be valid pytrees and PennyLane operations.
  [(#5698)](https://github.com/PennyLaneAI/pennylane/pull/5698)

* `ctrl` now works with tuple-valued `control_values` when applied to any already controlled operation.
  [(#5725)](https://github.com/PennyLaneAI/pennylane/pull/5725)

* Add support for 3 new pytest markers: `unit`, `integration` and `system`.
  [(#5517)](https://github.com/PennyLaneAI/pennylane/pull/5517)

* The sorting order of parameter-shift terms is now guaranteed to resolve ties in the absolute value with the sign of the shifts.
  [(#5582)](https://github.com/PennyLaneAI/pennylane/pull/5582)

* `qml.transforms.split_non_commuting` can now handle circuits containing measurements of multi-term observables.
  [(#5729)](https://github.com/PennyLaneAI/pennylane/pull/5729)

<h4>Mid-circuit measurements and dynamic circuits</h4>

* The `dynamic_one_shot` transform uses a single auxiliary tape with a shot vector and `default.qubit` implements the loop over shots with `jax.vmap`.
  [(#5617)](https://github.com/PennyLaneAI/pennylane/pull/5617)
  
* The `dynamic_one_shot` transform can be compiled with `jax.jit`.
  [(#5557)](https://github.com/PennyLaneAI/pennylane/pull/5557)
  
* When using `defer_measurements` with postselecting mid-circuit measurements, operations
  that will never be active due to the postselected state are skipped in the transformed
  quantum circuit. In addition, postselected controls are skipped, as they are evaluated
  at transform time. This optimization feature can be turned off by setting `reduce_postselected=False`
  [(#5558)](https://github.com/PennyLaneAI/pennylane/pull/5558)

  Consider a simple circuit with three mid-circuit measurements, two of which are postselecting,
  and a single gate conditioned on those measurements:

  ```python
  @qml.qnode(qml.device("default.qubit"))
  def node(x):
      qml.RX(x, 0)
      qml.RX(x, 1)
      qml.RX(x, 2)
      mcm0 = qml.measure(0, postselect=0, reset=False)
      mcm1 = qml.measure(1, postselect=None, reset=True)
      mcm2 = qml.measure(2, postselect=1, reset=False)
      qml.cond(mcm0+mcm1+mcm2==1, qml.RX)(0.5, 3)
      return qml.expval(qml.Z(0) @ qml.Z(3))
  ```

  Without the new optimization, we obtain three gates, each controlled on the three measured
  qubits. They correspond to the combinations of controls that satisfy the condition
  `mcm0+mcm1+mcm2==1`:

  ```pycon
  >>> print(qml.draw(qml.defer_measurements(node, reduce_postselected=False))(0.6))
  0: ──RX(0.60)──|0⟩⟨0|─╭●─────────────────────────────────────────────┤ ╭<Z@Z>
  1: ──RX(0.60)─────────│──╭●─╭X───────────────────────────────────────┤ │
  2: ──RX(0.60)─────────│──│──│───|1⟩⟨1|─╭○────────╭○────────╭●────────┤ │
  3: ───────────────────│──│──│──────────├RX(0.50)─├RX(0.50)─├RX(0.50)─┤ ╰<Z@Z>
  4: ───────────────────╰X─│──│──────────├○────────├●────────├○────────┤
  5: ──────────────────────╰X─╰●─────────╰●────────╰○────────╰○────────┤
  ```

  If we do not explicitly deactivate the optimization, we obtain a much simpler circuit:

  ```pycon
  >>> print(qml.draw(qml.defer_measurements(node))(0.6))
  0: ──RX(0.60)──|0⟩⟨0|─╭●─────────────────┤ ╭<Z@Z>
  1: ──RX(0.60)─────────│──╭●─╭X───────────┤ │
  2: ──RX(0.60)─────────│──│──│───|1⟩⟨1|───┤ │
  3: ───────────────────│──│──│──╭RX(0.50)─┤ ╰<Z@Z>
  4: ───────────────────╰X─│──│──│─────────┤
  5: ──────────────────────╰X─╰●─╰○────────┤
  ```

  There is only one controlled gate with only one control wire.

* `qml.devices.LegacyDevice` is now an alias for `qml.Device`, so it is easier to distinguish it from
  `qml.devices.Device`, which follows the new device API.
  [(#5581)](https://github.com/PennyLaneAI/pennylane/pull/5581)

* The `dtype` for `eigvals` of `X`, `Y`, `Z` and `Hadamard` is changed from `int` to `float`, making them 
  consistent with the other observables. The `dtype` of the returned values when sampling these observables 
  (e.g. `qml.sample(X(0))`) is also changed to `float`. 
  [(#5607)](https://github.com/PennyLaneAI/pennylane/pull/5607)

* Sets up the framework for the development of an `assert_equal` function for testing operator comparison.
  [(#5634)](https://github.com/PennyLaneAI/pennylane/pull/5634)

* `qml.sample` can now be used on Boolean values representing mid-circuit measurement results in
  traced quantum functions. This feature is used with Catalyst to enable the pattern
  `m = measure(0); qml.sample(m)`.
  [(#5673)](https://github.com/PennyLaneAI/pennylane/pull/5673)

* PennyLane operators and measurements can now automatically be captured as instructions in JAXPR.
  [(#5564)](https://github.com/PennyLaneAI/pennylane/pull/5564)
  [(#5511)](https://github.com/PennyLaneAI/pennylane/pull/5511)
  [(#5523)](https://github.com/PennyLaneAI/pennylane/pull/5523)

* The `decompose` transform has an `error` kwarg to specify the type of error that should be raised, 
  allowing error types to be more consistent with the context the `decompose` function is used in.
  [(#5669)](https://github.com/PennyLaneAI/pennylane/pull/5669)

* The `qml.pytrees` module now has `flatten` and `unflatten` methods for serializing pytrees.
  [(#5701)](https://github.com/PennyLaneAI/pennylane/pull/5701)

* Empty initialization of `PauliVSpace` is permitted.
  [(#5675)](https://github.com/PennyLaneAI/pennylane/pull/5675)

* `QuantumScript` properties are only calculated when needed, instead of on initialization. This decreases the classical overhead by >20%.
  `par_info`, `obs_sharing_wires`, and `obs_sharing_wires_id` are now public attributes.
  [(#5696)](https://github.com/PennyLaneAI/pennylane/pull/5696)

* The `qml.qchem.Molecule` object is now the central object used by all qchem functions.
  [(#5571)](https://github.com/PennyLaneAI/pennylane/pull/5571)

* The `qml.qchem.Molecule` class now supports Angstrom as a unit.
  [(#5694)](https://github.com/PennyLaneAI/pennylane/pull/5694)

* The `qml.qchem.Molecule` class now supports open-shell systems.
  [(#5655)](https://github.com/PennyLaneAI/pennylane/pull/5655)

* The `qml.qchem.molecular_hamiltonian` function now supports parity and Bravyi-Kitaev mappings.
  [(#5657)](https://github.com/PennyLaneAI/pennylane/pull/5657/)

* The qchem docs are updated with the new qchem improvements.
  [(#5758)](https://github.com/PennyLaneAI/pennylane/pull/5758/)
  [(#5638)](https://github.com/PennyLaneAI/pennylane/pull/5638/)

<h4>Community contributions 🥳</h4>

* Implemented kwargs (`check_interface`, `check_trainability`, `rtol` and `atol`) support in `qml.equal` for the operators `Pow`, `Adjoint`, `Exp`, and `SProd`.
  [(#5668)](https://github.com/PennyLaneAI/pennylane/issues/5668)
  
* ``qml.QutritDepolarizingChannel`` has been added, allowing for depolarizing noise to be simulated on the `default.qutrit.mixed` device.
  [(#5502)](https://github.com/PennyLaneAI/pennylane/pull/5502)

<h3>Breaking changes 💔</h3>

<<<<<<< HEAD
* Passing `shots` as a keyword argument to a `QNode` initialization now raises an error, instead of ignoring the input.
  [(#5748)](https://github.com/PennyLaneAI/pennylane/pull/5748)
=======
* A custom decomposition can no longer be provided to `QDrift`. Instead, apply the operations in your custom
  operation directly with `qml.apply`.
  [(#5698)](https://github.com/PennyLaneAI/pennylane/pull/5698)
>>>>>>> 92ce59d6

* Sampling observables composed of `X`, `Y`, `Z` and `Hadamard` now returns values of type `float` instead of `int`.
  [(#5607)](https://github.com/PennyLaneAI/pennylane/pull/5607)

* `qml.is_commuting` no longer accepts the `wire_map` argument, which does not bring any functionality.
  [(#5660)](https://github.com/PennyLaneAI/pennylane/pull/5660)

* `qml.from_qasm_file` has been removed. The user can open files and load their content using `qml.from_qasm`.
  [(#5659)](https://github.com/PennyLaneAI/pennylane/pull/5659)

* `qml.load` has been removed in favour of more specific functions, such as `qml.from_qiskit`, etc.
  [(#5654)](https://github.com/PennyLaneAI/pennylane/pull/5654)

* `qml.transforms.convert_to_numpy_parameters` is now a proper transform and its output signature has changed,
  returning a list of `QuantumTape`s and a post-processing function instead of simply the transformed circuit.
  [(#5693)](https://github.com/PennyLaneAI/pennylane/pull/5693)

* `Controlled.wires` does not include `self.work_wires` anymore. That can be accessed separately through `Controlled.work_wires`.
  Consequently, `Controlled.active_wires` has been removed in favour of the more common `Controlled.wires`.
  [(#5728)](https://github.com/PennyLaneAI/pennylane/pull/5728)
  
* `qml.QutritAmplitudeDamping` channel has been added, allowing for noise processes modelled by amplitude damping to be simulated on the `default.qutrit.mixed` device.
  [(#5503)](https://github.com/PennyLaneAI/pennylane/pull/5503)

<h3>Deprecations 👋</h3>

* The `simplify` argument in `qml.Hamiltonian` and `qml.ops.LinearCombination` is deprecated. 
  Instead, `qml.simplify()` can be called on the constructed operator.
  [(#5677)](https://github.com/PennyLaneAI/pennylane/pull/5677)

* `qml.transforms.map_batch_transform` is deprecated, since a transform can be applied directly to a batch of tapes.
  [(#5676)](https://github.com/PennyLaneAI/pennylane/pull/5676)

<h3>Documentation 📝</h3>

* The documentation for the `default.tensor` device has been added.
  [(#5719)](https://github.com/PennyLaneAI/pennylane/pull/5719)

* A small typo was fixed in the docstring for `qml.sample`.
  [(#5685)](https://github.com/PennyLaneAI/pennylane/pull/5685)

<h3>Bug fixes 🐛</h3>

* Disable Docker builds on PR merge.
  [(#5777)](https://github.com/PennyLaneAI/pennylane/pull/5777)

* The validation of the adjoint method in `DefaultQubit` correctly handles device wires now.
  [(#5761)](https://github.com/PennyLaneAI/pennylane/pull/5761)

* `QuantumPhaseEstimation.map_wires` on longer modifies the original operation instance.
  [(#5698)](https://github.com/PennyLaneAI/pennylane/pull/5698)

* The decomposition of `AmplitudeAmplification` now correctly queues all operations.
  [(#5698)](https://github.com/PennyLaneAI/pennylane/pull/5698)

* Replaced `semantic_version` with `packaging.version.Version`, since the former cannot
  handle the metadata `.post` in the version string.
  [(#5754)](https://github.com/PennyLaneAI/pennylane/pull/5754)

* The `dynamic_one_shot` transform now has expanded support for the `jax` and `torch` interfaces.
  [(#5672)](https://github.com/PennyLaneAI/pennylane/pull/5672)

* The decomposition of `StronglyEntanglingLayers` is now compatible with broadcasting.
  [(#5716)](https://github.com/PennyLaneAI/pennylane/pull/5716)

* `qml.cond` can now be applied to `ControlledOp` operations when deferring measurements.
  [(#5725)](https://github.com/PennyLaneAI/pennylane/pull/5725)

* The legacy `Tensor` class can now handle a `Projector` with abstract tracer input.
  [(#5720)](https://github.com/PennyLaneAI/pennylane/pull/5720)

* Fixed a bug that raised an error regarding expected vs actual `dtype` when using `JAX-JIT` on a circuit that 
  returned samples of observables containing the `qml.Identity` operator.
  [(#5607)](https://github.com/PennyLaneAI/pennylane/pull/5607)

* The signature of `CaptureMeta` objects (like `Operator`) now match the signature of the `__init__` call.
  [(#5727)](https://github.com/PennyLaneAI/pennylane/pull/5727)

* Use vanilla NumPy arrays in `test_projector_expectation` to avoid differentiating `qml.Projector` with respect to the state attribute.
  [(#5683)](https://github.com/PennyLaneAI/pennylane/pull/5683)

* `qml.Projector` is now compatible with jax-jit.
  [(#5595)](https://github.com/PennyLaneAI/pennylane/pull/5595)

* Finite shot circuits with a `qml.probs` measurement, both with a `wires` or `op` argument, can now be compiled with `jax.jit`.
  [(#5619)](https://github.com/PennyLaneAI/pennylane/pull/5619)
  
* `param_shift`, `finite_diff`, `compile`, `insert`, `merge_rotations`, and `transpile` now
  all work with circuits with non-commuting measurements.
  [(#5424)](https://github.com/PennyLaneAI/pennylane/pull/5424)
  [(#5681)](https://github.com/PennyLaneAI/pennylane/pull/5681)

* A correction is added to `bravyi_kitaev` to call the correct function for a FermiSentence input.
  [(#5671)](https://github.com/PennyLaneAI/pennylane/pull/5671)

* Fixes a bug where `sum_expand` produces incorrect result dimensions when combining shot vectors, 
  multiple measurements, and parameter broadcasting.
  [(#5702)](https://github.com/PennyLaneAI/pennylane/pull/5702)

* Fixes a bug in `qml.math.dot` that raises an error when only one of the operands is a scalar.
  [(#5702)](https://github.com/PennyLaneAI/pennylane/pull/5702)

* `qml.matrix` is now compatible with qnodes compiled by catalyst.qjit.
  [(#5753)](https://github.com/PennyLaneAI/pennylane/pull/5753)

<h3>Contributors ✍️</h3>

This release contains contributions from (in alphabetical order):

Lillian M. A. Frederiksen,
Gabriel Bottrill,
Astral Cai,
Ahmed Darwish,
Isaac De Vlugt,
Diksha Dhawan,
Pietropaolo Frisoni,
Emiliano Godinez,
David Ittah,
Soran Jahangiri,
Korbinian Kottmann,
Christina Lee,
Vincent Michaud-Rioux,
Lee James O'Riordan,
Mudit Pandey,
Kenya Sakka,
Haochen Paul Wang,
David Wierichs.<|MERGE_RESOLUTION|>--- conflicted
+++ resolved
@@ -153,14 +153,12 @@
 
 <h3>Breaking changes 💔</h3>
 
-<<<<<<< HEAD
 * Passing `shots` as a keyword argument to a `QNode` initialization now raises an error, instead of ignoring the input.
   [(#5748)](https://github.com/PennyLaneAI/pennylane/pull/5748)
-=======
+
 * A custom decomposition can no longer be provided to `QDrift`. Instead, apply the operations in your custom
   operation directly with `qml.apply`.
   [(#5698)](https://github.com/PennyLaneAI/pennylane/pull/5698)
->>>>>>> 92ce59d6
 
 * Sampling observables composed of `X`, `Y`, `Z` and `Hadamard` now returns values of type `float` instead of `int`.
   [(#5607)](https://github.com/PennyLaneAI/pennylane/pull/5607)
