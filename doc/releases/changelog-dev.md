:orphan:

# Release 0.29.0-dev (development release)

<h3>New features since last release</h3>

* `qml.purity` is added as a measurement process for purity
  [(#3551)](https://github.com/PennyLaneAI/pennylane/pull/3551)

* Added a new template that implements a canonical 2-complete linear (2-CCL) swap network
  described in [arXiv:1905.05118](https://arxiv.org/abs/1905.05118).
  [(#3447)](https://github.com/PennyLaneAI/pennylane/pull/3447)

  ```python3
  dev = qml.device('default.qubit', wires=5)
  weights = np.random.random(size=TwoLocalSwapNetwork.shape(len(dev.wires)))
  acquaintances = lambda index, wires, param: (qml.CRY(param, wires=index)
                                   if np.abs(wires[0]-wires[1]) else qml.CRZ(param, wires=index))
  @qml.qnode(dev)
  def swap_network_circuit():
     qml.templates.TwoLocalSwapNetwork(dev.wires, acquaintances, weights, fermionic=False)
     return qml.state()
  ```

  ```pycon
  >>> print(weights)
  tensor([0.20308242, 0.91906199, 0.67988804, 0.81290256, 0.08708985,
          0.81860084, 0.34448344, 0.05655892, 0.61781612, 0.51829044], requires_grad=True)
  >>> qml.draw(swap_network_circuit, expansion_strategy = 'device')()
  0: ─╭●────────╭SWAP─────────────────╭●────────╭SWAP─────────────────╭●────────╭SWAP─┤  State
  1: ─╰RY(0.20)─╰SWAP─╭●────────╭SWAP─╰RY(0.09)─╰SWAP─╭●────────╭SWAP─╰RY(0.62)─╰SWAP─┤  State
  2: ─╭●────────╭SWAP─╰RY(0.68)─╰SWAP─╭●────────╭SWAP─╰RY(0.34)─╰SWAP─╭●────────╭SWAP─┤  State
  3: ─╰RY(0.92)─╰SWAP─╭●────────╭SWAP─╰RY(0.82)─╰SWAP─╭●────────╭SWAP─╰RY(0.52)─╰SWAP─┤  State
  4: ─────────────────╰RY(0.81)─╰SWAP─────────────────╰RY(0.06)─╰SWAP─────────────────┤  State
  ```

* The JAX-JIT interface now supports higher-order gradient computation with the new return types system.
  [(#3498)](https://github.com/PennyLaneAI/pennylane/pull/3498)

  ```python
  import pennylane as qml
  import jax
  from jax import numpy as jnp
  
  jax.config.update("jax_enable_x64", True)
  
  qml.enable_return()
  
  dev = qml.device("lightning.qubit", wires=2)
  
  @jax.jit
  @qml.qnode(dev, interface="jax-jit", diff_method="parameter-shift", max_diff=2)
  def circuit(a, b):
      qml.RY(a, wires=0)
      qml.RX(b, wires=1)
      return qml.expval(qml.PauliZ(0)), qml.expval(qml.PauliZ(1))
  
  a, b = jnp.array(1.0), jnp.array(2.0)
  ```

  ```pycon
  >>> jax.hessian(circuit, argnums=[0, 1])(a, b)
  (((DeviceArray(-0.54030231, dtype=float64, weak_type=True),
     DeviceArray(1.76002563e-17, dtype=float64, weak_type=True)),
    (DeviceArray(1.76002563e-17, dtype=float64, weak_type=True),
     DeviceArray(1.11578284e-34, dtype=float64, weak_type=True))),
   ((DeviceArray(2.77555756e-17, dtype=float64, weak_type=True),
     DeviceArray(-4.54411427e-17, dtype=float64, weak_type=True)),
    (DeviceArray(-1.76855671e-17, dtype=float64, weak_type=True),
     DeviceArray(0.41614684, dtype=float64, weak_type=True))))
  ```

* The qchem workflow is modified to support both Autograd and JAX frameworks.
  [(#3458)](https://github.com/PennyLaneAI/pennylane/pull/3458)
  [(#3462)](https://github.com/PennyLaneAI/pennylane/pull/3462)
  [(#3495)](https://github.com/PennyLaneAI/pennylane/pull/3495)

  The JAX interface is automatically used when the differentiable parameters are JAX objects. Here
  is an example for computing the Hartree-Fock energy gradients with respect to the atomic
  coordinates.

  ```python
  import pennylane as qml
  from pennylane import numpy as np
  import jax
  
  symbols = ["H", "H"]
  geometry = np.array([[0.0, 0.0, 0.0], [0.0, 0.0, 1.0]])

  mol = qml.qchem.Molecule(symbols, geometry)

  args = [jax.numpy.array(mol.coordinates)]
  ```

  ```pycon
  >>> jax.grad(qml.qchem.hf_energy(mol))(*args)
  >>> DeviceArray([[0.0, 0.0, 0.3650435], [0.0, 0.0, -0.3650435]], dtype=float32)
  ```
  
* The function `load_basisset` is added to extract qchem basis set data from the Basis Set Exchange
  library.
  [(#3363)](https://github.com/PennyLaneAI/pennylane/pull/3363)
  
* The function `max_entropy` is added to compute the maximum entropy $H=\log(rank(\rho))$ of a quantum state.
  [(#3594)](https://github.com/PennyLaneAI/pennylane/pull/3594)

* Added `qml.ops.dot` function to compute the dot product between a vector and a list of operators.

  ```pycon
  >>> coeffs = np.array([1.1, 2.2])
  >>> ops = [qml.PauliX(0), qml.PauliY(0)]
  >>> qml.ops.dot(coeffs, ops)
  (1.1*(PauliX(wires=[0]))) + (2.2*(PauliY(wires=[0])))
  >>> qml.ops.dot(coeffs, ops, pauli=True)
  1.1 * X(0)
  + 2.2 * Y(0)
  ```

  [(#3586)](https://github.com/PennyLaneAI/pennylane/pull/3586)

*Next generation device API:*

* New Abstract Base Class for devices `QuantumDevice` is added to the `devices` module.
  [(#3602)](https://github.com/PennyLaneAI/pennylane/pull/3602)

* Support `qml.math.matmul` with a torch tensor and an autograd tensor.
  [(#3613)](https://github.com/PennyLaneAI/pennylane/pull/3613)

<h3>Improvements</h3>

<<<<<<< HEAD
* Support `qml.math.size` with torch tensors.
  [(#3606)](https://github.com/PennyLaneAI/pennylane/pull/3606)
=======
* Most channels in are now fully differentiable in all interfaces.
  [(#3612)](https://github.com/PennyLaneAI/pennylane/pull/3612)
>>>>>>> d05b0014

* Extended the `qml.equal` function to compare `Prod` and `Sum` operators.
  [(#3516)](https://github.com/PennyLaneAI/pennylane/pull/3516)

* Reorganize `ControlledQubitUnitary` to inherit from `ControlledOp`. The class methods 
  `decomposition`, `expand`, and `sparse_matrix` are now defined rather than raising an error.
  [(#3450)](https://github.com/PennyLaneAI/pennylane/pull/3450)

* Parameter broadcasting support is added for the `Controlled` class if the base operator supports 
  broadcasting.
  [(#3450)](https://github.com/PennyLaneAI/pennylane/pull/3450)

* The `qml.generator` function now checks if the generator is hermitian, rather than whether it is a subclass of
  `Observable`, allowing it to return valid generators from `SymbolicOp` and `CompositeOp` classes.
 [(#3485)](https://github.com/PennyLaneAI/pennylane/pull/3485)

* Added support for two-qubit unitary decomposition with JAX-JIT.
  [(#3569)](https://github.com/PennyLaneAI/pennylane/pull/3569)

* Limit the `numpy` version to `<1.24`.
  [(#3563)](https://github.com/PennyLaneAI/pennylane/pull/3563)

* Validation has been added on the `gradient_kwargs` when initializing a QNode, and if unexpected kwargs are passed,
  a `UserWarning` is raised. A list of the current expected gradient function kwargs has been added as
  `qml.gradients.SUPPORTED_GRADIENT_KWARGS`.
  [(#3526)](https://github.com/PennyLaneAI/pennylane/pull/3526)

* Improve the `PauliSentence.operation()` method to avoid instantiating an `SProd` operator when
  the coefficient is equal to 1.
  [(#3595)](https://github.com/PennyLaneAI/pennylane/pull/3595)

* Write Hamiltonians to file in a condensed format when using the data module.
  [(#3592)](https://github.com/PennyLaneAI/pennylane/pull/3592)

* Improve lazy-loading in `Dataset.read()` so it is more universally supported. Also added the `assign_to`
  keyword argument to specify that the contents of the file being read should be directly assigned to an attribute.
  [(#3605)](https://github.com/PennyLaneAI/pennylane/pull/3605)

<h3>Breaking changes</h3>

* The target wires of the unitary for `ControlledQubitUnitary` are no longer available via `op.hyperparameters["u_wires"]`. 
  Instead, they can be accesses via `op.base.wires` or `op.target_wires`.
  [(#3450)](https://github.com/PennyLaneAI/pennylane/pull/3450)

* The tape constructed by a QNode is no longer queued to surrounding contexts.
  [(#3509)](https://github.com/PennyLaneAI/pennylane/pull/3509)

* Nested operators like `Tensor`, `Hamiltonian` and `Adjoint` now remove their owned operators
  from the queue instead of updating their metadata to have an `"owner"`.
  [(#3282)](https://github.com/PennyLaneAI/pennylane/pull/3282)

* `qchem.scf`, `RandomLayers.compute_decomposition`, and `Wires.select_random` all use
  local random number generators now instead of global random number generators. This may lead to slighlty
  different random numbers, and an independence of the results from the global random number generation state.
  Please provide a seed to each individual function instead if you want controllable results.
  [(#3624)](https://github.com/PennyLaneAI/pennylane/pull/3624)

<h3>Deprecations</h3>

<h3>Documentation</h3>

<h3>Bug fixes</h3>

* Fixed a bug in `qml.transforms.metric_tensor` where prefactors of operation generators were taken
  into account multiple times, leading to wrong outputs for non-standard operations.
  [(#3579)](https://github.com/PennyLaneAI/pennylane/pull/3579)

* Uses a local random number generator where possible to avoid mutating the global random state.
  [(#3624)](https://github.com/PennyLaneAI/pennylane/pull/3624)

* Handles breaking networkx version change by selectively skipping a qcut tensorflow-jit test.
  [(#3609)](https://github.com/PennyLaneAI/pennylane/pull/3609)
  [(#3619)](https://github.com/PennyLaneAI/pennylane/pull/3619)

* Fixed the wires for the Y decomposition in the ZX calculus transform.
  [(#3598)](https://github.com/PennyLaneAI/pennylane/pull/3598)

* `qml.pauli.PauliWord` is now pickle-able.
  [(#3588)](https://github.com/PennyLaneAI/pennylane/pull/3588)

* Child classes of `QuantumScript` now return their own type when using `SomeChildClass.from_queue`.
  [(#3501)](https://github.com/PennyLaneAI/pennylane/pull/3501)

* Fixed typo in calculation error message and comment in operation.py
  [(#3536)](https://github.com/PennyLaneAI/pennylane/pull/3536)

* `Dataset.write()` now ensures that any lazy-loaded values are loaded before they are written to a file.
  [(#3605)](https://github.com/PennyLaneAI/pennylane/pull/3605)

<h3>Contributors</h3>

This release contains contributions from (in alphabetical order):

Juan Miguel Arrazola
Ikko Ashimine
Utkarsh Azad
Astral Cai
Lillian M. A. Frederiksen
Soran Jahangiri
Christina Lee
Albert Mitjans Coma
Romain Moyard
Borja Requena
Matthew Silverman
Antal Száva
David Wierichs<|MERGE_RESOLUTION|>--- conflicted
+++ resolved
@@ -128,13 +128,11 @@
 
 <h3>Improvements</h3>
 
-<<<<<<< HEAD
 * Support `qml.math.size` with torch tensors.
   [(#3606)](https://github.com/PennyLaneAI/pennylane/pull/3606)
-=======
+
 * Most channels in are now fully differentiable in all interfaces.
   [(#3612)](https://github.com/PennyLaneAI/pennylane/pull/3612)
->>>>>>> d05b0014
 
 * Extended the `qml.equal` function to compare `Prod` and `Sum` operators.
   [(#3516)](https://github.com/PennyLaneAI/pennylane/pull/3516)
