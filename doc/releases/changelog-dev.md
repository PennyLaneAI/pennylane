--- conflicted
+++ resolved
@@ -120,14 +120,12 @@
   are applied to a large (>8 wires) tensorflow state. When that occurs, the logic falls back to the tensordot logic instead.
   [(#3884)](https://github.com/PennyLaneAI/pennylane/pull/3884/)
 
-<<<<<<< HEAD
 * An error is now raised if a `QNode` with Jax-jit in use returns `sample` while having trainable parameters or returns
   `counts`.
   [(#3892)](https://github.com/PennyLaneAI/pennylane/pull/3892)
-=======
+
 * Fixed parameter broadcasting support with `qml.counts` in most cases, and introduced explicit errors otherwise.
   [(#3876)](https://github.com/PennyLaneAI/pennylane/pull/3876)
->>>>>>> 7c8859ac
 
 <h3>Contributors</h3>
 
