:orphan:

# Release 0.36.0-dev (development release)

<h3>New features since last release</h3>

<h4>Estimate errors in a quantum circuit 🧮</h4>

* Added `error` method to `QuantumPhaseEstimation` template.
  [(#5278)](https://github.com/PennyLaneAI/pennylane/pull/5278)

* Added new `SpectralNormError` class to the new error tracking functionality.
  [(#5154)](https://github.com/PennyLaneAI/pennylane/pull/5154)

* The `qml.TrotterProduct` operator now supports error estimation functionality. 
  [(#5384)](https://github.com/PennyLaneAI/pennylane/pull/5384)

  ```pycon
  >>> hamiltonian = qml.dot([1.0, 0.5, -0.25], [qml.X(0), qml.Y(0), qml.Z(0)])
  >>> op = qml.TrotterProduct(hamiltonian, time=0.01, order=2)
  >>> op.error(method="one-norm")
  SpectralNormError(8.039062500000003e-06)
  >>>
  >>> op.error(method="commutator")
  SpectralNormError(6.166666666666668e-06)
  ```

* `qml.specs` and `qml.Tracker` now return information about algorithmic errors for the qnode as well.
  [(#5464)](https://github.com/PennyLaneAI/pennylane/pull/5464)
  [(#5465)](https://github.com/PennyLaneAI/pennylane/pull/5465)


<h4>Access an extended arsenal of quantum algorithms 🏹</h4>

* The `FABLE` template is added for efficient block encoding of matrices. Users can now call FABLE to efficiently construct circuits according to a user-set approximation level. 
  [(#5107)](https://github.com/PennyLaneAI/pennylane/pull/5107)

* Create the `qml.Reflection` operator, useful for amplitude amplification and its variants.
  [(#5159)](https://github.com/PennyLaneAI/pennylane/pull/5159)

  ```python
  @qml.prod
  def generator(wires):
        qml.Hadamard(wires=wires)

  U = generator(wires=0)

  dev = qml.device('default.qubit')
  @qml.qnode(dev)
  def circuit():

        # Initialize to the state |1>
        qml.PauliX(wires=0)

        # Apply the reflection
        qml.Reflection(U)

        return qml.state()

  ```

  ```pycon
  >>> circuit()
  tensor([1.+6.123234e-17j, 0.-6.123234e-17j], requires_grad=True)
  ```
  
* The `qml.AmplitudeAmplification` operator is introduced, which is a high-level interface for amplitude amplification and its variants.
  [(#5160)](https://github.com/PennyLaneAI/pennylane/pull/5160)

  ```python
  @qml.prod
  def generator(wires):
      for wire in wires:
          qml.Hadamard(wires=wire)

  U = generator(wires=range(3))
  O = qml.FlipSign(2, wires=range(3))

  dev = qml.device("default.qubit")

  @qml.qnode(dev)
  def circuit():

      generator(wires=range(3))
      qml.AmplitudeAmplification(U, O, iters=5, fixed_point=True, work_wire=3)

      return qml.probs(wires=range(3))

  ```
  
  ```pycon
  >>> print(np.round(circuit(), 3))
  [0.013, 0.013, 0.91, 0.013, 0.013, 0.013, 0.013, 0.013]

  ```

<h4>Make use of more methods to map from molecules 🗺️</h4>

* Added new function `qml.bravyi_kitaev` to map fermionic Hamiltonians to qubit Hamiltonians.
  [(#5390)](https://github.com/PennyLaneAI/pennylane/pull/5390)

  ```python
  import pennylane as qml
  fermi_ham = qml.fermi.from_string('0+ 1-')

  qubit_ham = qml.bravyi_kitaev(fermi_ham, n=6)
  ```

  ```pycon
  >>> print(qubit_ham)
  -0.25j * Y(0.0) + (-0.25+0j) * X(0) @ Z(1.0) + (0.25+0j) * X(0.0) + 0.25j * Y(0) @ Z(1.0)
  ```

* The `qml.qchem.hf_state` function is upgraded to be compatible with the parity and Bravyi-Kitaev bases.
  [(#5472)](https://github.com/PennyLaneAI/pennylane/pull/5472)

<h4>Calculate dynamical Lie algebras 👾</h4>

* A new `qml.lie_closure` function to compute the Lie closure of a list of operators.
  [(#5161)](https://github.com/PennyLaneAI/pennylane/pull/5161)
  [(#5169)](https://github.com/PennyLaneAI/pennylane/pull/5169)

  The Lie closure, pronounced "Lee closure", is a way to compute the so-called dynamical Lie algebra (DLA) of a set of operators.
  For a list of operators `ops = [op1, op2, op3, ..]`, one computes all nested commutators between `ops` until no new operators are generated from commutation.
  All these operators together form the DLA, see e.g. section IIB of [arXiv:2308.01432](https://arxiv.org/abs/2308.01432).

  Take for example the following ops

  ```python
  ops = [X(0) @ X(1), Z(0), Z(1)]
  ```

  A first round of commutators between all elements yields the new operators `Y(0) @ X(1)` and `X(0) @ Y(1)` (omitting scalar prefactors).

  ```python
  >>> qml.commutator(X(0) @ X(1), Z(0))
  -2j * (X(1) @ Y(0))
  >>> qml.commutator(X(0) @ X(1), Z(1))
  -2j * (Y(1) @ X(0))
  ```

  A next round of commutators between all elements further yields the new operator `Y(0) @ Y(1)`.

  ```python
  >>> qml.commutator(X(0) @ Y(1), Z(0))
  -2j * (Y(1) @ Y(0))
  ```

  After that, no new operators emerge from taking nested commutators and we have the resulting DLA.
  This can now be done in short via `qml.lie_closure` as follows.

  ```python
  >>> ops = [X(0) @ X(1), Z(0), Z(1)]
  >>> dla = qml.lie_closure(ops)
  >>> print(dla)
  [1.0 * X(1) @ X(0),
   1.0 * Z(0),
   1.0 * Z(1),
   -1.0 * X(1) @ Y(0),
   -1.0 * Y(1) @ X(0),
   -1.0 * Y(1) @ Y(0)]
  ```

* We can compute the structure constants (the adjoint representation) of a dynamical Lie algebra.
  [(5406)](https://github.com/PennyLaneAI/pennylane/pull/5406)

  For example, we can compute the adjoint representation of the transverse field Ising model DLA.

  ```pycon
  >>> dla = [X(0) @ X(1), Z(0), Z(1), Y(0) @ X(1), X(0) @ Y(1), Y(0) @ Y(1)]
  >>> structure_const = qml.structure_constants(dla)
  >>> structure_constp.shape
  (6, 6, 6)
  ```

<h4>Simulate mixed-state qutrit systems 3️⃣</h4>

* Functions `measure_with_samples` and `sample_state` have been added to the new `qutrit_mixed` module found in
 `qml.devices`. These functions are used to sample device-compatible states, returning either the final measured state or value of an observable.
  [(#5082)](https://github.com/PennyLaneAI/pennylane/pull/5082)

* Fixed differentiability for Hamiltonian measurements in new `qutrit_mixed` module. 
  [(#5186)](https://github.com/PennyLaneAI/pennylane/pull/5186)

* Added `simulate` function to the new `qutrit_mixed` module in `qml.devices`. This allows for simulation of a 
  noisy qutrit circuit with measurement and sampling.
  [(#5213)](https://github.com/PennyLaneAI/pennylane/pull/5213)

 * Created the `DefaultQutritMixed` class, which inherits from `qml.devices.Device`, with an implementation 
  for `preprocess`.
  [(#5451)](https://github.com/PennyLaneAI/pennylane/pull/5451)

<h4>Work easily and efficiently with operators 🔧</h4>

<h3>Improvements 🛠</h3>

<h4>Community contributions 🥳</h4>

* Implemented the method `process_counts` in `ExpectationMP`, `VarianceMP`, `CountsMP`, and `SampleMP`
  [(#5256)](https://github.com/PennyLaneAI/pennylane/pull/5256)
  [(#5395)](https://github.com/PennyLaneAI/pennylane/pull/5395)

* Add type hints for unimplemented methods of the abstract class `Operator`.
  [(#5490)](https://github.com/PennyLaneAI/pennylane/pull/5490)

* Implement `Shots.bins()` method.
  [(#5476)](https://github.com/PennyLaneAI/pennylane/pull/5476)

<h4>Updated operators</h4>

* `qml.ops.Sum` now supports storing grouping information. Grouping type and method can be
  specified during construction using the `grouping_type` and `method` keyword arguments of
  `qml.dot`, `qml.sum`, or `qml.ops.Sum`. The grouping indices are stored in `Sum.grouping_indices`.
  [(#5179)](https://github.com/PennyLaneAI/pennylane/pull/5179)

  ```python
  import pennylane as qml

  a = qml.X(0)
  b = qml.prod(qml.X(0), qml.X(1))
  c = qml.Z(0)
  obs = [a, b, c]
  coeffs = [1.0, 2.0, 3.0]

  op = qml.dot(coeffs, obs, grouping_type="qwc")
  ```

  ```pycon
  >>> op.grouping_indices
  ((2,), (0, 1))
  ```

  Additionally, grouping type and method can be set or changed after construction using
  `Sum.compute_grouping()`:

  ```python
  import pennylane as qml

  a = qml.X(0)
  b = qml.prod(qml.X(0), qml.X(1))
  c = qml.Z(0)
  obs = [a, b, c]
  coeffs = [1.0, 2.0, 3.0]

  op = qml.dot(coeffs, obs)
  ```

  ```pycon
  >>> op.grouping_indices is None
  True
  >>> op.compute_grouping(grouping_type="qwc")
  >>> op.grouping_indices
  ((2,), (0, 1))
  ```

  Note that the grouping indices refer to the lists returned by `Sum.terms()`, not `Sum.operands`.

* Added new function `qml.operation.convert_to_legacy_H` to convert `Sum`, `SProd`, and `Prod` to `Hamiltonian` instances.
  [(#5309)](https://github.com/PennyLaneAI/pennylane/pull/5309)

* The `qml.is_commuting` function now accepts `Sum`, `SProd`, and `Prod` instances.
  [(#5351)](https://github.com/PennyLaneAI/pennylane/pull/5351)

* Operators can now be left multiplied `x * op` by numpy arrays.
  [(#5361)](https://github.com/PennyLaneAI/pennylane/pull/5361)

* A new class `qml.ops.LinearCombination` is introduced. In essence, this class is an updated equivalent of `qml.ops.Hamiltonian`
  but for usage with new operator arithmetic.
  [(#5216)](https://github.com/PennyLaneAI/pennylane/pull/5216)

* The generators in the source code return operators consistent with the global setting for
  `qml.operator.active_new_opmath()` wherever possible. `Sum`, `SProd` and `Prod` instances
  will be returned even after disabling the new operator arithmetic in cases where they offer
  additional functionality not available using legacy operators.
  [(#5253)](https://github.com/PennyLaneAI/pennylane/pull/5253)
  [(#5410)](https://github.com/PennyLaneAI/pennylane/pull/5410)
  [(#5411)](https://github.com/PennyLaneAI/pennylane/pull/5411)
  [(#5421)](https://github.com/PennyLaneAI/pennylane/pull/5421)

* `ApproxTimeEvolution` is now compatible with any operator that defines a `pauli_rep`.
  [(#5362)](https://github.com/PennyLaneAI/pennylane/pull/5362)

* `Hamiltonian.pauli_rep` is now defined if the hamiltonian is a linear combination of paulis.
  [(#5377)](https://github.com/PennyLaneAI/pennylane/pull/5377)

* `Prod.eigvals()` is now compatible with Qudit operators.
  [(#5400)](https://github.com/PennyLaneAI/pennylane/pull/5400)

* `qml.transforms.hamiltonian_expand` can now handle multi-term observables with a constant offset.
  [(#5414)](https://github.com/PennyLaneAI/pennylane/pull/5414)

* `taper_operation` method is compatible with new operator arithmetic.
  [(#5326)](https://github.com/PennyLaneAI/pennylane/pull/5326)

* Removed the warning that an observable might not be hermitian in `qnode` executions. This enables jit-compilation.
  [(#5506)](https://github.com/PennyLaneAI/pennylane/pull/5506)

* `qml.transforms.split_non_commuting` will now work with single-term operator arithmetic.
  [(#5314)](https://github.com/PennyLaneAI/pennylane/pull/5314)

<h4>Mid-circuit measurements and dynamic circuits</h4>

* The `QubitDevice` class and children classes support the `dynamic_one_shot` transform provided that they support `MidMeasureMP` operations natively.
  [(#5317)](https://github.com/PennyLaneAI/pennylane/pull/5317)

* The `dynamic_one_shot` transform is introduced enabling dynamic circuit execution on circuits with shots and devices that support `MidMeasureMP` operations natively.
  [(#5266)](https://github.com/PennyLaneAI/pennylane/pull/5266)

* Added a qml.capture module that will contain PennyLane's own capturing mechanism for hybrid
  quantum-classical programs.
  [(#5509)](https://github.com/PennyLaneAI/pennylane/pull/5509)

<h4>Performance and broadcasting</h4>

* Gradient transforms may now be applied to batched/broadcasted QNodes, as long as the
  broadcasting is in non-trainable parameters.
  [(#5452)](https://github.com/PennyLaneAI/pennylane/pull/5452)

* Improve the performance of computing the matrix of `qml.QFT`
  [(#5351)](https://github.com/PennyLaneAI/pennylane/pull/5351)

* `qml.transforms.broadcast_expand` now supports shot vectors when returning `qml.sample()`.
  [(#5473)](https://github.com/PennyLaneAI/pennylane/pull/5473)

* `LightningVJPs` is now compatible with Lightning devices using the new device API.
  [(#5469)](https://github.com/PennyLaneAI/pennylane/pull/5469)

<h4>Other improvements</h4>

* `qml.ops.Conditional` now stores the `data`, `num_params`, and `ndim_param` attributes of
  the operator it wraps.
  [(#5473)](https://github.com/PennyLaneAI/pennylane/pull/5473)

* The `molecular_hamiltonian` function calls `PySCF` directly when `method='pyscf'` is selected.
  [(#5118)](https://github.com/PennyLaneAI/pennylane/pull/5118)

* Upgraded `null.qubit` to the new device API. Also, added support for all measurements and various modes of differentiation.
  [(#5211)](https://github.com/PennyLaneAI/pennylane/pull/5211)

* Obtaining classical shadows using the `default.clifford` device is now compatible with
  [stim](https://github.com/quantumlib/Stim) `v1.13.0`.
  [(#5409)](https://github.com/PennyLaneAI/pennylane/pull/5409)

* `default.mixed` has improved support for sampling-based measurements with non-numpy interfaces.
  [(#5514)](https://github.com/PennyLaneAI/pennylane/pull/5514)

* Replaced `cache_execute` with an alternate implementation based on `@transform`.
  [(#5318)](https://github.com/PennyLaneAI/pennylane/pull/5318)

* The `QNode` now defers `diff_method` validation to the device under the new device api `qml.devices.Device`.
  [(#5176)](https://github.com/PennyLaneAI/pennylane/pull/5176)

* Extend the device test suite to cover gradient methods, templates and arithmetic observables.
  [(#5273)](https://github.com/PennyLaneAI/pennylane/pull/5273)
  [(#5518)](https://github.com/PennyLaneAI/pennylane/pull/5518)

* A clear error message is added in `KerasLayer` when using the newest version of TensorFlow with Keras 3 
  (which is not currently compatible with `KerasLayer`), linking to instructions to enable Keras 2.
  [(#5488)](https://github.com/PennyLaneAI/pennylane/pull/5488)

<h3>Breaking changes 💔</h3>

<<<<<<< HEAD
* State measurements preserve `dtype`.
  [(#5547)](https://github.com/PennyLaneAI/pennylane/pull/5547)
=======
* Use `SampleMP`s in the `dynamic_one_shot` transform to get back the values of the mid-circuit measurements.
  [(#5486)](https://github.com/PennyLaneAI/pennylane/pull/5486)
>>>>>>> 9dd983fb

* Operator dunder methods now combine like-operator arithmetic classes via `lazy=False`. This reduces the chance of `RecursionError` and makes nested
  operators easier to work with.
  [(#5478)](https://github.com/PennyLaneAI/pennylane/pull/5478)

* The private functions `_pauli_mult`, `_binary_matrix` and `_get_pauli_map` from the `pauli` module have been removed. The same functionality can be achieved using newer features in the ``pauli`` module.
  [(#5323)](https://github.com/PennyLaneAI/pennylane/pull/5323)
  
* `DefaultQubit` uses a pre-emptive key-splitting strategy to avoid reusing JAX PRNG keys throughout a single `execute` call. 
  [(#5515)](https://github.com/PennyLaneAI/pennylane/pull/5515)

* `qml.matrix()` called on the following will raise an error if `wire_order` is not specified:
  * tapes with more than one wire.
  * quantum functions.
  * Operator class where `num_wires` does not equal to 1
  * QNodes if the device does not have wires specified.
  * PauliWords and PauliSentences with more than one wire.
  [(#5328)](https://github.com/PennyLaneAI/pennylane/pull/5328)
  [(#5359)](https://github.com/PennyLaneAI/pennylane/pull/5359)

* `qml.pauli.pauli_mult` and `qml.pauli.pauli_mult_with_phase` are now removed. Instead, you  should use `qml.simplify(qml.prod(pauli_1, pauli_2))` to get the reduced operator.
  [(#5324)](https://github.com/PennyLaneAI/pennylane/pull/5324)

  ```pycon
  >>> op = qml.simplify(qml.prod(qml.PauliX(0), qml.PauliZ(0)))
  >>> op
  -1j*(PauliY(wires=[0]))
  >>> [phase], [base] = op.terms()
  >>> phase, base
  (-1j, PauliY(wires=[0]))
  ```

* `MeasurementProcess.name` and `MeasurementProcess.data` have been removed. Use `MeasurementProcess.obs.name` and `MeasurementProcess.obs.data` instead.
  [(#5321)](https://github.com/PennyLaneAI/pennylane/pull/5321)

* `Operator.validate_subspace(subspace)` has been removed. Instead, you should use `qml.ops.qutrit.validate_subspace(subspace)`.
  [(#5311)](https://github.com/PennyLaneAI/pennylane/pull/5311)

* The contents of `qml.interfaces` is moved inside `qml.workflow`. The old import path no longer exists.
  [(#5329)](https://github.com/PennyLaneAI/pennylane/pull/5329)

* `single_tape_transform`, `batch_transform`, `qfunc_transform`, `op_transform`, `gradient_transform`
  and `hessian_transform` are removed. Instead, switch to using the new `qml.transform` function. Please refer to
  `the transform docs <https://docs.pennylane.ai/en/stable/code/qml_transforms.html#custom-transforms>`_
  to see how this can be done.
  [(#5339)](https://github.com/PennyLaneAI/pennylane/pull/5339)

* Attempting to multiply `PauliWord` and `PauliSentence` with `*` will raise an error. Instead, use `@` to conform with the PennyLane convention.
  [(#5341)](https://github.com/PennyLaneAI/pennylane/pull/5341)

* When new operator arithmetic is enabled, `qml.Hamiltonian` is now an alias for `qml.ops.LinearCombination`.
  `Hamiltonian` will still be accessible as `qml.ops.Hamiltonian`.
  [(#5393)](https://github.com/PennyLaneAI/pennylane/pull/5393)

* Since `default.mixed` does not support snapshots with measurements, attempting to do so will result in a `DeviceError` instead of getting the density matrix.
  [(#5416)](https://github.com/PennyLaneAI/pennylane/pull/5416)

<h3>Deprecations 👋</h3>

* `qml.load` is deprecated. Instead, please use the functions outlined in the *Importing workflows* quickstart guide, such as `qml.from_qiskit`.
  [(#5312)](https://github.com/PennyLaneAI/pennylane/pull/5312)

* Specifying `control_values` with a bit string to `qml.MultiControlledX` is deprecated. Instead, use a list of booleans or 1s and 0s.
  [(#5352)](https://github.com/PennyLaneAI/pennylane/pull/5352)

* `qml.from_qasm_file` is deprecated. Instead, please open the file and then load its content using `qml.from_qasm`.
  [(#5331)](https://github.com/PennyLaneAI/pennylane/pull/5331)

  ```pycon
  >>> with open("test.qasm", "r") as f:
  ...     circuit = qml.from_qasm(f.read())
  ```

* Accessing `qml.ops.Hamiltonian` with new operator arithmetic is deprecated. Using `qml.Hamiltonian` with new operator arithmetic enabled now
  returns a `LinearCombination` instance. Some functionality may not work as expected. To continue using the `Hamiltonian` class, you can use
  `qml.operation.disable_new_opmath()` to disable the new operator arithmetic.
  [(#5393)](https://github.com/PennyLaneAI/pennylane/pull/5393)

<h3>Documentation 📝</h3>

* Adds a page explaining the shapes and nesting of result objects.
  [(#5418)](https://github.com/PennyLaneAI/pennylane/pull/5418)

* Removed some redundant documentation for the `evolve` function.
  [(#5347)](https://github.com/PennyLaneAI/pennylane/pull/5347)

* Updated the final example in the `compile` docstring to use transforms correctly.
  [(#5348)](https://github.com/PennyLaneAI/pennylane/pull/5348)

* A link to the demos for using `qml.SpecialUnitary` and `qml.QNGOptimizer` has been added to their respective docstrings.
  [(#5376)](https://github.com/PennyLaneAI/pennylane/pull/5376)

* A code example in the `qml.measure` docstring has been added that showcases returning mid-circuit measurement statistics from QNodes.
  [(#5441)](https://github.com/PennyLaneAI/pennylane/pull/5441)

* The computational basis convention used for `qml.measure` — 0 and 1 rather than ±1 — has been clarified in its docstring.
  [(#5474)](https://github.com/PennyLaneAI/pennylane/pull/5474)

<h3>Bug fixes 🐛</h3>

* (In)equality of `qml.HilbertSchmidt` instances is now reported correctly by `qml.equal`.
  [(#5538)](https://github.com/PennyLaneAI/pennylane/pull/5538)

* `qml.ParticleConservingU1` and `qml.ParticleConservingU2` no longer raise an error when the initial state is not specified but default to the all-zeros state.
  [(#5535)](https://github.com/PennyLaneAI/pennylane/pull/5535)

* `qml.counts` no longer returns negative samples when measuring 8 or more wires.
  [(#5544)](https://github.com/PennyLaneAI/pennylane/pull/5544)

* The `dynamic_one_shot` transform now works with broadcasting.
  [(#5473)](https://github.com/PennyLaneAI/pennylane/pull/5473)

* Diagonalize the state around `ProbabilityMP` measurements in `statistics` when executing on a Lightning device.
  [(#5529)](https://github.com/PennyLaneAI/pennylane/pull/5529)

* `two_qubit_decomposition` no longer diverges at a special case of unitary matrix.
  [(#5448)](https://github.com/PennyLaneAI/pennylane/pull/5448)

* The `qml.QNSPSAOptimizer` now correctly handles optimization for legacy devices that do not follow the new API design.
  [(#5497)](https://github.com/PennyLaneAI/pennylane/pull/5497)

* Operators applied to all wires are now drawn correctly in a circuit with mid-circuit measurements.
  [(#5501)](https://github.com/PennyLaneAI/pennylane/pull/5501)

* Fix a bug where certain unary mid-circuit measurement expressions would raise an uncaught error.
  [(#5480)](https://github.com/PennyLaneAI/pennylane/pull/5480)

* The probabilities now sum to one using the `torch` interface with `default_dtype` set to `torch.float32`. 
  [(#5462)](https://github.com/PennyLaneAI/pennylane/pull/5462)

* Tensorflow can now handle devices with float32 results but float64 input parameters.
  [(#5446)](https://github.com/PennyLaneAI/pennylane/pull/5446)

* Fix a bug where the `argnum` kwarg of `qml.gradients.stoch_pulse_grad` references the wrong parameters in a tape,
  creating an inconsistency with other differentiation methods and preventing some use cases.
  [(#5458)](https://github.com/PennyLaneAI/pennylane/pull/5458)

* Avoid bounded value failures due to numerical noise with calls to `np.random.binomial`.
  [(#5447)](https://github.com/PennyLaneAI/pennylane/pull/5447)

* Using `@` with legacy Hamiltonian instances now properly de-queues the previously existing operations.
  [(#5454)](https://github.com/PennyLaneAI/pennylane/pull/5455)

* The `QNSPSAOptimizer` now properly handles differentiable parameters, resulting in being able to use it for more than one optimization step.
  [(#5439)](https://github.com/PennyLaneAI/pennylane/pull/5439)

* The `QNode` interface now resets if an error occurs during execution.
  [(#5449)](https://github.com/PennyLaneAI/pennylane/pull/5449)

* Fix failing tests due to changes with Lightning's adjoint diff pipeline.
  [(#5450)](https://github.com/PennyLaneAI/pennylane/pull/5450)

* Fix Torch tensor locality with autoray-registered coerce method.
  [(#5438)](https://github.com/PennyLaneAI/pennylane/pull/5438)

* `jax.jit` now works with `qml.sample` with a multi-wire observable.
  [(#5422)](https://github.com/PennyLaneAI/pennylane/pull/5422)

* `qml.qinfo.quantum_fisher` now works with non-`default.qubit` devices.
  [(#5423)](https://github.com/PennyLaneAI/pennylane/pull/5423)

* We no longer perform unwanted dtype promotion in the `pauli_rep` of `SProd` instances when using tensorflow.
  [(#5246)](https://github.com/PennyLaneAI/pennylane/pull/5246)

* Fixed `TestQubitIntegration.test_counts` in `tests/interfaces/test_jax_qnode.py` to always produce counts for all
  outcomes.
  [(#5336)](https://github.com/PennyLaneAI/pennylane/pull/5336)

* Fixed `PauliSentence.to_mat(wire_order)` to support identities with wires.
  [(#5407)](https://github.com/PennyLaneAI/pennylane/pull/5407)

* `CompositeOp.map_wires` now correctly maps the `overlapping_ops` property.
  [(#5430)](https://github.com/PennyLaneAI/pennylane/pull/5430)

* Update `DefaultQubit.supports_derivatives` to correctly handle circuits containing `MidMeasureMP` with adjoint
  differentiation.
  [(#5434)](https://github.com/PennyLaneAI/pennylane/pull/5434)

* `SampleMP`, `ExpectationMP`, `CountsMP`, `VarianceMP` constructed with ``eigvals`` can now properly process samples.
  [(#5463)](https://github.com/PennyLaneAI/pennylane/pull/5463)

* Fixes a bug in `hamiltonian_expand` that produces incorrect output dimensions when shot vectors are combined with parameter broadcasting.
  [(#5494)](https://github.com/PennyLaneAI/pennylane/pull/5494)

* Fixes a bug where `TorchLayer` does not work with shot vectors.
  [(#5492)](https://github.com/PennyLaneAI/pennylane/pull/5492)

* Fixes a bug where the output shape of a qnode returning a list containing a single measurement is incorrect when combined with shot vectors.
  [(#5492)](https://github.com/PennyLaneAI/pennylane/pull/5492)

* Fixes a bug in `qml.math.kron` that makes torch incompatible with numpy.
  [(#5540)](https://github.com/PennyLaneAI/pennylane/pull/5540)

* Fixes a bug in `_group_measurements` that fails to group measurements with commuting observables when they are operands of `Prod`.
  [(#5512)](https://github.com/PennyLaneAI/pennylane/issues/5512)

<h3>Contributors ✍️</h3>

This release contains contributions from (in alphabetical order):

Tarun Kumar Allamsetty,
Guillermo Alonso,
Mikhail Andrenkov,
Utkarsh Azad,
Gabriel Bottrill,
Astral Cai,
Diksha Dhawan,
Isaac De Vlugt,
Amintor Dusko,
Pietropaolo Frisoni,
Lillian M. A. Frederiksen,
Austin Huang,
Soran Jahangiri,
Korbinian Kottmann,
Christina Lee,
Vincent Michaud-Rioux,
Mudit Pandey,
Kenya Sakka,
Jay Soni,
Matthew Silverman,
David Wierichs.<|MERGE_RESOLUTION|>--- conflicted
+++ resolved
@@ -360,13 +360,11 @@
 
 <h3>Breaking changes 💔</h3>
 
-<<<<<<< HEAD
 * State measurements preserve `dtype`.
   [(#5547)](https://github.com/PennyLaneAI/pennylane/pull/5547)
-=======
+
 * Use `SampleMP`s in the `dynamic_one_shot` transform to get back the values of the mid-circuit measurements.
   [(#5486)](https://github.com/PennyLaneAI/pennylane/pull/5486)
->>>>>>> 9dd983fb
 
 * Operator dunder methods now combine like-operator arithmetic classes via `lazy=False`. This reduces the chance of `RecursionError` and makes nested
   operators easier to work with.
