:orphan:

# Release 0.24.0-dev (development release)

<h3>New features since last release</h3>

* Speed up measuring of commuting Pauli operators
  [(#2425)](https://github.com/PennyLaneAI/pennylane/pull/2425)

  The code that checks for qubit wise commuting (QWC) got a performance boost that is noticable
  when many commuting paulis of the same type are measured.

<h3>Improvements</h3>

* The `gradients` module now uses faster subroutines and uniform
  formats of gradient rules.
  [(#2452)](https://github.com/XanaduAI/pennylane/pull/2452)

* Wires can be passed as the final argument to an `Operator`, instead of requiring
  the wires to be explicitly specified with keyword `wires`. This functionality already
  existed for `Observable`'s, but now extends to all `Operator`'s.
  [(#2432)](https://github.com/PennyLaneAI/pennylane/pull/2432)

  ```pycon
  >>> qml.S(0)
  S(wires=[0])
  >>> qml.CNOT((0,1))
  CNOT(wires=[0, 1])
  ```
  
* Instead of checking types, objects are processed in `QuantumTape`'s based on a new `_queue_category` property.
  This is a temporary fix that will disappear in the future. 
  [(#2408)](https://github.com/PennyLaneAI/pennylane/pull/2408)

* The `qml.taper` function can now be used to consistently taper any additional observables such as dipole moment,
  particle number, and spin operators using the symmetries obtained from the Hamiltonian.
  [(#2510)](https://github.com/PennyLaneAI/pennylane/pull/2510)
  
<h3>Breaking changes</h3>

<h3>Bug fixes</h3>

* Fixed a bug where `QNGOptimizer` did not work with operators
  whose generator was a Hamiltonian.
  [(#2524)](https://github.com/PennyLaneAI/pennylane/pull/2524)


<h3>Deprecations</h3>

<h3>Bug fixes</h3>

* Fixes a bug in `DiagonalQubitUnitary._controlled` where an invalid operation was queued
  instead of the controlled version of the diagonal unitary.
  [(#2525)](https://github.com/PennyLaneAI/pennylane/pull/2525)

<h3>Documentation</h3>

* The centralized [Xanadu Sphinx Theme](https://github.com/XanaduAI/xanadu-sphinx-theme)
  is now used to style the Sphinx documentation.
  [(#2450)](https://github.com/PennyLaneAI/pennylane/pull/2450)

<h3>Contributors</h3>

This release contains contributions from (in alphabetical order):

<<<<<<< HEAD
Mikhail Andrenkov, Christian Gogolin, Christina Lee
=======
Guillermo Alonso-Linaje, Utkarsh Azad, Christian Gogolin, Christina Lee
>>>>>>> 88a8a596
<|MERGE_RESOLUTION|>--- conflicted
+++ resolved
@@ -63,8 +63,4 @@
 
 This release contains contributions from (in alphabetical order):
 
-<<<<<<< HEAD
-Mikhail Andrenkov, Christian Gogolin, Christina Lee
-=======
-Guillermo Alonso-Linaje, Utkarsh Azad, Christian Gogolin, Christina Lee
->>>>>>> 88a8a596
+Guillermo Alonso-Linaje, Mikhail Andrenkov, Utkarsh Azad, Christian Gogolin, Christina Lee