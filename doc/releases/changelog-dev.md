--- conflicted
+++ resolved
@@ -2,14 +2,11 @@
 
 # Release 0.20.0-dev (development release)
 
-<<<<<<< HEAD
-=======
 <h3>New features since last release</h3>
 * A thermal relaxation channel is added to the Noisy channels. The channel description can be 
   found on the supplementary information of [Quantum classifier with tailored quantum kernels](https://arxiv.org/abs/1909.02611).
   [(#1766)](https://github.com/PennyLaneAI/pennylane/pull/1766)
 
->>>>>>> 997d0a28
 <h3>Improvements</h3>
 
 * ``qml.circuit_drawer.draw_mpl`` produces a matplotlib figure and axes given a tape.
@@ -31,8 +28,4 @@
 
 This release contains contributions from (in alphabetical order):
 
-<<<<<<< HEAD
-Christina Lee
-=======
-Christina Lee, Alejandro Montanez
->>>>>>> 997d0a28
+Christina Lee, Alejandro Montanez