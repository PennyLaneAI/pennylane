--- conflicted
+++ resolved
@@ -6,10 +6,9 @@
 
 <h3>Improvements 🛠</h3>
 
-<<<<<<< HEAD
 * `data.Dataset` now uses HDF5 instead of pickle for serialization.
   [(4097)](https://github.com/PennyLaneAI/pennylane/pull/4097)
-=======
+  
 * Treat auxiliary wires and device wires in the same way in `transforms.metric_tensor`
   as in `gradients.hadamard_grad`. Support all valid wire input formats for `aux_wire`.
   [(#4328)](https://github.com/PennyLaneAI/pennylane/pull/4328)
@@ -50,7 +49,6 @@
 
 * `qml.ctrl(qml.PauliX)` returns a `CNOT`, `Toffoli` or `MultiControlledX` instead of a `Controlled(PauliX)`.
   [(#4339)](https://github.com/PennyLaneAI/pennylane/pull/4339)
->>>>>>> 57464b00
 
 <h3>Breaking changes 💔</h3>
 
