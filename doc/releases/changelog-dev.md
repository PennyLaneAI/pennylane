--- conflicted
+++ resolved
@@ -138,16 +138,14 @@
 
 <h3>Bug fixes 🐛</h3>
 
-<<<<<<< HEAD
 * `fuse_rot_angles` no longer returns wrong derivatives at singular points but returns NaN.
   [(#6031)](https://github.com/PennyLaneAI/pennylane/pull/6031)
-=======
+
 * Fixed a bug in `qml.SPSAOptimizer` that ignored keyword arguments in the objective function.
   [(#6027)](https://github.com/PennyLaneAI/pennylane/pull/6027)
 
 * `dynamic_one_shot` was broken for old-API devices since `override_shots` was deprecated.
   [(#6024)](https://github.com/PennyLaneAI/pennylane/pull/6024)
->>>>>>> cdf7810b
 
 * `CircuitGraph` can now handle circuits with the same operation instance occuring multiple times.
   [(#5907)](https://github.com/PennyLaneAI/pennylane/pull/5907)
