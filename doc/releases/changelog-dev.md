--- conflicted
+++ resolved
@@ -383,6 +383,10 @@
   DeviceArray(0., dtype=float32)
   ```
 
+* Added `qml.ops.ctrl_decomp_zyz` to compute the decomposition of a controlled single-qubit operation given
+  a single-qubit operation and the control wires.
+  [(#3681)](https://github.com/PennyLaneAI/pennylane/pull/3681)
+
 *Next generation device API:*
 
 * The `apply_operation` single-dispatch function is added to `devices/qubit` that applies an operation
@@ -397,14 +401,6 @@
   It supports simultanous measurement of non-commuting observables.
   [(#3700)](https://github.com/PennyLaneAI/pennylane/pull/3700)
 
-<h3>Improvements</h3>
-
-* Added `qml.ops.ctrl_decomp_zyz` to compute the decomposition of a controlled single-qubit operation given
-  a single-qubit operation and the control wires.
-  [(#3681)](https://github.com/PennyLaneAI/pennylane/pull/3681)
-
-<<<<<<< HEAD
-=======
 <h3>Improvements</h3>
 
 * The kernel matrix utility functions in `qml.kernels` are now autodifferentiation-compatible.
@@ -448,7 +444,6 @@
   corresponding unshifted expectation value tape, if possible
   [(#3744)](https://github.com/PennyLaneAI/pennylane/pull/3744)
 
->>>>>>> 97aa355f
 * `qml.purity` is added as a measurement process for purity
   [(#3551)](https://github.com/PennyLaneAI/pennylane/pull/3551)
 
