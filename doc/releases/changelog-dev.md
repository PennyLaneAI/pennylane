:orphan:

# Release 0.43.0-dev (development release)

<h3>New features since last release</h3>

<h3>Improvements 🛠</h3>

<h4>OpenQASM-PennyLane interoperability</h4>

* The :func:`qml.from_qasm3` function can now convert OpenQASM 3.0 circuits that contain
  subroutines, constants, and built-in mathematical functions.
  [(#7651)](https://github.com/PennyLaneAI/pennylane/pull/7651)
  [(#7653)](https://github.com/PennyLaneAI/pennylane/pull/7653)
  [(#7676)](https://github.com/PennyLaneAI/pennylane/pull/7676)
  [(#7679)](https://github.com/PennyLaneAI/pennylane/pull/7679)
  [(#7677)](https://github.com/PennyLaneAI/pennylane/pull/7677)

<h4>Other improvements</h4>

* A new `qml.transforms.resolve_dynamic_wires` transform can allocate concrete wire values for dynamic
  qubit allocation.
  [(#7678)](https://github.com/PennyLaneAI/pennylane/pull/7678)


* The :func:`qml.workflow.set_shots` transform can now be directly applied to a QNode without the need for `functools.partial`, providing a more user-friendly syntax and negating having to import the `functools` package.
  [(#7876)](https://github.com/PennyLaneAI/pennylane/pull/7876)

  ```python
  @qml.set_shots(shots=1000)
  @qml.qnode(dev)
  def circuit():
      qml.H(0)
      return qml.expval(qml.Z(0))
  ```

  ```pycon
  >>> circuit()
  0.002
  ```

* Added a `QuantumParser` class to the `qml.compiler.python_compiler` submodule that automatically loads relevant dialects.
  [(#7888)](https://github.com/PennyLaneAI/pennylane/pull/7888)

* Enforce various modules to follow modular architecture via `tach`.
  [(#7847)](https://github.com/PennyLaneAI/pennylane/pull/7847)

* A compilation pass written with xDSL called `qml.compiler.python_compiler.transforms.MeasurementsFromSamplesPass`
  has been added for the experimental xDSL Python compiler integration. This pass replaces all
  terminal measurements in a program with a single :func:`pennylane.sample` measurement, and adds
  postprocessing instructions to recover the original measurement.
  [(#7620)](https://github.com/PennyLaneAI/pennylane/pull/7620)

* A combine-global-phase pass has been added to the xDSL Python compiler integration.
  Note that the current implementation can only combine all the global phase operations at
  the last global phase operation in the same region. In other words, global phase operations inside a control flow region can't be combined with those in their parent
  region.
  [(#7675)](https://github.com/PennyLaneAI/pennylane/pull/7675)

* The `mbqc` xDSL dialect has been added to the Python compiler, which is used to represent
  measurement-based quantum-computing instructions in the xDSL framework.
  [(#7815)](https://github.com/PennyLaneAI/pennylane/pull/7815)

* The :func:`pennylane.ops.rs_decomposition` method now performs exact decomposition and returns
  complete global phase information when used for decomposing a phase gate to Clifford+T basis.
  [(#7793)](https://github.com/PennyLaneAI/pennylane/pull/7793)

* `default.qubit` will default to the tree-traversal MCM method when `mcm_method="device"`.
  [(#7885)](https://github.com/PennyLaneAI/pennylane/pull/7885)

<h3>Labs: a place for unified and rapid prototyping of research software 🧪</h3>

* Added state of the art resources for the `ResourceSelectPauliRot` template and the
  `ResourceQubitUnitary` templates.
  [(#7786)](https://github.com/PennyLaneAI/pennylane/pull/7786)

<h3>Breaking changes 💔</h3>

* `qml.operation.WiresEnum`, `qml.operation.AllWires`, and `qml.operation.AnyWires` have been removed. Setting `Operator.num_wires = None` (the default)
  should instead indicate that the `Operator` does not need wire validation.
  [(#7911)](https://github.com/PennyLaneAI/pennylane/pull/7911)

* Removed `QNode.get_gradient_fn` method. Instead, use `qml.workflow.get_best_diff_method` to obtain the differentiation method.
  [(#7907)](https://github.com/PennyLaneAI/pennylane/pull/7907)

* Top-level access to ``DeviceError``, ``PennyLaneDeprecationWarning``, ``QuantumFunctionError`` and ``ExperimentalWarning`` has been removed. Please import these objects from the new ``pennylane.exceptions`` module.
  [(#7874)](https://github.com/PennyLaneAI/pennylane/pull/7874)

* `qml.cut_circuit_mc` no longer accepts a `shots` keyword argument. The shots should instead
  be set on the tape itself.
  [(#7882)](https://github.com/PennyLaneAI/pennylane/pull/7882)

<h3>Deprecations 👋</h3>

<<<<<<< HEAD
* `shots=` in `QNode` calls is deprecated and will be removed in v0.44.
  Instead, please use the `qml.workflow.set_shots` transform to set the number of shots for a QNode.
  
=======
* The `level=None` argument in the :func:`pennylane.workflow.get_transform_program`, :func:`pennylane.workflow.construct_batch`, `qml.draw`, `qml.draw_mpl`, and `qml.specs` transforms is deprecated and will be removed in v0.43.
  Please use `level='device'` instead to apply the noise model at the device level.
  [(#7886)](https://github.com/PennyLaneAI/pennylane/pull/7886)

* `qml.qnn.cost.SquaredErrorLoss` is deprecated and will be removed in version v0.44. Instead, this hybrid workflow can be accomplished 
  with a function like `loss = lambda *args: (circuit(*args) - target)**2`.
  [(#7527)](https://github.com/PennyLaneAI/pennylane/pull/7527)
  
* Access to `add_noise`, `insert` and noise mitigation transforms from the `pennylane.transforms` module is deprecated.
  Instead, these functions should be imported from the `pennylane.noise` module.
  [(#7854)](https://github.com/PennyLaneAI/pennylane/pull/7854)
>>>>>>> 16f73dab

* The `qml.QNode.add_transform` method is deprecated and will be removed in v0.43.
  Instead, please use `QNode.transform_program.push_back(transform_container=transform_container)`.
  [(#7855)](https://github.com/PennyLaneAI/pennylane/pull/7855)

<h3>Internal changes ⚙️</h3>

* Added a `run_filecheck_qjit` fixture that can be used to run FileCheck on integration tests for the
  `qml.compiler.python_compiler` submodule.
  [(#7888)](https://github.com/PennyLaneAI/pennylane/pull/7888)

* Added a `dialects` submodule to `qml.compiler.python_compiler` which now houses all the xDSL dialects we create.
  Additionally, the `MBQCDialect` and `QuantumDialect` dialects have been renamed to `MBQC` and `Quantum`.
  [(#7897)](https://github.com/PennyLaneAI/pennylane/pull/7897)

* Update minimum supported `pytest` version to `8.4.1`.
  [(#7853)](https://github.com/PennyLaneAI/pennylane/pull/7853)

* `DefaultQubitLegacy` (test suite only) no longer provides a customized classical shadow
  implementation
  [(#7895)](https://github.com/PennyLaneAI/pennylane/pull/7895)

* Make `pennylane.io` a tertiary module.
  [(#7877)](https://github.com/PennyLaneAI/pennylane/pull/7877)

* Seeded tests for the `split_to_single_terms` transformation.
  [(#7851)](https://github.com/PennyLaneAI/pennylane/pull/7851)

* Upgrade `rc_sync.yml` to work with latest `pyproject.toml` changes.
  [(#7808)](https://github.com/PennyLaneAI/pennylane/pull/7808)
  [(#7818)](https://github.com/PennyLaneAI/pennylane/pull/7818)

* `LinearCombination` instances can be created with `_primitive.impl` when
  capture is enabled and tracing is active.
  [(#7893)](https://github.com/PennyLaneAI/pennylane/pull/7893)

* The `TensorLike` type is now compatible with static type checkers.
  [(#7905)](https://github.com/PennyLaneAI/pennylane/pull/7905)

<h3>Documentation 📝</h3>

* Updated the code example in the documentation for :func:`~.transforms.split_non_commuting`.
  [(#7892)](https://github.com/PennyLaneAI/pennylane/pull/7892)

<h3>Bug fixes 🐛</h3>

* `get_best_diff_method` now correctly aligns with `execute` and `construct_batch` logic in workflows.
  [(#7898)](https://github.com/PennyLaneAI/pennylane/pull/7898)

* Resolve issues with AutoGraph transforming internal PennyLane library code due to incorrect
  module attribution of wrapper functions.
  [(#7889)](https://github.com/PennyLaneAI/pennylane/pull/7889)

* Calling `QNode.update` no longer acts as if `set_shots` has been applied.
  [(#7881)](https://github.com/PennyLaneAI/pennylane/pull/7881)

* Fixes attributes and types in the quantum dialect.
  This allows for types to be inferred correctly when parsing.
  [(#7825)](https://github.com/PennyLaneAI/pennylane/pull/7825)

<h3>Contributors ✍️</h3>

This release contains contributions from (in alphabetical order):

Utkarsh Azad,
Joey Carter,
Yushao Chen,
David Ittah,
Erick Ochoa,
Mudit Pandey,
Andrija Paurevic,
Jay Soni,
Jake Zaia<|MERGE_RESOLUTION|>--- conflicted
+++ resolved
@@ -92,11 +92,10 @@
 
 <h3>Deprecations 👋</h3>
 
-<<<<<<< HEAD
 * `shots=` in `QNode` calls is deprecated and will be removed in v0.44.
   Instead, please use the `qml.workflow.set_shots` transform to set the number of shots for a QNode.
+  [(#7906)](https://github.com/PennyLaneAI/pennylane/pull/7906)
   
-=======
 * The `level=None` argument in the :func:`pennylane.workflow.get_transform_program`, :func:`pennylane.workflow.construct_batch`, `qml.draw`, `qml.draw_mpl`, and `qml.specs` transforms is deprecated and will be removed in v0.43.
   Please use `level='device'` instead to apply the noise model at the device level.
   [(#7886)](https://github.com/PennyLaneAI/pennylane/pull/7886)
@@ -108,7 +107,6 @@
 * Access to `add_noise`, `insert` and noise mitigation transforms from the `pennylane.transforms` module is deprecated.
   Instead, these functions should be imported from the `pennylane.noise` module.
   [(#7854)](https://github.com/PennyLaneAI/pennylane/pull/7854)
->>>>>>> 16f73dab
 
 * The `qml.QNode.add_transform` method is deprecated and will be removed in v0.43.
   Instead, please use `QNode.transform_program.push_back(transform_container=transform_container)`.
