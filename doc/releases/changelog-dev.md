
# Release 0.43.0-dev (development release)

<h3>New features since last release</h3>

* The :func:`~.specs` function now supports programs compiled with :func:`~.qjit`.
  This new feature is only supported using `level="device"`.
  [(#8202)](https://github.com/PennyLaneAI/pennylane/pull/8202)

  ```python
  @qml.qjit
  @qml.qnode(qml.device("lightning.qubit", wires=2))
  def circuit():
      qml.Hadamard(wires=0)
      qml.CNOT(wires=[0, 1])
      return qml.expval(qml.Z(0) @ qml.Z(1))

  print(qml.specs(circuit, level="device")()["resources"])
  ```
  ```
  Resources(num_wires=2,
            num_gates=2,
            gate_types=defaultdict(<class 'int'>, {'CNOT': 1, 'Hadamard': 1}),
            gate_sizes=defaultdict(<class 'int'>, {2: 1, 1: 1}),
            depth=2,
            shots=Shots(total_shots=None, shot_vector=()))
  ```

* The `qml.sample` function can now receive an optional `dtype` parameter
  which sets the type and precision of the samples returned by this measurement process.
  [(#8189)](https://github.com/PennyLaneAI/pennylane/pull/8189)
  [(#8271)](https://github.com/PennyLaneAI/pennylane/pull/8271)

* The Resource estimation toolkit was upgraded and has migrated from
  :mod:`~.labs` to PennyLane as the :mod:`~.estimator` module.

  * Added functionality to map PennyLane operations
    to their associated resource operators for resource estimation.
    [(#8288)](https://github.com/PennyLaneAI/pennylane/pull/8288)
  * The `qml.estimator.WireResourceManager`, `qml.estimator.Allocate`, and `qml.estimator.Deallocate`
    classes were added to track auxiliary wires for resource estimation.
    [(#8203)](https://github.com/PennyLaneAI/pennylane/pull/8203)
  * The `qml.estimator.ResourceOperator`, `qml.estimator.CompressedResourceOp`, and `qml.estimator.GateCount` classes
    were added as base classes to represent quantum operators.
    [(#8227)](https://github.com/PennyLaneAI/pennylane/pull/8227)
    [(#8279)](https://github.com/PennyLaneAI/pennylane/pull/8279)
  * The :class:`~.estimator.Resources` class was added as a container class for resources.
    [(#8205)](https://github.com/PennyLaneAI/pennylane/pull/8205)
  * The resource operators for ``Identity``, ``GlobalPhase``, non-parametric operators and single-qubit
    parametric operators have been added to `qml.estimator.ops`.
    [(#8240)](https://github.com/PennyLaneAI/pennylane/pull/8240)
    [(#8242)](https://github.com/PennyLaneAI/pennylane/pull/8242)
    [(#8302)](https://github.com/PennyLaneAI/pennylane/pull/8302)

  * The test files were renamed to avoid the dual definition error with labs module.
    [(#8261)](https://github.com/PennyLaneAI/pennylane/pull/8261)
  * Added a new `ResourceConfig` class to store the configuration used for resource estimation, including operator precisions and custom decompositions.
    [(#8259)](https://github.com/PennyLaneAI/pennylane/pull/8259)
  * The resource operators for controlled operators have been added to `qml.estimator.ops.op_math`.
    [(#8243)](https://github.com/PennyLaneAI/pennylane/pull/8243)
<<<<<<< HEAD
  * The resource operators for ``Controlled``, and ``Adjoint`` were added to `qml.estimator.ops.op_math` for symbolic operators.
    [(#8252)](https://github.com/PennyLaneAI/pennylane/pull/8252)
=======
  * Added a new :func:`~.estimator.estimate` function as the entry point to estimate the quantum resources
    required to execute a circuit or operation with respect to a given gate set and configuration.
    [(#8275)](https://github.com/PennyLaneAI/pennylane/pull/8275)

* Wires can now be dynamically allocated and deallocated in quantum functions with 
  :func:`~.allocate` and :func:`~.deallocate`. These features unlock many important applications 
  that rely on smart and efficient handling of wires, such as decompositions of gates that require 
  temporary auxiliary wires and logical patterns in subroutines that benefit from having dynamic 
  wire management.
>>>>>>> aa67d965

  [(#7718)](https://github.com/PennyLaneAI/pennylane/pull/7718)

  The :func:`~.allocate` function can accept three arguments that dictate how dynamically allocated 
  wires are handled:

  * `num_wires`: the number of wires to dynamically allocate. 
  * `state = "zero"/"any"`: the initial state that the dynamically allocated wires are requested to 
    be in. Currently, supported values are `"zero"` (initialize in the all-zero state) or `"any"` 
    (any arbitrary state).
  * `restored = True/False`: a user-guarantee that the allocated wires will be restored to their 
    original state (`True`) or not (`False`) when those wires are deallocated. 

  The recommended way to safely allocate and deallocate wires is to use :func:`~.allocate` as a 
  context manager:

  ```python
  import pennylane as qml

  @qml.qnode(qml.device("default.qubit")) 
  def circuit():
      qml.H(0)
      qml.H(1)

      with qml.allocate(2, state="zero", restored=False) as new_wires:
          qml.H(new_wires[0])
          qml.H(new_wires[1])
          
      return qml.expval(qml.Z(0))
  ```

  ```pycon
  >>> print(qml.draw(circuit)())
              0: ──H───────────────────────┤  <Z>
              1: ──H───────────────────────┤
  <DynamicWire>: ─╭Allocate──H─╭Deallocate─┤
  <DynamicWire>: ─╰Allocate──H─╰Deallocate─┤
  ```

  As illustrated, using :func:`~.allocate` as a context manager ensures that allocation and safe
  deallocation are controlled within a localized scope. Equivalenty, :func:`~.allocate` can be used
  in-line along with :func:`~.deallocate` for manual handling: 

  ```python
  new_wires = qml.allocate(2, state="zero", restored=False)
  qml.H(new_wires[0])
  qml.H(new_wires[1])
  qml.deallocate(new_wires)
  ```

  For more complex dynamic allocation in circuits, PennyLane will resolve the dynamic allocation 
  calls in the most resource-efficient manner before sending the program to the device. Consider the
  following circuit, which contains two dynamic allocations within a `for` loop.

  ```python
  @qml.qnode(qml.device("default.qubit"), mcm_method="tree-traversal") 
  def circuit():
      qml.H(0)

      for i in range(2):
          with qml.allocate(1, state="zero", restored=True) as new_qubit1:
              with qml.allocate(1, state="any", restored=False) as new_qubit2:
                  m0 = qml.measure(new_qubit1[0], reset=True)
                  qml.cond(m0 == 1, qml.Z)(new_qubit2[0])
                  qml.CNOT((0, new_qubit2))

      return qml.expval(qml.Z(0))
  ```

  ```pycon
  >>> print(qml.draw(circuit)())
              0: ──H─────────────────────╭●───────────────────────╭●─────────────┤  <Z>
  <DynamicWire>: ──Allocate──┤↗│  │0⟩────│──────────Deallocate────│──────────────┤     
  <DynamicWire>: ──Allocate───║────────Z─╰X─────────Deallocate────│──────────────┤     
  <DynamicWire>: ─────────────║────────║──Allocate──┤↗│  │0⟩──────│───Deallocate─┤     
  <DynamicWire>: ─────────────║────────║──Allocate───║──────────Z─╰X──Deallocate─┤     
                              ╚════════╝             ╚══════════╝                      
  ```

  The user-level circuit drawing shows four separate allocations and deallocations (two per loop 
  iteration). However, the circuit that the device receives gets automatically compiled to only use 
  **two** additional wires (wires labelled `1` and `2` in the diagram below). This is due to the 
  fact that `new_qubit1` and `new_qubit2` can both be reused after they've been deallocated in 
  the first iteration of the `for` loop:

  ```
  >>> print(qml.draw(circuit, level="device")())
  0: ──H───────────╭●──────────────╭●─┤  <Z>
  1: ──┤↗│  │0⟩────│───┤↗│  │0⟩────│──┤     
  2: ───║────────Z─╰X───║────────Z─╰X─┤     
        ╚════════╝      ╚════════╝          
  ```

* A new :func:`~.ops.op_math.change_basis_op` function and :class:`~.ops.op_math.ChangeOpBasis` class were added,
  which allow a compute-uncompute pattern (U V U†) to be represented by a single operator.
  A corresponding decomposition rule has been added to support efficiently controlling the pattern,
  in which only the central (target) operator is controlled, and not U or U†.
  [(#8023)](https://github.com/PennyLaneAI/pennylane/pull/8023)
  [(#8070)](https://github.com/PennyLaneAI/pennylane/pull/8070)

  The decompositions for several templates have also been updated to use this pattern, including:
  :class:`~.Adder`, :class:`~.Multiplier`, :class:`~.OutAdder`, :class:`~.OutMultiplier`, :class:`~.PrepSelPrep`.
  [(#8207)](https://github.com/PennyLaneAI/pennylane/pull/8207)

* A new keyword argument ``partial`` has been added to :class:`qml.Select`. It allows for 
  simplifications in the decomposition of ``Select`` under the assumption that the state of the
  control wires has no overlap with computational basis states that are not used by ``Select``.
  [(#7658)](https://github.com/PennyLaneAI/pennylane/pull/7658)
  [(#8011)](https://github.com/PennyLaneAI/pennylane/pull/8011)

* New ZX calculus-based transforms have been added to access circuit optimization
  passes implemented in [pyzx](https://pyzx.readthedocs.io/en/latest/):

  * :func:`~.transforms.zx.push_hadamards` to optimize a phase-polynomial + Hadamard circuit by pushing
    Hadamard gates as far as possible to one side to create fewer larger phase-polynomial blocks
    (see [pyzx.basic_optimization](https://pyzx.readthedocs.io/en/latest/api.html#pyzx.optimize.basic_optimization)).
    [(#8025)](https://github.com/PennyLaneAI/pennylane/pull/8025)

  * :func:`~.transforms.zx.todd` to optimize a Clifford + T circuit by using the Third Order Duplicate and Destroy (TODD) algorithm
    (see [pyzx.phase_block_optimize](https://pyzx.readthedocs.io/en/latest/api.html#pyzx.optimize.phase_block_optimize)).
    [(#8029)](https://github.com/PennyLaneAI/pennylane/pull/8029)

  * :func:`~.transforms.zx.optimize_t_count` to reduce the number of T gates in a Clifford + T circuit by applying
    a sequence of passes that combine ZX-based commutation and cancellation rules and the TODD algorithm
    (see [pyzx.full_optimize](https://pyzx.readthedocs.io/en/latest/api.html#pyzx.optimize.full_optimize)).
    [(#8088)](https://github.com/PennyLaneAI/pennylane/pull/8088)

  * :func:`~.transforms.zx.reduce_non_clifford` to reduce the number of non-Clifford gates by applying
    a combination of phase gadgetization strategies and Clifford gate simplification rules.
    (see [pyzx.full_reduce](https://pyzx.readthedocs.io/en/latest/api.html#pyzx.simplify.full_reduce)).
    [(#7747)](https://github.com/PennyLaneAI/pennylane/pull/7747)

* The `qml.specs` function now accepts a `compute_depth` keyword argument, which is set to `True` by default.
  This makes the expensive depth computation performed by `qml.specs` optional.
  [(#7998)](https://github.com/PennyLaneAI/pennylane/pull/7998)
  [(#8042)](https://github.com/PennyLaneAI/pennylane/pull/8042)

* New transforms called :func:`~.transforms.match_relative_phase_toffoli` and
  :func:`~.transforms.match_controlled_iX_gate` have been added to implement passes that make use
  of equivalencies to compile certain patterns to efficient Clifford+T equivalents.
  [(#7748)](https://github.com/PennyLaneAI/pennylane/pull/7748)

* Leveraging quantum just-in-time compilation to optimize parameterized hybrid workflows with the momentum
  quantum natural gradient optimizer is now possible with the new :class:`~.MomentumQNGOptimizerQJIT` optimizer.
  [(#7606)](https://github.com/PennyLaneAI/pennylane/pull/7606)

  Similar to the :class:`~.QNGOptimizerQJIT` optimizer, :class:`~.MomentumQNGOptimizerQJIT` offers a
  `qml.qjit`-compatible analogue to the existing :class:`~.MomentumQNGOptimizer` with an Optax-like interface:

  ```python
  import pennylane as qml
  import jax.numpy as jnp

  dev = qml.device("lightning.qubit", wires=2)

  @qml.qnode(dev)
  def circuit(params):
      qml.RX(params[0], wires=0)
      qml.RY(params[1], wires=1)
      return qml.expval(qml.Z(0) + qml.X(1))

  opt = qml.MomentumQNGOptimizerQJIT(stepsize=0.1, momentum=0.2)

  @qml.qjit
  def update_step_qjit(i, args):
      params, state = args
      return opt.step(circuit, params, state)

  @qml.qjit
  def optimization_qjit(params, iters):
      state = opt.init(params)
      args = (params, state)
      params, state = qml.for_loop(iters)(update_step_qjit)(args)
      return params
  ```

  ```pycon
  >>> params = jnp.array([0.1, 0.2])
  >>> iters = 1000
  >>> optimization_qjit(params=params, iters=iters)
  Array([ 3.14159265, -1.57079633], dtype=float64)
  ```

* The :func:`~.transforms.decompose` transform is now able to decompose classically controlled operations.
  [(#8145)](https://github.com/PennyLaneAI/pennylane/pull/8145)

<h3>Improvements 🛠</h3>

* The JAX version is now included in :func:`pennylane.about`.
  [(#8277)](https://github.com/PennyLaneAI/pennylane/pull/8277)

* Various decompositions of :class:`~.MultiControlledX` now utilize :class:`~.TemporaryAND` in
  place of :class:`~.Toffoli` gates, leading to cheaper decompositions.
  [(#8172)](https://github.com/PennyLaneAI/pennylane/pull/8172)

* `qml.to_openqasm` now supports mid circuit measurements and conditionals of unprocessed measurement values.
  [(#8210)](https://github.com/PennyLaneAI/pennylane/pull/8210)

* The `QNode` primitive in the experimental program capture now captures the unprocessed `ExecutionConfig`, instead of
  one processed by the device.
  [(#8258)](https://github.com/PennyLaneAI/pennylane/pull/8258)

* The function :func:`qml.clifford_t_decomposition` with `method="gridsynth"` are now compatible
  with quantum just-in-time compilation via the `@qml.qjit` decorator.
  [(#7711)](https://github.com/PennyLaneAI/pennylane/pull/7711)

* The documentation of `qml.probs` and `qml.Hermitian` has been updated with a warning
  to guard users from an incompatibility that currently exists between the two.
  Furthermore, a warning is raised if a user attempts to use `qml.probs` with a Hermitian observable.
  [(#8235)](https://github.com/PennyLaneAI/pennylane/pull/8235)

* `qml.counts` can now be captured with program capture into plxpr. It still cannot be interpreted or executed
  with program capture.
  [(#8229)](https://github.com/PennyLaneAI/pennylane/pull/8229)

* `allocate` and `deallocate` can now be accessed as `qml.allocate` and `qml.deallocate`.
  [(#8198)](https://github.com/PennyLaneAI/pennylane/pull/8198)

* `allocate` now takes `state: Literal["zero", "any"] = "zero"` instead of `require_zeros=True`.
  [(#8163)](https://github.com/PennyLaneAI/pennylane/pull/8163)

* A `DynamicRegister` can no longer be used as an individual wire itself, as this led to confusing results.
  [(#8151)](https://github.com/PennyLaneAI/pennylane/pull/8151)

* A new keyword argument called ``shot_dist`` has been added to the :func:`~.transforms.split_non_commuting` transform.
  This allows for more customization and efficiency when calculating expectation values across the non-commuting groups
  of observables that make up a ``Hamiltonian``/``LinearCombination``.
  [(#7988)](https://github.com/PennyLaneAI/pennylane/pull/7988)

  Given a QNode that returns a sample-based measurement (e.g., ``expval``) of a ``Hamiltonian``/``LinearCombination``
  with finite ``shots``, the current default behaviour of :func:`~.transforms.split_non_commuting` will perform ``shots``
  executions for each group of commuting terms. With the ``shot_dist`` argument, this behaviour can be changed:

  * ``"uniform"``: evenly distributes the number of ``shots`` across all groups of commuting terms
  * ``"weighted"``: distributes the number of ``shots`` according to weights proportional to the L1 norm of the coefficients in each group
  * ``"weighted_random"``: same as ``"weighted"``, but the numbers of ``shots`` are sampled from a multinomial distribution
  * or a user-defined function implementing a custom shot distribution strategy

  To show an example about how this works, let's start by defining a simple Hamiltonian:

  ```python
  import pennylane as qml

  ham = qml.Hamiltonian(
      coeffs=[10, 0.1, 20, 100, 0.2],
      observables=[
          qml.X(0) @ qml.Y(1),
          qml.Z(0) @ qml.Z(2),
          qml.Y(1),
          qml.X(1) @ qml.X(2),
          qml.Z(0) @ qml.Z(1) @ qml.Z(2)
      ]
  )
  ```

  This Hamiltonian can be split into 3 non-commuting groups of mutually commuting terms.
  With ``shot_dist = "weighted"``, for example, the number of shots will be divided
  according to the L1 norm of each group's coefficients:

  ```python
  from functools import partial
  from pennylane.transforms import split_non_commuting

  dev = qml.device("default.qubit")

  @partial(split_non_commuting, shot_dist="weighted")
  @qml.qnode(dev, shots=10000)
  def circuit():
      return qml.expval(ham)

  with qml.Tracker(dev) as tracker:
      circuit()
  ```

  ```pycon
  >>> print(tracker.history["shots"])
  [2303, 23, 7674]
  ```

* The number of `shots` can now be specified directly in QNodes as a standard keyword argument.
  [(#8073)](https://github.com/PennyLaneAI/pennylane/pull/8073)

  ```python
  @qml.qnode(qml.device("default.qubit"), shots=1000)
  def circuit():
      qml.H(0)
      return qml.expval(qml.Z(0))
  ```

  ```pycon
  >>> circuit.shots
  Shots(total=1000)
  >>> circuit()
  np.float64(-0.004)
  ```

  Setting the `shots` value in a QNode is equivalent to decorating with :func:`qml.workflow.set_shots`. Note, however, that decorating with :func:`qml.workflow.set_shots` overrides QNode `shots`:

  ```pycon
  >>> new_circ = qml.set_shots(circuit, shots=123)
  >>> new_circ.shots
  Shots(total=123)
  ```

* PennyLane `autograph` supports standard python for updating arrays like `array[i] += x` instead of jax `arr.at[i].add(x)`.
  Users can now use this when designing quantum circuits with experimental program capture enabled.

  ```python
  import pennylane as qml
  import jax.numpy as jnp

  qml.capture.enable()

  @qml.qnode(qml.device("default.qubit", wires=3))
  def circuit(val):
    angles = jnp.zeros(3)
    angles[0:3] += val

    for i, angle in enumerate(angles):
        qml.RX(angle, i)

    return qml.expval(qml.Z(0)), qml.expval(qml.Z(1)), qml.expval(qml.Z(2))
  ```

  ```pycon
  >>> circuit(jnp.pi)
  (Array(-1, dtype=float32),
   Array(-1, dtype=float32),
   Array(-1, dtype=float32))
  ```

  [(#8076)](https://github.com/PennyLaneAI/pennylane/pull/8076)

* PennyLane `autograph` supports standard python for index assignment (`arr[i] = x`) instead of jax.numpy form (`arr = arr.at[i].set(x)`).
  Users can now use standard python assignment when designing circuits with experimental program capture enabled.

  ```python
  import pennylane as qml
  import jax.numpy as jnp

  qml.capture.enable()

  @qml.qnode(qml.device("default.qubit", wires=3))
  def circuit(val):
    angles = jnp.zeros(3)
    angles[1] = val / 2
    angles[2] = val

    for i, angle in enumerate(angles):
        qml.RX(angle, i)

    return qml.expval(qml.Z(0)), qml.expval(qml.Z(1)), qml.expval(qml.Z(2))
  ```

  ```pycon
  >>> circuit(jnp.pi)
  (Array(0.99999994, dtype=float32),
   Array(0., dtype=float32),
   Array(-0.99999994, dtype=float32))
  ```

  [(#8027)](https://github.com/PennyLaneAI/pennylane/pull/8027)

* Logical operations (`and`, `or` and `not`) are now supported with the `autograph` module. Users can
  now use these logical operations in control flow when designing quantum circuits with experimental
  program capture enabled.

  ```python
  import pennylane as qml

  qml.capture.enable()

  @qml.qnode(qml.device("default.qubit", wires=1))
  def circuit(param):
      if param >= 0 and param <= 1:
          qml.H(0)
      return qml.state()
  ```

  ```pycon
  >>> circuit(0.5)
  Array([0.70710677+0.j, 0.70710677+0.j], dtype=complex64)
  ```

  [(#8006)](https://github.com/PennyLaneAI/pennylane/pull/8006)

* The decomposition of :class:`~.BasisRotation` has been optimized to skip redundant phase shift gates
  with angle :math:`\pm \pi` for real-valued, i.e., orthogonal, rotation matrices. This uses the fact that
  no or single :class:`~.PhaseShift` gate is required in case the matrix has a determinant :math:`\pm 1`.
  [(#7765)](https://github.com/PennyLaneAI/pennylane/pull/7765)

* Changed how basis states are assigned internally in `qml.Superposition`, improving its
  decomposition slightly both regarding classical computing time and gate decomposition.
  [(#7880)](https://github.com/PennyLaneAI/pennylane/pull/7880)

* The printing and drawing of :class:`~.TemporaryAND`, also known as ``qml.Elbow``, and its adjoint
  have been improved to be more legible and consistent with how it's depicted in circuits in the literature.
  [(#8017)](https://github.com/PennyLaneAI/pennylane/pull/8017)

  ```python
  import pennylane as qml

  @qml.draw
  @qml.qnode(qml.device("lightning.qubit", wires=4))
  def node():
      qml.TemporaryAND([0, 1, 2], control_values=[1, 0])
      qml.CNOT([2, 3])
      qml.adjoint(qml.TemporaryAND([0, 1, 2], control_values=[1, 0]))
      return qml.expval(qml.Z(3))
  ```

  ```pycon
  print(node())
  0: ─╭●─────●╮─┤
  1: ─├○─────○┤─┤
  2: ─╰──╭●───╯─┤
  3: ────╰X─────┤  <Z>
  ```

* Several templates now have decompositions that can be accessed within the graph-based
  decomposition system (:func:`~.decomposition.enable_graph`), allowing workflows
  that include these templates to be decomposed in a resource-efficient and performant
  manner.
  [(#7779)](https://github.com/PennyLaneAI/pennylane/pull/7779)
  [(#7908)](https://github.com/PennyLaneAI/pennylane/pull/7908)
  [(#7385)](https://github.com/PennyLaneAI/pennylane/pull/7385)
  [(#7941)](https://github.com/PennyLaneAI/pennylane/pull/7941)
  [(#7943)](https://github.com/PennyLaneAI/pennylane/pull/7943)
  [(#8075)](https://github.com/PennyLaneAI/pennylane/pull/8075)
  [(#8002)](https://github.com/PennyLaneAI/pennylane/pull/8002)

  The included templates are: :class:`~.Adder`, :class:`~.ControlledSequence`, :class:`~.ModExp`, :class:`~.MottonenStatePreparation`,
  :class:`~.MPSPrep`, :class:`~.Multiplier`, :class:`~.OutAdder`, :class:`~.OutMultiplier`, :class:`~.OutPoly`, :class:`~.PrepSelPrep`,
  :class:`~.ops.Prod`, :class:`~.Reflection`, :class:`~.Select`, :class:`~.StatePrep`, :class:`~.TrotterProduct`, :class:`~.QROM`,
  :class:`~.GroverOperator`, :class:`~.UCCSD`, :class:`~.StronglyEntanglingLayers`, :class:`~.GQSP`, :class:`~.FermionicSingleExcitation`,
  :class:`~.FermionicDoubleExcitation`, :class:`~.QROM`, :class:`~.ArbitraryStatePreparation`, :class:`~.CosineWindow`,
  :class:`~.AmplitudeAmplification`, :class:`~.Permute`, :class:`~.AQFT`, :class:`~.FlipSign`, :class:`~.FABLE`,
  :class:`~.Qubitization`, and :class:`~.Superposition`

* A new function called :func:`~.math.choi_matrix` is available, which computes the [Choi matrix](https://en.wikipedia.org/wiki/Choi%E2%80%93Jamio%C5%82kowski_isomorphism) of a quantum channel.
  This is a useful tool in quantum information science and to check circuit identities involving non-unitary operations.
  [(#7951)](https://github.com/PennyLaneAI/pennylane/pull/7951)

  ```pycon
  >>> import numpy as np
  >>> Ks = [np.sqrt(0.3) * qml.CNOT((0, 1)), np.sqrt(1-0.3) * qml.X(0)]
  >>> Ks = [qml.matrix(op, wire_order=range(2)) for op in Ks]
  >>> Lambda = qml.math.choi_matrix(Ks)
  >>> np.trace(Lambda), np.trace(Lambda @ Lambda)
  (np.float64(1.0), np.float64(0.58))
  ```

* A new device preprocess transform, `~.devices.preprocess.no_analytic`, is available for hardware devices and hardware-like simulators.
  It validates that all executions are shot-based.
  [(#8037)](https://github.com/PennyLaneAI/pennylane/pull/8037)

* With program capture, the `true_fn` can now be a subclass of `Operator` when no `false_fn` is provided.
  `qml.cond(condition, qml.X)(0)` is now valid code and will return nothing, even though `qml.X` is
  technically a callable that returns an `X` operator.
  [(#8060)](https://github.com/PennyLaneAI/pennylane/pull/8060)
  [(#8101)](https://github.com/PennyLaneAI/pennylane/pull/8101)

* With program capture, an error is now raised if the conditional predicate is not a scalar.
  [(#8066)](https://github.com/PennyLaneAI/pennylane/pull/8066)

* :func:`~.tape.plxpr_to_tape` now supports converting circuits containing dynamic wire allocation.
  [(#8179)](https://github.com/PennyLaneAI/pennylane/pull/8179)

* :func:`~.decomposition.has_decomp` and :func:`~.decomposition.list_decomps` now take operator instances as arguments.
  [(#8286)](https://github.com/PennyLaneAI/pennylane/pull/8286)

<h4>OpenQASM-PennyLane interoperability</h4>

* The :func:`qml.from_qasm3` function can now convert OpenQASM 3.0 circuits that contain
  subroutines, constants, all remaining stdlib gates, qubit registers, and built-in mathematical functions.
  [(#7651)](https://github.com/PennyLaneAI/pennylane/pull/7651)
  [(#7653)](https://github.com/PennyLaneAI/pennylane/pull/7653)
  [(#7676)](https://github.com/PennyLaneAI/pennylane/pull/7676)
  [(#7679)](https://github.com/PennyLaneAI/pennylane/pull/7679)
  [(#7677)](https://github.com/PennyLaneAI/pennylane/pull/7677)
  [(#7767)](https://github.com/PennyLaneAI/pennylane/pull/7767)
  [(#7690)](https://github.com/PennyLaneAI/pennylane/pull/7690)

<h4>Other improvements</h4>

* Two new `draw` and `generate_mlir_graph` functions have been introduced in the `qml.compiler.python_compiler.visualization` module
  to visualize circuits with the new unified compiler framework when xDSL and/or Catalyst compilation passes are applied.
  [(#8040)](https://github.com/PennyLaneAI/pennylane/pull/8040)
  [(#8091)](https://github.com/PennyLaneAI/pennylane/pull/8091)

* The Python `Quantum` dialect now has more strict constraints for operands and results.
  [(#8083)](https://github.com/PennyLaneAI/pennylane/pull/8083)

* Program capture can now handle dynamic shots, shot vectors, and shots set with `qml.set_shots`.
  [(#7652)](https://github.com/PennyLaneAI/pennylane/pull/7652)

* Added a callback mechanism to the `qml.compiler.python_compiler` submodule to inspect the intermediate
  representation of the program between multiple compilation passes.
  [(#7964)](https://github.com/PennyLaneAI/pennylane/pull/7964)

* The matrix factorization using :func:`~.math.decomposition.givens_decomposition` has
  been optimized to factor out the redundant sign in the diagonal phase matrix for the
  real-valued (orthogonal) rotation matrices. For example, in case the determinant of a matrix is
  :math:`-1`, only a single element of the phase matrix is required.
  [(#7765)](https://github.com/PennyLaneAI/pennylane/pull/7765)

* Added the `NumQubitsOp` operation to the `Quantum` dialect of the Python compiler.
[(#8063)](https://github.com/PennyLaneAI/pennylane/pull/8063)

* An error is no longer raised when non-integer wire labels are used in QNodes using `mcm_method="deferred"`.
  [(#7934)](https://github.com/PennyLaneAI/pennylane/pull/7934)


  ```python
  @qml.qnode(qml.device("default.qubit"), mcm_method="deferred")
  def circuit():
      m = qml.measure("a")
      qml.cond(m == 0, qml.X)("aux")
      return qml.expval(qml.Z("a"))
  ```

  ```pycon
  >>> print(qml.draw(circuit)())
    a: ──┤↗├────┤  <Z>
  aux: ───║───X─┤
          ╚═══╝
  ```

* PennyLane is now compatible with `quimb` 1.11.2 after a bug affecting `default.tensor` was fixed.
  [(#7931)](https://github.com/PennyLaneAI/pennylane/pull/7931)

* The error message raised when using Python compiler transforms with :func:`pennylane.qjit` has been updated
  with suggested fixes.
  [(#7916)](https://github.com/PennyLaneAI/pennylane/pull/7916)

* A new `qml.transforms.resolve_dynamic_wires` transform can allocate concrete wire values for dynamic
  qubit allocation.
  [(#7678)](https://github.com/PennyLaneAI/pennylane/pull/7678)
  [(#8184)](https://github.com/PennyLaneAI/pennylane/pull/8184)

* The :func:`qml.workflow.set_shots` transform can now be directly applied to a QNode without the need for `functools.partial`, providing a more user-friendly syntax and negating having to import the `functools` package.
  [(#7876)](https://github.com/PennyLaneAI/pennylane/pull/7876)
  [(#7919)](https://github.com/PennyLaneAI/pennylane/pull/7919)

  ```python
  @qml.set_shots(shots=1000)  # or @qml.set_shots(1000)
  @qml.qnode(dev)
  def circuit():
      qml.H(0)
      return qml.expval(qml.Z(0))
  ```

  ```pycon
  >>> circuit()
  0.002
  ```

* Added a `QuantumParser` class to the `qml.compiler.python_compiler` submodule that automatically loads relevant dialects.
  [(#7888)](https://github.com/PennyLaneAI/pennylane/pull/7888)

* A compilation pass written with xDSL called `qml.compiler.python_compiler.transforms.ConvertToMBQCFormalismPass` has been added for the experimental xDSL Python compiler integration. This pass converts all gates in the MBQC gate set (`Hadamard`, `S`, `RZ`, `RotXZX` and `CNOT`) to the textbook MBQC formalism.
  [(#7870)](https://github.com/PennyLaneAI/pennylane/pull/7870)
  [(#8254)](https://github.com/PennyLaneAI/pennylane/pull/8254)

* Enforce various modules to follow modular architecture via `tach`.
  [(#7847)](https://github.com/PennyLaneAI/pennylane/pull/7847)

* Users can now specify a relative threshold value for the permissible operator norm error (`epsilon`) that
  triggers rebuilding of the cache in the `qml.clifford_t_transform`, via new `cache_eps_rtol` keyword argument.
  [(#8056)](https://github.com/PennyLaneAI/pennylane/pull/8056)

* A compilation pass written with xDSL called `qml.compiler.python_compiler.transforms.MeasurementsFromSamplesPass`
  has been added for the experimental xDSL Python compiler integration. This pass replaces all
  terminal measurements in a program with a single :func:`pennylane.sample` measurement, and adds
  postprocessing instructions to recover the original measurement.
  [(#7620)](https://github.com/PennyLaneAI/pennylane/pull/7620)

* A combine-global-phase pass has been added to the xDSL Python compiler integration.
  Note that the current implementation can only combine all the global phase operations at
  the last global phase operation in the same region. In other words, global phase operations inside a control flow region can't be combined with those in their parent
  region.
  [(#7675)](https://github.com/PennyLaneAI/pennylane/pull/7675)

* The `mbqc` xDSL dialect has been added to the Python compiler, which is used to represent
  measurement-based quantum-computing instructions in the xDSL framework.
  [(#7815)](https://github.com/PennyLaneAI/pennylane/pull/7815)
  [(#8059)](https://github.com/PennyLaneAI/pennylane/pull/8059)

* The `AllocQubitOp` and `DeallocQubitOp` operations have been added to the `Quantum` dialect in the
  Python compiler.
  [(#7915)](https://github.com/PennyLaneAI/pennylane/pull/7915)

* The :func:`pennylane.ops.rs_decomposition` method now performs exact decomposition and returns
  complete global phase information when used for decomposing a phase gate to Clifford+T basis.
  [(#7793)](https://github.com/PennyLaneAI/pennylane/pull/7793)

* `default.qubit` will default to the tree-traversal MCM method when `mcm_method="device"`.
  [(#7885)](https://github.com/PennyLaneAI/pennylane/pull/7885)

* The :func:`~.clifford_t_decomposition` transform can now handle circuits with mid-circuit
  measurements including Catalyst's measurements operations. It also now handles `RZ` and `PhaseShift`
  operations where angles are odd multiples of `±pi/4` more efficiently while using `method="gridsynth"`.
  [(#7793)](https://github.com/PennyLaneAI/pennylane/pull/7793)
  [(#7942)](https://github.com/PennyLaneAI/pennylane/pull/7942)

* The default implementation of `Device.setup_execution_config` now choses `"device"` as the default mcm method if it is available as specified by the device TOML file.
  [(#7968)](https://github.com/PennyLaneAI/pennylane/pull/7968)

<h4>Resource-efficient decompositions 🔎</h4>

* With :func:`~.decomposition.enable_graph()`, dynamically allocated wires are now supported in decomposition rules. This provides a smoother overall experience when decomposing operators in a way that requires auxiliary/work wires.
  [(#7861)](https://github.com/PennyLaneAI/pennylane/pull/7861)
  [(#8228)](https://github.com/PennyLaneAI/pennylane/pull/8228)

  * The :func:`~.transforms.decompose` transform now accepts a `max_work_wires` argument that allows the user to specify the number of work wires available for dynamic allocation.
  [(#7963)](https://github.com/PennyLaneAI/pennylane/pull/7963)
  [(#7980)](https://github.com/PennyLaneAI/pennylane/pull/7980)
  [(#8103)](https://github.com/PennyLaneAI/pennylane/pull/8103)
  [(#8236)](https://github.com/PennyLaneAI/pennylane/pull/8236)

  * Decomposition rules added for the :class:`~.MultiControlledX` that dynamically allocate work wires if none was explicitly specified via the `work_wires` argument of the operator.
  [(#8024)](https://github.com/PennyLaneAI/pennylane/pull/8024)

* A :class:`~.decomposition.decomposition_graph.DecompGraphSolution` class is added to store the solution of a decomposition graph. An instance of this class is returned from the `solve` method of the :class:`~.decomposition.decomposition_graph.DecompositionGraph`.
  [(#8031)](https://github.com/PennyLaneAI/pennylane/pull/8031)

* With the graph-based decomposition system enabled (:func:`~.decomposition.enable_graph()`), if a decomposition cannot be found for an operator in the circuit, it no longer
  raises an error. Instead, a warning is raised, and `op.decomposition()` (the current default method for decomposing gates) is
  used as a fallback, while the rest of the circuit is still decomposed with
  the new graph-based system. Additionally, a special warning message is
  raised if the circuit contains a `GlobalPhase`, reminding the user that
  `GlobalPhase` is not assumed to have a decomposition under the new system.
  [(#8156)](https://github.com/PennyLaneAI/pennylane/pull/8156)
<h3>Labs: a place for unified and rapid prototyping of research software 🧪</h3>

* Renamed several labs test file names to prevent conflict with names in PennyLane tests.
  [(#8264)](https://github.com/PennyLaneAI/pennylane/pull/8264)

* Added concurrency support for `effective_hamiltonian` in labs.
  [(#8081)](https://github.com/PennyLaneAI/pennylane/pull/8081)

* Fixed a queueing issue in `ResourceOperator` tests.
  [(#8204)](https://github.com/PennyLaneAI/pennylane/pull/8204)

* The module `qml.labs.zxopt` has been removed as its functionalities are now available in the
  submodule :mod:`~.transforms.zx`. The same functions are available, but their signature
  may have changed.
  - Instead of `qml.labs.zxopt.full_optimize`, use :func:`.transforms.zx.optimize_t_count`
  - Instead of `qml.labs.zxopt.full_reduce`, use :func:`.transforms.zx.reduce_non_clifford`
  - Instead of `qml.labs.zxopt.todd`, use :func:`.transforms.zx.todd`
  - Instead of `qml.labs.zxopt.basic_optimization`, use :func:`.transforms.zx.push_hadamards`
  [(#8177)](https://github.com/PennyLaneAI/pennylane/pull/8177)

* Added state of the art resources for the `ResourceSelectPauliRot` template and the
  `ResourceQubitUnitary` templates.
  [(#7786)](https://github.com/PennyLaneAI/pennylane/pull/7786)

* Added state of the art resources for the `ResourceSingleQubitCompare`, `ResourceTwoQubitCompare`,
  `ResourceIntegerComparator` and `ResourceRegisterComparator` templates.
  [(#7857)](https://github.com/PennyLaneAI/pennylane/pull/7857)

* Added state of the art resources for the `ResourceUniformStatePrep`,
  and `ResourceAliasSampling` templates.
  [(#7883)](https://github.com/PennyLaneAI/pennylane/pull/7883)

* Added state of the art resources for the `ResourceQFT` and `ResourceAQFT` templates.
  [(#7920)](https://github.com/PennyLaneAI/pennylane/pull/7920)

* Added a new `ResourceConfig` class that helps track the configuration for errors, precisions and custom decompositions for the resource estimation pipeline.
  [(#8195)](https://github.com/PennyLaneAI/pennylane/pull/8195)

* Renamed `estimate_resources` to `estimate` for concision.
  [(#8232)](https://github.com/PennyLaneAI/pennylane/pull/8232)

* Added an internal `dequeue()` method to the `ResourceOperator` class to simplify the
  instantiation of resource operators which require resource operators as input.
  [(#7974)](https://github.com/PennyLaneAI/pennylane/pull/7974)

* The `catalyst` xDSL dialect has been added to the Python compiler, which contains data structures that support core compiler functionality.
  [(#7901)](https://github.com/PennyLaneAI/pennylane/pull/7901)

* New `SparseFragment` and `SparseState` classes have been created that allow to use sparse matrices for the Hamiltonian Fragments when estimating the Trotter error.
  [(#7971)](https://github.com/PennyLaneAI/pennylane/pull/7971)

* The `qec` xDSL dialect has been added to the Python compiler, which contains data structures that support quantum error correction functionality.
  [(#7985)](https://github.com/PennyLaneAI/pennylane/pull/7985)

* The `stablehlo` xDSL dialect has been added to the Python compiler, which extends the existing
  StableHLO dialect with missing upstream operations.
  [(#8036)](https://github.com/PennyLaneAI/pennylane/pull/8036)
  [(#8084)](https://github.com/PennyLaneAI/pennylane/pull/8084)
  [(#8113)](https://github.com/PennyLaneAI/pennylane/pull/8113)

* Added more templates with state of the art resource estimates. Users can now use the `ResourceQPE`,
  `ResourceControlledSequence`, and `ResourceIterativeQPE` templates with the resource estimation tool.
  [(#8053)](https://github.com/PennyLaneAI/pennylane/pull/8053)

* Added `__eq__` method to `ResourceOperator` to make comparison checks more intuitive.
  [(#8155)](https://github.com/PennyLaneAI/pennylane/pull/8155)

* Added a mapper function `map_to_resource_ops` that maps PennyLane operators to ResourceOperator equivalents.
  [(#8146)](https://github.com/PennyLaneAI/pennylane/pull/8146)
  [(#8162)](https://github.com/PennyLaneAI/pennylane/pull/8162)

* Added state of the art resources for the `ResourceTrotterProduct` template.
  [(#7910)](https://github.com/PennyLaneAI/pennylane/pull/7910)

* Updated the symbolic `ResourceOperators` to use hyperparameters from `config` dictionary.
  [(#8181)](https://github.com/PennyLaneAI/pennylane/pull/8181)

<h3>Breaking changes 💔</h3>

* Remove `get_canonical_interface_name` in favour of overriding `Enum._missing_` in `Interface`.
  If you would like to get the canonical interface you can simply use the `Enum` like,

  ```pycon
  >>> from pennylane.math.interface_utils import Interface
  >>> Interface("torch")
  Interface.TORCH
  >>> Interface("jax-jit")
  Interface.JAX_JIT
  ```

  [(#8223)](https://github.com/PennyLaneAI/pennylane/pull/8223)

* :class:`~.PrepSelPrep` has been made more reliable by deriving the attributes ``coeffs`` and ``ops`` from the property ``lcu`` instead of storing
  them independently. In addition, it is now is more consistent with other PennyLane operators, dequeuing its
  input ``lcu``.
  [(#8169)](https://github.com/PennyLaneAI/pennylane/pull/8169)

* `MidMeasureMP` now inherits from `Operator` instead of `MeasurementProcess`.
  [(#8166)](https://github.com/PennyLaneAI/pennylane/pull/8166)

* `DefaultQubit.eval_jaxpr` does not use `self.shots` from device anymore; instead, it takes `shots` as a keyword argument,
  and the qnode primitive should process the `shots` and call `eval_jaxpr` accordingly.
  [(#8161)](https://github.com/PennyLaneAI/pennylane/pull/8161)

* The methods :meth:`~.pauli.PauliWord.operation` and :meth:`~.pauli.PauliSentence.operation`
  no longer queue any operators.
  [(#8136)](https://github.com/PennyLaneAI/pennylane/pull/8136)

* `qml.sample` no longer has singleton dimensions squeezed out for single shots or single wires. This cuts
  down on the complexity of post-processing due to having to handle single shot and single wire cases
  separately. The return shape will now *always* be `(shots, num_wires)`.
  [(#7944)](https://github.com/PennyLaneAI/pennylane/pull/7944)
  [(#8118)](https://github.com/PennyLaneAI/pennylane/pull/8118)

  For a simple qnode:

  ```pycon
  >>> @qml.qnode(qml.device('default.qubit'))
  ... def c():
  ...   return qml.sample(wires=0)
  ```

  Before the change, we had:

  ```pycon
  >>> qml.set_shots(c, shots=1)()
  0
  ```

  and now we have:

  ```pycon
  >>> qml.set_shots(c, shots=1)()
  array([[0]])
  ```

  Previous behavior can be recovered by squeezing the output:

  ```pycon
  >>> qml.math.squeeze(qml.set_shots(c, shots=1)())
  0
  ```

* `ExecutionConfig` and `MCMConfig` from `pennylane.devices` are now frozen dataclasses whose fields should be updated with `dataclass.replace`.
  [(#7697)](https://github.com/PennyLaneAI/pennylane/pull/7697)
  [(#8046)](https://github.com/PennyLaneAI/pennylane/pull/8046)

* Functions involving an execution configuration will now default to `None` instead of `pennylane.devices.DefaultExecutionConfig` and have to be handled accordingly.
  This prevents the potential mutation of a global object.

  This means that functions like,
  ```python
  ...
    def some_func(..., execution_config = DefaultExecutionConfig):
      ...
  ...
  ```
  should be written as follows,
  ```python
  ...
    def some_func(..., execution_config: ExecutionConfig | None = None):
      if execution_config is None:
          execution_config = ExecutionConfig()
  ...
  ```

  [(#7697)](https://github.com/PennyLaneAI/pennylane/pull/7697)

* The `qml.HilbertSchmidt` and `qml.LocalHilbertSchmidt` templates have been updated and their UI has been remarkably simplified.
  They now accept an operation or a list of operations as quantum unitaries.
  [(#7933)](https://github.com/PennyLaneAI/pennylane/pull/7933)

  In past versions of PennyLane, these templates required providing the `U` and `V` unitaries as a `qml.tape.QuantumTape` and a quantum function,
  respectively, along with separate parameters and wires.

  With this release, each template has been improved to accept one or more operators as  unitaries.
  The wires and parameters of the approximate unitary `V` are inferred from the inputs, according to the order provided.

  ```python
  >>> U = qml.Hadamard(0)
  >>> V = qml.RZ(0.1, wires=1)
  >>> qml.HilbertSchmidt(V, U)
  HilbertSchmidt(0.1, wires=[0, 1])
  ```

* Remove support for Python 3.10 and adds support for 3.13.
  [(#7935)](https://github.com/PennyLaneAI/pennylane/pull/7935)

* Move custom exceptions into `exceptions.py` and add a documentation page for them in the internals.
  [(#7856)](https://github.com/PennyLaneAI/pennylane/pull/7856)

* The boolean functions provided in `qml.operation` are deprecated. See the
  :doc:`deprecations page </development/deprecations>` for equivalent code to use instead. These
  include `not_tape`, `has_gen`, `has_grad_method`, `has_multipar`, `has_nopar`, `has_unitary_gen`,
  `is_measurement`, `defines_diagonalizing_gates`, and `gen_is_multi_term_hamiltonian`.
  [(#7924)](https://github.com/PennyLaneAI/pennylane/pull/7924)

* Removed access for `lie_closure`, `structure_constants` and `center` via `qml.pauli`.
  Top level import and usage is advised. The functions now live in the `liealg` module.

  ```python
  import pennylane.liealg
  from pennylane.liealg import lie_closure, structure_constants, center
  ```

  [(#7928)](https://github.com/PennyLaneAI/pennylane/pull/7928)
  [(#7994)](https://github.com/PennyLaneAI/pennylane/pull/7994)

* `qml.operation.Observable` and the corresponding `Observable.compare` have been removed, as
  PennyLane now depends on the more general `Operator` interface instead. The
  `Operator.is_hermitian` property can instead be used to check whether or not it is highly likely
  that the operator instance is Hermitian.
  [(#7927)](https://github.com/PennyLaneAI/pennylane/pull/7927)

* `qml.operation.WiresEnum`, `qml.operation.AllWires`, and `qml.operation.AnyWires` have been removed. Setting `Operator.num_wires = None` (the default)
  should instead indicate that the `Operator` does not need wire validation.
  [(#7911)](https://github.com/PennyLaneAI/pennylane/pull/7911)

* Removed `QNode.get_gradient_fn` method. Instead, use `qml.workflow.get_best_diff_method` to obtain the differentiation method.
  [(#7907)](https://github.com/PennyLaneAI/pennylane/pull/7907)

* Top-level access to ``DeviceError``, ``PennyLaneDeprecationWarning``, ``QuantumFunctionError`` and ``ExperimentalWarning`` has been removed. Please import these objects from the new ``pennylane.exceptions`` module.
  [(#7874)](https://github.com/PennyLaneAI/pennylane/pull/7874)

* `qml.cut_circuit_mc` no longer accepts a `shots` keyword argument. The shots should instead
  be set on the tape itself.
  [(#7882)](https://github.com/PennyLaneAI/pennylane/pull/7882)

<h3>Deprecations 👋</h3>

* Setting shots on a device through the `shots=` kwarg, e.g. `qml.device("default.qubit", wires=2, shots=1000)`, is deprecated. Please use the `set_shots` transform on the `QNode` instead.

  ```python
  dev = qml.device("default.qubit", wires=2)

  @qml.set_shots(1000)
  @qml.qnode(dev)
  def circuit(x):
      qml.RX(x, wires=0)
      return qml.expval(qml.Z(0))
  ```

  [(#7979)](https://github.com/PennyLaneAI/pennylane/pull/7979)
  [(#8161)](https://github.com/PennyLaneAI/pennylane/pull/8161)

* Support for using TensorFlow with PennyLane has been deprecated and will be dropped in Pennylane v0.44.
  Future versions of PennyLane are not guaranteed to work with TensorFlow.
  Instead, we recommend using the :doc:`JAX </introduction/interfaces/jax>` or :doc:`PyTorch </introduction/interfaces/torch>` interface for
  machine learning applications to benefit from enhanced support and features. Please consult the following demos for
  more usage information:
  [Turning quantum nodes into Torch Layers](https://pennylane.ai/qml/demos/tutorial_qnn_module_torch) and
  [How to optimize a QML model using JAX and Optax](https://pennylane.ai/qml/demos/tutorial_How_to_optimize_QML_model_using_JAX_and_Optax).
  [(#7989)](https://github.com/PennyLaneAI/pennylane/pull/7989)
  [(#8106)](https://github.com/PennyLaneAI/pennylane/pull/8106)

* `pennylane.devices.DefaultExecutionConfig` is deprecated and will be removed in v0.44.
  Instead, use `qml.devices.ExecutionConfig()` to create a default execution configuration.
  [(#7987)](https://github.com/PennyLaneAI/pennylane/pull/7987)

* Specifying the ``work_wire_type`` argument in ``qml.ctrl`` and other controlled operators as ``"clean"`` or
  ``"dirty"`` is deprecated. Use ``"zeroed"`` to indicate that the work wires are initially in the :math:`|0\rangle`
  state, and ``"borrowed"`` to indicate that the work wires can be in any arbitrary state. In both cases, the
  work wires are restored to their original state upon completing the decomposition.
  [(#7993)](https://github.com/PennyLaneAI/pennylane/pull/7993)

* Providing `num_steps` to :func:`pennylane.evolve`, :func:`pennylane.exp`, :class:`pennylane.ops.Evolution`,
  and :class:`pennylane.ops.Exp` is deprecated and will be removed in a future release. Instead, use
  :class:`~.TrotterProduct` for approximate methods, providing the `n` parameter to perform the Suzuki-Trotter
  product approximation of a Hamiltonian with the specified number of Trotter steps.

  As a concrete example, consider the following case:

  ```python
  coeffs = [0.5, -0.6]
  ops = [qml.X(0), qml.X(0) @ qml.Y(1)]
  H_flat = qml.dot(coeffs, ops)
  ```

  Instead of computing the Suzuki-Trotter product approximation as:

  ```pycon
  >>> qml.evolve(H_flat, num_steps=2).decomposition()
  [RX(0.5, wires=[0]),
  PauliRot(-0.6, XY, wires=[0, 1]),
  RX(0.5, wires=[0]),
  PauliRot(-0.6, XY, wires=[0, 1])]
  ```

  The same result can be obtained using :class:`~.TrotterProduct` as follows:

  ```pycon
  >>> decomp_ops = qml.adjoint(qml.TrotterProduct(H_flat, time=1.0, n=2)).decomposition()
  >>> [simp_op for op in decomp_ops for simp_op in map(qml.simplify, op.decomposition())]
  [RX(0.5, wires=[0]),
  PauliRot(-0.6, XY, wires=[0, 1]),
  RX(0.5, wires=[0]),
  PauliRot(-0.6, XY, wires=[0, 1])]
  ```
  [(#7954)](https://github.com/PennyLaneAI/pennylane/pull/7954)
  [(#7977)](https://github.com/PennyLaneAI/pennylane/pull/7977)

* `MeasurementProcess.expand` is deprecated. The relevant method can be replaced with
  `qml.tape.QuantumScript(mp.obs.diagonalizing_gates(), [type(mp)(eigvals=mp.obs.eigvals(), wires=mp.obs.wires)])`
  [(#7953)](https://github.com/PennyLaneAI/pennylane/pull/7953)

* `shots=` in `QNode` calls is deprecated and will be removed in v0.44.
  Instead, please use the `qml.workflow.set_shots` transform to set the number of shots for a QNode.
  [(#7906)](https://github.com/PennyLaneAI/pennylane/pull/7906)

* ``QuantumScript.shape`` and ``QuantumScript.numeric_type`` are deprecated and will be removed in version v0.44.
  Instead, the corresponding ``.shape`` or ``.numeric_type`` of the ``MeasurementProcess`` class should be used.
  [(#7950)](https://github.com/PennyLaneAI/pennylane/pull/7950)

* Some unnecessary methods of the `qml.CircuitGraph` class are deprecated and will be removed in version v0.44:
  [(#7904)](https://github.com/PennyLaneAI/pennylane/pull/7904)

    - `print_contents` in favor of `print(obj)`
    - `observables_in_order` in favor of `observables`
    - `operations_in_order` in favor of `operations`
    - `ancestors_in_order` in favor of `ancestors(obj, sort=True)`
    - `descendants_in_order` in favore of `descendants(obj, sort=True)`

* The `QuantumScript.to_openqasm` method is deprecated and will be removed in version v0.44.
  Instead, the `qml.to_openqasm` function should be used.
  [(#7909)](https://github.com/PennyLaneAI/pennylane/pull/7909)

* The `level=None` argument in the :func:`pennylane.workflow.get_transform_program`, :func:`pennylane.workflow.construct_batch`, `qml.draw`, `qml.draw_mpl`, and `qml.specs` transforms is deprecated and will be removed in v0.43.
  Please use `level='device'` instead to apply the noise model at the device level.
  [(#7886)](https://github.com/PennyLaneAI/pennylane/pull/7886)

* `qml.qnn.cost.SquaredErrorLoss` is deprecated and will be removed in version v0.44. Instead, this hybrid workflow can be accomplished
  with a function like `loss = lambda *args: (circuit(*args) - target)**2`.
  [(#7527)](https://github.com/PennyLaneAI/pennylane/pull/7527)

* Access to `add_noise`, `insert` and noise mitigation transforms from the `pennylane.transforms` module is deprecated.
  Instead, these functions should be imported from the `pennylane.noise` module.
  [(#7854)](https://github.com/PennyLaneAI/pennylane/pull/7854)

* The `qml.QNode.add_transform` method is deprecated and will be removed in v0.44.
  Instead, please use `QNode.transform_program.push_back(transform_container=transform_container)`.
  [(#7855)](https://github.com/PennyLaneAI/pennylane/pull/7855)
  [(#8266)](https://github.com/PennyLaneAI/pennylane/pull/8266)

<h3>Internal changes ⚙️</h3>

* Restructured the `qml.compiler.python_compiler` submodule to be more cohesive.
  [(#8273)](https://github.com/PennyLaneAI/pennylane/pull/8273)

* `default.tensor` now supports graph decomposition mode during preprocessing.
  [(#8253)](https://github.com/PennyLaneAI/pennylane/pull/8253)

* Remove legacy interface names from tests (e.g. `interface="jax-python"` or `interface="pytorch"`)
  [(#8249)](https://github.com/PennyLaneAI/pennylane/pull/8249)

* `qml.devices.preprocess.decompose` now works in graph decomposition mode
  when a gateset is provided. `default.qubit` and `null.qubit` can now use
  graph decomposition mode.
  [(#8225)](https://github.com/PennyLaneAI/pennylane/pull/8225)
  [(#8265)](https://github.com/PennyLaneAI/pennylane/pull/8265)
  [(#8260)](https://github.com/PennyLaneAI/pennylane/pull/8260)

* `DefaultQubit` now determines the `mcm_method` in `Device.setup_execution_config`,
  making it easier to tell which mcm method will be used. This also allows `defer_measurements` and `dynamic_one_shot` to be applied at different
  locations in the preprocessing program.
  [(#8184)](https://github.com/PennyLaneAI/pennylane/pull/8184)

* Remove usage of the `pytest.mark.capture` marker from tests in the `tests/python_compiler` directory.
  [(#8234)](https://github.com/PennyLaneAI/pennylane/pull/8234)

* Update `pylint` to `3.3.8` in CI and `requirements-dev.txt`
  [(#8216)](https://github.com/PennyLaneAI/pennylane/pull/8216)

* Updated `CompressedResourceOp` class to track the number of wires an operator requires in labs.
  [(#8173)](https://github.com/PennyLaneAI/pennylane/pull/8173)

* Update links in `README.md`.
  [(#8165)](https://github.com/PennyLaneAI/pennylane/pull/8165)

* Update `autograph` guide to reflect new capabilities.
  [(#8132)](https://github.com/PennyLaneAI/pennylane/pull/8132)

* Start using `strict=True` to `zip` usage in source code.
  [(#8164)](https://github.com/PennyLaneAI/pennylane/pull/8164)
  [(#8182)](https://github.com/PennyLaneAI/pennylane/pull/8182)
  [(#8183)](https://github.com/PennyLaneAI/pennylane/pull/8183)

* Unpin `autoray` package in `pyproject.toml` by fixing source code that was broken by release.
  [(#8147)](https://github.com/PennyLaneAI/pennylane/pull/8147)
  [(#8159)](https://github.com/PennyLaneAI/pennylane/pull/8159)
  [(#8160)](https://github.com/PennyLaneAI/pennylane/pull/8160)

* A `diagonalize_mcms` option has been added to the `ftqc.decomposition.convert_to_mbqc_formalism` tape transform that, when set, arbitrary-basis mid-circuit measurements are mapped into corresponding diagonalizing gates and Z-basis mid-circuit measurements.
  [(#8105)](https://github.com/PennyLaneAI/pennylane/pull/8105)

* The `autograph` keyword argument has been removed from the `QNode` constructor.
  To enable autograph conversion, use the `qjit` decorator together with the `qml.capture.disable_autograph` context manager.
  [(#8104)](https://github.com/PennyLaneAI/pennylane/pull/8104)

* Add ability to disable autograph conversion using the newly added `qml.capture.disable_autograph` decorator or context manager.
  [(#8102)](https://github.com/PennyLaneAI/pennylane/pull/8102)

* Set `autoray` package upper-bound in `pyproject.toml` CI due to breaking changes in `v0.8.0`.
  [(#8110)](https://github.com/PennyLaneAI/pennylane/pull/8110)

* Add capability for roundtrip testing and module verification to the Python compiler `run_filecheck` and
`run_filecheck_qjit` fixtures.
  [(#8049)](https://github.com/PennyLaneAI/pennylane/pull/8049)

* Improve type hinting internally.
  [(#8086)](https://github.com/PennyLaneAI/pennylane/pull/8086)
  [(#8284)](https://github.com/PennyLaneAI/pennylane/pull/8284)

* The `cond` primitive with program capture no longer stores missing false branches as `None`, instead storing them
  as jaxprs with no output.
  [(#8080)](https://github.com/PennyLaneAI/pennylane/pull/8080)

* Removed unnecessary execution tests along with accuracy validation in `tests/ops/functions/test_map_wires.py`.
  [(#8032)](https://github.com/PennyLaneAI/pennylane/pull/8032)

* Added a new `all-tests-passed` gatekeeper job to `interface-unit-tests.yml` to ensure all test
  jobs complete successfully before triggering downstream actions. This reduces the need to
  maintain a long list of required checks in GitHub settings. Also added the previously missing
  `capture-jax-tests` job to the list of required test jobs, ensuring this test suite is properly
  enforced in CI.
  [(#7996)](https://github.com/PennyLaneAI/pennylane/pull/7996)

* Equipped `DefaultQubitLegacy` (test suite only) with seeded sampling.
  This allows for reproducible sampling results of legacy classical shadow across CI.
  [(#7903)](https://github.com/PennyLaneAI/pennylane/pull/7903)

* Capture does not block `wires=0` anymore. This allows Catalyst to work with zero-wire devices.
  Note that `wires=None` is still illegal.
  [(#7978)](https://github.com/PennyLaneAI/pennylane/pull/7978)

* Improves readability of `dynamic_one_shot` postprocessing to allow further modification.
  [(#7962)](https://github.com/PennyLaneAI/pennylane/pull/7962)
  [(#8041)](https://github.com/PennyLaneAI/pennylane/pull/8041)

* Update PennyLane's top-level `__init__.py` file imports to improve Python language server support for finding
  PennyLane submodules.
  [(#7959)](https://github.com/PennyLaneAI/pennylane/pull/7959)

* Adds `measurements` as a "core" module in the tach specification.
  [(#7945)](https://github.com/PennyLaneAI/pennylane/pull/7945)

* Improves type hints in the `measurements` module.
  [(#7938)](https://github.com/PennyLaneAI/pennylane/pull/7938)

* Refactored the codebase to adopt modern type hint syntax for Python 3.11+ language features.
  [(#7860)](https://github.com/PennyLaneAI/pennylane/pull/7860)
  [(#7982)](https://github.com/PennyLaneAI/pennylane/pull/7982)

* Improve the pre-commit hook to add gitleaks.
  [(#7922)](https://github.com/PennyLaneAI/pennylane/pull/7922)

* Added a `run_filecheck_qjit` fixture that can be used to run FileCheck on integration tests for the
  `qml.compiler.python_compiler` submodule.
  [(#7888)](https://github.com/PennyLaneAI/pennylane/pull/7888)

* Added a `dialects` submodule to `qml.compiler.python_compiler` which now houses all the xDSL dialects we create.
  Additionally, the `MBQCDialect` and `QuantumDialect` dialects have been renamed to `MBQC` and `Quantum`.
  [(#7897)](https://github.com/PennyLaneAI/pennylane/pull/7897)

* Update minimum supported `pytest` version to `8.4.1`.
  [(#7853)](https://github.com/PennyLaneAI/pennylane/pull/7853)

* `DefaultQubitLegacy` (test suite only) no longer provides a customized classical shadow
  implementation
  [(#7895)](https://github.com/PennyLaneAI/pennylane/pull/7895)

* Make `pennylane.io` a tertiary module.
  [(#7877)](https://github.com/PennyLaneAI/pennylane/pull/7877)

* Seeded tests for the `split_to_single_terms` transformation.
  [(#7851)](https://github.com/PennyLaneAI/pennylane/pull/7851)

* Upgrade `rc_sync.yml` to work with latest `pyproject.toml` changes.
  [(#7808)](https://github.com/PennyLaneAI/pennylane/pull/7808)
  [(#7818)](https://github.com/PennyLaneAI/pennylane/pull/7818)

* `LinearCombination` instances can be created with `_primitive.impl` when
  capture is enabled and tracing is active.
  [(#7893)](https://github.com/PennyLaneAI/pennylane/pull/7893)

* The `TensorLike` type is now compatible with static type checkers.
  [(#7905)](https://github.com/PennyLaneAI/pennylane/pull/7905)

* Update xDSL supported version to `0.49`.
  [(#7923)](https://github.com/PennyLaneAI/pennylane/pull/7923)
  [(#7932)](https://github.com/PennyLaneAI/pennylane/pull/7932)
  [(#8120)](https://github.com/PennyLaneAI/pennylane/pull/8120)

* Update JAX version used in tests to `0.6.2`
  [(#7925)](https://github.com/PennyLaneAI/pennylane/pull/7925)

* The measurement-plane attribute of the Python compiler `mbqc` dialect now uses the "opaque syntax"
  format when printing in the generic IR format. This enables usage of this attribute when IR needs
  to be passed from the python compiler to Catalyst.
  [(#7957)](https://github.com/PennyLaneAI/pennylane/pull/7957)

* An `xdsl_extras` module has been added to the Python compiler to house additional utilities and
  functionality not available upstream in xDSL.
  [(#8067)](https://github.com/PennyLaneAI/pennylane/pull/8067)
  [(#8120)](https://github.com/PennyLaneAI/pennylane/pull/8120)

* Moved `allocation.DynamicWire` from the `allocation` to the `wires` module to avoid circular dependencies.
  [(#8179)](https://github.com/PennyLaneAI/pennylane/pull/8179)

* Two new xDSL passes have been added to the Python compiler: `decompose-graph-state`, which
  decomposes `mbqc.graph_state_prep` operations to their corresponding set of quantum operations for
  execution on state simulators, and `null-decompose-graph-state`, which replaces
  `mbqc.graph_state_prep` operations with single quantum-register allocation operations for
  execution on null devices.
  [(#8090)](https://github.com/PennyLaneAI/pennylane/pull/8090)

* The `mbqc.graph_state_prep` operation is integrated into the `convert_to_mbqc_formalism` pass.
  [(#8153)](https://github.com/PennyLaneAI/pennylane/pull/8153)
  [(#8301)](https://github.com/PennyLaneAI/pennylane/pull/8301)

* :func:`.transforms.decompose` and :func:`.preprocess.decompose` now have a unified internal implementation.
  [(#8193)](https://github.com/PennyLaneAI/pennylane/pull/8193)

* Added a `graph_state_utils` submodule to `python_compiler.transforms.mbqc` for common utilities
  for MBQC workflows.
  [(#8219)](https://github.com/PennyLaneAI/pennylane/pull/8219)
  [(#8273)](https://github.com/PennyLaneAI/pennylane/pull/8273)

* Updated support for `pubchempy` used in the unit tests for `qml.qchem.mol_data` to `1.0.5`.
  [(#8224)](https://github.com/PennyLaneAI/pennylane/pull/8224)

* Add nightly RC builds script to `.github/workflows`.
  [(#8148)](https://github.com/PennyLaneAI/pennylane/pull/8148)

<h3>Documentation 📝</h3>

* Three more examples of the deprecated usage `qml.device(..., shots=...)` have been updated in the documentation.
  [(#8298)](https://github.com/PennyLaneAI/pennylane/pull/8298)

* The documentation of `qml.device` has been updated.
  [(#8294)](https://github.com/PennyLaneAI/pennylane/pull/8294)

* The "Simplifying Operators" section in the :doc:`Compiling circuits </introduction/compiling_circuits>` page was pushed further down the page to show more relevant sections first.
  [(#8233)](https://github.com/PennyLaneAI/pennylane/pull/8233)

* Rename `ancilla` to `auxiliary` in internal documentation.
  [(#8005)](https://github.com/PennyLaneAI/pennylane/pull/8005)

* Small typos in the docstring for `qml.noise.partial_wires` have been corrected.
  [(#8052)](https://github.com/PennyLaneAI/pennylane/pull/8052)

* The theoretical background section of :class:`~.BasisRotation` has been extended to explain
  the underlying Lie group/algebra homomorphism between the (dense) rotation matrix and the
  performed operations on the target qubits.
  [(#7765)](https://github.com/PennyLaneAI/pennylane/pull/7765)

* Updated the code examples in the documentation of :func:`~.specs`.
  [(#8003)](https://github.com/PennyLaneAI/pennylane/pull/8003)

* Clarifies the use case for `Operator.pow` and `Operator.adjoint`.
  [(#7999)](https://github.com/PennyLaneAI/pennylane/pull/7999)

* The docstring of the `is_hermitian` operator property has been updated to better describe its behaviour.
  [(#7946)](https://github.com/PennyLaneAI/pennylane/pull/7946)

* Improved the docstrings of all optimizers for consistency and legibility.
  [(#7891)](https://github.com/PennyLaneAI/pennylane/pull/7891)

* Updated the code example in the documentation for :func:`~.transforms.split_non_commuting`.
  [(#7892)](https://github.com/PennyLaneAI/pennylane/pull/7892)

* Fixed :math:`\LaTeX` rendering in the documentation for `qml.TrotterProduct` and `qml.trotterize`.
  [(#8014)](https://github.com/PennyLaneAI/pennylane/pull/8014)

* Updated description of `alpha` parameter in `ClassicalShadow.entropy`.
  Trimmed the outdated part of discussion regarding different choices of `alpha`.
  [(#8100)](https://github.com/PennyLaneAI/pennylane/pull/8100)

* A warning was added to the :doc:`interfaces documentation </introduction/interfaces>` under the Pytorch section saying that all Pytorch floating-point inputs are promoted
  to `torch.float64`.
  [(#8124)](https://github.com/PennyLaneAI/pennylane/pull/8124)

* The :doc:`Dynamic Quantum Circuits </introduction/dynamic_quantum_circuits>` page has been updated to include the latest device-dependent mid-circuit measurement method defaults.
  [(#8149)](https://github.com/PennyLaneAI/pennylane/pull/8149)

<h3>Bug fixes 🐛</h3>

* :class:`~.SpecialUnitary` now correctly obeys the interfaces of input parameters when large numbers of wires are used.
  [(#8209)](https://github.com/PennyLaneAI/pennylane/pull/8209)

* Autograph will now be correctly applied to the wrapped functions of :func:`~pennylane.adjoint`
  and :func:`~pennylane.ctrl`.
  [(#8215)](https://github.com/PennyLaneAI/pennylane/pull/8215)

* Parameter batching now works for Z-basis gates when executing with `default.mixed`.
  [(#8251)](https://github.com/PennyLaneAI/pennylane/pull/8251)

* `qml.ctrl(qml.Barrier(), control_wires)` now just returns the original Barrier operation, but placed
  in the circuit with the `ctrl` happens.
  [(#8238)](https://github.com/PennyLaneAI/pennylane/pull/8238)

* JIT compilation of :class:`~pennylane.MottonenStatePrep` can now accept statically defined state-vector arrays.
  [(#8222)](https://github.com/PennyLaneAI/pennylane/pull/8222)

* Pauli arithmetic can now handle abstract coefficients when participating in a jitted function.
  [(#8190)](https://github.com/PennyLaneAI/pennylane/pull/8190)

* Operators queued with :func:`pennylane.apply` no longer get dequeued by subsequent dequeuing operations
  (e.g. :func:`pennylane.adjoint`).
  [(#8078)](https://github.com/PennyLaneAI/pennylane/pull/8078)

* Fixed a bug in the decomposition rules of :class:`~.Select` with the new decomposition system
  that broke the decompositions if the target ``ops`` of the ``Select`` operator were parametrized.
  This enables the new decomposition system with ``Select`` of parametrized target ``ops``.
  [(#8186)](https://github.com/PennyLaneAI/pennylane/pull/8186)

* `Exp` and `Evolution` now have improved decompositions, allowing them to handle more situations
  more robustly. In particular, the generator is simplified prior to decomposition. Now more
  time evolution ops can be supported on devices that do not natively support them.
  [(#8133)](https://github.com/PennyLaneAI/pennylane/pull/8133)

* A scalar product of a norm one scalar and an operator now decomposes into a `GlobalPhase` and the operator.
  For example, `-1 * qml.X(0)` now decomposes into `[qml.GlobalPhase(-np.pi), qml.X(0)]`.
  [(#8133)](https://github.com/PennyLaneAI/pennylane/pull/8133)

* Fixes a bug that made the queueing behaviour of :meth:`~.pauli.PauliWord.operation` and
  :meth:`~.pauli.PauliSentence.operation` dependent on the global state of a program due to
  a caching issue.
  [(#8135)](https://github.com/PennyLaneAI/pennylane/pull/8135)

* A more informative error is raised when extremely deep circuits are attempted to be drawn.
  [(#8139)](https://github.com/PennyLaneAI/pennylane/pull/8139)

* An error is now raised if sequences of classically processed mid circuit measurements
  are used as input to :func:`pennylane.counts` or :func:`pennylane.probs`.
  [(#8109)](https://github.com/PennyLaneAI/pennylane/pull/8109)

* Simplifying operators raised to integer powers no longer causes recursion errors.
  [(#8044)](https://github.com/PennyLaneAI/pennylane/pull/8044)

* Fixes the GPU selection issue in `qml.math` with PyTorch when multiple GPUs are present.
  [(#8008)](https://github.com/PennyLaneAI/pennylane/pull/8008)

* The `~.for_loop` function with capture enabled can now handle over indexing
  into an empty array when `start == stop`.
  [(#8026)](https://github.com/PennyLaneAI/pennylane/pull/8026)

* Plxpr primitives now only return dynamically shaped arrays if their outputs
  actually have dynamic shapes.
  [(#8004)](https://github.com/PennyLaneAI/pennylane/pull/8004)

* Fixes an issue with tree-traversal and non-sequential wire orders.
  [(#7991)](https://github.com/PennyLaneAI/pennylane/pull/7991)

* Fixes a bug in :func:`~.matrix` where an operator's
  constituents were incorrectly queued if its decomposition was requested.
  [(#7975)](https://github.com/PennyLaneAI/pennylane/pull/7975)

* An error is now raised if an `end` statement is found in a measurement conditioned branch in a QASM string being imported into PennyLane.
  [(#7872)](https://github.com/PennyLaneAI/pennylane/pull/7872)

* Fixes issue related to :func:`~.transforms.to_zx` adding the support for
  `Toffoli` and `CCZ` gates conversion into their ZX-graph representation.
  [(#7899)](https://github.com/PennyLaneAI/pennylane/pull/7899)

* `get_best_diff_method` now correctly aligns with `execute` and `construct_batch` logic in workflows.
  [(#7898)](https://github.com/PennyLaneAI/pennylane/pull/7898)

* Resolve issues with AutoGraph transforming internal PennyLane library code due to incorrect
  module attribution of wrapper functions.
  [(#7889)](https://github.com/PennyLaneAI/pennylane/pull/7889)

* Calling `QNode.update` no longer acts as if `set_shots` has been applied.
  [(#7881)](https://github.com/PennyLaneAI/pennylane/pull/7881)

* Fixes attributes and types in the quantum dialect.
  This allows for types to be inferred correctly when parsing.
  [(#7825)](https://github.com/PennyLaneAI/pennylane/pull/7825)

* Fixes `SemiAdder` to work when inputs are defined with a single wire.
  [(#7940)](https://github.com/PennyLaneAI/pennylane/pull/7940)

* Fixes a bug where `qml.prod`, `qml.matrix`, and `qml.cond` applied on a quantum function does not dequeue operators passed as arguments to the function.
  [(#8094)](https://github.com/PennyLaneAI/pennylane/pull/8094)
  [(#8119)](https://github.com/PennyLaneAI/pennylane/pull/8119)
  [(#8078)](https://github.com/PennyLaneAI/pennylane/pull/8078)

* Fixes a bug where a copy of `ShadowExpvalMP` was incorrect for a multi-term composite observable.
  [(#8078)](https://github.com/PennyLaneAI/pennylane/pull/8078)

<h3>Contributors ✍️</h3>

This release contains contributions from (in alphabetical order):

Runor Agbaire
Guillermo Alonso,
Ali Asadi,
Utkarsh Azad,
Astral Cai,
Joey Carter,
Yushao Chen,
Isaac De Vlugt,
Diksha Dhawan,
Marcus Edwards,
Lillian Frederiksen,
Pietropaolo Frisoni,
Simone Gasperini,
Austin Huang,
David Ittah,
Soran Jahangiri,
Korbinian Kottmann,
Mehrdad Malekmohammadi
Pablo Antonio Moreno Casares
Erick Ochoa,
Lee James O'Riordan,
Mudit Pandey,
Andrija Paurevic,
Justin Pickering,
Alex Preciado,
Shuli Shu,
Jay Soni,
David Wierichs,
Jake Zaia<|MERGE_RESOLUTION|>--- conflicted
+++ resolved
@@ -58,40 +58,37 @@
     [(#8259)](https://github.com/PennyLaneAI/pennylane/pull/8259)
   * The resource operators for controlled operators have been added to `qml.estimator.ops.op_math`.
     [(#8243)](https://github.com/PennyLaneAI/pennylane/pull/8243)
-<<<<<<< HEAD
   * The resource operators for ``Controlled``, and ``Adjoint`` were added to `qml.estimator.ops.op_math` for symbolic operators.
     [(#8252)](https://github.com/PennyLaneAI/pennylane/pull/8252)
-=======
   * Added a new :func:`~.estimator.estimate` function as the entry point to estimate the quantum resources
     required to execute a circuit or operation with respect to a given gate set and configuration.
     [(#8275)](https://github.com/PennyLaneAI/pennylane/pull/8275)
 
-* Wires can now be dynamically allocated and deallocated in quantum functions with 
-  :func:`~.allocate` and :func:`~.deallocate`. These features unlock many important applications 
-  that rely on smart and efficient handling of wires, such as decompositions of gates that require 
-  temporary auxiliary wires and logical patterns in subroutines that benefit from having dynamic 
+* Wires can now be dynamically allocated and deallocated in quantum functions with
+  :func:`~.allocate` and :func:`~.deallocate`. These features unlock many important applications
+  that rely on smart and efficient handling of wires, such as decompositions of gates that require
+  temporary auxiliary wires and logical patterns in subroutines that benefit from having dynamic
   wire management.
->>>>>>> aa67d965
 
   [(#7718)](https://github.com/PennyLaneAI/pennylane/pull/7718)
 
-  The :func:`~.allocate` function can accept three arguments that dictate how dynamically allocated 
+  The :func:`~.allocate` function can accept three arguments that dictate how dynamically allocated
   wires are handled:
 
-  * `num_wires`: the number of wires to dynamically allocate. 
-  * `state = "zero"/"any"`: the initial state that the dynamically allocated wires are requested to 
-    be in. Currently, supported values are `"zero"` (initialize in the all-zero state) or `"any"` 
+  * `num_wires`: the number of wires to dynamically allocate.
+  * `state = "zero"/"any"`: the initial state that the dynamically allocated wires are requested to
+    be in. Currently, supported values are `"zero"` (initialize in the all-zero state) or `"any"`
     (any arbitrary state).
-  * `restored = True/False`: a user-guarantee that the allocated wires will be restored to their 
-    original state (`True`) or not (`False`) when those wires are deallocated. 
-
-  The recommended way to safely allocate and deallocate wires is to use :func:`~.allocate` as a 
+  * `restored = True/False`: a user-guarantee that the allocated wires will be restored to their
+    original state (`True`) or not (`False`) when those wires are deallocated.
+
+  The recommended way to safely allocate and deallocate wires is to use :func:`~.allocate` as a
   context manager:
 
   ```python
   import pennylane as qml
 
-  @qml.qnode(qml.device("default.qubit")) 
+  @qml.qnode(qml.device("default.qubit"))
   def circuit():
       qml.H(0)
       qml.H(1)
@@ -99,7 +96,7 @@
       with qml.allocate(2, state="zero", restored=False) as new_wires:
           qml.H(new_wires[0])
           qml.H(new_wires[1])
-          
+
       return qml.expval(qml.Z(0))
   ```
 
@@ -113,7 +110,7 @@
 
   As illustrated, using :func:`~.allocate` as a context manager ensures that allocation and safe
   deallocation are controlled within a localized scope. Equivalenty, :func:`~.allocate` can be used
-  in-line along with :func:`~.deallocate` for manual handling: 
+  in-line along with :func:`~.deallocate` for manual handling:
 
   ```python
   new_wires = qml.allocate(2, state="zero", restored=False)
@@ -122,12 +119,12 @@
   qml.deallocate(new_wires)
   ```
 
-  For more complex dynamic allocation in circuits, PennyLane will resolve the dynamic allocation 
+  For more complex dynamic allocation in circuits, PennyLane will resolve the dynamic allocation
   calls in the most resource-efficient manner before sending the program to the device. Consider the
   following circuit, which contains two dynamic allocations within a `for` loop.
 
   ```python
-  @qml.qnode(qml.device("default.qubit"), mcm_method="tree-traversal") 
+  @qml.qnode(qml.device("default.qubit"), mcm_method="tree-traversal")
   def circuit():
       qml.H(0)
 
@@ -144,25 +141,25 @@
   ```pycon
   >>> print(qml.draw(circuit)())
               0: ──H─────────────────────╭●───────────────────────╭●─────────────┤  <Z>
-  <DynamicWire>: ──Allocate──┤↗│  │0⟩────│──────────Deallocate────│──────────────┤     
-  <DynamicWire>: ──Allocate───║────────Z─╰X─────────Deallocate────│──────────────┤     
-  <DynamicWire>: ─────────────║────────║──Allocate──┤↗│  │0⟩──────│───Deallocate─┤     
-  <DynamicWire>: ─────────────║────────║──Allocate───║──────────Z─╰X──Deallocate─┤     
-                              ╚════════╝             ╚══════════╝                      
-  ```
-
-  The user-level circuit drawing shows four separate allocations and deallocations (two per loop 
-  iteration). However, the circuit that the device receives gets automatically compiled to only use 
-  **two** additional wires (wires labelled `1` and `2` in the diagram below). This is due to the 
-  fact that `new_qubit1` and `new_qubit2` can both be reused after they've been deallocated in 
+  <DynamicWire>: ──Allocate──┤↗│  │0⟩────│──────────Deallocate────│──────────────┤
+  <DynamicWire>: ──Allocate───║────────Z─╰X─────────Deallocate────│──────────────┤
+  <DynamicWire>: ─────────────║────────║──Allocate──┤↗│  │0⟩──────│───Deallocate─┤
+  <DynamicWire>: ─────────────║────────║──Allocate───║──────────Z─╰X──Deallocate─┤
+                              ╚════════╝             ╚══════════╝
+  ```
+
+  The user-level circuit drawing shows four separate allocations and deallocations (two per loop
+  iteration). However, the circuit that the device receives gets automatically compiled to only use
+  **two** additional wires (wires labelled `1` and `2` in the diagram below). This is due to the
+  fact that `new_qubit1` and `new_qubit2` can both be reused after they've been deallocated in
   the first iteration of the `for` loop:
 
   ```
   >>> print(qml.draw(circuit, level="device")())
   0: ──H───────────╭●──────────────╭●─┤  <Z>
-  1: ──┤↗│  │0⟩────│───┤↗│  │0⟩────│──┤     
-  2: ───║────────Z─╰X───║────────Z─╰X─┤     
-        ╚════════╝      ╚════════╝          
+  1: ──┤↗│  │0⟩────│───┤↗│  │0⟩────│──┤
+  2: ───║────────Z─╰X───║────────Z─╰X─┤
+        ╚════════╝      ╚════════╝
   ```
 
 * A new :func:`~.ops.op_math.change_basis_op` function and :class:`~.ops.op_math.ChangeOpBasis` class were added,
@@ -176,7 +173,7 @@
   :class:`~.Adder`, :class:`~.Multiplier`, :class:`~.OutAdder`, :class:`~.OutMultiplier`, :class:`~.PrepSelPrep`.
   [(#8207)](https://github.com/PennyLaneAI/pennylane/pull/8207)
 
-* A new keyword argument ``partial`` has been added to :class:`qml.Select`. It allows for 
+* A new keyword argument ``partial`` has been added to :class:`qml.Select`. It allows for
   simplifications in the decomposition of ``Select`` under the assumption that the state of the
   control wires has no overlap with computational basis states that are not used by ``Select``.
   [(#7658)](https://github.com/PennyLaneAI/pennylane/pull/7658)
