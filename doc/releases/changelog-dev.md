--- conflicted
+++ resolved
@@ -75,16 +75,14 @@
 * Alias for Identity (`I`) is now accessible from `qml.ops`.
   [(#7200)](https://github.com/PennyLaneAI/pennylane/pull/7200)
 
-<<<<<<< HEAD
 * Two-qubit `QubitUnitary` gates no longer decompose into fundamental rotation gates; it now 
   decomposes into single-qubit `QubitUnitary` gates. This allows the decomposition system to
   further decompose single-qubit unitary gates more flexibly using different rotations.
   [(#7211)](https://github.com/PennyLaneAI/pennylane/pull/7211)
-=======
+
 * PennyLane no longer validates that an operation has at least one wire, as having this check required the abstract
   interface to maintain a list of special implementations.
   [(#7327)](https://github.com/PennyLaneAI/pennylane/pull/7327)
->>>>>>> c85dc3ec
 
 <h3>Breaking changes 💔</h3>
 
