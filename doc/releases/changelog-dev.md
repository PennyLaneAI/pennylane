:orphan:

# Release 0.41.0-dev (development release)

<h3>New features since last release</h3>

<h3>Improvements 🛠</h3>

<<<<<<< HEAD
* A `RuntimeWarning` is now raised by `qml.QNode` and `qml.execute` if executing JAX workflows and the installed version of JAX
  is greater than `0.4.28`.
  [(#6864)](https://github.com/PennyLaneAI/pennylane/pull/6864)
=======
* Python control flow (`if/else`, `for`, `while`) is now supported when program capture is enabled by setting 
  autograph=True` at the QNode level. 
  [(#6837)](https://github.com/PennyLaneAI/pennylane/pull/6837)

  ```python
  qml.capture.enable()

  dev = qml.device("default.qubit", wires=[0, 1, 2])

  @qml.qnode(dev, autograph=True)
  def circuit(num_loops: int):
      for i in range(num_loops):
          if i % 2 == 0:
              qml.H(i)
          else:
              qml.RX(1,i)
      return qml.state()
  ```
  ```pycon
  >>> print(qml.draw(circuit)(num_loops=3))
  0: ──H────────┤  State
  1: ──RX(1.00)─┤  State
  2: ──H────────┤  State
  >>> circuit(3)
  Array([0.43879125+0.j        , 0.43879125+0.j        ,
         0.        -0.23971277j, 0.        -0.23971277j,
         0.43879125+0.j        , 0.43879125+0.j        ,
         0.        -0.23971277j, 0.        -0.23971277j], dtype=complex64)
  ```
>>>>>>> ff11d0a0

* Added the `qml.workflow.construct_execution_config(qnode)(*args,**kwargs)` helper function.
  Users can now construct the execution configuration from a particular `QNode` instance.
  [(#6901)](https://github.com/PennyLaneAI/pennylane/pull/6901)

  ```python
  @qml.qnode(qml.device("default.qubit", wires=1))
  def circuit(x):
      qml.RX(x, 0)
      return qml.expval(qml.Z(0))
  ```
  ```pycon
  >>> config = qml.workflow.construct_execution_config(circuit)(1)
  >>> pprint.pprint(config)
  ExecutionConfig(grad_on_execution=False,
                  use_device_gradient=True,
                  use_device_jacobian_product=False,
                  gradient_method='backprop',
                  gradient_keyword_arguments={},
                  device_options={'max_workers': None,
                                  'prng_key': None,
                                  'rng': Generator(PCG64) at 0x15F6BB680},
                  interface=<Interface.NUMPY: 'numpy'>,
                  derivative_order=1,
                  mcm_config=MCMConfig(mcm_method=None, postselect_mode=None),
                  convert_to_numpy=True)
  ```

* The higher order primitives in program capture can now accept inputs with abstract shapes.
  [(#6786)](https://github.com/PennyLaneAI/pennylane/pull/6786)

* The `PlxprInterpreter` classes can now handle creating dynamic arrays via `jnp.ones`, `jnp.zeros`,
  `jnp.arange`, and `jnp.full`.
  [#6865)](https://github.com/PennyLaneAI/pennylane/pull/6865)

* `QNode` objects now have an `update` method that allows for re-configuring settings like `diff_method`, `mcm_method`, and more. This allows for easier on-the-fly adjustments to workflows. Any arguments not specified will retain their original value.
  [(#6803)](https://github.com/PennyLaneAI/pennylane/pull/6803)

  After constructing a `QNode`,
  ```python
  import pennylane as qml

  @qml.qnode(device=qml.device("default.qubit"))
  def circuit():
    qml.H(0)
    qml.CNOT([0,1])
    return qml.probs()
  ```
  its settings can be modified with `update`, which returns a new `QNode` object. Here is an example
  of updating a QNode's `diff_method`:
  ```pycon
  >>> print(circuit.diff_method)
  best
  >>> new_circuit = circuit.update(diff_method="parameter-shift")
  >>> print(new_circuit.diff_method)
  'parameter-shift'
  ```
  
* Devices can now configure whether or not ML framework data is sent to them
  via an `ExecutionConfig.convert_to_numpy` parameter. This is not used on 
  `default.qubit` due to compilation overheads when jitting.
  [(#6788)](https://github.com/PennyLaneAI/pennylane/pull/6788)
  [(#6869)](https://github.com/PennyLaneAI/pennylane/pull/6869)

* The coefficients of observables now have improved differentiability.
  [(#6598)](https://github.com/PennyLaneAI/pennylane/pull/6598)

* An empty basis set in `qml.compile` is now recognized as valid, resulting in decomposition of all operators that can be decomposed. 
   [(#6821)](https://github.com/PennyLaneAI/pennylane/pull/6821)

* An informative error is raised when a `QNode` with `diff_method=None` is differentiated.
  [(#6770)](https://github.com/PennyLaneAI/pennylane/pull/6770)

* `qml.gradients.finite_diff_jvp` has been added to compute the jvp of an arbitrary numeric
  function.
  [(#6853)](https://github.com/PennyLaneAI/pennylane/pull/6853)

* With program capture enabled, `QNode`'s can now be differentiated with `diff_method="finite-diff"`.
  [(#6853)](https://github.com/PennyLaneAI/pennylane/pull/6853)

* The requested `diff_method` is now validated when program capture is enabled.
  [(#6852)](https://github.com/PennyLaneAI/pennylane/pull/6852)

<h3>Breaking changes 💔</h3>

* `MultiControlledX` no longer accepts strings as control values.
  [(#6835)](https://github.com/PennyLaneAI/pennylane/pull/6835)

* The input argument `control_wires` of `MultiControlledX` has been removed.
  [(#6832)](https://github.com/PennyLaneAI/pennylane/pull/6832)
  [(#6862)](https://github.com/PennyLaneAI/pennylane/pull/6862)

* `qml.execute` now has a collection of keyword-only arguments.
  [(#6598)](https://github.com/PennyLaneAI/pennylane/pull/6598)

* The ``decomp_depth`` argument in :func:`~pennylane.transforms.set_decomposition` has been removed. 
  [(#6824)](https://github.com/PennyLaneAI/pennylane/pull/6824)

* The ``max_expansion`` argument in :func:`~pennylane.devices.preprocess.decompose` has been removed. 
  [(#6824)](https://github.com/PennyLaneAI/pennylane/pull/6824)

* The ``tape`` and ``qtape`` properties of ``QNode`` have been removed. 
  Instead, use the ``qml.workflow.construct_tape`` function.
  [(#6825)](https://github.com/PennyLaneAI/pennylane/pull/6825)

* The ``gradient_fn`` keyword argument to ``qml.execute`` has been removed. Instead, it has been replaced with ``diff_method``.
  [(#6830)](https://github.com/PennyLaneAI/pennylane/pull/6830)
  
* The ``QNode.get_best_method`` and ``QNode.best_method_str`` methods have been removed. 
  Instead, use the ``qml.workflow.get_best_diff_method`` function. 
  [(#6823)](https://github.com/PennyLaneAI/pennylane/pull/6823)

* The `output_dim` property of `qml.tape.QuantumScript` has been removed. Instead, use method `shape` of `QuantumScript` or `MeasurementProcess` to get the same information.
  [(#6829)](https://github.com/PennyLaneAI/pennylane/pull/6829)

* Removed method `qsvt_legacy` along with its private helper `_qsp_to_qsvt`
  [(#6827)](https://github.com/PennyLaneAI/pennylane/pull/6827)

<h3>Deprecations 👋</h3>

* The `mcm_method` keyword in `qml.execute` has been deprecated. 
  Instead, use the ``mcm_method`` and ``postselect_mode`` arguments.
  [(#6807)](https://github.com/PennyLaneAI/pennylane/pull/6807)

* Specifying gradient keyword arguments as any additional keyword argument to the qnode is deprecated
  and will be removed in v0.42.  The gradient keyword arguments should be passed to the new
  keyword argument `gradient_kwargs` via an explicit dictionary. This change will improve qnode argument
  validation.
  [(#6828)](https://github.com/PennyLaneAI/pennylane/pull/6828)

* The `qml.gradients.hamiltonian_grad` function has been deprecated.
  This gradient recipe is not required with the new operator arithmetic system.
  [(#6849)](https://github.com/PennyLaneAI/pennylane/pull/6849)

* The ``inner_transform_program`` and ``config`` keyword arguments in ``qml.execute`` have been deprecated.
  If more detailed control over the execution is required, use ``qml.workflow.run`` with these arguments instead.
  [(#6822)](https://github.com/PennyLaneAI/pennylane/pull/6822)
  [(#6879)](https://github.com/PennyLaneAI/pennylane/pull/6879)

* The property `MeasurementProcess.return_type` has been deprecated.
  If observable type checking is needed, please use direct `isinstance`; if other text information is needed, please use class name, or another internal temporary private member `_shortname`.
  [(#6841)](https://github.com/PennyLaneAI/pennylane/pull/6841)
  [(#6906)](https://github.com/PennyLaneAI/pennylane/pull/6906)

<h3>Internal changes ⚙️</h3>

* The source code has been updated use black 25.1.0
  [(#6897)](https://github.com/PennyLaneAI/pennylane/pull/6897)

* Improved the `InterfaceEnum` object to prevent direct comparisons to `str` objects.
  [(#6877)](https://github.com/PennyLaneAI/pennylane/pull/6877)

* Added a `QmlPrimitive` class that inherits `jax.core.Primitive` to a new `qml.capture.custom_primitives` module.
  This class contains a `prim_type` property so that we can differentiate between different sets of PennyLane primitives.
  Consequently, `QmlPrimitive` is now used to define all PennyLane primitives.
  [(#6847)](https://github.com/PennyLaneAI/pennylane/pull/6847)

* The `RiemannianGradientOptimizer` has been updated to take advantage of newer features.
  [(#6882)](https://github.com/PennyLaneAI/pennylane/pull/6882)

<h3>Documentation 📝</h3>

* The docstrings for `qml.unary_mapping`, `qml.binary_mapping`, `qml.christiansen_mapping`, 
  `qml.qchem.localize_normal_modes`, and `qml.qchem.VibrationalPES` have been updated to include better 
  code examples.
  [(#6717)](https://github.com/PennyLaneAI/pennylane/pull/6717)

* The docstrings for `qml.qchem.localize_normal_modes` and `qml.qchem.VibrationalPES` have been updated to include
  examples that can be copied.
  [(#6834)](https://github.com/PennyLaneAI/pennylane/pull/6834)

* Fixed a typo in the code example for `qml.labs.dla.lie_closure_dense`.
  [(#6858)](https://github.com/PennyLaneAI/pennylane/pull/6858)

<h3>Bug fixes 🐛</h3>

* The interface is now detected from the data in the circuit, not the arguments to the `QNode`. This allows
  interface data to be strictly passed as closure variables and still be detected.
  [(#6892)](https://github.com/PennyLaneAI/pennylane/pull/6892)

* `BasisState` now casts its input to integers.
  [(#6844)](https://github.com/PennyLaneAI/pennylane/pull/6844)

* The `workflow.contstruct_batch` and `workflow.construct_tape` functions now correctly reflect the `mcm_method`
  passed to the `QNode`, instead of assuming the method is always `deferred`.
  [(#6903)](https://github.com/PennyLaneAI/pennylane/pull/6903)

<h3>Contributors ✍️</h3>

This release contains contributions from (in alphabetical order):

Yushao Chen,
Isaac De Vlugt,
Diksha Dhawan,
Lillian M.A. Frederiksen,
Pietropaolo Frisoni,
Marcus Gisslén,
Christina Lee,
Mudit Pandey,
Andrija Paurevic<|MERGE_RESOLUTION|>--- conflicted
+++ resolved
@@ -6,11 +6,10 @@
 
 <h3>Improvements 🛠</h3>
 
-<<<<<<< HEAD
 * A `RuntimeWarning` is now raised by `qml.QNode` and `qml.execute` if executing JAX workflows and the installed version of JAX
   is greater than `0.4.28`.
   [(#6864)](https://github.com/PennyLaneAI/pennylane/pull/6864)
-=======
+
 * Python control flow (`if/else`, `for`, `while`) is now supported when program capture is enabled by setting 
   autograph=True` at the QNode level. 
   [(#6837)](https://github.com/PennyLaneAI/pennylane/pull/6837)
@@ -40,7 +39,6 @@
          0.43879125+0.j        , 0.43879125+0.j        ,
          0.        -0.23971277j, 0.        -0.23971277j], dtype=complex64)
   ```
->>>>>>> ff11d0a0
 
 * Added the `qml.workflow.construct_execution_config(qnode)(*args,**kwargs)` helper function.
   Users can now construct the execution configuration from a particular `QNode` instance.
