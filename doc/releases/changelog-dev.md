--- conflicted
+++ resolved
@@ -10,324 +10,9 @@
   capture, allowing for `qml.qjit(qml.grad(c))` and `qml.qjit(qml.jacobian(c))` to work.
   [(#8382)](https://github.com/PennyLaneAI/pennylane/pull/8382)
 
-<<<<<<< HEAD
-* The printing and drawing of :class:`~.TemporaryAND`, also known as ``qml.Elbow``, and its adjoint
-  have been improved to be more legible and consistent with how it's depicted in circuits in the literature.
-  [(#8017)](https://github.com/PennyLaneAI/pennylane/pull/8017)
-
-  ```python
-  import pennylane as qml
-
-  @qml.draw
-  @qml.qnode(qml.device("lightning.qubit", wires=4))
-  def node():
-      qml.TemporaryAND([0, 1, 2], control_values=[1, 0])
-      qml.CNOT([2, 3])
-      qml.adjoint(qml.TemporaryAND([0, 1, 2], control_values=[1, 0]))
-      return qml.expval(qml.Z(3))
-  ```
-
-  ```pycon
-  print(node())
-  0: ─╭●─────●╮─┤
-  1: ─├○─────○┤─┤
-  2: ─╰──╭●───╯─┤
-  3: ────╰X─────┤  <Z>
-  ```
-
-* Several templates now have decompositions that can be accessed within the graph-based
-  decomposition system (:func:`~.decomposition.enable_graph`), allowing workflows
-  that include these templates to be decomposed in a resource-efficient and performant
-  manner.
-  [(#7779)](https://github.com/PennyLaneAI/pennylane/pull/7779)
-  [(#7908)](https://github.com/PennyLaneAI/pennylane/pull/7908)
-  [(#7385)](https://github.com/PennyLaneAI/pennylane/pull/7385)
-  [(#7941)](https://github.com/PennyLaneAI/pennylane/pull/7941)
-  [(#7943)](https://github.com/PennyLaneAI/pennylane/pull/7943)
-  [(#8075)](https://github.com/PennyLaneAI/pennylane/pull/8075)
-  [(#8002)](https://github.com/PennyLaneAI/pennylane/pull/8002)
-
-  The included templates are: :class:`~.Adder`, :class:`~.ControlledSequence`, :class:`~.ModExp`, :class:`~.MottonenStatePreparation`,
-  :class:`~.MPSPrep`, :class:`~.Multiplier`, :class:`~.OutAdder`, :class:`~.OutMultiplier`, :class:`~.OutPoly`, :class:`~.PrepSelPrep`,
-  :class:`~.ops.Prod`, :class:`~.Reflection`, :class:`~.Select`, :class:`~.StatePrep`, :class:`~.TrotterProduct`, :class:`~.QROM`,
-  :class:`~.GroverOperator`, :class:`~.UCCSD`, :class:`~.StronglyEntanglingLayers`, :class:`~.GQSP`, :class:`~.FermionicSingleExcitation`,
-  :class:`~.FermionicDoubleExcitation`, :class:`~.QROM`, :class:`~.ArbitraryStatePreparation`, :class:`~.CosineWindow`,
-  :class:`~.AmplitudeAmplification`, :class:`~.Permute`, :class:`~.AQFT`, :class:`~.FlipSign`, :class:`~.FABLE`,
-  :class:`~.Qubitization`, and :class:`~.Superposition`
-
-* A new function called :func:`~.math.choi_matrix` is available, which computes the [Choi matrix](https://en.wikipedia.org/wiki/Choi%E2%80%93Jamio%C5%82kowski_isomorphism) of a quantum channel.
-  This is a useful tool in quantum information science and to check circuit identities involving non-unitary operations.
-  [(#7951)](https://github.com/PennyLaneAI/pennylane/pull/7951)
-
-  ```pycon
-  >>> import numpy as np
-  >>> Ks = [np.sqrt(0.3) * qml.CNOT((0, 1)), np.sqrt(1-0.3) * qml.X(0)]
-  >>> Ks = [qml.matrix(op, wire_order=range(2)) for op in Ks]
-  >>> Lambda = qml.math.choi_matrix(Ks)
-  >>> np.trace(Lambda), np.trace(Lambda @ Lambda)
-  (np.float64(1.0), np.float64(0.58))
-  ```
-
-* A new device preprocess transform, `~.devices.preprocess.no_analytic`, is available for hardware devices and hardware-like simulators.
-  It validates that all executions are shot-based.
-  [(#8037)](https://github.com/PennyLaneAI/pennylane/pull/8037)
-
-* With program capture, the `true_fn` can now be a subclass of `Operator` when no `false_fn` is provided.
-  `qml.cond(condition, qml.X)(0)` is now valid code and will return nothing, even though `qml.X` is
-  technically a callable that returns an `X` operator.
-  [(#8060)](https://github.com/PennyLaneAI/pennylane/pull/8060)
-  [(#8101)](https://github.com/PennyLaneAI/pennylane/pull/8101)
-
-* With program capture, an error is now raised if the conditional predicate is not a scalar.
-  [(#8066)](https://github.com/PennyLaneAI/pennylane/pull/8066)
-
-* :func:`~.tape.plxpr_to_tape` now supports converting circuits containing dynamic wire allocation.
-  [(#8179)](https://github.com/PennyLaneAI/pennylane/pull/8179)
-
-<h4>OpenQASM-PennyLane interoperability</h4>
-
-* The :func:`qml.from_qasm3` function can now convert OpenQASM 3.0 circuits that contain
-  subroutines, constants, all remaining stdlib gates, qubit registers, and built-in mathematical functions.
-  [(#7651)](https://github.com/PennyLaneAI/pennylane/pull/7651)
-  [(#7653)](https://github.com/PennyLaneAI/pennylane/pull/7653)
-  [(#7676)](https://github.com/PennyLaneAI/pennylane/pull/7676)
-  [(#7679)](https://github.com/PennyLaneAI/pennylane/pull/7679)
-  [(#7677)](https://github.com/PennyLaneAI/pennylane/pull/7677)
-  [(#7767)](https://github.com/PennyLaneAI/pennylane/pull/7767)
-  [(#7690)](https://github.com/PennyLaneAI/pennylane/pull/7690)
-
-<h4>Other improvements</h4>
-
-* Two new `draw` and `generate_mlir_graph` functions have been introduced in the `qml.compiler.python_compiler.visualization` module 
-  to visualize circuits with the new unified compiler framework when xDSL and/or Catalyst compilation passes are applied.
-  [(#8040)](https://github.com/PennyLaneAI/pennylane/pull/8040)
-  [(#8091)](https://github.com/PennyLaneAI/pennylane/pull/8091)
-
-* The Python `Quantum` dialect now has more strict constraints for operands and results.
-  [(#8083)](https://github.com/PennyLaneAI/pennylane/pull/8083)
-
-* Program capture can now handle dynamic shots, shot vectors, and shots set with `qml.set_shots`.
-  [(#7652)](https://github.com/PennyLaneAI/pennylane/pull/7652)
-
-* Added a callback mechanism to the `qml.compiler.python_compiler` submodule to inspect the intermediate
-  representation of the program between multiple compilation passes.
-  [(#7964)](https://github.com/PennyLaneAI/pennylane/pull/7964)
-
-* The matrix factorization using :func:`~.math.decomposition.givens_decomposition` has
-  been optimized to factor out the redundant sign in the diagonal phase matrix for the
-  real-valued (orthogonal) rotation matrices. For example, in case the determinant of a matrix is
-  :math:`-1`, only a single element of the phase matrix is required.
-  [(#7765)](https://github.com/PennyLaneAI/pennylane/pull/7765)
-
-* Added the `NumQubitsOp` operation to the `Quantum` dialect of the Python compiler.
-[(#8063)](https://github.com/PennyLaneAI/pennylane/pull/8063)
-
-* An error is no longer raised when non-integer wire labels are used in QNodes using `mcm_method="deferred"`.
-  [(#7934)](https://github.com/PennyLaneAI/pennylane/pull/7934)
-
-
-  ```python
-  @qml.qnode(qml.device("default.qubit"), mcm_method="deferred")
-  def circuit():
-      m = qml.measure("a")
-      qml.cond(m == 0, qml.X)("aux")
-      return qml.expval(qml.Z("a"))
-  ```
-
-  ```pycon
-  >>> print(qml.draw(circuit)())
-    a: ──┤↗├────┤  <Z>
-  aux: ───║───X─┤
-          ╚═══╝
-  ```
-
-* PennyLane is now compatible with `quimb` 1.11.2 after a bug affecting `default.tensor` was fixed.
-  [(#7931)](https://github.com/PennyLaneAI/pennylane/pull/7931)
-
-* The error message raised when using Python compiler transforms with :func:`pennylane.qjit` has been updated
-  with suggested fixes.
-  [(#7916)](https://github.com/PennyLaneAI/pennylane/pull/7916)
-
-* A new `qml.transforms.resolve_dynamic_wires` transform can allocate concrete wire values for dynamic
-  qubit allocation.
-  [(#7678)](https://github.com/PennyLaneAI/pennylane/pull/7678)
-  [(#8184)](https://github.com/PennyLaneAI/pennylane/pull/8184)
-
-* The :func:`qml.workflow.set_shots` transform can now be directly applied to a QNode without the need for `functools.partial`, providing a more user-friendly syntax and negating having to import the `functools` package.
-  [(#7876)](https://github.com/PennyLaneAI/pennylane/pull/7876)
-  [(#7919)](https://github.com/PennyLaneAI/pennylane/pull/7919)
-
-  ```python
-  @qml.set_shots(shots=1000)  # or @qml.set_shots(1000)
-  @qml.qnode(dev)
-  def circuit():
-      qml.H(0)
-      return qml.expval(qml.Z(0))
-  ```
-
-  ```pycon
-  >>> circuit()
-  0.002
-  ```
-
-* Added a `QuantumParser` class to the `qml.compiler.python_compiler` submodule that automatically loads relevant dialects.
-  [(#7888)](https://github.com/PennyLaneAI/pennylane/pull/7888)
-
-* A compilation pass written with xDSL called `qml.compiler.python_compiler.transforms.ConvertToMBQCFormalismPass` has been added for the experimental xDSL Python compiler integration. This pass converts all gates in the MBQC gate set (`Hadamard`, `S`, `RZ`, `RotXZX` and `CNOT`) to the textbook MBQC formalism.
-  [(#7870)](https://github.com/PennyLaneAI/pennylane/pull/7870)
-  [(#8254)](https://github.com/PennyLaneAI/pennylane/pull/8254)
-
-* Enforce various modules to follow modular architecture via `tach`.
-  [(#7847)](https://github.com/PennyLaneAI/pennylane/pull/7847)
-
-* Users can now specify a relative threshold value for the permissible operator norm error (`epsilon`) that
-  triggers rebuilding of the cache in the `qml.clifford_t_transform`, via new `cache_eps_rtol` keyword argument.
-  [(#8056)](https://github.com/PennyLaneAI/pennylane/pull/8056)
-
-* A compilation pass written with xDSL called `qml.compiler.python_compiler.transforms.MeasurementsFromSamplesPass`
-  has been added for the experimental xDSL Python compiler integration. This pass replaces all
-  terminal measurements in a program with a single :func:`pennylane.sample` measurement, and adds
-  postprocessing instructions to recover the original measurement.
-  [(#7620)](https://github.com/PennyLaneAI/pennylane/pull/7620)
-
-* A combine-global-phase pass has been added to the xDSL Python compiler integration.
-  Note that the current implementation can only combine all the global phase operations at
-  the last global phase operation in the same region. In other words, global phase operations inside a control flow region can't be combined with those in their parent
-  region.
-  [(#7675)](https://github.com/PennyLaneAI/pennylane/pull/7675)
-
-* The `mbqc` xDSL dialect has been added to the Python compiler, which is used to represent
-  measurement-based quantum-computing instructions in the xDSL framework.
-  [(#7815)](https://github.com/PennyLaneAI/pennylane/pull/7815)
-  [(#8059)](https://github.com/PennyLaneAI/pennylane/pull/8059)
-
-* The `AllocQubitOp` and `DeallocQubitOp` operations have been added to the `Quantum` dialect in the
-  Python compiler.
-  [(#7915)](https://github.com/PennyLaneAI/pennylane/pull/7915)
-
-* The :func:`pennylane.ops.rs_decomposition` method now performs exact decomposition and returns
-  complete global phase information when used for decomposing a phase gate to Clifford+T basis.
-  [(#7793)](https://github.com/PennyLaneAI/pennylane/pull/7793)
-
-* `default.qubit` will default to the tree-traversal MCM method when `mcm_method="device"`.
-  [(#7885)](https://github.com/PennyLaneAI/pennylane/pull/7885)
-
-* The :func:`~.clifford_t_decomposition` transform can now handle circuits with mid-circuit
-  measurements including Catalyst's measurements operations. It also now handles `RZ` and `PhaseShift`
-  operations where angles are odd multiples of `±pi/4` more efficiently while using `method="gridsynth"`.
-  [(#7793)](https://github.com/PennyLaneAI/pennylane/pull/7793)
-  [(#7942)](https://github.com/PennyLaneAI/pennylane/pull/7942)
-
-* The default implementation of `Device.setup_execution_config` now choses `"device"` as the default mcm method if it is available as specified by the device TOML file.
-  [(#7968)](https://github.com/PennyLaneAI/pennylane/pull/7968)
-
-<h4>Resource-efficient decompositions 🔎</h4>
-
-* With :func:`~.decomposition.enable_graph()`, dynamically allocated wires are now supported in decomposition rules. This provides a smoother overall experience when decomposing operators in a way that requires auxiliary/work wires.
-  [(#7861)](https://github.com/PennyLaneAI/pennylane/pull/7861)
-  [(#8228)](https://github.com/PennyLaneAI/pennylane/pull/8228)
-
-  * The :func:`~.transforms.decompose` transform now accepts a `max_work_wires` argument that allows the user to specify the number of work wires available for dynamic allocation.
-  [(#7963)](https://github.com/PennyLaneAI/pennylane/pull/7963)
-  [(#7980)](https://github.com/PennyLaneAI/pennylane/pull/7980)
-  [(#8103)](https://github.com/PennyLaneAI/pennylane/pull/8103)
-  [(#8236)](https://github.com/PennyLaneAI/pennylane/pull/8236)
-
-  * Decomposition rules added for the :class:`~.MultiControlledX` that dynamically allocate work wires if none was explicitly specified via the `work_wires` argument of the operator.
-  [(#8024)](https://github.com/PennyLaneAI/pennylane/pull/8024)
-
-* A :class:`~.decomposition.decomposition_graph.DecompGraphSolution` class is added to store the solution of a decomposition graph. An instance of this class is returned from the `solve` method of the :class:`~.decomposition.decomposition_graph.DecompositionGraph`.
-  [(#8031)](https://github.com/PennyLaneAI/pennylane/pull/8031)
-
-* With the graph-based decomposition system enabled (:func:`~.decomposition.enable_graph()`), if a decomposition cannot be found for an operator in the circuit, it no longer
-  raises an error. Instead, a warning is raised, and `op.decomposition()` (the current default method for decomposing gates) is
-  used as a fallback, while the rest of the circuit is still decomposed with
-  the new graph-based system. Additionally, a special warning message is
-  raised if the circuit contains a `GlobalPhase`, reminding the user that
-  `GlobalPhase` is not assumed to have a decomposition under the new system.
-  [(#8156)](https://github.com/PennyLaneAI/pennylane/pull/8156)
-
-<h3>Labs: a place for unified and rapid prototyping of research software 🧪</h3>
-
-* Renamed several labs test file names to prevent conflict with names in PennyLane tests.
-  [(#8264)](https://github.com/PennyLaneAI/pennylane/pull/8264)
-
-* Added concurrency support for `effective_hamiltonian` in labs.
-  [(#8081)](https://github.com/PennyLaneAI/pennylane/pull/8081)
-
-* Fixed a queueing issue in `ResourceOperator` tests.
-  [(#8204)](https://github.com/PennyLaneAI/pennylane/pull/8204)
-
-* The module `qml.labs.zxopt` has been removed as its functionalities are now available in the
-  submodule :mod:`~.transforms.zx`. The same functions are available, but their signature
-  may have changed.
-  - Instead of `qml.labs.zxopt.full_optimize`, use :func:`.transforms.zx.optimize_t_count`
-  - Instead of `qml.labs.zxopt.full_reduce`, use :func:`.transforms.zx.reduce_non_clifford`
-  - Instead of `qml.labs.zxopt.todd`, use :func:`.transforms.zx.todd`
-  - Instead of `qml.labs.zxopt.basic_optimization`, use :func:`.transforms.zx.push_hadamards`
-  [(#8177)](https://github.com/PennyLaneAI/pennylane/pull/8177)
-
-* Added state of the art resources for the `ResourceSelectPauliRot` template and the
-  `ResourceQubitUnitary` templates.
-  [(#7786)](https://github.com/PennyLaneAI/pennylane/pull/7786)
-
-* Added state of the art resources for the `ResourceSingleQubitCompare`, `ResourceTwoQubitCompare`,
-  `ResourceIntegerComparator` and `ResourceRegisterComparator` templates.
-  [(#7857)](https://github.com/PennyLaneAI/pennylane/pull/7857)
-
-* Added state of the art resources for the `ResourceUniformStatePrep`,
-  and `ResourceAliasSampling` templates.
-  [(#7883)](https://github.com/PennyLaneAI/pennylane/pull/7883)
-
-* Added state of the art resources for the `ResourceQFT` and `ResourceAQFT` templates.
-  [(#7920)](https://github.com/PennyLaneAI/pennylane/pull/7920)
-
-* Added a new `ResourceConfig` class that helps track the configuration for errors, precisions and custom decompositions for the resource estimation pipeline.
-  [(#8195)](https://github.com/PennyLaneAI/pennylane/pull/8195)
-
-* Renamed `estimate_resources` to `estimate` for concision. 
-  [(#8232)](https://github.com/PennyLaneAI/pennylane/pull/8232)
-
-* Added an internal `dequeue()` method to the `ResourceOperator` class to simplify the 
-  instantiation of resource operators which require resource operators as input.
-  [(#7974)](https://github.com/PennyLaneAI/pennylane/pull/7974)
-
-* The `catalyst` xDSL dialect has been added to the Python compiler, which contains data structures that support core compiler functionality.
-  [(#7901)](https://github.com/PennyLaneAI/pennylane/pull/7901)
-
-* New `SparseFragment` and `SparseState` classes have been created that allow to use sparse matrices for the Hamiltonian Fragments when estimating the Trotter error.
-  [(#7971)](https://github.com/PennyLaneAI/pennylane/pull/7971)
-
-* The `qec` xDSL dialect has been added to the Python compiler, which contains data structures that support quantum error correction functionality.
-  [(#7985)](https://github.com/PennyLaneAI/pennylane/pull/7985)
-
-* The `stablehlo` xDSL dialect has been added to the Python compiler, which extends the existing
-  StableHLO dialect with missing upstream operations.
-  [(#8036)](https://github.com/PennyLaneAI/pennylane/pull/8036)
-  [(#8084)](https://github.com/PennyLaneAI/pennylane/pull/8084)
-  [(#8113)](https://github.com/PennyLaneAI/pennylane/pull/8113)
-  
-* Added more templates with state of the art resource estimates. Users can now use the `ResourceQPE`,
-  `ResourceControlledSequence`, and `ResourceIterativeQPE` templates with the resource estimation tool.
-  [(#8053)](https://github.com/PennyLaneAI/pennylane/pull/8053)
-
-* Added `__eq__` method to `ResourceOperator` to make comparison checks more intuitive.
-  [(#8155)](https://github.com/PennyLaneAI/pennylane/pull/8155)
-
-* Added a mapper function `map_to_resource_ops` that maps PennyLane operators to ResourceOperator equivalents.
-  [(#8146)](https://github.com/PennyLaneAI/pennylane/pull/8146)
-  [(#8162)](https://github.com/PennyLaneAI/pennylane/pull/8162)
-
-* Added state of the art resources for the `ResourceTrotterProduct` template.
-  [(#7910)](https://github.com/PennyLaneAI/pennylane/pull/7910)
-
-* Updated the symbolic `ResourceOperators` to use hyperparameters from `config` dictionary.
-  [(#8181)](https://github.com/PennyLaneAI/pennylane/pull/8181)
-=======
 * Both the generic and transform-specific application behavior of a `qml.transforms.core.TransformDispatcher`
   can be overwritten with `TransformDispatcher.generic_register` and `my_transform.register`.
   [(#7797)](https://github.com/PennyLaneAI/pennylane/pull/7797)
->>>>>>> d5660726
 
 <h3>Breaking changes 💔</h3>
 
