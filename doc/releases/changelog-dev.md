:orphan:

# Release 0.42.0-dev (development release)

<h3>New features since last release</h3>

* A new template called :class:`~.SelectPauliRot` that applies a sequence of uniformly controlled rotations to a target qubit 
  is now available. This operator appears frequently in unitary decomposition and block encoding techniques. 
  [(#7206)](https://github.com/PennyLaneAI/pennylane/pull/7206)

  ```python
  angles = np.array([1.0, 2.0, 3.0, 4.0])

  wires = qml.registers({"control": 2, "target": 1})
  dev = qml.device("default.qubit", wires=3)

  @qml.qnode(dev)
  def circuit():
      qml.SelectPauliRot(
        angles,
        control_wires=wires["control"],
        target_wire=wires["target"],
        rot_axis="Y")
      return qml.state()
  ```
  
  ```pycon
  >>> print(circuit())
  [0.87758256+0.j 0.47942554+0.j 0.        +0.j 0.        +0.j
   0.        +0.j 0.        +0.j 0.        +0.j 0.        +0.j]
  ```

* The transform `convert_to_mbqc_gateset` is added to the `ftqc` module to convert arbitrary 
  circuits to a limited gate-set that can be translated to the MBQC formalism.
  [(7271)](https://github.com/PennyLaneAI/pennylane/pull/7271)

* The `RotXZX` operation is added to the `ftqc` module to support definition of a universal
  gate-set that can be translated to the MBQC formalism.
  [(7271)](https://github.com/PennyLaneAI/pennylane/pull/7271)

* Two new functions called :func:`~.math.convert_to_su2` and :func:`~.math.convert_to_su4` have been added to `qml.math`, which convert unitary matrices to SU(2) or SU(4), respectively, and optionally a global phase.
  [(#7211)](https://github.com/PennyLaneAI/pennylane/pull/7211)

<h4>Resource-efficient Decompositions 🔎</h4>

* New decomposition rules comprising rotation gates and global phases have been added to `QubitUnitary` that 
  can be accessed with the new graph-based decomposition system. The most efficient set of rotations to 
  decompose into will be chosen based on the target gate set.
  [(#7211)](https://github.com/PennyLaneAI/pennylane/pull/7211)

  ```python
  from functools import partial
  import numpy as np
  import pennylane as qml
  
  qml.decomposition.enable_graph()
  
  U = np.array([[1, 1], [1, -1]]) / np.sqrt(2)
  
  @partial(qml.transforms.decompose, gate_set={"RX", "RY", "GlobalPhase"})
  @qml.qnode(qml.device("default.qubit"))
  def circuit():
      qml.QubitUnitary(np.array([[1, 1], [1, -1]]) / np.sqrt(2), wires=[0])
      return qml.expval(qml.PauliZ(0))
  ```
  ```pycon
  >>> print(qml.draw(circuit)())
  0: ──RX(0.00)──RY(1.57)──RX(3.14)──GlobalPhase(-1.57)─┤  <Z>
  ```

* Decomposition rules can be marked as not-applicable with :class:`~.decomposition.DecompositionNotApplicable`, allowing for flexibility when creating conditional decomposition 
  rules based on parameters that affects the rule's resources.
  [(#7211)](https://github.com/PennyLaneAI/pennylane/pull/7211)

  ```python
  import pennylane as qml
  from pennylane.decomposition import DecompositionNotApplicable
  from pennylane.math.decomposition import zyz_rotation_angles
  
  def _zyz_resource(num_wires):
      if num_wires != 1:
          # This decomposition is only applicable when num_wires is 1
          raise DecompositionNotApplicable
      return {qml.RZ: 2, qml.RY: 1, qml.GlobalPhase: 1}

  @qml.register_resources(_zyz_resource)
  def zyz_decomposition(U, wires, **__):
      phi, theta, omega, phase = zyz_rotation_angles(U, return_global_phase=True)
      qml.RZ(phi, wires=wires[0])
      qml.RY(theta, wires=wires[0])
      qml.RZ(omega, wires=wires[0])
      qml.GlobalPhase(-phase)
  
  qml.add_decomps(QubitUnitary, zyz_decomposition)
  ```
  
  This decomposition will be ignored for `QubitUnitary` on more than one wire.

* The :func:`~.transforms.decompose` transform now supports symbolic operators (e.g., `Adjoint` and `Controlled`) specified as strings in the `gate_set` argument
  when the new graph-based decomposition system is enabled.
  [(#7331)](https://github.com/PennyLaneAI/pennylane/pull/7331)

  ```python
  from functools import partial
  import pennylane as qml
  
  qml.decomposition.enable_graph()
   
  @partial(qml.transforms.decompose, gate_set={"T", "Adjoint(T)", "H", "CNOT"})
  @qml.qnode(qml.device("default.qubit"))
  def circuit():
      qml.Toffoli(wires=[0, 1, 2])
  ```
  ```pycon
  >>> print(qml.draw(circuit)())
  0: ───────────╭●───────────╭●────╭●──T──╭●─┤  
  1: ────╭●─────│─────╭●─────│───T─╰X──T†─╰X─┤  
  2: ──H─╰X──T†─╰X──T─╰X──T†─╰X──T──H────────┤
  ```

<h3>Improvements 🛠</h3>

* PennyLane supports `JAX` version 0.6.0.
  [(#7299)](https://github.com/PennyLaneAI/pennylane/pull/7299)

* PennyLane supports `JAX` version 0.5.3.
  [(#6919)](https://github.com/PennyLaneAI/pennylane/pull/6919)

* Computing the angles for uniformly controlled rotations, used in :class:`~.MottonenStatePreparation`
  and :class:`~.SelectPauliRot`, now takes much less computational effort and memory.
  [(#7377)](https://github.com/PennyLaneAI/pennylane/pull/7377)

* An experimental quantum dialect written in [xDSL](https://xdsl.dev/index) has been introduced.
  This is similar to [Catalyst's MLIR dialects](https://docs.pennylane.ai/projects/catalyst/en/stable/dev/dialects.html#mlir-dialects-in-catalyst), 
  but it is coded in Python instead of C++.
  [(#7357)](https://github.com/PennyLaneAI/pennylane/pull/7357)
  
* The :func:`~.transforms.cancel_inverses` transform no longer changes the order of operations that don't have shared wires, providing a deterministic output.
  [(#7328)](https://github.com/PennyLaneAI/pennylane/pull/7328)

* Alias for Identity (`I`) is now accessible from `qml.ops`.
  [(#7200)](https://github.com/PennyLaneAI/pennylane/pull/7200)

* The `ftqc` module `measure_arbitrary_basis`, `measure_x` and `measure_y` functions
  can now be captured when program capture is enabled.
  [(#7219)](https://github.com/PennyLaneAI/pennylane/pull/7219)
  [(#7368)](https://github.com/PennyLaneAI/pennylane/pull/7368)

* `Operator.num_wires` now defaults to `None` to indicate that the operator can be on
  any number of wires.
  [(#7312)](https://github.com/PennyLaneAI/pennylane/pull/7312)

* Shots can now be overridden for specific `qml.Snapshot` instances via a `shots` keyword argument.
  [(#7326)](https://github.com/PennyLaneAI/pennylane/pull/7326)

  ```python
  dev = qml.device("default.qubit", wires=2, shots=10)

  @qml.qnode(dev)
  def circuit():
      qml.Snapshot("sample", measurement=qml.sample(qml.X(0)), shots=5)
      return qml.sample(qml.X(0))
  ```

  ```pycon
  >>> qml.snapshots(circuit)()
  {'sample': array([-1., -1., -1., -1., -1.]),
   'execution_results': array([ 1., -1., -1., -1., -1.,  1., -1., -1.,  1., -1.])}
  ```

* Two-qubit `QubitUnitary` gates no longer decompose into fundamental rotation gates; it now 
  decomposes into single-qubit `QubitUnitary` gates. This allows the decomposition system to
  further decompose single-qubit unitary gates more flexibly using different rotations.
  [(#7211)](https://github.com/PennyLaneAI/pennylane/pull/7211)

* The `gate_set` argument of :func:`~.transforms.decompose` now accepts `"X"`, `"Y"`, `"Z"`, `"H"`, 
  `"I"` as aliases for `"PauliX"`, `"PauliY"`, `"PauliZ"`, `"Hadamard"`, and `"Identity"`. These 
  aliases are also recognized as part of symbolic operators. For example, `"Adjoint(H)"` is now 
  accepted as an alias for `"Adjoint(Hadamard)"`.
  [(#7331)](https://github.com/PennyLaneAI/pennylane/pull/7331)

* PennyLane no longer validates that an operation has at least one wire, as having this check required the abstract
  interface to maintain a list of special implementations.
  [(#7327)](https://github.com/PennyLaneAI/pennylane/pull/7327)

<<<<<<< HEAD
* Two new device-developer transforms have been added to `devices.preprocess`: 
  :func:`~.devices.preprocess.measurements_from_counts` and :func:`~.devices.preprocess.measurements_from_samples`.
  These transforms modify the tape to instead contain a `counts` or `sample` measurement process, 
  deriving the original measurements from the raw counts/samples in post-processing. This allows 
  expanded measurement support for devices that only 
  support counts/samples at execution, like real hardware devices.
  [(#7317)](https://github.com/PennyLaneAI/pennylane/pull/7317)

* Sphinx version was updated to 8.1. Sphinx is upgraded to version 8.1 and uses Python 3.10. References to intersphinx (e.g. `<demos/>` or `<catalyst/>` are updated to remove the :doc: prefix that is incompatible with sphinx 8.1. [(7212)](https://github.com/PennyLaneAI/pennylane/pull/7212)
=======
* Sphinx version was updated to 8.1. Sphinx is upgraded to version 8.1 and uses Python 3.10. References to intersphinx (e.g. `<demos/>` or `<catalyst/>` are updated to remove the :doc: prefix that is incompatible with sphinx 8.1. 
  [(7212)](https://github.com/PennyLaneAI/pennylane/pull/7212)

* Updated GitHub Actions workflows (`rtd.yml`, `readthedocs.yml`, and `docs.yml`) to use `ubuntu-24.04` runners.
 [(#7396)](https://github.com/PennyLaneAI/pennylane/pull/7396)


<h3>Labs: a place for unified and rapid prototyping of research software 🧪</h3>

* A :func:`parity_matrix <pennylane.labs.intermediate_reps.parity_matrix>` function is now available
  in :mod:`pennylane.labs.intermediate_reps <pennylane.labs.intermediate_reps>`.
  It allows computation of the parity matrix of a CNOT circuit; an efficient intermediate representation.
  It is important for CNOT routing algorithms and other quantum compilation routines.
  [(#7229)](https://github.com/PennyLaneAI/pennylane/pull/7229)
>>>>>>> 1baa6f0e


<h3>Breaking changes 💔</h3>

* The `return_type` property of `MeasurementProcess` has been removed. Please use `isinstance` for type checking instead.
  [(#7322)](https://github.com/PennyLaneAI/pennylane/pull/7322)

* The `KerasLayer` class in `qml.qnn.keras` has been removed because Keras 2 is no longer actively maintained.
  Please consider using a different machine learning framework, like `PyTorch <demos/tutorial_qnn_module_torch>`__ or `JAX <demos/tutorial_How_to_optimize_QML_model_using_JAX_and_Optax>`__.
  [(#7320)](https://github.com/PennyLaneAI/pennylane/pull/7320)

* The `qml.gradients.hamiltonian_grad` function has been removed because this gradient recipe is no
  longer required with the :doc:`new operator arithmetic system </news/new_opmath>`.
  [(#7302)](https://github.com/PennyLaneAI/pennylane/pull/7302)

* Accessing terms of a tensor product (e.g., `op = X(0) @ X(1)`) via `op.obs` has been removed.
  [(#7324)](https://github.com/PennyLaneAI/pennylane/pull/7324)

* The `mcm_method` keyword argument in `qml.execute` has been removed.
  [(#7301)](https://github.com/PennyLaneAI/pennylane/pull/7301)

* The `inner_transform` and `config` keyword arguments in `qml.execute` have been removed.
  [(#7300)](https://github.com/PennyLaneAI/pennylane/pull/7300)

* `Sum.ops`, `Sum.coeffs`, `Prod.ops` and `Prod.coeffs` have been removed.
  [(#7304)](https://github.com/PennyLaneAI/pennylane/pull/7304)

* Specifying `pipeline=None` with `qml.compile` has been removed.
  [(#7307)](https://github.com/PennyLaneAI/pennylane/pull/7307)

* The `control_wires` argument in `qml.ControlledQubitUnitary` has been removed.
  Furthermore, the `ControlledQubitUnitary` no longer accepts `QubitUnitary` objects as arguments as its `base`.
  [(#7305)](https://github.com/PennyLaneAI/pennylane/pull/7305)

* `qml.tape.TapeError` has been removed.
  [(#7205)](https://github.com/PennyLaneAI/pennylane/pull/7205)

<h3>Deprecations 👋</h3>

Here's a list of deprecations made this release. For a more detailed breakdown of deprecations and alternative code to use instead, Please consult the :doc:`deprecations and removals page </development/deprecations>`.

* `qml.operation.Observable` and the corresponding `Observable.compare` have been deprecated, as
  pennylane now depends on the more general `Operator` interface instead. The
  `Operator.is_hermitian` property can instead be used to check whether or not it is highly likely
  that the operator instance is Hermitian.
  [(#7316)](https://github.com/PennyLaneAI/pennylane/pull/7316)

* The boolean functions provided in `pennylane.operation` are deprecated. See the :doc:`deprecations page </development/deprecations>` 
  for equivalent code to use instead. These include `not_tape`, `has_gen`, `has_grad_method`, `has_multipar`,
  `has_nopar`, `has_unitary_gen`, `is_measurement`, `defines_diagonalizing_gates`, and `gen_is_multi_term_hamiltonian`.
  [(#7319)](https://github.com/PennyLaneAI/pennylane/pull/7319)

* `qml.operation.WiresEnum`, `qml.operation.AllWires`, and `qml.operation.AnyWires` are deprecated. To indicate that
  an operator can act on any number of wires, `Operator.num_wires = None` should be used instead. This is the default
  and does not need to be overwritten unless the operator developer wants to add wire number validation.
  [(#7313)](https://github.com/PennyLaneAI/pennylane/pull/7313)

* The :func:`qml.QNode.get_gradient_fn` method is now deprecated. Instead, use :func:`~.workflow.get_best_diff_method` to obtain the differentiation method.
  [(#7323)](https://github.com/PennyLaneAI/pennylane/pull/7323)

<h3>Internal changes ⚙️</h3>

* A `RuntimeWarning` raised when using versions of JAX > 0.4.28 has been removed.
  [(#7398)](https://github.com/PennyLaneAI/pennylane/pull/7398)

* Wheel releases for PennyLane now follow the `PyPA binary-distribution format <https://packaging.python.org/en/latest/specifications/binary-distribution-format/>_` guidelines more closely.
  [(#7382)](https://github.com/PennyLaneAI/pennylane/pull/7382)

* `null.qubit` can now support an optional `track_resources` argument which allows it to record which gates are executed.
  [(#7226)](https://github.com/PennyLaneAI/pennylane/pull/7226)
  [(#7372)](https://github.com/PennyLaneAI/pennylane/pull/7372)

* A new internal module, `qml.concurrency`, is added to support internal use of multiprocess and multithreaded execution of workloads. This also migrates the use of `concurrent.futures` in `default.qubit` to this new design.
  [(#7303)](https://github.com/PennyLaneAI/pennylane/pull/7303)

* Test suites in `tests/transforms/test_defer_measurement.py` use analytic mocker devices to test numeric results.
  [(#7329)](https://github.com/PennyLaneAI/pennylane/pull/7329)

* Introduce module dependency management using `tach`.
  [(#7185)](https://github.com/PennyLaneAI/pennylane/pull/7185)

* Add new `pennylane.exceptions` module for custom errors and warnings.
  [(#7205)](https://github.com/PennyLaneAI/pennylane/pull/7205)

* Clean up `__init__.py` files in `math`, `ops`, `qaoa`, `tape` and `templates` to be explicit in what they import. 
  [(#7200)](https://github.com/PennyLaneAI/pennylane/pull/7200)
  
* The `Tracker` class has been moved into the `devices` module.
  [(#7281)](https://github.com/PennyLaneAI/pennylane/pull/7281)

* Moved functions that calculate rotation angles for unitary decompositions into an internal
  module `qml.math.decomposition`
  [(#7211)](https://github.com/PennyLaneAI/pennylane/pull/7211)

<h3>Documentation 📝</h3>

* The entry in the :doc:`/news/program_capture_sharp_bits` page for using program capture with Catalyst 
  has been updated. Instead of using ``qjit(experimental_capture=True)``, Catalyst is now compatible 
  with the global toggles ``qml.capture.enable()`` and ``qml.capture.disable()`` for enabling and
  disabling program capture.
  [(#7298)](https://github.com/PennyLaneAI/pennylane/pull/7298)

<h3>Bug fixes 🐛</h3>

* Fixed a bug in `to_openfermion` where identity qubit-to-wires mapping was not obeyed.
  [(#7332)](https://github.com/PennyLaneAI/pennylane/pull/7332)

* Fixed a bug in the validation of :class:`~.SelectPauliRot` that prevents parameter broadcasting.
  [(#7377)](https://github.com/PennyLaneAI/pennylane/pull/7377)

* Usage of NumPy in `default.mixed` source code has been converted to `qml.math` to avoid
  unnecessary dependency on NumPy and to fix a bug that caused an error when using `default.mixed` with PyTorch and GPUs.
  [(#7384)](https://github.com/PennyLaneAI/pennylane/pull/7384)

* With program capture enabled (`qml.capture.enable()`), `QSVT` no treats abstract values as metadata.
  [(#7360)](https://github.com/PennyLaneAI/pennylane/pull/7360)

* A fix was made to `default.qubit` to allow for using `qml.Snapshot` with defer-measurements (`mcm_method="deferred"`).
  [(#7335)](https://github.com/PennyLaneAI/pennylane/pull/7335)

* Fixes the repr for empty `Prod` and `Sum` instances to better communicate the existence of an empty instance.
  [(#7346)](https://github.com/PennyLaneAI/pennylane/pull/7346)

* Fixes a bug where circuit execution fails with ``BlockEncode`` initialized with sparse matrices.
  [(#7285)](https://github.com/PennyLaneAI/pennylane/pull/7285)

* Adds an informative error if `qml.cond` is used with an abstract condition with
  jitting on `default.qubit` if capture is enabled.
  [(#7314)](https://github.com/PennyLaneAI/pennylane/pull/7314)

* Fixes a bug where using a ``StatePrep`` operation with `batch_size=1` did not work with ``default.mixed``.
  [(#7280)](https://github.com/PennyLaneAI/pennylane/pull/7280)

* Gradient transforms can now be used in conjunction with batch transforms with all interfaces.
  [(#7287)](https://github.com/PennyLaneAI/pennylane/pull/7287)

* Fixes a bug where the global phase was not being added in the ``QubitUnitary`` decomposition.  
  [(#7244)](https://github.com/PennyLaneAI/pennylane/pull/7244)
  [(#7270)](https://github.com/PennyLaneAI/pennylane/pull/7270)

* Using finite differences with program capture without x64 mode enabled now raises a warning.
  [(#7282)](https://github.com/PennyLaneAI/pennylane/pull/7282)

* When the `mcm_method` is specified to the `"device"`, the `defer_measurements` transform will 
  no longer be applied. Instead, the device will be responsible for all MCM handling.
  [(#7243)](https://github.com/PennyLaneAI/pennylane/pull/7243)

* Fixed coverage of `qml.liealg.CII` and `qml.liealg.AIII`.
  [(#7291)](https://github.com/PennyLaneAI/pennylane/pull/7291)

* Fixed a bug where the phase is used as the wire label for a `qml.GlobalPhase` when capture is enabled.
  [(#7211)](https://github.com/PennyLaneAI/pennylane/pull/7211)

* Fixed a bug that caused `CountsMP.process_counts` to return results in the computational basis, even if
  an observable was specified.
  [(#7342)](https://github.com/PennyLaneAI/pennylane/pull/7342)

* Fixed a bug that caused `SamplesMP.process_counts` used with an observable to return a list of eigenvalues 
  for each individual operation in the observable, instead of the overall result.
  [(#7342)](https://github.com/PennyLaneAI/pennylane/pull/7342)

* Fixed a bug where `two_qubit_decomposition` provides an incorrect decomposition for some special matrices.
  [(#7340)](https://github.com/PennyLaneAI/pennylane/pull/7340)

* Fixes a bug where the powers of `qml.ISWAP` and `qml.SISWAP` were decomposed incorrectly.
  [(#7361)](https://github.com/PennyLaneAI/pennylane/pull/7361)

* Returning `MeasurementValue`s from the `ftqc` module's parametric mid-circuit measurements
  (`measure_arbitrary_basis`, `measure_x` and `measure_y`) no longer raises an error in circuits 
  using `diagonalize_mcms`.
  [(#7387)](https://github.com/PennyLaneAI/pennylane/pull/7387)

<h3>Contributors ✍️</h3>

This release contains contributions from (in alphabetical order):

Guillermo Alonso-Linaje,
Astral Cai,
Yushao Chen,
Lillian Frederiksen,
Pietropaolo Frisoni,
Korbinian Kottmann,
Christina Lee,
Lee J. O'Riordan,
Mudit Pandey,
Andrija Paurevic,
Kalman Szenes,
David Wierichs,
Jake Zaia<|MERGE_RESOLUTION|>--- conflicted
+++ resolved
@@ -183,7 +183,6 @@
   interface to maintain a list of special implementations.
   [(#7327)](https://github.com/PennyLaneAI/pennylane/pull/7327)
 
-<<<<<<< HEAD
 * Two new device-developer transforms have been added to `devices.preprocess`: 
   :func:`~.devices.preprocess.measurements_from_counts` and :func:`~.devices.preprocess.measurements_from_samples`.
   These transforms modify the tape to instead contain a `counts` or `sample` measurement process, 
@@ -192,8 +191,6 @@
   support counts/samples at execution, like real hardware devices.
   [(#7317)](https://github.com/PennyLaneAI/pennylane/pull/7317)
 
-* Sphinx version was updated to 8.1. Sphinx is upgraded to version 8.1 and uses Python 3.10. References to intersphinx (e.g. `<demos/>` or `<catalyst/>` are updated to remove the :doc: prefix that is incompatible with sphinx 8.1. [(7212)](https://github.com/PennyLaneAI/pennylane/pull/7212)
-=======
 * Sphinx version was updated to 8.1. Sphinx is upgraded to version 8.1 and uses Python 3.10. References to intersphinx (e.g. `<demos/>` or `<catalyst/>` are updated to remove the :doc: prefix that is incompatible with sphinx 8.1. 
   [(7212)](https://github.com/PennyLaneAI/pennylane/pull/7212)
 
@@ -208,7 +205,6 @@
   It allows computation of the parity matrix of a CNOT circuit; an efficient intermediate representation.
   It is important for CNOT routing algorithms and other quantum compilation routines.
   [(#7229)](https://github.com/PennyLaneAI/pennylane/pull/7229)
->>>>>>> 1baa6f0e
 
 
 <h3>Breaking changes 💔</h3>
