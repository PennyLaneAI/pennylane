--- conflicted
+++ resolved
@@ -164,18 +164,17 @@
   been deprecated. Please use `QuantumScript.bind_new_parameters` instead.
   [(#4346)](https://github.com/PennyLaneAI/pennylane/pull/4346)
 
-<<<<<<< HEAD
+* `Operator.__eq__` and `Operator.__hash__` will now raise warnings to reflect upcoming
+  changes to operator equality and hashing.
+  [(#4144)](https://github.com/PennyLaneAI/pennylane/pull/4144)
+  
 * The `sampler_seed` argument of `qml.gradients.spsa_grad` has been deprecated, along with a bug
   fix of the seed-setting behaviour.
   Instead, the `sampler_rng` argument should be set, either to an integer value, which will be used
   to create a PRNG internally or to a NumPy pseudo-random number generator created via
   `np.random.default_rng(seed)`.
   [(4165)](https://github.com/PennyLaneAI/pennylane/pull/4165)
-=======
-* `Operator.__eq__` and `Operator.__hash__` will now raise warnings to reflect upcoming
-  changes to operator equality and hashing.
-  [(#4144)](https://github.com/PennyLaneAI/pennylane/pull/4144)
->>>>>>> 7d64bdcc
+
 
 <h3>Documentation 📝</h3>
 
@@ -220,18 +219,15 @@
   `qml.drawer.use_style` instead of `black_white`.
   [(#4357)](https://github.com/PennyLaneAI/pennylane/pull/4357)
 
-<<<<<<< HEAD
- * Change the `sampler_seed` argument of `qml.gradients.spsa_grad` to `sampler_rng`. One can either provide
+* `qml.devices.qubit.preprocess.validate_and_expand_adjoint` no longer sets the
+  trainable parameters of the expanded tape.
+  [(#4365)](https://github.com/PennyLaneAI/pennylane/pull/4365)
+
+* Change the `sampler_seed` argument of `qml.gradients.spsa_grad` to `sampler_rng`. One can either provide
   an integer, which will be used to create a PRNG internally. Previously, this lead to the same direction
   being sampled, when `num_directions` is greater than 1. Alternatively, one can provide a NumPy PRNG,
   which allows reproducibly calling `spsa_grad` without getting the same results every time.
   [(4165)](https://github.com/PennyLaneAI/pennylane/pull/4165)
-
-=======
-* `qml.devices.qubit.preprocess.validate_and_expand_adjoint` no longer sets the
-  trainable parameters of the expanded tape.
-  [(#4365)](https://github.com/PennyLaneAI/pennylane/pull/4365)
->>>>>>> 7d64bdcc
 
 <h3>Contributors ✍️</h3>
 
