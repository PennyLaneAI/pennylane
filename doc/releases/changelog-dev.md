--- conflicted
+++ resolved
@@ -771,13 +771,11 @@
 
 <h3>Internal changes ⚙️</h3>
 
-<<<<<<< HEAD
 * Add intermediate caching to `null.qubit` zero value generation to improve memory consumption for larger workloads.
   [(#7155)](https://github.com/PennyLaneAI/pennylane/pull/7155)
-=======
+
 * All use of `ABC` for intermediate variables will be renamed to preserve the label for the Python abstract base class `abc.ABC`.
   [(#7156)](https://github.com/PennyLaneAI/pennylane/pull/7156)
->>>>>>> 76ce30fe
 
 * The error message when device wires are not specified when program capture is enabled is more clear.
   [(#7130)](https://github.com/PennyLaneAI/pennylane/pull/7130)
