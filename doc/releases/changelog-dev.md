:orphan:

# Release 0.38.0-dev (development release)

<h3>New features since last release</h3>

* Resolved the bug in `qml.ThermalRelaxationError` where there was a typo from `tq` to `tg`.
  [(#5988)](https://github.com/PennyLaneAI/pennylane/issues/5988)

* A new method `process_density_matrix` has been added to the `ProbabilityMP` and `DensityMatrixMP` classes, allowing for more efficient handling of quantum density matrices, particularly with batch processing support. This method simplifies the calculation of probabilities from quantum states represented as density matrices.
  [(#5830)](https://github.com/PennyLaneAI/pennylane/pull/5830)

* The `qml.PrepSelPrep` template is added. The template implements a block-encoding of a linear
  combination of unitaries.
  [(#5756)](https://github.com/PennyLaneAI/pennylane/pull/5756)
  [(#5987)](https://github.com/PennyLaneAI/pennylane/pull/5987)

* The `split_to_single_terms` transform is added. This transform splits expectation values of sums
  into multiple single-term measurements on a single tape, providing better support for simulators
  that can handle non-commuting observables but don't natively support multi-term observables.
  [(#5884)](https://github.com/PennyLaneAI/pennylane/pull/5884)

* `SProd.terms` now flattens out the terms if the base is a multi-term observable.
  [(#5885)](https://github.com/PennyLaneAI/pennylane/pull/5885)

* A new method `to_mat` has been added to the `FermiWord` and `FermiSentence` classes, which allows
  computing the matrix representation of these Fermi operators.
  [(#5920)](https://github.com/PennyLaneAI/pennylane/pull/5920)

* New functionality has been added to natively support exponential extrapolation when using the `mitigate_with_zne`. This allows
  users to have more control over the error mitigation protocol without needing to add further dependencies.
  [(#5972)](https://github.com/PennyLaneAI/pennylane/pull/5972)

<h3>Improvements 🛠</h3>

<<<<<<< HEAD
* `qml.devices.LegacyDeviceFacade` has been added to map the legacy devices to the new
  device interface.
  [(#5927)](https://github.com/PennyLaneAI/pennylane/pull/5927)
=======
* Added the `compute_sparse_matrix` method for `qml.ops.qubit.BasisStateProjector`.
  [(#5790)](https://github.com/PennyLaneAI/pennylane/pull/5790)
>>>>>>> ad943341

* `StateMP.process_state` defines rules in `cast_to_complex` for complex casting, avoiding a superfluous state vector copy in Lightning simulations
  [(#5995)](https://github.com/PennyLaneAI/pennylane/pull/5995)

* Port the fast `apply_operation` implementation of `PauliZ` to `PhaseShift`, `S` and `T`.
  [(#5876)](https://github.com/PennyLaneAI/pennylane/pull/5876)

* `qml.UCCSD` now accepts an additional optional argument, `n_repeats`, which defines the number of
  times the UCCSD template is repeated. This can improve the accuracy of the template by reducing
  the Trotter error but would result in deeper circuits.
  [(#5801)](https://github.com/PennyLaneAI/pennylane/pull/5801)

* `QuantumScript.hash` is now cached, leading to performance improvements.
  [(#5919)](https://github.com/PennyLaneAI/pennylane/pull/5919)

* The representation for `Wires` has now changed to be more copy-paste friendly.
  [(#5958)](https://github.com/PennyLaneAI/pennylane/pull/5958)

* Observable validation for `default.qubit` is now based on execution mode (analytic vs. finite shots) and measurement type (sample measurement vs. state measurement).
  [(#5890)](https://github.com/PennyLaneAI/pennylane/pull/5890)

* Molecules and Hamiltonians can now be constructed for all the elements present in the periodic table.
  [(#5821)](https://github.com/PennyLaneAI/pennylane/pull/5821)

* `qml.for_loop` and `qml.while_loop` now fallback to standard Python control
  flow if `@qjit` is not present, allowing the same code to work with and without
  `@qjit` without any rewrites.
  [(#6014)](https://github.com/PennyLaneAI/pennylane/pull/6014)

  ```python
  dev = qml.device("lightning.qubit", wires=3)

  @qml.qnode(dev)
  def circuit(x, n):

      @qml.for_loop(0, n, 1)
      def init_state(i):
          qml.Hadamard(wires=i)

      init_state()

      @qml.for_loop(0, n, 1)
      def apply_operations(i, x):
          qml.RX(x, wires=i)

          @qml.for_loop(i + 1, n, 1)
          def inner(j):
              qml.CRY(x**2, [i, j])

          inner()
          return jnp.sin(x)

      apply_operations(x)
      return qml.probs()
  ```

  ```pycon
  >>> print(qml.draw(circuit)(0.5, 3))
  0: ──H──RX(0.50)─╭●────────╭●──────────────────────────────────────┤  Probs
  1: ──H───────────╰RY(0.25)─│──────────RX(0.48)─╭●──────────────────┤  Probs
  2: ──H─────────────────────╰RY(0.25)───────────╰RY(0.23)──RX(0.46)─┤  Probs
  >>> circuit(0.5, 3)
  array([0.125     , 0.125     , 0.09949758, 0.15050242, 0.07594666,
       0.11917543, 0.08942104, 0.21545687])
  >>> qml.qjit(circuit)(0.5, 3)
  Array([0.125     , 0.125     , 0.09949758, 0.15050242, 0.07594666,
       0.11917543, 0.08942104, 0.21545687], dtype=float64)
  ```

* The `qubit_observable` function is modified to return an ascending wire order for molecular 
  Hamiltonians.
  [(#5950)](https://github.com/PennyLaneAI/pennylane/pull/5950)

<h4>Community contributions 🥳</h4>

* `DefaultQutritMixed` readout error has been added using parameters `readout_relaxation_probs` and 
  `readout_misclassification_probs` on the `default.qutrit.mixed` device. These parameters add a `~.QutritAmplitudeDamping`  and a `~.TritFlip` channel, respectively,
  after measurement diagonalization. The amplitude damping error represents the potential for
  relaxation to occur during longer measurements. The trit flip error represents misclassification during readout.
  [(#5842)](https://github.com/PennyLaneAI/pennylane/pull/5842)

<h3>Breaking changes 💔</h3>

* The `CircuitGraph.graph` rustworkx graph now stores indices into the circuit as the node labels,
  instead of the operator/ measurement itself.  This allows the same operator to occur multiple times in
  the circuit.
  [(#5907)](https://github.com/PennyLaneAI/pennylane/pull/5907)

* `queue_idx` attribute has been removed from the `Operator`, `CompositeOp`, and `SymboliOp` classes.
  [(#6005)](https://github.com/PennyLaneAI/pennylane/pull/6005)

* `qml.from_qasm` no longer removes measurements from the QASM code. Use 
  `measurements=[]` to remove measurements from the original circuit.
  [(#5982)](https://github.com/PennyLaneAI/pennylane/pull/5982)

* `qml.transforms.map_batch_transform` has been removed, since transforms can be applied directly to a batch of tapes.
  See :func:`~.pennylane.transform` for more information.
  [(#5981)](https://github.com/PennyLaneAI/pennylane/pull/5981)

* `QuantumScript.interface` has been removed.
  [(#5980)](https://github.com/PennyLaneAI/pennylane/pull/5980)

<h3>Deprecations 👋</h3>

* The `decomp_depth` argument in `qml.device` has been deprecated.
  [(#6026)](https://github.com/PennyLaneAI/pennylane/pull/6026)

* The `max_expansion` argument in `qml.QNode` has been deprecated.
  [(#6026)](https://github.com/PennyLaneAI/pennylane/pull/6026)

* The `expansion_strategy` attribute in the `QNode` class is deprecated.
  [(#5989)](https://github.com/PennyLaneAI/pennylane/pull/5989)

* The `expansion_strategy` argument has been deprecated in all of `qml.draw`, `qml.draw_mpl`, and `qml.specs`.
  The `level` argument should be used instead.
  [(#5989)](https://github.com/PennyLaneAI/pennylane/pull/5989)

* `Operator.expand` has been deprecated. Users should simply use `qml.tape.QuantumScript(op.decomposition())`
  for equivalent behaviour.
  [(#5994)](https://github.com/PennyLaneAI/pennylane/pull/5994)

* `pennylane.transforms.sum_expand` and `pennylane.transforms.hamiltonian_expand` have been deprecated.
  Users should instead use `pennylane.transforms.split_non_commuting` for equivalent behaviour.
  [(#6003)](https://github.com/PennyLaneAI/pennylane/pull/6003)

* The `expand_fn` argument in `qml.execute` has been deprecated.
  Instead, please create a `qml.transforms.core.TransformProgram` with the desired preprocessing and pass it to the `transform_program` argument of `qml.execute`.
  [(#5984)](https://github.com/PennyLaneAI/pennylane/pull/5984)

* The `max_expansion` argument in `qml.execute` has been deprecated.
  Instead, please use `qml.devices.preprocess.decompose` with the desired expansion level, add it to a `TransformProgram` and pass it to the `transform_program` argument of `qml.execute`.
  [(#5984)](https://github.com/PennyLaneAI/pennylane/pull/5984)

* The `override_shots` argument in `qml.execute` is deprecated.
  Instead, please add the shots to the `QuantumTape`'s to be executed.
  [(#5984)](https://github.com/PennyLaneAI/pennylane/pull/5984)

* The `device_batch_transform` argument in `qml.execute` is deprecated.
  Instead, please create a `qml.transforms.core.TransformProgram` with the desired preprocessing and pass it to the `transform_program` argument of `qml.execute`.
  [(#5984)](https://github.com/PennyLaneAI/pennylane/pull/5984)

* `pennylane.qinfo.classical_fisher` and `pennylane.qinfo.quantum_fisher` have been deprecated.
  Instead, use `pennylane.gradients.classical_fisher` and `pennylane.gradients.quantum_fisher`.
  [(#5985)](https://github.com/PennyLaneAI/pennylane/pull/5985)

* The legacy devices `default.qubit.{autograd,torch,tf,jax,legacy}` are deprecated.
  Instead, use `default.qubit` as it now supports backpropagation through the several backends.
  [(#5997)](https://github.com/PennyLaneAI/pennylane/pull/5997)

<h3>Documentation 📝</h3>

* Improves the docstring for `QuantumScript.expand` and `qml.tape.tape.expand_tape`.
  [(#5974)](https://github.com/PennyLaneAI/pennylane/pull/5974)

<h3>Bug fixes 🐛</h3>

* Fixed a bug in `qml.SPSAOptimizer` that ignored keyword arguments in the objective function.
  [(#6027)](https://github.com/PennyLaneAI/pennylane/pull/6027)

* `dynamic_one_shot` was broken for old-API devices since `override_shots` was deprecated.
  [(#6024)](https://github.com/PennyLaneAI/pennylane/pull/6024)

* `CircuitGraph` can now handle circuits with the same operation instance occuring multiple times.
  [(#5907)](https://github.com/PennyLaneAI/pennylane/pull/5907)

* `qml.QSVT` is updated to store wire order correctly.
  [(#5959)](https://github.com/PennyLaneAI/pennylane/pull/5959)

* `qml.devices.qubit.measure_with_samples` now returns the correct result if the provided measurements
  contain sum of operators acting on the same wire.
  [(#5978)](https://github.com/PennyLaneAI/pennylane/pull/5978)

* `qml.AmplitudeEmbedding` has better support for features using low precision integer data types.
[(#5969)](https://github.com/PennyLaneAI/pennylane/pull/5969)


<h3>Contributors ✍️</h3>

This release contains contributions from (in alphabetical order):
Guillermo Alonso,
Utkarsh Azad
Astral Cai,
Yushao Chen,
Gabriel Bottrill,
Ahmed Darwish,
Lillian M. A. Frederiksen,
Pietropaolo Frisoni,
Emiliano Godinez,
Renke Huang,
Josh Izaac,
Soran Jahangiri,
Christina Lee,
Austin Huang,
William Maxwell,
Vincent Michaud-Rioux,
Anurav Modak,
Mudit Pandey,
Erik Schultheis,
nate stemen.<|MERGE_RESOLUTION|>--- conflicted
+++ resolved
@@ -33,14 +33,12 @@
 
 <h3>Improvements 🛠</h3>
 
-<<<<<<< HEAD
 * `qml.devices.LegacyDeviceFacade` has been added to map the legacy devices to the new
   device interface.
   [(#5927)](https://github.com/PennyLaneAI/pennylane/pull/5927)
-=======
+
 * Added the `compute_sparse_matrix` method for `qml.ops.qubit.BasisStateProjector`.
   [(#5790)](https://github.com/PennyLaneAI/pennylane/pull/5790)
->>>>>>> ad943341
 
 * `StateMP.process_state` defines rules in `cast_to_complex` for complex casting, avoiding a superfluous state vector copy in Lightning simulations
   [(#5995)](https://github.com/PennyLaneAI/pennylane/pull/5995)
