:orphan:

# Release 0.41.0-dev (development release)

<h3>New features since last release</h3>

* `qml.defer_measurements` can now be used with program capture enabled. Programs transformed by
  `qml.defer_measurements` can be executed on `default.qubit`.
  [(#6838)](https://github.com/PennyLaneAI/pennylane/pull/6838)
  [(#6937)](https://github.com/PennyLaneAI/pennylane/pull/6937)

  Using `qml.defer_measurements` with program capture enables many new features, including:
  * Significantly richer variety of classical processing on mid-circuit measurement values.
  * Using mid-circuit measurement values as gate parameters.

  Functions such as the following can now be captured:

  ```python
  import jax.numpy as jnp

  qml.capture.enable()

  def f(x):
      m0 = qml.measure(0)
      m1 = qml.measure(0)
      a = jnp.sin(0.5 * jnp.pi * m0)
      phi = a - (m1 + 1) ** 4

      qml.s_prod(x, qml.RZ(phi, 0))

      return qml.expval(qml.Z(0))
  ```

* Added class `qml.capture.transforms.UnitaryToRotInterpreter` that decomposes `qml.QubitUnitary` operators 
  following the same API as `qml.transforms.unitary_to_rot` when experimental program capture is enabled.
  [(#6916)](https://github.com/PennyLaneAI/pennylane/pull/6916)

<h3>Improvements 🛠</h3>

<<<<<<< HEAD
* `Controlled` operators now have a full implementation of `sparse_matrix` that supports `wire_order` configuration.
  [(#6994)](https://github.com/PennyLaneAI/pennylane/pull/6994)
=======
* The `qml.measurements.NullMeasurement` measurement process is added to allow for profiling problems
  without the overheads associated with performing measurements.
  [(#6989)](https://github.com/PennyLaneAI/pennylane/pull/6989)
>>>>>>> 0f7e2770

* `pauli_rep` property is now accessible for `Adjoint` operator when there is a Pauli representation.
  [(#6871)](https://github.com/PennyLaneAI/pennylane/pull/6871)

* `qml.SWAP` now has sparse representation.
  [(#6965)](https://github.com/PennyLaneAI/pennylane/pull/6965)

* `qml.QubitUnitary` now accepts sparse CSR matrices (from `scipy.sparse`). This allows efficient representation of large unitaries with mostly zero entries. Note that sparse unitaries are still in early development and may not support all features of their dense counterparts.
  [(#6889)](https://github.com/PennyLaneAI/pennylane/pull/6889)

  ```pycon
  >>> import numpy as np
  >>> import pennylane as qml
  >>> import scipy as sp
  >>> U_dense = np.eye(4)  # 2-wire identity
  >>> U_sparse = sp.sparse.csr_matrix(U_dense)
  >>> op = qml.QubitUnitary(U_sparse, wires=[0, 1])
  >>> print(op.matrix())
  <Compressed Sparse Row sparse matrix of dtype 'float64'
          with 4 stored elements and shape (4, 4)>
    Coords        Values
    (0, 0)        1.0
    (1, 1)        1.0
    (2, 2)        1.0
    (3, 3)        1.0
  >>> op.matrix().toarray()
  array([[1., 0., 0., 0.],
        [0., 1., 0., 0.],
        [0., 0., 1., 0.],
        [0., 0., 0., 1.]])
  ```

* Add a decomposition for multi-controlled global phases into a one-less-controlled phase shift.
  [(#6936)](https://github.com/PennyLaneAI/pennylane/pull/6936)
 
* `qml.StatePrep` now accepts sparse state vectors. Users can create `StatePrep` using `scipy.sparse.csr_matrix`. Note that non-zero `pad_with` is forbidden.
  [(#6863)](https://github.com/PennyLaneAI/pennylane/pull/6863)

  ```pycon
  >>> import scipy as sp
  >>> init_state = sp.sparse.csr_matrix([0, 0, 1, 0])
  >>> qsv_op = qml.StatePrep(init_state, wires=[1, 2])
  >>> wire_order = [0, 1, 2]
  >>> ket = qsv_op.state_vector(wire_order=wire_order)
  >>> print(ket)
  <Compressed Sparse Row sparse matrix of dtype 'float64'
         with 1 stored elements and shape (1, 8)>
    Coords        Values
    (0, 2)        1.0
  ```

* A `RuntimeWarning` is now raised by `qml.QNode` and `qml.execute` if executing JAX workflows and the installed version of JAX
  is greater than `0.4.28`.
  [(#6864)](https://github.com/PennyLaneAI/pennylane/pull/6864)

* Added the `qml.workflow.construct_execution_config(qnode)(*args,**kwargs)` helper function.
  Users can now construct the execution configuration from a particular `QNode` instance.
  [(#6901)](https://github.com/PennyLaneAI/pennylane/pull/6901)

  ```python
  @qml.qnode(qml.device("default.qubit", wires=1))
  def circuit(x):
      qml.RX(x, 0)
      return qml.expval(qml.Z(0))
  ```

  ```pycon
  >>> config = qml.workflow.construct_execution_config(circuit)(1)
  >>> pprint.pprint(config)
  ExecutionConfig(grad_on_execution=False,
                  use_device_gradient=True,
                  use_device_jacobian_product=False,
                  gradient_method='backprop',
                  gradient_keyword_arguments={},
                  device_options={'max_workers': None,
                                  'prng_key': None,
                                  'rng': Generator(PCG64) at 0x15F6BB680},
                  interface=<Interface.NUMPY: 'numpy'>,
                  derivative_order=1,
                  mcm_config=MCMConfig(mcm_method=None, postselect_mode=None),
                  convert_to_numpy=True)
  ```

* `QNode` objects now have an `update` method that allows for re-configuring settings like `diff_method`, `mcm_method`, and more. This allows for easier on-the-fly adjustments to workflows. Any arguments not specified will retain their original value.
  [(#6803)](https://github.com/PennyLaneAI/pennylane/pull/6803)

  After constructing a `QNode`,

  ```python
  import pennylane as qml

  @qml.qnode(device=qml.device("default.qubit"))
  def circuit():
    qml.H(0)
    qml.CNOT([0,1])
    return qml.probs()
  ```

  its settings can be modified with `update`, which returns a new `QNode` object. Here is an example
  of updating a QNode's `diff_method`:

  ```pycon
  >>> print(circuit.diff_method)
  best
  >>> new_circuit = circuit.update(diff_method="parameter-shift")
  >>> print(new_circuit.diff_method)
  'parameter-shift'
  ```

* Devices can now configure whether or not ML framework data is sent to them
  via an `ExecutionConfig.convert_to_numpy` parameter. End-to-end jitting on
  `default.qubit` is used if the user specified a `jax.random.PRNGKey` as a seed.
  [(#6899)](https://github.com/PennyLaneAI/pennylane/pull/6899)
  [(#6788)](https://github.com/PennyLaneAI/pennylane/pull/6788)
  [(#6869)](https://github.com/PennyLaneAI/pennylane/pull/6869)

* The coefficients of observables now have improved differentiability.
  [(#6598)](https://github.com/PennyLaneAI/pennylane/pull/6598)

* An empty basis set in `qml.compile` is now recognized as valid, resulting in decomposition of all operators that can be decomposed.
   [(#6821)](https://github.com/PennyLaneAI/pennylane/pull/6821)

* An informative error is raised when a `QNode` with `diff_method=None` is differentiated.
  [(#6770)](https://github.com/PennyLaneAI/pennylane/pull/6770)

* `qml.ops.sk_decomposition` has been improved to produce less gates for certain edge cases. This greatly impacts
  the performance of `qml.clifford_t_decomposition`, which should now give less extraneous `qml.T` gates.
  [(#6855)](https://github.com/PennyLaneAI/pennylane/pull/6855)

* `qml.gradients.finite_diff_jvp` has been added to compute the jvp of an arbitrary numeric
  function.
  [(#6853)](https://github.com/PennyLaneAI/pennylane/pull/6853)

* With program capture enabled, `QNode`'s can now be differentiated with `diff_method="finite-diff"`.
  [(#6853)](https://github.com/PennyLaneAI/pennylane/pull/6853)

* The requested `diff_method` is now validated when program capture is enabled.
  [(#6852)](https://github.com/PennyLaneAI/pennylane/pull/6852)

* The `qml.clifford_t_decomposition` has been improved to use less gates when decomposing `qml.PhaseShift`.
  [(#6842)](https://github.com/PennyLaneAI/pennylane/pull/6842)

* A `ParametrizedMidMeasure` class is added to represent a mid-circuit measurement in an arbitrary
  measurement basis in the XY, YZ or ZX plane. 
  [(#6938)](https://github.com/PennyLaneAI/pennylane/pull/6938)

* A `diagonalize_mcms` transform is added that diagonalizes any `ParametrizedMidMeasure`, for devices 
  that only natively support mid-circuit measurements in the computational basis.
  [(#6938)](https://github.com/PennyLaneAI/pennylane/pull/6938)
  
* `null.qubit` can now execute jaxpr.
  [(#6924)](https://github.com/PennyLaneAI/pennylane/pull/6924)

<h4>Capturing and representing hybrid programs</h4>

* `qml.QNode` can now cache plxpr. When executing a `QNode` for the first time, its plxpr representation will
  be cached based on the abstract evaluation of the arguments. Later executions that have arguments with the
  same shapes and data types will be able to use this cached plxpr instead of capturing the program again.
  [(#6923)](https://github.com/PennyLaneAI/pennylane/pull/6923)

* `qml.QNode` now accepts a `static_argnums` argument. This argument can be used to indicate any arguments that
  should be considered static when capturing the quantum program.
  [(#6923)](https://github.com/PennyLaneAI/pennylane/pull/6923)

* Implemented a `compute_plxpr_decomposition` method in the `qml.operation.Operator` class to apply dynamic decompositions
  with program capture enabled.
  [(#6859)](https://github.com/PennyLaneAI/pennylane/pull/6859)

  * Autograph can now be used with custom operations defined outside of the pennylane namespace.
  [(#6931)](https://github.com/PennyLaneAI/pennylane/pull/6931)

  * Add a `qml.capture.pause()` context manager for pausing program capture in an error-safe way.
  [(#6911)](https://github.com/PennyLaneAI/pennylane/pull/6911)

* Python control flow (`if/else`, `for`, `while`) is now supported when program capture is enabled by setting 
  `autograph=True` at the QNode level. 
  [(#6837)](https://github.com/PennyLaneAI/pennylane/pull/6837)

  ```python
  qml.capture.enable()

  dev = qml.device("default.qubit", wires=[0, 1, 2])

  @qml.qnode(dev, autograph=True)
  def circuit(num_loops: int):
      for i in range(num_loops):
          if i % 2 == 0:
              qml.H(i)
          else:
              qml.RX(1,i)
      return qml.state()
  ```

  ```pycon
  >>> print(qml.draw(circuit)(num_loops=3))
  0: ──H────────┤  State
  1: ──RX(1.00)─┤  State
  2: ──H────────┤  State
  >>> circuit(3)
  Array([0.43879125+0.j        , 0.43879125+0.j        ,
         0.        -0.23971277j, 0.        -0.23971277j,
         0.43879125+0.j        , 0.43879125+0.j        ,
         0.        -0.23971277j, 0.        -0.23971277j], dtype=complex64)
  ```

* The higher order primitives in program capture can now accept inputs with abstract shapes.
  [(#6786)](https://github.com/PennyLaneAI/pennylane/pull/6786)

* The `PlxprInterpreter` classes can now handle creating dynamic arrays via `jnp.ones`, `jnp.zeros`,
  `jnp.arange`, and `jnp.full`.
  [#6865)](https://github.com/PennyLaneAI/pennylane/pull/6865)

* The adjoint jvp of a jaxpr can be computed using default.qubit tooling.
  [(#6875)](https://github.com/PennyLaneAI/pennylane/pull/6875)

<h3>Breaking changes 💔</h3>

* `MultiControlledX` no longer accepts strings as control values.
  [(#6835)](https://github.com/PennyLaneAI/pennylane/pull/6835)

* The input argument `control_wires` of `MultiControlledX` has been removed.
  [(#6832)](https://github.com/PennyLaneAI/pennylane/pull/6832)
  [(#6862)](https://github.com/PennyLaneAI/pennylane/pull/6862)

* `qml.execute` now has a collection of keyword-only arguments.
  [(#6598)](https://github.com/PennyLaneAI/pennylane/pull/6598)

* The ``decomp_depth`` argument in :func:`~pennylane.transforms.set_decomposition` has been removed.
  [(#6824)](https://github.com/PennyLaneAI/pennylane/pull/6824)

* The ``max_expansion`` argument in :func:`~pennylane.devices.preprocess.decompose` has been removed.
  [(#6824)](https://github.com/PennyLaneAI/pennylane/pull/6824)

* The ``tape`` and ``qtape`` properties of ``QNode`` have been removed.
  Instead, use the ``qml.workflow.construct_tape`` function.
  [(#6825)](https://github.com/PennyLaneAI/pennylane/pull/6825)

* The ``gradient_fn`` keyword argument to ``qml.execute`` has been removed. Instead, it has been replaced with ``diff_method``.
  [(#6830)](https://github.com/PennyLaneAI/pennylane/pull/6830)
  
* The ``QNode.get_best_method`` and ``QNode.best_method_str`` methods have been removed.
  Instead, use the ``qml.workflow.get_best_diff_method`` function.
  [(#6823)](https://github.com/PennyLaneAI/pennylane/pull/6823)

* The `output_dim` property of `qml.tape.QuantumScript` has been removed. Instead, use method `shape` of `QuantumScript` or `MeasurementProcess` to get the same information.
  [(#6829)](https://github.com/PennyLaneAI/pennylane/pull/6829)

* Removed method `qsvt_legacy` along with its private helper `_qsp_to_qsvt`
  [(#6827)](https://github.com/PennyLaneAI/pennylane/pull/6827)

<h3>Deprecations 👋</h3>

* The ``ControlledQubitUnitary`` will stop accepting `QubitUnitary` objects as arguments as its ``base``. Instead, use ``qml.ctrl`` to construct a controlled `QubitUnitary`.
  A folllow-on PR fixed accidental double-queuing when using `qml.ctrl` with `QubitUnitary`.
  [(#6840)](https://github.com/PennyLaneAI/pennylane/pull/6840)
  [(#6926)](https://github.com/PennyLaneAI/pennylane/pull/6926)

* The `control_wires` argument in `qml.ControlledQubitUnitary` has been deprecated.
  Instead, use the `wires` argument as the second positional argument.
  [(#6839)](https://github.com/PennyLaneAI/pennylane/pull/6839)

* The `mcm_method` keyword in `qml.execute` has been deprecated.
  Instead, use the ``mcm_method`` and ``postselect_mode`` arguments.
  [(#6807)](https://github.com/PennyLaneAI/pennylane/pull/6807)

* Specifying gradient keyword arguments as any additional keyword argument to the qnode is deprecated
  and will be removed in v0.42.  The gradient keyword arguments should be passed to the new
  keyword argument `gradient_kwargs` via an explicit dictionary. This change will improve qnode argument
  validation.
  [(#6828)](https://github.com/PennyLaneAI/pennylane/pull/6828)

* The `qml.gradients.hamiltonian_grad` function has been deprecated.
  This gradient recipe is not required with the new operator arithmetic system.
  [(#6849)](https://github.com/PennyLaneAI/pennylane/pull/6849)

* The ``inner_transform_program`` and ``config`` keyword arguments in ``qml.execute`` have been deprecated.
  If more detailed control over the execution is required, use ``qml.workflow.run`` with these arguments instead.
  [(#6822)](https://github.com/PennyLaneAI/pennylane/pull/6822)
  [(#6879)](https://github.com/PennyLaneAI/pennylane/pull/6879)

* The property `MeasurementProcess.return_type` has been deprecated.
  If observable type checking is needed, please use direct `isinstance`; if other text information is needed, please use class name, or another internal temporary private member `_shortname`.
  [(#6841)](https://github.com/PennyLaneAI/pennylane/pull/6841)
  [(#6906)](https://github.com/PennyLaneAI/pennylane/pull/6906)
  [(#6910)](https://github.com/PennyLaneAI/pennylane/pull/6910)

<h3>Internal changes ⚙️</h3>

* Minor changes to `DQInterpreter` for speedups with program capture execution.
  [(#6984)](https://github.com/PennyLaneAI/pennylane/pull/6984)

* Globally silences `no-member` pylint issues from jax.
  [(#6987)](https://github.com/PennyLaneAI/pennylane/pull/6987)

* Fix `pylint=3.3.4` errors in source code.
  [(#6980)](https://github.com/PennyLaneAI/pennylane/pull/6980)
  [(#6988)](https://github.com/PennyLaneAI/pennylane/pull/6988)

* Remove `QNode.get_gradient_fn` from source code.
  [(#6898)](https://github.com/PennyLaneAI/pennylane/pull/6898)
  
* The source code has been updated use black 25.1.0.
  [(#6897)](https://github.com/PennyLaneAI/pennylane/pull/6897)

* Improved the `InterfaceEnum` object to prevent direct comparisons to `str` objects.
  [(#6877)](https://github.com/PennyLaneAI/pennylane/pull/6877)

* Added a `QmlPrimitive` class that inherits `jax.core.Primitive` to a new `qml.capture.custom_primitives` module.
  This class contains a `prim_type` property so that we can differentiate between different sets of PennyLane primitives.
  Consequently, `QmlPrimitive` is now used to define all PennyLane primitives.
  [(#6847)](https://github.com/PennyLaneAI/pennylane/pull/6847)

* The `RiemannianGradientOptimizer` has been updated to take advantage of newer features.
  [(#6882)](https://github.com/PennyLaneAI/pennylane/pull/6882)

* Use `keep_intermediate=True` flag to keep Catalyst's IR when testing.
  Also use a different way of testing to see if something was compiled.
  [(#6990)](https://github.com/PennyLaneAI/pennylane/pull/6990)

<h3>Documentation 📝</h3>

* The code example in the docstring for `qml.PauliSentence` now properly copy-pastes.
  [(#6949)](https://github.com/PennyLaneAI/pennylane/pull/6949)

* The docstrings for `qml.unary_mapping`, `qml.binary_mapping`, `qml.christiansen_mapping`,
  `qml.qchem.localize_normal_modes`, and `qml.qchem.VibrationalPES` have been updated to include better
  code examples.
  [(#6717)](https://github.com/PennyLaneAI/pennylane/pull/6717)

* The docstrings for `qml.qchem.localize_normal_modes` and `qml.qchem.VibrationalPES` have been updated to include
  examples that can be copied.
  [(#6834)](https://github.com/PennyLaneAI/pennylane/pull/6834)

* Fixed a typo in the code example for `qml.labs.dla.lie_closure_dense`.
  [(#6858)](https://github.com/PennyLaneAI/pennylane/pull/6858)

* The code example in the docstring for `qml.BasisRotation` was corrected by including `wire_order` in the 
  call to `qml.matrix`.
  [(#6891)](https://github.com/PennyLaneAI/pennylane/pull/6891)

* The docstring of `qml.noise.meas_eq` has been updated to make its functionality clearer.
  [(#6920)](https://github.com/PennyLaneAI/pennylane/pull/6920)

<h3>Bug fixes 🐛</h3>

* `qml.capture.PlxprInterpreter` now flattens pytree arguments before evaluation.
  [(#6975)](https://github.com/PennyLaneAI/pennylane/pull/6975)

* `qml.GlobalPhase.sparse_matrix` now correctly returns a sparse matrix of the same shape as `matrix`.
  [(#6940)](https://github.com/PennyLaneAI/pennylane/pull/6940)

* `qml.expval` no longer silently casts to a real number when observable coefficients are imaginary.
  [(#6939)](https://github.com/PennyLaneAI/pennylane/pull/6939)

* Fixed `qml.wires.Wires` initialization to disallow `Wires` objects as wires labels.
  Now, `Wires` is idempotent, e.g. `Wires([Wires([0]), Wires([1])])==Wires([0, 1])`.
  [(#6933)](https://github.com/PennyLaneAI/pennylane/pull/6933)

* `qml.capture.PlxprInterpreter` now correctly handles propagation of constants when interpreting higher-order primitives
  [(#6913)](https://github.com/PennyLaneAI/pennylane/pull/6913)

* `qml.capture.PlxprInterpreter` now uses `Primitive.get_bind_params` to resolve primitive calling signatures before binding
  primitives.
  [(#6913)](https://github.com/PennyLaneAI/pennylane/pull/6913)

* The interface is now detected from the data in the circuit, not the arguments to the `QNode`. This allows
  interface data to be strictly passed as closure variables and still be detected.
  [(#6892)](https://github.com/PennyLaneAI/pennylane/pull/6892)

* `BasisState` now casts its input to integers.
  [(#6844)](https://github.com/PennyLaneAI/pennylane/pull/6844)

* The `workflow.contstruct_batch` and `workflow.construct_tape` functions now correctly reflect the `mcm_method`
  passed to the `QNode`, instead of assuming the method is always `deferred`.
  [(#6903)](https://github.com/PennyLaneAI/pennylane/pull/6903)

<h3>Contributors ✍️</h3>

This release contains contributions from (in alphabetical order):

Utkarsh Azad,
Henry Chang,
Yushao Chen,
Isaac De Vlugt,
Diksha Dhawan,
Lillian M.A. Frederiksen,
Pietropaolo Frisoni,
Marcus Gisslén,
Christina Lee,
Mudit Pandey,
Andrija Paurevic,
David Wierichs<|MERGE_RESOLUTION|>--- conflicted
+++ resolved
@@ -37,14 +37,12 @@
 
 <h3>Improvements 🛠</h3>
 
-<<<<<<< HEAD
 * `Controlled` operators now have a full implementation of `sparse_matrix` that supports `wire_order` configuration.
   [(#6994)](https://github.com/PennyLaneAI/pennylane/pull/6994)
-=======
+
 * The `qml.measurements.NullMeasurement` measurement process is added to allow for profiling problems
   without the overheads associated with performing measurements.
   [(#6989)](https://github.com/PennyLaneAI/pennylane/pull/6989)
->>>>>>> 0f7e2770
 
 * `pauli_rep` property is now accessible for `Adjoint` operator when there is a Pauli representation.
   [(#6871)](https://github.com/PennyLaneAI/pennylane/pull/6871)
