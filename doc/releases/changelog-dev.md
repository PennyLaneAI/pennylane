:orphan:

# Release 0.37.0-dev (development release)

<h3>New features since last release</h3>

<h3>Improvements 🛠</h3>

* The sorting order of parameter-shift terms is now guaranteed to resolve ties in the absolute value with the sign of the shifts.
  [(#5582)](https://github.com/PennyLaneAI/pennylane/pull/5582)

<h4>Mid-circuit measurements and dynamic circuits</h4>

* The `dynamic_one_shot` transform uses a single auxiliary tape with a shot vector and `default.qubit` implements the loop over shots with `jax.vmap`.
  [(#5617)](https://github.com/PennyLaneAI/pennylane/pull/5617)
  
* The `dynamic_one_shot` transform can be compiled with `jax.jit`.
  [(#5557)](https://github.com/PennyLaneAI/pennylane/pull/5557)
  
* When using `defer_measurements` with postselecting mid-circuit measurements, operations
  that will never be active due to the postselected state are skipped in the transformed
  quantum circuit. In addition, postselected controls are skipped, as they are evaluated
  at transform time. This optimization feature can be turned off by setting `reduce_postselected=False`
  [(#5558)](https://github.com/PennyLaneAI/pennylane/pull/5558)

  Consider a simple circuit with three mid-circuit measurements, two of which are postselecting,
  and a single gate conditioned on those measurements:

  ```python
  @qml.qnode(qml.device("default.qubit"))
  def node(x):
      qml.RX(x, 0)
      qml.RX(x, 1)
      qml.RX(x, 2)
      mcm0 = qml.measure(0, postselect=0, reset=False)
      mcm1 = qml.measure(1, postselect=None, reset=True)
      mcm2 = qml.measure(2, postselect=1, reset=False)
      qml.cond(mcm0+mcm1+mcm2==1, qml.RX)(0.5, 3)
      return qml.expval(qml.Z(0) @ qml.Z(3))
  ```

  Without the new optimization, we obtain three gates, each controlled on the three measured
  qubits. They correspond to the combinations of controls that satisfy the condition
  `mcm0+mcm1+mcm2==1`:

  ```pycon
  >>> print(qml.draw(qml.defer_measurements(node, reduce_postselected=False))(0.6))
  0: ──RX(0.60)──|0⟩⟨0|─╭●─────────────────────────────────────────────┤ ╭<Z@Z>
  1: ──RX(0.60)─────────│──╭●─╭X───────────────────────────────────────┤ │
  2: ──RX(0.60)─────────│──│──│───|1⟩⟨1|─╭○────────╭○────────╭●────────┤ │
  3: ───────────────────│──│──│──────────├RX(0.50)─├RX(0.50)─├RX(0.50)─┤ ╰<Z@Z>
  4: ───────────────────╰X─│──│──────────├○────────├●────────├○────────┤
  5: ──────────────────────╰X─╰●─────────╰●────────╰○────────╰○────────┤
  ```

  If we do not explicitly deactivate the optimization, we obtain a much simpler circuit:

  ```pycon
  >>> print(qml.draw(qml.defer_measurements(node))(0.6))
  0: ──RX(0.60)──|0⟩⟨0|─╭●─────────────────┤ ╭<Z@Z>
  1: ──RX(0.60)─────────│──╭●─╭X───────────┤ │
  2: ──RX(0.60)─────────│──│──│───|1⟩⟨1|───┤ │
  3: ───────────────────│──│──│──╭RX(0.50)─┤ ╰<Z@Z>
  4: ───────────────────╰X─│──│──│─────────┤
  5: ──────────────────────╰X─╰●─╰○────────┤
  ```

  There is only one controlled gate with only one control wire.

* `qml.devices.LegacyDevice` is now an alias for `qml.Device`, so it is easier to distinguish it from
  `qml.devices.Device`, which follows the new device API.
  [(#5581)](https://github.com/PennyLaneAI/pennylane/pull/5581)

* The `dtype` for `eigvals` of `X`, `Y`, `Z` and `Hadamard` is changed from `int` to `float`, making them 
  consistent with the other observables. The `dtype` of the returned values when sampling these observables 
  (e.g. `qml.sample(X(0))`) is also changed to `float`. 
  [(#5607)](https://github.com/PennyLaneAI/pennylane/pull/5607)

* Sets up the framework for the development of an `assert_equal` function for testing operator comparison.
  [(#5634)](https://github.com/PennyLaneAI/pennylane/pull/5634)

* PennyLane operators can now automatically be captured as instructions in JAXPR. See the experimental
  `capture` module for more information.
  [(#5511)](https://github.com/PennyLaneAI/pennylane/pull/5511)

* The `decompose` transform has an `error` kwarg to specify the type of error that should be raised, 
  allowing error types to be more consistent with the context the `decompose` function is used in.
  [(#5669)](https://github.com/PennyLaneAI/pennylane/pull/5669)

* Empty initialization of `PauliVSpace` is permitted.
  [(#5675)](https://github.com/PennyLaneAI/pennylane/pull/5675)

<h4>Community contributions 🥳</h4>

* Implemented kwargs (`check_interface`, `check_trainability`, `rtol` and `atol`) support in `qml.equal` for the operators `Pow`, `Adjoint`, `Exp`, and `SProd`.
  [(#5668)](https://github.com/PennyLaneAI/pennylane/issues/5668)
  
* ``qml.QutritDepolarizingChannel`` has been added, allowing for depolarizing noise to be simulated on the `default.qutrit.mixed` device.
  [(#5502)](https://github.com/PennyLaneAI/pennylane/pull/5502)

<h3>Breaking changes 💔</h3>

* Sampling observables composed of `X`, `Y`, `Z` and `Hadamard` now returns values of type `float` instead of `int`.
  [(#5607)](https://github.com/PennyLaneAI/pennylane/pull/5607)

* `qml.is_commuting` no longer accepts the `wire_map` argument, which does not bring any functionality.
  [(#5660)](https://github.com/PennyLaneAI/pennylane/pull/5660)

* `qml.from_qasm_file` has been removed. The user can open files and load their content using `qml.from_qasm`.
  [(#5659)](https://github.com/PennyLaneAI/pennylane/pull/5659)

* `qml.load` has been removed in favour of more specific functions, such as `qml.from_qiskit`, etc.
  [(#5654)](https://github.com/PennyLaneAI/pennylane/pull/5654)

* `qml.transforms.convert_to_numpy_parameters` is now a proper transform and its output signature has changed,
  returning a list of `QuantumTape`s and a post-processing function instead of simply the transformed circuit.
  [(#5693)](https://github.com/PennyLaneAI/pennylane/pull/5693)

<h3>Deprecations 👋</h3>

* The `simplify` argument in `qml.Hamiltonian` and `qml.ops.LinearCombination` is deprecated. 
  Instead, `qml.simplify()` can be called on the constructed operator.
  [(#5677)](https://github.com/PennyLaneAI/pennylane/pull/5677)

* `qml.transforms.map_batch_transform` is deprecated, since a transform can be applied directly to a batch of tapes.
  [(#5676)](https://github.com/PennyLaneAI/pennylane/pull/5676)

<h3>Documentation 📝</h3>

* A small typo was fixed in the docstring for `qml.sample`.
  [(#5685)](https://github.com/PennyLaneAI/pennylane/pull/5685)

<h3>Bug fixes 🐛</h3>
* Fix `jax.grad` + `jax.jit` not working for `AmplitudeEmbedding`, `StatePrep` and `MottonenStatePreparation`.
  [(#5620)](https://github.com/PennyLaneAI/pennylane/pull/5620) 

* Fixed a bug that raised an error regarding expected vs actual `dtype` when using `JAX-JIT` on a circuit that 
  returned samples of observables containing the `qml.Identity` operator.
  [(#5607)](https://github.com/PennyLaneAI/pennylane/pull/5607)

* Use vanilla NumPy arrays in `test_projector_expectation` to avoid differentiating `qml.Projector` with respect to the state attribute.
  [(#5683)](https://github.com/PennyLaneAI/pennylane/pull/5683)

* `qml.Projector` is now compatible with jax-jit.
  [(#5595)](https://github.com/PennyLaneAI/pennylane/pull/5595)

* Finite shot circuits with a `qml.probs` measurement, both with a `wires` or `op` argument, can now be compiled with `jax.jit`.
  [(#5619)](https://github.com/PennyLaneAI/pennylane/pull/5619)
  
* `param_shift`, `finite_diff`, `compile`, `insert`, `merge_rotations`, and `transpile` now
  all work with circuits with non-commuting measurements.
  [(#5424)](https://github.com/PennyLaneAI/pennylane/pull/5424)
  [(#5681)](https://github.com/PennyLaneAI/pennylane/pull/5681)

* A correction is added to `bravyi_kitaev` to call the correct function for a FermiSentence input.
  [(#5671)](https://github.com/PennyLaneAI/pennylane/pull/5671)

<h3>Contributors ✍️</h3>

This release contains contributions from (in alphabetical order):
<<<<<<< HEAD
Tarun Kumar Allamsetty,
=======

Lillian M. A. Frederiksen,
Ahmed Darwish,
Gabriel Bottrill,
Isaac De Vlugt,
>>>>>>> 5d9daa39
Pietropaolo Frisoni,
Soran Jahangiri,
Korbinian Kottmann,
Christina Lee,
Vincent Michaud-Rioux,
Kenya Sakka,
David Wierichs.<|MERGE_RESOLUTION|>--- conflicted
+++ resolved
@@ -158,15 +158,11 @@
 <h3>Contributors ✍️</h3>
 
 This release contains contributions from (in alphabetical order):
-<<<<<<< HEAD
 Tarun Kumar Allamsetty,
-=======
-
+Gabriel Bottrill,
+Ahmed Darwish,
+Isaac De Vlugt,
 Lillian M. A. Frederiksen,
-Ahmed Darwish,
-Gabriel Bottrill,
-Isaac De Vlugt,
->>>>>>> 5d9daa39
 Pietropaolo Frisoni,
 Soran Jahangiri,
 Korbinian Kottmann,
