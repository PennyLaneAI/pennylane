:orphan:

# Release 0.28.0-dev (development release)

<h3>New features since last release</h3>

* Support custom measurement processes:
  * `SampleMeasurement` and `StateMeasurement` classes have been added. They contain an abstract
    method to process samples/quantum state.
    [#3286](https://github.com/PennyLaneAI/pennylane/pull/3286)

  * Add `_Sample` class.
    [#3288](https://github.com/PennyLaneAI/pennylane/pull/3288)

  * Add `_Counts` class.
    [#3292](https://github.com/PennyLaneAI/pennylane/pull/3292)

  * Add `_State` class.
    [#3287](https://github.com/PennyLaneAI/pennylane/pull/3287)

  * Add `_VnEntropy` class.
    [#3326](https://github.com/PennyLaneAI/pennylane/pull/3326)

  * Add `_MutualInfo` class.
    [#3327](https://github.com/PennyLaneAI/pennylane/pull/3327)

* Functionality for fetching symbols and geometry of a compound from the PubChem Database using `qchem.mol_data`.
  [(#3289)](https://github.com/PennyLaneAI/pennylane/pull/3289)
  [(#3378)](https://github.com/PennyLaneAI/pennylane/pull/3378)

  ```pycon
  >>> mol_data("BeH2")
  (['Be', 'H', 'H'],
  array([[ 4.79405604,  0.29290815,  0.        ],
         [ 3.77946   , -0.29290815,  0.        ],
         [ 5.80884105, -0.29290815,  0.        ]]))

  >>> mol_data(223, "CID")
  (['N', 'H', 'H', 'H', 'H'],
  array([[ 4.79404621,  0.        ,  0.        ],
         [ 5.80882913,  0.5858151 ,  0.        ],
         [ 3.77945225, -0.5858151 ,  0.        ],
         [ 4.20823111,  1.01459396,  0.        ],
         [ 5.3798613 , -1.01459396,  0.        ]]))
  ```

* New basis sets, `6-311g` and `CC-PVDZ`, are added to the qchem basis set repo.
  [#3279](https://github.com/PennyLaneAI/pennylane/pull/3279)

<h3>Improvements</h3>

* Continuous integration checks are now performed for Python 3.11 and Torch v1.13. Python 3.7 is dropped.
  [(#3276)](https://github.com/PennyLaneAI/pennylane/pull/3276)

* `qml.Tracker` now also logs results in `tracker.history` when tracking execution of a circuit.
   [(#3306)](https://github.com/PennyLaneAI/pennylane/pull/3306)

* Improve performance of `Wires.all_wires`.
  [(#3302)](https://github.com/PennyLaneAI/pennylane/pull/3302)

* A representation has been added to the `Molecule` class.
  [#3364](https://github.com/PennyLaneAI/pennylane/pull/3364)

<<<<<<< HEAD
* Extended the `qml.equal` function to `Hamiltonian` and `Tensor` objects.
  [(#3390)](https://github.com/PennyLaneAI/pennylane/pull/3390)
=======
* Remove private `_wires` setter from the `Controlled.map_wires` method.
  [3405](https://github.com/PennyLaneAI/pennylane/pull/3405)
>>>>>>> 3c6ff6c2

<h3>Breaking changes</h3>

* The `log_base` attribute has been moved from `MeasurementProcess` to the new `_VnEntropy` and
  `_MutualInfo` classes, which inherit from `MeasurementProcess`.
  [#3326](https://github.com/PennyLaneAI/pennylane/pull/3326)

* Python 3.7 support is no longer maintained.
  [(#3276)](https://github.com/PennyLaneAI/pennylane/pull/3276)

<h3>Deprecations</h3>

Deprecations cycles are tracked at [doc/developement/deprecations.rst](https://docs.pennylane.ai/en/latest/development/deprecations.html).

* The following deprecated methods are removed:
  [(#3281)](https://github.com/PennyLaneAI/pennylane/pull/3281/)

  * `qml.tape.get_active_tape`: Use `qml.QueuingManager.active_context()`
  * `qml.transforms.qcut.remap_tape_wires`: Use `qml.map_wires`
  * `qml.tape.QuantumTape.inv()`: Use `qml.tape.QuantumTape.adjoint()`
  * `qml.tape.stop_recording()`: Use `qml.QueuingManager.stop_recording()`
  * `qml.tape.QuantumTape.stop_recording()`: Use `qml.QueuingManager.stop_recording()`
  * `qml.QueuingContext` is now `qml.QueuingManager`
  * `QueuingManager.safe_update_info` and `AnnotatedQueue.safe_update_info`: Use plain `update_info`

<h3>Documentation</h3>

<h3>Bug fixes</h3>

* Original tape `_obs_sharing_wires` attribute is updated during its expansion.
  [#3293](https://github.com/PennyLaneAI/pennylane/pull/3293)
  
* Small fix of `MeasurementProcess.map_wires`, where both the `self.obs` and `self._wires`
  attributes were modified.
  [#3292](https://github.com/PennyLaneAI/pennylane/pull/3292)

* An issue with `drain=False` in the adaptive optimizer is fixed. Before the fix, the operator pool
  needed to be re-constructed inside the optimization pool when `drain=False`. With the new fix,
  this reconstruction is not needed.
  [#3361](https://github.com/PennyLaneAI/pennylane/pull/3361)

* If the device originally has no shots but finite shots are dynamically specified, Hamiltonian
  expansion now occurs.
  [(#3369)](https://github.com/PennyLaneAI/pennylane/pull/3369)

* `qml.matrix(op)` now fails if the operator truly has no matrix (eg. `Barrier`) to match `op.matrix()`
  [(#3386)](https://github.com/PennyLaneAI/pennylane/pull/3386)

* The `pad_with` argument in the `AmplitudeEmbedding` template is now compatible
  with all interfaces
  [(#3392)](https://github.com/PennyLaneAI/pennylane/pull/3392)

<h3>Contributors</h3>

This release contains contributions from (in alphabetical order):
Juan Miguel Arrazola
Utkarsh Azad
Pieter Eendebak
Lillian M. A. Frederiksen
Soran Jahangiri
Edward Jiang
Christina Lee
Albert Mitjans Coma
Romain Moyard<|MERGE_RESOLUTION|>--- conflicted
+++ resolved
@@ -61,13 +61,12 @@
 * A representation has been added to the `Molecule` class.
   [#3364](https://github.com/PennyLaneAI/pennylane/pull/3364)
 
-<<<<<<< HEAD
 * Extended the `qml.equal` function to `Hamiltonian` and `Tensor` objects.
   [(#3390)](https://github.com/PennyLaneAI/pennylane/pull/3390)
-=======
+
 * Remove private `_wires` setter from the `Controlled.map_wires` method.
   [3405](https://github.com/PennyLaneAI/pennylane/pull/3405)
->>>>>>> 3c6ff6c2
+
 
 <h3>Breaking changes</h3>
 
