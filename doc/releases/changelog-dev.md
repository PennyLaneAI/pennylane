:orphan:

# Release 0.30.0-dev (development release)

<h3>New features since last release</h3>
* The new return system is activated and public facing. The qnode kwarg `mode` is replaced by the boolean 
  `grad_on_execution` .
  [(#3957)](https://github.com/PennyLaneAI/pennylane/pull/3957)
  [(#3969)](https://github.com/PennyLaneAI/pennylane/pull/3969)

* The `sample_state` function is added to `devices/qubit` that returns a series of samples based on a given
  state vector and a number of shots.
  [(#3720)](https://github.com/PennyLaneAI/pennylane/pull/3720)

* Adjoint differentiation support for the new qubit state-vector device has been added via
  `adjoint_jacobian` in `devices/qubit`.
  [(#3790)](https://github.com/PennyLaneAI/pennylane/pull/3790)

* Added the needed functions and classes to simulate an ensemble of Rydberg atoms:
  * A new internal `RydbergHamiltonian` class is added, which contains the Hamiltonian of an ensemble of
    Rydberg atoms.
  * A new user-facing `rydberg_interaction` function is added, which returns a `RydbergHamiltonian` containing
    the Hamiltonian of the interaction of all the Rydberg atoms.
  * A new user-facing `drive` function is added, which returns a `ParametrizedHamiltonian` (`HardwareHamiltonian`) containing
    the Hamiltonian of the interaction between a driving electro-magnetic field and a group of qubits.
  [(#3749)](https://github.com/PennyLaneAI/pennylane/pull/3749)
  [(#3911)](https://github.com/PennyLaneAI/pennylane/pull/3911)
  [(#3930)](https://github.com/PennyLaneAI/pennylane/pull/3930)

* Added `Operation.__truediv__` dunder method to be able to divide operators.
  [(#3749)](https://github.com/PennyLaneAI/pennylane/pull/3749)

* The `simulate` function added to `devices/qubit` now supports measuring expectation values of large observables such as
  `qml.Hamiltonian`, `qml.SparseHamiltonian`, `qml.Sum`.
  [(#3759)](https://github.com/PennyLaneAI/pennylane/pull/3759)

* Added a `Shots` class to the `measurements` module to hold shot-related data.
  [(#3682)](https://github.com/PennyLaneAI/pennylane/pull/3682)

<h3>Improvements</h3>

* The default gaussian device and parameter shift cv support the new return system but only for single measurement.
  [(3946)](https://github.com/PennyLaneAI/pennylane/pull/3946)

* Improve the efficiency of `tapering()`, `tapering_hf()` and `clifford()`.
  [(3942)](https://github.com/PennyLaneAI/pennylane/pull/3942)

* Update Pauli arithmetic to more efficiently convert to a Hamiltonian.
  [(#3939)](https://github.com/PennyLaneAI/pennylane/pull/3939)

* Keras and Torch NN modules are now compatible with the new return type system.
  [(#3913)](https://github.com/PennyLaneAI/pennylane/pull/3913)
  [(#3914)](https://github.com/PennyLaneAI/pennylane/pull/3914)

* The adjoint differentiation method now supports more operations, and does no longer decompose
  some operations that may be differentiated directly. In addition, all new operations with a
  generator are now supported by the method.
  [(#3874)](https://github.com/PennyLaneAI/pennylane/pull/3874)

* The `coefficients` function and the `visualize` submodule of the `qml.fourier` module
  now allow assigning different degrees for different parameters of the input function.
  [(#3005)](https://github.com/PennyLaneAI/pennylane/pull/3005)

  The arguments `degree` and `filter_threshold` to `qml.fourier.coefficients` previously were
  expected to be integers, and now can be a sequences of integers with one integer per function
  parameter (i.e. `len(degree)==n_inputs`), resulting in a returned array with shape
  `(2*degrees[0]+1,..., 2*degrees[-1]+1)`.
  The functions in `qml.fourier.visualize` accordingly accept such arrays of coefficients.

* `Operator` now has a `has_generator` attribute that returns whether or not the operator
  has a generator defined. It is used in `qml.operation.has_gen`, improving its performance.
  [(#3875)](https://github.com/PennyLaneAI/pennylane/pull/3875)

* The custom JVP rules in PennyLane now also support non-scalar and mixed-shape tape parameters as
  well as multi-dimensional tape return types, like broadcasted `qml.probs`, for example.
  [(#3766)](https://github.com/PennyLaneAI/pennylane/pull/3766)

* The `qchem.jordan_wigner` function is extended to support more fermionic operator orders.
  [(#3754)](https://github.com/PennyLaneAI/pennylane/pull/3754)
  [(#3751)](https://github.com/PennyLaneAI/pennylane/pull/3751)

* `AdaptiveOptimizer` is updated to use non-default user-defined qnode arguments.
  [(#3765)](https://github.com/PennyLaneAI/pennylane/pull/3765)

* Adds logic to `qml.devices.qubit.measure` to compute the expectation values of `Hamiltonian` and `Sum `
  in a backpropagation compatible way.
  [(#3862)](https://github.com/PennyLaneAI/pennylane/pull/3862/)

* Use `TensorLike` type in `Operator` dunder methods.
  [(#3749)](https://github.com/PennyLaneAI/pennylane/pull/3749)

* The `apply_operation` function added to `devices/qubit` now supports broadcasting.
  [(#3852)](https://github.com/PennyLaneAI/pennylane/pull/3852)

* `qml.QubitStateVector.state_vector` now supports broadcasting.
  [(#3852)](https://github.com/PennyLaneAI/pennylane/pull/3852)
  
* `pennylane.devices.qubit.preprocess` now allows circuits with non-commuting observables.
  [(#3857)](https://github.com/PennyLaneAI/pennylane/pull/3857)

* When using Jax-jit with gradient transforms the trainable parameters are correctly set (instead of every parameter 
  to be set as trainable), and therefore the derivatives are computed more efficiently.
  [(#3697)](https://github.com/PennyLaneAI/pennylane/pull/3697)

* `qml.SparseHamiltonian` can now be applied to any wires in a circuit rather than being restricted to all wires
  in the circuit.
  [(#3888)](https://github.com/PennyLaneAI/pennylane/pull/3888)

* Added `max_distance` keyword argument to `qml.pulse.rydberg_interaction` to allow removal of negligible contributions
  from atoms beyond `max_distance`from each other.
  [(#3889)](https://github.com/PennyLaneAI/pennylane/pull/3889)

* 3 new decomposition algorithms are added for n-controlled operations with single-qubit target,
  and are selected automatically when they produce a better result. They can be accessed via
  `ops.op_math.ctrl_decomp_bisect`.
  [(#3851)](https://github.com/PennyLaneAI/pennylane/pull/3851)

* `repr` for `MutualInfoMP` now displays the distribution of the wires between the two subsystems.
  [(#3898)](https://github.com/PennyLaneAI/pennylane/pull/3898)

* Changed `Operator.num_wires` from an abstract value to `AnyWires`.
  [(#3919)](https://github.com/PennyLaneAI/pennylane/pull/3919)

* Do not run `qml.transforms.sum_expand` in `Device.batch_transform` if the device supports Sum observables.
  [(#3915)](https://github.com/PennyLaneAI/pennylane/pull/3915)

* `CompositeOp` now overrides `Operator._check_batching`, providing a significant performance improvement.
  `Hamiltonian` also overrides this method and does nothing, because it does not support batching.
  [(#3915)](https://github.com/PennyLaneAI/pennylane/pull/3915)

* If a `Sum` operator has a pre-computed Pauli representation, `is_hermitian` now checks that all coefficients
  are real, providing a significant performance improvement.
  [(#3915)](https://github.com/PennyLaneAI/pennylane/pull/3915)

  * The type of `n_electrons` in `qml.qchem.Molecule` is set to `int`.
  [(#3885)](https://github.com/PennyLaneAI/pennylane/pull/3885)

* Added explicit errors to `QutritDevice` if `classical_shadow` or `shadow_expval` are measured.
  [(#3934)](https://github.com/PennyLaneAI/pennylane/pull/3934)

* `DefaultQutrit` supports the new return system.
  [(#3934)](https://github.com/PennyLaneAI/pennylane/pull/3934)

* `QubitDevice` now defines the private `_get_diagonalizing_gates(circuit)` method and uses it when executing circuits.
  This allows devices that inherit from `QubitDevice` to override and customize their definition of diagonalizing gates.
  [(#3938)](https://github.com/PennyLaneAI/pennylane/pull/3938)

* `retworkx` has been renamed to `rustworkx` to accomodate the change in name for the package.
  [(#3975)](https://github.com/PennyLaneAI/pennylane/pull/3975)

* `Sum`, `Prod`, and `SProd` operator data is now a flat list, instead of nested.
  [(#3958)](https://github.com/PennyLaneAI/pennylane/pull/3958)

<<<<<<< HEAD
* `qml.transforms.convert_to_numpy_parameters` is added to convert a circuit with interface-specific parameters to one
  with only numpy parameters. This transform is designed to replace `qml.tape.Unwrap`.
  [(#3899)](https://github.com/PennyLaneAI/pennylane/pull/3899)
=======
* `qml.operation.WiresEnum.AllWires` is now -2 instead of 0 to avoid the
  ambiguity between `op.num_wires = 0` and `op.num_wires = AllWires`.
  [(#3978)](https://github.com/PennyLaneAI/pennylane/pull/3978)
>>>>>>> 74688d59

<h3>Breaking changes</h3>

* Both JIT interfaces are not compatible with Jax `>0.4.3`, we raise an error for those versions.
  [(#3877)](https://github.com/PennyLaneAI/pennylane/pull/3877)

* An operation that implements a custom `generator` method, but does not always return a valid generator, also has
  to implement a `has_generator` property that reflects in which scenarios a generator will be returned.
  [(#3875)](https://github.com/PennyLaneAI/pennylane/pull/3875)
 
* Trainable parameters for the Jax interface are the parameters that are `JVPTracer`, defined by setting
  `argnums`. Previously, all JAX tracers, including those used for JIT compilation, were interpreted to be trainable.
  [(#3697)](https://github.com/PennyLaneAI/pennylane/pull/3697)

* The keyword argument `argnums` is now used for gradient transform using Jax, instead of `argnum`.
  `argnum` is automatically converted to `argnums` when using JAX, and will no longer be supported in v0.31.
  [(#3697)](https://github.com/PennyLaneAI/pennylane/pull/3697)
  [(#3847)](https://github.com/PennyLaneAI/pennylane/pull/3847)

* Made `qml.OrbitalRotation` and consequently `qml.GateFabric` consistent with the interleaved Jordan-Wigner ordering.
  Previously, they were consistent with the sequential Jordan-Wigner ordering.
  [(#3861)](https://github.com/PennyLaneAI/pennylane/pull/3861)

* Some `MeasurementProcess` classes can now only be instantiated with arguments that they will actually use.
  For example, you can no longer create `StateMP(qml.PauliX(0))` or `PurityMP(eigvals=(-1,1), wires=Wires(0))`.
  [(#3898)](https://github.com/PennyLaneAI/pennylane/pull/3898)

* `Sum`, `Prod`, and `SProd` operator data is now a flat list, instead of nested.
  [(#3958)](https://github.com/PennyLaneAI/pennylane/pull/3958)

<h3>Deprecations</h3>

<h3>Documentation</h3>

* A typo was corrected in the documentation for introduction to `inspecting_circuits` and `chemistry`.
  [(#3844)](https://github.com/PennyLaneAI/pennylane/pull/3844)

<h3>Bug fixes</h3>

* Fixed a bug where calling `Evolution.generator` with `coeff` being a complex ArrayBox raised an error.
  [(#3796)](https://github.com/PennyLaneAI/pennylane/pull/3796)
  
* `MeasurementProcess.hash` now uses the hash property of the observable. The property now depends on all
  properties that affect the behaviour of the object, such as `VnEntropyMP.log_base` or the distribution of wires between
  the two subsystems in `MutualInfoMP`.
  [(#3898)](https://github.com/PennyLaneAI/pennylane/pull/3898)

* The enum `measurements.Purity` is added so that `PurityMP.return_type` is defined. `str` and `repr` for `PurityMP` are now defined.
  [(#3898)](https://github.com/PennyLaneAI/pennylane/pull/3898)

* `Sum.hash` and `Prod.hash` are slightly changed
  to work with non-numeric wire labels.  `sum_expand` should now return correct results and not treat some products as the same
  operation.
  [(#3898)](https://github.com/PennyLaneAI/pennylane/pull/3898)
  
* Fixed bug where the coefficients where not ordered correctly when summing a `ParametrizedHamiltonian`
  with other operators.
  [(#3749)](https://github.com/PennyLaneAI/pennylane/pull/3749)
  [(#3902)](https://github.com/PennyLaneAI/pennylane/pull/3902)

* The metric tensor transform is fully compatible with Jax and therefore users can provide multiple parameters.
  [(#3847)](https://github.com/PennyLaneAI/pennylane/pull/3847)

* Registers `math.ndim` and `math.shape` for built-ins and autograd to accomodate Autoray 0.6.1.
  [#3864](https://github.com/PennyLaneAI/pennylane/pull/3865)

* Ensure that `qml.data.load` returns datasets in a stable and expected order.
  [(#3856)](https://github.com/PennyLaneAI/pennylane/pull/3856)

* The `qml.equal` function now handles comparisons of `ParametrizedEvolution` operators.
  [(#3870)](https://github.com/PennyLaneAI/pennylane/pull/3870)

* Made `qml.OrbitalRotation` and consequently `qml.GateFabric` consistent with the interleaved Jordan-Wigner ordering.
  [(#3861)](https://github.com/PennyLaneAI/pennylane/pull/3861)

* `qml.devices.qubit.apply_operation` catches the `tf.errors.UnimplementedError` that occurs when `PauliZ` or `CNOT` gates
  are applied to a large (>8 wires) tensorflow state. When that occurs, the logic falls back to the tensordot logic instead.
  [(#3884)](https://github.com/PennyLaneAI/pennylane/pull/3884/)

* Fixed parameter broadcasting support with `qml.counts` in most cases, and introduced explicit errors otherwise.
  [(#3876)](https://github.com/PennyLaneAI/pennylane/pull/3876)

* An error is now raised if a `QNode` with Jax-jit in use returns `counts` while having trainable parameters
  [(#3892)](https://github.com/PennyLaneAI/pennylane/pull/3892)

* A correction is added to the reference values in `test_dipole_of` to account for small changes
  (~2e-8) in the computed dipole moment values, resulting from the new [PySCF 2.2.0](https://github.com/pyscf/pyscf/releases/tag/v2.2.0) release.
  [(#3908)](https://github.com/PennyLaneAI/pennylane/pull/3908)

* `SampleMP.shape` is now correct when sampling only occurs on a subset of the device wires.
  [(#3921)](https://github.com/PennyLaneAI/pennylane/pull/3921)

* An issue is fixed in `qchem.Molecule` to allow basis sets other than the hard-coded ones to be
  used in the `Molecule` class.
  [(#3955)](https://github.com/PennyLaneAI/pennylane/pull/3955)

<h3>Contributors</h3>

This release contains contributions from (in alphabetical order):

Komi Amiko
Utkarsh Azad
Lillian M. A. Frederiksen
Soran Jahangiri
Christina Lee
Vincent Michaud-Rioux
Albert Mitjans
Romain Moyard
Mudit Pandey
Matthew Silverman
Jay Soni
David Wierichs<|MERGE_RESOLUTION|>--- conflicted
+++ resolved
@@ -151,15 +151,13 @@
 * `Sum`, `Prod`, and `SProd` operator data is now a flat list, instead of nested.
   [(#3958)](https://github.com/PennyLaneAI/pennylane/pull/3958)
 
-<<<<<<< HEAD
 * `qml.transforms.convert_to_numpy_parameters` is added to convert a circuit with interface-specific parameters to one
   with only numpy parameters. This transform is designed to replace `qml.tape.Unwrap`.
   [(#3899)](https://github.com/PennyLaneAI/pennylane/pull/3899)
-=======
+
 * `qml.operation.WiresEnum.AllWires` is now -2 instead of 0 to avoid the
   ambiguity between `op.num_wires = 0` and `op.num_wires = AllWires`.
   [(#3978)](https://github.com/PennyLaneAI/pennylane/pull/3978)
->>>>>>> 74688d59
 
 <h3>Breaking changes</h3>
 
