:orphan:

# Release 0.19.0-dev (development release)

<h3>New features since last release</h3>

* Tape expansion functions are now collected in `qml.transforms.tape_expand.py`
  together with a `create_expand_fn` function that creates expansion functions
  from stopping criteria.
  [(#1734)](https://github.com/PennyLaneAI/pennylane/pull/1734)

  `create_expand_fn` takes the default depth to which the expansion function 
  should expand a tape, a stopping criterion and a docstring to be set for the
  created function.
  The stopping criterion must take a queuable object and return a Boolean.

* A new transform, `@qml.batch_params`, has been added, that makes QNodes 
  handle a batch dimension in trainable parameters.
  [(#1710)](https://github.com/PennyLaneAI/pennylane/pull/1710)

  This transform will create multiple circuits, one per batch dimension.
  As a result, it is both simulator and hardware compatible.

  ```python
  @qml.batch_params
  @qml.beta.qnode(dev)
  def circuit(x, weights):
      qml.RX(x, wires=0)
      qml.RY(0.2, wires=1)
      qml.templates.StronglyEntanglingLayers(weights, wires=[0, 1, 2])
      return qml.expval(qml.Hadamard(0))
  ```

  The `qml.batch_params` decorator allows us to pass arguments `x` and `weights`
  that have a batch dimension. For example,

  ```pycon
  >>> batch_size = 3
  >>> x = np.linspace(0.1, 0.5, batch_size)
  >>> weights = np.random.random((batch_size, 10, 3, 3))
  ```

  If we evaluate the QNode with these inputs, we will get an output
  of shape ``(batch_size,)``:

  ```pycon
  >>> circuit(x, weights)
  [-0.30773348  0.23135516  0.13086565]
  ```

* The new `qml.fourier.qnode_spectrum` function extends the former
  `qml.fourier.spectrum` function
  and takes classical processing of QNode arguments into account.
  The frequencies are computed per (requested) QNode argument instead
  of per gate `id`. The gate `id`s are ignored.
  [(#1681)](https://github.com/PennyLaneAI/pennylane/pull/1681)
  [(#1720)](https://github.com/PennyLaneAI/pennylane/pull/1720)

  Consider the following example, which uses non-trainable inputs `x`, `y` and `z`
  as well as trainable parameters `w` as arguments to the QNode.

  ```python
  import pennylane as qml
  import numpy as np

  n_qubits = 3
  dev = qml.device("default.qubit", wires=n_qubits)

  @qml.qnode(dev)
  def circuit(x, y, z, w):
      for i in range(n_qubits):
          qml.RX(0.5*x[i], wires=i)
          qml.Rot(w[0,i,0], w[0,i,1], w[0,i,2], wires=i)
          qml.RY(2.3*y[i], wires=i)
          qml.Rot(w[1,i,0], w[1,i,1], w[1,i,2], wires=i)
          qml.RX(z, wires=i)
      return qml.expval(qml.PauliZ(wires=0))

  x = np.array([1., 2., 3.])
  y = np.array([0.1, 0.3, 0.5])
  z = -1.8
  w = np.random.random((2, n_qubits, 3))
  ```

  This circuit looks as follows:

  ```pycon
  >>> print(qml.draw(circuit)(x, y, z, w))
  0: ──RX(0.5)──Rot(0.598, 0.949, 0.346)───RY(0.23)──Rot(0.693, 0.0738, 0.246)──RX(-1.8)──┤ ⟨Z⟩
  1: ──RX(1)────Rot(0.0711, 0.701, 0.445)──RY(0.69)──Rot(0.32, 0.0482, 0.437)───RX(-1.8)──┤
  2: ──RX(1.5)──Rot(0.401, 0.0795, 0.731)──RY(1.15)──Rot(0.756, 0.38, 0.38)─────RX(-1.8)──┤
  ```

  Applying the `qml.fourier.qnode_spectrum` function to the circuit for the non-trainable
  parameters, we obtain:

  ```pycon
  >>> spec = qml.fourier.qnode_spectrum(circuit, encoding_args={"x", "y", "z"})(x, y, z, w)
  >>> for inp, freqs in spec.items():
  ...     print(f"{inp}: {freqs}")
  "x": {(0,): [-0.5, 0.0, 0.5], (1,): [-0.5, 0.0, 0.5], (2,): [-0.5, 0.0, 0.5]}
  "y": {(0,): [-2.3, 0.0, 2.3], (1,): [-2.3, 0.0, 2.3], (2,): [-2.3, 0.0, 2.3]}
  "z": {(): [-3.0, -2.0, -1.0, 0.0, 1.0, 2.0, 3.0]}
  ```

  We can see that all three parameters in the QNode arguments ``x`` and ``y``
  contribute the spectrum of a Pauli rotation ``[-1.0, 0.0, 1.0]``, rescaled with the
  prefactor of the respective parameter in the circuit.
  The three ``RX`` rotations using the parameter ``z`` accumulate, yielding a more
  complex frequency spectrum.

  For details on how to control for which parameters the spectrum is computed,
  a comparison to `qml.fourier.circuit_spectrum`, and other usage details, please see the
  [fourier.qnode_spectrum docstring](https://pennylane.readthedocs.io/en/latest/code/api/pennylane.fourier.qnode_spectrum.html).

* There is a new utility function `qml.math.is_independent` that checks whether
  a callable is independent of its arguments.
  [(#1700)](https://github.com/PennyLaneAI/pennylane/pull/1700)

  **Warning**

  This function is experimental and might behave differently than expected.
  Also, it might be subject to change.

  **Disclaimer**

  Note that the test relies on both numerical and analytical checks, except
  when using the PyTorch interface which only performs a numerical check.
  It is known that there are edge cases on which this test will yield wrong
  results, in particular non-smooth functions may be problematic.
  For details, please refer to the
  [is_indpendent docstring](https://pennylane.readthedocs.io/en/latest/code/api/pennylane.math.is_independent.html).

* Support for differentiable execution of batches of circuits has been
  extended to the JAX interface for scalar functions, via the beta
  `pennylane.interfaces.batch` module.
  [(#1634)](https://github.com/PennyLaneAI/pennylane/pull/1634)

  For example using the `execute` function from the `pennylane.interfaces.batch` module:

  ```python
  from pennylane.interfaces.batch import execute

  def cost_fn(x):
      with qml.tape.JacobianTape() as tape1:
          qml.RX(x[0], wires=[0])
          qml.RY(x[1], wires=[1])
          qml.CNOT(wires=[0, 1])
          qml.var(qml.PauliZ(0) @ qml.PauliX(1))

      with qml.tape.JacobianTape() as tape2:
          qml.RX(x[0], wires=0)
          qml.RY(x[0], wires=1)
          qml.CNOT(wires=[0, 1])
          qml.probs(wires=1)

      result = execute(
        [tape1, tape2], dev,
        gradient_fn=qml.gradients.param_shift,
        interface="autograd"
      )
      return (result[0] + result[1][0, 0])[0]

  res = jax.grad(cost_fn)(params)
  ```

* The unitary matrix corresponding to a quantum circuit can now be created using the new
  `get_unitary_matrix()` transform.
  [(#1609)](https://github.com/PennyLaneAI/pennylane/pull/1609)

* Arbitrary two-qubit unitaries can now be decomposed into elementary gates. This
  functionality has been incorporated into the `qml.transforms.unitary_to_rot` transform, and is
  available separately as `qml.transforms.two_qubit_decomposition`.
  [(#1552)](https://github.com/PennyLaneAI/pennylane/pull/1552)

  As an example, consider the following randomly-generated matrix and circuit that uses it:

  ```python
  U = np.array([
      [-0.03053706-0.03662692j,  0.01313778+0.38162226j, 0.4101526 -0.81893687j, -0.03864617+0.10743148j],
      [-0.17171136-0.24851809j,  0.06046239+0.1929145j, -0.04813084-0.01748555j, -0.29544883-0.88202604j],
      [ 0.39634931-0.78959795j, -0.25521689-0.17045233j, -0.1391033 -0.09670952j, -0.25043606+0.18393466j],
      [ 0.29599198-0.19573188j,  0.55605806+0.64025769j, 0.06140516+0.35499559j,  0.02674726+0.1563311j ]
  ])

  dev = qml.device('default.qubit', wires=2)

  @qml.qnode(dev)
  @qml.transforms.unitary_to_rot
  def circuit(x, y):
      qml.RX(x, wires=0)
      qml.QubitUnitary(U, wires=[0, 1])
      qml.RY(y, wires=0)
      return qml.expval(qml.PauliZ(wires=0))
  ```

  If we run the circuit, we can see the new decomposition:

  ```pycon
  >>> circuit(0.3, 0.4)
  tensor(-0.70520073, requires_grad=True)
  >>> print(qml.draw(circuit)(0.3, 0.4))
  0: ──RX(0.3)─────────────────Rot(-3.5, 0.242, 0.86)──╭X──RZ(0.176)───╭C─────────────╭X──Rot(5.56, 0.321, -2.09)───RY(0.4)──┤ ⟨Z⟩
  1: ──Rot(-1.64, 2.69, 1.58)──────────────────────────╰C──RY(-0.883)──╰X──RY(-1.47)──╰C──Rot(-1.46, 0.337, 0.587)───────────┤
  ```

* The transform for the Jacobian of the classical preprocessing within a QNode,
  `qml.transforms.classical_jacobian`, now takes a keyword argument `argnum` to specify
  the QNode argument indices with respect to which the Jacobian is computed.
  [(#1645)](https://github.com/PennyLaneAI/pennylane/pull/1645)

  An example for the usage of ``argnum`` is

  ```python
  @qml.qnode(dev)
  def circuit(x, y, z):
      qml.RX(qml.math.sin(x), wires=0)
      qml.CNOT(wires=[0, 1])
      qml.RY(y ** 2, wires=1)
      qml.RZ(1 / z, wires=1)
      return qml.expval(qml.PauliZ(0))

  jac_fn = qml.transforms.classical_jacobian(circuit, argnum=[1, 2])
  ```

  The Jacobian can then be computed at specified parameters.

  ```pycon
  >>> x, y, z = np.array([0.1, -2.5, 0.71])
  >>> jac_fn(x, y, z)
  (array([-0., -5., -0.]), array([-0.        , -0.        , -1.98373339]))
  ```

  The returned arrays are the derivatives of the three parametrized gates in the circuit
  with respect to `y` and `z` respectively.

  There also are explicit tests for `classical_jacobian` now, which previously was tested
  implicitly via its use in the `metric_tensor` transform.

  For more usage details, please see the
  [classical Jacobian docstring](https://pennylane.readthedocs.io/en/latest/code/api/pennylane.transforms.classical_jacobian.html).

* Added a new operation `OrbitalRotation`, which implements the spin-adapted spatial orbital rotation gate.
  [(#1665)](https://github.com/PennyLaneAI/pennylane/pull/1665)

  An example circuit that uses `OrbitalRotation` operation is:

  ```python
  dev = qml.device('default.qubit', wires=4)
  @qml.qnode(dev)
  def circuit(phi):
      qml.BasisState(np.array([1, 1, 0, 0]), wires=[0, 1, 2, 3])
      qml.OrbitalRotation(phi, wires=[0, 1, 2, 3])
      return qml.state()
  ```

  If we run this circuit, we will get the following output

  ```pycon
  >>> circuit(0.1)
  array([ 0.        +0.j,  0.        +0.j,  0.        +0.j,
          0.00249792+0.j,  0.        +0.j,  0.        +0.j,
          -0.04991671+0.j,  0.        +0.j,  0.        +0.j,
          -0.04991671+0.j,  0.        +0.j,  0.        +0.j,
          0.99750208+0.j,  0.        +0.j,  0.        +0.j,
          0.        +0.j])
  ```

* A new, experimental QNode has been added, that adds support for batch execution of circuits,
  custom quantum gradient support, and arbitrary order derivatives. This QNode is available via
  `qml.beta.QNode`, and `@qml.beta.qnode`.
  [(#1642)](https://github.com/PennyLaneAI/pennylane/pull/1642)
  [(#1646)](https://github.com/PennyLaneAI/pennylane/pull/1646)
  [(#1651)](https://github.com/PennyLaneAI/pennylane/pull/1651)

  It differs from the standard QNode in several ways:

  - Custom gradient transforms can be specified as the differentiation method:

    ```python
    @qml.gradients.gradient_transform
    def my_gradient_transform(tape):
        ...
        return tapes, processing_fn

    @qml.beta.qnode(dev, diff_method=my_gradient_transform)
    def circuit():
    ```

  - Arbitrary :math:`n`-th order derivatives are supported on hardware using
    gradient transforms such as the parameter-shift rule. To specify that an :math:`n`-th
    order derivative of a QNode will be computed, the `max_diff` argument should be set.
    By default, this is set to 1 (first-order derivatives only).

  - Internally, if multiple circuits are generated for execution simultaneously, they
    will be packaged into a single job for execution on the device. This can lead to
    significant performance improvement when executing the QNode on remote
    quantum hardware.

  - When decomposing the circuit, the default decomposition strategy will prioritize
    decompositions that result in the smallest number of parametrized operations
    required to satisfy the differentiation method. Additional decompositions required
    to satisfy the native gate set of the quantum device will be performed later, by the
    device at execution time. While this may lead to a slight increase in classical processing,
    it significantly reduces the number of circuit evaluations needed to compute
    gradients of complex unitaries.

  In an upcoming release, this QNode will replace the existing one. If you come across any bugs
  while using this QNode, please let us know via a [bug
  report](https://github.com/PennyLaneAI/pennylane/issues/new?assignees=&labels=bug+%3Abug%3A&template=bug_report.yml&title=%5BBUG%5D)
  on our GitHub bug tracker.

  Currently, this beta QNode does not support the following features:

  - Non-mutability via the `mutable` keyword argument
  - Viewing specifications with `qml.specs`
  - The `reversible` QNode differentiation method
  - The ability to specify a `dtype` when using PyTorch and TensorFlow.

  It is also not tested with the `qml.qnn` module.

* Two new methods were added to the Device API, allowing PennyLane devices
  increased control over circuit decompositions.
  [(#1651)](https://github.com/PennyLaneAI/pennylane/pull/1651)

  - `Device.expand_fn(tape) -> tape`: expands a tape such that it is supported by the device. By
    default, performs the standard device-specific gate set decomposition done in the default
    QNode. Devices may overwrite this method in order to define their own decomposition logic.

    Note that the numerical result after applying this method should remain unchanged; PennyLane
    will assume that the expanded tape returns exactly the same value as the original tape when
    executed.

  - `Device.batch_transform(tape) -> (tapes, processing_fn)`: preprocesses the tape in the case
    where the device needs to generate multiple circuits to execute from the input circuit. The
    requirement of a post-processing function makes this distinct to the `expand_fn` method above.

    By default, this method applies the transform

    .. math:: \left\langle \sum_i c_i h_i\right\rangle -> \sum_i c_i \left\langle h_i \right\rangle

    if `expval(H)` is present on devices that do not natively support Hamiltonians with
    non-commuting terms.

* Added a new template `GateFabric`, which implements a local, expressive, quantum-number-preserving
  ansatz proposed by Anselmetti *et al.* in [arXiv:2104.05692](https://arxiv.org/abs/2104.05695).
  [(#1687)](https://github.com/PennyLaneAI/pennylane/pull/1687)

  An example of a circuit using `GateFabric` template is:

  ```python
  coordinates = np.array([0.0, 0.0, -0.6614, 0.0, 0.0, 0.6614])
  H, qubits = qml.qchem.molecular_hamiltonian(["H", "H"], coordinates)
  ref_state = qml.qchem.hf_state(electrons=2, qubits)

  dev = qml.device('default.qubit', wires=qubits)
  @qml.qnode(dev)
  def ansatz(weights):
      qml.templates.GateFabric(weights, wires=[0,1,2,3],
                                  init_state=ref_state, include_pi=True)
      return qml.expval(H)
  ```

  For more details, see the [GateFabric documentation](../code/api/pennylane.templates.layers.GateFabric.html).


<h3>Improvements</h3>

<<<<<<< HEAD
* A new utility class `qml.BooleanFn` is introduced. It wraps a function that takes a single
  argument and returns a Boolean.
  [(#1734)](https://github.com/PennyLaneAI/pennylane/pull/1734)

  After wrapping, `qml.BooleanFn` can be called like the wrapped function, and
  multiple instances can be manipulated and combined with the bitwise operators
  `&`, `|` and `~`. 
=======
* `@qml.beta.QNode` now supports the `qml.specs` transform.
  [(#1739)](https://github.com/PennyLaneAI/pennylane/pull/1739)

* `qml.circuit_drawer.drawable_layers` and `qml.circuit_drawer.drawable_grid` process a list of
  operations to layer positions for drawing.
  [(#1639)](https://github.com/PennyLaneAI/pennylane/pull/1639)
>>>>>>> eca4a56d

* `qml.transforms.batch_transform` now accepts `expand_fn`s that take additional arguments and
  keyword arguments. In fact, `expand_fn` and `transform_fn` now **must** have the same signature.
  [(#1721)](https://github.com/PennyLaneAI/pennylane/pull/1721)

* The `qml.batch_transform` decorator is now ignored during Sphinx builds, allowing
  the correct signature to display in the built documentation.
  [(#1733)](https://github.com/PennyLaneAI/pennylane/pull/1733)

* The use of `expval(H)`, where `H` is a cost Hamiltonian generated by the `qaoa` module,
  has been sped up. This was achieved by making PennyLane decompose a circuit with an `expval(H)`
  measurement into subcircuits if the `Hamiltonian.grouping_indices` attribute is set, and setting
  this attribute in the relevant `qaoa` module functions.
  [(#1718)](https://github.com/PennyLaneAI/pennylane/pull/1718)

* The tests for qubit operations are split into multiple files.
  [(#1661)](https://github.com/PennyLaneAI/pennylane/pull/1661)

* The `qml.metric_tensor` transform has been improved with regards to
  both function and performance.
  [(#1638)](https://github.com/PennyLaneAI/pennylane/pull/1638)
  [(#1721)](https://github.com/PennyLaneAI/pennylane/pull/1721)

  - If the underlying device supports batch execution of circuits, the quantum circuits required to
    compute the metric tensor elements will be automatically submitted as a batched job. This can
    lead to significant performance improvements for devices with a non-trivial job submission
    overhead.

  - Previously, the transform would only return the metric tensor with respect to gate arguments,
    and ignore any classical processing inside the QNode, even very trivial classical processing
    such as parameter permutation. The metric tensor now takes into account classical processing,
    and returns the metric tensor with respect to QNode arguments, not simply gate arguments:

    ```pycon
    >>> @qml.qnode(dev)
    ... def circuit(x):
    ...     qml.Hadamard(wires=1)
    ...     qml.RX(x[0], wires=0)
    ...     qml.CNOT(wires=[0, 1])
    ...     qml.RY(x[1] ** 2, wires=1)
    ...     qml.RY(x[1], wires=0)
    ...     return qml.expval(qml.PauliZ(0))
    >>> x = np.array([0.1, 0.2], requires_grad=True)
    >>> qml.metric_tensor(circuit)(x)
    array([[0.25      , 0.        ],
           [0.        , 0.28750832]])
    ```

    To revert to the previous behaviour of returning the metric tensor with respect to gate
    arguments, `qml.metric_tensor(qnode, hybrid=False)` can be passed.

    ```pycon
    >>> qml.metric_tensor(circuit, hybrid=False)(x)
    array([[0.25      , 0.        , 0.        ],
           [0.        , 0.25      , 0.        ],
           [0.        , 0.        , 0.24750832]])
    ```

  - The metric tensor transform now works with a larger set of operations. In particular,
    all operations that have a single variational parameter and define a generator are now
    supported. In addition to a reduction in decomposition overhead, the change
    also results in fewer circuit evaluations.


* ``qml.circuit_drawer.CircuitDrawer`` can accept a string for the ``charset`` keyword, instead of a ``CharSet`` object.
  [(#1640)](https://github.com/PennyLaneAI/pennylane/pull/1640)

* ``qml.math.sort`` will now return only the sorted torch tensor and not the corresponding indices, making sort consistent across interfaces.
    [(#1691)](https://github.com/PennyLaneAI/pennylane/pull/1691)

* Operations can now have gradient recipes that depend on the state of the operation.
  [(#1674)](https://github.com/PennyLaneAI/pennylane/pull/1674)

  For example, this allows for gradient recipes that are parameter dependent:

  ```python
  class RX(qml.RX):

      @property
      def grad_recipe(self):
          # The gradient is given by [f(2x) - f(0)] / (2 sin(x)), by subsituting
          # shift = x into the two term parameter-shift rule.
          x = self.data[0]
          c = 0.5 / np.sin(x)
          return ([[c, 0.0, 2 * x], [-c, 0.0, 0.0]],)
  ```

* Shots can now be passed as a runtime argument to transforms that execute circuits in batches, similarly
  to QNodes.
  [(#1707)](https://github.com/PennyLaneAI/pennylane/pull/1707)

  An example of such a transform are the gradient transforms in the
  `qml.gradients` module. As a result, we can now call gradient transforms
  (such as `qml.gradients.param_shift`) and set the number of shots at runtime.

  ```pycon
  >>> dev = qml.device("default.qubit", wires=1, shots=1000)
  >>> @qml.beta.qnode(dev)
  ... def circuit(x):
  ...     qml.RX(x, wires=0)
  ...     return qml.expval(qml.PauliZ(0))
  >>> grad_fn = qml.gradients.param_shift(circuit)
  >>> grad_fn(0.564, shots=[(1, 10)]).T
  array([[-1., -1., -1., -1., -1.,  0., -1.,  0., -1.,  0.]])
  >>> grad_fn(0.1233, shots=None)
  array([[-0.53457096]])
  ```

* Specific QNode execution options are now re-used by batch transforms
  to execute transformed QNodes.
  [(#1708)](https://github.com/PennyLaneAI/pennylane/pull/1708)

<h3>Breaking changes</h3>

- The input signature of an `expand_fn` used in a `batch_transform`
  now **must** have the same signature as the provided `transform_fn`,
  and vice versa.
  [(#1721)](https://github.com/PennyLaneAI/pennylane/pull/1721)

- The expansion rule in the `qml.metric_tensor` transform has been changed.
  [(#1721)](https://github.com/PennyLaneAI/pennylane/pull/1721)

  If `hybrid=False`, the changed expansion rule might lead to a changed output.

- The `qml.metric_tensor` keyword argument `diag_approx` is deprecated.
  Approximations can be controlled with the more fine-grained `approx`
  keyword argument, with `approx="block-diag"` (the default) reproducing
  the old behaviour.
  [(#1721)](https://github.com/PennyLaneAI/pennylane/pull/1721)

* The `default.qubit.torch` device automatically determines if computations
  should be run on a CPU or a GPU and doesn't take a `torch_device` argument
  anymore.
  [(#1705)](https://github.com/PennyLaneAI/pennylane/pull/1705)

* The `QNode.metric_tensor` method has been deprecated, and will be removed in an upcoming release.
  Please use the `qml.metric_tensor` transform instead.
  [(#1638)](https://github.com/PennyLaneAI/pennylane/pull/1638)

* The utility function `qml.math.requires_grad` now returns `True` when using Autograd
  if and only if the `requires_grad=True` attribute is set on the NumPy array. Previously,
  this function would return `True` for *all* NumPy arrays and Python floats, unless
  `requires_grad=False` was explicitly set.
  [(#1638)](https://github.com/PennyLaneAI/pennylane/pull/1638)

- The operation `qml.Interferometer` has been renamed `qml.InterferometerUnitary` in order to
  distinguish it from the template `qml.templates.Interferometer`.
  [(#1714)](https://github.com/PennyLaneAI/pennylane/pull/1714)

<h3>Deprecations</h3>

* The `qml.fourier.spectrum` function has been renamed to `qml.fourier.circuit_spectrum`,
  in order to clearly separate the new `qnode_spectrum` function from this one.
  `qml.fourier.spectrum` is now an alias for `circuit_spectrum` but is flagged for
  deprecation and will be removed soon.
  [(#1681)](https://github.com/PennyLaneAI/pennylane/pull/1681)

* The `init` module, which contains functions to generate random parameter tensors for
  templates, is flagged for deprecation and will be removed in the next release cycle.
  Instead, the templates' `shape` method can be used to get the desired shape of the tensor,
  which can then be generated manually.
  [(#1689)](https://github.com/PennyLaneAI/pennylane/pull/1689)

<h3>Bug fixes</h3>

* Fixes a bug where the GPU cannot be used with `qml.qnn.TorchLayer`.
  [(#1705)](https://github.com/PennyLaneAI/pennylane/pull/1705)

* Fix a bug where the devices cache the same result for different observables return types.
  [(#1719)](https://github.com/PennyLaneAI/pennylane/pull/1719)

* Fixed a bug of the default circuit drawer where having more measurements
  compared to the number of measurements on any wire raised a `KeyError`.
  [(#1702)](https://github.com/PennyLaneAI/pennylane/pull/1702)

* Fix a bug where it was not possible to use `jax.jit` on a `QNode` when using `QubitStateVector`.
  [(#1683)](https://github.com/PennyLaneAI/pennylane/pull/1683)

* The device suite tests can now execute successfully if no shots configuration variable is given.
  [(#1641)](https://github.com/PennyLaneAI/pennylane/pull/1641)

* Fixes a bug where the `qml.gradients.param_shift` transform would raise an error while attempting
  to compute the variance of a QNode with ragged output.
  [(#1646)](https://github.com/PennyLaneAI/pennylane/pull/1646)

* Fixes a bug in `default.mixed`, to ensure that returned probabilities are always non-negative.
  [(#1680)](https://github.com/PennyLaneAI/pennylane/pull/1680)

* Fixes a bug where gradient transforms would fail to apply to QNodes
  containing classical processing.
  [(#1699)](https://github.com/PennyLaneAI/pennylane/pull/1699)

<h3>Documentation</h3>

* Adds a link to https://pennylane.ai/qml/demonstrations.html in the navbar.
  [(#1624)](https://github.com/PennyLaneAI/pennylane/pull/1624)

* Corrects the docstring of `ExpvalCost` by adding `wires` to the signature of the `ansatz` argument. [(#1715)](https://github.com/PennyLaneAI/pennylane/pull/1715)

* All instances of `qnode.draw()` have been updated to instead use the transform `qml.draw(qnode)`.
  [(#1750)](https://github.com/PennyLaneAI/pennylane/pull/1750)

<h3>Contributors</h3>

This release contains contributions from (in alphabetical order):

Utkarsh Azad, Akash Narayanan B, Olivia Di Matteo, Andrew Gardhouse, Josh Izaac, Christina Lee,
Romain Moyard, Carrie-Anne Rubidge, Maria Schuld, Ingrid Strandberg, Antal Száva, Cody Wang,
David Wierichs.<|MERGE_RESOLUTION|>--- conflicted
+++ resolved
@@ -366,7 +366,6 @@
 
 <h3>Improvements</h3>
 
-<<<<<<< HEAD
 * A new utility class `qml.BooleanFn` is introduced. It wraps a function that takes a single
   argument and returns a Boolean.
   [(#1734)](https://github.com/PennyLaneAI/pennylane/pull/1734)
@@ -374,14 +373,13 @@
   After wrapping, `qml.BooleanFn` can be called like the wrapped function, and
   multiple instances can be manipulated and combined with the bitwise operators
   `&`, `|` and `~`. 
-=======
+
 * `@qml.beta.QNode` now supports the `qml.specs` transform.
   [(#1739)](https://github.com/PennyLaneAI/pennylane/pull/1739)
 
 * `qml.circuit_drawer.drawable_layers` and `qml.circuit_drawer.drawable_grid` process a list of
   operations to layer positions for drawing.
   [(#1639)](https://github.com/PennyLaneAI/pennylane/pull/1639)
->>>>>>> eca4a56d
 
 * `qml.transforms.batch_transform` now accepts `expand_fn`s that take additional arguments and
   keyword arguments. In fact, `expand_fn` and `transform_fn` now **must** have the same signature.
