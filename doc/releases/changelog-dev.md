:orphan:

# Release 0.26.0-dev (development release)

<h3>New features since last release</h3>

<<<<<<< HEAD
* Added QutritDevice as an abstract base class for qutrit devices.

  [(#2781)](https://github.com/PennyLaneAI/pennylane/pull/2781)
  [(#2782)](https://github.com/PennyLaneAI/pennylane/pull/2782)

* Added operation qml.QutritUnitary for applying user-specified unitary operations on qutrit devices.

  [(#2699)](https://github.com/PennyLaneAI/pennylane/pull/2699)

* Added default.qutrit plugin for pure state simulation of qutrits. Currently supports operation qml.QutritUnitary and 
  measurements qml.state(), qml.probs().
  
  [(#2783)](https://github.com/PennyLaneAI/pennylane/pull/2783)
  
=======
* Added `QutritDevice` as an abstract base class for qutrit devices.
  ([#2781](https://github.com/PennyLaneAI/pennylane/pull/2781), [#2782](https://github.com/PennyLaneAI/pennylane/pull/2782))
* Added operation `qml.QutritUnitary` for applying user-specified unitary operations on qutrit devices.
  [(#2699)](https://github.com/PennyLaneAI/pennylane/pull/2699)
* Added `default.qutrit` plugin for pure state simulation of qutrits. Currently supports operation `qml.QutritUnitary` and measurements `qml.state()`, `qml.probs()`.
  [(#2783)](https://github.com/PennyLaneAI/pennylane/pull/2783)

>>>>>>> a0eb33ba
  ```pycon
  >>> dev = qml.device("default.qutrit", wires=1)
  >>> @qml.qnode(dev)
  ... def circuit(U):
  ...     qml.QutritUnitary(U, wires=0)
  ...     return qml.probs(wires=0)
  >>> U = np.array([[1, 1, 0], [1, -1, 0], [0, 0, np.sqrt(2)]]) / np.sqrt(2)
  >>> print(circuit(U))
  [0.5 0.5 0. ]
  ```

<<<<<<< HEAD
=======
  * Added `qml.THermitian` observable for measuring user-specified Hermitian matrix observables for qutrit circuits.
  ([#2784](https://github.com/PennyLaneAI/pennylane/pull/2784))


>>>>>>> a0eb33ba
<h3>Improvements</h3>

<h3>Breaking changes</h3>

<h3>Deprecations</h3>

<h3>Documentation</h3>

<h3>Bug fixes</h3>

<h3>Contributors</h3>

This release contains contributions from (in alphabetical order):

<<<<<<< HEAD
Olivia Di Matteo
Josh Izaac,
Korbinian Kottmann,
Mudit Pandey,
Antal Száva
=======
Mudit Pandey
>>>>>>> a0eb33ba
<|MERGE_RESOLUTION|>--- conflicted
+++ resolved
@@ -4,7 +4,6 @@
 
 <h3>New features since last release</h3>
 
-<<<<<<< HEAD
 * Added QutritDevice as an abstract base class for qutrit devices.
 
   [(#2781)](https://github.com/PennyLaneAI/pennylane/pull/2781)
@@ -19,15 +18,6 @@
   
   [(#2783)](https://github.com/PennyLaneAI/pennylane/pull/2783)
   
-=======
-* Added `QutritDevice` as an abstract base class for qutrit devices.
-  ([#2781](https://github.com/PennyLaneAI/pennylane/pull/2781), [#2782](https://github.com/PennyLaneAI/pennylane/pull/2782))
-* Added operation `qml.QutritUnitary` for applying user-specified unitary operations on qutrit devices.
-  [(#2699)](https://github.com/PennyLaneAI/pennylane/pull/2699)
-* Added `default.qutrit` plugin for pure state simulation of qutrits. Currently supports operation `qml.QutritUnitary` and measurements `qml.state()`, `qml.probs()`.
-  [(#2783)](https://github.com/PennyLaneAI/pennylane/pull/2783)
-
->>>>>>> a0eb33ba
   ```pycon
   >>> dev = qml.device("default.qutrit", wires=1)
   >>> @qml.qnode(dev)
@@ -39,13 +29,10 @@
   [0.5 0.5 0. ]
   ```
 
-<<<<<<< HEAD
-=======
   * Added `qml.THermitian` observable for measuring user-specified Hermitian matrix observables for qutrit circuits.
   ([#2784](https://github.com/PennyLaneAI/pennylane/pull/2784))
 
 
->>>>>>> a0eb33ba
 <h3>Improvements</h3>
 
 <h3>Breaking changes</h3>
@@ -60,12 +47,8 @@
 
 This release contains contributions from (in alphabetical order):
 
-<<<<<<< HEAD
-Olivia Di Matteo
+Olivia Di Matteo,
 Josh Izaac,
 Korbinian Kottmann,
 Mudit Pandey,
-Antal Száva
-=======
-Mudit Pandey
->>>>>>> a0eb33ba
+Antal Száva