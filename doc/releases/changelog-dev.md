--- conflicted
+++ resolved
@@ -173,10 +173,9 @@
 
 <h3>Internal changes ⚙️</h3>
 
-<<<<<<< HEAD
 * Refactor `qml.matrix` to use new transform dispatching for supported types.
   [(#8501)](https://github.com/PennyLaneAI/pennylane/pull/8501)
-=======
+  
 * Fix all NumPy 1.X `DeprecationWarnings` in our source code.
   [(#8497)](https://github.com/PennyLaneAI/pennylane/pull/8497)
 
@@ -192,7 +191,6 @@
   The original function is replaced with calls to these generated functions, and the results are combined
   appropriately.
   [(#8531)](https://github.com/PennyLaneAI/pennylane/pull/8531)
->>>>>>> a0d9ddeb
 
 * The experimental xDSL implementation of `diagonalize_measurements` has been updated to fix a bug
   that included the wrong SSA value for final qubit insertion and deallocation at the end of the
