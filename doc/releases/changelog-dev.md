:orphan:

# Release 0.21.0-dev (development release)

<h3>New features since last release</h3>

* A tensor network templates module has been added. Quantum circuits with the shape of a matrix product state tensor network can now be easily implemented. Motivation and theory can be found in [arXiv:1803.11537](https://arxiv.org/abs/1803.11537). [(#1871)](https://github.com/PennyLaneAI/pennylane/pull/1871)

  An example circuit that uses the `MPS` template is:
  ```python
  import pennylane as qml
  import numpy as np

  def block(weights, wires):
      qml.CNOT(wires=[wires[0],wires[1]])
      qml.RY(weights[0], wires=wires[0])
      qml.RY(weights[1], wires=wires[1])

  n_wires = 4
  n_block_wires = 2
  n_params_block = 2
  template_weights = [[0.1,-0.3],[0.4,0.2],[-0.15,0.5]]

  dev= qml.device('default.qubit',wires=range(n_wires))
  @qml.qnode(dev)
  def circuit(weights):
      qml.MPS(range(n_wires),n_block_wires,block, n_params_block, weights)
      return qml.expval(qml.PauliZ(wires=n_wires-1))
  ```

  The resulting circuit is:
  ```pycon
  >>> print(qml.draw(circuit,expansion_strategy='device')(template_weights))
  0: ──╭C──RY(0.1)───────────────────────────────┤
  1: ──╰X──RY(-0.3)──╭C──RY(0.4)─────────────────┤
  2: ────────────────╰X──RY(0.2)──╭C──RY(-0.15)──┤
  3: ─────────────────────────────╰X──RY(0.5)────┤ ⟨Z⟩
  ```
* Added a template for tree tensor networks (TTN). [(#2043)](https://github.com/PennyLaneAI/pennylane/pull/2043)
  An example circuit that uses the `TTN` template is:
  ```python
  import pennylane as qml
  import numpy as np

  def block(weights, wires):
      qml.CNOT(wires=[wires[0],wires[1]])
      qml.RY(weights[0], wires=wires[0])
      qml.RY(weights[1], wires=wires[1])

  n_wires = 4
  n_block_wires = 2
  n_params_block = 2
  n_blocks = qml.MPS.get_n_blocks(range(n_wires),n_block_wires)
  template_weights = [[0.1,-0.3]]*n_blocks

  dev= qml.device('default.qubit',wires=range(n_wires))
  @qml.qnode(dev)
  def circuit(template_weights):
      qml.TTN(range(n_wires), n_block_wires, block, n_params_block, template_weights)
      return qml.expval(qml.PauliZ(wires=n_wires-1))
  ```
  The resulting circuit is:
  ```pycon
  >>> print(qml.draw(circuit,expansion_strategy='device')(template_weights))
  0: ──╭C──RY(0.1)─────────────────┤
  1: ──╰X──RY(-0.3)──╭C──RY(0.1)───┤
  2: ──╭C──RY(0.1)───│─────────────┤
  3: ──╰X──RY(-0.3)──╰X──RY(-0.3)──┤ ⟨Z⟩
  ```

* Functions for tapering qubits based on molecular symmetries is added.
  [(#1966)](https://github.com/PennyLaneAI/pennylane/pull/1966)
* [(#1974)](https://github.com/PennyLaneAI/pennylane/pull/1974)

  With this functionality, a molecular Hamiltonian can be transformed to a new Hamiltonian that acts
  on a reduced number of qubits.

  ```python
  symbols = ["H", "H"]
  geometry = np.array([[0.0, 0.0, -0.69440367], [0.0, 0.0, 0.69440367]])
  mol = qml.hf.Molecule(symbols, geometry)
  H = qml.hf.generate_hamiltonian(mol)(geometry)
  generators, paulix_ops = qml.hf.generate_symmetries(H, len(H.wires))
  paulix_sector = [1, -1, -1]
  H_tapered = qml.hf.transform_hamiltonian(H, generators, paulix_ops, paulix_sector)
  ```

  ```pycon
  >>> print(H_tapered)
    ((-0.321034397355719+0j)) [I0]
  + ((0.1809270275619743+0j)) [X0]
  + ((0.7959678503870796+0j)) [Z0]
  ```

* Added the adjoint method for the metric tensor.
  [(#1992)](https://github.com/PennyLaneAI/pennylane/pull/1992)

  This method, detailed in [Jones 2020](https://arxiv.org/abs/2011.02991),
  computes the metric tensor using four copies of the state vector and
  a number of operations that scales quadratically in the number of trainable
  parameters (see below for details).
  
  Note that as it makes use of state cloning, it is inherently classical
  and can only be used with statevector simulators and `shots=None`.

  It is particular useful for larger circuits for which backpropagation requires
  inconvenient or even unfeasible amounts of storage, but is slower.
  Furthermore, the adjoint method is only available for analytic computation, not
  for measurements simulation with `shots!=None`.

  ```python
  dev = qml.device("default.qubit", wires=3)
  
  @qml.qnode(dev)
  def circuit(x, y):
      qml.Rot(*x[0], wires=0)
      qml.Rot(*x[1], wires=1)
      qml.Rot(*x[2], wires=2)
      qml.CNOT(wires=[0, 1])
      qml.CNOT(wires=[1, 2])
      qml.CNOT(wires=[2, 0])
      qml.RY(y[0], wires=0)
      qml.RY(y[1], wires=1)
      qml.RY(y[0], wires=2)

  x = np.array([[0.2, 0.4, -0.1], [-2.1, 0.5, -0.2], [0.1, 0.7, -0.6]], requires_grad=False)
  y = np.array([1.3, 0.2], requires_grad=True)
  ```

  ```pycon
  >>> qml.adjoint_metric_tensor(circuit)(x, y)
  tensor([[ 0.25495723, -0.07086695],
          [-0.07086695,  0.24945606]], requires_grad=True)
  ```

  Computational cost

  The adjoint method uses :math:`2P^2+4P+1` gates and state cloning operations if the circuit
  is composed only of trainable gates, where :math:`P` is the number of trainable operations.
  If non-trainable gates are included, each of them is applied about :math:`n^2-n` times, where
  :math:`n` is the number of trainable operations that follow after the respective 
  non-trainable operation in the circuit. This means that non-trainable gates later in the 
  circuit are executed less often, making the adjoint method a bit cheaper if such gates
  appear later.
  The adjoint method requires memory for 4 independent state vectors, which corresponds roughly
  to storing a state vector of a system with 2 additional qubits.

<h3>Improvements</h3>

* The method `matrix` of `qml.operations.Tensor` now raises a warning
  whenever the Tensor's observables have partially overlapping 
  wires or its output dimension differs from `2**N` where `N` is the number
  of wires of the Tensor.
  [(#2010)](https://github.com/XanaduAI/pennylane/pull/2010)

* A precision argument has been added to the tape's ``to_openqasm`` function 
  to control the precision of parameters.
  [(#2071)](https://github.com/PennyLaneAI/pennylane/pull/2071)

* Insert transform now supports adding operation after or before certain specific gates.
  [(#1980)](https://github.com/PennyLaneAI/pennylane/pull/1980)

* Interferometer is now a class with `shape` method.
  [(#1946)](https://github.com/PennyLaneAI/pennylane/pull/1946)

* The `CircuitGraph`, used to represent circuits via directed acyclic graphs, now
  uses RetworkX for its internal representation. This results in significant speedup
  for algorithms that rely on a directed acyclic graph representation.
  [(#1791)](https://github.com/PennyLaneAI/pennylane/pull/1791)
  
* The QAOA module now accepts both NetworkX and RetworkX graphs as function inputs.
  [(#1791)](https://github.com/PennyLaneAI/pennylane/pull/1791)

<h3>Breaking changes</h3>

<h3>Bug fixes</h3>

* Fixes a bug in `DefaultQubit` where the second derivative of QNodes at 
  positions corresponding to vanishing state vector amplitudes is wrong.
  [(#2057)](https://github.com/PennyLaneAI/pennylane/pull/2057)

* Fixes a bug where PennyLane didn't require v0.20.0 of PennyLane-Lightning,
  but raised an error with versions of Lightning earlier than v0.20.0 due to
  the new batch execution pipeline.
  [(#2033)](https://github.com/PennyLaneAI/pennylane/pull/2033)

* Fixes a bug in `classical_jacobian` when used with Torch, where the
  Jacobian of the preprocessing was also computed for non-trainable
  parameters.
  [(#2020)](https://github.com/PennyLaneAI/pennylane/pull/2020)

* Fixes a bug in queueing of the `two_qubit_decomposition` method that
  originally led to circuits with >3 two-qubit unitaries failing when passed
  through the `unitary_to_rot` optimization transform.
  [(#2015)](https://github.com/PennyLaneAI/pennylane/pull/2015)

* Fixes a bug in which passing required arguments into operations as
  keyword arguments would throw an error because the call-sign didn't
  match the function definition. 
  [(#1976)](https://github.com/PennyLaneAI/pennylane/pull/1976)

<h3>Documentation</h3>

* Extended the interfaces description page to explicitly mention device
  compatibility.
  [(#2031)](https://github.com/PennyLaneAI/pennylane/pull/2031)

<h3>Operator class refactor</h3>

The Operator class has undergone a major refactor with the following changes:

* The static `compute_decomposition` method defines the decomposition
  of an operator into a product of simpler operators, and the instance method
  `decomposition()` computes this for a given instance. When a custom 
  decomposition does not exist, the code now raises a custom `NoDecompositionError`
  instead of `NotImplementedError`.
  [(#2024)](https://github.com/PennyLaneAI/pennylane/pull/2024)

* The `diagonalizing_gates()` representation has been moved to the highest-level
  `Operator` class and is therefore available to all subclasses. A condition
  `qml.operation.defines_diagonalizing_gates` has been added, which can be used
  in tape contexts without queueing.
  [(#1985)](https://github.com/PennyLaneAI/pennylane/pull/1985)

* A static `compute_diagonalizing_gates` method has been added, which is called 
  by default in `diagonalizing_gates()`.
  [(#1993)](https://github.com/PennyLaneAI/pennylane/pull/1993)

* A `hyperparameters` attribute was added to the operator class.
  [(#2017)](https://github.com/PennyLaneAI/pennylane/pull/2017)
  
* The representation of an operator as a matrix has been overhauled. 
  
  The `matrix()` method now accepts a 
  `wire_order` argument and calculates the correct numerical representation 
  with respect to that ordering. 
    
  ```pycon
  >>> op = qml.RX(0.5, wires="b")
  >>> op.matrix()
  [[0.96891242+0.j         0.        -0.24740396j]
   [0.        -0.24740396j 0.96891242+0.j        ]]
  >>> op.matrix(wire_order=["a", "b"])
  [[0.9689+0.j  0.-0.2474j 0.+0.j         0.+0.j]
   [0.-0.2474j  0.9689+0.j 0.+0.j         0.+0.j]
   [0.+0.j          0.+0.j 0.9689+0.j 0.-0.2474j]
   [0.+0.j          0.+0.j 0.-0.2474j 0.9689+0.j]]
  ```
    
  The "canonical matrix", which is independent of wires,
  is now defined in the static method `compute_matrix()` instead of `_matrix`.
  By default, this method is assumed to take all parameters and non-trainable 
  hyperparameters that define the operation. 
    
  ```pycon
  >>> qml.RX.compute_matrix(0.5)
  [[0.96891242+0.j         0.        -0.24740396j]
   [0.        -0.24740396j 0.96891242+0.j        ]]
  ```
       
  If no canonical matrix is specified for a gate, `compute_matrix()` 
  raises a `NotImplementedError`.
  
  The new `matrix()` method is now used in the 
  `pennylane.transforms.get_qubit_unitary()` transform.
  [(#1996)](https://github.com/PennyLaneAI/pennylane/pull/1996)

* The `string_for_inverse` attribute is removed.
  [(#2021)](https://github.com/PennyLaneAI/pennylane/pull/2021)

* A `terms()` method and a `compute_terms()` static method were added to `Operator`. 
  Currently, only the `Hamiltonian` class overwrites `compute_terms` to store 
  coefficients and operators. The `Hamiltonian.terms` property hence becomes 
  a proper method called by `Hamiltonian.terms()`.

* The generator property has been updated to an instance method,
  `Operator.generator()`. It now returns an instantiated operation,
  representing the generator of the instantiated operator.
  [(#2030)](https://github.com/PennyLaneAI/pennylane/pull/2030)
  [(#2061)](https://github.com/PennyLaneAI/pennylane/pull/2061)

  Various operators have been updated to specify the generator as either
  an `Observable`, `Tensor`, `Hamiltonian`, `SparseHamiltonian`, or `Hermitian`
  operator.

  In addition, a temporary utility function get_generator has been added
  to the utils module, to automate:

  - Extracting the matrix representation
  - Extracting the 'coefficient' if possible (only occurs if the generator is a single Pauli word)
  - Converting a Hamiltonian to a sparse matrix if there are more than 1 Pauli word present.
  - Negating the coefficient/taking the adjoint of the matrix if the operation was inverted

  This utility logic is currently needed because:

  - Extracting the matrix representation is not supported natively on
    Hamiltonians and SparseHamiltonians.
  - By default, calling `op.generator()` does not take into account `op.inverse()`.
  - If the generator is a single Pauli word, it is convenient to have access to
    both the coefficient and the observable separately.

* A `sparse_matrix` method and a `compute_sparse_matrix` static method were added 
    to the `Operator` class. The sparse representation of `SparseHamiltonian`
    is moved to this method, so that its `matrix` method now returns a dense matrix.
    [(#2050)](https://github.com/PennyLaneAI/pennylane/pull/2050)

* The argument `wires` in `heisenberg_obs`, `heisenberg_expand` and `heisenberg_tr`
  was renamed to `wire_order` to be consistent with other matrix representations.
  [(#2051)](https://github.com/PennyLaneAI/pennylane/pull/2051)

* The property `kraus_matrices` has been changed to a method, and `_kraus_matrices` renamed to 
  `compute_kraus_matrices`, which is now a static method.
  [(#2055)](https://github.com/PennyLaneAI/pennylane/pull/2055)

* Custom errors subclassing ``OperatorPropertyUndefined`` are raised if a representation 
  has not been defined. This replaces the ``NotImplementedError`` and allows finer control
  for developers.
  [(#2064)](https://github.com/PennyLaneAI/pennylane/pull/2064)

<h3>Contributors</h3>

This release contains contributions from (in alphabetical order):

<<<<<<< HEAD
Juan Miguel Arrazola, Esther Cruz, Olivia Di Matteo, Diego Guala, Ankit Khandelwal, Jay Soni, Antal Száva, David Wierichs, Shaoming Zhang
=======
Juan Miguel Arrazola, Ali Asadi, Esther Cruz, Olivia Di Matteo, Diego Guala, Josh Izaac, Ankit Khandelwal, 
Christina Lee, Maria Schuld, Antal Száva, David Wierichs, Shaoming Zhang
>>>>>>> 4738cb57
<|MERGE_RESOLUTION|>--- conflicted
+++ resolved
@@ -321,9 +321,5 @@
 
 This release contains contributions from (in alphabetical order):
 
-<<<<<<< HEAD
-Juan Miguel Arrazola, Esther Cruz, Olivia Di Matteo, Diego Guala, Ankit Khandelwal, Jay Soni, Antal Száva, David Wierichs, Shaoming Zhang
-=======
 Juan Miguel Arrazola, Ali Asadi, Esther Cruz, Olivia Di Matteo, Diego Guala, Josh Izaac, Ankit Khandelwal, 
-Christina Lee, Maria Schuld, Antal Száva, David Wierichs, Shaoming Zhang
->>>>>>> 4738cb57
+Christina Lee, Maria Schuld, Jay Soni, Antal Száva, David Wierichs, Shaoming Zhang