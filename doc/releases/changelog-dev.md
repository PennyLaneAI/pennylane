:orphan:

# Release 0.41.0-dev (development release)

<h3>New features since last release</h3>

<h3>Improvements 🛠</h3>

* The higher order primitives in program capture can now accept inputs with abstract shapes.
  [(#6786)](https://github.com/PennyLaneAI/pennylane/pull/6786)

<<<<<<< HEAD
* The `PlxprInterpreter` classes can now handle creating dynamic arrays via `jnp.ones`, `jnp.zeros`,
  `jnp.arange`, and `jnp.full`.
  [#6865)](https://github.com/PennyLaneAI/pennylane/pull/6865)
=======
* `QNode` objects now have an `update` method that allows for re-configuring settings like `diff_method`, `mcm_method`, and more. This allows for easier on-the-fly adjustments to workflows. Any arguments not specified will retain their original value.
  [(#6803)](https://github.com/PennyLaneAI/pennylane/pull/6803)

  After constructing a `QNode`,
  ```python
  import pennylane as qml

  @qml.qnode(device=qml.device("default.qubit"))
  def circuit():
    qml.H(0)
    qml.CNOT([0,1])
    return qml.probs()
  ```
  its settings can be modified with `update`, which returns a new `QNode` object. Here is an example
  of updating a QNode's `diff_method`:
  ```pycon
  >>> print(circuit.diff_method)
  best
  >>> new_circuit = circuit.update(diff_method="parameter-shift")
  >>> print(new_circuit.diff_method)
  'parameter-shift'
  ```
  
* Devices can now configure whether or not ML framework data is sent to them
  via an `ExecutionConfig.convert_to_numpy` parameter. This is not used on 
  `default.qubit` due to compilation overheads when jitting.
  [(#6788)](https://github.com/PennyLaneAI/pennylane/pull/6788)
  [(#6869)](https://github.com/PennyLaneAI/pennylane/pull/6869)
>>>>>>> d9b821d3

* The coefficients of observables now have improved differentiability.
  [(#6598)](https://github.com/PennyLaneAI/pennylane/pull/6598)

* An empty basis set in `qml.compile` is now recognized as valid, resulting in decomposition of all operators that can be decomposed. 
   [(#6821)](https://github.com/PennyLaneAI/pennylane/pull/6821)

* An informative error is raised when a `QNode` with `diff_method=None` is differentiated.
  [(#6770)](https://github.com/PennyLaneAI/pennylane/pull/6770)

* The requested `diff_method` is now validated when program capture is enabled.
  [(#6852)](https://github.com/PennyLaneAI/pennylane/pull/6852)

<h3>Breaking changes 💔</h3>

* `MultiControlledX` no longer accepts strings as control values.
  [(#6835)](https://github.com/PennyLaneAI/pennylane/pull/6835)

* The input argument `control_wires` of `MultiControlledX` has been removed.
  [(#6832)](https://github.com/PennyLaneAI/pennylane/pull/6832)
  [(#6862)](https://github.com/PennyLaneAI/pennylane/pull/6862)

* `qml.execute` now has a collection of keyword-only arguments.
  [(#6598)](https://github.com/PennyLaneAI/pennylane/pull/6598)

* The ``decomp_depth`` argument in :func:`~pennylane.transforms.set_decomposition` has been removed. 
  [(#6824)](https://github.com/PennyLaneAI/pennylane/pull/6824)

* The ``max_expansion`` argument in :func:`~pennylane.devices.preprocess.decompose` has been removed. 
  [(#6824)](https://github.com/PennyLaneAI/pennylane/pull/6824)

* The ``tape`` and ``qtape`` properties of ``QNode`` have been removed. 
  Instead, use the ``qml.workflow.construct_tape`` function.
  [(#6825)](https://github.com/PennyLaneAI/pennylane/pull/6825)

* The ``gradient_fn`` keyword argument to ``qml.execute`` has been removed. Instead, it has been replaced with ``diff_method``.
  [(#6830)](https://github.com/PennyLaneAI/pennylane/pull/6830)
  
* The ``QNode.get_best_method`` and ``QNode.best_method_str`` methods have been removed. 
  Instead, use the ``qml.workflow.get_best_diff_method`` function. 
  [(#6823)](https://github.com/PennyLaneAI/pennylane/pull/6823)

* The `output_dim` property of `qml.tape.QuantumScript` has been removed. Instead, use method `shape` of `QuantumScript` or `MeasurementProcess` to get the same information.
  [(#6829)](https://github.com/PennyLaneAI/pennylane/pull/6829)

* Removed method `qsvt_legacy` along with its private helper `_qsp_to_qsvt`
  [(#6827)](https://github.com/PennyLaneAI/pennylane/pull/6827)

<h3>Deprecations 👋</h3>

* The `mcm_method` keyword in `qml.execute` is deprecated. Instead, use the ``mcm_method`` and ``postselect_mode`` arguments.
  [(#6807)](https://github.com/PennyLaneAI/pennylane/pull/6807)

* Specifying gradient keyword arguments as any additional keyword argument to the qnode is deprecated
  and will be removed in v0.42.  The gradient keyword arguments should be passed to the new
  keyword argument `gradient_kwargs` via an explicit dictionary. This change will improve qnode argument
  validation.
  [(#6828)](https://github.com/PennyLaneAI/pennylane/pull/6828)

* The `qml.gradients.hamiltonian_grad` function has been deprecated.
  This gradient recipe is not required with the new operator arithmetic system.
  [(#6849)](https://github.com/PennyLaneAI/pennylane/pull/6849)

* The ``inner_transform_program`` and ``config`` keyword arguments in ``qml.execute`` have been deprecated.
  If more detailed control over the execution is required, use ``qml.workflow.run`` with these arguments instead.
  [(#6822)](https://github.com/PennyLaneAI/pennylane/pull/6822)
  [(#6879)](https://github.com/PennyLaneAI/pennylane/pull/6879)

<h3>Internal changes ⚙️</h3>

* Improved the `InterfaceEnum` object to prevent direct comparisons to `str` objects.
  [(#6877)](https://github.com/PennyLaneAI/pennylane/pull/6877)

* Added a `QmlPrimitive` class that inherits `jax.core.Primitive` to a new `qml.capture.custom_primitives` module.
  This class contains a `prim_type` property so that we can differentiate between different sets of PennyLane primitives.
  Consequently, `QmlPrimitive` is now used to define all PennyLane primitives.
  [(#6847)](https://github.com/PennyLaneAI/pennylane/pull/6847)

<h3>Documentation 📝</h3>

* The docstrings for `qml.unary_mapping`, `qml.binary_mapping`, `qml.christiansen_mapping`, 
  `qml.qchem.localize_normal_modes`, and `qml.qchem.VibrationalPES` have been updated to include better 
  code examples.
  [(#6717)](https://github.com/PennyLaneAI/pennylane/pull/6717)

* Fixed a typo in the code example for `qml.labs.dla.lie_closure_dense`.
  [(#6858)](https://github.com/PennyLaneAI/pennylane/pull/6858)

<h3>Bug fixes 🐛</h3>

* `BasisState` now casts its input to integers.
  [(#6844)](https://github.com/PennyLaneAI/pennylane/pull/6844)

<h3>Contributors ✍️</h3>

This release contains contributions from (in alphabetical order):

Yushao Chen,
Isaac De Vlugt,
Diksha Dhawan,
Pietropaolo Frisoni,
Marcus Gisslén,
Christina Lee,
Mudit Pandey,
Andrija Paurevic<|MERGE_RESOLUTION|>--- conflicted
+++ resolved
@@ -9,11 +9,10 @@
 * The higher order primitives in program capture can now accept inputs with abstract shapes.
   [(#6786)](https://github.com/PennyLaneAI/pennylane/pull/6786)
 
-<<<<<<< HEAD
 * The `PlxprInterpreter` classes can now handle creating dynamic arrays via `jnp.ones`, `jnp.zeros`,
   `jnp.arange`, and `jnp.full`.
   [#6865)](https://github.com/PennyLaneAI/pennylane/pull/6865)
-=======
+
 * `QNode` objects now have an `update` method that allows for re-configuring settings like `diff_method`, `mcm_method`, and more. This allows for easier on-the-fly adjustments to workflows. Any arguments not specified will retain their original value.
   [(#6803)](https://github.com/PennyLaneAI/pennylane/pull/6803)
 
@@ -42,7 +41,6 @@
   `default.qubit` due to compilation overheads when jitting.
   [(#6788)](https://github.com/PennyLaneAI/pennylane/pull/6788)
   [(#6869)](https://github.com/PennyLaneAI/pennylane/pull/6869)
->>>>>>> d9b821d3
 
 * The coefficients of observables now have improved differentiability.
   [(#6598)](https://github.com/PennyLaneAI/pennylane/pull/6598)
