--- conflicted
+++ resolved
@@ -16,16 +16,6 @@
 
 <h3>Improvements</h3>
 
-<<<<<<< HEAD
-* The `par_domain` attribute in the operator class has been removed. 
-  [(#1907)](https://github.com/PennyLaneAI/pennylane/pull/1907)
-
-* The `num_params` attribute in the operator class is now dynamic. This makes it easier
-  to define operator subclasses with a flexible number of parameters. 
-  [(#1898)](https://github.com/PennyLaneAI/pennylane/pull/1898)
-
-=======
->>>>>>> 1c1cb9b6
 * Tests do not loop over automatically imported and instantiated operations any more, 
   which was opaque and created unnecessarily many tests.
   [(#1895)](https://github.com/PennyLaneAI/pennylane/pull/1895)
@@ -46,6 +36,9 @@
 * AngleEmbedding now supports `batch_params` decorator. [(#1812)](https://github.com/PennyLaneAI/pennylane/pull/1812)
 
 <h3>Breaking changes</h3>
+
+* The `par_domain` attribute in the operator class has been removed. 
+  [(#1907)](https://github.com/PennyLaneAI/pennylane/pull/1907)
 
 * The `num_params` attribute in the operator class is now dynamic. This makes it easier
   to define operator subclasses with a flexible number of parameters. 
