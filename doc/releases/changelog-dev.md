:orphan:

# Release 0.42.0-dev (development release)

<h3>New features since last release</h3>

* A new function called :func:`qml.from_qasm3` has been added, which converts OpenQASM 3.0 circuits into quantum functions
  that can be subsequently loaded into QNodes and executed. 
  [(#7432)](https://github.com/PennyLaneAI/pennylane/pull/7432)
  [(#7486)](https://github.com/PennyLaneAI/pennylane/pull/7486)
  [(#7488)](https://github.com/PennyLaneAI/pennylane/pull/7488)
  [(#7593)](https://github.com/PennyLaneAI/pennylane/pull/7593)

  ```python
  import pennylane as qml

  dev = qml.device("default.qubit", wires=[0, 1])
  
  @qml.qnode(dev)
  def my_circuit():
      qml.from_qasm3("qubit q0; qubit q1; ry(0.2) q0; rx(1.0) q1; pow(2) @ x q0;", {'q0': 0, 'q1': 1})
      return qml.expval(qml.Z(0))
  ```

  ```pycon
  >>> print(qml.draw(my_circuit)())
  0: ──RY(0.20)──X²─┤  <Z>
  1: ──RX(1.00)─────┤  
  ```
  
  Some gates and operations in OpenQASM 3.0 programs are not currently supported. For more details, 
  please consult the documentation for :func:`qml.from_qasm3` and ensure that you have installed `openqasm3` and 
  `'openqasm3[parser]'` in your environment by following the [OpenQASM 3.0 installation instructions](https://pypi.org/project/openqasm3/).

* A new QNode transform called :func:`~.transforms.set_shots` has been added to set or update the number of shots to be performed, overriding shots specified in the device.
  [(#7337)](https://github.com/PennyLaneAI/pennylane/pull/7337)
  [(#7358)](https://github.com/PennyLaneAI/pennylane/pull/7358)
  [(#7500)](https://github.com/PennyLaneAI/pennylane/pull/7500)

  The :func:`~.transforms.set_shots` transform can be used as a decorator:

  ```python
  @partial(qml.set_shots, shots=2)
  @qml.qnode(qml.device("default.qubit", wires=1))
  def circuit():
      qml.RX(1.23, wires=0)
      return qml.sample(qml.Z(0))
  ```

  ```pycon
  >>> circuit()
  array([1., -1.])
  ```
  
  Additionally, it can be used in-line to update a circuit's `shots`:

  ```pycon
  >>> new_circ = qml.set_shots(circuit, shots=(4, 10)) # shot vector
  >>> new_circ()
  (array([-1.,  1., -1.,  1.]), array([ 1.,  1.,  1., -1.,  1.,  1., -1., -1.,  1.,  1.]))
  ```

* A new function called `qml.to_openqasm` has been added, which allows for converting PennyLane circuits to OpenQASM 2.0 programs.
  [(#7393)](https://github.com/PennyLaneAI/pennylane/pull/7393)

  Consider this simple circuit in PennyLane:
  ```python
  dev = qml.device("default.qubit", wires=2, shots=100)

  @qml.qnode(dev)
  def circuit(theta, phi):
      qml.RX(theta, wires=0)
      qml.CNOT(wires=[0,1])
      qml.RZ(phi, wires=1)
      return qml.sample()
  ```

  This can be easily converted to OpenQASM 2.0 with `qml.to_openqasm`:
  ```pycon
  >>> openqasm_circ = qml.to_openqasm(circuit)(1.2, 0.9)
  >>> print(openqasm_circ)
  OPENQASM 2.0;
  include "qelib1.inc";
  qreg q[2];
  creg c[2];
  rx(1.2) q[0];
  cx q[0],q[1];
  rz(0.9) q[1];
  measure q[0] -> c[0];
  measure q[1] -> c[1];
  ```

* A new template called :class:`~.SelectPauliRot` that applies a sequence of uniformly controlled rotations to a target qubit 
  is now available. This operator appears frequently in unitary decomposition and block encoding techniques. 
  [(#7206)](https://github.com/PennyLaneAI/pennylane/pull/7206)
  [(#7617)](https://github.com/PennyLaneAI/pennylane/pull/7617)

  ```python
  angles = np.array([1.0, 2.0, 3.0, 4.0])

  wires = qml.registers({"control": 2, "target": 1})
  dev = qml.device("default.qubit", wires=3)

  @qml.qnode(dev)
  def circuit():
      qml.SelectPauliRot(
        angles,
        control_wires=wires["control"],
        target_wire=wires["target"],
        rot_axis="Y")
      return qml.state()
  ```
  
  ```pycon
  >>> print(circuit())
  [0.87758256+0.j 0.47942554+0.j 0.        +0.j 0.        +0.j
   0.        +0.j 0.        +0.j 0.        +0.j 0.        +0.j]
  ```

* The transform `convert_to_mbqc_gateset` is added to the `ftqc` module to convert arbitrary 
  circuits to a limited gate-set that can be translated to the MBQC formalism.
  [(#7271)](https://github.com/PennyLaneAI/pennylane/pull/7271)

* Classical shadows with mixed quantum states are now computed with a dedicated method that uses an
  iterative algorithm similar to the handling of shadows with state vectors. This makes shadows with density 
  matrices much more performant.
  [(#6748)](https://github.com/PennyLaneAI/pennylane/pull/6748)
  [(#7458)](https://github.com/PennyLaneAI/pennylane/pull/7458)

* The `RotXZX` operation is added to the `ftqc` module to support definition of a universal
  gate-set that can be translated to the MBQC formalism.
  [(#7271)](https://github.com/PennyLaneAI/pennylane/pull/7271)

* A new iterative angle solver for QSVT and QSP is available in the :func:`poly_to_angles <pennylane.poly_to_angles>` function,
  allowing angle computation for polynomials of large degrees (> 1000).
  Set `angle_solver="iterative"` in the :func:`poly_to_angles  <pennylane.poly_to_angles>` function
  (or from the :func:`qsvt <pennylane.qsvt>` function!) to use it.
  [(6694)](https://github.com/PennyLaneAI/pennylane/pull/6694)

* Two new functions called :func:`~.math.convert_to_su2` and :func:`~.math.convert_to_su4` have been added to `qml.math`, which convert unitary matrices to SU(2) or SU(4), respectively, and optionally a global phase.
  [(#7211)](https://github.com/PennyLaneAI/pennylane/pull/7211)

* A new template :class:`~.TemporaryAND` has been added. The  :class:`~.TemporaryAND` (a.k.a.  :class:`~.Elbow`)
  operation is a three-qubit gate equivalent to an ``AND``, or reversible :class:`~pennylane.Toffoli`, gate
  that leverages extra information about the target wire to enable more efficient circuit decompositions.
  The ``TemporaryAND`` assumes the target qubit to be initialized in ``|0〉``, while the ``Adjoint(TemporaryAND)`` assumes the target output to be ``|0〉``.
  For more details, see Fig. 4 in `arXiv:1805.03662 <https://arxiv.org/abs/1805.03662>`_.
  :class:`~.TemporaryAND` is useful for an efficient decomposition of the :class:`~.Select` template, for example. 
  [(#7472)](https://github.com/PennyLaneAI/pennylane/pull/7472)

  ```python
  dev = qml.device("default.qubit", shots=1)
  @qml.qnode(dev)
  def circuit():
      # |0000⟩
      qml.X(0) # |1000⟩
      qml.X(1) # |1100⟩
      # The target wire is in state |0>, so we can apply TemporaryAND
      qml.TemporaryAND([0,1,2]) # |1110⟩
      qml.CNOT([2,3]) # |1111⟩
      # The target wire will be in state |0> after adjoint(TemporaryAND) gate is applied, so we can apply adjoint(TemporaryAND)
      qml.adjoint(qml.TemporaryAND([0,1,2])) # |1101⟩
      return qml.sample(wires=[0,1,2,3])
  ```
  
  ```pycon
  >>> print(circuit())
  [1 1 0 1]
  ```

* The transform `convert_to_mbqc_formalism` is added to the `ftqc` module to convert a circuit already
  expressed in a limited, compatible gate-set into the MBQC formalism. Circuits can be converted to the 
  relevant gate-set with the `convert_to_mbqc_gateset` transform.
  [(#7355)](https://github.com/PennyLaneAI/pennylane/pull/7355)
  [(#7586)](https://github.com/PennyLaneAI/pennylane/pull/7586)


<h4>Resource-efficient Decompositions 🔎</h4>

* The :func:`~.transforms.decompose` transform now supports weighting gates in the target `gate_set`, allowing for 
  preferential treatment of certain gates in a target `gate_set` over others.
  [(#7389)](https://github.com/PennyLaneAI/pennylane/pull/7389)

  Gates specified in `gate_set` can be given a numerical weight associated with their effective cost to have in a circuit:
  
  * Gate weights that are greater than 1 indicate a *greater cost* (less preferred).
  * Gate weights that are less than 1 indicate a *lower cost* (more preferred).

  Consider the following toy example.

  ```python
  qml.decomposition.enable_graph()
  
  @partial(
    qml.transforms.decompose, gate_set={qml.Toffoli: 1.23, qml.RX: 4.56, qml.CZ: 0.01, qml.H: 420, qml.CRZ: 100}
  )
  @qml.qnode(qml.device("default.qubit"))
  def circuit():
      qml.CRX(0.1, wires=[0, 1])
      qml.Toffoli(wires=[0, 1, 2])
      return qml.expval(qml.Z(0))
  ```

  ```pycon
  >>> print(qml.draw(circuit)())

  0: ───────────╭●────────────╭●─╭●─┤  <Z>
  1: ──RX(0.05)─╰Z──RX(-0.05)─╰Z─├●─┤     
  2: ────────────────────────────╰X─┤     
  ```

  ```python
  qml.decomposition.enable_graph()

  @partial(
      qml.transforms.decompose, gate_set={qml.Toffoli: 1.23, qml.RX: 4.56, qml.CZ: 0.01, qml.H: 0.1, qml.CRZ: 0.1}
  )
  @qml.qnode(qml.device("default.qubit"))
  def circuit():
      qml.CRX(0.1, wires=[0, 1])
      qml.Toffoli(wires=[0, 1, 2])
      return qml.expval(qml.Z(0))
  ```

  ```pycon
  >>> print(qml.draw(circuit)())

  0: ────╭●───────────╭●─┤  <Z>
  1: ──H─╰RZ(0.10)──H─├●─┤     
  2: ─────────────────╰X─┤  
  ```

  Here, when the Hadamard and ``CRZ`` have relatively high weights, a decomposition involving them is considered *less* 
  efficient. When they have relatively low weights, a decomposition involving them is considered *more* efficient.

* Decomposition rules that can be accessed with the new graph-based decomposition system are
  implemented for the following operators:

  * :class:`~.QubitUnitary`
    [(#7211)](https://github.com/PennyLaneAI/pennylane/pull/7211)

  * :class:`~.ControlledQubitUnitary`
    [(#7371)](https://github.com/PennyLaneAI/pennylane/pull/7371)

  * :class:`~.DiagonalQubitUnitary`
    [(#7625)](https://github.com/PennyLaneAI/pennylane/pull/7625)

  * :class:`~.MultiControlledX`
    [(#7405)](https://github.com/PennyLaneAI/pennylane/pull/7405)

  * :class:`~pennylane.ops.Exp`. 
    [(#7489)](https://github.com/PennyLaneAI/pennylane/pull/7489)

    Specifically, the following decompositions have been added:
    * Suzuki-Trotter decomposition when the `num_steps` keyword argument is specified.
    * Decomposition to a :class:`~pennylane.PauliRot` when the base is a single-term Pauli word.

  * :class:`~.PCPhase`
    [(#7591)](https://github.com/PennyLaneAI/pennylane/pull/7591)

  * :class:`~.IntegerComparator`
    [(#7636)](https://github.com/PennyLaneAI/pennylane/pull/7636)

* A new decomposition rule that uses a single work wire for decomposing multi-controlled operators is added.
  [(#7383)](https://github.com/PennyLaneAI/pennylane/pull/7383)

* A :func:`~.decomposition.register_condition` decorator is added that allows users to bind a condition to a
  decomposition rule for when it is applicable. The condition should be a function that takes the
  resource parameters of an operator as arguments and returns `True` or `False` based on whether
  these parameters satisfy the condition for when this rule can be applied.
  [(#7439)](https://github.com/PennyLaneAI/pennylane/pull/7439)

  ```python
  import pennylane as qml
  from pennylane.math.decomposition import zyz_rotation_angles
  
  # The parameters must be consistent with ``qml.QubitUnitary.resource_keys``
  def _zyz_condition(num_wires):
    return num_wires == 1

  @qml.register_condition(_zyz_condition)
  @qml.register_resources({qml.RZ: 2, qml.RY: 1, qml.GlobalPhase: 1})
  def zyz_decomposition(U, wires, **__):
      # Assumes that U is a 2x2 unitary matrix
      phi, theta, omega, phase = zyz_rotation_angles(U, return_global_phase=True)
      qml.RZ(phi, wires=wires[0])
      qml.RY(theta, wires=wires[0])
      qml.RZ(omega, wires=wires[0])
      qml.GlobalPhase(-phase)
  
  # This decomposition will be ignored for `QubitUnitary` on more than one wire.
  qml.add_decomps(qml.QubitUnitary, zyz_decomposition)
  ```

* Symbolic operator types (e.g., `Adjoint`, `Controlled`, and `Pow`) can now be specified as strings
  in various parts of the new graph-based decomposition system, specifically:

  * The `gate_set` argument of the :func:`~.transforms.decompose` transform now supports adding symbolic
    operators in the target gate set.
    [(#7331)](https://github.com/PennyLaneAI/pennylane/pull/7331)

  ```python
  from functools import partial
  import pennylane as qml

  qml.decomposition.enable_graph()
  
  @partial(qml.transforms.decompose, gate_set={"T", "Adjoint(T)", "H", "CNOT"})
  @qml.qnode(qml.device("default.qubit"))
  def circuit():
      qml.Toffoli(wires=[0, 1, 2])
  ```
  ```pycon
  >>> print(qml.draw(circuit)())
  0: ───────────╭●───────────╭●────╭●──T──╭●─┤
  1: ────╭●─────│─────╭●─────│───T─╰X──T†─╰X─┤
  2: ──H─╰X──T†─╰X──T─╰X──T†─╰X──T──H────────┤
  ```

  * Symbolic operator types can now be given as strings to the `op_type` argument of :func:`~.decomposition.add_decomps`,
    or as keys of the dictionaries passed to the `alt_decomps` and `fixed_decomps` arguments of the
    :func:`~.transforms.decompose` transform, allowing custom decomposition rules to be defined and
    registered for symbolic operators.
    [(#7347)](https://github.com/PennyLaneAI/pennylane/pull/7347)
    [(#7352)](https://github.com/PennyLaneAI/pennylane/pull/7352)
    [(#7362)](https://github.com/PennyLaneAI/pennylane/pull/7362)
    [(#7499)](https://github.com/PennyLaneAI/pennylane/pull/7499)

  ```python
  @qml.register_resources({qml.RY: 1})
  def my_adjoint_ry(phi, wires, **_):
      qml.RY(-phi, wires=wires)

  @qml.register_resources({qml.RX: 1})
  def my_adjoint_rx(phi, wires, **__):
      qml.RX(-phi, wires)

  # Registers a decomposition rule for the adjoint of RY globally
  qml.add_decomps("Adjoint(RY)", my_adjoint_ry)

  @partial(
      qml.transforms.decompose,
      gate_set={"RX", "RY", "CNOT"},
      fixed_decomps={"Adjoint(RX)": my_adjoint_rx}
  )
  @qml.qnode(qml.device("default.qubit"))
  def circuit():
      qml.adjoint(qml.RX(0.5, wires=[0]))
      qml.CNOT(wires=[0, 1])
      qml.adjoint(qml.RY(0.5, wires=[1]))
      return qml.expval(qml.Z(0))
  ```
  ```pycon
  >>> print(qml.draw(circuit)())
  0: ──RX(-0.50)─╭●────────────┤  <Z>
  1: ────────────╰X──RY(-0.50)─┤
  ```

* A `work_wire_type` argument has been added to :func:`~pennylane.ctrl` and :class:`~pennylane.ControlledQubitUnitary`
  for more fine-grained control over the type of work wire used in their decompositions.
  [(#7612)](https://github.com/PennyLaneAI/pennylane/pull/7612)

* The :func:`~.transforms.decompose` transform now accepts a `stopping_condition` argument with 
  graph-based decomposition enabled, which must be a function that returns `True` if an operator 
  does not need to be decomposed (it meets the requirements as described in `stopping_condition`).
  See the documentation for more details.
  [(#7531)](https://github.com/PennyLaneAI/pennylane/pull/7531)

<h3>Improvements 🛠</h3>

* Caching with finite shots now always warns about the lack of expected noise.
  [(#7644)](https://github.com/PennyLaneAI/pennylane/pull/7644)

* `cache` now defaults to `"auto"` with `qml.execute`, matching the behavior of `QNode` and reducing the 
  performance cost of using `qml.execute` for standard executions.
  [(#7644)](https://github.com/PennyLaneAI/pennylane/pull/7644)

* `qml.grad` and `qml.jacobian` can now handle inputs with dynamic shapes being captured into plxpr.
  [(#7544)](https://github.com/PennyLaneAI/pennylane/pull/7544/)

* Improved the drawing of `GlobalPhase`, `ctrl(GlobalPhase)`, `Identity` and `ctrl(Identity)` operations.
  The labels are grouped together like for other multi-qubit operations, and the drawing
  no longer depends on the wires of `GlobalPhase` or `Identity`. Control nodes of controlled global phases
  and identities no longer receive the operator label, which is in line with other controlled operations.
  [(#7457)](https://github.com/PennyLaneAI/pennylane/pull/7457)

* The decomposition of `qml.PCPhase` is now significantly more efficient for more than 2 qubits.
  [(#7166)](https://github.com/PennyLaneAI/pennylane/pull/7166)

* The decomposition of :class:`~.IntegerComparator` is now significantly more efficient.
  [(#7636)](https://github.com/PennyLaneAI/pennylane/pull/7636)

* :class:`~.QubitUnitary` now supports a decomposition that is compatible with an arbitrary number of qubits. 
  This represents a fundamental improvement over the previous implementation, which was limited to two-qubit systems.
  [(#7277)](https://github.com/PennyLaneAI/pennylane/pull/7277)

* Setting up the configuration of a workflow, including the determination of the best diff
  method, is now done *after* user transforms have been applied. This allows transforms to
  update the shots and change measurement processes with fewer issues.
  [(#7358)](https://github.com/PennyLaneAI/pennylane/pull/7358)

* The decomposition of `DiagonalQubitUnitary` has been updated to a recursive decomposition
  into a smaller `DiagonalQubitUnitary` and a `SelectPauliRot` operation. This is a known
  decomposition [Theorem 7 in Shende et al.](https://arxiv.org/abs/quant-ph/0406176)
  that contains fewer gates than the previous decomposition.
  [(#7370)](https://github.com/PennyLaneAI/pennylane/pull/7370)

* An xDSL `qml.compiler.python_compiler.transforms.MergeRotationsPass` pass for applying `merge_rotations` to an
  xDSL module has been added for the experimental xDSL Python compiler integration.
  [(#7364)](https://github.com/PennyLaneAI/pennylane/pull/7364)
  [(#7595)](https://github.com/PennyLaneAI/pennylane/pull/7595)

* An xDSL `qml.compiler.python_compiler.transforms.IterativeCancelInversesPass` pass for applying `cancel_inverses`
  iteratively to an xDSL module has been added for the experimental xDSL Python compiler integration. This pass is
  optimized to cancel self-inverse operations iteratively to cancel nested self-inverse operations.
  [(#7364)](https://github.com/PennyLaneAI/pennylane/pull/7364)
  [(#7595)](https://github.com/PennyLaneAI/pennylane/pull/7595)
 
* An experimental integration for a Python compiler using [xDSL](https://xdsl.dev/index) has been introduced.
  This is similar to [Catalyst's MLIR dialects](https://docs.pennylane.ai/projects/catalyst/en/stable/dev/dialects.html#mlir-dialects-in-catalyst), 
  but it is coded in Python instead of C++.
  [(#7509)](https://github.com/PennyLaneAI/pennylane/pull/7509)
  [(#7357)](https://github.com/PennyLaneAI/pennylane/pull/7357)
  [(#7367)](https://github.com/PennyLaneAI/pennylane/pull/7367)
  [(#7462)](https://github.com/PennyLaneAI/pennylane/pull/7462)
  [(#7470)](https://github.com/PennyLaneAI/pennylane/pull/7470)
  [(#7510)](https://github.com/PennyLaneAI/pennylane/pull/7510)
  [(#7590)](https://github.com/PennyLaneAI/pennylane/pull/7590)

* PennyLane supports `JAX` version 0.6.0.
  [(#7299)](https://github.com/PennyLaneAI/pennylane/pull/7299)

* PennyLane supports `JAX` version 0.5.3.
  [(#6919)](https://github.com/PennyLaneAI/pennylane/pull/6919)

* Computing the angles for uniformly controlled rotations, used in :class:`~.MottonenStatePreparation`
  and :class:`~.SelectPauliRot`, now takes much less computational effort and memory.
  [(#7377)](https://github.com/PennyLaneAI/pennylane/pull/7377)

* The :func:`~.transforms.cancel_inverses` transform no longer changes the order of operations that don't have shared wires, providing a deterministic output.
  [(#7328)](https://github.com/PennyLaneAI/pennylane/pull/7328)

* Alias for Identity (`I`) is now accessible from `qml.ops`.
  [(#7200)](https://github.com/PennyLaneAI/pennylane/pull/7200)

* Add xz encoding related `pauli_to_xz`, `xz_to_pauli` and `pauli_prod` functions to the `ftqc` module.
  [(#7433)](https://github.com/PennyLaneAI/pennylane/pull/7433)

* Add commutation rules for a Clifford gate set (`qml.H`, `qml.S`, `qml.CNOT`) to the `ftqc.pauli_tracker` module,
  accessible via the `commute_clifford_op` function.
  [(#7444)](https://github.com/PennyLaneAI/pennylane/pull/7444)

* Add offline byproduct correction support to the `ftqc` module.
  [(#7447)](https://github.com/PennyLaneAI/pennylane/pull/7447)

* The `ftqc` module `measure_arbitrary_basis`, `measure_x` and `measure_y` functions
  can now be captured when program capture is enabled.
  [(#7219)](https://github.com/PennyLaneAI/pennylane/pull/7219)
  [(#7368)](https://github.com/PennyLaneAI/pennylane/pull/7368)

* `Operator.num_wires` now defaults to `None` to indicate that the operator can be on
  any number of wires.
  [(#7312)](https://github.com/PennyLaneAI/pennylane/pull/7312)

* Shots can now be overridden for specific `qml.Snapshot` instances via a `shots` keyword argument.
  [(#7326)](https://github.com/PennyLaneAI/pennylane/pull/7326)

  ```python
  dev = qml.device("default.qubit", wires=2, shots=10)

  @qml.qnode(dev)
  def circuit():
      qml.Snapshot("sample", measurement=qml.sample(qml.X(0)), shots=5)
      return qml.sample(qml.X(0))
  ```

  ```pycon
  >>> qml.snapshots(circuit)()
  {'sample': array([-1., -1., -1., -1., -1.]),
   'execution_results': array([ 1., -1., -1., -1., -1.,  1., -1., -1.,  1., -1.])}
  ```

* Two-qubit `QubitUnitary` gates no longer decompose into fundamental rotation gates; it now 
  decomposes into single-qubit `QubitUnitary` gates. This allows the decomposition system to
  further decompose single-qubit unitary gates more flexibly using different rotations.
  [(#7211)](https://github.com/PennyLaneAI/pennylane/pull/7211)

* The `gate_set` argument of :func:`~.transforms.decompose` now accepts `"X"`, `"Y"`, `"Z"`, `"H"`, 
  `"I"` as aliases for `"PauliX"`, `"PauliY"`, `"PauliZ"`, `"Hadamard"`, and `"Identity"`. These 
  aliases are also recognized as part of symbolic operators. For example, `"Adjoint(H)"` is now 
  accepted as an alias for `"Adjoint(Hadamard)"`.
  [(#7331)](https://github.com/PennyLaneAI/pennylane/pull/7331)

* PennyLane no longer validates that an operation has at least one wire, as having this check required the abstract
  interface to maintain a list of special implementations.
  [(#7327)](https://github.com/PennyLaneAI/pennylane/pull/7327)

* Two new device-developer transforms have been added to `devices.preprocess`: 
  :func:`~.devices.preprocess.measurements_from_counts` and :func:`~.devices.preprocess.measurements_from_samples`.
  These transforms modify the tape to instead contain a `counts` or `sample` measurement process, 
  deriving the original measurements from the raw counts/samples in post-processing. This allows 
  expanded measurement support for devices that only 
  support counts/samples at execution, like real hardware devices.
  [(#7317)](https://github.com/PennyLaneAI/pennylane/pull/7317)

* Sphinx version was updated to 8.1. Sphinx is upgraded to version 8.1 and uses Python 3.10. References to intersphinx (e.g. `<demos/>` or `<catalyst/>` are updated to remove the :doc: prefix that is incompatible with sphinx 8.1. 
  [(7212)](https://github.com/PennyLaneAI/pennylane/pull/7212)

* Migrated `setup.py` package build and install to `pyproject.toml`
  [(#7375)](https://github.com/PennyLaneAI/pennylane/pull/7375)

* Updated GitHub Actions workflows (`rtd.yml`, `readthedocs.yml`, and `docs.yml`) to use `ubuntu-24.04` runners.
 [(#7396)](https://github.com/PennyLaneAI/pennylane/pull/7396)

* Updated requirements and pyproject files to include the other package.  
  [(#7417)](https://github.com/PennyLaneAI/pennylane/pull/7417)

* Updated documentation check to remove duplicate docstring references. [(#7453)](https://github.com/PennyLaneAI/pennylane/pull/7453)

* Improved performance for `qml.clifford_t_decomposition` transform by introducing caching support and changed the
  default basis set of `qml.ops.sk_decomposition` to `(H, S, T)`, resulting in shorter decomposition sequences.
  [(#7454)](https://github.com/PennyLaneAI/pennylane/pull/7454)

<h3>Labs: a place for unified and rapid prototyping of research software 🧪</h3>

* The imports of dependencies introduced by ``labs`` functionalities have been modified such that
  these dependencies only have to be installed for the functions that use them, not to use
  ``labs`` functionalities in general. This decouples the various submodules, and even functions
  within the same submodule, from each other.
  [(#7xxx)](https://github.com/PennyLaneAI/pennylane/pull/7xxx)

* A new module :mod:`pennylane.labs.intermediate_reps <pennylane.labs.intermediate_reps>`
  provides functionality to compute intermediate representations for particular circuits.
  :func:`parity_matrix <pennylane.labs.intermediate_reps.parity_matrix>` computes
  the parity matrix intermediate representation for CNOT circuits.
  :func:`phase_polynomial <pennylane.labs.intermediate_reps.phase_polynomial>` computes
  the phase polynomial intermediate representation for {CNOT, RZ} circuits.
  These efficient intermediate representations are important
  for CNOT routing algorithms and other quantum compilation routines.
  [(#7229)](https://github.com/PennyLaneAI/pennylane/pull/7229)
  [(#7333)](https://github.com/PennyLaneAI/pennylane/pull/7333)
  [(#7629)](https://github.com/PennyLaneAI/pennylane/pull/7629)
  
* The `pennylane.labs.vibrational` module is upgraded to use features from the `concurrency` module
  to perform multiprocess and multithreaded execution of workloads. 
  [(#7401)](https://github.com/PennyLaneAI/pennylane/pull/7401)


* A `rowcol` function is now available in `pennylane.labs.intermediate_reps`.
  Given the parity matrix of a CNOT circuit and a qubit connectivity graph, it synthesizes a
  possible implementation of the parity matrix that respects the connectivity.
  [(#7394)](https://github.com/PennyLaneAI/pennylane/pull/7394)

* A new module :mod:`pennylane.labs.zxopt <pennylane.labs.zxopt>` provides access to the basic optimization
  passes from [pyzx](https://pyzx.readthedocs.io/en/latest/) for PennyLane circuits.
  
    * :func:`basic_optimization <pennylane.labs.zxopt.basic_optimization>` performs peephole optimizations on the circuit and is a useful subroutine for other optimization passes.
    * :func:`full_optimize <pennylane.labs.zxopt.full_optimize>` optimizes [(Clifford + T)](https://pennylane.ai/compilation/clifford-t-gate-set) circuits.
    * :func:`full_reduce <pennylane.labs.zxopt.full_reduce>` can optimize arbitrary PennyLane circuits and follows the pipeline described in the [the pyzx docs](https://pyzx.readthedocs.io/en/latest/simplify.html).
    * :func:`todd <pennylane.labs.zxopt.todd>` performs Third Order Duplicate and Destroy (`TODD <https://arxiv.org/abs/1712.01557>`__) via phase polynomials and reduces T gate counts.

  [(#7471)](https://github.com/PennyLaneAI/pennylane/pull/7471)

<h3>Breaking changes 💔</h3>

* The default value of `cache` is now `"auto"` with `qml.execute`. Like `QNode`, `"auto"` only turns on caching
  when `max_diff > 1`.
  [(#7644)](https://github.com/PennyLaneAI/pennylane/pull/7644)

* A new decomposition for two-qubit unitaries was implemented in `two_qubit_decomposition`.
  It ensures the correctness of the decomposition in some edge cases but uses 3 CNOT gates
  even if 2 CNOTs would suffice theoretically.
  [(#7474)](https://github.com/PennyLaneAI/pennylane/pull/7474)

* The `return_type` property of `MeasurementProcess` has been removed. Please use `isinstance` for type checking instead.
  [(#7322)](https://github.com/PennyLaneAI/pennylane/pull/7322)

* The `KerasLayer` class in `qml.qnn.keras` has been removed because Keras 2 is no longer actively maintained.
  Please consider using a different machine learning framework, like `PyTorch <demos/tutorial_qnn_module_torch>`__ or `JAX <demos/tutorial_How_to_optimize_QML_model_using_JAX_and_Optax>`__.
  [(#7320)](https://github.com/PennyLaneAI/pennylane/pull/7320)

* The `qml.gradients.hamiltonian_grad` function has been removed because this gradient recipe is no
  longer required with the :doc:`new operator arithmetic system </news/new_opmath>`.
  [(#7302)](https://github.com/PennyLaneAI/pennylane/pull/7302)

* Accessing terms of a tensor product (e.g., `op = X(0) @ X(1)`) via `op.obs` has been removed.
  [(#7324)](https://github.com/PennyLaneAI/pennylane/pull/7324)

* The `mcm_method` keyword argument in `qml.execute` has been removed.
  [(#7301)](https://github.com/PennyLaneAI/pennylane/pull/7301)

* The `inner_transform` and `config` keyword arguments in `qml.execute` have been removed.
  [(#7300)](https://github.com/PennyLaneAI/pennylane/pull/7300)

* `Sum.ops`, `Sum.coeffs`, `Prod.ops` and `Prod.coeffs` have been removed.
  [(#7304)](https://github.com/PennyLaneAI/pennylane/pull/7304)

* Specifying `pipeline=None` with `qml.compile` has been removed.
  [(#7307)](https://github.com/PennyLaneAI/pennylane/pull/7307)

* The `control_wires` argument in `qml.ControlledQubitUnitary` has been removed.
  Furthermore, the `ControlledQubitUnitary` no longer accepts `QubitUnitary` objects as arguments as its `base`.
  [(#7305)](https://github.com/PennyLaneAI/pennylane/pull/7305)

* `qml.tape.TapeError` has been removed.
  [(#7205)](https://github.com/PennyLaneAI/pennylane/pull/7205)

<h3>Deprecations 👋</h3>

Here's a list of deprecations made this release. For a more detailed breakdown of deprecations and alternative code to use instead, Please consult the :doc:`deprecations and removals page </development/deprecations>`.

* Top-level access to `DeviceError`, `PennyLaneDeprecationWarning`, `QuantumFunctionError` and `ExperimentalWarning` have been deprecated and will be removed in v0.43. Please import them from the new `exceptions` module.
  [(#7292)](https://github.com/PennyLaneAI/pennylane/pull/7292)
  [(#7477)](https://github.com/PennyLaneAI/pennylane/pull/7477)
  [(#7508)](https://github.com/PennyLaneAI/pennylane/pull/7508)
  [(#7603)](https://github.com/PennyLaneAI/pennylane/pull/7603)

* `qml.operation.Observable` and the corresponding `Observable.compare` have been deprecated, as
  pennylane now depends on the more general `Operator` interface instead. The
  `Operator.is_hermitian` property can instead be used to check whether or not it is highly likely
  that the operator instance is Hermitian.
  [(#7316)](https://github.com/PennyLaneAI/pennylane/pull/7316)

* The boolean functions provided in `pennylane.operation` are deprecated. See the :doc:`deprecations page </development/deprecations>` 
  for equivalent code to use instead. These include `not_tape`, `has_gen`, `has_grad_method`, `has_multipar`,
  `has_nopar`, `has_unitary_gen`, `is_measurement`, `defines_diagonalizing_gates`, and `gen_is_multi_term_hamiltonian`.
  [(#7319)](https://github.com/PennyLaneAI/pennylane/pull/7319)

* `qml.operation.WiresEnum`, `qml.operation.AllWires`, and `qml.operation.AnyWires` are deprecated. To indicate that
  an operator can act on any number of wires, `Operator.num_wires = None` should be used instead. This is the default
  and does not need to be overwritten unless the operator developer wants to add wire number validation.
  [(#7313)](https://github.com/PennyLaneAI/pennylane/pull/7313)

* The :func:`qml.QNode.get_gradient_fn` method is now deprecated. Instead, use :func:`~.workflow.get_best_diff_method` to obtain the differentiation method.
  [(#7323)](https://github.com/PennyLaneAI/pennylane/pull/7323)

<h3>Internal changes ⚙️</h3>

<<<<<<< HEAD
* Adjust workflow helper function `construct_batch` to be consistent with `set_shots` and other user transforms, following similar logic as `execute`.
  [(#7461)](https://github.com/PennyLaneAI/pennylane/pull/7461)
=======
* The `qml.compiler.python_compiler` submodule has been restructured.
  [(#7645)](https://github.com/PennyLaneAI/pennylane/pull/7645)
>>>>>>> b9d682ce

* Move program capture code closer to where it is used.
  [(#7608)][https://github.com/PennyLaneAI/pennylane/pull/7608]

* Tests using `OpenFermion` in `tests/qchem` do not fail with NumPy>=2.0.0 any more.
  [(#7626)](https://github.com/PennyLaneAI/pennylane/pull/7626)

* Move `givens_decomposition` and private helpers from `qchem` to `math` module.
  [(#7545)](https://github.com/PennyLaneAI/pennylane/pull/7545)

* Enforce module dependencies in `pennylane` using `tach`.
  [(#7185)](https://github.com/PennyLaneAI/pennylane/pull/7185)
  [(#7416)](https://github.com/PennyLaneAI/pennylane/pull/7416)
  [(#7418)](https://github.com/PennyLaneAI/pennylane/pull/7418)
  [(#7429)](https://github.com/PennyLaneAI/pennylane/pull/7429)
  [(#7430)](https://github.com/PennyLaneAI/pennylane/pull/7430)
  [(#7437)](https://github.com/PennyLaneAI/pennylane/pull/7437)
  [(#7504)](https://github.com/PennyLaneAI/pennylane/pull/7504)
  [(#7538)](https://github.com/PennyLaneAI/pennylane/pull/7538)
  [(#7542)](https://github.com/PennyLaneAI/pennylane/pull/7542)

* With program capture enabled, mcm method validation now happens on execution rather than setup.
  [(#7475)](https://github.com/PennyLaneAI/pennylane/pull/7475)

* Add `.git-blame-ignore-revs` file to the PennyLane repository. This file will allow specifying commits that should
  be ignored in the output of `git blame`. For example, this can be useful when a single commit includes bulk reformatting.
  [(#7507)](https://github.com/PennyLaneAI/pennylane/pull/7507)

* Add a `.gitattributes` file to standardize LF as the end-of-line character for the PennyLane
  repository.
  [(#7502)](https://github.com/PennyLaneAI/pennylane/pull/7502)

* `DefaultQubit` now implements `preprocess_transforms` and `setup_execution_config` instead of `preprocess`.
  [(#7468)](https://github.com/PennyLaneAI/pennylane/pull/7468)

* Fix subset of `pylint` errors in the `tests` folder.
  [(#7446)](https://github.com/PennyLaneAI/pennylane/pull/7446)

* Remove and reduce excessively expensive test cases in `tests/templates/test_subroutines/` that do not add value.
  [(#7436)](https://github.com/PennyLaneAI/pennylane/pull/7436)

* Stop using `pytest-timeout` in the PennyLane CI/CD pipeline.
  [(#7451)](https://github.com/PennyLaneAI/pennylane/pull/7451)

* A `RuntimeWarning` raised when using versions of JAX > 0.4.28 has been removed.
  [(#7398)](https://github.com/PennyLaneAI/pennylane/pull/7398)

* Wheel releases for PennyLane now follow the `PyPA binary-distribution format <https://packaging.python.org/en/latest/specifications/binary-distribution-format/>_` guidelines more closely.
  [(#7382)](https://github.com/PennyLaneAI/pennylane/pull/7382)

* `null.qubit` can now support an optional `track_resources` argument which allows it to record which gates are executed.
  [(#7226)](https://github.com/PennyLaneAI/pennylane/pull/7226)
  [(#7372)](https://github.com/PennyLaneAI/pennylane/pull/7372)
  [(#7392)](https://github.com/PennyLaneAI/pennylane/pull/7392)

* A new internal module, `qml.concurrency`, is added to support internal use of multiprocess and multithreaded execution of workloads. This also migrates the use of `concurrent.futures` in `default.qubit` to this new design.
  [(#7303)](https://github.com/PennyLaneAI/pennylane/pull/7303)

* Test suites in `tests/transforms/test_defer_measurement.py` use analytic mocker devices to test numeric results.
  [(#7329)](https://github.com/PennyLaneAI/pennylane/pull/7329)

* Add new `pennylane.exceptions` module for custom errors and warnings.
  [(#7205)](https://github.com/PennyLaneAI/pennylane/pull/7205)
  [(#7292)](https://github.com/PennyLaneAI/pennylane/pull/7292)

* Clean up `__init__.py` files in `math`, `ops`, `qaoa`, `tape` and `templates` to be explicit in what they import. 
  [(#7200)](https://github.com/PennyLaneAI/pennylane/pull/7200)
  
* The `Tracker` class has been moved into the `devices` module.
  [(#7281)](https://github.com/PennyLaneAI/pennylane/pull/7281)

* Moved functions that calculate rotation angles for unitary decompositions into an internal
  module `qml.math.decomposition`
  [(#7211)](https://github.com/PennyLaneAI/pennylane/pull/7211)

* Fixed a failing integration test for `qml.QDrift`  which multiplied the operators of the decomposition incorrectly to evolve the state.
  [(#7621)](https://github.com/PennyLaneAI/pennylane/pull/7621)

* The decomposition test in `assert_valid` no longer checks the matrix of the decomposition if the operator
  does not define a matrix representation.
  [(#7655)](https://github.com/PennyLaneAI/pennylane/pull/7655)

<h3>Documentation 📝</h3>

* The entry in the :doc:`/news/program_capture_sharp_bits` has been updated to include
  additional supported lightning devices: ``lightning.kokkos`` and ``lightning.gpu``.
  [(#7674)](https://github.com/PennyLaneAI/pennylane/pull/7674)

* Updated the circuit drawing for `qml.Select` to include two commonly used symbols for 
  Select-applying, or multiplexing, an operator. Added a similar drawing for `qml.SelectPauliRot`.
  [(#7464)](https://github.com/PennyLaneAI/pennylane/pull/7464)
  
* The entry in the :doc:`/news/program_capture_sharp_bits` page for transforms has been updated; non-native transforms being applied
  to QNodes wherein operators have dynamic wires can lead to incorrect results.
  [(#7426)](https://github.com/PennyLaneAI/pennylane/pull/7426)

* Fixed the wrong `theta` to `phi` in :class:`~pennylane.IsingXY`.
  [(#7427)](https://github.com/PennyLaneAI/pennylane/pull/7427)

* In the :doc:`/introduction/compiling_circuits` page, in the "Decomposition in stages" section,
  circuit drawings now render in a way that's easier to read.
  [(#7419)](https://github.com/PennyLaneAI/pennylane/pull/7419)

* The entry in the :doc:`/news/program_capture_sharp_bits` page for using program capture with Catalyst 
  has been updated. Instead of using ``qjit(experimental_capture=True)``, Catalyst is now compatible 
  with the global toggles ``qml.capture.enable()`` and ``qml.capture.disable()`` for enabling and
  disabling program capture.
  [(#7298)](https://github.com/PennyLaneAI/pennylane/pull/7298)

<h3>Bug fixes 🐛</h3>

* A bug in `ops.op_math.Prod.simplify()` has been fixed that led to global phases being discarded
  in special cases. Concretely, this problem occurs when Pauli factors combine into the identity
  up to a global phase _and_ there is no Pauli representation of the product operator.
  [(#7671)](https://github.com/PennyLaneAI/pennylane/pull/7671)

* The behaviour of the `qml.FlipSign` operation has been fixed: passing an integer `m` as the wires argument is now
  interpreted as a single wire (i.e. `wires=[m]`). This is different from the previous interpretation of `wires=range(m)`.
  Also, the `qml.FlipSign.wires` attribute is now returning the correct `Wires` object as for all other operations in PennyLane.
  [(#7647)](https://github.com/PennyLaneAI/pennylane/pull/7647)

* `qml.equal` now works with `qml.PauliError`s.
  [(#7618)](https://github.com/PennyLaneAI/pennylane/pull/7618)

* The `qml.transforms.cancel_inverses` transform can be used with `jax.jit`.
  [(#7487)](https://github.com/PennyLaneAI/pennylane/pull/7487)

* `qml.StatePrep` does not validate the norm of statevectors any more, default to `False` during initialization.
  [(#7615)](https://github.com/PennyLaneAI/pennylane/pull/7615)

* `qml.PhaseShift` operation is now working correctly with a batch size of 1.
  [(#7622)](https://github.com/PennyLaneAI/pennylane/pull/7622)

* `qml.metric_tensor` can now be calculated with catalyst.
  [(#7528)](https://github.com/PennyLaneAI/pennylane/pull/7528)

* The mapping to standard wires (consecutive integers) of `qml.tape.QuantumScript` has been fixed
  to correctly consider work wires that are not used otherwise in the circuit.
  [(#7581)](https://github.com/PennyLaneAI/pennylane/pull/7581)

* Fixed a bug where certain transforms with a native program capture implementation give incorrect results when
  dynamic wires were present in the circuit. The affected transforms were:
  * :func:`~pennylane.transforms.cancel_inverses`
  * :func:`~pennylane.transforms.merge_rotations`
  * :func:`~pennylane.transforms.single_qubit_fusion`
  * :func:`~pennylane.transforms.merge_amplitude_embedding`
  [(#7426)](https://github.com/PennyLaneAI/pennylane/pull/7426)

* The `Operator.pow` method has been fixed to raise to the power of 2 the qutrit operators `~.TShift`, `~.TClock`, and `~.TAdd`.
  [(#7505)](https://github.com/PennyLaneAI/pennylane/pull/7505)

* The queuing behavior of the controlled of a controlled operation is fixed.
  [(#7532)](https://github.com/PennyLaneAI/pennylane/pull/7532)

* A new decomposition was implemented for two-qubit `QubitUnitary` operators in `two_qubit_decomposition`
  based on a type-AI Cartan decomposition. It fixes previously faulty edge cases for unitaries
  that require 2 or 3 CNOT gates. Now, 3 CNOTs are used for both cases, using one more
  CNOT than theoretically required in the former case.
  [(#7474)](https://github.com/PennyLaneAI/pennylane/pull/7474)

* The documentation of `qml.pulse.drive` has been updated and corrected.
  [(#7459)](https://github.com/PennyLaneAI/pennylane/pull/7459)

* Fixed a bug in `to_openfermion` where identity qubit-to-wires mapping was not obeyed.
  [(#7332)](https://github.com/PennyLaneAI/pennylane/pull/7332)

* Fixed a bug in the validation of :class:`~.SelectPauliRot` that prevents parameter broadcasting.
  [(#7377)](https://github.com/PennyLaneAI/pennylane/pull/7377)

* Usage of NumPy in `default.mixed` source code has been converted to `qml.math` to avoid
  unnecessary dependency on NumPy and to fix a bug that caused an error when using `default.mixed` with PyTorch and GPUs.
  [(#7384)](https://github.com/PennyLaneAI/pennylane/pull/7384)

* With program capture enabled (`qml.capture.enable()`), `QSVT` no treats abstract values as metadata.
  [(#7360)](https://github.com/PennyLaneAI/pennylane/pull/7360)

* A fix was made to `default.qubit` to allow for using `qml.Snapshot` with defer-measurements (`mcm_method="deferred"`).
  [(#7335)](https://github.com/PennyLaneAI/pennylane/pull/7335)

* Fixes the repr for empty `Prod` and `Sum` instances to better communicate the existence of an empty instance.
  [(#7346)](https://github.com/PennyLaneAI/pennylane/pull/7346)

* Fixes a bug where circuit execution fails with ``BlockEncode`` initialized with sparse matrices.
  [(#7285)](https://github.com/PennyLaneAI/pennylane/pull/7285)

* Adds an informative error if `qml.cond` is used with an abstract condition with
  jitting on `default.qubit` if capture is enabled.
  [(#7314)](https://github.com/PennyLaneAI/pennylane/pull/7314)

* Fixes a bug where using a ``StatePrep`` operation with `batch_size=1` did not work with ``default.mixed``.
  [(#7280)](https://github.com/PennyLaneAI/pennylane/pull/7280)

* Gradient transforms can now be used in conjunction with batch transforms with all interfaces.
  [(#7287)](https://github.com/PennyLaneAI/pennylane/pull/7287)

* Fixes a bug where the global phase was not being added in the ``QubitUnitary`` decomposition.  
  [(#7244)](https://github.com/PennyLaneAI/pennylane/pull/7244)
  [(#7270)](https://github.com/PennyLaneAI/pennylane/pull/7270)

* Using finite differences with program capture without x64 mode enabled now raises a warning.
  [(#7282)](https://github.com/PennyLaneAI/pennylane/pull/7282)

* When the `mcm_method` is specified to the `"device"`, the `defer_measurements` transform will 
  no longer be applied. Instead, the device will be responsible for all MCM handling.
  [(#7243)](https://github.com/PennyLaneAI/pennylane/pull/7243)

* Fixed coverage of `qml.liealg.CII` and `qml.liealg.AIII`.
  [(#7291)](https://github.com/PennyLaneAI/pennylane/pull/7291)

* Fixed a bug where the phase is used as the wire label for a `qml.GlobalPhase` when capture is enabled.
  [(#7211)](https://github.com/PennyLaneAI/pennylane/pull/7211)

* Fixed a bug that caused `CountsMP.process_counts` to return results in the computational basis, even if
  an observable was specified.
  [(#7342)](https://github.com/PennyLaneAI/pennylane/pull/7342)

* Fixed a bug that caused `SamplesMP.process_counts` used with an observable to return a list of eigenvalues 
  for each individual operation in the observable, instead of the overall result.
  [(#7342)](https://github.com/PennyLaneAI/pennylane/pull/7342)

* Fixed a bug where `two_qubit_decomposition` provides an incorrect decomposition for some special matrices.
  [(#7340)](https://github.com/PennyLaneAI/pennylane/pull/7340)

* Fixes a bug where the powers of `qml.ISWAP` and `qml.SISWAP` were decomposed incorrectly.
  [(#7361)](https://github.com/PennyLaneAI/pennylane/pull/7361)

* Returning `MeasurementValue`s from the `ftqc` module's parametric mid-circuit measurements
  (`measure_arbitrary_basis`, `measure_x` and `measure_y`) no longer raises an error in circuits 
  using `diagonalize_mcms`.
  [(#7387)](https://github.com/PennyLaneAI/pennylane/pull/7387)

* Fixes a bug where the :func:`~.transforms.single_qubit_fusion` transform produces a tape that is
  off from the original tape by a global phase.
  [(#7619)](https://github.com/PennyLaneAI/pennylane/pull/7619)

<h3>Contributors ✍️</h3>

This release contains contributions from (in alphabetical order):

Guillermo Alonso-Linaje,
Utkarsh Azad,
Astral Cai,
Yushao Chen,
Marcus Edwards,
Lillian Frederiksen,
Pietropaolo Frisoni,
Simone Gasperini,
Korbinian Kottmann,
Christina Lee,
Anton Naim Ibrahim,
Oumarou Oumarou,
Lee J. O'Riordan,
Mudit Pandey,
Andrija Paurevic,
Shuli Shu,
Kalman Szenes,
Marc Vandelle,
David Wierichs,
Jake Zaia<|MERGE_RESOLUTION|>--- conflicted
+++ resolved
@@ -636,13 +636,11 @@
 
 <h3>Internal changes ⚙️</h3>
 
-<<<<<<< HEAD
 * Adjust workflow helper function `construct_batch` to be consistent with `set_shots` and other user transforms, following similar logic as `execute`.
   [(#7461)](https://github.com/PennyLaneAI/pennylane/pull/7461)
-=======
+
 * The `qml.compiler.python_compiler` submodule has been restructured.
   [(#7645)](https://github.com/PennyLaneAI/pennylane/pull/7645)
->>>>>>> b9d682ce
 
 * Move program capture code closer to where it is used.
   [(#7608)][https://github.com/PennyLaneAI/pennylane/pull/7608]
