:orphan:

# Release 0.28.0-dev (development release)

<h3>New features since last release</h3>

* Add the controlled CZ gate: CCZ.
  ```pycon
  >>> ccz = qml.CCZ(wires=[0, 1, 2])
  >>> matrix = ccz.compute_matrix()
  [[ 1  0  0  0  0  0  0  0]
   [ 0  1  0  0  0  0  0  0]
   [ 0  0  1  0  0  0  0  0]
   [ 0  0  0  1  0  0  0  0]
   [ 0  0  0  0  1  0  0  0]
   [ 0  0  0  0  0  1  0  0]
   [ 0  0  0  0  0  0  1  0]
   [ 0  0  0  0  0  0  0 -1]]
  ```
  [#3408](https://github.com/PennyLaneAI/pennylane/pull/3408)

* Add the controlled Hadamard gate.

  ```pycon
  >>> ch = qml.CH(wires=[0, 1])
  >>> matrix = ch.compute_matrix()
  [[ 1.          0.          0.          0.        ]
   [ 0.          1.          0.          0.        ]
   [ 0.          0.          0.70710678  0.70710678]
   [ 0.          0.          0.70710678 -0.70710678]]
  ```

  [#3408](https://github.com/PennyLaneAI/pennylane/pull/3408)

* Support custom measurement processes:
  * `SampleMeasurement` and `StateMeasurement` classes have been added. They contain an abstract
    method to process samples/quantum state.
    [#3286](https://github.com/PennyLaneAI/pennylane/pull/3286)

  * Add `_Expectation` class.
    [#3343](https://github.com/PennyLaneAI/pennylane/pull/3343)

  * Add `_Sample` class.
    [#3288](https://github.com/PennyLaneAI/pennylane/pull/3288)

  * Add `_Var` class.
    [#3312](https://github.com/PennyLaneAI/pennylane/pull/3312)

  * Add `_Probability` class.
    [#3287](https://github.com/PennyLaneAI/pennylane/pull/3287)

  * Add `_Counts` class.
    [#3292](https://github.com/PennyLaneAI/pennylane/pull/3292)

  * Add `_State` class.
    [#3287](https://github.com/PennyLaneAI/pennylane/pull/3287)

  * Add `_VnEntropy` class.
    [#3326](https://github.com/PennyLaneAI/pennylane/pull/3326)

  * Add `_MutualInfo` class.
    [#3327](https://github.com/PennyLaneAI/pennylane/pull/3327)

* Functionality for fetching symbols and geometry of a compound from the PubChem Database using `qchem.mol_data`.
  [(#3289)](https://github.com/PennyLaneAI/pennylane/pull/3289)
  [(#3378)](https://github.com/PennyLaneAI/pennylane/pull/3378)

  ```pycon
  >>> mol_data("BeH2")
  (['Be', 'H', 'H'],
  array([[ 4.79405604,  0.29290815,  0.        ],
         [ 3.77946   , -0.29290815,  0.        ],
         [ 5.80884105, -0.29290815,  0.        ]]))

  >>> mol_data(223, "CID")
  (['N', 'H', 'H', 'H', 'H'],
  array([[ 4.79404621,  0.        ,  0.        ],
         [ 5.80882913,  0.5858151 ,  0.        ],
         [ 3.77945225, -0.5858151 ,  0.        ],
         [ 4.20823111,  1.01459396,  0.        ],
         [ 5.3798613 , -1.01459396,  0.        ]]))
  ```

* New basis sets, `6-311g` and `CC-PVDZ`, are added to the qchem basis set repo.
  [#3279](https://github.com/PennyLaneAI/pennylane/pull/3279)

* New parametric qubit ops `qml.CPhaseShift00`, `qml.CPhaseShift01` and `qml.CPhaseShift10` which perform a phaseshift, similar to `qml.ControlledPhaseShift` but on different positions of the state vector.
  [(#2715)](https://github.com/PennyLaneAI/pennylane/pull/2715)

* Support for purity computation is added. The `qml.math.purity` function computes the purity from a state vector or a density matrix:

  [#3290](https://github.com/PennyLaneAI/pennylane/pull/3290)

  ```pycon
  >>> x = [1, 0, 0, 1] / np.sqrt(2)
  >>> qml.math.purity(x, [0, 1])
  1.0
  >>> qml.math.purity(x, [0])
  0.5

  >>> x = [[1 / 2, 0, 0, 0], [0, 0, 0, 0], [0, 0, 0, 0], [0, 0, 0, 1 / 2]]
  >>> qml.math.purity(x, [0, 1])
  0.5
  ```

  The `qml.qinfo.purity` can be used to transform a QNode returning a state to a function that returns the purity:

  ```python3
  dev = qml.device("default.mixed", wires=2)

  @qml.qnode(dev)
  def circuit(x):
    qml.IsingXX(x, wires=[0, 1])
    return qml.state()
  ```

  ```pycon
  >>> qml.qinfo.purity(circuit, wires=[0])(np.pi / 2)
  0.5
  >>> qml.qinfo.purity(circuit, wires=[0, 1])(np.pi / 2)
  1.0
  ```

  Taking the gradient is also supported:

  ```pycon
  >>> param = np.array(np.pi / 4, requires_grad=True)
  >>> qml.grad(qml.qinfo.purity(circuit, wires=[0]))(param)
  -0.5
  ```

<h3>Improvements</h3>

* Added more input validation to `hamiltonian_expand` such that Hamiltonian objects with no terms raise an error.
  [(#3339)](https://github.com/PennyLaneAI/pennylane/pull/3339)

* Continuous integration checks are now performed for Python 3.11 and Torch v1.13. Python 3.7 is dropped.
  [(#3276)](https://github.com/PennyLaneAI/pennylane/pull/3276)

* `qml.Tracker` now also logs results in `tracker.history` when tracking execution of a circuit.
   [(#3306)](https://github.com/PennyLaneAI/pennylane/pull/3306)

* Improve performance of `Wires.all_wires`.
  [(#3302)](https://github.com/PennyLaneAI/pennylane/pull/3302)

* A representation has been added to the `Molecule` class.
  [(#3364)](https://github.com/PennyLaneAI/pennylane/pull/3364)

* Add detail to the error message when the `insert` transform
  fails to diagonalize non-qubit-wise-commuting observables.
  [(#3381)](https://github.com/PennyLaneAI/pennylane/pull/3381)

* Extended the `qml.equal` function to `Hamiltonian` and `Tensor` objects.
  [(#3390)](https://github.com/PennyLaneAI/pennylane/pull/3390)

* Remove private `_wires` setter from the `Controlled.map_wires` method.
  [3405](https://github.com/PennyLaneAI/pennylane/pull/3405)

* `QuantumTape._process_queue` has been moved to `qml.queuing.process_queue` to disentangle
  its functionality from the `QuantumTape` class.
  [(#3401)](https://github.com/PennyLaneAI/pennylane/pull/3401)

* Adds `qml.tape.make_qscript` for converting a quantum function into a quantum script.
  Replaces `qml.transforms.make_tape` with `make_qscript`.
  [(#3429)](https://github.com/PennyLaneAI/pennylane/pull/3429)

<h4>Return types project</h4>

* The autograd interface for the new return types now supports devices with shot vectors.
  [#3374](https://github.com/PennyLaneAI/pennylane/pull/3374)

  Example with a single measurement:

  ```python
  dev = qml.device("default.qubit", wires=1, shots=[1000, 2000, 3000])

  @qml.qnode(dev, diff_method="parameter-shift")
  def circuit(a):
      qml.RY(a, wires=0)
      qml.RX(0.2, wires=0)
      return qml.expval(qml.PauliZ(0))

  def cost(a):
      return qml.math.stack(circuit(a))
  ```

  ```pycon
  >>> qml.enable_return()
  >>> a = np.array(0.4)
  >>> circuit(a)
  (array(0.902), array(0.922), array(0.896))
  >>> cost(a)
  array([0.9       , 0.907     , 0.89733333])
  >>> qml.jacobian(cost)(a)
  array([-0.391     , -0.389     , -0.38433333])
  ```

  Example with multiple measurements:

  ```python
  dev = qml.device("default.qubit", wires=2, shots=[1000, 2000, 3000])

  @qml.qnode(dev, diff_method="parameter-shift")
  def circuit(a):
      qml.RY(a, wires=0)
      qml.RX(0.2, wires=0)
      qml.CNOT(wires=[0, 1])
      return qml.expval(qml.PauliZ(0)), qml.probs([0, 1])

  def cost(a):
      res = circuit(a)
      return qml.math.stack([qml.math.hstack(r) for r in res])
  ```

  ```pycon
  >>> circuit(a)
  ((array(0.904), array([0.952, 0.   , 0.   , 0.048])),
   (array(0.915), array([0.9575, 0.    , 0.    , 0.0425])),
   (array(0.902), array([0.951, 0.   , 0.   , 0.049])))
  >>> cost(a)
  array([[0.91      , 0.955     , 0.        , 0.        , 0.045     ],
         [0.895     , 0.9475    , 0.        , 0.        , 0.0525    ],
         [0.90666667, 0.95333333, 0.        , 0.        , 0.04666667]])
  >>> qml.jacobian(cost)(a)
  array([[-0.37      , -0.185     ,  0.        ,  0.        ,  0.185     ],
         [-0.409     , -0.2045    ,  0.        ,  0.        ,  0.2045    ],
         [-0.37133333, -0.18566667,  0.        ,  0.        ,  0.18566667]])
  ```

* The TensorFlow interface for the new return types now supports devices with shot vectors.
  [#3400](https://github.com/PennyLaneAI/pennylane/pull/3400)

  Example with a single measurement:
  ```python
  dev = qml.device("default.qubit", wires=1, shots=[1000, 2000, 3000])

  @qml.qnode(dev, diff_method="parameter-shift", interface="tf")
  def circuit(a):
      qml.RY(a, wires=0)
      qml.RX(0.2, wires=0)
      return qml.expval(qml.PauliZ(0))
  ```
  ```
  >>> qml.enable_return()
  >>> a = tf.Variable(0.4)
  >>> with tf.GradientTape() as tape:
  ...     res = circuit(a)
  ...     res = tf.stack(res)
  ...
  >>> res
  <tf.Tensor: shape=(3,), dtype=float64, numpy=array([0.902     , 0.904     , 0.89533333])>
  >>> tape.jacobian(res, a)
  <tf.Tensor: shape=(3,), dtype=float64, numpy=array([-0.365     , -0.3765    , -0.37533333])>
  ```
  Example with multiple measurements:
  ```python
  dev = qml.device("default.qubit", wires=2, shots=[1000, 2000, 3000])

  @qml.qnode(dev, diff_method="parameter-shift", interface="tf")
  def circuit(a):
      qml.RY(a, wires=0)
      qml.RX(0.2, wires=0)
      qml.CNOT(wires=[0, 1])
      return qml.expval(qml.PauliZ(0)), qml.probs([0, 1])
  ```
  ```
  >>> with tf.GradientTape() as tape:
  ...     res = circuit(a)
  ...     res = tf.stack([tf.experimental.numpy.hstack(r) for r in res])
  ...
  >>> res
  <tf.Tensor: shape=(3, 5), dtype=float64, numpy=
  array([[0.902, 0.951, 0.   , 0.   , 0.049],
         [0.898, 0.949, 0.   , 0.   , 0.051],
         [0.892, 0.946, 0.   , 0.   , 0.054]])>
  >>> tape.jacobian(res, a)
  <tf.Tensor: shape=(3, 5), dtype=float64, numpy=
  array([[-0.345     , -0.1725    ,  0.        ,  0.        ,  0.1725    ],
         [-0.383     , -0.1915    ,  0.        ,  0.        ,  0.1915    ],
         [-0.38466667, -0.19233333,  0.        ,  0.        ,  0.19233333]])>
  ```

<<<<<<< HEAD
* Updated `qml.transforms.mitigate_with_zne` to support the new return types
  [#3415](https://github.com/PennyLaneAI/pennylane/pull/3415)

=======
* Updated `qml.transforms.split_non_commuting` to support the new return types.
  [#3414](https://github.com/PennyLaneAI/pennylane/pull/3414)
>>>>>>> fd7a7ae7

<h3>Breaking changes</h3>

* The `log_base` attribute has been moved from `MeasurementProcess` to the new `_VnEntropy` and
  `_MutualInfo` classes, which inherit from `MeasurementProcess`.
  [#3326](https://github.com/PennyLaneAI/pennylane/pull/3326)

* Python 3.7 support is no longer maintained.
  [(#3276)](https://github.com/PennyLaneAI/pennylane/pull/3276)

* Instead of having an `OrderedDict` attribute called `_queue`, `AnnotatedQueue` now inherits from
  `OrderedDict` and encapsulates the queue. Consequentially, this also applies to the `QuantumTape`
  class which inherits from `AnnotatedQueue`.
  [(#3401)](https://github.com/PennyLaneAI/pennylane/pull/3401)

* The method `qml.Operation.get_parameter_shift` is removed. The `gradients` module should be used
  for general parameter-shift rules instead.
  [(#3419)](https://github.com/PennyLaneAI/pennylane/pull/3419)

* Changed the signature of the `QubitDevice.statistics` method from

  ```python
  def statistics(self, observables, shot_range=None, bin_size=None, circuit=None):
  ```

  to

  ```python
  def statistics(self, circuit: QuantumScript, shot_range=None, bin_size=None):
  ```

  [#3421](https://github.com/PennyLaneAI/pennylane/pull/3421)

<h3>Deprecations</h3>

Deprecations cycles are tracked at [doc/developement/deprecations.rst](https://docs.pennylane.ai/en/latest/development/deprecations.html).

* The following deprecated methods are removed:
  [(#3281)](https://github.com/PennyLaneAI/pennylane/pull/3281/)

  * `qml.tape.get_active_tape`: Use `qml.QueuingManager.active_context()`
  * `qml.transforms.qcut.remap_tape_wires`: Use `qml.map_wires`
  * `qml.tape.QuantumTape.inv()`: Use `qml.tape.QuantumTape.adjoint()`
  * `qml.tape.stop_recording()`: Use `qml.QueuingManager.stop_recording()`
  * `qml.tape.QuantumTape.stop_recording()`: Use `qml.QueuingManager.stop_recording()`
  * `qml.QueuingContext` is now `qml.QueuingManager`
  * `QueuingManager.safe_update_info` and `AnnotatedQueue.safe_update_info`: Use plain `update_info`

* `qml.transforms.measurement_grouping` has been deprecated. Use `qml.transforms.hamiltonian_expand` instead.
  [(#3417)](https://github.com/PennyLaneAI/pennylane/pull/3417)

* `qml.transforms.measurement_grouping` has been deprecated. Use `qml.transforms.hamiltonian_expand` instead.
  [(#3417)](https://github.com/PennyLaneAI/pennylane/pull/3417)

<h3>Documentation</h3>

* Adds developer documentation for the queuing module.
  [(#3268)](https://github.com/PennyLaneAI/pennylane/pull/3268)

* Corrects more mentions for diagonalizing gates for all relevant operations. The docstrings for `compute_eigvals` used
  to say that the diagonalizing gates implemented $U$, the unitary such that $O = U \Sigma U^{\dagger}$, where $O$ is
  the original observable and $\Sigma$ a diagonal matrix. However, the diagonalizing gates actually implement
  $U^{\dagger}$, since $\langle \psi | O | \psi \rangle = \langle \psi | U \Sigma U^{\dagger} | \psi \rangle$, making
  $U^{\dagger} | \psi \rangle$ the actual state being measured in the $Z$-basis.
  [(#3409)](https://github.com/PennyLaneAI/pennylane/pull/3409)

<h3>Bug fixes</h3>

* Fixed a bug where `hamiltonian_expand` didn't preserve the type of the inputted results in its output.
  [(#3339)](https://github.com/PennyLaneAI/pennylane/pull/3339)

* Fixed a bug that made `gradients.param_shift` raise an error when used with unshifted terms only
  in a custom recipe, and when using any unshifted terms at all under the new return type system.
  [(#3177)](https://github.com/PennyLaneAI/pennylane/pull/3177)

* Original tape `_obs_sharing_wires` attribute is updated during its expansion.
  [#3293](https://github.com/PennyLaneAI/pennylane/pull/3293)

* Small fix of `MeasurementProcess.map_wires`, where both the `self.obs` and `self._wires`
  attributes were modified.
  [#3292](https://github.com/PennyLaneAI/pennylane/pull/3292)

* An issue with `drain=False` in the adaptive optimizer is fixed. Before the fix, the operator pool
  needed to be re-constructed inside the optimization pool when `drain=False`. With the new fix,
  this reconstruction is not needed.
  [#3361](https://github.com/PennyLaneAI/pennylane/pull/3361)

* If the device originally has no shots but finite shots are dynamically specified, Hamiltonian
  expansion now occurs.
  [(#3369)](https://github.com/PennyLaneAI/pennylane/pull/3369)

* `qml.matrix(op)` now fails if the operator truly has no matrix (eg. `Barrier`) to match `op.matrix()`
  [(#3386)](https://github.com/PennyLaneAI/pennylane/pull/3386)

* The `pad_with` argument in the `AmplitudeEmbedding` template is now compatible
  with all interfaces
  [(#3392)](https://github.com/PennyLaneAI/pennylane/pull/3392)

* Fixed a bug where a QNode returning `qml.sample` would produce incorrect results when
  run on a device defined with a shot vector.
  [#3422](https://github.com/PennyLaneAI/pennylane/pull/3422)

<h3>Contributors</h3>

This release contains contributions from (in alphabetical order):

Juan Miguel Arrazola
Utkarsh Azad
Astral Cai
Pieter Eendebak
Lillian M. A. Frederiksen
Soran Jahangiri
Edward Jiang
Christina Lee
Albert Mitjans Coma
Romain Moyard
Matthew Silverman
Antal Száva
David Wierichs
Moritz Willmann<|MERGE_RESOLUTION|>--- conflicted
+++ resolved
@@ -280,14 +280,12 @@
          [-0.38466667, -0.19233333,  0.        ,  0.        ,  0.19233333]])>
   ```
 
-<<<<<<< HEAD
-* Updated `qml.transforms.mitigate_with_zne` to support the new return types
-  [#3415](https://github.com/PennyLaneAI/pennylane/pull/3415)
-
-=======
 * Updated `qml.transforms.split_non_commuting` to support the new return types.
   [#3414](https://github.com/PennyLaneAI/pennylane/pull/3414)
->>>>>>> fd7a7ae7
+
+* Updated `qml.transforms.mitigate_with_zne` to support the new return types.
+  [#3415](https://github.com/PennyLaneAI/pennylane/pull/3415)
+
 
 <h3>Breaking changes</h3>
 
