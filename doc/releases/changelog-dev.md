:orphan:

# Release 0.41.0-dev (development release)

<h3>New features since last release</h3>

* `qml.defer_measurements` can now be used with program capture enabled. Programs transformed by
  `qml.defer_measurements` can be executed on `default.qubit`.
  [(#6838)](https://github.com/PennyLaneAI/pennylane/pull/6838)
  [(#6937)](https://github.com/PennyLaneAI/pennylane/pull/6937)

  Using `qml.defer_measurements` with program capture enables many new features, including:
  * Significantly richer variety of classical processing on mid-circuit measurement values.
  * Using mid-circuit measurement values as gate parameters.

  Functions such as the following can now be captured:

  ```python
  import jax.numpy as jnp

  qml.capture.enable()

  def f(x):
      m0 = qml.measure(0)
      m1 = qml.measure(0)
      a = jnp.sin(0.5 * jnp.pi * m0)
      phi = a - (m1 + 1) ** 4

      qml.s_prod(x, qml.RZ(phi, 0))

      return qml.expval(qml.Z(0))
  ```

* Added class `qml.capture.transforms.UnitaryToRotInterpreter` that decomposes `qml.QubitUnitary` operators 
  following the same API as `qml.transforms.unitary_to_rot` when experimental program capture is enabled.
  [(#6916)](https://github.com/PennyLaneAI/pennylane/pull/6916)
  [(#6977)](https://github.com/PennyLaneAI/pennylane/pull/6977)

* ``qml.lie_closure`` now accepts and outputs matrix inputs using the ``matrix`` keyword.
  Also added ``qml.pauli.trace_inner_product`` that can handle batches of dense matrices.
  [(#6811)](https://github.com/PennyLaneAI/pennylane/pull/6811)

<h3>Improvements 🛠</h3>

<<<<<<< HEAD
* `default.qubit` now supports the sparse matrices to be applied to the state vector. Specifically, `QubitUnitary` initialized with a sparse matrix can now be applied to the state vector in the `default.qubit` device.
  [(#6883)](https://github.com/PennyLaneAI/pennylane/pull/6883)
=======
* `qml.gradients.hadamard_grad` can now differentiate anything with a generator, and can accept circuits with non-commuting measurements.
[(#6928)](https://github.com/PennyLaneAI/pennylane/pull/6928)
>>>>>>> 64e226fa

* `Controlled` operators now have a full implementation of `sparse_matrix` that supports `wire_order` configuration.
  [(#6994)](https://github.com/PennyLaneAI/pennylane/pull/6994)

* The `qml.measurements.NullMeasurement` measurement process is added to allow for profiling problems
  without the overheads associated with performing measurements.
  [(#6989)](https://github.com/PennyLaneAI/pennylane/pull/6989)

* `pauli_rep` property is now accessible for `Adjoint` operator when there is a Pauli representation.
  [(#6871)](https://github.com/PennyLaneAI/pennylane/pull/6871)

* `qml.SWAP` now has sparse representation.
  [(#6965)](https://github.com/PennyLaneAI/pennylane/pull/6965)

* `qml.QubitUnitary` now accepts sparse CSR matrices (from `scipy.sparse`). This allows efficient representation of large unitaries with mostly zero entries. Note that sparse unitaries are still in early development and may not support all features of their dense counterparts.
  [(#6889)](https://github.com/PennyLaneAI/pennylane/pull/6889)
  [(#6986)](https://github.com/PennyLaneAI/pennylane/pull/6986)

  ```pycon
  >>> import numpy as np
  >>> import pennylane as qml
  >>> import scipy as sp
  >>> U_dense = np.eye(4)  # 2-wire identity
  >>> U_sparse = sp.sparse.csr_matrix(U_dense)
  >>> op = qml.QubitUnitary(U_sparse, wires=[0, 1])
  >>> print(op.matrix())
  <Compressed Sparse Row sparse matrix of dtype 'float64'
          with 4 stored elements and shape (4, 4)>
    Coords        Values
    (0, 0)        1.0
    (1, 1)        1.0
    (2, 2)        1.0
    (3, 3)        1.0
  >>> op.matrix().toarray()
  array([[1., 0., 0., 0.],
        [0., 1., 0., 0.],
        [0., 0., 1., 0.],
        [0., 0., 0., 1.]])
  ```

* Add a decomposition for multi-controlled global phases into a one-less-controlled phase shift.
  [(#6936)](https://github.com/PennyLaneAI/pennylane/pull/6936)
 
* `qml.StatePrep` now accepts sparse state vectors. Users can create `StatePrep` using `scipy.sparse.csr_matrix`. Note that non-zero `pad_with` is forbidden.
  [(#6863)](https://github.com/PennyLaneAI/pennylane/pull/6863)

  ```pycon
  >>> import scipy as sp
  >>> init_state = sp.sparse.csr_matrix([0, 0, 1, 0])
  >>> qsv_op = qml.StatePrep(init_state, wires=[1, 2])
  >>> wire_order = [0, 1, 2]
  >>> ket = qsv_op.state_vector(wire_order=wire_order)
  >>> print(ket)
  <Compressed Sparse Row sparse matrix of dtype 'float64'
         with 1 stored elements and shape (1, 8)>
    Coords        Values
    (0, 2)        1.0
  ```

* A `RuntimeWarning` is now raised by `qml.QNode` and `qml.execute` if executing JAX workflows and the installed version of JAX
  is greater than `0.4.28`.
  [(#6864)](https://github.com/PennyLaneAI/pennylane/pull/6864)

* Added the `qml.workflow.construct_execution_config(qnode)(*args,**kwargs)` helper function.
  Users can now construct the execution configuration from a particular `QNode` instance.
  [(#6901)](https://github.com/PennyLaneAI/pennylane/pull/6901)

  ```python
  @qml.qnode(qml.device("default.qubit", wires=1))
  def circuit(x):
      qml.RX(x, 0)
      return qml.expval(qml.Z(0))
  ```

  ```pycon
  >>> config = qml.workflow.construct_execution_config(circuit)(1)
  >>> pprint.pprint(config)
  ExecutionConfig(grad_on_execution=False,
                  use_device_gradient=True,
                  use_device_jacobian_product=False,
                  gradient_method='backprop',
                  gradient_keyword_arguments={},
                  device_options={'max_workers': None,
                                  'prng_key': None,
                                  'rng': Generator(PCG64) at 0x15F6BB680},
                  interface=<Interface.NUMPY: 'numpy'>,
                  derivative_order=1,
                  mcm_config=MCMConfig(mcm_method=None, postselect_mode=None),
                  convert_to_numpy=True)
  ```

* `QNode` objects now have an `update` method that allows for re-configuring settings like `diff_method`, `mcm_method`, and more. This allows for easier on-the-fly adjustments to workflows. Any arguments not specified will retain their original value.
  [(#6803)](https://github.com/PennyLaneAI/pennylane/pull/6803)

  After constructing a `QNode`,

  ```python
  import pennylane as qml

  @qml.qnode(device=qml.device("default.qubit"))
  def circuit():
    qml.H(0)
    qml.CNOT([0,1])
    return qml.probs()
  ```

  its settings can be modified with `update`, which returns a new `QNode` object. Here is an example
  of updating a QNode's `diff_method`:

  ```pycon
  >>> print(circuit.diff_method)
  best
  >>> new_circuit = circuit.update(diff_method="parameter-shift")
  >>> print(new_circuit.diff_method)
  'parameter-shift'
  ```

* Devices can now configure whether or not ML framework data is sent to them
  via an `ExecutionConfig.convert_to_numpy` parameter. End-to-end jitting on
  `default.qubit` is used if the user specified a `jax.random.PRNGKey` as a seed.
  [(#6899)](https://github.com/PennyLaneAI/pennylane/pull/6899)
  [(#6788)](https://github.com/PennyLaneAI/pennylane/pull/6788)
  [(#6869)](https://github.com/PennyLaneAI/pennylane/pull/6869)

* The coefficients of observables now have improved differentiability.
  [(#6598)](https://github.com/PennyLaneAI/pennylane/pull/6598)

* An empty basis set in `qml.compile` is now recognized as valid, resulting in decomposition of all operators that can be decomposed.
   [(#6821)](https://github.com/PennyLaneAI/pennylane/pull/6821)

* An informative error is raised when a `QNode` with `diff_method=None` is differentiated.
  [(#6770)](https://github.com/PennyLaneAI/pennylane/pull/6770)

* `qml.ops.sk_decomposition` has been improved to produce less gates for certain edge cases. This greatly impacts
  the performance of `qml.clifford_t_decomposition`, which should now give less extraneous `qml.T` gates.
  [(#6855)](https://github.com/PennyLaneAI/pennylane/pull/6855)

* `qml.gradients.finite_diff_jvp` has been added to compute the jvp of an arbitrary numeric
  function.
  [(#6853)](https://github.com/PennyLaneAI/pennylane/pull/6853)

* With program capture enabled, `QNode`'s can now be differentiated with `diff_method="finite-diff"`.
  [(#6853)](https://github.com/PennyLaneAI/pennylane/pull/6853)

* The requested `diff_method` is now validated when program capture is enabled.
  [(#6852)](https://github.com/PennyLaneAI/pennylane/pull/6852)

* The `qml.clifford_t_decomposition` has been improved to use less gates when decomposing `qml.PhaseShift`.
  [(#6842)](https://github.com/PennyLaneAI/pennylane/pull/6842)
 
* `qml.qchem.taper` now handles wire ordering for the tapered observables more robustly.
  [(#6954)](https://github.com/PennyLaneAI/pennylane/pull/6954)

* A `ParametrizedMidMeasure` class is added to represent a mid-circuit measurement in an arbitrary
  measurement basis in the XY, YZ or ZX plane. 
  [(#6938)](https://github.com/PennyLaneAI/pennylane/pull/6938)

* A `diagonalize_mcms` transform is added that diagonalizes any `ParametrizedMidMeasure`, for devices 
  that only natively support mid-circuit measurements in the computational basis.
  [(#6938)](https://github.com/PennyLaneAI/pennylane/pull/6938)
  
* `null.qubit` can now execute jaxpr.
  [(#6924)](https://github.com/PennyLaneAI/pennylane/pull/6924)

<h4>Capturing and representing hybrid programs</h4>

* `qml.QNode` can now cache plxpr. When executing a `QNode` for the first time, its plxpr representation will
  be cached based on the abstract evaluation of the arguments. Later executions that have arguments with the
  same shapes and data types will be able to use this cached plxpr instead of capturing the program again.
  [(#6923)](https://github.com/PennyLaneAI/pennylane/pull/6923)

* `qml.QNode` now accepts a `static_argnums` argument. This argument can be used to indicate any arguments that
  should be considered static when capturing the quantum program.
  [(#6923)](https://github.com/PennyLaneAI/pennylane/pull/6923)

* Implemented a `compute_plxpr_decomposition` method in the `qml.operation.Operator` class to apply dynamic decompositions
  with program capture enabled.
  [(#6859)](https://github.com/PennyLaneAI/pennylane/pull/6859)
  [(#6881)](https://github.com/PennyLaneAI/pennylane/pull/6881)

  * Autograph can now be used with custom operations defined outside of the pennylane namespace.
  [(#6931)](https://github.com/PennyLaneAI/pennylane/pull/6931)

  * Add a `qml.capture.pause()` context manager for pausing program capture in an error-safe way.
  [(#6911)](https://github.com/PennyLaneAI/pennylane/pull/6911)

* Python control flow (`if/else`, `for`, `while`) is now supported when program capture is enabled by setting 
  `autograph=True` at the QNode level. 
  [(#6837)](https://github.com/PennyLaneAI/pennylane/pull/6837)

  ```python
  qml.capture.enable()

  dev = qml.device("default.qubit", wires=[0, 1, 2])

  @qml.qnode(dev, autograph=True)
  def circuit(num_loops: int):
      for i in range(num_loops):
          if i % 2 == 0:
              qml.H(i)
          else:
              qml.RX(1,i)
      return qml.state()
  ```

  ```pycon
  >>> print(qml.draw(circuit)(num_loops=3))
  0: ──H────────┤  State
  1: ──RX(1.00)─┤  State
  2: ──H────────┤  State
  >>> circuit(3)
  Array([0.43879125+0.j        , 0.43879125+0.j        ,
         0.        -0.23971277j, 0.        -0.23971277j,
         0.43879125+0.j        , 0.43879125+0.j        ,
         0.        -0.23971277j, 0.        -0.23971277j], dtype=complex64)
  ```

* The higher order primitives in program capture can now accept inputs with abstract shapes.
  [(#6786)](https://github.com/PennyLaneAI/pennylane/pull/6786)

* The `PlxprInterpreter` classes can now handle creating dynamic arrays via `jnp.ones`, `jnp.zeros`,
  `jnp.arange`, and `jnp.full`.
  [#6865)](https://github.com/PennyLaneAI/pennylane/pull/6865)

* The qnode primitive now stores the `ExecutionConfig` instead of `qnode_kwargs`.
  [(#6991)](https://github.com/PennyLaneAI/pennylane/pull/6991)

* `Device.eval_jaxpr` now accepts an `execution_config` keyword argument.
  [(#6991)](https://github.com/PennyLaneAI/pennylane/pull/6991)

* The adjoint jvp of a jaxpr can be computed using default.qubit tooling.
  [(#6875)](https://github.com/PennyLaneAI/pennylane/pull/6875)

<h3>Labs: a place for unified and rapid prototyping of research software 🧪</h3>

* ``pennylane.labs.dla.lie_closure_dense`` is removed and integrated into ``qml.lie_closure`` using the new ``dense`` keyword.
  [(#6811)](https://github.com/PennyLaneAI/pennylane/pull/6811)

<h3>Breaking changes 💔</h3>

* `qml.gradients.gradient_transform.choose_trainable_params` has been renamed to `choose_trainable_param_indices`
  to better reflect what it actually does.
  [(#6928)](https://github.com/PennyLaneAI/pennylane/pull/6928)

* `MultiControlledX` no longer accepts strings as control values.
  [(#6835)](https://github.com/PennyLaneAI/pennylane/pull/6835)

* The input argument `control_wires` of `MultiControlledX` has been removed.
  [(#6832)](https://github.com/PennyLaneAI/pennylane/pull/6832)
  [(#6862)](https://github.com/PennyLaneAI/pennylane/pull/6862)

* `qml.execute` now has a collection of keyword-only arguments.
  [(#6598)](https://github.com/PennyLaneAI/pennylane/pull/6598)

* The ``decomp_depth`` argument in :func:`~pennylane.transforms.set_decomposition` has been removed.
  [(#6824)](https://github.com/PennyLaneAI/pennylane/pull/6824)

* The ``max_expansion`` argument in :func:`~pennylane.devices.preprocess.decompose` has been removed.
  [(#6824)](https://github.com/PennyLaneAI/pennylane/pull/6824)

* The ``tape`` and ``qtape`` properties of ``QNode`` have been removed.
  Instead, use the ``qml.workflow.construct_tape`` function.
  [(#6825)](https://github.com/PennyLaneAI/pennylane/pull/6825)

* The ``gradient_fn`` keyword argument to ``qml.execute`` has been removed. Instead, it has been replaced with ``diff_method``.
  [(#6830)](https://github.com/PennyLaneAI/pennylane/pull/6830)
  
* The ``QNode.get_best_method`` and ``QNode.best_method_str`` methods have been removed.
  Instead, use the ``qml.workflow.get_best_diff_method`` function.
  [(#6823)](https://github.com/PennyLaneAI/pennylane/pull/6823)

* The `output_dim` property of `qml.tape.QuantumScript` has been removed. Instead, use method `shape` of `QuantumScript` or `MeasurementProcess` to get the same information.
  [(#6829)](https://github.com/PennyLaneAI/pennylane/pull/6829)

* Removed method `qsvt_legacy` along with its private helper `_qsp_to_qsvt`
  [(#6827)](https://github.com/PennyLaneAI/pennylane/pull/6827)

<h3>Deprecations 👋</h3>

* Specifying `pipeline=None` with `qml.compile` is now deprecated. A sequence of
  transforms should always be specified.
  [(#7004)](https://github.com/PennyLaneAI/pennylane/pull/7004)

* The ``ControlledQubitUnitary`` will stop accepting `QubitUnitary` objects as arguments as its ``base``. Instead, use ``qml.ctrl`` to construct a controlled `QubitUnitary`.
  A folllow-on PR fixed accidental double-queuing when using `qml.ctrl` with `QubitUnitary`.
  [(#6840)](https://github.com/PennyLaneAI/pennylane/pull/6840)
  [(#6926)](https://github.com/PennyLaneAI/pennylane/pull/6926)

* The `control_wires` argument in `qml.ControlledQubitUnitary` has been deprecated.
  Instead, use the `wires` argument as the second positional argument.
  [(#6839)](https://github.com/PennyLaneAI/pennylane/pull/6839)

* The `mcm_method` keyword in `qml.execute` has been deprecated.
  Instead, use the ``mcm_method`` and ``postselect_mode`` arguments.
  [(#6807)](https://github.com/PennyLaneAI/pennylane/pull/6807)

* Specifying gradient keyword arguments as any additional keyword argument to the qnode is deprecated
  and will be removed in v0.42.  The gradient keyword arguments should be passed to the new
  keyword argument `gradient_kwargs` via an explicit dictionary. This change will improve qnode argument
  validation.
  [(#6828)](https://github.com/PennyLaneAI/pennylane/pull/6828)

* The `qml.gradients.hamiltonian_grad` function has been deprecated.
  This gradient recipe is not required with the new operator arithmetic system.
  [(#6849)](https://github.com/PennyLaneAI/pennylane/pull/6849)

* The ``inner_transform_program`` and ``config`` keyword arguments in ``qml.execute`` have been deprecated.
  If more detailed control over the execution is required, use ``qml.workflow.run`` with these arguments instead.
  [(#6822)](https://github.com/PennyLaneAI/pennylane/pull/6822)
  [(#6879)](https://github.com/PennyLaneAI/pennylane/pull/6879)

* The property `MeasurementProcess.return_type` has been deprecated.
  If observable type checking is needed, please use direct `isinstance`; if other text information is needed, please use class name, or another internal temporary private member `_shortname`.
  [(#6841)](https://github.com/PennyLaneAI/pennylane/pull/6841)
  [(#6906)](https://github.com/PennyLaneAI/pennylane/pull/6906)
  [(#6910)](https://github.com/PennyLaneAI/pennylane/pull/6910)

<h3>Internal changes ⚙️</h3>

* Minor changes to `DQInterpreter` for speedups with program capture execution.
  [(#6984)](https://github.com/PennyLaneAI/pennylane/pull/6984)

* Globally silences `no-member` pylint issues from jax.
  [(#6987)](https://github.com/PennyLaneAI/pennylane/pull/6987)

* Fix `pylint=3.3.4` errors in source code.
  [(#6980)](https://github.com/PennyLaneAI/pennylane/pull/6980)
  [(#6988)](https://github.com/PennyLaneAI/pennylane/pull/6988)

* Remove `QNode.get_gradient_fn` from source code.
  [(#6898)](https://github.com/PennyLaneAI/pennylane/pull/6898)
  
* The source code has been updated use black 25.1.0.
  [(#6897)](https://github.com/PennyLaneAI/pennylane/pull/6897)

* Improved the `InterfaceEnum` object to prevent direct comparisons to `str` objects.
  [(#6877)](https://github.com/PennyLaneAI/pennylane/pull/6877)

* Added a `QmlPrimitive` class that inherits `jax.core.Primitive` to a new `qml.capture.custom_primitives` module.
  This class contains a `prim_type` property so that we can differentiate between different sets of PennyLane primitives.
  Consequently, `QmlPrimitive` is now used to define all PennyLane primitives.
  [(#6847)](https://github.com/PennyLaneAI/pennylane/pull/6847)

* The `RiemannianGradientOptimizer` has been updated to take advantage of newer features.
  [(#6882)](https://github.com/PennyLaneAI/pennylane/pull/6882)

* Use `keep_intermediate=True` flag to keep Catalyst's IR when testing.
  Also use a different way of testing to see if something was compiled.
  [(#6990)](https://github.com/PennyLaneAI/pennylane/pull/6990)

<h3>Documentation 📝</h3>

* The code example in the docstring for `qml.PauliSentence` now properly copy-pastes.
  [(#6949)](https://github.com/PennyLaneAI/pennylane/pull/6949)

* The docstrings for `qml.unary_mapping`, `qml.binary_mapping`, `qml.christiansen_mapping`,
  `qml.qchem.localize_normal_modes`, and `qml.qchem.VibrationalPES` have been updated to include better
  code examples.
  [(#6717)](https://github.com/PennyLaneAI/pennylane/pull/6717)

* The docstrings for `qml.qchem.localize_normal_modes` and `qml.qchem.VibrationalPES` have been updated to include
  examples that can be copied.
  [(#6834)](https://github.com/PennyLaneAI/pennylane/pull/6834)

* Fixed a typo in the code example for `qml.labs.dla.lie_closure_dense`.
  [(#6858)](https://github.com/PennyLaneAI/pennylane/pull/6858)

* The code example in the docstring for `qml.BasisRotation` was corrected by including `wire_order` in the 
  call to `qml.matrix`.
  [(#6891)](https://github.com/PennyLaneAI/pennylane/pull/6891)

* The docstring of `qml.noise.meas_eq` has been updated to make its functionality clearer.
  [(#6920)](https://github.com/PennyLaneAI/pennylane/pull/6920)

<h3>Bug fixes 🐛</h3>

* `qml.capture.PlxprInterpreter` now flattens pytree arguments before evaluation.
  [(#6975)](https://github.com/PennyLaneAI/pennylane/pull/6975)

* `qml.GlobalPhase.sparse_matrix` now correctly returns a sparse matrix of the same shape as `matrix`.
  [(#6940)](https://github.com/PennyLaneAI/pennylane/pull/6940)

* `qml.expval` no longer silently casts to a real number when observable coefficients are imaginary.
  [(#6939)](https://github.com/PennyLaneAI/pennylane/pull/6939)

* Fixed `qml.wires.Wires` initialization to disallow `Wires` objects as wires labels.
  Now, `Wires` is idempotent, e.g. `Wires([Wires([0]), Wires([1])])==Wires([0, 1])`.
  [(#6933)](https://github.com/PennyLaneAI/pennylane/pull/6933)

* `qml.capture.PlxprInterpreter` now correctly handles propagation of constants when interpreting higher-order primitives
  [(#6913)](https://github.com/PennyLaneAI/pennylane/pull/6913)

* `qml.capture.PlxprInterpreter` now uses `Primitive.get_bind_params` to resolve primitive calling signatures before binding
  primitives.
  [(#6913)](https://github.com/PennyLaneAI/pennylane/pull/6913)

* The interface is now detected from the data in the circuit, not the arguments to the `QNode`. This allows
  interface data to be strictly passed as closure variables and still be detected.
  [(#6892)](https://github.com/PennyLaneAI/pennylane/pull/6892)

* `BasisState` now casts its input to integers.
  [(#6844)](https://github.com/PennyLaneAI/pennylane/pull/6844)

* The `workflow.contstruct_batch` and `workflow.construct_tape` functions now correctly reflect the `mcm_method`
  passed to the `QNode`, instead of assuming the method is always `deferred`.
  [(#6903)](https://github.com/PennyLaneAI/pennylane/pull/6903)

* The `poly_to_angles` function has been improved to correctly work with different interfaces and
  no longer manipulate the input angles tensor internally.
  [(#6979)](https://github.com/PennyLaneAI/pennylane/pull/6979)

* The `QROM` template is upgraded to decompose more efficiently when `work_wires` are not used.
  [#6967)](https://github.com/PennyLaneAI/pennylane/pull/6967)

<h3>Contributors ✍️</h3>

This release contains contributions from (in alphabetical order):

Guillermo Alonso,
Utkarsh Azad,
Henry Chang,
Yushao Chen,
Isaac De Vlugt,
Diksha Dhawan,
Lillian M.A. Frederiksen,
Pietropaolo Frisoni,
Marcus Gisslén,
Korbinian Kottmann,
Christina Lee,
Mudit Pandey,
Andrija Paurevic,
David Wierichs<|MERGE_RESOLUTION|>--- conflicted
+++ resolved
@@ -42,13 +42,11 @@
 
 <h3>Improvements 🛠</h3>
 
-<<<<<<< HEAD
 * `default.qubit` now supports the sparse matrices to be applied to the state vector. Specifically, `QubitUnitary` initialized with a sparse matrix can now be applied to the state vector in the `default.qubit` device.
   [(#6883)](https://github.com/PennyLaneAI/pennylane/pull/6883)
-=======
+
 * `qml.gradients.hadamard_grad` can now differentiate anything with a generator, and can accept circuits with non-commuting measurements.
 [(#6928)](https://github.com/PennyLaneAI/pennylane/pull/6928)
->>>>>>> 64e226fa
 
 * `Controlled` operators now have a full implementation of `sparse_matrix` that supports `wire_order` configuration.
   [(#6994)](https://github.com/PennyLaneAI/pennylane/pull/6994)
