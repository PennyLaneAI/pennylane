--- conflicted
+++ resolved
@@ -177,24 +177,22 @@
 
 <h3>Improvements 🛠</h3>
 
-<<<<<<< HEAD
 * Setting up the configuration of a workflow, including the determination of the best diff
   method, is now done *after* user transforms have been applied. This allows transforms to
   update the shots and change measurement processes with fewer issues.
   [(#7358)](https://github.com/PennyLaneAI/pennylane/pull/7358)
-=======
+
 * The decomposition of `DiagonalQubitUnitary` has been updated to a recursive decomposition
   into a smaller `DiagonalQubitUnitary` and a `SelectPauliRot` operation. This is a known
   decomposition [Theorem 7 in Shende et al.](https://arxiv.org/abs/quant-ph/0406176)
   that contains fewer gates than the previous decomposition.
   [(#7370)](https://github.com/PennyLaneAI/pennylane/pull/7370)
- 
+
 * An experimental integration for a Python compiler using [xDSL](https://xdsl.dev/index) has been introduced.
   This is similar to [Catalyst's MLIR dialects](https://docs.pennylane.ai/projects/catalyst/en/stable/dev/dialects.html#mlir-dialects-in-catalyst), 
   but it is coded in Python instead of C++.
   [(#7357)](https://github.com/PennyLaneAI/pennylane/pull/7357)
   [(#7367)](https://github.com/PennyLaneAI/pennylane/pull/7367)
->>>>>>> e008fb49
 
 * PennyLane supports `JAX` version 0.6.0.
   [(#7299)](https://github.com/PennyLaneAI/pennylane/pull/7299)
