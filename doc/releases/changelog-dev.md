:orphan:

# Release 0.39.0-dev (development release)

<h3>New features since last release</h3>

* Introduced `sample_probs` function for the `qml.devices.qubit` and `qml.devices.qutrit_mixed` modules:
  - This function takes probability distributions as input and returns sampled outcomes.
  - Simplifies the sampling process by separating it from other operations in the measurement chain.
  - Improves modularity: The same code can be easily adapted for other devices (e.g., a potential `default_mixed` device).
  - Enhances maintainability by isolating the sampling logic.
  [(#6354)](https://github.com/PennyLaneAI/pennylane/pull/6354)
  
* `qml.transforms.decompose` is added for stepping through decompositions to a target gate set. 
  [(#6334)](https://github.com/PennyLaneAI/pennylane/pull/6334)

* Added `process_density_matrix` implementations to 5 `StateMeasurement` subclasses:
  `ExpVal`, `Var`, `Purity`, `MutualInformation`, and `VnEntropy`.
  This enables `process_density_matrix` to be an abstract method in `StateMeasurement`,
  facilitating future support for mixed-state devices and expanded density matrix operations. Also, there is a quick fix for the `np.sqrt` call in the `ProbabilityMP` class to be replaced by `qml.math.sqrt`.
  [(#6330)](https://github.com/PennyLaneAI/pennylane/pull/6330)

* A new class `MomentumQNGOptimizer` is added. It inherits the basic `QNGOptimizer` class and requires one additional hyperparameter (the momentum coefficient) :math:`0 \leq \rho < 1`, the default value being :math:`\rho=0.9`. For :math:`\rho=0` Momentum-QNG reduces to the basic QNG.
  [(#6240)](https://github.com/PennyLaneAI/pennylane/pull/6240)
 
* Function is added for generating the spin Hamiltonian for the
  [Kitaev](https://arxiv.org/abs/cond-mat/0506438) model on a lattice.
  [(#6174)](https://github.com/PennyLaneAI/pennylane/pull/6174)

* Function is added for generating the spin Hamiltonians for custom lattices.
  [(#6226)](https://github.com/PennyLaneAI/pennylane/pull/6226)

* Functions are added for generating spin Hamiltonians for [Emery]
  (https://journals.aps.org/prl/abstract/10.1103/PhysRevLett.58.2794) and
  [Haldane](https://journals.aps.org/prl/pdf/10.1103/PhysRevLett.61.2015) models on a lattice.
  [(#6201)](https://github.com/PennyLaneAI/pennylane/pull/6201/)

* A `has_sparse_matrix` property is added to `Operator` to indicate whether a sparse matrix is defined.
  [(#6278)](https://github.com/PennyLaneAI/pennylane/pull/6278)
  [(#6310)](https://github.com/PennyLaneAI/pennylane/pull/6310)

<h3>Improvements 🛠</h3>

* RTD support for `qml.labs` added to API.
  [(#6397)](https://github.com/PennyLaneAI/pennylane/pull/6397)

* Module-level sandboxing added to `qml.labs` via pre-commit hooks.
  [(#6369)](https://github.com/PennyLaneAI/pennylane/pull/6369)

* `qml.matrix` now works with empty objects (such as empty tapes, `QNode`s and quantum functions that do
  not call operations, single operators with empty decompositions).
  [(#6347)](https://github.com/PennyLaneAI/pennylane/pull/6347)
  
* PennyLane is now compatible with NumPy 2.0.
  [(#6061)](https://github.com/PennyLaneAI/pennylane/pull/6061)
  [(#6258)](https://github.com/PennyLaneAI/pennylane/pull/6258)
  [(#6342)](https://github.com/PennyLaneAI/pennylane/pull/6342)

* PennyLane is now compatible with Jax 0.4.28.
  [(#6255)](https://github.com/PennyLaneAI/pennylane/pull/6255)

* `qml.qchem.excitations` now optionally returns fermionic operators.
  [(#6171)](https://github.com/PennyLaneAI/pennylane/pull/6171)

* The `diagonalize_measurements` transform now uses a more efficient method of diagonalization
  when possible, based on the `pauli_rep` of the relevant observables.
  [(#6113)](https://github.com/PennyLaneAI/pennylane/pull/6113/)

* The `QuantumScript.copy` method now takes `operations`, `measurements`, `shots` and 
  `trainable_params` as keyword arguments. If any of these are passed when copying a 
  tape, the specified attributes will replace the copied attributes on the new tape.
  [(#6285)](https://github.com/PennyLaneAI/pennylane/pull/6285)
  [(#6363)](https://github.com/PennyLaneAI/pennylane/pull/6363)

* The `Hermitian` operator now has a `compute_sparse_matrix` implementation.
  [(#6225)](https://github.com/PennyLaneAI/pennylane/pull/6225)

* All PL templates are now unit tested to ensure JIT compatibility.
  [(#6309)](https://github.com/PennyLaneAI/pennylane/pull/6309)

* `qml.QutritBasisStatePreparation` is now JIT compatible.
  [(#6308)](https://github.com/PennyLaneAI/pennylane/pull/6308)

* `qml.AmplitudeAmplification` is now compatible with QJIT.
  [(#6306)](https://github.com/PennyLaneAI/pennylane/pull/6306)

* The quantum arithmetic templates are now QJIT compatible.
  [(#6307)](https://github.com/PennyLaneAI/pennylane/pull/6307)
  
* The `qml.Qubitization` template is now QJIT compatible.
  [(#6305)](https://github.com/PennyLaneAI/pennylane/pull/6305)

* When an observable is repeated on a tape, `tape.diagonalizing_gates` no longer returns the 
  diagonalizing gates for each instance of the observable. Instead, the diagonalizing gates of
  each observable on the tape are included just once.
  [(#6288)](https://github.com/PennyLaneAI/pennylane/pull/6288)

* The number of diagonalizing gates returned in `qml.specs` now follows the `level` keyword argument 
  regarding whether the diagonalizing gates are modified by device, instead of always counting 
  unprocessed diagonalizing gates.
  [(#6290)](https://github.com/PennyLaneAI/pennylane/pull/6290)

* A more sensible error message is raised from a `RecursionError` encountered when accessing properties and methods of a nested `CompositeOp` or `SProd`.
  [(#6375)](https://github.com/PennyLaneAI/pennylane/pull/6375)

<h4>Capturing and representing hybrid programs</h4>

* `qml.wires.Wires` now accepts JAX arrays as input. Furthermore, a `FutureWarning` is no longer raised in `JAX 0.4.30+`
  when providing JAX tracers as input to `qml.wires.Wires`.
  [(#6312)](https://github.com/PennyLaneAI/pennylane/pull/6312)

* Differentiation of hybrid programs via `qml.grad` and `qml.jacobian` can now be captured
  into plxpr. When evaluating a captured `qml.grad` (`qml.jacobian`) instruction, it will
  dispatch to `jax.grad` (`jax.jacobian`), which differs from the Autograd implementation
  without capture. Pytree inputs and outputs are supported.
  [(#6120)](https://github.com/PennyLaneAI/pennylane/pull/6120)
  [(#6127)](https://github.com/PennyLaneAI/pennylane/pull/6127)
  [(#6134)](https://github.com/PennyLaneAI/pennylane/pull/6134)

* Improve unit testing for capturing of nested control flows.
  [(#6111)](https://github.com/PennyLaneAI/pennylane/pull/6111)

* Some custom primitives for the capture project can now be imported via
  `from pennylane.capture.primitives import *`.
  [(#6129)](https://github.com/PennyLaneAI/pennylane/pull/6129)

* All higher order primitives now use `jax.core.Jaxpr` as metadata instead of sometimes
  using `jax.core.ClosedJaxpr` and sometimes using `jax.core.Jaxpr`.
  [(#6319)](https://github.com/PennyLaneAI/pennylane/pull/6319)

* `FermiWord` class now has a method to apply anti-commutator relations.
   [(#6196)](https://github.com/PennyLaneAI/pennylane/pull/6196)

* `FermiWord` and `FermiSentence` classes now have methods to compute adjoints.
  [(#6166)](https://github.com/PennyLaneAI/pennylane/pull/6166)

* The `SampleMP.process_samples` method is updated to support using JAX tracers
  for samples, allowing compatiblity with Catalyst workflows.
  [(#6211)](https://github.com/PennyLaneAI/pennylane/pull/6211)

* Improve `qml.Qubitization` decomposition.
  [(#6182)](https://github.com/PennyLaneAI/pennylane/pull/6182)

* The `__repr__` methods for `FermiWord` and `FermiSentence` now returns a
  unique representation of the object.
  [(#6167)](https://github.com/PennyLaneAI/pennylane/pull/6167)

* Predefined lattice shapes such as `lieb`, `cubic`, `bcc`, `fcc`, and `diamond`
  can now be generated.
  [(6237)](https://github.com/PennyLaneAI/pennylane/pull/6237)

* A `ReferenceQubit` is introduced for testing purposes and as a reference for future plugin development.
  [(#6181)](https://github.com/PennyLaneAI/pennylane/pull/6181)

* The `to_mat` methods for `FermiWord` and `FermiSentence` now optionally return
  a sparse matrix.
  [(#6173)](https://github.com/PennyLaneAI/pennylane/pull/6173)

* The `make_plxpr` function is added, to take a function and create a `Callable` that,
  when called, will return a PLxPR representation of the input function.
  [(#6326)](https://github.com/PennyLaneAI/pennylane/pull/6326)

<h3>Breaking changes 💔</h3>

* `AllWires` validation in `QNode.construct` has been removed. 
  [(#6373)](https://github.com/PennyLaneAI/pennylane/pull/6373)

* The `simplify` argument in `qml.Hamiltonian` and `qml.ops.LinearCombination` has been removed.
  Instead, `qml.simplify()` can be called on the constructed operator.
  [(#6279)](https://github.com/PennyLaneAI/pennylane/pull/6279)

* The functions `qml.qinfo.classical_fisher` and `qml.qinfo.quantum_fisher` have been removed and migrated to the `qml.gradients`
  module. Therefore, `qml.gradients.classical_fisher` and `qml.gradients.quantum_fisher` should be used instead.
  [(#5911)](https://github.com/PennyLaneAI/pennylane/pull/5911)

* Remove support for Python 3.9.
  [(#6223)](https://github.com/PennyLaneAI/pennylane/pull/6223)

* `DefaultQubitTF`, `DefaultQubitTorch`, `DefaultQubitJax`, and `DefaultQubitAutograd` are removed.
  Please use `default.qubit` for all interfaces.
  [(#6207)](https://github.com/PennyLaneAI/pennylane/pull/6207)
  [(#6208)](https://github.com/PennyLaneAI/pennylane/pull/6208)
  [(#6209)](https://github.com/PennyLaneAI/pennylane/pull/6209)
  [(#6210)](https://github.com/PennyLaneAI/pennylane/pull/6210)

* `expand_fn`, `max_expansion`, `override_shots`, and `device_batch_transform` are removed from the
  signature of `qml.execute`.
  [(#6203)](https://github.com/PennyLaneAI/pennylane/pull/6203)

* `max_expansion` and `expansion_strategy` are removed from the `QNode`.
  [(#6203)](https://github.com/PennyLaneAI/pennylane/pull/6203)

* `expansion_strategy` is removed from `qml.draw`, `qml.draw_mpl`, and `qml.specs`. `max_expansion` is removed from `qml.specs`, as it had no impact on the output.
  [(#6203)](https://github.com/PennyLaneAI/pennylane/pull/6203)

* `qml.transforms.hamiltonian_expand` and `qml.transforms.sum_expand` are removed.
  Please use `qml.transforms.split_non_commuting` instead.
  [(#6204)](https://github.com/PennyLaneAI/pennylane/pull/6204)

* The `decomp_depth` keyword argument to `qml.device` is removed.
  [(#6234)](https://github.com/PennyLaneAI/pennylane/pull/6234)

* `Operator.expand` is now removed. Use `qml.tape.QuantumScript(op.deocomposition())` instead.
  [(#6227)](https://github.com/PennyLaneAI/pennylane/pull/6227)

<h3>Deprecations 👋</h3>

* The `expand_depth` and `max_expansion` arguments for `qml.transforms.compile` and
  `qml.transforms.decompositions.clifford_t_decomposition` respectively have been deprecated.
  [(#6404)](https://github.com/PennyLaneAI/pennylane/pull/6404)

* Legacy operator arithmetic has been deprecated. This includes `qml.ops.Hamiltonian`, `qml.operation.Tensor`,
  `qml.operation.enable_new_opmath`, `qml.operation.disable_new_opmath`, and `qml.operation.convert_to_legacy_H`.
  Note that when new operator arithmetic is enabled, ``qml.Hamiltonian`` will continue to dispatch to
  `qml.ops.LinearCombination`; this behaviour is not deprecated. For more information, check out the
  [updated operator troubleshooting page](https://docs.pennylane.ai/en/stable/news/new_opmath.html).
  [(#6287)](https://github.com/PennyLaneAI/pennylane/pull/6287)
  [(#6365)](https://github.com/PennyLaneAI/pennylane/pull/6365)

* `qml.pauli.PauliSentence.hamiltonian` and `qml.pauli.PauliWord.hamiltonian` are deprecated. Instead, please use
  `qml.pauli.PauliSentence.operation` and `qml.pauli.PauliWord.operation` respectively.
  [(#6287)](https://github.com/PennyLaneAI/pennylane/pull/6287)

* `qml.pauli.simplify()` is deprecated. Instead, please use `qml.simplify(op)` or `op.simplify()`.
  [(#6287)](https://github.com/PennyLaneAI/pennylane/pull/6287)

* The `qml.BasisStatePreparation` template is deprecated.
  Instead, use `qml.BasisState`.
  [(#6021)](https://github.com/PennyLaneAI/pennylane/pull/6021)

* The `'ancilla'` argument for `qml.iterative_qpe` has been deprecated. Instead, use the `'aux_wire'` argument.
  [(#6277)](https://github.com/PennyLaneAI/pennylane/pull/6277)

* `qml.shadows.shadow_expval` has been deprecated. Instead, use the `qml.shadow_expval` measurement
  process.
  [(#6277)](https://github.com/PennyLaneAI/pennylane/pull/6277)

* `qml.broadcast` has been deprecated. Please use `for` loops instead.
  [(#6277)](https://github.com/PennyLaneAI/pennylane/pull/6277)

* The `qml.QubitStateVector` template is deprecated. Instead, use `qml.StatePrep`.
  [(#6172)](https://github.com/PennyLaneAI/pennylane/pull/6172)

* The `qml.qinfo` module has been deprecated. Please see the respective functions in the `qml.math` and
  `qml.measurements` modules instead.
  [(#5911)](https://github.com/PennyLaneAI/pennylane/pull/5911)

* `Device`, `QubitDevice`, and `QutritDevice` will no longer be accessible via top-level import in v0.40.
  They will still be accessible as `qml.devices.LegacyDevice`, `qml.devices.QubitDevice`, and `qml.devices.QutritDevice`
  respectively.
  [(#6238)](https://github.com/PennyLaneAI/pennylane/pull/6238/)

* `QNode.gradient_fn` is deprecated. Please use `QNode.diff_method` and `QNode.get_gradient_fn` instead.
  [(#6244)](https://github.com/PennyLaneAI/pennylane/pull/6244)

<h3>Documentation 📝</h3>

* Updated links to PennyLane.ai in the documentation to use the latest URL format, which excludes the `.html` prefix.
  [(#6412)](https://github.com/PennyLaneAI/pennylane/pull/6412)

* Update `qml.Qubitization` documentation based on new decomposition.
  [(#6276)](https://github.com/PennyLaneAI/pennylane/pull/6276)

* Fixed examples in the documentation of a few optimizers.
  [(#6303)](https://github.com/PennyLaneAI/pennylane/pull/6303)
  [(#6315)](https://github.com/PennyLaneAI/pennylane/pull/6315)

* Corrected examples in the documentation of `qml.jacobian`.
  [(#6283)](https://github.com/PennyLaneAI/pennylane/pull/6283)
  [(#6315)](https://github.com/PennyLaneAI/pennylane/pull/6315)

* Fixed spelling in a number of places across the documentation.
  [(#6280)](https://github.com/PennyLaneAI/pennylane/pull/6280)

* Add `work_wires` parameter to `qml.MultiControlledX` docstring signature.
  [(#6271)](https://github.com/PennyLaneAI/pennylane/pull/6271)

* Removed ambiguity in error raised by the `PauliRot` class.
  [(#6298)](https://github.com/PennyLaneAI/pennylane/pull/6298)

* Renamed an incorrectly named test in `test_pow_ops.py`.
  [(#6388)](https://github.com/PennyLaneAI/pennylane/pull/6388)

<h3>Bug fixes 🐛</h3>

<<<<<<< HEAD
* `default.tensor` can now handle mid circuit measurements via the deferred measurement principle.
  [(#6408)](https://github.com/PennyLaneAI/pennylane/pull/6408)
=======
* The `validate_device_wires` transform now raises an error if abstract wires are provided.
  [(#6405)](https://github.com/PennyLaneAI/pennylane/pull/6405)
>>>>>>> 88caa8e4

* Fixes `qml.math.expand_matrix` for qutrit and arbitrary qudit operators.
  [(#6398)](https://github.com/PennyLaneAI/pennylane/pull/6398/)

* `MeasurementValue` now raises an error when it is used as a boolean.
  [(#6386)](https://github.com/PennyLaneAI/pennylane/pull/6386)

* `default.qutrit` now returns integer samples.
  [(#6385)](https://github.com/PennyLaneAI/pennylane/pull/6385)

* `adjoint_metric_tensor` now works with circuits containing state preparation operations.
  [(#6358)](https://github.com/PennyLaneAI/pennylane/pull/6358)

* `quantum_fisher` now respects the classical Jacobian of QNodes.
  [(#6350)](https://github.com/PennyLaneAI/pennylane/pull/6350)

* `qml.map_wires` can now be applied to a batch of tapes.
  [(#6295)](https://github.com/PennyLaneAI/pennylane/pull/6295)

* Fix float-to-complex casting in various places across PennyLane.
 [(#6260)](https://github.com/PennyLaneAI/pennylane/pull/6260)
 [(#6268)](https://github.com/PennyLaneAI/pennylane/pull/6268)

* Fix a bug where zero-valued JVPs were calculated wrongly in the presence of shot vectors.
  [(#6219)](https://github.com/PennyLaneAI/pennylane/pull/6219)

* Fix `qml.PrepSelPrep` template to work with `torch`.
  [(#6191)](https://github.com/PennyLaneAI/pennylane/pull/6191)

* Now `qml.equal` compares correctly `qml.PrepSelPrep` operators.
  [(#6182)](https://github.com/PennyLaneAI/pennylane/pull/6182)

* The `qml.QSVT` template now orders the `projector` wires first and the `UA` wires second, which is the expected order of the decomposition.
  [(#6212)](https://github.com/PennyLaneAI/pennylane/pull/6212)

* The `qml.Qubitization` template now orders the `control` wires first and the `hamiltonian` wires second, which is the expected according to other templates.
  [(#6229)](https://github.com/PennyLaneAI/pennylane/pull/6229)

* The `qml.FABLE` template now returns the correct value when JIT is enabled.
  [(#6263)](https://github.com/PennyLaneAI/pennylane/pull/6263)

* Fixes a bug where a circuit using the `autograd` interface sometimes returns nested values that are not of the `autograd` interface.
  [(#6225)](https://github.com/PennyLaneAI/pennylane/pull/6225)

* Fixes a bug where a simple circuit with no parameters or only builtin/numpy arrays as parameters returns autograd tensors.
  [(#6225)](https://github.com/PennyLaneAI/pennylane/pull/6225)

* `qml.pauli.PauliVSpace` now uses a more stable SVD-based linear independence check to avoid running into `LinAlgError: Singular matrix`. This stabilizes the usage of `qml.lie_closure`. It also introduces normalization of the basis vector's internal representation `_M` to avoid exploding coefficients.
  [(#6232)](https://github.com/PennyLaneAI/pennylane/pull/6232)

* Fixes a bug where `csc_dot_product` is used during measurement for `Sum`/`Hamiltonian` that contains observables that does not define a sparse matrix.
  [(#6278)](https://github.com/PennyLaneAI/pennylane/pull/6278)
  [(#6310)](https://github.com/PennyLaneAI/pennylane/pull/6310)

* Fixes a bug where `None` was added to the wires in `qml.PhaseAdder`, `qml.Adder` and `qml.OutAdder`.
  [(#6360)](https://github.com/PennyLaneAI/pennylane/pull/6360)

* Fixes a test after updating to the nightly version of Catalyst.
  [(#6362)](https://github.com/PennyLaneAI/pennylane/pull/6362)

* Fixes a bug where `CommutingEvolution` with a trainable `Hamiltonian` cannot be differentiated using parameter shift.
  [(#6372)](https://github.com/PennyLaneAI/pennylane/pull/6372)

<h3>Contributors ✍️</h3>

This release contains contributions from (in alphabetical order):

Guillermo Alonso,
Utkarsh Azad,
Oleksandr Borysenko,
Astral Cai,
Isaac De Vlugt,
Diksha Dhawan,
Lillian M. A. Frederiksen,
Pietropaolo Frisoni,
Emiliano Godinez,
Austin Huang,
Korbinian Kottmann,
Christina Lee,
William Maxwell,
Erick Ochoa Lopez,
Lee J. O'Riordan,
Mudit Pandey,
Andrija Paurevic,
Ashish Kanwar Singh,
David Wierichs,<|MERGE_RESOLUTION|>--- conflicted
+++ resolved
@@ -283,13 +283,11 @@
 
 <h3>Bug fixes 🐛</h3>
 
-<<<<<<< HEAD
 * `default.tensor` can now handle mid circuit measurements via the deferred measurement principle.
   [(#6408)](https://github.com/PennyLaneAI/pennylane/pull/6408)
-=======
+
 * The `validate_device_wires` transform now raises an error if abstract wires are provided.
   [(#6405)](https://github.com/PennyLaneAI/pennylane/pull/6405)
->>>>>>> 88caa8e4
 
 * Fixes `qml.math.expand_matrix` for qutrit and arbitrary qudit operators.
   [(#6398)](https://github.com/PennyLaneAI/pennylane/pull/6398/)
