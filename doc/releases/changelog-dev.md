:orphan:

# Release 0.42.0-dev (development release)

<h3>New features since last release</h3>

* A new function called `qml.to_openqasm` has been added, which allows for converting PennyLane circuits to OpenQASM 2.0 programs.
  [(#7393)](https://github.com/PennyLaneAI/pennylane/pull/7393)

  Consider this simple circuit in PennyLane:
  ```python
  dev = qml.device("default.qubit", wires=2, shots=100)

  @qml.qnode(dev)
  def circuit(theta, phi):
      qml.RX(theta, wires=0)
      qml.CNOT(wires=[0,1])
      qml.RZ(phi, wires=1)
      return qml.sample()
  ```

  This can be easily converted to OpenQASM 2.0 with `qml.to_openqasm`:
  ```pycon
  >>> openqasm_circ = qml.to_openqasm(circuit)(1.2, 0.9)
  >>> print(openqasm_circ)
  OPENQASM 2.0;
  include "qelib1.inc";
  qreg q[2];
  creg c[2];
  rx(1.2) q[0];
  cx q[0],q[1];
  rz(0.9) q[1];
  measure q[0] -> c[0];
  measure q[1] -> c[1];
  ```

* A new template called :class:`~.SelectPauliRot` that applies a sequence of uniformly controlled rotations to a target qubit 
  is now available. This operator appears frequently in unitary decomposition and block encoding techniques. 
  [(#7206)](https://github.com/PennyLaneAI/pennylane/pull/7206)

  ```python
  angles = np.array([1.0, 2.0, 3.0, 4.0])

  wires = qml.registers({"control": 2, "target": 1})
  dev = qml.device("default.qubit", wires=3)

  @qml.qnode(dev)
  def circuit():
      qml.SelectPauliRot(
        angles,
        control_wires=wires["control"],
        target_wire=wires["target"],
        rot_axis="Y")
      return qml.state()
  ```
  
  ```pycon
  >>> print(circuit())
  [0.87758256+0.j 0.47942554+0.j 0.        +0.j 0.        +0.j
   0.        +0.j 0.        +0.j 0.        +0.j 0.        +0.j]
  ```

* The transform `convert_to_mbqc_gateset` is added to the `ftqc` module to convert arbitrary 
  circuits to a limited gate-set that can be translated to the MBQC formalism.
  [(7271)](https://github.com/PennyLaneAI/pennylane/pull/7271)

* The `RotXZX` operation is added to the `ftqc` module to support definition of a universal
  gate-set that can be translated to the MBQC formalism.
  [(7271)](https://github.com/PennyLaneAI/pennylane/pull/7271)

* Two new functions called :func:`~.math.convert_to_su2` and :func:`~.math.convert_to_su4` have been added to `qml.math`, which convert unitary matrices to SU(2) or SU(4), respectively, and optionally a global phase.
  [(#7211)](https://github.com/PennyLaneAI/pennylane/pull/7211)

<h4>Resource-efficient Decompositions 🔎</h4>

* New decomposition rules comprising rotation gates and global phases have been added to `QubitUnitary` that 
  can be accessed with the new graph-based decomposition system. The most efficient set of rotations to 
  decompose into will be chosen based on the target gate set.
  [(#7211)](https://github.com/PennyLaneAI/pennylane/pull/7211)

  ```python
  from functools import partial
  import numpy as np
  import pennylane as qml
  
  qml.decomposition.enable_graph()
  
  U = np.array([[1, 1], [1, -1]]) / np.sqrt(2)
  
  @partial(qml.transforms.decompose, gate_set={"RX", "RY", "GlobalPhase"})
  @qml.qnode(qml.device("default.qubit"))
  def circuit():
      qml.QubitUnitary(np.array([[1, 1], [1, -1]]) / np.sqrt(2), wires=[0])
      return qml.expval(qml.PauliZ(0))
  ```
  ```pycon
  >>> print(qml.draw(circuit)())
  0: ──RX(0.00)──RY(1.57)──RX(3.14)──GlobalPhase(-1.57)─┤  <Z>
  ```

* Decomposition rules can be marked as not-applicable with :class:`~.decomposition.DecompositionNotApplicable`, allowing for flexibility when creating conditional decomposition 
  rules based on parameters that affects the rule's resources.
  [(#7211)](https://github.com/PennyLaneAI/pennylane/pull/7211)

  ```python
  import pennylane as qml
  from pennylane.decomposition import DecompositionNotApplicable
  from pennylane.math.decomposition import zyz_rotation_angles
  
  def _zyz_resource(num_wires):
      if num_wires != 1:
          # This decomposition is only applicable when num_wires is 1
          raise DecompositionNotApplicable
      return {qml.RZ: 2, qml.RY: 1, qml.GlobalPhase: 1}

  @qml.register_resources(_zyz_resource)
  def zyz_decomposition(U, wires, **__):
      phi, theta, omega, phase = zyz_rotation_angles(U, return_global_phase=True)
      qml.RZ(phi, wires=wires[0])
      qml.RY(theta, wires=wires[0])
      qml.RZ(omega, wires=wires[0])
      qml.GlobalPhase(-phase)
  
  qml.add_decomps(QubitUnitary, zyz_decomposition)
  ```
  
  This decomposition will be ignored for `QubitUnitary` on more than one wire.

* The :func:`~.transforms.decompose` transform now supports symbolic operators (e.g., `Adjoint` and `Controlled`) specified as strings in the `gate_set` argument
  when the new graph-based decomposition system is enabled.
  [(#7331)](https://github.com/PennyLaneAI/pennylane/pull/7331)

  ```python
  from functools import partial
  import pennylane as qml
  
  qml.decomposition.enable_graph()
   
  @partial(qml.transforms.decompose, gate_set={"T", "Adjoint(T)", "H", "CNOT"})
  @qml.qnode(qml.device("default.qubit"))
  def circuit():
      qml.Toffoli(wires=[0, 1, 2])
  ```
  ```pycon
  >>> print(qml.draw(circuit)())
  0: ───────────╭●───────────╭●────╭●──T──╭●─┤  
  1: ────╭●─────│─────╭●─────│───T─╰X──T†─╰X─┤  
  2: ──H─╰X──T†─╰X──T─╰X──T†─╰X──T──H────────┤
  ```

<h3>Improvements 🛠</h3>

* The decomposition of `DiagonalQubitUnitary` has been updated to a recursive decomposition
  into a smaller `DiagonalQubitUnitary` and a `SelectPauliRot` operation. This is a known
  decomposition [Theorem 7 in Shende et al.](https://arxiv.org/abs/quant-ph/0406176)
  that contains fewer gates than the previous decomposition.
  [(#7370)](https://github.com/PennyLaneAI/pennylane/pull/7370)
 
* An experimental integration for a Python compiler using [xDSL](https://xdsl.dev/index) has been introduced.
  This is similar to [Catalyst's MLIR dialects](https://docs.pennylane.ai/projects/catalyst/en/stable/dev/dialects.html#mlir-dialects-in-catalyst), 
  but it is coded in Python instead of C++.
  [(#7357)](https://github.com/PennyLaneAI/pennylane/pull/7357)
  [(#7367)](https://github.com/PennyLaneAI/pennylane/pull/7367)

* PennyLane supports `JAX` version 0.6.0.
  [(#7299)](https://github.com/PennyLaneAI/pennylane/pull/7299)

* PennyLane supports `JAX` version 0.5.3.
  [(#6919)](https://github.com/PennyLaneAI/pennylane/pull/6919)

* Computing the angles for uniformly controlled rotations, used in :class:`~.MottonenStatePreparation`
  and :class:`~.SelectPauliRot`, now takes much less computational effort and memory.
  [(#7377)](https://github.com/PennyLaneAI/pennylane/pull/7377)

* The :func:`~.transforms.cancel_inverses` transform no longer changes the order of operations that don't have shared wires, providing a deterministic output.
  [(#7328)](https://github.com/PennyLaneAI/pennylane/pull/7328)

* Alias for Identity (`I`) is now accessible from `qml.ops`.
  [(#7200)](https://github.com/PennyLaneAI/pennylane/pull/7200)

* The `ftqc` module `measure_arbitrary_basis`, `measure_x` and `measure_y` functions
  can now be captured when program capture is enabled.
  [(#7219)](https://github.com/PennyLaneAI/pennylane/pull/7219)
  [(#7368)](https://github.com/PennyLaneAI/pennylane/pull/7368)

* `Operator.num_wires` now defaults to `None` to indicate that the operator can be on
  any number of wires.
  [(#7312)](https://github.com/PennyLaneAI/pennylane/pull/7312)

* Shots can now be overridden for specific `qml.Snapshot` instances via a `shots` keyword argument.
  [(#7326)](https://github.com/PennyLaneAI/pennylane/pull/7326)

  ```python
  dev = qml.device("default.qubit", wires=2, shots=10)

  @qml.qnode(dev)
  def circuit():
      qml.Snapshot("sample", measurement=qml.sample(qml.X(0)), shots=5)
      return qml.sample(qml.X(0))
  ```

  ```pycon
  >>> qml.snapshots(circuit)()
  {'sample': array([-1., -1., -1., -1., -1.]),
   'execution_results': array([ 1., -1., -1., -1., -1.,  1., -1., -1.,  1., -1.])}
  ```

* Two-qubit `QubitUnitary` gates no longer decompose into fundamental rotation gates; it now 
  decomposes into single-qubit `QubitUnitary` gates. This allows the decomposition system to
  further decompose single-qubit unitary gates more flexibly using different rotations.
  [(#7211)](https://github.com/PennyLaneAI/pennylane/pull/7211)

* The `gate_set` argument of :func:`~.transforms.decompose` now accepts `"X"`, `"Y"`, `"Z"`, `"H"`, 
  `"I"` as aliases for `"PauliX"`, `"PauliY"`, `"PauliZ"`, `"Hadamard"`, and `"Identity"`. These 
  aliases are also recognized as part of symbolic operators. For example, `"Adjoint(H)"` is now 
  accepted as an alias for `"Adjoint(Hadamard)"`.
  [(#7331)](https://github.com/PennyLaneAI/pennylane/pull/7331)

* PennyLane no longer validates that an operation has at least one wire, as having this check required the abstract
  interface to maintain a list of special implementations.
  [(#7327)](https://github.com/PennyLaneAI/pennylane/pull/7327)

* Two new device-developer transforms have been added to `devices.preprocess`: 
  :func:`~.devices.preprocess.measurements_from_counts` and :func:`~.devices.preprocess.measurements_from_samples`.
  These transforms modify the tape to instead contain a `counts` or `sample` measurement process, 
  deriving the original measurements from the raw counts/samples in post-processing. This allows 
  expanded measurement support for devices that only 
  support counts/samples at execution, like real hardware devices.
  [(#7317)](https://github.com/PennyLaneAI/pennylane/pull/7317)

* Sphinx version was updated to 8.1. Sphinx is upgraded to version 8.1 and uses Python 3.10. References to intersphinx (e.g. `<demos/>` or `<catalyst/>` are updated to remove the :doc: prefix that is incompatible with sphinx 8.1. 
  [(7212)](https://github.com/PennyLaneAI/pennylane/pull/7212)

* Migrated `setup.py` package build and install to `pyproject.toml`
  [(#7375)](https://github.com/PennyLaneAI/pennylane/pull/7375)

* Updated GitHub Actions workflows (`rtd.yml`, `readthedocs.yml`, and `docs.yml`) to use `ubuntu-24.04` runners.
 [(#7396)](https://github.com/PennyLaneAI/pennylane/pull/7396)

* Updated requirements and pyproject files to include the other package.  
  [(#7417)](https://github.com/PennyLaneAI/pennylane/pull/7417)

<h3>Labs: a place for unified and rapid prototyping of research software 🧪</h3>


* A new module :mod:`pennylane.labs.intermediate_reps <pennylane.labs.intermediate_reps>`
  provides functionality to compute intermediate representations for particular circuits.
  :func:`parity_matrix <pennylane.labs.intermediate_reps.parity_matrix>` computes
  the parity matrix intermediate representation for CNOT circuits.
  :func:`phase_polynomial <pennylane.labs.intermediate_reps.phase_polynomial>` computes
  the phase polynomial intermediate representation for {CNOT, RZ} circuits.
  These efficient intermediate representations are important
  for CNOT routing algorithms and other quantum compilation routines.
  [(#7229)](https://github.com/PennyLaneAI/pennylane/pull/7229)
  [(#7333)](https://github.com/PennyLaneAI/pennylane/pull/7333)


<h3>Breaking changes 💔</h3>

* The `return_type` property of `MeasurementProcess` has been removed. Please use `isinstance` for type checking instead.
  [(#7322)](https://github.com/PennyLaneAI/pennylane/pull/7322)

* The `KerasLayer` class in `qml.qnn.keras` has been removed because Keras 2 is no longer actively maintained.
  Please consider using a different machine learning framework, like `PyTorch <demos/tutorial_qnn_module_torch>`__ or `JAX <demos/tutorial_How_to_optimize_QML_model_using_JAX_and_Optax>`__.
  [(#7320)](https://github.com/PennyLaneAI/pennylane/pull/7320)

* The `qml.gradients.hamiltonian_grad` function has been removed because this gradient recipe is no
  longer required with the :doc:`new operator arithmetic system </news/new_opmath>`.
  [(#7302)](https://github.com/PennyLaneAI/pennylane/pull/7302)

* Accessing terms of a tensor product (e.g., `op = X(0) @ X(1)`) via `op.obs` has been removed.
  [(#7324)](https://github.com/PennyLaneAI/pennylane/pull/7324)

* The `mcm_method` keyword argument in `qml.execute` has been removed.
  [(#7301)](https://github.com/PennyLaneAI/pennylane/pull/7301)

* The `inner_transform` and `config` keyword arguments in `qml.execute` have been removed.
  [(#7300)](https://github.com/PennyLaneAI/pennylane/pull/7300)

* `Sum.ops`, `Sum.coeffs`, `Prod.ops` and `Prod.coeffs` have been removed.
  [(#7304)](https://github.com/PennyLaneAI/pennylane/pull/7304)

* Specifying `pipeline=None` with `qml.compile` has been removed.
  [(#7307)](https://github.com/PennyLaneAI/pennylane/pull/7307)

* The `control_wires` argument in `qml.ControlledQubitUnitary` has been removed.
  Furthermore, the `ControlledQubitUnitary` no longer accepts `QubitUnitary` objects as arguments as its `base`.
  [(#7305)](https://github.com/PennyLaneAI/pennylane/pull/7305)

* `qml.tape.TapeError` has been removed.
  [(#7205)](https://github.com/PennyLaneAI/pennylane/pull/7205)

<h3>Deprecations 👋</h3>

Here's a list of deprecations made this release. For a more detailed breakdown of deprecations and alternative code to use instead, Please consult the :doc:`deprecations and removals page </development/deprecations>`.

* `qml.operation.Observable` and the corresponding `Observable.compare` have been deprecated, as
  pennylane now depends on the more general `Operator` interface instead. The
  `Operator.is_hermitian` property can instead be used to check whether or not it is highly likely
  that the operator instance is Hermitian.
  [(#7316)](https://github.com/PennyLaneAI/pennylane/pull/7316)

* The boolean functions provided in `pennylane.operation` are deprecated. See the :doc:`deprecations page </development/deprecations>` 
  for equivalent code to use instead. These include `not_tape`, `has_gen`, `has_grad_method`, `has_multipar`,
  `has_nopar`, `has_unitary_gen`, `is_measurement`, `defines_diagonalizing_gates`, and `gen_is_multi_term_hamiltonian`.
  [(#7319)](https://github.com/PennyLaneAI/pennylane/pull/7319)

* `qml.operation.WiresEnum`, `qml.operation.AllWires`, and `qml.operation.AnyWires` are deprecated. To indicate that
  an operator can act on any number of wires, `Operator.num_wires = None` should be used instead. This is the default
  and does not need to be overwritten unless the operator developer wants to add wire number validation.
  [(#7313)](https://github.com/PennyLaneAI/pennylane/pull/7313)

* The :func:`qml.QNode.get_gradient_fn` method is now deprecated. Instead, use :func:`~.workflow.get_best_diff_method` to obtain the differentiation method.
  [(#7323)](https://github.com/PennyLaneAI/pennylane/pull/7323)

<h3>Internal changes ⚙️</h3>

<<<<<<< HEAD
* Remove and reduce excessively expensive test cases in `tests/templates/test_subroutines/` that do not add value.
  [(#7436)](https://github.com/PennyLaneAI/pennylane/pull/7436)
=======
* Enforce subset of submodules in `templates` to be auxiliary layer modules.
  [(#7437)](https://github.com/PennyLaneAI/pennylane/pull/7437)
>>>>>>> 6e4b291c

* Enforce `noise` module to be a tertiary layer module.
  [(#7430)](https://github.com/PennyLaneAI/pennylane/pull/7430)

* Enforce `qaoa` module to be a tertiary layer module.
  [(#7429)](https://github.com/PennyLaneAI/pennylane/pull/7429)

* Enforce `gradients` module to be an auxiliary layer module.
  [(#7416)](https://github.com/PennyLaneAI/pennylane/pull/7416)

* Enforce `optimize` module to be an auxiliary layer module.
  [(#7418)](https://github.com/PennyLaneAI/pennylane/pull/7418)

* A `RuntimeWarning` raised when using versions of JAX > 0.4.28 has been removed.
  [(#7398)](https://github.com/PennyLaneAI/pennylane/pull/7398)

* Wheel releases for PennyLane now follow the `PyPA binary-distribution format <https://packaging.python.org/en/latest/specifications/binary-distribution-format/>_` guidelines more closely.
  [(#7382)](https://github.com/PennyLaneAI/pennylane/pull/7382)

* `null.qubit` can now support an optional `track_resources` argument which allows it to record which gates are executed.
  [(#7226)](https://github.com/PennyLaneAI/pennylane/pull/7226)
  [(#7372)](https://github.com/PennyLaneAI/pennylane/pull/7372)
  [(#7392)](https://github.com/PennyLaneAI/pennylane/pull/7392)

* A new internal module, `qml.concurrency`, is added to support internal use of multiprocess and multithreaded execution of workloads. This also migrates the use of `concurrent.futures` in `default.qubit` to this new design.
  [(#7303)](https://github.com/PennyLaneAI/pennylane/pull/7303)

* Test suites in `tests/transforms/test_defer_measurement.py` use analytic mocker devices to test numeric results.
  [(#7329)](https://github.com/PennyLaneAI/pennylane/pull/7329)

* Introduce module dependency management using `tach`.
  [(#7185)](https://github.com/PennyLaneAI/pennylane/pull/7185)

* Add new `pennylane.exceptions` module for custom errors and warnings.
  [(#7205)](https://github.com/PennyLaneAI/pennylane/pull/7205)

* Clean up `__init__.py` files in `math`, `ops`, `qaoa`, `tape` and `templates` to be explicit in what they import. 
  [(#7200)](https://github.com/PennyLaneAI/pennylane/pull/7200)
  
* The `Tracker` class has been moved into the `devices` module.
  [(#7281)](https://github.com/PennyLaneAI/pennylane/pull/7281)

* Moved functions that calculate rotation angles for unitary decompositions into an internal
  module `qml.math.decomposition`
  [(#7211)](https://github.com/PennyLaneAI/pennylane/pull/7211)

<h3>Documentation 📝</h3>

* Fixed the wrong `theta` to `phi` in :class:`~pennylane.IsingXY`.
 [(#7427)](https://github.com/PennyLaneAI/pennylane/pull/7427)

* In the :doc:`/introduction/compiling_circuits` page, in the "Decomposition in stages" section,
  circuit drawings now render in a way that's easier to read.
  [(#7419)](https://github.com/PennyLaneAI/pennylane/pull/7419)

* The entry in the :doc:`/news/program_capture_sharp_bits` page for using program capture with Catalyst 
  has been updated. Instead of using ``qjit(experimental_capture=True)``, Catalyst is now compatible 
  with the global toggles ``qml.capture.enable()`` and ``qml.capture.disable()`` for enabling and
  disabling program capture.
  [(#7298)](https://github.com/PennyLaneAI/pennylane/pull/7298)

<h3>Bug fixes 🐛</h3>

* Fixed a bug in `to_openfermion` where identity qubit-to-wires mapping was not obeyed.
  [(#7332)](https://github.com/PennyLaneAI/pennylane/pull/7332)

* Fixed a bug in the validation of :class:`~.SelectPauliRot` that prevents parameter broadcasting.
  [(#7377)](https://github.com/PennyLaneAI/pennylane/pull/7377)

* Usage of NumPy in `default.mixed` source code has been converted to `qml.math` to avoid
  unnecessary dependency on NumPy and to fix a bug that caused an error when using `default.mixed` with PyTorch and GPUs.
  [(#7384)](https://github.com/PennyLaneAI/pennylane/pull/7384)

* With program capture enabled (`qml.capture.enable()`), `QSVT` no treats abstract values as metadata.
  [(#7360)](https://github.com/PennyLaneAI/pennylane/pull/7360)

* A fix was made to `default.qubit` to allow for using `qml.Snapshot` with defer-measurements (`mcm_method="deferred"`).
  [(#7335)](https://github.com/PennyLaneAI/pennylane/pull/7335)

* Fixes the repr for empty `Prod` and `Sum` instances to better communicate the existence of an empty instance.
  [(#7346)](https://github.com/PennyLaneAI/pennylane/pull/7346)

* Fixes a bug where circuit execution fails with ``BlockEncode`` initialized with sparse matrices.
  [(#7285)](https://github.com/PennyLaneAI/pennylane/pull/7285)

* Adds an informative error if `qml.cond` is used with an abstract condition with
  jitting on `default.qubit` if capture is enabled.
  [(#7314)](https://github.com/PennyLaneAI/pennylane/pull/7314)

* Fixes a bug where using a ``StatePrep`` operation with `batch_size=1` did not work with ``default.mixed``.
  [(#7280)](https://github.com/PennyLaneAI/pennylane/pull/7280)

* Gradient transforms can now be used in conjunction with batch transforms with all interfaces.
  [(#7287)](https://github.com/PennyLaneAI/pennylane/pull/7287)

* Fixes a bug where the global phase was not being added in the ``QubitUnitary`` decomposition.  
  [(#7244)](https://github.com/PennyLaneAI/pennylane/pull/7244)
  [(#7270)](https://github.com/PennyLaneAI/pennylane/pull/7270)

* Using finite differences with program capture without x64 mode enabled now raises a warning.
  [(#7282)](https://github.com/PennyLaneAI/pennylane/pull/7282)

* When the `mcm_method` is specified to the `"device"`, the `defer_measurements` transform will 
  no longer be applied. Instead, the device will be responsible for all MCM handling.
  [(#7243)](https://github.com/PennyLaneAI/pennylane/pull/7243)

* Fixed coverage of `qml.liealg.CII` and `qml.liealg.AIII`.
  [(#7291)](https://github.com/PennyLaneAI/pennylane/pull/7291)

* Fixed a bug where the phase is used as the wire label for a `qml.GlobalPhase` when capture is enabled.
  [(#7211)](https://github.com/PennyLaneAI/pennylane/pull/7211)

* Fixed a bug that caused `CountsMP.process_counts` to return results in the computational basis, even if
  an observable was specified.
  [(#7342)](https://github.com/PennyLaneAI/pennylane/pull/7342)

* Fixed a bug that caused `SamplesMP.process_counts` used with an observable to return a list of eigenvalues 
  for each individual operation in the observable, instead of the overall result.
  [(#7342)](https://github.com/PennyLaneAI/pennylane/pull/7342)

* Fixed a bug where `two_qubit_decomposition` provides an incorrect decomposition for some special matrices.
  [(#7340)](https://github.com/PennyLaneAI/pennylane/pull/7340)

* Fixes a bug where the powers of `qml.ISWAP` and `qml.SISWAP` were decomposed incorrectly.
  [(#7361)](https://github.com/PennyLaneAI/pennylane/pull/7361)

* Returning `MeasurementValue`s from the `ftqc` module's parametric mid-circuit measurements
  (`measure_arbitrary_basis`, `measure_x` and `measure_y`) no longer raises an error in circuits 
  using `diagonalize_mcms`.
  [(#7387)](https://github.com/PennyLaneAI/pennylane/pull/7387)

<h3>Contributors ✍️</h3>

This release contains contributions from (in alphabetical order):

Guillermo Alonso-Linaje,
Astral Cai,
Yushao Chen,
Lillian Frederiksen,
Pietropaolo Frisoni,
Simone Gasperini,
Korbinian Kottmann,
Christina Lee,
Anton Naim Ibrahim,
Lee J. O'Riordan,
Mudit Pandey,
Andrija Paurevic,
Kalman Szenes,
David Wierichs,
Jake Zaia<|MERGE_RESOLUTION|>--- conflicted
+++ resolved
@@ -315,13 +315,11 @@
 
 <h3>Internal changes ⚙️</h3>
 
-<<<<<<< HEAD
 * Remove and reduce excessively expensive test cases in `tests/templates/test_subroutines/` that do not add value.
   [(#7436)](https://github.com/PennyLaneAI/pennylane/pull/7436)
-=======
+
 * Enforce subset of submodules in `templates` to be auxiliary layer modules.
   [(#7437)](https://github.com/PennyLaneAI/pennylane/pull/7437)
->>>>>>> 6e4b291c
 
 * Enforce `noise` module to be a tertiary layer module.
   [(#7430)](https://github.com/PennyLaneAI/pennylane/pull/7430)
