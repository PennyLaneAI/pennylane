:orphan:

# Release 0.33.0-dev (development release)

<h3>New features since last release</h3>

<h4>Exponentiate Hamiltonians with flexible Trotter products 🐖</h4>

* Higher-order Trotter-Suzuki methods are now easily accessible through a new operation
  called `TrotterProduct`.
  [(#4661)](https://github.com/PennyLaneAI/pennylane/pull/4661)

  Trotterization techniques are an affective route towards accurate and efficient
  Hamiltonian simulation. The Suzuki-Trotter product formula allows for the ability
  to express higher-order approximations to the matrix exponential of a Hamiltonian, 
  and it is now available to use in PennyLane via the `TrotterProduct` operation. 
  Simply specify the `order` of the approximation and the evolution `time`.

  ```python
  coeffs = [0.25, 0.75]
  ops = [qml.PauliX(0), qml.PauliZ(0)]
  H = qml.dot(coeffs, ops)

  dev = qml.device("default.qubit", wires=2)

  @qml.qnode(dev)
  def circuit():
      qml.Hadamard(0)
      qml.TrotterProduct(H, time=2.4, order=2)
      return qml.state()
  ```

  ```pycon
  >>> circuit()
  [-0.13259524+0.59790098j  0.        +0.j         -0.13259524-0.77932754j  0.        +0.j        ]
  ```

  The already-available `ApproxTimeEvolution` operation represents the special case of `order=1`.
  It is recommended to switch over to use of `TrotterProduct` because `ApproxTimeEvolution` will be
  deprecated and removed in upcoming releases.

* Support drawing QJIT QNode from Catalyst.
  [(#4609)](https://github.com/PennyLaneAI/pennylane/pull/4609)

  ```python
  import catalyst

  @catalyst.qjit
  @qml.qnode(qml.device("lightning.qubit", wires=3))
  def circuit(x, y, z, c):
      """A quantum circuit on three wires."""

      @catalyst.for_loop(0, c, 1)
      def loop(i):
          qml.Hadamard(wires=i)

      qml.RX(x, wires=0)
      loop()  # pylint: disable=no-value-for-parameter
      qml.RY(y, wires=1)
      qml.RZ(z, wires=2)
      return qml.expval(qml.PauliZ(0))
  
  draw = qml.draw(circuit, decimals=None)(1.234, 2.345, 3.456, 1)
  ```
  
  ```pycon
  >>>draw
  "0: ──RX──H──┤  <Z>\n1: ──H───RY─┤     \n2: ──RZ─────┤     "
  ```

* Measurement statistics can now be collected for mid-circuit measurements. Currently,
  `qml.expval`, `qml.var`, `qml.probs`, `qml.sample`, and `qml.counts` are supported on
  `default.qubit`, `default.mixed`, and the new `DefaultQubit2` device.
  [(#4544)](https://github.com/PennyLaneAI/pennylane/pull/4544)

  ```python
  dev = qml.device("default.qubit", wires=2)

  @qml.qnode(dev)
  def circ(x, y):
      qml.RX(x, wires=0)
      qml.RY(y, wires=1)
      m0 = qml.measure(1)
      return qml.expval(qml.PauliZ(0)), qml.sample(m0)
  ```

  QNodes can be executed as usual when collecting mid-circuit measurement statistics:

  ```pycon
  >>> circ(1.0, 2.0, shots=5)
  (array(0.6), array([1, 1, 1, 0, 1]))
  ```

* Operator transforms `qml.matrix`, `qml.eigvals`, `qml.generator`, and `qml.transforms.to_zx` are updated
  to the new transform program system.
  [(#4573)](https://github.com/PennyLaneAI/pennylane/pull/4573)

* Transforms can be applied on devices following the new device API.
 [(#4667)](https://github.com/PennyLaneAI/pennylane/pull/4667)

* `commutation_dag`, `shadow_expval`, `shadow_state`, `circuit_spectrum`, `map_wires` are updated to the new transform 
  program system.
  [(#4686)](https://github.com/PennyLaneAI/pennylane/pull/4686)

* All gradient transforms are updated to the new transform program system.
 [(#4595)](https://github.com/PennyLaneAI/pennylane/pull/4595)

* All quantum functions transforms are update to the new transform program system.
 [(#4439)](https://github.com/PennyLaneAI/pennylane/pull/4439)

* All batch transforms are updated to the new transform program system.
  [(#4440)](https://github.com/PennyLaneAI/pennylane/pull/4440)
  [(#4686)](https://github.com/PennyLaneAI/pennylane/pull/4686)

* Quantum information transforms are updated to the new transform program system.
  [(#4569)](https://github.com/PennyLaneAI/pennylane/pull/4569)

* `default.qubit` now implements the new device API. The old version of the device is still
  accessible by the short name `default.qubit.legacy`, or directly via `qml.devices.DefaultQubitLegacy`.
  [(#4594)](https://github.com/PennyLaneAI/pennylane/pull/4594)
  [(#4436)](https://github.com/PennyLaneAI/pennylane/pull/4436)
  [(#4620)](https://github.com/PennyLaneAI/pennylane/pull/4620)
  [(#4632)](https://github.com/PennyLaneAI/pennylane/pull/4632)

<h3>Improvements 🛠</h3>

* `pennylane.devices.preprocess` now offers the transforms `decompose`, `validate_observables`, `validate_measurements`,
  `validate_device_wires`, `validate_multiprocessing_workers`, `warn_about_trainable_observables`,
  and `no_sampling` to assist in the construction of devices under the new `devices.Device` API.
  [(#4659)](https://github.com/PennyLaneAI/pennylane/pull/4659)

* `pennylane.defer_measurements` will now exit early if the input does not contain mid circuit measurements.
  [(#4659)](https://github.com/PennyLaneAI/pennylane/pull/4659)

* `default.qubit` now tracks the number of equivalent qpu executions and total shots
  when the device is sampling. Note that `"simulations"` denotes the number of simulation passes, where as
  `"executions"` denotes how many different computational bases need to be sampled in. Additionally, the
  new `default.qubit` also tracks the results of `device.execute`.
  [(#4628)](https://github.com/PennyLaneAI/pennylane/pull/4628)
  [(#4649)](https://github.com/PennyLaneAI/pennylane/pull/4649)

* The `JacobianProductCalculator` abstract base class and implementations `TransformJacobianProducts`
  `DeviceDerivatives`, and `DeviceJacobianProducts` have been added to `pennylane.interfaces.jacobian_products`.
  [(#4435)](https://github.com/PennyLaneAI/pennylane/pull/4435)
  [(#4527)](https://github.com/PennyLaneAI/pennylane/pull/4527)
  [(#4637)](https://github.com/PennyLaneAI/pennylane/pull/4637)

* Extended ``qml.qchem.import_state`` to import wavefunctions from MPS DMRG and SHCI classical
  calculations performed with the Block2 and Dice libraries, incorporating new tests and wavefunction
  input selection logic.
  [#4523](https://github.com/PennyLaneAI/pennylane/pull/4523)
  [#4524](https://github.com/PennyLaneAI/pennylane/pull/4524)
  [#4626](https://github.com/PennyLaneAI/pennylane/pull/4626)
  [#4634](https://github.com/PennyLaneAI/pennylane/pull/4634)

* `MeasurementProcess` and `QuantumScript` objects are now registered as jax pytrees.
  [(#4607)](https://github.com/PennyLaneAI/pennylane/pull/4607)
  [(#4608)](https://github.com/PennyLaneAI/pennylane/pull/4608)

* Tensor-network template `qml.MPS` now supports changing `offset` between subsequent blocks for more flexibility.
  [(#4531)](https://github.com/PennyLaneAI/pennylane/pull/4531)

* The qchem ``fermionic_dipole`` and ``particle_number`` functions are updated to use a
  ``FermiSentence``. The deprecated features for using tuples to represent fermionic operations are
  removed.
  [(#4546)](https://github.com/PennyLaneAI/pennylane/pull/4546)
  [(#4556)](https://github.com/PennyLaneAI/pennylane/pull/4556)

* Add the method ``add_transform`` and ``insert_front_transform`` transform in the ``TransformProgram``.
  [(#4559)](https://github.com/PennyLaneAI/pennylane/pull/4559)

* Dunder ``__add__`` method is added to the ``TransformProgram`` class, therefore two programs can be added using ``+`` .
  [(#4549)](https://github.com/PennyLaneAI/pennylane/pull/4549)

* `qml.sample()` in the new device API now returns a `np.int64` array instead of `np.bool8`.
  [(#4539)](https://github.com/PennyLaneAI/pennylane/pull/4539)

* Wires can be provided to the new device API.
  [(#4538)](https://github.com/PennyLaneAI/pennylane/pull/4538)
  [(#4562)](https://github.com/PennyLaneAI/pennylane/pull/4562)

* The new device API now has a `repr()`
  [(#4562)](https://github.com/PennyLaneAI/pennylane/pull/4562)

* The density matrix aspects of `StateMP` have been split into their own measurement
  process, `DensityMatrixMP`.
  [(#4558)](https://github.com/PennyLaneAI/pennylane/pull/4558)

* `qml.exp` returns a more informative error message when decomposition is unavailable for non-unitary operator.
  [(#4571)](https://github.com/PennyLaneAI/pennylane/pull/4571)

* The `StateMP` measurement now accepts a wire order (eg. a device wire order). The `process_state`
  method will re-order the given state to go from the inputted wire-order to the process's wire-order.
  If the process's wire-order contains extra wires, it will assume those are in the zero-state.
  [(#4570)](https://github.com/PennyLaneAI/pennylane/pull/4570)
  [(#4602)](https://github.com/PennyLaneAI/pennylane/pull/4602)

* Improve builtin types support with `qml.pauli_decompose`.
  [(#4577)](https://github.com/PennyLaneAI/pennylane/pull/4577)

* Various changes to measurements to improve feature parity between the legacy `default.qubit` and
  the new `DefaultQubit2`. This includes not trying to squeeze batched `CountsMP` results and implementing
  `MutualInfoMP.map_wires`.
  [(#4574)](https://github.com/PennyLaneAI/pennylane/pull/4574)

* `devices.qubit.simulate` now accepts an interface keyword argument. If a QNode with `DefaultQubit2`
  specifies an interface, the result will be computed with that interface.
  [(#4582)](https://github.com/PennyLaneAI/pennylane/pull/4582)

* `DefaultQubit2` now works as expected with measurement processes that don't specify wires.
  [(#4580)](https://github.com/PennyLaneAI/pennylane/pull/4580)

* `AmplitudeEmbedding` now inherits from `StatePrep`, allowing for it to not be decomposed
  when at the beginning of a circuit, thus behaving like `StatePrep`.
  [(#4583)](https://github.com/PennyLaneAI/pennylane/pull/4583)

* `DefaultQubit2` can now accept a `jax.random.PRNGKey` as a `seed`, to set the key for the JAX pseudo random 
  number generator when using the JAX interface. This corresponds to the `prng_key` on 
  `DefaultQubitJax` in the old API.
  [(#4596)](https://github.com/PennyLaneAI/pennylane/pull/4596)

* DefaultQubit2 dispatches to a faster implementation for applying `ParametrizedEvolution` to a state
  when it is more efficient to evolve the state than the operation matrix.
  [(#4598)](https://github.com/PennyLaneAI/pennylane/pull/4598)
  [(#4620)](https://github.com/PennyLaneAI/pennylane/pull/4620)

* `ShotAdaptiveOptimizer` has been updated to pass shots to QNode executions instead of overriding
  device shots before execution. This makes it compatible with the new device API.
  [(#4599)](https://github.com/PennyLaneAI/pennylane/pull/4599)

* `StateMeasurement.process_state` now assumes the input is flat. `ProbabilityMP.process_state` has
  been updated to reflect this assumption and avoid redundant reshaping.
  [(#4602)](https://github.com/PennyLaneAI/pennylane/pull/4602)

* Added `qml.math.get_deep_interface` to get the interface of a scalar hidden deep in lists or tuples.
  [(#4603)](https://github.com/PennyLaneAI/pennylane/pull/4603)

* Updated `qml.math.ndim` and `qml.math.shape` to work with built-in lists/tuples that contain
  interface-specific scalar data, eg `[(tf.Variable(1.1), tf.Variable(2.2))]`.
  [(#4603)](https://github.com/PennyLaneAI/pennylane/pull/4603)

* When decomposing a unitary matrix with `one_qubit_decomposition`, and opting to include the `GlobalPhase` 
  in the decomposition, the phase is no longer cast to `dtype=complex`.
  [(#4653)](https://github.com/PennyLaneAI/pennylane/pull/4653)

* `qml.cut_circuit` is now compatible with circuits that compute the expectation values of Hamiltonians 
  with two or more terms.
  [(#4642)](https://github.com/PennyLaneAI/pennylane/pull/4642)

* `_qfunc_output` has been removed from `QuantumScript`, as it is no longer necessary. There is
  still a `_qfunc_output` property on `QNode` instances.
  [(#4651)](https://github.com/PennyLaneAI/pennylane/pull/4651)

* `qml.data.load` properly handles parameters that come after `'full'`
  [(#4663)](https://github.com/PennyLaneAI/pennylane/pull/4663)

* The `qml.jordan_wigner` function has been modified to optionally remove the imaginary components
  of the computed qubit operator, if imaginary components are smaller than a threshold. 
  [(#4639)](https://github.com/PennyLaneAI/pennylane/pull/4639)

<<<<<<< HEAD
* `qml.data.load` correctly performs a full download of dataset after a partial download of the
  same dataset.
  [(#4681)](https://github.com/PennyLaneAI/pennylane/pull/4681)
=======
* Updated `qml.device`, `devices.preprocessing` and the `tape_expand.set_decomposition` context 
  manager to bring `DefaultQubit2` to feature parity with `default.qubit.legacy` with regards to 
  using custom decompositions. The `DefaultQubit2` device can now be included in a `set_decomposition` 
  context or initialized with a `custom_decomps` dictionary, as well as a custom `max_depth` for 
  decomposition.
  [(#4675)](https://github.com/PennyLaneAI/pennylane/pull/4675)

>>>>>>> 8adc6ab5

<h3>Breaking changes 💔</h3>

* The device test suite now converts device kwargs to integers or floats if they can be converted to integers or floats.
  [(#4640)](https://github.com/PennyLaneAI/pennylane/pull/4640)

* `MeasurementProcess.eigvals()` now raises an `EigvalsUndefinedError` if the measurement observable
  does not have eigenvalues.
  [(#4544)](https://github.com/PennyLaneAI/pennylane/pull/4544)

* The `__eq__` and `__hash__` methods of `Operator` and `MeasurementProcess` no longer rely on the
  object's address is memory. Using `==` with operators and measurement processes will now behave the
  same as `qml.equal`, and objects of the same type with the same data and hyperparameters will have
  the same hash.
  [(#4536)](https://github.com/PennyLaneAI/pennylane/pull/4536)

  In the following scenario, the second and third code blocks show the previous and current behaviour
  of operator and measurement process equality, determined by the `__eq__` dunder method:

  ```python
  op1 = qml.PauliX(0)
  op2 = qml.PauliX(0)
  op3 = op1
  ```
  Old behaviour:
  ```pycon
  >>> op1 == op2
  False
  >>> op1 == op3
  True
  ```
  New behaviour:
  ```pycon
  >>> op1 == op2
  True
  >>> op1 == op3
  True
  ```

  The `__hash__` dunder method defines the hash of an object. The default hash of an object
  is determined by the objects memory address. However, the new hash is determined by the
  properties and attributes of operators and measurement processes. Consider the scenario below.
  The second and third code blocks show the previous and current behaviour.

  ```python
  op1 = qml.PauliX(0)
  op2 = qml.PauliX(0)
  ```
  Old behaviour:
  ```pycon
  >>> print({op1, op2})
  {PauliX(wires=[0]), PauliX(wires=[0])}
  ```
  New behaviour:
  ```pycon
  >>> print({op1, op2})
  {PauliX(wires=[0])}
  ```

* The old return type and associated functions ``qml.enable_return`` and ``qml.disable_return`` are removed.
  [(#4503)](https://github.com/PennyLaneAI/pennylane/pull/4503)

* The ``mode`` keyword argument in ``QNode`` is removed. Please use ``grad_on_execution`` instead.
  [(#4503)](https://github.com/PennyLaneAI/pennylane/pull/4503)

* The CV observables ``qml.X`` and ``qml.P`` are removed. Please use ``qml.QuadX`` and ``qml.QuadP`` instead.
  [(#4533)](https://github.com/PennyLaneAI/pennylane/pull/4533)

* The method ``tape.unwrap()`` and corresponding ``UnwrapTape`` and ``Unwrap`` classes are removed.
  Instead of ``tape.unwrap()``, use :func:`~.transforms.convert_to_numpy_parameters`.
  [(#4535)](https://github.com/PennyLaneAI/pennylane/pull/4535)

* The ``RandomLayers.compute_decomposition`` keyword argument ``ratio_imprivitive`` has been changed to
  ``ratio_imprim`` to match the call signature of the operation.
  [(#4552)](https://github.com/PennyLaneAI/pennylane/pull/4552)

* The ``sampler_seed`` argument of ``qml.gradients.spsa_grad`` has been removed.
  Instead, the ``sampler_rng`` argument should be set, either to an integer value, which will be used
  to create a PRNG internally, or to a NumPy pseudo-random number generator (PRNG) created via
  ``np.random.default_rng(seed)``.
  [(#4550)](https://github.com/PennyLaneAI/pennylane/pull/4550)

* The ``QuantumScript.set_parameters`` method and the ``QuantumScript.data`` setter have
  been removed. Please use ``QuantumScript.bind_new_parameters`` instead.
  [(#4548)](https://github.com/PennyLaneAI/pennylane/pull/4548)

* The private `TmpPauliRot` operator used for `SpecialUnitary` no longer decomposes to nothing
  when the theta value is trainable.
  [(#4585)](https://github.com/PennyLaneAI/pennylane/pull/4585)

* `ProbabilityMP.marginal_prob` has been removed. Its contents have been moved into `process_state`,
  which effectively just called `marginal_prob` with `np.abs(state) ** 2`.
  [(#4602)](https://github.com/PennyLaneAI/pennylane/pull/4602)

* `default.qubit` now implements the new device API. If you initialize a device
  with `qml.device("default.qubit")`, all functions and properties that were tied to the old
  device API will no longer be on the device. The legacy version can still be accessed with
  `qml.device("default.qubit.legacy", wires=n_wires)`.
  [(#4436)](https://github.com/PennyLaneAI/pennylane/pull/4436)

<h3>Deprecations 👋</h3>

* The ``prep`` keyword argument in ``QuantumScript`` is deprecated and will be removed from `QuantumScript`.
  ``StatePrepBase`` operations should be placed at the beginning of the `ops` list instead.
  [(#4554)](https://github.com/PennyLaneAI/pennylane/pull/4554)

* The following decorator syntax for transforms has been deprecated and will raise a warning:
  ```python
  @transform_fn(**transform_kwargs)
  @qml.qnode(dev)
  def circuit():
      ...
  ```
  If you are using a transform that has supporting `transform_kwargs`, please call the
  transform directly using `circuit = transform_fn(circuit, **transform_kwargs)`,
  or use `functools.partial`:
  ```python
  @functools.partial(transform_fn, **transform_kwargs)
  @qml.qnode(dev)
  def circuit():
      ...
  ```
  [(#4457)](https://github.com/PennyLaneAI/pennylane/pull/4457/)

* `qml.gradients.pulse_generator` becomes `qml.gradients.pulse_odegen` to adhere to paper naming conventions. During v0.33, `pulse_generator`
  is still available but raises a warning.
  [(#4633)](https://github.com/PennyLaneAI/pennylane/pull/4633)

<h3>Documentation 📝</h3>

* Add a warning section in DefaultQubit's docstring regarding the start method used in multiprocessing.
  This may help users circumvent issues arising in Jupyter notebooks on macOS for example.
  [(#4622)](https://github.com/PennyLaneAI/pennylane/pull/4622)

* Minor documentation improvements to the new device API. The documentation now correctly states that interface-specific
  parameters are only passed to the device for backpropagation derivatives. 
  [(#4542)](https://github.com/PennyLaneAI/pennylane/pull/4542)

* Add functions for qubit-simulation to the `qml.devices` sub-page of the "Internal" section.
  Note that these functions are unstable while device upgrades are underway.
  [(#4555)](https://github.com/PennyLaneAI/pennylane/pull/4555)

* Minor documentation improvement to the usage example in the `qml.QuantumMonteCarlo` page. Integral was missing the differential dx with respect to which the integration is being performed. [(#4593)](https://github.com/PennyLaneAI/pennylane/pull/4593)  

<h3>Bug fixes 🐛</h3>

* Providing `work_wires=None` to `qml.GroverOperator` no longer interprets `None` as a wire.
  [(#4668)](https://github.com/PennyLaneAI/pennylane/pull/4668)

* Fixed issue where `__copy__` method of the `qml.Select()` operator attempted to access un-initialized data.
[(#4551)](https://github.com/PennyLaneAI/pennylane/pull/4551)

* Fix `skip_first` option in `expand_tape_state_prep`.
  [(#4564)](https://github.com/PennyLaneAI/pennylane/pull/4564)

* `convert_to_numpy_parameters` now uses `qml.ops.functions.bind_new_parameters`. This reinitializes the operation and
  makes sure everything references the new numpy parameters.

* `tf.function` no longer breaks `ProbabilityMP.process_state` which is needed by new devices.
  [(#4470)](https://github.com/PennyLaneAI/pennylane/pull/4470)

* Fix mocking in the unit tests for `qml.qchem.mol_data`.
  [(#4591)](https://github.com/PennyLaneAI/pennylane/pull/4591)

* Fix `ProbabilityMP.process_state` so it allows for proper Autograph compilation. Without this,
  decorating a QNode that returns an `expval` with `tf.function` would fail when computing the
  expectation.
  [(#4590)](https://github.com/PennyLaneAI/pennylane/pull/4590)

* The `torch.nn.Module` properties are now accessible on a `pennylane.qnn.TorchLayer`.
  [(#4611)](https://github.com/PennyLaneAI/pennylane/pull/4611)

* `qml.math.take` with torch now returns `tensor[..., indices]` when the user requests
  the last axis (`axis=-1`). Without the fix, it would wrongly return `tensor[indices]`.
  [(#4605)](https://github.com/PennyLaneAI/pennylane/pull/4605)

<h3>Contributors ✍️</h3>

This release contains contributions from (in alphabetical order):

Utkarsh Azad,
Stepan Fomichev,
Joana Fraxanet,
Diego Guala,
Soran Jahangiri,
Korbinian Kottmann
Christina Lee,
Lillian M. A. Frederiksen,
Vincent Michaud-Rioux,
Romain Moyard,
Daniel F. Nino,
Mudit Pandey,
Matthew Silverman,
Jay Soni,<|MERGE_RESOLUTION|>--- conflicted
+++ resolved
@@ -258,11 +258,10 @@
   of the computed qubit operator, if imaginary components are smaller than a threshold. 
   [(#4639)](https://github.com/PennyLaneAI/pennylane/pull/4639)
 
-<<<<<<< HEAD
 * `qml.data.load` correctly performs a full download of dataset after a partial download of the
   same dataset.
   [(#4681)](https://github.com/PennyLaneAI/pennylane/pull/4681)
-=======
+  
 * Updated `qml.device`, `devices.preprocessing` and the `tape_expand.set_decomposition` context 
   manager to bring `DefaultQubit2` to feature parity with `default.qubit.legacy` with regards to 
   using custom decompositions. The `DefaultQubit2` device can now be included in a `set_decomposition` 
@@ -270,7 +269,6 @@
   decomposition.
   [(#4675)](https://github.com/PennyLaneAI/pennylane/pull/4675)
 
->>>>>>> 8adc6ab5
 
 <h3>Breaking changes 💔</h3>
 
