:orphan:

# Release 0.27.0-dev (development release)

<h3>New features since last release</h3>

* `qml.qchem.taper_operation` tapers any gate operation according to the `Z2`
  symmetries of the Hamiltonian. 
  [(#3002)](https://github.com/PennyLaneAI/pennylane/pull/3002)

  ```pycon
    >>> symbols = ['He', 'H']
    >>> geometry =  np.array([[0.0, 0.0, 0.0], [0.0, 0.0, 1.4589]])
    >>> mol = qchem.Molecule(symbols, geometry, charge=1)
    >>> H, n_qubits = qchem.molecular_hamiltonian(symbols, geometry)
    >>> generators = qchem.symmetry_generators(H)
    >>> paulixops = qchem.paulix_ops(generators, n_qubits)
    >>> paulix_sector = qchem.optimal_sector(H, generators, mol.n_electrons)
    >>> qchem.taper_operation(qml.SingleExcitation(3.14159, wires=[0, 2]),
                                generators, paulixops, paulix_sector, wire_order=H.wires)
    [PauliRot(-3.14159+0.j, 'RY', wires=[0])]
    ```

  When used within a QNode, this method applies the tapered operation directly:

  ```pycon
    >>> dev = qml.device('default.qubit', wires=[0, 1])
    >>> @qml.qnode(dev)
    ... def circuit(params):
    ...     qchem.taper_operation(qml.DoubleExcitation(params[0], wires=[0, 1, 2, 3]),
    ...                             generators, paulixops, paulix_sector, H.wires)
    ...     return qml.expval(qml.PauliZ(0)@qml.PauliZ(1))
    >>> drawer = qml.draw(circuit, show_all_wires=True)
    >>> print(drawer(params=[3.14159]))
        0: ─╭RXY(1.570796+0.00j)─╭RYX(1.570796+0.00j)─┤ ╭<Z@Z>
        1: ─╰RXY(1.570796+0.00j)─╰RYX(1.570796+0.00j)─┤ ╰<Z@Z>
  ```

<h3>Improvements</h3>

<<<<<<< HEAD
* New `null.qubit` device. The `null.qubit`performs no operations or memory allocations. 
  [(#2589)](https://github.com/PennyLaneAI/pennylane/pull/2589)
  
=======
* Structural improvements are made to `QueuingContext` and `AnnotatedQueue`. None of these changes should 
  influence PennyLane behaviour outside of the `queueing.py` module.
  [(#2794)](https://github.com/PennyLaneAI/pennylane/pull/2794)

   - `QueuingContext` should now be the global communication point for putting queuable objects into the active queue.
   - `QueuingContext` is no longer an abstract base class.
   - `AnnotatedQueue` and its children no longer inherit from `QueuingContext`.
   - `QueuingContext` is no longer a context manager.
   -  Recording queues should start and stop recording via the `QueuingContext.add_active_queue` and 
     `QueueingContext.remove_active_queue` class methods instead of directly manipulating the `_active_contexts` property.
   - `AnnotatedQueue` and its children no longer provide global information about actively recording queues. This information
      is now only available through `QueuingContext`.
   - `AnnotatedQueue` and its children no longer have the private `_append`, `_remove`, `_update_info`, `_safe_update_info`,
      and `_get_info` methods. The public analogues should be used instead.
   

>>>>>>> b9d27ff7
<h3>Breaking changes</h3>

<h3>Deprecations</h3>

<h3>Documentation</h3>

<h3>Bug fixes</h3>

<h3>Contributors</h3>

This release contains contributions from (in alphabetical order):

<<<<<<< HEAD
Amintor Dusko,
Lee J. O'Riordan
=======
Juan Miguel Arrazola,
Utkarsh Azad,
Soran Jahangiri,
Christina Lee,
Jay Soni,
>>>>>>> b9d27ff7
<|MERGE_RESOLUTION|>--- conflicted
+++ resolved
@@ -38,11 +38,6 @@
 
 <h3>Improvements</h3>
 
-<<<<<<< HEAD
-* New `null.qubit` device. The `null.qubit`performs no operations or memory allocations. 
-  [(#2589)](https://github.com/PennyLaneAI/pennylane/pull/2589)
-  
-=======
 * Structural improvements are made to `QueuingContext` and `AnnotatedQueue`. None of these changes should 
   influence PennyLane behaviour outside of the `queueing.py` module.
   [(#2794)](https://github.com/PennyLaneAI/pennylane/pull/2794)
@@ -58,8 +53,9 @@
    - `AnnotatedQueue` and its children no longer have the private `_append`, `_remove`, `_update_info`, `_safe_update_info`,
       and `_get_info` methods. The public analogues should be used instead.
    
+* New `null.qubit` device. The `null.qubit`performs no operations or memory allocations. 
+  [(#2589)](https://github.com/PennyLaneAI/pennylane/pull/2589)
 
->>>>>>> b9d27ff7
 <h3>Breaking changes</h3>
 
 <h3>Deprecations</h3>
@@ -72,13 +68,10 @@
 
 This release contains contributions from (in alphabetical order):
 
-<<<<<<< HEAD
-Amintor Dusko,
-Lee J. O'Riordan
-=======
 Juan Miguel Arrazola,
 Utkarsh Azad,
+Amintor Dusko,
 Soran Jahangiri,
 Christina Lee,
-Jay Soni,
->>>>>>> b9d27ff7
+Lee J. O'Riordan
+Jay Soni,