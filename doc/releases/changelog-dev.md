:orphan:

# Release 0.41.0-dev (development release)

<h3>New features since last release</h3>

* ``qml.lie_closure`` now accepts and outputs dense inputs using the ``dense`` keyword.
  Also added ``qml.pauli.trace_inner_product`` that can handle batches of dense matrices.
  [(#6811)](https://github.com/PennyLaneAI/pennylane/pull/6811)

<h3>Improvements 🛠</h3>

* Add a `qml.capture.pause()` context manager for pausing program capture in an error-safe way.
  [(#6911)](https://github.com/PennyLaneAI/pennylane/pull/6911)

* `qml.StatePrep` now accepts sparse state vectors. Users can create `StatePrep` using `scipy.sparse.csr_matrix`. Note that non-zero `pad_with` is forbidden.
  [(#6863)](https://github.com/PennyLaneAI/pennylane/pull/6863)

  ```pycon
  >>> import scipy as sp
  >>> init_state = sp.sparse.csr_matrix([0, 0, 1, 0])
  >>> qsv_op = qml.StatePrep(init_state, wires=[1, 2])
  >>> wire_order = [0, 1, 2]
  >>> ket = qsv_op.state_vector(wire_order=wire_order)
  >>> print(ket)
  <Compressed Sparse Row sparse matrix of dtype 'float64'
         with 1 stored elements and shape (1, 8)>
    Coords        Values
    (0, 2)        1.0
  ```

* A `RuntimeWarning` is now raised by `qml.QNode` and `qml.execute` if executing JAX workflows and the installed version of JAX
  is greater than `0.4.28`.
  [(#6864)](https://github.com/PennyLaneAI/pennylane/pull/6864)

* Python control flow (`if/else`, `for`, `while`) is now supported when program capture is enabled by setting 
  `autograph=True` at the QNode level. 
  [(#6837)](https://github.com/PennyLaneAI/pennylane/pull/6837)

  ```python
  qml.capture.enable()

  dev = qml.device("default.qubit", wires=[0, 1, 2])

  @qml.qnode(dev, autograph=True)
  def circuit(num_loops: int):
      for i in range(num_loops):
          if i % 2 == 0:
              qml.H(i)
          else:
              qml.RX(1,i)
      return qml.state()
  ```

  ```pycon
  >>> print(qml.draw(circuit)(num_loops=3))
  0: ──H────────┤  State
  1: ──RX(1.00)─┤  State
  2: ──H────────┤  State
  >>> circuit(3)
  Array([0.43879125+0.j        , 0.43879125+0.j        ,
         0.        -0.23971277j, 0.        -0.23971277j,
         0.43879125+0.j        , 0.43879125+0.j        ,
         0.        -0.23971277j, 0.        -0.23971277j], dtype=complex64)
  ```

* Added the `qml.workflow.construct_execution_config(qnode)(*args,**kwargs)` helper function.
  Users can now construct the execution configuration from a particular `QNode` instance.
  [(#6901)](https://github.com/PennyLaneAI/pennylane/pull/6901)

  ```python
  @qml.qnode(qml.device("default.qubit", wires=1))
  def circuit(x):
      qml.RX(x, 0)
      return qml.expval(qml.Z(0))
  ```

  ```pycon
  >>> config = qml.workflow.construct_execution_config(circuit)(1)
  >>> pprint.pprint(config)
  ExecutionConfig(grad_on_execution=False,
                  use_device_gradient=True,
                  use_device_jacobian_product=False,
                  gradient_method='backprop',
                  gradient_keyword_arguments={},
                  device_options={'max_workers': None,
                                  'prng_key': None,
                                  'rng': Generator(PCG64) at 0x15F6BB680},
                  interface=<Interface.NUMPY: 'numpy'>,
                  derivative_order=1,
                  mcm_config=MCMConfig(mcm_method=None, postselect_mode=None),
                  convert_to_numpy=True)
  ```

* The higher order primitives in program capture can now accept inputs with abstract shapes.
  [(#6786)](https://github.com/PennyLaneAI/pennylane/pull/6786)

* The `PlxprInterpreter` classes can now handle creating dynamic arrays via `jnp.ones`, `jnp.zeros`,
  `jnp.arange`, and `jnp.full`.
  [#6865)](https://github.com/PennyLaneAI/pennylane/pull/6865)

* `QNode` objects now have an `update` method that allows for re-configuring settings like `diff_method`, `mcm_method`, and more. This allows for easier on-the-fly adjustments to workflows. Any arguments not specified will retain their original value.
  [(#6803)](https://github.com/PennyLaneAI/pennylane/pull/6803)

  After constructing a `QNode`,

  ```python
  import pennylane as qml

  @qml.qnode(device=qml.device("default.qubit"))
  def circuit():
    qml.H(0)
    qml.CNOT([0,1])
    return qml.probs()
  ```

  its settings can be modified with `update`, which returns a new `QNode` object. Here is an example
  of updating a QNode's `diff_method`:

  ```pycon
  >>> print(circuit.diff_method)
  best
  >>> new_circuit = circuit.update(diff_method="parameter-shift")
  >>> print(new_circuit.diff_method)
  'parameter-shift'
  ```
  
* Devices can now configure whether or not ML framework data is sent to them
  via an `ExecutionConfig.convert_to_numpy` parameter. End-to-end jitting on
  `default.qubit` is used if the user specified a `jax.random.PRNGKey` as a seed.
  [(#6899)](https://github.com/PennyLaneAI/pennylane/pull/6899)
  [(#6788)](https://github.com/PennyLaneAI/pennylane/pull/6788)
  [(#6869)](https://github.com/PennyLaneAI/pennylane/pull/6869)

* The coefficients of observables now have improved differentiability.
  [(#6598)](https://github.com/PennyLaneAI/pennylane/pull/6598)

* An empty basis set in `qml.compile` is now recognized as valid, resulting in decomposition of all operators that can be decomposed.
   [(#6821)](https://github.com/PennyLaneAI/pennylane/pull/6821)

* An informative error is raised when a `QNode` with `diff_method=None` is differentiated.
  [(#6770)](https://github.com/PennyLaneAI/pennylane/pull/6770)

* `qml.ops.sk_decomposition` has been improved to produce less gates for certain edge cases. This greatly impacts
  the performance of `qml.clifford_t_decomposition`, which should now give less extraneous `qml.T` gates.
  [(#6855)](https://github.com/PennyLaneAI/pennylane/pull/6855)

* `qml.gradients.finite_diff_jvp` has been added to compute the jvp of an arbitrary numeric
  function.
  [(#6853)](https://github.com/PennyLaneAI/pennylane/pull/6853)

* With program capture enabled, `QNode`'s can now be differentiated with `diff_method="finite-diff"`.
  [(#6853)](https://github.com/PennyLaneAI/pennylane/pull/6853)

* The requested `diff_method` is now validated when program capture is enabled.
  [(#6852)](https://github.com/PennyLaneAI/pennylane/pull/6852)

<<<<<<< HEAD
<h3>Labs: a place for unified and rapid prototyping of research software 🧪</h3>

* ``pennylane.labs.dla.lie_closure_dense`` is removed and integrated into ``qml.lie_closure`` using the new ``dense`` keyword.
  [(#6811)](https://github.com/PennyLaneAI/pennylane/pull/6811)

=======
* The `qml.clifford_t_decomposition` has been improved to use less gates when decomposing `qml.PhaseShift`.
  [(#6842)](https://github.com/PennyLaneAI/pennylane/pull/6842)
>>>>>>> 6dafd02b

<h3>Breaking changes 💔</h3>

* `MultiControlledX` no longer accepts strings as control values.
  [(#6835)](https://github.com/PennyLaneAI/pennylane/pull/6835)

* The input argument `control_wires` of `MultiControlledX` has been removed.
  [(#6832)](https://github.com/PennyLaneAI/pennylane/pull/6832)
  [(#6862)](https://github.com/PennyLaneAI/pennylane/pull/6862)

* `qml.execute` now has a collection of keyword-only arguments.
  [(#6598)](https://github.com/PennyLaneAI/pennylane/pull/6598)

* The ``decomp_depth`` argument in :func:`~pennylane.transforms.set_decomposition` has been removed.
  [(#6824)](https://github.com/PennyLaneAI/pennylane/pull/6824)

* The ``max_expansion`` argument in :func:`~pennylane.devices.preprocess.decompose` has been removed.
  [(#6824)](https://github.com/PennyLaneAI/pennylane/pull/6824)

* The ``tape`` and ``qtape`` properties of ``QNode`` have been removed.
  Instead, use the ``qml.workflow.construct_tape`` function.
  [(#6825)](https://github.com/PennyLaneAI/pennylane/pull/6825)

* The ``gradient_fn`` keyword argument to ``qml.execute`` has been removed. Instead, it has been replaced with ``diff_method``.
  [(#6830)](https://github.com/PennyLaneAI/pennylane/pull/6830)
  
* The ``QNode.get_best_method`` and ``QNode.best_method_str`` methods have been removed.
  Instead, use the ``qml.workflow.get_best_diff_method`` function.
  [(#6823)](https://github.com/PennyLaneAI/pennylane/pull/6823)

* The `output_dim` property of `qml.tape.QuantumScript` has been removed. Instead, use method `shape` of `QuantumScript` or `MeasurementProcess` to get the same information.
  [(#6829)](https://github.com/PennyLaneAI/pennylane/pull/6829)

* Removed method `qsvt_legacy` along with its private helper `_qsp_to_qsvt`
  [(#6827)](https://github.com/PennyLaneAI/pennylane/pull/6827)

<h3>Deprecations 👋</h3>

* The ``ControlledQubitUnitary`` will stop accepting `QubitUnitary` objects as arguments as its ``base``. Instead, use ``qml.ctrl`` to construct a controlled `QubitUnitary`.
  A folllow-on PR fixed accidental double-queuing when using `qml.ctrl` with `QubitUnitary`.
  [(#6840)](https://github.com/PennyLaneAI/pennylane/pull/6840)
  [(#6926)](https://github.com/PennyLaneAI/pennylane/pull/6926)

* The `control_wires` argument in `qml.ControlledQubitUnitary` has been deprecated.
  Instead, use the `wires` argument as the second positional argument.
  [(#6839)](https://github.com/PennyLaneAI/pennylane/pull/6839)

* The `mcm_method` keyword in `qml.execute` has been deprecated.
  Instead, use the ``mcm_method`` and ``postselect_mode`` arguments.
  [(#6807)](https://github.com/PennyLaneAI/pennylane/pull/6807)

* Specifying gradient keyword arguments as any additional keyword argument to the qnode is deprecated
  and will be removed in v0.42.  The gradient keyword arguments should be passed to the new
  keyword argument `gradient_kwargs` via an explicit dictionary. This change will improve qnode argument
  validation.
  [(#6828)](https://github.com/PennyLaneAI/pennylane/pull/6828)

* The `qml.gradients.hamiltonian_grad` function has been deprecated.
  This gradient recipe is not required with the new operator arithmetic system.
  [(#6849)](https://github.com/PennyLaneAI/pennylane/pull/6849)

* The ``inner_transform_program`` and ``config`` keyword arguments in ``qml.execute`` have been deprecated.
  If more detailed control over the execution is required, use ``qml.workflow.run`` with these arguments instead.
  [(#6822)](https://github.com/PennyLaneAI/pennylane/pull/6822)
  [(#6879)](https://github.com/PennyLaneAI/pennylane/pull/6879)

* The property `MeasurementProcess.return_type` has been deprecated.
  If observable type checking is needed, please use direct `isinstance`; if other text information is needed, please use class name, or another internal temporary private member `_shortname`.
  [(#6841)](https://github.com/PennyLaneAI/pennylane/pull/6841)
  [(#6906)](https://github.com/PennyLaneAI/pennylane/pull/6906)
  [(#6910)](https://github.com/PennyLaneAI/pennylane/pull/6910)

<h3>Internal changes ⚙️</h3>

* Remove `QNode.get_gradient_fn` from source code.
  [(#6898)](https://github.com/PennyLaneAI/pennylane/pull/6898)
  
* The source code has been updated use black 25.1.0.
  [(#6897)](https://github.com/PennyLaneAI/pennylane/pull/6897)

* Improved the `InterfaceEnum` object to prevent direct comparisons to `str` objects.
  [(#6877)](https://github.com/PennyLaneAI/pennylane/pull/6877)

* Added a `QmlPrimitive` class that inherits `jax.core.Primitive` to a new `qml.capture.custom_primitives` module.
  This class contains a `prim_type` property so that we can differentiate between different sets of PennyLane primitives.
  Consequently, `QmlPrimitive` is now used to define all PennyLane primitives.
  [(#6847)](https://github.com/PennyLaneAI/pennylane/pull/6847)

* The `RiemannianGradientOptimizer` has been updated to take advantage of newer features.
  [(#6882)](https://github.com/PennyLaneAI/pennylane/pull/6882)

<h3>Documentation 📝</h3>

* The docstrings for `qml.unary_mapping`, `qml.binary_mapping`, `qml.christiansen_mapping`,
  `qml.qchem.localize_normal_modes`, and `qml.qchem.VibrationalPES` have been updated to include better
  code examples.
  [(#6717)](https://github.com/PennyLaneAI/pennylane/pull/6717)

* The docstrings for `qml.qchem.localize_normal_modes` and `qml.qchem.VibrationalPES` have been updated to include
  examples that can be copied.
  [(#6834)](https://github.com/PennyLaneAI/pennylane/pull/6834)

* Fixed a typo in the code example for `qml.labs.dla.lie_closure_dense`.
  [(#6858)](https://github.com/PennyLaneAI/pennylane/pull/6858)

<h3>Bug fixes 🐛</h3>

* `qml.capture.PlxprInterpreter` now correctly handles propagation of constants when interpreting higher-order primitives
  [(#6913)](https://github.com/PennyLaneAI/pennylane/pull/6913)

* `qml.capture.PlxprInterpreter` now uses `Primitive.get_bind_params` to resolve primitive calling signatures before binding
  primitives.
  [(#6913)](https://github.com/PennyLaneAI/pennylane/pull/6913)

* The interface is now detected from the data in the circuit, not the arguments to the `QNode`. This allows
  interface data to be strictly passed as closure variables and still be detected.
  [(#6892)](https://github.com/PennyLaneAI/pennylane/pull/6892)

* `BasisState` now casts its input to integers.
  [(#6844)](https://github.com/PennyLaneAI/pennylane/pull/6844)

* The `workflow.contstruct_batch` and `workflow.construct_tape` functions now correctly reflect the `mcm_method`
  passed to the `QNode`, instead of assuming the method is always `deferred`.
  [(#6903)](https://github.com/PennyLaneAI/pennylane/pull/6903)

<h3>Contributors ✍️</h3>

This release contains contributions from (in alphabetical order):

Utkarsh Azad,
Yushao Chen,
Isaac De Vlugt,
Diksha Dhawan,
Lillian M.A. Frederiksen,
Pietropaolo Frisoni,
Marcus Gisslén,
Korbinian Kottmann,
Christina Lee,
Mudit Pandey,
Andrija Paurevic<|MERGE_RESOLUTION|>--- conflicted
+++ resolved
@@ -155,16 +155,14 @@
 * The requested `diff_method` is now validated when program capture is enabled.
   [(#6852)](https://github.com/PennyLaneAI/pennylane/pull/6852)
 
-<<<<<<< HEAD
+* The `qml.clifford_t_decomposition` has been improved to use less gates when decomposing `qml.PhaseShift`.
+  [(#6842)](https://github.com/PennyLaneAI/pennylane/pull/6842)
+
 <h3>Labs: a place for unified and rapid prototyping of research software 🧪</h3>
 
 * ``pennylane.labs.dla.lie_closure_dense`` is removed and integrated into ``qml.lie_closure`` using the new ``dense`` keyword.
   [(#6811)](https://github.com/PennyLaneAI/pennylane/pull/6811)
 
-=======
-* The `qml.clifford_t_decomposition` has been improved to use less gates when decomposing `qml.PhaseShift`.
-  [(#6842)](https://github.com/PennyLaneAI/pennylane/pull/6842)
->>>>>>> 6dafd02b
 
 <h3>Breaking changes 💔</h3>
 
