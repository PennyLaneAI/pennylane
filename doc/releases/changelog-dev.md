--- conflicted
+++ resolved
@@ -6,13 +6,11 @@
 
 <h4>Estimate errors in a quantum circuit 🧮</h4>
 
-<<<<<<< HEAD
 * The `FABLE` template is added for efficient block encoding of matrices. Users can now call FABLE to efficiently construct circuits according to a user-set approximation level.
 [(#5107)](https://github.com/PennyLaneAI/pennylane/pull/5107)
-=======
+
 * Added `error` method to `QuantumPhaseEstimation` template.
   [(#5278)](https://github.com/PennyLaneAI/pennylane/pull/5278)
->>>>>>> 10d59e77
 
 * Added new `SpectralNormError` class to the new error tracking functionality.
   [(#5154)](https://github.com/PennyLaneAI/pennylane/pull/5154)
@@ -178,7 +176,6 @@
   (6, 6, 6)
   ```
 
-<<<<<<< HEAD
 <h3>Improvements 🛠</h3>
 
 * When using `defer_measurements` with postselecting mid-circuit measurements, operations
@@ -196,13 +193,12 @@
 
 * The `qml.is_commuting` function now accepts `Sum`, `SProd`, and `Prod` instances.
   [(#5351)](https://github.com/PennyLaneAI/pennylane/pull/5351)
-=======
+
 <h4>Simulate mixed-state qutrit systems 3️⃣</h4>
 
 * Functions `measure_with_samples` and `sample_state` have been added to the new `qutrit_mixed` module found in
  `qml.devices`. These functions are used to sample device-compatible states, returning either the final measured state or value of an observable.
   [(#5082)](https://github.com/PennyLaneAI/pennylane/pull/5082)
->>>>>>> 10d59e77
 
 * Fixed differentiability for Hamiltonian measurements in new `qutrit_mixed` module. 
   [(#5186)](https://github.com/PennyLaneAI/pennylane/pull/5186)
@@ -269,7 +265,6 @@
 
   op = qml.dot(coeffs, obs)
   ```
-<<<<<<< HEAD
 
 * A new class `qml.ops.LinearCombination` is introduced. In essence, this class is an updated equivalent of `qml.ops.Hamiltonian`
   but for usage with new operator arithmetic.
@@ -277,8 +272,6 @@
 
 * The `qml.TrotterProduct` operator now supports error estimation functionality.
   [(#5384)](https://github.com/PennyLaneAI/pennylane/pull/5384)
-=======
->>>>>>> 10d59e77
 
   ```pycon
   >>> op.grouping_indices is None
@@ -357,17 +350,15 @@
 * Improve the performance of computing the matrix of `qml.QFT`
   [(#5351)](https://github.com/PennyLaneAI/pennylane/pull/5351)
 
-<<<<<<< HEAD
 * Fixed differentiability for Hamiltonian measurements in new `qutrit_mixed` module.
   [(#5186)](https://github.com/PennyLaneAI/pennylane/pull/5186)
 
 * Added `simulate` function to the new `qutrit_mixed` module in `qml.devices`. This allows for simulation of a
   noisy qutrit circuit with measurement and sampling.
   [(#5213)](https://github.com/PennyLaneAI/pennylane/pull/5213)
-=======
+
 * `qml.transforms.broadcast_expand` now supports shot vectors when returning `qml.sample()`.
   [(#5473)](https://github.com/PennyLaneAI/pennylane/pull/5473)
->>>>>>> 10d59e77
 
 * `LightningVJPs` is now compatible with Lightning devices using the new device API.
   [(#5469)](https://github.com/PennyLaneAI/pennylane/pull/5469)
@@ -401,7 +392,6 @@
   [(#5273)](https://github.com/PennyLaneAI/pennylane/pull/5273)
   [(#5518)](https://github.com/PennyLaneAI/pennylane/pull/5518)
 
-<<<<<<< HEAD
 * Add type hints for unimplemented methods of the abstract class `Operator`.
   [(#5490)](https://github.com/PennyLaneAI/pennylane/pull/5490)
 
@@ -418,11 +408,10 @@
 
 * Implement `Shots.bins()` method.
   [(#5476)](https://github.com/PennyLaneAI/pennylane/pull/5476)
-=======
+
 * A clear error message is added in `KerasLayer` when using the newest version of TensorFlow with Keras 3 
   (which is not currently compatible with `KerasLayer`), linking to instructions to enable Keras 2.
   [(#5488)](https://github.com/PennyLaneAI/pennylane/pull/5488)
->>>>>>> 10d59e77
 
 <h3>Breaking changes 💔</h3>
 
