:orphan:

# Release 0.20.0-dev (development release)

<h3>New features since last release</h3>

* Custom decompositions can now be applied to operations at the device level.
  [(#1900)](https://github.com/PennyLaneAI/pennylane/pull/1900)

  For example, suppose we would like to implement the following QNode:

  ```python
  def circuit(weights):
      qml.BasicEntanglerLayers(weights, wires=[0, 1, 2])
      return qml.expval(qml.PauliZ(0))

  original_dev = qml.device("default.qubit", wires=3)
  original_qnode = qml.QNode(circuit, original_dev)
  ```

  ```pycon
  >>> weights = np.array([[0.4, 0.5, 0.6]])
  >>> print(qml.draw(original_qnode, expansion_strategy="device")(weights))
   0: ──RX(0.4)──╭C──────╭X──┤ ⟨Z⟩
   1: ──RX(0.5)──╰X──╭C──│───┤
   2: ──RX(0.6)──────╰X──╰C──┤
  ```

  Now, let's swap out the decomposition of the `CNOT` gate into `CZ`
  and `Hadamard`, and furthermore the decomposition of `Hadamard` into
  `RZ` and `RY` rather than the decomposition already available in PennyLane.
  We define the two decompositions like so, and pass them to a device:

  ```python
  def custom_cnot(wires):
      return [
          qml.Hadamard(wires=wires[1]),
          qml.CZ(wires=[wires[0], wires[1]]),
          qml.Hadamard(wires=wires[1])
      ]

  def custom_hadamard(wires):
      return [
          qml.RZ(np.pi, wires=wires),
          qml.RY(np.pi / 2, wires=wires)
      ]

  # Can pass the operation itself, or a string
  custom_decomps = {qml.CNOT : custom_cnot, "Hadamard" : custom_hadamard}

  decomp_dev = qml.device("default.qubit", wires=3, custom_decomps=custom_decomps)
  decomp_qnode = qml.QNode(circuit, decomp_dev)
  ```

  Now when we draw or run a QNode on this device, the gates will be expanded
  according to our specifications:

  ```pycon
  >>> print(qml.draw(decomp_qnode, expansion_strategy="device")(weights))
   0: ──RX(0.4)──────────────────────╭C──RZ(3.14)──RY(1.57)──────────────────────────╭Z──RZ(3.14)──RY(1.57)──┤ ⟨Z⟩
   1: ──RX(0.5)──RZ(3.14)──RY(1.57)──╰Z──RZ(3.14)──RY(1.57)──╭C──────────────────────│───────────────────────┤
   2: ──RX(0.6)──RZ(3.14)──RY(1.57)──────────────────────────╰Z──RZ(3.14)──RY(1.57)──╰C──────────────────────┤
  ```

  A separate context manager, `set_decomposition`, has also been implemented to enable
  application of custom decompositions on devices that have already been created.

  ```pycon
  >>> with qml.transforms.set_decomposition(custom_decomps, original_dev):
  ...     print(qml.draw(original_qnode, expansion_strategy="device")(weights))
   0: ──RX(0.4)──────────────────────╭C──RZ(3.14)──RY(1.57)──────────────────────────╭Z──RZ(3.14)──RY(1.57)──┤ ⟨Z⟩
   1: ──RX(0.5)──RZ(3.14)──RY(1.57)──╰Z──RZ(3.14)──RY(1.57)──╭C──────────────────────│───────────────────────┤
   2: ──RX(0.6)──RZ(3.14)──RY(1.57)──────────────────────────╰Z──RZ(3.14)──RY(1.57)──╰C──────────────────────┤
  ```

* PennyLane now supports drawing a QNode with matplotlib!
  [(#1803)](https://github.com/PennyLaneAI/pennylane/pull/1803)

  ```python
  dev = qml.device("default.qubit", wires=4)

  @qml.qnode(dev)
  def circuit(x, z):
      qml.QFT(wires=(0,1,2,3))
      qml.Toffoli(wires=(0,1,2))
      qml.CSWAP(wires=(0,2,3))
      qml.RX(x, wires=0)
      qml.CRZ(z, wires=(3,0))
      return qml.expval(qml.PauliZ(0))
  fig, ax = qml.draw_mpl(circuit)(1.2345, 1.2345)
  fig.show()
  ```

  <img src="https://pennylane.readthedocs.io/en/latest/_static/draw_mpl_qnode/main_example.png" width=70%/>

* It is now possible to use TensorFlow's [AutoGraph
  mode](https://www.tensorflow.org/guide/function) with QNodes on all devices and with arbitrary
  differentiation methods. Previously, AutoGraph mode only support `diff_method="backprop"`. This
  will result in significantly more performant model execution, at the cost of a more expensive
  initial compilation. [(#1866)](https://github.com/PennyLaneAI/pennylane/pull/1886)

  Use AutoGraph to convert your QNodes or cost functions into TensorFlow
  graphs by decorating them with `@tf.function`:

  ```python
  dev = qml.device("lightning.qubit", wires=2)

  @qml.beta.qnode(dev, diff_method="adjoint", interface="tf", max_diff=1)
  def circuit(x):
      qml.RX(x[0], wires=0)
      qml.RY(x[1], wires=1)
      return qml.expval(qml.PauliZ(0) @ qml.PauliZ(1)), qml.expval(qml.PauliZ(0))

  @tf.function
  def cost(x):
      return tf.reduce_sum(circuit(x))

  x = tf.Variable([0.5, 0.7], dtype=tf.float64)

  with tf.GradientTape() as tape:
      loss = cost(x)

  grad = tape.gradient(loss, x)
  ```

  The initial execution may take slightly longer than when executing the circuit in
  eager mode; this is because TensorFlow is tracing the function to create the graph.
  Subsequent executions will be much more performant.

  Note that using AutoGraph with backprop-enabled devices, such as `default.qubit`,
  will yield the best performance.

  For more details, please see the [TensorFlow AutoGraph
  documentation](https://www.tensorflow.org/guide/function).

* `qml.math.scatter_element_add` now supports adding multiple values at
  multiple indices with a single function call, in all interfaces
  [(#1864)](https://github.com/PennyLaneAI/pennylane/pull/1864)

  For example, we may set five values of a three-dimensional tensor
  in the following way:

  ```pycon
  >>> X = tf.zeros((3, 2, 9), dtype=tf.float64)
  >>> indices = [(0, 0, 1, 2, 2), (0, 0, 0, 0, 1), (1, 3, 8, 6, 7)]
  >>> values = [0.1 * i for i in range(5)]
  >>> qml.math.scatter_element_add(X, indices, values)
  <tf.Tensor: shape=(3, 2, 9), dtype=float64, numpy=
  array([[[0., 1., 0., 2., 0., 0., 0., 0., 0.],
          [0., 0., 0., 0., 0., 0., 0., 0., 0.]],

         [[0., 0., 0., 0., 0., 0., 0., 0., 3.],
          [0., 0., 0., 0., 0., 0., 0., 0., 0.]],

         [[0., 0., 0., 0., 0., 0., 4., 0., 0.],
          [0., 0., 0., 0., 0., 0., 0., 5., 0.]]])>
  ```

* The `qml.fourier.reconstruct` function is added. It can be used to
  reconstruct QNodes outputting expectation values along a specified
  parameter dimension, with a minimal number of calls to the
  original QNode. The returned
  reconstruction is exact and purely classical, and can be evaluated
  without any quantum executions.
  [(#1864)](https://github.com/PennyLaneAI/pennylane/pull/1864)

  The reconstruction technique differs for functions with equidistant frequencies
  that are reconstructed using the function value at equidistant sampling points, and
  for functions with arbitrary frequencies reconstructed using arbitrary sampling points.

  As an example, consider the following QNode:

  ```python
  dev = qml.device("default.qubit", wires=2)

  @qml.qnode(dev)
  def circuit(x, Y, f=1.0):
      qml.RX(f * x, wires=0)
      qml.RY(Y[0], wires=0)
      qml.RY(Y[1], wires=1)
      qml.CNOT(wires=[0, 1])
      qml.RY(3 * Y[1], wires=1)
      return qml.expval(qml.PauliZ(0) @ qml.PauliZ(1))
  ```

  It has three variational parameters overall: A scalar input `x`
  and an array-valued input `Y` with two entries. Additionally, we can
  tune the dependence on `x` with the frequency `f`.
  We then can reconstruct the QNode output function with respect to `x` via

  ```pycon
  >>> x = 0.3
  >>> Y = np.array([0.1, -0.9])
  >>> rec = qml.fourier.reconstruct(circuit, ids="x", nums_frequency={"x": {0: 1}})(x, Y)
  >>> rec
  {'x': {0: <function pennylane.fourier.reconstruct._reconstruct_equ.<locals>._reconstruction(x)>}}
  ```

  As we can see, we get a nested dictionary in the format of the input `nums_frequency`
  with functions as values. These functions are simple float-to-float callables:

  ```pycon
  >>> univariate = rec["x"][0]
  >>> univariate(x)
  -0.880208251507
  ```

  For more details on usage, reconstruction cost and differentiability support, please see the
  [fourier.reconstruct docstring](https://pennylane.readthedocs.io/en/latest/code/api/pennylane.fourier.reconstruct.html).

* A thermal relaxation channel is added to the Noisy channels. The channel description can be
  found on the supplementary information of [Quantum classifier with tailored quantum kernels](https://arxiv.org/abs/1909.02611).
  [(#1766)](https://github.com/PennyLaneAI/pennylane/pull/1766)

* Added the identity observable to be an operator. Now we can explicitly call the identity
  operation on our quantum circuits for both qubit and CV devices.
  [(#1829)](https://github.com/PennyLaneAI/pennylane/pull/1829)

* For Hamiltonians whose eigenvalue frequency spectrum is known, `qml.gradients.get_shift_rule` is
  a function that computes the generalized parameter shift rules for the time evolution.
  [(#1788)](https://github.com/PennyLaneAI/pennylane/pull/1788)

  Given a Hamiltonian's frequency spectrum of `R` unique frequencies, `qml.gradients.get_shift_rule`
  returns the parameter shift rules to compute expectation value gradients of the Hamiltonian's
  time parameter using `2R` shifted cost function evaluations. This becomes cheaper than
  the standard application of the chain rule and two-term shift rule when `R` is less than the
  number of Pauli words in the Hamiltonian generator.

  For example, a four-term shift rule is generated for the frequency spectrum `[1, 2]`, which
  corresponds to a generator eigenspectrum of e.g., `[-1, 0, 1]`:

  ```pycon
  >>> frequencies = (1,2)
  >>> grad_recipe = qml.gradients.get_shift_rule(frequencies)
  >>> grad_recipe
  ([[0.8535533905932737, 1, 0.7853981633974483], [-0.14644660940672624, 1, 2.356194490192345],
    [-0.8535533905932737, 1, -0.7853981633974483], [0.14644660940672624, 1, -2.356194490192345]],)
  ```

  As we can see, `get_shift_rule` returns a tuple containing a list of four nested lists for the
  four term parameter shift rule. Each term :math:`[c_i, a_i, s_i]` specifies a term in the
  gradient reconstructed via parameter shifts as

  .. math:: \frac{\partial}{\partial\phi_k}f = \sum_{i} c_i f(a_i \phi_k + s_i).

* A circuit template for time evolution under a commuting Hamiltonian utilizing generalized
  parameter shift rules for cost function gradients is available as `qml.CommutingEvolution`.
  [(#1788)](https://github.com/PennyLaneAI/pennylane/pull/1788)

  If the template is handed a frequency spectrum during its instantiation, then `get_shift_rule`
  is internally called to obtain the general parameter shift rules with respect to
  `CommutingEvolution`'s :math:`t` parameter, otherwise the shift rule for a decomposition of
  `CommutingEvolution` will be used.

  The template can be initialized within a `qnode` as:

  ```python
  import pennylane as qml

  n_wires = 2
  dev = qml.device('default.qubit', wires=n_wires)

  coeffs = [1, -1]
  obs = [qml.PauliX(0) @ qml.PauliY(1), qml.PauliY(0) @ qml.PauliX(1)]
  hamiltonian = qml.Hamiltonian(coeffs, obs)
  frequencies = [2,4]

  @qml.qnode(dev)
  def circuit(time):
      qml.PauliX(0)
      qml.CommutingEvolution(hamiltonian, time, frequencies)
      return qml.expval(qml.PauliZ(0))
  ```

  Note that there is no internal validation that 1) the input `qml.Hamiltonian` is fully commuting
  and 2) the eigenvalue frequency spectrum is correct, since these checks become
  prohibitively expensive for large Hamiltonians.

* The qml.Barrier() operator has been added. With it we can separate blocks in compilation or use it as a visual tool.
  [(#1844)](https://github.com/PennyLaneAI/pennylane/pull/1844)

* Added density matrix initialization gate for mixed state simulation. [(#1686)](https://github.com/PennyLaneAI/pennylane/issues/1686)

<h3>Improvements</h3>

* Tests do not loop over automatically imported and instantiated operations any more,

* The QNode has been re-written to support batch execution across the board,
  custom gradients, better decomposition strategies, and higher-order derivatives.
  [(#1807)](https://github.com/PennyLaneAI/pennylane/pull/1807)

  - Internally, if multiple circuits are generated for simultaneous execution, they
    will be packaged into a single job for execution on the device. This can lead to
    significant performance improvement when executing the QNode on remote
    quantum hardware or simulator devices with parallelization capabilities.

  - Custom gradient transforms can be specified as the differentiation method:

    ```python
    @qml.gradients.gradient_transform
    def my_gradient_transform(tape):
        ...
        return tapes, processing_fn

    @qml.qnode(dev, diff_method=my_gradient_transform)
    def circuit():
    ```

  - Arbitrary :math:`n`-th order derivatives are supported on hardware using gradient transforms
    such as the parameter-shift rule. To specify that an :math:`n`-th order derivative of a QNode
    will be computed, the `max_diff` argument should be set. By default, this is set to 1
    (first-order derivatives only). Increasing this value allows for higher order derivatives to be
    extracted, at the cost of additional (classical) computational overhead during the backwards
    pass.

  - When decomposing the circuit, the default decomposition strategy `expansion_strategy="gradient"`
    will prioritize decompositions that result in the smallest number of parametrized operations
    required to satisfy the differentiation method. While this may lead to a slight increase in
    classical processing, it significantly reduces the number of circuit evaluations needed to
    compute gradients of complicated unitaries.

    To return to the old behaviour, `expansion_strategy="device"` can be specified.

  Note that the old QNode remains accessible at `@qml.qnode_old.qnode`, however this will
  be removed in the next release.

* Tests do not loop over automatically imported and instantiated operations any more,
  which was opaque and created unnecessarily many tests.
  [(#1895)](https://github.com/PennyLaneAI/pennylane/pull/1895)

* A `decompose()` method has been added to the `Operator` class such that we can
  obtain (and queue) decompositions directly from instances of operations.
  [(#1873)](https://github.com/PennyLaneAI/pennylane/pull/1873)

  ```pycon
  >>> op = qml.PhaseShift(0.3, wires=0)
  >>> op.decompose()
  [RZ(0.3, wires=[0])]
  ```

* ``qml.circuit_drawer.tape_mpl`` produces a matplotlib figure and axes given a tape.
  [(#1787)](https://github.com/PennyLaneAI/pennylane/pull/1787)

* AngleEmbedding now supports `batch_params` decorator. [(#1812)](https://github.com/PennyLaneAI/pennylane/pull/1812)

* BasicEntanglerLayers now supports `batch_params` decorator. [(#1883)](https://github.com/PennyLaneAI/pennylane/pull/1883)

* MottonenStatePreparation now supports `batch_params` decorator. [(#1893)](https://github.com/PennyLaneAI/pennylane/pull/1893)

* CircuitDrawer now supports a `max_length` argument to help prevent text overflows when printing circuits to the CLI. [#1841](https://github.com/PennyLaneAI/pennylane/pull/1841)

<h3>Breaking changes</h3>

* The `par_domain` attribute in the operator class has been removed.
  [(#1907)](https://github.com/PennyLaneAI/pennylane/pull/1907)

- The `mutable` keyword argument has been removed from the QNode.
  [(#1807)](https://github.com/PennyLaneAI/pennylane/pull/1807)

- The reversible QNode differentiation method has been removed.
  [(#1807)](https://github.com/PennyLaneAI/pennylane/pull/1807)

* `QuantumTape.trainable_params` now is a list instead of a set. This
  means that `tape.trainable_params` will return a list unlike before,
  but setting the `trainable_params` with a set works exactly as before.
  [(#1904)](https://github.com/PennyLaneAI/pennylane/pull/1904)

* The `num_params` attribute in the operator class is now dynamic. This makes it easier
  to define operator subclasses with a flexible number of parameters.
  [(#1898)](https://github.com/PennyLaneAI/pennylane/pull/1898)

* The static method `decomposition()`, formerly in the `Operation` class, has
  been moved to the base `Operator` class.
  [(#1873)](https://github.com/PennyLaneAI/pennylane/pull/1873)

* `DiagonalOperation` is not a separate subclass any more.
  [(#1889)](https://github.com/PennyLaneAI/pennylane/pull/1889)

  Instead, devices can check for the diagonal
  property using attributes:

  ``` python
  from pennylane.ops.qubit.attributes import diagonal_in_z_basis

  if op in diagonal_in_z_basis:
      # do something
  ```

<h3>Deprecations</h3>

<h3>Bug fixes</h3>

<<<<<<< HEAD
* Fixes a bug where differentiating a QNode with `qml.state` using the JAX
  interface raised an error.
  [(#1906)](https://github.com/PennyLaneAI/pennylane/pull/1906)
=======
* Fixes a bug where batch transforms would mutate a QNodes execution options.
  [(#1934)](https://github.com/PennyLaneAI/pennylane/pull/1934)
>>>>>>> 67ad2d35

* `qml.draw` now supports arbitrary templates with matrix parameters.
  [(#1917)](https://github.com/PennyLaneAI/pennylane/pull/1917)

* `QuantumTape.trainable_params` now is a list instead of a set, making
  it more stable in very rare edge cases.
  [(#1904)](https://github.com/PennyLaneAI/pennylane/pull/1904)

* `ExpvalCost` now returns corrects results shape when `optimize=True` with
  shots batch.
  [(#1897)](https://github.com/PennyLaneAI/pennylane/pull/1897)

* `qml.circuit_drawer.MPLDrawer` was slightly modified to work with
  matplotlib version 3.5.
  [(#1899)](https://github.com/PennyLaneAI/pennylane/pull/1899)

* `qml.CSWAP` and `qml.CRot` now define `control_wires`, and `qml.SWAP`
  returns the default empty wires object.
  [(#1830)](https://github.com/PennyLaneAI/pennylane/pull/1830)

* The `requires_grad` attribute of `qml.numpy.tensor` objects is now
  preserved when pickling/unpickling the object.
  [(#1856)](https://github.com/PennyLaneAI/pennylane/pull/1856)

* Device tests no longer throw warnings about the `requires_grad`
  attribute of variational parameters.
  [(#1913)](https://github.com/PennyLaneAI/pennylane/pull/1913)

* `AdamOptimizer` and `AdagradOptimizer` had small fixes to their
  optimization step updates.
  [(#1929)](https://github.com/PennyLaneAI/pennylane/pull/1929)

<h3>Documentation</h3>

* Added examples in documentation for some operations.
  [(#1902)](https://github.com/PennyLaneAI/pennylane/pull/1902)

* Improves the Developer's Guide Testing document.
  [(#1896)](https://github.com/PennyLaneAI/pennylane/pull/1896)

* Add documentation example for AngleEmbedding, BasisEmbedding, StronglyEntanglingLayers, SqueezingEmbedding, DisplacementEmbedding and
  MottonenStatePreparation.
  [(#1910)](https://github.com/PennyLaneAI/pennylane/pull/1910)
  [(#1908)](https://github.com/PennyLaneAI/pennylane/pull/1908)
  [(#1912)](https://github.com/PennyLaneAI/pennylane/pull/1912)
  [(#1920)](https://github.com/PennyLaneAI/pennylane/pull/1920)
  [(#1936)](https://github.com/PennyLaneAI/pennylane/pull/1936)

<h3>Contributors</h3>

This release contains contributions from (in alphabetical order):

<<<<<<< HEAD
Guillermo Alonso-Linaje, Benjamin Cordier, Olivia Di Matteo, David Ittah, Josh Izaac,
Jalani Kanem, Ankit Khandelwal, Shumpei Kobayashi, Christina Lee, Alejandro Montanez,
Romain Moyard, Maria Schuld, Jay Soni, David Wierichs, Antal Száva
=======
Guillermo Alonso-Linaje, Samuel Banning, Benjamin Cordier, Olivia Di Matteo, David Ittah, Josh Izaac, Jalani Kanem, Ankit Khandelwal, Shumpei Kobayashi,
Robert Lang, Christina Lee, Cedric Lin, Alejandro Montanez, Romain Moyard, Maria Schuld, Jay Soni, David Wierichs
>>>>>>> 67ad2d35
<|MERGE_RESOLUTION|>--- conflicted
+++ resolved
@@ -390,14 +390,12 @@
 
 <h3>Bug fixes</h3>
 
-<<<<<<< HEAD
 * Fixes a bug where differentiating a QNode with `qml.state` using the JAX
   interface raised an error.
   [(#1906)](https://github.com/PennyLaneAI/pennylane/pull/1906)
-=======
+
 * Fixes a bug where batch transforms would mutate a QNodes execution options.
   [(#1934)](https://github.com/PennyLaneAI/pennylane/pull/1934)
->>>>>>> 67ad2d35
 
 * `qml.draw` now supports arbitrary templates with matrix parameters.
   [(#1917)](https://github.com/PennyLaneAI/pennylane/pull/1917)
@@ -450,11 +448,5 @@
 
 This release contains contributions from (in alphabetical order):
 
-<<<<<<< HEAD
-Guillermo Alonso-Linaje, Benjamin Cordier, Olivia Di Matteo, David Ittah, Josh Izaac,
-Jalani Kanem, Ankit Khandelwal, Shumpei Kobayashi, Christina Lee, Alejandro Montanez,
-Romain Moyard, Maria Schuld, Jay Soni, David Wierichs, Antal Száva
-=======
 Guillermo Alonso-Linaje, Samuel Banning, Benjamin Cordier, Olivia Di Matteo, David Ittah, Josh Izaac, Jalani Kanem, Ankit Khandelwal, Shumpei Kobayashi,
-Robert Lang, Christina Lee, Cedric Lin, Alejandro Montanez, Romain Moyard, Maria Schuld, Jay Soni, David Wierichs
->>>>>>> 67ad2d35
+Robert Lang, Christina Lee, Cedric Lin, Alejandro Montanez, Romain Moyard, Maria Schuld, Jay Soni, David Wierichs, Antal Száva