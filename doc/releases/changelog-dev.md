--- conflicted
+++ resolved
@@ -40,9 +40,6 @@
 Yushao Chen,
 Christina Lee,
 William Maxwell,
-<<<<<<< HEAD
+Vincent Michaud-Rioux,
 Mudit Pandey,
-=======
-Vincent Michaud-Rioux,
->>>>>>> e63362d0
 Erik Schultheis.