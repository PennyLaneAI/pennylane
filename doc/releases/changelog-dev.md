--- conflicted
+++ resolved
@@ -37,14 +37,12 @@
 * The default label for a `StatePrep` operator is now `|Ψ⟩`.
   [(#4340)](https://github.com/PennyLaneAI/pennylane/pull/4340)
 
-<<<<<<< HEAD
 * `Operator.expand` now has a keyword argument ``_update=True``. Turning this to ``False`` improves efficiency,
   but some properties will not be precomputed on initialization.
   [(#4355)](https://github.com/PennyLaneAI/pennylane/pull/4355) 
-=======
+
 * The experimental device interface is integrated with the `QNode` for Jax.
   [(#4323)](https://github.com/PennyLaneAI/pennylane/pull/4323)
->>>>>>> 330491ec
 
 <h3>Breaking changes 💔</h3>
 
