--- conflicted
+++ resolved
@@ -18,18 +18,15 @@
 
 <h3>Internal changes ⚙️</h3>
 
-<<<<<<< HEAD
 * Introduce module dependency management using `tach`.
   [(#7185)](https://github.com/PennyLaneAI/pennylane/pull/7185)
 
-=======
 * Add new `pennylane.exceptions` module for custom errors and warnings.
   [(#7205)](https://github.com/PennyLaneAI/pennylane/pull/7205)
 
 * Clean up `__init__.py` files in `math`, `ops`, `qaoa`, `tape` and `templates` to be explicit in what they import. 
   [(#7200)](https://github.com/PennyLaneAI/pennylane/pull/7200)
   
->>>>>>> c864c6e6
 * The `Tracker` class has been moved into the `devices` module.
   [(#7281)](https://github.com/PennyLaneAI/pennylane/pull/7281)
 
@@ -53,10 +50,5 @@
 This release contains contributions from (in alphabetical order):
 
 Guillermo Alonso-Linaje,
-<<<<<<< HEAD
 Christina Lee,
 Andrija Paurevic
-=======
-Andrija Paurevic,
-Christina Lee
->>>>>>> c864c6e6
