
# Release 0.43.0-dev (development release)

<h3>New features since last release</h3>

* A new :func:`~.ops.op_math.change_basis_op` function and :class:`~.ops.op_math.ChangeOpBasis` class were added,
  which allow a compute-uncompute pattern (U V U†) to be represented by a single operator.
  A corresponding decomposition rule has been added to support efficiently controlling the pattern,
  in which only the central (target) operator is controlled, and not U or U†.
  [(#8023)](https://github.com/PennyLaneAI/pennylane/pull/8023)
  [(#8070)](https://github.com/PennyLaneAI/pennylane/pull/8070)

* A new keyword argument ``partial`` has been added to :class:`qml.Select`. It allows for 
  simplifications in the decomposition of ``Select`` under the assumption that the state of the
  control wires has no overlap with computational basis states that are not used by ``Select``.
  [(#7658)](https://github.com/PennyLaneAI/pennylane/pull/7658)

* New ZX calculus-based transforms have been added to access circuit optimization
  passes implemented in [pyzx](https://pyzx.readthedocs.io/en/latest/):

  * :func:`~.transforms.zx.push_hadamards` to optimize a phase-polynomial + Hadamard circuit by pushing
    Hadamard gates as far as possible to one side to create fewer larger phase-polynomial blocks
    (see [pyzx.basic_optimization](https://pyzx.readthedocs.io/en/latest/api.html#pyzx.optimize.basic_optimization)).
    [(#8025)](https://github.com/PennyLaneAI/pennylane/pull/8025)

  * :func:`~.transforms.zx.todd` to optimize a Clifford + T circuit by using the Third Order Duplicate and Destroy (TODD) algorithm
    (see [pyzx.phase_block_optimize](https://pyzx.readthedocs.io/en/latest/api.html#pyzx.optimize.phase_block_optimize)).
    [(#8029)](https://github.com/PennyLaneAI/pennylane/pull/8029)

  * :func:`~.transforms.zx.optimize_t_count` to reduce the number of T gates in a Clifford + T circuit by applying
    a sequence of passes that combine ZX-based commutation and cancellation rules and the TODD algorithm
    (see [pyzx.full_optimize](https://pyzx.readthedocs.io/en/latest/api.html#pyzx.optimize.full_optimize)).
    [(#8088)](https://github.com/PennyLaneAI/pennylane/pull/8088)

  * :func:`~.transforms.zx.reduce_non_clifford` to reduce the number of non-Clifford gates by applying
    a combination of phase gadgetization strategies and Clifford gate simplification rules.
    (see [pyzx.full_reduce](https://pyzx.readthedocs.io/en/latest/api.html#pyzx.simplify.full_reduce)).
    [(#7747)](https://github.com/PennyLaneAI/pennylane/pull/7747)

* The `qml.specs` function now accepts a `compute_depth` keyword argument, which is set to `True` by default.
  This makes the expensive depth computation performed by `qml.specs` optional.
  [(#7998)](https://github.com/PennyLaneAI/pennylane/pull/7998)
  [(#8042)](https://github.com/PennyLaneAI/pennylane/pull/8042)

* New transforms called :func:`~.transforms.match_relative_phase_toffoli` and 
  :func:`~.transforms.match_controlled_iX_gate` have been added to implement passes that make use
  of equivalencies to compile certain patterns to efficient Clifford+T equivalents.
  [(#7748)](https://github.com/PennyLaneAI/pennylane/pull/7748)

* Leveraging quantum just-in-time compilation to optimize parameterized hybrid workflows with the momentum
  quantum natural gradient optimizer is now possible with the new :class:`~.MomentumQNGOptimizerQJIT` optimizer.
  [(#7606)](https://github.com/PennyLaneAI/pennylane/pull/7606)

  Similar to the :class:`~.QNGOptimizerQJIT` optimizer, :class:`~.MomentumQNGOptimizerQJIT` offers a
  `qml.qjit`-compatible analogue to the existing :class:`~.MomentumQNGOptimizer` with an Optax-like interface:

  ```python
  import pennylane as qml
  import jax.numpy as jnp

  dev = qml.device("lightning.qubit", wires=2)

  @qml.qnode(dev)
  def circuit(params):
      qml.RX(params[0], wires=0)
      qml.RY(params[1], wires=1)
      return qml.expval(qml.Z(0) + qml.X(1))

  opt = qml.MomentumQNGOptimizerQJIT(stepsize=0.1, momentum=0.2)

  @qml.qjit
  def update_step_qjit(i, args):
      params, state = args
      return opt.step(circuit, params, state)

  @qml.qjit
  def optimization_qjit(params, iters):
      state = opt.init(params)
      args = (params, state)
      params, state = qml.for_loop(iters)(update_step_qjit)(args)
      return params
  ```

  ```pycon
  >>> params = jnp.array([0.1, 0.2])
  >>> iters = 1000
  >>> optimization_qjit(params=params, iters=iters)
  Array([ 3.14159265, -1.57079633], dtype=float64)
  ```

* The :func:`~.transforms.decompose` transform is now able to decompose classically controlled operations.
  [(#8145)](https://github.com/PennyLaneAI/pennylane/pull/8145)

<h3>Improvements 🛠</h3>

* A new keyword argument called ``shot_dist`` has been added to the :func:`~.transforms.split_non_commuting` transform.
  This allows for more customization and efficiency when calculating expectation values across the non-commuting groups
  of observables that make up a ``Hamiltonian``/``LinearCombination``.
  [(#7988)](https://github.com/PennyLaneAI/pennylane/pull/7988)

  Given a QNode that returns a sample-based measurement (e.g., ``expval``) of a ``Hamiltonian``/``LinearCombination``
  with finite ``shots``, the current default behaviour of :func:`~.transforms.split_non_commuting` will perform ``shots``
  executions for each group of commuting terms. With the ``shot_dist`` argument, this behaviour can be changed:

  * ``"uniform"``: evenly distributes the number of ``shots`` across all groups of commuting terms
  * ``"weighted"``: distributes the number of ``shots`` according to weights proportional to the L1 norm of the coefficients in each group
  * ``"weighted_random"``: same as ``"weighted"``, but the numbers of ``shots`` are sampled from a multinomial distribution
  * or a user-defined function implementing a custom shot distribution strategy

  To show an example about how this works, let's start by defining a simple Hamiltonian:

  ```python
  import pennylane as qml

  ham = qml.Hamiltonian(
      coeffs=[10, 0.1, 20, 100, 0.2],
      observables=[
          qml.X(0) @ qml.Y(1),
          qml.Z(0) @ qml.Z(2),
          qml.Y(1),
          qml.X(1) @ qml.X(2),
          qml.Z(0) @ qml.Z(1) @ qml.Z(2)
      ]
  )
  ```

  This Hamiltonian can be split into 3 non-commuting groups of mutually commuting terms.
  With ``shot_dist = "weighted"``, for example, the number of shots will be divided
  according to the L1 norm of each group's coefficients:

  ```python
  from functools import partial
  from pennylane.transforms import split_non_commuting

  dev = qml.device("default.qubit")

  @partial(split_non_commuting, shot_dist="weighted")
  @qml.qnode(dev, shots=10000)
  def circuit():
      return qml.expval(ham)

  with qml.Tracker(dev) as tracker:
      circuit()
  ```

  ```pycon
  >>> print(tracker.history["shots"])
  [2303, 23, 7674]
  ```

* The number of `shots` can now be specified directly in QNodes as a standard keyword argument.
  [(#8073)](https://github.com/PennyLaneAI/pennylane/pull/8073)

  ```python
  @qml.qnode(qml.device("default.qubit"), shots=1000)
  def circuit():
      qml.H(0)
      return qml.expval(qml.Z(0))
  ```

  ```pycon
  >>> circuit.shots
  Shots(total=1000)
  >>> circuit()
  np.float64(-0.004)
  ```

  Setting the `shots` value in a QNode is equivalent to decorating with :func:`qml.workflow.set_shots`. Note, however, that decorating with :func:`qml.workflow.set_shots` overrides QNode `shots`:

  ```pycon
  >>> new_circ = qml.set_shots(circuit, shots=123)
  >>> new_circ.shots
  Shots(total=123)
  ```

* PennyLane `autograph` supports standard python for updating arrays like `array[i] += x` instead of jax `arr.at[i].add(x)`. 
  Users can now use this when designing quantum circuits with experimental program capture enabled.

  ```python
  import pennylane as qml
  import jax.numpy as jnp

  qml.capture.enable()

  @qml.qnode(qml.device("default.qubit", wires=3))
  def circuit(val):
    angles = jnp.zeros(3)
    angles[0:3] += val

    for i, angle in enumerate(angles):
        qml.RX(angle, i)

    return qml.expval(qml.Z(0)), qml.expval(qml.Z(1)), qml.expval(qml.Z(2))
  ```

  ```pycon
  >>> circuit(jnp.pi)
  (Array(-1, dtype=float32),
   Array(-1, dtype=float32),
   Array(-1, dtype=float32)) 
  ```

  [(#8076)](https://github.com/PennyLaneAI/pennylane/pull/8076)

* PennyLane `autograph` supports standard python for index assignment (`arr[i] = x`) instead of jax.numpy form (`arr = arr.at[i].set(x)`).
  Users can now use standard python assignment when designing circuits with experimental program capture enabled.

  ```python
  import pennylane as qml
  import jax.numpy as jnp

  qml.capture.enable()

  @qml.qnode(qml.device("default.qubit", wires=3))
  def circuit(val):
    angles = jnp.zeros(3)
    angles[1] = val / 2
    angles[2] = val

    for i, angle in enumerate(angles):
        qml.RX(angle, i)

    return qml.expval(qml.Z(0)), qml.expval(qml.Z(1)), qml.expval(qml.Z(2))
  ```

  ```pycon
  >>> circuit(jnp.pi)
  (Array(0.99999994, dtype=float32),
   Array(0., dtype=float32),
   Array(-0.99999994, dtype=float32)) 
  ```

  [(#8027)](https://github.com/PennyLaneAI/pennylane/pull/8027)

* Logical operations (`and`, `or` and `not`) are now supported with the `autograph` module. Users can
  now use these logical operations in control flow when designing quantum circuits with experimental
  program capture enabled.

  ```python
  import pennylane as qml

  qml.capture.enable()

  @qml.qnode(qml.device("default.qubit", wires=1))
  def circuit(param):
      if param >= 0 and param <= 1:
          qml.H(0)
      return qml.state()
  ```

  ```pycon
  >>> circuit(0.5)
  Array([0.70710677+0.j, 0.70710677+0.j], dtype=complex64)
  ```

  [(#8006)](https://github.com/PennyLaneAI/pennylane/pull/8006)

* The decomposition of :class:`~.BasisRotation` has been optimized to skip redundant phase shift gates
  with angle :math:`\pm \pi` for real-valued, i.e., orthogonal, rotation matrices. This uses the fact that
  no or single :class:`~.PhaseShift` gate is required in case the matrix has a determinant :math:`\pm 1`.
  [(#7765)](https://github.com/PennyLaneAI/pennylane/pull/7765)

* Changed how basis states are assigned internally in `qml.Superposition`, improving its
  decomposition slightly both regarding classical computing time and gate decomposition.
  [(#7880)](https://github.com/PennyLaneAI/pennylane/pull/7880)

* The printing and drawing of :class:`~.TemporaryAND`, also known as ``qml.Elbow``, and its adjoint
  have been improved to be more legible and consistent with how it's depicted in circuits in the literature.
  [(#8017)](https://github.com/PennyLaneAI/pennylane/pull/8017)

  ```python
  import pennylane as qml

  @qml.draw
  @qml.qnode(qml.device("lightning.qubit", wires=4))
  def node():
      qml.TemporaryAND([0, 1, 2], control_values=[1, 0])
      qml.CNOT([2, 3])
      qml.adjoint(qml.TemporaryAND([0, 1, 2], control_values=[1, 0]))
      return qml.expval(qml.Z(3))
  ```

  ```pycon
  print(node())
  0: ─╭●─────●╮─┤     
  1: ─├○─────○┤─┤     
  2: ─╰──╭●───╯─┤     
  3: ────╰X─────┤  <Z>
  ```

* Several templates now have decompositions that can be accessed within the graph-based
  decomposition system (:func:`~.decomposition.enable_graph`), allowing workflows
  that include these templates to be decomposed in a resource-efficient and performant
  manner.
  [(#7779)](https://github.com/PennyLaneAI/pennylane/pull/7779)
  [(#7908)](https://github.com/PennyLaneAI/pennylane/pull/7908)
  [(#7385)](https://github.com/PennyLaneAI/pennylane/pull/7385)
  [(#7941)](https://github.com/PennyLaneAI/pennylane/pull/7941)
  [(#7943)](https://github.com/PennyLaneAI/pennylane/pull/7943)
  [(#8075)](https://github.com/PennyLaneAI/pennylane/pull/8075)
  [(#8002)](https://github.com/PennyLaneAI/pennylane/pull/8002)
  
  The included templates are: :class:`~.Adder`, :class:`~.ControlledSequence`, :class:`~.ModExp`, :class:`~.MottonenStatePreparation`, 
  :class:`~.MPSPrep`, :class:`~.Multiplier`, :class:`~.OutAdder`, :class:`~.OutMultiplier`, :class:`~.OutPoly`, :class:`~.PrepSelPrep`,
  :class:`~.ops.Prod`, :class:`~.Reflection`, :class:`~.Select`, :class:`~.StatePrep`, :class:`~.TrotterProduct`, :class:`~.QROM`, 
  :class:`~.GroverOperator`, :class:`~.UCCSD`, :class:`~.StronglyEntanglingLayers`, :class:`~.GQSP`, :class:`~.FermionicSingleExcitation`, 
  :class:`~.FermionicDoubleExcitation`, :class:`~.QROM`, :class:`~.ArbitraryStatePreparation`, :class:`~.CosineWindow`, 
  :class:`~.AmplitudeAmplification`, :class:`~.Permute`, :class:`~.AQFT`, :class:`~.FlipSign`, :class:`~.FABLE`,
  :class:`~.Qubitization`, and :class:`~.Superposition`

* A new function called :func:`~.math.choi_matrix` is available, which computes the [Choi matrix](https://en.wikipedia.org/wiki/Choi%E2%80%93Jamio%C5%82kowski_isomorphism) of a quantum channel.
  This is a useful tool in quantum information science and to check circuit identities involving non-unitary operations.
  [(#7951)](https://github.com/PennyLaneAI/pennylane/pull/7951)

  ```pycon
  >>> import numpy as np
  >>> Ks = [np.sqrt(0.3) * qml.CNOT((0, 1)), np.sqrt(1-0.3) * qml.X(0)]
  >>> Ks = [qml.matrix(op, wire_order=range(2)) for op in Ks]
  >>> Lambda = qml.math.choi_matrix(Ks)
  >>> np.trace(Lambda), np.trace(Lambda @ Lambda)
  (np.float64(1.0), np.float64(0.58))
  ```

* A new device preprocess transform, `~.devices.preprocess.no_analytic`, is available for hardware devices and hardware-like simulators.
  It validates that all executions are shot-based.
  [(#8037)](https://github.com/PennyLaneAI/pennylane/pull/8037)

* With program capture, the `true_fn` can now be a subclass of `Operator` when no `false_fn` is provided.
  `qml.cond(condition, qml.X)(0)` is now valid code and will return nothing, even though `qml.X` is
  technically a callable that returns an `X` operator.
  [(#8060)](https://github.com/PennyLaneAI/pennylane/pull/8060)
  [(#8101)](https://github.com/PennyLaneAI/pennylane/pull/8101)

* With program capture, an error is now raised if the conditional predicate is not a scalar.
  [(#8066)](https://github.com/PennyLaneAI/pennylane/pull/8066)

<h4>OpenQASM-PennyLane interoperability</h4>

* The :func:`qml.from_qasm3` function can now convert OpenQASM 3.0 circuits that contain
  subroutines, constants, all remaining stdlib gates, qubit registers, and built-in mathematical functions.
  [(#7651)](https://github.com/PennyLaneAI/pennylane/pull/7651)
  [(#7653)](https://github.com/PennyLaneAI/pennylane/pull/7653)
  [(#7676)](https://github.com/PennyLaneAI/pennylane/pull/7676)
  [(#7679)](https://github.com/PennyLaneAI/pennylane/pull/7679)
  [(#7677)](https://github.com/PennyLaneAI/pennylane/pull/7677)
  [(#7767)](https://github.com/PennyLaneAI/pennylane/pull/7767)
  [(#7690)](https://github.com/PennyLaneAI/pennylane/pull/7690)

<h4>Other improvements</h4>

* Program capture can now handle dynamic shots, shot vectors, and shots set with `qml.set_shots`.
  [(#7652)](https://github.com/PennyLaneAI/pennylane/pull/7652)

* Added a callback mechanism to the `qml.compiler.python_compiler` submodule to inspect the intermediate 
  representation of the program between multiple compilation passes.
  [(#7964)](https://github.com/PennyLaneAI/pennylane/pull/7964)

* The matrix factorization using :func:`~.math.decomposition.givens_decomposition` has
  been optimized to factor out the redundant sign in the diagonal phase matrix for the
  real-valued (orthogonal) rotation matrices. For example, in case the determinant of a matrix is
  :math:`-1`, only a single element of the phase matrix is required.
  [(#7765)](https://github.com/PennyLaneAI/pennylane/pull/7765)

* Added the `NumQubitsOp` operation to the `Quantum` dialect of the Python compiler.
[(#8063)](https://github.com/PennyLaneAI/pennylane/pull/8063)

* An error is no longer raised when non-integer wire labels are used in QNodes using `mcm_method="deferred"`.
  [(#7934)](https://github.com/PennyLaneAI/pennylane/pull/7934)
  

  ```python
  @qml.qnode(qml.device("default.qubit"), mcm_method="deferred")
  def circuit():
      m = qml.measure("a")
      qml.cond(m == 0, qml.X)("aux")
      return qml.expval(qml.Z("a"))
  ```

  ```pycon
  >>> print(qml.draw(circuit)())
    a: ──┤↗├────┤  <Z>
  aux: ───║───X─┤     
          ╚═══╝      
  ```

* PennyLane is now compatible with `quimb` 1.11.2 after a bug affecting `default.tensor` was fixed.
  [(#7931)](https://github.com/PennyLaneAI/pennylane/pull/7931)

* The error message raised when using Python compiler transforms with :func:`pennylane.qjit` has been updated
  with suggested fixes.
  [(#7916)](https://github.com/PennyLaneAI/pennylane/pull/7916)

* A new `qml.transforms.resolve_dynamic_wires` transform can allocate concrete wire values for dynamic
  qubit allocation.
  [(#7678)](https://github.com/PennyLaneAI/pennylane/pull/7678)

* The :func:`qml.workflow.set_shots` transform can now be directly applied to a QNode without the need for `functools.partial`, providing a more user-friendly syntax and negating having to import the `functools` package.
  [(#7876)](https://github.com/PennyLaneAI/pennylane/pull/7876)
  [(#7919)](https://github.com/PennyLaneAI/pennylane/pull/7919)

  ```python
  @qml.set_shots(shots=1000)  # or @qml.set_shots(1000)
  @qml.qnode(dev)
  def circuit():
      qml.H(0)
      return qml.expval(qml.Z(0))
  ```

  ```pycon
  >>> circuit()
  0.002
  ```

* Added a `QuantumParser` class to the `qml.compiler.python_compiler` submodule that automatically loads relevant dialects.
  [(#7888)](https://github.com/PennyLaneAI/pennylane/pull/7888)

* Enforce various modules to follow modular architecture via `tach`.
  [(#7847)](https://github.com/PennyLaneAI/pennylane/pull/7847)

* A compilation pass written with xDSL called `qml.compiler.python_compiler.transforms.MeasurementsFromSamplesPass`
  has been added for the experimental xDSL Python compiler integration. This pass replaces all
  terminal measurements in a program with a single :func:`pennylane.sample` measurement, and adds
  postprocessing instructions to recover the original measurement.
  [(#7620)](https://github.com/PennyLaneAI/pennylane/pull/7620)

* A combine-global-phase pass has been added to the xDSL Python compiler integration.
  Note that the current implementation can only combine all the global phase operations at
  the last global phase operation in the same region. In other words, global phase operations inside a control flow region can't be combined with those in their parent
  region.
  [(#7675)](https://github.com/PennyLaneAI/pennylane/pull/7675)

* The `mbqc` xDSL dialect has been added to the Python compiler, which is used to represent
  measurement-based quantum-computing instructions in the xDSL framework.
  [(#7815)](https://github.com/PennyLaneAI/pennylane/pull/7815)
  [(#8059)](https://github.com/PennyLaneAI/pennylane/pull/8059)

* The `AllocQubitOp` and `DeallocQubitOp` operations have been added to the `Quantum` dialect in the
  Python compiler.
  [(#7915)](https://github.com/PennyLaneAI/pennylane/pull/7915)

* The :func:`pennylane.ops.rs_decomposition` method now performs exact decomposition and returns
  complete global phase information when used for decomposing a phase gate to Clifford+T basis.
  [(#7793)](https://github.com/PennyLaneAI/pennylane/pull/7793)

* `default.qubit` will default to the tree-traversal MCM method when `mcm_method="device"`.
  [(#7885)](https://github.com/PennyLaneAI/pennylane/pull/7885)

* The :func:`~.clifford_t_decomposition` transform can now handle circuits with mid-circuit
  measurements including Catalyst's measurements operations. It also now handles `RZ` and `PhaseShift`
  operations where angles are odd multiples of `±pi/4` more efficiently while using `method="gridsynth"`.
  [(#7793)](https://github.com/PennyLaneAI/pennylane/pull/7793)
  [(#7942)](https://github.com/PennyLaneAI/pennylane/pull/7942)

* The default implementation of `Device.setup_execution_config` now choses `"device"` as the default mcm method if it is available as specified by the device TOML file.
  [(#7968)](https://github.com/PennyLaneAI/pennylane/pull/7968)

<h4>Resource-efficient decompositions 🔎</h4>

* With :func:`~.decomposition.enable_graph()`, dynamically allocated wires are now supported in decomposition rules. This provides a smoother overall experience when decomposing operators in a way that requires auxiliary/work wires.
  [(#7861)](https://github.com/PennyLaneAI/pennylane/pull/7861)

  * The :func:`~.transforms.decompose` transform now accepts a `num_available_work_wires` argument that allows the user to specify the number of work wires available for dynamic allocation.
  [(#7963)](https://github.com/PennyLaneAI/pennylane/pull/7963)
  [(#7980)](https://github.com/PennyLaneAI/pennylane/pull/7980)

  * Decomposition rules added for the :class:`~.MultiControlledX` that dynamically allocate work wires if none was explicitly specified via the `work_wires` argument of the operator.
  [(#8024)](https://github.com/PennyLaneAI/pennylane/pull/8024)

* A :class:`~.decomposition.decomposition_graph.DecompGraphSolution` class is added to store the solution of a decomposition graph. An instance of this class is returned from the `solve` method of the :class:`~.decomposition.decomposition_graph.DecompositionGraph`.
  [(#8031)](https://github.com/PennyLaneAI/pennylane/pull/8031)

<h3>Labs: a place for unified and rapid prototyping of research software 🧪</h3>

* Added state of the art resources for the `ResourceSelectPauliRot` template and the
  `ResourceQubitUnitary` templates.
  [(#7786)](https://github.com/PennyLaneAI/pennylane/pull/7786)

* Added state of the art resources for the `ResourceSingleQubitCompare`, `ResourceTwoQubitCompare`,
  `ResourceIntegerComparator` and `ResourceRegisterComparator` templates.
  [(#7857)](https://github.com/PennyLaneAI/pennylane/pull/7857)

* Added state of the art resources for the `ResourceUniformStatePrep`,
  and `ResourceAliasSampling` templates.
  [(#7883)](https://github.com/PennyLaneAI/pennylane/pull/7883)

* Added state of the art resources for the `ResourceQFT` and `ResourceAQFT` templates.
  [(#7920)](https://github.com/PennyLaneAI/pennylane/pull/7920)

* Added an internal `dequeue()` method to the `ResourceOperator` class to simplify the 
  instantiation of resource operators which require resource operators as input.
  [(#7974)](https://github.com/PennyLaneAI/pennylane/pull/7974)

* The `catalyst` xDSL dialect has been added to the Python compiler, which contains data structures that support core compiler functionality.
  [(#7901)](https://github.com/PennyLaneAI/pennylane/pull/7901)

* New `SparseFragment` and `SparseState` classes have been created that allow to use sparse matrices for the Hamiltonian Fragments when estimating the Trotter error.
  [(#7971)](https://github.com/PennyLaneAI/pennylane/pull/7971)

* The `qec` xDSL dialect has been added to the Python compiler, which contains data structures that support quantum error correction functionality.
  [(#7985)](https://github.com/PennyLaneAI/pennylane/pull/7985)

* The `stablehlo` xDSL dialect has been added to the Python compiler, which extends the existing
  StableHLO dialect with missing upstream operations.
  [(#8036)](https://github.com/PennyLaneAI/pennylane/pull/8036)
  [(#8084)](https://github.com/PennyLaneAI/pennylane/pull/8084)
  

* Added more templates with state of the art resource estimates. Users can now use the `ResourceQPE`,
  `ResourceControlledSequence`, and `ResourceIterativeQPE` templates with the resource estimation tool.
  [(#8053)](https://github.com/PennyLaneAI/pennylane/pull/8053)

* Added state of the art resources for the `ResourceTrotterProduct` template.
  [(#7910)](https://github.com/PennyLaneAI/pennylane/pull/7910)

<h3>Breaking changes 💔</h3>

* The methods :meth:`~.pauli.PauliWord.operation` and :meth:`~.pauli.PauliSentence.operation`
  no longer queue any operators.
  [(#8136)](https://github.com/PennyLaneAI/pennylane/pull/8136)

* `qml.sample` no longer has singleton dimensions squeezed out for single shots or single wires. This cuts
  down on the complexity of post-processing due to having to handle single shot and single wire cases
  separately. The return shape will now *always* be `(shots, num_wires)`.
  [(#7944)](https://github.com/PennyLaneAI/pennylane/pull/7944)
  [(#8118)](https://github.com/PennyLaneAI/pennylane/pull/8118)

  For a simple qnode:

  ```pycon
  >>> @qml.qnode(qml.device('default.qubit'))
  ... def c():
  ...   return qml.sample(wires=0)
  ```

  Before the change, we had:
  
  ```pycon
  >>> qml.set_shots(c, shots=1)()
  0
  ```

  and now we have:

  ```pycon
  >>> qml.set_shots(c, shots=1)()
  array([[0]])
  ```

  Previous behavior can be recovered by squeezing the output:

  ```pycon
  >>> qml.math.squeeze(qml.set_shots(c, shots=1)())
  0
  ```

* `ExecutionConfig` and `MCMConfig` from `pennylane.devices` are now frozen dataclasses whose fields should be updated with `dataclass.replace`. 
  [(#7697)](https://github.com/PennyLaneAI/pennylane/pull/7697)
  [(#8046)](https://github.com/PennyLaneAI/pennylane/pull/8046)

* Functions involving an execution configuration will now default to `None` instead of `pennylane.devices.DefaultExecutionConfig` and have to be handled accordingly. 
  This prevents the potential mutation of a global object. 

  This means that functions like,
  ```python
  ...
    def some_func(..., execution_config = DefaultExecutionConfig):
      ...
  ...
  ```
  should be written as follows,
  ```python
  ...
    def some_func(..., execution_config: ExecutionConfig | None = None):
      if execution_config is None:
          execution_config = ExecutionConfig()
  ...
  ```

  [(#7697)](https://github.com/PennyLaneAI/pennylane/pull/7697)

* The `qml.HilbertSchmidt` and `qml.LocalHilbertSchmidt` templates have been updated and their UI has been remarkably simplified. 
  They now accept an operation or a list of operations as quantum unitaries.
  [(#7933)](https://github.com/PennyLaneAI/pennylane/pull/7933)

  In past versions of PennyLane, these templates required providing the `U` and `V` unitaries as a `qml.tape.QuantumTape` and a quantum function,
  respectively, along with separate parameters and wires.

  With this release, each template has been improved to accept one or more operators as  unitaries. 
  The wires and parameters of the approximate unitary `V` are inferred from the inputs, according to the order provided.

  ```python
  >>> U = qml.Hadamard(0)
  >>> V = qml.RZ(0.1, wires=1)
  >>> qml.HilbertSchmidt(V, U)
  HilbertSchmidt(0.1, wires=[0, 1])
  ```

* Remove support for Python 3.10 and adds support for 3.13.
  [(#7935)](https://github.com/PennyLaneAI/pennylane/pull/7935)

* Move custom exceptions into `exceptions.py` and add a documentation page for them in the internals.
  [(#7856)](https://github.com/PennyLaneAI/pennylane/pull/7856)

* The boolean functions provided in `qml.operation` are deprecated. See the
  :doc:`deprecations page </development/deprecations>` for equivalent code to use instead. These
  include `not_tape`, `has_gen`, `has_grad_method`, `has_multipar`, `has_nopar`, `has_unitary_gen`,
  `is_measurement`, `defines_diagonalizing_gates`, and `gen_is_multi_term_hamiltonian`.
  [(#7924)](https://github.com/PennyLaneAI/pennylane/pull/7924)

* Removed access for `lie_closure`, `structure_constants` and `center` via `qml.pauli`.
  Top level import and usage is advised. The functions now live in the `liealg` module.

  ```python
  import pennylane.liealg
  from pennylane.liealg import lie_closure, structure_constants, center
  ```

  [(#7928)](https://github.com/PennyLaneAI/pennylane/pull/7928)
  [(#7994)](https://github.com/PennyLaneAI/pennylane/pull/7994)

* `qml.operation.Observable` and the corresponding `Observable.compare` have been removed, as
  PennyLane now depends on the more general `Operator` interface instead. The
  `Operator.is_hermitian` property can instead be used to check whether or not it is highly likely
  that the operator instance is Hermitian.
  [(#7927)](https://github.com/PennyLaneAI/pennylane/pull/7927)

* `qml.operation.WiresEnum`, `qml.operation.AllWires`, and `qml.operation.AnyWires` have been removed. Setting `Operator.num_wires = None` (the default)
  should instead indicate that the `Operator` does not need wire validation.
  [(#7911)](https://github.com/PennyLaneAI/pennylane/pull/7911)

* Removed `QNode.get_gradient_fn` method. Instead, use `qml.workflow.get_best_diff_method` to obtain the differentiation method.
  [(#7907)](https://github.com/PennyLaneAI/pennylane/pull/7907)

* Top-level access to ``DeviceError``, ``PennyLaneDeprecationWarning``, ``QuantumFunctionError`` and ``ExperimentalWarning`` has been removed. Please import these objects from the new ``pennylane.exceptions`` module.
  [(#7874)](https://github.com/PennyLaneAI/pennylane/pull/7874)

* `qml.cut_circuit_mc` no longer accepts a `shots` keyword argument. The shots should instead
  be set on the tape itself.
  [(#7882)](https://github.com/PennyLaneAI/pennylane/pull/7882)

<h3>Deprecations 👋</h3>

* Setting shots on a device through the `shots=` kwarg, e.g. `qml.device("default.qubit", wires=2, shots=1000)`, is deprecated. Please use the `set_shots` transform on the `QNode` instead.

  ```python
  dev = qml.device("default.qubit", wires=2)

  @qml.set_shots(1000)
  @qml.qnode(dev)
  def circuit(x):
      qml.RX(x, wires=0)
      return qml.expval(qml.Z(0))
  ```

  [(#7979)](https://github.com/PennyLaneAI/pennylane/pull/7979)

* Support for using TensorFlow with PennyLane has been deprecated and will be dropped in Pennylane v0.44.
  Future versions of PennyLane are not guaranteed to work with TensorFlow.
  Instead, we recommend using the :doc:`JAX </introduction/interfaces/jax>` or :doc:`PyTorch </introduction/interfaces/torch>` interface for
  machine learning applications to benefit from enhanced support and features. Please consult the following demos for
  more usage information: 
  [Turning quantum nodes into Torch Layers](https://pennylane.ai/qml/demos/tutorial_qnn_module_torch) and
  [How to optimize a QML model using JAX and Optax](https://pennylane.ai/qml/demos/tutorial_How_to_optimize_QML_model_using_JAX_and_Optax).
  [(#7989)](https://github.com/PennyLaneAI/pennylane/pull/7989)
  [(#8106)](https://github.com/PennyLaneAI/pennylane/pull/8106)

* `pennylane.devices.DefaultExecutionConfig` is deprecated and will be removed in v0.44.
  Instead, use `qml.devices.ExecutionConfig()` to create a default execution configuration.
  [(#7987)](https://github.com/PennyLaneAI/pennylane/pull/7987)

* Specifying the ``work_wire_type`` argument in ``qml.ctrl`` and other controlled operators as ``"clean"`` or 
  ``"dirty"`` is deprecated. Use ``"zeroed"`` to indicate that the work wires are initially in the :math:`|0\rangle`
  state, and ``"borrowed"`` to indicate that the work wires can be in any arbitrary state. In both cases, the
  work wires are restored to their original state upon completing the decomposition.
  [(#7993)](https://github.com/PennyLaneAI/pennylane/pull/7993)

* Providing `num_steps` to :func:`pennylane.evolve`, :func:`pennylane.exp`, :class:`pennylane.ops.Evolution`,
  and :class:`pennylane.ops.Exp` is deprecated and will be removed in a future release. Instead, use
  :class:`~.TrotterProduct` for approximate methods, providing the `n` parameter to perform the Suzuki-Trotter
  product approximation of a Hamiltonian with the specified number of Trotter steps.

  As a concrete example, consider the following case:

  ```python
  coeffs = [0.5, -0.6]
  ops = [qml.X(0), qml.X(0) @ qml.Y(1)]
  H_flat = qml.dot(coeffs, ops)
  ```

  Instead of computing the Suzuki-Trotter product approximation as:

  ```pycon
  >>> qml.evolve(H_flat, num_steps=2).decomposition()
  [RX(0.5, wires=[0]),
  PauliRot(-0.6, XY, wires=[0, 1]),
  RX(0.5, wires=[0]),
  PauliRot(-0.6, XY, wires=[0, 1])]
  ```

  The same result can be obtained using :class:`~.TrotterProduct` as follows:

  ```pycon
  >>> decomp_ops = qml.adjoint(qml.TrotterProduct(H_flat, time=1.0, n=2)).decomposition()
  >>> [simp_op for op in decomp_ops for simp_op in map(qml.simplify, op.decomposition())]
  [RX(0.5, wires=[0]),
  PauliRot(-0.6, XY, wires=[0, 1]),
  RX(0.5, wires=[0]),
  PauliRot(-0.6, XY, wires=[0, 1])]
  ```
  [(#7954)](https://github.com/PennyLaneAI/pennylane/pull/7954)
  [(#7977)](https://github.com/PennyLaneAI/pennylane/pull/7977)

* `MeasurementProcess.expand` is deprecated. The relevant method can be replaced with 
  `qml.tape.QuantumScript(mp.obs.diagonalizing_gates(), [type(mp)(eigvals=mp.obs.eigvals(), wires=mp.obs.wires)])`
  [(#7953)](https://github.com/PennyLaneAI/pennylane/pull/7953)

* `shots=` in `QNode` calls is deprecated and will be removed in v0.44.
  Instead, please use the `qml.workflow.set_shots` transform to set the number of shots for a QNode.
  [(#7906)](https://github.com/PennyLaneAI/pennylane/pull/7906)

* ``QuantumScript.shape`` and ``QuantumScript.numeric_type`` are deprecated and will be removed in version v0.44.
  Instead, the corresponding ``.shape`` or ``.numeric_type`` of the ``MeasurementProcess`` class should be used.
  [(#7950)](https://github.com/PennyLaneAI/pennylane/pull/7950)

* Some unnecessary methods of the `qml.CircuitGraph` class are deprecated and will be removed in version v0.44:
  [(#7904)](https://github.com/PennyLaneAI/pennylane/pull/7904)

    - `print_contents` in favor of `print(obj)`
    - `observables_in_order` in favor of `observables`
    - `operations_in_order` in favor of `operations`
    - `ancestors_in_order` in favor of `ancestors(obj, sort=True)`
    - `descendants_in_order` in favore of `descendants(obj, sort=True)`

* The `QuantumScript.to_openqasm` method is deprecated and will be removed in version v0.44.
  Instead, the `qml.to_openqasm` function should be used.
  [(#7909)](https://github.com/PennyLaneAI/pennylane/pull/7909)

* The `level=None` argument in the :func:`pennylane.workflow.get_transform_program`, :func:`pennylane.workflow.construct_batch`, `qml.draw`, `qml.draw_mpl`, and `qml.specs` transforms is deprecated and will be removed in v0.43.
  Please use `level='device'` instead to apply the noise model at the device level.
  [(#7886)](https://github.com/PennyLaneAI/pennylane/pull/7886)

* `qml.qnn.cost.SquaredErrorLoss` is deprecated and will be removed in version v0.44. Instead, this hybrid workflow can be accomplished
  with a function like `loss = lambda *args: (circuit(*args) - target)**2`.
  [(#7527)](https://github.com/PennyLaneAI/pennylane/pull/7527)

* Access to `add_noise`, `insert` and noise mitigation transforms from the `pennylane.transforms` module is deprecated.
  Instead, these functions should be imported from the `pennylane.noise` module.
  [(#7854)](https://github.com/PennyLaneAI/pennylane/pull/7854)

* The `qml.QNode.add_transform` method is deprecated and will be removed in v0.43.
  Instead, please use `QNode.transform_program.push_back(transform_container=transform_container)`.
  [(#7855)](https://github.com/PennyLaneAI/pennylane/pull/7855)

<h3>Internal changes ⚙️</h3>

<<<<<<< HEAD
* Unpin `autoray` package in `pyproject.toml` by fixing source code that was broken by release.
  [(#8147)](https://github.com/PennyLaneAI/pennylane/pull/8147)

=======
* The `autograph` keyword argument has been removed from the `QNode` constructor. 
  To enable autograph conversion, use the `qjit` decorator together with the `qml.capture.disable_autograph` context manager.
  [(#8104)](https://github.com/PennyLaneAI/pennylane/pull/8104)
  
>>>>>>> 71763f71
* Add ability to disable autograph conversion using the newly added `qml.capture.disable_autograph` decorator or context manager.
  [(#8102)](https://github.com/PennyLaneAI/pennylane/pull/8102)

* Set `autoray` package upper-bound in `pyproject.toml` CI due to breaking changes in `v0.8.0`.
  [(#8110)](https://github.com/PennyLaneAI/pennylane/pull/8110)

* Add capability for roundtrip testing and module verification to the Python compiler `run_filecheck` and
`run_filecheck_qjit` fixtures.
  [(#8049)](https://github.com/PennyLaneAI/pennylane/pull/8049)

* Improve type hinting internally.
  [(#8086)](https://github.com/PennyLaneAI/pennylane/pull/8086)

* The `cond` primitive with program capture no longer stores missing false branches as `None`, instead storing them
  as jaxprs with no output.
  [(#8080)](https://github.com/PennyLaneAI/pennylane/pull/8080)

* Removed unnecessary execution tests along with accuracy validation in `tests/ops/functions/test_map_wires.py`.
  [(#8032)](https://github.com/PennyLaneAI/pennylane/pull/8032)

* Added a new `all-tests-passed` gatekeeper job to `interface-unit-tests.yml` to ensure all test
  jobs complete successfully before triggering downstream actions. This reduces the need to
  maintain a long list of required checks in GitHub settings. Also added the previously missing
  `capture-jax-tests` job to the list of required test jobs, ensuring this test suite is properly
  enforced in CI.
  [(#7996)](https://github.com/PennyLaneAI/pennylane/pull/7996)

* Equipped `DefaultQubitLegacy` (test suite only) with seeded sampling.
  This allows for reproducible sampling results of legacy classical shadow across CI.
  [(#7903)](https://github.com/PennyLaneAI/pennylane/pull/7903)

* Capture does not block `wires=0` anymore. This allows Catalyst to work with zero-wire devices.
  Note that `wires=None` is still illegal.
  [(#7978)](https://github.com/PennyLaneAI/pennylane/pull/7978)

* Improves readability of `dynamic_one_shot` postprocessing to allow further modification.
  [(#7962)](https://github.com/PennyLaneAI/pennylane/pull/7962)
  [(#8041)](https://github.com/PennyLaneAI/pennylane/pull/8041)

* Update PennyLane's top-level `__init__.py` file imports to improve Python language server support for finding
  PennyLane submodules.
  [(#7959)](https://github.com/PennyLaneAI/pennylane/pull/7959)

* Adds `measurements` as a "core" module in the tach specification.
  [(#7945)](https://github.com/PennyLaneAI/pennylane/pull/7945)

* Improves type hints in the `measurements` module.
  [(#7938)](https://github.com/PennyLaneAI/pennylane/pull/7938)

* Refactored the codebase to adopt modern type hint syntax for Python 3.11+ language features.
  [(#7860)](https://github.com/PennyLaneAI/pennylane/pull/7860)
  [(#7982)](https://github.com/PennyLaneAI/pennylane/pull/7982)

* Improve the pre-commit hook to add gitleaks.
  [(#7922)](https://github.com/PennyLaneAI/pennylane/pull/7922)

* Added a `run_filecheck_qjit` fixture that can be used to run FileCheck on integration tests for the
  `qml.compiler.python_compiler` submodule.
  [(#7888)](https://github.com/PennyLaneAI/pennylane/pull/7888)

* Added a `dialects` submodule to `qml.compiler.python_compiler` which now houses all the xDSL dialects we create.
  Additionally, the `MBQCDialect` and `QuantumDialect` dialects have been renamed to `MBQC` and `Quantum`.
  [(#7897)](https://github.com/PennyLaneAI/pennylane/pull/7897)

* Update minimum supported `pytest` version to `8.4.1`.
  [(#7853)](https://github.com/PennyLaneAI/pennylane/pull/7853)

* `DefaultQubitLegacy` (test suite only) no longer provides a customized classical shadow
  implementation
  [(#7895)](https://github.com/PennyLaneAI/pennylane/pull/7895)

* Make `pennylane.io` a tertiary module.
  [(#7877)](https://github.com/PennyLaneAI/pennylane/pull/7877)

* Seeded tests for the `split_to_single_terms` transformation.
  [(#7851)](https://github.com/PennyLaneAI/pennylane/pull/7851)

* Upgrade `rc_sync.yml` to work with latest `pyproject.toml` changes.
  [(#7808)](https://github.com/PennyLaneAI/pennylane/pull/7808)
  [(#7818)](https://github.com/PennyLaneAI/pennylane/pull/7818)

* `LinearCombination` instances can be created with `_primitive.impl` when
  capture is enabled and tracing is active.
  [(#7893)](https://github.com/PennyLaneAI/pennylane/pull/7893)

* The `TensorLike` type is now compatible with static type checkers.
  [(#7905)](https://github.com/PennyLaneAI/pennylane/pull/7905)

* Update xDSL supported version to `0.49`.
  [(#7923)](https://github.com/PennyLaneAI/pennylane/pull/7923)
  [(#7932)](https://github.com/PennyLaneAI/pennylane/pull/7932)
  [(#8120)](https://github.com/PennyLaneAI/pennylane/pull/8120)

* Update JAX version used in tests to `0.6.2`
  [(#7925)](https://github.com/PennyLaneAI/pennylane/pull/7925)

* The measurement-plane attribute of the Python compiler `mbqc` dialect now uses the "opaque syntax"
  format when printing in the generic IR format. This enables usage of this attribute when IR needs
  to be passed from the python compiler to Catalyst.
  [(#7957)](https://github.com/PennyLaneAI/pennylane/pull/7957)

* An `xdsl_extras` module has been added to the Python compiler to house additional utilities and
  functionality not available upstream in xDSL.
  [(#8067)](https://github.com/PennyLaneAI/pennylane/pull/8067)
  [(#8120)](https://github.com/PennyLaneAI/pennylane/pull/8120)

<h3>Documentation 📝</h3>

* Rename `ancilla` to `auxiliary` in internal documentation.
  [(#8005)](https://github.com/PennyLaneAI/pennylane/pull/8005)

* Small typos in the docstring for `qml.noise.partial_wires` have been corrected.
  [(#8052)](https://github.com/PennyLaneAI/pennylane/pull/8052)

* The theoretical background section of :class:`~.BasisRotation` has been extended to explain
  the underlying Lie group/algebra homomorphism between the (dense) rotation matrix and the
  performed operations on the target qubits.
  [(#7765)](https://github.com/PennyLaneAI/pennylane/pull/7765)

* Updated the code examples in the documentation of :func:`~.specs`.
  [(#8003)](https://github.com/PennyLaneAI/pennylane/pull/8003)

* Clarifies the use case for `Operator.pow` and `Operator.adjoint`.
  [(#7999)](https://github.com/PennyLaneAI/pennylane/pull/7999)

* The docstring of the `is_hermitian` operator property has been updated to better describe its behaviour.
  [(#7946)](https://github.com/PennyLaneAI/pennylane/pull/7946)

* Improved the docstrings of all optimizers for consistency and legibility.
  [(#7891)](https://github.com/PennyLaneAI/pennylane/pull/7891)

* Updated the code example in the documentation for :func:`~.transforms.split_non_commuting`.
  [(#7892)](https://github.com/PennyLaneAI/pennylane/pull/7892)

* Fixed :math:`\LaTeX` rendering in the documentation for `qml.TrotterProduct` and `qml.trotterize`.
  [(#8014)](https://github.com/PennyLaneAI/pennylane/pull/8014)

* Updated description of `alpha` parameter in `ClassicalShadow.entropy`.
  Trimmed the outdated part of discussion regarding different choices of `alpha`.
  [(#8100)](https://github.com/PennyLaneAI/pennylane/pull/8100)

<h3>Bug fixes 🐛</h3>

* Fixes a bug that made the queueing behaviour of :meth:`~.pauli.PauliWord.operation` and
  :meth:`~.pauli.PauliSentence.operation` dependent on the global state of a program due to
  a caching issue.
  [(#8135)](https://github.com/PennyLaneAI/pennylane/pull/8135)

* A more informative error is raised when extremely deep circuits are attempted to be drawn.
  [(#8139)](https://github.com/PennyLaneAI/pennylane/pull/8139)

* An error is now raised if sequences of classically processed mid circuit measurements
  are used as input to :func:`pennylane.counts` or :func:`pennylane.probs`.
  [(#8109)](https://github.com/PennyLaneAI/pennylane/pull/8109)

* Simplifying operators raised to integer powers no longer causes recursion errors.
  [(#8044)](https://github.com/PennyLaneAI/pennylane/pull/8044)

* Fixes the GPU selection issue in `qml.math` with PyTorch when multiple GPUs are present.
  [(#8008)](https://github.com/PennyLaneAI/pennylane/pull/8008)

* The `~.for_loop` function with capture enabled can now handle over indexing
  into an empty array when `start == stop`.
  [(#8026)](https://github.com/PennyLaneAI/pennylane/pull/8026)

* Plxpr primitives now only return dynamically shaped arrays if their outputs
  actually have dynamic shapes.
  [(#8004)](https://github.com/PennyLaneAI/pennylane/pull/8004)

* Fixes an issue with tree-traversal and non-sequential wire orders.
  [(#7991)](https://github.com/PennyLaneAI/pennylane/pull/7991)

* Fixes a bug in :func:`~.matrix` where an operator's
  constituents were incorrectly queued if its decomposition was requested.
  [(#7975)](https://github.com/PennyLaneAI/pennylane/pull/7975)

* An error is now raised if an `end` statement is found in a measurement conditioned branch in a QASM string being imported into PennyLane.
  [(#7872)](https://github.com/PennyLaneAI/pennylane/pull/7872)

* Fixes issue related to :func:`~.transforms.to_zx` adding the support for
  `Toffoli` and `CCZ` gates conversion into their ZX-graph representation.
  [(#7899)](https://github.com/PennyLaneAI/pennylane/pull/7899)

* `get_best_diff_method` now correctly aligns with `execute` and `construct_batch` logic in workflows.
  [(#7898)](https://github.com/PennyLaneAI/pennylane/pull/7898)

* Resolve issues with AutoGraph transforming internal PennyLane library code due to incorrect
  module attribution of wrapper functions.
  [(#7889)](https://github.com/PennyLaneAI/pennylane/pull/7889)

* Calling `QNode.update` no longer acts as if `set_shots` has been applied.
  [(#7881)](https://github.com/PennyLaneAI/pennylane/pull/7881)

* Fixes attributes and types in the quantum dialect.
  This allows for types to be inferred correctly when parsing.
  [(#7825)](https://github.com/PennyLaneAI/pennylane/pull/7825)

* Fixes `SemiAdder` to work when inputs are defined with a single wire.
  [(#7940)](https://github.com/PennyLaneAI/pennylane/pull/7940)

* Fixes a bug where `qml.prod`, `qml.matrix`, and `qml.cond` applied on a quantum function does not dequeue operators passed as arguments to the function.
  [(#8094)](https://github.com/PennyLaneAI/pennylane/pull/8094)
  [(#8119)](https://github.com/PennyLaneAI/pennylane/pull/8119)

<h3>Contributors ✍️</h3>

This release contains contributions from (in alphabetical order):

Guillermo Alonso,
Ali Asadi,
Utkarsh Azad,
Joey Carter,
Yushao Chen,
Isaac De Vlugt,
Diksha Dhawan,
Marcus Edwards,
Lillian Frederiksen,
Pietropaolo Frisoni,
Simone Gasperini,
David Ittah,
Korbinian Kottmann,
Mehrdad Malekmohammadi
Pablo Antonio Moreno Casares
Erick Ochoa,
Mudit Pandey,
Andrija Paurevic,
Alex Preciado,
Shuli Shu,
Jay Soni,
David Wierichs,
Jake Zaia<|MERGE_RESOLUTION|>--- conflicted
+++ resolved
@@ -753,16 +753,13 @@
 
 <h3>Internal changes ⚙️</h3>
 
-<<<<<<< HEAD
 * Unpin `autoray` package in `pyproject.toml` by fixing source code that was broken by release.
   [(#8147)](https://github.com/PennyLaneAI/pennylane/pull/8147)
 
-=======
 * The `autograph` keyword argument has been removed from the `QNode` constructor. 
   To enable autograph conversion, use the `qjit` decorator together with the `qml.capture.disable_autograph` context manager.
   [(#8104)](https://github.com/PennyLaneAI/pennylane/pull/8104)
   
->>>>>>> 71763f71
 * Add ability to disable autograph conversion using the newly added `qml.capture.disable_autograph` decorator or context manager.
   [(#8102)](https://github.com/PennyLaneAI/pennylane/pull/8102)
 
