:orphan:

# Release 0.31.0-dev (development release)

<h3>New features since last release</h3>

<h3>Improvements 🛠</h3>

* An error is now raised by `qchem.molecular_hamiltonian` when the `dhf` method is used for an 
  open-shell system. This duplicates a similar error in `qchem.Molecule` but makes it easier to
  inform the users that the `pyscf` backend can be used for open-shell calculations.
  [(4058)](https://github.com/PennyLaneAI/pennylane/pull/4058)

* Added a `shots` property to `QuantumScript`. This will allow shots to be tied to executions instead of devices more
  concretely.
  [(#4067)](https://github.com/PennyLaneAI/pennylane/pull/4067)

* `qml.specs` is compatible with custom operations that have `depth` bigger than 1.
  [(#4033)](https://github.com/PennyLaneAI/pennylane/pull/4033)

<<<<<<< HEAD
* Support for adjoint differentiation has been added to the `DefaultQubit2` device.
  [(#4037)](https://github.com/PennyLaneAI/pennylane/pull/4037)
=======
* `qml.prod` now accepts a single qfunc input for creating new `Prod` operators.
  [(#4011)](https://github.com/PennyLaneAI/pennylane/pull/4011)

* Added a function `measure_with_samples` that returns a sample-based measurement result given a state
  [(#4083)](https://github.com/PennyLaneAI/pennylane/pull/4083)
>>>>>>> 0c09cdda

<h3>Breaking changes 💔</h3>

* `pennylane.collections`, `pennylane.op_sum`, and `pennylane.utils.sparse_hamiltonian` are removed.

<h3>Deprecations 👋</h3>

<h3>Documentation 📝</h3>

* The description of `mult` in the `qchem.Molecule` docstring now correctly states the value
  of `mult` that is supported.
  [(4058)](https://github.com/PennyLaneAI/pennylane/pull/4058)

<h3>Bug fixes 🐛</h3>

* Removes a patch in `interfaces/autograd.py` that checks for the `strawberryfields.gbs` device.  That device
  is pinned to PennyLane <= v0.29.0, so that patch is no longer necessary.

<h3>Contributors ✍️</h3>

This release contains contributions from (in alphabetical order):

<<<<<<< HEAD
Matthew Silverman, Jay Soni
=======
Isaac De Vlugt,
Soran Jahangiri,
Christina Lee,
Mudit Pandey,
Matthew Silverman,
Jay Soni
>>>>>>> 0c09cdda
<|MERGE_RESOLUTION|>--- conflicted
+++ resolved
@@ -18,16 +18,14 @@
 * `qml.specs` is compatible with custom operations that have `depth` bigger than 1.
   [(#4033)](https://github.com/PennyLaneAI/pennylane/pull/4033)
 
-<<<<<<< HEAD
-* Support for adjoint differentiation has been added to the `DefaultQubit2` device.
-  [(#4037)](https://github.com/PennyLaneAI/pennylane/pull/4037)
-=======
 * `qml.prod` now accepts a single qfunc input for creating new `Prod` operators.
   [(#4011)](https://github.com/PennyLaneAI/pennylane/pull/4011)
 
 * Added a function `measure_with_samples` that returns a sample-based measurement result given a state
   [(#4083)](https://github.com/PennyLaneAI/pennylane/pull/4083)
->>>>>>> 0c09cdda
+
+* Support for adjoint differentiation has been added to the `DefaultQubit2` device.
+  [(#4037)](https://github.com/PennyLaneAI/pennylane/pull/4037)
 
 <h3>Breaking changes 💔</h3>
 
@@ -50,13 +48,9 @@
 
 This release contains contributions from (in alphabetical order):
 
-<<<<<<< HEAD
-Matthew Silverman, Jay Soni
-=======
 Isaac De Vlugt,
 Soran Jahangiri,
 Christina Lee,
 Mudit Pandey,
 Matthew Silverman,
-Jay Soni
->>>>>>> 0c09cdda
+Jay Soni