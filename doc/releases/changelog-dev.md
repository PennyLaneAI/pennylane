--- conflicted
+++ resolved
@@ -216,10 +216,6 @@
          [-0.37133333, -0.18566667,  0.        ,  0.        ,  0.18566667]])
   ```
 
-<<<<<<< HEAD
-* Updated `qml.transforms.split_non_commuting` to support the new return types.
-  [#3414](https://github.com/PennyLaneAI/pennylane/pull/3414)
-=======
 * The TensorFlow interface for the new return types now supports devices with shot vectors.
   [#3400](https://github.com/PennyLaneAI/pennylane/pull/3400)
 
@@ -273,7 +269,8 @@
          [-0.38466667, -0.19233333,  0.        ,  0.        ,  0.19233333]])>
   ```
 
->>>>>>> 86580b16
+* Updated `qml.transforms.split_non_commuting` to support the new return types.
+  [#3414](https://github.com/PennyLaneAI/pennylane/pull/3414)
 
 <h3>Breaking changes</h3>
 
