--- conflicted
+++ resolved
@@ -4,7 +4,6 @@
 
 <h3>New features since last release</h3>
 
-<<<<<<< HEAD
 <h4>Dynamical Lie Algebra functionality</h4>
 
 * A new `qml.dla.lie_closure` function to compute the Lie closure of a list of operators.
@@ -51,10 +50,9 @@
    -1.0 * Y(1) @ X(0),
    -1.0 * Y(1) @ Y(0)]
   ```
-=======
+
 * The `QubitDevice` class and children classes support the `dynamic_one_shot` transform provided that they support `MidMeasureMP` operations natively.
   [(#5317)](https://github.com/PennyLaneAI/pennylane/pull/5317)
->>>>>>> 84a59ef8
 
 * `qml.ops.Sum` now supports storing grouping information. Grouping type and method can be
   specified during construction using the `grouping_type` and `method` keyword arguments of
