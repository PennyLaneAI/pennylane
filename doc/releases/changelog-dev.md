
# Release 0.43.0-dev (development release)

<h3>New features since last release</h3>

* The :func:`~.specs` function now supports programs compiled with :func:`~.qjit`.
  This new feature is only supported using `level="device"`.
  [(#8202)](https://github.com/PennyLaneAI/pennylane/pull/8202)

  ```python
  @qml.qjit
  @qml.qnode(qml.device("lightning.qubit", wires=2))
  def circuit():
      qml.Hadamard(wires=0)
      qml.CNOT(wires=[0, 1])
      return qml.expval(qml.Z(0) @ qml.Z(1))

  print(qml.specs(circuit, level="device")()["resources"])
  ```
  ```
  Resources(num_wires=2,
            num_gates=2,
            gate_types=defaultdict(<class 'int'>, {'CNOT': 1, 'Hadamard': 1}),
            gate_sizes=defaultdict(<class 'int'>, {2: 1, 1: 1}),
            depth=2,
            shots=Shots(total_shots=None, shot_vector=()))
  ```

* The `qml.sample` function can now receive an optional `dtype` parameter
  which sets the type and precision of the samples returned by this measurement process.
  [(#8189)](https://github.com/PennyLaneAI/pennylane/pull/8189)
  [(#8271)](https://github.com/PennyLaneAI/pennylane/pull/8271)

* The Resource estimation toolkit was upgraded and has migrated from
  :mod:`~.labs` to PennyLane as the :mod:`~.estimator` module.

  * Added functionality to map PennyLane operations
    to their associated resource operators for resource estimation.
    [(#8288)](https://github.com/PennyLaneAI/pennylane/pull/8288)
  * The `qml.estimator.WireResourceManager`, `qml.estimator.Allocate`, and `qml.estimator.Deallocate`
    classes were added to track auxiliary wires for resource estimation.
    [(#8203)](https://github.com/PennyLaneAI/pennylane/pull/8203)
  * The `qml.estimator.ResourceOperator`, `qml.estimator.CompressedResourceOp`, and `qml.estimator.GateCount` classes
    were added as base classes to represent quantum operators.
    [(#8227)](https://github.com/PennyLaneAI/pennylane/pull/8227)
    [(#8279)](https://github.com/PennyLaneAI/pennylane/pull/8279)
  * The :class:`~.estimator.Resources` class was added as a container class for resources.
    [(#8205)](https://github.com/PennyLaneAI/pennylane/pull/8205)
  * The resource operators for ``Identity``, ``GlobalPhase``, non-parametric operators and single-qubit
    parametric operators have been added to `qml.estimator.ops`.
    [(#8240)](https://github.com/PennyLaneAI/pennylane/pull/8240)
    [(#8242)](https://github.com/PennyLaneAI/pennylane/pull/8242)
    [(#8302)](https://github.com/PennyLaneAI/pennylane/pull/8302)

  * The test files were renamed to avoid the dual definition error with labs module.
    [(#8261)](https://github.com/PennyLaneAI/pennylane/pull/8261)
  * Added a new `ResourceConfig` class to store the configuration used for resource estimation, including operator precisions and custom decompositions.
    [(#8259)](https://github.com/PennyLaneAI/pennylane/pull/8259)
  * The resource operators for controlled operators have been added to `qml.estimator.ops.op_math`.
    [(#8243)](https://github.com/PennyLaneAI/pennylane/pull/8243)
  * Added a new :func:`~.estimator.estimate` function as the entry point to estimate the quantum resources
    required to execute a circuit or operation with respect to a given gate set and configuration.
    [(#8275)](https://github.com/PennyLaneAI/pennylane/pull/8275)
    [(#8311)](https://github.com/PennyLaneAI/pennylane/pull/8311)

* Wires can now be dynamically allocated and deallocated in quantum functions with 
  :func:`~.allocate` and :func:`~.deallocate`. These features unlock many important applications 
  that rely on smart and efficient handling of wires, such as decompositions of gates that require 
  temporary auxiliary wires and logical patterns in subroutines that benefit from having dynamic 
  wire management.

  [(#7718)](https://github.com/PennyLaneAI/pennylane/pull/7718)

  The :func:`~.allocate` function can accept three arguments that dictate how dynamically allocated 
  wires are handled:

  * `num_wires`: the number of wires to dynamically allocate. 
  * `state = "zero"/"any"`: the initial state that the dynamically allocated wires are requested to 
    be in. Currently, supported values are `"zero"` (initialize in the all-zero state) or `"any"` 
    (any arbitrary state).
  * `restored = True/False`: a user-guarantee that the allocated wires will be restored to their 
    original state (`True`) or not (`False`) when those wires are deallocated. 

  The recommended way to safely allocate and deallocate wires is to use :func:`~.allocate` as a 
  context manager:

  ```python
  import pennylane as qml

  @qml.qnode(qml.device("default.qubit")) 
  def circuit():
      qml.H(0)
      qml.H(1)

      with qml.allocate(2, state="zero", restored=False) as new_wires:
          qml.H(new_wires[0])
          qml.H(new_wires[1])
          
      return qml.expval(qml.Z(0))
  ```

  ```pycon
  >>> print(qml.draw(circuit)())
              0: ──H───────────────────────┤  <Z>
              1: ──H───────────────────────┤
  <DynamicWire>: ─╭Allocate──H─╭Deallocate─┤
  <DynamicWire>: ─╰Allocate──H─╰Deallocate─┤
  ```

  As illustrated, using :func:`~.allocate` as a context manager ensures that allocation and safe
  deallocation are controlled within a localized scope. Equivalenty, :func:`~.allocate` can be used
  in-line along with :func:`~.deallocate` for manual handling: 

  ```python
  new_wires = qml.allocate(2, state="zero", restored=False)
  qml.H(new_wires[0])
  qml.H(new_wires[1])
  qml.deallocate(new_wires)
  ```

  For more complex dynamic allocation in circuits, PennyLane will resolve the dynamic allocation 
  calls in the most resource-efficient manner before sending the program to the device. Consider the
  following circuit, which contains two dynamic allocations within a `for` loop.

  ```python
  @qml.qnode(qml.device("default.qubit"), mcm_method="tree-traversal") 
  def circuit():
      qml.H(0)

      for i in range(2):
          with qml.allocate(1, state="zero", restored=True) as new_qubit1:
              with qml.allocate(1, state="any", restored=False) as new_qubit2:
                  m0 = qml.measure(new_qubit1[0], reset=True)
                  qml.cond(m0 == 1, qml.Z)(new_qubit2[0])
                  qml.CNOT((0, new_qubit2))

      return qml.expval(qml.Z(0))
  ```

  ```pycon
  >>> print(qml.draw(circuit)())
              0: ──H─────────────────────╭●───────────────────────╭●─────────────┤  <Z>
  <DynamicWire>: ──Allocate──┤↗│  │0⟩────│──────────Deallocate────│──────────────┤     
  <DynamicWire>: ──Allocate───║────────Z─╰X─────────Deallocate────│──────────────┤     
  <DynamicWire>: ─────────────║────────║──Allocate──┤↗│  │0⟩──────│───Deallocate─┤     
  <DynamicWire>: ─────────────║────────║──Allocate───║──────────Z─╰X──Deallocate─┤     
                              ╚════════╝             ╚══════════╝                      
  ```

  The user-level circuit drawing shows four separate allocations and deallocations (two per loop 
  iteration). However, the circuit that the device receives gets automatically compiled to only use 
  **two** additional wires (wires labelled `1` and `2` in the diagram below). This is due to the 
  fact that `new_qubit1` and `new_qubit2` can both be reused after they've been deallocated in 
  the first iteration of the `for` loop:

  ```
  >>> print(qml.draw(circuit, level="device")())
  0: ──H───────────╭●──────────────╭●─┤  <Z>
  1: ──┤↗│  │0⟩────│───┤↗│  │0⟩────│──┤     
  2: ───║────────Z─╰X───║────────Z─╰X─┤     
        ╚════════╝      ╚════════╝          
  ```

* A new :func:`~.ops.op_math.change_basis_op` function and :class:`~.ops.op_math.ChangeOpBasis` class were added,
  which allow a compute-uncompute pattern (U V U†) to be represented by a single operator.
  A corresponding decomposition rule has been added to support efficiently controlling the pattern,
  in which only the central (target) operator is controlled, and not U or U†.
  [(#8023)](https://github.com/PennyLaneAI/pennylane/pull/8023)
  [(#8070)](https://github.com/PennyLaneAI/pennylane/pull/8070)

  The decompositions for several templates have also been updated to use this pattern, including:
  :class:`~.Adder`, :class:`~.Multiplier`, :class:`~.OutAdder`, :class:`~.OutMultiplier`, :class:`~.PrepSelPrep`.
  [(#8207)](https://github.com/PennyLaneAI/pennylane/pull/8207)

* A new keyword argument ``partial`` has been added to :class:`qml.Select`. It allows for 
  simplifications in the decomposition of ``Select`` under the assumption that the state of the
  control wires has no overlap with computational basis states that are not used by ``Select``.
  [(#7658)](https://github.com/PennyLaneAI/pennylane/pull/7658)
  [(#8011)](https://github.com/PennyLaneAI/pennylane/pull/8011)

* A new decomposition has been added to :class:`qml.Select`. It achieves cost reductions by adding
  one `work_wire`. This decomposition is useful to perform efficient `qml.QROM` decompositions.
  [(#8276)](https://github.com/PennyLaneAI/pennylane/pull/8276)

* New ZX calculus-based transforms have been added to access circuit optimization
  passes implemented in [pyzx](https://pyzx.readthedocs.io/en/latest/):

  * :func:`~.transforms.zx.push_hadamards` to optimize a phase-polynomial + Hadamard circuit by pushing
    Hadamard gates as far as possible to one side to create fewer larger phase-polynomial blocks
    (see [pyzx.basic_optimization](https://pyzx.readthedocs.io/en/latest/api.html#pyzx.optimize.basic_optimization)).
    [(#8025)](https://github.com/PennyLaneAI/pennylane/pull/8025)

  * :func:`~.transforms.zx.todd` to optimize a Clifford + T circuit by using the Third Order Duplicate and Destroy (TODD) algorithm
    (see [pyzx.phase_block_optimize](https://pyzx.readthedocs.io/en/latest/api.html#pyzx.optimize.phase_block_optimize)).
    [(#8029)](https://github.com/PennyLaneAI/pennylane/pull/8029)

  * :func:`~.transforms.zx.optimize_t_count` to reduce the number of T gates in a Clifford + T circuit by applying
    a sequence of passes that combine ZX-based commutation and cancellation rules and the TODD algorithm
    (see [pyzx.full_optimize](https://pyzx.readthedocs.io/en/latest/api.html#pyzx.optimize.full_optimize)).
    [(#8088)](https://github.com/PennyLaneAI/pennylane/pull/8088)

  * :func:`~.transforms.zx.reduce_non_clifford` to reduce the number of non-Clifford gates by applying
    a combination of phase gadgetization strategies and Clifford gate simplification rules.
    (see [pyzx.full_reduce](https://pyzx.readthedocs.io/en/latest/api.html#pyzx.simplify.full_reduce)).
    [(#7747)](https://github.com/PennyLaneAI/pennylane/pull/7747)

* The `qml.specs` function now accepts a `compute_depth` keyword argument, which is set to `True` by default.
  This makes the expensive depth computation performed by `qml.specs` optional.
  [(#7998)](https://github.com/PennyLaneAI/pennylane/pull/7998)
  [(#8042)](https://github.com/PennyLaneAI/pennylane/pull/8042)

* New transforms called :func:`~.transforms.match_relative_phase_toffoli` and
  :func:`~.transforms.match_controlled_iX_gate` have been added to implement passes that make use
  of equivalencies to compile certain patterns to efficient Clifford+T equivalents.
  [(#7748)](https://github.com/PennyLaneAI/pennylane/pull/7748)

* Leveraging quantum just-in-time compilation to optimize parameterized hybrid workflows with the momentum
  quantum natural gradient optimizer is now possible with the new :class:`~.MomentumQNGOptimizerQJIT` optimizer.
  [(#7606)](https://github.com/PennyLaneAI/pennylane/pull/7606)

  Similar to the :class:`~.QNGOptimizerQJIT` optimizer, :class:`~.MomentumQNGOptimizerQJIT` offers a
  `qml.qjit`-compatible analogue to the existing :class:`~.MomentumQNGOptimizer` with an Optax-like interface:

  ```python
  import pennylane as qml
  import jax.numpy as jnp

  dev = qml.device("lightning.qubit", wires=2)

  @qml.qnode(dev)
  def circuit(params):
      qml.RX(params[0], wires=0)
      qml.RY(params[1], wires=1)
      return qml.expval(qml.Z(0) + qml.X(1))

  opt = qml.MomentumQNGOptimizerQJIT(stepsize=0.1, momentum=0.2)

  @qml.qjit
  def update_step_qjit(i, args):
      params, state = args
      return opt.step(circuit, params, state)

  @qml.qjit
  def optimization_qjit(params, iters):
      state = opt.init(params)
      args = (params, state)
      params, state = qml.for_loop(iters)(update_step_qjit)(args)
      return params
  ```

  ```pycon
  >>> params = jnp.array([0.1, 0.2])
  >>> iters = 1000
  >>> optimization_qjit(params=params, iters=iters)
  Array([ 3.14159265, -1.57079633], dtype=float64)
  ```

* The :func:`~.transforms.decompose` transform is now able to decompose classically controlled operations.
  [(#8145)](https://github.com/PennyLaneAI/pennylane/pull/8145)

<<<<<<< HEAD
* New intermediate representations (IRs) :func:`~transforms.parity_matrix` and 
  :func:`~transforms.phase_polynomial` are available in PennyLane. These IRs are 
  used in compilation passes to optimize CNOT and phase polynomial circuits, respectively. 
  Also added :func:`~transforms.rowcol`, which uses the parity matrix as its IR for CNOT
  routing under constraint connectivity.
  [(#8171)](https://github.com/PennyLaneAI/pennylane/pull/8171)
=======
* A new transform :func:`~.transforms.rz_phase_gradient` lets you realize arbitrary angle :class:`~.RZ` rotations
  with a phase gradient resource state and semi-in-place addition (:class:`~.SemiAdder`). This can be a crucial 
  subroutine in FTQC when sufficient auxiliary wires are available, as it saves on T gates compared to other
  discretization schemes.
  [(#8213)](https://github.com/PennyLaneAI/pennylane/pull/8213)

>>>>>>> e7a2d63e

<h3>Improvements 🛠</h3>

* :func:`pennylane.snapshots` can now be used with `mcm_method="one-shot"` and `mcm_method="tree-traversal"`.
  [(#8140)](https://github.com/PennyLaneAI/pennylane/pull/8140)

* Adds a warning about the experimental, unmaintained nature of native plxpr execution.
  [(#8291)](https://github.com/PennyLaneAI/pennylane/pull/8291)

* The JAX version is now included in :func:`pennylane.about`.
  [(#8277)](https://github.com/PennyLaneAI/pennylane/pull/8277)

* Various decompositions of :class:`~.MultiControlledX` now utilize :class:`~.TemporaryAND` in
  place of :class:`~.Toffoli` gates, leading to cheaper decompositions.
  [(#8172)](https://github.com/PennyLaneAI/pennylane/pull/8172)

* `qml.to_openqasm` now supports mid circuit measurements and conditionals of unprocessed measurement values.
  [(#8210)](https://github.com/PennyLaneAI/pennylane/pull/8210)

* The `QNode` primitive in the experimental program capture now captures the unprocessed `ExecutionConfig`, instead of
  one processed by the device.
  [(#8258)](https://github.com/PennyLaneAI/pennylane/pull/8258)

* The function :func:`qml.clifford_t_decomposition` with `method="gridsynth"` are now compatible
  with quantum just-in-time compilation via the `@qml.qjit` decorator.
  [(#7711)](https://github.com/PennyLaneAI/pennylane/pull/7711)

* The documentation of `qml.probs` and `qml.Hermitian` has been updated with a warning
  to guard users from an incompatibility that currently exists between the two.
  Furthermore, a warning is raised if a user attempts to use `qml.probs` with a Hermitian observable.
  [(#8235)](https://github.com/PennyLaneAI/pennylane/pull/8235)

* `qml.counts` can now be captured with program capture into plxpr. It still cannot be interpreted or executed
  with program capture.
  [(#8229)](https://github.com/PennyLaneAI/pennylane/pull/8229)

* `allocate` and `deallocate` can now be accessed as `qml.allocate` and `qml.deallocate`.
  [(#8198)](https://github.com/PennyLaneAI/pennylane/pull/8198)

* `allocate` now takes `state: Literal["zero", "any"] = "zero"` instead of `require_zeros=True`.
  [(#8163)](https://github.com/PennyLaneAI/pennylane/pull/8163)

* A `DynamicRegister` can no longer be used as an individual wire itself, as this led to confusing results.
  [(#8151)](https://github.com/PennyLaneAI/pennylane/pull/8151)

* A new keyword argument called ``shot_dist`` has been added to the :func:`~.transforms.split_non_commuting` transform.
  This allows for more customization and efficiency when calculating expectation values across the non-commuting groups
  of observables that make up a ``Hamiltonian``/``LinearCombination``.
  [(#7988)](https://github.com/PennyLaneAI/pennylane/pull/7988)

  Given a QNode that returns a sample-based measurement (e.g., ``expval``) of a ``Hamiltonian``/``LinearCombination``
  with finite ``shots``, the current default behaviour of :func:`~.transforms.split_non_commuting` will perform ``shots``
  executions for each group of commuting terms. With the ``shot_dist`` argument, this behaviour can be changed:

  * ``"uniform"``: evenly distributes the number of ``shots`` across all groups of commuting terms
  * ``"weighted"``: distributes the number of ``shots`` according to weights proportional to the L1 norm of the coefficients in each group
  * ``"weighted_random"``: same as ``"weighted"``, but the numbers of ``shots`` are sampled from a multinomial distribution
  * or a user-defined function implementing a custom shot distribution strategy

  To show an example about how this works, let's start by defining a simple Hamiltonian:

  ```python
  import pennylane as qml

  ham = qml.Hamiltonian(
      coeffs=[10, 0.1, 20, 100, 0.2],
      observables=[
          qml.X(0) @ qml.Y(1),
          qml.Z(0) @ qml.Z(2),
          qml.Y(1),
          qml.X(1) @ qml.X(2),
          qml.Z(0) @ qml.Z(1) @ qml.Z(2)
      ]
  )
  ```

  This Hamiltonian can be split into 3 non-commuting groups of mutually commuting terms.
  With ``shot_dist = "weighted"``, for example, the number of shots will be divided
  according to the L1 norm of each group's coefficients:

  ```python
  from functools import partial
  from pennylane.transforms import split_non_commuting

  dev = qml.device("default.qubit")

  @partial(split_non_commuting, shot_dist="weighted")
  @qml.qnode(dev, shots=10000)
  def circuit():
      return qml.expval(ham)

  with qml.Tracker(dev) as tracker:
      circuit()
  ```

  ```pycon
  >>> print(tracker.history["shots"])
  [2303, 23, 7674]
  ```

* The number of `shots` can now be specified directly in QNodes as a standard keyword argument.
  [(#8073)](https://github.com/PennyLaneAI/pennylane/pull/8073)

  ```python
  @qml.qnode(qml.device("default.qubit"), shots=1000)
  def circuit():
      qml.H(0)
      return qml.expval(qml.Z(0))
  ```

  ```pycon
  >>> circuit.shots
  Shots(total=1000)
  >>> circuit()
  np.float64(-0.004)
  ```

  Setting the `shots` value in a QNode is equivalent to decorating with :func:`qml.workflow.set_shots`. Note, however, that decorating with :func:`qml.workflow.set_shots` overrides QNode `shots`:

  ```pycon
  >>> new_circ = qml.set_shots(circuit, shots=123)
  >>> new_circ.shots
  Shots(total=123)
  ```

* PennyLane `autograph` supports standard python for updating arrays like `array[i] += x` instead of jax `arr.at[i].add(x)`.
  Users can now use this when designing quantum circuits with experimental program capture enabled.

  ```python
  import pennylane as qml
  import jax.numpy as jnp

  qml.capture.enable()

  @qml.qnode(qml.device("default.qubit", wires=3))
  def circuit(val):
    angles = jnp.zeros(3)
    angles[0:3] += val

    for i, angle in enumerate(angles):
        qml.RX(angle, i)

    return qml.expval(qml.Z(0)), qml.expval(qml.Z(1)), qml.expval(qml.Z(2))
  ```

  ```pycon
  >>> circuit(jnp.pi)
  (Array(-1, dtype=float32),
   Array(-1, dtype=float32),
   Array(-1, dtype=float32))
  ```

  [(#8076)](https://github.com/PennyLaneAI/pennylane/pull/8076)

* PennyLane `autograph` supports standard python for index assignment (`arr[i] = x`) instead of jax.numpy form (`arr = arr.at[i].set(x)`).
  Users can now use standard python assignment when designing circuits with experimental program capture enabled.

  ```python
  import pennylane as qml
  import jax.numpy as jnp

  qml.capture.enable()

  @qml.qnode(qml.device("default.qubit", wires=3))
  def circuit(val):
    angles = jnp.zeros(3)
    angles[1] = val / 2
    angles[2] = val

    for i, angle in enumerate(angles):
        qml.RX(angle, i)

    return qml.expval(qml.Z(0)), qml.expval(qml.Z(1)), qml.expval(qml.Z(2))
  ```

  ```pycon
  >>> circuit(jnp.pi)
  (Array(0.99999994, dtype=float32),
   Array(0., dtype=float32),
   Array(-0.99999994, dtype=float32))
  ```

  [(#8027)](https://github.com/PennyLaneAI/pennylane/pull/8027)

* Logical operations (`and`, `or` and `not`) are now supported with the `autograph` module. Users can
  now use these logical operations in control flow when designing quantum circuits with experimental
  program capture enabled.

  ```python
  import pennylane as qml

  qml.capture.enable()

  @qml.qnode(qml.device("default.qubit", wires=1))
  def circuit(param):
      if param >= 0 and param <= 1:
          qml.H(0)
      return qml.state()
  ```

  ```pycon
  >>> circuit(0.5)
  Array([0.70710677+0.j, 0.70710677+0.j], dtype=complex64)
  ```

  [(#8006)](https://github.com/PennyLaneAI/pennylane/pull/8006)

* The decomposition of :class:`~.BasisRotation` has been optimized to skip redundant phase shift gates
  with angle :math:`\pm \pi` for real-valued, i.e., orthogonal, rotation matrices. This uses the fact that
  no or single :class:`~.PhaseShift` gate is required in case the matrix has a determinant :math:`\pm 1`.
  [(#7765)](https://github.com/PennyLaneAI/pennylane/pull/7765)

* Changed how basis states are assigned internally in `qml.Superposition`, improving its
  decomposition slightly both regarding classical computing time and gate decomposition.
  [(#7880)](https://github.com/PennyLaneAI/pennylane/pull/7880)

* The printing and drawing of :class:`~.TemporaryAND`, also known as ``qml.Elbow``, and its adjoint
  have been improved to be more legible and consistent with how it's depicted in circuits in the literature.
  [(#8017)](https://github.com/PennyLaneAI/pennylane/pull/8017)

  ```python
  import pennylane as qml

  @qml.draw
  @qml.qnode(qml.device("lightning.qubit", wires=4))
  def node():
      qml.TemporaryAND([0, 1, 2], control_values=[1, 0])
      qml.CNOT([2, 3])
      qml.adjoint(qml.TemporaryAND([0, 1, 2], control_values=[1, 0]))
      return qml.expval(qml.Z(3))
  ```

  ```pycon
  print(node())
  0: ─╭●─────●╮─┤
  1: ─├○─────○┤─┤
  2: ─╰──╭●───╯─┤
  3: ────╰X─────┤  <Z>
  ```

* Several templates now have decompositions that can be accessed within the graph-based
  decomposition system (:func:`~.decomposition.enable_graph`), allowing workflows
  that include these templates to be decomposed in a resource-efficient and performant
  manner.
  [(#7779)](https://github.com/PennyLaneAI/pennylane/pull/7779)
  [(#7908)](https://github.com/PennyLaneAI/pennylane/pull/7908)
  [(#7385)](https://github.com/PennyLaneAI/pennylane/pull/7385)
  [(#7941)](https://github.com/PennyLaneAI/pennylane/pull/7941)
  [(#7943)](https://github.com/PennyLaneAI/pennylane/pull/7943)
  [(#8075)](https://github.com/PennyLaneAI/pennylane/pull/8075)
  [(#8002)](https://github.com/PennyLaneAI/pennylane/pull/8002)

  The included templates are: :class:`~.Adder`, :class:`~.ControlledSequence`, :class:`~.ModExp`, :class:`~.MottonenStatePreparation`,
  :class:`~.MPSPrep`, :class:`~.Multiplier`, :class:`~.OutAdder`, :class:`~.OutMultiplier`, :class:`~.OutPoly`, :class:`~.PrepSelPrep`,
  :class:`~.ops.Prod`, :class:`~.Reflection`, :class:`~.Select`, :class:`~.StatePrep`, :class:`~.TrotterProduct`, :class:`~.QROM`,
  :class:`~.GroverOperator`, :class:`~.UCCSD`, :class:`~.StronglyEntanglingLayers`, :class:`~.GQSP`, :class:`~.FermionicSingleExcitation`,
  :class:`~.FermionicDoubleExcitation`, :class:`~.QROM`, :class:`~.ArbitraryStatePreparation`, :class:`~.CosineWindow`,
  :class:`~.AmplitudeAmplification`, :class:`~.Permute`, :class:`~.AQFT`, :class:`~.FlipSign`, :class:`~.FABLE`,
  :class:`~.Qubitization`, and :class:`~.Superposition`

* A new function called :func:`~.math.choi_matrix` is available, which computes the [Choi matrix](https://en.wikipedia.org/wiki/Choi%E2%80%93Jamio%C5%82kowski_isomorphism) of a quantum channel.
  This is a useful tool in quantum information science and to check circuit identities involving non-unitary operations.
  [(#7951)](https://github.com/PennyLaneAI/pennylane/pull/7951)

  ```pycon
  >>> import numpy as np
  >>> Ks = [np.sqrt(0.3) * qml.CNOT((0, 1)), np.sqrt(1-0.3) * qml.X(0)]
  >>> Ks = [qml.matrix(op, wire_order=range(2)) for op in Ks]
  >>> Lambda = qml.math.choi_matrix(Ks)
  >>> np.trace(Lambda), np.trace(Lambda @ Lambda)
  (np.float64(1.0), np.float64(0.58))
  ```

* A new device preprocess transform, `~.devices.preprocess.no_analytic`, is available for hardware devices and hardware-like simulators.
  It validates that all executions are shot-based.
  [(#8037)](https://github.com/PennyLaneAI/pennylane/pull/8037)

* With program capture, the `true_fn` can now be a subclass of `Operator` when no `false_fn` is provided.
  `qml.cond(condition, qml.X)(0)` is now valid code and will return nothing, even though `qml.X` is
  technically a callable that returns an `X` operator.
  [(#8060)](https://github.com/PennyLaneAI/pennylane/pull/8060)
  [(#8101)](https://github.com/PennyLaneAI/pennylane/pull/8101)

* With program capture, an error is now raised if the conditional predicate is not a scalar.
  [(#8066)](https://github.com/PennyLaneAI/pennylane/pull/8066)

* :func:`~.tape.plxpr_to_tape` now supports converting circuits containing dynamic wire allocation.
  [(#8179)](https://github.com/PennyLaneAI/pennylane/pull/8179)

* :func:`~.decomposition.has_decomp` and :func:`~.decomposition.list_decomps` now take operator instances as arguments.
  [(#8286)](https://github.com/PennyLaneAI/pennylane/pull/8286)

* The :func:`~.noise.fold_global` transform is refactored to collect operators into a list directly rather than relying on queuing.
  [(#8296)](https://github.com/PennyLaneAI/pennylane/pull/8296)

<h4>OpenQASM-PennyLane interoperability</h4>

* The :func:`qml.from_qasm3` function can now convert OpenQASM 3.0 circuits that contain
  subroutines, constants, all remaining stdlib gates, qubit registers, and built-in mathematical functions.
  [(#7651)](https://github.com/PennyLaneAI/pennylane/pull/7651)
  [(#7653)](https://github.com/PennyLaneAI/pennylane/pull/7653)
  [(#7676)](https://github.com/PennyLaneAI/pennylane/pull/7676)
  [(#7679)](https://github.com/PennyLaneAI/pennylane/pull/7679)
  [(#7677)](https://github.com/PennyLaneAI/pennylane/pull/7677)
  [(#7767)](https://github.com/PennyLaneAI/pennylane/pull/7767)
  [(#7690)](https://github.com/PennyLaneAI/pennylane/pull/7690)

<h4>Other improvements</h4>

* Two new `draw` and `generate_mlir_graph` functions have been introduced in the `qml.compiler.python_compiler.visualization` module
  to visualize circuits with the new unified compiler framework when xDSL and/or Catalyst compilation passes are applied.
  [(#8040)](https://github.com/PennyLaneAI/pennylane/pull/8040)
  [(#8180)](https://github.com/PennyLaneAI/pennylane/pull/8180)
  [(#8091)](https://github.com/PennyLaneAI/pennylane/pull/8091)

* The Python `Quantum` dialect now has more strict constraints for operands and results.
  [(#8083)](https://github.com/PennyLaneAI/pennylane/pull/8083)

* Program capture can now handle dynamic shots, shot vectors, and shots set with `qml.set_shots`.
  [(#7652)](https://github.com/PennyLaneAI/pennylane/pull/7652)

* Added a callback mechanism to the `qml.compiler.python_compiler` submodule to inspect the intermediate
  representation of the program between multiple compilation passes.
  [(#7964)](https://github.com/PennyLaneAI/pennylane/pull/7964)

* The matrix factorization using :func:`~.math.decomposition.givens_decomposition` has
  been optimized to factor out the redundant sign in the diagonal phase matrix for the
  real-valued (orthogonal) rotation matrices. For example, in case the determinant of a matrix is
  :math:`-1`, only a single element of the phase matrix is required.
  [(#7765)](https://github.com/PennyLaneAI/pennylane/pull/7765)

* Added the `NumQubitsOp` operation to the `Quantum` dialect of the Python compiler.
[(#8063)](https://github.com/PennyLaneAI/pennylane/pull/8063)

* An error is no longer raised when non-integer wire labels are used in QNodes using `mcm_method="deferred"`.
  [(#7934)](https://github.com/PennyLaneAI/pennylane/pull/7934)


  ```python
  @qml.qnode(qml.device("default.qubit"), mcm_method="deferred")
  def circuit():
      m = qml.measure("a")
      qml.cond(m == 0, qml.X)("aux")
      return qml.expval(qml.Z("a"))
  ```

  ```pycon
  >>> print(qml.draw(circuit)())
    a: ──┤↗├────┤  <Z>
  aux: ───║───X─┤
          ╚═══╝
  ```

* PennyLane is now compatible with `quimb` 1.11.2 after a bug affecting `default.tensor` was fixed.
  [(#7931)](https://github.com/PennyLaneAI/pennylane/pull/7931)

* The error message raised when using Python compiler transforms with :func:`pennylane.qjit` has been updated
  with suggested fixes.
  [(#7916)](https://github.com/PennyLaneAI/pennylane/pull/7916)

* A new `qml.transforms.resolve_dynamic_wires` transform can allocate concrete wire values for dynamic
  qubit allocation.
  [(#7678)](https://github.com/PennyLaneAI/pennylane/pull/7678)
  [(#8184)](https://github.com/PennyLaneAI/pennylane/pull/8184)

* The :func:`qml.workflow.set_shots` transform can now be directly applied to a QNode without the need for `functools.partial`, providing a more user-friendly syntax and negating having to import the `functools` package.
  [(#7876)](https://github.com/PennyLaneAI/pennylane/pull/7876)
  [(#7919)](https://github.com/PennyLaneAI/pennylane/pull/7919)

  ```python
  @qml.set_shots(shots=1000)  # or @qml.set_shots(1000)
  @qml.qnode(dev)
  def circuit():
      qml.H(0)
      return qml.expval(qml.Z(0))
  ```

  ```pycon
  >>> circuit()
  0.002
  ```

* Added a `QuantumParser` class to the `qml.compiler.python_compiler` submodule that automatically loads relevant dialects.
  [(#7888)](https://github.com/PennyLaneAI/pennylane/pull/7888)

* A compilation pass written with xDSL called `qml.compiler.python_compiler.transforms.ConvertToMBQCFormalismPass` has been added for the experimental xDSL Python compiler integration. This pass converts all gates in the MBQC gate set (`Hadamard`, `S`, `RZ`, `RotXZX` and `CNOT`) to the textbook MBQC formalism.
  [(#7870)](https://github.com/PennyLaneAI/pennylane/pull/7870)
  [(#8254)](https://github.com/PennyLaneAI/pennylane/pull/8254)

* Enforce various modules to follow modular architecture via `tach`.
  [(#7847)](https://github.com/PennyLaneAI/pennylane/pull/7847)

* Users can now specify a relative threshold value for the permissible operator norm error (`epsilon`) that
  triggers rebuilding of the cache in the `qml.clifford_t_transform`, via new `cache_eps_rtol` keyword argument.
  [(#8056)](https://github.com/PennyLaneAI/pennylane/pull/8056)

* A compilation pass written with xDSL called `qml.compiler.python_compiler.transforms.MeasurementsFromSamplesPass`
  has been added for the experimental xDSL Python compiler integration. This pass replaces all
  terminal measurements in a program with a single :func:`pennylane.sample` measurement, and adds
  postprocessing instructions to recover the original measurement.
  [(#7620)](https://github.com/PennyLaneAI/pennylane/pull/7620)

* A combine-global-phase pass has been added to the xDSL Python compiler integration.
  Note that the current implementation can only combine all the global phase operations at
  the last global phase operation in the same region. In other words, global phase operations inside a control flow region can't be combined with those in their parent
  region.
  [(#7675)](https://github.com/PennyLaneAI/pennylane/pull/7675)

* The `mbqc` xDSL dialect has been added to the Python compiler, which is used to represent
  measurement-based quantum-computing instructions in the xDSL framework.
  [(#7815)](https://github.com/PennyLaneAI/pennylane/pull/7815)
  [(#8059)](https://github.com/PennyLaneAI/pennylane/pull/8059)

* The `AllocQubitOp` and `DeallocQubitOp` operations have been added to the `Quantum` dialect in the
  Python compiler.
  [(#7915)](https://github.com/PennyLaneAI/pennylane/pull/7915)

* The :func:`pennylane.ops.rs_decomposition` method now performs exact decomposition and returns
  complete global phase information when used for decomposing a phase gate to Clifford+T basis.
  [(#7793)](https://github.com/PennyLaneAI/pennylane/pull/7793)

* `default.qubit` will default to the tree-traversal MCM method when `mcm_method="device"`.
  [(#7885)](https://github.com/PennyLaneAI/pennylane/pull/7885)

* The :func:`~.clifford_t_decomposition` transform can now handle circuits with mid-circuit
  measurements including Catalyst's measurements operations. It also now handles `RZ` and `PhaseShift`
  operations where angles are odd multiples of `±pi/4` more efficiently while using `method="gridsynth"`.
  [(#7793)](https://github.com/PennyLaneAI/pennylane/pull/7793)
  [(#7942)](https://github.com/PennyLaneAI/pennylane/pull/7942)

* The default implementation of `Device.setup_execution_config` now choses `"device"` as the default mcm method if it is available as specified by the device TOML file.
  [(#7968)](https://github.com/PennyLaneAI/pennylane/pull/7968)

<h4>Resource-efficient decompositions 🔎</h4>

* With :func:`~.decomposition.enable_graph()`, dynamically allocated wires are now supported in decomposition rules. This provides a smoother overall experience when decomposing operators in a way that requires auxiliary/work wires.
  [(#7861)](https://github.com/PennyLaneAI/pennylane/pull/7861)
  [(#8228)](https://github.com/PennyLaneAI/pennylane/pull/8228)

  * The :func:`~.transforms.decompose` transform now accepts a `max_work_wires` argument that allows the user to specify the number of work wires available for dynamic allocation.
  [(#7963)](https://github.com/PennyLaneAI/pennylane/pull/7963)
  [(#7980)](https://github.com/PennyLaneAI/pennylane/pull/7980)
  [(#8103)](https://github.com/PennyLaneAI/pennylane/pull/8103)
  [(#8236)](https://github.com/PennyLaneAI/pennylane/pull/8236)

  * Decomposition rules added for the :class:`~.MultiControlledX` that dynamically allocate work wires if none was explicitly specified via the `work_wires` argument of the operator.
  [(#8024)](https://github.com/PennyLaneAI/pennylane/pull/8024)

* A :class:`~.decomposition.decomposition_graph.DecompGraphSolution` class is added to store the solution of a decomposition graph. An instance of this class is returned from the `solve` method of the :class:`~.decomposition.decomposition_graph.DecompositionGraph`.
  [(#8031)](https://github.com/PennyLaneAI/pennylane/pull/8031)

* With the graph-based decomposition system enabled (:func:`~.decomposition.enable_graph()`), if a decomposition cannot be found for an operator in the circuit, it no longer
  raises an error. Instead, a warning is raised, and `op.decomposition()` (the current default method for decomposing gates) is
  used as a fallback, while the rest of the circuit is still decomposed with
  the new graph-based system. Additionally, a special warning message is
  raised if the circuit contains a `GlobalPhase`, reminding the user that
  `GlobalPhase` is not assumed to have a decomposition under the new system.
  [(#8156)](https://github.com/PennyLaneAI/pennylane/pull/8156)
<h3>Labs: a place for unified and rapid prototyping of research software 🧪</h3>

* Renamed several labs test file names to prevent conflict with names in PennyLane tests.
  [(#8264)](https://github.com/PennyLaneAI/pennylane/pull/8264)

* Added concurrency support for `effective_hamiltonian` in labs.
  [(#8081)](https://github.com/PennyLaneAI/pennylane/pull/8081)

* Fixed a queueing issue in `ResourceOperator` tests.
  [(#8204)](https://github.com/PennyLaneAI/pennylane/pull/8204)

* The module `qml.labs.zxopt` has been removed as its functionalities are now available in the
  submodule :mod:`~.transforms.zx`. The same functions are available, but their signature
  may have changed.
  - Instead of `qml.labs.zxopt.full_optimize`, use :func:`.transforms.zx.optimize_t_count`
  - Instead of `qml.labs.zxopt.full_reduce`, use :func:`.transforms.zx.reduce_non_clifford`
  - Instead of `qml.labs.zxopt.todd`, use :func:`.transforms.zx.todd`
  - Instead of `qml.labs.zxopt.basic_optimization`, use :func:`.transforms.zx.push_hadamards`
  [(#8177)](https://github.com/PennyLaneAI/pennylane/pull/8177)

* Added state of the art resources for the `ResourceSelectPauliRot` template and the
  `ResourceQubitUnitary` templates.
  [(#7786)](https://github.com/PennyLaneAI/pennylane/pull/7786)

* Added state of the art resources for the `ResourceSingleQubitCompare`, `ResourceTwoQubitCompare`,
  `ResourceIntegerComparator` and `ResourceRegisterComparator` templates.
  [(#7857)](https://github.com/PennyLaneAI/pennylane/pull/7857)

* Added state of the art resources for the `ResourceUniformStatePrep`,
  and `ResourceAliasSampling` templates.
  [(#7883)](https://github.com/PennyLaneAI/pennylane/pull/7883)

* Added state of the art resources for the `ResourceQFT` and `ResourceAQFT` templates.
  [(#7920)](https://github.com/PennyLaneAI/pennylane/pull/7920)

* Added a new `ResourceConfig` class that helps track the configuration for errors, precisions and custom decompositions for the resource estimation pipeline.
  [(#8195)](https://github.com/PennyLaneAI/pennylane/pull/8195)

* Renamed `estimate_resources` to `estimate` for concision.
  [(#8232)](https://github.com/PennyLaneAI/pennylane/pull/8232)

* Added an internal `dequeue()` method to the `ResourceOperator` class to simplify the
  instantiation of resource operators which require resource operators as input.
  [(#7974)](https://github.com/PennyLaneAI/pennylane/pull/7974)

* The `catalyst` xDSL dialect has been added to the Python compiler, which contains data structures that support core compiler functionality.
  [(#7901)](https://github.com/PennyLaneAI/pennylane/pull/7901)

* New `SparseFragment` and `SparseState` classes have been created that allow to use sparse matrices for the Hamiltonian Fragments when estimating the Trotter error.
  [(#7971)](https://github.com/PennyLaneAI/pennylane/pull/7971)

* The `qec` xDSL dialect has been added to the Python compiler, which contains data structures that support quantum error correction functionality.
  [(#7985)](https://github.com/PennyLaneAI/pennylane/pull/7985)

* The `stablehlo` xDSL dialect has been added to the Python compiler, which extends the existing
  StableHLO dialect with missing upstream operations.
  [(#8036)](https://github.com/PennyLaneAI/pennylane/pull/8036)
  [(#8084)](https://github.com/PennyLaneAI/pennylane/pull/8084)
  [(#8113)](https://github.com/PennyLaneAI/pennylane/pull/8113)

* Added more templates with state of the art resource estimates. Users can now use the `ResourceQPE`,
  `ResourceControlledSequence`, and `ResourceIterativeQPE` templates with the resource estimation tool.
  [(#8053)](https://github.com/PennyLaneAI/pennylane/pull/8053)

* Added `__eq__` method to `ResourceOperator` to make comparison checks more intuitive.
  [(#8155)](https://github.com/PennyLaneAI/pennylane/pull/8155)

* Added a mapper function `map_to_resource_ops` that maps PennyLane operators to ResourceOperator equivalents.
  [(#8146)](https://github.com/PennyLaneAI/pennylane/pull/8146)
  [(#8162)](https://github.com/PennyLaneAI/pennylane/pull/8162)

* Added state of the art resources for the `ResourceTrotterProduct` template.
  [(#7910)](https://github.com/PennyLaneAI/pennylane/pull/7910)

* Updated the symbolic `ResourceOperators` to use hyperparameters from `config` dictionary.
  [(#8181)](https://github.com/PennyLaneAI/pennylane/pull/8181)

* Perturbation error function now sums over expectation values instead of states.
  [(#8226)](https://github.com/PennyLaneAI/pennylane/pull/8226)

<h3>Breaking changes 💔</h3>

* Remove `get_canonical_interface_name` in favour of overriding `Enum._missing_` in `Interface`.
  If you would like to get the canonical interface you can simply use the `Enum` like,

  ```pycon
  >>> from pennylane.math.interface_utils import Interface
  >>> Interface("torch")
  Interface.TORCH
  >>> Interface("jax-jit")
  Interface.JAX_JIT
  ```

  [(#8223)](https://github.com/PennyLaneAI/pennylane/pull/8223)

* :class:`~.PrepSelPrep` has been made more reliable by deriving the attributes ``coeffs`` and ``ops`` from the property ``lcu`` instead of storing
  them independently. In addition, it is now is more consistent with other PennyLane operators, dequeuing its
  input ``lcu``.
  [(#8169)](https://github.com/PennyLaneAI/pennylane/pull/8169)

* `MidMeasureMP` now inherits from `Operator` instead of `MeasurementProcess`.
  [(#8166)](https://github.com/PennyLaneAI/pennylane/pull/8166)

* `DefaultQubit.eval_jaxpr` does not use `self.shots` from device anymore; instead, it takes `shots` as a keyword argument,
  and the qnode primitive should process the `shots` and call `eval_jaxpr` accordingly.
  [(#8161)](https://github.com/PennyLaneAI/pennylane/pull/8161)

* The methods :meth:`~.pauli.PauliWord.operation` and :meth:`~.pauli.PauliSentence.operation`
  no longer queue any operators.
  [(#8136)](https://github.com/PennyLaneAI/pennylane/pull/8136)

* `qml.sample` no longer has singleton dimensions squeezed out for single shots or single wires. This cuts
  down on the complexity of post-processing due to having to handle single shot and single wire cases
  separately. The return shape will now *always* be `(shots, num_wires)`.
  [(#7944)](https://github.com/PennyLaneAI/pennylane/pull/7944)
  [(#8118)](https://github.com/PennyLaneAI/pennylane/pull/8118)

  For a simple qnode:

  ```pycon
  >>> @qml.qnode(qml.device('default.qubit'))
  ... def c():
  ...   return qml.sample(wires=0)
  ```

  Before the change, we had:

  ```pycon
  >>> qml.set_shots(c, shots=1)()
  0
  ```

  and now we have:

  ```pycon
  >>> qml.set_shots(c, shots=1)()
  array([[0]])
  ```

  Previous behavior can be recovered by squeezing the output:

  ```pycon
  >>> qml.math.squeeze(qml.set_shots(c, shots=1)())
  0
  ```

* `ExecutionConfig` and `MCMConfig` from `pennylane.devices` are now frozen dataclasses whose fields should be updated with `dataclass.replace`.
  [(#7697)](https://github.com/PennyLaneAI/pennylane/pull/7697)
  [(#8046)](https://github.com/PennyLaneAI/pennylane/pull/8046)

* Functions involving an execution configuration will now default to `None` instead of `pennylane.devices.DefaultExecutionConfig` and have to be handled accordingly.
  This prevents the potential mutation of a global object.

  This means that functions like,
  ```python
  ...
    def some_func(..., execution_config = DefaultExecutionConfig):
      ...
  ...
  ```
  should be written as follows,
  ```python
  ...
    def some_func(..., execution_config: ExecutionConfig | None = None):
      if execution_config is None:
          execution_config = ExecutionConfig()
  ...
  ```

  [(#7697)](https://github.com/PennyLaneAI/pennylane/pull/7697)

* The `qml.HilbertSchmidt` and `qml.LocalHilbertSchmidt` templates have been updated and their UI has been remarkably simplified.
  They now accept an operation or a list of operations as quantum unitaries.
  [(#7933)](https://github.com/PennyLaneAI/pennylane/pull/7933)

  In past versions of PennyLane, these templates required providing the `U` and `V` unitaries as a `qml.tape.QuantumTape` and a quantum function,
  respectively, along with separate parameters and wires.

  With this release, each template has been improved to accept one or more operators as  unitaries.
  The wires and parameters of the approximate unitary `V` are inferred from the inputs, according to the order provided.

  ```python
  >>> U = qml.Hadamard(0)
  >>> V = qml.RZ(0.1, wires=1)
  >>> qml.HilbertSchmidt(V, U)
  HilbertSchmidt(0.1, wires=[0, 1])
  ```

* Remove support for Python 3.10 and adds support for 3.13.
  [(#7935)](https://github.com/PennyLaneAI/pennylane/pull/7935)

* Move custom exceptions into `exceptions.py` and add a documentation page for them in the internals.
  [(#7856)](https://github.com/PennyLaneAI/pennylane/pull/7856)

* The boolean functions provided in `qml.operation` are deprecated. See the
  :doc:`deprecations page </development/deprecations>` for equivalent code to use instead. These
  include `not_tape`, `has_gen`, `has_grad_method`, `has_multipar`, `has_nopar`, `has_unitary_gen`,
  `is_measurement`, `defines_diagonalizing_gates`, and `gen_is_multi_term_hamiltonian`.
  [(#7924)](https://github.com/PennyLaneAI/pennylane/pull/7924)

* Removed access for `lie_closure`, `structure_constants` and `center` via `qml.pauli`.
  Top level import and usage is advised. The functions now live in the `liealg` module.

  ```python
  import pennylane.liealg
  from pennylane.liealg import lie_closure, structure_constants, center
  ```

  [(#7928)](https://github.com/PennyLaneAI/pennylane/pull/7928)
  [(#7994)](https://github.com/PennyLaneAI/pennylane/pull/7994)

* `qml.operation.Observable` and the corresponding `Observable.compare` have been removed, as
  PennyLane now depends on the more general `Operator` interface instead. The
  `Operator.is_hermitian` property can instead be used to check whether or not it is highly likely
  that the operator instance is Hermitian.
  [(#7927)](https://github.com/PennyLaneAI/pennylane/pull/7927)

* `qml.operation.WiresEnum`, `qml.operation.AllWires`, and `qml.operation.AnyWires` have been removed. Setting `Operator.num_wires = None` (the default)
  should instead indicate that the `Operator` does not need wire validation.
  [(#7911)](https://github.com/PennyLaneAI/pennylane/pull/7911)

* Removed `QNode.get_gradient_fn` method. Instead, use `qml.workflow.get_best_diff_method` to obtain the differentiation method.
  [(#7907)](https://github.com/PennyLaneAI/pennylane/pull/7907)

* Top-level access to ``DeviceError``, ``PennyLaneDeprecationWarning``, ``QuantumFunctionError`` and ``ExperimentalWarning`` has been removed. Please import these objects from the new ``pennylane.exceptions`` module.
  [(#7874)](https://github.com/PennyLaneAI/pennylane/pull/7874)

* `qml.cut_circuit_mc` no longer accepts a `shots` keyword argument. The shots should instead
  be set on the tape itself.
  [(#7882)](https://github.com/PennyLaneAI/pennylane/pull/7882)

* :func:`~.tape.tape.expand_tape` has been moved to its own file, and made available at `qml.tape`.
  [(#8296)](https://github.com/PennyLaneAI/pennylane/pull/8296)

<h3>Deprecations 👋</h3>

* Setting shots on a device through the `shots=` kwarg, e.g. `qml.device("default.qubit", wires=2, shots=1000)`, is deprecated. Please use the `set_shots` transform on the `QNode` instead.

  ```python
  dev = qml.device("default.qubit", wires=2)

  @qml.set_shots(1000)
  @qml.qnode(dev)
  def circuit(x):
      qml.RX(x, wires=0)
      return qml.expval(qml.Z(0))
  ```

  [(#7979)](https://github.com/PennyLaneAI/pennylane/pull/7979)
  [(#8161)](https://github.com/PennyLaneAI/pennylane/pull/8161)

* Support for using TensorFlow with PennyLane has been deprecated and will be dropped in Pennylane v0.44.
  Future versions of PennyLane are not guaranteed to work with TensorFlow.
  Instead, we recommend using the :doc:`JAX </introduction/interfaces/jax>` or :doc:`PyTorch </introduction/interfaces/torch>` interface for
  machine learning applications to benefit from enhanced support and features. Please consult the following demos for
  more usage information:
  [Turning quantum nodes into Torch Layers](https://pennylane.ai/qml/demos/tutorial_qnn_module_torch) and
  [How to optimize a QML model using JAX and Optax](https://pennylane.ai/qml/demos/tutorial_How_to_optimize_QML_model_using_JAX_and_Optax).
  [(#7989)](https://github.com/PennyLaneAI/pennylane/pull/7989)
  [(#8106)](https://github.com/PennyLaneAI/pennylane/pull/8106)

* `pennylane.devices.DefaultExecutionConfig` is deprecated and will be removed in v0.44.
  Instead, use `qml.devices.ExecutionConfig()` to create a default execution configuration.
  [(#7987)](https://github.com/PennyLaneAI/pennylane/pull/7987)

* Specifying the ``work_wire_type`` argument in ``qml.ctrl`` and other controlled operators as ``"clean"`` or
  ``"dirty"`` is deprecated. Use ``"zeroed"`` to indicate that the work wires are initially in the :math:`|0\rangle`
  state, and ``"borrowed"`` to indicate that the work wires can be in any arbitrary state. In both cases, the
  work wires are restored to their original state upon completing the decomposition.
  [(#7993)](https://github.com/PennyLaneAI/pennylane/pull/7993)

* Providing `num_steps` to :func:`pennylane.evolve`, :func:`pennylane.exp`, :class:`pennylane.ops.Evolution`,
  and :class:`pennylane.ops.Exp` is deprecated and will be removed in a future release. Instead, use
  :class:`~.TrotterProduct` for approximate methods, providing the `n` parameter to perform the Suzuki-Trotter
  product approximation of a Hamiltonian with the specified number of Trotter steps.

  As a concrete example, consider the following case:

  ```python
  coeffs = [0.5, -0.6]
  ops = [qml.X(0), qml.X(0) @ qml.Y(1)]
  H_flat = qml.dot(coeffs, ops)
  ```

  Instead of computing the Suzuki-Trotter product approximation as:

  ```pycon
  >>> qml.evolve(H_flat, num_steps=2).decomposition()
  [RX(0.5, wires=[0]),
  PauliRot(-0.6, XY, wires=[0, 1]),
  RX(0.5, wires=[0]),
  PauliRot(-0.6, XY, wires=[0, 1])]
  ```

  The same result can be obtained using :class:`~.TrotterProduct` as follows:

  ```pycon
  >>> decomp_ops = qml.adjoint(qml.TrotterProduct(H_flat, time=1.0, n=2)).decomposition()
  >>> [simp_op for op in decomp_ops for simp_op in map(qml.simplify, op.decomposition())]
  [RX(0.5, wires=[0]),
  PauliRot(-0.6, XY, wires=[0, 1]),
  RX(0.5, wires=[0]),
  PauliRot(-0.6, XY, wires=[0, 1])]
  ```
  [(#7954)](https://github.com/PennyLaneAI/pennylane/pull/7954)
  [(#7977)](https://github.com/PennyLaneAI/pennylane/pull/7977)

* `MeasurementProcess.expand` is deprecated. The relevant method can be replaced with
  `qml.tape.QuantumScript(mp.obs.diagonalizing_gates(), [type(mp)(eigvals=mp.obs.eigvals(), wires=mp.obs.wires)])`
  [(#7953)](https://github.com/PennyLaneAI/pennylane/pull/7953)

* `shots=` in `QNode` calls is deprecated and will be removed in v0.44.
  Instead, please use the `qml.workflow.set_shots` transform to set the number of shots for a QNode.
  [(#7906)](https://github.com/PennyLaneAI/pennylane/pull/7906)

* ``QuantumScript.shape`` and ``QuantumScript.numeric_type`` are deprecated and will be removed in version v0.44.
  Instead, the corresponding ``.shape`` or ``.numeric_type`` of the ``MeasurementProcess`` class should be used.
  [(#7950)](https://github.com/PennyLaneAI/pennylane/pull/7950)

* Some unnecessary methods of the `qml.CircuitGraph` class are deprecated and will be removed in version v0.44:
  [(#7904)](https://github.com/PennyLaneAI/pennylane/pull/7904)

    - `print_contents` in favor of `print(obj)`
    - `observables_in_order` in favor of `observables`
    - `operations_in_order` in favor of `operations`
    - `ancestors_in_order` in favor of `ancestors(obj, sort=True)`
    - `descendants_in_order` in favore of `descendants(obj, sort=True)`

* The `QuantumScript.to_openqasm` method is deprecated and will be removed in version v0.44.
  Instead, the `qml.to_openqasm` function should be used.
  [(#7909)](https://github.com/PennyLaneAI/pennylane/pull/7909)

* The `level=None` argument in the :func:`pennylane.workflow.get_transform_program`, :func:`pennylane.workflow.construct_batch`, `qml.draw`, `qml.draw_mpl`, and `qml.specs` transforms is deprecated and will be removed in v0.43.
  Please use `level='device'` instead to apply the noise model at the device level.
  [(#7886)](https://github.com/PennyLaneAI/pennylane/pull/7886)

* `qml.qnn.cost.SquaredErrorLoss` is deprecated and will be removed in version v0.44. Instead, this hybrid workflow can be accomplished
  with a function like `loss = lambda *args: (circuit(*args) - target)**2`.
  [(#7527)](https://github.com/PennyLaneAI/pennylane/pull/7527)

* Access to `add_noise`, `insert` and noise mitigation transforms from the `pennylane.transforms` module is deprecated.
  Instead, these functions should be imported from the `pennylane.noise` module.
  [(#7854)](https://github.com/PennyLaneAI/pennylane/pull/7854)

* The `qml.QNode.add_transform` method is deprecated and will be removed in v0.44.
  Instead, please use `QNode.transform_program.push_back(transform_container=transform_container)`.
  [(#7855)](https://github.com/PennyLaneAI/pennylane/pull/7855)
  [(#8266)](https://github.com/PennyLaneAI/pennylane/pull/8266)

<h3>Internal changes ⚙️</h3>

* `test_horizontal_cartan_subalgebra.py` uses our fixture `seed` for reproducibility and CI stability.
  [(#8304)](https://github.com/PennyLaneAI/pennylane/pull/8304)

* Restructured the `qml.compiler.python_compiler` submodule to be more cohesive.
  [(#8273)](https://github.com/PennyLaneAI/pennylane/pull/8273)

* `default.tensor` now supports graph decomposition mode during preprocessing.
  [(#8253)](https://github.com/PennyLaneAI/pennylane/pull/8253)

* Remove legacy interface names from tests (e.g. `interface="jax-python"` or `interface="pytorch"`)
  [(#8249)](https://github.com/PennyLaneAI/pennylane/pull/8249)

* `qml.devices.preprocess.decompose` now works in graph decomposition mode
  when a gateset is provided. `default.qubit` and `null.qubit` can now use
  graph decomposition mode.
  [(#8225)](https://github.com/PennyLaneAI/pennylane/pull/8225)
  [(#8265)](https://github.com/PennyLaneAI/pennylane/pull/8265)
  [(#8260)](https://github.com/PennyLaneAI/pennylane/pull/8260)

* `DefaultQubit` now determines the `mcm_method` in `Device.setup_execution_config`,
  making it easier to tell which mcm method will be used. This also allows `defer_measurements` and `dynamic_one_shot` to be applied at different
  locations in the preprocessing program.
  [(#8184)](https://github.com/PennyLaneAI/pennylane/pull/8184)

* Remove usage of the `pytest.mark.capture` marker from tests in the `tests/python_compiler` directory.
  [(#8234)](https://github.com/PennyLaneAI/pennylane/pull/8234)

* Update `pylint` to `3.3.8` in CI and `requirements-dev.txt`
  [(#8216)](https://github.com/PennyLaneAI/pennylane/pull/8216)

* Updated `CompressedResourceOp` class to track the number of wires an operator requires in labs.
  [(#8173)](https://github.com/PennyLaneAI/pennylane/pull/8173)

* Update links in `README.md`.
  [(#8165)](https://github.com/PennyLaneAI/pennylane/pull/8165)

* Update `autograph` guide to reflect new capabilities.
  [(#8132)](https://github.com/PennyLaneAI/pennylane/pull/8132)

* Start using `strict=True` to `zip` usage in source code.
  [(#8164)](https://github.com/PennyLaneAI/pennylane/pull/8164)
  [(#8182)](https://github.com/PennyLaneAI/pennylane/pull/8182)
  [(#8183)](https://github.com/PennyLaneAI/pennylane/pull/8183)

* Unpin `autoray` package in `pyproject.toml` by fixing source code that was broken by release.
  [(#8147)](https://github.com/PennyLaneAI/pennylane/pull/8147)
  [(#8159)](https://github.com/PennyLaneAI/pennylane/pull/8159)
  [(#8160)](https://github.com/PennyLaneAI/pennylane/pull/8160)

* A `diagonalize_mcms` option has been added to the `ftqc.decomposition.convert_to_mbqc_formalism` tape transform that, when set, arbitrary-basis mid-circuit measurements are mapped into corresponding diagonalizing gates and Z-basis mid-circuit measurements.
  [(#8105)](https://github.com/PennyLaneAI/pennylane/pull/8105)

* The `autograph` keyword argument has been removed from the `QNode` constructor.
  To enable autograph conversion, use the `qjit` decorator together with the `qml.capture.disable_autograph` context manager.
  [(#8104)](https://github.com/PennyLaneAI/pennylane/pull/8104)

* Add ability to disable autograph conversion using the newly added `qml.capture.disable_autograph` decorator or context manager.
  [(#8102)](https://github.com/PennyLaneAI/pennylane/pull/8102)

* Set `autoray` package upper-bound in `pyproject.toml` CI due to breaking changes in `v0.8.0`.
  [(#8110)](https://github.com/PennyLaneAI/pennylane/pull/8110)

* Add capability for roundtrip testing and module verification to the Python compiler `run_filecheck` and
`run_filecheck_qjit` fixtures.
  [(#8049)](https://github.com/PennyLaneAI/pennylane/pull/8049)

* Improve type hinting internally.
  [(#8086)](https://github.com/PennyLaneAI/pennylane/pull/8086)
  [(#8284)](https://github.com/PennyLaneAI/pennylane/pull/8284)

* The `cond` primitive with program capture no longer stores missing false branches as `None`, instead storing them
  as jaxprs with no output.
  [(#8080)](https://github.com/PennyLaneAI/pennylane/pull/8080)

* Removed unnecessary execution tests along with accuracy validation in `tests/ops/functions/test_map_wires.py`.
  [(#8032)](https://github.com/PennyLaneAI/pennylane/pull/8032)

* Added a new `all-tests-passed` gatekeeper job to `interface-unit-tests.yml` to ensure all test
  jobs complete successfully before triggering downstream actions. This reduces the need to
  maintain a long list of required checks in GitHub settings. Also added the previously missing
  `capture-jax-tests` job to the list of required test jobs, ensuring this test suite is properly
  enforced in CI.
  [(#7996)](https://github.com/PennyLaneAI/pennylane/pull/7996)

* Equipped `DefaultQubitLegacy` (test suite only) with seeded sampling.
  This allows for reproducible sampling results of legacy classical shadow across CI.
  [(#7903)](https://github.com/PennyLaneAI/pennylane/pull/7903)

* Capture does not block `wires=0` anymore. This allows Catalyst to work with zero-wire devices.
  Note that `wires=None` is still illegal.
  [(#7978)](https://github.com/PennyLaneAI/pennylane/pull/7978)

* Improves readability of `dynamic_one_shot` postprocessing to allow further modification.
  [(#7962)](https://github.com/PennyLaneAI/pennylane/pull/7962)
  [(#8041)](https://github.com/PennyLaneAI/pennylane/pull/8041)

* Update PennyLane's top-level `__init__.py` file imports to improve Python language server support for finding
  PennyLane submodules.
  [(#7959)](https://github.com/PennyLaneAI/pennylane/pull/7959)

* Adds `measurements` as a "core" module in the tach specification.
  [(#7945)](https://github.com/PennyLaneAI/pennylane/pull/7945)

* Improves type hints in the `measurements` module.
  [(#7938)](https://github.com/PennyLaneAI/pennylane/pull/7938)

* Refactored the codebase to adopt modern type hint syntax for Python 3.11+ language features.
  [(#7860)](https://github.com/PennyLaneAI/pennylane/pull/7860)
  [(#7982)](https://github.com/PennyLaneAI/pennylane/pull/7982)

* Improve the pre-commit hook to add gitleaks.
  [(#7922)](https://github.com/PennyLaneAI/pennylane/pull/7922)

* Added a `run_filecheck_qjit` fixture that can be used to run FileCheck on integration tests for the
  `qml.compiler.python_compiler` submodule.
  [(#7888)](https://github.com/PennyLaneAI/pennylane/pull/7888)

* Added a `dialects` submodule to `qml.compiler.python_compiler` which now houses all the xDSL dialects we create.
  Additionally, the `MBQCDialect` and `QuantumDialect` dialects have been renamed to `MBQC` and `Quantum`.
  [(#7897)](https://github.com/PennyLaneAI/pennylane/pull/7897)

* Update minimum supported `pytest` version to `8.4.1`.
  [(#7853)](https://github.com/PennyLaneAI/pennylane/pull/7853)

* `DefaultQubitLegacy` (test suite only) no longer provides a customized classical shadow
  implementation
  [(#7895)](https://github.com/PennyLaneAI/pennylane/pull/7895)

* Make `pennylane.io` a tertiary module.
  [(#7877)](https://github.com/PennyLaneAI/pennylane/pull/7877)

* Seeded tests for the `split_to_single_terms` transformation.
  [(#7851)](https://github.com/PennyLaneAI/pennylane/pull/7851)

* Upgrade `rc_sync.yml` to work with latest `pyproject.toml` changes.
  [(#7808)](https://github.com/PennyLaneAI/pennylane/pull/7808)
  [(#7818)](https://github.com/PennyLaneAI/pennylane/pull/7818)

* `LinearCombination` instances can be created with `_primitive.impl` when
  capture is enabled and tracing is active.
  [(#7893)](https://github.com/PennyLaneAI/pennylane/pull/7893)

* The `TensorLike` type is now compatible with static type checkers.
  [(#7905)](https://github.com/PennyLaneAI/pennylane/pull/7905)

* Update xDSL supported version to `0.49`.
  [(#7923)](https://github.com/PennyLaneAI/pennylane/pull/7923)
  [(#7932)](https://github.com/PennyLaneAI/pennylane/pull/7932)
  [(#8120)](https://github.com/PennyLaneAI/pennylane/pull/8120)

* Update JAX version used in tests to `0.6.2`
  [(#7925)](https://github.com/PennyLaneAI/pennylane/pull/7925)

* The measurement-plane attribute of the Python compiler `mbqc` dialect now uses the "opaque syntax"
  format when printing in the generic IR format. This enables usage of this attribute when IR needs
  to be passed from the python compiler to Catalyst.
  [(#7957)](https://github.com/PennyLaneAI/pennylane/pull/7957)

* An `xdsl_extras` module has been added to the Python compiler to house additional utilities and
  functionality not available upstream in xDSL.
  [(#8067)](https://github.com/PennyLaneAI/pennylane/pull/8067)
  [(#8120)](https://github.com/PennyLaneAI/pennylane/pull/8120)

* Moved `allocation.DynamicWire` from the `allocation` to the `wires` module to avoid circular dependencies.
  [(#8179)](https://github.com/PennyLaneAI/pennylane/pull/8179)

* Two new xDSL passes have been added to the Python compiler: `decompose-graph-state`, which
  decomposes `mbqc.graph_state_prep` operations to their corresponding set of quantum operations for
  execution on state simulators, and `null-decompose-graph-state`, which replaces
  `mbqc.graph_state_prep` operations with single quantum-register allocation operations for
  execution on null devices.
  [(#8090)](https://github.com/PennyLaneAI/pennylane/pull/8090)

* The `mbqc.graph_state_prep` operation is integrated into the `convert_to_mbqc_formalism` pass.
  [(#8153)](https://github.com/PennyLaneAI/pennylane/pull/8153)
  [(#8301)](https://github.com/PennyLaneAI/pennylane/pull/8301)
  [(#8314)](https://github.com/PennyLaneAI/pennylane/pull/8314)

* :func:`.transforms.decompose` and :func:`.preprocess.decompose` now have a unified internal implementation.
  [(#8193)](https://github.com/PennyLaneAI/pennylane/pull/8193)

* Added a `graph_state_utils` submodule to `python_compiler.transforms.mbqc` for common utilities
  for MBQC workflows.
  [(#8219)](https://github.com/PennyLaneAI/pennylane/pull/8219)
  [(#8273)](https://github.com/PennyLaneAI/pennylane/pull/8273)

* Updated support for `pubchempy` used in the unit tests for `qml.qchem.mol_data` to `1.0.5`.
  [(#8224)](https://github.com/PennyLaneAI/pennylane/pull/8224)

* Add nightly RC builds script to `.github/workflows`.
  [(#8148)](https://github.com/PennyLaneAI/pennylane/pull/8148)

<h3>Documentation 📝</h3>

* Three more examples of the deprecated usage `qml.device(..., shots=...)` have been updated in the documentation.
  [(#8298)](https://github.com/PennyLaneAI/pennylane/pull/8298)

* The documentation of `qml.device` has been updated.
  [(#8294)](https://github.com/PennyLaneAI/pennylane/pull/8294)

* The "Simplifying Operators" section in the :doc:`Compiling circuits </introduction/compiling_circuits>` page was pushed further down the page to show more relevant sections first.
  [(#8233)](https://github.com/PennyLaneAI/pennylane/pull/8233)

* Rename `ancilla` to `auxiliary` in internal documentation.
  [(#8005)](https://github.com/PennyLaneAI/pennylane/pull/8005)

* Small typos in the docstring for `qml.noise.partial_wires` have been corrected.
  [(#8052)](https://github.com/PennyLaneAI/pennylane/pull/8052)

* The theoretical background section of :class:`~.BasisRotation` has been extended to explain
  the underlying Lie group/algebra homomorphism between the (dense) rotation matrix and the
  performed operations on the target qubits.
  [(#7765)](https://github.com/PennyLaneAI/pennylane/pull/7765)

* Updated the code examples in the documentation of :func:`~.specs`.
  [(#8003)](https://github.com/PennyLaneAI/pennylane/pull/8003)

* Clarifies the use case for `Operator.pow` and `Operator.adjoint`.
  [(#7999)](https://github.com/PennyLaneAI/pennylane/pull/7999)

* The docstring of the `is_hermitian` operator property has been updated to better describe its behaviour.
  [(#7946)](https://github.com/PennyLaneAI/pennylane/pull/7946)

* Improved the docstrings of all optimizers for consistency and legibility.
  [(#7891)](https://github.com/PennyLaneAI/pennylane/pull/7891)

* Updated the code example in the documentation for :func:`~.transforms.split_non_commuting`.
  [(#7892)](https://github.com/PennyLaneAI/pennylane/pull/7892)

* Fixed :math:`\LaTeX` rendering in the documentation for `qml.TrotterProduct` and `qml.trotterize`.
  [(#8014)](https://github.com/PennyLaneAI/pennylane/pull/8014)

* Updated description of `alpha` parameter in `ClassicalShadow.entropy`.
  Trimmed the outdated part of discussion regarding different choices of `alpha`.
  [(#8100)](https://github.com/PennyLaneAI/pennylane/pull/8100)

* A warning was added to the :doc:`interfaces documentation </introduction/interfaces>` under the Pytorch section saying that all Pytorch floating-point inputs are promoted
  to `torch.float64`.
  [(#8124)](https://github.com/PennyLaneAI/pennylane/pull/8124)

* The :doc:`Dynamic Quantum Circuits </introduction/dynamic_quantum_circuits>` page has been updated to include the latest device-dependent mid-circuit measurement method defaults.
  [(#8149)](https://github.com/PennyLaneAI/pennylane/pull/8149)

<h3>Bug fixes 🐛</h3>

* :class:`~.SpecialUnitary` now correctly obeys the interfaces of input parameters when large numbers of wires are used.
  [(#8209)](https://github.com/PennyLaneAI/pennylane/pull/8209)

* Autograph will now be correctly applied to the wrapped functions of :func:`~pennylane.adjoint`
  and :func:`~pennylane.ctrl`.
  [(#8215)](https://github.com/PennyLaneAI/pennylane/pull/8215)

* Parameter batching now works for Z-basis gates when executing with `default.mixed`.
  [(#8251)](https://github.com/PennyLaneAI/pennylane/pull/8251)

* `qml.ctrl(qml.Barrier(), control_wires)` now just returns the original Barrier operation, but placed
  in the circuit with the `ctrl` happens.
  [(#8238)](https://github.com/PennyLaneAI/pennylane/pull/8238)

* JIT compilation of :class:`~pennylane.MottonenStatePrep` can now accept statically defined state-vector arrays.
  [(#8222)](https://github.com/PennyLaneAI/pennylane/pull/8222)

* Pauli arithmetic can now handle abstract coefficients when participating in a jitted function.
  [(#8190)](https://github.com/PennyLaneAI/pennylane/pull/8190)

* Operators queued with :func:`pennylane.apply` no longer get dequeued by subsequent dequeuing operations
  (e.g. :func:`pennylane.adjoint`).
  [(#8078)](https://github.com/PennyLaneAI/pennylane/pull/8078)

* Fixed a bug in the decomposition rules of :class:`~.Select` with the new decomposition system
  that broke the decompositions if the target ``ops`` of the ``Select`` operator were parametrized.
  This enables the new decomposition system with ``Select`` of parametrized target ``ops``.
  [(#8186)](https://github.com/PennyLaneAI/pennylane/pull/8186)

* `Exp` and `Evolution` now have improved decompositions, allowing them to handle more situations
  more robustly. In particular, the generator is simplified prior to decomposition. Now more
  time evolution ops can be supported on devices that do not natively support them.
  [(#8133)](https://github.com/PennyLaneAI/pennylane/pull/8133)

* A scalar product of a norm one scalar and an operator now decomposes into a `GlobalPhase` and the operator.
  For example, `-1 * qml.X(0)` now decomposes into `[qml.GlobalPhase(-np.pi), qml.X(0)]`.
  [(#8133)](https://github.com/PennyLaneAI/pennylane/pull/8133)

* Fixes a bug that made the queueing behaviour of :meth:`~.pauli.PauliWord.operation` and
  :meth:`~.pauli.PauliSentence.operation` dependent on the global state of a program due to
  a caching issue.
  [(#8135)](https://github.com/PennyLaneAI/pennylane/pull/8135)

* A more informative error is raised when extremely deep circuits are attempted to be drawn.
  [(#8139)](https://github.com/PennyLaneAI/pennylane/pull/8139)

* An error is now raised if sequences of classically processed mid circuit measurements
  are used as input to :func:`pennylane.counts` or :func:`pennylane.probs`.
  [(#8109)](https://github.com/PennyLaneAI/pennylane/pull/8109)

* Simplifying operators raised to integer powers no longer causes recursion errors.
  [(#8044)](https://github.com/PennyLaneAI/pennylane/pull/8044)

* Fixes the GPU selection issue in `qml.math` with PyTorch when multiple GPUs are present.
  [(#8008)](https://github.com/PennyLaneAI/pennylane/pull/8008)

* The `~.for_loop` function with capture enabled can now handle over indexing
  into an empty array when `start == stop`.
  [(#8026)](https://github.com/PennyLaneAI/pennylane/pull/8026)

* Plxpr primitives now only return dynamically shaped arrays if their outputs
  actually have dynamic shapes.
  [(#8004)](https://github.com/PennyLaneAI/pennylane/pull/8004)

* Fixes an issue with tree-traversal and non-sequential wire orders.
  [(#7991)](https://github.com/PennyLaneAI/pennylane/pull/7991)

* Fixes a bug in :func:`~.matrix` where an operator's
  constituents were incorrectly queued if its decomposition was requested.
  [(#7975)](https://github.com/PennyLaneAI/pennylane/pull/7975)

* An error is now raised if an `end` statement is found in a measurement conditioned branch in a QASM string being imported into PennyLane.
  [(#7872)](https://github.com/PennyLaneAI/pennylane/pull/7872)

* Fixes issue related to :func:`~.transforms.to_zx` adding the support for
  `Toffoli` and `CCZ` gates conversion into their ZX-graph representation.
  [(#7899)](https://github.com/PennyLaneAI/pennylane/pull/7899)

* `get_best_diff_method` now correctly aligns with `execute` and `construct_batch` logic in workflows.
  [(#7898)](https://github.com/PennyLaneAI/pennylane/pull/7898)

* Resolve issues with AutoGraph transforming internal PennyLane library code due to incorrect
  module attribution of wrapper functions.
  [(#7889)](https://github.com/PennyLaneAI/pennylane/pull/7889)

* Calling `QNode.update` no longer acts as if `set_shots` has been applied.
  [(#7881)](https://github.com/PennyLaneAI/pennylane/pull/7881)

* Fixes attributes and types in the quantum dialect.
  This allows for types to be inferred correctly when parsing.
  [(#7825)](https://github.com/PennyLaneAI/pennylane/pull/7825)

* Fixes `SemiAdder` to work when inputs are defined with a single wire.
  [(#7940)](https://github.com/PennyLaneAI/pennylane/pull/7940)

* Fixes a bug where `qml.prod`, `qml.matrix`, and `qml.cond` applied on a quantum function does not dequeue operators passed as arguments to the function.
  [(#8094)](https://github.com/PennyLaneAI/pennylane/pull/8094)
  [(#8119)](https://github.com/PennyLaneAI/pennylane/pull/8119)
  [(#8078)](https://github.com/PennyLaneAI/pennylane/pull/8078)

* Fixes a bug where a copy of `ShadowExpvalMP` was incorrect for a multi-term composite observable.
  [(#8078)](https://github.com/PennyLaneAI/pennylane/pull/8078)

<h3>Contributors ✍️</h3>

This release contains contributions from (in alphabetical order):

Runor Agbaire
Guillermo Alonso,
Ali Asadi,
Utkarsh Azad,
Astral Cai,
Joey Carter,
Yushao Chen,
Isaac De Vlugt,
Diksha Dhawan,
Marcus Edwards,
Lillian Frederiksen,
Pietropaolo Frisoni,
Simone Gasperini,
Austin Huang,
David Ittah,
Soran Jahangiri,
Korbinian Kottmann,
Mehrdad Malekmohammadi
Pablo Antonio Moreno Casares
Erick Ochoa,
Lee James O'Riordan,
Mudit Pandey,
Andrija Paurevic,
Justin Pickering,
Alex Preciado,
Shuli Shu,
Jay Soni,
David Wierichs,
Jake Zaia<|MERGE_RESOLUTION|>--- conflicted
+++ resolved
@@ -258,21 +258,19 @@
 * The :func:`~.transforms.decompose` transform is now able to decompose classically controlled operations.
   [(#8145)](https://github.com/PennyLaneAI/pennylane/pull/8145)
 
-<<<<<<< HEAD
 * New intermediate representations (IRs) :func:`~transforms.parity_matrix` and 
   :func:`~transforms.phase_polynomial` are available in PennyLane. These IRs are 
   used in compilation passes to optimize CNOT and phase polynomial circuits, respectively. 
   Also added :func:`~transforms.rowcol`, which uses the parity matrix as its IR for CNOT
   routing under constraint connectivity.
   [(#8171)](https://github.com/PennyLaneAI/pennylane/pull/8171)
-=======
+
 * A new transform :func:`~.transforms.rz_phase_gradient` lets you realize arbitrary angle :class:`~.RZ` rotations
   with a phase gradient resource state and semi-in-place addition (:class:`~.SemiAdder`). This can be a crucial 
   subroutine in FTQC when sufficient auxiliary wires are available, as it saves on T gates compared to other
   discretization schemes.
   [(#8213)](https://github.com/PennyLaneAI/pennylane/pull/8213)
 
->>>>>>> e7a2d63e
 
 <h3>Improvements 🛠</h3>
 
