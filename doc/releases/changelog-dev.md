--- conflicted
+++ resolved
@@ -4,114 +4,6 @@
 
 <h3>New features since last release</h3>
 
-<<<<<<< HEAD
-* Added the new optimizer, `qml.SPSAOptimizer` that implements the simultaneous
-  perturbation stochastic approximation method based on
-  [An Overview of the Simultaneous Perturbation Method for Efficient Optimization](https://www.jhuapl.edu/SPSA/PDF-SPSA/Spall_An_Overview.PDF).
-  [(#2661)](https://github.com/PennyLaneAI/pennylane/pull/2661)
-
-  It is a suitable optimizer for cost functions whose evaluation may involve
-  noise, as optimization with SPSA may significantly decrease the number of
-  quantum executions for the entire optimization.
-
-  ```pycon
-  >>> dev = qml.device("default.qubit", wires=1)
-  >>> def circuit(params):
-  ...     qml.RX(params[0], wires=0)
-  ...     qml.RY(params[1], wires=0)
-  >>> coeffs = [1, 1]
-  >>> obs = [qml.PauliX(0), qml.PauliZ(0)]
-  >>> H = qml.Hamiltonian(coeffs, obs)
-  >>> @qml.qnode(dev)
-  ... def cost(params):
-  ...     circuit(params)
-  ...     return qml.expval(H)
-  >>> params = np.random.normal(0, np.pi, (2), requires_grad=True)
-  >>> print(params)
-  [-5.92774911 -4.26420843]
-  >>> print(cost(params))
-  0.43866366253270167
-  >>> max_iterations = 50
-  >>> opt = qml.SPSAOptimizer(maxiter=max_iterations)
-  >>> for _ in range(max_iterations):
-  ...     params, energy = opt.step_and_cost(cost, params)
-  >>> print(params)
-  [-6.21193761 -2.99360548]
-  >>> print(energy)
-  -1.1258709813834058
-  ```
-
-* Differentiable zero-noise-extrapolation error mitigation via ``qml.transforms.mitigate_with_zne`` with ``qml.transforms.fold_global`` and ``qml.transforms.poly_extrapolate``.
-  [(#2757)](https://github.com/PennyLaneAI/pennylane/pull/2757)
-
-  When using a noisy or real device, you can now create a differentiable mitigated qnode that internally executes folded circuits that increase the noise and extrapolating with a polynomial fit back to zero noise. There will be an accompanying demo on this, see [(PennyLaneAI/qml/529)](https://github.com/PennyLaneAI/qml/pull/529).
-
-  Implementation of the Xi-decomposition (and its sgn approximation from  arXiv:2207.09479 that constructs the optimal decomposition of a fast-forwardable Hamiltonian that minimizes the variance of its estimator in the Single-Qubit-Measurement setting used e.g. in the Echo-Verification error mitigation setting, see __
-
-
-  ```python
-  # Describe noise
-  noise_gate = qml.DepolarizingChannel
-  noise_strength = 0.1
-
-  # Load devices
-  dev_ideal = qml.device("default.mixed", wires=n_wires)
-  dev_noisy = qml.transforms.insert(noise_gate, noise_strength)(dev_ideal)
-
-  scale_factors = [1, 2, 3]
-  @mitigate_with_zne(
-    scale_factors,
-    qml.transforms.fold_global,
-    qml.transforms.poly_extrapolate,
-    extrapolate_kwargs={'order': 2}
-  )
-  @qml.qnode(dev_noisy)
-  def qnode_mitigated(theta):
-      qml.RY(theta, wires=0)
-      return qml.expval(qml.PauliX(0))
-
-  theta = np.array(0.5, requires_grad=True)
-  grad = qml.grad(qnode_mitigated)
-  >>> grad(theta)
-  0.5712737447327619
-  ```
-
-* The quantum information module now supports computation of relative entropy.
-  [(#2772)](https://github.com/PennyLaneAI/pennylane/pull/2772)
-
-  It includes a function in `qml.math`:
-
-  ```pycon
-  >>> rho = np.array([[0.3, 0], [0, 0.7]])
-  >>> sigma = np.array([[0.5, 0], [0, 0.5]])
-  >>> qml.math.relative_entropy(rho, sigma)
-  tensor(0.08228288, requires_grad=True)
-  ```
-
-  as well as a QNode transform:
-
-  ```python
-  dev = qml.device('default.qubit', wires=2)
-
-  @qml.qnode(dev)
-  def circuit(param):
-      qml.RY(param, wires=0)
-      qml.CNOT(wires=[0, 1])
-      return qml.state()
-  ```
-
-  ```pycon
-  >>> relative_entropy_circuit = qml.qinfo.relative_entropy(circuit, circuit, wires0=[0], wires1=[0])
-  >>> x, y = np.array(0.4), np.array(0.6)
-  >>> relative_entropy_circuit((x,), (y,))
-  0.017750012490703237
-  ```
-
-* New PennyLane-inspired `sketch` and `sketch_dark` styles are now available for drawing circuit diagram graphics.
-  [(#2709)](https://github.com/PennyLaneAI/pennylane/pull/2709)
-
-=======
->>>>>>> 9d1717cd
 * Added `QutritDevice` as an abstract base class for qutrit devices.
   [#2781](https://github.com/PennyLaneAI/pennylane/pull/2781)
   [#2782](https://github.com/PennyLaneAI/pennylane/pull/2782)
@@ -135,6 +27,11 @@
   
 * Added `qml.THermitian` observable for measuring user-specified Hermitian matrix observables for qutrit circuits.
   [#2784](https://github.com/PennyLaneAI/pennylane/pull/2784)
+
+* Added 'qml.sign_expand' tape tranforms which implements the the optimal decomposition of a fast-forwardable Hamiltonian that minimizes the variance of its estimator in the Single-Qubit-Measurement from  arXiv:2207.09479
+  [(#2852)](https://github.com/PennyLaneAI/pennylane/pull/2852)
+
+
 
 <h3>Improvements</h3>
 
@@ -163,6 +60,7 @@
 
 This release contains contributions from (in alphabetical order):
 
+Gian-Luca Anselmetti,
 Olivia Di Matteo,
 Josh Izaac,
 Korbinian Kottmann,
