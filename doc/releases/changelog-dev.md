:orphan:

# Release 0.41.0-dev (development release)

<h3>New features since last release</h3>

* `qml.defer_measurements` can now be used with program capture enabled.
  [(#6838)](https://github.com/PennyLaneAI/pennylane/pull/6838)

  Using `qml.defer_measurements` with program capture enables many new features, including:
  * Significantly richer variety of classical processing on mid-circuit measurement values.
  * Using mid-circuit measurement values as gate parameters.

  Functions such as the following can now be captured:

  ```python
  import jax.numpy as jnp

  qml.capture.enable()

  def f(x):
      m0 = qml.measure(0)
      m1 = qml.measure(0)
      a = jnp.sin(0.5 * jnp.pi * m0)
      phi = a - (m1 + 1) ** 4

      qml.s_prod(x, qml.RZ(phi, 0))

      return qml.expval(qml.Z(0))
  ```

* Added class `qml.capture.transforms.UnitaryToRotInterpreter` that decomposes `qml.QubitUnitary` operators 
  following the same API as `qml.transforms.unitary_to_rot` when experimental program capture is enabled.
  [(#6916)](https://github.com/PennyLaneAI/pennylane/pull/6916)

<h3>Improvements 🛠</h3>

<<<<<<< HEAD
* The `default.mixed` device now adheres to the newer device API introduced in 
  [v0.33](https://docs.pennylane.ai/en/stable/development/release_notes.html#release-0-33-0).
  [(#6684)](https://github.com/PennyLaneAI/pennylane/pull/6684)
  
  This means that `default.mixed` now supports not having to specify the number of wires,
  more predictable behaviour with interfaces, support for `qml.Snapshot`, and more.
=======
* `pauli_rep` property is now accessible for `Adjoint` operator when there is a Pauli representation.
  [(#6871)](https://github.com/PennyLaneAI/pennylane/pull/6871)
>>>>>>> e2c8eedb

* `qml.SWAP` now has sparse representation.
  [(#6965)](https://github.com/PennyLaneAI/pennylane/pull/6965)

* `qml.QubitUnitary` now accepts sparse CSR matrices (from `scipy.sparse`). This allows efficient representation of large unitaries with mostly zero entries. Note that sparse unitaries are still in early development and may not support all features of their dense counterparts.
  [(#6889)](https://github.com/PennyLaneAI/pennylane/pull/6889)

  ```pycon
  >>> import numpy as np
  >>> import pennylane as qml
  >>> import scipy as sp
  >>> U_dense = np.eye(4)  # 2-wire identity
  >>> U_sparse = sp.sparse.csr_matrix(U_dense)
  >>> op = qml.QubitUnitary(U_sparse, wires=[0, 1])
  >>> print(op.matrix())
  <Compressed Sparse Row sparse matrix of dtype 'float64'
          with 4 stored elements and shape (4, 4)>
    Coords        Values
    (0, 0)        1.0
    (1, 1)        1.0
    (2, 2)        1.0
    (3, 3)        1.0
  >>> op.matrix().toarray()
  array([[1., 0., 0., 0.],
        [0., 1., 0., 0.],
        [0., 0., 1., 0.],
        [0., 0., 0., 1.]])
  ```

* Add a decomposition for multi-controlled global phases into a one-less-controlled phase shift.
  [(#6936)](https://github.com/PennyLaneAI/pennylane/pull/6936)
 
* `qml.StatePrep` now accepts sparse state vectors. Users can create `StatePrep` using `scipy.sparse.csr_matrix`. Note that non-zero `pad_with` is forbidden.
  [(#6863)](https://github.com/PennyLaneAI/pennylane/pull/6863)

  ```pycon
  >>> import scipy as sp
  >>> init_state = sp.sparse.csr_matrix([0, 0, 1, 0])
  >>> qsv_op = qml.StatePrep(init_state, wires=[1, 2])
  >>> wire_order = [0, 1, 2]
  >>> ket = qsv_op.state_vector(wire_order=wire_order)
  >>> print(ket)
  <Compressed Sparse Row sparse matrix of dtype 'float64'
         with 1 stored elements and shape (1, 8)>
    Coords        Values
    (0, 2)        1.0
  ```

* A `RuntimeWarning` is now raised by `qml.QNode` and `qml.execute` if executing JAX workflows and the installed version of JAX
  is greater than `0.4.28`.
  [(#6864)](https://github.com/PennyLaneAI/pennylane/pull/6864)

* Added the `qml.workflow.construct_execution_config(qnode)(*args,**kwargs)` helper function.
  Users can now construct the execution configuration from a particular `QNode` instance.
  [(#6901)](https://github.com/PennyLaneAI/pennylane/pull/6901)

  ```python
  @qml.qnode(qml.device("default.qubit", wires=1))
  def circuit(x):
      qml.RX(x, 0)
      return qml.expval(qml.Z(0))
  ```

  ```pycon
  >>> config = qml.workflow.construct_execution_config(circuit)(1)
  >>> pprint.pprint(config)
  ExecutionConfig(grad_on_execution=False,
                  use_device_gradient=True,
                  use_device_jacobian_product=False,
                  gradient_method='backprop',
                  gradient_keyword_arguments={},
                  device_options={'max_workers': None,
                                  'prng_key': None,
                                  'rng': Generator(PCG64) at 0x15F6BB680},
                  interface=<Interface.NUMPY: 'numpy'>,
                  derivative_order=1,
                  mcm_config=MCMConfig(mcm_method=None, postselect_mode=None),
                  convert_to_numpy=True)
  ```

* `QNode` objects now have an `update` method that allows for re-configuring settings like `diff_method`, `mcm_method`, and more. This allows for easier on-the-fly adjustments to workflows. Any arguments not specified will retain their original value.
  [(#6803)](https://github.com/PennyLaneAI/pennylane/pull/6803)

  After constructing a `QNode`,

  ```python
  import pennylane as qml

  @qml.qnode(device=qml.device("default.qubit"))
  def circuit():
    qml.H(0)
    qml.CNOT([0,1])
    return qml.probs()
  ```

  its settings can be modified with `update`, which returns a new `QNode` object. Here is an example
  of updating a QNode's `diff_method`:

  ```pycon
  >>> print(circuit.diff_method)
  best
  >>> new_circuit = circuit.update(diff_method="parameter-shift")
  >>> print(new_circuit.diff_method)
  'parameter-shift'
  ```

* Devices can now configure whether or not ML framework data is sent to them
  via an `ExecutionConfig.convert_to_numpy` parameter. End-to-end jitting on
  `default.qubit` is used if the user specified a `jax.random.PRNGKey` as a seed.
  [(#6899)](https://github.com/PennyLaneAI/pennylane/pull/6899)
  [(#6788)](https://github.com/PennyLaneAI/pennylane/pull/6788)
  [(#6869)](https://github.com/PennyLaneAI/pennylane/pull/6869)

* The coefficients of observables now have improved differentiability.
  [(#6598)](https://github.com/PennyLaneAI/pennylane/pull/6598)

* An empty basis set in `qml.compile` is now recognized as valid, resulting in decomposition of all operators that can be decomposed.
   [(#6821)](https://github.com/PennyLaneAI/pennylane/pull/6821)

* An informative error is raised when a `QNode` with `diff_method=None` is differentiated.
  [(#6770)](https://github.com/PennyLaneAI/pennylane/pull/6770)

* `qml.ops.sk_decomposition` has been improved to produce less gates for certain edge cases. This greatly impacts
  the performance of `qml.clifford_t_decomposition`, which should now give less extraneous `qml.T` gates.
  [(#6855)](https://github.com/PennyLaneAI/pennylane/pull/6855)

* `qml.gradients.finite_diff_jvp` has been added to compute the jvp of an arbitrary numeric
  function.
  [(#6853)](https://github.com/PennyLaneAI/pennylane/pull/6853)

* With program capture enabled, `QNode`'s can now be differentiated with `diff_method="finite-diff"`.
  [(#6853)](https://github.com/PennyLaneAI/pennylane/pull/6853)

* The requested `diff_method` is now validated when program capture is enabled.
  [(#6852)](https://github.com/PennyLaneAI/pennylane/pull/6852)

* The `qml.clifford_t_decomposition` has been improved to use less gates when decomposing `qml.PhaseShift`.
  [(#6842)](https://github.com/PennyLaneAI/pennylane/pull/6842)

* A `ParametrizedMidMeasure` class is added to represent a mid-circuit measurement in an arbitrary
  measurement basis in the XY, YZ or ZX plane. 
  [(#6938)](https://github.com/PennyLaneAI/pennylane/pull/6938)

* A `diagonalize_mcms` transform is added that diagonalizes any `ParametrizedMidMeasure`, for devices 
  that only natively support mid-circuit measurements in the computational basis.
  [(#6938)](https://github.com/PennyLaneAI/pennylane/pull/6938)
  
* `null.qubit` can now execute jaxpr.
  [(#6924)](https://github.com/PennyLaneAI/pennylane/pull/6924)

<h4>Capturing and representing hybrid programs</h4>

* `qml.QNode` can now cache plxpr. When executing a `QNode` for the first time, its plxpr representation will
  be cached based on the abstract evaluation of the arguments. Later executions that have arguments with the
  same shapes and data types will be able to use this cached plxpr instead of capturing the program again.
  [(#6923)](https://github.com/PennyLaneAI/pennylane/pull/6923)

* `qml.QNode` now accepts a `static_argnums` argument. This argument can be used to indicate any arguments that
  should be considered static when capturing the quantum program.
  [(#6923)](https://github.com/PennyLaneAI/pennylane/pull/6923)

* Implemented a `compute_plxpr_decomposition` method in the `qml.operation.Operator` class to apply dynamic decompositions
  with program capture enabled.
  [(#6859)](https://github.com/PennyLaneAI/pennylane/pull/6859)

  * Autograph can now be used with custom operations defined outside of the pennylane namespace.
  [(#6931)](https://github.com/PennyLaneAI/pennylane/pull/6931)

  * Add a `qml.capture.pause()` context manager for pausing program capture in an error-safe way.
  [(#6911)](https://github.com/PennyLaneAI/pennylane/pull/6911)

* Python control flow (`if/else`, `for`, `while`) is now supported when program capture is enabled by setting 
  `autograph=True` at the QNode level. 
  [(#6837)](https://github.com/PennyLaneAI/pennylane/pull/6837)

  ```python
  qml.capture.enable()

  dev = qml.device("default.qubit", wires=[0, 1, 2])

  @qml.qnode(dev, autograph=True)
  def circuit(num_loops: int):
      for i in range(num_loops):
          if i % 2 == 0:
              qml.H(i)
          else:
              qml.RX(1,i)
      return qml.state()
  ```

  ```pycon
  >>> print(qml.draw(circuit)(num_loops=3))
  0: ──H────────┤  State
  1: ──RX(1.00)─┤  State
  2: ──H────────┤  State
  >>> circuit(3)
  Array([0.43879125+0.j        , 0.43879125+0.j        ,
         0.        -0.23971277j, 0.        -0.23971277j,
         0.43879125+0.j        , 0.43879125+0.j        ,
         0.        -0.23971277j, 0.        -0.23971277j], dtype=complex64)
  ```

* The higher order primitives in program capture can now accept inputs with abstract shapes.
  [(#6786)](https://github.com/PennyLaneAI/pennylane/pull/6786)

* The `PlxprInterpreter` classes can now handle creating dynamic arrays via `jnp.ones`, `jnp.zeros`,
  `jnp.arange`, and `jnp.full`.
  [#6865)](https://github.com/PennyLaneAI/pennylane/pull/6865)

<h3>Breaking changes 💔</h3>

* `MultiControlledX` no longer accepts strings as control values.
  [(#6835)](https://github.com/PennyLaneAI/pennylane/pull/6835)

* The input argument `control_wires` of `MultiControlledX` has been removed.
  [(#6832)](https://github.com/PennyLaneAI/pennylane/pull/6832)
  [(#6862)](https://github.com/PennyLaneAI/pennylane/pull/6862)

* `qml.execute` now has a collection of keyword-only arguments.
  [(#6598)](https://github.com/PennyLaneAI/pennylane/pull/6598)

* The ``decomp_depth`` argument in :func:`~pennylane.transforms.set_decomposition` has been removed.
  [(#6824)](https://github.com/PennyLaneAI/pennylane/pull/6824)

* The ``max_expansion`` argument in :func:`~pennylane.devices.preprocess.decompose` has been removed.
  [(#6824)](https://github.com/PennyLaneAI/pennylane/pull/6824)

* The ``tape`` and ``qtape`` properties of ``QNode`` have been removed.
  Instead, use the ``qml.workflow.construct_tape`` function.
  [(#6825)](https://github.com/PennyLaneAI/pennylane/pull/6825)

* The ``gradient_fn`` keyword argument to ``qml.execute`` has been removed. Instead, it has been replaced with ``diff_method``.
  [(#6830)](https://github.com/PennyLaneAI/pennylane/pull/6830)
  
* The ``QNode.get_best_method`` and ``QNode.best_method_str`` methods have been removed.
  Instead, use the ``qml.workflow.get_best_diff_method`` function.
  [(#6823)](https://github.com/PennyLaneAI/pennylane/pull/6823)

* The `output_dim` property of `qml.tape.QuantumScript` has been removed. Instead, use method `shape` of `QuantumScript` or `MeasurementProcess` to get the same information.
  [(#6829)](https://github.com/PennyLaneAI/pennylane/pull/6829)

* Removed method `qsvt_legacy` along with its private helper `_qsp_to_qsvt`
  [(#6827)](https://github.com/PennyLaneAI/pennylane/pull/6827)

<h3>Deprecations 👋</h3>

* The ``ControlledQubitUnitary`` will stop accepting `QubitUnitary` objects as arguments as its ``base``. Instead, use ``qml.ctrl`` to construct a controlled `QubitUnitary`.
  A folllow-on PR fixed accidental double-queuing when using `qml.ctrl` with `QubitUnitary`.
  [(#6840)](https://github.com/PennyLaneAI/pennylane/pull/6840)
  [(#6926)](https://github.com/PennyLaneAI/pennylane/pull/6926)

* The `control_wires` argument in `qml.ControlledQubitUnitary` has been deprecated.
  Instead, use the `wires` argument as the second positional argument.
  [(#6839)](https://github.com/PennyLaneAI/pennylane/pull/6839)

* The `mcm_method` keyword in `qml.execute` has been deprecated.
  Instead, use the ``mcm_method`` and ``postselect_mode`` arguments.
  [(#6807)](https://github.com/PennyLaneAI/pennylane/pull/6807)

* Specifying gradient keyword arguments as any additional keyword argument to the qnode is deprecated
  and will be removed in v0.42.  The gradient keyword arguments should be passed to the new
  keyword argument `gradient_kwargs` via an explicit dictionary. This change will improve qnode argument
  validation.
  [(#6828)](https://github.com/PennyLaneAI/pennylane/pull/6828)

* The `qml.gradients.hamiltonian_grad` function has been deprecated.
  This gradient recipe is not required with the new operator arithmetic system.
  [(#6849)](https://github.com/PennyLaneAI/pennylane/pull/6849)

* The ``inner_transform_program`` and ``config`` keyword arguments in ``qml.execute`` have been deprecated.
  If more detailed control over the execution is required, use ``qml.workflow.run`` with these arguments instead.
  [(#6822)](https://github.com/PennyLaneAI/pennylane/pull/6822)
  [(#6879)](https://github.com/PennyLaneAI/pennylane/pull/6879)

* The property `MeasurementProcess.return_type` has been deprecated.
  If observable type checking is needed, please use direct `isinstance`; if other text information is needed, please use class name, or another internal temporary private member `_shortname`.
  [(#6841)](https://github.com/PennyLaneAI/pennylane/pull/6841)
  [(#6906)](https://github.com/PennyLaneAI/pennylane/pull/6906)
  [(#6910)](https://github.com/PennyLaneAI/pennylane/pull/6910)

<h3>Internal changes ⚙️</h3>

* Globally silences `no-member` pylint issues from jax.
  [(#6987)](https://github.com/PennyLaneAI/pennylane/pull/6987)

* Fix certain `pylint` errors in source code.
  [(#6980)](https://github.com/PennyLaneAI/pennylane/pull/6980)

* Remove `QNode.get_gradient_fn` from source code.
  [(#6898)](https://github.com/PennyLaneAI/pennylane/pull/6898)
  
* The source code has been updated use black 25.1.0.
  [(#6897)](https://github.com/PennyLaneAI/pennylane/pull/6897)

* Improved the `InterfaceEnum` object to prevent direct comparisons to `str` objects.
  [(#6877)](https://github.com/PennyLaneAI/pennylane/pull/6877)

* Added a `QmlPrimitive` class that inherits `jax.core.Primitive` to a new `qml.capture.custom_primitives` module.
  This class contains a `prim_type` property so that we can differentiate between different sets of PennyLane primitives.
  Consequently, `QmlPrimitive` is now used to define all PennyLane primitives.
  [(#6847)](https://github.com/PennyLaneAI/pennylane/pull/6847)

* The `RiemannianGradientOptimizer` has been updated to take advantage of newer features.
  [(#6882)](https://github.com/PennyLaneAI/pennylane/pull/6882)

<h3>Documentation 📝</h3>

* The code example in the docstring for `qml.PauliSentence` now properly copy-pastes.
  [(#6949)](https://github.com/PennyLaneAI/pennylane/pull/6949)

* The docstrings for `qml.unary_mapping`, `qml.binary_mapping`, `qml.christiansen_mapping`,
  `qml.qchem.localize_normal_modes`, and `qml.qchem.VibrationalPES` have been updated to include better
  code examples.
  [(#6717)](https://github.com/PennyLaneAI/pennylane/pull/6717)

* The docstrings for `qml.qchem.localize_normal_modes` and `qml.qchem.VibrationalPES` have been updated to include
  examples that can be copied.
  [(#6834)](https://github.com/PennyLaneAI/pennylane/pull/6834)

* Fixed a typo in the code example for `qml.labs.dla.lie_closure_dense`.
  [(#6858)](https://github.com/PennyLaneAI/pennylane/pull/6858)

* The code example in the docstring for `qml.BasisRotation` was corrected by including `wire_order` in the 
  call to `qml.matrix`.
  [(#6891)](https://github.com/PennyLaneAI/pennylane/pull/6891)

* The docstring of `qml.noise.meas_eq` has been updated to make its functionality clearer.
  [(#6920)](https://github.com/PennyLaneAI/pennylane/pull/6920)

<h3>Bug fixes 🐛</h3>

* `qml.capture.PlxprInterpreter` now flattens pytree arguments before evaluation.
  [(#6975)](https://github.com/PennyLaneAI/pennylane/pull/6975)

* `qml.GlobalPhase.sparse_matrix` now correctly returns a sparse matrix of the same shape as `matrix`.
  [(#6940)](https://github.com/PennyLaneAI/pennylane/pull/6940)

* `qml.expval` no longer silently casts to a real number when observable coefficients are imaginary.
  [(#6939)](https://github.com/PennyLaneAI/pennylane/pull/6939)

* Fixed `qml.wires.Wires` initialization to disallow `Wires` objects as wires labels.
  Now, `Wires` is idempotent, e.g. `Wires([Wires([0]), Wires([1])])==Wires([0, 1])`.
  [(#6933)](https://github.com/PennyLaneAI/pennylane/pull/6933)

* `qml.capture.PlxprInterpreter` now correctly handles propagation of constants when interpreting higher-order primitives
  [(#6913)](https://github.com/PennyLaneAI/pennylane/pull/6913)

* `qml.capture.PlxprInterpreter` now uses `Primitive.get_bind_params` to resolve primitive calling signatures before binding
  primitives.
  [(#6913)](https://github.com/PennyLaneAI/pennylane/pull/6913)

* The interface is now detected from the data in the circuit, not the arguments to the `QNode`. This allows
  interface data to be strictly passed as closure variables and still be detected.
  [(#6892)](https://github.com/PennyLaneAI/pennylane/pull/6892)

* `BasisState` now casts its input to integers.
  [(#6844)](https://github.com/PennyLaneAI/pennylane/pull/6844)

* The `workflow.contstruct_batch` and `workflow.construct_tape` functions now correctly reflect the `mcm_method`
  passed to the `QNode`, instead of assuming the method is always `deferred`.
  [(#6903)](https://github.com/PennyLaneAI/pennylane/pull/6903)

<h3>Contributors ✍️</h3>

This release contains contributions from (in alphabetical order):

Utkarsh Azad,
Henry Chang,
Yushao Chen,
Diksha Dhawan,
Isaac De Vlugt,
Diksha Dhawan,
Lillian M.A. Frederiksen,
Pietropaolo Frisoni,
Marcus Gisslén,
Christina Lee,
Mudit Pandey,
Andrija Paurevic,
David Wierichs<|MERGE_RESOLUTION|>--- conflicted
+++ resolved
@@ -35,17 +35,15 @@
 
 <h3>Improvements 🛠</h3>
 
-<<<<<<< HEAD
 * The `default.mixed` device now adheres to the newer device API introduced in 
   [v0.33](https://docs.pennylane.ai/en/stable/development/release_notes.html#release-0-33-0).
   [(#6684)](https://github.com/PennyLaneAI/pennylane/pull/6684)
   
   This means that `default.mixed` now supports not having to specify the number of wires,
   more predictable behaviour with interfaces, support for `qml.Snapshot`, and more.
-=======
+
 * `pauli_rep` property is now accessible for `Adjoint` operator when there is a Pauli representation.
   [(#6871)](https://github.com/PennyLaneAI/pennylane/pull/6871)
->>>>>>> e2c8eedb
 
 * `qml.SWAP` now has sparse representation.
   [(#6965)](https://github.com/PennyLaneAI/pennylane/pull/6965)
