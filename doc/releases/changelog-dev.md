:orphan:

# Release 0.21.0-dev (development release)

<h3>New features since last release</h3>

* Added a modified version of the `_simplify` function to the `hf` module.
  [(#2103)](https://github.com/PennyLaneAI/pennylane/pull/2103)

  This functions combines redundant terms in a Hamiltonian and eliminates terms with a zero
  coefficient. The new function makes construction of molecular Hamiltonians more efficient.
  For LiH, as an example, the time to construct the Hamiltonian is reduced from ~200 s to ~10 s.

* The `RotosolveOptimizer` has been generalized to arbitrary frequency spectra
  in the cost function. Also note the changes in behaviour listed under *Breaking
  changes*.
  [(#2081)](https://github.com/PennyLaneAI/pennylane/pull/2081)

  Previously, the `RotsolveOptimizer` was available for cost functions with
  frequency spectra that only contained integers, and the maximal frequency
  (instead of the number of frequencies) determined the cost of the optimization.
  Now arbitrary frequencies are supported.

  Consider the QNode
  ```python
  dev = qml.device("default.qubit", wires=2)

  @qml.qnode(dev)
  def qnode(x, Y):
      qml.RX(2.5 * x, wires=0)
      qml.CNOT(wires=[0, 1])
      qml.RZ(0.3 * Y[0], wires=0)
      qml.CRY(1.1 * Y[1], wires=[1, 0])
      return qml.expval(qml.PauliX(0) @ qml.PauliZ(1))

  x = np.array(0.8, requires_grad=True)
  Y = np.array([-0.2, 1.5], requires_grad=True)
  ```

  Its frequency spectra can be easily obtained via `qml.fourier.qnode_spectrum`:
  ```pycon
  >>> spectra = qml.fourier.qnode_spectrum(qnode)(x, Y)
  >>> spectra
  {'x': {(): [-2.5, 0.0, 2.5]},
   'Y': {(0,): [-0.3, 0.0, 0.3], (1,): [-1.1, -0.55, 0.0, 0.55, 1.1]}}
  ```

  We may then initialize the `RotosolveOptimizer` and minimize the QNode cost function
  by providing this information about the frequency spectra. We also compare the cost at
  each step to the initial cost.
  ```pycon
  >>> cost_init = qnode(x, Y)
  >>> opt = qml.RotosolveOptimizer()
  >>> for _ in range(2):
  ...     x, Y = opt.step(qnode, x, Y, spectra=spectra)
  ...     print(f"New cost: {np.round(qnode(x, Y), 3)}; Initial cost: {np.round(cost_init, 3)}")
  New cost: 0.0; Initial cost: 0.706
  New cost: -1.0; Initial cost: 0.706
  ```

  The optimization with `RotosolveOptimizer` is performed in substeps. The minimal cost
  of these substeps can be retrieved by setting `full_output=True`.
  ```pycon
  >>> x = np.array(0.8, requires_grad=True)
  >>> Y = np.array([-0.2, 1.5], requires_grad=True)
  >>> opt = qml.RotosolveOptimizer()
  >>> for _ in range(2):
  ...     (x, Y), history = opt.step(qnode, x, Y, spectra=spectra, full_output=True)
  ...     print(f"New cost: {np.round(qnode(x, Y), 3)} reached via substeps {np.round(history, 3)}")
  New cost: 0.0 reached via substeps [-0.  0.  0.]
  New cost: -1.0 reached via substeps [-0.276 -0.276 -1.   ]
  ```
  However, note that these intermediate minimal values are evaluations of the
  *reconstructions* that Rotosolve creates and uses internally for the optimization,
  and not of the original objective function. For noisy cost functions, these intermediate
  evaluations may differ significantly from evaluations of the original cost function.

* A tensor network templates module has been added. Quantum circuits with the shape
  of a matrix product state tensor network can now be easily implemented.
  Motivation and theory can be found in [arXiv:1803.11537](https://arxiv.org/abs/1803.11537).
  [(#1871)](https://github.com/PennyLaneAI/pennylane/pull/1871)

  An example circuit that uses the `MPS` template is:
  ```python
  import pennylane as qml
  import numpy as np

  def block(weights, wires):
      qml.CNOT(wires=[wires[0],wires[1]])
      qml.RY(weights[0], wires=wires[0])
      qml.RY(weights[1], wires=wires[1])

  n_wires = 4
  n_block_wires = 2
  n_params_block = 2
  template_weights = [[0.1,-0.3],[0.4,0.2],[-0.15,0.5]]

  dev= qml.device('default.qubit',wires=range(n_wires))
  @qml.qnode(dev)
  def circuit(weights):
      qml.MPS(range(n_wires),n_block_wires,block, n_params_block, weights)
      return qml.expval(qml.PauliZ(wires=n_wires-1))
  ```

  The resulting circuit is:
  ```pycon
  >>> print(qml.draw(circuit,expansion_strategy='device')(template_weights))
  0: ──╭C──RY(0.1)───────────────────────────────┤
  1: ──╰X──RY(-0.3)──╭C──RY(0.4)─────────────────┤
  2: ────────────────╰X──RY(0.2)──╭C──RY(-0.15)──┤
  3: ─────────────────────────────╰X──RY(0.5)────┤ ⟨Z⟩
  ```
* Added a template for tree tensor networks (TTN).
  [(#2043)](https://github.com/PennyLaneAI/pennylane/pull/2043)
  An example circuit that uses the `TTN` template is:
  ```python
  import pennylane as qml
  import numpy as np

  def block(weights, wires):
      qml.CNOT(wires=[wires[0],wires[1]])
      qml.RY(weights[0], wires=wires[0])
      qml.RY(weights[1], wires=wires[1])

  n_wires = 4
  n_block_wires = 2
  n_params_block = 2
  n_blocks = qml.MPS.get_n_blocks(range(n_wires),n_block_wires)
  template_weights = [[0.1,-0.3]]*n_blocks

  dev= qml.device('default.qubit',wires=range(n_wires))
  @qml.qnode(dev)
  def circuit(template_weights):
      qml.TTN(range(n_wires), n_block_wires, block, n_params_block, template_weights)
      return qml.expval(qml.PauliZ(wires=n_wires-1))
  ```
  The resulting circuit is:
  ```pycon
  >>> print(qml.draw(circuit,expansion_strategy='device')(template_weights))
  0: ──╭C──RY(0.1)─────────────────┤
  1: ──╰X──RY(-0.3)──╭C──RY(0.1)───┤
  2: ──╭C──RY(0.1)───│─────────────┤
  3: ──╰X──RY(-0.3)──╰X──RY(-0.3)──┤ ⟨Z⟩
  ```

* Functions for tapering qubits based on molecular symmetries is added.
  [(#1966)](https://github.com/PennyLaneAI/pennylane/pull/1966)
  [(#1974)](https://github.com/PennyLaneAI/pennylane/pull/1974)
  [(#2041)](https://github.com/PennyLaneAI/pennylane/pull/2041)

  With this functionality, a molecular Hamiltonian can be transformed to a new Hamiltonian that acts
  on a reduced number of qubits.

  ```python
  symbols = ["H", "H"]
  geometry = np.array([[0.0, 0.0, -0.69440367], [0.0, 0.0, 0.69440367]])
  mol = qml.hf.Molecule(symbols, geometry)
  H = qml.hf.generate_hamiltonian(mol)(geometry)
  generators, paulix_ops = qml.hf.generate_symmetries(H, len(H.wires))
  paulix_sector = qml.hf.optimal_sector(H, generators, mol.n_electrons)
  H_tapered = qml.hf.transform_hamiltonian(H, generators, paulix_ops, paulix_sector)
  ```

  ```pycon
  >>> print(H_tapered)
    ((-0.321034397355719+0j)) [I0]
  + ((0.1809270275619743+0j)) [X0]
  + ((0.7959678503870796+0j)) [Z0]
  ```

* Added the adjoint method for the metric tensor.
  [(#1992)](https://github.com/PennyLaneAI/pennylane/pull/1992)

  This method, detailed in [Jones 2020](https://arxiv.org/abs/2011.02991),
  computes the metric tensor using four copies of the state vector and
  a number of operations that scales quadratically in the number of trainable
  parameters (see below for details).

  Note that as it makes use of state cloning, it is inherently classical
  and can only be used with statevector simulators and `shots=None`.

  It is particular useful for larger circuits for which backpropagation requires
  inconvenient or even unfeasible amounts of storage, but is slower.
  Furthermore, the adjoint method is only available for analytic computation, not
  for measurements simulation with `shots!=None`.

  ```python
  dev = qml.device("default.qubit", wires=3)

  @qml.qnode(dev)
  def circuit(x, y):
      qml.Rot(*x[0], wires=0)
      qml.Rot(*x[1], wires=1)
      qml.Rot(*x[2], wires=2)
      qml.CNOT(wires=[0, 1])
      qml.CNOT(wires=[1, 2])
      qml.CNOT(wires=[2, 0])
      qml.RY(y[0], wires=0)
      qml.RY(y[1], wires=1)
      qml.RY(y[0], wires=2)

  x = np.array([[0.2, 0.4, -0.1], [-2.1, 0.5, -0.2], [0.1, 0.7, -0.6]], requires_grad=False)
  y = np.array([1.3, 0.2], requires_grad=True)
  ```

  ```pycon
  >>> qml.adjoint_metric_tensor(circuit)(x, y)
  tensor([[ 0.25495723, -0.07086695],
          [-0.07086695,  0.24945606]], requires_grad=True)
  ```

  Computational cost

  The adjoint method uses :math:`2P^2+4P+1` gates and state cloning operations if the circuit
  is composed only of trainable gates, where :math:`P` is the number of trainable operations.
  If non-trainable gates are included, each of them is applied about :math:`n^2-n` times, where
  :math:`n` is the number of trainable operations that follow after the respective
  non-trainable operation in the circuit. This means that non-trainable gates later in the
  circuit are executed less often, making the adjoint method a bit cheaper if such gates
  appear later.
  The adjoint method requires memory for 4 independent state vectors, which corresponds roughly
  to storing a state vector of a system with 2 additional qubits.

* A new method `qml.gradients.param_shift_hessian` has been added to directly compute the Hessian
  (2nd order partial derivative matrix) of QNodes and QuantumTapes. The method generates
  parameter-shifted tapes which allow the Hessian to be computed analytically on hardware and
  software devices. Compared to using an auto-differentiation framework to compute the Hessian
  via parameter shifts, this method will use fewer device invocations and can be used to inspect
  the parameter-shifted "Hessian tapes" directly. The method remains fully differentiable on all
  supported PennyLane interfaces.

  Additionally, the parameter-shift Hessian comes with a new batch transform decorator
  `@qml.gradients.hessian_transform`, which can be used to create custom Hessian methods.
  [(#1884)](https://github.com/PennyLaneAI/pennylane/pull/1884)

  The following code demonstrates how to use the parameter-shift Hessian:

  ```python
  dev = qml.device("default.qubit", wires=2)

  @qml.qnode(dev)
  def circuit(x):
      qml.RX(x[0], wires=0)
      qml.RY(x[1], wires=0)
      return qml.expval(qml.PauliZ(0))

  x = np.array([0.1, 0.2], requires_grad=True)

  hessian = qml.gradients.param_shift_hessian(circuit)(x)
  ```
  ```pycon
  >>> hessian
  tensor([[-0.97517033,  0.01983384],
          [ 0.01983384, -0.97517033]], requires_grad=True)
  ```

<h3>Improvements</h3>

* The function `qml.math.safe_squeeze` is introduced and `gradient_transform` allows
  for QNode argument axes of size `1`.
  [(#2080)](https://github.com/PennyLaneAI/pennylane/pull/2080)

  `qml.math.safe_squeeze` wraps `qml.math.squeeze`, with slight modifications:

  - When provided the `axis` keyword argument, axes that do not have size `1` will be
    ignored, instead of raising an error.

  - The keyword argument `exclude_axis` allows to explicitly exclude axes from the
    squeezing.

* The `adjoint` transform now raises and error whenever the object it is applied to
  is not callable.
  [(#2060)](https://github.com/PennyLaneAI/pennylane/pull/2060)

  An example is a list of operations to which one might apply `qml.adjoint`:

  ```python
  dev = qml.device("default.qubit", wires=2)
  @qml.qnode(dev)
  def circuit_wrong(params):
      # Note the difference:                  v                         v
      qml.adjoint(qml.templates.AngleEmbedding(params, wires=dev.wires))
      return qml.state()

  @qml.qnode(dev)
  def circuit_correct(params):
      # Note the difference:                  v                         v
      qml.adjoint(qml.templates.AngleEmbedding)(params, wires=dev.wires)
      return qml.state()

  params = list(range(1, 3))
  ```

  The produced state is

  ```pycon
  >>> circuit_wrong(params)
  [ 0.47415988+0.j          0.        -0.73846026j  0.        -0.25903472j
   -0.40342268+0.j        ]
  ```

  but if we apply the `adjoint` correctly, we get

  ```pycon
  >>> circuit_correct(params)
  [ 0.47415988+0.j          0.         0.73846026j  0.         0.25903472j
   -0.40342268+0.j        ]
  ```

* A precision argument has been added to the tape's ``to_openqasm`` function
  to control the precision of parameters.
  [(#2071)](https://github.com/PennyLaneAI/pennylane/pull/2071)

* Insert transform now supports adding operation after or before certain specific gates.
  [(#1980)](https://github.com/PennyLaneAI/pennylane/pull/1980)

* Interferometer is now a class with `shape` method.
  [(#1946)](https://github.com/PennyLaneAI/pennylane/pull/1946)

* The `CircuitGraph`, used to represent circuits via directed acyclic graphs, now
  uses RetworkX for its internal representation. This results in significant speedup
  for algorithms that rely on a directed acyclic graph representation.
  [(#1791)](https://github.com/PennyLaneAI/pennylane/pull/1791)

* The QAOA module now accepts both NetworkX and RetworkX graphs as function inputs.
  [(#1791)](https://github.com/PennyLaneAI/pennylane/pull/1791)

* The Barrier and Identity operations now support the `adjoint` method.
  [(#2062)](https://github.com/PennyLaneAI/pennylane/pull/2062)
  [(#2063)](https://github.com/PennyLaneAI/pennylane/pull/2063)

* Added a new `multi_dispatch` decorator that helps ease the definition of new functions
  inside PennyLane. We can decorate the function, indicating the arguments that are
  tensors handled by the interface:
  [(#2082)](https://github.com/PennyLaneAI/pennylane/pull/2084)
    
  ```pycon
  >>> @qml.math.multi_dispatch(argnum=[0, 1])
  ... def some_function(tensor1, tensor2, option, like):
  ...     # the interface string is stored in ``like``.
  ...     ...
  ```
  
  Previously, this was done using the private utility function `_multi_dispatch`.
  
  ```pycon
  >>> def some_function(tensor1, tensor2, option):
  ...     interface = qml.math._multi_dispatch([tensor1, tensor2])
  ...     ...
  ```

<h3>Breaking changes</h3>

* `qml.metric_tensor`, `qml.adjoint_metric_tensor` and `qml.transforms.classical_jacobian`
  now follow a different convention regarding their output shape when being used
  with the Autograd interface
  [(#2059)](https://github.com/PennyLaneAI/pennylane/pull/2059)

  See the previous entry for details. This breaking change immediately follows from
  the change in `qml.jacobian` whenever `hybrid=True` is used in the above methods.

* `qml.jacobian` now follows a different convention regarding its output shape.
  [(#2059)](https://github.com/PennyLaneAI/pennylane/pull/2059)

  Previously, `qml.jacobian` would attempt to stack the Jacobian for multiple
  QNode arguments, which succeeded whenever the arguments have the same shape.
  In this case, the stacked Jacobian would also be transposed, leading to the 
  output shape `(*reverse_QNode_args_shape, *reverse_output_shape, num_QNode_args)`

  If no stacking and transposing occurs, the output shape instead is a `tuple`
  where each entry corresponds to one QNode argument and has the shape
  `(*output_shape, *QNode_arg_shape)`.

  This breaking change alters the behaviour in the first case and removes the attempt
  to stack and transpose, so that the output always has the shape of the second
  type.

  Note that the behaviour is unchanged --- that is, the Jacobian tuple is unpacked into
  a single Jacobian --- if `argnum=None` and there is only one QNode argument
  with respect to which the differentiation takes place, or if an integer
  is provided as `argnum`.

* The behaviour of `RotosolveOptimizer` has been changed regarding
  its keyword arguments.
  [(#2081)](https://github.com/PennyLaneAI/pennylane/pull/2081)

  The keyword arguments `optimizer` and `optimizer_kwargs` for the
  `RotosolveOptimizer` have been renamed to `substep_optimizer`
  and `substep_kwargs`, respectively. Furthermore they have been
  moved from `step` and `step_and_cost` to the initialization `__init__`.

  The keyword argument `num_freqs` has been renamed to `nums_frequency`
  and is expected to take a different shape now:
  Previously, it was expected to be an `int` or a list of entries, with
  each entry in turn being either an `int` or a `list` of `int` entries.
  Now the expected structure is a nested dictionary, matching the
  formatting expected by
  [qml.fourier.reconstruct](https://pennylane.readthedocs.io/en/stable/code/api/pennylane.fourier.reconstruct.html)
  This also matches the expected formatting of the new keyword arguments
  `spectra` and `shifts`.

  For more details, see the
  [RotosolveOptimizer documentation](https://pennylane.readthedocs.io/en/stable/code/api/pennylane.RotosolveOptimizer.html).

<h3>Bug fixes</h3>

* Fixes a bug where the QNode was not correctly diagonalizing qubit-wise
  commuting observables.
  [(#2097)](https://github.com/PennyLaneAI/pennylane/pull/2097)

* Fixes a bug in `gradient_transform` where the hybrid differentiation
  of circuits with a single parametrized gate failed and QNode argument
  axes of size `1` where removed from the output gradient.
  [(#2080)](https://github.com/PennyLaneAI/pennylane/pull/2080)

* The available `diff_method` options for QNodes has been corrected in both the
  error messages and the documentation.
  [(#2078)](https://github.com/PennyLaneAI/pennylane/pull/2078)

* Fixes a bug in `DefaultQubit` where the second derivative of QNodes at
  positions corresponding to vanishing state vector amplitudes is wrong.
  [(#2057)](https://github.com/PennyLaneAI/pennylane/pull/2057)

* Fixes a bug where PennyLane didn't require v0.20.0 of PennyLane-Lightning,
  but raised an error with versions of Lightning earlier than v0.20.0 due to
  the new batch execution pipeline.
  [(#2033)](https://github.com/PennyLaneAI/pennylane/pull/2033)

* Fixes a bug in `classical_jacobian` when used with Torch, where the
  Jacobian of the preprocessing was also computed for non-trainable
  parameters.
  [(#2020)](https://github.com/PennyLaneAI/pennylane/pull/2020)

* Fixes a bug in queueing of the `two_qubit_decomposition` method that
  originally led to circuits with >3 two-qubit unitaries failing when passed
  through the `unitary_to_rot` optimization transform.
  [(#2015)](https://github.com/PennyLaneAI/pennylane/pull/2015)

* Fixes a bug which allows using `jax.jit` to be compatible with circuits
  which return `qml.probs` when the `default.qubit.jax` is provided with a custom shot
  vector.
  [(#2028)](https://github.com/PennyLaneAI/pennylane/pull/2028)

<h3>Documentation</h3>

* Fixes an error in the signs of equations in the `DoubleExcitation` page.
  [(#2072)](https://github.com/PennyLaneAI/pennylane/pull/2072)

* Extended the interfaces description page to explicitly mention device
  compatibility.
  [(#2031)](https://github.com/PennyLaneAI/pennylane/pull/2031)

<h3>Contributors</h3>

This release contains contributions from (in alphabetical order):

<<<<<<< HEAD
Juan Miguel Arrazola, Ali Asadi, Esther Cruz, Olivia Di Matteo, Diego Guala, Soran Jahangiri,
Ankit Khandelwal, Korbinian Kottmann, Jay Soni, Antal Száva, David Wierichs, Shaoming Zhang
=======
Juan Miguel Arrazola, Ali Asadi, Esther Cruz, Olivia Di Matteo, Diego Guala, Josh Izaac, Ankit Khandelwal, Korbinian Kottmann, Jay Soni, Antal Száva, David Wierichs, Shaoming Zhang
>>>>>>> 56295e77
<|MERGE_RESOLUTION|>--- conflicted
+++ resolved
@@ -454,9 +454,6 @@
 
 This release contains contributions from (in alphabetical order):
 
-<<<<<<< HEAD
-Juan Miguel Arrazola, Ali Asadi, Esther Cruz, Olivia Di Matteo, Diego Guala, Soran Jahangiri,
-Ankit Khandelwal, Korbinian Kottmann, Jay Soni, Antal Száva, David Wierichs, Shaoming Zhang
-=======
-Juan Miguel Arrazola, Ali Asadi, Esther Cruz, Olivia Di Matteo, Diego Guala, Josh Izaac, Ankit Khandelwal, Korbinian Kottmann, Jay Soni, Antal Száva, David Wierichs, Shaoming Zhang
->>>>>>> 56295e77
+Juan Miguel Arrazola, Ali Asadi, Esther Cruz, Olivia Di Matteo, Diego Guala, Josh Izaac, 
+Soran Jahangiri, Ankit Khandelwal, Korbinian Kottmann, Jay Soni, Antal Száva, David Wierichs,
+Shaoming Zhang