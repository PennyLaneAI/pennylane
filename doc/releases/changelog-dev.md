:orphan:

# Release 0.34.0-dev (development release)

<h3>New features since last release</h3>

<<<<<<< HEAD
<h4>Decompose circuits into the Clifford+T gateset 🧩</h4>

* `qml.transforms.clifford_t_decomposition` method implements a transform for
  approximately decomposing any circuit to the Clifford+T basis.
  [(#4802)](https://github.com/PennyLaneAI/pennylane/pull/4802)

* `qml.transforms.decompositions.sk_decomposition` method implements the Solovay-Kitaev algorithm for
  approximately decomposing any single-qubit operation to Clifford+T basis.
  [(#4801)](https://github.com/PennyLaneAI/pennylane/pull/4801)

* `default.clifford` device enables efficient simulation of larger-scale Clifford circuits
  defined in PennyLane using [stim](https://github.com/quantumlib/Stim).
  [(#4936)](https://github.com/PennyLaneAI/pennylane/pull/4936)

<h4>Transforms (TODO: better title) 🤖</h4>

<h4>Use an iterative approach for quantum phase estimation 🔄</h4>
=======
<h4>Statistics and drawings for mid-circuit measurements 🎨</h4>
>>>>>>> 59526027

* Mid-circuit measurements can now be visualized with the text-based `qml.draw()` and the 
  graphical `qml.draw_mpl()`.
  [(#4775)](https://github.com/PennyLaneAI/pennylane/pull/4775)
  [(#4803)](https://github.com/PennyLaneAI/pennylane/pull/4803)
  [(#4832)](https://github.com/PennyLaneAI/pennylane/pull/4832)
  [(#4901)](https://github.com/PennyLaneAI/pennylane/pull/4901)
  [(#4850)](https://github.com/PennyLaneAI/pennylane/pull/4850)
  [(#4917)](https://github.com/PennyLaneAI/pennylane/pull/4917)

  Drawing of mid-circuit measurement capabilities including qubit reuse and reset,
  postselection, and conditioning are supported.

  ```python
  import pennylane as qml

  def circuit():
      m0 = qml.measure(0, reset=True)
      m1 = qml.measure(1, postselect=1)
      qml.cond(m0 - m1 == 0, qml.S)(0)
      m2 = qml.measure(1)
      qml.cond(m0 + m1 == 2, qml.T)(0)
      qml.cond(m2, qml.PauliX)(1)
  ```
  
  The text-based drawer outputs:

  ```pycon
  >>> print(qml.draw(circuit)())
  0: ──┤↗│  │0⟩────────S───────T────┤  
  1: ───║────────┤↗₁├──║──┤↗├──║──X─┤  
        ╚═════════║════╬═══║═══╣  ║    
                  ╚════╩═══║═══╝  ║    
                           ╚══════╝    
  ```
  
  The graphical drawer outputs:

  ```pycon
  >>> print(qml.draw_mpl(circuit)())
  ```
  
  <img src="https://docs.pennylane.ai/en/latest/_images/mid-circuit-measurement.png" width=70%/>

<h4>Catalyst is seamlessly integrated with PennyLane ⚗️</h4>

* Catalyst, our next-generation compilation framework, is now accessible within PennyLane,
  allowing you to more easily benefit from hybrid just-in-time (JIT) compilation.

  To access these features, simply install `pennylane-catalyst`:

  ```
  pip install pennylane-catalyst
  ```

  The [`qml.compiler`](https://docs.pennylane.ai/en/latest/code/qml_compiler.html) 
  module provides support for hybrid quantum-classical compilation.
  [(#4692)](https://github.com/PennyLaneAI/pennylane/pull/4692)

  Through the use of the `qml.qjit` decorator, entire workflows can be JIT
  compiled — including both quantum and classical processing — down to a machine binary on
  first-function execution. Subsequent calls to the compiled function will execute
  the previously-compiled binary, resulting in significant performance improvements.

  ```python
  import pennylane as qml

  dev = qml.device("lightning.qubit", wires=2)

  @qml.qjit
  @qml.qnode(dev)
  def circuit(theta):
      qml.Hadamard(wires=0)
      qml.RX(theta, wires=1)
      qml.CNOT(wires=[0,1])
      return qml.expval(qml.PauliZ(wires=1))
  ```

  ```pycon
  >>> circuit(0.5)  # the first call, compilation occurs here
  array(0.)
  >>> circuit(0.5)  # the precompiled quantum function is called
  array(0.)
  ```

  Currently, PennyLane supports the [Catalyst hybrid compiler](https://github.com/pennylaneai/catalyst)
  hybrid compiler with the `qml.qjit` decorator. A significant benefit of Catalyst
  is the ability to preserve complex control flow around quantum operations — such as
  if statements and for loops, and including measurement feedback — during compilation,
  while continuing to support end-to-end autodifferentiation. 


* The following functions can now be used with the `qml.qjit` decorator: `qml.grad`, 
  `qml.jacobian`, `qml.vjp`, `qml.jvp`, and `qml.adjoint`.
  [(#4709)](https://github.com/PennyLaneAI/pennylane/pull/4709)
  [(#4724)](https://github.com/PennyLaneAI/pennylane/pull/4724)
  [(#4725)](https://github.com/PennyLaneAI/pennylane/pull/4725)
  [(#4726)](https://github.com/PennyLaneAI/pennylane/pull/4726)

  When `qml.grad` or `qml.jacobian` are used with `@qml.qjit`, they are patched to
  [catalyst.grad](https://docs.pennylane.ai/projects/catalyst/en/stable/code/api/catalyst.grad.html) and
  [catalyst.jacobian](https://docs.pennylane.ai/projects/catalyst/en/stable/code/api/catalyst.jacobian.html), 
  respectively.

  ``` python
  dev = qml.device("lightning.qubit", wires=1)

  @qml.qjit
  def workflow(x):

      @qml.qnode(dev)
      def circuit(x):
          qml.RX(np.pi * x[0], wires=0)
          qml.RY(x[1], wires=0)
          return qml.probs()

      g = qml.jacobian(circuit)

      return g(x)
  ```

  ``` pycon
  >>> workflow(np.array([2.0, 1.0]))
  array([[-1.32116540e-07,  1.33781874e-07],
          [-4.20735506e-01,  4.20735506e-01]])
  ```

* JIT-compatible functionality for control flow has been added via `qml.for_loop`,
  `qml.while_loop`, and `qml.cond`.
  [(#4698)](https://github.com/PennyLaneAI/pennylane/pull/4698)

  ``` python
  dev = qml.device("lightning.qubit", wires=1)

  @qml.qjit
  @qml.qnode(dev)
  def circuit(n: int, x: float):

      @qml.for_loop(0, n, 1)
      def loop_rx(i, x):
          # perform some work and update (some of) the arguments
          qml.RX(x, wires=0)

          # update the value of x for the next iteration
          return jnp.sin(x)

      # apply the for loop
      final_x = loop_rx(x)

      return qml.expval(qml.PauliZ(0)), final_x
  ```

  ``` pycon
  >>> circuit(7, 1.6)
  (array(0.97926626), array(0.55395718))
  ```

<h4>Decompose circuits into the Clifford+T gateset 🧩</h4>

* The new `qml.clifford_t_decomposition()` transform provides an approximate breakdown 
  of an input circuit into the [Clifford+T](https://en.wikipedia.org/wiki/Clifford_gates) 
  gateset. Behind the scenes, this decomposition is enacted via the `sk_decomposition()` 
  function using the Solovay-Kitaev algorithm.
  [(#4801)](https://github.com/PennyLaneAI/pennylane/pull/4801)
  [(#4802)](https://github.com/PennyLaneAI/pennylane/pull/4802)

  Given a total circuit error `epsilon=0.001`, the following circuit can be decomposed:

  ```python
  import pennylane as qml

  with qml.tape.QuantumTape() as circuit:
      qml.RX(1.1, 0)
      qml.CNOT([0, 1])
      qml.RY(2.2, 0)

  (circuit,), _ = qml.clifford_t_decomposition(circuit, 0.001)
  ```

  The resource requirements of this circuit can also be evaluated.

  ```pycon
  >>> circuit.specs["resources"]
  wires: 2
  gates: 49770
  depth: 49770
  shots: Shots(total=None)
  gate_types:
  {'Adjoint(T)': 13647, 'Hadamard': 22468, 'T': 13651, 'CNOT': 1, 'Adjoint(S)': 1, 'S': 1, 'GlobalPhase': 1}
  gate_sizes:
  {1: 49768, 2: 1, 0: 1}
  ```

<h4>Use an iterative approach for quantum phase estimation 🔄</h4>

* Iterative Quantum Phase Estimation is now available from `qml.iterative_qpe`.
  [(#4804)](https://github.com/PennyLaneAI/pennylane/pull/4804)

  The subroutine can be used similarly to mid-circuit measurements:

  ```python

  import pennylane as qml

  dev = qml.device("default.qubit", shots = 5)

  @qml.qnode(dev)
  def circuit():

    # Initial state
    qml.PauliX(wires = [0])

    # Iterative QPE
    measurements = qml.iterative_qpe(qml.RZ(2., wires = [0]), ancilla = [1], iters = 3)

    return [qml.sample(op = meas) for meas in measurements]
  ```

  ```pycon
  >>> print(circuit())
  [array([0, 0, 0, 0, 0]), array([1, 0, 0, 0, 0]), array([0, 1, 1, 1, 1])]
  ```

  The i-th element in the list refers to the 5 samples generated by the i-th measurement of the algorithm.

<h3>Improvements 🛠</h3>

<h4>Community contributions 🥳</h4>

* The `+=` operand can now be used with a `PauliSentence`, which has also provided
  a performance boost.
  [(#4662)](https://github.com/PennyLaneAI/pennylane/pull/4662)

* The Approximate Quantum Fourier Transform (AQFT) is now available with `qml.AQFT`.
  [(#4715)](https://github.com/PennyLaneAI/pennylane/pull/4715)

* `qml.draw` and `qml.draw_mpl` now render operator IDs.
  [(#4749)](https://github.com/PennyLaneAI/pennylane/pull/4749)

* Non-parametric operators such as `Barrier`, `Snapshot` and `Wirecut` have been grouped together and moved to `pennylane/ops/meta.py`.
  Additionally, the relevant tests have been organized and placed in a new file, `tests/ops/test_meta.py`.
  [(#4789)](https://github.com/PennyLaneAI/pennylane/pull/4789)

* `TRX`, `TRY`, and `TRZ` operators are now differentiable via backpropagation on `default.qutrit`.
  [(#4790)](https://github.com/PennyLaneAI/pennylane/pull/4790)

* The function `qml.equal` now supports `ControlledSequence` operators.
  [(#4829)](https://github.com/PennyLaneAI/pennylane/pull/4829)

* XZX decomposition has been added to the list of supported single-qubit unitary decompositions.
  [(#4862)](https://github.com/PennyLaneAI/pennylane/pull/4862)

* `==` and `!=` operands can now be used with `TransformProgram` and `TransformContainers` instances.
  [(#4858)](https://github.com/PennyLaneAI/pennylane/pull/4858)

* `qml.equal` now supports comparison of `QuantumScript` objects.
  [(#4902)](https://github.com/PennyLaneAI/pennylane/pull/4902)

<h4>Better support for batching</h4>

* `default.qubit` now can evolve already batched states with `ParametrizedEvolution`
  [(#4863)](https://github.com/PennyLaneAI/pennylane/pull/4863)

* `AmplitudeEmbedding` now supports batching when used with Tensorflow.
  [(#4818)](https://github.com/PennyLaneAI/pennylane/pull/4818)

* `qml.ArbitraryUnitary` now supports batching.
  [(#4745)](https://github.com/PennyLaneAI/pennylane/pull/4745)

* Operator and tape batch sizes are evaluated lazily.
  [(#4911)](https://github.com/PennyLaneAI/pennylane/pull/4911)

<h4>Performance improvements and benchmarking</h4>

* Autograd, PyTorch, and JAX (non-jit) can now use VJPs provided by the device from the new device API. If a device provides
  a vector-Jacobian product, this can be selected by providing `device_vjp=True` to
  `qml.QNode` or `qml.execute`.
  [(#4557)](https://github.com/PennyLaneAI/pennylane/pull/4557)
  [(#4654)](https://github.com/PennyLaneAI/pennylane/pull/4654)
  [(#4878)](https://github.com/PennyLaneAI/pennylane/pull/4878)
  [(#4841)](https://github.com/PennyLaneAI/pennylane/pull/4841)

  ```pycon
  >>> dev = qml.device('default.qubit')
  >>> @qml.qnode(dev, diff_method="adjoint", device_vjp=True)
  >>> def circuit(x):
  ...     qml.RX(x, wires=0)
  ...     return qml.expval(qml.PauliZ(0))
  >>> with dev.tracker:
  ...     g = qml.grad(circuit)(qml.numpy.array(0.1))
  >>> dev.tracker.totals
  {'batches': 1, 'simulations': 1, 'executions': 1, 'vjp_batches': 1, 'vjps': 1}
  >>> g
  -0.09983341664682815
  ```

* `qml.expval` with large `Hamiltonian` objects is now faster and has a significantly lower memory footprint (and constant with respect to the number of `Hamiltonian` terms) when the `Hamiltonian` is a `PauliSentence`. This is due to the introduction of a specialized `dot` method in the `PauliSentence` class which performs `PauliSentence`-`state` products.
  [(#4839)](https://github.com/PennyLaneAI/pennylane/pull/4839)

* `default.qubit` no longer uses a dense matrix for `MultiControlledX` for more than 8 operation wires.
  [(#4673)](https://github.com/PennyLaneAI/pennylane/pull/4673)

* Some relevant Pytests have been updated to enable its use as a suite of benchmarks.
  [(#4703)](https://github.com/PennyLaneAI/pennylane/pull/4703)

* `default.qubit` now applies `GroverOperator` faster by not using its matrix representation but a
  custom rule for `apply_operation`. Also, the matrix representation of `GroverOperator` now runs faster.
  [(#4666)](https://github.com/PennyLaneAI/pennylane/pull/4666)

* A new pipeline to run benchmarks and plot graphs comparing with a fixed reference has been added. This pipeline will run on a schedule and can be activated on a PR with the label `ci:run_benchmarks`.
  [(#4741)](https://github.com/PennyLaneAI/pennylane/pull/4741)

* The benchmarks pipeline has been expanded to export all benchmark data to a single JSON file and a CSV file with runtimes. This includes all references and local benchmarks.
  [(#4873)](https://github.com/PennyLaneAI/pennylane/pull/4873)

<h4>Other improvements</h4>

* A new function called `ops.functions.assert_valid` has been added for checking if an `Operator` class is defined correctly.
  [(#4764)](https://github.com/PennyLaneAI/pennylane/pull/4764)

* `GlobalPhase` now decomposes to nothing in case devices do not support global phases.
  [(#4855)](https://github.com/PennyLaneAI/pennylane/pull/4855)

* Custom operations can now provide their matrix directly through the `Operator.matrix()` method
  without needing to update the `has_matrix` property. `has_matrix` will now automatically be
  `True` if `Operator.matrix` is overridden, even if
  `Operator.compute_matrix` is not.
  [(#4844)](https://github.com/PennyLaneAI/pennylane/pull/4844)

* The logic for re-arranging states before returning them has been improved.
  [(#4817)](https://github.com/PennyLaneAI/pennylane/pull/4817)

* When multiplying `SparseHamiltonian`s by a scalar value, the result now stays as a
  `SparseHamiltonian`.
  [(#4828)](https://github.com/PennyLaneAI/pennylane/pull/4828)

* `trainable_params` can now be set on initialization of `QuantumScript` instead of having to set the
  parameter after initialization.
  [(#4877)](https://github.com/PennyLaneAI/pennylane/pull/4877)

* `default.qubit` now calculates the expectation value of `Hermitian` operators in a differentiable manner.
  [(#4866)](https://github.com/PennyLaneAI/pennylane/pull/4866)

* The `rot` decomposition now has support for returning a global phase.
  [(#4869)](https://github.com/PennyLaneAI/pennylane/pull/4869)

* The `"pennylane_sketch"` MPL-drawer style has been added. This is the same as the `"pennylane"`
  style, but with sketch-style lines.
  [(#4880)](https://github.com/PennyLaneAI/pennylane/pull/4880)

* `Conditional` and `MeasurementValue` objects now implement `map_wires`.
  [(#4884)](https://github.com/PennyLaneAI/pennylane/pull/4884)

* Operators now define a `pauli_rep` property, an instance of `PauliSentence`, defaulting
  to `None` if the operator has not defined it (or has no definition in the pauli basis).
  [(#4915)](https://github.com/PennyLaneAI/pennylane/pull/4915)

<h3>Breaking changes 💔</h3>

* The transforms submodule `qml.transforms.qcut` is now its own module: `qml.qcut`.
  [(#4819)](https://github.com/PennyLaneAI/pennylane/pull/4819)

* The decomposition of `GroverOperator` now has an additional global phase operation.
  [(#4666)](https://github.com/PennyLaneAI/pennylane/pull/4666)

* `qml.cond` and the `Conditional` operation have been moved from the `transforms` folder to the `ops/op_math` folder.
  `qml.transforms.Conditional` will now be available as `qml.ops.Conditional`.
  [(#4860)](https://github.com/PennyLaneAI/pennylane/pull/4860)

* The `prep` keyword argument has been removed from `QuantumScript` and `QuantumTape`.
  `StatePrepBase` operations should be placed at the beginning of the `ops` list instead.
  [(#4756)](https://github.com/PennyLaneAI/pennylane/pull/4756)

* `qml.gradients.pulse_generator` is now named `qml.gradients.pulse_odegen` to adhere to paper naming conventions.
  [(#4769)](https://github.com/PennyLaneAI/pennylane/pull/4769)

* Specifying `control_values` passed to `qml.ctrl` as a string is no longer supported.
  [(#4816)](https://github.com/PennyLaneAI/pennylane/pull/4816)

* The `rot` decomposition will now normalize its rotation angles to the range `[0, 4pi]` for consistency
  [(#4869)](https://github.com/PennyLaneAI/pennylane/pull/4869)

* `QuantumScript.graph` is now built using `tape.measurements` instead of `tape.observables`
  because it depended on the now-deprecated `Observable.return_type` property.
  [(#4762)](https://github.com/PennyLaneAI/pennylane/pull/4762)

* The `"pennylane"` MPL-drawer style now draws straight lines instead of sketch-style lines.
  [(#4880)](https://github.com/PennyLaneAI/pennylane/pull/4880)

<h3>Deprecations 👋</h3>

* `single_tape_transform`, `batch_transform`, `qfunc_transform`, and `op_transform` are deprecated.
  Use the new `qml.transform` function instead.
  [(#4774)](https://github.com/PennyLaneAI/pennylane/pull/4774)

* `Observable.return_type` is deprecated. Instead, you should inspect the type
  of the surrounding measurement process.
  [(#4762)](https://github.com/PennyLaneAI/pennylane/pull/4762)
  [(#4798)](https://github.com/PennyLaneAI/pennylane/pull/4798)

* All deprecations now raise a `qml.PennyLaneDeprecationWarning` instead of a `UserWarning`.
  [(#4814)](https://github.com/PennyLaneAI/pennylane/pull/4814)

* `QuantumScript.is_sampled` and `QuantumScript.all_sampled` are deprecated.
  Users should now validate these properties manually.
  [(#4773)](https://github.com/PennyLaneAI/pennylane/pull/4773)

<h3>Documentation 📝</h3>

* Documentation for QCut has moved to its own API page `qml.qcut`.
  [(#4819)](https://github.com/PennyLaneAI/pennylane/pull/4819)

* The documentation page for `qml.measurements` now links top-level accessible functions (e.g., `qml.expval`) 
  to their top-level pages rather than their module-level pages (e.g., `qml.measurements.expval`).
  [(#4750)](https://github.com/PennyLaneAI/pennylane/pull/4750)

* Information to the documentation for `qml.matrix` about wire ordering has been added for using `qml.matrix` on a
  `QNode` which uses a device with `device.wires=None`.
  [(#4874)](https://github.com/PennyLaneAI/pennylane/pull/4874)

<h3>Bug fixes 🐛</h3>

* Fixed a bug where the parameter-shift rule of `qml.ctrl(op)` was wrong if `op` had a generator
  that has two or more eigenvalues and is stored as a `SparseHamiltonian`.
  [(#4899)](https://github.com/PennyLaneAI/pennylane/pull/4899)

* Fixed a bug where trainable parameters in the post-processing of finite-differences were incorrect for JAX when applying
  the transform directly on a QNode.
  [(#4879)](https://github.com/PennyLaneAI/pennylane/pull/4879)

* `qml.grad` and `qml.jacobian` now explicitly raise errors if trainable parameters are integers.
  [(#4836)](https://github.com/PennyLaneAI/pennylane/pull/4836)

* JAX-JIT now works with shot vectors.
  [(#4772)](https://github.com/PennyLaneAI/pennylane/pull/4772/)

* JAX can now differentiate a batch of circuits where one tape does not have trainable parameters.
  [(#4837)](https://github.com/PennyLaneAI/pennylane/pull/4837)

* The decomposition of `GroverOperator` now has the same global phase as its matrix.
  [(#4666)](https://github.com/PennyLaneAI/pennylane/pull/4666)

* The `tape.to_openqasm` method no longer mistakenly includes interface information in the parameter
  string when converting tapes using non-NumPy interfaces.
  [(#4849)](https://github.com/PennyLaneAI/pennylane/pull/4849)

* `qml.defer_measurements` now correctly transforms circuits when terminal measurements include wires
  used in mid-circuit measurements.
  [(#4787)](https://github.com/PennyLaneAI/pennylane/pull/4787)

* Fixed a bug where the adjoint differentiation method would fail if
  an operation that has a parameter with `grad_method=None` is present.
  [(#4820)](https://github.com/PennyLaneAI/pennylane/pull/4820)

* `MottonenStatePreparation` now raises an error if decomposing a broadcasted state vector.
  [(#4767)](https://github.com/PennyLaneAI/pennylane/pull/4767)

* `BasisStatePreparation` now raises an error if decomposing a broadcasted state vector.
  [(#4767)](https://github.com/PennyLaneAI/pennylane/pull/4767)

* Gradient transforms now work with overridden shot vectors and default qubit.
  [(#4795)](https://github.com/PennyLaneAI/pennylane/pull/4795)

* Any `ScalarSymbolicOp`, like `Evolution`, now states that it has a matrix if the target
  is a `Hamiltonian`.
  [(#4768)](https://github.com/PennyLaneAI/pennylane/pull/4768)

* In `default.qubit`, initial states are now initialized with the simulator's wire order, not the circuit's
  wire order.
  [(#4781)](https://github.com/PennyLaneAI/pennylane/pull/4781)

* `transpile` can now handle measurements that are broadcasted onto all wires.
  [(#4793)](https://github.com/PennyLaneAI/pennylane/pull/4793)

* Parametrized circuits whose operators do not act on all wires return PennyLane tensors instead of NumPy arrays, as
  expected.
  [(#4811)](https://github.com/PennyLaneAI/pennylane/pull/4811)
  [(#4817)](https://github.com/PennyLaneAI/pennylane/pull/4817)

* `merge_amplitude_embeddings` no longer depends on queuing, allowing it to work as expected
  with QNodes.
  [(#4831)](https://github.com/PennyLaneAI/pennylane/pull/4831)

* `qml.pow(op)` and `qml.QubitUnitary.pow()` now also work with Tensorflow data raised to an
  integer power.
  [(#4827)](https://github.com/PennyLaneAI/pennylane/pull/4827)

* The text drawer has been fixed to correctly label `qinfo` measurements, as well as `qml.classical_shadow`
  `qml.shadow_expval`.
  [(#4803)](https://github.com/PennyLaneAI/pennylane/pull/4803)

* Removed an implicit assumption that an empty `PauliSentence` gets treated as identity under 
  multiplication.
  [(#4887)](https://github.com/PennyLaneAI/pennylane/pull/4887)

* Using a `CNOT` or `PauliZ` operation with large batched states and the Tensorflow
  interface no longer raises an unexpected error.
  [(#4889)](https://github.com/PennyLaneAI/pennylane/pull/4889)

* `qml.map_wires` no longer fails when mapping nested quantum tapes.
  [(#4901)](https://github.com/PennyLaneAI/pennylane/pull/4901)

<h3>Contributors ✍️</h3>

This release contains contributions from (in alphabetical order):

Guillermo Alonso,
Ali Asadi,
Gabriel Bottrill,
Thomas Bromley,
Astral Cai,
Minh Chau,
Isaac De Vlugt,
Amintor Dusko,
Lillian Frederiksen,
Josh Izaac,
Emiliano Godinez Ramirez,
Ankit Khandelwal,
Christina Lee,
Romain Moyard,
Vincent Michaud-Rioux,
Romain Moyard,
Anurav Modak,
Mudit Pandey,
Matthew Silverman,
Jay Soni,
David Wierichs,
Justin Woodring.<|MERGE_RESOLUTION|>--- conflicted
+++ resolved
@@ -4,27 +4,7 @@
 
 <h3>New features since last release</h3>
 
-<<<<<<< HEAD
-<h4>Decompose circuits into the Clifford+T gateset 🧩</h4>
-
-* `qml.transforms.clifford_t_decomposition` method implements a transform for
-  approximately decomposing any circuit to the Clifford+T basis.
-  [(#4802)](https://github.com/PennyLaneAI/pennylane/pull/4802)
-
-* `qml.transforms.decompositions.sk_decomposition` method implements the Solovay-Kitaev algorithm for
-  approximately decomposing any single-qubit operation to Clifford+T basis.
-  [(#4801)](https://github.com/PennyLaneAI/pennylane/pull/4801)
-
-* `default.clifford` device enables efficient simulation of larger-scale Clifford circuits
-  defined in PennyLane using [stim](https://github.com/quantumlib/Stim).
-  [(#4936)](https://github.com/PennyLaneAI/pennylane/pull/4936)
-
-<h4>Transforms (TODO: better title) 🤖</h4>
-
-<h4>Use an iterative approach for quantum phase estimation 🔄</h4>
-=======
 <h4>Statistics and drawings for mid-circuit measurements 🎨</h4>
->>>>>>> 59526027
 
 * Mid-circuit measurements can now be visualized with the text-based `qml.draw()` and the 
   graphical `qml.draw_mpl()`.
@@ -217,6 +197,10 @@
   gate_sizes:
   {1: 49768, 2: 1, 0: 1}
   ```
+
+* `default.clifford` device enables efficient simulation of larger-scale Clifford circuits
+  defined in PennyLane using [stim](https://github.com/quantumlib/Stim).
+  [(#4936)](https://github.com/PennyLaneAI/pennylane/pull/4936)
 
 <h4>Use an iterative approach for quantum phase estimation 🔄</h4>
 
