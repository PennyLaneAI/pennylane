--- conflicted
+++ resolved
@@ -117,11 +117,10 @@
 
 <h3>Improvements 🛠</h3>
 
-<<<<<<< HEAD
 * The function :func:`qml.clifford_t_decomposition` with `method="gridsynth"` are now compatible 
   with quantum just-in-time compilation via the `@qml.qjit` decorator.
   [(#7711)](https://github.com/PennyLaneAI/pennylane/pull/7711)
-=======
+
 * The documentation of `qml.probs` and `qml.Hermitian` has been updated with a warning
   to guard users from an incompatibility that currently exists between the two.
   Furthermore, a warning is raised if a user attempts to use `qml.probs` with a Hermitian observable.
@@ -130,7 +129,6 @@
 * `qml.counts` can now be captured with program capture into plxpr. It still cannot be interpreted or executed
   with program capture.
   [(#8229)](https://github.com/PennyLaneAI/pennylane/pull/8229)
->>>>>>> 419615cf
 
 * `allocate` and `deallocate` can now be accessed as `qml.allocate` and `qml.deallocate`.
   [(#8189)](https://github.com/PennyLaneAI/pennylane/pull/8198)
