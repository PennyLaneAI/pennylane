--- conflicted
+++ resolved
@@ -128,7 +128,6 @@
   >>> structure_constp.shape
   (6, 6, 6)
 
-<<<<<<< HEAD
 * We can compute the center of a dynamical Lie algebra.
   [(#5477)](https://github.com/PennyLaneAI/pennylane/pull/5477)
 
@@ -136,12 +135,10 @@
 
   ```pycon
   >>> g = [X(0), X(1) @ X(0), Y(1), Z(1) @ X(0)]
-  >>> center(g)
+  >>> qml.center(g)
   [X(0)]
   ```
 
-=======
->>>>>>> a8bba509
 <h3>Improvements 🛠</h3>
 
 * Gradient transforms may now be applied to batched/broadcasted QNodes, as long as the
