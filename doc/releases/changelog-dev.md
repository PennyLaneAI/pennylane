:orphan:

# Release 0.42.0-dev (development release)

<h3>New features since last release</h3>

* A new template called :class:`~.SelectPauliRot` that applies a sequence of uniformly controlled rotations to a target qubit 
  is now available. This operator appears frequently in unitary decomposition and block encoding techniques. 
  [(#7206)](https://github.com/PennyLaneAI/pennylane/pull/7206)

  ```python
  angles = np.array([1.0, 2.0, 3.0, 4.0])

  wires = qml.registers({"control": 2, "target": 1})
  dev = qml.device("default.qubit", wires=3)

  @qml.qnode(dev)
  def circuit():
      qml.SelectPauliRot(
        angles,
        control_wires=wires["control"],
        target_wire=wires["target"],
        rot_axis="Y")
      return qml.state()
  ```
  
  ```pycon
  >>> print(circuit())
  [0.87758256+0.j 0.47942554+0.j 0.        +0.j 0.        +0.j
   0.        +0.j 0.        +0.j 0.        +0.j 0.        +0.j]
  ```

* The transform `convert_to_mbqc_gateset` is added to the `ftqc` module to convert arbitrary 
  circuits to a limited gate-set that can be translated to the MBQC formalism.
  [(7271)](https://github.com/PennyLaneAI/pennylane/pull/7271)

* The `RotXZX` operation is added to the `ftqc` module to support definition of a universal
  gate-set that can be translated to the MBQC formalism.
  [(7271)](https://github.com/PennyLaneAI/pennylane/pull/7271)

* Two new functions called :func:`~.math.convert_to_su2` and :func:`~.math.convert_to_su4` have been added to `qml.math`, which convert unitary matrices to SU(2) or SU(4), respectively, and optionally a global phase.
  [(#7211)](https://github.com/PennyLaneAI/pennylane/pull/7211)

<h4>Resource-efficient Decompositions 🔎</h4>

* New decomposition rules comprising rotation gates and global phases have been added to `QubitUnitary` that 
  can be accessed with the new graph-based decomposition system. The most efficient set of rotations to 
  decompose into will be chosen based on the target gate set.
  [(#7211)](https://github.com/PennyLaneAI/pennylane/pull/7211)

  ```python
  from functools import partial
  import numpy as np
  import pennylane as qml
  
  qml.decomposition.enable_graph()
  
  U = np.array([[1, 1], [1, -1]]) / np.sqrt(2)
  
  @partial(qml.transforms.decompose, gate_set={"RX", "RY", "GlobalPhase"})
  @qml.qnode(qml.device("default.qubit"))
  def circuit():
      qml.QubitUnitary(np.array([[1, 1], [1, -1]]) / np.sqrt(2), wires=[0])
      return qml.expval(qml.PauliZ(0))
  ```
  ```pycon
  >>> print(qml.draw(circuit)())
  0: ──RX(0.00)──RY(1.57)──RX(3.14)──GlobalPhase(-1.57)─┤  <Z>
  ```

* Decomposition rules can be marked as not-applicable with :class:`~.decomposition.DecompositionNotApplicable`, allowing for flexibility when creating conditional decomposition 
  rules based on parameters that affects the rule's resources.
  [(#7211)](https://github.com/PennyLaneAI/pennylane/pull/7211)

  ```python
  import pennylane as qml
  from pennylane.decomposition import DecompositionNotApplicable
  from pennylane.math.decomposition import zyz_rotation_angles
  
  def _zyz_resource(num_wires):
      if num_wires != 1:
          # This decomposition is only applicable when num_wires is 1
          raise DecompositionNotApplicable
      return {qml.RZ: 2, qml.RY: 1, qml.GlobalPhase: 1}

  @qml.register_resources(_zyz_resource)
  def zyz_decomposition(U, wires, **__):
      phi, theta, omega, phase = zyz_rotation_angles(U, return_global_phase=True)
      qml.RZ(phi, wires=wires[0])
      qml.RY(theta, wires=wires[0])
      qml.RZ(omega, wires=wires[0])
      qml.GlobalPhase(-phase)
  
  qml.add_decomps(QubitUnitary, zyz_decomposition)
  ```
  
  This decomposition will be ignored for `QubitUnitary` on more than one wire.

* The :func:`~.transforms.decompose` transform now supports symbolic operators (e.g., `Adjoint` and `Controlled`) specified as strings in the `gate_set` argument
  when the new graph-based decomposition system is enabled.
  [(#7331)](https://github.com/PennyLaneAI/pennylane/pull/7331)

  ```python
  from functools import partial
  import pennylane as qml
  
  qml.decomposition.enable_graph()
   
  @partial(qml.transforms.decompose, gate_set={"T", "Adjoint(T)", "H", "CNOT"})
  @qml.qnode(qml.device("default.qubit"))
  def circuit():
      qml.Toffoli(wires=[0, 1, 2])
  ```
  ```pycon
  >>> print(qml.draw(circuit)())
  0: ───────────╭●───────────╭●────╭●──T──╭●─┤  
  1: ────╭●─────│─────╭●─────│───T─╰X──T†─╰X─┤  
  2: ──H─╰X──T†─╰X──T─╰X──T†─╰X──T──H────────┤
  ```

<h3>Improvements 🛠</h3>

<<<<<<< HEAD
* Computing the angles for uniformly controlled rotations, used in `MottonenStatePreparation`
  and `SelectPauliRot`, now takes much less computational effort and memory.
  [(#7377)](https://github.com/PennyLaneAI/pennylane/pull/7377)

=======
* An experimental quantum dialect written in [xDSL](https://xdsl.dev/index) has been introduced.
  This is similar to [Catalyst's MLIR dialects](https://docs.pennylane.ai/projects/catalyst/en/stable/dev/dialects.html#mlir-dialects-in-catalyst), 
  but it is coded in Python instead of C++.
  [(#7357)](https://github.com/PennyLaneAI/pennylane/pull/7357)
  
>>>>>>> 353fb36a
* The :func:`~.transforms.cancel_inverses` transform no longer changes the order of operations that don't have shared wires, providing a deterministic output.
  [(#7328)](https://github.com/PennyLaneAI/pennylane/pull/7328)

* Alias for Identity (`I`) is now accessible from `qml.ops`.
  [(#7200)](https://github.com/PennyLaneAI/pennylane/pull/7200)

* The `ftqc` module `measure_arbitrary_basis`, `measure_x` and `measure_y` functions
  can now be captured when program capture is enabled.
  [(#7219)](https://github.com/PennyLaneAI/pennylane/pull/7219)
  [(#7368)](https://github.com/PennyLaneAI/pennylane/pull/7368)

* `Operator.num_wires` now defaults to `None` to indicate that the operator can be on
  any number of wires.
  [(#7312)](https://github.com/PennyLaneAI/pennylane/pull/7312)

* Shots can now be overridden for specific `qml.Snapshot` instances via a `shots` keyword argument.
  [(#7326)](https://github.com/PennyLaneAI/pennylane/pull/7326)

  ```python
  dev = qml.device("default.qubit", wires=2, shots=10)

  @qml.qnode(dev)
  def circuit():
      qml.Snapshot("sample", measurement=qml.sample(qml.X(0)), shots=5)
      return qml.sample(qml.X(0))
  ```

  ```pycon
  >>> qml.snapshots(circuit)()
  {'sample': array([-1., -1., -1., -1., -1.]),
   'execution_results': array([ 1., -1., -1., -1., -1.,  1., -1., -1.,  1., -1.])}
  ```

* Two-qubit `QubitUnitary` gates no longer decompose into fundamental rotation gates; it now 
  decomposes into single-qubit `QubitUnitary` gates. This allows the decomposition system to
  further decompose single-qubit unitary gates more flexibly using different rotations.
  [(#7211)](https://github.com/PennyLaneAI/pennylane/pull/7211)

* The `gate_set` argument of :func:`~.transforms.decompose` now accepts `"X"`, `"Y"`, `"Z"`, `"H"`, 
  `"I"` as aliases for `"PauliX"`, `"PauliY"`, `"PauliZ"`, `"Hadamard"`, and `"Identity"`. These 
  aliases are also recognized as part of symbolic operators. For example, `"Adjoint(H)"` is now 
  accepted as an alias for `"Adjoint(Hadamard)"`.
  [(#7331)](https://github.com/PennyLaneAI/pennylane/pull/7331)

* PennyLane no longer validates that an operation has at least one wire, as having this check required the abstract
  interface to maintain a list of special implementations.
  [(#7327)](https://github.com/PennyLaneAI/pennylane/pull/7327)

* Sphinx version was updated to 8.1. Sphinx is upgraded to version 8.1 and uses Python 3.10. References to intersphinx (e.g. `<demos/>` or `<catalyst/>` are updated to remove the :doc: prefix that is incompatible with sphinx 8.1. [(7212)](https://github.com/PennyLaneAI/pennylane/pull/7212)

<h3>Breaking changes 💔</h3>

* The `return_type` property of `MeasurementProcess` has been removed. Please use `isinstance` for type checking instead.
  [(#7322)](https://github.com/PennyLaneAI/pennylane/pull/7322)

* The `KerasLayer` class in `qml.qnn.keras` has been removed because Keras 2 is no longer actively maintained.
  Please consider using a different machine learning framework, like `PyTorch <demos/tutorial_qnn_module_torch>`__ or `JAX <demos/tutorial_How_to_optimize_QML_model_using_JAX_and_Optax>`__.
  [(#7320)](https://github.com/PennyLaneAI/pennylane/pull/7320)

* The `qml.gradients.hamiltonian_grad` function has been removed because this gradient recipe is no
  longer required with the :doc:`new operator arithmetic system </news/new_opmath>`.
  [(#7302)](https://github.com/PennyLaneAI/pennylane/pull/7302)

* Accessing terms of a tensor product (e.g., `op = X(0) @ X(1)`) via `op.obs` has been removed.
  [(#7324)](https://github.com/PennyLaneAI/pennylane/pull/7324)

* The `mcm_method` keyword argument in `qml.execute` has been removed.
  [(#7301)](https://github.com/PennyLaneAI/pennylane/pull/7301)

* The `inner_transform` and `config` keyword arguments in `qml.execute` have been removed.
  [(#7300)](https://github.com/PennyLaneAI/pennylane/pull/7300)

* `Sum.ops`, `Sum.coeffs`, `Prod.ops` and `Prod.coeffs` have been removed.
  [(#7304)](https://github.com/PennyLaneAI/pennylane/pull/7304)

* Specifying `pipeline=None` with `qml.compile` has been removed.
  [(#7307)](https://github.com/PennyLaneAI/pennylane/pull/7307)

* The `control_wires` argument in `qml.ControlledQubitUnitary` has been removed.
  Furthermore, the `ControlledQubitUnitary` no longer accepts `QubitUnitary` objects as arguments as its `base`.
  [(#7305)](https://github.com/PennyLaneAI/pennylane/pull/7305)

* `qml.tape.TapeError` has been removed.
  [(#7205)](https://github.com/PennyLaneAI/pennylane/pull/7205)

<h3>Deprecations 👋</h3>

Here's a list of deprecations made this release. For a more detailed breakdown of deprecations and alternative code to use instead, Please consult the :doc:`deprecations and removals page </development/deprecations>`.

* `qml.operation.Observable` and the corresponding `Observable.compare` have been deprecated, as
  pennylane now depends on the more general `Operator` interface instead. The
  `Operator.is_hermitian` property can instead be used to check whether or not it is highly likely
  that the operator instance is Hermitian.
  [(#7316)](https://github.com/PennyLaneAI/pennylane/pull/7316)

* The boolean functions provided in `pennylane.operation` are deprecated. See the :doc:`deprecations page </development/deprecations>` 
  for equivalent code to use instead. These include `not_tape`, `has_gen`, `has_grad_method`, `has_multipar`,
  `has_nopar`, `has_unitary_gen`, `is_measurement`, `defines_diagonalizing_gates`, and `gen_is_multi_term_hamiltonian`.
  [(#7319)](https://github.com/PennyLaneAI/pennylane/pull/7319)

* `qml.operation.WiresEnum`, `qml.operation.AllWires`, and `qml.operation.AnyWires` are deprecated. To indicate that
  an operator can act on any number of wires, `Operator.num_wires = None` should be used instead. This is the default
  and does not need to be overwritten unless the operator developer wants to add wire number validation.
  [(#7313)](https://github.com/PennyLaneAI/pennylane/pull/7313)

* The :func:`qml.QNode.get_gradient_fn` method is now deprecated. Instead, use :func:`~.workflow.get_best_diff_method` to obtain the differentiation method.
  [(#7323)](https://github.com/PennyLaneAI/pennylane/pull/7323)

<h3>Internal changes ⚙️</h3>

* Wheel releases for PennyLane now follow the `PyPA binary-distribution format <https://packaging.python.org/en/latest/specifications/binary-distribution-format/>_` guidelines more closely.
  [(#7382)](https://github.com/PennyLaneAI/pennylane/pull/7382)

* `null.qubit` can now support an optional `track_resources` argument which allows it to record which gates are executed.
  [(#7226)](https://github.com/PennyLaneAI/pennylane/pull/7226)
  [(#7372)](https://github.com/PennyLaneAI/pennylane/pull/7372)

* A new internal module, `qml.concurrency`, is added to support internal use of multiprocess and multithreaded execution of workloads. This also migrates the use of `concurrent.futures` in `default.qubit` to this new design.
  [(#7303)](https://github.com/PennyLaneAI/pennylane/pull/7303)

* Test suites in `tests/transforms/test_defer_measurement.py` use analytic mocker devices to test numeric results.
  [(#7329)](https://github.com/PennyLaneAI/pennylane/pull/7329)

* Introduce module dependency management using `tach`.
  [(#7185)](https://github.com/PennyLaneAI/pennylane/pull/7185)

* Add new `pennylane.exceptions` module for custom errors and warnings.
  [(#7205)](https://github.com/PennyLaneAI/pennylane/pull/7205)

* Clean up `__init__.py` files in `math`, `ops`, `qaoa`, `tape` and `templates` to be explicit in what they import. 
  [(#7200)](https://github.com/PennyLaneAI/pennylane/pull/7200)
  
* The `Tracker` class has been moved into the `devices` module.
  [(#7281)](https://github.com/PennyLaneAI/pennylane/pull/7281)

* Moved functions that calculate rotation angles for unitary decompositions into an internal
  module `qml.math.decomposition`
  [(#7211)](https://github.com/PennyLaneAI/pennylane/pull/7211)

<h3>Documentation 📝</h3>

* The entry in the :doc:`/news/program_capture_sharp_bits` page for using program capture with Catalyst 
  has been updated. Instead of using ``qjit(experimental_capture=True)``, Catalyst is now compatible 
  with the global toggles ``qml.capture.enable()`` and ``qml.capture.disable()`` for enabling and
  disabling program capture.
  [(#7298)](https://github.com/PennyLaneAI/pennylane/pull/7298)

<h3>Bug fixes 🐛</h3>

* Fixes a bug in the validation of `SelectPauliRot` that prevents broadcasting.
  [(#7377)](https://github.com/PennyLaneAI/pennylane/pull/7377)

* With program capture enabled (`qml.capture.enable()`), `QSVT` no treats abstract values as metadata.
  [(#7360)](https://github.com/PennyLaneAI/pennylane/pull/7360)

* A fix was made to `default.qubit` to allow for using `qml.Snapshot` with defer-measurements (`mcm_method="deferred"`).
  [(#7335)](https://github.com/PennyLaneAI/pennylane/pull/7335)

* Fixes the repr for empty `Prod` and `Sum` instances to better communicate the existence of an empty instance.
  [(#7346)](https://github.com/PennyLaneAI/pennylane/pull/7346)

* Fixes a bug where circuit execution fails with ``BlockEncode`` initialized with sparse matrices.
  [(#7285)](https://github.com/PennyLaneAI/pennylane/pull/7285)

* Adds an informative error if `qml.cond` is used with an abstract condition with
  jitting on `default.qubit` if capture is enabled.
  [(#7314)](https://github.com/PennyLaneAI/pennylane/pull/7314)

* Fixes a bug where using a ``StatePrep`` operation with `batch_size=1` did not work with ``default.mixed``.
  [(#7280)](https://github.com/PennyLaneAI/pennylane/pull/7280)

* Gradient transforms can now be used in conjunction with batch transforms with all interfaces.
  [(#7287)](https://github.com/PennyLaneAI/pennylane/pull/7287)

* Fixes a bug where the global phase was not being added in the ``QubitUnitary`` decomposition.  
  [(#7244)](https://github.com/PennyLaneAI/pennylane/pull/7244)
  [(#7270)](https://github.com/PennyLaneAI/pennylane/pull/7270)

* Using finite differences with program capture without x64 mode enabled now raises a warning.
  [(#7282)](https://github.com/PennyLaneAI/pennylane/pull/7282)

* When the `mcm_method` is specified to the `"device"`, the `defer_measurements` transform will 
  no longer be applied. Instead, the device will be responsible for all MCM handling.
  [(#7243)](https://github.com/PennyLaneAI/pennylane/pull/7243)

* Fixed coverage of `qml.liealg.CII` and `qml.liealg.AIII`.
  [(#7291)](https://github.com/PennyLaneAI/pennylane/pull/7291)

* Fixed a bug where the phase is used as the wire label for a `qml.GlobalPhase` when capture is enabled.
  [(#7211)](https://github.com/PennyLaneAI/pennylane/pull/7211)

* Fixed a bug that caused `CountsMP.process_counts` to return results in the computational basis, even if
  an observable was specified.
  [(#7342)](https://github.com/PennyLaneAI/pennylane/pull/7342)

* Fixed a bug that caused `SamplesMP.process_counts` used with an observable to return a list of eigenvalues 
  for each individual operation in the observable, instead of the overall result.
  [(#7342)](https://github.com/PennyLaneAI/pennylane/pull/7342)

* Fixed a bug where `two_qubit_decomposition` provides an incorrect decomposition for some special matrices.
  [(#7340)](https://github.com/PennyLaneAI/pennylane/pull/7340)

* Fixes a bug where the powers of `qml.ISWAP` and `qml.SISWAP` were decomposed incorrectly.
  [(#7361)](https://github.com/PennyLaneAI/pennylane/pull/7361)

<h3>Contributors ✍️</h3>

This release contains contributions from (in alphabetical order):

Guillermo Alonso-Linaje,
Astral Cai,
Yushao Chen,
Lillian Frederiksen,
Pietropaolo Frisoni,
Korbinian Kottmann,
Christina Lee,
Andrija Paurevic,
Lee J. O'Riordan,
David Wierichs,
Jake Zaia<|MERGE_RESOLUTION|>--- conflicted
+++ resolved
@@ -120,18 +120,15 @@
 
 <h3>Improvements 🛠</h3>
 
-<<<<<<< HEAD
 * Computing the angles for uniformly controlled rotations, used in `MottonenStatePreparation`
   and `SelectPauliRot`, now takes much less computational effort and memory.
   [(#7377)](https://github.com/PennyLaneAI/pennylane/pull/7377)
 
-=======
 * An experimental quantum dialect written in [xDSL](https://xdsl.dev/index) has been introduced.
   This is similar to [Catalyst's MLIR dialects](https://docs.pennylane.ai/projects/catalyst/en/stable/dev/dialects.html#mlir-dialects-in-catalyst), 
   but it is coded in Python instead of C++.
   [(#7357)](https://github.com/PennyLaneAI/pennylane/pull/7357)
   
->>>>>>> 353fb36a
 * The :func:`~.transforms.cancel_inverses` transform no longer changes the order of operations that don't have shared wires, providing a deterministic output.
   [(#7328)](https://github.com/PennyLaneAI/pennylane/pull/7328)
 
