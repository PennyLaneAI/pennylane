--- conflicted
+++ resolved
@@ -264,13 +264,11 @@
 
 <h3>Internal changes ⚙️</h3>
 
-<<<<<<< HEAD
 * Bump `autoray` package version to `0.8.2`.
   [(#8674)](https://github.com/PennyLaneAI/pennylane/pull/8674)
-=======
+  
 * Update the schedule of nightly TestPyPI uploads to occur at the end rather than the beginning of all week days.
   [(#8672)](https://github.com/PennyLaneAI/pennylane/pull/8672)
->>>>>>> 7599f523
 
 * Add workflow to bump Catalyst and Lightning versions in the RC branch, create a new release tag and draft release, tag the RC branch, and create a PR to merge the RC branch into master.
   [(#8352)](https://github.com/PennyLaneAI/pennylane/pull/8352)
