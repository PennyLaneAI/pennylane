:orphan:

# Release 0.23.0-dev (development release)

<h3>New features since last release</h3>

* Development of a circuit-cutting compiler extension to circuits with sampling
  measurements has begun:

    - The existing `qcut.tape_to_graph()` method has been extended to convert a
    sample measurement without an observable specified to multiple single-qubit sample
    nodes.
    [(#2313)](https://github.com/PennyLaneAI/pennylane/pull/2313)

  - The existing `qcut.graph_to_tape()` method has been extended to convert
    graphs containing sample measurement nodes to tapes.
    [(#2321)](https://github.com/PennyLaneAI/pennylane/pull/2321)

<h3>Improvements</h3>

* The function `qml.ctrl` was given the optional argument `control_values=None`.
  If overridden, `control_values` takes an integer or a list of integers corresponding to
  the binary value that each control value should take. The same change is reflected in
  `ControlledOperation`. Control values of `0` are implemented by `qml.PauliX` applied
  before and after the controlled operation
  [(#2288)](https://github.com/PennyLaneAI/pennylane/pull/2288)

* Circuit cutting now performs expansion to search for wire cuts in contained operations or tapes.
  [(#2340)](https://github.com/PennyLaneAI/pennylane/pull/2340)

<h3>Deprecations</h3>

<h3>Breaking changes</h3>

* The `ObservableReturnTypes` `Sample`, `Variance`, `Expectation`, `Probability`, `State`, and `MidMeasure`
  have been moved to `measurements` from `operation`.
  [(#2329)](https://github.com/PennyLaneAI/pennylane/pull/2329)

* The deprecated QNode, available via `qml.qnode_old.QNode`, has been removed. Please
  transition to using the standard `qml.QNode`.
  [(#2336)](https://github.com/PennyLaneAI/pennylane/pull/2336)

* The deprecated, non-batch compatible interfaces, have been removed.
  [(#2336)](https://github.com/PennyLaneAI/pennylane/pull/2336)

* The deprecated tape subclasses `QubitParamShiftTape`, `JacobianTape`, `CVParamShiftTape`, and
  `ReversibleTape` have been removed.
  [(#2336)](https://github.com/PennyLaneAI/pennylane/pull/2336)

<h3>Bug fixes</h3>

<<<<<<< HEAD
* Fixes cases with `qml.measure` where unexpected operations were added to the
  circuit.
  [(#2328)](https://github.com/PennyLaneAI/pennylane/pull/2328)
=======
<h3>Bug fixes</h3>

* Fixes a bug in which the `expval`/`var` of a `Tensor(Observable)` would depend on the order 
  in which the observable is defined: 
  ```python
  @qml.qnode(dev)
  def circ(op):
    qml.RX(0.12, wires=0)
    qml.RX(1.34, wires=1)
    qml.RX(3.67, wires=2)
    
    return qml.expval(op)
  
  op1 = qml.Identity(wires=0) @ qml.Identity(wires=1) @ qml.PauliZ(wires=2)
  op2 = qml.PauliZ(wires=2) @ qml.Identity(wires=0) @ qml.Identity(wires=1)
  ```

  ```
  >>> print(circ(op1), circ(op2))
  -0.8636111153905662 -0.8636111153905662
  ```
  [(#2276)](https://github.com/PennyLaneAI/pennylane/pull/2276)
>>>>>>> 6efe57ba

<h3>Documentation</h3>

<h3>Contributors</h3>

This release contains contributions from (in alphabetical order):

<<<<<<< HEAD
Karim Alaa El-Din, Thomas Bromley, Anthony Hayes, David Ittah, Josh Izaac, Christina Lee.
=======
Karim Alaa El-Din, Thomas Bromley, Anthony Hayes, Josh Izaac, Christina Lee, Jay Soni.
>>>>>>> 6efe57ba
<|MERGE_RESOLUTION|>--- conflicted
+++ resolved
@@ -49,12 +49,9 @@
 
 <h3>Bug fixes</h3>
 
-<<<<<<< HEAD
 * Fixes cases with `qml.measure` where unexpected operations were added to the
   circuit.
   [(#2328)](https://github.com/PennyLaneAI/pennylane/pull/2328)
-=======
-<h3>Bug fixes</h3>
 
 * Fixes a bug in which the `expval`/`var` of a `Tensor(Observable)` would depend on the order 
   in which the observable is defined: 
@@ -76,7 +73,6 @@
   -0.8636111153905662 -0.8636111153905662
   ```
   [(#2276)](https://github.com/PennyLaneAI/pennylane/pull/2276)
->>>>>>> 6efe57ba
 
 <h3>Documentation</h3>
 
@@ -84,8 +80,4 @@
 
 This release contains contributions from (in alphabetical order):
 
-<<<<<<< HEAD
-Karim Alaa El-Din, Thomas Bromley, Anthony Hayes, David Ittah, Josh Izaac, Christina Lee.
-=======
-Karim Alaa El-Din, Thomas Bromley, Anthony Hayes, Josh Izaac, Christina Lee, Jay Soni.
->>>>>>> 6efe57ba
+Karim Alaa El-Din, Thomas Bromley, Anthony Hayes, David Ittah, Josh Izaac, Christina Lee, Jay Soni.