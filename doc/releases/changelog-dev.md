:orphan:

# Release 0.40.0-dev (development release)

<h3>New features since last release</h3>

<<<<<<< HEAD
<h4>New API for Qubit Mixed</h4>

* Added `qml.devices.qubit_mixed` module for mixed-state qubit device support. This module introduces:

  [(#6379)](https://github.com/PennyLaneAI/pennylane/pull/6379) An `apply_operation` helper function featuring:

  * Two density matrix contraction methods using `einsum` and `tensordot`
  * Optimized handling of special cases including: Diagonal operators, Identity operators, CX (controlled-X), Multi-controlled X gates, Grover operators

  [(#6503)](https://github.com/PennyLaneAI/pennylane/pull/6503) A submodule 'initialize_state' featuring:

  * A `density_matrix` function for initializing a density matrix from a state vector

  * A `state_vector` function for initializing a state vector from a density matrix

  * A `mixed_state` function for initializing a mixed state from a state vector

  * A `state_vector_from_mixed` function for initializing a state vector from a mixed state
=======
* A `DeviceCapabilities` data class is defined to contain all capabilities of the device's execution interface (i.e. its implementation of `Device.execute`). A TOML file can be used to define the capabilities of a device, and it can be loaded into a `DeviceCapabilities` object.
  [(#6407)](https://github.com/PennyLaneAI/pennylane/pull/6407)

  ```pycon
  >>> from pennylane.devices.capabilities import load_toml_file, parse_toml_document, DeviceCapabilities
  >>> document = load_toml_file("my_device.toml")
  >>> capabilities = parse_toml_document(document)
  >>> isinstance(capabilities, DeviceCapabilities)
  True
  ```
>>>>>>> 95788c0d

<h3>Improvements 🛠</h3>

<h4>Other Improvements</h4>

* `qml.BasisRotation` template is now JIT compatible.
  [(#6019)](https://github.com/PennyLaneAI/pennylane/pull/6019)

* Expand `ExecutionConfig.gradient_method` to store `TransformDispatcher` type.
  [(#6455)](https://github.com/PennyLaneAI/pennylane/pull/6455)

<h3>Breaking changes 💔</h3>

<h3>Deprecations 👋</h3>

<h3>Documentation 📝</h3>

<h3>Bug fixes 🐛</h3>

<h3>Contributors ✍️</h3>

This release contains contributions from (in alphabetical order):

<<<<<<< HEAD
Yushao Chen,
Andrija Paurevic,
=======
Astral Cai,
Andrija Paurevic
>>>>>>> 95788c0d
<|MERGE_RESOLUTION|>--- conflicted
+++ resolved
@@ -3,8 +3,18 @@
 # Release 0.40.0-dev (development release)
 
 <h3>New features since last release</h3>
+  
+* A `DeviceCapabilities` data class is defined to contain all capabilities of the device's execution interface (i.e. its implementation of `Device.execute`). A TOML file can be used to define the capabilities of a device, and it can be loaded into a `DeviceCapabilities` object.
+  [(#6407)](https://github.com/PennyLaneAI/pennylane/pull/6407)
 
-<<<<<<< HEAD
+  ```pycon
+  >>> from pennylane.devices.capabilities import load_toml_file, parse_toml_document, DeviceCapabilities
+  >>> document = load_toml_file("my_device.toml")
+  >>> capabilities = parse_toml_document(document)
+  >>> isinstance(capabilities, DeviceCapabilities)
+  True
+  ```
+
 <h4>New API for Qubit Mixed</h4>
 
 * Added `qml.devices.qubit_mixed` module for mixed-state qubit device support. This module introduces:
@@ -12,6 +22,7 @@
   [(#6379)](https://github.com/PennyLaneAI/pennylane/pull/6379) An `apply_operation` helper function featuring:
 
   * Two density matrix contraction methods using `einsum` and `tensordot`
+
   * Optimized handling of special cases including: Diagonal operators, Identity operators, CX (controlled-X), Multi-controlled X gates, Grover operators
 
   [(#6503)](https://github.com/PennyLaneAI/pennylane/pull/6503) A submodule 'initialize_state' featuring:
@@ -23,18 +34,6 @@
   * A `mixed_state` function for initializing a mixed state from a state vector
 
   * A `state_vector_from_mixed` function for initializing a state vector from a mixed state
-=======
-* A `DeviceCapabilities` data class is defined to contain all capabilities of the device's execution interface (i.e. its implementation of `Device.execute`). A TOML file can be used to define the capabilities of a device, and it can be loaded into a `DeviceCapabilities` object.
-  [(#6407)](https://github.com/PennyLaneAI/pennylane/pull/6407)
-
-  ```pycon
-  >>> from pennylane.devices.capabilities import load_toml_file, parse_toml_document, DeviceCapabilities
-  >>> document = load_toml_file("my_device.toml")
-  >>> capabilities = parse_toml_document(document)
-  >>> isinstance(capabilities, DeviceCapabilities)
-  True
-  ```
->>>>>>> 95788c0d
 
 <h3>Improvements 🛠</h3>
 
@@ -58,10 +57,6 @@
 
 This release contains contributions from (in alphabetical order):
 
-<<<<<<< HEAD
+Astral Cai,
 Yushao Chen,
-Andrija Paurevic,
-=======
-Astral Cai,
-Andrija Paurevic
->>>>>>> 95788c0d
+Andrija Paurevic