:orphan:

# Release 0.41.0-dev (development release)

<h3>New features since last release</h3>

<<<<<<< HEAD
* Added method `qml.math.sqrt_matrix_sparse` to compute the square root of a sparse Hermitian matrix.
  [(#6976)](https://github.com/PennyLaneAI/pennylane/pull/6976)
=======
* Added a class `qml.capture.transforms.MergeRotationsInterpreter` that merges rotation operators
  following the same API as `qml.transforms.optimization.merge_rotations` when experimental program capture is enabled.
  [(#6957)](https://github.com/PennyLaneAI/pennylane/pull/6957)
>>>>>>> fbcd2d3e

* `qml.defer_measurements` can now be used with program capture enabled. Programs transformed by
  `qml.defer_measurements` can be executed on `default.qubit`.
  [(#6838)](https://github.com/PennyLaneAI/pennylane/pull/6838)
  [(#6937)](https://github.com/PennyLaneAI/pennylane/pull/6937)
  [(#6961)](https://github.com/PennyLaneAI/pennylane/pull/6961)

  Using `qml.defer_measurements` with program capture enables many new features, including:
  * Significantly richer variety of classical processing on mid-circuit measurement values.
  * Using mid-circuit measurement values as gate parameters.

  Functions such as the following can now be captured:

  ```python
  import jax.numpy as jnp

  qml.capture.enable()

  def f(x):
      m0 = qml.measure(0)
      m1 = qml.measure(0)
      a = jnp.sin(0.5 * jnp.pi * m0)
      phi = a - (m1 + 1) ** 4

      qml.s_prod(x, qml.RZ(phi, 0))

      return qml.expval(qml.Z(0))
  ```

* Added class `qml.capture.transforms.UnitaryToRotInterpreter` that decomposes `qml.QubitUnitary` operators 
  following the same API as `qml.transforms.unitary_to_rot` when experimental program capture is enabled.
  [(#6916)](https://github.com/PennyLaneAI/pennylane/pull/6916)
  [(#6977)](https://github.com/PennyLaneAI/pennylane/pull/6977)

* ``qml.lie_closure`` now accepts and outputs matrix inputs using the ``matrix`` keyword.
  Also added ``qml.pauli.trace_inner_product`` that can handle batches of dense matrices.
  [(#6811)](https://github.com/PennyLaneAI/pennylane/pull/6811)

* ``qml.structure_constants`` now accepts and outputs matrix inputs using the ``matrix`` keyword.
  [(#6861)](https://github.com/PennyLaneAI/pennylane/pull/6861)

<h3>Improvements 🛠</h3>

* Dispatch the linear algebra methods of `scipy` backend to `scipy.sparse.linalg` explicitly. Now `qml.math` can correctly
  handle sparse matrices.
  [(#6947)](https://github.com/PennyLaneAI/pennylane/pull/6947)

* Added a class `qml.capture.transforms.MergeAmplitudeEmbedding` that merges `qml.AmplitudeEmbedding` operators
  following the same API as `qml.transforms.merge_amplitude_embedding` when experimental program capture is enabled.
  [(#6925)](https://github.com/PennyLaneAI/pennylane/pull/6925)
  
* `default.qubit` now supports the sparse matrices to be applied to the state vector. Specifically, `QubitUnitary` initialized with a sparse matrix can now be applied to the state vector in the `default.qubit` device.
  [(#6883)](https://github.com/PennyLaneAI/pennylane/pull/6883)

* `merge_rotations` now correctly simplifies merged `qml.Rot` operators whose angles yield the identity operator.
  [(#7011)](https://github.com/PennyLaneAI/pennylane/pull/7011)
  
* Bump `rng_salt` to `v0.40.0`.
  [(#6854)](https://github.com/PennyLaneAI/pennylane/pull/6854)

* `qml.gradients.hadamard_grad` can now differentiate anything with a generator, and can accept circuits with non-commuting measurements.
[(#6928)](https://github.com/PennyLaneAI/pennylane/pull/6928)

* `Controlled` operators now have a full implementation of `sparse_matrix` that supports `wire_order` configuration.
  [(#6994)](https://github.com/PennyLaneAI/pennylane/pull/6994)

* The `qml.measurements.NullMeasurement` measurement process is added to allow for profiling problems
  without the overheads associated with performing measurements.
  [(#6989)](https://github.com/PennyLaneAI/pennylane/pull/6989)

* `pauli_rep` property is now accessible for `Adjoint` operator when there is a Pauli representation.
  [(#6871)](https://github.com/PennyLaneAI/pennylane/pull/6871)

* `qml.SWAP` now has sparse representation.
  [(#6965)](https://github.com/PennyLaneAI/pennylane/pull/6965)

* A `Lattice` class and a `generate_lattice` method is added to the `qml.ftqc` module. The `generate_lattice` method is to generate 1D, 2D, 3D grid graphs with the given geometric parameters.
  [(#6958)](https://github.com/PennyLaneAI/pennylane/pull/6958)

* `qml.QubitUnitary` now accepts sparse CSR matrices (from `scipy.sparse`). This allows efficient representation of large unitaries with mostly zero entries. Note that sparse unitaries are still in early development and may not support all features of their dense counterparts.
  [(#6889)](https://github.com/PennyLaneAI/pennylane/pull/6889)
  [(#6986)](https://github.com/PennyLaneAI/pennylane/pull/6986)

  ```pycon
  >>> import numpy as np
  >>> import pennylane as qml
  >>> import scipy as sp
  >>> U_dense = np.eye(4)  # 2-wire identity
  >>> U_sparse = sp.sparse.csr_matrix(U_dense)
  >>> op = qml.QubitUnitary(U_sparse, wires=[0, 1])
  >>> print(op.matrix())
  <Compressed Sparse Row sparse matrix of dtype 'float64'
          with 4 stored elements and shape (4, 4)>
    Coords        Values
    (0, 0)        1.0
    (1, 1)        1.0
    (2, 2)        1.0
    (3, 3)        1.0
  >>> op.matrix().toarray()
  array([[1., 0., 0., 0.],
        [0., 1., 0., 0.],
        [0., 0., 1., 0.],
        [0., 0., 0., 1.]])
  ```

* Add a decomposition for multi-controlled global phases into a one-less-controlled phase shift.
  [(#6936)](https://github.com/PennyLaneAI/pennylane/pull/6936)
 
* `qml.StatePrep` now accepts sparse state vectors. Users can create `StatePrep` using `scipy.sparse.csr_matrix`. Note that non-zero `pad_with` is forbidden.
  [(#6863)](https://github.com/PennyLaneAI/pennylane/pull/6863)

  ```pycon
  >>> import scipy as sp
  >>> init_state = sp.sparse.csr_matrix([0, 0, 1, 0])
  >>> qsv_op = qml.StatePrep(init_state, wires=[1, 2])
  >>> wire_order = [0, 1, 2]
  >>> ket = qsv_op.state_vector(wire_order=wire_order)
  >>> print(ket)
  <Compressed Sparse Row sparse matrix of dtype 'float64'
         with 1 stored elements and shape (1, 8)>
    Coords        Values
    (0, 2)        1.0
  ```

* A `RuntimeWarning` is now raised by `qml.QNode` and `qml.execute` if executing JAX workflows and the installed version of JAX
  is greater than `0.4.28`.
  [(#6864)](https://github.com/PennyLaneAI/pennylane/pull/6864)

* Added the `qml.workflow.construct_execution_config(qnode)(*args,**kwargs)` helper function.
  Users can now construct the execution configuration from a particular `QNode` instance.
  [(#6901)](https://github.com/PennyLaneAI/pennylane/pull/6901)

  ```python
  @qml.qnode(qml.device("default.qubit", wires=1))
  def circuit(x):
      qml.RX(x, 0)
      return qml.expval(qml.Z(0))
  ```

  ```pycon
  >>> config = qml.workflow.construct_execution_config(circuit)(1)
  >>> pprint.pprint(config)
  ExecutionConfig(grad_on_execution=False,
                  use_device_gradient=True,
                  use_device_jacobian_product=False,
                  gradient_method='backprop',
                  gradient_keyword_arguments={},
                  device_options={'max_workers': None,
                                  'prng_key': None,
                                  'rng': Generator(PCG64) at 0x15F6BB680},
                  interface=<Interface.NUMPY: 'numpy'>,
                  derivative_order=1,
                  mcm_config=MCMConfig(mcm_method=None, postselect_mode=None),
                  convert_to_numpy=True)
  ```

* `QNode` objects now have an `update` method that allows for re-configuring settings like `diff_method`, `mcm_method`, and more. This allows for easier on-the-fly adjustments to workflows. Any arguments not specified will retain their original value.
  [(#6803)](https://github.com/PennyLaneAI/pennylane/pull/6803)

  After constructing a `QNode`,

  ```python
  import pennylane as qml

  @qml.qnode(device=qml.device("default.qubit"))
  def circuit():
    qml.H(0)
    qml.CNOT([0,1])
    return qml.probs()
  ```

  its settings can be modified with `update`, which returns a new `QNode` object. Here is an example
  of updating a QNode's `diff_method`:

  ```pycon
  >>> print(circuit.diff_method)
  best
  >>> new_circuit = circuit.update(diff_method="parameter-shift")
  >>> print(new_circuit.diff_method)
  'parameter-shift'
  ```

* Devices can now configure whether or not ML framework data is sent to them
  via an `ExecutionConfig.convert_to_numpy` parameter. End-to-end jitting on
  `default.qubit` is used if the user specified a `jax.random.PRNGKey` as a seed.
  [(#6899)](https://github.com/PennyLaneAI/pennylane/pull/6899)
  [(#6788)](https://github.com/PennyLaneAI/pennylane/pull/6788)
  [(#6869)](https://github.com/PennyLaneAI/pennylane/pull/6869)

* The coefficients of observables now have improved differentiability.
  [(#6598)](https://github.com/PennyLaneAI/pennylane/pull/6598)

* An empty basis set in `qml.compile` is now recognized as valid, resulting in decomposition of all operators that can be decomposed.
   [(#6821)](https://github.com/PennyLaneAI/pennylane/pull/6821)

* An informative error is raised when a `QNode` with `diff_method=None` is differentiated.
  [(#6770)](https://github.com/PennyLaneAI/pennylane/pull/6770)

* `qml.ops.sk_decomposition` has been improved to produce less gates for certain edge cases. This greatly impacts
  the performance of `qml.clifford_t_decomposition`, which should now give less extraneous `qml.T` gates.
  [(#6855)](https://github.com/PennyLaneAI/pennylane/pull/6855)

* `qml.gradients.finite_diff_jvp` has been added to compute the jvp of an arbitrary numeric
  function.
  [(#6853)](https://github.com/PennyLaneAI/pennylane/pull/6853)

* With program capture enabled, `QNode`'s can now be differentiated with `diff_method="finite-diff"`.
  [(#6853)](https://github.com/PennyLaneAI/pennylane/pull/6853)

* The requested `diff_method` is now validated when program capture is enabled.
  [(#6852)](https://github.com/PennyLaneAI/pennylane/pull/6852)

* The `qml.clifford_t_decomposition` has been improved to use less gates when decomposing `qml.PhaseShift`.
  [(#6842)](https://github.com/PennyLaneAI/pennylane/pull/6842)
 
* `qml.qchem.taper` now handles wire ordering for the tapered observables more robustly.
  [(#6954)](https://github.com/PennyLaneAI/pennylane/pull/6954)

* A `ParametrizedMidMeasure` class is added to represent a mid-circuit measurement in an arbitrary
  measurement basis in the XY, YZ or ZX plane. Subclasses `XMidMeasureMP` and `YMidMeasureMP` represent
  X-basis and Y-basis measurements. These classes are part of the experimental `ftqc` module.
  [(#6938)](https://github.com/PennyLaneAI/pennylane/pull/6938)
  [(#6953)](https://github.com/PennyLaneAI/pennylane/pull/6953)

* A `diagonalize_mcms` transform is added that diagonalizes any `ParametrizedMidMeasure`, for devices 
  that only natively support mid-circuit measurements in the computational basis.
  [(#6938)](https://github.com/PennyLaneAI/pennylane/pull/6938)

* Measurement functions `measure_x`, `measure_y` and `measure_arbitrary_basis` are added in the experimental `ftqc` module. These functions 
  apply a mid-circuit measurement and return a `MeasurementValue`. They are analogous to `qml.measure` for 
  the computational basis, but instead measure in the X-basis, Y-basis, or an arbitrary basis, respectively.
  Function `qml.ftqc.measure_z` is also added as an alias for `qml.measure`.
  [(#6953)](https://github.com/PennyLaneAI/pennylane/pull/6953)
  
* `null.qubit` can now execute jaxpr.
  [(#6924)](https://github.com/PennyLaneAI/pennylane/pull/6924)

<h4>Capturing and representing hybrid programs</h4>

* `Device.jaxpr_jvp` has been added to the device API to allow the definition of device derivatives
  when using program capture to jaxpr.
  [(#7019)](https://github.com/PennyLaneAI/pennylane/pull/7019)

* Device-provided derivatives are integrated into the program capture pipeline.
  `diff_method="adjoint"` can now be used with `default.qubit` when capture is enabled.
  [(#7019)](https://github.com/PennyLaneAI/pennylane/pull/7019)

* The `qml.transforms.single_qubit_fusion` quantum transform can now be applied with program capture enabled.
  [(#6945)](https://github.com/PennyLaneAI/pennylane/pull/6945)
  [(#7020)](https://github.com/PennyLaneAI/pennylane/pull/7020)

* Added class `qml.capture.transforms.CommuteControlledInterpreter` that moves commuting gates past control 
  and target qubits of controlled operations when experimental program capture is enabled.
  It follows the same API as `qml.transforms.commute_controlled`.
  [(#6946)](https://github.com/PennyLaneAI/pennylane/pull/6946)

* `qml.QNode` can now cache plxpr. When executing a `QNode` for the first time, its plxpr representation will
  be cached based on the abstract evaluation of the arguments. Later executions that have arguments with the
  same shapes and data types will be able to use this cached plxpr instead of capturing the program again.
  [(#6923)](https://github.com/PennyLaneAI/pennylane/pull/6923)

* `qml.QNode` now accepts a `static_argnums` argument. This argument can be used to indicate any arguments that
  should be considered static when capturing the quantum program.
  [(#6923)](https://github.com/PennyLaneAI/pennylane/pull/6923)

* A new, experimental `Operator` method called `compute_qfunc_decomposition` has been added to represent decompositions with structure (e.g., control flow). 
  This method is only used when capture is enabled with `qml.capture.enable()`.
  [(#6859)](https://github.com/PennyLaneAI/pennylane/pull/6859)
  [(#6881)](https://github.com/PennyLaneAI/pennylane/pull/6881)
  [(#7022)](https://github.com/PennyLaneAI/pennylane/pull/7022)
  [(#6917)](https://github.com/PennyLaneAI/pennylane/pull/6917)

  * Autograph can now be used with custom operations defined outside of the pennylane namespace.
  [(#6931)](https://github.com/PennyLaneAI/pennylane/pull/6931)

  * Add a `qml.capture.pause()` context manager for pausing program capture in an error-safe way.
  [(#6911)](https://github.com/PennyLaneAI/pennylane/pull/6911)

* Python control flow (`if/else`, `for`, `while`) is now supported when program capture is enabled by setting 
  `autograph=True` at the QNode level. 
  [(#6837)](https://github.com/PennyLaneAI/pennylane/pull/6837)

  ```python
  qml.capture.enable()

  dev = qml.device("default.qubit", wires=[0, 1, 2])

  @qml.qnode(dev, autograph=True)
  def circuit(num_loops: int):
      for i in range(num_loops):
          if i % 2 == 0:
              qml.H(i)
          else:
              qml.RX(1,i)
      return qml.state()
  ```

  ```pycon
  >>> print(qml.draw(circuit)(num_loops=3))
  0: ──H────────┤  State
  1: ──RX(1.00)─┤  State
  2: ──H────────┤  State
  >>> circuit(3)
  Array([0.43879125+0.j        , 0.43879125+0.j        ,
         0.        -0.23971277j, 0.        -0.23971277j,
         0.43879125+0.j        , 0.43879125+0.j        ,
         0.        -0.23971277j, 0.        -0.23971277j], dtype=complex64)
  ```

* The higher order primitives in program capture can now accept inputs with abstract shapes.
  [(#6786)](https://github.com/PennyLaneAI/pennylane/pull/6786)

* The `PlxprInterpreter` classes can now handle creating dynamic arrays via `jnp.ones`, `jnp.zeros`,
  `jnp.arange`, and `jnp.full`.
  [#6865)](https://github.com/PennyLaneAI/pennylane/pull/6865)

* The qnode primitive now stores the `ExecutionConfig` instead of `qnode_kwargs`.
  [(#6991)](https://github.com/PennyLaneAI/pennylane/pull/6991)

* `Device.eval_jaxpr` now accepts an `execution_config` keyword argument.
  [(#6991)](https://github.com/PennyLaneAI/pennylane/pull/6991)

* The adjoint jvp of a jaxpr can be computed using default.qubit tooling.
  [(#6875)](https://github.com/PennyLaneAI/pennylane/pull/6875)

<h3>Labs: a place for unified and rapid prototyping of research software 🧪</h3>

* ``pennylane.labs.dla.lie_closure_dense`` is removed and integrated into ``qml.lie_closure`` using the new ``dense`` keyword.
  [(#6811)](https://github.com/PennyLaneAI/pennylane/pull/6811)

* ``pennylane.labs.dla.structure_constants_dense`` is removed and integrated into ``qml.structure_constants`` using the new ``matrix`` keyword.
  [(#6861)](https://github.com/PennyLaneAI/pennylane/pull/6861)

* ``ResourceOperator.resource_params`` is changed to a property.
  [(#6973)](https://github.com/PennyLaneAI/pennylane/pull/6973)

<h3>Breaking changes 💔</h3>

* `qml.gradients.gradient_transform.choose_trainable_params` has been renamed to `choose_trainable_param_indices`
  to better reflect what it actually does.
  [(#6928)](https://github.com/PennyLaneAI/pennylane/pull/6928)

* `MultiControlledX` no longer accepts strings as control values.
  [(#6835)](https://github.com/PennyLaneAI/pennylane/pull/6835)

* The input argument `control_wires` of `MultiControlledX` has been removed.
  [(#6832)](https://github.com/PennyLaneAI/pennylane/pull/6832)
  [(#6862)](https://github.com/PennyLaneAI/pennylane/pull/6862)

* `qml.execute` now has a collection of keyword-only arguments.
  [(#6598)](https://github.com/PennyLaneAI/pennylane/pull/6598)

* The ``decomp_depth`` argument in :func:`~pennylane.transforms.set_decomposition` has been removed.
  [(#6824)](https://github.com/PennyLaneAI/pennylane/pull/6824)

* The ``max_expansion`` argument in :func:`~pennylane.devices.preprocess.decompose` has been removed.
  [(#6824)](https://github.com/PennyLaneAI/pennylane/pull/6824)

* The ``tape`` and ``qtape`` properties of ``QNode`` have been removed.
  Instead, use the ``qml.workflow.construct_tape`` function.
  [(#6825)](https://github.com/PennyLaneAI/pennylane/pull/6825)

* The ``gradient_fn`` keyword argument to ``qml.execute`` has been removed. Instead, it has been replaced with ``diff_method``.
  [(#6830)](https://github.com/PennyLaneAI/pennylane/pull/6830)
  
* The ``QNode.get_best_method`` and ``QNode.best_method_str`` methods have been removed.
  Instead, use the ``qml.workflow.get_best_diff_method`` function.
  [(#6823)](https://github.com/PennyLaneAI/pennylane/pull/6823)

* The `output_dim` property of `qml.tape.QuantumScript` has been removed. Instead, use method `shape` of `QuantumScript` or `MeasurementProcess` to get the same information.
  [(#6829)](https://github.com/PennyLaneAI/pennylane/pull/6829)

* Removed method `qsvt_legacy` along with its private helper `_qsp_to_qsvt`
  [(#6827)](https://github.com/PennyLaneAI/pennylane/pull/6827)

<h3>Deprecations 👋</h3>

* Specifying `pipeline=None` with `qml.compile` is now deprecated. A sequence of
  transforms should always be specified.
  [(#7004)](https://github.com/PennyLaneAI/pennylane/pull/7004)

* The ``ControlledQubitUnitary`` will stop accepting `QubitUnitary` objects as arguments as its ``base``. Instead, use ``qml.ctrl`` to construct a controlled `QubitUnitary`.
  A folllow-on PR fixed accidental double-queuing when using `qml.ctrl` with `QubitUnitary`.
  [(#6840)](https://github.com/PennyLaneAI/pennylane/pull/6840)
  [(#6926)](https://github.com/PennyLaneAI/pennylane/pull/6926)

* The `control_wires` argument in `qml.ControlledQubitUnitary` has been deprecated.
  Instead, use the `wires` argument as the second positional argument.
  [(#6839)](https://github.com/PennyLaneAI/pennylane/pull/6839)

* The `mcm_method` keyword in `qml.execute` has been deprecated.
  Instead, use the ``mcm_method`` and ``postselect_mode`` arguments.
  [(#6807)](https://github.com/PennyLaneAI/pennylane/pull/6807)

* Specifying gradient keyword arguments as any additional keyword argument to the qnode is deprecated
  and will be removed in v0.42.  The gradient keyword arguments should be passed to the new
  keyword argument `gradient_kwargs` via an explicit dictionary. This change will improve qnode argument
  validation.
  [(#6828)](https://github.com/PennyLaneAI/pennylane/pull/6828)

* The `qml.gradients.hamiltonian_grad` function has been deprecated.
  This gradient recipe is not required with the new operator arithmetic system.
  [(#6849)](https://github.com/PennyLaneAI/pennylane/pull/6849)

* The ``inner_transform_program`` and ``config`` keyword arguments in ``qml.execute`` have been deprecated.
  If more detailed control over the execution is required, use ``qml.workflow.run`` with these arguments instead.
  [(#6822)](https://github.com/PennyLaneAI/pennylane/pull/6822)
  [(#6879)](https://github.com/PennyLaneAI/pennylane/pull/6879)

* The property `MeasurementProcess.return_type` has been deprecated.
  If observable type checking is needed, please use direct `isinstance`; if other text information is needed, please use class name, or another internal temporary private member `_shortname`.
  [(#6841)](https://github.com/PennyLaneAI/pennylane/pull/6841)
  [(#6906)](https://github.com/PennyLaneAI/pennylane/pull/6906)
  [(#6910)](https://github.com/PennyLaneAI/pennylane/pull/6910)

<h3>Internal changes ⚙️</h3>

* Add `NotImplementedError`s for `grad` and `jacobian` in `CollectOpsandMeas`.
  [(#7041)](https://github.com/PennyLaneAI/pennylane/pull/7041)

* Quantum transform interpreters now perform argument validation and will no longer 
  check if the equation in the `jaxpr` is a transform primitive.
  [(#7023)](https://github.com/PennyLaneAI/pennylane/pull/7023)

* `qml.for_loop` and `qml.while_loop` have been moved from the `compiler` module 
  to a new `control_flow` module.
  [(#7017)](https://github.com/PennyLaneAI/pennylane/pull/7017)

* `qml.capture.run_autograph` is now idempotent.
  This means `run_autograph(fn) = run_autograph(run_autograph(fn))`.
  [(#7001)](https://github.com/PennyLaneAI/pennylane/pull/7001)

* Minor changes to `DQInterpreter` for speedups with program capture execution.
  [(#6984)](https://github.com/PennyLaneAI/pennylane/pull/6984)

* Globally silences `no-member` pylint issues from jax.
  [(#6987)](https://github.com/PennyLaneAI/pennylane/pull/6987)

* Fix `pylint=3.3.4` errors in source code.
  [(#6980)](https://github.com/PennyLaneAI/pennylane/pull/6980)
  [(#6988)](https://github.com/PennyLaneAI/pennylane/pull/6988)

* Remove `QNode.get_gradient_fn` from source code.
  [(#6898)](https://github.com/PennyLaneAI/pennylane/pull/6898)
  
* The source code has been updated use black 25.1.0.
  [(#6897)](https://github.com/PennyLaneAI/pennylane/pull/6897)

* Improved the `InterfaceEnum` object to prevent direct comparisons to `str` objects.
  [(#6877)](https://github.com/PennyLaneAI/pennylane/pull/6877)

* Added a `QmlPrimitive` class that inherits `jax.core.Primitive` to a new `qml.capture.custom_primitives` module.
  This class contains a `prim_type` property so that we can differentiate between different sets of PennyLane primitives.
  Consequently, `QmlPrimitive` is now used to define all PennyLane primitives.
  [(#6847)](https://github.com/PennyLaneAI/pennylane/pull/6847)

* The `RiemannianGradientOptimizer` has been updated to take advantage of newer features.
  [(#6882)](https://github.com/PennyLaneAI/pennylane/pull/6882)

* Use `keep_intermediate=True` flag to keep Catalyst's IR when testing.
  Also use a different way of testing to see if something was compiled.
  [(#6990)](https://github.com/PennyLaneAI/pennylane/pull/6990)

<h3>Documentation 📝</h3>

* The code example in the docstring for `qml.PauliSentence` now properly copy-pastes.
  [(#6949)](https://github.com/PennyLaneAI/pennylane/pull/6949)

* The docstrings for `qml.unary_mapping`, `qml.binary_mapping`, `qml.christiansen_mapping`,
  `qml.qchem.localize_normal_modes`, and `qml.qchem.VibrationalPES` have been updated to include better
  code examples.
  [(#6717)](https://github.com/PennyLaneAI/pennylane/pull/6717)

* The docstrings for `qml.qchem.localize_normal_modes` and `qml.qchem.VibrationalPES` have been updated to include
  examples that can be copied.
  [(#6834)](https://github.com/PennyLaneAI/pennylane/pull/6834)

* Fixed a typo in the code example for `qml.labs.dla.lie_closure_dense`.
  [(#6858)](https://github.com/PennyLaneAI/pennylane/pull/6858)

* The code example in the docstring for `qml.BasisRotation` was corrected by including `wire_order` in the 
  call to `qml.matrix`.
  [(#6891)](https://github.com/PennyLaneAI/pennylane/pull/6891)

* The docstring of `qml.noise.meas_eq` has been updated to make its functionality clearer.
  [(#6920)](https://github.com/PennyLaneAI/pennylane/pull/6920)

<h3>Bug fixes 🐛</h3>

* `qml.transforms.single_qubit_fusion` and `qml.transforms.cancel_inverses` now correctly handle mid-circuit measurements
  when experimental program capture is enabled.
  [(#7020)](https://github.com/PennyLaneAI/pennylane/pull/7020)

* `qml.math.get_interface` now correctly extracts the `"scipy"` interface if provided a list/array
  of sparse matrices. 
  [(#7015)](https://github.com/PennyLaneAI/pennylane/pull/7015)

* `qml.ops.Controlled.has_sparse_matrix` now provides the correct information
  by checking if the target operator has a sparse or dense matrix defined.
  [(#7025)](https://github.com/PennyLaneAI/pennylane/pull/7025)

* `qml.capture.PlxprInterpreter` now flattens pytree arguments before evaluation.
  [(#6975)](https://github.com/PennyLaneAI/pennylane/pull/6975)

* `qml.GlobalPhase.sparse_matrix` now correctly returns a sparse matrix of the same shape as `matrix`.
  [(#6940)](https://github.com/PennyLaneAI/pennylane/pull/6940)

* `qml.expval` no longer silently casts to a real number when observable coefficients are imaginary.
  [(#6939)](https://github.com/PennyLaneAI/pennylane/pull/6939)

* Fixed `qml.wires.Wires` initialization to disallow `Wires` objects as wires labels.
  Now, `Wires` is idempotent, e.g. `Wires([Wires([0]), Wires([1])])==Wires([0, 1])`.
  [(#6933)](https://github.com/PennyLaneAI/pennylane/pull/6933)

* `qml.capture.PlxprInterpreter` now correctly handles propagation of constants when interpreting higher-order primitives
  [(#6913)](https://github.com/PennyLaneAI/pennylane/pull/6913)

* `qml.capture.PlxprInterpreter` now uses `Primitive.get_bind_params` to resolve primitive calling signatures before binding
  primitives.
  [(#6913)](https://github.com/PennyLaneAI/pennylane/pull/6913)

* The interface is now detected from the data in the circuit, not the arguments to the `QNode`. This allows
  interface data to be strictly passed as closure variables and still be detected.
  [(#6892)](https://github.com/PennyLaneAI/pennylane/pull/6892)

* `BasisState` now casts its input to integers.
  [(#6844)](https://github.com/PennyLaneAI/pennylane/pull/6844)

* The `workflow.contstruct_batch` and `workflow.construct_tape` functions now correctly reflect the `mcm_method`
  passed to the `QNode`, instead of assuming the method is always `deferred`.
  [(#6903)](https://github.com/PennyLaneAI/pennylane/pull/6903)

* The `poly_to_angles` function has been improved to correctly work with different interfaces and
  no longer manipulate the input angles tensor internally.
  [(#6979)](https://github.com/PennyLaneAI/pennylane/pull/6979)

* The `QROM` template is upgraded to decompose more efficiently when `work_wires` are not used.
  [#6967)](https://github.com/PennyLaneAI/pennylane/pull/6967)

* Processing mid-circuit measurements inside conditionals is not supported and previously resulted in 
  unclear error messages or incorrect results. It is now explicitly not allowed, and raises an error when 
  processing the tape.
  [(#7027)](https://github.com/PennyLaneAI/pennylane/pull/7027)

<h3>Contributors ✍️</h3>

This release contains contributions from (in alphabetical order):

Guillermo Alonso,
Utkarsh Azad,
Henry Chang,
Yushao Chen,
Isaac De Vlugt,
Diksha Dhawan,
Lillian M.A. Frederiksen,
Pietropaolo Frisoni,
Marcus Gisslén,
Korbinian Kottmann,
Christina Lee,
Joseph Lee,
Mudit Pandey,
Andrija Paurevic,
Shuli Shu,
David Wierichs<|MERGE_RESOLUTION|>--- conflicted
+++ resolved
@@ -4,14 +4,12 @@
 
 <h3>New features since last release</h3>
 
-<<<<<<< HEAD
 * Added method `qml.math.sqrt_matrix_sparse` to compute the square root of a sparse Hermitian matrix.
   [(#6976)](https://github.com/PennyLaneAI/pennylane/pull/6976)
-=======
+
 * Added a class `qml.capture.transforms.MergeRotationsInterpreter` that merges rotation operators
   following the same API as `qml.transforms.optimization.merge_rotations` when experimental program capture is enabled.
   [(#6957)](https://github.com/PennyLaneAI/pennylane/pull/6957)
->>>>>>> fbcd2d3e
 
 * `qml.defer_measurements` can now be used with program capture enabled. Programs transformed by
   `qml.defer_measurements` can be executed on `default.qubit`.
