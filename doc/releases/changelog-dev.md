--- conflicted
+++ resolved
@@ -572,13 +572,11 @@
 
 <h3>Internal changes ⚙️</h3>
 
-<<<<<<< HEAD
 * Move program capture code closer to where it is used.
   [(#7608)][https://github.com/PennyLaneAI/pennylane/pull/7608]
-=======
+
 * Tests using `OpenFermion` in `tests/qchem` do not fail with NumPy>=2.0.0 any more.
   [(#7626)](https://github.com/PennyLaneAI/pennylane/pull/7626)
->>>>>>> 5322c9b4
 
 * Move `givens_decomposition` and private helpers from `qchem` to `math` module.
   [(#7545)](https://github.com/PennyLaneAI/pennylane/pull/7545)
