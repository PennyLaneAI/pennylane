--- conflicted
+++ resolved
@@ -58,13 +58,11 @@
 * Added a second class `DefaultMixedNewAPI` to the `qml.devices.qubit_mixed` module, which is to be the replacement of legacy `DefaultMixed` which for now to hold the implementations of `preprocess` and `execute` methods.
   [(#6607)](https://github.com/PennyLaneAI/pennylane/pull/6507)
 
-<<<<<<< HEAD
 * Support is added for if/else statements in circuits executed with `qml.capture.enabled`, via `autograph`
   [(#6406)](https://github.com/PennyLaneAI/pennylane/pull/6406)
-=======
+
 * Added `binary_mapping()` function to map `BoseWord` and `BoseSentence` to qubit operators, using standard-binary mapping.
   [(#6564)](https://github.com/PennyLaneAI/pennylane/pull/6564)
->>>>>>> ba28de6f
 
 <h3>Improvements 🛠</h3>
 
