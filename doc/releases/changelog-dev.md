--- conflicted
+++ resolved
@@ -725,13 +725,11 @@
 
 <h3>Internal changes ⚙️</h3>
 
-<<<<<<< HEAD
 * Add intermediate caching to `null.qubit` zero value generation to improve memory consumption for larger workloads.
   [(#7155)](https://github.com/PennyLaneAI/pennylane/pull/7155)
-=======
+
 * The error message when device wires are not specified when program capture is enabled is more clear.
   [(#7130)](https://github.com/PennyLaneAI/pennylane/pull/7130)
->>>>>>> 7e94b137
 
 * Clean up logic in `_capture_qnode.py`.
   [(#7115)](https://github.com/PennyLaneAI/pennylane/pull/7115)
