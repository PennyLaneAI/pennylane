--- conflicted
+++ resolved
@@ -278,13 +278,11 @@
   [(#6278)](https://github.com/PennyLaneAI/pennylane/pull/6278)
   [(#6310)](https://github.com/PennyLaneAI/pennylane/pull/6310)
 
-<<<<<<< HEAD
 * Fixes a bug preventing `qml.TAdd`, `qml.TClock`, and `qml.TShift` from being raised to the power of 2.
   [(#6356)](https://github.com/PennyLaneAI/pennylane/pull/6356)
-=======
+
 * Fixes a test after updating to the nightly version of Catalyst.
   [(#6362)](https://github.com/PennyLaneAI/pennylane/pull/6362)
->>>>>>> 13e3666d
 
 <h3>Contributors ✍️</h3>
 
