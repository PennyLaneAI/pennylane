--- conflicted
+++ resolved
@@ -80,27 +80,23 @@
   when at the beginning of a circuit, thus behaving like `StatePrep`.
   [(#4583)](https://github.com/PennyLaneAI/pennylane/pull/4583)
 
-<<<<<<< HEAD
 * `DefaultQubit2` can now accept a `jax.random.PRNGKey` as a `seed`, to set the key for the JAX pseudo random 
   number generator when using the JAX interface. This corresponds to the `prng_key` on 
   `DefaultQubitJax` in the old API.
   [(#4596)](https://github.com/PennyLaneAI/pennylane/pull/4596)
-=======
+
 * DefaultQubit2 dispatches to a faster implementation for applying `ParameterizedEvolution` to a state
   when it is more efficient to evolve the state than the operation matrix.
   [(#4598)](https://github.com/PennyLaneAI/pennylane/pull/4598)
->>>>>>> 3b082f71
 
 * `ShotAdaptiveOptimizer` has been updated to pass shots to QNode executions instead of overriding
   device shots before execution. This makes it compatible with the new device API.
   [(#4599)](https://github.com/PennyLaneAI/pennylane/pull/4599)
 
-<<<<<<< HEAD
-=======
 * `StateMeasurement.process_state` now assumes the input is flat. `ProbabilityMP.process_state` has
   been updated to reflect this assumption and avoid redundant reshaping.
   [(#4602)](https://github.com/PennyLaneAI/pennylane/pull/4602)
->>>>>>> 3b082f71
+
 
 <h3>Breaking changes 💔</h3>
 
