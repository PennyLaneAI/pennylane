:orphan:

# Release 0.39.0-dev (development release)

<h3>New features since last release</h3>
 
<h3>Improvements 🛠</h3>

<<<<<<< HEAD
<h4>Capturing and representing hybrid programs</h4>

* Differentiation of hybrid programs via `qml.grad` can now be captured into plxpr.
  When evaluating a captured `qml.grad` instruction, it will dispatch to `jax.grad`,
  which differs from the Autograd implementation of `qml.grad` itself.
  [(#6120)](https://github.com/PennyLaneAI/pennylane/pull/6120)
=======
* Some custom primitives for the capture project can now be imported via
  `from pennylane.capture.primitives import *`.
  [(#6129)](https://github.com/PennyLaneAI/pennylane/pull/6129)
>>>>>>> 46fb84b4

<h3>Breaking changes 💔</h3>

<h3>Deprecations 👋</h3>

<h3>Documentation 📝</h3>

<h3>Bug fixes 🐛</h3>

* Fix Pytree serialization of operators with empty shot vectors:
  [(#6155)](https://github.com/PennyLaneAI/pennylane/pull/6155)

<h3>Contributors ✍️</h3>

This release contains contributions from (in alphabetical order):
<<<<<<< HEAD
Jack Brown,
David Wierichs,
=======

Jack Brown
Christina Lee
>>>>>>> 46fb84b4
<|MERGE_RESOLUTION|>--- conflicted
+++ resolved
@@ -6,18 +6,16 @@
  
 <h3>Improvements 🛠</h3>
 
-<<<<<<< HEAD
 <h4>Capturing and representing hybrid programs</h4>
 
 * Differentiation of hybrid programs via `qml.grad` can now be captured into plxpr.
   When evaluating a captured `qml.grad` instruction, it will dispatch to `jax.grad`,
   which differs from the Autograd implementation of `qml.grad` itself.
   [(#6120)](https://github.com/PennyLaneAI/pennylane/pull/6120)
-=======
+
 * Some custom primitives for the capture project can now be imported via
   `from pennylane.capture.primitives import *`.
   [(#6129)](https://github.com/PennyLaneAI/pennylane/pull/6129)
->>>>>>> 46fb84b4
 
 <h3>Breaking changes 💔</h3>
 
@@ -33,11 +31,7 @@
 <h3>Contributors ✍️</h3>
 
 This release contains contributions from (in alphabetical order):
-<<<<<<< HEAD
-Jack Brown,
-David Wierichs,
-=======
 
 Jack Brown
 Christina Lee
->>>>>>> 46fb84b4
+David Wierichs