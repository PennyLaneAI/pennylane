--- conflicted
+++ resolved
@@ -30,13 +30,11 @@
 * QNode transforms in `qml.qinfo` now support custom wire labels.
   [#4331](https://github.com/PennyLaneAI/pennylane/pull/4331)
 
-<<<<<<< HEAD
+* The default label for a `StatePrep` operator is now `|Ψ⟩`.
+  [(#4340)](https://github.com/PennyLaneAI/pennylane/pull/4340)
+
 * The experimental device interface is integrated with the `QNode` for Jax.
   [(#4323)](https://github.com/PennyLaneAI/pennylane/pull/4323)
-=======
-* The default label for a `StatePrep` operator is now `|Ψ⟩`.
-  [(#4340)](https://github.com/PennyLaneAI/pennylane/pull/4340)
->>>>>>> d9382eff
 
 <h3>Breaking changes 💔</h3>
 
