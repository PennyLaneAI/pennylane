--- conflicted
+++ resolved
@@ -62,20 +62,15 @@
 
 <h3>Contributors</h3>
 
-<<<<<<< HEAD
 * Fixed typo in calculation error message and comment in operation.py
   [(#3536)](https://github.com/PennyLaneAI/pennylane/pull/3536)
 
  <h3>Contributors</h3>
-=======
+
 This release contains contributions from (in alphabetical order):
->>>>>>> ae991946
 
+Ikko Ashimine
 Lillian M. A. Frederiksen
-<<<<<<< HEAD
-Antal Száva, Ikko Ashimine
-=======
 Albert Mitjans Coma
 Matthew Silverman
-Antal Száva
->>>>>>> ae991946
+Antal Száva