--- conflicted
+++ resolved
@@ -3,13 +3,13 @@
 
 <h3>New features since last release</h3>
 
-* The `qml.sample` function can now receive an optional `dtype` parameter 
+* The `qml.sample` function can now receive an optional `dtype` parameter
   which sets the type and precision of the samples returned by this measurement process.
   [(#8189)](https://github.com/PennyLaneAI/pennylane/pull/8189)
-  
+
 * The Resource estimation toolkit was upgraded and has migrated from
   :mod:`~.labs` to PennyLane as the :mod:`~.estimator` module.
-  
+
   * The `qml.estimator.WireResourceManager`, `qml.estimator.Allocate`, and `qml.estimator.Deallocate`
     classes were added to track auxiliary wires for resource estimation.
     [(#8203)](https://github.com/PennyLaneAI/pennylane/pull/8203)
@@ -125,15 +125,14 @@
 
 <h3>Improvements 🛠</h3>
 
-<<<<<<< HEAD
 * Templates have been made compatible with `qml.capture`.
   [(#8211)](https://github.com/PennyLaneAI/pennylane/pull/8211)
-=======
+
 * The `QNode` primitive in the experimental program capture now captures the unprocessed `ExecutionConfig`, instead of
   one processed by the device.
   [(#8258)](https://github.com/PennyLaneAI/pennylane/pull/8258)
 
-* The function :func:`qml.clifford_t_decomposition` with `method="gridsynth"` are now compatible 
+* The function :func:`qml.clifford_t_decomposition` with `method="gridsynth"` are now compatible
   with quantum just-in-time compilation via the `@qml.qjit` decorator.
   [(#7711)](https://github.com/PennyLaneAI/pennylane/pull/7711)
 
@@ -145,7 +144,6 @@
 * `qml.counts` can now be captured with program capture into plxpr. It still cannot be interpreted or executed
   with program capture.
   [(#8229)](https://github.com/PennyLaneAI/pennylane/pull/8229)
->>>>>>> a15ce792
 
 * `allocate` and `deallocate` can now be accessed as `qml.allocate` and `qml.deallocate`.
   [(#8198)](https://github.com/PennyLaneAI/pennylane/pull/8198)
@@ -414,7 +412,7 @@
 
 <h4>Other improvements</h4>
 
-* Two new `draw` and `generate_mlir_graph` functions have been introduced in the `qml.compiler.python_compiler.visualization` module 
+* Two new `draw` and `generate_mlir_graph` functions have been introduced in the `qml.compiler.python_compiler.visualization` module
   to visualize circuits with the new unified compiler framework when xDSL and/or Catalyst compilation passes are applied.
   [(#8040)](https://github.com/PennyLaneAI/pennylane/pull/8040)
   [(#8091)](https://github.com/PennyLaneAI/pennylane/pull/8091)
@@ -596,17 +594,13 @@
 * Added state of the art resources for the `ResourceQFT` and `ResourceAQFT` templates.
   [(#7920)](https://github.com/PennyLaneAI/pennylane/pull/7920)
 
-<<<<<<< HEAD
-* Added an internal `dequeue()` method to the `ResourceOperator` class to simplify the
-=======
 * Added a new `ResourceConfig` class that helps track the configuration for errors, precisions and custom decompositions for the resource estimation pipeline.
   [(#8195)](https://github.com/PennyLaneAI/pennylane/pull/8195)
 
-* Renamed `estimate_resources` to `estimate` for concision. 
+* Renamed `estimate_resources` to `estimate` for concision.
   [(#8232)](https://github.com/PennyLaneAI/pennylane/pull/8232)
 
-* Added an internal `dequeue()` method to the `ResourceOperator` class to simplify the 
->>>>>>> a15ce792
+* Added an internal `dequeue()` method to the `ResourceOperator` class to simplify the
   instantiation of resource operators which require resource operators as input.
   [(#7974)](https://github.com/PennyLaneAI/pennylane/pull/7974)
 
@@ -657,9 +651,9 @@
 
   [(#8223)](https://github.com/PennyLaneAI/pennylane/pull/8223)
 
-* :class:`~.PrepSelPrep` has been made more reliable by deriving the attributes ``coeffs`` and ``ops`` from the property ``lcu`` instead of storing 
+* :class:`~.PrepSelPrep` has been made more reliable by deriving the attributes ``coeffs`` and ``ops`` from the property ``lcu`` instead of storing
   them independently. In addition, it is now is more consistent with other PennyLane operators, dequeuing its
-  input ``lcu``. 
+  input ``lcu``.
   [(#8169)](https://github.com/PennyLaneAI/pennylane/pull/8169)
 
 * `MidMeasureMP` now inherits from `Operator` instead of `MeasurementProcess`.
@@ -1085,7 +1079,7 @@
 
 * Add nightly RC builds script to `.github/workflows`.
   [(#8148)](https://github.com/PennyLaneAI/pennylane/pull/8148)
-  
+
 <h3>Documentation 📝</h3>
 
 * The "Simplifying Operators" section in the :doc:`Compiling circuits </introduction/compiling_circuits>` page was pushed further down the page to show more relevant sections first.
@@ -1124,7 +1118,7 @@
   Trimmed the outdated part of discussion regarding different choices of `alpha`.
   [(#8100)](https://github.com/PennyLaneAI/pennylane/pull/8100)
 
-* A warning was added to the :doc:`interfaces documentation </introduction/interfaces>` under the Pytorch section saying that all Pytorch floating-point inputs are promoted 
+* A warning was added to the :doc:`interfaces documentation </introduction/interfaces>` under the Pytorch section saying that all Pytorch floating-point inputs are promoted
   to `torch.float64`.
   [(#8124)](https://github.com/PennyLaneAI/pennylane/pull/8124)
 
@@ -1133,7 +1127,7 @@
 
 <h3>Bug fixes 🐛</h3>
 
-* Parameter batching now works for Z-basis gates when executing with `default.mixed`. 
+* Parameter batching now works for Z-basis gates when executing with `default.mixed`.
   [(#8251)](https://github.com/PennyLaneAI/pennylane/pull/8251)
 
 * `qml.ctrl(qml.Barrier(), control_wires)` now just returns the original Barrier operation, but placed
