:orphan:

# Release 0.33.0-dev (development release)

<h3>New features since last release</h3>

* Operator transforms `qml.matrix`, `qml.eigvals`, `qml.generator`, and `qml.transforms.to_zx` are updated
  to the new transform program system.
  [(#4573)](https://github.com/PennyLaneAI/pennylane/pull/4573)

* All quantum functions transforms are update to the new transform program system.
 [(#4439)](https://github.com/PennyLaneAI/pennylane/pull/4439)

* All batch transforms are updated to the new transform program system.
  [(#4440)](https://github.com/PennyLaneAI/pennylane/pull/4440)

* Quantum information transforms are updated to the new transform program system.
  [(#4569)](https://github.com/PennyLaneAI/pennylane/pull/4569)

* `qml.devices.DefaultQubit` now implements the new device API. The old version of `default.qubit`
  is still accessible via `qml.devices.DefaultQubitLegacy`, or via short name `default.qubit.legacy`.
  [(#4594)](https://github.com/PennyLaneAI/pennylane/pull/4594)

<h3>Improvements 🛠</h3>

<<<<<<< HEAD
* The `JacobianProductCalculator` abstract base class and implementation `TransformJacobianProducts`
  have been added to `pennylane.interfaces.jacobian_products`.
  [(#4435)](https://github.com/PennyLaneAI/pennylane/pull/4435)
=======
* Tensor-network template `qml.MPS` now supports changing `offset` between subsequent blocks for more flexibility.
 [(#4531)](https://github.com/PennyLaneAI/pennylane/pull/4531)

* The qchem ``fermionic_dipole`` and ``particle_number`` functions are updated to use a
  ``FermiSentence``. The deprecated features for using tuples to represent fermionic operations are
  removed.
  [(#4546)](https://github.com/PennyLaneAI/pennylane/pull/4546)
  [(#4556)](https://github.com/PennyLaneAI/pennylane/pull/4556)

* Add the method ``add_transform`` and ``insert_front_transform`` transform in the ``TransformProgram``.
  [(#4559)](https://github.com/PennyLaneAI/pennylane/pull/4559)
>>>>>>> 3b082f71

* Dunder ``__add__`` method is added to the ``TransformProgram`` class, therefore two programs can be added using ``+`` .
  [(#4549)](https://github.com/PennyLaneAI/pennylane/pull/4549)

* `qml.sample()` in the new device API now returns a `np.int64` array instead of `np.bool8`.
  [(#4539)](https://github.com/PennyLaneAI/pennylane/pull/4539)

* Wires can be provided to the new device API.
  [(#4538)](https://github.com/PennyLaneAI/pennylane/pull/4538)
  [(#4562)](https://github.com/PennyLaneAI/pennylane/pull/4562)

* The new device API now has a `repr()`
  [(#4562)](https://github.com/PennyLaneAI/pennylane/pull/4562)

* The density matrix aspects of `StateMP` have been split into their own measurement
  process, `DensityMatrixMP`.
  [(#4558)](https://github.com/PennyLaneAI/pennylane/pull/4558)

* `qml.exp` returns a more informative error message when decomposition is unavailable for non-unitary operator.
  [(#4571)](https://github.com/PennyLaneAI/pennylane/pull/4571)

* The `StateMP` measurement now accepts a wire order (eg. a device wire order). The `process_state`
  method will re-order the given state to go from the inputted wire-order to the process's wire-order.
  If the process's wire-order contains extra wires, it will assume those are in the zero-state.
  [(#4570)](https://github.com/PennyLaneAI/pennylane/pull/4570)
  [(#4602)](https://github.com/PennyLaneAI/pennylane/pull/4602)

* Improve builtin types support with `qml.pauli_decompose`.
  [(#4577)](https://github.com/PennyLaneAI/pennylane/pull/4577)

* Various changes to measurements to improve feature parity between the legacy `default.qubit` and
  the new `DefaultQubit2`. This includes not trying to squeeze batched `CountsMP` results and implementing
  `MutualInfoMP.map_wires`.
  [(#4574)](https://github.com/PennyLaneAI/pennylane/pull/4574)

* `devices.qubit.simulate` now accepts an interface keyword argument. If a QNode with `DefaultQubit2`
  specifies an interface, the result will be computed with that interface.
  [(#4582)](https://github.com/PennyLaneAI/pennylane/pull/4582)

* `DefaultQubit2` now works as expected with measurement processes that don't specify wires.
  [(#4580)](https://github.com/PennyLaneAI/pennylane/pull/4580)

* `AmplitudeEmbedding` now inherits from `StatePrep`, allowing for it to not be decomposed
  when at the beginning of a circuit, thus behaving like `StatePrep`.
  [(#4583)](https://github.com/PennyLaneAI/pennylane/pull/4583)

* DefaultQubit2 dispatches to a faster implementation for applying `ParameterizedEvolution` to a state
  when it is more efficient to evolve the state than the operation matrix.
  [(#4598)](https://github.com/PennyLaneAI/pennylane/pull/4598)

* `ShotAdaptiveOptimizer` has been updated to pass shots to QNode executions instead of overriding
  device shots before execution. This makes it compatible with the new device API.
  [(#4599)](https://github.com/PennyLaneAI/pennylane/pull/4599)

* `StateMeasurement.process_state` now assumes the input is flat. `ProbabilityMP.process_state` has
  been updated to reflect this assumption and avoid redundant reshaping.
  [(#4602)](https://github.com/PennyLaneAI/pennylane/pull/4602)

<h3>Breaking changes 💔</h3>

* The `__eq__` and `__hash__` methods of `Operator` and `MeasurementProcess` no longer rely on the
  object's address is memory. Using `==` with operators and measurement processes will now behave the
  same as `qml.equal`, and objects of the same type with the same data and hyperparameters will have
  the same hash.
  [(#4536)](https://github.com/PennyLaneAI/pennylane/pull/4536)

  In the following scenario, the second and third code blocks show the previous and current behaviour
  of operator and measurement process equality, determined by the `__eq__` dunder method:

  ```python
  op1 = qml.PauliX(0)
  op2 = qml.PauliX(0)
  op3 = op1
  ```
  Old behaviour:
  ```pycon
  >>> op1 == op2
  False
  >>> op1 == op3
  True
  ```
  New behaviour:
  ```pycon
  >>> op1 == op2
  True
  >>> op1 == op3
  True
  ```

  The `__hash__` dunder method defines the hash of an object. The default hash of an object
  is determined by the objects memory address. However, the new hash is determined by the
  properties and attributes of operators and measurement processes. Consider the scenario below.
  The second and third code blocks show the previous and current behaviour.

  ```python
  op1 = qml.PauliX(0)
  op2 = qml.PauliX(0)
  ```
  Old behaviour:
  ```pycon
  >>> print({op1, op2})
  {PauliX(wires=[0]), PauliX(wires=[0])}
  ```
  New behaviour:
  ```pycon
  >>> print({op1, op2})
  {PauliX(wires=[0])}
  ```

* The old return type and associated functions ``qml.enable_return`` and ``qml.disable_return`` are removed.
  [(#4503)](https://github.com/PennyLaneAI/pennylane/pull/4503)

* The ``mode`` keyword argument in ``QNode`` is removed. Please use ``grad_on_execution`` instead.
  [(#4503)](https://github.com/PennyLaneAI/pennylane/pull/4503)

* The CV observables ``qml.X`` and ``qml.P`` are removed. Please use ``qml.QuadX`` and ``qml.QuadP`` instead.
  [(#4533)](https://github.com/PennyLaneAI/pennylane/pull/4533)

* The method ``tape.unwrap()`` and corresponding ``UnwrapTape`` and ``Unwrap`` classes are removed.
  Instead of ``tape.unwrap()``, use :func:`~.transforms.convert_to_numpy_parameters`.
  [(#4535)](https://github.com/PennyLaneAI/pennylane/pull/4535)

* The ``RandomLayers.compute_decomposition`` keyword argument ``ratio_imprivitive`` has been changed to
  ``ratio_imprim`` to match the call signature of the operation.
  [(#4552)](https://github.com/PennyLaneAI/pennylane/pull/4552)

* The ``sampler_seed`` argument of ``qml.gradients.spsa_grad`` has been removed.
  Instead, the ``sampler_rng`` argument should be set, either to an integer value, which will be used
  to create a PRNG internally, or to a NumPy pseudo-random number generator (PRNG) created via
  ``np.random.default_rng(seed)``.
  [(#4550)](https://github.com/PennyLaneAI/pennylane/pull/4550)

* The ``QuantumScript.set_parameters`` method and the ``QuantumScript.data`` setter have
  been removed. Please use ``QuantumScript.bind_new_parameters`` instead.
  [(#4548)](https://github.com/PennyLaneAI/pennylane/pull/4548)

* The private `TmpPauliRot` operator used for `SpecialUnitary` no longer decomposes to nothing
  when the theta value is trainable.
  [(#4585)](https://github.com/PennyLaneAI/pennylane/pull/4585)

* `ProbabilityMP.marginal_prob` has been removed. Its contents have been moved into `process_state`,
  which effectively just called `marginal_prob` with `np.abs(state) ** 2`.
  [(#4602)](https://github.com/PennyLaneAI/pennylane/pull/4602)

<h3>Deprecations 👋</h3>

* The ``prep`` keyword argument in ``QuantumScript`` is deprecated and will be removed from `QuantumScript`.
  ``StatePrepBase`` operations should be placed at the beginning of the `ops` list instead.
  [(#4554)](https://github.com/PennyLaneAI/pennylane/pull/4554)

* The following decorator syntax for transforms has been deprecated and will raise a warning:
  ```python
  @transform_fn(**transform_kwargs)
  @qml.qnode(dev)
  def circuit():
      ...
  ```
  If you are using a transform that has supporting `transform_kwargs`, please call the
  transform directly using `circuit = transform_fn(circuit, **transform_kwargs)`,
  or use `functools.partial`:
  ```python
  @functools.partial(transform_fn, **transform_kwargs)
  @qml.qnode(dev)
  def circuit():
      ...
  ```
  [(#4457)](https://github.com/PennyLaneAI/pennylane/pull/4457/)

<h3>Documentation 📝</h3>

* Minor documentation improvements to the new device API. The documentation now correctly states that interface-specific
  parameters are only passed to the device for backpropagation derivatives. 
  [(#4542)](https://github.com/PennyLaneAI/pennylane/pull/4542)

* Add functions for qubit-simulation to the `qml.devices` sub-page of the "Internal" section.
  Note that these functions are unstable while device upgrades are underway.
  [(#4555)](https://github.com/PennyLaneAI/pennylane/pull/4555)

<h3>Bug fixes 🐛</h3>

* Fixed issue where `__copy__` method of the `qml.Select()` operator attempted to access un-initialized data.
[(#4551)](https://github.com/PennyLaneAI/pennylane/pull/4551)

* Fix `skip_first` option in `expand_tape_state_prep`.
  [(#4564)](https://github.com/PennyLaneAI/pennylane/pull/4564)

* `convert_to_numpy_parameters` now uses `qml.ops.functions.bind_new_parameters`. This reinitializes the operation and
  makes sure everything references the new numpy parameters.

* `tf.function` no longer breaks `ProbabilityMP.process_state` which is needed by new devices.
  [(#4470)](https://github.com/PennyLaneAI/pennylane/pull/4470)

* Fix mocking in the unit tests for `qml.qchem.mol_data`.
  [(#4591)](https://github.com/PennyLaneAI/pennylane/pull/4591)

* Fix `ProbabilityMP.process_state` so it allows for proper Autograph compilation. Without this,
  decorating a QNode that returns an `expval` with `tf.function` would fail when computing the
  expectation.
  [(#4590)](https://github.com/PennyLaneAI/pennylane/pull/4590)

* `qml.math.take` with torch now returns `tensor[..., indices]` when the user requests
  the last axis (`axis=-1`). Without the fix, it would wrongly return `tensor[indices]`.
  [(#4605)](https://github.com/PennyLaneAI/pennylane/pull/4605)

<h3>Contributors ✍️</h3>

This release contains contributions from (in alphabetical order):

<<<<<<< HEAD
Christina Lee
=======
Utkarsh Azad,
Diego Guala,
Soran Jahangiri,
Lillian M. A. Frederiksen,
Vincent Michaud-Rioux,
>>>>>>> 3b082f71
Romain Moyard,
Mudit Pandey,
Matthew Silverman,
Jay Soni,<|MERGE_RESOLUTION|>--- conflicted
+++ resolved
@@ -23,11 +23,10 @@
 
 <h3>Improvements 🛠</h3>
 
-<<<<<<< HEAD
 * The `JacobianProductCalculator` abstract base class and implementation `TransformJacobianProducts`
   have been added to `pennylane.interfaces.jacobian_products`.
   [(#4435)](https://github.com/PennyLaneAI/pennylane/pull/4435)
-=======
+
 * Tensor-network template `qml.MPS` now supports changing `offset` between subsequent blocks for more flexibility.
  [(#4531)](https://github.com/PennyLaneAI/pennylane/pull/4531)
 
@@ -39,7 +38,6 @@
 
 * Add the method ``add_transform`` and ``insert_front_transform`` transform in the ``TransformProgram``.
   [(#4559)](https://github.com/PennyLaneAI/pennylane/pull/4559)
->>>>>>> 3b082f71
 
 * Dunder ``__add__`` method is added to the ``TransformProgram`` class, therefore two programs can be added using ``+`` .
   [(#4549)](https://github.com/PennyLaneAI/pennylane/pull/4549)
@@ -248,15 +246,11 @@
 
 This release contains contributions from (in alphabetical order):
 
-<<<<<<< HEAD
-Christina Lee
-=======
 Utkarsh Azad,
 Diego Guala,
 Soran Jahangiri,
 Lillian M. A. Frederiksen,
 Vincent Michaud-Rioux,
->>>>>>> 3b082f71
 Romain Moyard,
 Mudit Pandey,
 Matthew Silverman,
