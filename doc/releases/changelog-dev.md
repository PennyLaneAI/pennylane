--- conflicted
+++ resolved
@@ -990,17 +990,15 @@
 * :func:`.transforms.decompose` and :func:`.preprocess.decompose` now have a unified internal implementation.
   [(#8193)](https://github.com/PennyLaneAI/pennylane/pull/8193)
 
-<<<<<<< HEAD
+* Add a `mbqc` submodule to the `python_compiler` module for common utils of MBQC workflows.
+  [(#8219)](https://github.com/PennyLaneAI/pennylane/pull/8219)
+
+* Updated support for `pubchempy` used in the unit tests for `qml.qchem.mol_data` to `1.0.5`.
+  [(#8224)](https://github.com/PennyLaneAI/pennylane/pull/8224)
+
 * Adding nightly RC builds
   [(#8148)](https://github.com/PennyLaneAI/pennylane/pull/8148)
-=======
-* Add a `mbqc` submodule to the `python_compiler` module for common utils of MBQC workflows.
-  [(#8219)](https://github.com/PennyLaneAI/pennylane/pull/8219)
-
-* Updated support for `pubchempy` used in the unit tests for `qml.qchem.mol_data` to `1.0.5`.
-  [(#8224)](https://github.com/PennyLaneAI/pennylane/pull/8224)
->>>>>>> f826d22f
-
+  
 <h3>Documentation 📝</h3>
 
 * The "Simplifying Operators" section in the :doc:`Compiling circuits </introduction/compiling_circuits>` page was pushed further down the page to show more relevant sections first.
