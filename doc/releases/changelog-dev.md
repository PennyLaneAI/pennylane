--- conflicted
+++ resolved
@@ -95,17 +95,15 @@
   further decompose single-qubit unitary gates more flexibly using different rotations.
   [(#7211)](https://github.com/PennyLaneAI/pennylane/pull/7211)
 
-<<<<<<< HEAD
 * The `gate_set` argument of :func:`~.transforms.decompose` now accepts `"X"`, `"Y"`, `"Z"`, `"H"`, 
   `"I"` as aliases for `"PauliX"`, `"PauliY"`, `"PauliZ"`, `"Hadamard"`, and `"Identity"`. These 
   aliases are also recognized as part of symbolic operators. For example, `"Adjoint(H)"` is now 
   accepted as an alias for `"Adjoint(Hadamard)"`.
   [(#7331)](https://github.com/PennyLaneAI/pennylane/pull/7331)
-=======
+
 * PennyLane no longer validates that an operation has at least one wire, as having this check required the abstract
   interface to maintain a list of special implementations.
   [(#7327)](https://github.com/PennyLaneAI/pennylane/pull/7327)
->>>>>>> 35f8506d
 
 <h3>Breaking changes 💔</h3>
 
