--- conflicted
+++ resolved
@@ -14,16 +14,12 @@
   combination of unitaries.
   [(#5756)](https://github.com/PennyLaneAI/pennylane/pull/5756)
 
-<<<<<<< HEAD
 * A new function `qml.registers` has been added, enabling the creation of registers, which are implemented as a dictionary of `Wires` instances.
   [(#5957)](https://github.com/PennyLaneAI/pennylane/pull/5957)
 
 * The `split_to_single_terms` transform is added. This transform splits expectation values of sums 
   into multiple single-term measurements on a single tape, providing better support for simulators 
-=======
-* The `split_to_single_terms` transform is added. This transform splits expectation values of sums
-  into multiple single-term measurements on a single tape, providing better support for simulators
->>>>>>> e76e301a
+
   that can handle non-commuting observables but don't natively support multi-term observables.
   [(#5884)](https://github.com/PennyLaneAI/pennylane/pull/5884)
 
@@ -110,11 +106,7 @@
 Ahmed Darwish,
 Lillian M. A. Frederiksen,
 Pietropaolo Frisoni,
-<<<<<<< HEAD
-=======
 Emiliano Godinez,
-Christina Lee,
->>>>>>> e76e301a
 Austin Huang,
 Christina Lee,
 William Maxwell,
