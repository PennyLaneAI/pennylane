:orphan:

# Release 0.19.0-dev (development release)

<h3>New features since last release</h3>

* The new `qml.fourier.qnode_spectrum` function extends the former
  `qml.fourier.spectrum` function
  and takes classical processing of QNode arguments into account.
  The frequencies are computed per (requested) QNode argument instead
  of per gate `id`. The gate `id`s are ignored.
  [(#1681)](https://github.com/PennyLaneAI/pennylane/pull/1681)
  [(#1720)](https://github.com/PennyLaneAI/pennylane/pull/1720)


  Consider the following example, which uses non-trainable inputs `x`, `y` and `z`
  as well as trainable parameters `w` as arguments to the QNode.

  ```python
  import pennylane as qml
  import numpy as np

  n_qubits = 3
  dev = qml.device("default.qubit", wires=n_qubits)

  @qml.qnode(dev)
  def circuit(x, y, z, w):
      for i in range(n_qubits):
          qml.RX(0.5*x[i], wires=i)
          qml.Rot(w[0,i,0], w[0,i,1], w[0,i,2], wires=i)
          qml.RY(2.3*y[i], wires=i)
          qml.Rot(w[1,i,0], w[1,i,1], w[1,i,2], wires=i)
          qml.RX(z, wires=i)
      return qml.expval(qml.PauliZ(wires=0))

  x = np.array([1., 2., 3.])
  y = np.array([0.1, 0.3, 0.5])
  z = -1.8
  w = np.random.random((2, n_qubits, 3))
  ```

  This circuit looks as follows:

  ```pycon
  >>> print(qml.draw(circuit)(x, y, z, w))
  0: ──RX(0.5)──Rot(0.598, 0.949, 0.346)───RY(0.23)──Rot(0.693, 0.0738, 0.246)──RX(-1.8)──┤ ⟨Z⟩
  1: ──RX(1)────Rot(0.0711, 0.701, 0.445)──RY(0.69)──Rot(0.32, 0.0482, 0.437)───RX(-1.8)──┤
  2: ──RX(1.5)──Rot(0.401, 0.0795, 0.731)──RY(1.15)──Rot(0.756, 0.38, 0.38)─────RX(-1.8)──┤
  ```

  Applying the `qml.fourier.qnode_spectrum` function to the circuit for the non-trainable
  parameters, we obtain:

  ```pycon
  >>> spec = qml.fourier.qnode_spectrum(circuit, encoding_args={"x", "y", "z"})(x, y, z, w)
  >>> for inp, freqs in spec.items():
  ...     print(f"{inp}: {freqs}")
  "x": {(0,): [-0.5, 0.0, 0.5], (1,): [-0.5, 0.0, 0.5], (2,): [-0.5, 0.0, 0.5]}
  "y": {(0,): [-2.3, 0.0, 2.3], (1,): [-2.3, 0.0, 2.3], (2,): [-2.3, 0.0, 2.3]}
  "z": {(): [-3.0, -2.0, -1.0, 0.0, 1.0, 2.0, 3.0]}
  ```

  We can see that all three parameters in the QNode arguments ``x`` and ``y``
  contribute the spectrum of a Pauli rotation ``[-1.0, 0.0, 1.0]``, rescaled with the
  prefactor of the respective parameter in the circuit.
  The three ``RX`` rotations using the parameter ``z`` accumulate, yielding a more
  complex frequency spectrum.

  For details on how to control for which parameters the spectrum is computed,
  a comparison to `qml.fourier.circuit_spectrum`, and other usage details, please see the
  [fourier.qnode_spectrum docstring](https://pennylane.readthedocs.io/en/latest/code/api/pennylane.fourier.qnode_spectrum.html).

* There is a new utility function `qml.math.is_independent` that checks whether
  a callable is independent of its arguments.
  [(#1700)](https://github.com/PennyLaneAI/pennylane/pull/1700)

  **Warning**

  This function is experimental and might behave differently than expected.
  Also, it might be subject to change.

  **Disclaimer**

  Note that the test relies on both numerical and analytical checks, except
  when using the PyTorch interface which only performs a numerical check.
  It is known that there are edge cases on which this test will yield wrong
  results, in particular non-smooth functions may be problematic.
  For details, please refer to the 
  [is_indpendent docstring](https://pennylane.readthedocs.io/en/latest/code/api/pennylane.math.is_independent.html).

* Support for differentiable execution of batches of circuits has been
  extended to the JAX interface for scalar functions, via the beta
  `pennylane.interfaces.batch` module.
  [(#1634)](https://github.com/PennyLaneAI/pennylane/pull/1634)

  For example using the `execute` function from the `pennylane.interfaces.batch` module:

  ```python
  from pennylane.interfaces.batch import execute

  def cost_fn(x):
      with qml.tape.JacobianTape() as tape1:
          qml.RX(x[0], wires=[0])
          qml.RY(x[1], wires=[1])
          qml.CNOT(wires=[0, 1])
          qml.var(qml.PauliZ(0) @ qml.PauliX(1))

      with qml.tape.JacobianTape() as tape2:
          qml.RX(x[0], wires=0)
          qml.RY(x[0], wires=1)
          qml.CNOT(wires=[0, 1])
          qml.probs(wires=1)

      result = execute(
        [tape1, tape2], dev,
        gradient_fn=qml.gradients.param_shift,
        interface="autograd"
      )
      return (result[0] + result[1][0, 0])[0]

  res = jax.grad(cost_fn)(params)
  ```

* The unitary matrix corresponding to a quantum circuit can now be created using the new
  `get_unitary_matrix()` transform.
  [(#1609)](https://github.com/PennyLaneAI/pennylane/pull/1609)

* Arbitrary two-qubit unitaries can now be decomposed into elementary gates. This
  functionality has been incorporated into the `qml.transforms.unitary_to_rot` transform, and is
  available separately as `qml.transforms.two_qubit_decomposition`.
  [(#1552)](https://github.com/PennyLaneAI/pennylane/pull/1552)

  As an example, consider the following randomly-generated matrix and circuit that uses it:

  ```python
  U = np.array([
      [-0.03053706-0.03662692j,  0.01313778+0.38162226j, 0.4101526 -0.81893687j, -0.03864617+0.10743148j],
      [-0.17171136-0.24851809j,  0.06046239+0.1929145j, -0.04813084-0.01748555j, -0.29544883-0.88202604j],
      [ 0.39634931-0.78959795j, -0.25521689-0.17045233j, -0.1391033 -0.09670952j, -0.25043606+0.18393466j],
      [ 0.29599198-0.19573188j,  0.55605806+0.64025769j, 0.06140516+0.35499559j,  0.02674726+0.1563311j ]
  ])

  dev = qml.device('default.qubit', wires=2)

  @qml.qnode(dev)
  @qml.transforms.unitary_to_rot
  def circuit(x, y):
      qml.RX(x, wires=0)
      qml.QubitUnitary(U, wires=[0, 1])
      qml.RY(y, wires=0)
      return qml.expval(qml.PauliZ(wires=0))
  ```

  If we run the circuit, we can see the new decomposition:

  ```pycon
  >>> circuit(0.3, 0.4)
  tensor(-0.70520073, requires_grad=True)
  >>> print(qml.draw(circuit)(0.3, 0.4))
  0: ──RX(0.3)─────────────────Rot(-3.5, 0.242, 0.86)──╭X──RZ(0.176)───╭C─────────────╭X──Rot(5.56, 0.321, -2.09)───RY(0.4)──┤ ⟨Z⟩
  1: ──Rot(-1.64, 2.69, 1.58)──────────────────────────╰C──RY(-0.883)──╰X──RY(-1.47)──╰C──Rot(-1.46, 0.337, 0.587)───────────┤
  ```

* The transform for the Jacobian of the classical preprocessing within a QNode,
  `qml.transforms.classical_jacobian`, now takes a keyword argument `argnum` to specify
  the QNode argument indices with respect to which the Jacobian is computed.
  [(#1645)](https://github.com/PennyLaneAI/pennylane/pull/1645)

  An example for the usage of ``argnum`` is

  ```python
  @qml.qnode(dev)
  def circuit(x, y, z):
      qml.RX(qml.math.sin(x), wires=0)
      qml.CNOT(wires=[0, 1])
      qml.RY(y ** 2, wires=1)
      qml.RZ(1 / z, wires=1)
      return qml.expval(qml.PauliZ(0))

  jac_fn = qml.transforms.classical_jacobian(circuit, argnum=[1, 2])
  ```

  The Jacobian can then be computed at specified parameters.

  ```pycon
  >>> x, y, z = np.array([0.1, -2.5, 0.71])
  >>> jac_fn(x, y, z)
  (array([-0., -5., -0.]), array([-0.        , -0.        , -1.98373339]))
  ```

  The returned arrays are the derivatives of the three parametrized gates in the circuit
  with respect to `y` and `z` respectively.

  There also are explicit tests for `classical_jacobian` now, which previously was tested
  implicitly via its use in the `metric_tensor` transform.

  For more usage details, please see the
  [classical Jacobian docstring](https://pennylane.readthedocs.io/en/latest/code/api/pennylane.transforms.classical_jacobian.html).

* Added a new operation `OrbitalRotation`, which implements the spin-adapted spatial orbital rotation gate.
  [(#1665)](https://github.com/PennyLaneAI/pennylane/pull/1665)

  An example circuit that uses `OrbitalRotation` operation is:

  ```python
  dev = qml.device('default.qubit', wires=4)
  @qml.qnode(dev)
  def circuit(phi):
      qml.BasisState(np.array([1, 1, 0, 0]), wires=[0, 1, 2, 3])
      qml.OrbitalRotation(phi, wires=[0, 1, 2, 3])
      return qml.state()
  ```

  If we run this circuit, we will get the following output

  ```pycon
  >>> circuit(0.1)
  array([ 0.        +0.j,  0.        +0.j,  0.        +0.j,
          0.00249792+0.j,  0.        +0.j,  0.        +0.j,
          -0.04991671+0.j,  0.        +0.j,  0.        +0.j,
          -0.04991671+0.j,  0.        +0.j,  0.        +0.j,
          0.99750208+0.j,  0.        +0.j,  0.        +0.j,
          0.        +0.j])
  ```

* A new, experimental QNode has been added, that adds support for batch execution of circuits,
  custom quantum gradient support, and arbitrary order derivatives. This QNode is available via
  `qml.beta.QNode`, and `@qml.beta.qnode`.
  [(#1642)](https://github.com/PennyLaneAI/pennylane/pull/1642)
  [(#1646)](https://github.com/PennyLaneAI/pennylane/pull/1646)
  [(#1651)](https://github.com/PennyLaneAI/pennylane/pull/1651)

  It differs from the standard QNode in several ways:

  - Custom gradient transforms can be specified as the differentiation method:

    ```python
    @qml.gradients.gradient_transform
    def my_gradient_transform(tape):
        ...
        return tapes, processing_fn

    @qml.beta.qnode(dev, diff_method=my_gradient_transform)
    def circuit():
    ```

  - Arbitrary :math:`n`-th order derivatives are supported on hardware using
    gradient transforms such as the parameter-shift rule. To specify that an :math:`n`-th
    order derivative of a QNode will be computed, the `max_diff` argument should be set.
    By default, this is set to 1 (first-order derivatives only).

  - Internally, if multiple circuits are generated for execution simultaneously, they
    will be packaged into a single job for execution on the device. This can lead to
    significant performance improvement when executing the QNode on remote
    quantum hardware.

  - When decomposing the circuit, the default decomposition strategy will prioritize
    decompositions that result in the smallest number of parametrized operations
    required to satisfy the differentiation method. Additional decompositions required
    to satisfy the native gate set of the quantum device will be performed later, by the
    device at execution time. While this may lead to a slight increase in classical processing,
    it significantly reduces the number of circuit evaluations needed to compute
    gradients of complex unitaries.

  In an upcoming release, this QNode will replace the existing one. If you come across any bugs
  while using this QNode, please let us know via a [bug
  report](https://github.com/PennyLaneAI/pennylane/issues/new?assignees=&labels=bug+%3Abug%3A&template=bug_report.yml&title=%5BBUG%5D)
  on our GitHub bug tracker.

  Currently, this beta QNode does not support the following features:

  - Non-mutability via the `mutable` keyword argument
  - Viewing specifications with `qml.specs`
  - The `reversible` QNode differentiation method
  - The ability to specify a `dtype` when using PyTorch and TensorFlow.

  It is also not tested with the `qml.qnn` module.

* Two new methods were added to the Device API, allowing PennyLane devices
  increased control over circuit decompositions.
  [(#1651)](https://github.com/PennyLaneAI/pennylane/pull/1651)

  - `Device.expand_fn(tape) -> tape`: expands a tape such that it is supported by the device. By
    default, performs the standard device-specific gate set decomposition done in the default
    QNode. Devices may overwrite this method in order to define their own decomposition logic.

    Note that the numerical result after applying this method should remain unchanged; PennyLane
    will assume that the expanded tape returns exactly the same value as the original tape when
    executed.

  - `Device.batch_transform(tape) -> (tapes, processing_fn)`: preprocesses the tape in the case
    where the device needs to generate multiple circuits to execute from the input circuit. The
    requirement of a post-processing function makes this distinct to the `expand_fn` method above.
    
    By default, this method applies the transform

    .. math:: \left\langle \sum_i c_i h_i\right\rangle -> \sum_i c_i \left\langle h_i \right\rangle

    if `expval(H)` is present on devices that do not natively support Hamiltonians with
    non-commuting terms.

* Added a new template `GateFabric`, which implements a local, expressive, quantum-number-preserving
  ansatz proposed by Anselmetti *et al.* in [arXiv:2104.05692](https://arxiv.org/abs/2104.05695).
  [(#1687)](https://github.com/PennyLaneAI/pennylane/pull/1687)

  An example of a circuit using `GateFabric` template is:

  ```python
  coordinates = np.array([0.0, 0.0, -0.6614, 0.0, 0.0, 0.6614])
  H, qubits = qml.qchem.molecular_hamiltonian(["H", "H"], coordinates)
  ref_state = qml.qchem.hf_state(electrons=2, qubits)
  
  dev = qml.device('default.qubit', wires=qubits)
  @qml.qnode(dev)
  def ansatz(weights):
      qml.templates.GateFabric(weights, wires=[0,1,2,3],
                                  init_state=ref_state, include_pi=True)
      return qml.expval(H)
  ```

  For more details, see the [GateFabric documentation](../code/api/pennylane.templates.layers.GateFabric.html).


<h3>Improvements</h3>

* The use of `expval(H)`, where `H` is a cost Hamiltonian generated by the `qaoa` module,
  has been sped up. This was achieved by making PennyLane decompose a circuit with an `expval(H)` 
  measurement into subcircuits if the `Hamiltonian.grouping_indices` attribute is set, and setting  
  this attribute in the relevant `qaoa` module functions.
  [(#1718)](https://github.com/PennyLaneAI/pennylane/pull/1718)

* The tests for qubit operations are split into multiple files.
  [(#1661)](https://github.com/PennyLaneAI/pennylane/pull/1661)

* The `qml.metric_tensor` transform has been improved with regards to
  both function and performance.
  [(#1638)](https://github.com/PennyLaneAI/pennylane/pull/1638)

  - If the underlying device supports batch execution of circuits, the quantum circuits required to
    compute the metric tensor elements will be automatically submitted as a batched job. This can
    lead to significant performance improvements for devices with a non-trivial job submission
    overhead.

  - Previously, the transform would only return the metric tensor with respect to gate arguments,
    and ignore any classical processing inside the QNode, even very trivial classical processing
    such as parameter permutation. The metric tensor now takes into account classical processing,
    and returns the metric tensor with respect to QNode arguments, not simply gate arguments:

    ```pycon
    >>> @qml.qnode(dev)
    ... def circuit(x):
    ...     qml.Hadamard(wires=1)
    ...     qml.RX(x[0], wires=0)
    ...     qml.CNOT(wires=[0, 1])
    ...     qml.RY(x[1] ** 2, wires=1)
    ...     qml.RY(x[1], wires=0)
    ...     return qml.expval(qml.PauliZ(0))
    >>> x = np.array([0.1, 0.2], requires_grad=True)
    >>> qml.metric_tensor(circuit)(x)
    array([[0.25      , 0.        ],
           [0.        , 0.28750832]])
    ```

    To revert to the previous behaviour of returning the metric tensor with respect to gate
    arguments, `qml.metric_tensor(qnode, hybrid=False)` can be passed.

    ```pycon
    >>> qml.metric_tensor(circuit, hybrid=False)(x)
    array([[0.25      , 0.        , 0.        ],
           [0.        , 0.25      , 0.        ],
           [0.        , 0.        , 0.24750832]])
    ```

* ``qml.circuit_drawer.CircuitDrawer`` can accept a string for the ``charset`` keyword, instead of a ``CharSet`` object.
  [(#1640)](https://github.com/PennyLaneAI/pennylane/pull/1640)

* ``qml.math.sort`` will now return only the sorted torch tensor and not the corresponding indices, making sort consistent across interfaces.
    [(#1691)](https://github.com/PennyLaneAI/pennylane/pull/1691)

* Operations can now have gradient recipes that depend on the state of the operation.
  [(#1674)](https://github.com/PennyLaneAI/pennylane/pull/1674)

  For example, this allows for gradient recipes that are parameter dependent:

  ```python
  class RX(qml.RX):

      @property
      def grad_recipe(self):
          # The gradient is given by [f(2x) - f(0)] / (2 sin(x)), by subsituting
          # shift = x into the two term parameter-shift rule.
          x = self.data[0]
          c = 0.5 / np.sin(x)
          return ([[c, 0.0, 2 * x], [-c, 0.0, 0.0]],)
  ```

* Shots can now be passed as a runtime argument to transforms that execute circuits in batches, similarly
  to QNodes.
  [(#1707)](https://github.com/PennyLaneAI/pennylane/pull/1707)
  
  An example of such a transform are the gradient transforms in the
  `qml.gradients` module. As a result, we can now call gradient transforms
  (such as `qml.gradients.param_shift`) and set the number of shots at runtime.

  ```pycon
  >>> dev = qml.device("default.qubit", wires=1, shots=1000)
  >>> @qml.beta.qnode(dev)
  ... def circuit(x):
  ...     qml.RX(x, wires=0)
  ...     return qml.expval(qml.PauliZ(0))
  >>> grad_fn = qml.gradients.param_shift(circuit)
  >>> grad_fn(0.564, shots=[(1, 10)]).T
  array([[-1., -1., -1., -1., -1.,  0., -1.,  0., -1.,  0.]])
  >>> grad_fn(0.1233, shots=None)
  array([[-0.53457096]])
  ```

* Specific QNode execution options are now re-used by batch transforms
  to execute transformed QNodes.
  [(#1708)](https://github.com/PennyLaneAI/pennylane/pull/1708)

<h3>Breaking changes</h3>

- The `QNode.metric_tensor` method has been deprecated, and will be removed in an upcoming release.
  Please use the `qml.metric_tensor` transform instead.
  [(#1638)](https://github.com/PennyLaneAI/pennylane/pull/1638)

- The utility function `qml.math.requires_grad` now returns `True` when using Autograd
  if and only if the `requires_grad=True` attribute is set on the NumPy array. Previously,
  this function would return `True` for *all* NumPy arrays and Python floats, unless
  `requires_grad=False` was explicitly set.
  [(#1638)](https://github.com/PennyLaneAI/pennylane/pull/1638)

<h3>Deprecations</h3>

* The `qml.fourier.spectrum` function has been renamed to `qml.fourier.circuit_spectrum`,
  in order to clearly separate the new `qnode_spectrum` function from this one.
  `qml.fourier.spectrum` is now an alias for `circuit_spectrum` but is flagged for
  deprecation and will be removed soon.
  [(#1681)](https://github.com/PennyLaneAI/pennylane/pull/1681)

* The `init` module, which contains functions to generate random parameter tensors for 
  templates, is flagged for deprecation and will be removed in the next release cycle. 
  Instead, the templates' `shape` method can be used to get the desired shape of the tensor, 
  which can then be generated manually.
  [(#1689)](https://github.com/PennyLaneAI/pennylane/pull/1689)

<h3>Bug fixes</h3>

<<<<<<< HEAD
* Fix a bug where the devices cache the same result for different observables return types.
  [(#1719)](https://github.com/PennyLaneAI/pennylane/pull/1683)
  
=======
* Fixed a bug of the default circuit drawer where having more measurements
  compared to the number of measurements on any wire raised a `KeyError`.
  [(#1702)](https://github.com/PennyLaneAI/pennylane/pull/1702)

>>>>>>> e951cfb6
* Fix a bug where it was not possible to use `jax.jit` on a `QNode` when using `QubitStateVector`.
  [(#1683)](https://github.com/PennyLaneAI/pennylane/pull/1683)

* The device suite tests can now execute successfully if no shots configuration variable is given.
  [(#1641)](https://github.com/PennyLaneAI/pennylane/pull/1641)

* Fixes a bug where the `qml.gradients.param_shift` transform would raise an error while attempting
  to compute the variance of a QNode with ragged output.
  [(#1646)](https://github.com/PennyLaneAI/pennylane/pull/1646)

* Fixes a bug in `default.mixed`, to ensure that returned probabilities are always non-negative.
  [(#1680)](https://github.com/PennyLaneAI/pennylane/pull/1680)

* Fixes a bug where gradient transforms would fail to apply to QNodes
  containing classical processing.
  [(#1699)](https://github.com/PennyLaneAI/pennylane/pull/1699)

<h3>Documentation</h3>

* Adds a link to https://pennylane.ai/qml/demonstrations.html in the navbar.
  [(#1624)](https://github.com/PennyLaneAI/pennylane/pull/1624)
 
* Corrects the docstring of `ExpvalCost` by adding `wires` to the signature of the `ansatz` argument. [(#1715)](https://github.com/PennyLaneAI/pennylane/pull/1715)

<h3>Contributors</h3>

This release contains contributions from (in alphabetical order):

Utkarsh Azad, Olivia Di Matteo, Andrew Gardhouse, Josh Izaac, Christina Lee, Romain Moyard,
Carrie-Anne Rubidge, Maria Schuld, Ingrid Strandberg, Antal Száva, Cody Wang, David Wierichs.<|MERGE_RESOLUTION|>--- conflicted
+++ resolved
@@ -447,16 +447,13 @@
 
 <h3>Bug fixes</h3>
 
-<<<<<<< HEAD
 * Fix a bug where the devices cache the same result for different observables return types.
-  [(#1719)](https://github.com/PennyLaneAI/pennylane/pull/1683)
+  [(#1719)](https://github.com/PennyLaneAI/pennylane/pull/1719)
   
-=======
 * Fixed a bug of the default circuit drawer where having more measurements
   compared to the number of measurements on any wire raised a `KeyError`.
   [(#1702)](https://github.com/PennyLaneAI/pennylane/pull/1702)
 
->>>>>>> e951cfb6
 * Fix a bug where it was not possible to use `jax.jit` on a `QNode` when using `QubitStateVector`.
   [(#1683)](https://github.com/PennyLaneAI/pennylane/pull/1683)
 
