:orphan:

# Release 0.29.0-dev (development release)

<h3>New features since last release</h3>

* `qml.purity` is added as a measurement process for purity
  [(#3551)](https://github.com/PennyLaneAI/pennylane/pull/3551)

* Added a new template that implements a canonical 2-complete linear (2-CCL) swap network
  described in [arXiv:1905.05118](https://arxiv.org/abs/1905.05118).
  [(#3447)](https://github.com/PennyLaneAI/pennylane/pull/3447)

  ```python3
  dev = qml.device('default.qubit', wires=5)
  weights = np.random.random(size=TwoLocalSwapNetwork.shape(len(dev.wires)))
  acquaintances = lambda index, wires, param: (qml.CRY(param, wires=index)
                                   if np.abs(wires[0]-wires[1]) else qml.CRZ(param, wires=index))
  @qml.qnode(dev)
  def swap_network_circuit():
     qml.templates.TwoLocalSwapNetwork(dev.wires, acquaintances, weights, fermionic=False)
     return qml.state()
  ```

  ```pycon
  >>> print(weights)
  tensor([0.20308242, 0.91906199, 0.67988804, 0.81290256, 0.08708985,
          0.81860084, 0.34448344, 0.05655892, 0.61781612, 0.51829044], requires_grad=True)
  >>> qml.draw(swap_network_circuit, expansion_strategy = 'device')()
  0: ─╭●────────╭SWAP─────────────────╭●────────╭SWAP─────────────────╭●────────╭SWAP─┤  State
  1: ─╰RY(0.20)─╰SWAP─╭●────────╭SWAP─╰RY(0.09)─╰SWAP─╭●────────╭SWAP─╰RY(0.62)─╰SWAP─┤  State
  2: ─╭●────────╭SWAP─╰RY(0.68)─╰SWAP─╭●────────╭SWAP─╰RY(0.34)─╰SWAP─╭●────────╭SWAP─┤  State
  3: ─╰RY(0.92)─╰SWAP─╭●────────╭SWAP─╰RY(0.82)─╰SWAP─╭●────────╭SWAP─╰RY(0.52)─╰SWAP─┤  State
  4: ─────────────────╰RY(0.81)─╰SWAP─────────────────╰RY(0.06)─╰SWAP─────────────────┤  State
  ```

* The JAX-JIT interface now supports higher-order gradient computation with the new return types system.
  [(#3498)](https://github.com/PennyLaneAI/pennylane/pull/3498)

  ```python
  import pennylane as qml
  import jax
  from jax import numpy as jnp
  
  jax.config.update("jax_enable_x64", True)
  
  qml.enable_return()
  
  dev = qml.device("lightning.qubit", wires=2)
  
  @jax.jit
  @qml.qnode(dev, interface="jax-jit", diff_method="parameter-shift", max_diff=2)
  def circuit(a, b):
      qml.RY(a, wires=0)
      qml.RX(b, wires=1)
      return qml.expval(qml.PauliZ(0)), qml.expval(qml.PauliZ(1))
  
  a, b = jnp.array(1.0), jnp.array(2.0)
  ```

  ```pycon
  >>> jax.hessian(circuit, argnums=[0, 1])(a, b)
  (((DeviceArray(-0.54030231, dtype=float64, weak_type=True),
     DeviceArray(1.76002563e-17, dtype=float64, weak_type=True)),
    (DeviceArray(1.76002563e-17, dtype=float64, weak_type=True),
     DeviceArray(1.11578284e-34, dtype=float64, weak_type=True))),
   ((DeviceArray(2.77555756e-17, dtype=float64, weak_type=True),
     DeviceArray(-4.54411427e-17, dtype=float64, weak_type=True)),
    (DeviceArray(-1.76855671e-17, dtype=float64, weak_type=True),
     DeviceArray(0.41614684, dtype=float64, weak_type=True))))
  ```

* The qchem workflow is modified to support both Autograd and JAX frameworks.
  [(#3458)](https://github.com/PennyLaneAI/pennylane/pull/3458)
  [(#3462)](https://github.com/PennyLaneAI/pennylane/pull/3462)
  [(#3495)](https://github.com/PennyLaneAI/pennylane/pull/3495)

  The JAX interface is automatically used when the differentiable parameters are JAX objects. Here
  is an example for computing the Hartree-Fock energy gradients with respect to the atomic
  coordinates.

  ```python
  import pennylane as qml
  from pennylane import numpy as np
  import jax
  
  symbols = ["H", "H"]
  geometry = np.array([[0.0, 0.0, 0.0], [0.0, 0.0, 1.0]])

  mol = qml.qchem.Molecule(symbols, geometry)

  args = [jax.numpy.array(mol.coordinates)]
  ```

  ```pycon
  >>> jax.grad(qml.qchem.hf_energy(mol))(*args)
  >>> DeviceArray([[0.0, 0.0, 0.3650435], [0.0, 0.0, -0.3650435]], dtype=float32)
  ```
  
* The function `load_basisset` is added to extract qchem basis set data from the Basis Set Exchange
  library.
  [(#3363)](https://github.com/PennyLaneAI/pennylane/pull/3363)
  
* The function `max_entropy` is added to compute the maximum entropy $H=\log(rank(\rho))$ of a quantum state.
  [(#3594)](https://github.com/PennyLaneAI/pennylane/pull/3594)

* Added `qml.ops.dot` function to compute the dot product between a vector and a list of operators.

  ```pycon
  >>> coeffs = np.array([1.1, 2.2])
  >>> ops = [qml.PauliX(0), qml.PauliY(0)]
  >>> qml.ops.dot(coeffs, ops)
  (1.1*(PauliX(wires=[0]))) + (2.2*(PauliY(wires=[0])))
  >>> qml.ops.dot(coeffs, ops, pauli=True)
  1.1 * X(0)
  + 2.2 * Y(0)
  ```

  [(#3586)](https://github.com/PennyLaneAI/pennylane/pull/3586)

* Support `qml.math.size` with torch tensors.
  [(#3606)](https://github.com/PennyLaneAI/pennylane/pull/3606)

<h3>Improvements</h3>

* Most channels in are now fully differentiable in all interfaces.
  [(#3612)](https://github.com/PennyLaneAI/pennylane/pull/3612)

* Extended the `qml.equal` function to compare `Prod` and `Sum` operators.
  [(#3516)](https://github.com/PennyLaneAI/pennylane/pull/3516)

* The `qml.generator` function now checks if the generator is hermitian, rather than whether it is a subclass of
  `Observable`, allowing it to return valid generators from `SymbolicOp` and `CompositeOp` classes.
 [(#3485)](https://github.com/PennyLaneAI/pennylane/pull/3485)

* Added support for two-qubit unitary decomposition with JAX-JIT.
  [(#3569)](https://github.com/PennyLaneAI/pennylane/pull/3569)

* Limit the `numpy` version to `<1.24`.
  [(#3563)](https://github.com/PennyLaneAI/pennylane/pull/3563)

* Validation has been added on the `gradient_kwargs` when initializing a QNode, and if unexpected kwargs are passed,
  a `UserWarning` is raised. A list of the current expected gradient function kwargs has been added as
  `qml.gradients.SUPPORTED_GRADIENT_KWARGS`.
  [(#3526)](https://github.com/PennyLaneAI/pennylane/pull/3526)

* Improve the `PauliSentence.operation()` method to avoid instantiating an `SProd` operator when
  the coefficient is equal to 1.
  [(#3595)](https://github.com/PennyLaneAI/pennylane/pull/3595)

* Write Hamiltonians to file in a condensed format when using the data module.
  [(#3592)](https://github.com/PennyLaneAI/pennylane/pull/3592)

<h3>Breaking changes</h3>

* The tape constructed by a QNode is no longer queued to surrounding contexts.
  [(#3509)](https://github.com/PennyLaneAI/pennylane/pull/3509)

* Nested operators like `Tensor`, `Hamiltonian` and `Adjoint` now remove their owned operators
  from the queue instead of updating their metadata to have an `"owner"`.
  [(#3282)](https://github.com/PennyLaneAI/pennylane/pull/3282)

<h3>Deprecations</h3>

<h3>Documentation</h3>

<h3>Bug fixes</h3>

<<<<<<< HEAD
* Fixed a bug in `qml.transforms.metric_tensor` where prefactors of operation generators were taken
  into account multiple times, leading to wrong outputs for non-standard operations.
  [(#3579)](https://github.com/PennyLaneAI/pennylane/pull/3579)

* Pins networkx version <3.0 till a bug with tensorflow-jit, networkx, and qcut is resolved.
=======
* Handles breaking networkx version change by selectively skipping a qcut tensorflow-jit test,
>>>>>>> efe3c077
  [(#3609)](https://github.com/PennyLaneAI/pennylane/pull/3609)
  [(#3619)](https://github.com/PennyLaneAI/pennylane/pull/3619)

* Fixed the wires for the Y decomposition in the ZX calculus transform.
  [(#3598)](https://github.com/PennyLaneAI/pennylane/pull/3598)

* `qml.pauli.PauliWord` is now pickle-able.
  [(#3588)](https://github.com/PennyLaneAI/pennylane/pull/3588)

* Child classes of `QuantumScript` now return their own type when using `SomeChildClass.from_queue`.
  [(#3501)](https://github.com/PennyLaneAI/pennylane/pull/3501)

* Fixed typo in calculation error message and comment in operation.py
  [(#3536)](https://github.com/PennyLaneAI/pennylane/pull/3536)

<h3>Contributors</h3>

This release contains contributions from (in alphabetical order):

Juan Miguel Arrazola
Ikko Ashimine
Utkarsh Azad
Astral Cai
Lillian M. A. Frederiksen
Soran Jahangiri
Christina Lee
Albert Mitjans Coma
Romain Moyard
Borja Requena
Matthew Silverman
Antal Száva
David Wierichs<|MERGE_RESOLUTION|>--- conflicted
+++ resolved
@@ -166,15 +166,11 @@
 
 <h3>Bug fixes</h3>
 
-<<<<<<< HEAD
 * Fixed a bug in `qml.transforms.metric_tensor` where prefactors of operation generators were taken
   into account multiple times, leading to wrong outputs for non-standard operations.
   [(#3579)](https://github.com/PennyLaneAI/pennylane/pull/3579)
 
-* Pins networkx version <3.0 till a bug with tensorflow-jit, networkx, and qcut is resolved.
-=======
 * Handles breaking networkx version change by selectively skipping a qcut tensorflow-jit test,
->>>>>>> efe3c077
   [(#3609)](https://github.com/PennyLaneAI/pennylane/pull/3609)
   [(#3619)](https://github.com/PennyLaneAI/pennylane/pull/3619)
 
