--- conflicted
+++ resolved
@@ -580,15 +580,13 @@
 
 <h3>Breaking changes 💔</h3>
 
-<<<<<<< HEAD
 * :class:`~.PrepSelPrep` has been made more reliable by deriving the attributes ``coeffs`` and ``ops`` from the property ``lcu`` instead of storing 
   them independently. In addition, it is now is more consistent with other PennyLane operators, dequeuing its
   input ``lcu``. 
   [(#8169)](https://github.com/PennyLaneAI/pennylane/pull/8169)
-=======
+
 * `MidMeasureMP` now inherits from `Operator` instead of `MeasurementProcess`.
   [(#8166)](https://github.com/PennyLaneAI/pennylane/pull/8166)
->>>>>>> e8a5bab7
 
 * `DefaultQubit.eval_jaxpr` does not use `self.shots` from device anymore; instead, it takes `shots` as a keyword argument,
   and the qnode primitive should process the `shots` and call `eval_jaxpr` accordingly.
