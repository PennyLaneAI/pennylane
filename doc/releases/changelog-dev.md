:orphan:

# Release 0.33.0-dev (development release)

<h3>New features since last release</h3>

* All batch transforms are updated to the new transform program system.
  [(4440)](https://github.com/PennyLaneAI/pennylane/pull/4440)

<h3>Improvements 🛠</h3>
* The qchem ``fermionic_dipole`` and ``particle_number`` functions are updated to use a ``FermiSentence``
  [(#4546)](https://github.com/PennyLaneAI/pennylane/pull/4546)

* Add the method ``add_transform`` and ``insert_front_transform`` transform in the ``TransformProgram``.
  [(#4559)](https://github.com/PennyLaneAI/pennylane/pull/4559)

* Dunder ``__add__`` method is added to the ``TransformProgram`` class, therefore two programs can be added using ``+`` .
  [(#4549)](https://github.com/PennyLaneAI/pennylane/pull/4549)

* `qml.sample()` in the new device API now returns a `np.int64` array instead of `np.bool8`.
  [(#4539)](https://github.com/PennyLaneAI/pennylane/pull/4539)

* Wires can be provided to the new device API.
  [(#4538)](https://github.com/PennyLaneAI/pennylane/pull/4538)
  [(#4562)](https://github.com/PennyLaneAI/pennylane/pull/4562)

* The new device API now has a `repr()`
  [(#4562)](https://github.com/PennyLaneAI/pennylane/pull/4562)

* The density matrix aspects of `StateMP` have been split into their own measurement
  process, `DensityMatrixMP`.
  [(#4558)](https://github.com/PennyLaneAI/pennylane/pull/4558)

* The `StateMP` measurement now accepts a wire order (eg. a device wire order). The `process_state`
  method will re-order the given state to go from the inputted wire-order to the process's wire-order.
  If the process's wire-order contains extra wires, it will assume those are in the zero-state.
  [(#4570)](https://github.com/PennyLaneAI/pennylane/pull/4570)

* Various changes to measurements to improve feature parity between the legacy `default.qubit` and
  the new `DefaultQubit2`. This includes not trying to squeeze batched `CountsMP` results and implementing
  `MutualInfoMP.map_wires`.
  [(#4574)](https://github.com/PennyLaneAI/pennylane/pull/4574)

<h3>Breaking changes 💔</h3>

* The `__eq__` and `__hash__` methods of `Operator` and `MeasurementProcess` no longer rely on the
  object's address is memory. Using `==` with operators and measurement processes will now behave the
  same as `qml.equal`, and objects of the same type with the same data and hyperparameters will have
  the same hash.
  [(#4536)](https://github.com/PennyLaneAI/pennylane/pull/4536)

  In the following scenario, the second and third code blocks show the previous and current behaviour
  of operator and measurement process equality, determined by the `__eq__` dunder method:

  ```python
  op1 = qml.PauliX(0)
  op2 = qml.PauliX(0)
  op3 = op1
  ```
  Old behaviour:
  ```pycon
  >>> op1 == op2
  False
  >>> op1 == op3
  True
  ```
  New behaviour:
  ```pycon
  >>> op1 == op2
  True
  >>> op1 == op3
  True
  ```

  The `__hash__` dunder method defines the hash of an object. The default hash of an object
  is determined by the objects memory address. However, the new hash is determined by the
  properties and attributes of operators and measurement processes. Consider the scenario below.
  The second and third code blocks show the previous and current behaviour.

  ```python
  op1 = qml.PauliX(0)
  op2 = qml.PauliX(0)
  ```
  Old behaviour:
  ```pycon
  >>> print({op1, op2})
  {PauliX(wires=[0]), PauliX(wires=[0])}
  ```
  New behaviour:
  ```pycon
  >>> print({op1, op2})
  {PauliX(wires=[0])}
  ```

* The old return type and associated functions ``qml.enable_return`` and ``qml.disable_return`` are removed.
  [(#4503)](https://github.com/PennyLaneAI/pennylane/pull/4503)

* The ``mode`` keyword argument in ``QNode`` is removed. Please use ``grad_on_execution`` instead.
  [(#4503)](https://github.com/PennyLaneAI/pennylane/pull/4503)

* The CV observables ``qml.X`` and ``qml.P`` are removed. Please use ``qml.QuadX`` and ``qml.QuadP`` instead.
  [(#4533)](https://github.com/PennyLaneAI/pennylane/pull/4533)

* The method ``tape.unwrap()`` and corresponding ``UnwrapTape`` and ``Unwrap`` classes are removed.
  Instead of ``tape.unwrap()``, use :func:`~.transforms.convert_to_numpy_parameters`.
  [(#4535)](https://github.com/PennyLaneAI/pennylane/pull/4535)

* The ``RandomLayers.compute_decomposition`` keyword argument ``ratio_imprivitive`` has been changed to
  ``ratio_imprim`` to match the call signature of the operation.
  [(#4552)](https://github.com/PennyLaneAI/pennylane/pull/4552)

* The ``sampler_seed`` argument of ``qml.gradients.spsa_grad`` has been removed.
  Instead, the ``sampler_rng`` argument should be set, either to an integer value, which will be used
  to create a PRNG internally, or to a NumPy pseudo-random number generator (PRNG) created via
  ``np.random.default_rng(seed)``.
  [(#4550)](https://github.com/PennyLaneAI/pennylane/pull/4550)

* The ``QuantumScript.set_parameters`` method and the ``QuantumScript.data`` setter have
  been removed. Please use ``QuantumScript.bind_new_parameters`` instead.
  [(#4548)](https://github.com/PennyLaneAI/pennylane/pull/4548)

<h3>Deprecations 👋</h3>

* The ``prep`` keyword argument in ``QuantumScript`` is deprecated and will be removed from `QuantumScript`.
  ``StatePrepBase`` operations should be placed at the beginning of the `ops` list instead.
  [(#4554)](https://github.com/PennyLaneAI/pennylane/pull/4554)

* The following decorator syntax for transforms has been deprecated and will raise a warning:
  ```python
  @transform_fn(**transform_kwargs)
  @qml.qnode(dev)
  def circuit():
      ...
  ```
  If you are using a transform that has supporting `transform_kwargs`, please call the
  transform directly using `circuit = transform_fn(circuit, **transform_kwargs)`,
  or use `functools.partial`:
  ```python
  @functools.partial(transform_fn, **transform_kwargs)
  @qml.qnode(dev)
  def circuit():
      ...
  ```
  [(#4457)](https://github.com/PennyLaneAI/pennylane/pull/4457/)

<h3>Documentation 📝</h3>

* Minor documentation improvements to the new device API. The documentation now correctly states that interface-specific
  parameters are only passed to the device for backpropagation derivatives. 
  [(#4542)](https://github.com/PennyLaneAI/pennylane/pull/4542)

* Add functions for qubit-simulation to the `qml.devices` sub-page of the "Internal" section.
  Note that these functions are unstable while device upgrades are underway.
  [(#4555)](https://github.com/PennyLaneAI/pennylane/pull/4555)

<h3>Bug fixes 🐛</h3>

* `convert_to_numpy_parameters` now uses `qml.ops.functions.bind_new_parameters`. This reinitializes the operation and
  makes sure everything references the new numpy parameters.

* `tf.function` no longer breaks `ProbabilityMP.process_state` which is needed by new devices.
  [(#4470)](https://github.com/PennyLaneAI/pennylane/pull/4470)

<h3>Contributors ✍️</h3>

This release contains contributions from (in alphabetical order):

<<<<<<< HEAD

Soran Jahangiri,
Romain Moyard,
=======
Lillian M. A. Frederiksen,
Romain Moyard,
Mudit Pandey,
>>>>>>> c28e5fcf
Matthew Silverman
<|MERGE_RESOLUTION|>--- conflicted
+++ resolved
@@ -165,13 +165,8 @@
 
 This release contains contributions from (in alphabetical order):
 
-<<<<<<< HEAD
-
 Soran Jahangiri,
-Romain Moyard,
-=======
 Lillian M. A. Frederiksen,
 Romain Moyard,
 Mudit Pandey,
->>>>>>> c28e5fcf
 Matthew Silverman
