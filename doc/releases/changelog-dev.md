--- conflicted
+++ resolved
@@ -7,331 +7,7 @@
 <h3>Improvements 🛠</h3>
 
 * Decomposition rules that can be accessed with the new graph-based decomposition system are
-<<<<<<< HEAD
-  implemented for the following operators:
-
-  * :class:`~.QubitUnitary`
-    [(#7211)](https://github.com/PennyLaneAI/pennylane/pull/7211)
-
-  * :class:`~.ControlledQubitUnitary`
-    [(#7371)](https://github.com/PennyLaneAI/pennylane/pull/7371)
-
-  * :class:`~.DiagonalQubitUnitary`
-    [(#7625)](https://github.com/PennyLaneAI/pennylane/pull/7625)
-
-  * :class:`~.MultiControlledX`
-    [(#7405)](https://github.com/PennyLaneAI/pennylane/pull/7405)
-
-  * :class:`~pennylane.ops.Exp`. 
-    [(#7489)](https://github.com/PennyLaneAI/pennylane/pull/7489)
-
-    Specifically, the following decompositions have been added:
-    * Suzuki-Trotter decomposition when the `num_steps` keyword argument is specified.
-    * Decomposition to a :class:`~pennylane.PauliRot` when the base is a single-term Pauli word.
-
-  * :class:`~.PCPhase`
-    [(#7591)](https://github.com/PennyLaneAI/pennylane/pull/7591)
-
-  * :class:`~.QuantumPhaseEstimation`
-    [(#7637)](https://github.com/PennyLaneAI/pennylane/pull/7637)
-
-  * :class:`~.BasisRotation`
-    [(#7074)](https://github.com/PennyLaneAI/pennylane/pull/7074)
-
-  * :class:`~.PhaseAdder`
-    [(#7070)](https://github.com/PennyLaneAI/pennylane/pull/7070)
-
-  * :class:`~.IntegerComparator`
-    [(#7636)](https://github.com/PennyLaneAI/pennylane/pull/7636)
-  
-  * :class:`~.OutAdder`
-    [(#7780)](https://github.com/PennyLaneAI/pennylane/pull/7780)
-
-  * :class:`~.OutMultiplier`
-    [(#7781)](https://github.com/PennyLaneAI/pennylane/pull/7781)
-
-  * :class:`~.ControlledSequence`
-    [(#7787)](https://github.com/PennyLaneAI/pennylane/pull/7787)
-
-  * :class:`~.Adder`
-    [(#7779)](https://github.com/PennyLaneAI/pennylane/pull/7779)
-
-  * :class:`~.OutPoly`
-    [(#7822)](https://github.com/PennyLaneAI/pennylane/pull/7822)
-
-* A new decomposition rule that uses a single work wire for decomposing multi-controlled operators is added.
-  [(#7383)](https://github.com/PennyLaneAI/pennylane/pull/7383)
-
-* A :func:`~.decomposition.register_condition` decorator is added that allows users to bind a condition to a
-  decomposition rule for when it is applicable. The condition should be a function that takes the
-  resource parameters of an operator as arguments and returns `True` or `False` based on whether
-  these parameters satisfy the condition for when this rule can be applied.
-  [(#7439)](https://github.com/PennyLaneAI/pennylane/pull/7439)
-
-  ```python
-  import pennylane as qml
-  from pennylane.math.decomposition import zyz_rotation_angles
-  
-  # The parameters must be consistent with ``qml.QubitUnitary.resource_keys``
-  def _zyz_condition(num_wires):
-    return num_wires == 1
-
-  @qml.register_condition(_zyz_condition)
-  @qml.register_resources({qml.RZ: 2, qml.RY: 1, qml.GlobalPhase: 1})
-  def zyz_decomposition(U, wires, **__):
-      # Assumes that U is a 2x2 unitary matrix
-      phi, theta, omega, phase = zyz_rotation_angles(U, return_global_phase=True)
-      qml.RZ(phi, wires=wires[0])
-      qml.RY(theta, wires=wires[0])
-      qml.RZ(omega, wires=wires[0])
-      qml.GlobalPhase(-phase)
-  
-  # This decomposition will be ignored for `QubitUnitary` on more than one wire.
-  qml.add_decomps(qml.QubitUnitary, zyz_decomposition)
-  ```
-
-* Symbolic operator types (e.g., `Adjoint`, `Controlled`, and `Pow`) can now be specified as strings
-  in various parts of the new graph-based decomposition system, specifically:
-
-  * The `gate_set` argument of the :func:`~.transforms.decompose` transform now supports adding symbolic
-    operators in the target gate set.
-    [(#7331)](https://github.com/PennyLaneAI/pennylane/pull/7331)
-
-  ```python
-  from functools import partial
-  import pennylane as qml
-
-  qml.decomposition.enable_graph()
-  
-  @partial(qml.transforms.decompose, gate_set={"T", "Adjoint(T)", "H", "CNOT"})
-  @qml.qnode(qml.device("default.qubit"))
-  def circuit():
-      qml.Toffoli(wires=[0, 1, 2])
-  ```
-  ```pycon
-  >>> print(qml.draw(circuit)())
-  0: ───────────╭●───────────╭●────╭●──T──╭●─┤
-  1: ────╭●─────│─────╭●─────│───T─╰X──T†─╰X─┤
-  2: ──H─╰X──T†─╰X──T─╰X──T†─╰X──T──H────────┤
-  ```
-
-  * Symbolic operator types can now be given as strings to the `op_type` argument of :func:`~.decomposition.add_decomps`,
-    or as keys of the dictionaries passed to the `alt_decomps` and `fixed_decomps` arguments of the
-    :func:`~.transforms.decompose` transform, allowing custom decomposition rules to be defined and
-    registered for symbolic operators.
-    [(#7347)](https://github.com/PennyLaneAI/pennylane/pull/7347)
-    [(#7352)](https://github.com/PennyLaneAI/pennylane/pull/7352)
-    [(#7362)](https://github.com/PennyLaneAI/pennylane/pull/7362)
-    [(#7499)](https://github.com/PennyLaneAI/pennylane/pull/7499)
-
-  ```python
-  @qml.register_resources({qml.RY: 1})
-  def my_adjoint_ry(phi, wires, **_):
-      qml.RY(-phi, wires=wires)
-
-  @qml.register_resources({qml.RX: 1})
-  def my_adjoint_rx(phi, wires, **__):
-      qml.RX(-phi, wires)
-
-  # Registers a decomposition rule for the adjoint of RY globally
-  qml.add_decomps("Adjoint(RY)", my_adjoint_ry)
-
-  @partial(
-      qml.transforms.decompose,
-      gate_set={"RX", "RY", "CNOT"},
-      fixed_decomps={"Adjoint(RX)": my_adjoint_rx}
-  )
-  @qml.qnode(qml.device("default.qubit"))
-  def circuit():
-      qml.adjoint(qml.RX(0.5, wires=[0]))
-      qml.CNOT(wires=[0, 1])
-      qml.adjoint(qml.RY(0.5, wires=[1]))
-      return qml.expval(qml.Z(0))
-  ```
-  ```pycon
-  >>> print(qml.draw(circuit)())
-  0: ──RX(-0.50)─╭●────────────┤  <Z>
-  1: ────────────╰X──RY(-0.50)─┤
-  ```
-
-* A `work_wire_type` argument has been added to :func:`~pennylane.ctrl` and :class:`~pennylane.ControlledQubitUnitary`
-  for more fine-grained control over the type of work wire used in their decompositions.
-  [(#7612)](https://github.com/PennyLaneAI/pennylane/pull/7612)
-
-* The :func:`~.transforms.decompose` transform now accepts a `stopping_condition` argument with 
-  graph-based decomposition enabled, which must be a function that returns `True` if an operator 
-  does not need to be decomposed (it meets the requirements as described in `stopping_condition`).
-  See the documentation for more details.
-  [(#7531)](https://github.com/PennyLaneAI/pennylane/pull/7531)
-
-* Two-qubit `QubitUnitary` gates no longer decompose into fundamental rotation gates; it now 
-  decomposes into single-qubit `QubitUnitary` gates. This allows the decomposition system to
-  further decompose single-qubit unitary gates more flexibly using different rotations.
-  [(#7211)](https://github.com/PennyLaneAI/pennylane/pull/7211)
-
-* The `gate_set` argument of :func:`~.transforms.decompose` now accepts `"X"`, `"Y"`, `"Z"`, `"H"`, 
-  `"I"` as aliases for `"PauliX"`, `"PauliY"`, `"PauliZ"`, `"Hadamard"`, and `"Identity"`. These 
-  aliases are also recognized as part of symbolic operators. For example, `"Adjoint(H)"` is now 
-  accepted as an alias for `"Adjoint(Hadamard)"`.
-  [(#7331)](https://github.com/PennyLaneAI/pennylane/pull/7331)
-
-<h4>Setting shots 🔁</h4>
-
-* A new QNode transform called :func:`~.transforms.set_shots` has been added to set or update the number of shots to be performed, overriding shots specified in the device.
-  [(#7337)](https://github.com/PennyLaneAI/pennylane/pull/7337)
-  [(#7358)](https://github.com/PennyLaneAI/pennylane/pull/7358)
-  [(#7500)](https://github.com/PennyLaneAI/pennylane/pull/7500)
-  [(#7627)](https://github.com/PennyLaneAI/pennylane/pull/7627)
-
-  The :func:`~.transforms.set_shots` transform can be used as a decorator:
-
-  ```python
-  @partial(qml.set_shots, shots=2)
-  @qml.qnode(qml.device("default.qubit", wires=1))
-  def circuit():
-      qml.RX(1.23, wires=0)
-      return qml.sample(qml.Z(0))
-  ```
-
-  ```pycon
-  >>> circuit()
-  array([1., -1.])
-  ```
-  
-  Additionally, it can be used in-line to update a circuit's `shots`:
-
-  ```pycon
-  >>> new_circ = qml.set_shots(circuit, shots=(4, 10)) # shot vector
-  >>> new_circ()
-  (array([-1.,  1., -1.,  1.]), array([ 1.,  1.,  1., -1.,  1.,  1., -1., -1.,  1.,  1.]))
-  ```
-
-<h4>QChem</h4>
-
-* The `qchem` module is upgraded with new functions to construct a vibrational Hamiltonian in 
-  the Christiansen representation. 
-  [(#7491)](https://github.com/PennyLaneAI/pennylane/pull/7491)
-  [(#7596)](https://github.com/PennyLaneAI/pennylane/pull/7596)
-
-  The new functions :func:`christiansen_hamiltonian` and :func:`qml.qchem.christiansen_bosonic` can
-  be used to create the qubit and bosonic form of the Christiansen Hamiltonian, respectively. These
-  functions need input parameters that can be easily obtained by using the
-  :func:`christiansen_integrals` and :func:`vibrational_pes` functions. Similarly, a Christiansen
-  dipole operator can be created by using the :func:`christiansen_dipole` and
-  :func:`christiansen_integrals_dipole` functions.
-
-  ```python
-  import pennylane as qml
-  import numpy as np
-
-  symbols  = ['H', 'F']
-  geometry = np.array([[0.0, 0.0, -0.40277116], [0.0, 0.0, 1.40277116]])
-  mol = qml.qchem.Molecule(symbols, geometry)
-  pes = qml.qchem.vibrational_pes(mol, optimize=False)
-  ham = qml.qchem.vibrational.christiansen_hamiltonian(pes, n_states = 4)
-  ```
-
-  ```pycon
-  >>> ham
-  (
-      0.08527499987546708 * I(0)
-    + -0.0051774006335491545 * Z(0)
-    + 0.0009697024705108074 * (X(0) @ X(1))
-    + 0.0009697024705108074 * (Y(0) @ Y(1))
-    + 0.0002321787923591865 * (X(0) @ X(2))
-    + 0.0002321787923591865 * (Y(0) @ Y(2))
-    + 0.0008190498635406456 * (X(0) @ X(3))
-    + 0.0008190498635406456 * (Y(0) @ Y(3))
-    + -0.015699890427524253 * Z(1)
-    + 0.002790002362847834 * (X(1) @ X(2))
-    + 0.002790002362847834 * (Y(1) @ Y(2))
-    + 0.000687929225764568 * (X(1) @ X(3))
-    + 0.000687929225764568 * (Y(1) @ Y(3))
-    + -0.026572392417060237 * Z(2)
-    + 0.005239546276220405 * (X(2) @ X(3))
-    + 0.005239546276220405 * (Y(2) @ Y(3))
-    + -0.037825316397333435 * Z(3)
-  )
-  ```  
-
-<h4>Experimental FTQC module</h4>
-
-* Add commutation rules for a Clifford gate set (`qml.H`, `qml.S`, `qml.CNOT`) to the `ftqc.pauli_tracker` module,
-  accessible via the `commute_clifford_op` function.
-  [(#7444)](https://github.com/PennyLaneAI/pennylane/pull/7444)
-
-* Add offline byproduct correction support to the `ftqc` module.
-  [(#7447)](https://github.com/PennyLaneAI/pennylane/pull/7447)
-
-* The `ftqc` module `measure_arbitrary_basis`, `measure_x` and `measure_y` functions
-  can now be captured when program capture is enabled.
-  [(#7219)](https://github.com/PennyLaneAI/pennylane/pull/7219)
-  [(#7368)](https://github.com/PennyLaneAI/pennylane/pull/7368)
-
-* Add xz encoding related `pauli_to_xz`, `xz_to_pauli` and `pauli_prod` functions to the `ftqc` module.
-  [(#7433)](https://github.com/PennyLaneAI/pennylane/pull/7433)
-
-* The transform `convert_to_mbqc_formalism` is added to the `ftqc` module to convert a circuit already
-  expressed in a limited, compatible gate-set into the MBQC formalism. Circuits can be converted to the 
-  relevant gate-set with the `convert_to_mbqc_gateset` transform.
-  [(#7355)](https://github.com/PennyLaneAI/pennylane/pull/7355)
-  [(#7586)](https://github.com/PennyLaneAI/pennylane/pull/7586)
-
-* The `RotXZX` operation is added to the `ftqc` module to support definition of a universal
-  gate-set that can be translated to the MBQC formalism.
-  [(#7271)](https://github.com/PennyLaneAI/pennylane/pull/7271)
-
-
-<h4>Other improvements</h4>
-
-* `qml.PauliError` now accepts Pauli strings that include the identity operator.
-  [(#7760)](https://github.com/PennyLaneAI/pennylane/pull/7760)
-
-* Caching with finite shots now always warns about the lack of expected noise.
-  [(#7644)](https://github.com/PennyLaneAI/pennylane/pull/7644)
-
-* `cache` now defaults to `"auto"` with `qml.execute`, matching the behavior of `QNode` and reducing the 
-  performance cost of using `qml.execute` for standard executions.
-  [(#7644)](https://github.com/PennyLaneAI/pennylane/pull/7644)
-
-* `qml.grad` and `qml.jacobian` can now handle inputs with dynamic shapes being captured into plxpr.
-  [(#7544)](https://github.com/PennyLaneAI/pennylane/pull/7544/)
-
-* Improved the drawing of `GlobalPhase`, `ctrl(GlobalPhase)`, `Identity` and `ctrl(Identity)` operations.
-  The labels are grouped together like for other multi-qubit operations, and the drawing
-  no longer depends on the wires of `GlobalPhase` or `Identity`. Control nodes of controlled global phases
-  and identities no longer receive the operator label, which is in line with other controlled operations.
-  [(#7457)](https://github.com/PennyLaneAI/pennylane/pull/7457)
-
-* The decomposition of `qml.PCPhase` is now significantly more efficient for more than 2 qubits.
-  [(#7166)](https://github.com/PennyLaneAI/pennylane/pull/7166)
-
-* The decomposition of :class:`~.IntegerComparator` is now significantly more efficient.
-  [(#7636)](https://github.com/PennyLaneAI/pennylane/pull/7636)
-
-* :class:`~.QubitUnitary` now supports a decomposition that is compatible with an arbitrary number of qubits. 
-  This represents a fundamental improvement over the previous implementation, which was limited to two-qubit systems.
-  [(#7277)](https://github.com/PennyLaneAI/pennylane/pull/7277)
-
-* Setting up the configuration of a workflow, including the determination of the best diff
-  method, is now done *after* user transforms have been applied. This allows transforms to
-  update the shots and change measurement processes with fewer issues.
-  [(#7358)](https://github.com/PennyLaneAI/pennylane/pull/7358)
-
-* The decomposition of `DiagonalQubitUnitary` has been updated to a recursive decomposition
-  into a smaller `DiagonalQubitUnitary` and a `SelectPauliRot` operation. This is a known
-  decomposition [Theorem 7 in Shende et al.](https://arxiv.org/abs/quant-ph/0406176)
-  that contains fewer gates than the previous decomposition.
-  [(#7370)](https://github.com/PennyLaneAI/pennylane/pull/7370)
-
-* An xDSL `qml.compiler.python_compiler.transforms.MergeRotationsPass` pass for applying `merge_rotations` to an
-  xDSL module has been added for the experimental xDSL Python compiler integration.
-  [(#7364)](https://github.com/PennyLaneAI/pennylane/pull/7364)
-  [(#7595)](https://github.com/PennyLaneAI/pennylane/pull/7595)
-  [(#7664)](https://github.com/PennyLaneAI/pennylane/pull/7664)
-=======
   implemented. The following decompositions have been added:
->>>>>>> 589264dd
 
     * :class:`~.Adder`
       [(#7779)](https://github.com/PennyLaneAI/pennylane/pull/7779)
@@ -341,9 +17,12 @@
   
     * :class:`~.OutAdder`
       [(#7780)](https://github.com/PennyLaneAI/pennylane/pull/7780)
-  
+
     * :class:`~.OutMultiplier`
       [(#7781)](https://github.com/PennyLaneAI/pennylane/pull/7781)
+
+    * :class:`~.OutPoly`
+      [(#7822)](https://github.com/PennyLaneAI/pennylane/pull/7822)
 
 <h3>Breaking changes 💔</h3>
 
