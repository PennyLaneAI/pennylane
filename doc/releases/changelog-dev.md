--- conflicted
+++ resolved
@@ -43,13 +43,11 @@
 
 <h3>Improvements 🛠</h3>
 
-<<<<<<< HEAD
 * `fuse_rot_angles` now respects the global phase of the combined rotations.
   [(#6031)](https://github.com/PennyLaneAI/pennylane/pull/6031)
-=======
+
 * `QNGOptimizer` now supports cost functions with multiple arguments, updating each argument independently.
   [(#5926)](https://github.com/PennyLaneAI/pennylane/pull/5926)
->>>>>>> 49345937
 
 * `qml.for_loop` can now be captured into plxpr.
   [(#6041)](https://github.com/PennyLaneAI/pennylane/pull/6041)
@@ -348,5 +346,5 @@
 Anurav Modak,
 Mudit Pandey,
 Erik Schultheis,
-Nate Stemen,
+nate stemen,
 David Wierichs,