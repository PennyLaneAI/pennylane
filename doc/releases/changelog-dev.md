:orphan:

# Release 0.40.0-dev (development release)

<h3>New features since last release</h3>

<h4>New API for Qubit Mixed</h4>

* Added `qml.devices.qubit_mixed` module for mixed-state qubit device support. This module introduces:
  [(#6379)](https://github.com/PennyLaneAI/pennylane/pull/6379) An `apply_operation` helper function featuring:
    Two density matrix contraction methods using `einsum` and `tensordot`
    Optimized handling of special cases including: Diagonal operators, Identity operators, CX (controlled-X), Multi-controlled X gates, Grover operators

  [(#6503)](https://github.com/PennyLaneAI/pennylane/pull/6503) A submodule 'initialize_state' featuring:

    A `density_matrix` function for initializing a density matrix from a state vector

    A `state_vector` function for initializing a state vector from a density matrix

    A `mixed_state` function for initializing a mixed state from a state vector

    A `state_vector_from_mixed` function for initializing a state vector from a mixed state

<h3>Improvements 🛠</h3>

<h4>Other Improvements</h4>

* `qml.BasisRotation` template is now JIT compatible.
  [(#6019)](https://github.com/PennyLaneAI/pennylane/pull/6019)

* Expand `ExecutionConfig.gradient_method` to store `TransformDispatcher` type.
  [(#6455)](https://github.com/PennyLaneAI/pennylane/pull/6455)

<h3>Breaking changes 💔</h3>

<h3>Deprecations 👋</h3>

<h3>Documentation 📝</h3>

<h3>Bug fixes 🐛</h3>

<h3>Contributors ✍️</h3>

This release contains contributions from (in alphabetical order):

<<<<<<< HEAD
Yushao Chen
=======
Andrija Paurevic
>>>>>>> c06375c2
<|MERGE_RESOLUTION|>--- conflicted
+++ resolved
@@ -43,8 +43,5 @@
 
 This release contains contributions from (in alphabetical order):
 
-<<<<<<< HEAD
-Yushao Chen
-=======
-Andrija Paurevic
->>>>>>> c06375c2
+Yushao Chen,
+Andrija Paurevic,