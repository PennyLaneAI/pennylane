--- conflicted
+++ resolved
@@ -28,8 +28,4 @@
 
 This release contains contributions from (in alphabetical order):
 
-<<<<<<< HEAD
-Maria Fernanda Morris
-=======
-Anthony Hayes
->>>>>>> 5a28983f
+Anthony Hayes, Maria Fernanda Morris
