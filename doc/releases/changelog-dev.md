:orphan:

# Release 0.29.0-dev (development release)

<h3>New features since last release</h3>

<h4>Add new features here</h4>

* The `qml.math` module now also contains a submodule for
  fast Fourier transforms, `qml.math.fft`.
  [(#1440)](https://github.com/PennyLaneAI/pennylane/pull/1440)

  The submodule in particular provides differentiable
  versions of the following functions, available in all common
  interfaces for PennyLane

    + [fft](https://numpy.org/doc/stable/reference/generated/numpy.fft.fft.html)
    + [ifft](https://numpy.org/doc/stable/reference/generated/numpy.fft.ifft.html)
    + [fft2](https://numpy.org/doc/stable/reference/generated/numpy.fft.fft2.html)
    + [ifft2](https://numpy.org/doc/stable/reference/generated/numpy.fft.ifft2.html)

  Note that the output of the derivative of these functions
  may differ when used with complex-valued inputs, due to different
  conventions on complex-valued derivatives.

* Add `qml.math.detach`, which detaches a tensor from its trace. This stops
  automatic gradient computations.
  [(#3674)](https://github.com/PennyLaneAI/pennylane/pull/3674)

* A new operation `SpecialUnitary` was added, providing access to an arbitrary
  unitary gate via a parametrization in the Pauli basis.
  [(#3650)](https://github.com/PennyLaneAI/pennylane/pull/3650)
  [(#3674)](https://github.com/PennyLaneAI/pennylane/pull/3674)

  The new operation takes a single argument, a one-dimensional `tensor_like`
  of length `4**num_wires-1`, where `num_wires` is the number of wires the unitary acts on.

  The parameter `theta` refers to all Pauli words (except for the identity) in lexicographical
  order, which looks like the following for one and two qubits:

  ```pycon
  >>> qml.ops.qubit.special_unitary.pauli_basis_strings(1) # 4**1-1 = 3 Pauli words
  ['X', 'Y', 'Z']
  >>> qml.ops.qubit.special_unitary.pauli_basis_strings(2) # 4**2-1 = 15 Pauli words
  ['IX', 'IY', 'IZ', 'XI', 'XX', 'XY', 'XZ', 'YI', 'YX', 'YY', 'YZ', 'ZI', 'ZX', 'ZY', 'ZZ']
  ```

  For example, on a single qubit, we may define

  ```pycon
  >>> theta = np.array([0.2, 0.1, -0.5])
  >>> U = qml.SpecialUnitary(theta, 0)
  >>> U.matrix()
  array([[ 0.8537127 -0.47537233j,  0.09507447+0.19014893j],
         [-0.09507447+0.19014893j,  0.8537127 +0.47537233j]])
  ```

  A single non-zero entry in the parameters will create a Pauli rotation:

  ```pycon
  >>> x = 0.412
  >>> theta = x * np.array([1, 0, 0]) # The first entry belongs to the Pauli word "X"
  >>> su = qml.SpecialUnitary(theta, wires=0)
  >>> rx = qml.RX(-2 * x, 0) # RX introduces a prefactor -0.5 that has to be compensated
  >>> qml.math.allclose(su.matrix(), rx.matrix())
  True
  ```

  This operation can be differentiated with hardware-compatible methods like parameter shifts
  and it supports parameter broadcasting/batching, but not both at the same time.

* Add `typing.TensorLike` type.
  [(#3675)](https://github.com/PennyLaneAI/pennylane/pull/3675)

<h4>Feel the pulse 🔊</h4>

* Parameterized Hamiltonians can now be created with the addition of `ParametrizedHamiltonian`.
  [(#3617)](https://github.com/PennyLaneAI/pennylane/pull/3617)

  A `ParametrizedHamiltonian` holds information representing a linear combination of operators
  with parametrized coefficents. The `ParametrizedHamiltonian` can be passed parameters to create the operator for
  the specified parameters.

  ```pycon
  f1 = lambda p, t: p * np.sin(t) * (t - 1)
  f2 = lambda p, t: p[0] * np.cos(p[1]* t ** 2)

  XX = qml.PauliX(1) @ qml.PauliX(1)
  YY = qml.PauliY(0) @ qml.PauliY(0)
  ZZ = qml.PauliZ(0) @ qml.PauliZ(1)

  H =  2 * XX + f1 * YY + f2 * ZZ
  ```

  ```pycon
  >>> H
  ParametrizedHamiltonian: terms=3
  >>> params = [1.2, [2.3, 3.4]]
  >>> H(params, t=0.5)
  (2*(PauliX(wires=[1]) @ PauliX(wires=[1]))) + ((-0.2876553535461426*(PauliY(wires=[0]) @ PauliY(wires=[0]))) + (1.5179612636566162*(PauliZ(wires=[0]) @ PauliZ(wires=[1]))))
  ```

  The same `ParametrizedHamiltonian` can also be constructed via a list of coefficients and operators:

  ```pycon
  >>> coeffs = [2, f1, f2]
  >>> ops = [XX, YY, ZZ]
  >>> H =  qml.dot(coeffs, ops)
  ```

* A `ParametrizedHamiltonian` can be time-evolved by using `ParametrizedEvolution`.
  [(#3617)](https://github.com/PennyLaneAI/pennylane/pull/3617)
  [(#3706)](https://github.com/PennyLaneAI/pennylane/pull/3706)
  [(#3730)](https://github.com/PennyLaneAI/pennylane/pull/3730)

* A new function called `qml.evolve` has been added that returns the evolution of an `Operator` or a `ParametrizedHamiltonian`.
  [(#3617)](https://github.com/PennyLaneAI/pennylane/pull/3617)
  [(#3706)](https://github.com/PennyLaneAI/pennylane/pull/3706)

* A new function `dot` has been added to compute the dot product between a vector and a list of operators. `qml.dot` will now target this new function.
  [(#3586)](https://github.com/PennyLaneAI/pennylane/pull/3586)

  ```pycon
  >>> coeffs = np.array([1.1, 2.2])
  >>> ops = [qml.PauliX(0), qml.PauliY(0)]
  >>> qml.dot(coeffs, ops)
  (1.1*(PauliX(wires=[0]))) + (2.2*(PauliY(wires=[0])))
  >>> qml.dot(coeffs, ops, pauli=True)
  1.1 * X(0)
  + 2.2 * Y(0)
  ```

  [(#3586)](https://github.com/PennyLaneAI/pennylane/pull/3586)

<h4>Always differentiable 📈</h4>

* The Hadamard test gradient tranform is now available via `qml.gradients.hadamard_grad`.
  [#3625](https://github.com/PennyLaneAI/pennylane/pull/3625)

  `qml.gradients.hadamard_grad` is a hardware-compatible transform that calculates the
  gradient of a quantum circuit using the Hadamard test. Note that the device requires an
  auxiliary wire to calculate the gradient.

  ```pycon
  >>> dev = qml.device("default.qubit", wires=2)
  >>> @qml.qnode(dev)
  ... def circuit(params):
  ...     qml.RX(params[0], wires=0)
  ...     qml.RY(params[1], wires=0)
  ...     qml.RX(params[2], wires=0)
  ...     return qml.expval(qml.PauliZ(0))
  >>> params = np.array([0.1, 0.2, 0.3], requires_grad=True)
  >>> qml.gradients.hadamard_grad(circuit)(params)
  (tensor([-0.3875172], requires_grad=True),
   tensor([-0.18884787], requires_grad=True),
   tensor([-0.38355704], requires_grad=True))
  ```

* The gradient transform `qml.gradients.spsa_grad` is now registered as a
  differentiation method for `QNode`s.
  [#3440](https://github.com/PennyLaneAI/pennylane/pull/3440)

  The SPSA gradient transform can now also be used implicitly by marking a `QNode`
  as differentiable with SPSA. It can be selected via

  ```pycon
  >>> dev = qml.device("default.qubit", wires=2)
  >>> @qml.qnode(dev, interface="jax", diff_method="spsa", h=0.05, num_directions=20)
  ... def circuit(x):
  ...     qml.RX(x, 0)
  ...     qml.RX(x, 1)
  ...     return qml.expval(qml.PauliZ(0))
  >>> jax.jacobian(circuit)(jax.numpy.array(0.5))
  DeviceArray(-0.4792258, dtype=float32, weak_type=True)
  ```

  The argument `num_directions` determines how many directions of simultaneous
  perturbation are used and therefore the number of circuit evaluations, up
  to a prefactor. See the
  [SPSA gradient transform documentation](https://docs.pennylane.ai/en/stable/code/api/pennylane.gradients.spsa_grad.html) for details.
  Note: The full SPSA optimization method is already available as `SPSAOptimizer`.

* The JAX-JIT interface now supports higher-order gradient computation with the new return types system.
  [(#3498)](https://github.com/PennyLaneAI/pennylane/pull/3498)

  Here is an example of using JAX-JIT to compute the Hessian of a circuit:

  ```python
  import pennylane as qml
  import jax
  from jax import numpy as jnp

  jax.config.update("jax_enable_x64", True)

  qml.enable_return()

  dev = qml.device("lightning.qubit", wires=2)

  @jax.jit
  @qml.qnode(dev, interface="jax-jit", diff_method="parameter-shift", max_diff=2)
  def circuit(a, b):
      qml.RY(a, wires=0)
      qml.RX(b, wires=1)
      return qml.expval(qml.PauliZ(0)), qml.expval(qml.PauliZ(1))

  a, b = jnp.array(1.0), jnp.array(2.0)
  ```

  ```pycon
  >>> jax.hessian(circuit, argnums=[0, 1])(a, b)
  (((DeviceArray(-0.54030231, dtype=float64, weak_type=True),
     DeviceArray(1.76002563e-17, dtype=float64, weak_type=True)),
    (DeviceArray(1.76002563e-17, dtype=float64, weak_type=True),
     DeviceArray(1.11578284e-34, dtype=float64, weak_type=True))),
   ((DeviceArray(2.77555756e-17, dtype=float64, weak_type=True),
     DeviceArray(-4.54411427e-17, dtype=float64, weak_type=True)),
    (DeviceArray(-1.76855671e-17, dtype=float64, weak_type=True),
     DeviceArray(0.41614684, dtype=float64, weak_type=True))))
  ```

* The `qchem` workflow has been modified to support both Autograd and JAX frameworks.
  [(#3458)](https://github.com/PennyLaneAI/pennylane/pull/3458)
  [(#3462)](https://github.com/PennyLaneAI/pennylane/pull/3462)
  [(#3495)](https://github.com/PennyLaneAI/pennylane/pull/3495)

  The JAX interface is automatically used when the differentiable parameters are JAX objects. Here
  is an example for computing the Hartree-Fock energy gradients with respect to the atomic
  coordinates.

  ```python
  import pennylane as qml
  from pennylane import numpy as np
  import jax

  symbols = ["H", "H"]
  geometry = np.array([[0.0, 0.0, 0.0], [0.0, 0.0, 1.0]])

  mol = qml.qchem.Molecule(symbols, geometry)

  args = [jax.numpy.array(mol.coordinates)]
  ```

  ```pycon
  >>> jax.grad(qml.qchem.hf_energy(mol))(*args)
  >>> DeviceArray([[0.0, 0.0, 0.3650435], [0.0, 0.0, -0.3650435]], dtype=float32)
  ```

<h4>Tools for quantum chemistry and other applications 🛠️</h4>

* A new method called `qml.qchem.givens_decomposition` has been added, which decomposes a unitary into a sequence
  of Givens rotation gates with phase shifts and a diagonal phase matrix.
  [(#3573)](https://github.com/PennyLaneAI/pennylane/pull/3573)

  ```python
  unitary = np.array([[ 0.73678+0.27511j, -0.5095 +0.10704j, -0.06847+0.32515j]
                      [-0.21271+0.34938j, -0.38853+0.36497j,  0.61467-0.41317j]
                      [ 0.41356-0.20765j, -0.00651-0.66689j,  0.32839-0.48293j]])

  phase_mat, ordered_rotations = givens_decomposition(matrix)
  ```

  ```pycon
  >>> phase_mat
  [-0.20606284+0.97853876j -0.82993403+0.55786154j  0.56230707-0.82692851j]
  >>> ordered_rotations
  [(tensor([[-0.65088844-0.63936314j, -0.40933972-0.j],
            [-0.29202076-0.28684994j,  0.91238204-0.j]], requires_grad=True), (0, 1)),
    (tensor([[ 0.47970417-0.33309047j, -0.8117479 -0.j],
            [ 0.66676972-0.46298251j,  0.584008  -0.j]], requires_grad=True), (1, 2)),
    (tensor([[ 0.36147511+0.73779414j, -0.57008381-0.j],
            [ 0.25082094+0.5119418j ,  0.82158655-0.j]], requires_grad=True), (0, 1))]
  ```

* A new template called `qml.BasisRotation` has been added, which performs a basis transformation defined by a set of
  fermionic ladder operators.
  [(#3573)](https://github.com/PennyLaneAI/pennylane/pull/3573)

  ```python
  import pennylane as qml
  from pennylane import numpy as np

  V = np.array([[ 0.53672126+0.j        , -0.1126064 -2.41479668j],
                [-0.1126064 +2.41479668j,  1.48694623+0.j        ]])
  eigen_vals, eigen_vecs = np.linalg.eigh(V)
  umat = eigen_vecs.T
  wires = range(len(umat))
  def circuit():
      qml.adjoint(qml.BasisRotation(wires=wires, unitary_matrix=umat))
      for idx, eigenval in enumerate(eigen_vals):
          qml.RZ(eigenval, wires=[idx])
      qml.BasisRotation(wires=wires, unitary_matrix=umat)
  ```

  ```pycon
  >>> circ_unitary = qml.matrix(circuit)()
  >>> np.round(circ_unitary/circ_unitary[0][0], 3)
  tensor([[ 1.   +0.j   ,  0.   +0.j   ,  0.   +0.j   ,  0.   +0.j   ],
          [ 0.   +0.j   , -0.516-0.596j, -0.302-0.536j,  0.   +0.j   ],
          [ 0.   +0.j   ,  0.35 +0.506j, -0.311-0.724j,  0.   +0.j   ],
          [ 0.   +0.j   ,  0.   +0.j   ,  0.   +0.j   , -0.438+0.899j]])
  ```

* A new function called `load_basisset` has been added to extract `qchem` basis set data from the Basis Set Exchange
  library.
  [(#3363)](https://github.com/PennyLaneAI/pennylane/pull/3363)

* A new function called `max_entropy` has been added to compute the maximum entropy of a quantum state.
  [(#3594)](https://github.com/PennyLaneAI/pennylane/pull/3594)

* A new template called `TwoLocalSwapNetwork` has been added that implements a canonical 2-complete linear (2-CCL) swap network
  described in [arXiv:1905.05118](https://arxiv.org/abs/1905.05118).
  [(#3447)](https://github.com/PennyLaneAI/pennylane/pull/3447)

  ```python3
  dev = qml.device('default.qubit', wires=5)
  weights = np.random.random(size=TwoLocalSwapNetwork.shape(len(dev.wires)))
  acquaintances = lambda index, wires, param: (qml.CRY(param, wires=index)
                                   if np.abs(wires[0]-wires[1]) else qml.CRZ(param, wires=index))
  @qml.qnode(dev)
  def swap_network_circuit():
     qml.templates.TwoLocalSwapNetwork(dev.wires, acquaintances, weights, fermionic=False)
     return qml.state()
  ```

  ```pycon
  >>> print(weights)
  tensor([0.20308242, 0.91906199, 0.67988804, 0.81290256, 0.08708985,
          0.81860084, 0.34448344, 0.05655892, 0.61781612, 0.51829044], requires_grad=True)
  >>> qml.draw(swap_network_circuit, expansion_strategy = 'device')()
  0: ─╭●────────╭SWAP─────────────────╭●────────╭SWAP─────────────────╭●────────╭SWAP─┤  State
  1: ─╰RY(0.20)─╰SWAP─╭●────────╭SWAP─╰RY(0.09)─╰SWAP─╭●────────╭SWAP─╰RY(0.62)─╰SWAP─┤  State
  2: ─╭●────────╭SWAP─╰RY(0.68)─╰SWAP─╭●────────╭SWAP─╰RY(0.34)─╰SWAP─╭●────────╭SWAP─┤  State
  3: ─╰RY(0.92)─╰SWAP─╭●────────╭SWAP─╰RY(0.82)─╰SWAP─╭●────────╭SWAP─╰RY(0.52)─╰SWAP─┤  State
  4: ─────────────────╰RY(0.81)─╰SWAP─────────────────╰RY(0.06)─╰SWAP─────────────────┤  State
  ```

* Added `pwc` as a convenience function for defining a `ParametrizedHamiltonian`.
  This function can be used to create a callable coefficient by setting
  the timespan over which the function should be non-zero. The resulting callable
  can be passed an array of parameters and a time.
  [(#3645)](https://github.com/PennyLaneAI/pennylane/pull/3645)

  ```pycon
  >>> timespan = (2, 4)
  >>> f = pwc(timespan)
  >>> f * qml.PauliX(0)
  ParametrizedHamiltonian: terms=1
  ```

  The `params` array will be used as bin values evenly distributed over the timespan,
  and the parameter `t` will determine which of the bins is returned.

  ```pycon
  >>> f(params=[1.2, 2.3, 3.4, 4.5], t=3.9)
  DeviceArray(4.5, dtype=float32)
  >>> f(params=[1.2, 2.3, 3.4, 4.5], t=6)  # zero outside the range (2, 4)
  DeviceArray(0., dtype=float32)
  ```

* Added `pwc_from_function` as a decorator for defining a `ParametrizedHamiltonian`.
  This function can be used to decorate a function and create a piecewise constant
  approximation of it.
  [(#3645)](https://github.com/PennyLaneAI/pennylane/pull/3645)

  ```pycon
  >>> @pwc_from_function(t=(2, 4), num_bins=10)
  ... def f1(p, t):
  ...     return p * t
  ```

  The resulting function approximates the same of `p**2 * t` on the interval `t=(2, 4)`
  in 10 bins, and returns zero outside the interval.

  ```pycon
  # t=2 and t=2.1 are within the same bin
  >>> f1(3, 2), f1(3, 2.1)
  (DeviceArray(6., dtype=float32), DeviceArray(6., dtype=float32))
  # next bin
  >>> f1(3, 2.2)
  DeviceArray(6.6666665, dtype=float32)
  # outside the interval t=(2, 4)
  >>> f1(3, 5)
  DeviceArray(0., dtype=float32)
  ```

*Next generation device API:*

* The `apply_operation` single-dispatch function is added to `devices/qubit` that applies an operation
  to a state and returns a new state.
  [(#3637)](https://github.com/PennyLaneAI/pennylane/pull/3637)

* The `create_initial_state` function is added to `devices/qubit` that returns an initial state for an execution.
  [(#3683)](https://github.com/PennyLaneAI/pennylane/pull/3683)

* Added `qml.ops.ctrl_decomp_zyz` to compute the decomposition of a controlled single-qubit operation given
  a single-qubit operation and the control wires.
  [(#3681)](https://github.com/PennyLaneAI/pennylane/pull/3681)

<h3>Improvements</h3>

<<<<<<< HEAD
* The kernel matrix utility functions in `qml.kernels` are now autodifferentiation-compatible.
  In addition they support batching, for example for quantum kernel execution with shot vectors.
  [(#3742)](https://github.com/PennyLaneAI/pennylane/pull/3742)

  In addition to the autodifferentiation support in JAX, Autograd, Tensorflow and PyTorch,
  optional batching was added, allowing for the following:
  
  ```python
  dev = qml.device('default.qubit', wires=2, shots=(100, 100))
  @qml.qnode(dev)
  def circuit(x1, x2):
      qml.templates.AngleEmbedding(x1, wires=dev.wires)
      qml.adjoint(qml.templates.AngleEmbedding)(x2, wires=dev.wires)
      return qml.probs(wires=dev.wires)

  kernel = lambda x1, x2: circuit(x1, x2)[:, 0]
  ```

  Note that we extract the first probability vector entry for both
  evaluations using 100 shots each.
  We can then compute the kernel matrix on a set of 4 (random) feature
  vectors ``X`` but using two sets of 100 shots each via

  ```pycon
  >>> X = np.random.random((4, 2))
  >>> qml.kernels.square_kernel_matrix(X, kernel)
  tensor([[[1.  , 0.86, 0.88, 0.92],
           [0.86, 1.  , 0.75, 0.97],
           [0.88, 0.75, 1.  , 0.91],
           [0.92, 0.97, 0.91, 1.  ]],

          [[1.  , 0.93, 0.91, 0.92],
           [0.93, 1.  , 0.8 , 1.  ],
           [0.91, 0.8 , 1.  , 0.91],
           [0.92, 1.  , 0.91, 1.  ]]], requires_grad=True)
  ```
  
=======
* The parameter-shift derivative of variances saves a redundant evaluation of the
  corresponding unshifted expectation value tape, if possible
  [(#3744)](https://github.com/PennyLaneAI/pennylane/pull/3744)

>>>>>>> 388ec4a4
* `qml.purity` is added as a measurement process for purity
  [(#3551)](https://github.com/PennyLaneAI/pennylane/pull/3551)

* `qml.math.matmul` now supports PyTorch and Autograd tensors.
  [(#3613)](https://github.com/PennyLaneAI/pennylane/pull/3613)

* `qml.math.size` now supports PyTorch tensors.
  [(#3606)](https://github.com/PennyLaneAI/pennylane/pull/3606)

* `qml.purity` can now be used as a measurement process.
  [(#3551)](https://github.com/PennyLaneAI/pennylane/pull/3551)

* Most quantum channels are now fully differentiable on all interfaces.
  [(#3612)](https://github.com/PennyLaneAI/pennylane/pull/3612)

* The `qml.equal` function has been extended to compare `Prod` and `Sum` operators.
  [(#3516)](https://github.com/PennyLaneAI/pennylane/pull/3516)

* `qml.ControlledQubitUnitary` now inherits from `ControlledOp`, which defines `decomposition`, `expand`, and `sparse_matrix` rather than raising an error.
  [(#3450)](https://github.com/PennyLaneAI/pennylane/pull/3450)

* Parameter broadcasting support has been added for the `Controlled` class if the base operator supports
  broadcasting.
  [(#3450)](https://github.com/PennyLaneAI/pennylane/pull/3450)

* The `qml.generator` function now checks if the generator is hermitian, rather than whether it is a subclass of
  `Observable`. This allows it to return valid generators from `SymbolicOp` and `CompositeOp` classes.
 [(#3485)](https://github.com/PennyLaneAI/pennylane/pull/3485)

* Support for two-qubit unitary decomposition with JAX-JIT has been added.
  [(#3569)](https://github.com/PennyLaneAI/pennylane/pull/3569)

* The `numpy` version has been constrained to `<1.24`.
  [(#3563)](https://github.com/PennyLaneAI/pennylane/pull/3563)

* In-place inversion has been removed for qutrit operations in preparation for the
  removal of in-place inversion.
  [(#3566)](https://github.com/PennyLaneAI/pennylane/pull/3566)

* Validation has been added on gradient keyword arguments when initializing a QNode — if unexpected keyword arguments are passed,
  a `UserWarning` is raised. A list of the current expected gradient function keyword arguments can be accessed via
  `qml.gradients.SUPPORTED_GRADIENT_KWARGS`.
  [(#3526)](https://github.com/PennyLaneAI/pennylane/pull/3526)

* The `PauliSentence.operation()` method has been improved to avoid instantiating an `SProd` operator when
  the coefficient is equal to 1.
  [(#3595)](https://github.com/PennyLaneAI/pennylane/pull/3595)

* Writing Hamiltonians to a file using the `data` module has been improved by employing a condensed writing format.
  [(#3592)](https://github.com/PennyLaneAI/pennylane/pull/3592)

* Lazy-loading in the `Dataset.read()` method is more universally supported.
  [(#3605)](https://github.com/PennyLaneAI/pennylane/pull/3605)

* Implemented the XYX single-qubit unitary decomposition.
  [(#3628)](https://github.com/PennyLaneAI/pennylane/pull/3628)

* `Sum` and `Prod` operations now have broadcasted operands.
  [(#3611)](https://github.com/PennyLaneAI/pennylane/pull/3611)

* All dunder methods now return `NotImplemented`, allowing the right dunder method (e.g. `__radd__`)
  of the other class to be called.
  [(#3631)](https://github.com/PennyLaneAI/pennylane/pull/3631)

* The `qml.GellMann` operators now include their index when displayed.
  [(#3641)](https://github.com/PennyLaneAI/pennylane/pull/3641)

* The `ExecutionConfig` data class has been added.
  [(#3649)](https://github.com/PennyLaneAI/pennylane/pull/3649)

* All `Operator`'s input parameters that are lists are cast into vanilla numpy arrays.
  [(#3659)](https://github.com/PennyLaneAI/pennylane/pull/3659)

* The `StatePrep` class has been added as an interface that state-prep operators must implement.
  [(#3654)](https://github.com/PennyLaneAI/pennylane/pull/3654)

* Allow batching in all `SymbolicOp` operators, which include `Exp`, `Pow` and `SProd`.
  [(#3597)](https://github.com/PennyLaneAI/pennylane/pull/3597)

* `qml.pauli.is_pauli_word` now supports `Prod` and `SProd` operators, and it returns `False` when a
  `Hamiltonian` contains more than one term.
  [(#3692)](https://github.com/PennyLaneAI/pennylane/pull/3692)

* `qml.pauli.pauli_word_to_string` now supports `Prod`, `SProd` and `Hamiltonian` operators.
  [(#3692)](https://github.com/PennyLaneAI/pennylane/pull/3692)

* `BasisState` now implements the `StatePrep` interface.
  [(#3693)](https://github.com/PennyLaneAI/pennylane/pull/3693)

* `QubitStateVector` now implements the `StatePrep` interface.
  [(#3685)](https://github.com/PennyLaneAI/pennylane/pull/3685)

* `QuantumMonteCarlo` template is now JAX-JIT compatible when passing `jax.numpy` arrays to the template.
  [(#3734)](https://github.com/PennyLaneAI/pennylane/pull/3734)

<h3>Breaking changes</h3>

* The argument `mode` in execution is replaced by the boolean `grad_on_execution` in the new execution pipeline.
  [(#3723)](https://github.com/PennyLaneAI/pennylane/pull/3723)

* `qml.VQECost` is removed.
  [(#3735)](https://github.com/PennyLaneAI/pennylane/pull/3735)

* The default interface is now `auto`. There is no need to specify the interface anymore! It is automatically
  determined by checking your `QNode` parameters.
  [(#3677)](https://github.com/PennyLaneAI/pennylane/pull/3677)

  ```python
  import jax
  import jax.numpy as jnp

  qml.enable_return()
  a = jnp.array(0.1)
  b = jnp.array(0.2)

  dev = qml.device("default.qubit", wires=2)

  @qml.qnode(dev)
  def circuit(a, b):
      qml.RY(a, wires=0)
      qml.RX(b, wires=1)
      qml.CNOT(wires=[0, 1])
      return qml.expval(qml.PauliZ(0)), qml.expval(qml.PauliY(1))
  ```

  ```pycon
  >>> circuit(a, b)
  (Array(0.9950042, dtype=float32), Array(-0.19767681, dtype=float32))
  >>> jac = jax.jacobian(circuit)(a, b)
  (Array(-0.09983341, dtype=float32, weak_type=True), Array(0.01983384, dtype=float32, weak_type=True))
  ```

  It comes with the fact that the interface is determined during the `QNode` call instead of the
  initialization. It means that the `gradient_fn` and `gradient_kwargs` are only defined on the QNode at the beginning
  of the call. As well, without specifying the interface it is not possible to guarantee that the device will not be changed
  during the call if you are using backprop(`default.qubit` to `default.qubit,jax`e.g.) whereas before it was happening at
  initialization, therefore you should not try to track the device without specifying the interface.

* The tape method `get_operation` can also now return the operation index in the tape, and it can be
  activated by setting the `return_op_index` to `True`: `get_operation(idx, return_op_index=True)`. It will become
  the default in version 0.30.
  [(#3667)](https://github.com/PennyLaneAI/pennylane/pull/3667)

* `Operation.inv()` and the `Operation.inverse` setter have been removed. Please use `qml.adjoint` or `qml.pow` instead.
  [(#3618)](https://github.com/PennyLaneAI/pennylane/pull/3618)

  For example, instead of

  ```pycon
  >>> qml.PauliX(0).inv()
  ```

  use

  ```pycon
  >>> qml.adjoint(qml.PauliX(0))
  ```

* The `Operation.inverse` property has been removed completely.
  [(#3725)](https://github.com/PennyLaneAI/pennylane/pull/3725)

* The target wires of `qml.ControlledQubitUnitary` are no longer available via `op.hyperparameters["u_wires"]`.
  Instead, they can be accesses via `op.base.wires` or `op.target_wires`.
  [(#3450)](https://github.com/PennyLaneAI/pennylane/pull/3450)

* The tape constructed by a QNode is no longer queued to surrounding contexts.
  [(#3509)](https://github.com/PennyLaneAI/pennylane/pull/3509)

* Nested operators like `Tensor`, `Hamiltonian`, and `Adjoint` now remove their owned operators
  from the queue instead of updating their metadata to have an `"owner"`.
  [(#3282)](https://github.com/PennyLaneAI/pennylane/pull/3282)

* `qchem.scf`, `RandomLayers.compute_decomposition`, and `Wires.select_random` now use
  local random number generators instead of global random number generators. This may lead to slighlty
  different random numbers and an independence of the results from the global random number generation state.
  Please provide a seed to each individual function instead if you want controllable results.
  [(#3624)](https://github.com/PennyLaneAI/pennylane/pull/3624)

* `qml.transforms.measurement_grouping` has been removed. Users should use `qml.transforms.hamiltonian_expand`
  instead.
  [(#3701)](https://github.com/PennyLaneAI/pennylane/pull/3701)

<h3>Deprecations</h3>

* Deprecate the `collections` module.
  [(#3686)](https://github.com/PennyLaneAI/pennylane/pull/3686)

* `qml.op_sum` has been deprecated. Users should use `qml.sum` instead.
  [(#3686)](https://github.com/PennyLaneAI/pennylane/pull/3686)

* The use of `Evolution` directly has been deprecated. Users should use `qml.evolve` instead.
  This new function changes the sign of the given parameter.
  [(#3706)](https://github.com/PennyLaneAI/pennylane/pull/3706)

<h3>Documentation</h3>

* Organizes the module for documentation for ``operation``.
  [(#3664)](https://github.com/PennyLaneAI/pennylane/pull/3664)

* Updated the code example in `qml.SparseHamiltonian` with the correct wire range.
  [(#3643)](https://github.com/PennyLaneAI/pennylane/pull/3643)

* A hyperlink has been added in the text for a URL in the `qml.qchem.mol_data` docstring.
  [(#3644)](https://github.com/PennyLaneAI/pennylane/pull/3644)

* A typo was corrected in the documentation for `qml.math.vn_entropy()`.
[(#3740)](https://github.com/PennyLaneAI/pennylane/pull/3740)

<h3>Bug fixes</h3>

* Fixed a bug in `qml.transforms.metric_tensor` where prefactors of operation generators were taken
  into account multiple times, leading to wrong outputs for non-standard operations.
  [(#3579)](https://github.com/PennyLaneAI/pennylane/pull/3579)

* Local random number generators are now used where possible to avoid mutating the global random state.
  [(#3624)](https://github.com/PennyLaneAI/pennylane/pull/3624)

* Handles breaking the `networkx` version change by selectively skipping a `qcut` TensorFlow-JIT test.
  [(#3609)](https://github.com/PennyLaneAI/pennylane/pull/3609)
  [(#3619)](https://github.com/PennyLaneAI/pennylane/pull/3619)

* Fixed the wires for the `Y` decomposition in the ZX calculus transform.
  [(#3598)](https://github.com/PennyLaneAI/pennylane/pull/3598)

* `qml.pauli.PauliWord` is now pickle-able.
  [(#3588)](https://github.com/PennyLaneAI/pennylane/pull/3588)

* Child classes of `QuantumScript` now return their own type when using `SomeChildClass.from_queue`.
  [(#3501)](https://github.com/PennyLaneAI/pennylane/pull/3501)

* A typo has been fixed in the calculation and error messages in `operation.py`
  [(#3536)](https://github.com/PennyLaneAI/pennylane/pull/3536)

* `Dataset.write()` now ensures that any lazy-loaded values are loaded before they are written to a file.
  [(#3605)](https://github.com/PennyLaneAI/pennylane/pull/3605)

* `Tensor._batch_size` is now set to `None` during initialization, copying and `map_wires`.
  [(#3642)](https://github.com/PennyLaneAI/pennylane/pull/3642)
  [(#3661)](https://github.com/PennyLaneAI/pennylane/pull/3661)

* `Tensor.has_matrix` is now set to `True`.
  [(#3647)](https://github.com/PennyLaneAI/pennylane/pull/3647)

* Fixed typo in the example of IsingZZ gate decomposition
  [(#3676)](https://github.com/PennyLaneAI/pennylane/pull/3676)

* Fixed a bug that made tapes/qnodes using `qml.Snapshot` incompatible with `qml.drawer.tape_mpl`.
  [(#3704)](https://github.com/PennyLaneAI/pennylane/pull/3704)

* `Tensor._pauli_rep` is set to `None` during initialization. Add `Tensor.data` setter.
  [(#3722)](https://github.com/PennyLaneAI/pennylane/pull/3722)

* Redirect `qml.math.ndim` to `jnp.ndim` when using it on a jax tensor.
  [(#3730)](https://github.com/PennyLaneAI/pennylane/pull/3730)

<h3>Contributors</h3>

This release contains contributions from (in alphabetical order):

Guillermo Alonso-Linaje
Juan Miguel Arrazola
Ikko Ashimine
Utkarsh Azad
Cristian Boghiu
Astral Cai
Isaac De Vlugt
Lillian M. A. Frederiksen
Soran Jahangiri
Christina Lee
Albert Mitjans Coma
Romain Moyard
Mudit Pandey
Borja Requena
Matthew Silverman
Antal Száva
David Wierichs<|MERGE_RESOLUTION|>--- conflicted
+++ resolved
@@ -398,7 +398,6 @@
 
 <h3>Improvements</h3>
 
-<<<<<<< HEAD
 * The kernel matrix utility functions in `qml.kernels` are now autodifferentiation-compatible.
   In addition they support batching, for example for quantum kernel execution with shot vectors.
   [(#3742)](https://github.com/PennyLaneAI/pennylane/pull/3742)
@@ -436,12 +435,10 @@
            [0.92, 1.  , 0.91, 1.  ]]], requires_grad=True)
   ```
   
-=======
 * The parameter-shift derivative of variances saves a redundant evaluation of the
   corresponding unshifted expectation value tape, if possible
   [(#3744)](https://github.com/PennyLaneAI/pennylane/pull/3744)
 
->>>>>>> 388ec4a4
 * `qml.purity` is added as a measurement process for purity
   [(#3551)](https://github.com/PennyLaneAI/pennylane/pull/3551)
 
