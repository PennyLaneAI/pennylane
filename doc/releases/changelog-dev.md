
# Release 0.43.0-dev (development release)

<h3>New features since last release</h3>

* The Resource estimation toolkit was upgraded and has migrated from
  :mod:`~.labs` to PennyLane as the :mod:`~.estimator` module.
  
  * The `qml.estimator.WireResourceManager`, `qml.estimator.Allocate`, and `qml.estimator.Deallocate`
    classes were added to track auxiliary wires for resource estimation.
    [(#8203)](https://github.com/PennyLaneAI/pennylane/pull/8203)
  * The :class:`~.estimator.Resources` class was added as a container class for resources.
    [(#8205)](https://github.com/PennyLaneAI/pennylane/pull/8205)
  * The test files were renamed to avoid the dual definition error with labs module.
    [(#8261)](https://github.com/PennyLaneAI/pennylane/pull/8261)

* Dynamic wire allocation with `qml.allocation.allocate` can now be executed on `default.qubit`.
  [(#7718)](https://github.com/PennyLaneAI/pennylane/pull/7718)

  ```python
  @qml.qnode(qml.device('default.qubit'))
  def c():
      with qml.allocate(1) as wires:
          qml.H(wires)
          qml.CNOT((wires[0], 0))
      return qml.probs(wires=0)

  c()
  ```
  ```
  array([0.5, 0.5])
  ```

* A new :func:`~.ops.op_math.change_basis_op` function and :class:`~.ops.op_math.ChangeOpBasis` class were added,
  which allow a compute-uncompute pattern (U V U†) to be represented by a single operator.
  A corresponding decomposition rule has been added to support efficiently controlling the pattern,
  in which only the central (target) operator is controlled, and not U or U†.
  [(#8023)](https://github.com/PennyLaneAI/pennylane/pull/8023)
  [(#8070)](https://github.com/PennyLaneAI/pennylane/pull/8070)

* A new keyword argument ``partial`` has been added to :class:`qml.Select`. It allows for
  simplifications in the decomposition of ``Select`` under the assumption that the state of the
  control wires has no overlap with computational basis states that are not used by ``Select``.
  [(#7658)](https://github.com/PennyLaneAI/pennylane/pull/7658)

* New ZX calculus-based transforms have been added to access circuit optimization
  passes implemented in [pyzx](https://pyzx.readthedocs.io/en/latest/):

  * :func:`~.transforms.zx.push_hadamards` to optimize a phase-polynomial + Hadamard circuit by pushing
    Hadamard gates as far as possible to one side to create fewer larger phase-polynomial blocks
    (see [pyzx.basic_optimization](https://pyzx.readthedocs.io/en/latest/api.html#pyzx.optimize.basic_optimization)).
    [(#8025)](https://github.com/PennyLaneAI/pennylane/pull/8025)

  * :func:`~.transforms.zx.todd` to optimize a Clifford + T circuit by using the Third Order Duplicate and Destroy (TODD) algorithm
    (see [pyzx.phase_block_optimize](https://pyzx.readthedocs.io/en/latest/api.html#pyzx.optimize.phase_block_optimize)).
    [(#8029)](https://github.com/PennyLaneAI/pennylane/pull/8029)

  * :func:`~.transforms.zx.optimize_t_count` to reduce the number of T gates in a Clifford + T circuit by applying
    a sequence of passes that combine ZX-based commutation and cancellation rules and the TODD algorithm
    (see [pyzx.full_optimize](https://pyzx.readthedocs.io/en/latest/api.html#pyzx.optimize.full_optimize)).
    [(#8088)](https://github.com/PennyLaneAI/pennylane/pull/8088)

  * :func:`~.transforms.zx.reduce_non_clifford` to reduce the number of non-Clifford gates by applying
    a combination of phase gadgetization strategies and Clifford gate simplification rules.
    (see [pyzx.full_reduce](https://pyzx.readthedocs.io/en/latest/api.html#pyzx.simplify.full_reduce)).
    [(#7747)](https://github.com/PennyLaneAI/pennylane/pull/7747)

* The `qml.specs` function now accepts a `compute_depth` keyword argument, which is set to `True` by default.
  This makes the expensive depth computation performed by `qml.specs` optional.
  [(#7998)](https://github.com/PennyLaneAI/pennylane/pull/7998)
  [(#8042)](https://github.com/PennyLaneAI/pennylane/pull/8042)

* New transforms called :func:`~.transforms.match_relative_phase_toffoli` and
  :func:`~.transforms.match_controlled_iX_gate` have been added to implement passes that make use
  of equivalencies to compile certain patterns to efficient Clifford+T equivalents.
  [(#7748)](https://github.com/PennyLaneAI/pennylane/pull/7748)

* Leveraging quantum just-in-time compilation to optimize parameterized hybrid workflows with the momentum
  quantum natural gradient optimizer is now possible with the new :class:`~.MomentumQNGOptimizerQJIT` optimizer.
  [(#7606)](https://github.com/PennyLaneAI/pennylane/pull/7606)

  Similar to the :class:`~.QNGOptimizerQJIT` optimizer, :class:`~.MomentumQNGOptimizerQJIT` offers a
  `qml.qjit`-compatible analogue to the existing :class:`~.MomentumQNGOptimizer` with an Optax-like interface:

  ```python
  import pennylane as qml
  import jax.numpy as jnp

  dev = qml.device("lightning.qubit", wires=2)

  @qml.qnode(dev)
  def circuit(params):
      qml.RX(params[0], wires=0)
      qml.RY(params[1], wires=1)
      return qml.expval(qml.Z(0) + qml.X(1))

  opt = qml.MomentumQNGOptimizerQJIT(stepsize=0.1, momentum=0.2)

  @qml.qjit
  def update_step_qjit(i, args):
      params, state = args
      return opt.step(circuit, params, state)

  @qml.qjit
  def optimization_qjit(params, iters):
      state = opt.init(params)
      args = (params, state)
      params, state = qml.for_loop(iters)(update_step_qjit)(args)
      return params
  ```

  ```pycon
  >>> params = jnp.array([0.1, 0.2])
  >>> iters = 1000
  >>> optimization_qjit(params=params, iters=iters)
  Array([ 3.14159265, -1.57079633], dtype=float64)
  ```

* The :func:`~.transforms.decompose` transform is now able to decompose classically controlled operations.
  [(#8145)](https://github.com/PennyLaneAI/pennylane/pull/8145)

<h3>Improvements 🛠</h3>

<<<<<<< HEAD
* `qml.snapshots` can now be used with `mcm_method="one-shot"` and `mcm_method="tree-traversal"`.
  [(#8140)](https://github.com/PennyLaneAI/pennylane/pull/8140)
=======
* The `QNode` primitive in the experimental program capture now captures the unprocessed `ExecutionConfig`, instead of
  one processed by the device.
  [(#8258)](https://github.com/PennyLaneAI/pennylane/pull/8258)

* The function :func:`qml.clifford_t_decomposition` with `method="gridsynth"` are now compatible 
  with quantum just-in-time compilation via the `@qml.qjit` decorator.
  [(#7711)](https://github.com/PennyLaneAI/pennylane/pull/7711)

* The documentation of `qml.probs` and `qml.Hermitian` has been updated with a warning
  to guard users from an incompatibility that currently exists between the two.
  Furthermore, a warning is raised if a user attempts to use `qml.probs` with a Hermitian observable.
  [(#8235)](https://github.com/PennyLaneAI/pennylane/pull/8235)

* `qml.counts` can now be captured with program capture into plxpr. It still cannot be interpreted or executed
  with program capture.
  [(#8229)](https://github.com/PennyLaneAI/pennylane/pull/8229)

* `allocate` and `deallocate` can now be accessed as `qml.allocate` and `qml.deallocate`.
  [(#8189)](https://github.com/PennyLaneAI/pennylane/pull/8198)

* `allocate` now takes `state: Literal["zero", "any"] = "zero"` instead of `require_zeros=True`.
  [(#8163)](https://github.com/PennyLaneAI/pennylane/pull/8163)
>>>>>>> 2bc8aa4d

* A `DynamicRegister` can no longer be used as an individual wire itself, as this led to confusing results.
  [(#8151)](https://github.com/PennyLaneAI/pennylane/pull/8151)

* A new keyword argument called ``shot_dist`` has been added to the :func:`~.transforms.split_non_commuting` transform.
  This allows for more customization and efficiency when calculating expectation values across the non-commuting groups
  of observables that make up a ``Hamiltonian``/``LinearCombination``.
  [(#7988)](https://github.com/PennyLaneAI/pennylane/pull/7988)

  Given a QNode that returns a sample-based measurement (e.g., ``expval``) of a ``Hamiltonian``/``LinearCombination``
  with finite ``shots``, the current default behaviour of :func:`~.transforms.split_non_commuting` will perform ``shots``
  executions for each group of commuting terms. With the ``shot_dist`` argument, this behaviour can be changed:

  * ``"uniform"``: evenly distributes the number of ``shots`` across all groups of commuting terms
  * ``"weighted"``: distributes the number of ``shots`` according to weights proportional to the L1 norm of the coefficients in each group
  * ``"weighted_random"``: same as ``"weighted"``, but the numbers of ``shots`` are sampled from a multinomial distribution
  * or a user-defined function implementing a custom shot distribution strategy

  To show an example about how this works, let's start by defining a simple Hamiltonian:

  ```python
  import pennylane as qml

  ham = qml.Hamiltonian(
      coeffs=[10, 0.1, 20, 100, 0.2],
      observables=[
          qml.X(0) @ qml.Y(1),
          qml.Z(0) @ qml.Z(2),
          qml.Y(1),
          qml.X(1) @ qml.X(2),
          qml.Z(0) @ qml.Z(1) @ qml.Z(2)
      ]
  )
  ```

  This Hamiltonian can be split into 3 non-commuting groups of mutually commuting terms.
  With ``shot_dist = "weighted"``, for example, the number of shots will be divided
  according to the L1 norm of each group's coefficients:

  ```python
  from functools import partial
  from pennylane.transforms import split_non_commuting

  dev = qml.device("default.qubit")

  @partial(split_non_commuting, shot_dist="weighted")
  @qml.qnode(dev, shots=10000)
  def circuit():
      return qml.expval(ham)

  with qml.Tracker(dev) as tracker:
      circuit()
  ```

  ```pycon
  >>> print(tracker.history["shots"])
  [2303, 23, 7674]
  ```

* The number of `shots` can now be specified directly in QNodes as a standard keyword argument.
  [(#8073)](https://github.com/PennyLaneAI/pennylane/pull/8073)

  ```python
  @qml.qnode(qml.device("default.qubit"), shots=1000)
  def circuit():
      qml.H(0)
      return qml.expval(qml.Z(0))
  ```

  ```pycon
  >>> circuit.shots
  Shots(total=1000)
  >>> circuit()
  np.float64(-0.004)
  ```

  Setting the `shots` value in a QNode is equivalent to decorating with :func:`qml.workflow.set_shots`. Note, however, that decorating with :func:`qml.workflow.set_shots` overrides QNode `shots`:

  ```pycon
  >>> new_circ = qml.set_shots(circuit, shots=123)
  >>> new_circ.shots
  Shots(total=123)
  ```

* PennyLane `autograph` supports standard python for updating arrays like `array[i] += x` instead of jax `arr.at[i].add(x)`.
  Users can now use this when designing quantum circuits with experimental program capture enabled.

  ```python
  import pennylane as qml
  import jax.numpy as jnp

  qml.capture.enable()

  @qml.qnode(qml.device("default.qubit", wires=3))
  def circuit(val):
    angles = jnp.zeros(3)
    angles[0:3] += val

    for i, angle in enumerate(angles):
        qml.RX(angle, i)

    return qml.expval(qml.Z(0)), qml.expval(qml.Z(1)), qml.expval(qml.Z(2))
  ```

  ```pycon
  >>> circuit(jnp.pi)
  (Array(-1, dtype=float32),
   Array(-1, dtype=float32),
   Array(-1, dtype=float32))
  ```

  [(#8076)](https://github.com/PennyLaneAI/pennylane/pull/8076)

* PennyLane `autograph` supports standard python for index assignment (`arr[i] = x`) instead of jax.numpy form (`arr = arr.at[i].set(x)`).
  Users can now use standard python assignment when designing circuits with experimental program capture enabled.

  ```python
  import pennylane as qml
  import jax.numpy as jnp

  qml.capture.enable()

  @qml.qnode(qml.device("default.qubit", wires=3))
  def circuit(val):
    angles = jnp.zeros(3)
    angles[1] = val / 2
    angles[2] = val

    for i, angle in enumerate(angles):
        qml.RX(angle, i)

    return qml.expval(qml.Z(0)), qml.expval(qml.Z(1)), qml.expval(qml.Z(2))
  ```

  ```pycon
  >>> circuit(jnp.pi)
  (Array(0.99999994, dtype=float32),
   Array(0., dtype=float32),
   Array(-0.99999994, dtype=float32))
  ```

  [(#8027)](https://github.com/PennyLaneAI/pennylane/pull/8027)

* Logical operations (`and`, `or` and `not`) are now supported with the `autograph` module. Users can
  now use these logical operations in control flow when designing quantum circuits with experimental
  program capture enabled.

  ```python
  import pennylane as qml

  qml.capture.enable()

  @qml.qnode(qml.device("default.qubit", wires=1))
  def circuit(param):
      if param >= 0 and param <= 1:
          qml.H(0)
      return qml.state()
  ```

  ```pycon
  >>> circuit(0.5)
  Array([0.70710677+0.j, 0.70710677+0.j], dtype=complex64)
  ```

  [(#8006)](https://github.com/PennyLaneAI/pennylane/pull/8006)

* The decomposition of :class:`~.BasisRotation` has been optimized to skip redundant phase shift gates
  with angle :math:`\pm \pi` for real-valued, i.e., orthogonal, rotation matrices. This uses the fact that
  no or single :class:`~.PhaseShift` gate is required in case the matrix has a determinant :math:`\pm 1`.
  [(#7765)](https://github.com/PennyLaneAI/pennylane/pull/7765)

* Changed how basis states are assigned internally in `qml.Superposition`, improving its
  decomposition slightly both regarding classical computing time and gate decomposition.
  [(#7880)](https://github.com/PennyLaneAI/pennylane/pull/7880)

* The printing and drawing of :class:`~.TemporaryAND`, also known as ``qml.Elbow``, and its adjoint
  have been improved to be more legible and consistent with how it's depicted in circuits in the literature.
  [(#8017)](https://github.com/PennyLaneAI/pennylane/pull/8017)

  ```python
  import pennylane as qml

  @qml.draw
  @qml.qnode(qml.device("lightning.qubit", wires=4))
  def node():
      qml.TemporaryAND([0, 1, 2], control_values=[1, 0])
      qml.CNOT([2, 3])
      qml.adjoint(qml.TemporaryAND([0, 1, 2], control_values=[1, 0]))
      return qml.expval(qml.Z(3))
  ```

  ```pycon
  print(node())
  0: ─╭●─────●╮─┤
  1: ─├○─────○┤─┤
  2: ─╰──╭●───╯─┤
  3: ────╰X─────┤  <Z>
  ```

* Several templates now have decompositions that can be accessed within the graph-based
  decomposition system (:func:`~.decomposition.enable_graph`), allowing workflows
  that include these templates to be decomposed in a resource-efficient and performant
  manner.
  [(#7779)](https://github.com/PennyLaneAI/pennylane/pull/7779)
  [(#7908)](https://github.com/PennyLaneAI/pennylane/pull/7908)
  [(#7385)](https://github.com/PennyLaneAI/pennylane/pull/7385)
  [(#7941)](https://github.com/PennyLaneAI/pennylane/pull/7941)
  [(#7943)](https://github.com/PennyLaneAI/pennylane/pull/7943)
  [(#8075)](https://github.com/PennyLaneAI/pennylane/pull/8075)
  [(#8002)](https://github.com/PennyLaneAI/pennylane/pull/8002)

  The included templates are: :class:`~.Adder`, :class:`~.ControlledSequence`, :class:`~.ModExp`, :class:`~.MottonenStatePreparation`,
  :class:`~.MPSPrep`, :class:`~.Multiplier`, :class:`~.OutAdder`, :class:`~.OutMultiplier`, :class:`~.OutPoly`, :class:`~.PrepSelPrep`,
  :class:`~.ops.Prod`, :class:`~.Reflection`, :class:`~.Select`, :class:`~.StatePrep`, :class:`~.TrotterProduct`, :class:`~.QROM`,
  :class:`~.GroverOperator`, :class:`~.UCCSD`, :class:`~.StronglyEntanglingLayers`, :class:`~.GQSP`, :class:`~.FermionicSingleExcitation`,
  :class:`~.FermionicDoubleExcitation`, :class:`~.QROM`, :class:`~.ArbitraryStatePreparation`, :class:`~.CosineWindow`,
  :class:`~.AmplitudeAmplification`, :class:`~.Permute`, :class:`~.AQFT`, :class:`~.FlipSign`, :class:`~.FABLE`,
  :class:`~.Qubitization`, and :class:`~.Superposition`

* A new function called :func:`~.math.choi_matrix` is available, which computes the [Choi matrix](https://en.wikipedia.org/wiki/Choi%E2%80%93Jamio%C5%82kowski_isomorphism) of a quantum channel.
  This is a useful tool in quantum information science and to check circuit identities involving non-unitary operations.
  [(#7951)](https://github.com/PennyLaneAI/pennylane/pull/7951)

  ```pycon
  >>> import numpy as np
  >>> Ks = [np.sqrt(0.3) * qml.CNOT((0, 1)), np.sqrt(1-0.3) * qml.X(0)]
  >>> Ks = [qml.matrix(op, wire_order=range(2)) for op in Ks]
  >>> Lambda = qml.math.choi_matrix(Ks)
  >>> np.trace(Lambda), np.trace(Lambda @ Lambda)
  (np.float64(1.0), np.float64(0.58))
  ```

* A new device preprocess transform, `~.devices.preprocess.no_analytic`, is available for hardware devices and hardware-like simulators.
  It validates that all executions are shot-based.
  [(#8037)](https://github.com/PennyLaneAI/pennylane/pull/8037)

* With program capture, the `true_fn` can now be a subclass of `Operator` when no `false_fn` is provided.
  `qml.cond(condition, qml.X)(0)` is now valid code and will return nothing, even though `qml.X` is
  technically a callable that returns an `X` operator.
  [(#8060)](https://github.com/PennyLaneAI/pennylane/pull/8060)
  [(#8101)](https://github.com/PennyLaneAI/pennylane/pull/8101)

* With program capture, an error is now raised if the conditional predicate is not a scalar.
  [(#8066)](https://github.com/PennyLaneAI/pennylane/pull/8066)

* :func:`~.tape.plxpr_to_tape` now supports converting circuits containing dynamic wire allocation.
  [(#8179)](https://github.com/PennyLaneAI/pennylane/pull/8179)

<h4>OpenQASM-PennyLane interoperability</h4>

* The :func:`qml.from_qasm3` function can now convert OpenQASM 3.0 circuits that contain
  subroutines, constants, all remaining stdlib gates, qubit registers, and built-in mathematical functions.
  [(#7651)](https://github.com/PennyLaneAI/pennylane/pull/7651)
  [(#7653)](https://github.com/PennyLaneAI/pennylane/pull/7653)
  [(#7676)](https://github.com/PennyLaneAI/pennylane/pull/7676)
  [(#7679)](https://github.com/PennyLaneAI/pennylane/pull/7679)
  [(#7677)](https://github.com/PennyLaneAI/pennylane/pull/7677)
  [(#7767)](https://github.com/PennyLaneAI/pennylane/pull/7767)
  [(#7690)](https://github.com/PennyLaneAI/pennylane/pull/7690)

<h4>Other improvements</h4>

* Two new `draw` and `generate_mlir_graph` functions have been introduced in the `qml.compiler.python_compiler.visualization` module 
  to visualize circuits with the new unified compiler framework when xDSL and/or Catalyst compilation passes are applied.
  [(#8040)](https://github.com/PennyLaneAI/pennylane/pull/8040)
  [(#8091)](https://github.com/PennyLaneAI/pennylane/pull/8091)

* The Python `Quantum` dialect now has more strict constraints for operands and results.
  [(#8083)](https://github.com/PennyLaneAI/pennylane/pull/8083)

* Program capture can now handle dynamic shots, shot vectors, and shots set with `qml.set_shots`.
  [(#7652)](https://github.com/PennyLaneAI/pennylane/pull/7652)

* Added a callback mechanism to the `qml.compiler.python_compiler` submodule to inspect the intermediate
  representation of the program between multiple compilation passes.
  [(#7964)](https://github.com/PennyLaneAI/pennylane/pull/7964)

* The matrix factorization using :func:`~.math.decomposition.givens_decomposition` has
  been optimized to factor out the redundant sign in the diagonal phase matrix for the
  real-valued (orthogonal) rotation matrices. For example, in case the determinant of a matrix is
  :math:`-1`, only a single element of the phase matrix is required.
  [(#7765)](https://github.com/PennyLaneAI/pennylane/pull/7765)

* Added the `NumQubitsOp` operation to the `Quantum` dialect of the Python compiler.
[(#8063)](https://github.com/PennyLaneAI/pennylane/pull/8063)

* An error is no longer raised when non-integer wire labels are used in QNodes using `mcm_method="deferred"`.
  [(#7934)](https://github.com/PennyLaneAI/pennylane/pull/7934)


  ```python
  @qml.qnode(qml.device("default.qubit"), mcm_method="deferred")
  def circuit():
      m = qml.measure("a")
      qml.cond(m == 0, qml.X)("aux")
      return qml.expval(qml.Z("a"))
  ```

  ```pycon
  >>> print(qml.draw(circuit)())
    a: ──┤↗├────┤  <Z>
  aux: ───║───X─┤
          ╚═══╝
  ```

* PennyLane is now compatible with `quimb` 1.11.2 after a bug affecting `default.tensor` was fixed.
  [(#7931)](https://github.com/PennyLaneAI/pennylane/pull/7931)

* The error message raised when using Python compiler transforms with :func:`pennylane.qjit` has been updated
  with suggested fixes.
  [(#7916)](https://github.com/PennyLaneAI/pennylane/pull/7916)

* A new `qml.transforms.resolve_dynamic_wires` transform can allocate concrete wire values for dynamic
  qubit allocation.
  [(#7678)](https://github.com/PennyLaneAI/pennylane/pull/7678)
  [(#8184)](https://github.com/PennyLaneAI/pennylane/pull/8184)

* The :func:`qml.workflow.set_shots` transform can now be directly applied to a QNode without the need for `functools.partial`, providing a more user-friendly syntax and negating having to import the `functools` package.
  [(#7876)](https://github.com/PennyLaneAI/pennylane/pull/7876)
  [(#7919)](https://github.com/PennyLaneAI/pennylane/pull/7919)

  ```python
  @qml.set_shots(shots=1000)  # or @qml.set_shots(1000)
  @qml.qnode(dev)
  def circuit():
      qml.H(0)
      return qml.expval(qml.Z(0))
  ```

  ```pycon
  >>> circuit()
  0.002
  ```

* Added a `QuantumParser` class to the `qml.compiler.python_compiler` submodule that automatically loads relevant dialects.
  [(#7888)](https://github.com/PennyLaneAI/pennylane/pull/7888)

* A compilation pass written with xDSL called `qml.compiler.python_compiler.transforms.ConvertToMBQCFormalismPass` has been added for the experimental xDSL Python compiler integration. This pass converts all gates in the MBQC gate set (`Hadamard`, `S`, `RZ`, `RotXZX` and `CNOT`) to the textbook MBQC formalism.
  [(#7870)](https://github.com/PennyLaneAI/pennylane/pull/7870)
  [(#8254)](https://github.com/PennyLaneAI/pennylane/pull/8254)

* Enforce various modules to follow modular architecture via `tach`.
  [(#7847)](https://github.com/PennyLaneAI/pennylane/pull/7847)

* Users can now specify a relative threshold value for the permissible operator norm error (`epsilon`) that
  triggers rebuilding of the cache in the `qml.clifford_t_transform`, via new `cache_eps_rtol` keyword argument.
  [(#8056)](https://github.com/PennyLaneAI/pennylane/pull/8056)

* A compilation pass written with xDSL called `qml.compiler.python_compiler.transforms.MeasurementsFromSamplesPass`
  has been added for the experimental xDSL Python compiler integration. This pass replaces all
  terminal measurements in a program with a single :func:`pennylane.sample` measurement, and adds
  postprocessing instructions to recover the original measurement.
  [(#7620)](https://github.com/PennyLaneAI/pennylane/pull/7620)

* A combine-global-phase pass has been added to the xDSL Python compiler integration.
  Note that the current implementation can only combine all the global phase operations at
  the last global phase operation in the same region. In other words, global phase operations inside a control flow region can't be combined with those in their parent
  region.
  [(#7675)](https://github.com/PennyLaneAI/pennylane/pull/7675)

* The `mbqc` xDSL dialect has been added to the Python compiler, which is used to represent
  measurement-based quantum-computing instructions in the xDSL framework.
  [(#7815)](https://github.com/PennyLaneAI/pennylane/pull/7815)
  [(#8059)](https://github.com/PennyLaneAI/pennylane/pull/8059)

* The `AllocQubitOp` and `DeallocQubitOp` operations have been added to the `Quantum` dialect in the
  Python compiler.
  [(#7915)](https://github.com/PennyLaneAI/pennylane/pull/7915)

* The :func:`pennylane.ops.rs_decomposition` method now performs exact decomposition and returns
  complete global phase information when used for decomposing a phase gate to Clifford+T basis.
  [(#7793)](https://github.com/PennyLaneAI/pennylane/pull/7793)

* `default.qubit` will default to the tree-traversal MCM method when `mcm_method="device"`.
  [(#7885)](https://github.com/PennyLaneAI/pennylane/pull/7885)

* The :func:`~.clifford_t_decomposition` transform can now handle circuits with mid-circuit
  measurements including Catalyst's measurements operations. It also now handles `RZ` and `PhaseShift`
  operations where angles are odd multiples of `±pi/4` more efficiently while using `method="gridsynth"`.
  [(#7793)](https://github.com/PennyLaneAI/pennylane/pull/7793)
  [(#7942)](https://github.com/PennyLaneAI/pennylane/pull/7942)

* The default implementation of `Device.setup_execution_config` now choses `"device"` as the default mcm method if it is available as specified by the device TOML file.
  [(#7968)](https://github.com/PennyLaneAI/pennylane/pull/7968)

<h4>Resource-efficient decompositions 🔎</h4>

* With :func:`~.decomposition.enable_graph()`, dynamically allocated wires are now supported in decomposition rules. This provides a smoother overall experience when decomposing operators in a way that requires auxiliary/work wires.
  [(#7861)](https://github.com/PennyLaneAI/pennylane/pull/7861)
  [(#8228)](https://github.com/PennyLaneAI/pennylane/pull/8228)

  * The :func:`~.transforms.decompose` transform now accepts a `num_available_work_wires` argument that allows the user to specify the number of work wires available for dynamic allocation.
  [(#7963)](https://github.com/PennyLaneAI/pennylane/pull/7963)
  [(#7980)](https://github.com/PennyLaneAI/pennylane/pull/7980)
  [(#8103)](https://github.com/PennyLaneAI/pennylane/pull/8103)

  * Decomposition rules added for the :class:`~.MultiControlledX` that dynamically allocate work wires if none was explicitly specified via the `work_wires` argument of the operator.
  [(#8024)](https://github.com/PennyLaneAI/pennylane/pull/8024)

* A :class:`~.decomposition.decomposition_graph.DecompGraphSolution` class is added to store the solution of a decomposition graph. An instance of this class is returned from the `solve` method of the :class:`~.decomposition.decomposition_graph.DecompositionGraph`.
  [(#8031)](https://github.com/PennyLaneAI/pennylane/pull/8031)

* With the graph-based decomposition system enabled (:func:`~.decomposition.enable_graph()`), if a decomposition cannot be found for an operator in the circuit, it no longer
  raises an error. Instead, a warning is raised, and `op.decomposition()` (the current default method for decomposing gates) is
  used as a fallback, while the rest of the circuit is still decomposed with
  the new graph-based system. Additionally, a special warning message is
  raised if the circuit contains a `GlobalPhase`, reminding the user that
  `GlobalPhase` is not assumed to have a decomposition under the new system.
  [(#8156)](https://github.com/PennyLaneAI/pennylane/pull/8156)
<h3>Labs: a place for unified and rapid prototyping of research software 🧪</h3>

* Added concurrency support for `effective_hamiltonian` in labs.
  [(#8081)](https://github.com/PennyLaneAI/pennylane/pull/8081)

* Fixed a queueing issue in `ResourceOperator` tests.
  [(#8204)](https://github.com/PennyLaneAI/pennylane/pull/8204)

* The module `qml.labs.zxopt` has been removed as its functionalities are now available in the
  submodule :mod:`~.transforms.zx`. The same functions are available, but their signature
  may have changed.
  - Instead of `qml.labs.zxopt.full_optimize`, use :func:`.transforms.zx.optimize_t_count`
  - Instead of `qml.labs.zxopt.full_reduce`, use :func:`.transforms.zx.reduce_non_clifford`
  - Instead of `qml.labs.zxopt.todd`, use :func:`.transforms.zx.todd`
  - Instead of `qml.labs.zxopt.basic_optimization`, use :func:`.transforms.zx.push_hadamards`
  [(#8177)](https://github.com/PennyLaneAI/pennylane/pull/8177)

* Added state of the art resources for the `ResourceSelectPauliRot` template and the
  `ResourceQubitUnitary` templates.
  [(#7786)](https://github.com/PennyLaneAI/pennylane/pull/7786)

* Added state of the art resources for the `ResourceSingleQubitCompare`, `ResourceTwoQubitCompare`,
  `ResourceIntegerComparator` and `ResourceRegisterComparator` templates.
  [(#7857)](https://github.com/PennyLaneAI/pennylane/pull/7857)

* Added state of the art resources for the `ResourceUniformStatePrep`,
  and `ResourceAliasSampling` templates.
  [(#7883)](https://github.com/PennyLaneAI/pennylane/pull/7883)

* Added state of the art resources for the `ResourceQFT` and `ResourceAQFT` templates.
  [(#7920)](https://github.com/PennyLaneAI/pennylane/pull/7920)

* Added a new `ResourceConfig` class that helps track the configuration for errors, precisions and custom decompositions for the resource estimation pipeline.
  [(#8195)](https://github.com/PennyLaneAI/pennylane/pull/8195)

* Renamed `estimate_resources` to `estimate` for concision. 
  [(#8232)](https://github.com/PennyLaneAI/pennylane/pull/8232)

* Added an internal `dequeue()` method to the `ResourceOperator` class to simplify the 
  instantiation of resource operators which require resource operators as input.
  [(#7974)](https://github.com/PennyLaneAI/pennylane/pull/7974)

* The `catalyst` xDSL dialect has been added to the Python compiler, which contains data structures that support core compiler functionality.
  [(#7901)](https://github.com/PennyLaneAI/pennylane/pull/7901)

* New `SparseFragment` and `SparseState` classes have been created that allow to use sparse matrices for the Hamiltonian Fragments when estimating the Trotter error.
  [(#7971)](https://github.com/PennyLaneAI/pennylane/pull/7971)

* The `qec` xDSL dialect has been added to the Python compiler, which contains data structures that support quantum error correction functionality.
  [(#7985)](https://github.com/PennyLaneAI/pennylane/pull/7985)

* The `stablehlo` xDSL dialect has been added to the Python compiler, which extends the existing
  StableHLO dialect with missing upstream operations.
  [(#8036)](https://github.com/PennyLaneAI/pennylane/pull/8036)
  [(#8084)](https://github.com/PennyLaneAI/pennylane/pull/8084)
  [(#8113)](https://github.com/PennyLaneAI/pennylane/pull/8113)
  
* Added more templates with state of the art resource estimates. Users can now use the `ResourceQPE`,
  `ResourceControlledSequence`, and `ResourceIterativeQPE` templates with the resource estimation tool.
  [(#8053)](https://github.com/PennyLaneAI/pennylane/pull/8053)

* Added state of the art resources for the `ResourceTrotterProduct` template.
  [(#7910)](https://github.com/PennyLaneAI/pennylane/pull/7910)

* Updated the symbolic `ResourceOperators` to use hyperparameters from `config` dictionary.
  [(#8181)](https://github.com/PennyLaneAI/pennylane/pull/8181)

<h3>Breaking changes 💔</h3>

* Remove `get_canonical_interface_name` in favour of overriding `Enum._missing_` in `Interface`.
  If you would like to get the canonical interface you can simply use the `Enum` like,

  ```pycon
  >>> from pennylane.math.interface_utils import Interface
  >>> Interface("torch")
  Interface.TORCH
  >>> Interface("jax-jit")
  Interface.JAX_JIT
  ```

  [(#8223)](https://github.com/PennyLaneAI/pennylane/pull/8223)

* :class:`~.PrepSelPrep` has been made more reliable by deriving the attributes ``coeffs`` and ``ops`` from the property ``lcu`` instead of storing 
  them independently. In addition, it is now is more consistent with other PennyLane operators, dequeuing its
  input ``lcu``. 
  [(#8169)](https://github.com/PennyLaneAI/pennylane/pull/8169)

* `MidMeasureMP` now inherits from `Operator` instead of `MeasurementProcess`.
  [(#8166)](https://github.com/PennyLaneAI/pennylane/pull/8166)

* `DefaultQubit.eval_jaxpr` does not use `self.shots` from device anymore; instead, it takes `shots` as a keyword argument,
  and the qnode primitive should process the `shots` and call `eval_jaxpr` accordingly.
  [(#8161)](https://github.com/PennyLaneAI/pennylane/pull/8161)

* The methods :meth:`~.pauli.PauliWord.operation` and :meth:`~.pauli.PauliSentence.operation`
  no longer queue any operators.
  [(#8136)](https://github.com/PennyLaneAI/pennylane/pull/8136)

* `qml.sample` no longer has singleton dimensions squeezed out for single shots or single wires. This cuts
  down on the complexity of post-processing due to having to handle single shot and single wire cases
  separately. The return shape will now *always* be `(shots, num_wires)`.
  [(#7944)](https://github.com/PennyLaneAI/pennylane/pull/7944)
  [(#8118)](https://github.com/PennyLaneAI/pennylane/pull/8118)

  For a simple qnode:

  ```pycon
  >>> @qml.qnode(qml.device('default.qubit'))
  ... def c():
  ...   return qml.sample(wires=0)
  ```

  Before the change, we had:

  ```pycon
  >>> qml.set_shots(c, shots=1)()
  0
  ```

  and now we have:

  ```pycon
  >>> qml.set_shots(c, shots=1)()
  array([[0]])
  ```

  Previous behavior can be recovered by squeezing the output:

  ```pycon
  >>> qml.math.squeeze(qml.set_shots(c, shots=1)())
  0
  ```

* `ExecutionConfig` and `MCMConfig` from `pennylane.devices` are now frozen dataclasses whose fields should be updated with `dataclass.replace`.
  [(#7697)](https://github.com/PennyLaneAI/pennylane/pull/7697)
  [(#8046)](https://github.com/PennyLaneAI/pennylane/pull/8046)

* Functions involving an execution configuration will now default to `None` instead of `pennylane.devices.DefaultExecutionConfig` and have to be handled accordingly.
  This prevents the potential mutation of a global object.

  This means that functions like,
  ```python
  ...
    def some_func(..., execution_config = DefaultExecutionConfig):
      ...
  ...
  ```
  should be written as follows,
  ```python
  ...
    def some_func(..., execution_config: ExecutionConfig | None = None):
      if execution_config is None:
          execution_config = ExecutionConfig()
  ...
  ```

  [(#7697)](https://github.com/PennyLaneAI/pennylane/pull/7697)

* The `qml.HilbertSchmidt` and `qml.LocalHilbertSchmidt` templates have been updated and their UI has been remarkably simplified.
  They now accept an operation or a list of operations as quantum unitaries.
  [(#7933)](https://github.com/PennyLaneAI/pennylane/pull/7933)

  In past versions of PennyLane, these templates required providing the `U` and `V` unitaries as a `qml.tape.QuantumTape` and a quantum function,
  respectively, along with separate parameters and wires.

  With this release, each template has been improved to accept one or more operators as  unitaries.
  The wires and parameters of the approximate unitary `V` are inferred from the inputs, according to the order provided.

  ```python
  >>> U = qml.Hadamard(0)
  >>> V = qml.RZ(0.1, wires=1)
  >>> qml.HilbertSchmidt(V, U)
  HilbertSchmidt(0.1, wires=[0, 1])
  ```

* Remove support for Python 3.10 and adds support for 3.13.
  [(#7935)](https://github.com/PennyLaneAI/pennylane/pull/7935)

* Move custom exceptions into `exceptions.py` and add a documentation page for them in the internals.
  [(#7856)](https://github.com/PennyLaneAI/pennylane/pull/7856)

* The boolean functions provided in `qml.operation` are deprecated. See the
  :doc:`deprecations page </development/deprecations>` for equivalent code to use instead. These
  include `not_tape`, `has_gen`, `has_grad_method`, `has_multipar`, `has_nopar`, `has_unitary_gen`,
  `is_measurement`, `defines_diagonalizing_gates`, and `gen_is_multi_term_hamiltonian`.
  [(#7924)](https://github.com/PennyLaneAI/pennylane/pull/7924)

* Removed access for `lie_closure`, `structure_constants` and `center` via `qml.pauli`.
  Top level import and usage is advised. The functions now live in the `liealg` module.

  ```python
  import pennylane.liealg
  from pennylane.liealg import lie_closure, structure_constants, center
  ```

  [(#7928)](https://github.com/PennyLaneAI/pennylane/pull/7928)
  [(#7994)](https://github.com/PennyLaneAI/pennylane/pull/7994)

* `qml.operation.Observable` and the corresponding `Observable.compare` have been removed, as
  PennyLane now depends on the more general `Operator` interface instead. The
  `Operator.is_hermitian` property can instead be used to check whether or not it is highly likely
  that the operator instance is Hermitian.
  [(#7927)](https://github.com/PennyLaneAI/pennylane/pull/7927)

* `qml.operation.WiresEnum`, `qml.operation.AllWires`, and `qml.operation.AnyWires` have been removed. Setting `Operator.num_wires = None` (the default)
  should instead indicate that the `Operator` does not need wire validation.
  [(#7911)](https://github.com/PennyLaneAI/pennylane/pull/7911)

* Removed `QNode.get_gradient_fn` method. Instead, use `qml.workflow.get_best_diff_method` to obtain the differentiation method.
  [(#7907)](https://github.com/PennyLaneAI/pennylane/pull/7907)

* Top-level access to ``DeviceError``, ``PennyLaneDeprecationWarning``, ``QuantumFunctionError`` and ``ExperimentalWarning`` has been removed. Please import these objects from the new ``pennylane.exceptions`` module.
  [(#7874)](https://github.com/PennyLaneAI/pennylane/pull/7874)

* `qml.cut_circuit_mc` no longer accepts a `shots` keyword argument. The shots should instead
  be set on the tape itself.
  [(#7882)](https://github.com/PennyLaneAI/pennylane/pull/7882)

<h3>Deprecations 👋</h3>

* Setting shots on a device through the `shots=` kwarg, e.g. `qml.device("default.qubit", wires=2, shots=1000)`, is deprecated. Please use the `set_shots` transform on the `QNode` instead.

  ```python
  dev = qml.device("default.qubit", wires=2)

  @qml.set_shots(1000)
  @qml.qnode(dev)
  def circuit(x):
      qml.RX(x, wires=0)
      return qml.expval(qml.Z(0))
  ```

  [(#7979)](https://github.com/PennyLaneAI/pennylane/pull/7979)
  [(#8161)](https://github.com/PennyLaneAI/pennylane/pull/8161)

* Support for using TensorFlow with PennyLane has been deprecated and will be dropped in Pennylane v0.44.
  Future versions of PennyLane are not guaranteed to work with TensorFlow.
  Instead, we recommend using the :doc:`JAX </introduction/interfaces/jax>` or :doc:`PyTorch </introduction/interfaces/torch>` interface for
  machine learning applications to benefit from enhanced support and features. Please consult the following demos for
  more usage information:
  [Turning quantum nodes into Torch Layers](https://pennylane.ai/qml/demos/tutorial_qnn_module_torch) and
  [How to optimize a QML model using JAX and Optax](https://pennylane.ai/qml/demos/tutorial_How_to_optimize_QML_model_using_JAX_and_Optax).
  [(#7989)](https://github.com/PennyLaneAI/pennylane/pull/7989)
  [(#8106)](https://github.com/PennyLaneAI/pennylane/pull/8106)

* `pennylane.devices.DefaultExecutionConfig` is deprecated and will be removed in v0.44.
  Instead, use `qml.devices.ExecutionConfig()` to create a default execution configuration.
  [(#7987)](https://github.com/PennyLaneAI/pennylane/pull/7987)

* Specifying the ``work_wire_type`` argument in ``qml.ctrl`` and other controlled operators as ``"clean"`` or
  ``"dirty"`` is deprecated. Use ``"zeroed"`` to indicate that the work wires are initially in the :math:`|0\rangle`
  state, and ``"borrowed"`` to indicate that the work wires can be in any arbitrary state. In both cases, the
  work wires are restored to their original state upon completing the decomposition.
  [(#7993)](https://github.com/PennyLaneAI/pennylane/pull/7993)

* Providing `num_steps` to :func:`pennylane.evolve`, :func:`pennylane.exp`, :class:`pennylane.ops.Evolution`,
  and :class:`pennylane.ops.Exp` is deprecated and will be removed in a future release. Instead, use
  :class:`~.TrotterProduct` for approximate methods, providing the `n` parameter to perform the Suzuki-Trotter
  product approximation of a Hamiltonian with the specified number of Trotter steps.

  As a concrete example, consider the following case:

  ```python
  coeffs = [0.5, -0.6]
  ops = [qml.X(0), qml.X(0) @ qml.Y(1)]
  H_flat = qml.dot(coeffs, ops)
  ```

  Instead of computing the Suzuki-Trotter product approximation as:

  ```pycon
  >>> qml.evolve(H_flat, num_steps=2).decomposition()
  [RX(0.5, wires=[0]),
  PauliRot(-0.6, XY, wires=[0, 1]),
  RX(0.5, wires=[0]),
  PauliRot(-0.6, XY, wires=[0, 1])]
  ```

  The same result can be obtained using :class:`~.TrotterProduct` as follows:

  ```pycon
  >>> decomp_ops = qml.adjoint(qml.TrotterProduct(H_flat, time=1.0, n=2)).decomposition()
  >>> [simp_op for op in decomp_ops for simp_op in map(qml.simplify, op.decomposition())]
  [RX(0.5, wires=[0]),
  PauliRot(-0.6, XY, wires=[0, 1]),
  RX(0.5, wires=[0]),
  PauliRot(-0.6, XY, wires=[0, 1])]
  ```
  [(#7954)](https://github.com/PennyLaneAI/pennylane/pull/7954)
  [(#7977)](https://github.com/PennyLaneAI/pennylane/pull/7977)

* `MeasurementProcess.expand` is deprecated. The relevant method can be replaced with
  `qml.tape.QuantumScript(mp.obs.diagonalizing_gates(), [type(mp)(eigvals=mp.obs.eigvals(), wires=mp.obs.wires)])`
  [(#7953)](https://github.com/PennyLaneAI/pennylane/pull/7953)

* `shots=` in `QNode` calls is deprecated and will be removed in v0.44.
  Instead, please use the `qml.workflow.set_shots` transform to set the number of shots for a QNode.
  [(#7906)](https://github.com/PennyLaneAI/pennylane/pull/7906)

* ``QuantumScript.shape`` and ``QuantumScript.numeric_type`` are deprecated and will be removed in version v0.44.
  Instead, the corresponding ``.shape`` or ``.numeric_type`` of the ``MeasurementProcess`` class should be used.
  [(#7950)](https://github.com/PennyLaneAI/pennylane/pull/7950)

* Some unnecessary methods of the `qml.CircuitGraph` class are deprecated and will be removed in version v0.44:
  [(#7904)](https://github.com/PennyLaneAI/pennylane/pull/7904)

    - `print_contents` in favor of `print(obj)`
    - `observables_in_order` in favor of `observables`
    - `operations_in_order` in favor of `operations`
    - `ancestors_in_order` in favor of `ancestors(obj, sort=True)`
    - `descendants_in_order` in favore of `descendants(obj, sort=True)`

* The `QuantumScript.to_openqasm` method is deprecated and will be removed in version v0.44.
  Instead, the `qml.to_openqasm` function should be used.
  [(#7909)](https://github.com/PennyLaneAI/pennylane/pull/7909)

* The `level=None` argument in the :func:`pennylane.workflow.get_transform_program`, :func:`pennylane.workflow.construct_batch`, `qml.draw`, `qml.draw_mpl`, and `qml.specs` transforms is deprecated and will be removed in v0.43.
  Please use `level='device'` instead to apply the noise model at the device level.
  [(#7886)](https://github.com/PennyLaneAI/pennylane/pull/7886)

* `qml.qnn.cost.SquaredErrorLoss` is deprecated and will be removed in version v0.44. Instead, this hybrid workflow can be accomplished
  with a function like `loss = lambda *args: (circuit(*args) - target)**2`.
  [(#7527)](https://github.com/PennyLaneAI/pennylane/pull/7527)

* Access to `add_noise`, `insert` and noise mitigation transforms from the `pennylane.transforms` module is deprecated.
  Instead, these functions should be imported from the `pennylane.noise` module.
  [(#7854)](https://github.com/PennyLaneAI/pennylane/pull/7854)

* The `qml.QNode.add_transform` method is deprecated and will be removed in v0.43.
  Instead, please use `QNode.transform_program.push_back(transform_container=transform_container)`.
  [(#7855)](https://github.com/PennyLaneAI/pennylane/pull/7855)

<h3>Internal changes ⚙️</h3>

* Remove legacy interface names from tests (e.g. `interface="jax-python"` or `interface="pytorch"`)
  [(#8249)](https://github.com/PennyLaneAI/pennylane/pull/8249)

* `qml.devices.preprocess.decompose` now works in graph decomposition mode
  when a gateset is provided. `default.qubit` and `null.qubit` can now use
  graph decomposition mode.
  [(#8225)](https://github.com/PennyLaneAI/pennylane/pull/8225)

* `DefaultQubit` now determines the `mcm_method` in `Device.setup_execution_config`,
  making it easier to tell which mcm method will be used. This also allows `defer_measurements` and `dynamic_one_shot` to be applied at different
  locations in the preprocessing program.
  [(#8184)](https://github.com/PennyLaneAI/pennylane/pull/8184)

* Remove usage of the `pytest.mark.capture` marker from tests in the `tests/python_compiler` directory.
  [(#8234)](https://github.com/PennyLaneAI/pennylane/pull/8234)

* Update `pylint` to `3.3.8` in CI and `requirements-dev.txt`
  [(#8216)](https://github.com/PennyLaneAI/pennylane/pull/8216)

* Updated `CompressedResourceOp` class to track the number of wires an operator requires in labs.
  [(#8173)](https://github.com/PennyLaneAI/pennylane/pull/8173)

* Update links in `README.md`.
  [(#8165)](https://github.com/PennyLaneAI/pennylane/pull/8165)

* Update `autograph` guide to reflect new capabilities.
  [(#8132)](https://github.com/PennyLaneAI/pennylane/pull/8132)

* Start using `strict=True` to `zip` usage in source code.
  [(#8164)](https://github.com/PennyLaneAI/pennylane/pull/8164)
  [(#8182)](https://github.com/PennyLaneAI/pennylane/pull/8182)
  [(#8183)](https://github.com/PennyLaneAI/pennylane/pull/8183)

* Unpin `autoray` package in `pyproject.toml` by fixing source code that was broken by release.
  [(#8147)](https://github.com/PennyLaneAI/pennylane/pull/8147)
  [(#8159)](https://github.com/PennyLaneAI/pennylane/pull/8159)
  [(#8160)](https://github.com/PennyLaneAI/pennylane/pull/8160)

* A `diagonalize_mcms` option has been added to the `ftqc.decomposition.convert_to_mbqc_formalism` tape transform that, when set, arbitrary-basis mid-circuit measurements are mapped into corresponding diagonalizing gates and Z-basis mid-circuit measurements.  
  [(#8105)](https://github.com/PennyLaneAI/pennylane/pull/8105)

* The `autograph` keyword argument has been removed from the `QNode` constructor.
  To enable autograph conversion, use the `qjit` decorator together with the `qml.capture.disable_autograph` context manager.
  [(#8104)](https://github.com/PennyLaneAI/pennylane/pull/8104)

* Add ability to disable autograph conversion using the newly added `qml.capture.disable_autograph` decorator or context manager.
  [(#8102)](https://github.com/PennyLaneAI/pennylane/pull/8102)

* Set `autoray` package upper-bound in `pyproject.toml` CI due to breaking changes in `v0.8.0`.
  [(#8110)](https://github.com/PennyLaneAI/pennylane/pull/8110)

* Add capability for roundtrip testing and module verification to the Python compiler `run_filecheck` and
`run_filecheck_qjit` fixtures.
  [(#8049)](https://github.com/PennyLaneAI/pennylane/pull/8049)

* Improve type hinting internally.
  [(#8086)](https://github.com/PennyLaneAI/pennylane/pull/8086)

* The `cond` primitive with program capture no longer stores missing false branches as `None`, instead storing them
  as jaxprs with no output.
  [(#8080)](https://github.com/PennyLaneAI/pennylane/pull/8080)

* Removed unnecessary execution tests along with accuracy validation in `tests/ops/functions/test_map_wires.py`.
  [(#8032)](https://github.com/PennyLaneAI/pennylane/pull/8032)

* Added a new `all-tests-passed` gatekeeper job to `interface-unit-tests.yml` to ensure all test
  jobs complete successfully before triggering downstream actions. This reduces the need to
  maintain a long list of required checks in GitHub settings. Also added the previously missing
  `capture-jax-tests` job to the list of required test jobs, ensuring this test suite is properly
  enforced in CI.
  [(#7996)](https://github.com/PennyLaneAI/pennylane/pull/7996)

* Equipped `DefaultQubitLegacy` (test suite only) with seeded sampling.
  This allows for reproducible sampling results of legacy classical shadow across CI.
  [(#7903)](https://github.com/PennyLaneAI/pennylane/pull/7903)

* Capture does not block `wires=0` anymore. This allows Catalyst to work with zero-wire devices.
  Note that `wires=None` is still illegal.
  [(#7978)](https://github.com/PennyLaneAI/pennylane/pull/7978)

* Improves readability of `dynamic_one_shot` postprocessing to allow further modification.
  [(#7962)](https://github.com/PennyLaneAI/pennylane/pull/7962)
  [(#8041)](https://github.com/PennyLaneAI/pennylane/pull/8041)

* Update PennyLane's top-level `__init__.py` file imports to improve Python language server support for finding
  PennyLane submodules.
  [(#7959)](https://github.com/PennyLaneAI/pennylane/pull/7959)

* Adds `measurements` as a "core" module in the tach specification.
  [(#7945)](https://github.com/PennyLaneAI/pennylane/pull/7945)

* Improves type hints in the `measurements` module.
  [(#7938)](https://github.com/PennyLaneAI/pennylane/pull/7938)

* Refactored the codebase to adopt modern type hint syntax for Python 3.11+ language features.
  [(#7860)](https://github.com/PennyLaneAI/pennylane/pull/7860)
  [(#7982)](https://github.com/PennyLaneAI/pennylane/pull/7982)

* Improve the pre-commit hook to add gitleaks.
  [(#7922)](https://github.com/PennyLaneAI/pennylane/pull/7922)

* Added a `run_filecheck_qjit` fixture that can be used to run FileCheck on integration tests for the
  `qml.compiler.python_compiler` submodule.
  [(#7888)](https://github.com/PennyLaneAI/pennylane/pull/7888)

* Added a `dialects` submodule to `qml.compiler.python_compiler` which now houses all the xDSL dialects we create.
  Additionally, the `MBQCDialect` and `QuantumDialect` dialects have been renamed to `MBQC` and `Quantum`.
  [(#7897)](https://github.com/PennyLaneAI/pennylane/pull/7897)

* Update minimum supported `pytest` version to `8.4.1`.
  [(#7853)](https://github.com/PennyLaneAI/pennylane/pull/7853)

* `DefaultQubitLegacy` (test suite only) no longer provides a customized classical shadow
  implementation
  [(#7895)](https://github.com/PennyLaneAI/pennylane/pull/7895)

* Make `pennylane.io` a tertiary module.
  [(#7877)](https://github.com/PennyLaneAI/pennylane/pull/7877)

* Seeded tests for the `split_to_single_terms` transformation.
  [(#7851)](https://github.com/PennyLaneAI/pennylane/pull/7851)

* Upgrade `rc_sync.yml` to work with latest `pyproject.toml` changes.
  [(#7808)](https://github.com/PennyLaneAI/pennylane/pull/7808)
  [(#7818)](https://github.com/PennyLaneAI/pennylane/pull/7818)

* `LinearCombination` instances can be created with `_primitive.impl` when
  capture is enabled and tracing is active.
  [(#7893)](https://github.com/PennyLaneAI/pennylane/pull/7893)

* The `TensorLike` type is now compatible with static type checkers.
  [(#7905)](https://github.com/PennyLaneAI/pennylane/pull/7905)

* Update xDSL supported version to `0.49`.
  [(#7923)](https://github.com/PennyLaneAI/pennylane/pull/7923)
  [(#7932)](https://github.com/PennyLaneAI/pennylane/pull/7932)
  [(#8120)](https://github.com/PennyLaneAI/pennylane/pull/8120)

* Update JAX version used in tests to `0.6.2`
  [(#7925)](https://github.com/PennyLaneAI/pennylane/pull/7925)

* The measurement-plane attribute of the Python compiler `mbqc` dialect now uses the "opaque syntax"
  format when printing in the generic IR format. This enables usage of this attribute when IR needs
  to be passed from the python compiler to Catalyst.
  [(#7957)](https://github.com/PennyLaneAI/pennylane/pull/7957)

* An `xdsl_extras` module has been added to the Python compiler to house additional utilities and
  functionality not available upstream in xDSL.
  [(#8067)](https://github.com/PennyLaneAI/pennylane/pull/8067)
  [(#8120)](https://github.com/PennyLaneAI/pennylane/pull/8120)

* Moved `allocation.DynamicWire` from the `allocation` to the `wires` module to avoid circular dependencies.
  [(#8179)](https://github.com/PennyLaneAI/pennylane/pull/8179)

* Two new xDSL passes have been added to the Python compiler: `decompose-graph-state`, which
  decomposes `mbqc.graph_state_prep` operations to their corresponding set of quantum operations for
  execution on state simulators, and `null-decompose-graph-state`, which replaces
  `mbqc.graph_state_prep` operations with single quantum-register allocation operations for
  execution on null devices.
  [(#8090)](https://github.com/PennyLaneAI/pennylane/pull/8090)

* The `mbqc.graph_state_prep` operation is integrated into the `convert_to_mbqc_formalism` pass.
  [(#8153)](https://github.com/PennyLaneAI/pennylane/pull/8153)

* :func:`.transforms.decompose` and :func:`.preprocess.decompose` now have a unified internal implementation.
  [(#8193)](https://github.com/PennyLaneAI/pennylane/pull/8193)

* Add a `mbqc` submodule to the `python_compiler` module for common utils of MBQC workflows.
  [(#8219)](https://github.com/PennyLaneAI/pennylane/pull/8219)

* Updated support for `pubchempy` used in the unit tests for `qml.qchem.mol_data` to `1.0.5`.
  [(#8224)](https://github.com/PennyLaneAI/pennylane/pull/8224)

* Add nightly RC builds script to `.github/workflows`.
  [(#8148)](https://github.com/PennyLaneAI/pennylane/pull/8148)
  
<h3>Documentation 📝</h3>

* The "Simplifying Operators" section in the :doc:`Compiling circuits </introduction/compiling_circuits>` page was pushed further down the page to show more relevant sections first.
  [(#8233)](https://github.com/PennyLaneAI/pennylane/pull/8233)

* Rename `ancilla` to `auxiliary` in internal documentation.
  [(#8005)](https://github.com/PennyLaneAI/pennylane/pull/8005)

* Small typos in the docstring for `qml.noise.partial_wires` have been corrected.
  [(#8052)](https://github.com/PennyLaneAI/pennylane/pull/8052)

* The theoretical background section of :class:`~.BasisRotation` has been extended to explain
  the underlying Lie group/algebra homomorphism between the (dense) rotation matrix and the
  performed operations on the target qubits.
  [(#7765)](https://github.com/PennyLaneAI/pennylane/pull/7765)

* Updated the code examples in the documentation of :func:`~.specs`.
  [(#8003)](https://github.com/PennyLaneAI/pennylane/pull/8003)

* Clarifies the use case for `Operator.pow` and `Operator.adjoint`.
  [(#7999)](https://github.com/PennyLaneAI/pennylane/pull/7999)

* The docstring of the `is_hermitian` operator property has been updated to better describe its behaviour.
  [(#7946)](https://github.com/PennyLaneAI/pennylane/pull/7946)

* Improved the docstrings of all optimizers for consistency and legibility.
  [(#7891)](https://github.com/PennyLaneAI/pennylane/pull/7891)

* Updated the code example in the documentation for :func:`~.transforms.split_non_commuting`.
  [(#7892)](https://github.com/PennyLaneAI/pennylane/pull/7892)

* Fixed :math:`\LaTeX` rendering in the documentation for `qml.TrotterProduct` and `qml.trotterize`.
  [(#8014)](https://github.com/PennyLaneAI/pennylane/pull/8014)

* Updated description of `alpha` parameter in `ClassicalShadow.entropy`.
  Trimmed the outdated part of discussion regarding different choices of `alpha`.
  [(#8100)](https://github.com/PennyLaneAI/pennylane/pull/8100)

* A warning was added to the :doc:`interfaces documentation </introduction/interfaces>` under the Pytorch section saying that all Pytorch floating-point inputs are promoted 
  to `torch.float64`.
  [(#8124)](https://github.com/PennyLaneAI/pennylane/pull/8124)

* The :doc:`Dynamic Quantum Circuits </introduction/dynamic_quantum_circuits>` page has been updated to include the latest device-dependent mid-circuit measurement method defaults.
  [(#8149)](https://github.com/PennyLaneAI/pennylane/pull/8149)

<h3>Bug fixes 🐛</h3>

* Parameter batching now works for Z-basis gates when executing with `default.mixed`. 
  [(#8251)](https://github.com/PennyLaneAI/pennylane/pull/8251)

* `qml.ctrl(qml.Barrier(), control_wires)` now just returns the original Barrier operation, but placed
  in the circuit with the `ctrl` happens.
  [(#8238)](https://github.com/PennyLaneAI/pennylane/pull/8238)

* JIT compilation of :class:`~pennylane.MottonenStatePrep` can now accept statically defined state-vector arrays.
  [(#8222)](https://github.com/PennyLaneAI/pennylane/pull/8222)

* Pauli arithmetic can now handle abstract coefficients when participating in a jitted function.
  [(#8190)](https://github.com/PennyLaneAI/pennylane/pull/8190)

* Operators queued with :func:`pennylane.apply` no longer get dequeued by subsequent dequeuing operations
  (e.g. :func:`pennylane.adjoint`).
  [(#8078)](https://github.com/PennyLaneAI/pennylane/pull/8078)

* Fixed a bug in the decomposition rules of :class:`~.Select` with the new decomposition system
  that broke the decompositions if the target ``ops`` of the ``Select`` operator were parametrized.
  This enables the new decomposition system with ``Select`` of parametrized target ``ops``.
  [(#8186)](https://github.com/PennyLaneAI/pennylane/pull/8186)
  
* `Exp` and `Evolution` now have improved decompositions, allowing them to handle more situations
  more robustly. In particular, the generator is simplified prior to decomposition. Now more
  time evolution ops can be supported on devices that do not natively support them.
  [(#8133)](https://github.com/PennyLaneAI/pennylane/pull/8133)

* A scalar product of a norm one scalar and an operator now decomposes into a `GlobalPhase` and the operator.
  For example, `-1 * qml.X(0)` now decomposes into `[qml.GlobalPhase(-np.pi), qml.X(0)]`.
  [(#8133)](https://github.com/PennyLaneAI/pennylane/pull/8133)

* Fixes a bug that made the queueing behaviour of :meth:`~.pauli.PauliWord.operation` and
  :meth:`~.pauli.PauliSentence.operation` dependent on the global state of a program due to
  a caching issue.
  [(#8135)](https://github.com/PennyLaneAI/pennylane/pull/8135)

* A more informative error is raised when extremely deep circuits are attempted to be drawn.
  [(#8139)](https://github.com/PennyLaneAI/pennylane/pull/8139)

* An error is now raised if sequences of classically processed mid circuit measurements
  are used as input to :func:`pennylane.counts` or :func:`pennylane.probs`.
  [(#8109)](https://github.com/PennyLaneAI/pennylane/pull/8109)

* Simplifying operators raised to integer powers no longer causes recursion errors.
  [(#8044)](https://github.com/PennyLaneAI/pennylane/pull/8044)

* Fixes the GPU selection issue in `qml.math` with PyTorch when multiple GPUs are present.
  [(#8008)](https://github.com/PennyLaneAI/pennylane/pull/8008)

* The `~.for_loop` function with capture enabled can now handle over indexing
  into an empty array when `start == stop`.
  [(#8026)](https://github.com/PennyLaneAI/pennylane/pull/8026)

* Plxpr primitives now only return dynamically shaped arrays if their outputs
  actually have dynamic shapes.
  [(#8004)](https://github.com/PennyLaneAI/pennylane/pull/8004)

* Fixes an issue with tree-traversal and non-sequential wire orders.
  [(#7991)](https://github.com/PennyLaneAI/pennylane/pull/7991)

* Fixes a bug in :func:`~.matrix` where an operator's
  constituents were incorrectly queued if its decomposition was requested.
  [(#7975)](https://github.com/PennyLaneAI/pennylane/pull/7975)

* An error is now raised if an `end` statement is found in a measurement conditioned branch in a QASM string being imported into PennyLane.
  [(#7872)](https://github.com/PennyLaneAI/pennylane/pull/7872)

* Fixes issue related to :func:`~.transforms.to_zx` adding the support for
  `Toffoli` and `CCZ` gates conversion into their ZX-graph representation.
  [(#7899)](https://github.com/PennyLaneAI/pennylane/pull/7899)

* `get_best_diff_method` now correctly aligns with `execute` and `construct_batch` logic in workflows.
  [(#7898)](https://github.com/PennyLaneAI/pennylane/pull/7898)

* Resolve issues with AutoGraph transforming internal PennyLane library code due to incorrect
  module attribution of wrapper functions.
  [(#7889)](https://github.com/PennyLaneAI/pennylane/pull/7889)

* Calling `QNode.update` no longer acts as if `set_shots` has been applied.
  [(#7881)](https://github.com/PennyLaneAI/pennylane/pull/7881)

* Fixes attributes and types in the quantum dialect.
  This allows for types to be inferred correctly when parsing.
  [(#7825)](https://github.com/PennyLaneAI/pennylane/pull/7825)

* Fixes `SemiAdder` to work when inputs are defined with a single wire.
  [(#7940)](https://github.com/PennyLaneAI/pennylane/pull/7940)

* Fixes a bug where `qml.prod`, `qml.matrix`, and `qml.cond` applied on a quantum function does not dequeue operators passed as arguments to the function.
  [(#8094)](https://github.com/PennyLaneAI/pennylane/pull/8094)
  [(#8119)](https://github.com/PennyLaneAI/pennylane/pull/8119)
  [(#8078)](https://github.com/PennyLaneAI/pennylane/pull/8078)

* Fixes a bug where a copy of `ShadowExpvalMP` was incorrect for a multi-term composite observable.
  [(#8078)](https://github.com/PennyLaneAI/pennylane/pull/8078)

<h3>Contributors ✍️</h3>

This release contains contributions from (in alphabetical order):

Runor Agbaire
Guillermo Alonso,
Ali Asadi,
Utkarsh Azad,
Astral Cai,
Joey Carter,
Yushao Chen,
Isaac De Vlugt,
Diksha Dhawan,
Marcus Edwards,
Lillian Frederiksen,
Pietropaolo Frisoni,
Simone Gasperini,
Austin Huang,
David Ittah,
Soran Jahangiri,
Korbinian Kottmann,
Mehrdad Malekmohammadi
Pablo Antonio Moreno Casares
Erick Ochoa,
Lee James O'Riordan,
Mudit Pandey,
Andrija Paurevic,
Justin Pickering,
Alex Preciado,
Shuli Shu,
Jay Soni,
David Wierichs,
Jake Zaia<|MERGE_RESOLUTION|>--- conflicted
+++ resolved
@@ -121,10 +121,9 @@
 
 <h3>Improvements 🛠</h3>
 
-<<<<<<< HEAD
 * `qml.snapshots` can now be used with `mcm_method="one-shot"` and `mcm_method="tree-traversal"`.
   [(#8140)](https://github.com/PennyLaneAI/pennylane/pull/8140)
-=======
+
 * The `QNode` primitive in the experimental program capture now captures the unprocessed `ExecutionConfig`, instead of
   one processed by the device.
   [(#8258)](https://github.com/PennyLaneAI/pennylane/pull/8258)
@@ -147,7 +146,6 @@
 
 * `allocate` now takes `state: Literal["zero", "any"] = "zero"` instead of `require_zeros=True`.
   [(#8163)](https://github.com/PennyLaneAI/pennylane/pull/8163)
->>>>>>> 2bc8aa4d
 
 * A `DynamicRegister` can no longer be used as an individual wire itself, as this led to confusing results.
   [(#8151)](https://github.com/PennyLaneAI/pennylane/pull/8151)
