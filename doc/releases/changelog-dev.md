--- conflicted
+++ resolved
@@ -21,14 +21,19 @@
   [Haldane](https://journals.aps.org/prl/pdf/10.1103/PhysRevLett.61.2015) models on a lattice.
   [(#6201)](https://github.com/PennyLaneAI/pennylane/pull/6201/)
 
-<<<<<<< HEAD
-* A new `qml.vn_entanglement_entropy` measurement process has been added which measures the
-  Von Neumann entanglement entropy of a quantum state.
-  [(#5911)](https://github.com/PennyLaneAI/pennylane/pull/5911)
-
-* A `has_sparse_matrix` property is added to `Operator` to indicate whether a sparse matrix is defined.
-  [(#6278)](https://github.com/PennyLaneAI/pennylane/pull/6278)
-  [(#6310)](https://github.com/PennyLaneAI/pennylane/pull/6310)
+<h4>Calculating Polynomials 🔢</h4>
+
+<h4>Readout Noise 📠</h4>
+
+* Support for applying readout errors to a quantum circuit has been added via the ``NoiseModel`` class
+  and ``add_noise`` transform. One can specify conditions on measurement processes for this purpose via
+  ``qml.noise.meas_eq(mps)``.
+  [(#6321)](https://github.com/PennyLaneAI/pennylane/pull/6321/)
+
+<h4>User-friendly decompositions 📠</h4>
+
+* `qml.transforms.decompose` is added for stepping through decompositions to a target gate set. 
+  [(#6334)](https://github.com/PennyLaneAI/pennylane/pull/6334)
 
 <h3>Improvements 🛠</h3>
 
@@ -68,23 +73,28 @@
 
 * `qml.QutritBasisStatePreparation` is now JIT compatible.
   [(#6308)](https://github.com/PennyLaneAI/pennylane/pull/6308)
-=======
-<h4>Calculating Polynomials 🔢</h4>
->>>>>>> 69d95369
-
-<h4>Readout Noise 📠</h4>
-
-* Support for applying readout errors to a quantum circuit has been added via the ``NoiseModel`` class
-  and ``add_noise`` transform. One can specify conditions on measurement processes for this purpose via
-  ``qml.noise.meas_eq(mps)``.
-  [(#6321)](https://github.com/PennyLaneAI/pennylane/pull/6321/)
-
-<h4>User-friendly decompositions 📠</h4>
-
-* `qml.transforms.decompose` is added for stepping through decompositions to a target gate set. 
-  [(#6334)](https://github.com/PennyLaneAI/pennylane/pull/6334)
-
-<h3>Improvements 🛠</h3>
+
+* `qml.AmplitudeAmplification` is now compatible with QJIT.
+  [(#6306)](https://github.com/PennyLaneAI/pennylane/pull/6306)
+
+* The quantum arithmetic templates are now QJIT compatible.
+  [(#6307)](https://github.com/PennyLaneAI/pennylane/pull/6307)
+  
+* The `qml.Qubitization` template is now QJIT compatible.
+  [(#6305)](https://github.com/PennyLaneAI/pennylane/pull/6305)
+
+* When an observable is repeated on a tape, `tape.diagonalizing_gates` no longer returns the 
+  diagonalizing gates for each instance of the observable. Instead, the diagonalizing gates of
+  each observable on the tape are included just once.
+  [(#6288)](https://github.com/PennyLaneAI/pennylane/pull/6288)
+
+* The number of diagonalizing gates returned in `qml.specs` now follows the `level` keyword argument 
+  regarding whether the diagonalizing gates are modified by device, instead of always counting 
+  unprocessed diagonalizing gates.
+  [(#6290)](https://github.com/PennyLaneAI/pennylane/pull/6290)
+
+* A more sensible error message is raised from a `RecursionError` encountered when accessing properties and methods of a nested `CompositeOp` or `SProd`.
+  [(#6375)](https://github.com/PennyLaneAI/pennylane/pull/6375)
 
 * Added a dense implementation of computing the Lie closure in a new function `lie_closure_dense` in `pennylane.labs.lie`.
 
