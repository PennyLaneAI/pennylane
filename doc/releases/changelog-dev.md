--- conflicted
+++ resolved
@@ -77,15 +77,13 @@
 
 <h3>Deprecations 👋</h3>
 
-<<<<<<< HEAD
-* The `level=None` argument in the :func:`pennylane.workflow.get_transform_program` and :func:`pennylane.workflow.construct_batch` transform is deprecated and will be removed in a future release.
+* The `level=None` argument in the :func:`pennylane.workflow.get_transform_program` and :func:`pennylane.workflow.construct_batch` transform is deprecated and will be removed in v0.43.
   Please use `level='device'` instead to apply the noise model at the device level.
   [(#7886)](https://github.com/PennyLaneAI/pennylane/pull/7886)
-=======
+
 * The `qml.QNode.add_transform` method is deprecated and will be removed in v0.43.
   Instead, please use `QNode.transform_program.push_back(transform_container=transform_container)`.
   [(#7855)](https://github.com/PennyLaneAI/pennylane/pull/7855)
->>>>>>> 1a6a7b98
 
 <h3>Internal changes ⚙️</h3>
 
