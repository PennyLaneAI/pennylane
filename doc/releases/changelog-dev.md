:orphan:

# Release 0.28.0-dev (development release)

<h3>New features since last release</h3>

<<<<<<< HEAD
* The controlled CZ gate is now available via `qml.CCZ`. This gate is the Pauli Z equivalent to the Toffoli gate.
  [(#3408)](https://github.com/PennyLaneAI/pennylane/pull/3408)
=======
* New gradient transform `qml.gradients.spsa_grad` based on the idea of SPSA.
  [#3366](https://github.com/PennyLaneAI/pennylane/pull/3366)

  This new transform allows users to compute a single estimate of a quantum gradient
  using simultaneous perturbation of parameters and a stochastic approximation.
  Given some QNode `circuit` that takes, say, an argument `x`, the approximate
  gradient can be computed via

  ```pycon
  >>> dev = qml.device("default.qubit", wires=2)
  >>> x = pnp.array(0.4, requires_grad=True)
  >>> @qml.qnode(dev)
  ... def circuit(x):
  ...     qml.RX(x, 0)
  ...     qml.RX(x, 1)
  ...     return qml.expval(qml.PauliZ(0))
  >>> grad_fn = qml.gradients.spsa_grad(circuit, h=0.1, num_directions=1)
  >>> grad_fn(x)
  array(-0.38876964)
  ```

  The argument `num_directions` determines how many directions of simultaneous
  perturbation are used and therefore the number of circuit evaluations, up
  to a prefactor. See the
  [SPSA gradient transform documentation](https://docs.pennylane.ai/en/stable/code/api/pennylane.gradients.spsa_grad.html) for details.
  Note: The full SPSA optimization method is already available as `SPSAOptimizer`.

* Add the controlled CZ gate: CCZ.
>>>>>>> fd44845f

  ```pycon
  >>> ccz = qml.CCZ(wires=[0, 1, 2])
  >>> matrix = ccz.compute_matrix()
  [[ 1  0  0  0  0  0  0  0]
   [ 0  1  0  0  0  0  0  0]
   [ 0  0  1  0  0  0  0  0]
   [ 0  0  0  1  0  0  0  0]
   [ 0  0  0  0  1  0  0  0]
   [ 0  0  0  0  0  1  0  0]
   [ 0  0  0  0  0  0  1  0]
   [ 0  0  0  0  0  0  0 -1]]
  ```

* The controlled Hadamard gate is now available via `qml.CH`.
  [(#3408)](https://github.com/PennyLaneAI/pennylane/pull/3408)

  ```pycon
  >>> ch = qml.CH(wires=[0, 1])
  >>> matrix = ch.compute_matrix()
  [[ 1.          0.          0.          0.        ]
   [ 0.          1.          0.          0.        ]
   [ 0.          0.          0.70710678  0.70710678]
   [ 0.          0.          0.70710678 -0.70710678]]
  ```

* Support custom measurement processes: 
  TODO: need to expand on what these features mean for users
  * `SampleMeasurement`, `StateMeasurement` and `CustomMeasurement` classes have been added.
    They contain an abstract method to process samples/quantum state/quantum script.

  * Add `ExpectationMP`, `SampleMP`, `VarianceMP`, `ProbabilityMP`, `CountsMP`, `StateMP`,
    `VnEntropyMP`, `MutualInfoMP`, `ClassicalShadowMP` and `ShadowExpvalMP` classes.

  * Allow the execution of `SampleMeasurement`, `StateMeasurement` and `MeasurementTransform`
    measurement processes in `QubitDevice`.
    [(#3286)](https://github.com/PennyLaneAI/pennylane/pull/3286)
    [(#3388)](https://github.com/PennyLaneAI/pennylane/pull/3388)
    [(#3343)](https://github.com/PennyLaneAI/pennylane/pull/3343)
    [(#3288)](https://github.com/PennyLaneAI/pennylane/pull/3288)
    [(#3312)](https://github.com/PennyLaneAI/pennylane/pull/3312)
    [(#3287)](https://github.com/PennyLaneAI/pennylane/pull/3287)
    [(#3292)](https://github.com/PennyLaneAI/pennylane/pull/3292)
    [(#3287)](https://github.com/PennyLaneAI/pennylane/pull/3287)
    [(#3326)](https://github.com/PennyLaneAI/pennylane/pull/3326)
    [(#3327)](https://github.com/PennyLaneAI/pennylane/pull/3327)
    [(#3388)](https://github.com/PennyLaneAI/pennylane/pull/3388)
    [(#3388)](https://github.com/PennyLaneAI/pennylane/pull/3388)
    [(#3439)](https://github.com/PennyLaneAI/pennylane/pull/3439)
    [(#3466)](https://github.com/PennyLaneAI/pennylane/pull/3466)

* The symbols and geometry of a compound from the PubChem Database can now be access via `qchem.mol_data()`.
  [(#3289)](https://github.com/PennyLaneAI/pennylane/pull/3289)
  [(#3378)](https://github.com/PennyLaneAI/pennylane/pull/3378)

  ```pycon
  >>> import pennylane as qml
  >>> from qml.qchem import mol_data
  >>> mol_data("BeH2")
  (['Be', 'H', 'H'],
  array([[ 4.79405604,  0.29290815,  0.        ],
         [ 3.77946   , -0.29290815,  0.        ],
         [ 5.80884105, -0.29290815,  0.        ]]))
  >>> mol_data(223, "CID")
  (['N', 'H', 'H', 'H', 'H'],
  array([[ 4.79404621,  0.        ,  0.        ],
         [ 5.80882913,  0.5858151 ,  0.        ],
         [ 3.77945225, -0.5858151 ,  0.        ],
         [ 4.20823111,  1.01459396,  0.        ],
         [ 5.3798613 , -1.01459396,  0.        ]]))
  ```

<<<<<<< HEAD
* Perform quantum chemistry calculations with two new basis sets: `6-311g` and `CC-PVDZ`.
  [(#3279)](https://github.com/PennyLaneAI/pennylane/pull/3279)
=======
* New basis sets, `6-311g` and `CC-PVDZ`, are added to the qchem basis set repo.
  [#3279](https://github.com/PennyLaneAI/pennylane/pull/3279)

* Added a `pauli_decompose()` which takes a hermitian matrix and decomposes it in the
  Pauli basis, returning it either as a `Hamiltonian` or `PauliSentence` instance.
  [(#3384)](https://github.com/PennyLaneAI/pennylane/pull/3384)
>>>>>>> fd44845f

  ```pycon
  >>> symbols = ["H", "He"] 
  >>> geometry = np.array([[1.0, 0.0, 0.0], [0.0, 0.0, 0.0]], requires_grad=False)
  >>> charge = 1
  >>> basis_names = ["6-311G", "CC-PVDZ"] 
  >>> for basis_name in basis_names:
  ...     mol = qchem.Molecule(symbols, geometry, charge=charge, basis_name=basis_name)
  ...     print(qchem.hf_energy(mol)())
  [-2.84429531] 
  [-2.84061284]
  ```

* `Operation` or `Hamiltonian` instances can now be generated from a `qml.PauliSentence` or `qml.PauliWord` via the new `operation()` and `hamiltonian()` methods.
  [(#3391)](https://github.com/PennyLaneAI/pennylane/pull/3391)

  ```pycon
  >>> pw = qml.pauli.PauliWord({0: 'X', 1: 'Y'})
  >>> print(pw.operation())
  PauliX(wires=[0]) @ PauliY(wires=[1])
  >>> print(pw.hamiltonian())
    (1) [X0 Y1]
  >>> ps = qml.pauli.PauliSentence({pw: -1.23})
  >>> print(ps.operation())
  -1.23*(PauliX(wires=[0]) @ PauliY(wires=[1]))
  >>> print(ps.hamiltonian())
    (-1.23) [X0 Y1]
  ```

* Added a new gate operation `FermionicSWAP`, which implements the exchange of spin orbitals
  representing fermionic-modes while maintaining proper anti-symmetrization.
  [(#3380)](https://github.com/PennyLaneAI/pennylane/pull/3380)

  ```python
  dev = qml.device('default.qubit', wires=2)

  @qml.qnode(dev)
  def circuit(phi):
      qml.BasisState(np.array([0, 1]), wires=[0, 1])
      qml.FermionicSWAP(phi, wires=[0, 1])
      return qml.state()
  ```

  ```pycon
  >>> circuit(0.1)
  array([0.+0.j, 0.9975+0.04992j, 0.0025-0.04992j, 0.+0.j])
  ```

* Three new parametric operators, `qml.CPhaseShift00`, `qml.CPhaseShift01` and `qml.CPhaseShift10`, are now available. Each of these operators perform a phase shift akin to `qml.ControlledPhaseShift` but on different positions of the state vector.
  [(#2715)](https://github.com/PennyLaneAI/pennylane/pull/2715)

  TODO: code example 

* Calculating the purity of arbitrary quantum states is now supported.
  [(#3290)](https://github.com/PennyLaneAI/pennylane/pull/3290)

  The purity can be calculated in an analogous fashion to, say, the Von Neumann entropy:

  - `qml.math.purity` can be used as an in-line function:

    ```pycon
    >>> x = [1, 0, 0, 1] / np.sqrt(2)
    >>> qml.math.purity(x, [0, 1])
    1.0
    >>> qml.math.purity(x, [0])
    0.5

    >>> x = [[1 / 2, 0, 0, 0], [0, 0, 0, 0], [0, 0, 0, 0], [0, 0, 0, 1 / 2]]
    >>> qml.math.purity(x, [0, 1])
    0.5
    ```

  - `qml.qinfo.purity` can transform a QNode returning a state to a function that returns the purity:

  ```python3
  dev = qml.device("default.mixed", wires=2)

  @qml.qnode(dev)
  def circuit(x):
    qml.IsingXX(x, wires=[0, 1])
    return qml.state()
  ```

  ```pycon
  >>> qml.qinfo.purity(circuit, wires=[0])(np.pi / 2)
  0.5
  >>> qml.qinfo.purity(circuit, wires=[0, 1])(np.pi / 2)
  1.0
  ```

  As with the other methods in `qml.qinfo`, the purity is fully differentiable:

  ```pycon
  >>> param = np.array(np.pi / 4, requires_grad=True)
  >>> qml.grad(qml.qinfo.purity(circuit, wires=[0]))(param)
  -0.5
  ```

<h3>Improvements</h3>

* The `qml.is_pauli_word` now supports instances of `Hamiltonian`.
  [(#3389)](https://github.com/PennyLaneAI/pennylane/pull/3389)

* Support calling `qml.probs()`, `qml.counts()` and `qml.sample()` with no arguments to measure all
  wires. Calling any measurement with an empty wire list will raise an error.
  [#3299](https://github.com/PennyLaneAI/pennylane/pull/3299)

* Made `gradients.finite_diff` more convenient to use with custom data type observables/devices.
  [(#3426)](https://github.com/PennyLaneAI/pennylane/pull/3426)

* The `qml.ISWAP` gate is now natively supported on `default.mixed`, improving on its efficiency.
  [(#3284)](https://github.com/PennyLaneAI/pennylane/pull/3284)

* Added more input validation to `hamiltonian_expand` such that Hamiltonian objects with no terms raise an error.
  [(#3339)](https://github.com/PennyLaneAI/pennylane/pull/3339)

* Continuous integration checks are now performed for Python 3.11 and Torch v1.13. Python 3.7 is dropped.
  [(#3276)](https://github.com/PennyLaneAI/pennylane/pull/3276)

* `qml.Tracker` now also logs results in `tracker.history` when tracking execution of a circuit.
   [(#3306)](https://github.com/PennyLaneAI/pennylane/pull/3306)

* Improve performance of `Wires.all_wires`.
  [(#3302)](https://github.com/PennyLaneAI/pennylane/pull/3302)

* A representation has been added to the `Molecule` class.
  [(#3364)](https://github.com/PennyLaneAI/pennylane/pull/3364)

* Add detail to the error message when the `insert` transform
  fails to diagonalize non-qubit-wise-commuting observables.
  [(#3381)](https://github.com/PennyLaneAI/pennylane/pull/3381)

* Extended the `qml.equal` function to `Hamiltonian` and `Tensor` objects.
  [(#3390)](https://github.com/PennyLaneAI/pennylane/pull/3390)

* Remove private `_wires` setter from the `Controlled.map_wires` method.
  [(#3405)](https://github.com/PennyLaneAI/pennylane/pull/3405)

* `QuantumTape._process_queue` has been moved to `qml.queuing.process_queue` to disentangle
  its functionality from the `QuantumTape` class.
  [(#3401)](https://github.com/PennyLaneAI/pennylane/pull/3401)

* Adds `qml.tape.make_qscript` for converting a quantum function into a quantum script.
  Replaces `qml.transforms.make_tape` with `make_qscript`.
  [(#3429)](https://github.com/PennyLaneAI/pennylane/pull/3429)

* Add a UserWarning when creating a `Tensor` object with overlapping wires,
  informing that this can in some cases lead to undefined behaviour.
  [(#3459)](https://github.com/PennyLaneAI/pennylane/pull/3459)

* Extended the `qml.equal` function to `Controlled` and `ControlledOp` objects.
  [(#3463)](https://github.com/PennyLaneAI/pennylane/pull/3463)

* Replace (almost) all instances of `with QuantumTape()` with `QuantumScript` construction.
  [(#3454)](https://github.com/PennyLaneAI/pennylane/pull/3454)

* Adds support for devices disregarding observable grouping indices in Hamiltonians through
  the optional `use_grouping` attribute.
  [(#3456)](https://github.com/PennyLaneAI/pennylane/pull/3456)

<<<<<<< HEAD
<h4>(Experimental) Return types project</h4>
=======
* Reduce usage of `MeasurementProcess.return_type`. Use `isinstance` checks instead.
  [(#3399)](https://github.com/PennyLaneAI/pennylane/pull/3399)
  
<h4>Return types project</h4>
>>>>>>> fd44845f

* The autograd interface for the new return types now supports devices with shot vectors.
  [(#3374)](https://github.com/PennyLaneAI/pennylane/pull/3374)

  Example with a single measurement:

  ```python
  dev = qml.device("default.qubit", wires=1, shots=[1000, 2000, 3000])

  @qml.qnode(dev, diff_method="parameter-shift")
  def circuit(a):
      qml.RY(a, wires=0)
      qml.RX(0.2, wires=0)
      return qml.expval(qml.PauliZ(0))

  def cost(a):
      return qml.math.stack(circuit(a))
  ```

  ```pycon
  >>> qml.enable_return()
  >>> a = np.array(0.4)
  >>> circuit(a)
  (array(0.902), array(0.922), array(0.896))
  >>> cost(a)
  array([0.9       , 0.907     , 0.89733333])
  >>> qml.jacobian(cost)(a)
  array([-0.391     , -0.389     , -0.38433333])
  ```

  Example with multiple measurements:

  ```python
  dev = qml.device("default.qubit", wires=2, shots=[1000, 2000, 3000])

  @qml.qnode(dev, diff_method="parameter-shift")
  def circuit(a):
      qml.RY(a, wires=0)
      qml.RX(0.2, wires=0)
      qml.CNOT(wires=[0, 1])
      return qml.expval(qml.PauliZ(0)), qml.probs([0, 1])

  def cost(a):
      res = circuit(a)
      return qml.math.stack([qml.math.hstack(r) for r in res])
  ```

  ```pycon
  >>> circuit(a)
  ((array(0.904), array([0.952, 0.   , 0.   , 0.048])),
   (array(0.915), array([0.9575, 0.    , 0.    , 0.0425])),
   (array(0.902), array([0.951, 0.   , 0.   , 0.049])))
  >>> cost(a)
  array([[0.91      , 0.955     , 0.        , 0.        , 0.045     ],
         [0.895     , 0.9475    , 0.        , 0.        , 0.0525    ],
         [0.90666667, 0.95333333, 0.        , 0.        , 0.04666667]])
  >>> qml.jacobian(cost)(a)
  array([[-0.37      , -0.185     ,  0.        ,  0.        ,  0.185     ],
         [-0.409     , -0.2045    ,  0.        ,  0.        ,  0.2045    ],
         [-0.37133333, -0.18566667,  0.        ,  0.        ,  0.18566667]])
  ```

* The TensorFlow interface for the new return types now supports devices with shot vectors.
  [(#3400)](https://github.com/PennyLaneAI/pennylane/pull/3400)

  Example with a single measurement:

  ```python
  dev = qml.device("default.qubit", wires=1, shots=[1000, 2000, 3000])

  @qml.qnode(dev, diff_method="parameter-shift", interface="tf")
  def circuit(a):
      qml.RY(a, wires=0)
      qml.RX(0.2, wires=0)
      return qml.expval(qml.PauliZ(0))
  ```

  ```
  >>> qml.enable_return()
  >>> a = tf.Variable(0.4)
  >>> with tf.GradientTape() as tape:
  ...     res = circuit(a)
  ...     res = tf.stack(res)
  ...
  >>> res
  <tf.Tensor: shape=(3,), dtype=float64, numpy=array([0.902     , 0.904     , 0.89533333])>
  >>> tape.jacobian(res, a)
  <tf.Tensor: shape=(3,), dtype=float64, numpy=array([-0.365     , -0.3765    , -0.37533333])>
  ```

  Example with multiple measurements:

  ```python
  dev = qml.device("default.qubit", wires=2, shots=[1000, 2000, 3000])

  @qml.qnode(dev, diff_method="parameter-shift", interface="tf")
  def circuit(a):
      qml.RY(a, wires=0)
      qml.RX(0.2, wires=0)
      qml.CNOT(wires=[0, 1])
      return qml.expval(qml.PauliZ(0)), qml.probs([0, 1])
  ```

  ```
  >>> with tf.GradientTape() as tape:
  ...     res = circuit(a)
  ...     res = tf.stack([tf.experimental.numpy.hstack(r) for r in res])
  ...
  >>> res
  <tf.Tensor: shape=(3, 5), dtype=float64, numpy=
  array([[0.902, 0.951, 0.   , 0.   , 0.049],
         [0.898, 0.949, 0.   , 0.   , 0.051],
         [0.892, 0.946, 0.   , 0.   , 0.054]])>
  >>> tape.jacobian(res, a)
  <tf.Tensor: shape=(3, 5), dtype=float64, numpy=
  array([[-0.345     , -0.1725    ,  0.        ,  0.        ,  0.1725    ],
         [-0.383     , -0.1915    ,  0.        ,  0.        ,  0.1915    ],
         [-0.38466667, -0.19233333,  0.        ,  0.        ,  0.19233333]])>
  ```

* The JAX-JIT interface now supports gradient transforms and device gradient execution in `backward` mode with the new
  return types system.
  [(#3235)](https://github.com/PennyLaneAI/pennylane/pull/3235)

  ```python
  import pennylane as qml
  import jax
  from jax import numpy as jnp

  jax.config.update("jax_enable_x64", True)

  qml.enable_return()

  dev = qml.device("lightning.qubit", wires=2)

  @jax.jit
  @qml.qnode(dev, interface="jax-jit", diff_method="parameter-shift")
  def circuit(a, b):
      qml.RY(a, wires=0)
      qml.RX(b, wires=0)
      return qml.expval(qml.PauliZ(0)), qml.expval(qml.PauliZ(1))

  a, b = jnp.array(1.0), jnp.array(2.0)
  ```

  ```pycon
  >>> jax.jacobian(circuit, argnums=[0, 1])(a, b)
  ((DeviceArray(0.35017549, dtype=float64, weak_type=True),
  DeviceArray(-0.4912955, dtype=float64, weak_type=True)),
  (DeviceArray(5.55111512e-17, dtype=float64, weak_type=True),
  DeviceArray(0., dtype=float64, weak_type=True)))
  ```

* Updated `qml.transforms.split_non_commuting` to support the new return types.
  [(#3414)](https://github.com/PennyLaneAI/pennylane/pull/3414)

* Updated `qml.transforms.mitigate_with_zne` to support the new return types.
  [(#3415)](https://github.com/PennyLaneAI/pennylane/pull/3415)

* Updated `qml.transforms.metric_tensor`, `qml.transforms.adjoint_metric_tensor`,
  `qml.qinfo.classical_fisher`, and `qml.qinfo.quantum_fisher` to support the new return types.
  [(#3449)](https://github.com/PennyLaneAI/pennylane/pull/3449)

* File `qcut.py` in `qml.transforms` reorganized into multiple files in `qml.transforms.qcut`
  [3413](https://github.com/PennyLaneAI/pennylane/pull/3413)

<h3>Breaking changes</h3>

<<<<<<< HEAD
* Python 3.7 support is no longer maintained. PennyLane will be maintained for versions 3.8 and up.
  [(#3276)](https://github.com/PennyLaneAI/pennylane/pull/3276)

* The `log_base` attribute has been moved from `MeasurementProcess` to the new `_VnEntropy` and
  `_MutualInfo` classes, which inherit from `MeasurementProcess`.
=======
* The `log_base` attribute has been moved from `MeasurementProcess` to the new `VnEntropyMP` and
  `MutualInfoMP` classes, which inherit from `MeasurementProcess`.
>>>>>>> fd44845f
  [(#3326)](https://github.com/PennyLaneAI/pennylane/pull/3326)

* Removed `qml.utils.decompose_hamiltonian()`, please use `qml.pauli_decompose()` instead.
  [(#3384)](https://github.com/PennyLaneAI/pennylane/pull/3384)

* Instead of having an `OrderedDict` attribute called `_queue`, `AnnotatedQueue` now inherits from
  `OrderedDict` and encapsulates the queue. Consequentially, this also applies to the `QuantumTape`
  class which inherits from `AnnotatedQueue`.
  [(#3401)](https://github.com/PennyLaneAI/pennylane/pull/3401)

* Change class name `ShadowMeasurementProcess` to `ClassicalShadow`, to be consistent with the
  `qml.classical_shadow` function name.
  [(#3388)](https://github.com/PennyLaneAI/pennylane/pull/3388)

* The method `qml.Operation.get_parameter_shift` is removed. The `gradients` module should be used
  for general parameter-shift rules instead.
  [(#3419)](https://github.com/PennyLaneAI/pennylane/pull/3419)

* Changed the signature of the `QubitDevice.statistics` method from

  ```python
  def statistics(self, observables, shot_range=None, bin_size=None, circuit=None):
  ```

  to

  ```python
  def statistics(self, circuit: QuantumScript, shot_range=None, bin_size=None):
  ```

  [(#3421)](https://github.com/PennyLaneAI/pennylane/pull/3421)

* The `MeasurementProcess.return_type` argument has been removed from the `__init__` method. Now
  it is a property of the class.
  [(#3434)](https://github.com/PennyLaneAI/pennylane/pull/3434)

* The `MeasurementProcess` class is now an abstract class.
  [(#3434)](https://github.com/PennyLaneAI/pennylane/pull/3434)

<h3>Deprecations</h3>

Deprecations cycles are tracked at [doc/developement/deprecations.rst](https://docs.pennylane.ai/en/latest/development/deprecations.html).

* The following deprecated methods are removed:
  [(#3281)](https://github.com/PennyLaneAI/pennylane/pull/3281/)

  * `qml.tape.get_active_tape`: Use `qml.QueuingManager.active_context()`
  * `qml.transforms.qcut.remap_tape_wires`: Use `qml.map_wires`
  * `qml.tape.QuantumTape.inv()`: Use `qml.tape.QuantumTape.adjoint()`
  * `qml.tape.stop_recording()`: Use `qml.QueuingManager.stop_recording()`
  * `qml.tape.QuantumTape.stop_recording()`: Use `qml.QueuingManager.stop_recording()`
  * `qml.QueuingContext` is now `qml.QueuingManager`
  * `QueuingManager.safe_update_info` and `AnnotatedQueue.safe_update_info`: Use plain `update_info`

* `qml.transforms.measurement_grouping` has been deprecated. Use `qml.transforms.hamiltonian_expand` instead.
  [(#3417)](https://github.com/PennyLaneAI/pennylane/pull/3417)

* The `observables` argument in `QubitDevice.statistics` is deprecated. Please use `circuit`
  instead.
  [(#3433)](https://github.com/PennyLaneAI/pennylane/pull/3433)

* The `seed_recipes` argument in `qml.classical_shadow` and `qml.shadow_expval` is deprecated.
  A new argument `seed` has been added, which defaults to None and can contain an integer with the
  wanted seed.
  [(#3388)](https://github.com/PennyLaneAI/pennylane/pull/3388)

* `make_tape` is deprecated. Please use `qml.tape.make_qscript` instead.
  [(#3478)](https://github.com/PennyLaneAI/pennylane/pull/3478)

<h3>Documentation</h3>

* Adds developer documentation for the queuing module.
  [(#3268)](https://github.com/PennyLaneAI/pennylane/pull/3268)

* Corrects more mentions for diagonalizing gates for all relevant operations. The docstrings for `compute_eigvals` used
  to say that the diagonalizing gates implemented $U$, the unitary such that $O = U \Sigma U^{\dagger}$, where $O$ is
  the original observable and $\Sigma$ a diagonal matrix. However, the diagonalizing gates actually implement
  $U^{\dagger}$, since $\langle \psi | O | \psi \rangle = \langle \psi | U \Sigma U^{\dagger} | \psi \rangle$, making
  $U^{\dagger} | \psi \rangle$ the actual state being measured in the $Z$-basis.
  [(#3409)](https://github.com/PennyLaneAI/pennylane/pull/3409)

<h3>Bug fixes</h3>

* Fixed a bug where `hamiltonian_expand` didn't preserve the type of the inputted results in its output.
  [(#3339)](https://github.com/PennyLaneAI/pennylane/pull/3339)

* Fixed a bug that made `gradients.param_shift` raise an error when used with unshifted terms only
  in a custom recipe, and when using any unshifted terms at all under the new return type system.
  [(#3177)](https://github.com/PennyLaneAI/pennylane/pull/3177)

* Original tape `_obs_sharing_wires` attribute is updated during its expansion.
  [(#3293)](https://github.com/PennyLaneAI/pennylane/pull/3293)

* Small fix of `MeasurementProcess.map_wires`, where both the `self.obs` and `self._wires`
  attributes were modified.
  [(#3292)](https://github.com/PennyLaneAI/pennylane/pull/3292)

* An issue with `drain=False` in the adaptive optimizer is fixed. Before the fix, the operator pool
  needed to be re-constructed inside the optimization pool when `drain=False`. With the new fix,
  this reconstruction is not needed.
  [(#3361)](https://github.com/PennyLaneAI/pennylane/pull/3361)

* If the device originally has no shots but finite shots are dynamically specified, Hamiltonian
  expansion now occurs.
  [(#3369)](https://github.com/PennyLaneAI/pennylane/pull/3369)

* `qml.matrix(op)` now fails if the operator truly has no matrix (eg. `Barrier`) to match `op.matrix()`
  [(#3386)](https://github.com/PennyLaneAI/pennylane/pull/3386)

* The `pad_with` argument in the `AmplitudeEmbedding` template is now compatible
  with all interfaces
  [(#3392)](https://github.com/PennyLaneAI/pennylane/pull/3392)

* Fixed a bug where a QNode returning `qml.sample` would produce incorrect results when
  run on a device defined with a shot vector.
  [(#3422)](https://github.com/PennyLaneAI/pennylane/pull/3422)

<h3>Contributors</h3>

This release contains contributions from (in alphabetical order):

Juan Miguel Arrazola
Utkarsh Azad
Astral Cai
Isaac De Vlugt
Pieter Eendebak
Lillian M. A. Frederiksen
Katharine Hyatt
Soran Jahangiri
Edward Jiang
Christina Lee
Albert Mitjans Coma
Romain Moyard
Matthew Silverman
Jay Soni
Antal Száva
David Wierichs
Moritz Willmann<|MERGE_RESOLUTION|>--- conflicted
+++ resolved
@@ -4,10 +4,9 @@
 
 <h3>New features since last release</h3>
 
-<<<<<<< HEAD
 * The controlled CZ gate is now available via `qml.CCZ`. This gate is the Pauli Z equivalent to the Toffoli gate.
   [(#3408)](https://github.com/PennyLaneAI/pennylane/pull/3408)
-=======
+
 * New gradient transform `qml.gradients.spsa_grad` based on the idea of SPSA.
   [#3366](https://github.com/PennyLaneAI/pennylane/pull/3366)
 
@@ -34,9 +33,6 @@
   to a prefactor. See the
   [SPSA gradient transform documentation](https://docs.pennylane.ai/en/stable/code/api/pennylane.gradients.spsa_grad.html) for details.
   Note: The full SPSA optimization method is already available as `SPSAOptimizer`.
-
-* Add the controlled CZ gate: CCZ.
->>>>>>> fd44845f
 
   ```pycon
   >>> ccz = qml.CCZ(wires=[0, 1, 2])
@@ -109,17 +105,8 @@
          [ 5.3798613 , -1.01459396,  0.        ]]))
   ```
 
-<<<<<<< HEAD
 * Perform quantum chemistry calculations with two new basis sets: `6-311g` and `CC-PVDZ`.
   [(#3279)](https://github.com/PennyLaneAI/pennylane/pull/3279)
-=======
-* New basis sets, `6-311g` and `CC-PVDZ`, are added to the qchem basis set repo.
-  [#3279](https://github.com/PennyLaneAI/pennylane/pull/3279)
-
-* Added a `pauli_decompose()` which takes a hermitian matrix and decomposes it in the
-  Pauli basis, returning it either as a `Hamiltonian` or `PauliSentence` instance.
-  [(#3384)](https://github.com/PennyLaneAI/pennylane/pull/3384)
->>>>>>> fd44845f
 
   ```pycon
   >>> symbols = ["H", "He"] 
@@ -132,6 +119,10 @@
   [-2.84429531] 
   [-2.84061284]
   ```
+  
+* Added a `pauli_decompose()` which takes a hermitian matrix and decomposes it in the
+  Pauli basis, returning it either as a `Hamiltonian` or `PauliSentence` instance.
+  [(#3384)](https://github.com/PennyLaneAI/pennylane/pull/3384)
 
 * `Operation` or `Hamiltonian` instances can now be generated from a `qml.PauliSentence` or `qml.PauliWord` via the new `operation()` and `hamiltonian()` methods.
   [(#3391)](https://github.com/PennyLaneAI/pennylane/pull/3391)
@@ -280,14 +271,10 @@
   the optional `use_grouping` attribute.
   [(#3456)](https://github.com/PennyLaneAI/pennylane/pull/3456)
 
-<<<<<<< HEAD
-<h4>(Experimental) Return types project</h4>
-=======
 * Reduce usage of `MeasurementProcess.return_type`. Use `isinstance` checks instead.
   [(#3399)](https://github.com/PennyLaneAI/pennylane/pull/3399)
-  
-<h4>Return types project</h4>
->>>>>>> fd44845f
+
+<h4>(Experimental) Return types project</h4>
 
 * The autograd interface for the new return types now supports devices with shot vectors.
   [(#3374)](https://github.com/PennyLaneAI/pennylane/pull/3374)
@@ -456,16 +443,11 @@
 
 <h3>Breaking changes</h3>
 
-<<<<<<< HEAD
 * Python 3.7 support is no longer maintained. PennyLane will be maintained for versions 3.8 and up.
   [(#3276)](https://github.com/PennyLaneAI/pennylane/pull/3276)
 
-* The `log_base` attribute has been moved from `MeasurementProcess` to the new `_VnEntropy` and
-  `_MutualInfo` classes, which inherit from `MeasurementProcess`.
-=======
 * The `log_base` attribute has been moved from `MeasurementProcess` to the new `VnEntropyMP` and
   `MutualInfoMP` classes, which inherit from `MeasurementProcess`.
->>>>>>> fd44845f
   [(#3326)](https://github.com/PennyLaneAI/pennylane/pull/3326)
 
 * Removed `qml.utils.decompose_hamiltonian()`, please use `qml.pauli_decompose()` instead.
