--- conflicted
+++ resolved
@@ -69,11 +69,8 @@
 
 Isaac De Vlugt,
 Soran Jahangiri,
-<<<<<<< HEAD
 Edward Jiang,
-=======
 Korbinian Kottmann
->>>>>>> 1b6706bb
 Christina Lee,
 Romain Moyard,
 Mudit Pandey,
