--- conflicted
+++ resolved
@@ -129,14 +129,12 @@
 
 <h3>Improvements</h3>
 
-<<<<<<< HEAD
 * Most compilation transforms, and relevant subroutines, have been updated to
   support just-in-time compilation with `jax.jit`.
   [(#1894)](https://github.com/PennyLaneAI/pennylane/pull/1894/)
-=======
+
 * The `qml.specs` transform now accepts an `expansion_strategy` keyword argument.
   [(#2395)](https://github.com/PennyLaneAI/pennylane/pull/2395)
->>>>>>> 910e95bb
 
 * `default.qubit` and `default.mixed` now skip over identity operators instead of performing matrix multiplication
   with the identity.
