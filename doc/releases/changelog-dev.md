--- conflicted
+++ resolved
@@ -35,19 +35,17 @@
 
 <h3>Improvements 🛠</h3>
 
-<<<<<<< HEAD
 * `qml.gradients.hadamard_grad` can now differentiate anything with a generator, and can accept circuits with non-commuting measurements.
 [(#6928)](https://github.com/PennyLaneAI/pennylane/pull/6928)
 
 * Add a `qml.capture.pause()` context manager for pausing program capture in an error-safe way.
   [(#6911)](https://github.com/PennyLaneAI/pennylane/pull/6911)
-=======
+
 * `qml.SWAP` now has sparse representation.
   [(#6965)](https://github.com/PennyLaneAI/pennylane/pull/6965)
 
 * `qml.QubitUnitary` now accepts sparse CSR matrices (from `scipy.sparse`). This allows efficient representation of large unitaries with mostly zero entries. Note that sparse unitaries are still in early development and may not support all features of their dense counterparts.
   [(#6889)](https://github.com/PennyLaneAI/pennylane/pull/6889)
->>>>>>> c6945216
 
   ```pycon
   >>> import numpy as np
