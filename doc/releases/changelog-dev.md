--- conflicted
+++ resolved
@@ -3,15 +3,11 @@
 # Release 0.39.0-dev (development release)
 
 <h3>New features since last release</h3>
-<<<<<<< HEAD
 
 * Function is added for generating the spin Hamiltonian for the
   [Kitaev](https://arxiv.org/abs/cond-mat/0506438) model on a lattice.
   [(#6174)](https://github.com/PennyLaneAI/pennylane/pull/6174)
 
-=======
- 
->>>>>>> b78565cb
 <h3>Improvements 🛠</h3>
 
 * PennyLane is now compatible with NumPy 2.0.
@@ -137,6 +133,7 @@
 
 Guillermo Alonso,
 Utkarsh Azad,
+Diksha Dhawan,
 Astral Cai,
 Lillian M. A. Frederiksen,
 Pietropaolo Frisoni,
