:orphan:

# Release 0.39.0-dev (development release)

<h3>New features since last release</h3>

<<<<<<< HEAD
* Added support to handle any PyTree of measurements in a circuit. 
  [(#6378)](https://github.com/PennyLaneAI/pennylane/pull/6378)
=======
* Added `show_wire_labels` option to `draw` and `draw_mpl`, which hides wire labels when set to `False`.
  Defaults to `True`.
  [(#6410)](https://github.com/PennyLaneAI/pennylane/pull/6410)
>>>>>>> 09f197d3

* Introduced `sample_probs` function for the `qml.devices.qubit` and `qml.devices.qutrit_mixed` modules:
  - This function takes probability distributions as input and returns sampled outcomes.
  - Simplifies the sampling process by separating it from other operations in the measurement chain.
  - Improves modularity: The same code can be easily adapted for other devices (e.g., a potential `default_mixed` device).
  - Enhances maintainability by isolating the sampling logic.
  [(#6354)](https://github.com/PennyLaneAI/pennylane/pull/6354)
  
* `qml.transforms.decompose` is added for stepping through decompositions to a target gate set. 
  [(#6334)](https://github.com/PennyLaneAI/pennylane/pull/6334)

* Added `process_density_matrix` implementations to 5 `StateMeasurement` subclasses:
  `ExpVal`, `Var`, `Purity`, `MutualInformation`, and `VnEntropy`.
  This enables `process_density_matrix` to be an abstract method in `StateMeasurement`,
  facilitating future support for mixed-state devices and expanded density matrix operations. Also, there is a quick fix for the `np.sqrt` call in the `ProbabilityMP` class to be replaced by `qml.math.sqrt`.
  [(#6330)](https://github.com/PennyLaneAI/pennylane/pull/6330)

* A new class `MomentumQNGOptimizer` is added. It inherits the basic `QNGOptimizer` class and requires one additional hyperparameter (the momentum coefficient) :math:`0 \leq \rho < 1`, the default value being :math:`\rho=0.9`. For :math:`\rho=0` Momentum-QNG reduces to the basic QNG.
  [(#6240)](https://github.com/PennyLaneAI/pennylane/pull/6240)
 
* Function is added for generating the spin Hamiltonian for the
  [Kitaev](https://arxiv.org/abs/cond-mat/0506438) model on a lattice.
  [(#6174)](https://github.com/PennyLaneAI/pennylane/pull/6174)

* Function is added for generating the spin Hamiltonians for custom lattices.
  [(#6226)](https://github.com/PennyLaneAI/pennylane/pull/6226)

* Functions are added for generating spin Hamiltonians for [Emery]
  (https://journals.aps.org/prl/abstract/10.1103/PhysRevLett.58.2794) and
  [Haldane](https://journals.aps.org/prl/pdf/10.1103/PhysRevLett.61.2015) models on a lattice.
  [(#6201)](https://github.com/PennyLaneAI/pennylane/pull/6201/)

* A `has_sparse_matrix` property is added to `Operator` to indicate whether a sparse matrix is defined.
  [(#6278)](https://github.com/PennyLaneAI/pennylane/pull/6278)
  [(#6310)](https://github.com/PennyLaneAI/pennylane/pull/6310)

<h3>Improvements 🛠</h3>

* RTD support for `qml.labs` added to API.
  [(#6397)](https://github.com/PennyLaneAI/pennylane/pull/6397)

* Module-level sandboxing added to `qml.labs` via pre-commit hooks.
  [(#6369)](https://github.com/PennyLaneAI/pennylane/pull/6369)

* `qml.matrix` now works with empty objects (such as empty tapes, `QNode`s and quantum functions that do
  not call operations, single operators with empty decompositions).
  [(#6347)](https://github.com/PennyLaneAI/pennylane/pull/6347)
  
* PennyLane is now compatible with NumPy 2.0.
  [(#6061)](https://github.com/PennyLaneAI/pennylane/pull/6061)
  [(#6258)](https://github.com/PennyLaneAI/pennylane/pull/6258)
  [(#6342)](https://github.com/PennyLaneAI/pennylane/pull/6342)

* PennyLane is now compatible with Jax 0.4.28.
  [(#6255)](https://github.com/PennyLaneAI/pennylane/pull/6255)

* `qml.qchem.excitations` now optionally returns fermionic operators.
  [(#6171)](https://github.com/PennyLaneAI/pennylane/pull/6171)

* The `diagonalize_measurements` transform now uses a more efficient method of diagonalization
  when possible, based on the `pauli_rep` of the relevant observables.
  [(#6113)](https://github.com/PennyLaneAI/pennylane/pull/6113/)

* The `QuantumScript.copy` method now takes `operations`, `measurements`, `shots` and 
  `trainable_params` as keyword arguments. If any of these are passed when copying a 
  tape, the specified attributes will replace the copied attributes on the new tape.
  [(#6285)](https://github.com/PennyLaneAI/pennylane/pull/6285)
  [(#6363)](https://github.com/PennyLaneAI/pennylane/pull/6363)

* The `Hermitian` operator now has a `compute_sparse_matrix` implementation.
  [(#6225)](https://github.com/PennyLaneAI/pennylane/pull/6225)

* All PL templates are now unit tested to ensure JIT compatibility.
  [(#6309)](https://github.com/PennyLaneAI/pennylane/pull/6309)

* `qml.QutritBasisStatePreparation` is now JIT compatible.
  [(#6308)](https://github.com/PennyLaneAI/pennylane/pull/6308)

* `qml.AmplitudeAmplification` is now compatible with QJIT.
  [(#6306)](https://github.com/PennyLaneAI/pennylane/pull/6306)

* The quantum arithmetic templates are now QJIT compatible.
  [(#6307)](https://github.com/PennyLaneAI/pennylane/pull/6307)
  
* The `qml.Qubitization` template is now QJIT compatible.
  [(#6305)](https://github.com/PennyLaneAI/pennylane/pull/6305)

* When an observable is repeated on a tape, `tape.diagonalizing_gates` no longer returns the 
  diagonalizing gates for each instance of the observable. Instead, the diagonalizing gates of
  each observable on the tape are included just once.
  [(#6288)](https://github.com/PennyLaneAI/pennylane/pull/6288)

* The number of diagonalizing gates returned in `qml.specs` now follows the `level` keyword argument 
  regarding whether the diagonalizing gates are modified by device, instead of always counting 
  unprocessed diagonalizing gates.
  [(#6290)](https://github.com/PennyLaneAI/pennylane/pull/6290)

* A more sensible error message is raised from a `RecursionError` encountered when accessing properties and methods of a nested `CompositeOp` or `SProd`.
  [(#6375)](https://github.com/PennyLaneAI/pennylane/pull/6375)

<h4>Capturing and representing hybrid programs</h4>

* `qml.wires.Wires` now accepts JAX arrays as input. Furthermore, a `FutureWarning` is no longer raised in `JAX 0.4.30+`
  when providing JAX tracers as input to `qml.wires.Wires`.
  [(#6312)](https://github.com/PennyLaneAI/pennylane/pull/6312)

* Differentiation of hybrid programs via `qml.grad` and `qml.jacobian` can now be captured
  into plxpr. When evaluating a captured `qml.grad` (`qml.jacobian`) instruction, it will
  dispatch to `jax.grad` (`jax.jacobian`), which differs from the Autograd implementation
  without capture. Pytree inputs and outputs are supported.
  [(#6120)](https://github.com/PennyLaneAI/pennylane/pull/6120)
  [(#6127)](https://github.com/PennyLaneAI/pennylane/pull/6127)
  [(#6134)](https://github.com/PennyLaneAI/pennylane/pull/6134)

* Improve unit testing for capturing of nested control flows.
  [(#6111)](https://github.com/PennyLaneAI/pennylane/pull/6111)

* Some custom primitives for the capture project can now be imported via
  `from pennylane.capture.primitives import *`.
  [(#6129)](https://github.com/PennyLaneAI/pennylane/pull/6129)

* All higher order primitives now use `jax.core.Jaxpr` as metadata instead of sometimes
  using `jax.core.ClosedJaxpr` and sometimes using `jax.core.Jaxpr`.
  [(#6319)](https://github.com/PennyLaneAI/pennylane/pull/6319)

* `FermiWord` class now has a method to apply anti-commutator relations.
   [(#6196)](https://github.com/PennyLaneAI/pennylane/pull/6196)

* `FermiWord` and `FermiSentence` classes now have methods to compute adjoints.
  [(#6166)](https://github.com/PennyLaneAI/pennylane/pull/6166)

* The `SampleMP.process_samples` method is updated to support using JAX tracers
  for samples, allowing compatiblity with Catalyst workflows.
  [(#6211)](https://github.com/PennyLaneAI/pennylane/pull/6211)

* Improve `qml.Qubitization` decomposition.
  [(#6182)](https://github.com/PennyLaneAI/pennylane/pull/6182)

* The `__repr__` methods for `FermiWord` and `FermiSentence` now returns a
  unique representation of the object.
  [(#6167)](https://github.com/PennyLaneAI/pennylane/pull/6167)

* Predefined lattice shapes such as `lieb`, `cubic`, `bcc`, `fcc`, and `diamond`
  can now be generated.
  [(6237)](https://github.com/PennyLaneAI/pennylane/pull/6237)

* A `ReferenceQubit` is introduced for testing purposes and as a reference for future plugin development.
  [(#6181)](https://github.com/PennyLaneAI/pennylane/pull/6181)

* The `to_mat` methods for `FermiWord` and `FermiSentence` now optionally return
  a sparse matrix.
  [(#6173)](https://github.com/PennyLaneAI/pennylane/pull/6173)

* The `make_plxpr` function is added, to take a function and create a `Callable` that,
  when called, will return a PLxPR representation of the input function.
  [(#6326)](https://github.com/PennyLaneAI/pennylane/pull/6326)

<h3>Breaking changes 💔</h3>

* `AllWires` validation in `QNode.construct` has been removed. 
  [(#6373)](https://github.com/PennyLaneAI/pennylane/pull/6373)

* The `simplify` argument in `qml.Hamiltonian` and `qml.ops.LinearCombination` has been removed.
  Instead, `qml.simplify()` can be called on the constructed operator.
  [(#6279)](https://github.com/PennyLaneAI/pennylane/pull/6279)

* The functions `qml.qinfo.classical_fisher` and `qml.qinfo.quantum_fisher` have been removed and migrated to the `qml.gradients`
  module. Therefore, `qml.gradients.classical_fisher` and `qml.gradients.quantum_fisher` should be used instead.
  [(#5911)](https://github.com/PennyLaneAI/pennylane/pull/5911)

* Remove support for Python 3.9.
  [(#6223)](https://github.com/PennyLaneAI/pennylane/pull/6223)

* `DefaultQubitTF`, `DefaultQubitTorch`, `DefaultQubitJax`, and `DefaultQubitAutograd` are removed.
  Please use `default.qubit` for all interfaces.
  [(#6207)](https://github.com/PennyLaneAI/pennylane/pull/6207)
  [(#6208)](https://github.com/PennyLaneAI/pennylane/pull/6208)
  [(#6209)](https://github.com/PennyLaneAI/pennylane/pull/6209)
  [(#6210)](https://github.com/PennyLaneAI/pennylane/pull/6210)

* `expand_fn`, `max_expansion`, `override_shots`, and `device_batch_transform` are removed from the
  signature of `qml.execute`.
  [(#6203)](https://github.com/PennyLaneAI/pennylane/pull/6203)

* `max_expansion` and `expansion_strategy` are removed from the `QNode`.
  [(#6203)](https://github.com/PennyLaneAI/pennylane/pull/6203)

* `expansion_strategy` is removed from `qml.draw`, `qml.draw_mpl`, and `qml.specs`. `max_expansion` is removed from `qml.specs`, as it had no impact on the output.
  [(#6203)](https://github.com/PennyLaneAI/pennylane/pull/6203)

* `qml.transforms.hamiltonian_expand` and `qml.transforms.sum_expand` are removed.
  Please use `qml.transforms.split_non_commuting` instead.
  [(#6204)](https://github.com/PennyLaneAI/pennylane/pull/6204)

* The `decomp_depth` keyword argument to `qml.device` is removed.
  [(#6234)](https://github.com/PennyLaneAI/pennylane/pull/6234)

* `Operator.expand` is now removed. Use `qml.tape.QuantumScript(op.deocomposition())` instead.
  [(#6227)](https://github.com/PennyLaneAI/pennylane/pull/6227)

* Native folding method `qml.transforms.fold_global` for `qml.transforms.mitiagte_with_zne`
  transform no longer expands the circuit automatically. Instead, the user should apply `qml.transforms.decompose` to
  decompose a circuit into a target gate set before applying `fold_global` or `mitigate_with_zne`.
  [(#6382)](https://github.com/PennyLaneAI/pennylane/pull/6382)

* The `LightningVJPs` class is removed as all lightning devices now follow the new device interface.
  [(#6420)])(https://github.com/PennyLaneAI/pennylane/pull/6420)

<h3>Deprecations 👋</h3>

* The `expand_depth` and `max_expansion` arguments for `qml.transforms.compile` and
  `qml.transforms.decompositions.clifford_t_decomposition` respectively have been deprecated.
  [(#6404)](https://github.com/PennyLaneAI/pennylane/pull/6404)

* Legacy operator arithmetic has been deprecated. This includes `qml.ops.Hamiltonian`, `qml.operation.Tensor`,
  `qml.operation.enable_new_opmath`, `qml.operation.disable_new_opmath`, and `qml.operation.convert_to_legacy_H`.
  Note that when new operator arithmetic is enabled, ``qml.Hamiltonian`` will continue to dispatch to
  `qml.ops.LinearCombination`; this behaviour is not deprecated. For more information, check out the
  [updated operator troubleshooting page](https://docs.pennylane.ai/en/stable/news/new_opmath.html).
  [(#6287)](https://github.com/PennyLaneAI/pennylane/pull/6287)
  [(#6365)](https://github.com/PennyLaneAI/pennylane/pull/6365)

* `qml.pauli.PauliSentence.hamiltonian` and `qml.pauli.PauliWord.hamiltonian` are deprecated. Instead, please use
  `qml.pauli.PauliSentence.operation` and `qml.pauli.PauliWord.operation` respectively.
  [(#6287)](https://github.com/PennyLaneAI/pennylane/pull/6287)

* `qml.pauli.simplify()` is deprecated. Instead, please use `qml.simplify(op)` or `op.simplify()`.
  [(#6287)](https://github.com/PennyLaneAI/pennylane/pull/6287)

* The `qml.BasisStatePreparation` template is deprecated.
  Instead, use `qml.BasisState`.
  [(#6021)](https://github.com/PennyLaneAI/pennylane/pull/6021)

* The `'ancilla'` argument for `qml.iterative_qpe` has been deprecated. Instead, use the `'aux_wire'` argument.
  [(#6277)](https://github.com/PennyLaneAI/pennylane/pull/6277)

* `qml.shadows.shadow_expval` has been deprecated. Instead, use the `qml.shadow_expval` measurement
  process.
  [(#6277)](https://github.com/PennyLaneAI/pennylane/pull/6277)

* `qml.broadcast` has been deprecated. Please use `for` loops instead.
  [(#6277)](https://github.com/PennyLaneAI/pennylane/pull/6277)

* The `qml.QubitStateVector` template is deprecated. Instead, use `qml.StatePrep`.
  [(#6172)](https://github.com/PennyLaneAI/pennylane/pull/6172)

* The `qml.qinfo` module has been deprecated. Please see the respective functions in the `qml.math` and
  `qml.measurements` modules instead.
  [(#5911)](https://github.com/PennyLaneAI/pennylane/pull/5911)

* `Device`, `QubitDevice`, and `QutritDevice` will no longer be accessible via top-level import in v0.40.
  They will still be accessible as `qml.devices.LegacyDevice`, `qml.devices.QubitDevice`, and `qml.devices.QutritDevice`
  respectively.
  [(#6238)](https://github.com/PennyLaneAI/pennylane/pull/6238/)

* `QNode.gradient_fn` is deprecated. Please use `QNode.diff_method` and `QNode.get_gradient_fn` instead.
  [(#6244)](https://github.com/PennyLaneAI/pennylane/pull/6244)

<h3>Documentation 📝</h3>

* Updated links to PennyLane.ai in the documentation to use the latest URL format, which excludes the `.html` prefix.
  [(#6412)](https://github.com/PennyLaneAI/pennylane/pull/6412)

* Update `qml.Qubitization` documentation based on new decomposition.
  [(#6276)](https://github.com/PennyLaneAI/pennylane/pull/6276)

* Fixed examples in the documentation of a few optimizers.
  [(#6303)](https://github.com/PennyLaneAI/pennylane/pull/6303)
  [(#6315)](https://github.com/PennyLaneAI/pennylane/pull/6315)

* Corrected examples in the documentation of `qml.jacobian`.
  [(#6283)](https://github.com/PennyLaneAI/pennylane/pull/6283)
  [(#6315)](https://github.com/PennyLaneAI/pennylane/pull/6315)

* Fixed spelling in a number of places across the documentation.
  [(#6280)](https://github.com/PennyLaneAI/pennylane/pull/6280)

* Add `work_wires` parameter to `qml.MultiControlledX` docstring signature.
  [(#6271)](https://github.com/PennyLaneAI/pennylane/pull/6271)

* Removed ambiguity in error raised by the `PauliRot` class.
  [(#6298)](https://github.com/PennyLaneAI/pennylane/pull/6298)

* Renamed an incorrectly named test in `test_pow_ops.py`.
  [(#6388)](https://github.com/PennyLaneAI/pennylane/pull/6388)

<h3>Bug fixes 🐛</h3>

* `default.tensor` can now handle mid circuit measurements via the deferred measurement principle.
  [(#6408)](https://github.com/PennyLaneAI/pennylane/pull/6408)

* The `validate_device_wires` transform now raises an error if abstract wires are provided.
  [(#6405)](https://github.com/PennyLaneAI/pennylane/pull/6405)

* Fixes `qml.math.expand_matrix` for qutrit and arbitrary qudit operators.
  [(#6398)](https://github.com/PennyLaneAI/pennylane/pull/6398/)

* `MeasurementValue` now raises an error when it is used as a boolean.
  [(#6386)](https://github.com/PennyLaneAI/pennylane/pull/6386)

* `default.qutrit` now returns integer samples.
  [(#6385)](https://github.com/PennyLaneAI/pennylane/pull/6385)

* `adjoint_metric_tensor` now works with circuits containing state preparation operations.
  [(#6358)](https://github.com/PennyLaneAI/pennylane/pull/6358)

* `quantum_fisher` now respects the classical Jacobian of QNodes.
  [(#6350)](https://github.com/PennyLaneAI/pennylane/pull/6350)

* `qml.map_wires` can now be applied to a batch of tapes.
  [(#6295)](https://github.com/PennyLaneAI/pennylane/pull/6295)

* Fix float-to-complex casting in various places across PennyLane.
 [(#6260)](https://github.com/PennyLaneAI/pennylane/pull/6260)
 [(#6268)](https://github.com/PennyLaneAI/pennylane/pull/6268)

* Fix a bug where zero-valued JVPs were calculated wrongly in the presence of shot vectors.
  [(#6219)](https://github.com/PennyLaneAI/pennylane/pull/6219)

* Fix `qml.PrepSelPrep` template to work with `torch`.
  [(#6191)](https://github.com/PennyLaneAI/pennylane/pull/6191)

* Now `qml.equal` compares correctly `qml.PrepSelPrep` operators.
  [(#6182)](https://github.com/PennyLaneAI/pennylane/pull/6182)

* The `qml.QSVT` template now orders the `projector` wires first and the `UA` wires second, which is the expected order of the decomposition.
  [(#6212)](https://github.com/PennyLaneAI/pennylane/pull/6212)

* The `qml.Qubitization` template now orders the `control` wires first and the `hamiltonian` wires second, which is the expected according to other templates.
  [(#6229)](https://github.com/PennyLaneAI/pennylane/pull/6229)

* The `qml.FABLE` template now returns the correct value when JIT is enabled.
  [(#6263)](https://github.com/PennyLaneAI/pennylane/pull/6263)

* Fixes a bug where a circuit using the `autograd` interface sometimes returns nested values that are not of the `autograd` interface.
  [(#6225)](https://github.com/PennyLaneAI/pennylane/pull/6225)

* Fixes a bug where a simple circuit with no parameters or only builtin/numpy arrays as parameters returns autograd tensors.
  [(#6225)](https://github.com/PennyLaneAI/pennylane/pull/6225)

* `qml.pauli.PauliVSpace` now uses a more stable SVD-based linear independence check to avoid running into `LinAlgError: Singular matrix`. This stabilizes the usage of `qml.lie_closure`. It also introduces normalization of the basis vector's internal representation `_M` to avoid exploding coefficients.
  [(#6232)](https://github.com/PennyLaneAI/pennylane/pull/6232)

* Fixes a bug where `csc_dot_product` is used during measurement for `Sum`/`Hamiltonian` that contains observables that does not define a sparse matrix.
  [(#6278)](https://github.com/PennyLaneAI/pennylane/pull/6278)
  [(#6310)](https://github.com/PennyLaneAI/pennylane/pull/6310)

* Fixes a bug where `None` was added to the wires in `qml.PhaseAdder`, `qml.Adder` and `qml.OutAdder`.
  [(#6360)](https://github.com/PennyLaneAI/pennylane/pull/6360)

* Fixes a test after updating to the nightly version of Catalyst.
  [(#6362)](https://github.com/PennyLaneAI/pennylane/pull/6362)

* Fixes a bug where `CommutingEvolution` with a trainable `Hamiltonian` cannot be differentiated using parameter shift.
  [(#6372)](https://github.com/PennyLaneAI/pennylane/pull/6372)

<h3>Contributors ✍️</h3>

This release contains contributions from (in alphabetical order):

Guillermo Alonso,
Utkarsh Azad,
Oleksandr Borysenko,
Astral Cai,
Isaac De Vlugt,
Diksha Dhawan,
Lillian M. A. Frederiksen,
Pietropaolo Frisoni,
Emiliano Godinez,
Austin Huang,
Korbinian Kottmann,
Christina Lee,
William Maxwell,
Erick Ochoa Lopez,
Lee J. O'Riordan,
Mudit Pandey,
Andrija Paurevic,
Ashish Kanwar Singh,
David Wierichs,<|MERGE_RESOLUTION|>--- conflicted
+++ resolved
@@ -4,14 +4,12 @@
 
 <h3>New features since last release</h3>
 
-<<<<<<< HEAD
 * Added support to handle any PyTree of measurements in a circuit. 
   [(#6378)](https://github.com/PennyLaneAI/pennylane/pull/6378)
-=======
+
 * Added `show_wire_labels` option to `draw` and `draw_mpl`, which hides wire labels when set to `False`.
   Defaults to `True`.
   [(#6410)](https://github.com/PennyLaneAI/pennylane/pull/6410)
->>>>>>> 09f197d3
 
 * Introduced `sample_probs` function for the `qml.devices.qubit` and `qml.devices.qutrit_mixed` modules:
   - This function takes probability distributions as input and returns sampled outcomes.
