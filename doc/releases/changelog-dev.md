--- conflicted
+++ resolved
@@ -48,9 +48,8 @@
   of `functools.partial`.
   [(#5046)](https://github.com/PennyLaneAI/pennylane/pull/5046)
 
-<<<<<<< HEAD
 * Multiplying two `PauliWord` instances no longer returns a tuple `(new_word, coeff)` but instead `PauliSentence({new_word: coeff})`. The old behavior is still available with the private method `PauliWord._matmul(other)` for faster processing.
-=======
+
 * `Observable.return_type` has been removed. Instead, you should inspect the type
   of the surrounding measurement process.
   [(#5044)](https://github.com/PennyLaneAI/pennylane/pull/5044)
@@ -59,7 +58,6 @@
   method to estimate entropies from approximate density matrix reconstructions
   (with potentially negative eigenvalues) has been implemented.
   [(#5048)](https://github.com/PennyLaneAI/pennylane/pull/5048)
->>>>>>> d0d919a6
 
 <h3>Deprecations 👋</h3>
 
