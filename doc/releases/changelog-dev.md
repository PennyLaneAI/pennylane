:orphan:

# Release 0.27.0-dev (development release)

<h3>New features since last release</h3>

* Added the `qml.GellMann` qutrit observable, which is the ternary generalization of the Pauli observables. Users must include an index as a
keyword argument when using `GellMann`, which determines which of the 8 Gell-Mann matrices is used as the observable.
  ([#3035](https://github.com/PennyLaneAI/pennylane/pull/3035))

* `qml.qchem.taper_operation` tapers any gate operation according to the `Z2`
  symmetries of the Hamiltonian.
  [(#3002)](https://github.com/PennyLaneAI/pennylane/pull/3002)

  ```pycon
    >>> symbols = ['He', 'H']
    >>> geometry =  np.array([[0.0, 0.0, 0.0], [0.0, 0.0, 1.4589]])
    >>> mol = qchem.Molecule(symbols, geometry, charge=1)
    >>> H, n_qubits = qchem.molecular_hamiltonian(symbols, geometry)
    >>> generators = qchem.symmetry_generators(H)
    >>> paulixops = qchem.paulix_ops(generators, n_qubits)
    >>> paulix_sector = qchem.optimal_sector(H, generators, mol.n_electrons)
    >>> qchem.taper_operation(qml.SingleExcitation(3.14159, wires=[0, 2]),
                                generators, paulixops, paulix_sector, wire_order=H.wires)
    [PauliRot(-3.14159+0.j, 'RY', wires=[0])]
    ```

  When used within a QNode, this method applies the tapered operation directly:

  ```pycon
    >>> dev = qml.device('default.qubit', wires=[0, 1])
    >>> @qml.qnode(dev)
    ... def circuit(params):
    ...     qchem.taper_operation(qml.DoubleExcitation(params[0], wires=[0, 1, 2, 3]),
    ...                             generators, paulixops, paulix_sector, H.wires)
    ...     return qml.expval(qml.PauliZ(0)@qml.PauliZ(1))
    >>> drawer = qml.draw(circuit, show_all_wires=True)
    >>> print(drawer(params=[3.14159]))
        0: ─╭RXY(1.570796+0.00j)─╭RYX(1.570796+0.00j)─┤ ╭<Z@Z>
        1: ─╰RXY(1.570796+0.00j)─╰RYX(1.570796+0.00j)─┤ ╰<Z@Z>
  ```

<h3>Improvements</h3>

* Added the `Operator` attributes `has_decomposition` and `has_adjoint` that indicate
  whether a corresponding `decomposition` or `adjoint` method is available.
  [(#2986)](https://github.com/PennyLaneAI/pennylane/pull/2986)

* Structural improvements are made to `QueuingManager`, formerly `QueuingContext`, and `AnnotatedQueue`.
  [(#2794)](https://github.com/PennyLaneAI/pennylane/pull/2794)
  [(#3061)](https://github.com/PennyLaneAI/pennylane/pull/3061)

   - `QueuingContext` is renamed to `QueuingManager`.
   - `QueuingManager` should now be the global communication point for putting queuable objects into the active queue.
   - `QueuingManager` is no longer an abstract base class.
   - `AnnotatedQueue` and its children no longer inherit from `QueuingManager`.
   - `QueuingManager` is no longer a context manager.
   -  Recording queues should start and stop recording via the `QueuingManager.add_active_queue` and 
     `QueueingContext.remove_active_queue` class methods instead of directly manipulating the `_active_contexts` property.
   - `AnnotatedQueue` and its children no longer provide global information about actively recording queues. This information
      is now only available through `QueuingManager`.
   - `AnnotatedQueue` and its children no longer have the private `_append`, `_remove`, `_update_info`, `_safe_update_info`,
      and `_get_info` methods. The public analogues should be used instead.
   - `QueuingManager.safe_update_info` and `AnnotatedQueue.safe_update_info` are deprecated.  Their functionality is moved to
      `update_info`.

* Added `unitary_check` keyword argument to the constructor of the `QubitUnitary` class which
  indicates whether the user wants to check for unitarity of the input matrix or not. Its default
  value is `false`.
  [(#3063)](https://github.com/PennyLaneAI/pennylane/pull/3063)
   
* Modified the representation of `WireCut` by using `qml.draw_mpl`.
  [(#3067)](https://github.com/PennyLaneAI/pennylane/pull/3067)

<<<<<<< HEAD
* New `null.qubit` device. The `null.qubit`performs no operations or memory allocations. 
  [(#2589)](https://github.com/PennyLaneAI/pennylane/pull/2589)
=======
* Improve `qml.math.expand_matrix` method for sparse matrices.
  [(#3060)](https://github.com/PennyLaneAI/pennylane/pull/3060)
>>>>>>> d88eaa99

<h3>Breaking changes</h3>

 * `QueuingContext` is renamed `QueuingManager`.
  [(#3061)](https://github.com/PennyLaneAI/pennylane/pull/3061)

 * `QueuingManager.safe_update_info` and `AnnotatedQueue.safe_update_info` are deprecated. Instead, `update_info` no longer raises errors
   if the object isn't in the queue.

 * Deprecation patches for the return types enum's location and `qml.utils.expand` are removed.
   [(#3092)](https://github.com/PennyLaneAI/pennylane/pull/3092)

<h3>Deprecations</h3>

* `qml.tape.stop_recording` and `QuantumTape.stop_recording` are moved to `qml.QueuingManager.stop_recording`.
  The old functions will still be available untill v0.29.
  [(#3068)](https://github.com/PennyLaneAI/pennylane/pull/3068)

* `qml.tape.get_active_tape` is deprecated. Please use `qml.QueuingManager.active_context()` instead.
  [(#3068)](https://github.com/PennyLaneAI/pennylane/pull/3068)

<h3>Documentation</h3>

<h3>Bug fixes</h3>

<h3>Contributors</h3>

This release contains contributions from (in alphabetical order):

Guillermo Alonso-Linaje,
Juan Miguel Arrazola,
Albert Mitjans Coma,
Utkarsh Azad,
Amintor Dusko,
Soran Jahangiri,
Christina Lee,
Lee J. O'Riordan,
Mudit Pandey,
<<<<<<< HEAD
Jay Soni
=======
Jay Soni,
David Wierichs,
>>>>>>> d88eaa99
<|MERGE_RESOLUTION|>--- conflicted
+++ resolved
@@ -72,13 +72,11 @@
 * Modified the representation of `WireCut` by using `qml.draw_mpl`.
   [(#3067)](https://github.com/PennyLaneAI/pennylane/pull/3067)
 
-<<<<<<< HEAD
+* Improve `qml.math.expand_matrix` method for sparse matrices.
+  [(#3060)](https://github.com/PennyLaneAI/pennylane/pull/3060)
+
 * New `null.qubit` device. The `null.qubit`performs no operations or memory allocations. 
   [(#2589)](https://github.com/PennyLaneAI/pennylane/pull/2589)
-=======
-* Improve `qml.math.expand_matrix` method for sparse matrices.
-  [(#3060)](https://github.com/PennyLaneAI/pennylane/pull/3060)
->>>>>>> d88eaa99
 
 <h3>Breaking changes</h3>
 
@@ -117,9 +115,5 @@
 Christina Lee,
 Lee J. O'Riordan,
 Mudit Pandey,
-<<<<<<< HEAD
-Jay Soni
-=======
 Jay Soni,
-David Wierichs,
->>>>>>> d88eaa99
+David Wierichs