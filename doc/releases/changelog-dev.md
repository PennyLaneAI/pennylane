:orphan:

# Release 0.21.0-dev (development release)

<h3>New features since last release</h3>

<h3>Improvements</h3>

<h3>Breaking changes</h3>

<h3>Bug fixes</h3>

* Fixes a bug in queueing of the `two_qubit_decomposition` method that
  originally led to circuits with >3 two-qubit unitaries failing when passed
  through the `unitary_to_rot` optimization transform.
  [(#2015)](https://github.com/PennyLaneAI/pennylane/pull/2015)

<h3>Documentation</h3>

<h3>Operator class refactor</h3>

The Operator class has undergone a major refactor with the following changes:

* A `hyperparameters` attribute was added to the operator class.
  [(#2017)](https://github.com/PennyLaneAI/pennylane/pull/2017)

<h3>Contributors</h3>

<h3>Operator class refactor</h3>

The Operator class has undergone a major refactor with the following changes:

* The `matrix` representation has been modified to be a method that accepts a 
  `wire_order` argument and calculate the correct numerical representation 
  with respect to that ordering. The "base matrix", which uses the operator's wire order, 
  is defined in `compute_matrix()`.
  [(#1996)](https://github.com/PennyLaneAI/pennylane/pull/1996)

This release contains contributions from (in alphabetical order):

<<<<<<< HEAD
Maria Schuld
=======
Olivia Di Matteo
>>>>>>> 84f17e17
<|MERGE_RESOLUTION|>--- conflicted
+++ resolved
@@ -32,14 +32,10 @@
 
 * The `matrix` representation has been modified to be a method that accepts a 
   `wire_order` argument and calculate the correct numerical representation 
-  with respect to that ordering. The "base matrix", which uses the operator's wire order, 
+  with respect to that ordering. The "base matrix", which is independent of wires,
   is defined in `compute_matrix()`.
   [(#1996)](https://github.com/PennyLaneAI/pennylane/pull/1996)
 
 This release contains contributions from (in alphabetical order):
 
-<<<<<<< HEAD
-Maria Schuld
-=======
-Olivia Di Matteo
->>>>>>> 84f17e17
+Olivia Di Matteo, Maria Schuld
