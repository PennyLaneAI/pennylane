--- conflicted
+++ resolved
@@ -9,25 +9,14 @@
     method to process samples/quantum state.
     [#3286](https://github.com/PennyLaneAI/pennylane/pull/3286)
 
-<<<<<<< HEAD
   * Add `_Var` class.
     [#3312](https://github.com/PennyLaneAI/pennylane/pull/3312)
 
   * Add `_Probability` class.
     [#3287](https://github.com/PennyLaneAI/pennylane/pull/3287)
 
-  * Add `_Sample` class.
-    [#3288](https://github.com/PennyLaneAI/pennylane/pull/3288)
-=======
-  * Add `_Sample` class.
-    [#3288](https://github.com/PennyLaneAI/pennylane/pull/3288)
-
-  * Add `_Probs` class.
-    [#3287](https://github.com/PennyLaneAI/pennylane/pull/3287)
-
   * Add `_Counts` class.
     [#3292](https://github.com/PennyLaneAI/pennylane/pull/3292)
->>>>>>> 57a93730
 
   * Add `_State` class.
     [#3287](https://github.com/PennyLaneAI/pennylane/pull/3287)
@@ -61,8 +50,6 @@
 * New basis sets, `6-311g` and `CC-PVDZ`, are added to the qchem basis set repo.
   [#3279](https://github.com/PennyLaneAI/pennylane/pull/3279)
 
-<<<<<<< HEAD
-=======
 * Support for purity computation is added. The `qml.math.purity` function computes the purity from a state vector or a density matrix:
 
   [#3290](https://github.com/PennyLaneAI/pennylane/pull/3290)
@@ -105,7 +92,6 @@
   -0.5
   ```
 
->>>>>>> 57a93730
 <h3>Improvements</h3>
 
 * Continuous integration checks are now performed for Python 3.11 and Torch v1.13. Python 3.7 is dropped.
@@ -120,8 +106,6 @@
 * A representation has been added to the `Molecule` class.
   [(#3364)](https://github.com/PennyLaneAI/pennylane/pull/3364)
 
-<<<<<<< HEAD
-=======
 * Add detail to the error message when the `insert` transform
   fails to diagonalize non-qubit-wise-commuting observables.
   [(#3381)](https://github.com/PennyLaneAI/pennylane/pull/3381)
@@ -129,7 +113,6 @@
 * Remove private `_wires` setter from the `Controlled.map_wires` method.
   [3405](https://github.com/PennyLaneAI/pennylane/pull/3405)
 
->>>>>>> 57a93730
 <h3>Breaking changes</h3>
 
 * The `log_base` attribute has been moved from `MeasurementProcess` to the new `_VnEntropy` and
