--- conflicted
+++ resolved
@@ -368,11 +368,10 @@
 
 <h3>Improvements</h3>
 
-<<<<<<< HEAD
 * Operators now have a `label` method to determine how they are drawn.  This will
   eventually override the `RepresentationResolver` class.
   [(#1678)](https://github.com/PennyLaneAI/pennylane/pull/1678)
-=======
+
 * It is now possible to draw QNodes that have been transformed by a 'batch transform'; that is,
   a transform that maps a single QNode into multiple circuits under the hood. Examples of
   batch transforms include `@qml.metric_tensor` and `@qml.gradients`.
@@ -401,7 +400,6 @@
    0: ──RX(-0.971)──╭C──┤ ⟨Z⟩
    1: ──────────────╰X──┤
   ```
->>>>>>> f7895fa1
 
 * All qubit operations have been re-written to use the `qml.math` framework
   for internal classical processing and the generation of their matrix representations.
