
# Release 0.43.0-dev (development release)

<h3>New features since last release</h3>

* A new :func:`~.ops.op_math.change_basis_op` function and :class:`~.ops.op_math.ChangeOpBasis` class were added,
  which allow a compute-uncompute pattern (U V U†) to be represented by a single operator.
  A corresponding decomposition rule has been added to support efficiently controlling the pattern,
  in which only the central (target) operator is controlled, and not U or U†.
  [(#8023)](https://github.com/PennyLaneAI/pennylane/pull/8023)
  [(#8070)](https://github.com/PennyLaneAI/pennylane/pull/8070)

* A new keyword argument ``partial`` has been added to :class:`qml.Select`. It allows for 
  simplifications in the decomposition of ``Select`` under the assumption that the state of the
  control wires has no overlap with computational basis states that are not used by ``Select``.
  [(#7658)](https://github.com/PennyLaneAI/pennylane/pull/7658)

* New ZX calculus-based transforms have been added to access circuit optimization
  passes implemented in [pyzx](https://pyzx.readthedocs.io/en/latest/):

  * :func:`~.transforms.zx.push_hadamards` to optimize a phase-polynomial + Hadamard circuit by pushing
    Hadamard gates as far as possible to one side to create fewer larger phase-polynomial blocks
    (see [pyzx.basic_optimization](https://pyzx.readthedocs.io/en/latest/api.html#pyzx.optimize.basic_optimization)).
    [(#8025)](https://github.com/PennyLaneAI/pennylane/pull/8025)

  * :func:`~.transforms.zx.todd` to optimize a Clifford + T circuit by using the Third Order Duplicate and Destroy (TODD) algorithm
    (see [pyzx.phase_block_optimize](https://pyzx.readthedocs.io/en/latest/api.html#pyzx.optimize.phase_block_optimize)).
    [(#8029)](https://github.com/PennyLaneAI/pennylane/pull/8029)

  * :func:`~.transforms.zx.optimize_t_count` to reduce the number of T gates in a Clifford + T circuit by applying
    a sequence of passes that combine ZX-based commutation and cancellation rules and the TODD algorithm
    (see [pyzx.full_optimize](https://pyzx.readthedocs.io/en/latest/api.html#pyzx.optimize.full_optimize)).
    [(#8088)](https://github.com/PennyLaneAI/pennylane/pull/8088)

  * :func:`~.transforms.zx.reduce_non_clifford` to reduce the number of non-Clifford gates by applying
    a combination of phase gadgetization strategies and Clifford gate simplification rules.
    (see [pyzx.full_reduce](https://pyzx.readthedocs.io/en/latest/api.html#pyzx.simplify.full_reduce)).
    [(#7747)](https://github.com/PennyLaneAI/pennylane/pull/7747)

* The `qml.specs` function now accepts a `compute_depth` keyword argument, which is set to `True` by default.
  This makes the expensive depth computation performed by `qml.specs` optional.
  [(#7998)](https://github.com/PennyLaneAI/pennylane/pull/7998)
  [(#8042)](https://github.com/PennyLaneAI/pennylane/pull/8042)

* New transforms called :func:`~.transforms.match_relative_phase_toffoli` and 
  :func:`~.transforms.match_controlled_iX_gate` have been added to implement passes that make use
  of equivalencies to compile certain patterns to efficient Clifford+T equivalents.
  [(#7748)](https://github.com/PennyLaneAI/pennylane/pull/7748)

* Leveraging quantum just-in-time compilation to optimize parameterized hybrid workflows with the momentum
  quantum natural gradient optimizer is now possible with the new :class:`~.MomentumQNGOptimizerQJIT` optimizer.
  [(#7606)](https://github.com/PennyLaneAI/pennylane/pull/7606)

  Similar to the :class:`~.QNGOptimizerQJIT` optimizer, :class:`~.MomentumQNGOptimizerQJIT` offers a
  `qml.qjit`-compatible analogue to the existing :class:`~.MomentumQNGOptimizer` with an Optax-like interface:

  ```python
  import pennylane as qml
  import jax.numpy as jnp

  dev = qml.device("lightning.qubit", wires=2)

  @qml.qnode(dev)
  def circuit(params):
      qml.RX(params[0], wires=0)
      qml.RY(params[1], wires=1)
      return qml.expval(qml.Z(0) + qml.X(1))

  opt = qml.MomentumQNGOptimizerQJIT(stepsize=0.1, momentum=0.2)

  @qml.qjit
  def update_step_qjit(i, args):
      params, state = args
      return opt.step(circuit, params, state)

  @qml.qjit
  def optimization_qjit(params, iters):
      state = opt.init(params)
      args = (params, state)
      params, state = qml.for_loop(iters)(update_step_qjit)(args)
      return params
  ```

  ```pycon
  >>> params = jnp.array([0.1, 0.2])
  >>> iters = 1000
  >>> optimization_qjit(params=params, iters=iters)
  Array([ 3.14159265, -1.57079633], dtype=float64)
  ```

* The :func:`~.transforms.decompose` transform is now able to decompose classically controlled operations.
  [(#8145)](https://github.com/PennyLaneAI/pennylane/pull/8145)

<h3>Improvements 🛠</h3>

* A `DynamicRegister` can no longer be used as an individual wire itself, as this led to confusing results.
  [(#8151)](https://github.com/PennyLaneAI/pennylane/pull/8151)

* A new keyword argument called ``shot_dist`` has been added to the :func:`~.transforms.split_non_commuting` transform.
  This allows for more customization and efficiency when calculating expectation values across the non-commuting groups
  of observables that make up a ``Hamiltonian``/``LinearCombination``.
  [(#7988)](https://github.com/PennyLaneAI/pennylane/pull/7988)

  Given a QNode that returns a sample-based measurement (e.g., ``expval``) of a ``Hamiltonian``/``LinearCombination``
  with finite ``shots``, the current default behaviour of :func:`~.transforms.split_non_commuting` will perform ``shots``
  executions for each group of commuting terms. With the ``shot_dist`` argument, this behaviour can be changed:

  * ``"uniform"``: evenly distributes the number of ``shots`` across all groups of commuting terms
  * ``"weighted"``: distributes the number of ``shots`` according to weights proportional to the L1 norm of the coefficients in each group
  * ``"weighted_random"``: same as ``"weighted"``, but the numbers of ``shots`` are sampled from a multinomial distribution
  * or a user-defined function implementing a custom shot distribution strategy

  To show an example about how this works, let's start by defining a simple Hamiltonian:

  ```python
  import pennylane as qml

  ham = qml.Hamiltonian(
      coeffs=[10, 0.1, 20, 100, 0.2],
      observables=[
          qml.X(0) @ qml.Y(1),
          qml.Z(0) @ qml.Z(2),
          qml.Y(1),
          qml.X(1) @ qml.X(2),
          qml.Z(0) @ qml.Z(1) @ qml.Z(2)
      ]
  )
  ```

  This Hamiltonian can be split into 3 non-commuting groups of mutually commuting terms.
  With ``shot_dist = "weighted"``, for example, the number of shots will be divided
  according to the L1 norm of each group's coefficients:

  ```python
  from functools import partial
  from pennylane.transforms import split_non_commuting

  dev = qml.device("default.qubit")

  @partial(split_non_commuting, shot_dist="weighted")
  @qml.qnode(dev, shots=10000)
  def circuit():
      return qml.expval(ham)

  with qml.Tracker(dev) as tracker:
      circuit()
  ```

  ```pycon
  >>> print(tracker.history["shots"])
  [2303, 23, 7674]
  ```

* The number of `shots` can now be specified directly in QNodes as a standard keyword argument.
  [(#8073)](https://github.com/PennyLaneAI/pennylane/pull/8073)

  ```python
  @qml.qnode(qml.device("default.qubit"), shots=1000)
  def circuit():
      qml.H(0)
      return qml.expval(qml.Z(0))
  ```

  ```pycon
  >>> circuit.shots
  Shots(total=1000)
  >>> circuit()
  np.float64(-0.004)
  ```

  Setting the `shots` value in a QNode is equivalent to decorating with :func:`qml.workflow.set_shots`. Note, however, that decorating with :func:`qml.workflow.set_shots` overrides QNode `shots`:

  ```pycon
  >>> new_circ = qml.set_shots(circuit, shots=123)
  >>> new_circ.shots
  Shots(total=123)
  ```

* PennyLane `autograph` supports standard python for updating arrays like `array[i] += x` instead of jax `arr.at[i].add(x)`. 
  Users can now use this when designing quantum circuits with experimental program capture enabled.

  ```python
  import pennylane as qml
  import jax.numpy as jnp

  qml.capture.enable()

  @qml.qnode(qml.device("default.qubit", wires=3))
  def circuit(val):
    angles = jnp.zeros(3)
    angles[0:3] += val

    for i, angle in enumerate(angles):
        qml.RX(angle, i)

    return qml.expval(qml.Z(0)), qml.expval(qml.Z(1)), qml.expval(qml.Z(2))
  ```

  ```pycon
  >>> circuit(jnp.pi)
  (Array(-1, dtype=float32),
   Array(-1, dtype=float32),
   Array(-1, dtype=float32)) 
  ```

  [(#8076)](https://github.com/PennyLaneAI/pennylane/pull/8076)

* PennyLane `autograph` supports standard python for index assignment (`arr[i] = x`) instead of jax.numpy form (`arr = arr.at[i].set(x)`).
  Users can now use standard python assignment when designing circuits with experimental program capture enabled.

  ```python
  import pennylane as qml
  import jax.numpy as jnp

  qml.capture.enable()

  @qml.qnode(qml.device("default.qubit", wires=3))
  def circuit(val):
    angles = jnp.zeros(3)
    angles[1] = val / 2
    angles[2] = val

    for i, angle in enumerate(angles):
        qml.RX(angle, i)

    return qml.expval(qml.Z(0)), qml.expval(qml.Z(1)), qml.expval(qml.Z(2))
  ```

  ```pycon
  >>> circuit(jnp.pi)
  (Array(0.99999994, dtype=float32),
   Array(0., dtype=float32),
   Array(-0.99999994, dtype=float32)) 
  ```

  [(#8027)](https://github.com/PennyLaneAI/pennylane/pull/8027)

* Logical operations (`and`, `or` and `not`) are now supported with the `autograph` module. Users can
  now use these logical operations in control flow when designing quantum circuits with experimental
  program capture enabled.

  ```python
  import pennylane as qml

  qml.capture.enable()

  @qml.qnode(qml.device("default.qubit", wires=1))
  def circuit(param):
      if param >= 0 and param <= 1:
          qml.H(0)
      return qml.state()
  ```

  ```pycon
  >>> circuit(0.5)
  Array([0.70710677+0.j, 0.70710677+0.j], dtype=complex64)
  ```

  [(#8006)](https://github.com/PennyLaneAI/pennylane/pull/8006)

* The decomposition of :class:`~.BasisRotation` has been optimized to skip redundant phase shift gates
  with angle :math:`\pm \pi` for real-valued, i.e., orthogonal, rotation matrices. This uses the fact that
  no or single :class:`~.PhaseShift` gate is required in case the matrix has a determinant :math:`\pm 1`.
  [(#7765)](https://github.com/PennyLaneAI/pennylane/pull/7765)

* Changed how basis states are assigned internally in `qml.Superposition`, improving its
  decomposition slightly both regarding classical computing time and gate decomposition.
  [(#7880)](https://github.com/PennyLaneAI/pennylane/pull/7880)

* The printing and drawing of :class:`~.TemporaryAND`, also known as ``qml.Elbow``, and its adjoint
  have been improved to be more legible and consistent with how it's depicted in circuits in the literature.
  [(#8017)](https://github.com/PennyLaneAI/pennylane/pull/8017)

  ```python
  import pennylane as qml

  @qml.draw
  @qml.qnode(qml.device("lightning.qubit", wires=4))
  def node():
      qml.TemporaryAND([0, 1, 2], control_values=[1, 0])
      qml.CNOT([2, 3])
      qml.adjoint(qml.TemporaryAND([0, 1, 2], control_values=[1, 0]))
      return qml.expval(qml.Z(3))
  ```

  ```pycon
  print(node())
  0: ─╭●─────●╮─┤     
  1: ─├○─────○┤─┤     
  2: ─╰──╭●───╯─┤     
  3: ────╰X─────┤  <Z>
  ```

* Several templates now have decompositions that can be accessed within the graph-based
  decomposition system (:func:`~.decomposition.enable_graph`), allowing workflows
  that include these templates to be decomposed in a resource-efficient and performant
  manner.
  [(#7779)](https://github.com/PennyLaneAI/pennylane/pull/7779)
  [(#7908)](https://github.com/PennyLaneAI/pennylane/pull/7908)
  [(#7385)](https://github.com/PennyLaneAI/pennylane/pull/7385)
  [(#7941)](https://github.com/PennyLaneAI/pennylane/pull/7941)
  [(#7943)](https://github.com/PennyLaneAI/pennylane/pull/7943)
  [(#8075)](https://github.com/PennyLaneAI/pennylane/pull/8075)
  [(#8002)](https://github.com/PennyLaneAI/pennylane/pull/8002)
  
  The included templates are: :class:`~.Adder`, :class:`~.ControlledSequence`, :class:`~.ModExp`, :class:`~.MottonenStatePreparation`, 
  :class:`~.MPSPrep`, :class:`~.Multiplier`, :class:`~.OutAdder`, :class:`~.OutMultiplier`, :class:`~.OutPoly`, :class:`~.PrepSelPrep`,
  :class:`~.ops.Prod`, :class:`~.Reflection`, :class:`~.Select`, :class:`~.StatePrep`, :class:`~.TrotterProduct`, :class:`~.QROM`, 
  :class:`~.GroverOperator`, :class:`~.UCCSD`, :class:`~.StronglyEntanglingLayers`, :class:`~.GQSP`, :class:`~.FermionicSingleExcitation`, 
  :class:`~.FermionicDoubleExcitation`, :class:`~.QROM`, :class:`~.ArbitraryStatePreparation`, :class:`~.CosineWindow`, 
  :class:`~.AmplitudeAmplification`, :class:`~.Permute`, :class:`~.AQFT`, :class:`~.FlipSign`, :class:`~.FABLE`,
  :class:`~.Qubitization`, and :class:`~.Superposition`

* A new function called :func:`~.math.choi_matrix` is available, which computes the [Choi matrix](https://en.wikipedia.org/wiki/Choi%E2%80%93Jamio%C5%82kowski_isomorphism) of a quantum channel.
  This is a useful tool in quantum information science and to check circuit identities involving non-unitary operations.
  [(#7951)](https://github.com/PennyLaneAI/pennylane/pull/7951)

  ```pycon
  >>> import numpy as np
  >>> Ks = [np.sqrt(0.3) * qml.CNOT((0, 1)), np.sqrt(1-0.3) * qml.X(0)]
  >>> Ks = [qml.matrix(op, wire_order=range(2)) for op in Ks]
  >>> Lambda = qml.math.choi_matrix(Ks)
  >>> np.trace(Lambda), np.trace(Lambda @ Lambda)
  (np.float64(1.0), np.float64(0.58))
  ```

* A new device preprocess transform, `~.devices.preprocess.no_analytic`, is available for hardware devices and hardware-like simulators.
  It validates that all executions are shot-based.
  [(#8037)](https://github.com/PennyLaneAI/pennylane/pull/8037)

* With program capture, the `true_fn` can now be a subclass of `Operator` when no `false_fn` is provided.
  `qml.cond(condition, qml.X)(0)` is now valid code and will return nothing, even though `qml.X` is
  technically a callable that returns an `X` operator.
  [(#8060)](https://github.com/PennyLaneAI/pennylane/pull/8060)
  [(#8101)](https://github.com/PennyLaneAI/pennylane/pull/8101)

* With program capture, an error is now raised if the conditional predicate is not a scalar.
  [(#8066)](https://github.com/PennyLaneAI/pennylane/pull/8066)

<h4>OpenQASM-PennyLane interoperability</h4>

* The :func:`qml.from_qasm3` function can now convert OpenQASM 3.0 circuits that contain
  subroutines, constants, all remaining stdlib gates, qubit registers, and built-in mathematical functions.
  [(#7651)](https://github.com/PennyLaneAI/pennylane/pull/7651)
  [(#7653)](https://github.com/PennyLaneAI/pennylane/pull/7653)
  [(#7676)](https://github.com/PennyLaneAI/pennylane/pull/7676)
  [(#7679)](https://github.com/PennyLaneAI/pennylane/pull/7679)
  [(#7677)](https://github.com/PennyLaneAI/pennylane/pull/7677)
  [(#7767)](https://github.com/PennyLaneAI/pennylane/pull/7767)
  [(#7690)](https://github.com/PennyLaneAI/pennylane/pull/7690)

<h4>Other improvements</h4>

* Two new `draw` and `generate_mlir_graph` functions have been introduced in the `qml.compiler.python_compiler.visualization` module 
  to visualize circuits with the new unified compiler framework when xDSL and/or Catalyst compilation passes are applied.
  [(#8040)](https://github.com/PennyLaneAI/pennylane/pull/8040)
<<<<<<< HEAD
  [(#8091)](https://github.com/PennyLaneAI/pennylane/pull/8091)
=======
  [(#8108)](https://github.com/PennyLaneAI/pennylane/pull/8108)

* Program capture can now handle dynamic shots, shot vectors, and shots set with `qml.set_shots`.
  [(#7652)](https://github.com/PennyLaneAI/pennylane/pull/7652)
>>>>>>> 2bfe1869

* Added a callback mechanism to the `qml.compiler.python_compiler` submodule to inspect the intermediate 
  representation of the program between multiple compilation passes.
  [(#7964)](https://github.com/PennyLaneAI/pennylane/pull/7964)

* The matrix factorization using :func:`~.math.decomposition.givens_decomposition` has
  been optimized to factor out the redundant sign in the diagonal phase matrix for the
  real-valued (orthogonal) rotation matrices. For example, in case the determinant of a matrix is
  :math:`-1`, only a single element of the phase matrix is required.
  [(#7765)](https://github.com/PennyLaneAI/pennylane/pull/7765)

* Added the `NumQubitsOp` operation to the `Quantum` dialect of the Python compiler.
[(#8063)](https://github.com/PennyLaneAI/pennylane/pull/8063)

* An error is no longer raised when non-integer wire labels are used in QNodes using `mcm_method="deferred"`.
  [(#7934)](https://github.com/PennyLaneAI/pennylane/pull/7934)
  

  ```python
  @qml.qnode(qml.device("default.qubit"), mcm_method="deferred")
  def circuit():
      m = qml.measure("a")
      qml.cond(m == 0, qml.X)("aux")
      return qml.expval(qml.Z("a"))
  ```

  ```pycon
  >>> print(qml.draw(circuit)())
    a: ──┤↗├────┤  <Z>
  aux: ───║───X─┤     
          ╚═══╝      
  ```

* PennyLane is now compatible with `quimb` 1.11.2 after a bug affecting `default.tensor` was fixed.
  [(#7931)](https://github.com/PennyLaneAI/pennylane/pull/7931)

* The error message raised when using Python compiler transforms with :func:`pennylane.qjit` has been updated
  with suggested fixes.
  [(#7916)](https://github.com/PennyLaneAI/pennylane/pull/7916)

* A new `qml.transforms.resolve_dynamic_wires` transform can allocate concrete wire values for dynamic
  qubit allocation.
  [(#7678)](https://github.com/PennyLaneAI/pennylane/pull/7678)

* The :func:`qml.workflow.set_shots` transform can now be directly applied to a QNode without the need for `functools.partial`, providing a more user-friendly syntax and negating having to import the `functools` package.
  [(#7876)](https://github.com/PennyLaneAI/pennylane/pull/7876)
  [(#7919)](https://github.com/PennyLaneAI/pennylane/pull/7919)

  ```python
  @qml.set_shots(shots=1000)  # or @qml.set_shots(1000)
  @qml.qnode(dev)
  def circuit():
      qml.H(0)
      return qml.expval(qml.Z(0))
  ```

  ```pycon
  >>> circuit()
  0.002
  ```

* Added a `QuantumParser` class to the `qml.compiler.python_compiler` submodule that automatically loads relevant dialects.
  [(#7888)](https://github.com/PennyLaneAI/pennylane/pull/7888)

* Enforce various modules to follow modular architecture via `tach`.
  [(#7847)](https://github.com/PennyLaneAI/pennylane/pull/7847)

* A compilation pass written with xDSL called `qml.compiler.python_compiler.transforms.MeasurementsFromSamplesPass`
  has been added for the experimental xDSL Python compiler integration. This pass replaces all
  terminal measurements in a program with a single :func:`pennylane.sample` measurement, and adds
  postprocessing instructions to recover the original measurement.
  [(#7620)](https://github.com/PennyLaneAI/pennylane/pull/7620)

* A combine-global-phase pass has been added to the xDSL Python compiler integration.
  Note that the current implementation can only combine all the global phase operations at
  the last global phase operation in the same region. In other words, global phase operations inside a control flow region can't be combined with those in their parent
  region.
  [(#7675)](https://github.com/PennyLaneAI/pennylane/pull/7675)

* The `mbqc` xDSL dialect has been added to the Python compiler, which is used to represent
  measurement-based quantum-computing instructions in the xDSL framework.
  [(#7815)](https://github.com/PennyLaneAI/pennylane/pull/7815)
  [(#8059)](https://github.com/PennyLaneAI/pennylane/pull/8059)

* The `AllocQubitOp` and `DeallocQubitOp` operations have been added to the `Quantum` dialect in the
  Python compiler.
  [(#7915)](https://github.com/PennyLaneAI/pennylane/pull/7915)

* The :func:`pennylane.ops.rs_decomposition` method now performs exact decomposition and returns
  complete global phase information when used for decomposing a phase gate to Clifford+T basis.
  [(#7793)](https://github.com/PennyLaneAI/pennylane/pull/7793)

* `default.qubit` will default to the tree-traversal MCM method when `mcm_method="device"`.
  [(#7885)](https://github.com/PennyLaneAI/pennylane/pull/7885)

* The :func:`~.clifford_t_decomposition` transform can now handle circuits with mid-circuit
  measurements including Catalyst's measurements operations. It also now handles `RZ` and `PhaseShift`
  operations where angles are odd multiples of `±pi/4` more efficiently while using `method="gridsynth"`.
  [(#7793)](https://github.com/PennyLaneAI/pennylane/pull/7793)
  [(#7942)](https://github.com/PennyLaneAI/pennylane/pull/7942)

* The default implementation of `Device.setup_execution_config` now choses `"device"` as the default mcm method if it is available as specified by the device TOML file.
  [(#7968)](https://github.com/PennyLaneAI/pennylane/pull/7968)

<h4>Resource-efficient decompositions 🔎</h4>

* With :func:`~.decomposition.enable_graph()`, dynamically allocated wires are now supported in decomposition rules. This provides a smoother overall experience when decomposing operators in a way that requires auxiliary/work wires.
  [(#7861)](https://github.com/PennyLaneAI/pennylane/pull/7861)

  * The :func:`~.transforms.decompose` transform now accepts a `num_available_work_wires` argument that allows the user to specify the number of work wires available for dynamic allocation.
  [(#7963)](https://github.com/PennyLaneAI/pennylane/pull/7963)
  [(#7980)](https://github.com/PennyLaneAI/pennylane/pull/7980)

  * Decomposition rules added for the :class:`~.MultiControlledX` that dynamically allocate work wires if none was explicitly specified via the `work_wires` argument of the operator.
  [(#8024)](https://github.com/PennyLaneAI/pennylane/pull/8024)

* A :class:`~.decomposition.decomposition_graph.DecompGraphSolution` class is added to store the solution of a decomposition graph. An instance of this class is returned from the `solve` method of the :class:`~.decomposition.decomposition_graph.DecompositionGraph`.
  [(#8031)](https://github.com/PennyLaneAI/pennylane/pull/8031)

<h3>Labs: a place for unified and rapid prototyping of research software 🧪</h3>

* Added state of the art resources for the `ResourceSelectPauliRot` template and the
  `ResourceQubitUnitary` templates.
  [(#7786)](https://github.com/PennyLaneAI/pennylane/pull/7786)

* Added state of the art resources for the `ResourceSingleQubitCompare`, `ResourceTwoQubitCompare`,
  `ResourceIntegerComparator` and `ResourceRegisterComparator` templates.
  [(#7857)](https://github.com/PennyLaneAI/pennylane/pull/7857)

* Added state of the art resources for the `ResourceUniformStatePrep`,
  and `ResourceAliasSampling` templates.
  [(#7883)](https://github.com/PennyLaneAI/pennylane/pull/7883)

* Added state of the art resources for the `ResourceQFT` and `ResourceAQFT` templates.
  [(#7920)](https://github.com/PennyLaneAI/pennylane/pull/7920)

* Added an internal `dequeue()` method to the `ResourceOperator` class to simplify the 
  instantiation of resource operators which require resource operators as input.
  [(#7974)](https://github.com/PennyLaneAI/pennylane/pull/7974)

* The `catalyst` xDSL dialect has been added to the Python compiler, which contains data structures that support core compiler functionality.
  [(#7901)](https://github.com/PennyLaneAI/pennylane/pull/7901)

* New `SparseFragment` and `SparseState` classes have been created that allow to use sparse matrices for the Hamiltonian Fragments when estimating the Trotter error.
  [(#7971)](https://github.com/PennyLaneAI/pennylane/pull/7971)

* The `qec` xDSL dialect has been added to the Python compiler, which contains data structures that support quantum error correction functionality.
  [(#7985)](https://github.com/PennyLaneAI/pennylane/pull/7985)

* The `stablehlo` xDSL dialect has been added to the Python compiler, which extends the existing
  StableHLO dialect with missing upstream operations.
  [(#8036)](https://github.com/PennyLaneAI/pennylane/pull/8036)
  [(#8084)](https://github.com/PennyLaneAI/pennylane/pull/8084)
  

* Added more templates with state of the art resource estimates. Users can now use the `ResourceQPE`,
  `ResourceControlledSequence`, and `ResourceIterativeQPE` templates with the resource estimation tool.
  [(#8053)](https://github.com/PennyLaneAI/pennylane/pull/8053)

* Added state of the art resources for the `ResourceTrotterProduct` template.
  [(#7910)](https://github.com/PennyLaneAI/pennylane/pull/7910)

<h3>Breaking changes 💔</h3>

* The methods :meth:`~.pauli.PauliWord.operation` and :meth:`~.pauli.PauliSentence.operation`
  no longer queue any operators.
  [(#8136)](https://github.com/PennyLaneAI/pennylane/pull/8136)

* `qml.sample` no longer has singleton dimensions squeezed out for single shots or single wires. This cuts
  down on the complexity of post-processing due to having to handle single shot and single wire cases
  separately. The return shape will now *always* be `(shots, num_wires)`.
  [(#7944)](https://github.com/PennyLaneAI/pennylane/pull/7944)
  [(#8118)](https://github.com/PennyLaneAI/pennylane/pull/8118)

  For a simple qnode:

  ```pycon
  >>> @qml.qnode(qml.device('default.qubit'))
  ... def c():
  ...   return qml.sample(wires=0)
  ```

  Before the change, we had:
  
  ```pycon
  >>> qml.set_shots(c, shots=1)()
  0
  ```

  and now we have:

  ```pycon
  >>> qml.set_shots(c, shots=1)()
  array([[0]])
  ```

  Previous behavior can be recovered by squeezing the output:

  ```pycon
  >>> qml.math.squeeze(qml.set_shots(c, shots=1)())
  0
  ```

* `ExecutionConfig` and `MCMConfig` from `pennylane.devices` are now frozen dataclasses whose fields should be updated with `dataclass.replace`. 
  [(#7697)](https://github.com/PennyLaneAI/pennylane/pull/7697)
  [(#8046)](https://github.com/PennyLaneAI/pennylane/pull/8046)

* Functions involving an execution configuration will now default to `None` instead of `pennylane.devices.DefaultExecutionConfig` and have to be handled accordingly. 
  This prevents the potential mutation of a global object. 

  This means that functions like,
  ```python
  ...
    def some_func(..., execution_config = DefaultExecutionConfig):
      ...
  ...
  ```
  should be written as follows,
  ```python
  ...
    def some_func(..., execution_config: ExecutionConfig | None = None):
      if execution_config is None:
          execution_config = ExecutionConfig()
  ...
  ```

  [(#7697)](https://github.com/PennyLaneAI/pennylane/pull/7697)

* The `qml.HilbertSchmidt` and `qml.LocalHilbertSchmidt` templates have been updated and their UI has been remarkably simplified. 
  They now accept an operation or a list of operations as quantum unitaries.
  [(#7933)](https://github.com/PennyLaneAI/pennylane/pull/7933)

  In past versions of PennyLane, these templates required providing the `U` and `V` unitaries as a `qml.tape.QuantumTape` and a quantum function,
  respectively, along with separate parameters and wires.

  With this release, each template has been improved to accept one or more operators as  unitaries. 
  The wires and parameters of the approximate unitary `V` are inferred from the inputs, according to the order provided.

  ```python
  >>> U = qml.Hadamard(0)
  >>> V = qml.RZ(0.1, wires=1)
  >>> qml.HilbertSchmidt(V, U)
  HilbertSchmidt(0.1, wires=[0, 1])
  ```

* Remove support for Python 3.10 and adds support for 3.13.
  [(#7935)](https://github.com/PennyLaneAI/pennylane/pull/7935)

* Move custom exceptions into `exceptions.py` and add a documentation page for them in the internals.
  [(#7856)](https://github.com/PennyLaneAI/pennylane/pull/7856)

* The boolean functions provided in `qml.operation` are deprecated. See the
  :doc:`deprecations page </development/deprecations>` for equivalent code to use instead. These
  include `not_tape`, `has_gen`, `has_grad_method`, `has_multipar`, `has_nopar`, `has_unitary_gen`,
  `is_measurement`, `defines_diagonalizing_gates`, and `gen_is_multi_term_hamiltonian`.
  [(#7924)](https://github.com/PennyLaneAI/pennylane/pull/7924)

* Removed access for `lie_closure`, `structure_constants` and `center` via `qml.pauli`.
  Top level import and usage is advised. The functions now live in the `liealg` module.

  ```python
  import pennylane.liealg
  from pennylane.liealg import lie_closure, structure_constants, center
  ```

  [(#7928)](https://github.com/PennyLaneAI/pennylane/pull/7928)
  [(#7994)](https://github.com/PennyLaneAI/pennylane/pull/7994)

* `qml.operation.Observable` and the corresponding `Observable.compare` have been removed, as
  PennyLane now depends on the more general `Operator` interface instead. The
  `Operator.is_hermitian` property can instead be used to check whether or not it is highly likely
  that the operator instance is Hermitian.
  [(#7927)](https://github.com/PennyLaneAI/pennylane/pull/7927)

* `qml.operation.WiresEnum`, `qml.operation.AllWires`, and `qml.operation.AnyWires` have been removed. Setting `Operator.num_wires = None` (the default)
  should instead indicate that the `Operator` does not need wire validation.
  [(#7911)](https://github.com/PennyLaneAI/pennylane/pull/7911)

* Removed `QNode.get_gradient_fn` method. Instead, use `qml.workflow.get_best_diff_method` to obtain the differentiation method.
  [(#7907)](https://github.com/PennyLaneAI/pennylane/pull/7907)

* Top-level access to ``DeviceError``, ``PennyLaneDeprecationWarning``, ``QuantumFunctionError`` and ``ExperimentalWarning`` has been removed. Please import these objects from the new ``pennylane.exceptions`` module.
  [(#7874)](https://github.com/PennyLaneAI/pennylane/pull/7874)

* `qml.cut_circuit_mc` no longer accepts a `shots` keyword argument. The shots should instead
  be set on the tape itself.
  [(#7882)](https://github.com/PennyLaneAI/pennylane/pull/7882)

<h3>Deprecations 👋</h3>

* Setting shots on a device through the `shots=` kwarg, e.g. `qml.device("default.qubit", wires=2, shots=1000)`, is deprecated. Please use the `set_shots` transform on the `QNode` instead.

  ```python
  dev = qml.device("default.qubit", wires=2)

  @qml.set_shots(1000)
  @qml.qnode(dev)
  def circuit(x):
      qml.RX(x, wires=0)
      return qml.expval(qml.Z(0))
  ```

  [(#7979)](https://github.com/PennyLaneAI/pennylane/pull/7979)

* Support for using TensorFlow with PennyLane has been deprecated and will be dropped in Pennylane v0.44.
  Future versions of PennyLane are not guaranteed to work with TensorFlow.
  Instead, we recommend using the :doc:`JAX </introduction/interfaces/jax>` or :doc:`PyTorch </introduction/interfaces/torch>` interface for
  machine learning applications to benefit from enhanced support and features. Please consult the following demos for
  more usage information: 
  [Turning quantum nodes into Torch Layers](https://pennylane.ai/qml/demos/tutorial_qnn_module_torch) and
  [How to optimize a QML model using JAX and Optax](https://pennylane.ai/qml/demos/tutorial_How_to_optimize_QML_model_using_JAX_and_Optax).
  [(#7989)](https://github.com/PennyLaneAI/pennylane/pull/7989)
  [(#8106)](https://github.com/PennyLaneAI/pennylane/pull/8106)

* `pennylane.devices.DefaultExecutionConfig` is deprecated and will be removed in v0.44.
  Instead, use `qml.devices.ExecutionConfig()` to create a default execution configuration.
  [(#7987)](https://github.com/PennyLaneAI/pennylane/pull/7987)

* Specifying the ``work_wire_type`` argument in ``qml.ctrl`` and other controlled operators as ``"clean"`` or 
  ``"dirty"`` is deprecated. Use ``"zeroed"`` to indicate that the work wires are initially in the :math:`|0\rangle`
  state, and ``"borrowed"`` to indicate that the work wires can be in any arbitrary state. In both cases, the
  work wires are restored to their original state upon completing the decomposition.
  [(#7993)](https://github.com/PennyLaneAI/pennylane/pull/7993)

* Providing `num_steps` to :func:`pennylane.evolve`, :func:`pennylane.exp`, :class:`pennylane.ops.Evolution`,
  and :class:`pennylane.ops.Exp` is deprecated and will be removed in a future release. Instead, use
  :class:`~.TrotterProduct` for approximate methods, providing the `n` parameter to perform the Suzuki-Trotter
  product approximation of a Hamiltonian with the specified number of Trotter steps.

  As a concrete example, consider the following case:

  ```python
  coeffs = [0.5, -0.6]
  ops = [qml.X(0), qml.X(0) @ qml.Y(1)]
  H_flat = qml.dot(coeffs, ops)
  ```

  Instead of computing the Suzuki-Trotter product approximation as:

  ```pycon
  >>> qml.evolve(H_flat, num_steps=2).decomposition()
  [RX(0.5, wires=[0]),
  PauliRot(-0.6, XY, wires=[0, 1]),
  RX(0.5, wires=[0]),
  PauliRot(-0.6, XY, wires=[0, 1])]
  ```

  The same result can be obtained using :class:`~.TrotterProduct` as follows:

  ```pycon
  >>> decomp_ops = qml.adjoint(qml.TrotterProduct(H_flat, time=1.0, n=2)).decomposition()
  >>> [simp_op for op in decomp_ops for simp_op in map(qml.simplify, op.decomposition())]
  [RX(0.5, wires=[0]),
  PauliRot(-0.6, XY, wires=[0, 1]),
  RX(0.5, wires=[0]),
  PauliRot(-0.6, XY, wires=[0, 1])]
  ```
  [(#7954)](https://github.com/PennyLaneAI/pennylane/pull/7954)
  [(#7977)](https://github.com/PennyLaneAI/pennylane/pull/7977)

* `MeasurementProcess.expand` is deprecated. The relevant method can be replaced with 
  `qml.tape.QuantumScript(mp.obs.diagonalizing_gates(), [type(mp)(eigvals=mp.obs.eigvals(), wires=mp.obs.wires)])`
  [(#7953)](https://github.com/PennyLaneAI/pennylane/pull/7953)

* `shots=` in `QNode` calls is deprecated and will be removed in v0.44.
  Instead, please use the `qml.workflow.set_shots` transform to set the number of shots for a QNode.
  [(#7906)](https://github.com/PennyLaneAI/pennylane/pull/7906)

* ``QuantumScript.shape`` and ``QuantumScript.numeric_type`` are deprecated and will be removed in version v0.44.
  Instead, the corresponding ``.shape`` or ``.numeric_type`` of the ``MeasurementProcess`` class should be used.
  [(#7950)](https://github.com/PennyLaneAI/pennylane/pull/7950)

* Some unnecessary methods of the `qml.CircuitGraph` class are deprecated and will be removed in version v0.44:
  [(#7904)](https://github.com/PennyLaneAI/pennylane/pull/7904)

    - `print_contents` in favor of `print(obj)`
    - `observables_in_order` in favor of `observables`
    - `operations_in_order` in favor of `operations`
    - `ancestors_in_order` in favor of `ancestors(obj, sort=True)`
    - `descendants_in_order` in favore of `descendants(obj, sort=True)`

* The `QuantumScript.to_openqasm` method is deprecated and will be removed in version v0.44.
  Instead, the `qml.to_openqasm` function should be used.
  [(#7909)](https://github.com/PennyLaneAI/pennylane/pull/7909)

* The `level=None` argument in the :func:`pennylane.workflow.get_transform_program`, :func:`pennylane.workflow.construct_batch`, `qml.draw`, `qml.draw_mpl`, and `qml.specs` transforms is deprecated and will be removed in v0.43.
  Please use `level='device'` instead to apply the noise model at the device level.
  [(#7886)](https://github.com/PennyLaneAI/pennylane/pull/7886)

* `qml.qnn.cost.SquaredErrorLoss` is deprecated and will be removed in version v0.44. Instead, this hybrid workflow can be accomplished
  with a function like `loss = lambda *args: (circuit(*args) - target)**2`.
  [(#7527)](https://github.com/PennyLaneAI/pennylane/pull/7527)

* Access to `add_noise`, `insert` and noise mitigation transforms from the `pennylane.transforms` module is deprecated.
  Instead, these functions should be imported from the `pennylane.noise` module.
  [(#7854)](https://github.com/PennyLaneAI/pennylane/pull/7854)

* The `qml.QNode.add_transform` method is deprecated and will be removed in v0.43.
  Instead, please use `QNode.transform_program.push_back(transform_container=transform_container)`.
  [(#7855)](https://github.com/PennyLaneAI/pennylane/pull/7855)

<h3>Internal changes ⚙️</h3>

* Unpin `autoray` package in `pyproject.toml` by fixing source code that was broken by release.
  [(#8147)](https://github.com/PennyLaneAI/pennylane/pull/8147)
  [(#8160)](https://github.com/PennyLaneAI/pennylane/pull/8160)

* The `autograph` keyword argument has been removed from the `QNode` constructor. 
  To enable autograph conversion, use the `qjit` decorator together with the `qml.capture.disable_autograph` context manager.
  [(#8104)](https://github.com/PennyLaneAI/pennylane/pull/8104)
  
* Add ability to disable autograph conversion using the newly added `qml.capture.disable_autograph` decorator or context manager.
  [(#8102)](https://github.com/PennyLaneAI/pennylane/pull/8102)

* Set `autoray` package upper-bound in `pyproject.toml` CI due to breaking changes in `v0.8.0`.
  [(#8110)](https://github.com/PennyLaneAI/pennylane/pull/8110)

* Add capability for roundtrip testing and module verification to the Python compiler `run_filecheck` and
`run_filecheck_qjit` fixtures.
  [(#8049)](https://github.com/PennyLaneAI/pennylane/pull/8049)

* Improve type hinting internally.
  [(#8086)](https://github.com/PennyLaneAI/pennylane/pull/8086)

* The `cond` primitive with program capture no longer stores missing false branches as `None`, instead storing them
  as jaxprs with no output.
  [(#8080)](https://github.com/PennyLaneAI/pennylane/pull/8080)

* Removed unnecessary execution tests along with accuracy validation in `tests/ops/functions/test_map_wires.py`.
  [(#8032)](https://github.com/PennyLaneAI/pennylane/pull/8032)

* Added a new `all-tests-passed` gatekeeper job to `interface-unit-tests.yml` to ensure all test
  jobs complete successfully before triggering downstream actions. This reduces the need to
  maintain a long list of required checks in GitHub settings. Also added the previously missing
  `capture-jax-tests` job to the list of required test jobs, ensuring this test suite is properly
  enforced in CI.
  [(#7996)](https://github.com/PennyLaneAI/pennylane/pull/7996)

* Equipped `DefaultQubitLegacy` (test suite only) with seeded sampling.
  This allows for reproducible sampling results of legacy classical shadow across CI.
  [(#7903)](https://github.com/PennyLaneAI/pennylane/pull/7903)

* Capture does not block `wires=0` anymore. This allows Catalyst to work with zero-wire devices.
  Note that `wires=None` is still illegal.
  [(#7978)](https://github.com/PennyLaneAI/pennylane/pull/7978)

* Improves readability of `dynamic_one_shot` postprocessing to allow further modification.
  [(#7962)](https://github.com/PennyLaneAI/pennylane/pull/7962)
  [(#8041)](https://github.com/PennyLaneAI/pennylane/pull/8041)

* Update PennyLane's top-level `__init__.py` file imports to improve Python language server support for finding
  PennyLane submodules.
  [(#7959)](https://github.com/PennyLaneAI/pennylane/pull/7959)

* Adds `measurements` as a "core" module in the tach specification.
  [(#7945)](https://github.com/PennyLaneAI/pennylane/pull/7945)

* Improves type hints in the `measurements` module.
  [(#7938)](https://github.com/PennyLaneAI/pennylane/pull/7938)

* Refactored the codebase to adopt modern type hint syntax for Python 3.11+ language features.
  [(#7860)](https://github.com/PennyLaneAI/pennylane/pull/7860)
  [(#7982)](https://github.com/PennyLaneAI/pennylane/pull/7982)

* Improve the pre-commit hook to add gitleaks.
  [(#7922)](https://github.com/PennyLaneAI/pennylane/pull/7922)

* Added a `run_filecheck_qjit` fixture that can be used to run FileCheck on integration tests for the
  `qml.compiler.python_compiler` submodule.
  [(#7888)](https://github.com/PennyLaneAI/pennylane/pull/7888)

* Added a `dialects` submodule to `qml.compiler.python_compiler` which now houses all the xDSL dialects we create.
  Additionally, the `MBQCDialect` and `QuantumDialect` dialects have been renamed to `MBQC` and `Quantum`.
  [(#7897)](https://github.com/PennyLaneAI/pennylane/pull/7897)

* Update minimum supported `pytest` version to `8.4.1`.
  [(#7853)](https://github.com/PennyLaneAI/pennylane/pull/7853)

* `DefaultQubitLegacy` (test suite only) no longer provides a customized classical shadow
  implementation
  [(#7895)](https://github.com/PennyLaneAI/pennylane/pull/7895)

* Make `pennylane.io` a tertiary module.
  [(#7877)](https://github.com/PennyLaneAI/pennylane/pull/7877)

* Seeded tests for the `split_to_single_terms` transformation.
  [(#7851)](https://github.com/PennyLaneAI/pennylane/pull/7851)

* Upgrade `rc_sync.yml` to work with latest `pyproject.toml` changes.
  [(#7808)](https://github.com/PennyLaneAI/pennylane/pull/7808)
  [(#7818)](https://github.com/PennyLaneAI/pennylane/pull/7818)

* `LinearCombination` instances can be created with `_primitive.impl` when
  capture is enabled and tracing is active.
  [(#7893)](https://github.com/PennyLaneAI/pennylane/pull/7893)

* The `TensorLike` type is now compatible with static type checkers.
  [(#7905)](https://github.com/PennyLaneAI/pennylane/pull/7905)

* Update xDSL supported version to `0.49`.
  [(#7923)](https://github.com/PennyLaneAI/pennylane/pull/7923)
  [(#7932)](https://github.com/PennyLaneAI/pennylane/pull/7932)
  [(#8120)](https://github.com/PennyLaneAI/pennylane/pull/8120)

* Update JAX version used in tests to `0.6.2`
  [(#7925)](https://github.com/PennyLaneAI/pennylane/pull/7925)

* The measurement-plane attribute of the Python compiler `mbqc` dialect now uses the "opaque syntax"
  format when printing in the generic IR format. This enables usage of this attribute when IR needs
  to be passed from the python compiler to Catalyst.
  [(#7957)](https://github.com/PennyLaneAI/pennylane/pull/7957)

* An `xdsl_extras` module has been added to the Python compiler to house additional utilities and
  functionality not available upstream in xDSL.
  [(#8067)](https://github.com/PennyLaneAI/pennylane/pull/8067)
  [(#8120)](https://github.com/PennyLaneAI/pennylane/pull/8120)

<h3>Documentation 📝</h3>

* Rename `ancilla` to `auxiliary` in internal documentation.
  [(#8005)](https://github.com/PennyLaneAI/pennylane/pull/8005)

* Small typos in the docstring for `qml.noise.partial_wires` have been corrected.
  [(#8052)](https://github.com/PennyLaneAI/pennylane/pull/8052)

* The theoretical background section of :class:`~.BasisRotation` has been extended to explain
  the underlying Lie group/algebra homomorphism between the (dense) rotation matrix and the
  performed operations on the target qubits.
  [(#7765)](https://github.com/PennyLaneAI/pennylane/pull/7765)

* Updated the code examples in the documentation of :func:`~.specs`.
  [(#8003)](https://github.com/PennyLaneAI/pennylane/pull/8003)

* Clarifies the use case for `Operator.pow` and `Operator.adjoint`.
  [(#7999)](https://github.com/PennyLaneAI/pennylane/pull/7999)

* The docstring of the `is_hermitian` operator property has been updated to better describe its behaviour.
  [(#7946)](https://github.com/PennyLaneAI/pennylane/pull/7946)

* Improved the docstrings of all optimizers for consistency and legibility.
  [(#7891)](https://github.com/PennyLaneAI/pennylane/pull/7891)

* Updated the code example in the documentation for :func:`~.transforms.split_non_commuting`.
  [(#7892)](https://github.com/PennyLaneAI/pennylane/pull/7892)

* Fixed :math:`\LaTeX` rendering in the documentation for `qml.TrotterProduct` and `qml.trotterize`.
  [(#8014)](https://github.com/PennyLaneAI/pennylane/pull/8014)

* Updated description of `alpha` parameter in `ClassicalShadow.entropy`.
  Trimmed the outdated part of discussion regarding different choices of `alpha`.
  [(#8100)](https://github.com/PennyLaneAI/pennylane/pull/8100)

<h3>Bug fixes 🐛</h3>

* Fixes a bug that made the queueing behaviour of :meth:`~.pauli.PauliWord.operation` and
  :meth:`~.pauli.PauliSentence.operation` dependent on the global state of a program due to
  a caching issue.
  [(#8135)](https://github.com/PennyLaneAI/pennylane/pull/8135)

* A more informative error is raised when extremely deep circuits are attempted to be drawn.
  [(#8139)](https://github.com/PennyLaneAI/pennylane/pull/8139)

* An error is now raised if sequences of classically processed mid circuit measurements
  are used as input to :func:`pennylane.counts` or :func:`pennylane.probs`.
  [(#8109)](https://github.com/PennyLaneAI/pennylane/pull/8109)

* Simplifying operators raised to integer powers no longer causes recursion errors.
  [(#8044)](https://github.com/PennyLaneAI/pennylane/pull/8044)

* Fixes the GPU selection issue in `qml.math` with PyTorch when multiple GPUs are present.
  [(#8008)](https://github.com/PennyLaneAI/pennylane/pull/8008)

* The `~.for_loop` function with capture enabled can now handle over indexing
  into an empty array when `start == stop`.
  [(#8026)](https://github.com/PennyLaneAI/pennylane/pull/8026)

* Plxpr primitives now only return dynamically shaped arrays if their outputs
  actually have dynamic shapes.
  [(#8004)](https://github.com/PennyLaneAI/pennylane/pull/8004)

* Fixes an issue with tree-traversal and non-sequential wire orders.
  [(#7991)](https://github.com/PennyLaneAI/pennylane/pull/7991)

* Fixes a bug in :func:`~.matrix` where an operator's
  constituents were incorrectly queued if its decomposition was requested.
  [(#7975)](https://github.com/PennyLaneAI/pennylane/pull/7975)

* An error is now raised if an `end` statement is found in a measurement conditioned branch in a QASM string being imported into PennyLane.
  [(#7872)](https://github.com/PennyLaneAI/pennylane/pull/7872)

* Fixes issue related to :func:`~.transforms.to_zx` adding the support for
  `Toffoli` and `CCZ` gates conversion into their ZX-graph representation.
  [(#7899)](https://github.com/PennyLaneAI/pennylane/pull/7899)

* `get_best_diff_method` now correctly aligns with `execute` and `construct_batch` logic in workflows.
  [(#7898)](https://github.com/PennyLaneAI/pennylane/pull/7898)

* Resolve issues with AutoGraph transforming internal PennyLane library code due to incorrect
  module attribution of wrapper functions.
  [(#7889)](https://github.com/PennyLaneAI/pennylane/pull/7889)

* Calling `QNode.update` no longer acts as if `set_shots` has been applied.
  [(#7881)](https://github.com/PennyLaneAI/pennylane/pull/7881)

* Fixes attributes and types in the quantum dialect.
  This allows for types to be inferred correctly when parsing.
  [(#7825)](https://github.com/PennyLaneAI/pennylane/pull/7825)

* Fixes `SemiAdder` to work when inputs are defined with a single wire.
  [(#7940)](https://github.com/PennyLaneAI/pennylane/pull/7940)

* Fixes a bug where `qml.prod`, `qml.matrix`, and `qml.cond` applied on a quantum function does not dequeue operators passed as arguments to the function.
  [(#8094)](https://github.com/PennyLaneAI/pennylane/pull/8094)
  [(#8119)](https://github.com/PennyLaneAI/pennylane/pull/8119)

<h3>Contributors ✍️</h3>

This release contains contributions from (in alphabetical order):

Guillermo Alonso,
Ali Asadi,
Utkarsh Azad,
Joey Carter,
Yushao Chen,
Isaac De Vlugt,
Diksha Dhawan,
Marcus Edwards,
Lillian Frederiksen,
Pietropaolo Frisoni,
Simone Gasperini,
David Ittah,
Korbinian Kottmann,
Mehrdad Malekmohammadi
Pablo Antonio Moreno Casares
Erick Ochoa,
Mudit Pandey,
Andrija Paurevic,
Alex Preciado,
Shuli Shu,
Jay Soni,
David Wierichs,
Jake Zaia<|MERGE_RESOLUTION|>--- conflicted
+++ resolved
@@ -354,14 +354,11 @@
 * Two new `draw` and `generate_mlir_graph` functions have been introduced in the `qml.compiler.python_compiler.visualization` module 
   to visualize circuits with the new unified compiler framework when xDSL and/or Catalyst compilation passes are applied.
   [(#8040)](https://github.com/PennyLaneAI/pennylane/pull/8040)
-<<<<<<< HEAD
   [(#8091)](https://github.com/PennyLaneAI/pennylane/pull/8091)
-=======
   [(#8108)](https://github.com/PennyLaneAI/pennylane/pull/8108)
 
 * Program capture can now handle dynamic shots, shot vectors, and shots set with `qml.set_shots`.
   [(#7652)](https://github.com/PennyLaneAI/pennylane/pull/7652)
->>>>>>> 2bfe1869
 
 * Added a callback mechanism to the `qml.compiler.python_compiler` submodule to inspect the intermediate 
   representation of the program between multiple compilation passes.
