:orphan:

# Release 0.21.0-dev (development release)

<h3>New features since last release</h3>
<<<<<<< HEAD

* A thermal relaxation channel is added to the Noisy channels. The channel description can be 
  found on the supplementary information of [Quantum classifier with tailored quantum kernels](https://arxiv.org/abs/1909.02611).
  [(#1766)](https://github.com/PennyLaneAI/pennylane/pull/1766)
=======
>>>>>>> fd5ee9f2

* A tensor network template has been added. Quantum circuits with the shape of a matrix product state tensor network can now be easily implemented. Motivation and theory can be found in [arXiv:1803.11537](https://arxiv.org/abs/1803.11537). [(#1871)](https://github.com/PennyLaneAI/pennylane/pull/1871)

  An example circuit that uses the `MPS` template is:
  ```python
  def block(weights, wires):
    qml.CNOT(wires=[wires[0],wires[1]])
    qml.RY(weights[0],wires=wires[0])
    qml.RY(weights[1],wires=wires[1])

  weights = np.array([[1,2],[3,4],[5,6]])
  dev = qml.device('default.qubit',wires=4)
  @qml.qnode(dev)
  def circuit(weights):
    qml.MPS(wires=range(4),loc=2,block=block,n_params_block=2,weights=weights)
    return qml.expval(qml.PauliZ(wires=3))
  ```
  Running this circuit gives:
  ```pycon
  >>> circuit(weights)
  tensor(0.26117758, requires_grad=True)
  >>> print(qml.draw(circuit)(weights))
  0: ──╭C──RY(1)────────────────────────┤     
  1: ──╰X──RY(2)──╭C──RY(3)─────────────┤     
  2: ─────────────╰X──RY(4)──╭C──RY(5)──┤     
  3: ────────────────────────╰X──RY(6)──┤ ⟨Z⟩
  ```

<h3>Improvements</h3>

<h3>Breaking changes</h3>

<h3>Bug fixes</h3>

* Fixes a bug in queueing of the `two_qubit_decomposition` method that
  originally led to circuits with >3 two-qubit unitaries failing when passed
  through the `unitary_to_rot` optimization transform.
  [(#2015)](https://github.com/PennyLaneAI/pennylane/pull/2015)

<h3>Documentation</h3>

<h3>Contributors</h3>

This release contains contributions from (in alphabetical order):

<<<<<<< HEAD
Guillermo Alonso-Linaje, Juan Miguel Arrazola, Esther Cruz, Diego Guala, Jalani Kanem, Christina Lee, Alejandro Montanez, Shaoming Zhang
=======
Olivia Di Matteo
>>>>>>> fd5ee9f2
<|MERGE_RESOLUTION|>--- conflicted
+++ resolved
@@ -3,13 +3,6 @@
 # Release 0.21.0-dev (development release)
 
 <h3>New features since last release</h3>
-<<<<<<< HEAD
-
-* A thermal relaxation channel is added to the Noisy channels. The channel description can be 
-  found on the supplementary information of [Quantum classifier with tailored quantum kernels](https://arxiv.org/abs/1909.02611).
-  [(#1766)](https://github.com/PennyLaneAI/pennylane/pull/1766)
-=======
->>>>>>> fd5ee9f2
 
 * A tensor network template has been added. Quantum circuits with the shape of a matrix product state tensor network can now be easily implemented. Motivation and theory can be found in [arXiv:1803.11537](https://arxiv.org/abs/1803.11537). [(#1871)](https://github.com/PennyLaneAI/pennylane/pull/1871)
 
@@ -55,8 +48,4 @@
 
 This release contains contributions from (in alphabetical order):
 
-<<<<<<< HEAD
-Guillermo Alonso-Linaje, Juan Miguel Arrazola, Esther Cruz, Diego Guala, Jalani Kanem, Christina Lee, Alejandro Montanez, Shaoming Zhang
-=======
-Olivia Di Matteo
->>>>>>> fd5ee9f2
+Olivia Di Matteo