
# Release 0.43.0-dev (development release)

<h3>New features since last release</h3>

* The :func:`~.specs` function now supports programs compiled with :func:`~.qjit`.
  This new feature is only supported using `level="device"`.
  [(#8202)](https://github.com/PennyLaneAI/pennylane/pull/8202)

  ```python
  @qml.qjit
  @qml.qnode(qml.device("lightning.qubit", wires=2))
  def circuit():
      qml.Hadamard(wires=0)
      qml.CNOT(wires=[0, 1])
      return qml.expval(qml.Z(0) @ qml.Z(1))

  print(qml.specs(circuit, level="device")()["resources"])
  ```
  ```
  Resources(num_wires=2,
            num_gates=2,
            gate_types=defaultdict(<class 'int'>, {'CNOT': 1, 'Hadamard': 1}),
            gate_sizes=defaultdict(<class 'int'>, {2: 1, 1: 1}),
            depth=2,
            shots=Shots(total_shots=None, shot_vector=()))
  ```

* The `qml.sample` function can now receive an optional `dtype` parameter
  which sets the type and precision of the samples returned by this measurement process.
  [(#8189)](https://github.com/PennyLaneAI/pennylane/pull/8189)
  [(#8271)](https://github.com/PennyLaneAI/pennylane/pull/8271)

* The Resource estimation toolkit was upgraded and has migrated from
  :mod:`~.labs` to PennyLane as the :mod:`~.estimator` module.

  * Added functionality to map PennyLane operations
    to their associated resource operators for resource estimation.
    [(#8288)](https://github.com/PennyLaneAI/pennylane/pull/8288)
  * The `qml.estimator.WireResourceManager`, `qml.estimator.Allocate`, and `qml.estimator.Deallocate`
    classes were added to track auxiliary wires for resource estimation.
    [(#8203)](https://github.com/PennyLaneAI/pennylane/pull/8203)
  * The `qml.estimator.ResourceOperator`, `qml.estimator.CompressedResourceOp`, and `qml.estimator.GateCount` classes
    were added as base classes to represent quantum operators.
    [(#8227)](https://github.com/PennyLaneAI/pennylane/pull/8227)
    [(#8279)](https://github.com/PennyLaneAI/pennylane/pull/8279)
  * The :class:`~.estimator.Resources` class was added as a container class for resources.
    [(#8205)](https://github.com/PennyLaneAI/pennylane/pull/8205)
  * The resource operators for ``Identity``, ``GlobalPhase``, non-parametric operators and single-qubit
    parametric operators have been added to `qml.estimator.ops`.
    [(#8240)](https://github.com/PennyLaneAI/pennylane/pull/8240)
    [(#8242)](https://github.com/PennyLaneAI/pennylane/pull/8242)
    [(#8302)](https://github.com/PennyLaneAI/pennylane/pull/8302)

  * The test files were renamed to avoid the dual definition error with labs module.
    [(#8261)](https://github.com/PennyLaneAI/pennylane/pull/8261)
  * Added a new `ResourceConfig` class to store the configuration used for resource estimation, including operator precisions and custom decompositions.
    [(#8259)](https://github.com/PennyLaneAI/pennylane/pull/8259)
  * The resource operators for controlled operators have been added to `qml.estimator.ops.op_math`.
    [(#8243)](https://github.com/PennyLaneAI/pennylane/pull/8243)
<<<<<<< HEAD
  * The resource operators for ``Controlled``, and ``Adjoint`` were added to `qml.estimator.ops.op_math` for symbolic operators.
    [(#8252)](https://github.com/PennyLaneAI/pennylane/pull/8252)
=======
>>>>>>> e7a2d63e
  * Added a new :func:`~.estimator.estimate` function as the entry point to estimate the quantum resources
    required to execute a circuit or operation with respect to a given gate set and configuration.
    [(#8275)](https://github.com/PennyLaneAI/pennylane/pull/8275)
    [(#8311)](https://github.com/PennyLaneAI/pennylane/pull/8311)

* Wires can now be dynamically allocated and deallocated in quantum functions with
  :func:`~.allocate` and :func:`~.deallocate`. These features unlock many important applications
  that rely on smart and efficient handling of wires, such as decompositions of gates that require
  temporary auxiliary wires and logical patterns in subroutines that benefit from having dynamic
  wire management.

  [(#7718)](https://github.com/PennyLaneAI/pennylane/pull/7718)

  The :func:`~.allocate` function can accept three arguments that dictate how dynamically allocated
  wires are handled:

  * `num_wires`: the number of wires to dynamically allocate.
  * `state = "zero"/"any"`: the initial state that the dynamically allocated wires are requested to
    be in. Currently, supported values are `"zero"` (initialize in the all-zero state) or `"any"`
    (any arbitrary state).
  * `restored = True/False`: a user-guarantee that the allocated wires will be restored to their
    original state (`True`) or not (`False`) when those wires are deallocated.

  The recommended way to safely allocate and deallocate wires is to use :func:`~.allocate` as a
  context manager:

  ```python
  import pennylane as qml

  @qml.qnode(qml.device("default.qubit"))
  def circuit():
      qml.H(0)
      qml.H(1)

      with qml.allocate(2, state="zero", restored=False) as new_wires:
          qml.H(new_wires[0])
          qml.H(new_wires[1])

      return qml.expval(qml.Z(0))
  ```

  ```pycon
  >>> print(qml.draw(circuit)())
              0: ──H───────────────────────┤  <Z>
              1: ──H───────────────────────┤
  <DynamicWire>: ─╭Allocate──H─╭Deallocate─┤
  <DynamicWire>: ─╰Allocate──H─╰Deallocate─┤
  ```

  As illustrated, using :func:`~.allocate` as a context manager ensures that allocation and safe
  deallocation are controlled within a localized scope. Equivalenty, :func:`~.allocate` can be used
  in-line along with :func:`~.deallocate` for manual handling:

  ```python
  new_wires = qml.allocate(2, state="zero", restored=False)
  qml.H(new_wires[0])
  qml.H(new_wires[1])
  qml.deallocate(new_wires)
  ```

  For more complex dynamic allocation in circuits, PennyLane will resolve the dynamic allocation
  calls in the most resource-efficient manner before sending the program to the device. Consider the
  following circuit, which contains two dynamic allocations within a `for` loop.

  ```python
  @qml.qnode(qml.device("default.qubit"), mcm_method="tree-traversal")
  def circuit():
      qml.H(0)

      for i in range(2):
          with qml.allocate(1, state="zero", restored=True) as new_qubit1:
              with qml.allocate(1, state="any", restored=False) as new_qubit2:
                  m0 = qml.measure(new_qubit1[0], reset=True)
                  qml.cond(m0 == 1, qml.Z)(new_qubit2[0])
                  qml.CNOT((0, new_qubit2))

      return qml.expval(qml.Z(0))
  ```

  ```pycon
  >>> print(qml.draw(circuit)())
              0: ──H─────────────────────╭●───────────────────────╭●─────────────┤  <Z>
  <DynamicWire>: ──Allocate──┤↗│  │0⟩────│──────────Deallocate────│──────────────┤
  <DynamicWire>: ──Allocate───║────────Z─╰X─────────Deallocate────│──────────────┤
  <DynamicWire>: ─────────────║────────║──Allocate──┤↗│  │0⟩──────│───Deallocate─┤
  <DynamicWire>: ─────────────║────────║──Allocate───║──────────Z─╰X──Deallocate─┤
                              ╚════════╝             ╚══════════╝
  ```

  The user-level circuit drawing shows four separate allocations and deallocations (two per loop
  iteration). However, the circuit that the device receives gets automatically compiled to only use
  **two** additional wires (wires labelled `1` and `2` in the diagram below). This is due to the
  fact that `new_qubit1` and `new_qubit2` can both be reused after they've been deallocated in
  the first iteration of the `for` loop:

  ```
  >>> print(qml.draw(circuit, level="device")())
  0: ──H───────────╭●──────────────╭●─┤  <Z>
  1: ──┤↗│  │0⟩────│───┤↗│  │0⟩────│──┤
  2: ───║────────Z─╰X───║────────Z─╰X─┤
        ╚════════╝      ╚════════╝
  ```

* A new :func:`~.ops.op_math.change_basis_op` function and :class:`~.ops.op_math.ChangeOpBasis` class were added,
  which allow a compute-uncompute pattern (U V U†) to be represented by a single operator.
  A corresponding decomposition rule has been added to support efficiently controlling the pattern,
  in which only the central (target) operator is controlled, and not U or U†.
  [(#8023)](https://github.com/PennyLaneAI/pennylane/pull/8023)
  [(#8070)](https://github.com/PennyLaneAI/pennylane/pull/8070)

  The decompositions for several templates have also been updated to use this pattern, including:
  :class:`~.Adder`, :class:`~.Multiplier`, :class:`~.OutAdder`, :class:`~.OutMultiplier`, :class:`~.PrepSelPrep`.
  [(#8207)](https://github.com/PennyLaneAI/pennylane/pull/8207)

* A new keyword argument ``partial`` has been added to :class:`qml.Select`. It allows for
  simplifications in the decomposition of ``Select`` under the assumption that the state of the
  control wires has no overlap with computational basis states that are not used by ``Select``.
  [(#7658)](https://github.com/PennyLaneAI/pennylane/pull/7658)
  [(#8011)](https://github.com/PennyLaneAI/pennylane/pull/8011)

* A new decomposition has been added to :class:`qml.Select`. It achieves cost reductions by adding
  one `work_wire`. This decomposition is useful to perform efficient `qml.QROM` decompositions.
  [(#8276)](https://github.com/PennyLaneAI/pennylane/pull/8276)

* New ZX calculus-based transforms have been added to access circuit optimization
  passes implemented in [pyzx](https://pyzx.readthedocs.io/en/latest/):

  * :func:`~.transforms.zx.push_hadamards` to optimize a phase-polynomial + Hadamard circuit by pushing
    Hadamard gates as far as possible to one side to create fewer larger phase-polynomial blocks
    (see [pyzx.basic_optimization](https://pyzx.readthedocs.io/en/latest/api.html#pyzx.optimize.basic_optimization)).
    [(#8025)](https://github.com/PennyLaneAI/pennylane/pull/8025)

  * :func:`~.transforms.zx.todd` to optimize a Clifford + T circuit by using the Third Order Duplicate and Destroy (TODD) algorithm
    (see [pyzx.phase_block_optimize](https://pyzx.readthedocs.io/en/latest/api.html#pyzx.optimize.phase_block_optimize)).
    [(#8029)](https://github.com/PennyLaneAI/pennylane/pull/8029)

  * :func:`~.transforms.zx.optimize_t_count` to reduce the number of T gates in a Clifford + T circuit by applying
    a sequence of passes that combine ZX-based commutation and cancellation rules and the TODD algorithm
    (see [pyzx.full_optimize](https://pyzx.readthedocs.io/en/latest/api.html#pyzx.optimize.full_optimize)).
    [(#8088)](https://github.com/PennyLaneAI/pennylane/pull/8088)

  * :func:`~.transforms.zx.reduce_non_clifford` to reduce the number of non-Clifford gates by applying
    a combination of phase gadgetization strategies and Clifford gate simplification rules.
    (see [pyzx.full_reduce](https://pyzx.readthedocs.io/en/latest/api.html#pyzx.simplify.full_reduce)).
    [(#7747)](https://github.com/PennyLaneAI/pennylane/pull/7747)

* The `qml.specs` function now accepts a `compute_depth` keyword argument, which is set to `True` by default.
  This makes the expensive depth computation performed by `qml.specs` optional.
  [(#7998)](https://github.com/PennyLaneAI/pennylane/pull/7998)
  [(#8042)](https://github.com/PennyLaneAI/pennylane/pull/8042)

* New transforms called :func:`~.transforms.match_relative_phase_toffoli` and
  :func:`~.transforms.match_controlled_iX_gate` have been added to implement passes that make use
  of equivalencies to compile certain patterns to efficient Clifford+T equivalents.
  [(#7748)](https://github.com/PennyLaneAI/pennylane/pull/7748)

* Leveraging quantum just-in-time compilation to optimize parameterized hybrid workflows with the momentum
  quantum natural gradient optimizer is now possible with the new :class:`~.MomentumQNGOptimizerQJIT` optimizer.
  [(#7606)](https://github.com/PennyLaneAI/pennylane/pull/7606)

  Similar to the :class:`~.QNGOptimizerQJIT` optimizer, :class:`~.MomentumQNGOptimizerQJIT` offers a
  `qml.qjit`-compatible analogue to the existing :class:`~.MomentumQNGOptimizer` with an Optax-like interface:

  ```python
  import pennylane as qml
  import jax.numpy as jnp

  dev = qml.device("lightning.qubit", wires=2)

  @qml.qnode(dev)
  def circuit(params):
      qml.RX(params[0], wires=0)
      qml.RY(params[1], wires=1)
      return qml.expval(qml.Z(0) + qml.X(1))

  opt = qml.MomentumQNGOptimizerQJIT(stepsize=0.1, momentum=0.2)

  @qml.qjit
  def update_step_qjit(i, args):
      params, state = args
      return opt.step(circuit, params, state)

  @qml.qjit
  def optimization_qjit(params, iters):
      state = opt.init(params)
      args = (params, state)
      params, state = qml.for_loop(iters)(update_step_qjit)(args)
      return params
  ```

  ```pycon
  >>> params = jnp.array([0.1, 0.2])
  >>> iters = 1000
  >>> optimization_qjit(params=params, iters=iters)
  Array([ 3.14159265, -1.57079633], dtype=float64)
  ```

* The :func:`~.transforms.decompose` transform is now able to decompose classically controlled operations.
  [(#8145)](https://github.com/PennyLaneAI/pennylane/pull/8145)

* A new transform :func:`~.transforms.rz_phase_gradient` lets you realize arbitrary angle :class:`~.RZ` rotations
  with a phase gradient resource state and semi-in-place addition (:class:`~.SemiAdder`). This can be a crucial 
  subroutine in FTQC when sufficient auxiliary wires are available, as it saves on T gates compared to other
  discretization schemes.
  [(#8213)](https://github.com/PennyLaneAI/pennylane/pull/8213)


<h3>Improvements 🛠</h3>

* :func:`pennylane.snapshots` can now be used with `mcm_method="one-shot"` and `mcm_method="tree-traversal"`.
  [(#8140)](https://github.com/PennyLaneAI/pennylane/pull/8140)

* Adds a warning about the experimental, unmaintained nature of native plxpr execution.
  [(#8291)](https://github.com/PennyLaneAI/pennylane/pull/8291)

* The JAX version is now included in :func:`pennylane.about`.
  [(#8277)](https://github.com/PennyLaneAI/pennylane/pull/8277)

* Various decompositions of :class:`~.MultiControlledX` now utilize :class:`~.TemporaryAND` in
  place of :class:`~.Toffoli` gates, leading to cheaper decompositions.
  [(#8172)](https://github.com/PennyLaneAI/pennylane/pull/8172)

* `qml.to_openqasm` now supports mid circuit measurements and conditionals of unprocessed measurement values.
  [(#8210)](https://github.com/PennyLaneAI/pennylane/pull/8210)

* The `QNode` primitive in the experimental program capture now captures the unprocessed `ExecutionConfig`, instead of
  one processed by the device.
  [(#8258)](https://github.com/PennyLaneAI/pennylane/pull/8258)

* The function :func:`qml.clifford_t_decomposition` with `method="gridsynth"` are now compatible
  with quantum just-in-time compilation via the `@qml.qjit` decorator.
  [(#7711)](https://github.com/PennyLaneAI/pennylane/pull/7711)

* The documentation of `qml.probs` and `qml.Hermitian` has been updated with a warning
  to guard users from an incompatibility that currently exists between the two.
  Furthermore, a warning is raised if a user attempts to use `qml.probs` with a Hermitian observable.
  [(#8235)](https://github.com/PennyLaneAI/pennylane/pull/8235)

* `qml.counts` can now be captured with program capture into plxpr. It still cannot be interpreted or executed
  with program capture.
  [(#8229)](https://github.com/PennyLaneAI/pennylane/pull/8229)

* `allocate` and `deallocate` can now be accessed as `qml.allocate` and `qml.deallocate`.
  [(#8198)](https://github.com/PennyLaneAI/pennylane/pull/8198)

* `allocate` now takes `state: Literal["zero", "any"] = "zero"` instead of `require_zeros=True`.
  [(#8163)](https://github.com/PennyLaneAI/pennylane/pull/8163)

* A `DynamicRegister` can no longer be used as an individual wire itself, as this led to confusing results.
  [(#8151)](https://github.com/PennyLaneAI/pennylane/pull/8151)

* A new keyword argument called ``shot_dist`` has been added to the :func:`~.transforms.split_non_commuting` transform.
  This allows for more customization and efficiency when calculating expectation values across the non-commuting groups
  of observables that make up a ``Hamiltonian``/``LinearCombination``.
  [(#7988)](https://github.com/PennyLaneAI/pennylane/pull/7988)

  Given a QNode that returns a sample-based measurement (e.g., ``expval``) of a ``Hamiltonian``/``LinearCombination``
  with finite ``shots``, the current default behaviour of :func:`~.transforms.split_non_commuting` will perform ``shots``
  executions for each group of commuting terms. With the ``shot_dist`` argument, this behaviour can be changed:

  * ``"uniform"``: evenly distributes the number of ``shots`` across all groups of commuting terms
  * ``"weighted"``: distributes the number of ``shots`` according to weights proportional to the L1 norm of the coefficients in each group
  * ``"weighted_random"``: same as ``"weighted"``, but the numbers of ``shots`` are sampled from a multinomial distribution
  * or a user-defined function implementing a custom shot distribution strategy

  To show an example about how this works, let's start by defining a simple Hamiltonian:

  ```python
  import pennylane as qml

  ham = qml.Hamiltonian(
      coeffs=[10, 0.1, 20, 100, 0.2],
      observables=[
          qml.X(0) @ qml.Y(1),
          qml.Z(0) @ qml.Z(2),
          qml.Y(1),
          qml.X(1) @ qml.X(2),
          qml.Z(0) @ qml.Z(1) @ qml.Z(2)
      ]
  )
  ```

  This Hamiltonian can be split into 3 non-commuting groups of mutually commuting terms.
  With ``shot_dist = "weighted"``, for example, the number of shots will be divided
  according to the L1 norm of each group's coefficients:

  ```python
  from functools import partial
  from pennylane.transforms import split_non_commuting

  dev = qml.device("default.qubit")

  @partial(split_non_commuting, shot_dist="weighted")
  @qml.qnode(dev, shots=10000)
  def circuit():
      return qml.expval(ham)

  with qml.Tracker(dev) as tracker:
      circuit()
  ```

  ```pycon
  >>> print(tracker.history["shots"])
  [2303, 23, 7674]
  ```

* The number of `shots` can now be specified directly in QNodes as a standard keyword argument.
  [(#8073)](https://github.com/PennyLaneAI/pennylane/pull/8073)

  ```python
  @qml.qnode(qml.device("default.qubit"), shots=1000)
  def circuit():
      qml.H(0)
      return qml.expval(qml.Z(0))
  ```

  ```pycon
  >>> circuit.shots
  Shots(total=1000)
  >>> circuit()
  np.float64(-0.004)
  ```

  Setting the `shots` value in a QNode is equivalent to decorating with :func:`qml.workflow.set_shots`. Note, however, that decorating with :func:`qml.workflow.set_shots` overrides QNode `shots`:

  ```pycon
  >>> new_circ = qml.set_shots(circuit, shots=123)
  >>> new_circ.shots
  Shots(total=123)
  ```

* PennyLane `autograph` supports standard python for updating arrays like `array[i] += x` instead of jax `arr.at[i].add(x)`.
  Users can now use this when designing quantum circuits with experimental program capture enabled.

  ```python
  import pennylane as qml
  import jax.numpy as jnp

  qml.capture.enable()

  @qml.qnode(qml.device("default.qubit", wires=3))
  def circuit(val):
    angles = jnp.zeros(3)
    angles[0:3] += val

    for i, angle in enumerate(angles):
        qml.RX(angle, i)

    return qml.expval(qml.Z(0)), qml.expval(qml.Z(1)), qml.expval(qml.Z(2))
  ```

  ```pycon
  >>> circuit(jnp.pi)
  (Array(-1, dtype=float32),
   Array(-1, dtype=float32),
   Array(-1, dtype=float32))
  ```

  [(#8076)](https://github.com/PennyLaneAI/pennylane/pull/8076)

* PennyLane `autograph` supports standard python for index assignment (`arr[i] = x`) instead of jax.numpy form (`arr = arr.at[i].set(x)`).
  Users can now use standard python assignment when designing circuits with experimental program capture enabled.

  ```python
  import pennylane as qml
  import jax.numpy as jnp

  qml.capture.enable()

  @qml.qnode(qml.device("default.qubit", wires=3))
  def circuit(val):
    angles = jnp.zeros(3)
    angles[1] = val / 2
    angles[2] = val

    for i, angle in enumerate(angles):
        qml.RX(angle, i)

    return qml.expval(qml.Z(0)), qml.expval(qml.Z(1)), qml.expval(qml.Z(2))
  ```

  ```pycon
  >>> circuit(jnp.pi)
  (Array(0.99999994, dtype=float32),
   Array(0., dtype=float32),
   Array(-0.99999994, dtype=float32))
  ```

  [(#8027)](https://github.com/PennyLaneAI/pennylane/pull/8027)

* Logical operations (`and`, `or` and `not`) are now supported with the `autograph` module. Users can
  now use these logical operations in control flow when designing quantum circuits with experimental
  program capture enabled.

  ```python
  import pennylane as qml

  qml.capture.enable()

  @qml.qnode(qml.device("default.qubit", wires=1))
  def circuit(param):
      if param >= 0 and param <= 1:
          qml.H(0)
      return qml.state()
  ```

  ```pycon
  >>> circuit(0.5)
  Array([0.70710677+0.j, 0.70710677+0.j], dtype=complex64)
  ```

  [(#8006)](https://github.com/PennyLaneAI/pennylane/pull/8006)

* The decomposition of :class:`~.BasisRotation` has been optimized to skip redundant phase shift gates
  with angle :math:`\pm \pi` for real-valued, i.e., orthogonal, rotation matrices. This uses the fact that
  no or single :class:`~.PhaseShift` gate is required in case the matrix has a determinant :math:`\pm 1`.
  [(#7765)](https://github.com/PennyLaneAI/pennylane/pull/7765)

* Changed how basis states are assigned internally in `qml.Superposition`, improving its
  decomposition slightly both regarding classical computing time and gate decomposition.
  [(#7880)](https://github.com/PennyLaneAI/pennylane/pull/7880)

* The printing and drawing of :class:`~.TemporaryAND`, also known as ``qml.Elbow``, and its adjoint
  have been improved to be more legible and consistent with how it's depicted in circuits in the literature.
  [(#8017)](https://github.com/PennyLaneAI/pennylane/pull/8017)

  ```python
  import pennylane as qml

  @qml.draw
  @qml.qnode(qml.device("lightning.qubit", wires=4))
  def node():
      qml.TemporaryAND([0, 1, 2], control_values=[1, 0])
      qml.CNOT([2, 3])
      qml.adjoint(qml.TemporaryAND([0, 1, 2], control_values=[1, 0]))
      return qml.expval(qml.Z(3))
  ```

  ```pycon
  print(node())
  0: ─╭●─────●╮─┤
  1: ─├○─────○┤─┤
  2: ─╰──╭●───╯─┤
  3: ────╰X─────┤  <Z>
  ```

* Several templates now have decompositions that can be accessed within the graph-based
  decomposition system (:func:`~.decomposition.enable_graph`), allowing workflows
  that include these templates to be decomposed in a resource-efficient and performant
  manner.
  [(#7779)](https://github.com/PennyLaneAI/pennylane/pull/7779)
  [(#7908)](https://github.com/PennyLaneAI/pennylane/pull/7908)
  [(#7385)](https://github.com/PennyLaneAI/pennylane/pull/7385)
  [(#7941)](https://github.com/PennyLaneAI/pennylane/pull/7941)
  [(#7943)](https://github.com/PennyLaneAI/pennylane/pull/7943)
  [(#8075)](https://github.com/PennyLaneAI/pennylane/pull/8075)
  [(#8002)](https://github.com/PennyLaneAI/pennylane/pull/8002)

  The included templates are: :class:`~.Adder`, :class:`~.ControlledSequence`, :class:`~.ModExp`, :class:`~.MottonenStatePreparation`,
  :class:`~.MPSPrep`, :class:`~.Multiplier`, :class:`~.OutAdder`, :class:`~.OutMultiplier`, :class:`~.OutPoly`, :class:`~.PrepSelPrep`,
  :class:`~.ops.Prod`, :class:`~.Reflection`, :class:`~.Select`, :class:`~.StatePrep`, :class:`~.TrotterProduct`, :class:`~.QROM`,
  :class:`~.GroverOperator`, :class:`~.UCCSD`, :class:`~.StronglyEntanglingLayers`, :class:`~.GQSP`, :class:`~.FermionicSingleExcitation`,
  :class:`~.FermionicDoubleExcitation`, :class:`~.QROM`, :class:`~.ArbitraryStatePreparation`, :class:`~.CosineWindow`,
  :class:`~.AmplitudeAmplification`, :class:`~.Permute`, :class:`~.AQFT`, :class:`~.FlipSign`, :class:`~.FABLE`,
  :class:`~.Qubitization`, and :class:`~.Superposition`

* A new function called :func:`~.math.choi_matrix` is available, which computes the [Choi matrix](https://en.wikipedia.org/wiki/Choi%E2%80%93Jamio%C5%82kowski_isomorphism) of a quantum channel.
  This is a useful tool in quantum information science and to check circuit identities involving non-unitary operations.
  [(#7951)](https://github.com/PennyLaneAI/pennylane/pull/7951)

  ```pycon
  >>> import numpy as np
  >>> Ks = [np.sqrt(0.3) * qml.CNOT((0, 1)), np.sqrt(1-0.3) * qml.X(0)]
  >>> Ks = [qml.matrix(op, wire_order=range(2)) for op in Ks]
  >>> Lambda = qml.math.choi_matrix(Ks)
  >>> np.trace(Lambda), np.trace(Lambda @ Lambda)
  (np.float64(1.0), np.float64(0.58))
  ```

* A new device preprocess transform, `~.devices.preprocess.no_analytic`, is available for hardware devices and hardware-like simulators.
  It validates that all executions are shot-based.
  [(#8037)](https://github.com/PennyLaneAI/pennylane/pull/8037)

* With program capture, the `true_fn` can now be a subclass of `Operator` when no `false_fn` is provided.
  `qml.cond(condition, qml.X)(0)` is now valid code and will return nothing, even though `qml.X` is
  technically a callable that returns an `X` operator.
  [(#8060)](https://github.com/PennyLaneAI/pennylane/pull/8060)
  [(#8101)](https://github.com/PennyLaneAI/pennylane/pull/8101)

* With program capture, an error is now raised if the conditional predicate is not a scalar.
  [(#8066)](https://github.com/PennyLaneAI/pennylane/pull/8066)

* :func:`~.tape.plxpr_to_tape` now supports converting circuits containing dynamic wire allocation.
  [(#8179)](https://github.com/PennyLaneAI/pennylane/pull/8179)

* :func:`~.decomposition.has_decomp` and :func:`~.decomposition.list_decomps` now take operator instances as arguments.
  [(#8286)](https://github.com/PennyLaneAI/pennylane/pull/8286)

* The :func:`~.noise.fold_global` transform is refactored to collect operators into a list directly rather than relying on queuing.
  [(#8296)](https://github.com/PennyLaneAI/pennylane/pull/8296)

<h4>OpenQASM-PennyLane interoperability</h4>

* The :func:`qml.from_qasm3` function can now convert OpenQASM 3.0 circuits that contain
  subroutines, constants, all remaining stdlib gates, qubit registers, and built-in mathematical functions.
  [(#7651)](https://github.com/PennyLaneAI/pennylane/pull/7651)
  [(#7653)](https://github.com/PennyLaneAI/pennylane/pull/7653)
  [(#7676)](https://github.com/PennyLaneAI/pennylane/pull/7676)
  [(#7679)](https://github.com/PennyLaneAI/pennylane/pull/7679)
  [(#7677)](https://github.com/PennyLaneAI/pennylane/pull/7677)
  [(#7767)](https://github.com/PennyLaneAI/pennylane/pull/7767)
  [(#7690)](https://github.com/PennyLaneAI/pennylane/pull/7690)

<h4>Other improvements</h4>

* Two new `draw` and `generate_mlir_graph` functions have been introduced in the `qml.compiler.python_compiler.visualization` module
  to visualize circuits with the new unified compiler framework when xDSL and/or Catalyst compilation passes are applied.
  [(#8040)](https://github.com/PennyLaneAI/pennylane/pull/8040)
  [(#8180)](https://github.com/PennyLaneAI/pennylane/pull/8180)
  [(#8091)](https://github.com/PennyLaneAI/pennylane/pull/8091)

* The Python `Quantum` dialect now has more strict constraints for operands and results.
  [(#8083)](https://github.com/PennyLaneAI/pennylane/pull/8083)

* Program capture can now handle dynamic shots, shot vectors, and shots set with `qml.set_shots`.
  [(#7652)](https://github.com/PennyLaneAI/pennylane/pull/7652)

* Added a callback mechanism to the `qml.compiler.python_compiler` submodule to inspect the intermediate
  representation of the program between multiple compilation passes.
  [(#7964)](https://github.com/PennyLaneAI/pennylane/pull/7964)

* The matrix factorization using :func:`~.math.decomposition.givens_decomposition` has
  been optimized to factor out the redundant sign in the diagonal phase matrix for the
  real-valued (orthogonal) rotation matrices. For example, in case the determinant of a matrix is
  :math:`-1`, only a single element of the phase matrix is required.
  [(#7765)](https://github.com/PennyLaneAI/pennylane/pull/7765)

* Added the `NumQubitsOp` operation to the `Quantum` dialect of the Python compiler.
[(#8063)](https://github.com/PennyLaneAI/pennylane/pull/8063)

* An error is no longer raised when non-integer wire labels are used in QNodes using `mcm_method="deferred"`.
  [(#7934)](https://github.com/PennyLaneAI/pennylane/pull/7934)


  ```python
  @qml.qnode(qml.device("default.qubit"), mcm_method="deferred")
  def circuit():
      m = qml.measure("a")
      qml.cond(m == 0, qml.X)("aux")
      return qml.expval(qml.Z("a"))
  ```

  ```pycon
  >>> print(qml.draw(circuit)())
    a: ──┤↗├────┤  <Z>
  aux: ───║───X─┤
          ╚═══╝
  ```

* PennyLane is now compatible with `quimb` 1.11.2 after a bug affecting `default.tensor` was fixed.
  [(#7931)](https://github.com/PennyLaneAI/pennylane/pull/7931)

* The error message raised when using Python compiler transforms with :func:`pennylane.qjit` has been updated
  with suggested fixes.
  [(#7916)](https://github.com/PennyLaneAI/pennylane/pull/7916)

* A new `qml.transforms.resolve_dynamic_wires` transform can allocate concrete wire values for dynamic
  qubit allocation.
  [(#7678)](https://github.com/PennyLaneAI/pennylane/pull/7678)
  [(#8184)](https://github.com/PennyLaneAI/pennylane/pull/8184)

* The :func:`qml.workflow.set_shots` transform can now be directly applied to a QNode without the need for `functools.partial`, providing a more user-friendly syntax and negating having to import the `functools` package.
  [(#7876)](https://github.com/PennyLaneAI/pennylane/pull/7876)
  [(#7919)](https://github.com/PennyLaneAI/pennylane/pull/7919)

  ```python
  @qml.set_shots(shots=1000)  # or @qml.set_shots(1000)
  @qml.qnode(dev)
  def circuit():
      qml.H(0)
      return qml.expval(qml.Z(0))
  ```

  ```pycon
  >>> circuit()
  0.002
  ```

* Added a `QuantumParser` class to the `qml.compiler.python_compiler` submodule that automatically loads relevant dialects.
  [(#7888)](https://github.com/PennyLaneAI/pennylane/pull/7888)

* A compilation pass written with xDSL called `qml.compiler.python_compiler.transforms.ConvertToMBQCFormalismPass` has been added for the experimental xDSL Python compiler integration. This pass converts all gates in the MBQC gate set (`Hadamard`, `S`, `RZ`, `RotXZX` and `CNOT`) to the textbook MBQC formalism.
  [(#7870)](https://github.com/PennyLaneAI/pennylane/pull/7870)
  [(#8254)](https://github.com/PennyLaneAI/pennylane/pull/8254)

* Enforce various modules to follow modular architecture via `tach`.
  [(#7847)](https://github.com/PennyLaneAI/pennylane/pull/7847)

* Users can now specify a relative threshold value for the permissible operator norm error (`epsilon`) that
  triggers rebuilding of the cache in the `qml.clifford_t_transform`, via new `cache_eps_rtol` keyword argument.
  [(#8056)](https://github.com/PennyLaneAI/pennylane/pull/8056)

* A compilation pass written with xDSL called `qml.compiler.python_compiler.transforms.MeasurementsFromSamplesPass`
  has been added for the experimental xDSL Python compiler integration. This pass replaces all
  terminal measurements in a program with a single :func:`pennylane.sample` measurement, and adds
  postprocessing instructions to recover the original measurement.
  [(#7620)](https://github.com/PennyLaneAI/pennylane/pull/7620)

* A combine-global-phase pass has been added to the xDSL Python compiler integration.
  Note that the current implementation can only combine all the global phase operations at
  the last global phase operation in the same region. In other words, global phase operations inside a control flow region can't be combined with those in their parent
  region.
  [(#7675)](https://github.com/PennyLaneAI/pennylane/pull/7675)

* The `mbqc` xDSL dialect has been added to the Python compiler, which is used to represent
  measurement-based quantum-computing instructions in the xDSL framework.
  [(#7815)](https://github.com/PennyLaneAI/pennylane/pull/7815)
  [(#8059)](https://github.com/PennyLaneAI/pennylane/pull/8059)

* The `AllocQubitOp` and `DeallocQubitOp` operations have been added to the `Quantum` dialect in the
  Python compiler.
  [(#7915)](https://github.com/PennyLaneAI/pennylane/pull/7915)

* The :func:`pennylane.ops.rs_decomposition` method now performs exact decomposition and returns
  complete global phase information when used for decomposing a phase gate to Clifford+T basis.
  [(#7793)](https://github.com/PennyLaneAI/pennylane/pull/7793)

* `default.qubit` will default to the tree-traversal MCM method when `mcm_method="device"`.
  [(#7885)](https://github.com/PennyLaneAI/pennylane/pull/7885)

* The :func:`~.clifford_t_decomposition` transform can now handle circuits with mid-circuit
  measurements including Catalyst's measurements operations. It also now handles `RZ` and `PhaseShift`
  operations where angles are odd multiples of `±pi/4` more efficiently while using `method="gridsynth"`.
  [(#7793)](https://github.com/PennyLaneAI/pennylane/pull/7793)
  [(#7942)](https://github.com/PennyLaneAI/pennylane/pull/7942)

* The default implementation of `Device.setup_execution_config` now choses `"device"` as the default mcm method if it is available as specified by the device TOML file.
  [(#7968)](https://github.com/PennyLaneAI/pennylane/pull/7968)

<h4>Resource-efficient decompositions 🔎</h4>

* With :func:`~.decomposition.enable_graph()`, dynamically allocated wires are now supported in decomposition rules. This provides a smoother overall experience when decomposing operators in a way that requires auxiliary/work wires.
  [(#7861)](https://github.com/PennyLaneAI/pennylane/pull/7861)
  [(#8228)](https://github.com/PennyLaneAI/pennylane/pull/8228)

  * The :func:`~.transforms.decompose` transform now accepts a `max_work_wires` argument that allows the user to specify the number of work wires available for dynamic allocation.
  [(#7963)](https://github.com/PennyLaneAI/pennylane/pull/7963)
  [(#7980)](https://github.com/PennyLaneAI/pennylane/pull/7980)
  [(#8103)](https://github.com/PennyLaneAI/pennylane/pull/8103)
  [(#8236)](https://github.com/PennyLaneAI/pennylane/pull/8236)

  * Decomposition rules added for the :class:`~.MultiControlledX` that dynamically allocate work wires if none was explicitly specified via the `work_wires` argument of the operator.
  [(#8024)](https://github.com/PennyLaneAI/pennylane/pull/8024)

* A :class:`~.decomposition.decomposition_graph.DecompGraphSolution` class is added to store the solution of a decomposition graph. An instance of this class is returned from the `solve` method of the :class:`~.decomposition.decomposition_graph.DecompositionGraph`.
  [(#8031)](https://github.com/PennyLaneAI/pennylane/pull/8031)

* With the graph-based decomposition system enabled (:func:`~.decomposition.enable_graph()`), if a decomposition cannot be found for an operator in the circuit, it no longer
  raises an error. Instead, a warning is raised, and `op.decomposition()` (the current default method for decomposing gates) is
  used as a fallback, while the rest of the circuit is still decomposed with
  the new graph-based system. Additionally, a special warning message is
  raised if the circuit contains a `GlobalPhase`, reminding the user that
  `GlobalPhase` is not assumed to have a decomposition under the new system.
  [(#8156)](https://github.com/PennyLaneAI/pennylane/pull/8156)
<h3>Labs: a place for unified and rapid prototyping of research software 🧪</h3>

* Renamed several labs test file names to prevent conflict with names in PennyLane tests.
  [(#8264)](https://github.com/PennyLaneAI/pennylane/pull/8264)

* Added concurrency support for `effective_hamiltonian` in labs.
  [(#8081)](https://github.com/PennyLaneAI/pennylane/pull/8081)

* Fixed a queueing issue in `ResourceOperator` tests.
  [(#8204)](https://github.com/PennyLaneAI/pennylane/pull/8204)

* The module `qml.labs.zxopt` has been removed as its functionalities are now available in the
  submodule :mod:`~.transforms.zx`. The same functions are available, but their signature
  may have changed.
  - Instead of `qml.labs.zxopt.full_optimize`, use :func:`.transforms.zx.optimize_t_count`
  - Instead of `qml.labs.zxopt.full_reduce`, use :func:`.transforms.zx.reduce_non_clifford`
  - Instead of `qml.labs.zxopt.todd`, use :func:`.transforms.zx.todd`
  - Instead of `qml.labs.zxopt.basic_optimization`, use :func:`.transforms.zx.push_hadamards`
  [(#8177)](https://github.com/PennyLaneAI/pennylane/pull/8177)

* Added state of the art resources for the `ResourceSelectPauliRot` template and the
  `ResourceQubitUnitary` templates.
  [(#7786)](https://github.com/PennyLaneAI/pennylane/pull/7786)

* Added state of the art resources for the `ResourceSingleQubitCompare`, `ResourceTwoQubitCompare`,
  `ResourceIntegerComparator` and `ResourceRegisterComparator` templates.
  [(#7857)](https://github.com/PennyLaneAI/pennylane/pull/7857)

* Added state of the art resources for the `ResourceUniformStatePrep`,
  and `ResourceAliasSampling` templates.
  [(#7883)](https://github.com/PennyLaneAI/pennylane/pull/7883)

* Added state of the art resources for the `ResourceQFT` and `ResourceAQFT` templates.
  [(#7920)](https://github.com/PennyLaneAI/pennylane/pull/7920)

* Added a new `ResourceConfig` class that helps track the configuration for errors, precisions and custom decompositions for the resource estimation pipeline.
  [(#8195)](https://github.com/PennyLaneAI/pennylane/pull/8195)

* Renamed `estimate_resources` to `estimate` for concision.
  [(#8232)](https://github.com/PennyLaneAI/pennylane/pull/8232)

* Added an internal `dequeue()` method to the `ResourceOperator` class to simplify the
  instantiation of resource operators which require resource operators as input.
  [(#7974)](https://github.com/PennyLaneAI/pennylane/pull/7974)

* The `catalyst` xDSL dialect has been added to the Python compiler, which contains data structures that support core compiler functionality.
  [(#7901)](https://github.com/PennyLaneAI/pennylane/pull/7901)

* New `SparseFragment` and `SparseState` classes have been created that allow to use sparse matrices for the Hamiltonian Fragments when estimating the Trotter error.
  [(#7971)](https://github.com/PennyLaneAI/pennylane/pull/7971)

* The `qec` xDSL dialect has been added to the Python compiler, which contains data structures that support quantum error correction functionality.
  [(#7985)](https://github.com/PennyLaneAI/pennylane/pull/7985)

* The `stablehlo` xDSL dialect has been added to the Python compiler, which extends the existing
  StableHLO dialect with missing upstream operations.
  [(#8036)](https://github.com/PennyLaneAI/pennylane/pull/8036)
  [(#8084)](https://github.com/PennyLaneAI/pennylane/pull/8084)
  [(#8113)](https://github.com/PennyLaneAI/pennylane/pull/8113)

* Added more templates with state of the art resource estimates. Users can now use the `ResourceQPE`,
  `ResourceControlledSequence`, and `ResourceIterativeQPE` templates with the resource estimation tool.
  [(#8053)](https://github.com/PennyLaneAI/pennylane/pull/8053)

* Added `__eq__` method to `ResourceOperator` to make comparison checks more intuitive.
  [(#8155)](https://github.com/PennyLaneAI/pennylane/pull/8155)

* Added a mapper function `map_to_resource_ops` that maps PennyLane operators to ResourceOperator equivalents.
  [(#8146)](https://github.com/PennyLaneAI/pennylane/pull/8146)
  [(#8162)](https://github.com/PennyLaneAI/pennylane/pull/8162)

* Added state of the art resources for the `ResourceTrotterProduct` template.
  [(#7910)](https://github.com/PennyLaneAI/pennylane/pull/7910)

* Updated the symbolic `ResourceOperators` to use hyperparameters from `config` dictionary.
  [(#8181)](https://github.com/PennyLaneAI/pennylane/pull/8181)

* Perturbation error function now sums over expectation values instead of states.
  [(#8226)](https://github.com/PennyLaneAI/pennylane/pull/8226)

<h3>Breaking changes 💔</h3>

* Remove `get_canonical_interface_name` in favour of overriding `Enum._missing_` in `Interface`.
  If you would like to get the canonical interface you can simply use the `Enum` like,

  ```pycon
  >>> from pennylane.math.interface_utils import Interface
  >>> Interface("torch")
  Interface.TORCH
  >>> Interface("jax-jit")
  Interface.JAX_JIT
  ```

  [(#8223)](https://github.com/PennyLaneAI/pennylane/pull/8223)

* :class:`~.PrepSelPrep` has been made more reliable by deriving the attributes ``coeffs`` and ``ops`` from the property ``lcu`` instead of storing
  them independently. In addition, it is now is more consistent with other PennyLane operators, dequeuing its
  input ``lcu``.
  [(#8169)](https://github.com/PennyLaneAI/pennylane/pull/8169)

* `MidMeasureMP` now inherits from `Operator` instead of `MeasurementProcess`.
  [(#8166)](https://github.com/PennyLaneAI/pennylane/pull/8166)

* `DefaultQubit.eval_jaxpr` does not use `self.shots` from device anymore; instead, it takes `shots` as a keyword argument,
  and the qnode primitive should process the `shots` and call `eval_jaxpr` accordingly.
  [(#8161)](https://github.com/PennyLaneAI/pennylane/pull/8161)

* The methods :meth:`~.pauli.PauliWord.operation` and :meth:`~.pauli.PauliSentence.operation`
  no longer queue any operators.
  [(#8136)](https://github.com/PennyLaneAI/pennylane/pull/8136)

* `qml.sample` no longer has singleton dimensions squeezed out for single shots or single wires. This cuts
  down on the complexity of post-processing due to having to handle single shot and single wire cases
  separately. The return shape will now *always* be `(shots, num_wires)`.
  [(#7944)](https://github.com/PennyLaneAI/pennylane/pull/7944)
  [(#8118)](https://github.com/PennyLaneAI/pennylane/pull/8118)

  For a simple qnode:

  ```pycon
  >>> @qml.qnode(qml.device('default.qubit'))
  ... def c():
  ...   return qml.sample(wires=0)
  ```

  Before the change, we had:

  ```pycon
  >>> qml.set_shots(c, shots=1)()
  0
  ```

  and now we have:

  ```pycon
  >>> qml.set_shots(c, shots=1)()
  array([[0]])
  ```

  Previous behavior can be recovered by squeezing the output:

  ```pycon
  >>> qml.math.squeeze(qml.set_shots(c, shots=1)())
  0
  ```

* `ExecutionConfig` and `MCMConfig` from `pennylane.devices` are now frozen dataclasses whose fields should be updated with `dataclass.replace`.
  [(#7697)](https://github.com/PennyLaneAI/pennylane/pull/7697)
  [(#8046)](https://github.com/PennyLaneAI/pennylane/pull/8046)

* Functions involving an execution configuration will now default to `None` instead of `pennylane.devices.DefaultExecutionConfig` and have to be handled accordingly.
  This prevents the potential mutation of a global object.

  This means that functions like,
  ```python
  ...
    def some_func(..., execution_config = DefaultExecutionConfig):
      ...
  ...
  ```
  should be written as follows,
  ```python
  ...
    def some_func(..., execution_config: ExecutionConfig | None = None):
      if execution_config is None:
          execution_config = ExecutionConfig()
  ...
  ```

  [(#7697)](https://github.com/PennyLaneAI/pennylane/pull/7697)

* The `qml.HilbertSchmidt` and `qml.LocalHilbertSchmidt` templates have been updated and their UI has been remarkably simplified.
  They now accept an operation or a list of operations as quantum unitaries.
  [(#7933)](https://github.com/PennyLaneAI/pennylane/pull/7933)

  In past versions of PennyLane, these templates required providing the `U` and `V` unitaries as a `qml.tape.QuantumTape` and a quantum function,
  respectively, along with separate parameters and wires.

  With this release, each template has been improved to accept one or more operators as  unitaries.
  The wires and parameters of the approximate unitary `V` are inferred from the inputs, according to the order provided.

  ```python
  >>> U = qml.Hadamard(0)
  >>> V = qml.RZ(0.1, wires=1)
  >>> qml.HilbertSchmidt(V, U)
  HilbertSchmidt(0.1, wires=[0, 1])
  ```

* Remove support for Python 3.10 and adds support for 3.13.
  [(#7935)](https://github.com/PennyLaneAI/pennylane/pull/7935)

* Move custom exceptions into `exceptions.py` and add a documentation page for them in the internals.
  [(#7856)](https://github.com/PennyLaneAI/pennylane/pull/7856)

* The boolean functions provided in `qml.operation` are deprecated. See the
  :doc:`deprecations page </development/deprecations>` for equivalent code to use instead. These
  include `not_tape`, `has_gen`, `has_grad_method`, `has_multipar`, `has_nopar`, `has_unitary_gen`,
  `is_measurement`, `defines_diagonalizing_gates`, and `gen_is_multi_term_hamiltonian`.
  [(#7924)](https://github.com/PennyLaneAI/pennylane/pull/7924)

* Removed access for `lie_closure`, `structure_constants` and `center` via `qml.pauli`.
  Top level import and usage is advised. The functions now live in the `liealg` module.

  ```python
  import pennylane.liealg
  from pennylane.liealg import lie_closure, structure_constants, center
  ```

  [(#7928)](https://github.com/PennyLaneAI/pennylane/pull/7928)
  [(#7994)](https://github.com/PennyLaneAI/pennylane/pull/7994)

* `qml.operation.Observable` and the corresponding `Observable.compare` have been removed, as
  PennyLane now depends on the more general `Operator` interface instead. The
  `Operator.is_hermitian` property can instead be used to check whether or not it is highly likely
  that the operator instance is Hermitian.
  [(#7927)](https://github.com/PennyLaneAI/pennylane/pull/7927)

* `qml.operation.WiresEnum`, `qml.operation.AllWires`, and `qml.operation.AnyWires` have been removed. Setting `Operator.num_wires = None` (the default)
  should instead indicate that the `Operator` does not need wire validation.
  [(#7911)](https://github.com/PennyLaneAI/pennylane/pull/7911)

* Removed `QNode.get_gradient_fn` method. Instead, use `qml.workflow.get_best_diff_method` to obtain the differentiation method.
  [(#7907)](https://github.com/PennyLaneAI/pennylane/pull/7907)

* Top-level access to ``DeviceError``, ``PennyLaneDeprecationWarning``, ``QuantumFunctionError`` and ``ExperimentalWarning`` has been removed. Please import these objects from the new ``pennylane.exceptions`` module.
  [(#7874)](https://github.com/PennyLaneAI/pennylane/pull/7874)

* `qml.cut_circuit_mc` no longer accepts a `shots` keyword argument. The shots should instead
  be set on the tape itself.
  [(#7882)](https://github.com/PennyLaneAI/pennylane/pull/7882)

* :func:`~.tape.tape.expand_tape` has been moved to its own file, and made available at `qml.tape`.
  [(#8296)](https://github.com/PennyLaneAI/pennylane/pull/8296)

<h3>Deprecations 👋</h3>

* Setting shots on a device through the `shots=` kwarg, e.g. `qml.device("default.qubit", wires=2, shots=1000)`, is deprecated. Please use the `set_shots` transform on the `QNode` instead.

  ```python
  dev = qml.device("default.qubit", wires=2)

  @qml.set_shots(1000)
  @qml.qnode(dev)
  def circuit(x):
      qml.RX(x, wires=0)
      return qml.expval(qml.Z(0))
  ```

  [(#7979)](https://github.com/PennyLaneAI/pennylane/pull/7979)
  [(#8161)](https://github.com/PennyLaneAI/pennylane/pull/8161)

* Support for using TensorFlow with PennyLane has been deprecated and will be dropped in Pennylane v0.44.
  Future versions of PennyLane are not guaranteed to work with TensorFlow.
  Instead, we recommend using the :doc:`JAX </introduction/interfaces/jax>` or :doc:`PyTorch </introduction/interfaces/torch>` interface for
  machine learning applications to benefit from enhanced support and features. Please consult the following demos for
  more usage information:
  [Turning quantum nodes into Torch Layers](https://pennylane.ai/qml/demos/tutorial_qnn_module_torch) and
  [How to optimize a QML model using JAX and Optax](https://pennylane.ai/qml/demos/tutorial_How_to_optimize_QML_model_using_JAX_and_Optax).
  [(#7989)](https://github.com/PennyLaneAI/pennylane/pull/7989)
  [(#8106)](https://github.com/PennyLaneAI/pennylane/pull/8106)

* `pennylane.devices.DefaultExecutionConfig` is deprecated and will be removed in v0.44.
  Instead, use `qml.devices.ExecutionConfig()` to create a default execution configuration.
  [(#7987)](https://github.com/PennyLaneAI/pennylane/pull/7987)

* Specifying the ``work_wire_type`` argument in ``qml.ctrl`` and other controlled operators as ``"clean"`` or
  ``"dirty"`` is deprecated. Use ``"zeroed"`` to indicate that the work wires are initially in the :math:`|0\rangle`
  state, and ``"borrowed"`` to indicate that the work wires can be in any arbitrary state. In both cases, the
  work wires are restored to their original state upon completing the decomposition.
  [(#7993)](https://github.com/PennyLaneAI/pennylane/pull/7993)

* Providing `num_steps` to :func:`pennylane.evolve`, :func:`pennylane.exp`, :class:`pennylane.ops.Evolution`,
  and :class:`pennylane.ops.Exp` is deprecated and will be removed in a future release. Instead, use
  :class:`~.TrotterProduct` for approximate methods, providing the `n` parameter to perform the Suzuki-Trotter
  product approximation of a Hamiltonian with the specified number of Trotter steps.

  As a concrete example, consider the following case:

  ```python
  coeffs = [0.5, -0.6]
  ops = [qml.X(0), qml.X(0) @ qml.Y(1)]
  H_flat = qml.dot(coeffs, ops)
  ```

  Instead of computing the Suzuki-Trotter product approximation as:

  ```pycon
  >>> qml.evolve(H_flat, num_steps=2).decomposition()
  [RX(0.5, wires=[0]),
  PauliRot(-0.6, XY, wires=[0, 1]),
  RX(0.5, wires=[0]),
  PauliRot(-0.6, XY, wires=[0, 1])]
  ```

  The same result can be obtained using :class:`~.TrotterProduct` as follows:

  ```pycon
  >>> decomp_ops = qml.adjoint(qml.TrotterProduct(H_flat, time=1.0, n=2)).decomposition()
  >>> [simp_op for op in decomp_ops for simp_op in map(qml.simplify, op.decomposition())]
  [RX(0.5, wires=[0]),
  PauliRot(-0.6, XY, wires=[0, 1]),
  RX(0.5, wires=[0]),
  PauliRot(-0.6, XY, wires=[0, 1])]
  ```
  [(#7954)](https://github.com/PennyLaneAI/pennylane/pull/7954)
  [(#7977)](https://github.com/PennyLaneAI/pennylane/pull/7977)

* `MeasurementProcess.expand` is deprecated. The relevant method can be replaced with
  `qml.tape.QuantumScript(mp.obs.diagonalizing_gates(), [type(mp)(eigvals=mp.obs.eigvals(), wires=mp.obs.wires)])`
  [(#7953)](https://github.com/PennyLaneAI/pennylane/pull/7953)

* `shots=` in `QNode` calls is deprecated and will be removed in v0.44.
  Instead, please use the `qml.workflow.set_shots` transform to set the number of shots for a QNode.
  [(#7906)](https://github.com/PennyLaneAI/pennylane/pull/7906)

* ``QuantumScript.shape`` and ``QuantumScript.numeric_type`` are deprecated and will be removed in version v0.44.
  Instead, the corresponding ``.shape`` or ``.numeric_type`` of the ``MeasurementProcess`` class should be used.
  [(#7950)](https://github.com/PennyLaneAI/pennylane/pull/7950)

* Some unnecessary methods of the `qml.CircuitGraph` class are deprecated and will be removed in version v0.44:
  [(#7904)](https://github.com/PennyLaneAI/pennylane/pull/7904)

    - `print_contents` in favor of `print(obj)`
    - `observables_in_order` in favor of `observables`
    - `operations_in_order` in favor of `operations`
    - `ancestors_in_order` in favor of `ancestors(obj, sort=True)`
    - `descendants_in_order` in favore of `descendants(obj, sort=True)`

* The `QuantumScript.to_openqasm` method is deprecated and will be removed in version v0.44.
  Instead, the `qml.to_openqasm` function should be used.
  [(#7909)](https://github.com/PennyLaneAI/pennylane/pull/7909)

* The `level=None` argument in the :func:`pennylane.workflow.get_transform_program`, :func:`pennylane.workflow.construct_batch`, `qml.draw`, `qml.draw_mpl`, and `qml.specs` transforms is deprecated and will be removed in v0.43.
  Please use `level='device'` instead to apply the noise model at the device level.
  [(#7886)](https://github.com/PennyLaneAI/pennylane/pull/7886)

* `qml.qnn.cost.SquaredErrorLoss` is deprecated and will be removed in version v0.44. Instead, this hybrid workflow can be accomplished
  with a function like `loss = lambda *args: (circuit(*args) - target)**2`.
  [(#7527)](https://github.com/PennyLaneAI/pennylane/pull/7527)

* Access to `add_noise`, `insert` and noise mitigation transforms from the `pennylane.transforms` module is deprecated.
  Instead, these functions should be imported from the `pennylane.noise` module.
  [(#7854)](https://github.com/PennyLaneAI/pennylane/pull/7854)

* The `qml.QNode.add_transform` method is deprecated and will be removed in v0.44.
  Instead, please use `QNode.transform_program.push_back(transform_container=transform_container)`.
  [(#7855)](https://github.com/PennyLaneAI/pennylane/pull/7855)
  [(#8266)](https://github.com/PennyLaneAI/pennylane/pull/8266)

<h3>Internal changes ⚙️</h3>

* `test_horizontal_cartan_subalgebra.py` uses our fixture `seed` for reproducibility and CI stability.
  [(#8304)](https://github.com/PennyLaneAI/pennylane/pull/8304)

* Restructured the `qml.compiler.python_compiler` submodule to be more cohesive.
  [(#8273)](https://github.com/PennyLaneAI/pennylane/pull/8273)

* `default.tensor` now supports graph decomposition mode during preprocessing.
  [(#8253)](https://github.com/PennyLaneAI/pennylane/pull/8253)

* Remove legacy interface names from tests (e.g. `interface="jax-python"` or `interface="pytorch"`)
  [(#8249)](https://github.com/PennyLaneAI/pennylane/pull/8249)

* `qml.devices.preprocess.decompose` now works in graph decomposition mode
  when a gateset is provided. `default.qubit` and `null.qubit` can now use
  graph decomposition mode.
  [(#8225)](https://github.com/PennyLaneAI/pennylane/pull/8225)
  [(#8265)](https://github.com/PennyLaneAI/pennylane/pull/8265)
  [(#8260)](https://github.com/PennyLaneAI/pennylane/pull/8260)

* `DefaultQubit` now determines the `mcm_method` in `Device.setup_execution_config`,
  making it easier to tell which mcm method will be used. This also allows `defer_measurements` and `dynamic_one_shot` to be applied at different
  locations in the preprocessing program.
  [(#8184)](https://github.com/PennyLaneAI/pennylane/pull/8184)

* Remove usage of the `pytest.mark.capture` marker from tests in the `tests/python_compiler` directory.
  [(#8234)](https://github.com/PennyLaneAI/pennylane/pull/8234)

* Update `pylint` to `3.3.8` in CI and `requirements-dev.txt`
  [(#8216)](https://github.com/PennyLaneAI/pennylane/pull/8216)

* Updated `CompressedResourceOp` class to track the number of wires an operator requires in labs.
  [(#8173)](https://github.com/PennyLaneAI/pennylane/pull/8173)

* Update links in `README.md`.
  [(#8165)](https://github.com/PennyLaneAI/pennylane/pull/8165)

* Update `autograph` guide to reflect new capabilities.
  [(#8132)](https://github.com/PennyLaneAI/pennylane/pull/8132)

* Start using `strict=True` to `zip` usage in source code.
  [(#8164)](https://github.com/PennyLaneAI/pennylane/pull/8164)
  [(#8182)](https://github.com/PennyLaneAI/pennylane/pull/8182)
  [(#8183)](https://github.com/PennyLaneAI/pennylane/pull/8183)

* Unpin `autoray` package in `pyproject.toml` by fixing source code that was broken by release.
  [(#8147)](https://github.com/PennyLaneAI/pennylane/pull/8147)
  [(#8159)](https://github.com/PennyLaneAI/pennylane/pull/8159)
  [(#8160)](https://github.com/PennyLaneAI/pennylane/pull/8160)

* A `diagonalize_mcms` option has been added to the `ftqc.decomposition.convert_to_mbqc_formalism` tape transform that, when set, arbitrary-basis mid-circuit measurements are mapped into corresponding diagonalizing gates and Z-basis mid-circuit measurements.
  [(#8105)](https://github.com/PennyLaneAI/pennylane/pull/8105)

* The `autograph` keyword argument has been removed from the `QNode` constructor.
  To enable autograph conversion, use the `qjit` decorator together with the `qml.capture.disable_autograph` context manager.
  [(#8104)](https://github.com/PennyLaneAI/pennylane/pull/8104)

* Add ability to disable autograph conversion using the newly added `qml.capture.disable_autograph` decorator or context manager.
  [(#8102)](https://github.com/PennyLaneAI/pennylane/pull/8102)

* Set `autoray` package upper-bound in `pyproject.toml` CI due to breaking changes in `v0.8.0`.
  [(#8110)](https://github.com/PennyLaneAI/pennylane/pull/8110)

* Add capability for roundtrip testing and module verification to the Python compiler `run_filecheck` and
`run_filecheck_qjit` fixtures.
  [(#8049)](https://github.com/PennyLaneAI/pennylane/pull/8049)

* Improve type hinting internally.
  [(#8086)](https://github.com/PennyLaneAI/pennylane/pull/8086)
  [(#8284)](https://github.com/PennyLaneAI/pennylane/pull/8284)

* The `cond` primitive with program capture no longer stores missing false branches as `None`, instead storing them
  as jaxprs with no output.
  [(#8080)](https://github.com/PennyLaneAI/pennylane/pull/8080)

* Removed unnecessary execution tests along with accuracy validation in `tests/ops/functions/test_map_wires.py`.
  [(#8032)](https://github.com/PennyLaneAI/pennylane/pull/8032)

* Added a new `all-tests-passed` gatekeeper job to `interface-unit-tests.yml` to ensure all test
  jobs complete successfully before triggering downstream actions. This reduces the need to
  maintain a long list of required checks in GitHub settings. Also added the previously missing
  `capture-jax-tests` job to the list of required test jobs, ensuring this test suite is properly
  enforced in CI.
  [(#7996)](https://github.com/PennyLaneAI/pennylane/pull/7996)

* Equipped `DefaultQubitLegacy` (test suite only) with seeded sampling.
  This allows for reproducible sampling results of legacy classical shadow across CI.
  [(#7903)](https://github.com/PennyLaneAI/pennylane/pull/7903)

* Capture does not block `wires=0` anymore. This allows Catalyst to work with zero-wire devices.
  Note that `wires=None` is still illegal.
  [(#7978)](https://github.com/PennyLaneAI/pennylane/pull/7978)

* Improves readability of `dynamic_one_shot` postprocessing to allow further modification.
  [(#7962)](https://github.com/PennyLaneAI/pennylane/pull/7962)
  [(#8041)](https://github.com/PennyLaneAI/pennylane/pull/8041)

* Update PennyLane's top-level `__init__.py` file imports to improve Python language server support for finding
  PennyLane submodules.
  [(#7959)](https://github.com/PennyLaneAI/pennylane/pull/7959)

* Adds `measurements` as a "core" module in the tach specification.
  [(#7945)](https://github.com/PennyLaneAI/pennylane/pull/7945)

* Improves type hints in the `measurements` module.
  [(#7938)](https://github.com/PennyLaneAI/pennylane/pull/7938)

* Refactored the codebase to adopt modern type hint syntax for Python 3.11+ language features.
  [(#7860)](https://github.com/PennyLaneAI/pennylane/pull/7860)
  [(#7982)](https://github.com/PennyLaneAI/pennylane/pull/7982)

* Improve the pre-commit hook to add gitleaks.
  [(#7922)](https://github.com/PennyLaneAI/pennylane/pull/7922)

* Added a `run_filecheck_qjit` fixture that can be used to run FileCheck on integration tests for the
  `qml.compiler.python_compiler` submodule.
  [(#7888)](https://github.com/PennyLaneAI/pennylane/pull/7888)

* Added a `dialects` submodule to `qml.compiler.python_compiler` which now houses all the xDSL dialects we create.
  Additionally, the `MBQCDialect` and `QuantumDialect` dialects have been renamed to `MBQC` and `Quantum`.
  [(#7897)](https://github.com/PennyLaneAI/pennylane/pull/7897)

* Update minimum supported `pytest` version to `8.4.1`.
  [(#7853)](https://github.com/PennyLaneAI/pennylane/pull/7853)

* `DefaultQubitLegacy` (test suite only) no longer provides a customized classical shadow
  implementation
  [(#7895)](https://github.com/PennyLaneAI/pennylane/pull/7895)

* Make `pennylane.io` a tertiary module.
  [(#7877)](https://github.com/PennyLaneAI/pennylane/pull/7877)

* Seeded tests for the `split_to_single_terms` transformation.
  [(#7851)](https://github.com/PennyLaneAI/pennylane/pull/7851)

* Upgrade `rc_sync.yml` to work with latest `pyproject.toml` changes.
  [(#7808)](https://github.com/PennyLaneAI/pennylane/pull/7808)
  [(#7818)](https://github.com/PennyLaneAI/pennylane/pull/7818)

* `LinearCombination` instances can be created with `_primitive.impl` when
  capture is enabled and tracing is active.
  [(#7893)](https://github.com/PennyLaneAI/pennylane/pull/7893)

* The `TensorLike` type is now compatible with static type checkers.
  [(#7905)](https://github.com/PennyLaneAI/pennylane/pull/7905)

* Update xDSL supported version to `0.49`.
  [(#7923)](https://github.com/PennyLaneAI/pennylane/pull/7923)
  [(#7932)](https://github.com/PennyLaneAI/pennylane/pull/7932)
  [(#8120)](https://github.com/PennyLaneAI/pennylane/pull/8120)

* Update JAX version used in tests to `0.6.2`
  [(#7925)](https://github.com/PennyLaneAI/pennylane/pull/7925)

* The measurement-plane attribute of the Python compiler `mbqc` dialect now uses the "opaque syntax"
  format when printing in the generic IR format. This enables usage of this attribute when IR needs
  to be passed from the python compiler to Catalyst.
  [(#7957)](https://github.com/PennyLaneAI/pennylane/pull/7957)

* An `xdsl_extras` module has been added to the Python compiler to house additional utilities and
  functionality not available upstream in xDSL.
  [(#8067)](https://github.com/PennyLaneAI/pennylane/pull/8067)
  [(#8120)](https://github.com/PennyLaneAI/pennylane/pull/8120)

* Moved `allocation.DynamicWire` from the `allocation` to the `wires` module to avoid circular dependencies.
  [(#8179)](https://github.com/PennyLaneAI/pennylane/pull/8179)

* Two new xDSL passes have been added to the Python compiler: `decompose-graph-state`, which
  decomposes `mbqc.graph_state_prep` operations to their corresponding set of quantum operations for
  execution on state simulators, and `null-decompose-graph-state`, which replaces
  `mbqc.graph_state_prep` operations with single quantum-register allocation operations for
  execution on null devices.
  [(#8090)](https://github.com/PennyLaneAI/pennylane/pull/8090)

* The `mbqc.graph_state_prep` operation is integrated into the `convert_to_mbqc_formalism` pass.
  [(#8153)](https://github.com/PennyLaneAI/pennylane/pull/8153)
  [(#8301)](https://github.com/PennyLaneAI/pennylane/pull/8301)
  [(#8314)](https://github.com/PennyLaneAI/pennylane/pull/8314)

* :func:`.transforms.decompose` and :func:`.preprocess.decompose` now have a unified internal implementation.
  [(#8193)](https://github.com/PennyLaneAI/pennylane/pull/8193)

* Added a `graph_state_utils` submodule to `python_compiler.transforms.mbqc` for common utilities
  for MBQC workflows.
  [(#8219)](https://github.com/PennyLaneAI/pennylane/pull/8219)
  [(#8273)](https://github.com/PennyLaneAI/pennylane/pull/8273)

* Updated support for `pubchempy` used in the unit tests for `qml.qchem.mol_data` to `1.0.5`.
  [(#8224)](https://github.com/PennyLaneAI/pennylane/pull/8224)

* Add nightly RC builds script to `.github/workflows`.
  [(#8148)](https://github.com/PennyLaneAI/pennylane/pull/8148)

<h3>Documentation 📝</h3>

* Three more examples of the deprecated usage `qml.device(..., shots=...)` have been updated in the documentation.
  [(#8298)](https://github.com/PennyLaneAI/pennylane/pull/8298)

* The documentation of `qml.device` has been updated.
  [(#8294)](https://github.com/PennyLaneAI/pennylane/pull/8294)

* The "Simplifying Operators" section in the :doc:`Compiling circuits </introduction/compiling_circuits>` page was pushed further down the page to show more relevant sections first.
  [(#8233)](https://github.com/PennyLaneAI/pennylane/pull/8233)

* Rename `ancilla` to `auxiliary` in internal documentation.
  [(#8005)](https://github.com/PennyLaneAI/pennylane/pull/8005)

* Small typos in the docstring for `qml.noise.partial_wires` have been corrected.
  [(#8052)](https://github.com/PennyLaneAI/pennylane/pull/8052)

* The theoretical background section of :class:`~.BasisRotation` has been extended to explain
  the underlying Lie group/algebra homomorphism between the (dense) rotation matrix and the
  performed operations on the target qubits.
  [(#7765)](https://github.com/PennyLaneAI/pennylane/pull/7765)

* Updated the code examples in the documentation of :func:`~.specs`.
  [(#8003)](https://github.com/PennyLaneAI/pennylane/pull/8003)

* Clarifies the use case for `Operator.pow` and `Operator.adjoint`.
  [(#7999)](https://github.com/PennyLaneAI/pennylane/pull/7999)

* The docstring of the `is_hermitian` operator property has been updated to better describe its behaviour.
  [(#7946)](https://github.com/PennyLaneAI/pennylane/pull/7946)

* Improved the docstrings of all optimizers for consistency and legibility.
  [(#7891)](https://github.com/PennyLaneAI/pennylane/pull/7891)

* Updated the code example in the documentation for :func:`~.transforms.split_non_commuting`.
  [(#7892)](https://github.com/PennyLaneAI/pennylane/pull/7892)

* Fixed :math:`\LaTeX` rendering in the documentation for `qml.TrotterProduct` and `qml.trotterize`.
  [(#8014)](https://github.com/PennyLaneAI/pennylane/pull/8014)

* Updated description of `alpha` parameter in `ClassicalShadow.entropy`.
  Trimmed the outdated part of discussion regarding different choices of `alpha`.
  [(#8100)](https://github.com/PennyLaneAI/pennylane/pull/8100)

* A warning was added to the :doc:`interfaces documentation </introduction/interfaces>` under the Pytorch section saying that all Pytorch floating-point inputs are promoted
  to `torch.float64`.
  [(#8124)](https://github.com/PennyLaneAI/pennylane/pull/8124)

* The :doc:`Dynamic Quantum Circuits </introduction/dynamic_quantum_circuits>` page has been updated to include the latest device-dependent mid-circuit measurement method defaults.
  [(#8149)](https://github.com/PennyLaneAI/pennylane/pull/8149)

<h3>Bug fixes 🐛</h3>

* :class:`~.SpecialUnitary` now correctly obeys the interfaces of input parameters when large numbers of wires are used.
  [(#8209)](https://github.com/PennyLaneAI/pennylane/pull/8209)

* Autograph will now be correctly applied to the wrapped functions of :func:`~pennylane.adjoint`
  and :func:`~pennylane.ctrl`.
  [(#8215)](https://github.com/PennyLaneAI/pennylane/pull/8215)

* Parameter batching now works for Z-basis gates when executing with `default.mixed`.
  [(#8251)](https://github.com/PennyLaneAI/pennylane/pull/8251)

* `qml.ctrl(qml.Barrier(), control_wires)` now just returns the original Barrier operation, but placed
  in the circuit with the `ctrl` happens.
  [(#8238)](https://github.com/PennyLaneAI/pennylane/pull/8238)

* JIT compilation of :class:`~pennylane.MottonenStatePrep` can now accept statically defined state-vector arrays.
  [(#8222)](https://github.com/PennyLaneAI/pennylane/pull/8222)

* Pauli arithmetic can now handle abstract coefficients when participating in a jitted function.
  [(#8190)](https://github.com/PennyLaneAI/pennylane/pull/8190)

* Operators queued with :func:`pennylane.apply` no longer get dequeued by subsequent dequeuing operations
  (e.g. :func:`pennylane.adjoint`).
  [(#8078)](https://github.com/PennyLaneAI/pennylane/pull/8078)

* Fixed a bug in the decomposition rules of :class:`~.Select` with the new decomposition system
  that broke the decompositions if the target ``ops`` of the ``Select`` operator were parametrized.
  This enables the new decomposition system with ``Select`` of parametrized target ``ops``.
  [(#8186)](https://github.com/PennyLaneAI/pennylane/pull/8186)

* `Exp` and `Evolution` now have improved decompositions, allowing them to handle more situations
  more robustly. In particular, the generator is simplified prior to decomposition. Now more
  time evolution ops can be supported on devices that do not natively support them.
  [(#8133)](https://github.com/PennyLaneAI/pennylane/pull/8133)

* A scalar product of a norm one scalar and an operator now decomposes into a `GlobalPhase` and the operator.
  For example, `-1 * qml.X(0)` now decomposes into `[qml.GlobalPhase(-np.pi), qml.X(0)]`.
  [(#8133)](https://github.com/PennyLaneAI/pennylane/pull/8133)

* Fixes a bug that made the queueing behaviour of :meth:`~.pauli.PauliWord.operation` and
  :meth:`~.pauli.PauliSentence.operation` dependent on the global state of a program due to
  a caching issue.
  [(#8135)](https://github.com/PennyLaneAI/pennylane/pull/8135)

* A more informative error is raised when extremely deep circuits are attempted to be drawn.
  [(#8139)](https://github.com/PennyLaneAI/pennylane/pull/8139)

* An error is now raised if sequences of classically processed mid circuit measurements
  are used as input to :func:`pennylane.counts` or :func:`pennylane.probs`.
  [(#8109)](https://github.com/PennyLaneAI/pennylane/pull/8109)

* Simplifying operators raised to integer powers no longer causes recursion errors.
  [(#8044)](https://github.com/PennyLaneAI/pennylane/pull/8044)

* Fixes the GPU selection issue in `qml.math` with PyTorch when multiple GPUs are present.
  [(#8008)](https://github.com/PennyLaneAI/pennylane/pull/8008)

* The `~.for_loop` function with capture enabled can now handle over indexing
  into an empty array when `start == stop`.
  [(#8026)](https://github.com/PennyLaneAI/pennylane/pull/8026)

* Plxpr primitives now only return dynamically shaped arrays if their outputs
  actually have dynamic shapes.
  [(#8004)](https://github.com/PennyLaneAI/pennylane/pull/8004)

* Fixes an issue with tree-traversal and non-sequential wire orders.
  [(#7991)](https://github.com/PennyLaneAI/pennylane/pull/7991)

* Fixes a bug in :func:`~.matrix` where an operator's
  constituents were incorrectly queued if its decomposition was requested.
  [(#7975)](https://github.com/PennyLaneAI/pennylane/pull/7975)

* An error is now raised if an `end` statement is found in a measurement conditioned branch in a QASM string being imported into PennyLane.
  [(#7872)](https://github.com/PennyLaneAI/pennylane/pull/7872)

* Fixes issue related to :func:`~.transforms.to_zx` adding the support for
  `Toffoli` and `CCZ` gates conversion into their ZX-graph representation.
  [(#7899)](https://github.com/PennyLaneAI/pennylane/pull/7899)

* `get_best_diff_method` now correctly aligns with `execute` and `construct_batch` logic in workflows.
  [(#7898)](https://github.com/PennyLaneAI/pennylane/pull/7898)

* Resolve issues with AutoGraph transforming internal PennyLane library code due to incorrect
  module attribution of wrapper functions.
  [(#7889)](https://github.com/PennyLaneAI/pennylane/pull/7889)

* Calling `QNode.update` no longer acts as if `set_shots` has been applied.
  [(#7881)](https://github.com/PennyLaneAI/pennylane/pull/7881)

* Fixes attributes and types in the quantum dialect.
  This allows for types to be inferred correctly when parsing.
  [(#7825)](https://github.com/PennyLaneAI/pennylane/pull/7825)

* Fixes `SemiAdder` to work when inputs are defined with a single wire.
  [(#7940)](https://github.com/PennyLaneAI/pennylane/pull/7940)

* Fixes a bug where `qml.prod`, `qml.matrix`, and `qml.cond` applied on a quantum function does not dequeue operators passed as arguments to the function.
  [(#8094)](https://github.com/PennyLaneAI/pennylane/pull/8094)
  [(#8119)](https://github.com/PennyLaneAI/pennylane/pull/8119)
  [(#8078)](https://github.com/PennyLaneAI/pennylane/pull/8078)

* Fixes a bug where a copy of `ShadowExpvalMP` was incorrect for a multi-term composite observable.
  [(#8078)](https://github.com/PennyLaneAI/pennylane/pull/8078)

<h3>Contributors ✍️</h3>

This release contains contributions from (in alphabetical order):

Runor Agbaire
Guillermo Alonso,
Ali Asadi,
Utkarsh Azad,
Astral Cai,
Joey Carter,
Yushao Chen,
Isaac De Vlugt,
Diksha Dhawan,
Marcus Edwards,
Lillian Frederiksen,
Pietropaolo Frisoni,
Simone Gasperini,
Austin Huang,
David Ittah,
Soran Jahangiri,
Korbinian Kottmann,
Mehrdad Malekmohammadi
Pablo Antonio Moreno Casares
Erick Ochoa,
Lee James O'Riordan,
Mudit Pandey,
Andrija Paurevic,
Justin Pickering,
Alex Preciado,
Shuli Shu,
Jay Soni,
David Wierichs,
Jake Zaia<|MERGE_RESOLUTION|>--- conflicted
+++ resolved
@@ -58,11 +58,8 @@
     [(#8259)](https://github.com/PennyLaneAI/pennylane/pull/8259)
   * The resource operators for controlled operators have been added to `qml.estimator.ops.op_math`.
     [(#8243)](https://github.com/PennyLaneAI/pennylane/pull/8243)
-<<<<<<< HEAD
   * The resource operators for ``Controlled``, and ``Adjoint`` were added to `qml.estimator.ops.op_math` for symbolic operators.
     [(#8252)](https://github.com/PennyLaneAI/pennylane/pull/8252)
-=======
->>>>>>> e7a2d63e
   * Added a new :func:`~.estimator.estimate` function as the entry point to estimate the quantum resources
     required to execute a circuit or operation with respect to a given gate set and configuration.
     [(#8275)](https://github.com/PennyLaneAI/pennylane/pull/8275)
