:orphan:

# Release 0.42.0-dev (development release)

<h3>New features since last release</h3>

* A new QNode transform called :func:`~.transforms.set_shots` has been added to set or update the number of shots to be performed, overriding shots specified in the device.
  [(#7337)](https://github.com/PennyLaneAI/pennylane/pull/7337)
  [(#7358)](https://github.com/PennyLaneAI/pennylane/pull/7358)
  [(#7500)](https://github.com/PennyLaneAI/pennylane/pull/7500)

  The :func:`~.transforms.set_shots` transform can be used as a decorator:

  ```python
  @partial(qml.set_shots, shots=2)
  @qml.qnode(qml.device("default.qubit", wires=1))
  def circuit():
      qml.RX(1.23, wires=0)
      return qml.sample(qml.Z(0))
  ```

  ```pycon
  >>> circuit()
  array([1., -1.])
  ```
  
  Additionally, it can be used in-line to update a circuit's `shots`:

  ```pycon
  >>> new_circ = qml.set_shots(circuit, shots=(4, 10)) # shot vector
  >>> new_circ()
  (array([-1.,  1., -1.,  1.]), array([ 1.,  1.,  1., -1.,  1.,  1., -1., -1.,  1.,  1.]))
  ```

* A new function called `qml.to_openqasm` has been added, which allows for converting PennyLane circuits to OpenQASM 2.0 programs.
  [(#7393)](https://github.com/PennyLaneAI/pennylane/pull/7393)

  Consider this simple circuit in PennyLane:
  ```python
  dev = qml.device("default.qubit", wires=2, shots=100)

  @qml.qnode(dev)
  def circuit(theta, phi):
      qml.RX(theta, wires=0)
      qml.CNOT(wires=[0,1])
      qml.RZ(phi, wires=1)
      return qml.sample()
  ```

  This can be easily converted to OpenQASM 2.0 with `qml.to_openqasm`:
  ```pycon
  >>> openqasm_circ = qml.to_openqasm(circuit)(1.2, 0.9)
  >>> print(openqasm_circ)
  OPENQASM 2.0;
  include "qelib1.inc";
  qreg q[2];
  creg c[2];
  rx(1.2) q[0];
  cx q[0],q[1];
  rz(0.9) q[1];
  measure q[0] -> c[0];
  measure q[1] -> c[1];
  ```

* A new template called :class:`~.SelectPauliRot` that applies a sequence of uniformly controlled rotations to a target qubit 
  is now available. This operator appears frequently in unitary decomposition and block encoding techniques. 
  [(#7206)](https://github.com/PennyLaneAI/pennylane/pull/7206)

  ```python
  angles = np.array([1.0, 2.0, 3.0, 4.0])

  wires = qml.registers({"control": 2, "target": 1})
  dev = qml.device("default.qubit", wires=3)

  @qml.qnode(dev)
  def circuit():
      qml.SelectPauliRot(
        angles,
        control_wires=wires["control"],
        target_wire=wires["target"],
        rot_axis="Y")
      return qml.state()
  ```
  
  ```pycon
  >>> print(circuit())
  [0.87758256+0.j 0.47942554+0.j 0.        +0.j 0.        +0.j
   0.        +0.j 0.        +0.j 0.        +0.j 0.        +0.j]
  ```

* The transform `convert_to_mbqc_gateset` is added to the `ftqc` module to convert arbitrary 
  circuits to a limited gate-set that can be translated to the MBQC formalism.
  [(#7271)](https://github.com/PennyLaneAI/pennylane/pull/7271)

* Classical shadows with mixed quantum states are now computed with a dedicated method that uses an
  iterative algorithm similar to the handling of shadows with state vectors. This makes shadows with density 
  matrices much more performant.
  [(#6748)](https://github.com/PennyLaneAI/pennylane/pull/6748)
  [(#7458)](https://github.com/PennyLaneAI/pennylane/pull/7458)

* The `RotXZX` operation is added to the `ftqc` module to support definition of a universal
  gate-set that can be translated to the MBQC formalism.
  [(#7271)](https://github.com/PennyLaneAI/pennylane/pull/7271)

* A new iterative angle solver for QSVT and QSP is available in the :func:`poly_to_angles <pennylane.poly_to_angles>` function,
  allowing angle computation for polynomials of large degrees (> 1000).
  Set `angle_solver="iterative"` in the :func:`poly_to_angles  <pennylane.poly_to_angles>` function
  (or from the :func:`qsvt <pennylane.qsvt>` function!) to use it.
  [(6694)](https://github.com/PennyLaneAI/pennylane/pull/6694)

* Two new functions called :func:`~.math.convert_to_su2` and :func:`~.math.convert_to_su4` have been added to `qml.math`, which convert unitary matrices to SU(2) or SU(4), respectively, and optionally a global phase.
  [(#7211)](https://github.com/PennyLaneAI/pennylane/pull/7211)

* The transform `convert_to_mbqc_formalism` is added to the `ftqc` module to convert a circuit already
  expressed in a limited, compatible gate-set into the MBQC formalism. Circuits can be converted to the 
  relevant gate-set with the `convert_to_mbqc_gateset` transform.
  [(#7355)](https://github.com/PennyLaneAI/pennylane/pull/7355)

<h4>Resource-efficient Decompositions 🔎</h4>

* The :func:`~.transforms.decompose` transform now supports weighting gates in the target `gate_set`, allowing for 
  preferential treatment of certain gates in a target `gate_set` over others.
  [(#7389)](https://github.com/PennyLaneAI/pennylane/pull/7389)

  Gates specified in `gate_set` can be given a numerical weight associated with their effective cost to have in a circuit:
  
  * Gate weights that are greater than 1 indicate a *greater cost* (less preferred).
  * Gate weights that are less than 1 indicate a *lower cost* (more preferred).

  Consider the following toy example.

  ```python
  qml.decomposition.enable_graph()
  
  @partial(
    qml.transforms.decompose, gate_set={qml.Toffoli: 1.23, qml.RX: 4.56, qml.CZ: 0.01, qml.H: 420, qml.CRZ: 100}
  )
  @qml.qnode(qml.device("default.qubit"))
  def circuit():
      qml.CRX(0.1, wires=[0, 1])
      qml.Toffoli(wires=[0, 1, 2])
      return qml.expval(qml.Z(0))
  ```

  ```pycon
  >>> print(qml.draw(circuit)())

  0: ───────────╭●────────────╭●─╭●─┤  <Z>
  1: ──RX(0.05)─╰Z──RX(-0.05)─╰Z─├●─┤     
  2: ────────────────────────────╰X─┤     
  ```

  ```python
  qml.decomposition.enable_graph()

  @partial(
      qml.transforms.decompose, gate_set={qml.Toffoli: 1.23, qml.RX: 4.56, qml.CZ: 0.01, qml.H: 0.1, qml.CRZ: 0.1}
  )
  @qml.qnode(qml.device("default.qubit"))
  def circuit():
      qml.CRX(0.1, wires=[0, 1])
      qml.Toffoli(wires=[0, 1, 2])
      return qml.expval(qml.Z(0))
  ```

  ```pycon
  >>> print(qml.draw(circuit)())

  0: ────╭●───────────╭●─┤  <Z>
  1: ──H─╰RZ(0.10)──H─├●─┤     
  2: ─────────────────╰X─┤  
  ```

  Here, when the Hadamard and ``CRZ`` have relatively high weights, a decomposition involving them is considered *less* 
  efficient. When they have relatively low weights, a decomposition involving them is considered *more* efficient.

* The decomposition of `qml.PCPhase` is now significantly more efficient for more than 2 qubits.
  [(#7166)](https://github.com/PennyLaneAI/pennylane/pull/7166)

* New decomposition rules comprising rotation gates and global phases have been added to `QubitUnitary` 
  and `ControlledQubitUnitary` that can be accessed with the new graph-based decomposition system. 
  The most efficient set of rotations to decompose into will be chosen based on the target gate set.
  [(#7211)](https://github.com/PennyLaneAI/pennylane/pull/7211)
  [(#7371)](https://github.com/PennyLaneAI/pennylane/pull/7371)

  ```python
  from functools import partial
  import numpy as np
  import pennylane as qml
  
  qml.decomposition.enable_graph()
  
  U = np.array([[1, 1], [1, -1]]) / np.sqrt(2)
  
  @partial(qml.transforms.decompose, gate_set={"RX", "RY", "GlobalPhase"})
  @qml.qnode(qml.device("default.qubit"))
  def circuit():
      qml.QubitUnitary(np.array([[1, 1], [1, -1]]) / np.sqrt(2), wires=[0])
      return qml.expval(qml.PauliZ(0))
  ```
  ```pycon
  >>> print(qml.draw(circuit)())
  0: ──RX(0.00)──RY(1.57)──RX(3.14)──GlobalPhase(-1.57)─┤  <Z>
  ```

* A :func:`~.decomposition.register_condition` decorator is added that allows users to bind a condition to a
  decomposition rule for when it is applicable. The condition should be a function that takes the
  resource parameters of an operator as arguments and returns `True` or `False` based on whether
  these parameters satisfy the condition for when this rule can be applied.
  [(#7439)](https://github.com/PennyLaneAI/pennylane/pull/7439)

  ```python
  import pennylane as qml
  from pennylane.math.decomposition import zyz_rotation_angles
  
  # The parameters must be consistent with ``qml.QubitUnitary.resource_keys``
  def _zyz_condition(num_wires):
    return num_wires == 1

  @qml.register_condition(_zyz_condition)
  @qml.register_resources({qml.RZ: 2, qml.RY: 1, qml.GlobalPhase: 1})
  def zyz_decomposition(U, wires, **__):
      # Assumes that U is a 2x2 unitary matrix
      phi, theta, omega, phase = zyz_rotation_angles(U, return_global_phase=True)
      qml.RZ(phi, wires=wires[0])
      qml.RY(theta, wires=wires[0])
      qml.RZ(omega, wires=wires[0])
      qml.GlobalPhase(-phase)
  
  # This decomposition will be ignored for `QubitUnitary` on more than one wire.
  qml.add_decomps(qml.QubitUnitary, zyz_decomposition)
  ```

* Symbolic operator types (e.g., `Adjoint`, `Controlled`, and `Pow`) can now be specified as strings
  in various parts of the new graph-based decomposition system, specifically:

  * The `gate_set` argument of the :func:`~.transforms.decompose` transform now supports adding symbolic
    operators in the target gate set.
    [(#7331)](https://github.com/PennyLaneAI/pennylane/pull/7331)

  ```python
  from functools import partial
  import pennylane as qml

  qml.decomposition.enable_graph()
  
  @partial(qml.transforms.decompose, gate_set={"T", "Adjoint(T)", "H", "CNOT"})
  @qml.qnode(qml.device("default.qubit"))
  def circuit():
      qml.Toffoli(wires=[0, 1, 2])
  ```
  ```pycon
  >>> print(qml.draw(circuit)())
  0: ───────────╭●───────────╭●────╭●──T──╭●─┤
  1: ────╭●─────│─────╭●─────│───T─╰X──T†─╰X─┤
  2: ──H─╰X──T†─╰X──T─╰X──T†─╰X──T──H────────┤
  ```

  * Symbolic operator types can now be given as strings to the `op_type` argument of :func:`~.decomposition.add_decomps`,
    or as keys of the dictionaries passed to the `alt_decomps` and `fixed_decomps` arguments of the
    :func:`~.transforms.decompose` transform, allowing custom decomposition rules to be defined and
    registered for symbolic operators.
    [(#7347)](https://github.com/PennyLaneAI/pennylane/pull/7347)
    [(#7352)](https://github.com/PennyLaneAI/pennylane/pull/7352)
    [(#7362)](https://github.com/PennyLaneAI/pennylane/pull/7362)

  ```python
  @qml.register_resources({qml.RY: 1})
  def my_adjoint_ry(phi, wires, **_):
      qml.RY(-phi, wires=wires)

  @qml.register_resources({qml.RX: 1})
  def my_adjoint_rx(phi, wires, **__):
      qml.RX(-phi, wires)

  # Registers a decomposition rule for the adjoint of RY globally
  qml.add_decomps("Adjoint(RY)", my_adjoint_ry)

  @partial(
      qml.transforms.decompose,
      gate_set={"RX", "RY", "CNOT"},
      fixed_decomps={"Adjoint(RX)": my_adjoint_rx}
  )
  @qml.qnode(qml.device("default.qubit"))
  def circuit():
      qml.adjoint(qml.RX(0.5, wires=[0]))
      qml.CNOT(wires=[0, 1])
      qml.adjoint(qml.RY(0.5, wires=[1]))
      return qml.expval(qml.Z(0))
  ```
  ```pycon
  >>> print(qml.draw(circuit)())
  0: ──RX(-0.50)─╭●────────────┤  <Z>
  1: ────────────╰X──RY(-0.50)─┤
  ```

<h3>Improvements 🛠</h3>

<<<<<<< HEAD
* Add `PennyLaneUserWarning` to `pennylane.exceptions` to provide specific warnings to users regarding improper package usage.
  [(#7496)](https://github.com/PennyLaneAI/pennylane/pull/7496)
=======
* :class:`~.QubitUnitary` now supports a decomposition that is compatible with an arbitrary number of qubits. 
  This represents a fundamental improvement over the previous implementation, which was limited to two-qubit systems.
  [(#7277)](https://github.com/PennyLaneAI/pennylane/pull/7277)
>>>>>>> 09d6a6c2

* Setting up the configuration of a workflow, including the determination of the best diff
  method, is now done *after* user transforms have been applied. This allows transforms to
  update the shots and change measurement processes with fewer issues.
  [(#7358)](https://github.com/PennyLaneAI/pennylane/pull/7358)

* The decomposition of `DiagonalQubitUnitary` has been updated to a recursive decomposition
  into a smaller `DiagonalQubitUnitary` and a `SelectPauliRot` operation. This is a known
  decomposition [Theorem 7 in Shende et al.](https://arxiv.org/abs/quant-ph/0406176)
  that contains fewer gates than the previous decomposition.
  [(#7370)](https://github.com/PennyLaneAI/pennylane/pull/7370)

* A transform for applying `cancel_inverses` has been added that can be used with the experimental
  xDSL Python compiler integration. This transform is optimized to cancel self-inverse operations
  iteratively to cancel nested self-inverse operations.
  [(#7363)](https://github.com/PennyLaneAI/pennylane/pull/7363)
 
* An experimental integration for a Python compiler using [xDSL](https://xdsl.dev/index) has been introduced.
  This is similar to [Catalyst's MLIR dialects](https://docs.pennylane.ai/projects/catalyst/en/stable/dev/dialects.html#mlir-dialects-in-catalyst), 
  but it is coded in Python instead of C++.
  [(#7357)](https://github.com/PennyLaneAI/pennylane/pull/7357)
  [(#7367)](https://github.com/PennyLaneAI/pennylane/pull/7367)
  [(#7462)](https://github.com/PennyLaneAI/pennylane/pull/7462)
  [(#7470)](https://github.com/PennyLaneAI/pennylane/pull/7470)

* PennyLane supports `JAX` version 0.6.0.
  [(#7299)](https://github.com/PennyLaneAI/pennylane/pull/7299)

* PennyLane supports `JAX` version 0.5.3.
  [(#6919)](https://github.com/PennyLaneAI/pennylane/pull/6919)

* Computing the angles for uniformly controlled rotations, used in :class:`~.MottonenStatePreparation`
  and :class:`~.SelectPauliRot`, now takes much less computational effort and memory.
  [(#7377)](https://github.com/PennyLaneAI/pennylane/pull/7377)

* The :func:`~.transforms.cancel_inverses` transform no longer changes the order of operations that don't have shared wires, providing a deterministic output.
  [(#7328)](https://github.com/PennyLaneAI/pennylane/pull/7328)

* Alias for Identity (`I`) is now accessible from `qml.ops`.
  [(#7200)](https://github.com/PennyLaneAI/pennylane/pull/7200)

* Add xz encoding related `pauli_to_xz`, `xz_to_pauli` and `pauli_prod` functions to the `ftqc` module.
  [(#7433)](https://github.com/PennyLaneAI/pennylane/pull/7433)

* Add commutation rules for a Clifford gate set (`qml.H`, `qml.S`, `qml.CNOT`) to the `ftqc.pauli_tracker` module,
  accessible via the `commute_clifford_op` function.
  [(#7444)](https://github.com/PennyLaneAI/pennylane/pull/7444)

* The `ftqc` module `measure_arbitrary_basis`, `measure_x` and `measure_y` functions
  can now be captured when program capture is enabled.
  [(#7219)](https://github.com/PennyLaneAI/pennylane/pull/7219)
  [(#7368)](https://github.com/PennyLaneAI/pennylane/pull/7368)

* `Operator.num_wires` now defaults to `None` to indicate that the operator can be on
  any number of wires.
  [(#7312)](https://github.com/PennyLaneAI/pennylane/pull/7312)

* Shots can now be overridden for specific `qml.Snapshot` instances via a `shots` keyword argument.
  [(#7326)](https://github.com/PennyLaneAI/pennylane/pull/7326)

  ```python
  dev = qml.device("default.qubit", wires=2, shots=10)

  @qml.qnode(dev)
  def circuit():
      qml.Snapshot("sample", measurement=qml.sample(qml.X(0)), shots=5)
      return qml.sample(qml.X(0))
  ```

  ```pycon
  >>> qml.snapshots(circuit)()
  {'sample': array([-1., -1., -1., -1., -1.]),
   'execution_results': array([ 1., -1., -1., -1., -1.,  1., -1., -1.,  1., -1.])}
  ```

* Two-qubit `QubitUnitary` gates no longer decompose into fundamental rotation gates; it now 
  decomposes into single-qubit `QubitUnitary` gates. This allows the decomposition system to
  further decompose single-qubit unitary gates more flexibly using different rotations.
  [(#7211)](https://github.com/PennyLaneAI/pennylane/pull/7211)

* The `gate_set` argument of :func:`~.transforms.decompose` now accepts `"X"`, `"Y"`, `"Z"`, `"H"`, 
  `"I"` as aliases for `"PauliX"`, `"PauliY"`, `"PauliZ"`, `"Hadamard"`, and `"Identity"`. These 
  aliases are also recognized as part of symbolic operators. For example, `"Adjoint(H)"` is now 
  accepted as an alias for `"Adjoint(Hadamard)"`.
  [(#7331)](https://github.com/PennyLaneAI/pennylane/pull/7331)

* PennyLane no longer validates that an operation has at least one wire, as having this check required the abstract
  interface to maintain a list of special implementations.
  [(#7327)](https://github.com/PennyLaneAI/pennylane/pull/7327)

* Two new device-developer transforms have been added to `devices.preprocess`: 
  :func:`~.devices.preprocess.measurements_from_counts` and :func:`~.devices.preprocess.measurements_from_samples`.
  These transforms modify the tape to instead contain a `counts` or `sample` measurement process, 
  deriving the original measurements from the raw counts/samples in post-processing. This allows 
  expanded measurement support for devices that only 
  support counts/samples at execution, like real hardware devices.
  [(#7317)](https://github.com/PennyLaneAI/pennylane/pull/7317)

* Sphinx version was updated to 8.1. Sphinx is upgraded to version 8.1 and uses Python 3.10. References to intersphinx (e.g. `<demos/>` or `<catalyst/>` are updated to remove the :doc: prefix that is incompatible with sphinx 8.1. 
  [(7212)](https://github.com/PennyLaneAI/pennylane/pull/7212)

* Migrated `setup.py` package build and install to `pyproject.toml`
  [(#7375)](https://github.com/PennyLaneAI/pennylane/pull/7375)

* Updated GitHub Actions workflows (`rtd.yml`, `readthedocs.yml`, and `docs.yml`) to use `ubuntu-24.04` runners.
 [(#7396)](https://github.com/PennyLaneAI/pennylane/pull/7396)

* Updated requirements and pyproject files to include the other package.  
  [(#7417)](https://github.com/PennyLaneAI/pennylane/pull/7417)

<h3>Labs: a place for unified and rapid prototyping of research software 🧪</h3>


* A new module :mod:`pennylane.labs.intermediate_reps <pennylane.labs.intermediate_reps>`
  provides functionality to compute intermediate representations for particular circuits.
  :func:`parity_matrix <pennylane.labs.intermediate_reps.parity_matrix>` computes
  the parity matrix intermediate representation for CNOT circuits.
  :func:`phase_polynomial <pennylane.labs.intermediate_reps.phase_polynomial>` computes
  the phase polynomial intermediate representation for {CNOT, RZ} circuits.
  These efficient intermediate representations are important
  for CNOT routing algorithms and other quantum compilation routines.
  [(#7229)](https://github.com/PennyLaneAI/pennylane/pull/7229)
  [(#7333)](https://github.com/PennyLaneAI/pennylane/pull/7333)


<h3>Breaking changes 💔</h3>

* The `return_type` property of `MeasurementProcess` has been removed. Please use `isinstance` for type checking instead.
  [(#7322)](https://github.com/PennyLaneAI/pennylane/pull/7322)

* The `KerasLayer` class in `qml.qnn.keras` has been removed because Keras 2 is no longer actively maintained.
  Please consider using a different machine learning framework, like `PyTorch <demos/tutorial_qnn_module_torch>`__ or `JAX <demos/tutorial_How_to_optimize_QML_model_using_JAX_and_Optax>`__.
  [(#7320)](https://github.com/PennyLaneAI/pennylane/pull/7320)

* The `qml.gradients.hamiltonian_grad` function has been removed because this gradient recipe is no
  longer required with the :doc:`new operator arithmetic system </news/new_opmath>`.
  [(#7302)](https://github.com/PennyLaneAI/pennylane/pull/7302)

* Accessing terms of a tensor product (e.g., `op = X(0) @ X(1)`) via `op.obs` has been removed.
  [(#7324)](https://github.com/PennyLaneAI/pennylane/pull/7324)

* The `mcm_method` keyword argument in `qml.execute` has been removed.
  [(#7301)](https://github.com/PennyLaneAI/pennylane/pull/7301)

* The `inner_transform` and `config` keyword arguments in `qml.execute` have been removed.
  [(#7300)](https://github.com/PennyLaneAI/pennylane/pull/7300)

* `Sum.ops`, `Sum.coeffs`, `Prod.ops` and `Prod.coeffs` have been removed.
  [(#7304)](https://github.com/PennyLaneAI/pennylane/pull/7304)

* Specifying `pipeline=None` with `qml.compile` has been removed.
  [(#7307)](https://github.com/PennyLaneAI/pennylane/pull/7307)

* The `control_wires` argument in `qml.ControlledQubitUnitary` has been removed.
  Furthermore, the `ControlledQubitUnitary` no longer accepts `QubitUnitary` objects as arguments as its `base`.
  [(#7305)](https://github.com/PennyLaneAI/pennylane/pull/7305)

* `qml.tape.TapeError` has been removed.
  [(#7205)](https://github.com/PennyLaneAI/pennylane/pull/7205)

<h3>Deprecations 👋</h3>

Here's a list of deprecations made this release. For a more detailed breakdown of deprecations and alternative code to use instead, Please consult the :doc:`deprecations and removals page </development/deprecations>`.

* Top-level access to `DeviceError`, `PennyLaneDeprecationWarning`, `QuantumFunctionError` and `ExperimentalWarning` have been deprecated and will be removed in v0.43. Please import them from the new `exceptions` module.
  [(#7292)](https://github.com/PennyLaneAI/pennylane/pull/7292)
  [(#7477)](https://github.com/PennyLaneAI/pennylane/pull/7477)

* `qml.operation.Observable` and the corresponding `Observable.compare` have been deprecated, as
  pennylane now depends on the more general `Operator` interface instead. The
  `Operator.is_hermitian` property can instead be used to check whether or not it is highly likely
  that the operator instance is Hermitian.
  [(#7316)](https://github.com/PennyLaneAI/pennylane/pull/7316)

* The boolean functions provided in `pennylane.operation` are deprecated. See the :doc:`deprecations page </development/deprecations>` 
  for equivalent code to use instead. These include `not_tape`, `has_gen`, `has_grad_method`, `has_multipar`,
  `has_nopar`, `has_unitary_gen`, `is_measurement`, `defines_diagonalizing_gates`, and `gen_is_multi_term_hamiltonian`.
  [(#7319)](https://github.com/PennyLaneAI/pennylane/pull/7319)

* `qml.operation.WiresEnum`, `qml.operation.AllWires`, and `qml.operation.AnyWires` are deprecated. To indicate that
  an operator can act on any number of wires, `Operator.num_wires = None` should be used instead. This is the default
  and does not need to be overwritten unless the operator developer wants to add wire number validation.
  [(#7313)](https://github.com/PennyLaneAI/pennylane/pull/7313)

* The :func:`qml.QNode.get_gradient_fn` method is now deprecated. Instead, use :func:`~.workflow.get_best_diff_method` to obtain the differentiation method.
  [(#7323)](https://github.com/PennyLaneAI/pennylane/pull/7323)

<h3>Internal changes ⚙️</h3>

* Add a `.gitattributes` file to standardize LF as the end-of-line character for the PennyLane
  repository.
  [(#7502)](https://github.com/PennyLaneAI/pennylane/pull/7502)

* `DefaultQubit` now implements `preprocess_transforms` and `setup_execution_config` instead of `preprocess`.
  [(#7468)](https://github.com/PennyLaneAI/pennylane/pull/7468)

* Fix subset of `pylint` errors in the `tests` folder.
  [(#7446)](https://github.com/PennyLaneAI/pennylane/pull/7446)

* Remove and reduce excessively expensive test cases in `tests/templates/test_subroutines/` that do not add value.
  [(#7436)](https://github.com/PennyLaneAI/pennylane/pull/7436)

* Stop using `pytest-timeout` in the PennyLane CI/CD pipeline.
  [(#7451)](https://github.com/PennyLaneAI/pennylane/pull/7451)

* Enforce subset of submodules in `templates` to be auxiliary layer modules.
  [(#7437)](https://github.com/PennyLaneAI/pennylane/pull/7437)

* Enforce `noise` module to be a tertiary layer module.
  [(#7430)](https://github.com/PennyLaneAI/pennylane/pull/7430)

* Enforce `qaoa` module to be a tertiary layer module.
  [(#7429)](https://github.com/PennyLaneAI/pennylane/pull/7429)

* Enforce `gradients` module to be an auxiliary layer module.
  [(#7416)](https://github.com/PennyLaneAI/pennylane/pull/7416)

* Enforce `optimize` module to be an auxiliary layer module.
  [(#7418)](https://github.com/PennyLaneAI/pennylane/pull/7418)

* A `RuntimeWarning` raised when using versions of JAX > 0.4.28 has been removed.
  [(#7398)](https://github.com/PennyLaneAI/pennylane/pull/7398)

* Wheel releases for PennyLane now follow the `PyPA binary-distribution format <https://packaging.python.org/en/latest/specifications/binary-distribution-format/>_` guidelines more closely.
  [(#7382)](https://github.com/PennyLaneAI/pennylane/pull/7382)

* `null.qubit` can now support an optional `track_resources` argument which allows it to record which gates are executed.
  [(#7226)](https://github.com/PennyLaneAI/pennylane/pull/7226)
  [(#7372)](https://github.com/PennyLaneAI/pennylane/pull/7372)
  [(#7392)](https://github.com/PennyLaneAI/pennylane/pull/7392)

* A new internal module, `qml.concurrency`, is added to support internal use of multiprocess and multithreaded execution of workloads. This also migrates the use of `concurrent.futures` in `default.qubit` to this new design.
  [(#7303)](https://github.com/PennyLaneAI/pennylane/pull/7303)

* Test suites in `tests/transforms/test_defer_measurement.py` use analytic mocker devices to test numeric results.
  [(#7329)](https://github.com/PennyLaneAI/pennylane/pull/7329)

* Introduce module dependency management using `tach`.
  [(#7185)](https://github.com/PennyLaneAI/pennylane/pull/7185)

* Add new `pennylane.exceptions` module for custom errors and warnings.
  [(#7205)](https://github.com/PennyLaneAI/pennylane/pull/7205)
  [(#7292)](https://github.com/PennyLaneAI/pennylane/pull/7292)

* Clean up `__init__.py` files in `math`, `ops`, `qaoa`, `tape` and `templates` to be explicit in what they import. 
  [(#7200)](https://github.com/PennyLaneAI/pennylane/pull/7200)
  
* The `Tracker` class has been moved into the `devices` module.
  [(#7281)](https://github.com/PennyLaneAI/pennylane/pull/7281)

* Moved functions that calculate rotation angles for unitary decompositions into an internal
  module `qml.math.decomposition`
  [(#7211)](https://github.com/PennyLaneAI/pennylane/pull/7211)

<h3>Documentation 📝</h3>

* Fixed the wrong `theta` to `phi` in :class:`~pennylane.IsingXY`.
 [(#7427)](https://github.com/PennyLaneAI/pennylane/pull/7427)

* In the :doc:`/introduction/compiling_circuits` page, in the "Decomposition in stages" section,
  circuit drawings now render in a way that's easier to read.
  [(#7419)](https://github.com/PennyLaneAI/pennylane/pull/7419)

* The entry in the :doc:`/news/program_capture_sharp_bits` page for using program capture with Catalyst 
  has been updated. Instead of using ``qjit(experimental_capture=True)``, Catalyst is now compatible 
  with the global toggles ``qml.capture.enable()`` and ``qml.capture.disable()`` for enabling and
  disabling program capture.
  [(#7298)](https://github.com/PennyLaneAI/pennylane/pull/7298)

<h3>Bug fixes 🐛</h3>

* The documentation of `qml.pulse.drive` has been updated and corrected.
  [(#7459)](https://github.com/PennyLaneAI/pennylane/pull/7459)

* Fixed a bug in `to_openfermion` where identity qubit-to-wires mapping was not obeyed.
  [(#7332)](https://github.com/PennyLaneAI/pennylane/pull/7332)

* Fixed a bug in the validation of :class:`~.SelectPauliRot` that prevents parameter broadcasting.
  [(#7377)](https://github.com/PennyLaneAI/pennylane/pull/7377)

* Usage of NumPy in `default.mixed` source code has been converted to `qml.math` to avoid
  unnecessary dependency on NumPy and to fix a bug that caused an error when using `default.mixed` with PyTorch and GPUs.
  [(#7384)](https://github.com/PennyLaneAI/pennylane/pull/7384)

* With program capture enabled (`qml.capture.enable()`), `QSVT` no treats abstract values as metadata.
  [(#7360)](https://github.com/PennyLaneAI/pennylane/pull/7360)

* A fix was made to `default.qubit` to allow for using `qml.Snapshot` with defer-measurements (`mcm_method="deferred"`).
  [(#7335)](https://github.com/PennyLaneAI/pennylane/pull/7335)

* Fixes the repr for empty `Prod` and `Sum` instances to better communicate the existence of an empty instance.
  [(#7346)](https://github.com/PennyLaneAI/pennylane/pull/7346)

* Fixes a bug where circuit execution fails with ``BlockEncode`` initialized with sparse matrices.
  [(#7285)](https://github.com/PennyLaneAI/pennylane/pull/7285)

* Adds an informative error if `qml.cond` is used with an abstract condition with
  jitting on `default.qubit` if capture is enabled.
  [(#7314)](https://github.com/PennyLaneAI/pennylane/pull/7314)

* Fixes a bug where using a ``StatePrep`` operation with `batch_size=1` did not work with ``default.mixed``.
  [(#7280)](https://github.com/PennyLaneAI/pennylane/pull/7280)

* Gradient transforms can now be used in conjunction with batch transforms with all interfaces.
  [(#7287)](https://github.com/PennyLaneAI/pennylane/pull/7287)

* Fixes a bug where the global phase was not being added in the ``QubitUnitary`` decomposition.  
  [(#7244)](https://github.com/PennyLaneAI/pennylane/pull/7244)
  [(#7270)](https://github.com/PennyLaneAI/pennylane/pull/7270)

* Using finite differences with program capture without x64 mode enabled now raises a warning.
  [(#7282)](https://github.com/PennyLaneAI/pennylane/pull/7282)

* When the `mcm_method` is specified to the `"device"`, the `defer_measurements` transform will 
  no longer be applied. Instead, the device will be responsible for all MCM handling.
  [(#7243)](https://github.com/PennyLaneAI/pennylane/pull/7243)

* Fixed coverage of `qml.liealg.CII` and `qml.liealg.AIII`.
  [(#7291)](https://github.com/PennyLaneAI/pennylane/pull/7291)

* Fixed a bug where the phase is used as the wire label for a `qml.GlobalPhase` when capture is enabled.
  [(#7211)](https://github.com/PennyLaneAI/pennylane/pull/7211)

* Fixed a bug that caused `CountsMP.process_counts` to return results in the computational basis, even if
  an observable was specified.
  [(#7342)](https://github.com/PennyLaneAI/pennylane/pull/7342)

* Fixed a bug that caused `SamplesMP.process_counts` used with an observable to return a list of eigenvalues 
  for each individual operation in the observable, instead of the overall result.
  [(#7342)](https://github.com/PennyLaneAI/pennylane/pull/7342)

* Fixed a bug where `two_qubit_decomposition` provides an incorrect decomposition for some special matrices.
  [(#7340)](https://github.com/PennyLaneAI/pennylane/pull/7340)

* Fixes a bug where the powers of `qml.ISWAP` and `qml.SISWAP` were decomposed incorrectly.
  [(#7361)](https://github.com/PennyLaneAI/pennylane/pull/7361)

* Returning `MeasurementValue`s from the `ftqc` module's parametric mid-circuit measurements
  (`measure_arbitrary_basis`, `measure_x` and `measure_y`) no longer raises an error in circuits 
  using `diagonalize_mcms`.
  [(#7387)](https://github.com/PennyLaneAI/pennylane/pull/7387)

<h3>Contributors ✍️</h3>

This release contains contributions from (in alphabetical order):

Guillermo Alonso-Linaje,
Astral Cai,
Yushao Chen,
Marcus Edwards,
Lillian Frederiksen,
Pietropaolo Frisoni,
Simone Gasperini,
Korbinian Kottmann,
Christina Lee,
Anton Naim Ibrahim,
Oumarou Oumarou,
Lee J. O'Riordan,
Mudit Pandey,
Andrija Paurevic,
Shuli Shu,
Kalman Szenes,
David Wierichs,
Jake Zaia<|MERGE_RESOLUTION|>--- conflicted
+++ resolved
@@ -296,14 +296,9 @@
 
 <h3>Improvements 🛠</h3>
 
-<<<<<<< HEAD
-* Add `PennyLaneUserWarning` to `pennylane.exceptions` to provide specific warnings to users regarding improper package usage.
-  [(#7496)](https://github.com/PennyLaneAI/pennylane/pull/7496)
-=======
 * :class:`~.QubitUnitary` now supports a decomposition that is compatible with an arbitrary number of qubits. 
   This represents a fundamental improvement over the previous implementation, which was limited to two-qubit systems.
   [(#7277)](https://github.com/PennyLaneAI/pennylane/pull/7277)
->>>>>>> 09d6a6c2
 
 * Setting up the configuration of a workflow, including the determination of the best diff
   method, is now done *after* user transforms have been applied. This allows transforms to
