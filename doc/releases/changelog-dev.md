--- conflicted
+++ resolved
@@ -6,7 +6,6 @@
 
 <h3>Improvements 🛠</h3>
 
-<<<<<<< HEAD
 * `qml.QubitUnitary` now accepts sparse CSR matrices (from `scipy.sparse`). This allows efficient representation of large unitaries with mostly zero entries. Note that sparse unitaries are still in early development and may not support all features of their dense counterparts.
   [(#6889)](https://github.com/PennyLaneAI/pennylane/pull/6889)
 
@@ -35,11 +34,9 @@
 * Add a `qml.capture.pause()` context manager for pausing program capture in an error-safe way.
   [(#6911)](https://github.com/PennyLaneAI/pennylane/pull/6911)
 
-=======
 * Add a decomposition for multi-controlled global phases into a one-less-controlled phase shift.
   [(#6936)](https://github.com/PennyLaneAI/pennylane/pull/6936)
  
->>>>>>> 729da9f7
 * `qml.StatePrep` now accepts sparse state vectors. Users can create `StatePrep` using `scipy.sparse.csr_matrix`. Note that non-zero `pad_with` is forbidden.
   [(#6863)](https://github.com/PennyLaneAI/pennylane/pull/6863)
 
@@ -60,40 +57,6 @@
   is greater than `0.4.28`.
   [(#6864)](https://github.com/PennyLaneAI/pennylane/pull/6864)
 
-<<<<<<< HEAD
-* Python control flow (`if/else`, `for`, `while`) is now supported when program capture is enabled by setting
-  `autograph=True` at the QNode level.
-  [(#6837)](https://github.com/PennyLaneAI/pennylane/pull/6837)
-
-  ```python
-  qml.capture.enable()
-
-  dev = qml.device("default.qubit", wires=[0, 1, 2])
-
-  @qml.qnode(dev, autograph=True)
-  def circuit(num_loops: int):
-      for i in range(num_loops):
-          if i % 2 == 0:
-              qml.H(i)
-          else:
-              qml.RX(1,i)
-      return qml.state()
-  ```
-
-  ```pycon
-  >>> print(qml.draw(circuit)(num_loops=3))
-  0: ──H────────┤  State
-  1: ──RX(1.00)─┤  State
-  2: ──H────────┤  State
-  >>> circuit(3)
-  Array([0.43879125+0.j        , 0.43879125+0.j        ,
-         0.        -0.23971277j, 0.        -0.23971277j,
-         0.43879125+0.j        , 0.43879125+0.j        ,
-         0.        -0.23971277j, 0.        -0.23971277j], dtype=complex64)
-  ```
-
-=======
->>>>>>> 729da9f7
 * Added the `qml.workflow.construct_execution_config(qnode)(*args,**kwargs)` helper function.
   Users can now construct the execution configuration from a particular `QNode` instance.
   [(#6901)](https://github.com/PennyLaneAI/pennylane/pull/6901)
