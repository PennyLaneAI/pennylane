:orphan:

# Release 0.27.0-dev (development release)

<h3>New features since last release</h3>

* The `qml.qchem.basis_rotation` function is added to the `qchem` module. This function returns
  grouped coefficients, grouped observables and basis rotation transformation matrices needed to
  construct a qubit Hamiltonian in the rotated basis of molecular orbitals. In this basis, the
  one-electron integral matrix and the symmetric matrices obtained from factorizing the two-electron
  integrals tensor are diagonal.
  ([#3011](https://github.com/PennyLaneAI/pennylane/pull/3011))

* Added the `qml.GellMann` qutrit observable, which is the ternary generalization of the Pauli observables. Users must include an index as a
keyword argument when using `GellMann`, which determines which of the 8 Gell-Mann matrices is used as the observable.
  ([#3035](https://github.com/PennyLaneAI/pennylane/pull/3035))

* `qml.qchem.taper_operation` tapers any gate operation according to the `Z2`
  symmetries of the Hamiltonian.
  [(#3002)](https://github.com/PennyLaneAI/pennylane/pull/3002)

  ```pycon
    >>> symbols = ['He', 'H']
    >>> geometry =  np.array([[0.0, 0.0, 0.0], [0.0, 0.0, 1.4589]])
    >>> mol = qchem.Molecule(symbols, geometry, charge=1)
    >>> H, n_qubits = qchem.molecular_hamiltonian(symbols, geometry)
    >>> generators = qchem.symmetry_generators(H)
    >>> paulixops = qchem.paulix_ops(generators, n_qubits)
    >>> paulix_sector = qchem.optimal_sector(H, generators, mol.n_electrons)
    >>> tap_op = qchem.taper_operation(qml.SingleExcitation, generators, paulixops,
    ...                paulix_sector, wire_order=H.wires, op_wires=[0, 2])
    >>> tap_op(3.14159)
    [Exp(1.570795j, 'PauliY', wires=[0])]
  ```

  Moreover, the obtained tapered operation can be directly used within a QNode:

  ```pycon
    >>> dev = qml.device('default.qubit', wires=[0, 1])
    >>> @qml.qnode(dev)
    ... def circuit(params):
    ...     tap_op(params[0])
    ...     return qml.expval(qml.PauliZ(0)@qml.PauliZ(1))
    >>> drawer = qml.draw(circuit, show_all_wires=True)
    >>> print(drawer(params=[3.14159]))
        0: ─Exp(1.570795j PauliY)─┤ ╭<Z@Z>
        1: ───────────────────────┤ ╰<Z@Z>

  ```

<<<<<<< HEAD
<h4>Pauli Module</h4>

* Re-organized and grouped all functions in PennyLane responsible for manipulation of Pauli operators into a `pauli` 
  module. Deprecated the `grouping` module and moved logic from `pennylane/grouping` to `pennylane/pauli/grouping`.
  [(#3179)](https://github.com/PennyLaneAI/pennylane/pull/3179)
=======
* Added the `qml.map_wires` function, that changes the wires of the given operator, `QNode`, queue
  or quantum function according to the given wire map.
  [(#3145)](https://github.com/PennyLaneAI/pennylane/pull/3145)

  Using `qml.map_wires` with an operator:

  ```pycon
  >>> op = qml.RX(0.54, wires=0) + qml.PauliX(1) + (qml.PauliZ(2) @ qml.RY(1.23, wires=3))
  >>> op
  (RX(0.54, wires=[0]) + PauliX(wires=[1])) + (PauliZ(wires=[2]) @ RY(1.23, wires=[3]))
  >>> wire_map = {0: 10, 1: 11, 2: 12, 3: 13}
  >>> qml.map_wires(op, wire_map)
  (RX(0.54, wires=[10]) + PauliX(wires=[11])) + (PauliZ(wires=[12]) @ RY(1.23, wires=[13]))
  ```

  Using `qml.map_wires` with a `QNode`:

  ```pycon
  >>> dev = qml.device("default.qubit", wires=[10, 11, 12, 13])
  >>> @qml.qnode(dev)
  ... def circuit():
  ...     qml.RX(0.54, wires=0)
  ...     qml.PauliX(1)
  ...     qml.PauliZ(2)
  ...     qml.RY(1.23, wires=3)
  ...     return qml.probs(wires=0)
  >>> mapped_circuit = qml.map_wires(circuit, wire_map)
  >>> mapped_circuit()
  tensor([0.92885434, 0.07114566], requires_grad=True)
  >>> print(qml.draw(mapped_circuit)())
  10: ──RX(0.54)─┤  Probs
  11: ──X────────┤       
  12: ──Z────────┤       
  13: ──RY(1.23)─┤  
  ```
>>>>>>> a8a47d5e

<h3>Improvements</h3>

* The matrix passed to `qml.Hermitian` is validated when creating the observable if the input is not abstract.
  [(#3181)](https://github.com/PennyLaneAI/pennylane/pull/3181)

* Added a new `pennylane.tape.QuantumScript` class that contains all the non-queuing behavior of `QuantumTape`. Now `QuantumTape` inherits from `QuantumScript` as well
  as `AnnotatedQueue`.
  This is a developer-facing change, and users should not manipulate `QuantumScript` directly.  Instead, they
  should continue to rely on `QNode`s.
  [(#3097)](https://github.com/PennyLaneAI/pennylane/pull/3097)

* The UCCSD and kUpCCGSD template are modified to remove a redundant flipping of the initial state.
  [(#3148)](https://github.com/PennyLaneAI/pennylane/pull/3148)

* `Adjoint` now supports batching if the base operation supports batching.
  [(#3168)](https://github.com/PennyLaneAI/pennylane/pull/3168)

* `OrbitalRotation` is now decomposed into two `SingleExcitation` operations for faster execution and more efficient parameter-shift gradient calculations on devices that natively support `SingleExcitation`.
  [(#3171)](https://github.com/PennyLaneAI/pennylane/pull/3171)

* Added the `Operator` attributes `has_decomposition` and `has_adjoint` that indicate
  whether a corresponding `decomposition` or `adjoint` method is available.
  [(#2986)](https://github.com/PennyLaneAI/pennylane/pull/2986)

* Structural improvements are made to `QueuingManager`, formerly `QueuingContext`, and `AnnotatedQueue`.
  [(#2794)](https://github.com/PennyLaneAI/pennylane/pull/2794)
  [(#3061)](https://github.com/PennyLaneAI/pennylane/pull/3061)

  * `QueuingContext` is renamed to `QueuingManager`.
  * `QueuingManager` should now be the global communication point for putting queuable objects into the active queue.
  * `QueuingManager` is no longer an abstract base class.
  * `AnnotatedQueue` and its children no longer inherit from `QueuingManager`.
  * `QueuingManager` is no longer a context manager.
  * Recording queues should start and stop recording via the `QueuingManager.add_active_queue` and
     `QueueingContext.remove_active_queue` class methods instead of directly manipulating the `_active_contexts` property.
  * `AnnotatedQueue` and its children no longer provide global information about actively recording queues. This information
      is now only available through `QueuingManager`.
  * `AnnotatedQueue` and its children no longer have the private `_append`, `_remove`, `_update_info`, `_safe_update_info`,
      and `_get_info` methods. The public analogues should be used instead.
  * `QueuingManager.safe_update_info` and `AnnotatedQueue.safe_update_info` are deprecated.  Their functionality is moved to
      `update_info`.

* `qml.Identity` now accepts multiple wires.
    [(#3049)](https://github.com/PennyLaneAI/pennylane/pull/3049)

    ```pycon
    >>> id_op = qml.Identity([0, 1])
    >>> id_op.matrix()
    array([[1., 0., 0., 0.],
        [0., 1., 0., 0.],
        [0., 0., 1., 0.],
        [0., 0., 0., 1.]])
    >>> id_op.sparse_matrix()
    <4x4 sparse matrix of type '<class 'numpy.float64'>'
        with 4 stored elements in Compressed Sparse Row format>
    >>> id_op.eigvals()
    array([1., 1., 1., 1.])
    ```

* Added `unitary_check` keyword argument to the constructor of the `QubitUnitary` class which
  indicates whether the user wants to check for unitarity of the input matrix or not. Its default
  value is `false`.
  [(#3063)](https://github.com/PennyLaneAI/pennylane/pull/3063)

* Modified the representation of `WireCut` by using `qml.draw_mpl`.
  [(#3067)](https://github.com/PennyLaneAI/pennylane/pull/3067)

* Improved the performance of the `qml.math.expand_matrix` function for dense matrices.
  [(#3064)](https://github.com/PennyLaneAI/pennylane/pull/3064)

* Improve `qml.math.expand_matrix` method for sparse matrices.
  [(#3060)](https://github.com/PennyLaneAI/pennylane/pull/3060)

* Added the `map_wires` method to the `Operator` class, which returns a copy of the operator with
  its wires changed according to the given wire map.
  [(#3143)](https://github.com/PennyLaneAI/pennylane/pull/3143)

  ```pycon
  >>> op = qml.Toffoli([0, 1, 2])
  >>> wire_map = {0: 2, 2: 0}
  >>> op.map_wires(wire_map=wire_map)
  Toffoli(wires=[2, 1, 0])
  ```

* Adds caching to the `compute_matrix` and `compute_sparse_matrix` of simple non-parametric operations.
  [(#3134)](https://github.com/PennyLaneAI/pennylane/pull/3134)

* Add details to the output of `Exp.label()`.
  [(#3126)](https://github.com/PennyLaneAI/pennylane/pull/3126)

* `qml.math.unwrap` no longer creates ragged arrays. Lists remain lists.
  [(#3163)](https://github.com/PennyLaneAI/pennylane/pull/3163)

* New `null.qubit` device. The `null.qubit`performs no operations or memory allocations.
  [(#2589)](https://github.com/PennyLaneAI/pennylane/pull/2589)

* `ControlledQubitUnitary` now has a `control_values` property.
  [(#3206)](https://github.com/PennyLaneAI/pennylane/pull/3206)
  
<h3>Breaking changes</h3>

* `QuantumTape._par_info` is now a list of dictionaries, instead of a dictionary whose keys are integers starting from zero.
  [(#3185)](https://github.com/PennyLaneAI/pennylane/pull/3185)

* `QueuingContext` is renamed `QueuingManager`.
  [(#3061)](https://github.com/PennyLaneAI/pennylane/pull/3061)

* `QueuingManager.safe_update_info` and `AnnotatedQueue.safe_update_info` are deprecated. Instead, `update_info` no longer raises errors
   if the object isn't in the queue.

* Deprecation patches for the return types enum's location and `qml.utils.expand` are removed.
  [(#3092)](https://github.com/PennyLaneAI/pennylane/pull/3092)

* `_multi_dispatch` functionality has been moved inside the `get_interface` function. This function
  can now be called with one or multiple tensors as arguments.
  [(#3136)](https://github.com/PennyLaneAI/pennylane/pull/3136)

  ```pycon
  >>> torch_scalar = torch.tensor(1)
  >>> torch_tensor = torch.Tensor([2, 3, 4])
  >>> numpy_tensor = np.array([5, 6, 7])
  >>> qml.math.get_interface(torch_scalar)
  'torch'
  >>> qml.math.get_interface(numpy_tensor)
  'numpy'
  ```

  `_multi_dispatch` previously had only one argument which contained a list of the tensors to be
  dispatched:

  ```pycon
  >>> qml.math._multi_dispatch([torch_scalar, torch_tensor, numpy_tensor])
  'torch'
  ```

  To differentiate whether the user wants to get the interface of a single tensor or multiple
  tensors, `get_interface` now accepts a different argument per tensor to be dispatched:

  ```pycon
  >>> qml.math.get_interface(*[torch_scalar, torch_tensor, numpy_tensor])
  'torch'
  >>> qml.math.get_interface(torch_scalar, torch_tensor, numpy_tensor)
  'torch'
  ```

<h3>Deprecations</h3>

* `qml.tape.stop_recording` and `QuantumTape.stop_recording` are moved to `qml.QueuingManager.stop_recording`.
  The old functions will still be available untill v0.29.
  [(#3068)](https://github.com/PennyLaneAI/pennylane/pull/3068)

* `qml.tape.get_active_tape` is deprecated. Please use `qml.QueuingManager.active_context()` instead.
  [(#3068)](https://github.com/PennyLaneAI/pennylane/pull/3068)

<h3>Documentation</h3>

* The code block in the usage details of the UCCSD template is updated.
  [(#3140)](https://github.com/PennyLaneAI/pennylane/pull/3140)

<h3>Bug fixes</h3>

* Users no longer see unintuitive errors when inputing sequences to `qml.Hermitian`.
  [(#3181)](https://github.com/PennyLaneAI/pennylane/pull/3181)

* `ControlledQubitUnitary.pow` now copies over the `control_values`.
  [(#3206)](https://github.com/PennyLaneAI/pennylane/pull/3206)

* The evaluation of QNodes that return either `vn_entropy` or `mutual_info` raises an
  informative error message when using devices that define a vector of shots.
  [(#3180)](https://github.com/PennyLaneAI/pennylane/pull/3180)

* Fixed a bug that made `qml.AmplitudeEmbedding` incompatible with JITting.
  [(#3166)](https://github.com/PennyLaneAI/pennylane/pull/3166)

* Fixed the `qml.transforms.transpile` transform to work correctly for all two-qubit operations.
  [(#3104)](https://github.com/PennyLaneAI/pennylane/pull/3104)

* Fixed a bug with the control values of a controlled version of a `ControlledQubitUnitary`.
  [(#3119)](https://github.com/PennyLaneAI/pennylane/pull/3119)

* Fixed a bug where `qml.math.fidelity(non_trainable_state, trainable_state)` failed unexpectedly.
  [(#3160)](https://github.com/PennyLaneAI/pennylane/pull/3160)

* Fixed a bug where `qml.QueuingManager.stop_recording` did not clean up if yielded code raises an exception.
  [(#3182)](https://github.com/PennyLaneAI/pennylane/pull/3182)

* Fixed a bug where `op.eigvals()` would return an incorrect result if the operator was a non-hermitian 
  composite operator.
  [(#3204)](https://github.com/PennyLaneAI/pennylane/pull/3204)

<h3>Contributors</h3>

This release contains contributions from (in alphabetical order):

Guillermo Alonso-Linaje,
Juan Miguel Arrazola,
Albert Mitjans Coma,
Utkarsh Azad,
Amintor Dusko,
Diego Guala,
Soran Jahangiri,
Christina Lee,
Lee J. O'Riordan,
Mudit Pandey,
Matthew Silverman,
Jay Soni,
Antal Száva,
David Wierichs,<|MERGE_RESOLUTION|>--- conflicted
+++ resolved
@@ -48,13 +48,12 @@
 
   ```
 
-<<<<<<< HEAD
 <h4>Pauli Module</h4>
 
 * Re-organized and grouped all functions in PennyLane responsible for manipulation of Pauli operators into a `pauli` 
   module. Deprecated the `grouping` module and moved logic from `pennylane/grouping` to `pennylane/pauli/grouping`.
   [(#3179)](https://github.com/PennyLaneAI/pennylane/pull/3179)
-=======
+
 * Added the `qml.map_wires` function, that changes the wires of the given operator, `QNode`, queue
   or quantum function according to the given wire map.
   [(#3145)](https://github.com/PennyLaneAI/pennylane/pull/3145)
@@ -90,7 +89,6 @@
   12: ──Z────────┤       
   13: ──RY(1.23)─┤  
   ```
->>>>>>> a8a47d5e
 
 <h3>Improvements</h3>
 
