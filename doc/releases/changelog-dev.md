--- conflicted
+++ resolved
@@ -4,7 +4,6 @@
 
 <h3>New features since last release</h3>
 
-<<<<<<< HEAD
 * Functionality for estimating the number of non-Clifford gates and logical qubits needed to
   implement quantum phase estimation algorithms for simulating materials and molecules is added to
   the new `qml.resource` module. Quantum algorithms in first quantization using a plane-wave basis
@@ -89,7 +88,6 @@
   the 1-norm of the Hamiltonian and double factorization of the second-quantized Hamiltonian can be
   obtained either by initiating the classes or by directly calling the functions.
 
-=======
 * `DefaultQubit` devices now natively support parameter broadcasting.
   [(#2627)](https://github.com/PennyLaneAI/pennylane/pull/2627)
   
@@ -126,8 +124,7 @@
   >>> circuit(x, y)
   tensor([0.89680614, 0.35281557, 0.80360155], requires_grad=True)
   ```
-  
->>>>>>> c8bf6a25
+
 * Added the new optimizer, `qml.SPSAOptimizer` that implements the simultaneous
   perturbation stochastic approximation method based on
   [An Overview of the Simultaneous Perturbation Method for Efficient Optimization](https://www.jhuapl.edu/SPSA/PDF-SPSA/Spall_An_Overview.PDF).
