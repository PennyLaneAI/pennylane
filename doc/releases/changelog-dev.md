--- conflicted
+++ resolved
@@ -138,8 +138,6 @@
 
 <h3>Improvements</h3>
 
-<<<<<<< HEAD
-=======
 * The parameter-shift Hessian can now be computed for arbitrary
   operations that support the general parameter-shift rule for
   gradients, using `qml.gradients.param_shift_hessian`
@@ -161,7 +159,6 @@
   support just-in-time compilation with `jax.jit`.
   [(#1894)](https://github.com/PennyLaneAI/pennylane/pull/1894/)
 
->>>>>>> b9bc9be0
 * The `qml.specs` transform now accepts an `expansion_strategy` keyword argument.
   [(#2395)](https://github.com/PennyLaneAI/pennylane/pull/2395)
 
