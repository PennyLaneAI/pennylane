:orphan:

# Release 0.41.0-dev (development release)

<h3>New features since last release</h3>

* Device preprocessing is now being performed in the execution pipeline for program capture.
  [(#7057)](https://github.com/PennyLaneAI/pennylane/pull/7057)
  [(#7089)](https://github.com/PennyLaneAI/pennylane/pull/7089)
  [(#7131)](https://github.com/PennyLaneAI/pennylane/pull/7131)
  [(#7135)](https://github.com/PennyLaneAI/pennylane/pull/7135)

* Added method `qml.math.sqrt_matrix_sparse` to compute the square root of a sparse Hermitian matrix.
  [(#6976)](https://github.com/PennyLaneAI/pennylane/pull/6976)

* Added a class `qml.capture.transforms.MergeRotationsInterpreter` that merges rotation operators
  following the same API as `qml.transforms.optimization.merge_rotations` when experimental program capture is enabled.
  [(#6957)](https://github.com/PennyLaneAI/pennylane/pull/6957)

* `qml.defer_measurements` can now be used with program capture enabled. Programs transformed by
  `qml.defer_measurements` can be executed on `default.qubit`.
  [(#6838)](https://github.com/PennyLaneAI/pennylane/pull/6838)
  [(#6937)](https://github.com/PennyLaneAI/pennylane/pull/6937)
  [(#6961)](https://github.com/PennyLaneAI/pennylane/pull/6961)

  Using `qml.defer_measurements` with program capture enables many new features, including:
  * Significantly richer variety of classical processing on mid-circuit measurement values.
  * Using mid-circuit measurement values as gate parameters.

  Functions such as the following can now be captured:

  ```python
  import jax.numpy as jnp

  qml.capture.enable()

  def f(x):
      m0 = qml.measure(0)
      m1 = qml.measure(0)
      a = jnp.sin(0.5 * jnp.pi * m0)
      phi = a - (m1 + 1) ** 4

      qml.s_prod(x, qml.RZ(phi, 0))

      return qml.expval(qml.Z(0))
  ```

* Added class `qml.capture.transforms.UnitaryToRotInterpreter` that decomposes `qml.QubitUnitary` operators
  following the same API as `qml.transforms.unitary_to_rot` when experimental program capture is enabled.
  [(#6916)](https://github.com/PennyLaneAI/pennylane/pull/6916)
  [(#6977)](https://github.com/PennyLaneAI/pennylane/pull/6977)

* Created a new `qml.liealg` module for Lie algebra functionality.

  `qml.liealg.cartan_decomp` allows to perform Cartan decompositions `g = k + m` using _involution_ functions that return a boolean value.
  A variety of typically encountered involution functions are included in the module, in particular the following:

  ```
  even_odd_involution
  concurrence_involution
  A
  AI
  AII
  AIII
  BD
  BDI
  DIII
  C
  CI
  CII
  ```

  ```pycon
  >>> g = qml.lie_closure([X(0) @ X(1), Y(0), Y(1)])
  >>> k, m = qml.liealg.cartan_decomp(g, qml.liealg.even_odd_involution)
  >>> g, k, m
  ([X(0) @ X(1), Y(0), Y(1), Z(0) @ X(1), X(0) @ Z(1), Z(0) @ Z(1)],
   [Y(0), Y(1)],
   [X(0) @ X(1), Z(0) @ X(1), X(0) @ Z(1), Z(0) @ Z(1)])
  ```

  The vertical subspace `k` and `m` fulfil the commutation relations `[k, m] ⊆ m`, `[k, k] ⊆ k` and `[m, m] ⊆ k` that make them a proper Cartan decomposition. These can be checked using the function `qml.liealg.check_cartan_decomp`.

  ```pycon
  >>> qml.liealg.check_cartan_decomp(k, m) # check Cartan commutation relations
  True
  ```

  `qml.liealg.horizontal_cartan_subalgebra` computes a horizontal Cartan subalgebra `a` of `m`.

  ```pycon
  >>> newg, k, mtilde, a, new_adj = qml.liealg.horizontal_cartan_subalgebra(k, m)
  ```

  `newg` is ordered such that the elements are `newg = k + mtilde + a`, where `mtilde` is the remainder of `m` without `a`. A Cartan subalgebra is an Abelian subalgebra of `m`, and we can confirm that indeed all elements in `a` are mutually commuting via `qml.liealg.check_abelian`.

  ```pycon
  >>> qml.liealg.check_abelian(a)
  True
  ```

  The following functions have also been added:
  * `qml.liealg.check_commutation_relation(A, B, C)` checks if all commutators between `A` and `B`
  map to a subspace of `C`, i.e. `[A, B] ⊆ C`.

  * `qml.liealg.adjvec_to_op` and `qml.liealg.op_to_adjvec` allow transforming operators within a Lie algebra to their adjoint vector representations and back.

  * `qml.liealg.change_basis_ad_rep` allows the transformation of an adjoint representation tensor according to a basis transformation on the underlying Lie algebra, without re-computing the representation.

  [(#6935)](https://github.com/PennyLaneAI/pennylane/pull/6935)
  [(#7026)](https://github.com/PennyLaneAI/pennylane/pull/7026)
  [(#7054)](https://github.com/PennyLaneAI/pennylane/pull/7054)

* ``qml.lie_closure`` now accepts and outputs matrix inputs using the ``matrix`` keyword.
  Also added ``qml.pauli.trace_inner_product`` that can handle batches of dense matrices.
  [(#6811)](https://github.com/PennyLaneAI/pennylane/pull/6811)

* Added template `qml.QROMStatePreparation` that prepares arbitrary states using `qml.QROM`.
  [(#6974)](https://github.com/PennyLaneAI/pennylane/pull/6974)

* ``qml.structure_constants`` now accepts and outputs matrix inputs using the ``matrix`` keyword.
  [(#6861)](https://github.com/PennyLaneAI/pennylane/pull/6861)

<h4>Gate-set targeted decompositions</h4>

* A new module called `qml.decomposition` that contains PennyLane's new experimental graph-based 
  gate-set-targeted decomposition system has been added.
  [(#6950)](https://github.com/PennyLaneAI/pennylane/pull/6950)

  * A decomposition rule in the new system is defined as a quantum function that declares its own
    resource requirements using `qml.register_resources`.
    ```python
    import pennylane as qml

    @qml.register_resources({qml.H: 2, qml.CZ: 1})
    def my_cnot(wires):
        qml.H(wires=wires[1])
        qml.CZ(wires=wires)
        qml.H(wires=wires[1])
    ```

  * Operators with dynamic resource requirements must be declared in a resource estimate using `qml.resource_rep`.
    ```python
    import pennylane as qml

    def _resource_fn(num_wires):
        return {
            qml.resource_rep(qml.MultiRZ, num_wires=num_wires - 1): 1,
            qml.resource_rep(qml.MultiRZ, num_wires=3): 2
        }
    
    @qml.register_resources(_resource_fn)
    def my_decomp(thata, wires):
        qml.MultiRZ(theta, wires=wires[:3])
        qml.MultiRZ(theta, wires=wires[1:])
        qml.MultiRZ(theta, wires=wires[:3])
    ```

  * The new system allows multiple decomposition rules to be registered for the same operator. 
    Use `qml.add_decomps` to register a decomposition with an operator; use `qml.list_decomps`
    to inspect all known decompositions for an operator.
    ```pycon
    >>> import pennylane as qml
    >>> qml.list_decomps(qml.CRX)
    [<pennylane.decomposition.decomposition_rule.DecompositionRule at 0x136da9de0>,
     <pennylane.decomposition.decomposition_rule.DecompositionRule at 0x136da9db0>,
     <pennylane.decomposition.decomposition_rule.DecompositionRule at 0x136da9f00>]
    >>> print(qml.list_decomps(qml.CRX)[0])
    @register_resources(_crx_to_rx_cz_resources)
    def _crx_to_rx_cz(phi, wires, **__):
        qml.RX(phi / 2, wires=wires[1])
        qml.CZ(wires=wires)
        qml.RX(-phi / 2, wires=wires[1])
        qml.CZ(wires=wires)
    >>> qml.list_decomps(qml.CRX)[0].compute_resources()
    {qml.RX: 2, qml.CZ: 2}
    >>> print(qml.draw(qml.list_decomps(qml.CRX)[0])(0.5, wires=[0, 1]))
    0: ───────────╭●────────────╭●─┤
    1: ──RX(0.25)─╰Z──RX(-0.25)─╰Z─┤
    ```
* Decomposition rules are implemented using the new infrastructure for most PennyLane operators excluding templates.
  [(#6951)](https://github.com/PennyLaneAI/pennylane/pull/6951)

* A graph-based decomposition solver has been implemented that solves for the optimal decomposition
  rule to use for an operator towards a target gate set.
  [(#6952)](https://github.com/PennyLaneAI/pennylane/pull/6952)
  [(#7045)](https://github.com/PennyLaneAI/pennylane/pull/7045)
  [(#7058)](https://github.com/PennyLaneAI/pennylane/pull/7058)
  [(#7064)](https://github.com/PennyLaneAI/pennylane/pull/7064)

* Integrate the graph-based decomposition solver with `qml.transforms.decompose`.
  [(#6966)](https://github.com/PennyLaneAI/pennylane/pull/6966)
  [(#7149)](https://github.com/PennyLaneAI/pennylane/pull/7149)

<h3>Improvements 🛠</h3>

<<<<<<< HEAD
* `qml.draw` and `qml.draw_mpl` can now reuse lines for different classical wires, saving whitespace without
  changing the represented circuit.
  [(#7163)](https://github.com/PennyLaneAI/pennylane/pull/7163)
  
=======
* `PrepSelPrep` now has a concise representation when drawn with `qml.draw` or `qml.draw_mpl`.
  [(#7164)](https://github.com/PennyLaneAI/pennylane/pull/7164)

>>>>>>> 731d80f9
* The decomposition of a single qubit `qml.QubitUnitary` now includes the global phase.
  [(#7143)](https://github.com/PennyLaneAI/pennylane/pull/7143)

* A new utility module `qml.ftqc.utils` is provided, with support for functionality such as dynamic qubit recycling.
  [(#7075)](https://github.com/PennyLaneAI/pennylane/pull/7075/)
  
* The decompositions of `qml.SX`, `qml.X` and `qml.Y` use `qml.GlobalPhase` instead of `qml.PhaseShift`.
  [(#7073)](https://github.com/PennyLaneAI/pennylane/pull/7073)  

* The `reference.qubit` device now enforces `sum(probs)==1` in `sample_state`.
  [(#7076)](https://github.com/PennyLaneAI/pennylane/pull/7076)

* The `default.mixed` device now adheres to the newer device API introduced in
  [v0.33](https://docs.pennylane.ai/en/stable/development/release_notes.html#release-0-33-0).
  This means that `default.mixed` now supports not having to specify the number of wires,
  more predictable behaviour with interfaces, support for `qml.Snapshot`, and more.
  [(#6684)](https://github.com/PennyLaneAI/pennylane/pull/6684)

* `qml.BlockEncode` now accepts sparse input and outputs sparse matrices.
  [(#6963)](https://github.com/PennyLaneAI/pennylane/pull/6963)

* `Operator.sparse_matrix` now supports `format` parameter to specify the returned scipy sparse matrix format,
  with the default being `'csr'`
  [(#6995)](https://github.com/PennyLaneAI/pennylane/pull/6995)

* Dispatch the linear algebra methods of `scipy` backend to `scipy.sparse.linalg` explicitly. Now `qml.math` can correctly
  handle sparse matrices.
  [(#6947)](https://github.com/PennyLaneAI/pennylane/pull/6947)

* Added a class `qml.capture.transforms.MergeAmplitudeEmbedding` that merges `qml.AmplitudeEmbedding` operators
  following the same API as `qml.transforms.merge_amplitude_embedding` when experimental program capture is enabled.
  [(#6925)](https://github.com/PennyLaneAI/pennylane/pull/6925)
  
* `default.qubit` now supports the sparse matrices to be applied to the state vector. Specifically, `QubitUnitary` initialized with a sparse matrix can now be applied to the state vector in the `default.qubit` device.
  [(#6883)](https://github.com/PennyLaneAI/pennylane/pull/6883)
  [(#7139)](https://github.com/PennyLaneAI/pennylane/pull/7139)

* `merge_rotations` now correctly simplifies merged `qml.Rot` operators whose angles yield the identity operator.
  [(#7011)](https://github.com/PennyLaneAI/pennylane/pull/7011)
  
* Bump `rng_salt` to `v0.40.0`.
  [(#6854)](https://github.com/PennyLaneAI/pennylane/pull/6854)

* `qml.gradients.hadamard_grad` can now differentiate anything with a generator, and can accept circuits with non-commuting measurements.
[(#6928)](https://github.com/PennyLaneAI/pennylane/pull/6928)

* `Controlled` operators now have a full implementation of `sparse_matrix` that supports `wire_order` configuration.
  [(#6994)](https://github.com/PennyLaneAI/pennylane/pull/6994)

* The `qml.measurements.NullMeasurement` measurement process is added to allow for profiling problems
  without the overheads associated with performing measurements.
  [(#6989)](https://github.com/PennyLaneAI/pennylane/pull/6989)

* `pauli_rep` property is now accessible for `Adjoint` operator when there is a Pauli representation.
  [(#6871)](https://github.com/PennyLaneAI/pennylane/pull/6871)

* `qml.SWAP` now has sparse representation.
  [(#6965)](https://github.com/PennyLaneAI/pennylane/pull/6965)

* A `Lattice` class and a `generate_lattice` method is added to the `qml.ftqc` module. The `generate_lattice` method is to generate 1D, 2D, 3D grid graphs with the given geometric parameters.
  [(#6958)](https://github.com/PennyLaneAI/pennylane/pull/6958)

* `qml.QubitUnitary` now accepts sparse CSR matrices (from `scipy.sparse`). This allows efficient representation of large unitaries with mostly zero entries. Note that sparse unitaries are still in early development and may not support all features of their dense counterparts.
  [(#6889)](https://github.com/PennyLaneAI/pennylane/pull/6889)
  [(#6986)](https://github.com/PennyLaneAI/pennylane/pull/6986)
  [(#7143)](https://github.com/PennyLaneAI/pennylane/pull/7143)

  ```pycon
  >>> import numpy as np
  >>> import pennylane as qml
  >>> import scipy as sp
  >>> U_dense = np.eye(4)  # 2-wire identity
  >>> U_sparse = sp.sparse.csr_matrix(U_dense)
  >>> op = qml.QubitUnitary(U_sparse, wires=[0, 1])
  >>> print(op.sparse_matrix())
  <Compressed Sparse Row sparse matrix of dtype 'float64'
          with 4 stored elements and shape (4, 4)>
    Coords        Values
    (0, 0)        1.0
    (1, 1)        1.0
    (2, 2)        1.0
    (3, 3)        1.0
  >>> op.sparse_matrix().toarray()
  array([[1., 0., 0., 0.],
        [0., 1., 0., 0.],
        [0., 0., 1., 0.],
        [0., 0., 0., 1.]])
  ```

* Add a decomposition for multi-controlled global phases into a one-less-controlled phase shift.
  [(#6936)](https://github.com/PennyLaneAI/pennylane/pull/6936)

* `qml.StatePrep` now accepts sparse state vectors. Users can create `StatePrep` using `scipy.sparse.csr_matrix`. Note that non-zero `pad_with` is forbidden.
  [(#6863)](https://github.com/PennyLaneAI/pennylane/pull/6863)

  ```pycon
  >>> import scipy as sp
  >>> init_state = sp.sparse.csr_matrix([0, 0, 1, 0])
  >>> qsv_op = qml.StatePrep(init_state, wires=[1, 2])
  >>> wire_order = [0, 1, 2]
  >>> ket = qsv_op.state_vector(wire_order=wire_order)
  >>> print(ket)
  <Compressed Sparse Row sparse matrix of dtype 'float64'
         with 1 stored elements and shape (1, 8)>
    Coords        Values
    (0, 2)        1.0
  ```

* A `RuntimeWarning` is now raised by `qml.QNode` and `qml.execute` if executing JAX workflows and the installed version of JAX
  is greater than `0.4.28`.
  [(#6864)](https://github.com/PennyLaneAI/pennylane/pull/6864)

* Added the `qml.workflow.construct_execution_config(qnode)(*args,**kwargs)` helper function.
  Users can now construct the execution configuration from a particular `QNode` instance.
  [(#6901)](https://github.com/PennyLaneAI/pennylane/pull/6901)

  ```python
  @qml.qnode(qml.device("default.qubit", wires=1))
  def circuit(x):
      qml.RX(x, 0)
      return qml.expval(qml.Z(0))
  ```

  ```pycon
  >>> config = qml.workflow.construct_execution_config(circuit)(1)
  >>> pprint.pprint(config)
  ExecutionConfig(grad_on_execution=False,
                  use_device_gradient=True,
                  use_device_jacobian_product=False,
                  gradient_method='backprop',
                  gradient_keyword_arguments={},
                  device_options={'max_workers': None,
                                  'prng_key': None,
                                  'rng': Generator(PCG64) at 0x15F6BB680},
                  interface=<Interface.NUMPY: 'numpy'>,
                  derivative_order=1,
                  mcm_config=MCMConfig(mcm_method=None, postselect_mode=None),
                  convert_to_numpy=True)
  ```

* `QNode` objects now have an `update` method that allows for re-configuring settings like `diff_method`, `mcm_method`, and more. This allows for easier on-the-fly adjustments to workflows. Any arguments not specified will retain their original value.
  [(#6803)](https://github.com/PennyLaneAI/pennylane/pull/6803)

  After constructing a `QNode`,

  ```python
  import pennylane as qml

  @qml.qnode(device=qml.device("default.qubit"))
  def circuit():
    qml.H(0)
    qml.CNOT([0,1])
    return qml.probs()
  ```

  its settings can be modified with `update`, which returns a new `QNode` object. Here is an example
  of updating a QNode's `diff_method`:

  ```pycon
  >>> print(circuit.diff_method)
  best
  >>> new_circuit = circuit.update(diff_method="parameter-shift")
  >>> print(new_circuit.diff_method)
  'parameter-shift'
  ```

* Devices can now configure whether or not ML framework data is sent to them
  via an `ExecutionConfig.convert_to_numpy` parameter. End-to-end jitting on
  `default.qubit` is used if the user specified a `jax.random.PRNGKey` as a seed.
  [(#6899)](https://github.com/PennyLaneAI/pennylane/pull/6899)
  [(#6788)](https://github.com/PennyLaneAI/pennylane/pull/6788)
  [(#6869)](https://github.com/PennyLaneAI/pennylane/pull/6869)

* The coefficients of observables now have improved differentiability.
  [(#6598)](https://github.com/PennyLaneAI/pennylane/pull/6598)

* An empty basis set in `qml.compile` is now recognized as valid, resulting in decomposition of all operators that can be decomposed.
   [(#6821)](https://github.com/PennyLaneAI/pennylane/pull/6821)

* An informative error is raised when a `QNode` with `diff_method=None` is differentiated.
  [(#6770)](https://github.com/PennyLaneAI/pennylane/pull/6770)

* `qml.ops.sk_decomposition` has been improved to produce less gates for certain edge cases. This greatly impacts
  the performance of `qml.clifford_t_decomposition`, which should now give less extraneous `qml.T` gates.
  [(#6855)](https://github.com/PennyLaneAI/pennylane/pull/6855)

* `qml.gradients.finite_diff_jvp` has been added to compute the jvp of an arbitrary numeric
  function.
  [(#6853)](https://github.com/PennyLaneAI/pennylane/pull/6853)

* With program capture enabled, `QNode`'s can now be differentiated with `diff_method="finite-diff"`.
  [(#6853)](https://github.com/PennyLaneAI/pennylane/pull/6853)

* The requested `diff_method` is now validated when program capture is enabled.
  [(#6852)](https://github.com/PennyLaneAI/pennylane/pull/6852)

* The template `MPSPrep` now has a gate decomposition. This enables its use with any device.
  The `right_canonicalize_mps` function has also been added to transform an MPS into its right-canonical form.
  [(#6896)](https://github.com/PennyLaneAI/pennylane/pull/6896)

* The `qml.clifford_t_decomposition` has been improved to use less gates when decomposing `qml.PhaseShift`.
  [(#6842)](https://github.com/PennyLaneAI/pennylane/pull/6842)

* `qml.qchem.taper` now handles wire ordering for the tapered observables more robustly.
  [(#6954)](https://github.com/PennyLaneAI/pennylane/pull/6954)

* A `ParametrizedMidMeasure` class is added to represent a mid-circuit measurement in an arbitrary
  measurement basis in the XY, YZ or ZX plane. Subclasses `XMidMeasureMP` and `YMidMeasureMP` represent
  X-basis and Y-basis measurements. These classes are part of the experimental `ftqc` module.
  [(#6938)](https://github.com/PennyLaneAI/pennylane/pull/6938)
  [(#6953)](https://github.com/PennyLaneAI/pennylane/pull/6953)

* A `diagonalize_mcms` transform is added that diagonalizes any `ParametrizedMidMeasure`, for devices
  that only natively support mid-circuit measurements in the computational basis.
  [(#6938)](https://github.com/PennyLaneAI/pennylane/pull/6938)
  [(#7037)](https://github.com/PennyLaneAI/pennylane/pull/7037)

* Measurement functions `measure_x`, `measure_y` and `measure_arbitrary_basis` are added in the experimental `ftqc` module. These functions
  apply a mid-circuit measurement and return a `MeasurementValue`. They are analogous to `qml.measure` for
  the computational basis, but instead measure in the X-basis, Y-basis, or an arbitrary basis, respectively.
  Function `qml.ftqc.measure_z` is also added as an alias for `qml.measure`.
  [(#6953)](https://github.com/PennyLaneAI/pennylane/pull/6953)

* The function `cond_measure` is added to the experimental `ftqc` module to apply a mid-circuit 
  measurement with a measurement basis conditional on the function input.
  [(#7037)](https://github.com/PennyLaneAI/pennylane/pull/7037)
  
* `null.qubit` can now execute jaxpr.
  [(#6924)](https://github.com/PennyLaneAI/pennylane/pull/6924)

* `qml.pauli.PauliVSpace` is now iterable.
  [(#7054)](https://github.com/PennyLaneAI/pennylane/pull/7054)

* A new class, `qml.ftqc.QubitGraph`, is now available for representing a qubit memory-addressing
  model for mappings between logical and physical qubits. This representation allows for nesting of
  lower-level qubits with arbitrary depth to allow easy insertion of arbitrarily many levels of
  abstractions between logical qubits and physical qubits.
  [(#6962)](https://github.com/PennyLaneAI/pennylane/pull/6962)

* The `assert_valid` method now validates that an operator's decomposition does not contain 
  the operator itself, instead of checking that it does not contain any operators of the same class as the operator.
  [(#7099)](https://github.com/PennyLaneAI/pennylane/pull/7099)

* Improves support when specifying wires as type `jax.numpy.ndarray` if program capture is enabled.
  [(#7108)](https://github.com/PennyLaneAI/pennylane/pull/7108)


<h4>Capturing and representing hybrid programs</h4>

* The sizes of dynamically shaped arrays can now be updated in a `while_loop` and `for_loop`
  when capture is enabled.
  [(#7084)](https://github.com/PennyLaneAI/pennylane/pull/7084)
  [(#7098)](https://github.com/PennyLaneAI/pennylane/pull/7098/)

* Traditional tape transforms in PennyLane can be automatically converted to work with program capture enabled.
  [(#6922)](https://github.com/PennyLaneAI/pennylane/pull/6922)

  As an example, here is a custom tape transform, working with capture enabled, that shifts every `qml.RX` gate to the end of the circuit:

  ```python
  qml.capture.enable()

  @qml.transform
  def shift_rx_to_end(tape):
      """Transform that moves all RX gates to the end of the operations list."""
      new_ops, rxs = [], []

      for op in tape.operations:
          if isinstance(op, qml.RX):
              rxs.append(op)
          else:
                new_ops.append(op)

      operations = new_ops + rxs
      new_tape = tape.copy(operations=operations)
      return [new_tape], lambda res: res[0]
  ```

  A requirement for tape transforms to be compatible with program capture is to further decorate QNodes with the experimental
  `qml.capture.expand_plxpr_transforms` decorator.

  ```python
  @qml.capture.expand_plxpr_transforms
  @shift_rx_to_end
  @qml.qnode(qml.device("default.qubit", wires=1))
  def circuit():
      qml.RX(0.1, wires=0)
      qml.H(wires=0)
      return qml.state()
  ```

  ```pycon
  >>> print(qml.draw(circuit)())
  0: ──H──RX(0.10)─┤  State
  ```

  There are some exceptions to getting tape transforms to work with capture enabled:
  * Transforms that return multiple tapes cannot be converted.
  * Transforms that return non-trivial post-processing functions cannot be converted.
  * Transforms will fail to execute if the transformed quantum function or QNode contains:
    * `qml.cond` with dynamic parameters as predicates.
    * `qml.for_loop` with dynamic parameters for ``start``, ``stop``, or ``step``.
    * `qml.while_loop`.

* `Device.jaxpr_jvp` has been added to the device API to allow the definition of device derivatives
  when using program capture to jaxpr.
  [(#7019)](https://github.com/PennyLaneAI/pennylane/pull/7019)

* Device-provided derivatives are integrated into the program capture pipeline.
  `diff_method="adjoint"` can now be used with `default.qubit` when capture is enabled.
  [(#7019)](https://github.com/PennyLaneAI/pennylane/pull/7019)

* The `qml.transforms.single_qubit_fusion` quantum transform can now be applied with program capture enabled.
  [(#6945)](https://github.com/PennyLaneAI/pennylane/pull/6945)
  [(#7020)](https://github.com/PennyLaneAI/pennylane/pull/7020)

* Added class `qml.capture.transforms.CommuteControlledInterpreter` that moves commuting gates past control
  and target qubits of controlled operations when experimental program capture is enabled.
  It follows the same API as `qml.transforms.commute_controlled`.
  [(#6946)](https://github.com/PennyLaneAI/pennylane/pull/6946)

* `qml.QNode` can now cache plxpr. When executing a `QNode` for the first time, its plxpr representation will
  be cached based on the abstract evaluation of the arguments. Later executions that have arguments with the
  same shapes and data types will be able to use this cached plxpr instead of capturing the program again.
  [(#6923)](https://github.com/PennyLaneAI/pennylane/pull/6923)

* `qml.QNode` now accepts a `static_argnums` argument. This argument can be used to indicate any arguments that
  should be considered static when capturing the quantum program.
  [(#6923)](https://github.com/PennyLaneAI/pennylane/pull/6923)

* A new, experimental `Operator` method called `compute_qfunc_decomposition` has been added to represent decompositions with structure (e.g., control flow).
  This method is only used when capture is enabled with `qml.capture.enable()`.
  [(#6859)](https://github.com/PennyLaneAI/pennylane/pull/6859)
  [(#6881)](https://github.com/PennyLaneAI/pennylane/pull/6881)
  [(#7022)](https://github.com/PennyLaneAI/pennylane/pull/7022)
  [(#6917)](https://github.com/PennyLaneAI/pennylane/pull/6917)
  [(#7081)](https://github.com/PennyLaneAI/pennylane/pull/7081)

  * Autograph can now be used with custom operations defined outside of the pennylane namespace.
  [(#6931)](https://github.com/PennyLaneAI/pennylane/pull/6931)

  * Add a `qml.capture.pause()` context manager for pausing program capture in an error-safe way.
  [(#6911)](https://github.com/PennyLaneAI/pennylane/pull/6911)

* Python control flow (`if/else`, `for`, `while`) is now supported when program capture is enabled by setting
  `autograph=True` at the QNode level.
  [(#6837)](https://github.com/PennyLaneAI/pennylane/pull/6837)

  ```python
  qml.capture.enable()

  dev = qml.device("default.qubit", wires=[0, 1, 2])

  @qml.qnode(dev, autograph=True)
  def circuit(num_loops: int):
      for i in range(num_loops):
          if i % 2 == 0:
              qml.H(i)
          else:
              qml.RX(1,i)
      return qml.state()
  ```

  ```pycon
  >>> print(qml.draw(circuit)(num_loops=3))
  0: ──H────────┤  State
  1: ──RX(1.00)─┤  State
  2: ──H────────┤  State
  >>> circuit(3)
  Array([0.43879125+0.j        , 0.43879125+0.j        ,
         0.        -0.23971277j, 0.        -0.23971277j,
         0.43879125+0.j        , 0.43879125+0.j        ,
         0.        -0.23971277j, 0.        -0.23971277j], dtype=complex64)
  ```

* The higher order primitives in program capture can now accept inputs with abstract shapes.
  [(#6786)](https://github.com/PennyLaneAI/pennylane/pull/6786)

* The `PlxprInterpreter` classes can now handle creating dynamic arrays via `jnp.ones`, `jnp.zeros`,
  `jnp.arange`, and `jnp.full`.
  [#6865)](https://github.com/PennyLaneAI/pennylane/pull/6865)

* A template class, `qml.ftqc.GraphStatePrep`, is added for the Graph state construction.
  [(#6985)](https://github.com/PennyLaneAI/pennylane/pull/6985)
  [(#7092)](https://github.com/PennyLaneAI/pennylane/pull/7092)

* `qml.cond` can return arrays with dynamic shapes.
  [(#6888)](https://github.com/PennyLaneAI/pennylane/pull/6888/)
  [(#7080)](https://github.com/PennyLaneAI/pennylane/pull/7080)

* The qnode primitive now stores the `ExecutionConfig` instead of `qnode_kwargs`.
  [(#6991)](https://github.com/PennyLaneAI/pennylane/pull/6991)

* `Device.eval_jaxpr` now accepts an `execution_config` keyword argument.
  [(#6991)](https://github.com/PennyLaneAI/pennylane/pull/6991)

* The adjoint jvp of a jaxpr can be computed using default.qubit tooling.
  [(#6875)](https://github.com/PennyLaneAI/pennylane/pull/6875)

* A new `qml.capture.eval_jaxpr` function has been implemented. This is a variant of `jax.core.eval_jaxpr` that can handle the creation
  of arrays with dynamic shapes.
  [(#7052)](https://github.com/PennyLaneAI/pennylane/pull/7052)

* `cond`, `adjoint`, `ctrl`, and the `QNode` can now handle accepting dynamically
  shaped arrays with the abstract shape matching another argument.
  [(#7059)](https://github.com/PennyLaneAI/pennylane/pull/7059)

* Add a `qml.capture.register_custom_staging_rule` for handling higher-order primitives
  that return new dynamically shaped arrays.
  [(#7086)](https://github.com/PennyLaneAI/pennylane/pull/7086)

* Execution interpreters and `qml.capture.eval_jaxpr` can now handle jax `pjit` primitives when dynamic shapes are being used.
  [(#7078)](https://github.com/PennyLaneAI/pennylane/pull/7078)
  [(#7117)](https://github.com/PennyLaneAI/pennylane/pull/7117)

<h3>Labs: a place for unified and rapid prototyping of research software 🧪</h3>

* ``pennylane.labs.dla.lie_closure_dense`` is removed and integrated into ``qml.lie_closure`` using the new ``dense`` keyword.
  [(#6811)](https://github.com/PennyLaneAI/pennylane/pull/6811)

* ``pennylane.labs.dla.structure_constants_dense`` is removed and integrated into ``qml.structure_constants`` using the new ``matrix`` keyword.
  [(#6861)](https://github.com/PennyLaneAI/pennylane/pull/6861)

* ``ResourceOperator.resource_params`` is changed to a property.
  [(#6973)](https://github.com/PennyLaneAI/pennylane/pull/6973)

* Added ResourceOperator implementations for the ``ModExp``, ``PhaseAdder``, ``Multiplier``, ``ControlledSequence``, ``AmplitudeAmplification``, ``QROM``, ``SuperPosition``, ``MottonenStatePreparation``, ``StatePrep``, ``BasisState`` templates.
  [(#6638)](https://github.com/PennyLaneAI/pennylane/pull/6638)

* `pennylane.labs.khaneja_glaser_involution` is removed.
  `pennylane.labs.check_commutation` is moved to `qml.liealg.check_commutation_relation`.
  `pennylane.labs.check_cartan_decomp` is moved to `qml.liealg.check_cartan_decomp`.
  All involution functions are moved to `qml.liealg`.
  `pennylane.labs.adjvec_to_op` is moved to `qml.liealg.adjvec_to_op`.
  `pennylane.labs.op_to_adjvec` is moved to `qml.liealg.op_to_adjvec`.
  `pennylane.labs.change_basis_ad_rep` is moved to `qml.liealg.change_basis_ad_rep`.
  `pennylane.labs.cartan_subalgebra` is moved to `qml.liealg.horizontal_cartan_subalgebra`.
  [(#7026)](https://github.com/PennyLaneAI/pennylane/pull/7026)
  [(#7054)](https://github.com/PennyLaneAI/pennylane/pull/7054)

* Adding `HOState` and `VibronicHO` classes for representing harmonic oscillator states.
  [(#7035)](https://github.com/PennyLaneAI/pennylane/pull/7035)

* Adding base classes for Trotter error estimation on Realspace Hamiltonians: ``RealspaceOperator``, ``RealspaceSum``, ``RealspaceCoeffs``, and ``RealspaceMatrix``
  [(#7034)](https://github.com/PennyLaneAI/pennylane/pull/7034)

* Adding functions for Trotter error estimation and Hamiltonian fragment generation: ``trotter_error``, ``perturbation_error``, ``vibrational_fragments``, ``vibronic_fragments``, and ``generic_fragments``.
  [(#7036)](https://github.com/PennyLaneAI/pennylane/pull/7036)

  As an example we compute the peruturbation error of a vibrational Hamiltonian.
  First we generate random harmonic frequences and Taylor coefficients to iniitialize the vibrational Hamiltonian.

  ```pycon
  >>> from pennylane.labs.trotter_error import HOState, vibrational_fragments, perturbation_error
  >>> import numpy as np
  >>> n_modes = 2
  >>> r_state = np.random.RandomState(42)
  >>> freqs = r_state.random(n_modes)
  >>> taylor_coeffs = [
  >>>     np.array(0),
  >>>     r_state.random(size=(n_modes, )),
  >>>     r_state.random(size=(n_modes, n_modes)),
  >>>     r_state.random(size=(n_modes, n_modes, n_modes))
  >>> ]
  ```
    
  We call ``vibrational_fragments`` to get the harmonic and anharmonic fragments of the vibrational Hamiltonian.
  ```pycon
  >>> frags = vibrational_fragments(n_modes, freqs, taylor_coeffs)
  ```

  We build state vectors in the harmonic oscilator basis with the ``HOState`` class. 

  ```pycon
  >>> gridpoints = 5
  >>> state1 = HOState(n_modes, gridpoints, {(0, 0): 1})
  >>> state2 = HOState(n_modes, gridpoints, {(1, 1): 1})
  ```

  Finally, we compute the error by calling ``perturbation_error``.

  ```pycon
  >>> perturbation_error(frags, [state1, state2])
  [(-0.9189251160920879+0j), (-4.797716682426851+0j)]
  ```

<h3>Breaking changes 💔</h3>

* `num_diagonalizing_gates` is no longer accessible in `qml.specs` or `QuantumScript.specs`. The calculation of
  this quantity is extremely expensive, and the definition is ambiguous for non-commuting observables.
  [(#7047)](https://github.com/PennyLaneAI/pennylane/pull/7047)

* `qml.gradients.gradient_transform.choose_trainable_params` has been renamed to `choose_trainable_param_indices`
  to better reflect what it actually does.
  [(#6928)](https://github.com/PennyLaneAI/pennylane/pull/6928)

* `MultiControlledX` no longer accepts strings as control values.
  [(#6835)](https://github.com/PennyLaneAI/pennylane/pull/6835)

* The input argument `control_wires` of `MultiControlledX` has been removed.
  [(#6832)](https://github.com/PennyLaneAI/pennylane/pull/6832)
  [(#6862)](https://github.com/PennyLaneAI/pennylane/pull/6862)

* `qml.execute` now has a collection of keyword-only arguments.
  [(#6598)](https://github.com/PennyLaneAI/pennylane/pull/6598)

* The ``decomp_depth`` argument in :func:`~pennylane.transforms.set_decomposition` has been removed.
  [(#6824)](https://github.com/PennyLaneAI/pennylane/pull/6824)

* The ``max_expansion`` argument in :func:`~pennylane.devices.preprocess.decompose` has been removed.
  [(#6824)](https://github.com/PennyLaneAI/pennylane/pull/6824)

* The ``tape`` and ``qtape`` properties of ``QNode`` have been removed.
  Instead, use the ``qml.workflow.construct_tape`` function.
  [(#6825)](https://github.com/PennyLaneAI/pennylane/pull/6825)

* The ``gradient_fn`` keyword argument to ``qml.execute`` has been removed. Instead, it has been replaced with ``diff_method``.
  [(#6830)](https://github.com/PennyLaneAI/pennylane/pull/6830)
  
* The ``QNode.get_best_method`` and ``QNode.best_method_str`` methods have been removed.
  Instead, use the ``qml.workflow.get_best_diff_method`` function.
  [(#6823)](https://github.com/PennyLaneAI/pennylane/pull/6823)

* The `output_dim` property of `qml.tape.QuantumScript` has been removed. Instead, use method `shape` of `QuantumScript` or `MeasurementProcess` to get the same information.
  [(#6829)](https://github.com/PennyLaneAI/pennylane/pull/6829)

* Removed method `qsvt_legacy` along with its private helper `_qsp_to_qsvt`
  [(#6827)](https://github.com/PennyLaneAI/pennylane/pull/6827)

<h3>Deprecations 👋</h3>

* The `KerasLayer` in `qml.qnn.keras` is deprecated because Keras 2 is no longer actively maintained.  Please consider using a different machine learning framework instead of `TensorFlow/Keras 2`.
  [(#7097)](https://github.com/PennyLaneAI/pennylane/pull/7097)

* Specifying `pipeline=None` with `qml.compile` is now deprecated. A sequence of
  transforms should always be specified.
  [(#7004)](https://github.com/PennyLaneAI/pennylane/pull/7004)

* The ``ControlledQubitUnitary`` will stop accepting `QubitUnitary` objects as arguments as its ``base``. Instead, use ``qml.ctrl`` to construct a controlled `QubitUnitary`.
  A folllow-on PR fixed accidental double-queuing when using `qml.ctrl` with `QubitUnitary`.
  [(#6840)](https://github.com/PennyLaneAI/pennylane/pull/6840)
  [(#6926)](https://github.com/PennyLaneAI/pennylane/pull/6926)

* The `control_wires` argument in `qml.ControlledQubitUnitary` has been deprecated.
  Instead, use the `wires` argument as the second positional argument.
  [(#6839)](https://github.com/PennyLaneAI/pennylane/pull/6839)

* The `mcm_method` keyword in `qml.execute` has been deprecated.
  Instead, use the ``mcm_method`` and ``postselect_mode`` arguments.
  [(#6807)](https://github.com/PennyLaneAI/pennylane/pull/6807)

* Specifying gradient keyword arguments as any additional keyword argument to the qnode is deprecated
  and will be removed in v0.42.  The gradient keyword arguments should be passed to the new
  keyword argument `gradient_kwargs` via an explicit dictionary. This change will improve qnode argument
  validation.
  [(#6828)](https://github.com/PennyLaneAI/pennylane/pull/6828)

* The `qml.gradients.hamiltonian_grad` function has been deprecated.
  This gradient recipe is not required with the new operator arithmetic system.
  [(#6849)](https://github.com/PennyLaneAI/pennylane/pull/6849)

* The ``inner_transform_program`` and ``config`` keyword arguments in ``qml.execute`` have been deprecated.
  If more detailed control over the execution is required, use ``qml.workflow.run`` with these arguments instead.
  [(#6822)](https://github.com/PennyLaneAI/pennylane/pull/6822)
  [(#6879)](https://github.com/PennyLaneAI/pennylane/pull/6879)

* The property `MeasurementProcess.return_type` has been deprecated.
  If observable type checking is needed, please use direct `isinstance`; if other text information is needed, please use class name, or another internal temporary private member `_shortname`.
  [(#6841)](https://github.com/PennyLaneAI/pennylane/pull/6841)
  [(#6906)](https://github.com/PennyLaneAI/pennylane/pull/6906)
  [(#6910)](https://github.com/PennyLaneAI/pennylane/pull/6910)

* Pauli module level imports of ``lie_closure``, ``structure_constants`` and ``center`` are deprecated, as functionality is moved to new ``liealg`` module.
  [(#6935)](https://github.com/PennyLaneAI/pennylane/pull/6935)

<h3>Internal changes ⚙️</h3>

* Add intermediate caching to `null.qubit` zero value generation to improve memory consumption for larger workloads.
  [(#7155)](https://github.com/PennyLaneAI/pennylane/pull/7155)

* All use of `ABC` for intermediate variables will be renamed to preserve the label for the Python abstract base class `abc.ABC`.
  [(#7156)](https://github.com/PennyLaneAI/pennylane/pull/7156)

* The error message when device wires are not specified when program capture is enabled is more clear.
  [(#7130)](https://github.com/PennyLaneAI/pennylane/pull/7130)

* Clean up logic in `_capture_qnode.py`.
  [(#7115)](https://github.com/PennyLaneAI/pennylane/pull/7115)

* The test for `qml.math.quantum._denman_beavers_iterations` has been improved such that tested random matrices are guaranteed positive.
  [(#7071)](https://github.com/PennyLaneAI/pennylane/pull/7071)

* Replace `matrix_power` dispatch for `scipy` interface with an in-place implementation.
  [(#7055)](https://github.com/PennyLaneAI/pennylane/pull/7055)

* Add support to `CollectOpsandMeas` for handling `qnode` primitives.
  [(#6922)](https://github.com/PennyLaneAI/pennylane/pull/6922)

* Change some `scipy` imports from submodules to whole module to reduce memory footprint of importing pennylane.
  [(#7040)](https://github.com/PennyLaneAI/pennylane/pull/7040)

* Add `NotImplementedError`s for `grad` and `jacobian` in `CollectOpsandMeas`.
  [(#7041)](https://github.com/PennyLaneAI/pennylane/pull/7041)

* Quantum transform interpreters now perform argument validation and will no longer
  check if the equation in the `jaxpr` is a transform primitive.
  [(#7023)](https://github.com/PennyLaneAI/pennylane/pull/7023)

* `qml.for_loop` and `qml.while_loop` have been moved from the `compiler` module
  to a new `control_flow` module.
  [(#7017)](https://github.com/PennyLaneAI/pennylane/pull/7017)

* `qml.capture.run_autograph` is now idempotent.
  This means `run_autograph(fn) = run_autograph(run_autograph(fn))`.
  [(#7001)](https://github.com/PennyLaneAI/pennylane/pull/7001)

* Minor changes to `DQInterpreter` for speedups with program capture execution.
  [(#6984)](https://github.com/PennyLaneAI/pennylane/pull/6984)

* Globally silences `no-member` pylint issues from jax.
  [(#6987)](https://github.com/PennyLaneAI/pennylane/pull/6987)

* Fix `pylint=3.3.4` errors in source code.
  [(#6980)](https://github.com/PennyLaneAI/pennylane/pull/6980)
  [(#6988)](https://github.com/PennyLaneAI/pennylane/pull/6988)

* Remove `QNode.get_gradient_fn` from source code.
  [(#6898)](https://github.com/PennyLaneAI/pennylane/pull/6898)
  
* The source code has been updated use black 25.1.0.
  [(#6897)](https://github.com/PennyLaneAI/pennylane/pull/6897)

* Improved the `InterfaceEnum` object to prevent direct comparisons to `str` objects.
  [(#6877)](https://github.com/PennyLaneAI/pennylane/pull/6877)

* Added a `QmlPrimitive` class that inherits `jax.core.Primitive` to a new `qml.capture.custom_primitives` module.
  This class contains a `prim_type` property so that we can differentiate between different sets of PennyLane primitives.
  Consequently, `QmlPrimitive` is now used to define all PennyLane primitives.
  [(#6847)](https://github.com/PennyLaneAI/pennylane/pull/6847)

* The `RiemannianGradientOptimizer` has been updated to take advantage of newer features.
  [(#6882)](https://github.com/PennyLaneAI/pennylane/pull/6882)

* Use `keep_intermediate=True` flag to keep Catalyst's IR when testing.
  Also use a different way of testing to see if something was compiled.
  [(#6990)](https://github.com/PennyLaneAI/pennylane/pull/6990)

<h3>Documentation 📝</h3>

* The docstring for `qml.prod` has been updated to explain that the order of the output may seem reversed but it is correct.
  [(#7083)](https://github.com/PennyLaneAI/pennylane/pull/7083)

* The code example in the docstring for `qml.PauliSentence` now properly copy-pastes.
  [(#6949)](https://github.com/PennyLaneAI/pennylane/pull/6949)

* The docstrings for `qml.unary_mapping`, `qml.binary_mapping`, `qml.christiansen_mapping`,
  `qml.qchem.localize_normal_modes`, and `qml.qchem.VibrationalPES` have been updated to include better
  code examples.
  [(#6717)](https://github.com/PennyLaneAI/pennylane/pull/6717)

* The docstrings for `qml.qchem.localize_normal_modes` and `qml.qchem.VibrationalPES` have been updated to include
  examples that can be copied.
  [(#6834)](https://github.com/PennyLaneAI/pennylane/pull/6834)

* Fixed a typo in the code example for `qml.labs.dla.lie_closure_dense`.
  [(#6858)](https://github.com/PennyLaneAI/pennylane/pull/6858)

* The code example in the docstring for `qml.BasisRotation` was corrected by including `wire_order` in the
  call to `qml.matrix`.
  [(#6891)](https://github.com/PennyLaneAI/pennylane/pull/6891)

* The docstring of `qml.noise.meas_eq` has been updated to make its functionality clearer.
  [(#6920)](https://github.com/PennyLaneAI/pennylane/pull/6920)

* The docstring for `qml.devices.default_tensor.DefaultTensor` has been updated to clarify differentiation support.
  [(#7150)](https://github.com/PennyLaneAI/pennylane/pull/7150)

<h3>Bug fixes 🐛</h3>

* Revert [(#6933)](https://github.com/PennyLaneAI/pennylane/pull/6933) to remove non-negligible performance impact due to wire flattening.
  [(#7136)](https://github.com/PennyLaneAI/pennylane/pull/7136)

* Fixes a bug that caused the output of `qml.fourier.qnode_spectrum()` to
  differ depending if equivalent gate generators are defined using
  different PennyLane operators. This was resolved by updating
  `qml.operation.gen_is_multi_term_hamiltonian` to work with more complicated generators.
  [(#7121)])(https://github.com/PennyLaneAI/pennylane/pull/7121)

* Modulo operator calls on MCMs now correctly offload to the autoray-backed `qml.math.mod` dispatch.
  [(#7085)](https://github.com/PennyLaneAI/pennylane/pull/7085)

* Dynamic one-shot workloads are now faster for `null.qubit`.
  Removed a redundant `functools.lru_cache` call that was capturing all `SampleMP` objects in a workload.
  [(#7077)](https://github.com/PennyLaneAI/pennylane/pull/7077)

* `qml.transforms.single_qubit_fusion` and `qml.transforms.cancel_inverses` now correctly handle mid-circuit measurements
  when experimental program capture is enabled.
  [(#7020)](https://github.com/PennyLaneAI/pennylane/pull/7020)

* `qml.math.get_interface` now correctly extracts the `"scipy"` interface if provided a list/array
  of sparse matrices.
  [(#7015)](https://github.com/PennyLaneAI/pennylane/pull/7015)

* `qml.ops.Controlled.has_sparse_matrix` now provides the correct information
  by checking if the target operator has a sparse or dense matrix defined.
  [(#7025)](https://github.com/PennyLaneAI/pennylane/pull/7025)

* `qml.capture.PlxprInterpreter` now flattens pytree arguments before evaluation.
  [(#6975)](https://github.com/PennyLaneAI/pennylane/pull/6975)

* `qml.GlobalPhase.sparse_matrix` now correctly returns a sparse matrix of the same shape as `matrix`.
  [(#6940)](https://github.com/PennyLaneAI/pennylane/pull/6940)

* `qml.expval` no longer silently casts to a real number when observable coefficients are imaginary.
  [(#6939)](https://github.com/PennyLaneAI/pennylane/pull/6939)

* Fixed `qml.wires.Wires` initialization to disallow `Wires` objects as wires labels.
  Now, `Wires` is idempotent, e.g. `Wires([Wires([0]), Wires([1])])==Wires([0, 1])`.
  [(#6933)](https://github.com/PennyLaneAI/pennylane/pull/6933)

* `qml.capture.PlxprInterpreter` now correctly handles propagation of constants when interpreting higher-order primitives
  [(#6913)](https://github.com/PennyLaneAI/pennylane/pull/6913)

* `qml.capture.PlxprInterpreter` now uses `Primitive.get_bind_params` to resolve primitive calling signatures before binding
  primitives.
  [(#6913)](https://github.com/PennyLaneAI/pennylane/pull/6913)

* The interface is now detected from the data in the circuit, not the arguments to the `QNode`. This allows
  interface data to be strictly passed as closure variables and still be detected.
  [(#6892)](https://github.com/PennyLaneAI/pennylane/pull/6892)

* `BasisState` now casts its input to integers.
  [(#6844)](https://github.com/PennyLaneAI/pennylane/pull/6844)

* The `workflow.contstruct_batch` and `workflow.construct_tape` functions now correctly reflect the `mcm_method`
  passed to the `QNode`, instead of assuming the method is always `deferred`.
  [(#6903)](https://github.com/PennyLaneAI/pennylane/pull/6903)

* The `poly_to_angles` function has been improved to correctly work with different interfaces and
  no longer manipulate the input angles tensor internally.
  [(#6979)](https://github.com/PennyLaneAI/pennylane/pull/6979)

* The `QROM` template is upgraded to decompose more efficiently when `work_wires` are not used.
  [#6967)](https://github.com/PennyLaneAI/pennylane/pull/6967)

* Applying mid-circuit measurements inside `qml.cond` is not supported, and previously resulted in 
  unclear error messages or incorrect results. It is now explicitly not allowed, and raises an error when 
  calling the function returned by `qml.cond`.
  [(#7027)](https://github.com/PennyLaneAI/pennylane/pull/7027)  
  [(#7051)](https://github.com/PennyLaneAI/pennylane/pull/7051)

* `qml.qchem.givens_decomposition` no longer raises a `RuntimeWarning` when the input is a zero matrix.
  [#7053)](https://github.com/PennyLaneAI/pennylane/pull/7053)

* Comparing an adjoint of an `Observable` with another `Operation` using `qml.equal` no longer incorrectly 
  skips the check ensuring that the operator types match.
  [(#7107)](https://github.com/PennyLaneAI/pennylane/pull/7107)

* Downloading specific attributes of datasets in the `'other'` category via `qml.data.load` no longer fails.
  [(7144)](https://github.com/PennyLaneAI/pennylane/pull/7144)

<h3>Contributors ✍️</h3>

This release contains contributions from (in alphabetical order):

Guillermo Alonso,
Daniela Angulo,
Ali Asadi,
Utkarsh Azad,
Astral Cai,
Joey Carter,
Henry Chang,
Yushao Chen,
Isaac De Vlugt,
Diksha Dhawan,
Lillian M.A. Frederiksen,
Pietropaolo Frisoni,
Marcus Gisslén,
Diego Guala,
Austin Huang,
Korbinian Kottmann,
Christina Lee,
Joseph Lee,
Lee J. O'Riordan,
Mudit Pandey,
Andrija Paurevic,
Shuli Shu,
David Wierichs<|MERGE_RESOLUTION|>--- conflicted
+++ resolved
@@ -194,16 +194,13 @@
 
 <h3>Improvements 🛠</h3>
 
-<<<<<<< HEAD
 * `qml.draw` and `qml.draw_mpl` can now reuse lines for different classical wires, saving whitespace without
   changing the represented circuit.
   [(#7163)](https://github.com/PennyLaneAI/pennylane/pull/7163)
   
-=======
 * `PrepSelPrep` now has a concise representation when drawn with `qml.draw` or `qml.draw_mpl`.
   [(#7164)](https://github.com/PennyLaneAI/pennylane/pull/7164)
 
->>>>>>> 731d80f9
 * The decomposition of a single qubit `qml.QubitUnitary` now includes the global phase.
   [(#7143)](https://github.com/PennyLaneAI/pennylane/pull/7143)
 
