--- conflicted
+++ resolved
@@ -233,11 +233,8 @@
 Marcus Edwards,
 Lillian Frederiksen,
 Christina Lee,
-<<<<<<< HEAD
 Joseph Lee,
-=======
 Gabriela Sanchez Diaz,
->>>>>>> 072052c6
 Mudit Pandey,
 Shuli Shu,
 Jay Soni,
