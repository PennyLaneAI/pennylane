:orphan:

# Release 0.22.0-dev (development release)

<h3>New features since last release</h3>

* Continued development of the circuit-cutting compiler:
  
  A method for converting a quantum tape to a directed multigraph that is amenable
  to graph partitioning algorithms for circuit cutting has been added.
  [(#2107)](https://github.com/PennyLaneAI/pennylane/pull/2107)
  
  A method to replace `WireCut` nodes in a directed multigraph with `MeasureNode` 
  and `PrepareNode` placeholders has been added.
  [(#2124)](https://github.com/PennyLaneAI/pennylane/pull/2124)
  
<h3>Improvements</h3>

<h3>Breaking changes</h3>

<h3>Deprecations</h3>

<h3>Bug fixes</h3>

* Updated the `adjoint()` method for non-parametric qubit operations to
  solve a bug where repeated `adjoint()` calls don't return the correct 
  operator.
  [(#2133)](https://github.com/PennyLaneAI/pennylane/pull/2133)

<h3>Documentation</h3>

<h3>Contributors</h3>

This release contains contributions from (in alphabetical order):
<<<<<<< HEAD
Jay Soni
=======

Anthony Hayes
>>>>>>> 5a28983f
<|MERGE_RESOLUTION|>--- conflicted
+++ resolved
@@ -32,9 +32,4 @@
 <h3>Contributors</h3>
 
 This release contains contributions from (in alphabetical order):
-<<<<<<< HEAD
-Jay Soni
-=======
-
-Anthony Hayes
->>>>>>> 5a28983f
+Anthony Hayes, Jay Soni