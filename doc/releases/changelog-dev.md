:orphan:

# Release 0.39.0-dev (development release)

<h3>New features since last release</h3>

<<<<<<< HEAD
=======
* A new `qml.vn_entanglement_entropy` measurement process has been added which measures the
  Von Neumann entanglement entropy of a quantum state.
  [(#5911)](https://github.com/PennyLaneAI/pennylane/pull/5911)

>>>>>>> 2aee2e14
<h3>Improvements 🛠</h3>

* PennyLane is now compatible with NumPy 2.0.
  [(#6061)](https://github.com/PennyLaneAI/pennylane/pull/6061)
  [(#6258)](https://github.com/PennyLaneAI/pennylane/pull/6258)

* PennyLane is now compatible with Jax 0.4.28.
  [(#6255)](https://github.com/PennyLaneAI/pennylane/pull/6255)

* `qml.qchem.excitations` now optionally returns fermionic operators.
  [(#6171)](https://github.com/PennyLaneAI/pennylane/pull/6171)

* The `diagonalize_measurements` transform now uses a more efficient method of diagonalization
  when possible, based on the `pauli_rep` of the relevant observables.
  [#6113](https://github.com/PennyLaneAI/pennylane/pull/6113/)

* The `Hermitian` operator now has a `compute_sparse_matrix` implementation.
  [(#6225)](https://github.com/PennyLaneAI/pennylane/pull/6225)

<h4>Capturing and representing hybrid programs</h4>

* Differentiation of hybrid programs via `qml.grad` and `qml.jacobian` can now be captured
  into plxpr. When evaluating a captured `qml.grad` (`qml.jacobian`) instruction, it will
  dispatch to `jax.grad` (`jax.jacobian`), which differs from the Autograd implementation
  without capture. Pytree inputs and outputs are supported.
  [(#6120)](https://github.com/PennyLaneAI/pennylane/pull/6120)
  [(#6127)](https://github.com/PennyLaneAI/pennylane/pull/6127)
  [(#6134)](https://github.com/PennyLaneAI/pennylane/pull/6134)

* Improve unit testing for capturing of nested control flows.
  [(#6111)](https://github.com/PennyLaneAI/pennylane/pull/6111)

* Some custom primitives for the capture project can now be imported via
  `from pennylane.capture.primitives import *`.
  [(#6129)](https://github.com/PennyLaneAI/pennylane/pull/6129)

* `FermiWord` class now has a method to apply anti-commutator relations.
   [(#6196)](https://github.com/PennyLaneAI/pennylane/pull/6196)

* `FermiWord` and `FermiSentence` classes now have methods to compute adjoints.
  [(#6166)](https://github.com/PennyLaneAI/pennylane/pull/6166)

* The `SampleMP.process_samples` method is updated to support using JAX tracers
  for samples, allowing compatiblity with Catalyst workflows.
  [(#6211)](https://github.com/PennyLaneAI/pennylane/pull/6211)

* Improve `qml.Qubitization` decomposition.
  [(#6182)](https://github.com/PennyLaneAI/pennylane/pull/6182)

* The `__repr__` methods for `FermiWord` and `FermiSentence` now returns a
  unique representation of the object.
  [(#6167)](https://github.com/PennyLaneAI/pennylane/pull/6167)

<<<<<<< HEAD
* Predefined lattice shapes such as `lieb`, `cubic`, `bcc`, `fcc`, and `diamond`
  can now be generated.
  [(6237)](https://github.com/PennyLaneAI/pennylane/pull/6237)
=======
* A `ReferenceQubit` is introduced for testing purposes and as a reference for future plugin development.
  [(#6181)](https://github.com/PennyLaneAI/pennylane/pull/6181)
>>>>>>> 2aee2e14

* The `to_mat` methods for `FermiWord` and `FermiSentence` now optionally return
  a sparse matrix.
  [(#6173)](https://github.com/PennyLaneAI/pennylane/pull/6173)

<h3>Breaking changes 💔</h3>

* The `simplify` argument in `qml.Hamiltonian` and `qml.ops.LinearCombination` has been removed.
  Instead, `qml.simplify()` can be called on the constructed operator.
  [(#6279)](https://github.com/PennyLaneAI/pennylane/pull/6279)

* The functions `qml.qinfo.classical_fisher` and `qml.qinfo.quantum_fisher` have been removed and migrated to the `qml.gradients`
  module. Therefore, `qml.gradients.classical_fisher` and `qml.gradients.quantum_fisher` should be used instead.
  [(#5911)](https://github.com/PennyLaneAI/pennylane/pull/5911)

* Remove support for Python 3.9.
  [(#6223)](https://github.com/PennyLaneAI/pennylane/pull/6223)

* `DefaultQubitTF`, `DefaultQubitTorch`, `DefaultQubitJax`, and `DefaultQubitAutograd` are removed.
  Please use `default.qubit` for all interfaces.
  [(#6207)](https://github.com/PennyLaneAI/pennylane/pull/6207)
  [(#6208)](https://github.com/PennyLaneAI/pennylane/pull/6208)
  [(#6209)](https://github.com/PennyLaneAI/pennylane/pull/6209)
  [(#6210)](https://github.com/PennyLaneAI/pennylane/pull/6210)

* `expand_fn`, `max_expansion`, `override_shots`, and `device_batch_transform` are removed from the
  signature of `qml.execute`.
  [(#6203)](https://github.com/PennyLaneAI/pennylane/pull/6203)

* `max_expansion` and `expansion_strategy` are removed from the `QNode`.
  [(#6203)](https://github.com/PennyLaneAI/pennylane/pull/6203)

* `expansion_strategy` is removed from `qml.draw`, `qml.draw_mpl`, and `qml.specs`. `max_expansion` is removed from `qml.specs`, as it had no impact on the output.
  [(#6203)](https://github.com/PennyLaneAI/pennylane/pull/6203)

* `qml.transforms.hamiltonian_expand` and `qml.transforms.sum_expand` are removed.
  Please use `qml.transforms.split_non_commuting` instead.
  [(#6204)](https://github.com/PennyLaneAI/pennylane/pull/6204)

* The `decomp_depth` keyword argument to `qml.device` is removed.
  [(#6234)](https://github.com/PennyLaneAI/pennylane/pull/6234)

* `Operator.expand` is now removed. Use `qml.tape.QuantumScript(op.deocomposition())` instead.
  [(#6227)](https://github.com/PennyLaneAI/pennylane/pull/6227)


<h3>Deprecations 👋</h3>

* The `qml.BasisStatePreparation` template is deprecated.
  Instead, use `qml.BasisState`.
  [(#6021)](https://github.com/PennyLaneAI/pennylane/pull/6021)

* The `'ancilla'` argument for `qml.iterative_qpe` has been deprecated. Instead, use the `'aux_wire'` argument.
  [(#6277)](https://github.com/PennyLaneAI/pennylane/pull/6277)

* `qml.shadows.shadow_expval` has been deprecated. Instead, use the `qml.shadow_expval` measurement
  process.
  [(#6277)](https://github.com/PennyLaneAI/pennylane/pull/6277)

* `qml.broadcast` has been deprecated. Please use `for` loops instead.
  [(#6277)](https://github.com/PennyLaneAI/pennylane/pull/6277)

* The `qml.QubitStateVector` template is deprecated. Instead, use `qml.StatePrep`.
  [(#6172)](https://github.com/PennyLaneAI/pennylane/pull/6172)

* The `qml.qinfo` module has been deprecated. Please see the respective functions in the `qml.math` and
  `qml.measurements` modules instead.
  [(#5911)](https://github.com/PennyLaneAI/pennylane/pull/5911)

* `Device`, `QubitDevice`, and `QutritDevice` will no longer be accessible via top-level import in v0.40.
  They will still be accessible as `qml.devices.LegacyDevice`, `qml.devices.QubitDevice`, and `qml.devices.QutritDevice`
  respectively.
  [(#6238)](https://github.com/PennyLaneAI/pennylane/pull/6238/)

* `QNode.gradient_fn` is deprecated. Please use `QNode.diff_method` and `QNode.get_gradient_fn` instead.
  [(#6244)](https://github.com/PennyLaneAI/pennylane/pull/6244)

<h3>Documentation 📝</h3>

* Fixed spelling in a number of places across the documentation.
  [(#6280)](https://github.com/PennyLaneAI/pennylane/pull/6280)

* Add `work_wires` parameter to `qml.MultiControlledX` docstring signature.
  [(#6271)](https://github.com/PennyLaneAI/pennylane/pull/6271)

<h3>Bug fixes 🐛</h3>

* Fix a bug where zero-valued JVPs were calculated wrongly in the presence of shot vectors.
  [(#6219)](https://github.com/PennyLaneAI/pennylane/pull/6219)

* Fix `qml.PrepSelPrep` template to work with `torch`.
  [(#6191)](https://github.com/PennyLaneAI/pennylane/pull/6191)

* Now `qml.equal` compares correctly `qml.PrepSelPrep` operators.
  [(#6182)](https://github.com/PennyLaneAI/pennylane/pull/6182)

* The `qml.QSVT` template now orders the `projector` wires first and the `UA` wires second, which is the expected order of the decomposition.
  [(#6212)](https://github.com/PennyLaneAI/pennylane/pull/6212)

* The `qml.Qubitization` template now orders the `control` wires first and the `hamiltonian` wires second, which is the expected according to other templates.
  [(#6229)](https://github.com/PennyLaneAI/pennylane/pull/6229)

* The `qml.FABLE` template now returns the correct value when JIT is enabled.
  [(#6263)](https://github.com/PennyLaneAI/pennylane/pull/6263)

* Fixes a bug where a circuit using the `autograd` interface sometimes returns nested values that are not of the `autograd` interface.
  [(#6225)](https://github.com/PennyLaneAI/pennylane/pull/6225)

* Fixes a bug where a simple circuit with no parameters or only builtin/numpy arrays as parameters returns autograd tensors.
  [(#6225)](https://github.com/PennyLaneAI/pennylane/pull/6225)

<h3>Contributors ✍️</h3>

This release contains contributions from (in alphabetical order):

Guillermo Alonso,
Utkarsh Azad,
Astral Cai,
Isaac De Vlugt,
Lillian M. A. Frederiksen,
Pietropaolo Frisoni,
Emiliano Godinez,
Christina Lee,
William Maxwell,
Lee J. O'Riordan,
Mudit Pandey,
David Wierichs,<|MERGE_RESOLUTION|>--- conflicted
+++ resolved
@@ -4,13 +4,10 @@
 
 <h3>New features since last release</h3>
 
-<<<<<<< HEAD
-=======
 * A new `qml.vn_entanglement_entropy` measurement process has been added which measures the
   Von Neumann entanglement entropy of a quantum state.
   [(#5911)](https://github.com/PennyLaneAI/pennylane/pull/5911)
 
->>>>>>> 2aee2e14
 <h3>Improvements 🛠</h3>
 
 * PennyLane is now compatible with NumPy 2.0.
@@ -64,14 +61,12 @@
   unique representation of the object.
   [(#6167)](https://github.com/PennyLaneAI/pennylane/pull/6167)
 
-<<<<<<< HEAD
 * Predefined lattice shapes such as `lieb`, `cubic`, `bcc`, `fcc`, and `diamond`
   can now be generated.
   [(6237)](https://github.com/PennyLaneAI/pennylane/pull/6237)
-=======
+
 * A `ReferenceQubit` is introduced for testing purposes and as a reference for future plugin development.
   [(#6181)](https://github.com/PennyLaneAI/pennylane/pull/6181)
->>>>>>> 2aee2e14
 
 * The `to_mat` methods for `FermiWord` and `FermiSentence` now optionally return
   a sparse matrix.
@@ -191,6 +186,7 @@
 Utkarsh Azad,
 Astral Cai,
 Isaac De Vlugt,
+Diksha Dhawan,
 Lillian M. A. Frederiksen,
 Pietropaolo Frisoni,
 Emiliano Godinez,
