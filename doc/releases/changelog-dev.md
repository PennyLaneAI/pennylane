:orphan:

# Release 0.37.0-dev (development release)

<h3>New features since last release</h3>

* The `default.tensor` device now supports the `tn` method to simulate quantum circuits using exact tensor networks.
  [(#5786)](https://github.com/PennyLaneAI/pennylane/pull/5786)

* QROM template is added. This template allows you to enter classic data in the form of bitstrings.
  [(#5688)](https://github.com/PennyLaneAI/pennylane/pull/5688)

  ```python
  # a list of bitstrings is defined
  bitstrings = ["010", "111", "110", "000"]

  dev = qml.device("default.qubit", shots = 1)

  @qml.qnode(dev)
  def circuit():

      # the third index is encoded in the control wires [0, 1]
      qml.BasisEmbedding(2, wires = [0,1])

      qml.QROM(bitstrings = bitstrings,
              control_wires = [0,1],
              target_wires = [2,3,4],
              work_wires = [5,6,7])

      return qml.sample(wires = [2,3,4])
  ```
   ```pycon
  >>> print(circuit())
  [1 1 0]
  ```

* The `default.tensor` device is introduced to perform tensor network simulations of quantum circuits using the `mps` (Matrix Product State) method.
  [(#5699)](https://github.com/PennyLaneAI/pennylane/pull/5699)

* Added `from_openfermion` to convert openfermion `FermionOperator` objects to PennyLane `FermiWord` or
`FermiSentence` objects.
[(#5808)](https://github.com/PennyLaneAI/pennylane/pull/5808)

  ```python
  of_op = openfermion.FermionOperator('0^ 2')
  pl_op = qml.from_openfermion(of_op)

<<<<<<< HEAD
* A new `qml.noise` module which contains utility function for building `NoiseModels` 
  and an `add_noise` tranform for addding it to quantum circuits.
=======
  ```
  ```pycon
  >>> print(pl_op)
  a⁺(0) a(2)
  ```

* A new `qml.noise` module which contains utililty functions for building `NoiseModels`.
>>>>>>> 0ab63cce
  [(#5674)](https://github.com/PennyLaneAI/pennylane/pull/5674)
  [(#5684)](https://github.com/PennyLaneAI/pennylane/pull/5684)
  [(#5718)](https://github.com/PennyLaneAI/pennylane/pull/5718)

  ```pycon
  >>> fcond1 = qml.noise.op_eq(qml.RX) & qml.noise.wires_in([0, 1])
  >>> noise1 = qml.noise.partial_wires(qml.PhaseDamping, 0.4)
  >>> fcond2 = qml.noise.op_in([qml.RY, qml.RZ])
  >>> def noise2(op, **kwargs):
  ...     qml.ThermalRelaxationError(op.parameters[0] * 0.05, kwargs["t1"], 0.2, 0.6, op.wires)
  >>> noise_model = qml.NoiseModel({fcond1: noise1, fcond2: noise2}, t1=2.0)
  >>> noise_model
  NoiseModel({
      OpEq(RX) & WiresIn([0, 1]) = PhaseDamping(gamma=0.4)
      OpIn(['RY', 'RZ']) = noise2
  }, t1 = 2.0)
  ```

  ``` pycon
  >>> @partial(qml.transforms.add_noise, noise_model=noise_model)
  ... @qml.qnode(dev)
  ... def circuit(w, x, y, z):
  ...    qml.RX(w, wires=0)
  ...    qml.RY(x, wires=1)
  ...    qml.CNOT(wires=[0, 1])
  ...    qml.RY(y, wires=0)
  ...    qml.RX(z, wires=1)
  ...    return qml.expval(qml.Z(0) @ qml.Z(1))
  >>> print(qml.draw(circuit)(0.9, 0.4, 0.5, 0.6))
  0: ──RX(0.90)──PhaseDamping(0.40)──────────────────────────╭●──RY(0.50)
  1: ──RY(0.40)──ThermalRelaxationError(0.02,2.00,0.20,0.60)─╰X──RX(0.60)
  ───ThermalRelaxationError(0.03,2.00,0.20,0.60)─┤ ╭<Z@Z>
  ───PhaseDamping(0.40)──────────────────────────┤ ╰<Z@Z>
  ```

<h3>Improvements 🛠</h3>

* `default.clifford` now supports arbitrary state-based measurements with `qml.Snapshot`.
  [(#5794)](https://github.com/PennyLaneAI/pennylane/pull/5794)

* `qml.TrotterProduct` is now compatible with resource tracking by inheriting from `ResourcesOperation`. 
   [(#5680)](https://github.com/PennyLaneAI/pennylane/pull/5680)

* The wires for the `default.tensor` device are selected at runtime if they are not provided by user.
  [(#5744)](https://github.com/PennyLaneAI/pennylane/pull/5744)

* Added `packaging` in the required list of packages.
  [(#5769)](https://github.com/PennyLaneAI/pennylane/pull/5769).

* Logging now allows for an easier opt-in across the stack, and also extends control support to `catalyst`.
  [(#5528)](https://github.com/PennyLaneAI/pennylane/pull/5528).

* A number of templates have been updated to be valid pytrees and PennyLane operations.
  [(#5698)](https://github.com/PennyLaneAI/pennylane/pull/5698)

* `ctrl` now works with tuple-valued `control_values` when applied to any already controlled operation.
  [(#5725)](https://github.com/PennyLaneAI/pennylane/pull/5725)

* Add support for 3 new pytest markers: `unit`, `integration` and `system`.
  [(#5517)](https://github.com/PennyLaneAI/pennylane/pull/5517)

* The sorting order of parameter-shift terms is now guaranteed to resolve ties in the absolute value with the sign of the shifts.
  [(#5582)](https://github.com/PennyLaneAI/pennylane/pull/5582)

* `qml.transforms.split_non_commuting` can now handle circuits containing measurements of multi-term observables.
  [(#5729)](https://github.com/PennyLaneAI/pennylane/pull/5729)
  [(#5853)](https://github.com/PennyLaneAI/pennylane/pull/5838)

* The qchem module has dedicated functions for calling `pyscf` and `openfermion` backends.
  [(#5553)](https://github.com/PennyLaneAI/pennylane/pull/5553)

* `qml.from_qasm` now supports the ability to convert mid-circuit measurements from `OpenQASM 2` code, and it can now also take an
   optional argument to specify a list of measurements to be performed at the end of the circuit, just like `from_qiskit`.
   [(#5818)](https://github.com/PennyLaneAI/pennylane/pull/5818)

<h4>Mid-circuit measurements and dynamic circuits</h4>

* `qml.QNode` and `qml.qnode` now accept two new keyword arguments: `postselect_mode` and `mcm_method`.
  These keyword arguments can be used to configure how the device should behave when running circuits with
  mid-circuit measurements.
  [(#5679)](https://github.com/PennyLaneAI/pennylane/pull/5679)
  [(#5833)](https://github.com/PennyLaneAI/pennylane/pull/5833)
  [(#5850)](https://github.com/PennyLaneAI/pennylane/pull/5850)

  * `postselect_mode="hw-like"` will indicate to devices to discard invalid shots when postselecting
    mid-circuit measurements. Use `postselect_mode="fill-shots"` to unconditionally sample the postselected
    value, thus making all samples valid. This is equivalent to sampling until the number of valid samples
    matches the total number of shots.
  * `mcm_method` will indicate which strategy to use for running circuits with mid-circuit measurements.
    Use `mcm_method="deferred"` to use the deferred measurements principle, or `mcm_method="one-shot"`
    to execute once for each shot. If using `qml.jit` with the Catalyst compiler, `mcm_method="single-branch-statistics"`
    is also available. Using this method, a single branch of the execution tree will be randomly explored.

* The `dynamic_one_shot` transform is made compatible with the Catalyst compiler.
  [(#5766)](https://github.com/PennyLaneAI/pennylane/pull/5766)
  
* Rationalize MCM tests, removing most end-to-end tests from the native MCM test file,
  but keeping one that validates multiple mid-circuit measurements with any allowed return
  and interface end-to-end tests.
  [(#5787)](https://github.com/PennyLaneAI/pennylane/pull/5787)

* The `dynamic_one_shot` transform uses a single auxiliary tape with a shot vector and `default.qubit` implements the loop over shots with `jax.vmap`.
  [(#5617)](https://github.com/PennyLaneAI/pennylane/pull/5617)

* The `dynamic_one_shot` transform can be compiled with `jax.jit`.
  [(#5557)](https://github.com/PennyLaneAI/pennylane/pull/5557)

* When using `defer_measurements` with postselecting mid-circuit measurements, operations
  that will never be active due to the postselected state are skipped in the transformed
  quantum circuit. In addition, postselected controls are skipped, as they are evaluated
  at transform time. This optimization feature can be turned off by setting `reduce_postselected=False`
  [(#5558)](https://github.com/PennyLaneAI/pennylane/pull/5558)

  Consider a simple circuit with three mid-circuit measurements, two of which are postselecting,
  and a single gate conditioned on those measurements:

  ```python
  @qml.qnode(qml.device("default.qubit"))
  def node(x):
      qml.RX(x, 0)
      qml.RX(x, 1)
      qml.RX(x, 2)
      mcm0 = qml.measure(0, postselect=0, reset=False)
      mcm1 = qml.measure(1, postselect=None, reset=True)
      mcm2 = qml.measure(2, postselect=1, reset=False)
      qml.cond(mcm0+mcm1+mcm2==1, qml.RX)(0.5, 3)
      return qml.expval(qml.Z(0) @ qml.Z(3))
  ```

  Without the new optimization, we obtain three gates, each controlled on the three measured
  qubits. They correspond to the combinations of controls that satisfy the condition
  `mcm0+mcm1+mcm2==1`:

  ```pycon
  >>> print(qml.draw(qml.defer_measurements(node, reduce_postselected=False))(0.6))
  0: ──RX(0.60)──|0⟩⟨0|─╭●─────────────────────────────────────────────┤ ╭<Z@Z>
  1: ──RX(0.60)─────────│──╭●─╭X───────────────────────────────────────┤ │
  2: ──RX(0.60)─────────│──│──│───|1⟩⟨1|─╭○────────╭○────────╭●────────┤ │
  3: ───────────────────│──│──│──────────├RX(0.50)─├RX(0.50)─├RX(0.50)─┤ ╰<Z@Z>
  4: ───────────────────╰X─│──│──────────├○────────├●────────├○────────┤
  5: ──────────────────────╰X─╰●─────────╰●────────╰○────────╰○────────┤
  ```

  If we do not explicitly deactivate the optimization, we obtain a much simpler circuit:

  ```pycon
  >>> print(qml.draw(qml.defer_measurements(node))(0.6))
  0: ──RX(0.60)──|0⟩⟨0|─╭●─────────────────┤ ╭<Z@Z>
  1: ──RX(0.60)─────────│──╭●─╭X───────────┤ │
  2: ──RX(0.60)─────────│──│──│───|1⟩⟨1|───┤ │
  3: ───────────────────│──│──│──╭RX(0.50)─┤ ╰<Z@Z>
  4: ───────────────────╰X─│──│──│─────────┤
  5: ──────────────────────╰X─╰●─╰○────────┤
  ```

  There is only one controlled gate with only one control wire.

* `qml.devices.LegacyDevice` is now an alias for `qml.Device`, so it is easier to distinguish it from
  `qml.devices.Device`, which follows the new device API.
  [(#5581)](https://github.com/PennyLaneAI/pennylane/pull/5581)

* The `dtype` for `eigvals` of `X`, `Y`, `Z` and `Hadamard` is changed from `int` to `float`, making them
  consistent with the other observables. The `dtype` of the returned values when sampling these observables
  (e.g. `qml.sample(X(0))`) is also changed to `float`.
  [(#5607)](https://github.com/PennyLaneAI/pennylane/pull/5607)

* Sets up the framework for the development of an `assert_equal` function for testing operator comparison.
  [(#5634)](https://github.com/PennyLaneAI/pennylane/pull/5634)

* `qml.sample` can now be used on Boolean values representing mid-circuit measurement results in
  traced quantum functions. This feature is used with Catalyst to enable the pattern
  `m = measure(0); qml.sample(m)`.
  [(#5673)](https://github.com/PennyLaneAI/pennylane/pull/5673)

* PennyLane operators, measurements, and QNodes can now automatically be captured as instructions in JAXPR.
  [(#5564)](https://github.com/PennyLaneAI/pennylane/pull/5564)
  [(#5511)](https://github.com/PennyLaneAI/pennylane/pull/5511)
  [(#5708)](https://github.com/PennyLaneAI/pennylane/pull/5708)
  [(#5523)](https://github.com/PennyLaneAI/pennylane/pull/5523)
  [(#5686)](https://github.com/PennyLaneAI/pennylane/pull/5686)

* The `decompose` transform has an `error` kwarg to specify the type of error that should be raised,
  allowing error types to be more consistent with the context the `decompose` function is used in.
  [(#5669)](https://github.com/PennyLaneAI/pennylane/pull/5669)

* The `qml.pytrees` module now has `flatten` and `unflatten` methods for serializing pytrees.
  [(#5701)](https://github.com/PennyLaneAI/pennylane/pull/5701)

* Empty initialization of `PauliVSpace` is permitted.
  [(#5675)](https://github.com/PennyLaneAI/pennylane/pull/5675)

* `MultiControlledX` can now be decomposed even when no `work_wires` are provided. The implementation returns $\mathcal{O}(\text{len(control\_wires)}^2)$ operations, and is applicable for any multi controlled unitary gate.
  [(#5735)](https://github.com/PennyLaneAI/pennylane/pull/5735)

* Single control unitary now includes the correct global phase.
  [(#5735)](https://github.com/PennyLaneAI/pennylane/pull/5735)

* Single control `GlobalPhase` has now a decomposition, i.e. relative phase on control wire.
  [(#5735)](https://github.com/PennyLaneAI/pennylane/pull/5735)

* `QuantumScript` properties are only calculated when needed, instead of on initialization. This decreases the classical overhead by >20%.
  `par_info`, `obs_sharing_wires`, and `obs_sharing_wires_id` are now public attributes.
  [(#5696)](https://github.com/PennyLaneAI/pennylane/pull/5696)

* `qml.ops.Conditional` now inherits from `qml.ops.SymbolicOp`, thus it inherits several useful common functionalities. Other properties such as adjoint and diagonalizing gates have been added using the `base` properties.
  [(##5772)](https://github.com/PennyLaneAI/pennylane/pull/5772)

* New dispatches for `qml.ops.Conditional` and `qml.MeasurementValue` have been added to `qml.equal`.
  [(##5772)](https://github.com/PennyLaneAI/pennylane/pull/5772)

* The `qml.qchem.Molecule` object is now the central object used by all qchem functions.
  [(#5571)](https://github.com/PennyLaneAI/pennylane/pull/5571)

* The `qml.qchem.Molecule` class now supports Angstrom as a unit.
  [(#5694)](https://github.com/PennyLaneAI/pennylane/pull/5694)

* The `qml.qchem.Molecule` class now supports open-shell systems.
  [(#5655)](https://github.com/PennyLaneAI/pennylane/pull/5655)

* The `qml.qchem.molecular_hamiltonian` function now supports parity and Bravyi-Kitaev mappings.
  [(#5657)](https://github.com/PennyLaneAI/pennylane/pull/5657/)

* The qchem docs are updated with the new qchem improvements.
  [(#5758)](https://github.com/PennyLaneAI/pennylane/pull/5758/)
  [(#5638)](https://github.com/PennyLaneAI/pennylane/pull/5638/)

* Device preprocess transforms now happen inside the ml boundary.
  [(#5791)](https://github.com/PennyLaneAI/pennylane/pull/5791)

* `qml.qchem.molecular_dipole` function is added for calculating the dipole operator using "dhf" and "openfermion" backends.
  [(#5764)](https://github.com/PennyLaneAI/pennylane/pull/5764)

<h4>Community contributions 🥳</h4>

* Implemented kwargs (`check_interface`, `check_trainability`, `rtol` and `atol`) support in `qml.equal` for the operators `Pow`, `Adjoint`, `Exp`, and `SProd`.
  [(#5668)](https://github.com/PennyLaneAI/pennylane/issues/5668)
  
* `qml.QutritDepolarizingChannel` has been added, allowing for depolarizing noise to be simulated on the `default.qutrit.mixed` device.
  [(#5502)](https://github.com/PennyLaneAI/pennylane/pull/5502)
 
* Implement support in `assert_equal` for `Operator`, `Controlled`, `Adjoint`, `Pow`, `Exp`, `SProd`, `ControlledSequence`, `Prod`, `Sum`, `Tensor` and `Hamiltonian`
 [(#5780)](https://github.com/PennyLaneAI/pennylane/pull/5780)

* `qml.QutritChannel` has been added, enabling the specification of noise using a collection of (3x3) Kraus matrices on the `default.qutrit.mixed` device.
  [(#5793)](https://github.com/PennyLaneAI/pennylane/issues/5793)

* `qml.QutritAmplitudeDamping` channel has been added, allowing for noise processes modelled by amplitude damping to be simulated on the `default.qutrit.mixed` device.
  [(#5503)](https://github.com/PennyLaneAI/pennylane/pull/5503)
  [(#5757)](https://github.com/PennyLaneAI/pennylane/pull/5757)
  [(#5799)](https://github.com/PennyLaneAI/pennylane/pull/5799)
  
* `qml.TritFlip` has been added, allowing for trit flip errors, such as misclassification, 
  to be simulated on the `default.qutrit.mixed` device.
  [(#5784)](https://github.com/PennyLaneAI/pennylane/pull/5784)

<h3>Breaking changes 💔</h3>

* Passing `shots` as a keyword argument to a `QNode` initialization now raises an error, instead of ignoring the input.
  [(#5748)](https://github.com/PennyLaneAI/pennylane/pull/5748)

* A custom decomposition can no longer be provided to `QDrift`. Instead, apply the operations in your custom
  operation directly with `qml.apply`.
  [(#5698)](https://github.com/PennyLaneAI/pennylane/pull/5698)

* Sampling observables composed of `X`, `Y`, `Z` and `Hadamard` now returns values of type `float` instead of `int`.
  [(#5607)](https://github.com/PennyLaneAI/pennylane/pull/5607)

* `qml.is_commuting` no longer accepts the `wire_map` argument, which does not bring any functionality.
  [(#5660)](https://github.com/PennyLaneAI/pennylane/pull/5660)

* `qml.from_qasm_file` has been removed. The user can open files and load their content using `qml.from_qasm`.
  [(#5659)](https://github.com/PennyLaneAI/pennylane/pull/5659)

* `qml.load` has been removed in favour of more specific functions, such as `qml.from_qiskit`, etc.
  [(#5654)](https://github.com/PennyLaneAI/pennylane/pull/5654)

* `qml.transforms.convert_to_numpy_parameters` is now a proper transform and its output signature has changed,
  returning a list of `QuantumTape`s and a post-processing function instead of simply the transformed circuit.
  [(#5693)](https://github.com/PennyLaneAI/pennylane/pull/5693)

* `Controlled.wires` does not include `self.work_wires` anymore. That can be accessed separately through `Controlled.work_wires`.
  Consequently, `Controlled.active_wires` has been removed in favour of the more common `Controlled.wires`.
  [(#5728)](https://github.com/PennyLaneAI/pennylane/pull/5728)

<h3>Deprecations 👋</h3>

* The `simplify` argument in `qml.Hamiltonian` and `qml.ops.LinearCombination` is deprecated.
  Instead, `qml.simplify()` can be called on the constructed operator.
  [(#5677)](https://github.com/PennyLaneAI/pennylane/pull/5677)

* `qml.transforms.map_batch_transform` is deprecated, since a transform can be applied directly to a batch of tapes.
  [(#5676)](https://github.com/PennyLaneAI/pennylane/pull/5676)

<h3>Documentation 📝</h3>

* The documentation for the `default.tensor` device has been added.
  [(#5719)](https://github.com/PennyLaneAI/pennylane/pull/5719)

* A small typo was fixed in the docstring for `qml.sample`.
  [(#5685)](https://github.com/PennyLaneAI/pennylane/pull/5685)

* Typesetting for some of the documentation was fixed, (use of left/right delimiters, fractions, and fix of incorrectly set up commands)
  [(#5804)](https://github.com/PennyLaneAI/pennylane/pull/5804)

* The `qml.Tracker` examples are updated.
  [(#5803)](https://github.com/PennyLaneAI/pennylane/pull/5803)

<h3>Bug fixes 🐛</h3>

* Fixes a bug where `Sum`'s with repeated identical operations ended up with the same hash as
  `Sum`'s with different numbers of repeats.
  [(#5851)](https://github.com/PennyLaneAI/pennylane/pull/5851)

* `qml.qaoa.cost_layer` and `qml.qaoa.mixer_layer` can now be used with `Sum` operators.
  [(#5846)](https://github.com/PennyLaneAI/pennylane/pull/5846)

* Fixes a bug where `MottonenStatePreparation` produces wrong derivatives at special parameter values.
  [(#5774)](https://github.com/PennyLaneAI/pennylane/pull/5774)

* Fixes a bug where fractional powers and adjoints of operators were commuted, which is
  not well-defined/correct in general. Adjoints of fractional powers can no longer be evaluated.
  [(#5835)](https://github.com/PennyLaneAI/pennylane/pull/5835)

* `qml.qnn.TorchLayer` now works with tuple returns.
  [(#5816)](https://github.com/PennyLaneAI/pennylane/pull/5816)

* An error is now raised if a transform is applied to a catalyst qjit object.
  [(#5826)](https://github.com/PennyLaneAI/pennylane/pull/5826)

* `KerasLayer` and `TorchLayer` no longer mutate the input `QNode`'s interface.
  [(#5800)](https://github.com/PennyLaneAI/pennylane/pull/5800)

* Disable Docker builds on PR merge.
  [(#5777)](https://github.com/PennyLaneAI/pennylane/pull/5777)

* The validation of the adjoint method in `DefaultQubit` correctly handles device wires now.
  [(#5761)](https://github.com/PennyLaneAI/pennylane/pull/5761)

* `QuantumPhaseEstimation.map_wires` on longer modifies the original operation instance.
  [(#5698)](https://github.com/PennyLaneAI/pennylane/pull/5698)

* The decomposition of `AmplitudeAmplification` now correctly queues all operations.
  [(#5698)](https://github.com/PennyLaneAI/pennylane/pull/5698)

* Replaced `semantic_version` with `packaging.version.Version`, since the former cannot
  handle the metadata `.post` in the version string.
  [(#5754)](https://github.com/PennyLaneAI/pennylane/pull/5754)

* The `dynamic_one_shot` transform now has expanded support for the `jax` and `torch` interfaces.
  [(#5672)](https://github.com/PennyLaneAI/pennylane/pull/5672)

* The decomposition of `StronglyEntanglingLayers` is now compatible with broadcasting.
  [(#5716)](https://github.com/PennyLaneAI/pennylane/pull/5716)

* `qml.cond` can now be applied to `ControlledOp` operations when deferring measurements.
  [(#5725)](https://github.com/PennyLaneAI/pennylane/pull/5725)

* The legacy `Tensor` class can now handle a `Projector` with abstract tracer input.
  [(#5720)](https://github.com/PennyLaneAI/pennylane/pull/5720)

* Fixed a bug that raised an error regarding expected vs actual `dtype` when using `JAX-JIT` on a circuit that
  returned samples of observables containing the `qml.Identity` operator.
  [(#5607)](https://github.com/PennyLaneAI/pennylane/pull/5607)

* The signature of `CaptureMeta` objects (like `Operator`) now match the signature of the `__init__` call.
  [(#5727)](https://github.com/PennyLaneAI/pennylane/pull/5727)

* Use vanilla NumPy arrays in `test_projector_expectation` to avoid differentiating `qml.Projector` with respect to the state attribute.
  [(#5683)](https://github.com/PennyLaneAI/pennylane/pull/5683)

* `qml.Projector` is now compatible with jax-jit.
  [(#5595)](https://github.com/PennyLaneAI/pennylane/pull/5595)

* Finite shot circuits with a `qml.probs` measurement, both with a `wires` or `op` argument, can now be compiled with `jax.jit`.
  [(#5619)](https://github.com/PennyLaneAI/pennylane/pull/5619)

* `param_shift`, `finite_diff`, `compile`, `insert`, `merge_rotations`, and `transpile` now
  all work with circuits with non-commuting measurements.
  [(#5424)](https://github.com/PennyLaneAI/pennylane/pull/5424)
  [(#5681)](https://github.com/PennyLaneAI/pennylane/pull/5681)

* A correction is added to `bravyi_kitaev` to call the correct function for a FermiSentence input.
  [(#5671)](https://github.com/PennyLaneAI/pennylane/pull/5671)

* Fixes a bug where `sum_expand` produces incorrect result dimensions when combining shot vectors,
  multiple measurements, and parameter broadcasting.
  [(#5702)](https://github.com/PennyLaneAI/pennylane/pull/5702)

* Fixes a bug in `qml.math.dot` that raises an error when only one of the operands is a scalar.
  [(#5702)](https://github.com/PennyLaneAI/pennylane/pull/5702)

* `qml.matrix` is now compatible with qnodes compiled by catalyst.qjit.
  [(#5753)](https://github.com/PennyLaneAI/pennylane/pull/5753)

* `CNOT` and `Toffoli` now have an `arithmetic_depth` of `1`, as they are controlled operations.
  [(#5797)](https://github.com/PennyLaneAI/pennylane/pull/5797)

* Fixes a bug where the gradient of `ControlledSequence`, `Reflection`, `AmplitudeAmplification`, and `Qubitization` is incorrect on `default.qubit.legacy` with `parameter_shift`.
  [(#5806)](https://github.com/PennyLaneAI/pennylane/pull/5806)

* Fixed a bug where `split_non_commuting` raises an error when the circuit contains measurements of observables that are not pauli words.
  [(#5827)](https://github.com/PennyLaneAI/pennylane/pull/5827)

* Simplify method for `Exp` now returns an operator with the correct number of Trotter steps, i.e. equal to the one from the pre-simplified operator.
  [(#5831)](https://github.com/PennyLaneAI/pennylane/pull/5831)

<h3>Contributors ✍️</h3>

This release contains contributions from (in alphabetical order):

Tarun Kumar Allamsetty,
Guillermo Alonso-Linaje,
Utkarsh Azad,
Lillian M. A. Frederiksen,
Gabriel Bottrill,
Astral Cai,
Ahmed Darwish,
Isaac De Vlugt,
Diksha Dhawan,
Pietropaolo Frisoni,
Emiliano Godinez,
Austin Huang,
David Ittah,
Soran Jahangiri,
Rohan Jain,
Mashhood Khan,
Korbinian Kottmann,
Christina Lee,
Vincent Michaud-Rioux,
Lee James O'Riordan,
Mudit Pandey,
Kenya Sakka,
Jay Soni,
Kazuki Tsuoka,
Haochen Paul Wang,
David Wierichs.<|MERGE_RESOLUTION|>--- conflicted
+++ resolved
@@ -44,19 +44,15 @@
   ```python
   of_op = openfermion.FermionOperator('0^ 2')
   pl_op = qml.from_openfermion(of_op)
-
-<<<<<<< HEAD
-* A new `qml.noise` module which contains utility function for building `NoiseModels` 
-  and an `add_noise` tranform for addding it to quantum circuits.
-=======
-  ```
+  ```
+
   ```pycon
   >>> print(pl_op)
   a⁺(0) a(2)
   ```
 
-* A new `qml.noise` module which contains utililty functions for building `NoiseModels`.
->>>>>>> 0ab63cce
+* A new `qml.noise` module which contains utility function for building `NoiseModels` 
+  and an `add_noise` tranform for addding it to quantum circuits.
   [(#5674)](https://github.com/PennyLaneAI/pennylane/pull/5674)
   [(#5684)](https://github.com/PennyLaneAI/pennylane/pull/5684)
   [(#5718)](https://github.com/PennyLaneAI/pennylane/pull/5718)
