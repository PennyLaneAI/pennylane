--- conflicted
+++ resolved
@@ -65,13 +65,11 @@
 
 <h3>Breaking changes 💔</h3>
 
-<<<<<<< HEAD
 * ``qml.from_qasm_file`` has been removed. The user can open files and load their content using `qml.from_qasm`.
   [(#5659)](https://github.com/PennyLaneAI/pennylane/pull/5659)
-=======
+  
 * ``qml.load`` has been removed in favour of more specific functions, such as ``qml.from_qiskit``, etc.
   [(#5654)](https://github.com/PennyLaneAI/pennylane/pull/5654)
->>>>>>> 420c72b0
 
 <h3>Deprecations 👋</h3>
 
