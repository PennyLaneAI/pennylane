:orphan:

# Release 0.30.0-dev (development release)

<h3>New features since last release</h3>

* The `sample_state` function is added to `devices/qubit` that returns a series of samples based on a given
  state vector and a number of shots.
  [(#3720)](https://github.com/PennyLaneAI/pennylane/pull/3720)

* Added the needed functions and classes to simulate an ensemble of Rydberg atoms:
  * A new internal `RydbergHamiltonian` class is added, which contains the Hamiltonian of an ensemble of
    Rydberg atoms.
  * A new user-facing `rydberg_interaction` function is added, which returns a `RydbergHamiltonian` containing
    the Hamiltonian of the interaction of all the Rydberg atoms.
  * A new user-facing `rydberg_drive` function is added, which returns a `RydbergHamiltonian` containing
    the Hamiltonian of the interaction between a driving laser field and a group of atoms.
  [(#3749)](https://github.com/PennyLaneAI/pennylane/pull/3749)

* Added `Operation.__truediv__` dunder method to be able to divide operators.
  [(#3749)](https://github.com/PennyLaneAI/pennylane/pull/3749)

* The `simulate` function added to `devices/qubit` now supports measuring expectation values of large observables such as
  `qml.Hamiltonian`, `qml.SparseHamiltonian`, `qml.Sum`.
  [(#3759)](https://github.com/PennyLaneAI/pennylane/pull/3759)

<h3>Improvements</h3>

* `Operator` now has a `has_generator` attribute that returns whether or not the operator
  has a generator defined. It is used in `qml.operation.has_gen`, improving its performance.
  [(#3875)](https://github.com/PennyLaneAI/pennylane/pull/3875)

* The custom JVP rules in PennyLane now also support non-scalar and mixed-shape tape parameters as
  well as multi-dimensional tape return types, like broadcasted `qml.probs`, for example.
  [(#3766)](https://github.com/PennyLaneAI/pennylane/pull/3766)

* The `qchem.jordan_wigner` function is extended to support more fermionic operator orders.
  [(#3754)](https://github.com/PennyLaneAI/pennylane/pull/3754)
  [(#3751)](https://github.com/PennyLaneAI/pennylane/pull/3751)

* `AdaptiveOptimizer` is updated to use non-default user-defined qnode arguments.
  [(#3765)](https://github.com/PennyLaneAI/pennylane/pull/3765)

* Use `TensorLike` type in `Operator` dunder methods.
  [(#3749)](https://github.com/PennyLaneAI/pennylane/pull/3749)

* The `apply_operation` function added to `devices/qubit` now supports broadcasting.
  [(#3852)](https://github.com/PennyLaneAI/pennylane/pull/3852)

* `qml.QubitStateVector.state_vector` now supports broadcasting.
  [(#3852)](https://github.com/PennyLaneAI/pennylane/pull/3852)
  
* `pennylane.devices.qubit.preprocess` now allows circuits with non-commuting observables.
  [(#3857)](https://github.com/PennyLaneAI/pennylane/pull/3857)

* When using Jax-jit with gradient transforms the trainable parameters are correctly set (instead of every parameter 
  to be set as trainable), and therefore the derivatives are computed more efficiently.
  [(#3697)](https://github.com/PennyLaneAI/pennylane/pull/3697)

* Added `max_distance` keyword argument to `qml.pulse.rydberg_interaction` to allow removal of negligible contributions
  from atoms beyond `max_distance`from each other.
  [(#3889)](https://github.com/PennyLaneAI/pennylane/pull/3889)

* 3 new decomposition algorithms are added for n-controlled operations with single-qubit target,
  and are selected automatically when they produce a better result. They can be accessed via
  `ops.op_math.ctrl_decomp_bisect`.
  [(#3851)](https://github.com/PennyLaneAI/pennylane/pull/3851)

<h3>Breaking changes</h3>

* Both JIT interfaces are not compatible with Jax `>0.4.3`, we raise an error for those versions.
  [(#3877)](https://github.com/PennyLaneAI/pennylane/pull/3877)

* An operation that implements a custom `generator` method, but does not always return a valid generator, also has
  to implement a `has_generator` property that reflects in which scenarios a generator will be returned.
  [(#3875)](https://github.com/PennyLaneAI/pennylane/pull/3875)
 
* Trainable parameters for the Jax interface are the parameters that are `JVPTracer`, defined by setting
  `argnums`. Previously, all JAX tracers, including those used for JIT compilation, were interpreted to be trainable.
  [(#3697)](https://github.com/PennyLaneAI/pennylane/pull/3697)

* The keyword argument `argnums` is now used for gradient transform using Jax, instead of `argnum`.
  `argnum` is automatically converted to `argnums` when using JAX, and will no longer be supported in v0.31.
  [(#3697)](https://github.com/PennyLaneAI/pennylane/pull/3697)
  [(#3847)](https://github.com/PennyLaneAI/pennylane/pull/3847)

* Made `qml.OrbitalRotation` and consequently `qml.GateFabric` consistent with the interleaved Jordan-Wigner ordering.
  Previously, they were consistent with the sequential Jordan-Wigner ordering.
  [(#3861)](https://github.com/PennyLaneAI/pennylane/pull/3861)

<h3>Deprecations</h3>

<h3>Documentation</h3>

* A typo was corrected in the documentation for introduction to `inspecting_circuits` and `chemistry`.
[(#3844)](https://github.com/PennyLaneAI/pennylane/pull/3844)

<h3>Bug fixes</h3>

<<<<<<< HEAD
* Fixed a bug where calling `Evolution.generator` with `coeff` being a complex ArrayBox raised an error.
  [(#3796)](https://github.com/PennyLaneAI/pennylane/pull/3796)
=======
* Fixed bug where the coefficients where not ordered correctly when summing a `ParametrizedHamiltonian`
  with other operators.
  [(#3749)](https://github.com/PennyLaneAI/pennylane/pull/3749)

* The metric tensor transform is fully compatible with Jax and therefore users can provide multiple parameters.
  [(#3847)](https://github.com/PennyLaneAI/pennylane/pull/3847)

* Registers `math.ndim` and `math.shape` for built-ins and autograd to accomodate Autoray 0.6.1.
  [#3864](https://github.com/PennyLaneAI/pennylane/pull/3865)

* Ensure that `qml.data.load` returns datasets in a stable and expected order.
  [(#3856)](https://github.com/PennyLaneAI/pennylane/pull/3856)

* The `qml.equal` function now handles comparisons of `ParametrizedEvolution` operators.
  [(#3870)](https://github.com/PennyLaneAI/pennylane/pull/3870)

* Made `qml.OrbitalRotation` and consequently `qml.GateFabric` consistent with the interleaved Jordan-Wigner ordering.
  [(#3861)](https://github.com/PennyLaneAI/pennylane/pull/3861)
  
* `qml.devices.qubit.apply_operation` catches the `tf.errors.UnimplementedError` that occurs when `PauliZ` or `CNOT` gates
  are applied to a large (>8 wires) tensorflow state. When that occurs, the logic falls back to the tensordot logic instead.
  [(#3884)](https://github.com/PennyLaneAI/pennylane/pull/3884/)

* Fixed parameter broadcasting support with `qml.counts` in most cases, and introduced explicit errors otherwise.
  [(#3876)](https://github.com/PennyLaneAI/pennylane/pull/3876)
>>>>>>> 7c8859ac

<h3>Contributors</h3>

This release contains contributions from (in alphabetical order):

Komi Amiko
Utkarsh Azad
Lillian M. A. Frederiksen
Soran Jahangiri
Christina Lee
Vincent Michaud-Rioux
Albert Mitjans
Romain Moyard
Mudit Pandey
Matthew Silverman
Jay Soni
David Wierichs<|MERGE_RESOLUTION|>--- conflicted
+++ resolved
@@ -97,10 +97,9 @@
 
 <h3>Bug fixes</h3>
 
-<<<<<<< HEAD
 * Fixed a bug where calling `Evolution.generator` with `coeff` being a complex ArrayBox raised an error.
   [(#3796)](https://github.com/PennyLaneAI/pennylane/pull/3796)
-=======
+  
 * Fixed bug where the coefficients where not ordered correctly when summing a `ParametrizedHamiltonian`
   with other operators.
   [(#3749)](https://github.com/PennyLaneAI/pennylane/pull/3749)
@@ -126,7 +125,6 @@
 
 * Fixed parameter broadcasting support with `qml.counts` in most cases, and introduced explicit errors otherwise.
   [(#3876)](https://github.com/PennyLaneAI/pennylane/pull/3876)
->>>>>>> 7c8859ac
 
 <h3>Contributors</h3>
 
