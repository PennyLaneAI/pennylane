:orphan:

# Release 0.38.0-dev (development release)

<h3>New features since last release</h3>

* Resolved the bug in `qml.ThermalRelaxationError` where there was a typo from `tq` to `tg`.
  [(#5988)](https://github.com/PennyLaneAI/pennylane/issues/5988)

* A new method `process_density_matrix` has been added to the `ProbabilityMP` and `DensityMatrixMP` classes, allowing for more efficient handling of quantum density matrices, particularly with batch processing support. This method simplifies the calculation of probabilities from quantum states represented as density matrices.
  [(#5830)](https://github.com/PennyLaneAI/pennylane/pull/5830)

* The `qml.PrepSelPrep` template is added. The template implements a block-encoding of a linear
  combination of unitaries.
  [(#5756)](https://github.com/PennyLaneAI/pennylane/pull/5756)

* A new function `qml.registers` has been added, enabling the creation of registers, which are implemented as a dictionary of `Wires` instances.
  [(#5957)](https://github.com/PennyLaneAI/pennylane/pull/5957)

* The `split_to_single_terms` transform is added. This transform splits expectation values of sums 
  into multiple single-term measurements on a single tape, providing better support for simulators 
  [(#5987)](https://github.com/PennyLaneAI/pennylane/pull/5987)

  that can handle non-commuting observables but don't natively support multi-term observables.
  [(#5884)](https://github.com/PennyLaneAI/pennylane/pull/5884)

* `SProd.terms` now flattens out the terms if the base is a multi-term observable.
  [(#5885)](https://github.com/PennyLaneAI/pennylane/pull/5885)

* A new method `to_mat` has been added to the `FermiWord` and `FermiSentence` classes, which allows
  computing the matrix representation of these Fermi operators.
  [(#5920)](https://github.com/PennyLaneAI/pennylane/pull/5920)

* New functionality has been added to natively support exponential extrapolation when using the `mitigate_with_zne`. This allows
  users to have more control over the error mitigation protocol without needing to add further dependencies.
  [(#5972)](https://github.com/PennyLaneAI/pennylane/pull/5972)

<h3>Improvements 🛠</h3>

* Added the `compute_sparse_matrix` method for `qml.ops.qubit.BasisStateProjector`.
  [(#5790)](https://github.com/PennyLaneAI/pennylane/pull/5790)

* `StateMP.process_state` defines rules in `cast_to_complex` for complex casting, avoiding a superfluous state vector copy in Lightning simulations
  [(#5995)](https://github.com/PennyLaneAI/pennylane/pull/5995)

* Port the fast `apply_operation` implementation of `PauliZ` to `PhaseShift`, `S` and `T`.
  [(#5876)](https://github.com/PennyLaneAI/pennylane/pull/5876)

* `qml.UCCSD` now accepts an additional optional argument, `n_repeats`, which defines the number of
  times the UCCSD template is repeated. This can improve the accuracy of the template by reducing
  the Trotter error but would result in deeper circuits.
  [(#5801)](https://github.com/PennyLaneAI/pennylane/pull/5801)

* `QuantumScript.hash` is now cached, leading to performance improvements.
  [(#5919)](https://github.com/PennyLaneAI/pennylane/pull/5919)

* The representation for `Wires` has now changed to be more copy-paste friendly.
  [(#5958)](https://github.com/PennyLaneAI/pennylane/pull/5958)

* Observable validation for `default.qubit` is now based on execution mode (analytic vs. finite shots) and measurement type (sample measurement vs. state measurement).
  [(#5890)](https://github.com/PennyLaneAI/pennylane/pull/5890)

* Molecules and Hamiltonians can now be constructed for all the elements present in the periodic table.
  [(#5821)](https://github.com/PennyLaneAI/pennylane/pull/5821)

* `qml.for_loop` and `qml.while_loop` now fallback to standard Python control
  flow if `@qjit` is not present, allowing the same code to work with and without
  `@qjit` without any rewrites.
  [(#6014)](https://github.com/PennyLaneAI/pennylane/pull/6014)

  ```python
  dev = qml.device("lightning.qubit", wires=3)

  @qml.qnode(dev)
  def circuit(x, n):

      @qml.for_loop(0, n, 1)
      def init_state(i):
          qml.Hadamard(wires=i)

      init_state()

      @qml.for_loop(0, n, 1)
      def apply_operations(i, x):
          qml.RX(x, wires=i)

          @qml.for_loop(i + 1, n, 1)
          def inner(j):
              qml.CRY(x**2, [i, j])

          inner()
          return jnp.sin(x)

      apply_operations(x)
      return qml.probs()
  ```

  ```pycon
  >>> print(qml.draw(circuit)(0.5, 3))
  0: ──H──RX(0.50)─╭●────────╭●──────────────────────────────────────┤  Probs
  1: ──H───────────╰RY(0.25)─│──────────RX(0.48)─╭●──────────────────┤  Probs
  2: ──H─────────────────────╰RY(0.25)───────────╰RY(0.23)──RX(0.46)─┤  Probs
  >>> circuit(0.5, 3)
  array([0.125     , 0.125     , 0.09949758, 0.15050242, 0.07594666,
       0.11917543, 0.08942104, 0.21545687])
  >>> qml.qjit(circuit)(0.5, 3)
  Array([0.125     , 0.125     , 0.09949758, 0.15050242, 0.07594666,
       0.11917543, 0.08942104, 0.21545687], dtype=float64)
  ```

* The `qubit_observable` function is modified to return an ascending wire order for molecular 
  Hamiltonians.
  [(#5950)](https://github.com/PennyLaneAI/pennylane/pull/5950)

<h4>Community contributions 🥳</h4>

* `DefaultQutritMixed` readout error has been added using parameters `readout_relaxation_probs` and 
  `readout_misclassification_probs` on the `default.qutrit.mixed` device. These parameters add a `~.QutritAmplitudeDamping`  and a `~.TritFlip` channel, respectively,
  after measurement diagonalization. The amplitude damping error represents the potential for
  relaxation to occur during longer measurements. The trit flip error represents misclassification during readout.
  [(#5842)](https://github.com/PennyLaneAI/pennylane/pull/5842)

<h3>Breaking changes 💔</h3>

* The `CircuitGraph.graph` rustworkx graph now stores indices into the circuit as the node labels,
  instead of the operator/ measurement itself.  This allows the same operator to occur multiple times in
  the circuit.
  [(#5907)](https://github.com/PennyLaneAI/pennylane/pull/5907)

* `queue_idx` attribute has been removed from the `Operator`, `CompositeOp`, and `SymboliOp` classes.
  [(#6005)](https://github.com/PennyLaneAI/pennylane/pull/6005)

* `qml.from_qasm` no longer removes measurements from the QASM code. Use 
  `measurements=[]` to remove measurements from the original circuit.
  [(#5982)](https://github.com/PennyLaneAI/pennylane/pull/5982)

* `qml.transforms.map_batch_transform` has been removed, since transforms can be applied directly to a batch of tapes.
  See :func:`~.pennylane.transform` for more information.
  [(#5981)](https://github.com/PennyLaneAI/pennylane/pull/5981)

* `QuantumScript.interface` has been removed.
  [(#5980)](https://github.com/PennyLaneAI/pennylane/pull/5980)

<h3>Deprecations 👋</h3>

* The `decomp_depth` argument in `qml.device` has been deprecated.
  [(#6026)](https://github.com/PennyLaneAI/pennylane/pull/6026)

* The `max_expansion` argument in `qml.QNode` has been deprecated.
  [(#6026)](https://github.com/PennyLaneAI/pennylane/pull/6026)

* The `expansion_strategy` attribute in the `QNode` class is deprecated.
  [(#5989)](https://github.com/PennyLaneAI/pennylane/pull/5989)

* The `expansion_strategy` argument has been deprecated in all of `qml.draw`, `qml.draw_mpl`, and `qml.specs`.
  The `level` argument should be used instead.
  [(#5989)](https://github.com/PennyLaneAI/pennylane/pull/5989)

* `Operator.expand` has been deprecated. Users should simply use `qml.tape.QuantumScript(op.decomposition())`
  for equivalent behaviour.
  [(#5994)](https://github.com/PennyLaneAI/pennylane/pull/5994)

* `pennylane.transforms.sum_expand` and `pennylane.transforms.hamiltonian_expand` have been deprecated.
  Users should instead use `pennylane.transforms.split_non_commuting` for equivalent behaviour.
  [(#6003)](https://github.com/PennyLaneAI/pennylane/pull/6003)

* The `expand_fn` argument in `qml.execute` has been deprecated.
  Instead, please create a `qml.transforms.core.TransformProgram` with the desired preprocessing and pass it to the `transform_program` argument of `qml.execute`.
  [(#5984)](https://github.com/PennyLaneAI/pennylane/pull/5984)

* The `max_expansion` argument in `qml.execute` has been deprecated.
  Instead, please use `qml.devices.preprocess.decompose` with the desired expansion level, add it to a `TransformProgram` and pass it to the `transform_program` argument of `qml.execute`.
  [(#5984)](https://github.com/PennyLaneAI/pennylane/pull/5984)

* The `override_shots` argument in `qml.execute` is deprecated.
  Instead, please add the shots to the `QuantumTape`'s to be executed.
  [(#5984)](https://github.com/PennyLaneAI/pennylane/pull/5984)

* The `device_batch_transform` argument in `qml.execute` is deprecated.
  Instead, please create a `qml.transforms.core.TransformProgram` with the desired preprocessing and pass it to the `transform_program` argument of `qml.execute`.
  [(#5984)](https://github.com/PennyLaneAI/pennylane/pull/5984)

* `pennylane.qinfo.classical_fisher` and `pennylane.qinfo.quantum_fisher` have been deprecated.
  Instead, use `pennylane.gradients.classical_fisher` and `pennylane.gradients.quantum_fisher`.
  [(#5985)](https://github.com/PennyLaneAI/pennylane/pull/5985)

* The legacy devices `default.qubit.{autograd,torch,tf,jax,legacy}` are deprecated.
  Instead, use `default.qubit` as it now supports backpropagation through the several backends.
  [(#5997)](https://github.com/PennyLaneAI/pennylane/pull/5997)

<h3>Documentation 📝</h3>

* Improves the docstring for `QuantumScript.expand` and `qml.tape.tape.expand_tape`.
  [(#5974)](https://github.com/PennyLaneAI/pennylane/pull/5974)

<h3>Bug fixes 🐛</h3>

* Fixed a bug in `qml.SPSAOptimizer` that ignored keyword arguments in the objective function.
  [(#6027)](https://github.com/PennyLaneAI/pennylane/pull/6027)

* `dynamic_one_shot` was broken for old-API devices since `override_shots` was deprecated.
  [(#6024)](https://github.com/PennyLaneAI/pennylane/pull/6024)

* `CircuitGraph` can now handle circuits with the same operation instance occuring multiple times.
  [(#5907)](https://github.com/PennyLaneAI/pennylane/pull/5907)

* `qml.QSVT` is updated to store wire order correctly.
  [(#5959)](https://github.com/PennyLaneAI/pennylane/pull/5959)

* `qml.devices.qubit.measure_with_samples` now returns the correct result if the provided measurements
  contain sum of operators acting on the same wire.
  [(#5978)](https://github.com/PennyLaneAI/pennylane/pull/5978)

* `qml.AmplitudeEmbedding` has better support for features using low precision integer data types.
[(#5969)](https://github.com/PennyLaneAI/pennylane/pull/5969)


<h3>Contributors ✍️</h3>

This release contains contributions from (in alphabetical order):
Guillermo Alonso,
Utkarsh Azad
Astral Cai,
Yushao Chen,
Gabriel Bottrill,
Ahmed Darwish,
Lillian M. A. Frederiksen,
Pietropaolo Frisoni,
Emiliano Godinez,
Austin Huang,
Renke Huang,
Josh Izaac,
Soran Jahangiri,
Christina Lee,
<<<<<<< HEAD
=======
Austin Huang,
>>>>>>> ad943341
William Maxwell,
Vincent Michaud-Rioux,
Anurav Modak,
Mudit Pandey,
Erik Schultheis,
nate stemen.<|MERGE_RESOLUTION|>--- conflicted
+++ resolved
@@ -20,9 +20,6 @@
 * The `split_to_single_terms` transform is added. This transform splits expectation values of sums 
   into multiple single-term measurements on a single tape, providing better support for simulators 
   [(#5987)](https://github.com/PennyLaneAI/pennylane/pull/5987)
-
-  that can handle non-commuting observables but don't natively support multi-term observables.
-  [(#5884)](https://github.com/PennyLaneAI/pennylane/pull/5884)
 
 * `SProd.terms` now flattens out the terms if the base is a multi-term observable.
   [(#5885)](https://github.com/PennyLaneAI/pennylane/pull/5885)
@@ -232,10 +229,6 @@
 Josh Izaac,
 Soran Jahangiri,
 Christina Lee,
-<<<<<<< HEAD
-=======
-Austin Huang,
->>>>>>> ad943341
 William Maxwell,
 Vincent Michaud-Rioux,
 Anurav Modak,
