:orphan:

# Release 0.20.0-dev (development release)

<h3>New features since last release</h3>

* Added `qml.LieAlgebraOptimizer`, a new quantum-aware Lie Algebra optimizer that allows
  one to perform gradient descent on the special unitary group.
  [(#1911)](https://github.com/PennyLaneAI/pennylane/pull/1911)
  
* Added functions for computing the values of atomic and molecular orbitals at a given position.
  [(#1867)](https://github.com/PennyLaneAI/pennylane/pull/1867)

  The functions `atomic_orbital` and `molecular_orbital` can be used, as shown in the
  following codeblock, to evaluate the orbitals. By generating values of the orbitals at different
  positions, one can plot the spatial shape of a desired orbital.

  ```python
  symbols  = ['H', 'H']
  geometry = np.array([[0.0, 0.0, 0.0], [0.0, 0.0, 1.0]], requires_grad = False) 
  mol = hf.Molecule(symbols, geometry)
  hf.generate_scf(mol)()

  ao = mol.atomic_orbital(0)
  mo = mol.molecular_orbital(1)
  ```

  ```pycon
  >>> print(ao(0.0, 0.0, 0.0))
  >>> print(mo(0.0, 0.0, 0.0))
  0.6282468778183719
  0.018251285973461928
  ```

* The `metric_tensor` transform can now be used to compute the full
  tensor, beyond the block diagonal approximation. 
  [(#1725)](https://github.com/PennyLaneAI/pennylane/pull/1725)

  This is performed using Hadamard tests, and requires an additional wire 
  on the device to execute the circuits produced by the transform, 
  as compared to the number of wires required by the original circuit.
  The transform defaults to computing the full tensor, which can
  be controlled by the `approx` keyword argument.
  See the 
  [qml.metric_tensor docstring](https://pennylane.readthedocs.io/en/latest/code/api/pennylane.transforms.metric_tensor.html).
  for more information and usage details.

  As an example, consider the QNode

  ```python
  dev = qml.device("default.qubit", wires=3)

  @qml.qnode(dev)
  def circuit(weights):
      qml.RX(weights[0], wires=0)
      qml.RY(weights[1], wires=0)
      qml.CNOT(wires=[0, 1])
      qml.RZ(weights[2], wires=1)
      return qml.expval(qml.PauliZ(0) @ qml.PauliZ(1))

  weights = np.array([0.2, 1.2, -0.9], requires_grad=True)
  ```

  Then we can compute the (block) diagonal metric tensor as before, now using the
  ``approx="block-diag"`` keyword:

  ```pycon
  >>> qml.metric_tensor(circuit, approx="block-diag")(weights)
  [[0.25       0.         0.        ]
   [0.         0.24013262 0.        ]
   [0.         0.         0.21846983]]
  ```

  Instead, we now can also compute the full metric tensor, using
  Hadamard tests on the additional wire of the device:

  ```pycon
  >>> qml.metric_tensor(circuit)(weights)
  [[ 0.25        0.         -0.23300977]
   [ 0.          0.24013262  0.01763859]
   [-0.23300977  0.01763859  0.21846983]]
  ```

* Custom decompositions can now be applied to operations at the device level.
  [(#1900)](https://github.com/PennyLaneAI/pennylane/pull/1900)

  For example, suppose we would like to implement the following QNode:

  ```python
  def circuit(weights):
      qml.BasicEntanglerLayers(weights, wires=[0, 1, 2])
      return qml.expval(qml.PauliZ(0))

  original_dev = qml.device("default.qubit", wires=3)
  original_qnode = qml.QNode(circuit, original_dev)
  ```

  ```pycon
  >>> weights = np.array([[0.4, 0.5, 0.6]])
  >>> print(qml.draw(original_qnode, expansion_strategy="device")(weights))
   0: ──RX(0.4)──╭C──────╭X──┤ ⟨Z⟩
   1: ──RX(0.5)──╰X──╭C──│───┤
   2: ──RX(0.6)──────╰X──╰C──┤
  ```

  Now, let's swap out the decomposition of the `CNOT` gate into `CZ`
  and `Hadamard`, and furthermore the decomposition of `Hadamard` into
  `RZ` and `RY` rather than the decomposition already available in PennyLane.
  We define the two decompositions like so, and pass them to a device:

  ```python
  def custom_cnot(wires):
      return [
          qml.Hadamard(wires=wires[1]),
          qml.CZ(wires=[wires[0], wires[1]]),
          qml.Hadamard(wires=wires[1])
      ]

  def custom_hadamard(wires):
      return [
          qml.RZ(np.pi, wires=wires),
          qml.RY(np.pi / 2, wires=wires)
      ]

  # Can pass the operation itself, or a string
  custom_decomps = {qml.CNOT : custom_cnot, "Hadamard" : custom_hadamard}

  decomp_dev = qml.device("default.qubit", wires=3, custom_decomps=custom_decomps)
  decomp_qnode = qml.QNode(circuit, decomp_dev)
  ```

  Now when we draw or run a QNode on this device, the gates will be expanded
  according to our specifications:

  ```pycon
  >>> print(qml.draw(decomp_qnode, expansion_strategy="device")(weights))
   0: ──RX(0.4)──────────────────────╭C──RZ(3.14)──RY(1.57)──────────────────────────╭Z──RZ(3.14)──RY(1.57)──┤ ⟨Z⟩
   1: ──RX(0.5)──RZ(3.14)──RY(1.57)──╰Z──RZ(3.14)──RY(1.57)──╭C──────────────────────│───────────────────────┤
   2: ──RX(0.6)──RZ(3.14)──RY(1.57)──────────────────────────╰Z──RZ(3.14)──RY(1.57)──╰C──────────────────────┤
  ```

  A separate context manager, `set_decomposition`, has also been implemented to enable
  application of custom decompositions on devices that have already been created.

  ```pycon
  >>> with qml.transforms.set_decomposition(custom_decomps, original_dev):
  ...     print(qml.draw(original_qnode, expansion_strategy="device")(weights))
   0: ──RX(0.4)──────────────────────╭C──RZ(3.14)──RY(1.57)──────────────────────────╭Z──RZ(3.14)──RY(1.57)──┤ ⟨Z⟩
   1: ──RX(0.5)──RZ(3.14)──RY(1.57)──╰Z──RZ(3.14)──RY(1.57)──╭C──────────────────────│───────────────────────┤
   2: ──RX(0.6)──RZ(3.14)──RY(1.57)──────────────────────────╰Z──RZ(3.14)──RY(1.57)──╰C──────────────────────┤
  ```

* PennyLane now supports drawing a QNode with matplotlib!
  [(#1803)](https://github.com/PennyLaneAI/pennylane/pull/1803)
  [(#1811)](https://github.com/PennyLaneAI/pennylane/pull/1811)
  [(#1954)](https://github.com/PennyLaneAI/pennylane/pull/1954)

  ```python
  @qml.qnode(qml.device("default.qubit", wires=4))
  def circuit(x, z):
      qml.QFT(wires=(0,1,2,3))
      qml.IsingXX(1.234, wires=(0,2))
      qml.Toffoli(wires=(0,1,2))
      qml.CSWAP(wires=(0,2,3))
      qml.RX(x, wires=0)
      qml.CRZ(z, wires=(3,0))
      return qml.expval(qml.PauliZ(0))

  qml.drawer.use_style('black_white')
  fig, ax = qml.draw_mpl(circuit)(1.2345, 1.2345)
  fig.show()
  ```

  <img src="https://pennylane.readthedocs.io/en/latest/_static/draw_mpl/black_white_style.png" width=70%/>

* It is now possible to use TensorFlow's [AutoGraph
  mode](https://www.tensorflow.org/guide/function) with QNodes on all devices and with arbitrary
  differentiation methods. Previously, AutoGraph mode only support `diff_method="backprop"`. This
  will result in significantly more performant model execution, at the cost of a more expensive
  initial compilation. [(#1866)](https://github.com/PennyLaneAI/pennylane/pull/1886)

  Use AutoGraph to convert your QNodes or cost functions into TensorFlow
  graphs by decorating them with `@tf.function`:

  ```python
  dev = qml.device("lightning.qubit", wires=2)

  @qml.beta.qnode(dev, diff_method="adjoint", interface="tf", max_diff=1)
  def circuit(x):
      qml.RX(x[0], wires=0)
      qml.RY(x[1], wires=1)
      return qml.expval(qml.PauliZ(0) @ qml.PauliZ(1)), qml.expval(qml.PauliZ(0))

  @tf.function
  def cost(x):
      return tf.reduce_sum(circuit(x))

  x = tf.Variable([0.5, 0.7], dtype=tf.float64)

  with tf.GradientTape() as tape:
      loss = cost(x)

  grad = tape.gradient(loss, x)
  ```

  The initial execution may take slightly longer than when executing the circuit in
  eager mode; this is because TensorFlow is tracing the function to create the graph.
  Subsequent executions will be much more performant.

  Note that using AutoGraph with backprop-enabled devices, such as `default.qubit`,
  will yield the best performance.

  For more details, please see the [TensorFlow AutoGraph
  documentation](https://www.tensorflow.org/guide/function).


* `qml.math.scatter_element_add` now supports adding multiple values at
  multiple indices with a single function call, in all interfaces
  [(#1864)](https://github.com/PennyLaneAI/pennylane/pull/1864)

  For example, we may set five values of a three-dimensional tensor
  in the following way:

  ```pycon
  >>> X = tf.zeros((3, 2, 9), dtype=tf.float64)
  >>> indices = [(0, 0, 1, 2, 2), (0, 0, 0, 0, 1), (1, 3, 8, 6, 7)]
  >>> values = [0.1 * i for i in range(5)]
  >>> qml.math.scatter_element_add(X, indices, values)
  <tf.Tensor: shape=(3, 2, 9), dtype=float64, numpy=
  array([[[0., 1., 0., 2., 0., 0., 0., 0., 0.],
          [0., 0., 0., 0., 0., 0., 0., 0., 0.]],

         [[0., 0., 0., 0., 0., 0., 0., 0., 3.],
          [0., 0., 0., 0., 0., 0., 0., 0., 0.]],

         [[0., 0., 0., 0., 0., 0., 4., 0., 0.],
          [0., 0., 0., 0., 0., 0., 0., 5., 0.]]])>
  ```

* The `qml.fourier.reconstruct` function is added. It can be used to
  reconstruct QNodes outputting expectation values along a specified
  parameter dimension, with a minimal number of calls to the
  original QNode. The returned
  reconstruction is exact and purely classical, and can be evaluated
  without any quantum executions.
  [(#1864)](https://github.com/PennyLaneAI/pennylane/pull/1864)

  The reconstruction technique differs for functions with equidistant frequencies
  that are reconstructed using the function value at equidistant sampling points, and
  for functions with arbitrary frequencies reconstructed using arbitrary sampling points.

  As an example, consider the following QNode:

  ```python
  dev = qml.device("default.qubit", wires=2)

  @qml.qnode(dev)
  def circuit(x, Y, f=1.0):
      qml.RX(f * x, wires=0)
      qml.RY(Y[0], wires=0)
      qml.RY(Y[1], wires=1)
      qml.CNOT(wires=[0, 1])
      qml.RY(3 * Y[1], wires=1)
      return qml.expval(qml.PauliZ(0) @ qml.PauliZ(1))
  ```

  It has three variational parameters overall: A scalar input `x`
  and an array-valued input `Y` with two entries. Additionally, we can
  tune the dependence on `x` with the frequency `f`.
  We then can reconstruct the QNode output function with respect to `x` via

  ```pycon
  >>> x = 0.3
  >>> Y = np.array([0.1, -0.9])
  >>> rec = qml.fourier.reconstruct(circuit, ids="x", nums_frequency={"x": {0: 1}})(x, Y)
  >>> rec
  {'x': {0: <function pennylane.fourier.reconstruct._reconstruct_equ.<locals>._reconstruction(x)>}}
  ```

  As we can see, we get a nested dictionary in the format of the input `nums_frequency`
  with functions as values. These functions are simple float-to-float callables:

  ```pycon
  >>> univariate = rec["x"][0]
  >>> univariate(x)
  -0.880208251507
  ```

  For more details on usage, reconstruction cost and differentiability support, please see the
  [fourier.reconstruct docstring](https://pennylane.readthedocs.io/en/latest/code/api/pennylane.fourier.reconstruct.html).

* A thermal relaxation channel is added to the Noisy channels. The channel description can be
  found on the supplementary information of [Quantum classifier with tailored quantum kernels](https://arxiv.org/abs/1909.02611).
  [(#1766)](https://github.com/PennyLaneAI/pennylane/pull/1766)

* Added the identity observable to be an operator. Now we can explicitly call the identity
  operation on our quantum circuits for both qubit and CV devices.
  [(#1829)](https://github.com/PennyLaneAI/pennylane/pull/1829)

* Given an operator of the form :math:`U=e^{iHt}`, where :math:`H` has
  commuting terms and known eigenvalues,
  `qml.gradients.generate_shift_rule` computes the generalized parameter shift rules for determining
  the gradient of the expectation value :math:`f(t) = \langle 0|U(t)^\dagger \hat{O} U(t)|0\rangle` on
  hardware.
  [(#1788)](https://github.com/PennyLaneAI/pennylane/pull/1788)
  [(#1932)](https://github.com/PennyLaneAI/pennylane/pull/1932)

  Given

  .. math:: H = \sum_i a_i h_i,

  where the eigenvalues of :math:`H` are known and all :math:`h_i` commute, we can compute
  the *frequencies* (the unique positive differences of any two eigenvalues) using
  `qml.gradients.eigvals_to_frequencies`.

  `qml.gradients.generate_shift_rule` can then be used to compute the parameter
  shift rules to compute :math:`f'(t)` using `2R` shifted cost function evaluations.
  This becomes cheaper than the standard application of the chain rule and
  two-term shift rule when `R` is less than the
  number of Pauli words in the generator.

  For example, consider the case where :math:`H` has eigenspectrum ``(-1, 0, 1)``:

  ```pycon
  >>> frequencies = qml.gradients.eigvals_to_frequencies((-1, 0, 1))
  >>> frequencies
  (1, 2)
  >>> coeffs, shifts = qml.gradients.generate_shift_rule(frequencies)
  >>> coeffs
  array([ 0.85355339, -0.85355339, -0.14644661,  0.14644661])
  >>> shifts
  array([ 0.78539816, -0.78539816,  2.35619449, -2.35619449])
  ```

  As we can see, `generate_shift_rule` returns four coefficients :math:`c_i` and shifts
  :math:`s_i` corresponding to a four term parameter shift rule. The gradient can then
  be reconstructed via:

  .. math:: \frac{\partial}{\partial\phi}f = \sum_{i} c_i f(\phi + s_i),

  where :math:`f(\phi) = \langle 0|U(\phi)^\dagger \hat{O} U(\phi)|0\rangle`
  for some observable :math:`\hat{O}` and the unitary :math:`U(\phi)=e^{iH\phi}`.

* A circuit template for time evolution under a commuting Hamiltonian utilizing generalized
  parameter shift rules for cost function gradients is available as `qml.CommutingEvolution`.
  [(#1788)](https://github.com/PennyLaneAI/pennylane/pull/1788)

  If the template is handed a frequency spectrum during its instantiation, then `generate_shift_rule`
  is internally called to obtain the general parameter shift rules with respect to
  `CommutingEvolution`'s :math:`t` parameter, otherwise the shift rule for a decomposition of
  `CommutingEvolution` will be used.

  The template can be initialized within a `qnode` as:

  ```python
  import pennylane as qml

  n_wires = 2
  dev = qml.device('default.qubit', wires=n_wires)

  coeffs = [1, -1]
  obs = [qml.PauliX(0) @ qml.PauliY(1), qml.PauliY(0) @ qml.PauliX(1)]
  hamiltonian = qml.Hamiltonian(coeffs, obs)
  frequencies = [2,4]

  @qml.qnode(dev)
  def circuit(time):
      qml.PauliX(0)
      qml.CommutingEvolution(hamiltonian, time, frequencies)
      return qml.expval(qml.PauliZ(0))
  ```

  Note that there is no internal validation that 1) the input `qml.Hamiltonian` is fully commuting
  and 2) the eigenvalue frequency spectrum is correct, since these checks become
  prohibitively expensive for large Hamiltonians.

* The qml.Barrier() operator has been added. With it we can separate blocks in compilation or use it as a visual tool.
  [(#1844)](https://github.com/PennyLaneAI/pennylane/pull/1844)

* Added density matrix initialization gate for mixed state simulation. [(#1686)](https://github.com/PennyLaneAI/pennylane/issues/1686)

* The `merge_amplitude_embedding` transformation has been created to automatically merge all gates of this type into one.
  [(#1933)](https://github.com/PennyLaneAI/pennylane/pull/1933)

* The `undo_swaps` transformation has been created to automatically remove all swaps of a circuit.
  [(#1960)](https://github.com/PennyLaneAI/pennylane/pull/1960)

<h3>Improvements</h3>

* The PennyLane `qchem` package is now lazily imported; it will only be imported
  the first time it is accessed.
  [(#1962)](https://github.com/PennyLaneAI/pennylane/pull/1962)

* Change all instances of `"{}".format(..)` to `f"{..}"`.
  [(#1970)](https://github.com/PennyLaneAI/pennylane/pull/1970)

* Tests do not loop over automatically imported and instantiated operations any more,

* The QNode has been re-written to support batch execution across the board,
  custom gradients, better decomposition strategies, and higher-order derivatives.
  [(#1807)](https://github.com/PennyLaneAI/pennylane/pull/1807)
  [(#1969)](https://github.com/PennyLaneAI/pennylane/pull/1969)

  - Internally, if multiple circuits are generated for simultaneous execution, they
    will be packaged into a single job for execution on the device. This can lead to
    significant performance improvement when executing the QNode on remote
    quantum hardware or simulator devices with parallelization capabilities.

  - Custom gradient transforms can be specified as the differentiation method:

    ```python
    @qml.gradients.gradient_transform
    def my_gradient_transform(tape):
        ...
        return tapes, processing_fn

    @qml.qnode(dev, diff_method=my_gradient_transform)
    def circuit():
    ```

  - Arbitrary :math:`n`-th order derivatives are supported on hardware using gradient transforms
    such as the parameter-shift rule. To specify that an :math:`n`-th order derivative of a QNode
    will be computed, the `max_diff` argument should be set. By default, this is set to 1
    (first-order derivatives only). Increasing this value allows for higher order derivatives to be
    extracted, at the cost of additional (classical) computational overhead during the backwards
    pass.

  - When decomposing the circuit, the default decomposition strategy `expansion_strategy="gradient"`
    will prioritize decompositions that result in the smallest number of parametrized operations
    required to satisfy the differentiation method. While this may lead to a slight increase in
    classical processing, it significantly reduces the number of circuit evaluations needed to
    compute gradients of complicated unitaries.

    To return to the old behaviour, `expansion_strategy="device"` can be specified.

  Note that the old QNode remains accessible at `@qml.qnode_old.qnode`, however this will
  be removed in the next release.

* Tests do not loop over automatically imported and instantiated operations any more,
  which was opaque and created unnecessarily many tests.
  [(#1895)](https://github.com/PennyLaneAI/pennylane/pull/1895)

* A `decompose()` method has been added to the `Operator` class such that we can
  obtain (and queue) decompositions directly from instances of operations.
  [(#1873)](https://github.com/PennyLaneAI/pennylane/pull/1873)

  ```pycon
  >>> op = qml.PhaseShift(0.3, wires=0)
  >>> op.decompose()
  [RZ(0.3, wires=[0])]
  ```

* ``qml.circuit_drawer.tape_mpl`` produces a matplotlib figure and axes given a tape.
  [(#1787)](https://github.com/PennyLaneAI/pennylane/pull/1787)

* AngleEmbedding now supports `batch_params` decorator. [(#1812)](https://github.com/PennyLaneAI/pennylane/pull/1812)

* Added a new `qml.PauliError` channel that allows the application of an arbitrary number of Pauli operators on an arbitrary number of wires.
  [(#1781)](https://github.com/PennyLaneAI/pennylane/pull/1781)

* BasicEntanglerLayers now supports `batch_params` decorator. [(#1883)](https://github.com/PennyLaneAI/pennylane/pull/1883)

* MottonenStatePreparation now supports `batch_params` decorator. [(#1893)](https://github.com/PennyLaneAI/pennylane/pull/1893)

* CircuitDrawer now supports a `max_length` argument to help prevent text overflows when printing circuits to the CLI. [#1841](https://github.com/PennyLaneAI/pennylane/pull/1841)

* `Identity` operation is now part of both the `ops.qubit` and `ops.cv` modules.
   [(#1956)](https://github.com/PennyLaneAI/pennylane/pull/1956)

<h3>Breaking changes</h3>

* The default behaviour of the `qml.metric_tensor` transform has been modified:
  By default, the full metric tensor is computed, leading to higher cost than the previous
  default of computing the block diagonal only. At the same time, the Hadamard tests for
  the full metric tensor require an additional wire on the device, so that 

  ```pycon
  >>> qml.metric_tensor(some_qnode)(weights)
  ```

  will revert back to the block diagonal restriction and raise a warning if the
  used device does not have an additional wire.
  [(#1725)](https://github.com/PennyLaneAI/pennylane/pull/1725)

* The `circuit_drawer` module has been renamed `drawer`.
  [(#1949)](https://github.com/PennyLaneAI/pennylane/pull/1949)

* The `par_domain` attribute in the operator class has been removed.
  [(#1907)](https://github.com/PennyLaneAI/pennylane/pull/1907)

- The `mutable` keyword argument has been removed from the QNode.
  [(#1807)](https://github.com/PennyLaneAI/pennylane/pull/1807)

- The reversible QNode differentiation method has been removed.
  [(#1807)](https://github.com/PennyLaneAI/pennylane/pull/1807)

* `QuantumTape.trainable_params` now is a list instead of a set. This
  means that `tape.trainable_params` will return a list unlike before,
  but setting the `trainable_params` with a set works exactly as before.
  [(#1904)](https://github.com/PennyLaneAI/pennylane/pull/1904)

* The `num_params` attribute in the operator class is now dynamic. This makes it easier
  to define operator subclasses with a flexible number of parameters.
  [(#1898)](https://github.com/PennyLaneAI/pennylane/pull/1898)

* The static method `decomposition()`, formerly in the `Operation` class, has
  been moved to the base `Operator` class.
  [(#1873)](https://github.com/PennyLaneAI/pennylane/pull/1873)

* `DiagonalOperation` is not a separate subclass any more.
  [(#1889)](https://github.com/PennyLaneAI/pennylane/pull/1889)

  Instead, devices can check for the diagonal
  property using attributes:

  ``` python
  from pennylane.ops.qubit.attributes import diagonal_in_z_basis

  if op in diagonal_in_z_basis:
      # do something
  ```

<h3>Deprecations</h3>

* The init module, which contains functions to generate random parameters for 
  templates, has been removed. Instead, the templates provide a `shape()` method.
  [(#1963)](https://github.com/PennyLaneAI/pennylane/pull/1963)

<h3>Bug fixes</h3>

* Fixes a bug where the metric tensor was computed incorrectly when using
  gates with `gate.inverse=True`.
  [(#1987)](https://github.com/PennyLaneAI/pennylane/pull/1987)

* Corrects the documentation of `qml.transforms.classical_jacobian`
  for the Autograd interface (and improves test coverage).
  [(#1978)](https://github.com/PennyLaneAI/pennylane/pull/1978)

* Fixes a bug where differentiating a QNode with `qml.state` using the JAX
  interface raised an error.
  [(#1906)](https://github.com/PennyLaneAI/pennylane/pull/1906)

* Fixes a bug where the `ApproxTimeEvolution` template was not correctly
  computing the operation wires from the input Hamiltonian. This did not
  affect computation with the `ApproxTimeEvolution` template, but did
  cause circuit drawing to fail.
  [(#1952)](https://github.com/PennyLaneAI/pennylane/pull/1952)

* Fixes a bug where the classical preprocessing Jacobian
  computed by `qml.transforms.classical_jacobian` with JAX
  returned a reduced submatrix of the Jacobian.
  [(#1935)](https://github.com/PennyLaneAI/pennylane/pull/1935)

* Fixes a bug where the operations are not accessed in the correct order
  in `qml.fourier.qnode_spectrum`, leading to wrong outputs.
  [(#1935)](https://github.com/PennyLaneAI/pennylane/pull/1935)

* Fixes several Pylint errors.
  [(#1951)](https://github.com/PennyLaneAI/pennylane/pull/1951)

* Fixes a bug where the device test suite wasn't testing certain operations.
  [(#1943)](https://github.com/PennyLaneAI/pennylane/pull/1943)

* Fixes a bug where batch transforms would mutate a QNodes execution options.
  [(#1934)](https://github.com/PennyLaneAI/pennylane/pull/1934)

* `qml.draw` now supports arbitrary templates with matrix parameters.
  [(#1917)](https://github.com/PennyLaneAI/pennylane/pull/1917)

* `QuantumTape.trainable_params` now is a list instead of a set, making
  it more stable in very rare edge cases.
  [(#1904)](https://github.com/PennyLaneAI/pennylane/pull/1904)

* `ExpvalCost` now returns corrects results shape when `optimize=True` with
  shots batch.
  [(#1897)](https://github.com/PennyLaneAI/pennylane/pull/1897)

* `qml.circuit_drawer.MPLDrawer` was slightly modified to work with
  matplotlib version 3.5.
  [(#1899)](https://github.com/PennyLaneAI/pennylane/pull/1899)

* `qml.CSWAP` and `qml.CRot` now define `control_wires`, and `qml.SWAP`
  returns the default empty wires object.
  [(#1830)](https://github.com/PennyLaneAI/pennylane/pull/1830)

* The `requires_grad` attribute of `qml.numpy.tensor` objects is now
  preserved when pickling/unpickling the object.
  [(#1856)](https://github.com/PennyLaneAI/pennylane/pull/1856)

* Device tests no longer throw warnings about the `requires_grad`
  attribute of variational parameters.
  [(#1913)](https://github.com/PennyLaneAI/pennylane/pull/1913)

* `AdamOptimizer` and `AdagradOptimizer` had small fixes to their
  optimization step updates.
  [(#1929)](https://github.com/PennyLaneAI/pennylane/pull/1929)

<<<<<<< HEAD
* `qml.circuit_drawer.CircuitDrawer` no longer produces an error
  when attempting to draw tapes inside of circuits (e.g. from
  decomposition of an operation or manual placement).
  [(#1994)](https://github.com/PennyLaneAI/pennylane/pull/1994)
=======
* `AmplitudeEmbedding` template no longer produces a `ComplexWarning`
  when the `features` parameter is batched and provided as a 2D array.
  [(#1990)](https://github.com/PennyLaneAI/pennylane/pull/1990)
>>>>>>> 1472c87b

<h3>Documentation</h3>

* Added examples in documentation for some operations.
  [(#1902)](https://github.com/PennyLaneAI/pennylane/pull/1902)

* Improves the Developer's Guide Testing document.
  [(#1896)](https://github.com/PennyLaneAI/pennylane/pull/1896)

* Add documentation example for AngleEmbedding, BasisEmbedding, StronglyEntanglingLayers, SqueezingEmbedding, DisplacementEmbedding,
  MottonenStatePreparation and Interferometer.
  [(#1910)](https://github.com/PennyLaneAI/pennylane/pull/1910)
  [(#1908)](https://github.com/PennyLaneAI/pennylane/pull/1908)
  [(#1912)](https://github.com/PennyLaneAI/pennylane/pull/1912)
  [(#1920)](https://github.com/PennyLaneAI/pennylane/pull/1920)
  [(#1936)](https://github.com/PennyLaneAI/pennylane/pull/1936)
  [(#1937)](https://github.com/PennyLaneAI/pennylane/pull/1937)

* QueueContext was not empty when importing `pennylane`.

* Fixed circuit drawing problem with Interferometer and CVNeuralNet.
  [(#1953)](https://github.com/PennyLaneAI/pennylane/issues/1953)
  
<h3>Contributors</h3>

This release contains contributions from (in alphabetical order):

Guillermo Alonso-Linaje, Juan Miguel Arrazola, Samuel Banning, Benjamin Cordier, Alain Delgado,
Olivia Di Matteo, David Ittah, Josh Izaac, Soran Jahangiri, Jalani Kanem, Ankit Khandelwal, Shumpei
Kobayashi, Robert Lang, Christina Lee, Cedric Lin, Alejandro Montanez, Romain Moyard, Antal Száva,
Maria Schuld, Jay Soni, Rodrigo Vargas, David Wierichs, Roeland Wiersema, Moritz Willmann<|MERGE_RESOLUTION|>--- conflicted
+++ resolved
@@ -595,16 +595,14 @@
   optimization step updates.
   [(#1929)](https://github.com/PennyLaneAI/pennylane/pull/1929)
 
-<<<<<<< HEAD
+* `AmplitudeEmbedding` template no longer produces a `ComplexWarning`
+  when the `features` parameter is batched and provided as a 2D array.
+  [(#1990)](https://github.com/PennyLaneAI/pennylane/pull/1990)
+
 * `qml.circuit_drawer.CircuitDrawer` no longer produces an error
   when attempting to draw tapes inside of circuits (e.g. from
   decomposition of an operation or manual placement).
   [(#1994)](https://github.com/PennyLaneAI/pennylane/pull/1994)
-=======
-* `AmplitudeEmbedding` template no longer produces a `ComplexWarning`
-  when the `features` parameter is batched and provided as a 2D array.
-  [(#1990)](https://github.com/PennyLaneAI/pennylane/pull/1990)
->>>>>>> 1472c87b
 
 <h3>Documentation</h3>
 
