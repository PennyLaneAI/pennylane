--- conflicted
+++ resolved
@@ -88,15 +88,12 @@
 * Add details to the output of `Exp.label()`.
   [(#3126)](https://github.com/PennyLaneAI/pennylane/pull/3126)
 
-<<<<<<< HEAD
 * `qml.math.unwrap` no longer creates ragged arrays. Lists remain lists.
   [(#3163)](https://github.com/PennyLaneAI/pennylane/pull/3163)
 
-=======
 * New `null.qubit` device. The `null.qubit`performs no operations or memory allocations. 
   [(#2589)](https://github.com/PennyLaneAI/pennylane/pull/2589)
   
->>>>>>> 318d0044
 <h3>Breaking changes</h3>
 
 * `QueuingContext` is renamed `QueuingManager`.
