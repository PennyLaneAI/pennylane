:orphan:

# Release 0.25.0-dev (development release)

<h3>New features since last release</h3>

<<<<<<< HEAD
* Added feature of more than one qubit gate to `qml.basic_entangler` that allows for
  multiple single-qubit rotations. 
=======
* Operations for quantum chemistry now also support parameter broadcasting
  in their numerical representations.
  [(#2726)](https://github.com/PennyLaneAI/pennylane/pull/2726)

  Similar to standard parametrized operations, quantum chemistry operations now
  also work with broadcasted parameters:

  ```pycon
  >>> op = qml.SingleExcitation(np.array([0.3, 1.2, -0.7]), wires=[0, 1])
  >>> op.matrix().shape
  (3, 4, 4)
  ```

* The gradient transform `qml.gradients.param_shift` now accepts the new Boolean keyword
  argument `broadcast`. If it is set to `True`, broadcasting is used to compute the derivative.
  [(#2749)](https://github.com/PennyLaneAI/pennylane/pull/2749)

  For example, for the circuit

  ```python
  dev = qml.device("default.qubit", wires=2)

  @qml.qnode(dev)
  def circuit(x, y):
      qml.RX(x, wires=0)
      qml.CRY(y, wires=[0, 1])
      return qml.expval(qml.PauliZ(0) @ qml.PauliZ(1))
  ```

  we may compute the derivative via

  ```pycon
  >>> x, y = np.array([0.4, 0.23], requires_grad=True)
  >>> qml.gradients.param_shift(circuit, broadcast=True)(x, y)
  (tensor(-0.38429095, requires_grad=True),
   tensor(0.00899816, requires_grad=True))
  ```

  Note that `QuantumTapes`/`QNodes` with multiple return values and shot vectors are not supported
  yet and the operations with trainable parameters are required to support broadcasting when using
  `broadcast=True`. One way of checking the latter is the `Attribute` `supports_broadcasting`:

  ```pycon
  >>> qml.RX in qml.ops.qubit.attributes.supports_broadcasting
  True
  ```

* Functionality for estimating the number of non-Clifford gates and logical qubits needed to
  implement quantum phase estimation algorithms for simulating materials and molecules is added to
  the new `qml.resource` module. Quantum algorithms in first quantization using a plane-wave basis
  and in second quantization with a double-factorized Hamiltonian are supported.
  [(#2646)](https://github.com/PennyLaneAI/pennylane/pull/2646)
  [(#2653)](https://github.com/PennyLaneAI/pennylane/pull/2653)
  [(#2665)](https://github.com/PennyLaneAI/pennylane/pull/2665)
  [(#2694)](https://github.com/PennyLaneAI/pennylane/pull/2694)
  [(#2720)](https://github.com/PennyLaneAI/pennylane/pull/2720)
  [(#2723)](https://github.com/PennyLaneAI/pennylane/pull/2723)
  [(#2746)](https://github.com/PennyLaneAI/pennylane/pull/2746)
  [(#2796)](https://github.com/PennyLaneAI/pennylane/pull/2796)
  [(#2797)](https://github.com/PennyLaneAI/pennylane/pull/2797)
  [(#2874)](https://github.com/PennyLaneAI/pennylane/pull/2874)
  [(#2644)](https://github.com/PennyLaneAI/pennylane/pull/2644)

  The resource estimation algorithms are implemented as classes inherited from the `Operation`
  class. The number of non-Clifford gates and logical qubits for implementing each algorithm can be
  estimated by initiating the class for a given system. For the first quantization algorithm, the 
  number of plane waves, number of electrons and the unit cell volume (in atomic units) are needed
  to initiate the `FirstQuantization` class. The resource can then be estimated as

  ```python
  import pennylane as qml
  from pennylane import numpy as np
  
  n = 100000        # number of plane waves
  eta = 156         # number of electrons
  omega = 1145.166  # unit cell volume
  
  algo = FirstQuantization(n, eta, omega)
  
  # print the number of non-Clifford gates and logical qubits
  print(algo.gates, algo.qubits)
  ```
  
  ```pycon
  1.10e+13, 4416
  ```
  
  For the second quantization algorithm, the one- and two-electron integrals are needed to initiate
  the `DoubleFactorization` class which creates a double-factorized Hamiltonian and computes the
  number of non-Clifford gates and logical qubits for simulating the Hamiltonian:

  ```python
  import pennylane as qml
  from pennylane import numpy as np
  
  symbols  = ['O', 'H', 'H']
  geometry = np.array([[0.00000000,  0.00000000,  0.28377432],
                       [0.00000000,  1.45278171, -1.00662237],
                       [0.00000000, -1.45278171, -1.00662237]], requires_grad = False)
  
  mol = qml.qchem.Molecule(symbols, geometry, basis_name='sto-3g')
  core, one, two = qml.qchem.electron_integrals(mol)()
  algo = DoubleFactorization(one, two)
  
  # print the number of non-Clifford gates and logical qubits
  print(algo.gates, algo.qubits)
  ```

  ```pycon
  103969925, 290
  ```

  The methods of the `FirstQuantization` and the `DoubleFactorization` classes can be also accessed
  individually. For instance, the logical qubits can be computed by providing the inputs needed for
  this estimation without initiating the class. 

  ```python
  n = 100000
  eta = 156
  omega = 169.69608
  error = 0.01
  qml.resource.FirstQuantization.qubit_cost(n, eta, omega, error)
  ```
  
  ```pycon
  4377
  ```

  In addition to the number of non-Clifford gates and logical qubits, some other quantities such as
  the 1-norm of the Hamiltonian and double factorization of the second-quantized Hamiltonian can be
  obtained either by initiating the classes or by directly calling the functions.

* `DefaultQubit` devices now natively support parameter broadcasting
  and `qml.gradients.param_shift` allows to make use of broadcasting.
  [(#2627)](https://github.com/PennyLaneAI/pennylane/pull/2627)
  
  Instead of utilizing the `broadcast_expand` transform, `DefaultQubit`-based
  devices now are able to directly execute broadcasted circuits, providing
  a faster way of executing the same circuit at varied parameter positions.

  Given a standard `QNode`,

  ```python
  dev = qml.device("default.qubit", wires=2)

  @qml.qnode(dev)
  def circuit(x, y):
      qml.RX(x, wires=0)
      qml.RY(y, wires=0)
      return qml.expval(qml.PauliZ(0))
  ```

  we can call it with broadcasted parameters:

  ```pycon
  >>> x = np.array([0.4, 1.2, 0.6], requires_grad=True)
  >>> y = np.array([0.9, -0.7, 4.2], requires_grad=True)
  >>> circuit(x, y)
  tensor([ 0.5725407 ,  0.2771465 , -0.40462972], requires_grad=True)
  ```

  It's also possible to broadcast only some parameters:

  ```pycon
  >>> x = np.array([0.4, 1.2, 0.6], requires_grad=True)
  >>> y = np.array(0.23, requires_grad=True)
  >>> circuit(x, y)
  tensor([0.89680614, 0.35281557, 0.80360155], requires_grad=True)
  ```
>>>>>>> c868132d

* Added the new optimizer, `qml.SPSAOptimizer` that implements the simultaneous
  perturbation stochastic approximation method based on
  [An Overview of the Simultaneous Perturbation Method for Efficient Optimization](https://www.jhuapl.edu/SPSA/PDF-SPSA/Spall_An_Overview.PDF).
  [(#2661)](https://github.com/PennyLaneAI/pennylane/pull/2661)

  It is a suitable optimizer for cost functions whose evaluation may involve
  noise, as optimization with SPSA may significantly decrease the number of
  quantum executions for the entire optimization.

  ```pycon
  >>> dev = qml.device("default.qubit", wires=1)
  >>> def circuit(params):
  ...     qml.RX(params[0], wires=0)
  ...     qml.RY(params[1], wires=0)
  >>> coeffs = [1, 1]
  >>> obs = [qml.PauliX(0), qml.PauliZ(0)]
  >>> H = qml.Hamiltonian(coeffs, obs)
  >>> @qml.qnode(dev)
  ... def cost(params):
  ...     circuit(params)
  ...     return qml.expval(H)
  >>> params = np.random.normal(0, np.pi, (2), requires_grad=True)
  >>> print(params)
  [-5.92774911 -4.26420843]
  >>> print(cost(params))
  0.43866366253270167
  >>> max_iterations = 50
  >>> opt = qml.SPSAOptimizer(maxiter=max_iterations)
  >>> for _ in range(max_iterations):
  ...     params, energy = opt.step_and_cost(cost, params)
  >>> print(params)
  [-6.21193761 -2.99360548]
  >>> print(energy)
  -1.1258709813834058
  ```

* Differentiable zero-noise-extrapolation error mitigation via ``qml.transforms.mitigate_with_zne`` with ``qml.transforms.fold_global`` and ``qml.transforms.poly_extrapolate``.
  [(#2757)](https://github.com/PennyLaneAI/pennylane/pull/2757)

  When using a noisy or real device, you can now create a differentiable mitigated qnode that internally executes folded circuits that increase the noise and extrapolating with a polynomial fit back to zero noise. There will be an accompanying demo on this, see [(PennyLaneAI/qml/529)](https://github.com/PennyLaneAI/qml/pull/529).

  ```python
  # Describe noise
  noise_gate = qml.DepolarizingChannel
  noise_strength = 0.1

  # Load devices
  dev_ideal = qml.device("default.mixed", wires=n_wires)
  dev_noisy = qml.transforms.insert(noise_gate, noise_strength)(dev_ideal)

  scale_factors = [1, 2, 3]
  @mitigate_with_zne(
    scale_factors,
    qml.transforms.fold_global,
    qml.transforms.poly_extrapolate,
    extrapolate_kwargs={'order': 2}
  )
  @qml.qnode(dev_noisy)
  def qnode_mitigated(theta):
      qml.RY(theta, wires=0)
      return qml.expval(qml.PauliX(0))

  theta = np.array(0.5, requires_grad=True)
  grad = qml.grad(qnode_mitigated)
  >>> grad(theta)
  0.5712737447327619
  ```

* The quantum information module now supports computation of relative entropy.
  [(#2772)](https://github.com/PennyLaneAI/pennylane/pull/2772)

  It includes a function in `qml.math`:

  ```pycon
  >>> rho = np.array([[0.3, 0], [0, 0.7]])
  >>> sigma = np.array([[0.5, 0], [0, 0.5]])
  >>> qml.math.relative_entropy(rho, sigma)
  tensor(0.08228288, requires_grad=True)
  ```

  as well as a QNode transform:

  ```python
  dev = qml.device('default.qubit', wires=2)

  @qml.qnode(dev)
  def circuit(param):
      qml.RY(param, wires=0)
      qml.CNOT(wires=[0, 1])
      return qml.state()
  ```

  ```pycon
  >>> relative_entropy_circuit = qml.qinfo.relative_entropy(circuit, circuit, wires0=[0], wires1=[0])
  >>> x, y = np.array(0.4), np.array(0.6)
  >>> relative_entropy_circuit((x,), (y,))
  0.017750012490703237
  ```
  
* New PennyLane-inspired `sketch` and `sketch_dark` styles are now available for
  drawing circuit diagram graphics. 
  [(#2709)](https://github.com/PennyLaneAI/pennylane/pull/2709)

* Added `QutritDevice` as an abstract base class for qutrit devices.
  ([#2781](https://github.com/PennyLaneAI/pennylane/pull/2781), [#2782](https://github.com/PennyLaneAI/pennylane/pull/2782))
* Added operation `qml.QutritUnitary` for applying user-specified unitary operations on qutrit devices.
  [(#2699)](https://github.com/PennyLaneAI/pennylane/pull/2699)

* Added `default.qutrit` plugin for pure state simulation of qutrits. Currently supports operation `qml.QutritUnitary` and measurements `qml.state()`, `qml.probs()`.
  [(#2783)](https://github.com/PennyLaneAI/pennylane/pull/2783)

  ```pycon
  >>> dev = qml.device("default.qutrit", wires=1)
  >>> @qml.qnode(dev)
  ... def circuit(U):
  ...     qml.QutritUnitary(U, wires=0)
  ...     return qml.probs(wires=0)
  >>> U = np.array([[1, 1, 0], [1, -1, 0], [0, 0, np.sqrt(2)]]) / np.sqrt(2)
  >>> print(circuit(U))
  [0.5 0.5 0. ]
  ```
  
  
**Operator Arithmetic:**

* Adds the `Controlled` symbolic operator to represent a controlled version of any
  operation.
  [(#2634)](https://github.com/PennyLaneAI/pennylane/pull/2634)

* Adds a base class `qml.ops.op_math.SymbolicOp` for single-operator symbolic
  operators such as `Adjoint` and `Pow`.
  [(#2721)](https://github.com/PennyLaneAI/pennylane/pull/2721)

* A `Sum` symbolic class is added that allows users to represent the sum of operators.
  [(#2475)](https://github.com/PennyLaneAI/pennylane/pull/2475)

  The `Sum` class provides functionality like any other PennyLane operator. We can
  get the matrix, eigenvalues, terms, diagonalizing gates and more.

  ```pycon
  >>> summed_op = qml.op_sum(qml.PauliX(0), qml.PauliZ(0))
  >>> summed_op
  PauliX(wires=[0]) + PauliZ(wires=[0])
  >>> qml.matrix(summed_op)
  array([[ 1,  1],
         [ 1, -1]])
  >>> summed_op.terms()
  ([1.0, 1.0], (PauliX(wires=[0]), PauliZ(wires=[0])))
  ```

  The `summed_op` can also be used inside a `qnode` as an observable.
  If the circuit is parameterized, then we can also differentiate through the
  sum observable.

  ```python
  sum_op = Sum(qml.PauliX(0), qml.PauliZ(1))
  dev = qml.device("default.qubit", wires=2)

  @qml.qnode(dev, grad_method="best")
  def circuit(weights):
        qml.RX(weights[0], wires=0)
        qml.RY(weights[1], wires=1)
        qml.CNOT(wires=[0, 1])
        qml.RX(weights[2], wires=1)
        return qml.expval(sum_op)
  ```

  ```pycon
  >>> weights = qnp.array([0.1, 0.2, 0.3], requires_grad=True)
  >>> qml.grad(circuit)(weights)
  tensor([-0.09347337, -0.18884787, -0.28818254], requires_grad=True)
  ```

* Added `__add__` and `__pow__` dunder methods to the `qml.operation.Operator` class so that users can combine operators
  more naturally. [(#2807)](https://github.com/PennyLaneAI/pennylane/pull/2807)

  ```python
  >>> summed_op = qml.RX(phi=1.23, wires=0) + qml.RZ(phi=3.14, wires=0)
  >>> summed_op
  RX(1.23, wires=[0]) + RZ(3.14, wires=[0])
  >>> exp_op = qml.RZ(1.0, wires=0) ** 2
  >>> exp_op
  RZ**2(1.0, wires=[0])
  ```

* Added support for addition of operators and scalars. [(#2849)](https://github.com/PennyLaneAI/pennylane/pull/2849)

  ```pycon
  >>> sum_op = 5 + qml.PauliX(0)
  >>> sum_op.matrix()
  array([[5., 1.],
         [1., 5.]])
  ```

  Added `__neg__` and `__sub__` dunder methods to the `qml.operation.Operator` class so that users
  can negate and substract operators more naturally.

  ```pycon
  >>> -(-qml.PauliZ(0) + qml.PauliX(0)).matrix()
  array([[ 1, -1],
        [-1, -1]])
  ```

* A `SProd` symbolic class is added that allows users to represent the scalar product
of operators. [(#2622)](https://github.com/PennyLaneAI/pennylane/pull/2622)

  We can get the matrix, eigenvalues, terms, diagonalizing gates and more.

  ```pycon
  >>> sprod_op = qml.s_prod(2.0, qml.PauliX(0))
  >>> sprod_op
  2.0*(PauliX(wires=[0]))
  >>> sprod_op.matrix()
  array([[ 0., 2.],
         [ 2., 0.]])
  >>> sprod_op.terms()
  ([2.0], [PauliX(wires=[0])])
  ```

  The `sprod_op` can also be used inside a `qnode` as an observable.
  If the circuit is parameterized, then we can also differentiate through the observable.

  ```python
  dev = qml.device("default.qubit", wires=1)

  @qml.qnode(dev, grad_method="best")
  def circuit(scalar, theta):
        qml.RX(theta, wires=0)
        return qml.expval(qml.s_prod(scalar, qml.Hadamard(wires=0)))
  ```

  ```pycon
  >>> scalar, theta = (1.2, 3.4)
  >>> qml.grad(circuit, argnum=[0,1])(scalar, theta)
  (array(-0.68362956), array(0.21683382))
  ```

* A `Prod` symbolic class is added that allows users to represent the Prod of operators.
  [(#2625)](https://github.com/PennyLaneAI/pennylane/pull/2625)

  The `Prod` class provides functionality like any other PennyLane operator. We can
  get the matrix, eigenvalues, terms, diagonalizing gates and more.

  ```pycon
  >>> prop_op = Prod(qml.PauliX(0), qml.PauliZ(0))
  >>> prop_op
  PauliX(wires=[0]) @ PauliZ(wires=[0])
  >>> qml.matrix(prop_op)
  array([[ 0,  -1],
         [ 1,   0]])
  >>> prop_op.terms()
  ([1.0], [PauliX(wires=[0]) @ PauliZ(wires=[0])])
  ```

  The `prod_op` can also be used inside a `qnode` as an observable.
  If the circuit is parameterized, then we can also differentiate through the
  product observable.

  ```python
  prod_op = Prod(qml.PauliZ(wires=0), qml.Hadamard(wires=1))
  dev = qml.device("default.qubit", wires=2)

  @qml.qnode(dev)
  def circuit(weights):
      qml.RX(weights[0], wires=0)
      return qml.expval(prod_op)
  ```

  ```pycon
  >>> weights = qnp.array([0.1], requires_grad=True)
  >>> qml.grad(circuit)(weights)
  tensor([-0.07059288589999416], requires_grad=True)
  ```
  
  The `prod_op` can also be used inside a `qnode` as an operation which,
  if parameterized, can be differentiated.

  ```python
  dev = qml.device("default.qubit", wires=3)

  @qml.qnode(dev)
  def circuit(theta):
      qml.prod(qml.PauliZ(0), qml.RX(theta, 1))
      return qml.expval(qml.PauliZ(1))
  ```

  ```pycon
  >>> circuit(1.23)
  tensor(0.33423773, requires_grad=True)
  >>> qml.grad(circuit)(1.23)
  -0.9424888019316975
  ```

* New FlipSign operator that flips the sign for a given basic state. [(#2780)](https://github.com/PennyLaneAI/pennylane/pull/2780)

* Added `qml.counts` which samples from the supplied observable returning the number of counts
  for each sample.
  [(#2686)](https://github.com/PennyLaneAI/pennylane/pull/2686)
  [(#2839)](https://github.com/PennyLaneAI/pennylane/pull/2839)
  [(#2876)](https://github.com/PennyLaneAI/pennylane/pull/2876)

  Note that the change included creating a new `Counts` measurement type in `measurements.py`.

  `qml.counts` can be used to obtain counted raw samples in the computational basis:

  ```pycon
  >>> dev = qml.device("default.qubit", wires=2, shots=1000)
  >>>
  >>> @qml.qnode(dev)
  >>> def circuit():
  ...     qml.Hadamard(wires=0)
  ...     qml.CNOT(wires=[0, 1])
  ...     return qml.counts()
  >>> result = circuit()
  >>> print(result)
  {'00': 495, '11': 505}
  ```

  Counts can also be obtained when sampling the eigenstates of an observable:

  ```pycon
  >>> dev = qml.device("default.qubit", wires=2, shots=1000)
  >>>
  >>> @qml.qnode(dev)
  >>> def circuit():
  ...   qml.Hadamard(wires=0)
  ...   qml.CNOT(wires=[0, 1])
  ...   return qml.counts(qml.PauliZ(0)), qml.counts(qml.PauliZ(1))
  >>> result = circuit()
  >>> print(result)
  ({-1: 470, 1: 530}, {-1: 470, 1: 530})
  ```

<h3>Improvements</h3>

* The efficiency of the Hartree-Fock workflow is improved by removing the repetitive basis set
  normalisation steps and modifying how the permutational symmetries are applied to avoid repetitive
  electron repulsion integral calculations.
  [(#2850)](https://github.com/PennyLaneAI/pennylane/pull/2850)

* The coefficients of the non-differentiable molecular Hamiltonians generated with openfermion have
  `requires_grad = False` by default.
  [(#2865)](https://github.com/PennyLaneAI/pennylane/pull/2865)

* A small performance upgrade to the `compute_matrix` method
  of broadcastable parametric operations.
  [(#2726)](https://github.com/PennyLaneAI/pennylane/pull/2726)

* Jacobians are cached with the Autograd interface when using the
  parameter-shift rule.
  [(#2645)](https://github.com/PennyLaneAI/pennylane/pull/2645)

* The `qml.state` and `qml.density_matrix` measurements now support custom wire
  labels.
  [(#2779)](https://github.com/PennyLaneAI/pennylane/pull/2779)

* Add trivial behaviour logic to `qml.operation.expand_matrix`.
  [(#2785)](https://github.com/PennyLaneAI/pennylane/issues/2785)

* Adds a new function to compare operators. `qml.equal` can be used to compare equality of parametric operators taking
  into account their interfaces and trainability.
  [(#2651)](https://github.com/PennyLaneAI/pennylane/pull/2651)

* The `default.mixed` device now supports backpropagation with the `"jax"` interface.
  [(#2754)](https://github.com/PennyLaneAI/pennylane/pull/2754)

* Quantum channels such as `qml.BitFlip` now support abstract tensors. This allows
  their usage inside QNodes decorated by `tf.function`, `jax.jit`, or `jax.vmap`:

  ```python
  dev = qml.device("default.mixed", wires=1)

  @qml.qnode(dev, diff_method="backprop", interface="jax")
  def circuit(t):
      qml.PauliX(wires=0)
      qml.ThermalRelaxationError(0.1, t, 1.4, 0.1, wires=0)
      return qml.expval(qml.PauliZ(0))
  ```

  ```pycon
  >>> x = jnp.array([0.8, 1.0, 1.2])
  >>> jax.vmap(circuit)(x)
  DeviceArray([-0.78849435, -0.8287073 , -0.85608006], dtype=float32)
  ```

* Added an `are_pauli_words_qwc` function which checks if certain
  Pauli words are pairwise qubit-wise commuting. This new function improves performance when measuring hamiltonians
  with many commuting terms.
  [(#2789)](https://github.com/PennyLaneAI/pennylane/pull/2798)

* Adjoint differentiation now uses the adjoint symbolic wrapper instead of in-place inversion.
  [(#2855)](https://github.com/PennyLaneAI/pennylane/pull/2855)

<h3>Breaking changes</h3>

* The deprecated `qml.hf` module is removed. The `qml.hf` functionality is fully supported by
  `qml.qchem`.
  [(#2795)](https://github.com/PennyLaneAI/pennylane/pull/2795)

* PennyLane now depends on newer versions (>=2.7) of the `semantic_version` package,
  which provides an updated API that is incompatible which versions of the package prior to 2.7.
  If you run into issues relating to this package, please reinstall PennyLane.
  [(#2744)](https://github.com/PennyLaneAI/pennylane/pull/2744)
  [(#2767)](https://github.com/PennyLaneAI/pennylane/pull/2767)

* Adds `expm` to the `pennylane.math` module for matrix exponentiation.
  [(#2890)](https://github.com/PennyLaneAI/pennylane/pull/2890)

<h3>Deprecations</h3>

<h3>Documentation</h3>

* Added a dedicated docstring for the `QubitDevice.sample` method.
  [(#2812)](https://github.com/PennyLaneAI/pennylane/pull/2812)

* Optimization examples of using JAXopt and Optax with the JAX interface have
  been added.
  [(#2769)](https://github.com/PennyLaneAI/pennylane/pull/2769)

<h3>Bug fixes</h3>

* Updated IsingXY gate doc-string.
  [(#2858)](https://github.com/PennyLaneAI/pennylane/pull/2858)

* Fixes a bug where the parameter-shift gradient breaks when using both
  custom `grad_recipe`s that contain unshifted terms and recipes that
  do not contains any unshifted terms.
  [(#2834)](https://github.com/PennyLaneAI/pennylane/pull/2834)

* Fixes mixed CPU-GPU data-locality issues for Torch interface.
  [(#2830)](https://github.com/PennyLaneAI/pennylane/pull/2830)

* Fixes a bug where the parameter-shift Hessian of circuits with untrainable
  parameters might be computed with respect to the wrong parameters or
  might raise an error.
  [(#2822)](https://github.com/PennyLaneAI/pennylane/pull/2822)

* Fixes a bug where the custom implementation of the `states_to_binary` device
  method was not used.
  [(#2809)](https://github.com/PennyLaneAI/pennylane/pull/2809)

* `qml.grouping.group_observables` now works when individual wire
  labels are iterable.
  [(#2752)](https://github.com/PennyLaneAI/pennylane/pull/2752)

* The adjoint of an adjoint has a correct `expand` result.
  [(#2766)](https://github.com/PennyLaneAI/pennylane/pull/2766)

* Fix the ability to return custom objects as the expectation value of a QNode with the Autograd interface.
  [(#2808)](https://github.com/PennyLaneAI/pennylane/pull/2808)

* The WireCut operator now raises an error when instantiating it with an empty list.
  [(#2826)](https://github.com/PennyLaneAI/pennylane/pull/2826)

* Allow hamiltonians with grouped observables to be measured on devices
  which were transformed using `qml.transform.insert()`.
  [(#2857)](https://github.com/PennyLaneAI/pennylane/pull/2857)

<h3>Contributors</h3>

This release contains contributions from (in alphabetical order):

<<<<<<< HEAD
Juan Miguel Arrazola, David Ittah, Soran Jahangiri, Edward Jiang, Ankit Khandelwal, Christina Lee,
Sergio Martínez-Losa, Albert Mitjans Coma, Ixchel Meza Chavez, Romain Moyard, Lee James O'Riordan,
Mudit Pandey, Bogdan Reznychenko, Jay Soni, Antal Száva, David Wierichs, Moritz Willmann, Miguel Esteban Villalobos
=======
Samuel Banning, Juan Miguel Arrazola, Utkarsh Azad, David Ittah, Soran Jahangiri, Edward Jiang,
Ankit Khandelwal, Christina Lee, Sergio Martínez-Losa, Albert Mitjans Coma, Ixchel Meza Chavez,
Romain Moyard, Lee James O'Riordan, Mudit Pandey, Bogdan Reznychenko, Shuli Shu, Jay Soni,
Modjtaba Shokrian-Zini, Antal Száva, David Wierichs, Moritz Willmann
>>>>>>> c868132d
<|MERGE_RESOLUTION|>--- conflicted
+++ resolved
@@ -4,10 +4,7 @@
 
 <h3>New features since last release</h3>
 
-<<<<<<< HEAD
-* Added feature of more than one qubit gate to `qml.basic_entangler` that allows for
-  multiple single-qubit rotations. 
-=======
+
 * Operations for quantum chemistry now also support parameter broadcasting
   in their numerical representations.
   [(#2726)](https://github.com/PennyLaneAI/pennylane/pull/2726)
@@ -177,7 +174,7 @@
   >>> circuit(x, y)
   tensor([0.89680614, 0.35281557, 0.80360155], requires_grad=True)
   ```
->>>>>>> c868132d
+
 
 * Added the new optimizer, `qml.SPSAOptimizer` that implements the simultaneous
   perturbation stochastic approximation method based on
@@ -641,13 +638,8 @@
 
 This release contains contributions from (in alphabetical order):
 
-<<<<<<< HEAD
-Juan Miguel Arrazola, David Ittah, Soran Jahangiri, Edward Jiang, Ankit Khandelwal, Christina Lee,
-Sergio Martínez-Losa, Albert Mitjans Coma, Ixchel Meza Chavez, Romain Moyard, Lee James O'Riordan,
-Mudit Pandey, Bogdan Reznychenko, Jay Soni, Antal Száva, David Wierichs, Moritz Willmann, Miguel Esteban Villalobos
-=======
-Samuel Banning, Juan Miguel Arrazola, Utkarsh Azad, David Ittah, Soran Jahangiri, Edward Jiang,
+
+Miguel Esteban Villalobos Samuel Banning, Juan Miguel Arrazola, Utkarsh Azad, David Ittah, Soran Jahangiri, Edward Jiang,
 Ankit Khandelwal, Christina Lee, Sergio Martínez-Losa, Albert Mitjans Coma, Ixchel Meza Chavez,
 Romain Moyard, Lee James O'Riordan, Mudit Pandey, Bogdan Reznychenko, Shuli Shu, Jay Soni,
 Modjtaba Shokrian-Zini, Antal Száva, David Wierichs, Moritz Willmann
->>>>>>> c868132d
