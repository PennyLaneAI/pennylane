--- conflicted
+++ resolved
@@ -184,41 +184,9 @@
   and the Renyi entropy order:
 
   ```pycon
-<<<<<<< HEAD
-  >>> obs = qml.exp(qml.PauliX(0), 3)
-  >>> qml.is_hermitian(obs)
-  True
-  >>> x = 1.234
-  >>> t = qml.PauliX(0) @ qml.PauliX(1) + qml.PauliY(0) @ qml.PauliY(1)
-  >>> isingxy = qml.exp(t, 0.25j * x)
-  >>> qml.math.allclose(isingxy.matrix(), qml.IsingXY(x, wires=(0,1)).matrix())
-  True
-  >>> qml.is_unitary(isingxy)
-  True
-  ```
-
-<h3>Improvements</h3>
-
-* Added the `Operator` attributes `has_decomposition` and `has_adjoint`
-  that indicate whether a corresponding `decomposition` or `adjoint` method
-  is available.
-  [(#2986)](https://github.com/PennyLaneAI/pennylane/pull/2986)
-
-  By default, these attributes are determined based on whether there is a
-  custom implementation of `decomposition` or `compute_decomposition`
-  (for `has_decomposition`) or of `adjoint` (for `has_adjoint`).
-  Some `Operator` classes (like `qml.ops.Prod`) provide custom implementations
-  of the new attribute as well.
-
-* Some methods of the `QuantumTape` class have been simplified and reordered to
-  improve both readability and performance. The `Wires.all_wires` method has been rewritten
-  to improve performance.
-  [(#2963)](https://github.com/PennyLaneAI/pennylane/pull/2963)
-=======
   >>> shadow = ClassicalShadow(bits, recipes)
   >>> vN_entropy = shadow.entropy(wires=[0, 3], alpha=1)
   ``` 
->>>>>>> f804cd3c
 
 <h4>Simplifying just got... simpler 🫰</h4>
 
@@ -335,6 +303,15 @@
   An exception is `BasisEmbedding`, which is not broadcastable.
 
 <h3>Improvements</h3>
+
+* Added the `Operator` attributes `has_decomposition` and `has_adjoint` that indicate
+  whether a corresponding `decomposition` or `adjoint` method is available.
+  [(#2986)](https://github.com/PennyLaneAI/pennylane/pull/2986)
+
+  By default, these attributes are determined based on whether there is a custom implementation
+  of `decomposition` or `compute_decomposition` (for `has_decomposition`) or of `adjoint` (for
+  `has_adjoint`). Some `Operator` classes (like `qml.ops.Prod`) provide custom implementations
+  of the new attribute as well.
 
 * The `qml.math.expand_matrix()` method now allows the sparse matrix representation of an operator to be extended to
   a larger hilbert space.
