--- conflicted
+++ resolved
@@ -993,12 +993,11 @@
 
 <h3>Documentation 📝</h3>
 
-<<<<<<< HEAD
 * A page on sharp bits and debugging tips has been added for PennyLane program-capture. 
   This page is recommended to consult any time errors occur when `qml.capture.enable()` 
   is present.
   [(#7062)](https://github.com/PennyLaneAI/pennylane/pull/7062)
-=======
+
 * The :doc:`Compiling Circuits page <../introduction/compiling_circuits>` has been updated to include information
   on using the new experimental decompositions system.
   [(#7066)](https://github.com/PennyLaneAI/pennylane/pull/7066)
@@ -1012,7 +1011,6 @@
 
 * The docstring for `qml.prod` has been updated to explain that the order of the output may seem reversed but it is correct.
   [(#7083)](https://github.com/PennyLaneAI/pennylane/pull/7083)
->>>>>>> b122a67a
 
 * The code example in the docstring for `qml.PauliSentence` now properly copy-pastes.
   [(#6949)](https://github.com/PennyLaneAI/pennylane/pull/6949)
