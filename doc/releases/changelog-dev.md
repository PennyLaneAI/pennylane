:orphan:

# Release 0.20.0-dev (development release)

<h3>New features since last release</h3>

<<<<<<< HEAD
* It is now possible to use TensorFlow's [AutoGraph
  mode](https://www.tensorflow.org/guide/function) with QNodes on all devices and with arbitrary
  differentiation methods. Previously, AutoGraph mode only support `diff_method="backprop"`. This
  will result in significantly more performant model execution, at the cost of a more expensive
  initial compilation. [(#1866)](https://github.com/PennyLaneAI/pennylane/pull/1886)

  Use AutoGraph to convert your QNodes or cost functions into TensorFlow
  graphs by decorating them with `@tf.function`:

  ```python
  dev = qml.device("lightning.qubit", wires=2)

  @qml.beta.qnode(dev, diff_method="adjoint", interface="tf", max_diff=1)
  def circuit(x):
      qml.RX(x[0], wires=0)
      qml.RY(x[1], wires=1)
      return qml.expval(qml.PauliZ(0) @ qml.PauliZ(1)), qml.expval(qml.PauliZ(0))

  @tf.function
  def cost(x):
      return tf.reduce_sum(circuit(x))

  x = tf.Variable([0.5, 0.7], dtype=tf.float64)

  with tf.GradientTape() as tape:
      loss = cost(x)

  grad = tape.gradient(loss, x)
  ```

  The initial execution may take slightly longer than when executing the circuit in
  eager mode; this is because TensorFlow is tracing the function to create the graph.
  Subsequent executions will be much more performant.

  Note that using AutoGraph with backprop-enabled devices, such as `default.qubit`,
  will yield the best performance.

  For more details, please see the [TensorFlow AutoGraph
  documentation](https://www.tensorflow.org/guide/function).

* A thermal relaxation channel is added to the Noisy channels. The channel description can be 
=======
* A thermal relaxation channel is added to the Noisy channels. The channel description can be
>>>>>>> 7e69c099
  found on the supplementary information of [Quantum classifier with tailored quantum kernels](https://arxiv.org/abs/1909.02611).
  [(#1766)](https://github.com/PennyLaneAI/pennylane/pull/1766)
  
* Added the identity observable to be an operator. Now we can explicitly call the identity 
  operation on our quantum circuits for both qubit and CV devices.
  [(#1829)](https://github.com/PennyLaneAI/pennylane/pull/1829) 

* Added density matrix initialization gate for mixed state simulation. [(#1686)](https://github.com/PennyLaneAI/pennylane/issues/1686)

<h3>Improvements</h3>

* The QNode has been re-written to support batch execution across the board,
  custom gradients, better decomposition strategies, and higher-order derivatives.
  [(#1807)](https://github.com/PennyLaneAI/pennylane/pull/1807)

  - Internally, if multiple circuits are generated for simultaneous execution, they
    will be packaged into a single job for execution on the device. This can lead to
    significant performance improvement when executing the QNode on remote
    quantum hardware or simulator devices with parallelization capabilities.

  - Custom gradient transforms can be specified as the differentiation method:

    ```python
    @qml.gradients.gradient_transform
    def my_gradient_transform(tape):
        ...
        return tapes, processing_fn

    @qml.qnode(dev, diff_method=my_gradient_transform)
    def circuit():
    ```

  - Arbitrary :math:`n`-th order derivatives are supported on hardware using gradient transforms
    such as the parameter-shift rule. To specify that an :math:`n`-th order derivative of a QNode
    will be computed, the `max_diff` argument should be set. By default, this is set to 1
    (first-order derivatives only). Increasing this value allows for higher order derivatives to be
    extracted, at the cost of additional (classical) computational overhead during the backwards
    pass.

  - When decomposing the circuit, the default decomposition strategy `expansion_strategy="gradient"`
    will prioritize decompositions that result in the smallest number of parametrized operations
    required to satisfy the differentiation method. While this may lead to a slight increase in
    classical processing, it significantly reduces the number of circuit evaluations needed to
    compute gradients of complicated unitaries.

    To return to the old behaviour, `expansion_strategy="device"` can be specified.

  Note that the old QNode remains accessible at `@qml.qnode_old.qnode`, however this will
  be removed in the next release.

* Tests do not loop over automatically imported and instantiated operations any more, 
  which was opaque and created unnecessarily many tests.
  [(#1895)](https://github.com/PennyLaneAI/pennylane/pull/1895)

* A `decompose()` method has been added to the `Operator` class such that we can
  obtain (and queue) decompositions directly from instances of operations.
  [(#1873)](https://github.com/PennyLaneAI/pennylane/pull/1873)

  ```pycon
  >>> op = qml.PhaseShift(0.3, wires=0)
  >>> op.decompose()
  [RZ(0.3, wires=[0])]
  ```

* ``qml.circuit_drawer.draw_mpl`` produces a matplotlib figure and axes given a tape.
  [(#1787)](https://github.com/PennyLaneAI/pennylane/pull/1787)

* AngleEmbedding now supports `batch_params` decorator. [(#1812)](https://github.com/PennyLaneAI/pennylane/pull/1812)

* CircuitDrawer now supports a `max_length` argument to help prevent text overflows when printing circuits to the CLI. [#1841](https://github.com/PennyLaneAI/pennylane/pull/1841)

<h3>Breaking changes</h3>

- The `mutable` keyword argument has been removed from the QNode.
  [(#1807)](https://github.com/PennyLaneAI/pennylane/pull/1807)

- The reversible QNode differentiation method has been removed.
  [(#1807)](https://github.com/PennyLaneAI/pennylane/pull/1807)

* `QuantumTape.trainable_params` now is a list instead of a set. This
  means that `tape.trainable_params` will return a list unlike before,
  but setting the `trainable_params` with a set works exactly as before.
  [(#1904)](https://github.com/PennyLaneAI/pennylane/pull/1904)

* The `num_params` attribute in the operator class is now dynamic. This makes it easier
  to define operator subclasses with a flexible number of parameters. 
  [(#1898)](https://github.com/PennyLaneAI/pennylane/pull/1898)

* The static method `decomposition()`, formerly in the `Operation` class, has
  been moved to the base `Operator` class.
  [(#1873)](https://github.com/PennyLaneAI/pennylane/pull/1873)

* `DiagonalOperation` is not a separate subclass any more. 
  [(#1889)](https://github.com/PennyLaneAI/pennylane/pull/1889) 

  Instead, devices can check for the diagonal 
  property using attributes:

  ``` python
  from pennylane.ops.qubit.attributes import diagonal_in_z_basis

  if op in diagonal_in_z_basis:
      # do something
  ``` 

<h3>Deprecations</h3>

<h3>Bug fixes</h3>

* `qml.CSWAP` and `qml.CRot` now define `control_wires`, and `qml.SWAP`

* `QuantumTape.trainable_params` now is a list instead of a set, making
  it more stable in very rare edge cases.
  [(#1904)](https://github.com/PennyLaneAI/pennylane/pull/1904)

* `ExpvalCost` now returns corrects results shape when `optimize=True` with 
  shots batch.
  [(#1897)](https://github.com/PennyLaneAI/pennylane/pull/1897)
  
* `qml.circuit_drawer.MPLDrawer` was slightly modified to work with
  matplotlib version 3.5.
  [(#1899)](https://github.com/PennyLaneAI/pennylane/pull/1899)

* `qml.CSWAP` and `qml.CRot` now define `control_wires`, and `qml.SWAP` 
  returns the default empty wires object.
  [(#1830)](https://github.com/PennyLaneAI/pennylane/pull/1830)

* The `requires_grad` attribute of `qml.numpy.tensor` objects is now
  preserved when pickling/unpickling the object.
  [(#1856)](https://github.com/PennyLaneAI/pennylane/pull/1856)

<h3>Documentation</h3>

* Improves the Developer's Guide Testing document.
  [(#1896)](https://github.com/PennyLaneAI/pennylane/pull/1896)

<h3>Contributors</h3>

This release contains contributions from (in alphabetical order):

<<<<<<< HEAD
Josh Izaac, Jalani Kanem, Christina Lee, Guillermo Alonso-Linaje, Alejandro Montanez, Jay Soni.
=======
Guillermo Alonso-Linaje, Benjamin Cordier, Olivia Di Matteo, Jalani Kanem, Shumpei Kobayashi, Christina Lee, Alejandro Montanez,
Romain Moyard, Maria Schuld, Jay Soni, David Wierichs
>>>>>>> 7e69c099
<|MERGE_RESOLUTION|>--- conflicted
+++ resolved
@@ -4,7 +4,6 @@
 
 <h3>New features since last release</h3>
 
-<<<<<<< HEAD
 * It is now possible to use TensorFlow's [AutoGraph
   mode](https://www.tensorflow.org/guide/function) with QNodes on all devices and with arbitrary
   differentiation methods. Previously, AutoGraph mode only support `diff_method="backprop"`. This
@@ -45,10 +44,7 @@
   For more details, please see the [TensorFlow AutoGraph
   documentation](https://www.tensorflow.org/guide/function).
 
-* A thermal relaxation channel is added to the Noisy channels. The channel description can be 
-=======
 * A thermal relaxation channel is added to the Noisy channels. The channel description can be
->>>>>>> 7e69c099
   found on the supplementary information of [Quantum classifier with tailored quantum kernels](https://arxiv.org/abs/1909.02611).
   [(#1766)](https://github.com/PennyLaneAI/pennylane/pull/1766)
   
@@ -189,9 +185,6 @@
 
 This release contains contributions from (in alphabetical order):
 
-<<<<<<< HEAD
-Josh Izaac, Jalani Kanem, Christina Lee, Guillermo Alonso-Linaje, Alejandro Montanez, Jay Soni.
-=======
-Guillermo Alonso-Linaje, Benjamin Cordier, Olivia Di Matteo, Jalani Kanem, Shumpei Kobayashi, Christina Lee, Alejandro Montanez,
-Romain Moyard, Maria Schuld, Jay Soni, David Wierichs
->>>>>>> 7e69c099
+Guillermo Alonso-Linaje, Benjamin Cordier, Olivia Di Matteo, Josh Izaac,
+Jalani Kanem, Shumpei Kobayashi, Christina Lee, Alejandro Montanez,
+Romain Moyard, Maria Schuld, Jay Soni, David Wierichs