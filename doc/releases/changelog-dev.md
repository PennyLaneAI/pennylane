--- conflicted
+++ resolved
@@ -36,8 +36,4 @@
 
 This release contains contributions from (in alphabetical order):
 
-<<<<<<< HEAD
-Christina Lee
-=======
-Karim Alaa El-Din, Anthony Hayes
->>>>>>> c379bb6e
+Karim Alaa El-Din, Anthony Hayes, Christina Lee