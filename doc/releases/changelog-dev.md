--- conflicted
+++ resolved
@@ -6,15 +6,12 @@
 
 <h3>Improvements 🛠</h3>
 
-<<<<<<< HEAD
 * Added a `shots` property to `QuantumScript`. This will allow shots to be tied to executions instead of devices more
   concretely.
   [(#4067)](https://github.com/PennyLaneAI/pennylane/pull/4067)
-=======
+
 * `qml.specs` is compatible with custom operations that have `depth` bigger than 1.
   [(#4033)](https://github.com/PennyLaneAI/pennylane/pull/4033)
-
->>>>>>> f1ff4ea1
 
 <h3>Breaking changes 💔</h3>
 
