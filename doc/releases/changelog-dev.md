--- conflicted
+++ resolved
@@ -257,9 +257,9 @@
   `jnp.arange`, and `jnp.full`.
   [#6865)](https://github.com/PennyLaneAI/pennylane/pull/6865)
 
-<<<<<<< HEAD
 * `qml.cond` can return arrays with dynamic shapes.
-=======
+  [(#6888)](https://github.com/PennyLaneAI/pennylane/pull/6888/)
+
 * The qnode primitive now stores the `ExecutionConfig` instead of `qnode_kwargs`.
   [(#6991)](https://github.com/PennyLaneAI/pennylane/pull/6991)
 
@@ -268,7 +268,6 @@
 
 * The adjoint jvp of a jaxpr can be computed using default.qubit tooling.
   [(#6875)](https://github.com/PennyLaneAI/pennylane/pull/6875)
->>>>>>> 043be3e5
 
 <h3>Breaking changes 💔</h3>
 
