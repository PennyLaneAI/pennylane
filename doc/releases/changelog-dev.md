:orphan:

# Release 0.43.0-dev (development release)

<h3>New features since last release</h3>

* Leveraging quantum just-in-time compilation to optimize parameterized hybrid workflows with the momentum
  quantum natural gradient optimizer is now possible with the new :class:`~.MomentumQNGOptimizerQJIT` optimizer.
  [(#7606)](https://github.com/PennyLaneAI/pennylane/pull/7606)

  Similar to the :class:`~.QNGOptimizerQJIT` optimizer, :class:`~.MomentumQNGOptimizerQJIT` offers a
  `qml.qjit`-compatible analogue to the existing :class:`~.MomentumQNGOptimizer` with an Optax-like interface:

  ```python
  import pennylane as qml
  import jax.numpy as jnp

  dev = qml.device("lightning.qubit", wires=2)

  @qml.qnode(dev)
  def circuit(params):
      qml.RX(params[0], wires=0)
      qml.RY(params[1], wires=1)
      return qml.expval(qml.Z(0) + qml.X(1))

  opt = qml.MomentumQNGOptimizerQJIT(stepsize=0.1, momentum=0.2)

  @qml.qjit
  def update_step_qjit(i, args):
      params, state = args
      return opt.step(circuit, params, state)

  @qml.qjit
  def optimization_qjit(params, iters):
      state = opt.init(params)
      args = (params, state)
      params, state = qml.for_loop(iters)(update_step_qjit)(args)
      return params
  ```

  ```pycon
  >>> params = jnp.array([0.1, 0.2])
  >>> iters = 1000
  >>> optimization_qjit(params=params, iters=iters)
  Array([ 3.14159265, -1.57079633], dtype=float64)
  ```

<h3>Improvements 🛠</h3>

<h4>OpenQASM-PennyLane interoperability</h4>

* The :func:`qml.from_qasm3` function can now convert OpenQASM 3.0 circuits that contain
  subroutines, constants, all remaining stdlib gates, and built-in mathematical functions.
  [(#7651)](https://github.com/PennyLaneAI/pennylane/pull/7651)
  [(#7653)](https://github.com/PennyLaneAI/pennylane/pull/7653)
  [(#7676)](https://github.com/PennyLaneAI/pennylane/pull/7676)
  [(#7679)](https://github.com/PennyLaneAI/pennylane/pull/7679)
  [(#7677)](https://github.com/PennyLaneAI/pennylane/pull/7677)
  [(#7690)](https://github.com/PennyLaneAI/pennylane/pull/7690)

<h4>Other improvements</h4>

* The error message raised when using Python compiler transforms with :func:`pennylane.qjit` has been updated
  with suggested fixes.
  [(#7916)](https://github.com/PennyLaneAI/pennylane/pull/7916)

* A new `qml.transforms.resolve_dynamic_wires` transform can allocate concrete wire values for dynamic
  qubit allocation.
  [(#7678)](https://github.com/PennyLaneAI/pennylane/pull/7678)


* The :func:`qml.workflow.set_shots` transform can now be directly applied to a QNode without the need for `functools.partial`, providing a more user-friendly syntax and negating having to import the `functools` package.
  [(#7876)](https://github.com/PennyLaneAI/pennylane/pull/7876)

  ```python
  @qml.set_shots(shots=1000)
  @qml.qnode(dev)
  def circuit():
      qml.H(0)
      return qml.expval(qml.Z(0))
  ```

  ```pycon
  >>> circuit()
  0.002
  ```

* Added a `QuantumParser` class to the `qml.compiler.python_compiler` submodule that automatically loads relevant dialects.
  [(#7888)](https://github.com/PennyLaneAI/pennylane/pull/7888)

* Enforce various modules to follow modular architecture via `tach`.
  [(#7847)](https://github.com/PennyLaneAI/pennylane/pull/7847)

* A compilation pass written with xDSL called `qml.compiler.python_compiler.transforms.MeasurementsFromSamplesPass`
  has been added for the experimental xDSL Python compiler integration. This pass replaces all
  terminal measurements in a program with a single :func:`pennylane.sample` measurement, and adds
  postprocessing instructions to recover the original measurement.
  [(#7620)](https://github.com/PennyLaneAI/pennylane/pull/7620)

* A combine-global-phase pass has been added to the xDSL Python compiler integration.
  Note that the current implementation can only combine all the global phase operations at
  the last global phase operation in the same region. In other words, global phase operations inside a control flow region can't be combined with those in their parent
  region.
  [(#7675)](https://github.com/PennyLaneAI/pennylane/pull/7675)

* The `mbqc` xDSL dialect has been added to the Python compiler, which is used to represent
  measurement-based quantum-computing instructions in the xDSL framework.
  [(#7815)](https://github.com/PennyLaneAI/pennylane/pull/7815)

* The `AllocQubitOp` and `DeallocQubitOp` operations have been added to the `Quantum` dialect in the
  Python compiler.
  [(#7915)](https://github.com/PennyLaneAI/pennylane/pull/7915)

* The :func:`pennylane.ops.rs_decomposition` method now performs exact decomposition and returns
  complete global phase information when used for decomposing a phase gate to Clifford+T basis.
  [(#7793)](https://github.com/PennyLaneAI/pennylane/pull/7793)

* `default.qubit` will default to the tree-traversal MCM method when `mcm_method="device"`.
  [(#7885)](https://github.com/PennyLaneAI/pennylane/pull/7885)

<h3>Labs: a place for unified and rapid prototyping of research software 🧪</h3>

* Added state of the art resources for the `ResourceSelectPauliRot` template and the
  `ResourceQubitUnitary` templates.
  [(#7786)](https://github.com/PennyLaneAI/pennylane/pull/7786)

<h3>Breaking changes 💔</h3>

* `qml.operation.Observable` and the corresponding `Observable.compare` have been removed, as
  PennyLane now depends on the more general `Operator` interface instead. The
  `Operator.is_hermitian` property can instead be used to check whether or not it is highly likely
  that the operator instance is Hermitian.

* `qml.operation.WiresEnum`, `qml.operation.AllWires`, and `qml.operation.AnyWires` have been removed. Setting `Operator.num_wires = None` (the default)
  should instead indicate that the `Operator` does not need wire validation.
  [(#7911)](https://github.com/PennyLaneAI/pennylane/pull/7911)

* Removed `QNode.get_gradient_fn` method. Instead, use `qml.workflow.get_best_diff_method` to obtain the differentiation method.
  [(#7907)](https://github.com/PennyLaneAI/pennylane/pull/7907)

* Top-level access to ``DeviceError``, ``PennyLaneDeprecationWarning``, ``QuantumFunctionError`` and ``ExperimentalWarning`` has been removed. Please import these objects from the new ``pennylane.exceptions`` module.
  [(#7874)](https://github.com/PennyLaneAI/pennylane/pull/7874)

* `qml.cut_circuit_mc` no longer accepts a `shots` keyword argument. The shots should instead
  be set on the tape itself.
  [(#7882)](https://github.com/PennyLaneAI/pennylane/pull/7882)

<h3>Deprecations 👋</h3>

* The `QuantumScript.to_openqasm` method is deprecated and will be removed in version v0.44.
  Instead, the `qml.to_openqasm` function should be used.
  [(#7909)](https://github.com/PennyLaneAI/pennylane/pull/7909)

* The `level=None` argument in the :func:`pennylane.workflow.get_transform_program`, :func:`pennylane.workflow.construct_batch`, `qml.draw`, `qml.draw_mpl`, and `qml.specs` transforms is deprecated and will be removed in v0.43.
  Please use `level='device'` instead to apply the noise model at the device level.
  [(#7886)](https://github.com/PennyLaneAI/pennylane/pull/7886)

* `qml.qnn.cost.SquaredErrorLoss` is deprecated and will be removed in version v0.44. Instead, this hybrid workflow can be accomplished 
  with a function like `loss = lambda *args: (circuit(*args) - target)**2`.
  [(#7527)](https://github.com/PennyLaneAI/pennylane/pull/7527)
  
* Access to `add_noise`, `insert` and noise mitigation transforms from the `pennylane.transforms` module is deprecated.
  Instead, these functions should be imported from the `pennylane.noise` module.
  [(#7854)](https://github.com/PennyLaneAI/pennylane/pull/7854)

* The `qml.QNode.add_transform` method is deprecated and will be removed in v0.43.
  Instead, please use `QNode.transform_program.push_back(transform_container=transform_container)`.
  [(#7855)](https://github.com/PennyLaneAI/pennylane/pull/7855)

<h3>Internal changes ⚙️</h3>

* Refactored the codebase to adopt modern type hint syntax for Python 3.11+ language features.
  [(#7860)](https://github.com/PennyLaneAI/pennylane/pull/7860)

* Added a `run_filecheck_qjit` fixture that can be used to run FileCheck on integration tests for the
  `qml.compiler.python_compiler` submodule.
  [(#7888)](https://github.com/PennyLaneAI/pennylane/pull/7888)

* Added a `dialects` submodule to `qml.compiler.python_compiler` which now houses all the xDSL dialects we create.
  Additionally, the `MBQCDialect` and `QuantumDialect` dialects have been renamed to `MBQC` and `Quantum`.
  [(#7897)](https://github.com/PennyLaneAI/pennylane/pull/7897)

* Update minimum supported `pytest` version to `8.4.1`.
  [(#7853)](https://github.com/PennyLaneAI/pennylane/pull/7853)

* `DefaultQubitLegacy` (test suite only) no longer provides a customized classical shadow
  implementation
  [(#7895)](https://github.com/PennyLaneAI/pennylane/pull/7895)

* Make `pennylane.io` a tertiary module.
  [(#7877)](https://github.com/PennyLaneAI/pennylane/pull/7877)

* Seeded tests for the `split_to_single_terms` transformation.
  [(#7851)](https://github.com/PennyLaneAI/pennylane/pull/7851)

* Upgrade `rc_sync.yml` to work with latest `pyproject.toml` changes.
  [(#7808)](https://github.com/PennyLaneAI/pennylane/pull/7808)
  [(#7818)](https://github.com/PennyLaneAI/pennylane/pull/7818)

* `LinearCombination` instances can be created with `_primitive.impl` when
  capture is enabled and tracing is active.
  [(#7893)](https://github.com/PennyLaneAI/pennylane/pull/7893)

* The `TensorLike` type is now compatible with static type checkers.
  [(#7905)](https://github.com/PennyLaneAI/pennylane/pull/7905)

* Update xDSL supported version to `0.45`.
  [(#7923)](https://github.com/PennyLaneAI/pennylane/pull/7923)

<h3>Documentation 📝</h3>

* Updated the code example in the documentation for :func:`~.transforms.split_non_commuting`.
  [(#7892)](https://github.com/PennyLaneAI/pennylane/pull/7892)

<h3>Bug fixes 🐛</h3>

<<<<<<< HEAD
* Raises error if an end statement is found in a measurement conditioned branch.
  [(#7872)](https://github.com/PennyLaneAI/pennylane/pull/7872)
=======
* Fixes issue related to :func:`~.transforms.to_zx` adding the support for
  `Toffoli` and `CCZ` gates conversion into their ZX-graph representation.
  [(#7899)](https://github.com/PennyLaneAI/pennylane/pull/7899)

* `get_best_diff_method` now correctly aligns with `execute` and `construct_batch` logic in workflows.
  [(#7898)](https://github.com/PennyLaneAI/pennylane/pull/7898)

* Resolve issues with AutoGraph transforming internal PennyLane library code due to incorrect
  module attribution of wrapper functions.
  [(#7889)](https://github.com/PennyLaneAI/pennylane/pull/7889)

* Calling `QNode.update` no longer acts as if `set_shots` has been applied.
  [(#7881)](https://github.com/PennyLaneAI/pennylane/pull/7881)
>>>>>>> 80225c10

* Fixes attributes and types in the quantum dialect.
  This allows for types to be inferred correctly when parsing.
  [(#7825)](https://github.com/PennyLaneAI/pennylane/pull/7825)

<h3>Contributors ✍️</h3>

This release contains contributions from (in alphabetical order):

Utkarsh Azad,
Joey Carter,
Yushao Chen,
Marcus Edwards,
Simone Gasperini,
David Ittah,
Erick Ochoa,
Mudit Pandey,
Andrija Paurevic,
Shuli Shu,
Jay Soni,
Jake Zaia<|MERGE_RESOLUTION|>--- conflicted
+++ resolved
@@ -214,10 +214,9 @@
 
 <h3>Bug fixes 🐛</h3>
 
-<<<<<<< HEAD
 * Raises error if an end statement is found in a measurement conditioned branch.
   [(#7872)](https://github.com/PennyLaneAI/pennylane/pull/7872)
-=======
+
 * Fixes issue related to :func:`~.transforms.to_zx` adding the support for
   `Toffoli` and `CCZ` gates conversion into their ZX-graph representation.
   [(#7899)](https://github.com/PennyLaneAI/pennylane/pull/7899)
@@ -231,7 +230,6 @@
 
 * Calling `QNode.update` no longer acts as if `set_shots` has been applied.
   [(#7881)](https://github.com/PennyLaneAI/pennylane/pull/7881)
->>>>>>> 80225c10
 
 * Fixes attributes and types in the quantum dialect.
   This allows for types to be inferred correctly when parsing.
