:orphan:

# Release 0.25.0-dev (development release)

<h3>New features since last release</h3>

* Added the new optimizer, `qml.SPSAOptimizer` that implements the simultaneous
  perturbation stochastic approximation method based on
  [An Overview of the Simultaneous Perturbation Method for Efficient Optimization](https://www.jhuapl.edu/SPSA/PDF-SPSA/Spall_An_Overview.PDF).
  [(#2661)](https://github.com/PennyLaneAI/pennylane/pull/2661)

  It is a suitable optimizer for cost functions whose evaluation may involve
  noise, as optimization with SPSA may significantly decrease the number of
  quantum executions for the entire optimization.

  ```pycon
  >>> dev = qml.device("default.qubit", wires=1)
  >>> def circuit(params):
  ...     qml.RX(params[0], wires=0)
  ...     qml.RY(params[1], wires=0)
  >>> coeffs = [1, 1]
  >>> obs = [qml.PauliX(0), qml.PauliZ(0)]
  >>> H = qml.Hamiltonian(coeffs, obs)
  >>> @qml.qnode(dev)
  ... def cost(params):
  ...     circuit(params)
  ...     return qml.expval(H)
  >>> params = np.random.normal(0, np.pi, (2), requires_grad=True)
  >>> print(params)
  [-5.92774911 -4.26420843]
  >>> print(cost(params))
  0.43866366253270167
  >>> max_iterations = 50
  >>> opt = qml.SPSAOptimizer(maxiter=max_iterations)
  >>> for _ in range(max_iterations):
  ...     params, energy = opt.step_and_cost(cost, params)
  >>> print(params)
  [-6.21193761 -2.99360548]
  >>> print(energy)
  -1.1258709813834058
  ```
  
* New PennyLane-inspired `sketch` and `sketch_dark` styles are now available for drawing circuit diagram graphics. 
  [(#2709)](https://github.com/PennyLaneAI/pennylane/pull/2709)

<h3>Improvements</h3>
  
* Samples can be grouped into counts by passing the `counts=True` flag to `qml.sample`.
  [(#2686)](https://github.com/PennyLaneAI/pennylane/pull/2686)
  
  Note that the change included creating a new `Counts` measurement type in `measurements.py`.

  `counts=True` can be set when obtaining raw samples in the computational basis:
  
  ```pycon
  >>> dev = qml.device("default.qubit", wires=2, shots=1000)
  >>>
  >>> @qml.qnode(dev)
  >>> def circuit():
  ...     qml.Hadamard(wires=0)
  ...     qml.CNOT(wires=[0, 1])
  ...     # passing the counts flag
  ...     return qml.sample(counts=True)   
  >>> result = circuit()
  >>> print(result)
  {'00': 495, '11': 505}
  ```
  
  Counts can also be obtained when sampling the eigenstates of an observable:
  
  ```pycon
  >>> dev = qml.device("default.qubit", wires=2, shots=1000)
  >>>
  >>> @qml.qnode(dev)
  >>> def circuit():
  ...   qml.Hadamard(wires=0)
  ...   qml.CNOT(wires=[0, 1])
  ...   return qml.sample(qml.PauliZ(0), counts=True), qml.sample(qml.PauliZ(1), counts=True)
  >>> result = circuit()
  >>> print(result)
  [tensor({-1: 526, 1: 474}, dtype=object, requires_grad=True)
   tensor({-1: 526, 1: 474}, dtype=object, requires_grad=True)]
  ```
  
* Adds a new function to compare operators. `qml.equal` can be used to compare equality of parametric operators taking into account their interfaces and trainability.
  [(#2651)](https://github.com/PennyLaneAI/pennylane/pull/2651)

<h3>Breaking changes</h3>

* PennyLane now depends on newer versions (>=2.7) of the `semantic_version` package,
  which provides an updated API that is incompatible which versions of the package prior to 2.7.
  If you run into issues relating to this package, please reinstall PennyLane.
  [(#2744)](https://github.com/PennyLaneAI/pennylane/pull/2744)
  [(#2767)](https://github.com/PennyLaneAI/pennylane/pull/2767)

<h3>Deprecations</h3>

<h3>Documentation</h3>

<h3>Contributors</h3>

This release contains contributions from (in alphabetical order):

<<<<<<< HEAD
Ankit Khandelwal, Bogdan Reznychenko, Ixchel Meza Chavez, Moritz Willmann
=======
David Ittah, Ankit Khandelwal, Ixchel Meza Chavez, Moritz Willmann
>>>>>>> cce01cca
<|MERGE_RESOLUTION|>--- conflicted
+++ resolved
@@ -101,8 +101,4 @@
 
 This release contains contributions from (in alphabetical order):
 
-<<<<<<< HEAD
-Ankit Khandelwal, Bogdan Reznychenko, Ixchel Meza Chavez, Moritz Willmann
-=======
-David Ittah, Ankit Khandelwal, Ixchel Meza Chavez, Moritz Willmann
->>>>>>> cce01cca
+David Ittah, Ankit Khandelwal, Bogdan Reznychenko, Ixchel Meza Chavez, Moritz Willmann
