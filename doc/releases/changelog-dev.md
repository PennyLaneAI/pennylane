--- conflicted
+++ resolved
@@ -4,14 +4,10 @@
 
 <h3>New features since last release</h3>
 
-<<<<<<< HEAD
 * A new method `process_density_matrix` has been added to the `ProbabilityMP` and `DensityMatrixMP`
   classes, allowing for more efficient handling of quantum density matrices, particularly with batch
   processing support. This method simplifies the calculation of probabilities from quantum states
   represented as density matrices.
-=======
-* A new method `process_density_matrix` has been added to the `ProbabilityMP` and `DensityMatrixMP` classes, allowing for more efficient handling of quantum density matrices, particularly with batch processing support. This method simplifies the calculation of probabilities from quantum states represented as density matrices.
->>>>>>> bca15cce
   [(#5830)](https://github.com/PennyLaneAI/pennylane/pull/5830)
 
 * The `qml.PrepSelPrep` template is added. The template implements a block-encoding of a linear 
@@ -39,16 +35,14 @@
 * `QuantumScript.hash` is now cached, leading to performance improvements.
   [(#5919)](https://github.com/PennyLaneAI/pennylane/pull/5919)
 
-<<<<<<< HEAD
 * `qml.dynamic_one_shot` now supports circuits using the `"tensorflow"` interface.
   [(#5973)](https://github.com/PennyLaneAI/pennylane/pull/5973)
-=======
+
 * The representation for `Wires` has now changed to be more copy-paste friendly.
   [(#5958)](https://github.com/PennyLaneAI/pennylane/pull/5958)
   
 * Observable validation for `default.qubit` is now based on execution mode (analytic vs. finite shots) and measurement type (sample measurement vs. state measurement).
   [(#5890)](https://github.com/PennyLaneAI/pennylane/pull/5890)
->>>>>>> bca15cce
 
 <h3>Breaking changes 💔</h3>
 
