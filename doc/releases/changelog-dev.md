--- conflicted
+++ resolved
@@ -481,11 +481,8 @@
 Astral Cai,
 Isaac De Vlugt,
 Diksha Dhawan,
-<<<<<<< HEAD
+Lillian Frederiksen,
 Pietropaolo Frisoni,
-=======
-Lillian Frederiksen,
->>>>>>> 6b127b89
 Eugenio Gigante,
 Diego Guala,
 Soran Jahangiri,
