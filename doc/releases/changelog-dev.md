--- conflicted
+++ resolved
@@ -63,18 +63,15 @@
 * The `Hermitian` operator now has a `compute_sparse_matrix` implementation.
   [(#6225)](https://github.com/PennyLaneAI/pennylane/pull/6225)
 
-<<<<<<< HEAD
 * All PL templates are now unit tested to ensure JIT compatibility.
   [(#6309)](https://github.com/PennyLaneAI/pennylane/pull/6309)
 
-=======
 * `qml.AmplitudeAmplification` is now compatible with QJIT.
   [(#6306)](https://github.com/PennyLaneAI/pennylane/pull/6306)
 
 * The quantum arithmetic templates are now QJIT compatible.
   [(#6307)](https://github.com/PennyLaneAI/pennylane/pull/6307)
   
->>>>>>> 222dd4b3
 * The `qml.Qubitization` template is now QJIT compatible.
   [(#6305)](https://github.com/PennyLaneAI/pennylane/pull/6305)
 
