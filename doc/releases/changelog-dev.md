:orphan:

# Release 0.23.0-dev (development release)

<h3>New features since last release</h3>

* Speed up measuring of commuting Pauli operators
  [(#2425)](https://github.com/PennyLaneAI/pennylane/pull/2425)

  The code that checks for qubit wise commuting (QWC) got a performance boost that is especially noticable
  when many commuting paulis are measured.

* Adds an optimization transform that matches pieces of user-provided identity templates in a circuit and replaces them with an equivalent component.
  [(#2032)](https://github.com/PennyLaneAI/pennylane/pull/2032)

  First let's consider the following circuit where we want to replace sequence of two ``pennylane.S`` gates with a
  ``pennylane.PauliZ`` gate.

  ```python
  def circuit():
      qml.S(wires=0)
      qml.PauliZ(wires=0)
      qml.S(wires=1)
      qml.CZ(wires=[0, 1])
      qml.S(wires=1)
      qml.S(wires=2)
      qml.CZ(wires=[1, 2])
      qml.S(wires=2)
      return qml.expval(qml.PauliX(wires=0))
  ```

  Therefore we use the following pattern that implements the identity:

  ```python
  with qml.tape.QuantumTape() as pattern:
      qml.S(wires=0)
      qml.S(wires=0)
      qml.PauliZ(wires=0)
  ```

  For optimizing the circuit given the given following template of CNOTs we apply the `pattern_matching`
  transform.

  ```pycon
  >>> dev = qml.device('default.qubit', wires=5)
  >>> qnode = qml.QNode(circuit, dev)
  >>> optimized_qfunc = qml.transforms.pattern_matching_optimization(pattern_tapes=[pattern])(circuit)
  >>> optimized_qnode = qml.QNode(optimized_qfunc, dev)

  >>> print(qml.draw(qnode)())
  0: ──S──Z─╭C──────────┤  <X>
  1: ──S────╰Z──S─╭C────┤
  2: ──S──────────╰Z──S─┤

  >>> print(qml.draw(optimized_qnode)())
  0: ──S⁻¹─╭C────┤  <X>
  1: ──Z───╰Z─╭C─┤
  2: ──Z──────╰Z─┤
  ```

  For more details on using pattern matching optimization you can check the corresponding documentation and also the
  following [paper](https://dl.acm.org/doi/full/10.1145/3498325).

* Added a swap based transpiler transform.
  [(#2118)](https://github.com/PennyLaneAI/pennylane/pull/2118)

  The transpile function takes a quantum function and a coupling map as inputs and compiles the circuit to ensure that it can be
  executed on corresponding hardware. The transform can be used as a decorator in the following way:

  ```python
  dev = qml.device('default.qubit', wires=4)

  @qml.qnode(dev)
  @qml.transforms.transpile(coupling_map=[(0, 1), (1, 2), (2, 3)])
  def circuit(param):
      qml.CNOT(wires=[0, 1])
      qml.CNOT(wires=[0, 2])
      qml.CNOT(wires=[0, 3])
      qml.PhaseShift(param, wires=0)
      return qml.probs(wires=[0, 1, 2, 3])
  ```

* A differentiable quantum chemistry module is added to `qml.qchem`. The new module inherits a
  modified version of the differentiable Hartree-Fock solver from `qml.hf`, contains new functions
  for building a differentiable dipole moment observable and also contains modified functions for
  building spin and particle number observables independent of external libraries.

  - New functions are added for computing multipole moment molecular integrals
    [(#2166)](https://github.com/PennyLaneAI/pennylane/pull/2166)
  - New functions are added for building a differentiable dipole moment observable
    [(#2173)](https://github.com/PennyLaneAI/pennylane/pull/2173)
  - External dependencies are replaced with local functions for spin and particle number observables
    [(#2197)](https://github.com/PennyLaneAI/pennylane/pull/2197)
    [(#2362)](https://github.com/PennyLaneAI/pennylane/pull/2362)
  - New functions are added for building fermionic and qubit observables
    [(#2230)](https://github.com/PennyLaneAI/pennylane/pull/2230)
  - A new module is created for hosting openfermion to pennylane observable conversion functions
    [(#2199)](https://github.com/PennyLaneAI/pennylane/pull/2199)
    [(#2371)](https://github.com/PennyLaneAI/pennylane/pull/2371)
  - Expressive names are used for the Hartree-Fock solver functions
    [(#2272)](https://github.com/PennyLaneAI/pennylane/pull/2272)
  - These new additions are added to a feature branch
    [(#2164)](https://github.com/PennyLaneAI/pennylane/pull/2164)
  - The efficiency of computing molecular integrals and Hamiltonian is improved
    [(#2316)](https://github.com/PennyLaneAI/pennylane/pull/2316)
  - The qchem and new hf modules are merged
    [(#2385)](https://github.com/PennyLaneAI/pennylane/pull/2385)
  - The 6-31G basis set is added to the qchem basis set repo
    [(#2372)](https://github.com/PennyLaneAI/pennylane/pull/2372)
  - The dependency on openbabel is removed
    [(#2415)](https://github.com/PennyLaneAI/pennylane/pull/2415)

* <h4> Finite-shot circuit cutting ✂️</h4>

  * You can now run `N`-wire circuits containing sample-based measurements on
    devices with fewer than `N` wires by inserting `WireCut` operations into
    the circuit and decorating your QNode with `@qml.cut_circuit_mc`.
    With this, samples from the original circuit can be simulated using
    a Monte Carlo method,
    using fewer qubits at the expense of more device executions. Additionally,
    this transform
    can take an optional classical processing function as an argument
    and return an expectation value.
    [(#2313)](https://github.com/PennyLaneAI/pennylane/pull/2313)
    [(#2321)](https://github.com/PennyLaneAI/pennylane/pull/2321)
    [(#2332)](https://github.com/PennyLaneAI/pennylane/pull/2332)
    [(#2358)](https://github.com/PennyLaneAI/pennylane/pull/2358)
    [(#2382)](https://github.com/PennyLaneAI/pennylane/pull/2382)
    [(#2399)](https://github.com/PennyLaneAI/pennylane/pull/2399)
    [(#2407)](https://github.com/PennyLaneAI/pennylane/pull/2407)

    The following `3`-qubit circuit contains a `WireCut` operation and a `sample`
    measurement. When decorated with `@qml.cut_circuit_mc`, we can cut the circuit
    into two `2`-qubit fragments:

    ```python

      dev = qml.device("default.qubit", wires=2, shots=1000)

      @qml.cut_circuit_mc
      @qml.qnode(dev)
      def circuit(x):
          qml.RX(0.89, wires=0)
          qml.RY(0.5, wires=1)
          qml.RX(1.3, wires=2)

          qml.CNOT(wires=[0, 1])
          qml.WireCut(wires=1)
          qml.CNOT(wires=[1, 2])

          qml.RX(x, wires=0)
          qml.RY(0.7, wires=1)
          qml.RX(2.3, wires=2)
          return qml.sample(wires=[0, 2])
    ```

    we can then execute the circuit as usual by calling the QNode:

    ```pycon
    >>> x = 0.3
    >>> circuit(x)
    tensor([[1, 1],
            [0, 1],
            [0, 1],
            ...,
            [0, 1],
            [0, 1],
            [0, 1]], requires_grad=True)
    ```

    Furthermore, the number of shots can be temporarily altered when calling
    the QNode:

    ```pycon
    >>> results = circuit(x, shots=123)
    >>> results.shape
    (123, 2)
    ```
    
    Using the Monte Carlo approach of [Peng et. al](https://arxiv.org/abs/1904.00102), the
    `cut_circuit_mc` transform also supports returning sample-based expectation values of
    observables that are diagonal in the computational basis, as shown below for a `ZZ` measurement
    on wires `0` and `2`:
    
    ```python
    dev = qml.device("default.qubit", wires=2, shots=10000)

    def observable(bitstring):
        return (-1) ** np.sum(bitstring)    
    
    @qml.cut_circuit_mc(classical_processing_fn=observable)
    @qml.qnode(dev)
    def circuit(x):
        qml.RX(0.89, wires=0)
        qml.RY(0.5, wires=1)
        qml.RX(1.3, wires=2)

        qml.CNOT(wires=[0, 1])
        qml.WireCut(wires=1)
        qml.CNOT(wires=[1, 2])

        qml.RX(x, wires=0)
        qml.RY(0.7, wires=1)
        qml.RX(2.3, wires=2)
        return qml.sample(wires=[0, 2])
    ```
    
    We can now approximate the expectation value of the observable using
    
    ```pycon
    >>> circuit(x)
    tensor(-0.776, requires_grad=True)
    ```

  - An automatic graph partitioning method `qcut.kahypar_cut()` has been implemented for cutting
    arbitrary tape-converted graphs using the general purpose graph partitioning framework
    [KaHyPar](https://pypi.org/project/kahypar/) which needs to be installed separately.
    To integrate with the existing manual cut pipeline, method `qcut.find_and_place_cuts()` and related
    utilities are implemented which uses `qcut.kahypar_cut()` as the default auto cutter.
    [(#2330)](https://github.com/PennyLaneAI/pennylane/pull/2330)

<h3>Improvements</h3>

* The parameter-shift Hessian can now be computed for arbitrary
  operations that support the general parameter-shift rule for
  gradients, using `qml.gradients.param_shift_hessian`
  [(#2319)](https://github.com/XanaduAI/pennylane/pull/2319)

  Multiple ways to obtain the
  gradient recipe are supported, in the following order of preference:

  - A custom `grad_recipe`. It is iterated to obtain the shift rule for
    the second-order derivatives in the diagonal entries of the Hessian.

  - Custom `parameter_frequencies`. The second-order shift rule can
    directly be computed using them.

  - An operation's `generator`. Its eigenvalues will be used to obtain
    `parameter_frequencies`, if they are not given explicitly for an operation.

* Most compilation transforms, and relevant subroutines, have been updated to
  support just-in-time compilation with `jax.jit`.
  [(#1894)](https://github.com/PennyLaneAI/pennylane/pull/1894/)

* The `qml.specs` transform now accepts an `expansion_strategy` keyword argument.
  [(#2395)](https://github.com/PennyLaneAI/pennylane/pull/2395)

* `default.qubit` and `default.mixed` now skip over identity operators instead of performing matrix multiplication
  with the identity.
  [(#2356)](https://github.com/PennyLaneAI/pennylane/pull/2356)
  [(#2365)](https://github.com/PennyLaneAI/pennylane/pull/2365)

* `QuantumTape` objects are now iterable and accessing the
  operations and measurements of the underlying quantum circuit is more
  seamless.
  [(#2342)](https://github.com/PennyLaneAI/pennylane/pull/2342)

  ```python
  with qml.tape.QuantumTape() as tape:
      qml.RX(0.432, wires=0)
      qml.RY(0.543, wires=0)
      qml.CNOT(wires=[0, 'a'])
      qml.RX(0.133, wires='a')
      qml.expval(qml.PauliZ(wires=[0]))
  ```

  Given a `QuantumTape` object the underlying quantum circuit can be iterated
  over using a `for` loop:

  ```pycon
  >>> for op in tape:
  ...     print(op)
  RX(0.432, wires=[0])
  RY(0.543, wires=[0])
  CNOT(wires=[0, 'a'])
  RX(0.133, wires=['a'])
  expval(PauliZ(wires=[0]))
  ```

  Indexing into the circuit is also allowed via `tape[i]`:

  ```pycon
  >>> tape[0]
  RX(0.432, wires=[0])
  ```

  A tape object can also be converted to a sequence (e.g., to a `list`) of
  operations and measurements:

  ```pycon
  >>> list(tape)
  [RX(0.432, wires=[0]),
   RY(0.543, wires=[0]),
   CNOT(wires=[0, 'a']),
   RX(0.133, wires=['a']),
   expval(PauliZ(wires=[0]))]
  ```

* The function `qml.eigvals` is modified to use the efficient `scipy.sparse.linalg.eigsh`
  method for obtaining the eigenvalues of a `SparseHamiltonian`. This `scipy` method is called
  to compute :math:`k` eigenvalues of a sparse :math:`N \times N` matrix if `k` is smaller
  than :math:`N-1`. If a larger :math:`k` is requested, the dense matrix representation of
  the Hamiltonian is constructed and the regular `qml.math.linalg.eigvalsh` is applied.
  [(#2333)](https://github.com/PennyLaneAI/pennylane/pull/2333)

* The function `qml.ctrl` was given the optional argument `control_values=None`.
  If overridden, `control_values` takes an integer or a list of integers corresponding to
  the binary value that each control value should take. The same change is reflected in
  `ControlledOperation`. Control values of `0` are implemented by `qml.PauliX` applied
  before and after the controlled operation
  [(#2288)](https://github.com/PennyLaneAI/pennylane/pull/2288)

* Operators now have a `has_matrix` property denoting whether or not the operator defines a matrix.
  [(#2331)](https://github.com/PennyLaneAI/pennylane/pull/2331)

* Circuit cutting now performs expansion to search for wire cuts in contained operations or tapes.
  [(#2340)](https://github.com/PennyLaneAI/pennylane/pull/2340)

* The `qml.draw` and `qml.draw_mpl` transforms are now located in the `drawer` module. They can still be
  accessed via the top-level `qml` namespace.
  [(#2396)](https://github.com/PennyLaneAI/pennylane/pull/2396)

<h3>Deprecations</h3>

<h3>Breaking changes</h3>

* The `update_stepsize` method is being deleted from `GradientDescentOptimizer` and its child
  optimizers.  The `stepsize` property can be interacted with directly instead.
  [(#2370)](https://github.com/PennyLaneAI/pennylane/pull/2370)

* Most optimizers no longer flatten and unflatten arguments during computation. Due to this change, user
  provided gradient functions *must* return the same shape as `qml.grad`.
  [(#2381)](https://github.com/PennyLaneAI/pennylane/pull/2381)

* The old circuit text drawing infrastructure is being deleted.
  [(#2310)](https://github.com/PennyLaneAI/pennylane/pull/2310)

  - `qml.drawer.CircuitDrawer` is replaced by `qml.drawer.tape_text`.
  - `qml.drawer.CHARSETS` is deleted because we now assume everyone has access to unicode.
  - `Grid` and `qml.drawer.drawable_grid` are removed because the custom data class is replaced
      by list of sets of operators or measurements.
  - `RepresentationResolver` is replaced by the `Operator.label` method.
  - `qml.transforms.draw_old` is replaced by `qml.draw`.
  - `qml.CircuitGraph.greedy_layers` is deleted, as it is no longer needed by the circuit drawer and
      does not seem to have uses outside of that situation.
  - `qml.CircuitGraph.draw` has been deleted, as we draw tapes instead.

The tape method `qml.tape.QuantumTape.draw` now simply calls `qml.drawer.tape_text`.
In the new pathway, the `charset` keyword is deleted, the `max_length` keyword defaults to `100`, and
the `decimals` and `show_matrices` keywords are added. `qml.drawer.tape_text(tape)`

* The `ObservableReturnTypes` `Sample`, `Variance`, `Expectation`, `Probability`, `State`, and `MidMeasure`
  have been moved to `measurements` from `operation`.
  [(#2329)](https://github.com/PennyLaneAI/pennylane/pull/2329)

* The deprecated QNode, available via `qml.qnode_old.QNode`, has been removed. Please
  transition to using the standard `qml.QNode`.
  [(#2336)](https://github.com/PennyLaneAI/pennylane/pull/2336)
  [(#2337)](https://github.com/PennyLaneAI/pennylane/pull/2337)
  [(#2338)](https://github.com/PennyLaneAI/pennylane/pull/2338)

  In addition, several other components which powered the deprecated QNode have been removed:

  - The deprecated, non-batch compatible interfaces, have been removed.

  - The deprecated tape subclasses `QubitParamShiftTape`, `JacobianTape`, `CVParamShiftTape`, and
    `ReversibleTape` have been removed.

* The deprecated tape execution method `tape.execute(device)` has been removed. Please use
  `qml.execute([tape], device)` instead.
  [(#2339)](https://github.com/PennyLaneAI/pennylane/pull/2339)

<h3>Bug fixes</h3>

* Call `pip show` with the subprocess library to avoid outputting a common warning.
  [(#2422)](https://github.com/PennyLaneAI/pennylane/pull/2422)

* Fixes a bug where observables were not considered when determining the use of
  the `jax-jit` interface.
  [(#2427)](https://github.com/PennyLaneAI/pennylane/pull/2427)

* Fixes a bug where computing statistics for a relatively few number of shots
  (e.g., `shots=10`), an error arose due to indexing into an array using a
  `DeviceArray`.
  [(#2427)](https://github.com/PennyLaneAI/pennylane/pull/2427)

* PennyLane Lightning version in Docker container is pulled from latest wheel-builds.
  [(#2416)](https://github.com/PennyLaneAI/pennylane/pull/2416)

* Optimizers only consider a variable trainable if they have `requires_grad = True`.
  [(#2381)](https://github.com/PennyLaneAI/pennylane/pull/2381)

* Fixes a bug with `qml.expval`, `qml.var`, `qml.state` and
  `qml.probs` (when `qml.probs` is the only measurement) where the `dtype`
  specified on the device did not match the `dtype` of the QNode output.
  [(#2367)](https://github.com/PennyLaneAI/pennylane/pull/2367)

* Fixes cases with `qml.measure` where unexpected operations were added to the
  circuit.
  [(#2328)](https://github.com/PennyLaneAI/pennylane/pull/2328)

* Fixes a bug in which the `expval`/`var` of a `Tensor(Observable)` would depend on the order
  in which the observable is defined:
  ```python
  @qml.qnode(dev)
  def circ(op):
    qml.RX(0.12, wires=0)
    qml.RX(1.34, wires=1)
    qml.RX(3.67, wires=2)

    return qml.expval(op)

  op1 = qml.Identity(wires=0) @ qml.Identity(wires=1) @ qml.PauliZ(wires=2)
  op2 = qml.PauliZ(wires=2) @ qml.Identity(wires=0) @ qml.Identity(wires=1)
  ```

  ```
  >>> print(circ(op1), circ(op2))
  -0.8636111153905662 -0.8636111153905662
  ```
  [(#2276)](https://github.com/PennyLaneAI/pennylane/pull/2276)

<h3>Documentation</h3>

<h3>Contributors</h3>

This release contains contributions from (in alphabetical order):

Karim Alaa El-Din, Guillermo Alonso-Linaje, Juan Miguel Arrazola, Thomas Bromley, Alain Delgado,

<<<<<<< HEAD
Olivia Di Matteo, Christian Gogolin, Anthony Hayes, David Ittah, Josh Izaac, Soran Jahangiri, Christina Lee,
Romain Moyard, Zeyue Niu, Jay Soni, Antal Száva, Maurice Weber, David Wierichs.
=======
Olivia Di Matteo, Anthony Hayes, David Ittah, Josh Izaac, Soran Jahangiri, Christina Lee, Romain Moyard, Zeyue Niu,
Matthew Silverman, Jay Soni, Antal Száva, Maurice Weber, David Wierichs.
>>>>>>> b57f9242
<|MERGE_RESOLUTION|>--- conflicted
+++ resolved
@@ -427,11 +427,5 @@
 This release contains contributions from (in alphabetical order):
 
 Karim Alaa El-Din, Guillermo Alonso-Linaje, Juan Miguel Arrazola, Thomas Bromley, Alain Delgado,
-
-<<<<<<< HEAD
 Olivia Di Matteo, Christian Gogolin, Anthony Hayes, David Ittah, Josh Izaac, Soran Jahangiri, Christina Lee,
-Romain Moyard, Zeyue Niu, Jay Soni, Antal Száva, Maurice Weber, David Wierichs.
-=======
-Olivia Di Matteo, Anthony Hayes, David Ittah, Josh Izaac, Soran Jahangiri, Christina Lee, Romain Moyard, Zeyue Niu,
-Matthew Silverman, Jay Soni, Antal Száva, Maurice Weber, David Wierichs.
->>>>>>> b57f9242
+Romain Moyard, Zeyue Niu, Matthew Silverman, Jay Soni, Antal Száva, Maurice Weber, David Wierichs.