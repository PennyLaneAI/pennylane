--- conflicted
+++ resolved
@@ -9,7 +9,6 @@
     method to process samples/quantum state.
     [#3286](https://github.com/PennyLaneAI/pennylane/pull/3286)
 
-<<<<<<< HEAD
   * Add `_Sample` class.
     [#3288](https://github.com/PennyLaneAI/pennylane/pull/3288)
 
@@ -30,10 +29,9 @@
 
   * Add `_VnEntropy` class.
     [#3326](https://github.com/PennyLaneAI/pennylane/pull/3326)
-=======
+
   * Add `_MutualInfo` class.
     [#3327](https://github.com/PennyLaneAI/pennylane/pull/3327)
->>>>>>> 7480279f
 
 <h3>Improvements</h3>
 
