:orphan:

# Release 0.41.0-dev (development release)

<h3>New features since last release</h3>

<h3>Improvements 🛠</h3>

* Add a `qml.capture.pause()` context manager for pausing program capture in an error-safe way.
  [(#6911)](https://github.com/PennyLaneAI/pennylane/pull/6911)

* `qml.StatePrep` now accepts sparse state vectors. Users can create `StatePrep` using `scipy.sparse.csr_matrix`. Note that non-zero `pad_with` is forbidden.
  [(#6863)](https://github.com/PennyLaneAI/pennylane/pull/6863)

  ```pycon
  >>> import scipy as sp
  >>> init_state = sp.sparse.csr_matrix([0, 0, 1, 0])
  >>> qsv_op = qml.StatePrep(init_state, wires=[1, 2])
  >>> wire_order = [0, 1, 2]
  >>> ket = qsv_op.state_vector(wire_order=wire_order)
  >>> print(ket)
  <Compressed Sparse Row sparse matrix of dtype 'float64'
         with 1 stored elements and shape (1, 8)>
    Coords        Values
    (0, 2)        1.0
  ```

* A `RuntimeWarning` is now raised by `qml.QNode` and `qml.execute` if executing JAX workflows and the installed version of JAX
  is greater than `0.4.28`.
  [(#6864)](https://github.com/PennyLaneAI/pennylane/pull/6864)

* Python control flow (`if/else`, `for`, `while`) is now supported when program capture is enabled by setting 
  `autograph=True` at the QNode level. 
  [(#6837)](https://github.com/PennyLaneAI/pennylane/pull/6837)

  ```python
  qml.capture.enable()

  dev = qml.device("default.qubit", wires=[0, 1, 2])

  @qml.qnode(dev, autograph=True)
  def circuit(num_loops: int):
      for i in range(num_loops):
          if i % 2 == 0:
              qml.H(i)
          else:
              qml.RX(1,i)
      return qml.state()
  ```

  ```pycon
  >>> print(qml.draw(circuit)(num_loops=3))
  0: ──H────────┤  State
  1: ──RX(1.00)─┤  State
  2: ──H────────┤  State
  >>> circuit(3)
  Array([0.43879125+0.j        , 0.43879125+0.j        ,
         0.        -0.23971277j, 0.        -0.23971277j,
         0.43879125+0.j        , 0.43879125+0.j        ,
         0.        -0.23971277j, 0.        -0.23971277j], dtype=complex64)
  ```

* Added the `qml.workflow.construct_execution_config(qnode)(*args,**kwargs)` helper function.
  Users can now construct the execution configuration from a particular `QNode` instance.
  [(#6901)](https://github.com/PennyLaneAI/pennylane/pull/6901)

  ```python
  @qml.qnode(qml.device("default.qubit", wires=1))
  def circuit(x):
      qml.RX(x, 0)
      return qml.expval(qml.Z(0))
  ```

  ```pycon
  >>> config = qml.workflow.construct_execution_config(circuit)(1)
  >>> pprint.pprint(config)
  ExecutionConfig(grad_on_execution=False,
                  use_device_gradient=True,
                  use_device_jacobian_product=False,
                  gradient_method='backprop',
                  gradient_keyword_arguments={},
                  device_options={'max_workers': None,
                                  'prng_key': None,
                                  'rng': Generator(PCG64) at 0x15F6BB680},
                  interface=<Interface.NUMPY: 'numpy'>,
                  derivative_order=1,
                  mcm_config=MCMConfig(mcm_method=None, postselect_mode=None),
                  convert_to_numpy=True)
  ```

* The higher order primitives in program capture can now accept inputs with abstract shapes.
  [(#6786)](https://github.com/PennyLaneAI/pennylane/pull/6786)

* The `PlxprInterpreter` classes can now handle creating dynamic arrays via `jnp.ones`, `jnp.zeros`,
  `jnp.arange`, and `jnp.full`.
  [#6865)](https://github.com/PennyLaneAI/pennylane/pull/6865)

* `QNode` objects now have an `update` method that allows for re-configuring settings like `diff_method`, `mcm_method`, and more. This allows for easier on-the-fly adjustments to workflows. Any arguments not specified will retain their original value.
  [(#6803)](https://github.com/PennyLaneAI/pennylane/pull/6803)

  After constructing a `QNode`,

  ```python
  import pennylane as qml

  @qml.qnode(device=qml.device("default.qubit"))
  def circuit():
    qml.H(0)
    qml.CNOT([0,1])
    return qml.probs()
  ```

  its settings can be modified with `update`, which returns a new `QNode` object. Here is an example
  of updating a QNode's `diff_method`:

  ```pycon
  >>> print(circuit.diff_method)
  best
  >>> new_circuit = circuit.update(diff_method="parameter-shift")
  >>> print(new_circuit.diff_method)
  'parameter-shift'
  ```
  
* Devices can now configure whether or not ML framework data is sent to them
  via an `ExecutionConfig.convert_to_numpy` parameter. End-to-end jitting on
  `default.qubit` is used if the user specified a `jax.random.PRNGKey` as a seed.
  [(#6899)](https://github.com/PennyLaneAI/pennylane/pull/6899)
  [(#6788)](https://github.com/PennyLaneAI/pennylane/pull/6788)
  [(#6869)](https://github.com/PennyLaneAI/pennylane/pull/6869)

* The coefficients of observables now have improved differentiability.
  [(#6598)](https://github.com/PennyLaneAI/pennylane/pull/6598)

* An empty basis set in `qml.compile` is now recognized as valid, resulting in decomposition of all operators that can be decomposed.
   [(#6821)](https://github.com/PennyLaneAI/pennylane/pull/6821)

* An informative error is raised when a `QNode` with `diff_method=None` is differentiated.
  [(#6770)](https://github.com/PennyLaneAI/pennylane/pull/6770)

* `qml.ops.sk_decomposition` has been improved to produce less gates for certain edge cases. This greatly impacts
  the performance of `qml.clifford_t_decomposition`, which should now give less extraneous `qml.T` gates.
  [(#6855)](https://github.com/PennyLaneAI/pennylane/pull/6855)

* `qml.gradients.finite_diff_jvp` has been added to compute the jvp of an arbitrary numeric
  function.
  [(#6853)](https://github.com/PennyLaneAI/pennylane/pull/6853)

* With program capture enabled, `QNode`'s can now be differentiated with `diff_method="finite-diff"`.
  [(#6853)](https://github.com/PennyLaneAI/pennylane/pull/6853)

* The requested `diff_method` is now validated when program capture is enabled.
  [(#6852)](https://github.com/PennyLaneAI/pennylane/pull/6852)

<<<<<<< HEAD
* The template `MPSPrep` now has a gate decomposition. This enables its use with any device.
  [(#6896)](https://github.com/PennyLaneAI/pennylane/pull/6896)
=======
* The `qml.clifford_t_decomposition` has been improved to use less gates when decomposing `qml.PhaseShift`.
  [(#6842)](https://github.com/PennyLaneAI/pennylane/pull/6842)

* `null.qubit` can now execute jaxpr.
  [(#6924)](https://github.com/PennyLaneAI/pennylane/pull/6924)
>>>>>>> 0ecf816e

<h3>Breaking changes 💔</h3>

* `MultiControlledX` no longer accepts strings as control values.
  [(#6835)](https://github.com/PennyLaneAI/pennylane/pull/6835)

* The input argument `control_wires` of `MultiControlledX` has been removed.
  [(#6832)](https://github.com/PennyLaneAI/pennylane/pull/6832)
  [(#6862)](https://github.com/PennyLaneAI/pennylane/pull/6862)

* `qml.execute` now has a collection of keyword-only arguments.
  [(#6598)](https://github.com/PennyLaneAI/pennylane/pull/6598)

* The ``decomp_depth`` argument in :func:`~pennylane.transforms.set_decomposition` has been removed.
  [(#6824)](https://github.com/PennyLaneAI/pennylane/pull/6824)

* The ``max_expansion`` argument in :func:`~pennylane.devices.preprocess.decompose` has been removed.
  [(#6824)](https://github.com/PennyLaneAI/pennylane/pull/6824)

* The ``tape`` and ``qtape`` properties of ``QNode`` have been removed.
  Instead, use the ``qml.workflow.construct_tape`` function.
  [(#6825)](https://github.com/PennyLaneAI/pennylane/pull/6825)

* The ``gradient_fn`` keyword argument to ``qml.execute`` has been removed. Instead, it has been replaced with ``diff_method``.
  [(#6830)](https://github.com/PennyLaneAI/pennylane/pull/6830)
  
* The ``QNode.get_best_method`` and ``QNode.best_method_str`` methods have been removed.
  Instead, use the ``qml.workflow.get_best_diff_method`` function.
  [(#6823)](https://github.com/PennyLaneAI/pennylane/pull/6823)

* The `output_dim` property of `qml.tape.QuantumScript` has been removed. Instead, use method `shape` of `QuantumScript` or `MeasurementProcess` to get the same information.
  [(#6829)](https://github.com/PennyLaneAI/pennylane/pull/6829)

* Removed method `qsvt_legacy` along with its private helper `_qsp_to_qsvt`
  [(#6827)](https://github.com/PennyLaneAI/pennylane/pull/6827)

<h3>Deprecations 👋</h3>

* The ``ControlledQubitUnitary`` will stop accepting `QubitUnitary` objects as arguments as its ``base``. Instead, use ``qml.ctrl`` to construct a controlled `QubitUnitary`.
  A folllow-on PR fixed accidental double-queuing when using `qml.ctrl` with `QubitUnitary`.
  [(#6840)](https://github.com/PennyLaneAI/pennylane/pull/6840)
  [(#6926)](https://github.com/PennyLaneAI/pennylane/pull/6926)

* The `control_wires` argument in `qml.ControlledQubitUnitary` has been deprecated.
  Instead, use the `wires` argument as the second positional argument.
  [(#6839)](https://github.com/PennyLaneAI/pennylane/pull/6839)

* The `mcm_method` keyword in `qml.execute` has been deprecated.
  Instead, use the ``mcm_method`` and ``postselect_mode`` arguments.
  [(#6807)](https://github.com/PennyLaneAI/pennylane/pull/6807)

* Specifying gradient keyword arguments as any additional keyword argument to the qnode is deprecated
  and will be removed in v0.42.  The gradient keyword arguments should be passed to the new
  keyword argument `gradient_kwargs` via an explicit dictionary. This change will improve qnode argument
  validation.
  [(#6828)](https://github.com/PennyLaneAI/pennylane/pull/6828)

* The `qml.gradients.hamiltonian_grad` function has been deprecated.
  This gradient recipe is not required with the new operator arithmetic system.
  [(#6849)](https://github.com/PennyLaneAI/pennylane/pull/6849)

* The ``inner_transform_program`` and ``config`` keyword arguments in ``qml.execute`` have been deprecated.
  If more detailed control over the execution is required, use ``qml.workflow.run`` with these arguments instead.
  [(#6822)](https://github.com/PennyLaneAI/pennylane/pull/6822)
  [(#6879)](https://github.com/PennyLaneAI/pennylane/pull/6879)

* The property `MeasurementProcess.return_type` has been deprecated.
  If observable type checking is needed, please use direct `isinstance`; if other text information is needed, please use class name, or another internal temporary private member `_shortname`.
  [(#6841)](https://github.com/PennyLaneAI/pennylane/pull/6841)
  [(#6906)](https://github.com/PennyLaneAI/pennylane/pull/6906)
  [(#6910)](https://github.com/PennyLaneAI/pennylane/pull/6910)

<h3>Internal changes ⚙️</h3>

* Remove `QNode.get_gradient_fn` from source code.
  [(#6898)](https://github.com/PennyLaneAI/pennylane/pull/6898)
  
* The source code has been updated use black 25.1.0.
  [(#6897)](https://github.com/PennyLaneAI/pennylane/pull/6897)

* Improved the `InterfaceEnum` object to prevent direct comparisons to `str` objects.
  [(#6877)](https://github.com/PennyLaneAI/pennylane/pull/6877)

* Added a `QmlPrimitive` class that inherits `jax.core.Primitive` to a new `qml.capture.custom_primitives` module.
  This class contains a `prim_type` property so that we can differentiate between different sets of PennyLane primitives.
  Consequently, `QmlPrimitive` is now used to define all PennyLane primitives.
  [(#6847)](https://github.com/PennyLaneAI/pennylane/pull/6847)

* The `RiemannianGradientOptimizer` has been updated to take advantage of newer features.
  [(#6882)](https://github.com/PennyLaneAI/pennylane/pull/6882)

<h3>Documentation 📝</h3>

* The docstrings for `qml.unary_mapping`, `qml.binary_mapping`, `qml.christiansen_mapping`,
  `qml.qchem.localize_normal_modes`, and `qml.qchem.VibrationalPES` have been updated to include better
  code examples.
  [(#6717)](https://github.com/PennyLaneAI/pennylane/pull/6717)

* The docstrings for `qml.qchem.localize_normal_modes` and `qml.qchem.VibrationalPES` have been updated to include
  examples that can be copied.
  [(#6834)](https://github.com/PennyLaneAI/pennylane/pull/6834)

* Fixed a typo in the code example for `qml.labs.dla.lie_closure_dense`.
  [(#6858)](https://github.com/PennyLaneAI/pennylane/pull/6858)

* The docstring of `qml.noise.meas_eq` has been updated to make its functionality clearer.
  [(#6920)](https://github.com/PennyLaneAI/pennylane/pull/6920)

<h3>Bug fixes 🐛</h3>

* `qml.capture.PlxprInterpreter` now correctly handles propagation of constants when interpreting higher-order primitives
  [(#6913)](https://github.com/PennyLaneAI/pennylane/pull/6913)

* `qml.capture.PlxprInterpreter` now uses `Primitive.get_bind_params` to resolve primitive calling signatures before binding
  primitives.
  [(#6913)](https://github.com/PennyLaneAI/pennylane/pull/6913)

* The interface is now detected from the data in the circuit, not the arguments to the `QNode`. This allows
  interface data to be strictly passed as closure variables and still be detected.
  [(#6892)](https://github.com/PennyLaneAI/pennylane/pull/6892)

* `BasisState` now casts its input to integers.
  [(#6844)](https://github.com/PennyLaneAI/pennylane/pull/6844)

* The `workflow.contstruct_batch` and `workflow.construct_tape` functions now correctly reflect the `mcm_method`
  passed to the `QNode`, instead of assuming the method is always `deferred`.
  [(#6903)](https://github.com/PennyLaneAI/pennylane/pull/6903)

<h3>Contributors ✍️</h3>

This release contains contributions from (in alphabetical order):

<<<<<<< HEAD
Guillermo Alonso,
=======
Utkarsh Azad,
>>>>>>> 0ecf816e
Yushao Chen,
Isaac De Vlugt,
Diksha Dhawan,
Lillian M.A. Frederiksen,
Pietropaolo Frisoni,
Marcus Gisslén,
Christina Lee,
Mudit Pandey,
Andrija Paurevic<|MERGE_RESOLUTION|>--- conflicted
+++ resolved
@@ -151,16 +151,16 @@
 * The requested `diff_method` is now validated when program capture is enabled.
   [(#6852)](https://github.com/PennyLaneAI/pennylane/pull/6852)
 
-<<<<<<< HEAD
+
 * The template `MPSPrep` now has a gate decomposition. This enables its use with any device.
   [(#6896)](https://github.com/PennyLaneAI/pennylane/pull/6896)
-=======
+
 * The `qml.clifford_t_decomposition` has been improved to use less gates when decomposing `qml.PhaseShift`.
   [(#6842)](https://github.com/PennyLaneAI/pennylane/pull/6842)
 
 * `null.qubit` can now execute jaxpr.
   [(#6924)](https://github.com/PennyLaneAI/pennylane/pull/6924)
->>>>>>> 0ecf816e
+
 
 <h3>Breaking changes 💔</h3>
 
@@ -293,11 +293,9 @@
 
 This release contains contributions from (in alphabetical order):
 
-<<<<<<< HEAD
+
 Guillermo Alonso,
-=======
 Utkarsh Azad,
->>>>>>> 0ecf816e
 Yushao Chen,
 Isaac De Vlugt,
 Diksha Dhawan,
