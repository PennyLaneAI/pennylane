:orphan:

# Release 0.37.0-dev (development release)

<h3>New features since last release</h3>

* The `default.tensor` device now supports the `tn` method to simulate quantum circuits using exact tensor networks.
  [(#5786)](https://github.com/PennyLaneAI/pennylane/pull/5786)

* QROM template is added. This template allows you to enter classic data in the form of bitstrings.
  [(#5688)](https://github.com/PennyLaneAI/pennylane/pull/5688)

  ```python
  # a list of bitstrings is defined
  bitstrings = ["010", "111", "110", "000"]

  dev = qml.device("default.qubit", shots = 1)

  @qml.qnode(dev)
  def circuit():

      # the third index is encoded in the control wires [0, 1]
      qml.BasisEmbedding(2, wires = [0,1])

      qml.QROM(bitstrings = bitstrings,
              control_wires = [0,1],
              target_wires = [2,3,4],
              work_wires = [5,6,7])

      return qml.sample(wires = [2,3,4])
  ```
   ```pycon
  >>> print(circuit())
  [1 1 0]
  ```

<<<<<<< HEAD
* The `default.tensor` device is introduced to perform tensor network simulation of a quantum circuit.
=======
* `qml.QNode` and `qml.qnode` now accept two new keyword arguments: `postselect_mode` and `mcm_method`.
  These keyword arguments can be used to configure how the device should behave when running circuits with
  mid-circuit measurements.
  [(#5679)](https://github.com/PennyLaneAI/pennylane/pull/5679)
  [(#5833)](https://github.com/PennyLaneAI/pennylane/pull/5833)

  * `postselect_mode="hw-like"` will indicate to devices to discard invalid shots when postselecting
    mid-circuit measurements. Use `postselect_mode="fill-shots"` to unconditionally sample the postselected
    value, thus making all samples valid. This is equivalent to sampling until the number of valid samples
    matches the total number of shots.
  * `mcm_method` will indicate which strategy to use for running circuits with mid-circuit measurements.
    Use `mcm_method="deferred"` to use the deferred measurements principle, or `mcm_method="one-shot"`
    to execute once for each shot. If using `qml.jit` with the Catalyst compiler, `mcm_method="single-branch-statistics"`
    is also available. Using this method, a single branch of the execution tree will be randomly explored.

* The `default.tensor` device is introduced to perform tensor network simulations of quantum circuits using the `mps` (Matrix Product State) method.
>>>>>>> 2450f169
  [(#5699)](https://github.com/PennyLaneAI/pennylane/pull/5699)

* A new `qml.noise` module which contains utility functions for building `NoiseModels`.
  [(#5674)](https://github.com/PennyLaneAI/pennylane/pull/5674)
  [(#5684)](https://github.com/PennyLaneAI/pennylane/pull/5684)

  ```python
  fcond = qml.noise.op_eq(qml.X) | qml.noise.op_eq(qml.Y)
  noise = qml.noise.partial_wires(qml.AmplitudeDamping, 0.4)
  ```

  ```pycon
  >>> qml.NoiseModel({fcond: noise}, t1=0.04)
  NoiseModel({
    OpEq(PauliX) | OpEq(PauliY) = AmplitudeDamping(gamma=0.4)
  }, t1 = 0.04)
  ```

<h3>Improvements 🛠</h3>

* `default.clifford` now supports arbitrary state-based measurements with `qml.Snapshot`.
  [(#5794)](https://github.com/PennyLaneAI/pennylane/pull/5794)

* `qml.TrotterProduct` is now compatible with resource tracking by inheriting from `ResourcesOperation`. 
   [(#5680)](https://github.com/PennyLaneAI/pennylane/pull/5680)

* The wires for the `default.tensor` device are selected at runtime if they are not provided by user.
  [(#5744)](https://github.com/PennyLaneAI/pennylane/pull/5744)

* Added `packaging` in the required list of packages.
  [(#5769)](https://github.com/PennyLaneAI/pennylane/pull/5769).

* Logging now allows for an easier opt-in across the stack, and also extends control support to `catalyst`.
  [(#5528)](https://github.com/PennyLaneAI/pennylane/pull/5528).

* A number of templates have been updated to be valid pytrees and PennyLane operations.
  [(#5698)](https://github.com/PennyLaneAI/pennylane/pull/5698)

* `ctrl` now works with tuple-valued `control_values` when applied to any already controlled operation.
  [(#5725)](https://github.com/PennyLaneAI/pennylane/pull/5725)

* Add support for 3 new pytest markers: `unit`, `integration` and `system`.
  [(#5517)](https://github.com/PennyLaneAI/pennylane/pull/5517)

* The sorting order of parameter-shift terms is now guaranteed to resolve ties in the absolute value with the sign of the shifts.
  [(#5582)](https://github.com/PennyLaneAI/pennylane/pull/5582)

* `qml.transforms.split_non_commuting` can now handle circuits containing measurements of multi-term observables.
  [(#5729)](https://github.com/PennyLaneAI/pennylane/pull/5729)
  [(#5853)](https://github.com/PennyLaneAI/pennylane/pull/5838)

* The qchem module has dedicated functions for calling `pyscf` and `openfermion` backends.
  [(#5553)](https://github.com/PennyLaneAI/pennylane/pull/5553)

* `qml.from_qasm` now supports the ability to convert mid-circuit measurements from `OpenQASM 2` code, and it can now also take an
   optional argument to specify a list of measurements to be performed at the end of the circuit, just like `from_qiskit`.
   [(#5818)](https://github.com/PennyLaneAI/pennylane/pull/5818)

<h4>Mid-circuit measurements and dynamic circuits</h4>

* `qml.QNode` and `qml.qnode` now accept two new keyword arguments: `postselect_mode` and `mcm_method`.
  These keyword arguments can be used to configure how the device should behave when running circuits with
  mid-circuit measurements.
  [(#5679)](https://github.com/PennyLaneAI/pennylane/pull/5679)
  [(#5833)](https://github.com/PennyLaneAI/pennylane/pull/5833)
  [(#5850)](https://github.com/PennyLaneAI/pennylane/pull/5850)

  * `postselect_mode="hw-like"` will indicate to devices to discard invalid shots when postselecting
    mid-circuit measurements. Use `postselect_mode="fill-shots"` to unconditionally sample the postselected
    value, thus making all samples valid. This is equivalent to sampling until the number of valid samples
    matches the total number of shots.
  * `mcm_method` will indicate which strategy to use for running circuits with mid-circuit measurements.
    Use `mcm_method="deferred"` to use the deferred measurements principle, or `mcm_method="one-shot"`
    to execute once for each shot. If using `qml.jit` with the Catalyst compiler, `mcm_method="single-branch-statistics"`
    is also available. Using this method, a single branch of the execution tree will be randomly explored.

* The `dynamic_one_shot` transform is made compatible with the Catalyst compiler.
  [(#5766)](https://github.com/PennyLaneAI/pennylane/pull/5766)
  
* Rationalize MCM tests, removing most end-to-end tests from the native MCM test file,
  but keeping one that validates multiple mid-circuit measurements with any allowed return
  and interface end-to-end tests.
  [(#5787)](https://github.com/PennyLaneAI/pennylane/pull/5787)

* The `dynamic_one_shot` transform uses a single auxiliary tape with a shot vector and `default.qubit` implements the loop over shots with `jax.vmap`.
  [(#5617)](https://github.com/PennyLaneAI/pennylane/pull/5617)

* The `dynamic_one_shot` transform can be compiled with `jax.jit`.
  [(#5557)](https://github.com/PennyLaneAI/pennylane/pull/5557)

* When using `defer_measurements` with postselecting mid-circuit measurements, operations
  that will never be active due to the postselected state are skipped in the transformed
  quantum circuit. In addition, postselected controls are skipped, as they are evaluated
  at transform time. This optimization feature can be turned off by setting `reduce_postselected=False`
  [(#5558)](https://github.com/PennyLaneAI/pennylane/pull/5558)

  Consider a simple circuit with three mid-circuit measurements, two of which are postselecting,
  and a single gate conditioned on those measurements:

  ```python
  @qml.qnode(qml.device("default.qubit"))
  def node(x):
      qml.RX(x, 0)
      qml.RX(x, 1)
      qml.RX(x, 2)
      mcm0 = qml.measure(0, postselect=0, reset=False)
      mcm1 = qml.measure(1, postselect=None, reset=True)
      mcm2 = qml.measure(2, postselect=1, reset=False)
      qml.cond(mcm0+mcm1+mcm2==1, qml.RX)(0.5, 3)
      return qml.expval(qml.Z(0) @ qml.Z(3))
  ```

  Without the new optimization, we obtain three gates, each controlled on the three measured
  qubits. They correspond to the combinations of controls that satisfy the condition
  `mcm0+mcm1+mcm2==1`:

  ```pycon
  >>> print(qml.draw(qml.defer_measurements(node, reduce_postselected=False))(0.6))
  0: ──RX(0.60)──|0⟩⟨0|─╭●─────────────────────────────────────────────┤ ╭<Z@Z>
  1: ──RX(0.60)─────────│──╭●─╭X───────────────────────────────────────┤ │
  2: ──RX(0.60)─────────│──│──│───|1⟩⟨1|─╭○────────╭○────────╭●────────┤ │
  3: ───────────────────│──│──│──────────├RX(0.50)─├RX(0.50)─├RX(0.50)─┤ ╰<Z@Z>
  4: ───────────────────╰X─│──│──────────├○────────├●────────├○────────┤
  5: ──────────────────────╰X─╰●─────────╰●────────╰○────────╰○────────┤
  ```

  If we do not explicitly deactivate the optimization, we obtain a much simpler circuit:

  ```pycon
  >>> print(qml.draw(qml.defer_measurements(node))(0.6))
  0: ──RX(0.60)──|0⟩⟨0|─╭●─────────────────┤ ╭<Z@Z>
  1: ──RX(0.60)─────────│──╭●─╭X───────────┤ │
  2: ──RX(0.60)─────────│──│──│───|1⟩⟨1|───┤ │
  3: ───────────────────│──│──│──╭RX(0.50)─┤ ╰<Z@Z>
  4: ───────────────────╰X─│──│──│─────────┤
  5: ──────────────────────╰X─╰●─╰○────────┤
  ```

  There is only one controlled gate with only one control wire.

* `qml.devices.LegacyDevice` is now an alias for `qml.Device`, so it is easier to distinguish it from
  `qml.devices.Device`, which follows the new device API.
  [(#5581)](https://github.com/PennyLaneAI/pennylane/pull/5581)

* The `dtype` for `eigvals` of `X`, `Y`, `Z` and `Hadamard` is changed from `int` to `float`, making them
  consistent with the other observables. The `dtype` of the returned values when sampling these observables
  (e.g. `qml.sample(X(0))`) is also changed to `float`.
  [(#5607)](https://github.com/PennyLaneAI/pennylane/pull/5607)

* Sets up the framework for the development of an `assert_equal` function for testing operator comparison.
  [(#5634)](https://github.com/PennyLaneAI/pennylane/pull/5634)

* `qml.sample` can now be used on Boolean values representing mid-circuit measurement results in
  traced quantum functions. This feature is used with Catalyst to enable the pattern
  `m = measure(0); qml.sample(m)`.
  [(#5673)](https://github.com/PennyLaneAI/pennylane/pull/5673)

* PennyLane operators, measurements, and QNodes can now automatically be captured as instructions in JAXPR.
  [(#5564)](https://github.com/PennyLaneAI/pennylane/pull/5564)
  [(#5511)](https://github.com/PennyLaneAI/pennylane/pull/5511)
  [(#5708)](https://github.com/PennyLaneAI/pennylane/pull/5708)
  [(#5523)](https://github.com/PennyLaneAI/pennylane/pull/5523)
  [(#5686)](https://github.com/PennyLaneAI/pennylane/pull/5686)

* The `decompose` transform has an `error` kwarg to specify the type of error that should be raised,
  allowing error types to be more consistent with the context the `decompose` function is used in.
  [(#5669)](https://github.com/PennyLaneAI/pennylane/pull/5669)

* The `qml.pytrees` module now has `flatten` and `unflatten` methods for serializing pytrees.
  [(#5701)](https://github.com/PennyLaneAI/pennylane/pull/5701)

* Empty initialization of `PauliVSpace` is permitted.
  [(#5675)](https://github.com/PennyLaneAI/pennylane/pull/5675)

* `MultiControlledX` can now be decomposed even when no `work_wires` are provided. The implementation returns $\mathcal{O}(\text{len(control\_wires)}^2)$ operations, and is applicable for any multi controlled unitary gate.
  [(#5735)](https://github.com/PennyLaneAI/pennylane/pull/5735)

* Single control unitary now includes the correct global phase.
  [(#5735)](https://github.com/PennyLaneAI/pennylane/pull/5735)

* Single control `GlobalPhase` has now a decomposition, i.e. relative phase on control wire.
  [(#5735)](https://github.com/PennyLaneAI/pennylane/pull/5735)

* `QuantumScript` properties are only calculated when needed, instead of on initialization. This decreases the classical overhead by >20%.
  `par_info`, `obs_sharing_wires`, and `obs_sharing_wires_id` are now public attributes.
  [(#5696)](https://github.com/PennyLaneAI/pennylane/pull/5696)

* `qml.ops.Conditional` now inherits from `qml.ops.SymbolicOp`, thus it inherits several useful common functionalities. Other properties such as adjoint and diagonalizing gates have been added using the `base` properties.
  [(##5772)](https://github.com/PennyLaneAI/pennylane/pull/5772)

* New dispatches for `qml.ops.Conditional` and `qml.MeasurementValue` have been added to `qml.equal`.
  [(##5772)](https://github.com/PennyLaneAI/pennylane/pull/5772)

* The `qml.qchem.Molecule` object is now the central object used by all qchem functions.
  [(#5571)](https://github.com/PennyLaneAI/pennylane/pull/5571)

* The `qml.qchem.Molecule` class now supports Angstrom as a unit.
  [(#5694)](https://github.com/PennyLaneAI/pennylane/pull/5694)

* The `qml.qchem.Molecule` class now supports open-shell systems.
  [(#5655)](https://github.com/PennyLaneAI/pennylane/pull/5655)

* The `qml.qchem.molecular_hamiltonian` function now supports parity and Bravyi-Kitaev mappings.
  [(#5657)](https://github.com/PennyLaneAI/pennylane/pull/5657/)

* The qchem docs are updated with the new qchem improvements.
  [(#5758)](https://github.com/PennyLaneAI/pennylane/pull/5758/)
  [(#5638)](https://github.com/PennyLaneAI/pennylane/pull/5638/)

* Device preprocess transforms now happen inside the ml boundary.
  [(#5791)](https://github.com/PennyLaneAI/pennylane/pull/5791)

* `qml.qchem.molecular_dipole` function is added for calculating the dipole operator using "dhf" and "openfermion" backends.
  [(#5764)](https://github.com/PennyLaneAI/pennylane/pull/5764)

<h4>Community contributions 🥳</h4>

* Implemented kwargs (`check_interface`, `check_trainability`, `rtol` and `atol`) support in `qml.equal` for the operators `Pow`, `Adjoint`, `Exp`, and `SProd`.
  [(#5668)](https://github.com/PennyLaneAI/pennylane/issues/5668)
  
* `qml.QutritDepolarizingChannel` has been added, allowing for depolarizing noise to be simulated on the `default.qutrit.mixed` device.
  [(#5502)](https://github.com/PennyLaneAI/pennylane/pull/5502)
 
* Implement support in `assert_equal` for `Operator`, `Controlled`, `Adjoint`, `Pow`, `Exp`, `SProd`, `ControlledSequence`, `Prod`, `Sum`, `Tensor` and `Hamiltonian`
 [(#5780)](https://github.com/PennyLaneAI/pennylane/pull/5780)

* `qml.QutritChannel` has been added, enabling the specification of noise using a collection of (3x3) Kraus matrices on the `default.qutrit.mixed` device.
  [(#5793)](https://github.com/PennyLaneAI/pennylane/issues/5793)

* `qml.QutritAmplitudeDamping` channel has been added, allowing for noise processes modelled by amplitude damping to be simulated on the `default.qutrit.mixed` device.
  [(#5503)](https://github.com/PennyLaneAI/pennylane/pull/5503)
  [(#5757)](https://github.com/PennyLaneAI/pennylane/pull/5757)
  [(#5799)](https://github.com/PennyLaneAI/pennylane/pull/5799)
  
* `qml.TritFlip` has been added, allowing for trit flip errors, such as misclassification, 
  to be simulated on the `default.qutrit.mixed` device.
  [(#5784)](https://github.com/PennyLaneAI/pennylane/pull/5784)

<h3>Breaking changes 💔</h3>

* Passing `shots` as a keyword argument to a `QNode` initialization now raises an error, instead of ignoring the input.
  [(#5748)](https://github.com/PennyLaneAI/pennylane/pull/5748)

* A custom decomposition can no longer be provided to `QDrift`. Instead, apply the operations in your custom
  operation directly with `qml.apply`.
  [(#5698)](https://github.com/PennyLaneAI/pennylane/pull/5698)

* Sampling observables composed of `X`, `Y`, `Z` and `Hadamard` now returns values of type `float` instead of `int`.
  [(#5607)](https://github.com/PennyLaneAI/pennylane/pull/5607)

* `qml.is_commuting` no longer accepts the `wire_map` argument, which does not bring any functionality.
  [(#5660)](https://github.com/PennyLaneAI/pennylane/pull/5660)

* `qml.from_qasm_file` has been removed. The user can open files and load their content using `qml.from_qasm`.
  [(#5659)](https://github.com/PennyLaneAI/pennylane/pull/5659)

* `qml.load` has been removed in favour of more specific functions, such as `qml.from_qiskit`, etc.
  [(#5654)](https://github.com/PennyLaneAI/pennylane/pull/5654)

* `qml.transforms.convert_to_numpy_parameters` is now a proper transform and its output signature has changed,
  returning a list of `QuantumTape`s and a post-processing function instead of simply the transformed circuit.
  [(#5693)](https://github.com/PennyLaneAI/pennylane/pull/5693)

* `Controlled.wires` does not include `self.work_wires` anymore. That can be accessed separately through `Controlled.work_wires`.
  Consequently, `Controlled.active_wires` has been removed in favour of the more common `Controlled.wires`.
  [(#5728)](https://github.com/PennyLaneAI/pennylane/pull/5728)

<h3>Deprecations 👋</h3>

* The `simplify` argument in `qml.Hamiltonian` and `qml.ops.LinearCombination` is deprecated.
  Instead, `qml.simplify()` can be called on the constructed operator.
  [(#5677)](https://github.com/PennyLaneAI/pennylane/pull/5677)

* `qml.transforms.map_batch_transform` is deprecated, since a transform can be applied directly to a batch of tapes.
  [(#5676)](https://github.com/PennyLaneAI/pennylane/pull/5676)

<h3>Documentation 📝</h3>

* The documentation for the `default.tensor` device has been added.
  [(#5719)](https://github.com/PennyLaneAI/pennylane/pull/5719)

* A small typo was fixed in the docstring for `qml.sample`.
  [(#5685)](https://github.com/PennyLaneAI/pennylane/pull/5685)

* Typesetting for some of the documentation was fixed, (use of left/right delimiters, fractions, and fix of incorrectly set up commands)
  [(#5804)](https://github.com/PennyLaneAI/pennylane/pull/5804)

* The `qml.Tracker` examples are updated.
  [(#5803)](https://github.com/PennyLaneAI/pennylane/pull/5803)

<h3>Bug fixes 🐛</h3>

* `qml.qaoa.cost_layer` and `qml.qaoa.mixer_layer` can now be used with `Sum` operators.
  [(#5846)](https://github.com/PennyLaneAI/pennylane/pull/5846)

* Fixes a bug where `MottonenStatePreparation` produces wrong derivatives at special parameter values.
  [(#5774)](https://github.com/PennyLaneAI/pennylane/pull/5774)

* Fixes a bug where fractional powers and adjoints of operators were commuted, which is
  not well-defined/correct in general. Adjoints of fractional powers can no longer be evaluated.
  [(#5835)](https://github.com/PennyLaneAI/pennylane/pull/5835)

* `qml.qnn.TorchLayer` now works with tuple returns.
  [(#5816)](https://github.com/PennyLaneAI/pennylane/pull/5816)

* An error is now raised if a transform is applied to a catalyst qjit object.
  [(#5826)](https://github.com/PennyLaneAI/pennylane/pull/5826)

* `KerasLayer` and `TorchLayer` no longer mutate the input `QNode`'s interface.
  [(#5800)](https://github.com/PennyLaneAI/pennylane/pull/5800)

* Disable Docker builds on PR merge.
  [(#5777)](https://github.com/PennyLaneAI/pennylane/pull/5777)

* The validation of the adjoint method in `DefaultQubit` correctly handles device wires now.
  [(#5761)](https://github.com/PennyLaneAI/pennylane/pull/5761)

* `QuantumPhaseEstimation.map_wires` on longer modifies the original operation instance.
  [(#5698)](https://github.com/PennyLaneAI/pennylane/pull/5698)

* The decomposition of `AmplitudeAmplification` now correctly queues all operations.
  [(#5698)](https://github.com/PennyLaneAI/pennylane/pull/5698)

* Replaced `semantic_version` with `packaging.version.Version`, since the former cannot
  handle the metadata `.post` in the version string.
  [(#5754)](https://github.com/PennyLaneAI/pennylane/pull/5754)

* The `dynamic_one_shot` transform now has expanded support for the `jax` and `torch` interfaces.
  [(#5672)](https://github.com/PennyLaneAI/pennylane/pull/5672)

* The decomposition of `StronglyEntanglingLayers` is now compatible with broadcasting.
  [(#5716)](https://github.com/PennyLaneAI/pennylane/pull/5716)

* `qml.cond` can now be applied to `ControlledOp` operations when deferring measurements.
  [(#5725)](https://github.com/PennyLaneAI/pennylane/pull/5725)

* The legacy `Tensor` class can now handle a `Projector` with abstract tracer input.
  [(#5720)](https://github.com/PennyLaneAI/pennylane/pull/5720)

* Fixed a bug that raised an error regarding expected vs actual `dtype` when using `JAX-JIT` on a circuit that
  returned samples of observables containing the `qml.Identity` operator.
  [(#5607)](https://github.com/PennyLaneAI/pennylane/pull/5607)

* The signature of `CaptureMeta` objects (like `Operator`) now match the signature of the `__init__` call.
  [(#5727)](https://github.com/PennyLaneAI/pennylane/pull/5727)

* Use vanilla NumPy arrays in `test_projector_expectation` to avoid differentiating `qml.Projector` with respect to the state attribute.
  [(#5683)](https://github.com/PennyLaneAI/pennylane/pull/5683)

* `qml.Projector` is now compatible with jax-jit.
  [(#5595)](https://github.com/PennyLaneAI/pennylane/pull/5595)

* Finite shot circuits with a `qml.probs` measurement, both with a `wires` or `op` argument, can now be compiled with `jax.jit`.
  [(#5619)](https://github.com/PennyLaneAI/pennylane/pull/5619)

* `param_shift`, `finite_diff`, `compile`, `insert`, `merge_rotations`, and `transpile` now
  all work with circuits with non-commuting measurements.
  [(#5424)](https://github.com/PennyLaneAI/pennylane/pull/5424)
  [(#5681)](https://github.com/PennyLaneAI/pennylane/pull/5681)

* A correction is added to `bravyi_kitaev` to call the correct function for a FermiSentence input.
  [(#5671)](https://github.com/PennyLaneAI/pennylane/pull/5671)

* Fixes a bug where `sum_expand` produces incorrect result dimensions when combining shot vectors,
  multiple measurements, and parameter broadcasting.
  [(#5702)](https://github.com/PennyLaneAI/pennylane/pull/5702)

* Fixes a bug in `qml.math.dot` that raises an error when only one of the operands is a scalar.
  [(#5702)](https://github.com/PennyLaneAI/pennylane/pull/5702)

* `qml.matrix` is now compatible with qnodes compiled by catalyst.qjit.
  [(#5753)](https://github.com/PennyLaneAI/pennylane/pull/5753)

* `CNOT` and `Toffoli` now have an `arithmetic_depth` of `1`, as they are controlled operations.
  [(#5797)](https://github.com/PennyLaneAI/pennylane/pull/5797)

* Fixes a bug where the gradient of `ControlledSequence`, `Reflection`, `AmplitudeAmplification`, and `Qubitization` is incorrect on `default.qubit.legacy` with `parameter_shift`.
  [(#5806)](https://github.com/PennyLaneAI/pennylane/pull/5806)

* Fixed a bug where `split_non_commuting` raises an error when the circuit contains measurements of observables that are not pauli words.
  [(#5827)](https://github.com/PennyLaneAI/pennylane/pull/5827)

* Simplify method for `Exp` now returns an operator with the correct number of Trotter steps, i.e. equal to the one from the pre-simplified operator.
  [(#5831)](https://github.com/PennyLaneAI/pennylane/pull/5831)

<h3>Contributors ✍️</h3>

This release contains contributions from (in alphabetical order):

Tarun Kumar Allamsetty,
Guillermo Alonso-Linaje,
Utkarsh Azad,
Lillian M. A. Frederiksen,
Gabriel Bottrill,
Astral Cai,
Ahmed Darwish,
Isaac De Vlugt,
Diksha Dhawan,
Pietropaolo Frisoni,
Emiliano Godinez,
Austin Huang,
David Ittah,
Soran Jahangiri,
Rohan Jain,
Mashhood Khan,
Korbinian Kottmann,
Christina Lee,
Vincent Michaud-Rioux,
Lee James O'Riordan,
Mudit Pandey,
Kenya Sakka,
Jay Soni,
Kazuki Tsuoka,
Haochen Paul Wang,
David Wierichs.<|MERGE_RESOLUTION|>--- conflicted
+++ resolved
@@ -34,26 +34,7 @@
   [1 1 0]
   ```
 
-<<<<<<< HEAD
-* The `default.tensor` device is introduced to perform tensor network simulation of a quantum circuit.
-=======
-* `qml.QNode` and `qml.qnode` now accept two new keyword arguments: `postselect_mode` and `mcm_method`.
-  These keyword arguments can be used to configure how the device should behave when running circuits with
-  mid-circuit measurements.
-  [(#5679)](https://github.com/PennyLaneAI/pennylane/pull/5679)
-  [(#5833)](https://github.com/PennyLaneAI/pennylane/pull/5833)
-
-  * `postselect_mode="hw-like"` will indicate to devices to discard invalid shots when postselecting
-    mid-circuit measurements. Use `postselect_mode="fill-shots"` to unconditionally sample the postselected
-    value, thus making all samples valid. This is equivalent to sampling until the number of valid samples
-    matches the total number of shots.
-  * `mcm_method` will indicate which strategy to use for running circuits with mid-circuit measurements.
-    Use `mcm_method="deferred"` to use the deferred measurements principle, or `mcm_method="one-shot"`
-    to execute once for each shot. If using `qml.jit` with the Catalyst compiler, `mcm_method="single-branch-statistics"`
-    is also available. Using this method, a single branch of the execution tree will be randomly explored.
-
 * The `default.tensor` device is introduced to perform tensor network simulations of quantum circuits using the `mps` (Matrix Product State) method.
->>>>>>> 2450f169
   [(#5699)](https://github.com/PennyLaneAI/pennylane/pull/5699)
 
 * A new `qml.noise` module which contains utility functions for building `NoiseModels`.
