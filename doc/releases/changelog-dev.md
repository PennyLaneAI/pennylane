--- conflicted
+++ resolved
@@ -306,13 +306,11 @@
 
 <h3>Bug fixes 🐛</h3>
 
-<<<<<<< HEAD
 * Fixes a bug where `qml.math.dot` returned a numpy array instead of an autograd array, breaking autograd derivatives
   in certain circumstances.
-=======
+
 * `Operator` now casts `tuple` to `np.ndarray` as well as `list`. 
   [(#4022)](https://github.com/PennyLaneAI/pennylane/pull/4022)
->>>>>>> d3b1eb6f
 
 * Fixes a bug where `qml.ctrl` for parametric gates were incompatible with PyTorch tensors on the GPU.
   [(#4002)](https://github.com/PennyLaneAI/pennylane/pull/4002)
