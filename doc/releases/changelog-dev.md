--- conflicted
+++ resolved
@@ -156,15 +156,12 @@
   representation of the program between multiple compilation passes.
   [(#7964)](https://github.com/PennyLaneAI/pennylane/pull/7964)
 
-<<<<<<< HEAD
-=======
 * The matrix factorization using :func:`~.math.decomposition.givens_decomposition` has
   been optimized to factor out the redundant sign in the diagonal phase matrix for the
   real-valued (orthogonal) rotation matrices. For example, in case the determinant of a matrix is
   :math:`-1`, only a single element of the phase matrix is required.
   [(#7765)](https://github.com/PennyLaneAI/pennylane/pull/7765)
 
->>>>>>> df0cc372
 * Added the `NumQubitsOp` operation to the `Quantum` dialect of the Python compiler.
 [(#8063)](https://github.com/PennyLaneAI/pennylane/pull/8063)
 
