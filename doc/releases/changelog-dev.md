:orphan:

# Release 0.43.0-dev (development release)

<h3>New features since last release</h3>

<h3>Improvements 🛠</h3>

<h4>OpenQASM-PennyLane interoperability</h4>

* The :func:`qml.from_qasm3` function can now convert OpenQASM 3.0 circuits that contain
  subroutines, constants, all remaining stdlib gates, and built-in mathematical functions.
  [(#7651)](https://github.com/PennyLaneAI/pennylane/pull/7651)
  [(#7653)](https://github.com/PennyLaneAI/pennylane/pull/7653)
  [(#7676)](https://github.com/PennyLaneAI/pennylane/pull/7676)
  [(#7679)](https://github.com/PennyLaneAI/pennylane/pull/7679)
  [(#7677)](https://github.com/PennyLaneAI/pennylane/pull/7677)
  [(#7690)](https://github.com/PennyLaneAI/pennylane/pull/7690)

<h4>Other improvements</h4>

* The error message raised when using Python compiler transforms with :func:`pennylane.qjit` has been updated
  with suggested fixes.
  [(#7916)](https://github.com/PennyLaneAI/pennylane/pull/7916)

* A new `qml.transforms.resolve_dynamic_wires` transform can allocate concrete wire values for dynamic
  qubit allocation.
  [(#7678)](https://github.com/PennyLaneAI/pennylane/pull/7678)


* The :func:`qml.workflow.set_shots` transform can now be directly applied to a QNode without the need for `functools.partial`, providing a more user-friendly syntax and negating having to import the `functools` package.
  [(#7876)](https://github.com/PennyLaneAI/pennylane/pull/7876)

  ```python
  @qml.set_shots(shots=1000)
  @qml.qnode(dev)
  def circuit():
      qml.H(0)
      return qml.expval(qml.Z(0))
  ```

  ```pycon
  >>> circuit()
  0.002
  ```

* Added a `QuantumParser` class to the `qml.compiler.python_compiler` submodule that automatically loads relevant dialects.
  [(#7888)](https://github.com/PennyLaneAI/pennylane/pull/7888)

* Enforce various modules to follow modular architecture via `tach`.
  [(#7847)](https://github.com/PennyLaneAI/pennylane/pull/7847)

* A compilation pass written with xDSL called `qml.compiler.python_compiler.transforms.MeasurementsFromSamplesPass`
  has been added for the experimental xDSL Python compiler integration. This pass replaces all
  terminal measurements in a program with a single :func:`pennylane.sample` measurement, and adds
  postprocessing instructions to recover the original measurement.
  [(#7620)](https://github.com/PennyLaneAI/pennylane/pull/7620)

* A combine-global-phase pass has been added to the xDSL Python compiler integration.
  Note that the current implementation can only combine all the global phase operations at
  the last global phase operation in the same region. In other words, global phase operations inside a control flow region can't be combined with those in their parent
  region.
  [(#7675)](https://github.com/PennyLaneAI/pennylane/pull/7675)

* The `mbqc` xDSL dialect has been added to the Python compiler, which is used to represent
  measurement-based quantum-computing instructions in the xDSL framework.
  [(#7815)](https://github.com/PennyLaneAI/pennylane/pull/7815)

* The `AllocQubitOp` and `DeallocQubitOp` operations have been added to the `Quantum` dialect in the
  Python compiler.
  [(#7915)](https://github.com/PennyLaneAI/pennylane/pull/7915)

* The :func:`pennylane.ops.rs_decomposition` method now performs exact decomposition and returns
  complete global phase information when used for decomposing a phase gate to Clifford+T basis.
  [(#7793)](https://github.com/PennyLaneAI/pennylane/pull/7793)

* `default.qubit` will default to the tree-traversal MCM method when `mcm_method="device"`.
  [(#7885)](https://github.com/PennyLaneAI/pennylane/pull/7885)

<h3>Labs: a place for unified and rapid prototyping of research software 🧪</h3>

* Added state of the art resources for the `ResourceSelectPauliRot` template and the
  `ResourceQubitUnitary` templates.
  [(#7786)](https://github.com/PennyLaneAI/pennylane/pull/7786)

<h3>Breaking changes 💔</h3>

* `qml.operation.WiresEnum`, `qml.operation.AllWires`, and `qml.operation.AnyWires` have been removed. Setting `Operator.num_wires = None` (the default)
  should instead indicate that the `Operator` does not need wire validation.
  [(#7911)](https://github.com/PennyLaneAI/pennylane/pull/7911)

* Removed `QNode.get_gradient_fn` method. Instead, use `qml.workflow.get_best_diff_method` to obtain the differentiation method.
  [(#7907)](https://github.com/PennyLaneAI/pennylane/pull/7907)

* Top-level access to ``DeviceError``, ``PennyLaneDeprecationWarning``, ``QuantumFunctionError`` and ``ExperimentalWarning`` has been removed. Please import these objects from the new ``pennylane.exceptions`` module.
  [(#7874)](https://github.com/PennyLaneAI/pennylane/pull/7874)

* `qml.cut_circuit_mc` no longer accepts a `shots` keyword argument. The shots should instead
  be set on the tape itself.
  [(#7882)](https://github.com/PennyLaneAI/pennylane/pull/7882)

<h3>Deprecations 👋</h3>

* The `level=None` argument in the :func:`pennylane.workflow.get_transform_program`, :func:`pennylane.workflow.construct_batch`, `qml.draw`, `qml.draw_mpl`, and `qml.specs` transforms is deprecated and will be removed in v0.43.
  Please use `level='device'` instead to apply the noise model at the device level.
  [(#7886)](https://github.com/PennyLaneAI/pennylane/pull/7886)

* `qml.qnn.cost.SquaredErrorLoss` is deprecated and will be removed in version v0.44. Instead, this hybrid workflow can be accomplished 
  with a function like `loss = lambda *args: (circuit(*args) - target)**2`.
  [(#7527)](https://github.com/PennyLaneAI/pennylane/pull/7527)
  
* Access to `add_noise`, `insert` and noise mitigation transforms from the `pennylane.transforms` module is deprecated.
  Instead, these functions should be imported from the `pennylane.noise` module.
  [(#7854)](https://github.com/PennyLaneAI/pennylane/pull/7854)

* The `qml.QNode.add_transform` method is deprecated and will be removed in v0.43.
  Instead, please use `QNode.transform_program.push_back(transform_container=transform_container)`.
  [(#7855)](https://github.com/PennyLaneAI/pennylane/pull/7855)

<h3>Internal changes ⚙️</h3>

<<<<<<< HEAD
* Improve the pre-commit hook to add gitleaks.
  [(#7922)](https://github.com/PennyLaneAI/pennylane/pull/7922)
=======
* Refactored the codebase to adopt modern type hint syntax for Python 3.11+ language features.
  [(#7860)](https://github.com/PennyLaneAI/pennylane/pull/7860)
>>>>>>> a565cd69

* Added a `run_filecheck_qjit` fixture that can be used to run FileCheck on integration tests for the
  `qml.compiler.python_compiler` submodule.
  [(#7888)](https://github.com/PennyLaneAI/pennylane/pull/7888)

* Added a `dialects` submodule to `qml.compiler.python_compiler` which now houses all the xDSL dialects we create.
  Additionally, the `MBQCDialect` and `QuantumDialect` dialects have been renamed to `MBQC` and `Quantum`.
  [(#7897)](https://github.com/PennyLaneAI/pennylane/pull/7897)

* Update minimum supported `pytest` version to `8.4.1`.
  [(#7853)](https://github.com/PennyLaneAI/pennylane/pull/7853)

* `DefaultQubitLegacy` (test suite only) no longer provides a customized classical shadow
  implementation
  [(#7895)](https://github.com/PennyLaneAI/pennylane/pull/7895)

* Make `pennylane.io` a tertiary module.
  [(#7877)](https://github.com/PennyLaneAI/pennylane/pull/7877)

* Seeded tests for the `split_to_single_terms` transformation.
  [(#7851)](https://github.com/PennyLaneAI/pennylane/pull/7851)

* Upgrade `rc_sync.yml` to work with latest `pyproject.toml` changes.
  [(#7808)](https://github.com/PennyLaneAI/pennylane/pull/7808)
  [(#7818)](https://github.com/PennyLaneAI/pennylane/pull/7818)

* `LinearCombination` instances can be created with `_primitive.impl` when
  capture is enabled and tracing is active.
  [(#7893)](https://github.com/PennyLaneAI/pennylane/pull/7893)

* The `TensorLike` type is now compatible with static type checkers.
  [(#7905)](https://github.com/PennyLaneAI/pennylane/pull/7905)

* Update xDSL supported version to `0.45`.
  [(#7923)](https://github.com/PennyLaneAI/pennylane/pull/7923)

<h3>Documentation 📝</h3>

* Updated the code example in the documentation for :func:`~.transforms.split_non_commuting`.
  [(#7892)](https://github.com/PennyLaneAI/pennylane/pull/7892)

<h3>Bug fixes 🐛</h3>

* `get_best_diff_method` now correctly aligns with `execute` and `construct_batch` logic in workflows.
  [(#7898)](https://github.com/PennyLaneAI/pennylane/pull/7898)

* Resolve issues with AutoGraph transforming internal PennyLane library code due to incorrect
  module attribution of wrapper functions.
  [(#7889)](https://github.com/PennyLaneAI/pennylane/pull/7889)

* Calling `QNode.update` no longer acts as if `set_shots` has been applied.
  [(#7881)](https://github.com/PennyLaneAI/pennylane/pull/7881)

* Fixes attributes and types in the quantum dialect.
  This allows for types to be inferred correctly when parsing.
  [(#7825)](https://github.com/PennyLaneAI/pennylane/pull/7825)

<h3>Contributors ✍️</h3>

This release contains contributions from (in alphabetical order):

Utkarsh Azad,
Joey Carter,
Yushao Chen,
Marcus Edwards,
David Ittah,
Erick Ochoa,
Mudit Pandey,
Andrija Paurevic,
Shuli Shu,
Jay Soni,
Jake Zaia<|MERGE_RESOLUTION|>--- conflicted
+++ resolved
@@ -119,13 +119,11 @@
 
 <h3>Internal changes ⚙️</h3>
 
-<<<<<<< HEAD
+* Refactored the codebase to adopt modern type hint syntax for Python 3.11+ language features.
+  [(#7860)](https://github.com/PennyLaneAI/pennylane/pull/7860)
+
 * Improve the pre-commit hook to add gitleaks.
   [(#7922)](https://github.com/PennyLaneAI/pennylane/pull/7922)
-=======
-* Refactored the codebase to adopt modern type hint syntax for Python 3.11+ language features.
-  [(#7860)](https://github.com/PennyLaneAI/pennylane/pull/7860)
->>>>>>> a565cd69
 
 * Added a `run_filecheck_qjit` fixture that can be used to run FileCheck on integration tests for the
   `qml.compiler.python_compiler` submodule.
