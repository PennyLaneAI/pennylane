:orphan:

# Release 0.39.0-dev (development release)

<h3>New features since last release</h3>

* Added `process_density_matrix` implementations to 5 `StateMeasurement` subclasses:
  `ExpVal`, `Var`, `Purity`, `MutualInformation`, and `VnEntropy`.
  This enables `process_density_matrix` to be an abstract method in `StateMeasurement`,
  facilitating future support for mixed-state devices and expanded density matrix operations. Also, there is a quick fix for the `np.sqrt` call in the `ProbabilityMP` class to be replaced by `qml.math.sqrt`.
  [(#6330)](https://github.com/PennyLaneAI/pennylane/pull/6330)

* A new class `MomentumQNGOptimizer` is added. It inherits the basic `QNGOptimizer` class and requires one additional hyperparameter (the momentum coefficient) :math:`0 \leq \rho < 1`, the default value being :math:`\rho=0.9`. For :math:`\rho=0` Momentum-QNG reduces to the basic QNG.
  [(#6240)](https://github.com/PennyLaneAI/pennylane/pull/6240)
 
* Function is added for generating the spin Hamiltonian for the
  [Kitaev](https://arxiv.org/abs/cond-mat/0506438) model on a lattice.
  [(#6174)](https://github.com/PennyLaneAI/pennylane/pull/6174)

* Function is added for generating the spin Hamiltonians for custom lattices.
  [(#6226)](https://github.com/PennyLaneAI/pennylane/pull/6226)

* Functions are added for generating spin Hamiltonians for [Emery]
  (https://journals.aps.org/prl/abstract/10.1103/PhysRevLett.58.2794) and
  [Haldane](https://journals.aps.org/prl/pdf/10.1103/PhysRevLett.61.2015) models on a lattice.
  [(#6201)](https://github.com/PennyLaneAI/pennylane/pull/6201/)

* A new `qml.vn_entanglement_entropy` measurement process has been added which measures the
  Von Neumann entanglement entropy of a quantum state.
  [(#5911)](https://github.com/PennyLaneAI/pennylane/pull/5911)

* A `has_sparse_matrix` property is added to `Operator` to indicate whether a sparse matrix is defined.
  [(#6278)](https://github.com/PennyLaneAI/pennylane/pull/6278)
  [(#6310)](https://github.com/PennyLaneAI/pennylane/pull/6310)

<h3>Improvements 🛠</h3>

* PennyLane is now compatible with NumPy 2.0.
  [(#6061)](https://github.com/PennyLaneAI/pennylane/pull/6061)
  [(#6258)](https://github.com/PennyLaneAI/pennylane/pull/6258)
  [(#6342)](https://github.com/PennyLaneAI/pennylane/pull/6342)

* PennyLane is now compatible with Jax 0.4.28.
  [(#6255)](https://github.com/PennyLaneAI/pennylane/pull/6255)

* `qml.qchem.excitations` now optionally returns fermionic operators.
  [(#6171)](https://github.com/PennyLaneAI/pennylane/pull/6171)

* The `diagonalize_measurements` transform now uses a more efficient method of diagonalization
  when possible, based on the `pauli_rep` of the relevant observables.
  [(#6113)](https://github.com/PennyLaneAI/pennylane/pull/6113/)

* The `QuantumScript.copy` method now takes `operations`, `measurements`, `shots` and 
  `trainable_params` as keyword arguments. If any of these are passed when copying a 
  tape, the specified attributes will replace the copied attributes on the new tape.
  [(#6285)](https://github.com/PennyLaneAI/pennylane/pull/6285)
  [(#6363)](https://github.com/PennyLaneAI/pennylane/pull/6363)

* The `Hermitian` operator now has a `compute_sparse_matrix` implementation.
  [(#6225)](https://github.com/PennyLaneAI/pennylane/pull/6225)

<<<<<<< HEAD
* The quantum arithmetic templates are now QJIT compatible.
  [(#6307)](https://github.com/PennyLaneAI/pennylane/pull/6307)
  
=======
* The `qml.Qubitization` template is now QJIT compatible.
  [(#6305)](https://github.com/PennyLaneAI/pennylane/pull/6305)

>>>>>>> ba48295e
* When an observable is repeated on a tape, `tape.diagonalizing_gates` no longer returns the 
  diagonalizing gates for each instance of the observable. Instead, the diagonalizing gates of
  each observable on the tape are included just once.
  [(#6288)](https://github.com/PennyLaneAI/pennylane/pull/6288)

* The number of diagonalizing gates returned in `qml.specs` now follows the `level` keyword argument 
  regarding whether the diagonalizing gates are modified by device, instead of always counting 
  unprocessed diagonalizing gates.
  [(#6290)](https://github.com/PennyLaneAI/pennylane/pull/6290)

<h4>Capturing and representing hybrid programs</h4>

* `qml.wires.Wires` now accepts JAX arrays as input. Furthermore, a `FutureWarning` is no longer raised in `JAX 0.4.30+`
  when providing JAX tracers as input to `qml.wires.Wires`.
  [(#6312)](https://github.com/PennyLaneAI/pennylane/pull/6312)

* Differentiation of hybrid programs via `qml.grad` and `qml.jacobian` can now be captured
  into plxpr. When evaluating a captured `qml.grad` (`qml.jacobian`) instruction, it will
  dispatch to `jax.grad` (`jax.jacobian`), which differs from the Autograd implementation
  without capture. Pytree inputs and outputs are supported.
  [(#6120)](https://github.com/PennyLaneAI/pennylane/pull/6120)
  [(#6127)](https://github.com/PennyLaneAI/pennylane/pull/6127)
  [(#6134)](https://github.com/PennyLaneAI/pennylane/pull/6134)

* Improve unit testing for capturing of nested control flows.
  [(#6111)](https://github.com/PennyLaneAI/pennylane/pull/6111)

* Some custom primitives for the capture project can now be imported via
  `from pennylane.capture.primitives import *`.
  [(#6129)](https://github.com/PennyLaneAI/pennylane/pull/6129)

* All higher order primitives now use `jax.core.Jaxpr` as metadata instead of sometimes
  using `jax.core.ClosedJaxpr` and sometimes using `jax.core.Jaxpr`.
  [(#6319)](https://github.com/PennyLaneAI/pennylane/pull/6319)

* `FermiWord` class now has a method to apply anti-commutator relations.
   [(#6196)](https://github.com/PennyLaneAI/pennylane/pull/6196)

* `FermiWord` and `FermiSentence` classes now have methods to compute adjoints.
  [(#6166)](https://github.com/PennyLaneAI/pennylane/pull/6166)

* The `SampleMP.process_samples` method is updated to support using JAX tracers
  for samples, allowing compatiblity with Catalyst workflows.
  [(#6211)](https://github.com/PennyLaneAI/pennylane/pull/6211)

* Improve `qml.Qubitization` decomposition.
  [(#6182)](https://github.com/PennyLaneAI/pennylane/pull/6182)

* The `__repr__` methods for `FermiWord` and `FermiSentence` now returns a
  unique representation of the object.
  [(#6167)](https://github.com/PennyLaneAI/pennylane/pull/6167)

* Predefined lattice shapes such as `lieb`, `cubic`, `bcc`, `fcc`, and `diamond`
  can now be generated.
  [(6237)](https://github.com/PennyLaneAI/pennylane/pull/6237)

* A `ReferenceQubit` is introduced for testing purposes and as a reference for future plugin development.
  [(#6181)](https://github.com/PennyLaneAI/pennylane/pull/6181)

* The `to_mat` methods for `FermiWord` and `FermiSentence` now optionally return
  a sparse matrix.
  [(#6173)](https://github.com/PennyLaneAI/pennylane/pull/6173)

* The `make_plxpr` function is added, to take a function and create a `Callable` that,
  when called, will return a PLxPR representation of the input function.
  [(#6326)](https://github.com/PennyLaneAI/pennylane/pull/6326)

<h3>Breaking changes 💔</h3>

* The `simplify` argument in `qml.Hamiltonian` and `qml.ops.LinearCombination` has been removed.
  Instead, `qml.simplify()` can be called on the constructed operator.
  [(#6279)](https://github.com/PennyLaneAI/pennylane/pull/6279)

* The functions `qml.qinfo.classical_fisher` and `qml.qinfo.quantum_fisher` have been removed and migrated to the `qml.gradients`
  module. Therefore, `qml.gradients.classical_fisher` and `qml.gradients.quantum_fisher` should be used instead.
  [(#5911)](https://github.com/PennyLaneAI/pennylane/pull/5911)

* Remove support for Python 3.9.
  [(#6223)](https://github.com/PennyLaneAI/pennylane/pull/6223)

* `DefaultQubitTF`, `DefaultQubitTorch`, `DefaultQubitJax`, and `DefaultQubitAutograd` are removed.
  Please use `default.qubit` for all interfaces.
  [(#6207)](https://github.com/PennyLaneAI/pennylane/pull/6207)
  [(#6208)](https://github.com/PennyLaneAI/pennylane/pull/6208)
  [(#6209)](https://github.com/PennyLaneAI/pennylane/pull/6209)
  [(#6210)](https://github.com/PennyLaneAI/pennylane/pull/6210)

* `expand_fn`, `max_expansion`, `override_shots`, and `device_batch_transform` are removed from the
  signature of `qml.execute`.
  [(#6203)](https://github.com/PennyLaneAI/pennylane/pull/6203)

* `max_expansion` and `expansion_strategy` are removed from the `QNode`.
  [(#6203)](https://github.com/PennyLaneAI/pennylane/pull/6203)

* `expansion_strategy` is removed from `qml.draw`, `qml.draw_mpl`, and `qml.specs`. `max_expansion` is removed from `qml.specs`, as it had no impact on the output.
  [(#6203)](https://github.com/PennyLaneAI/pennylane/pull/6203)

* `qml.transforms.hamiltonian_expand` and `qml.transforms.sum_expand` are removed.
  Please use `qml.transforms.split_non_commuting` instead.
  [(#6204)](https://github.com/PennyLaneAI/pennylane/pull/6204)

* The `decomp_depth` keyword argument to `qml.device` is removed.
  [(#6234)](https://github.com/PennyLaneAI/pennylane/pull/6234)

* `Operator.expand` is now removed. Use `qml.tape.QuantumScript(op.deocomposition())` instead.
  [(#6227)](https://github.com/PennyLaneAI/pennylane/pull/6227)

<h3>Deprecations 👋</h3>

* Legacy operator arithmetic has been deprecated. This includes `qml.ops.Hamiltonian`, `qml.operation.Tensor`,
  `qml.operation.enable_new_opmath`, `qml.operation.disable_new_opmath`, and `qml.operation.convert_to_legacy_H`.
  Note that when new operator arithmetic is enabled, ``qml.Hamiltonian`` will continue to dispatch to
  `qml.ops.LinearCombination`; this behaviour is not deprecated. For more information, check out the
  [updated operator troubleshooting page](https://docs.pennylane.ai/en/stable/news/new_opmath.html).
  [(#6287)](https://github.com/PennyLaneAI/pennylane/pull/6287)
  [(#6365)](https://github.com/PennyLaneAI/pennylane/pull/6365)

* `qml.pauli.PauliSentence.hamiltonian` and `qml.pauli.PauliWord.hamiltonian` are deprecated. Instead, please use
  `qml.pauli.PauliSentence.operation` and `qml.pauli.PauliWord.operation` respectively.
  [(#6287)](https://github.com/PennyLaneAI/pennylane/pull/6287)

* `qml.pauli.simplify()` is deprecated. Instead, please use `qml.simplify(op)` or `op.simplify()`.
  [(#6287)](https://github.com/PennyLaneAI/pennylane/pull/6287)

* The `qml.BasisStatePreparation` template is deprecated.
  Instead, use `qml.BasisState`.
  [(#6021)](https://github.com/PennyLaneAI/pennylane/pull/6021)

* The `'ancilla'` argument for `qml.iterative_qpe` has been deprecated. Instead, use the `'aux_wire'` argument.
  [(#6277)](https://github.com/PennyLaneAI/pennylane/pull/6277)

* `qml.shadows.shadow_expval` has been deprecated. Instead, use the `qml.shadow_expval` measurement
  process.
  [(#6277)](https://github.com/PennyLaneAI/pennylane/pull/6277)

* `qml.broadcast` has been deprecated. Please use `for` loops instead.
  [(#6277)](https://github.com/PennyLaneAI/pennylane/pull/6277)

* The `qml.QubitStateVector` template is deprecated. Instead, use `qml.StatePrep`.
  [(#6172)](https://github.com/PennyLaneAI/pennylane/pull/6172)

* The `qml.qinfo` module has been deprecated. Please see the respective functions in the `qml.math` and
  `qml.measurements` modules instead.
  [(#5911)](https://github.com/PennyLaneAI/pennylane/pull/5911)

* `Device`, `QubitDevice`, and `QutritDevice` will no longer be accessible via top-level import in v0.40.
  They will still be accessible as `qml.devices.LegacyDevice`, `qml.devices.QubitDevice`, and `qml.devices.QutritDevice`
  respectively.
  [(#6238)](https://github.com/PennyLaneAI/pennylane/pull/6238/)

* `QNode.gradient_fn` is deprecated. Please use `QNode.diff_method` and `QNode.get_gradient_fn` instead.
  [(#6244)](https://github.com/PennyLaneAI/pennylane/pull/6244)

<h3>Documentation 📝</h3>

* Update `qml.Qubitization` documentation based on new decomposition.
  [(#6276)](https://github.com/PennyLaneAI/pennylane/pull/6276)

* Fixed examples in the documentation of a few optimizers.
  [(#6303)](https://github.com/PennyLaneAI/pennylane/pull/6303)
  [(#6315)](https://github.com/PennyLaneAI/pennylane/pull/6315)

* Corrected examples in the documentation of `qml.jacobian`.
  [(#6283)](https://github.com/PennyLaneAI/pennylane/pull/6283)
  [(#6315)](https://github.com/PennyLaneAI/pennylane/pull/6315)

* Fixed spelling in a number of places across the documentation.
  [(#6280)](https://github.com/PennyLaneAI/pennylane/pull/6280)

* Add `work_wires` parameter to `qml.MultiControlledX` docstring signature.
  [(#6271)](https://github.com/PennyLaneAI/pennylane/pull/6271)

* Removed ambiguity in error raised by the `PauliRot` class.
  [(#6298)](https://github.com/PennyLaneAI/pennylane/pull/6298)

<h3>Bug fixes 🐛</h3>

* `adjoint_metric_tensor` now works with circuits containing state preparation operations.
  [(#6358)](https://github.com/PennyLaneAI/pennylane/pull/6358)

* `quantum_fisher` now respects the classical Jacobian of QNodes.
  [(#6350)](https://github.com/PennyLaneAI/pennylane/pull/6350)

* `qml.map_wires` can now be applied to a batch of tapes.
  [(#6295)](https://github.com/PennyLaneAI/pennylane/pull/6295)

* Fix float-to-complex casting in various places across PennyLane.
 [(#6260)](https://github.com/PennyLaneAI/pennylane/pull/6260)
 [(#6268)](https://github.com/PennyLaneAI/pennylane/pull/6268)

* Fix a bug where zero-valued JVPs were calculated wrongly in the presence of shot vectors.
  [(#6219)](https://github.com/PennyLaneAI/pennylane/pull/6219)

* Fix `qml.PrepSelPrep` template to work with `torch`.
  [(#6191)](https://github.com/PennyLaneAI/pennylane/pull/6191)

* Now `qml.equal` compares correctly `qml.PrepSelPrep` operators.
  [(#6182)](https://github.com/PennyLaneAI/pennylane/pull/6182)

* The `qml.QSVT` template now orders the `projector` wires first and the `UA` wires second, which is the expected order of the decomposition.
  [(#6212)](https://github.com/PennyLaneAI/pennylane/pull/6212)

* The `qml.Qubitization` template now orders the `control` wires first and the `hamiltonian` wires second, which is the expected according to other templates.
  [(#6229)](https://github.com/PennyLaneAI/pennylane/pull/6229)

* The `qml.FABLE` template now returns the correct value when JIT is enabled.
  [(#6263)](https://github.com/PennyLaneAI/pennylane/pull/6263)

* Fixes a bug where a circuit using the `autograd` interface sometimes returns nested values that are not of the `autograd` interface.
  [(#6225)](https://github.com/PennyLaneAI/pennylane/pull/6225)

* Fixes a bug where a simple circuit with no parameters or only builtin/numpy arrays as parameters returns autograd tensors.
  [(#6225)](https://github.com/PennyLaneAI/pennylane/pull/6225)

* `qml.pauli.PauliVSpace` now uses a more stable SVD-based linear independence check to avoid running into `LinAlgError: Singular matrix`. This stabilizes the usage of `qml.lie_closure`. It also introduces normalization of the basis vector's internal representation `_M` to avoid exploding coefficients.
  [(#6232)](https://github.com/PennyLaneAI/pennylane/pull/6232)

* Fixes a bug where `csc_dot_product` is used during measurement for `Sum`/`Hamiltonian` that contains observables that does not define a sparse matrix.
  [(#6278)](https://github.com/PennyLaneAI/pennylane/pull/6278)
  [(#6310)](https://github.com/PennyLaneAI/pennylane/pull/6310)

* Fixes a test after updating to the nightly version of Catalyst.
  [(#6362)](https://github.com/PennyLaneAI/pennylane/pull/6362)

<h3>Contributors ✍️</h3>

This release contains contributions from (in alphabetical order):

Guillermo Alonso,
Utkarsh Azad,
Oleksandr Borysenko,
Astral Cai,
Isaac De Vlugt,
Diksha Dhawan,
Lillian M. A. Frederiksen,
Pietropaolo Frisoni,
Emiliano Godinez,
Austin Huang,
Korbinian Kottmann,
Christina Lee,
William Maxwell,
Erick Ochoa Lopez,
Lee J. O'Riordan,
Mudit Pandey,
David Wierichs,<|MERGE_RESOLUTION|>--- conflicted
+++ resolved
@@ -59,15 +59,12 @@
 * The `Hermitian` operator now has a `compute_sparse_matrix` implementation.
   [(#6225)](https://github.com/PennyLaneAI/pennylane/pull/6225)
 
-<<<<<<< HEAD
 * The quantum arithmetic templates are now QJIT compatible.
   [(#6307)](https://github.com/PennyLaneAI/pennylane/pull/6307)
   
-=======
 * The `qml.Qubitization` template is now QJIT compatible.
   [(#6305)](https://github.com/PennyLaneAI/pennylane/pull/6305)
 
->>>>>>> ba48295e
 * When an observable is repeated on a tape, `tape.diagonalizing_gates` no longer returns the 
   diagonalizing gates for each instance of the observable. Instead, the diagonalizing gates of
   each observable on the tape are included just once.
