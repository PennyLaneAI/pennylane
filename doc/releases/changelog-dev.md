:orphan:

# Release 0.31.0-dev (development release)

<h3>New features since last release</h3>

* Added a new function `qml.ops.functions.bind_new_parameters` that creates a copy of an operator with new parameters
  without mutating the original operator.
  [(#4113)](https://github.com/PennyLaneAI/pennylane/pull/4113)

* Added the `TRX` qutrit rotation operator, which allows applying a Pauli X rotation on a
  given subspace.
  [(#2845)](https://github.com/PennyLaneAI/pennylane/pull/2845)

<h3>Improvements 🛠</h3>

* `DiagonalQubitUnitary` now decomposes into `RZ`, `IsingZZ` and `MultiRZ` gates
  instead of a `QubitUnitary` operation with a dense matrix.
  [(#4035)](https://github.com/PennyLaneAI/pennylane/pull/4035)
  
* The Jax-JIT interface now uses symbolic zeros to determine trainable parameters.
  [(4075)](https://github.com/PennyLaneAI/pennylane/pull/4075)

* Accelerate Jordan-Wigner transforms caching Pauli gate objects.
  [(#4046)](https://github.com/PennyLaneAI/pennylane/pull/4046)

* The `qchem.molecular_hamiltonian` function is upgraded to support custom wires for constructing
  differentiable Hamiltonians. The zero imaginary component of the Hamiltonian coefficients are
  removed.
  [(#4050)](https://github.com/PennyLaneAI/pennylane/pull/4050)
  [(#4094)](https://github.com/PennyLaneAI/pennylane/pull/4094)

* An error is now raised by `qchem.molecular_hamiltonian` when the `dhf` method is used for an 
  open-shell system. This duplicates a similar error in `qchem.Molecule` but makes it easier to
  inform the users that the `pyscf` backend can be used for open-shell calculations.
  [(#4058)](https://github.com/PennyLaneAI/pennylane/pull/4058)

* Added a `shots` property to `QuantumScript`. This will allow shots to be tied to executions instead of devices more
  concretely.
  [(#4067)](https://github.com/PennyLaneAI/pennylane/pull/4067)
  [(#4103)](https://github.com/PennyLaneAI/pennylane/pull/4103)
  [(#4106)](https://github.com/PennyLaneAI/pennylane/pull/4106)
  [(#4112)](https://github.com/PennyLaneAI/pennylane/pull/4112)

* Integrated `QuantumScript.shots` with `QNode` so that shots are placed on the `QuantumScript`
  during `QNode` construction.
  [(#4110)](https://github.com/PennyLaneAI/pennylane/pull/4110)

* `qml.specs` is compatible with custom operations that have `depth` bigger than 1.
  [(#4033)](https://github.com/PennyLaneAI/pennylane/pull/4033)

* `qml.Tracker` when used with `default.qubit` or `null.qubit` devices, will track resources of the quantum circuit.
  [#(4045)](https://github.com/PennyLaneAI/pennylane/pull/4045)
  [(#4110)](https://github.com/PennyLaneAI/pennylane/pull/4110)

* `qml.prod` now accepts a single qfunc input for creating new `Prod` operators.
  [(#4011)](https://github.com/PennyLaneAI/pennylane/pull/4011)

* Added `__repr__` and `__str__` methods to the `Shots` class.
  [(#4081)](https://github.com/PennyLaneAI/pennylane/pull/4081)

* Added `__eq__` and `__hash__` methods to the `Shots` class.
  [(#4082)](https://github.com/PennyLaneAI/pennylane/pull/4082)

* Added a function `measure_with_samples` that returns a sample-based measurement result given a state
  [(#4083)](https://github.com/PennyLaneAI/pennylane/pull/4083)
  [(#4093)](https://github.com/PennyLaneAI/pennylane/pull/4093)

* Wrap all objects being queued in an `AnnotatedQueue` so that `AnnotatedQueue` is not dependent on
  the hash of any operators/measurement processes.
  [(#4087)](https://github.com/PennyLaneAI/pennylane/pull/4087)

* Support for adjoint differentiation has been added to the `DefaultQubit2` device.
  [(#4037)](https://github.com/PennyLaneAI/pennylane/pull/4037)

* Support for sample-based measurements has been added to the `DefaultQubit2` device.
  [(#4105)](https://github.com/PennyLaneAI/pennylane/pull/4105)
  [(#4114)](https://github.com/PennyLaneAI/pennylane/pull/4114)
  [(#4133)](https://github.com/PennyLaneAI/pennylane/pull/4133)

* Added a keyword argument `seed` to the `DefaultQubit2` device.
  [(#4120)](https://github.com/PennyLaneAI/pennylane/pull/4120)

* Added a `dense` keyword to `ParametrizedEvolution` that allows forcing dense or sparse matrices.
  [(#4079)](https://github.com/PennyLaneAI/pennylane/pull/4079)
  [(#4095)](https://github.com/PennyLaneAI/pennylane/pull/4095)

* Adds the Type variables `pennylane.typing.Result` and `pennylane.typing.ResultBatch` for type hinting the result of
  an execution.
  [(#4018)](https://github.com/PennyLaneAI/pennylane/pull/4108)

* `qml.devices.ExecutionConfig` no longer has a `shots` property, as it is now on the `QuantumScript`.  It now has a `use_device_gradient` property. `ExecutionConfig.grad_on_execution = None` indicates a request for `"best"`, instead of a string.
[(#4102)](https://github.com/PennyLaneAI/pennylane/pull/4102)

* `DefaultQubit2.preprocess` now returns a new `ExecutionConfig` object with decisions for `gradient_method`,
  `use_device_gradient`, and `grad_on_execution`.
  [(#4102)](https://github.com/PennyLaneAI/pennylane/pull/4102)

* `pulse.ParametrizedEvolution` now uses _batched_ compressed sparse row (`BCSR`) format. This allows computing Jacobians of the unitary directly even when `dense=False`.
  ```python
  def U(params):
      H = jnp.polyval * qml.PauliZ(0) # time dependent Hamiltonian
      Um = qml.evolve(H)(params, t=10., dense=False)
      return qml.matrix(Um)
  params = jnp.array([[0.5]], dtype=complex)
  jac = jax.jacobian(U, holomorphic=True)(params)
  ```
  [(#4126)](https://github.com/PennyLaneAI/pennylane/pull/4126)

* Updated `pennylane/qnode.py` to support parameter-shift differentiation on qutrit devices.
  ([#2845])(https://github.com/PennyLaneAI/pennylane/pull/2845)

* The new device interface in integrated with `qml.execute` for autograd, backpropagation, and no differentiation.
  [(#3903)](https://github.com/PennyLaneAI/pennylane/pull/3903)

<<<<<<< HEAD
* `CZ` now inherits from the `ControlledOp` class. It now supports exponentiation to arbitrary powers with `pow`, which is no longer limited to integers. It also supports `sparse_matrix` and `decomposition` representations.
  [(#4117)](https://github.com/PennyLaneAI/pennylane/pull/4117)
=======
* The construction of the pauli representation for the `Sum` class is now faster.
  [(#4142)](https://github.com/PennyLaneAI/pennylane/pull/4142)
>>>>>>> 9f51f1de

<h3>Breaking changes 💔</h3>

* `DiagonalQubitUnitary` does not decompose into `QubitUnitary` any longer, but into `RZ`, `IsingZZ`
  and `MultiRZ` gates.
  [(#4035)](https://github.com/PennyLaneAI/pennylane/pull/4035)

* Jax trainable parameters are now `Tracer` instead of `JVPTracer`, it is not always the right definition for the JIT 
  interface, but we update them in the custom JVP using symbolic zeros.
  [(4075)](https://github.com/PennyLaneAI/pennylane/pull/4075)

* The experimental Device interface `qml.devices.experimental.Device` now requires that the `preprocess` method
  also returns an `ExecutionConfig` object. This allows the device to choose what `"best"` means for various
  hyperparameters like `gradient_method` and `grad_on_execution`.
  [(#4007)](https://github.com/PennyLaneAI/pennylane/pull/4007)
  [(#4102)](https://github.com/PennyLaneAI/pennylane/pull/4102)

* Gradient transforms with Jax do not support `argnum` anymore,  `argnums` needs to be used.
  [(#4076)](https://github.com/PennyLaneAI/pennylane/pull/4076)

* `pennylane.collections`, `pennylane.op_sum`, and `pennylane.utils.sparse_hamiltonian` are removed.

<h3>Deprecations 👋</h3>

* `Operation.base_name` is deprecated. Please use `Operation.name` or `type(op).__name__` instead.

* `qml.grouping` module is removed. The functionality has been reorganized in the `qml.pauli` module.

<h3>Documentation 📝</h3>

* The description of `mult` in the `qchem.Molecule` docstring now correctly states the value
  of `mult` that is supported.
  [(4058)](https://github.com/PennyLaneAI/pennylane/pull/4058)

<h3>Bug fixes 🐛</h3>

* Removes a patch in `interfaces/autograd.py` that checks for the `strawberryfields.gbs` device.  That device
  is pinned to PennyLane <= v0.29.0, so that patch is no longer necessary.

<h3>Contributors ✍️</h3>

This release contains contributions from (in alphabetical order):

Isaac De Vlugt,
Soran Jahangiri,
Edward Jiang,
Korbinian Kottmann
Christina Lee,
Vincent Michaud-Rioux,
Romain Moyard,
Mudit Pandey,
Borja Requena,
Matthew Silverman,
Jay Soni,
David Wierichs.<|MERGE_RESOLUTION|>--- conflicted
+++ resolved
@@ -113,13 +113,11 @@
 * The new device interface in integrated with `qml.execute` for autograd, backpropagation, and no differentiation.
   [(#3903)](https://github.com/PennyLaneAI/pennylane/pull/3903)
 
-<<<<<<< HEAD
 * `CZ` now inherits from the `ControlledOp` class. It now supports exponentiation to arbitrary powers with `pow`, which is no longer limited to integers. It also supports `sparse_matrix` and `decomposition` representations.
   [(#4117)](https://github.com/PennyLaneAI/pennylane/pull/4117)
-=======
+
 * The construction of the pauli representation for the `Sum` class is now faster.
   [(#4142)](https://github.com/PennyLaneAI/pennylane/pull/4142)
->>>>>>> 9f51f1de
 
 <h3>Breaking changes 💔</h3>
 
