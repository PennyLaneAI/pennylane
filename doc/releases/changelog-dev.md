:orphan:

# Release 0.31.0-dev (development release)

<h3>New features since last release</h3>

<h3>Improvements 🛠</h3>

* Accelerate Jordan-Wigner transforms caching Pauli gate objects.
  [(4046)](https://github.com/PennyLaneAI/pennylane/pull/4046)

* The `qchem.molecular_hamiltonian` function is upgraded to support custom wires for constructing
  differentiable Hamiltonians. The zero imaginary component of the Hamiltonian coefficients are
  removed.
  [(4050)](https://github.com/PennyLaneAI/pennylane/pull/4050)
  [(4094)](https://github.com/PennyLaneAI/pennylane/pull/4094)

* An error is now raised by `qchem.molecular_hamiltonian` when the `dhf` method is used for an 
  open-shell system. This duplicates a similar error in `qchem.Molecule` but makes it easier to
  inform the users that the `pyscf` backend can be used for open-shell calculations.
  [(4058)](https://github.com/PennyLaneAI/pennylane/pull/4058)

* Added a `shots` property to `QuantumScript`. This will allow shots to be tied to executions instead of devices more
  concretely.
  [(#4067)](https://github.com/PennyLaneAI/pennylane/pull/4067)
  [(#4103)](https://github.com/PennyLaneAI/pennylane/pull/4103)
  [(#4106)](https://github.com/PennyLaneAI/pennylane/pull/4106)
  [(#4112)](https://github.com/PennyLaneAI/pennylane/pull/4112)

* `qml.specs` is compatible with custom operations that have `depth` bigger than 1.
  [(#4033)](https://github.com/PennyLaneAI/pennylane/pull/4033)

* `qml.prod` now accepts a single qfunc input for creating new `Prod` operators.
  [(#4011)](https://github.com/PennyLaneAI/pennylane/pull/4011)

* Added `__repr__` and `__str__` methods to the `Shots` class.
  [(#4081)](https://github.com/PennyLaneAI/pennylane/pull/4081)

* Added `__eq__` and `__hash__` methods to the `Shots` class.
  [(#4082)](https://github.com/PennyLaneAI/pennylane/pull/4082)

* Added a function `measure_with_samples` that returns a sample-based measurement result given a state
  [(#4083)](https://github.com/PennyLaneAI/pennylane/pull/4083)
  [(#4093)](https://github.com/PennyLaneAI/pennylane/pull/4093)

* Wrap all objects being queued in an `AnnotatedQueue` so that `AnnotatedQueue` is not dependent on
  the hash of any operators/measurement processes.
  [(#4087)](https://github.com/PennyLaneAI/pennylane/pull/4087)

* Support for adjoint differentiation has been added to the `DefaultQubit2` device.
  [(#4037)](https://github.com/PennyLaneAI/pennylane/pull/4037)

* Support for sample-based measurements has been added to the `DefaultQubit2` device.
  [(#4105)](https://github.com/PennyLaneAI/pennylane/pull/4105)

* Added a `dense` keyword to `ParametrizedEvolution` that allows forcing dense or sparse matrices.
  [(#4079)](https://github.com/PennyLaneAI/pennylane/pull/4079)
  [(#4095)](https://github.com/PennyLaneAI/pennylane/pull/4095)

* `qml.devices.ExecutionConfig` no longer has a `shots` property, as it is now on the `QuantumScript`.  It now has a `use_device_gradient` property. `ExecutionConfig.grad_on_execution = None` indicates a request for `"best"`, instead of a string.
[(#4102)](https://github.com/PennyLaneAI/pennylane/pull/4102)

* `DefaultQubit2.preprocess` now returns a new `ExecutionConfig` object with decisions for `gradient_method`,
  `use_device_gradient`, and `grad_on_execution`.
  [(#4102)](https://github.com/PennyLaneAI/pennylane/pull/4102)


<h3>Breaking changes 💔</h3>

* The experimental Device interface `qml.devices.experimental.Device` now requires that the `preprocess` method
  also returns an `ExecutionConfig` object. This allows the device to choose what `"best"` means for various
  hyperparameters like `gradient_method` and `grad_on_execution`.
  [(#4007)](https://github.com/PennyLaneAI/pennylane/pull/4007)
  [(#4102)](https://github.com/PennyLaneAI/pennylane/pull/4102)

* Gradient transforms with Jax do not support `argnum` anymore,  `argnums` needs to be used.
  [(#4076)](https://github.com/PennyLaneAI/pennylane/pull/4076)

* `pennylane.collections`, `pennylane.op_sum`, and `pennylane.utils.sparse_hamiltonian` are removed.

<h3>Deprecations 👋</h3>

<h3>Documentation 📝</h3>

* The description of `mult` in the `qchem.Molecule` docstring now correctly states the value
  of `mult` that is supported.
  [(4058)](https://github.com/PennyLaneAI/pennylane/pull/4058)

<h3>Bug fixes 🐛</h3>

* Removes a patch in `interfaces/autograd.py` that checks for the `strawberryfields.gbs` device.  That device
  is pinned to PennyLane <= v0.29.0, so that patch is no longer necessary.

<h3>Contributors ✍️</h3>

This release contains contributions from (in alphabetical order):

<<<<<<< HEAD
=======
Isaac De Vlugt,
Soran Jahangiri,
Edward Jiang,
Korbinian Kottmann
Christina Lee,
Vincent Michaud-Rioux,
>>>>>>> 98572a3e
Romain Moyard,
Mudit Pandey,
Matthew Silverman,
Jay Soni.<|MERGE_RESOLUTION|>--- conflicted
+++ resolved
@@ -95,15 +95,12 @@
 
 This release contains contributions from (in alphabetical order):
 
-<<<<<<< HEAD
-=======
 Isaac De Vlugt,
 Soran Jahangiri,
 Edward Jiang,
 Korbinian Kottmann
 Christina Lee,
 Vincent Michaud-Rioux,
->>>>>>> 98572a3e
 Romain Moyard,
 Mudit Pandey,
 Matthew Silverman,
