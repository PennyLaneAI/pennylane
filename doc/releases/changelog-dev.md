--- conflicted
+++ resolved
@@ -127,18 +127,17 @@
 
 <h3>Breaking changes 💔</h3>
 
-<<<<<<< HEAD
 * The boolean functions provided in `qml.operation` are deprecated. See the 
   :doc:`deprecations page </development/deprecations>` for equivalent code to use instead. These 
   include `not_tape`, `has_gen`, `has_grad_method`, `has_multipar`, `has_nopar`, `has_unitary_gen`, 
   `is_measurement`, `defines_diagonalizing_gates`, and `gen_is_multi_term_hamiltonian`.
   [(#7924)](https://github.com/PennyLaneAI/pennylane/pull/7924)
-=======
+
 * `qml.operation.Observable` and the corresponding `Observable.compare` have been removed, as
   PennyLane now depends on the more general `Operator` interface instead. The
   `Operator.is_hermitian` property can instead be used to check whether or not it is highly likely
   that the operator instance is Hermitian.
->>>>>>> bb029e1b
+  [(#7927)](https://github.com/PennyLaneAI/pennylane/pull/7927)
 
 * `qml.operation.WiresEnum`, `qml.operation.AllWires`, and `qml.operation.AnyWires` have been removed. Setting `Operator.num_wires = None` (the default)
   should instead indicate that the `Operator` does not need wire validation.
