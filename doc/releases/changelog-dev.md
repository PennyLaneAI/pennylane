:orphan:

# Release 0.39.0-dev (development release)

<h3>New features since last release</h3>

<h3>Improvements 🛠</h3>

* Improve unit testing for capturing of nested control flows.
  [(#6111)](https://github.com/PennyLaneAI/pennylane/pull/6111)

* Some custom primitives for the capture project can now be imported via
  `from pennylane.capture.primitives import *`.
  [(#6129)](https://github.com/PennyLaneAI/pennylane/pull/6129)

* The `SampleMP.process_samples` method is updated to support using JAX tracers
  for samples, allowing compatiblity with Catalyst workflows.
  [(#6211)](https://github.com/PennyLaneAI/pennylane/pull/6211)

* Improve `qml.Qubitization` decomposition.
  [(#6182)](https://github.com/PennyLaneAI/pennylane/pull/6182)

* The `__repr__` methods for `FermiWord` and `FermiSentence` now returns a
  unique representation of the object.
  [(#6167)](https://github.com/PennyLaneAI/pennylane/pull/6167)

<<<<<<< HEAD
* The `to_mat` methods for `FermiWord` and FermiSentence now optionally return
  a sparse matrix.
  [(#6173)](https://github.com/PennyLaneAI/pennylane/pull/6173)
=======
>>>>>>> 40195fda

<h3>Breaking changes 💔</h3>

* Remove support for Python 3.9.
  [(#6223)](https://github.com/PennyLaneAI/pennylane/pull/6223)

* `DefaultQubitTF` is removed. Please use `default.qubit` for all interfaces.
  [(#6207)](https://github.com/PennyLaneAI/pennylane/pull/6207)

* `expand_fn`, `max_expansion`, `override_shots`, and `device_batch_transform` are removed from the
  signature of `qml.execute`.
  [(#6203)](https://github.com/PennyLaneAI/pennylane/pull/6203)

* `max_expansion` and `expansion_strategy` are removed from the `QNode`.
  [(#6203)](https://github.com/PennyLaneAI/pennylane/pull/6203)

* `expansion_strategy` is removed from `qml.draw`, `qml.draw_mpl`, and `qml.specs`. `max_expansion` is removed from `qml.specs`, as it had no impact on the output.
  [(#6203)](https://github.com/PennyLaneAI/pennylane/pull/6203)

* `qml.transforms.hamiltonian_expand` and `qml.transforms.sum_expand` are removed.
  Please use `qml.transforms.split_non_commuting` instead.
  [(#6204)](https://github.com/PennyLaneAI/pennylane/pull/6204)

<h3>Deprecations 👋</h3>

<h3>Documentation 📝</h3>

<h3>Bug fixes 🐛</h3>

* Fix `qml.PrepSelPrep` template to work with `torch`:
  [(#6191)](https://github.com/PennyLaneAI/pennylane/pull/6191)

* Now `qml.equal` compares correctly `qml.PrepSelPrep` operators.
  [(#6182)](https://github.com/PennyLaneAI/pennylane/pull/6182)

* The ``qml.QSVT`` template now orders the ``projector`` wires first and the ``UA`` wires second, which is the expected order of the decomposition.
  [(#6212)](https://github.com/PennyLaneAI/pennylane/pull/6212)

* <h3>Contributors ✍️</h3>

This release contains contributions from (in alphabetical order):

Guillermo Alonso,
Utkarsh Azad,
Lillian M. A. Frederiksen,
Christina Lee,
William Maxwell,
Lee J. O'Riordan,<|MERGE_RESOLUTION|>--- conflicted
+++ resolved
@@ -24,12 +24,9 @@
   unique representation of the object.
   [(#6167)](https://github.com/PennyLaneAI/pennylane/pull/6167)
 
-<<<<<<< HEAD
 * The `to_mat` methods for `FermiWord` and FermiSentence now optionally return
   a sparse matrix.
   [(#6173)](https://github.com/PennyLaneAI/pennylane/pull/6173)
-=======
->>>>>>> 40195fda
 
 <h3>Breaking changes 💔</h3>
 
