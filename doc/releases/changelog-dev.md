--- conflicted
+++ resolved
@@ -55,9 +55,6 @@
 This release contains contributions from (in alphabetical order):
 
 Astral Cai,
-<<<<<<< HEAD
 Yushao Chen,
-=======
 Pietropaolo Frisoni,
->>>>>>> 34179a0d
 Andrija Paurevic