--- conflicted
+++ resolved
@@ -17,14 +17,12 @@
 
 <h3>Breaking changes 💔</h3>
 
-<<<<<<< HEAD
 * The ``tape`` and ``qtape`` properties of ``QNode`` have been removed. 
   Instead, use the ``qml.workflow.construct_tape`` function.
   [(#6825)](https://github.com/PennyLaneAI/pennylane/pull/6825)
-=======
+
 * The ``gradient_fn`` keyword argument to ``qml.execute`` has been removed. Instead, it has been replaced with ``diff_method``.
   [(#6830)](https://github.com/PennyLaneAI/pennylane/pull/6830)
->>>>>>> ff7ba81d
   
 * The ``QNode.get_best_method`` and ``QNode.best_method_str`` methods have been removed. 
   Instead, use the ``qml.workflow.get_best_diff_method`` function. 
