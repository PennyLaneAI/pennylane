--- conflicted
+++ resolved
@@ -276,13 +276,11 @@
 * `qml.qchem.molecular_dipole` function is added for calculating the dipole operator using "dhf" and "openfermion" backends.
   [(#5764)](https://github.com/PennyLaneAI/pennylane/pull/5764)
 
-<<<<<<< HEAD
 * Circuits can now be plotted at any specific point of the transform program through the `level` keyword argument in `draw()` and `draw_mpl()`.
   [(#5781)](https://github.com/PennyLaneAI/pennylane/pull/5855)
-=======
+
 * Transforms applied to callables now use `functools.wraps` to preserve the docstring and call signature of the original function.
   [(#5857)](https://github.com/PennyLaneAI/pennylane/pull/5857)
->>>>>>> c1cd0829
 
 <h4>Community contributions 🥳</h4>
 
