--- conflicted
+++ resolved
@@ -152,7 +152,6 @@
 
 <h3>Improvements</h3>
 
-<<<<<<< HEAD
 * The `coefficients` function and the `visualize` submodule of the `qml.fourier` module
   now allow assigning different degrees for different parameters of the input function.
   [(#3005)](https://github.com/PennyLaneAI/pennylane/pull/3005)
@@ -161,7 +160,7 @@
   can be a sequence of integers with one integer per function parameters, resulting in a
   returned array with shape `(2*degrees[0]+1,..., 2*degrees[-1]+1)`.
   The functions in `qml.fourier.visualize` accordingly accept such a coefficients array.
-=======
+
 * Some methods of the `QuantumTape` class have been simplified and reordered to
   improve both readability and performance. The `Wires.all_wires` method has been rewritten
   to improve performance.
@@ -169,7 +168,6 @@
 
 * The `qml.qchem.molecular_hamiltonian` function is modified to support observable grouping.
   [(#2997)](https://github.com/PennyLaneAI/pennylane/pull/2997)
->>>>>>> 7b846479
 
 * `qml.ops.op_math.Controlled` now has basic decomposition functionality.
   [(#2938)](https://github.com/PennyLaneAI/pennylane/pull/2938)
