:orphan:

# Release 0.25.0-dev (development release)

<h3>New features since last release</h3>

* Added the new optimizer, `qml.SPSAOptimizer` that implements the simultaneous
  perturbation stochastic approximation method based on
  [An Overview of the Simultaneous Perturbation Method for Efficient Optimization](https://www.jhuapl.edu/SPSA/PDF-SPSA/Spall_An_Overview.PDF).
  [(#2661)](https://github.com/PennyLaneAI/pennylane/pull/2661)

  It is a suitable optimizer for cost functions whose evaluation may involve
  noise, as optimization with SPSA may significantly decrease the number of
  quantum executions for the entire optimization.

  ```pycon
  >>> dev = qml.device("default.qubit", wires=1)
  >>> def circuit(params):
  ...     qml.RX(params[0], wires=0)
  ...     qml.RY(params[1], wires=0)
  >>> coeffs = [1, 1]
  >>> obs = [qml.PauliX(0), qml.PauliZ(0)]
  >>> H = qml.Hamiltonian(coeffs, obs)
  >>> @qml.qnode(dev)
  ... def cost(params):
  ...     circuit(params)
  ...     return qml.expval(H)
  >>> params = np.random.normal(0, np.pi, (2), requires_grad=True)
  >>> print(params)
  [-5.92774911 -4.26420843]
  >>> print(cost(params))
  0.43866366253270167
  >>> max_iterations = 50
  >>> opt = qml.SPSAOptimizer(maxiter=max_iterations)
  >>> for _ in range(max_iterations):
  ...     params, energy = opt.step_and_cost(cost, params)
  >>> print(params)
  [-6.21193761 -2.99360548]
  >>> print(energy)
  -1.1258709813834058
  ```

* New PennyLane-inspired `sketch` and `sketch_dark` styles are now available for drawing circuit diagram graphics.
  [(#2709)](https://github.com/PennyLaneAI/pennylane/pull/2709)

<h3>Improvements</h3>

* Adds a new function to compare operators. `qml.equal` can be used to compare equality of parametric operators taking into account their interfaces and trainability.
  [(#2651)](https://github.com/PennyLaneAI/pennylane/pull/2651)

* The `default.mixed` device now supports backpropagation with the `"jax"` interface.
  [(#2754)](https://github.com/PennyLaneAI/pennylane/pull/2754)

<h3>Breaking changes</h3>

* PennyLane now depends on newer versions (>=2.7) of the `semantic_version` package,
  which provides an updated API that is incompatible which versions of the package prior to 2.7.
  If you run into issues relating to this package, please reinstall PennyLane.
  [(#2744)](https://github.com/PennyLaneAI/pennylane/pull/2744)
  [(#2767)](https://github.com/PennyLaneAI/pennylane/pull/2767)

<h3>Deprecations</h3>

<h3>Documentation</h3>

* Optimization examples of using JAXopt and Optax with the JAX interface have
  been added.
  [(#2769)](https://github.com/PennyLaneAI/pennylane/pull/2769)

<h3>Bug fixes</h3>

* `qml.grouping.group_observables` now works when individual wire
  labels are iterable.
  [(#2752)](https://github.com/PennyLaneAI/pennylane/pull/2752)

* The adjoint of an adjoint has a correct `expand` result.
  [(#2766)](https://github.com/PennyLaneAI/pennylane/pull/2766)

<h3>Contributors</h3>

This release contains contributions from (in alphabetical order):

<<<<<<< HEAD
David Ittah, Edward Jiang, Ankit Khandelwal, Ixchel Meza Chavez, Antal Száva, Moritz Willmann
=======
David Ittah, Edward Jiang, Ankit Khandelwal, Christina Lee, Ixchel Meza Chavez, Moritz Willmann
>>>>>>> ef3ececa
<|MERGE_RESOLUTION|>--- conflicted
+++ resolved
@@ -80,8 +80,5 @@
 
 This release contains contributions from (in alphabetical order):
 
-<<<<<<< HEAD
-David Ittah, Edward Jiang, Ankit Khandelwal, Ixchel Meza Chavez, Antal Száva, Moritz Willmann
-=======
-David Ittah, Edward Jiang, Ankit Khandelwal, Christina Lee, Ixchel Meza Chavez, Moritz Willmann
->>>>>>> ef3ececa
+David Ittah, Edward Jiang, Ankit Khandelwal, Christina Lee, Ixchel Meza Chavez, Antal Száva,
+Moritz Willmann