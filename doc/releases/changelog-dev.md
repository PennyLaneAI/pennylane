:orphan:

# Release 0.33.0-dev (development release)

<h3>New features since last release</h3>

<<<<<<< HEAD
* Support drawing QJIT QNode from Catalyst.
  [(#4609)](https://github.com/PennyLaneAI/pennylane/pull/4609)

  ```python
   import catalyst

  @catalyst.qjit
  @qml.qnode(qml.device("lightning.qubit", wires=3))
  def circuit(x, y, z, c):
      """A quantum circuit on three wires."""

      @catalyst.for_loop(0, c, 1)
      def loop(i):
          qml.Hadamard(wires=i)

      qml.RX(x, wires=0)
      loop()  # pylint: disable=no-value-for-parameter
      qml.RY(y, wires=1)
      qml.RZ(z, wires=2)
      return qml.expval(qml.PauliZ(0))
  
  draw = qml.draw(circuit, decimals=None)(1.234, 2.345, 3.456, 1)
  ```
  
  ```pycon
  >>>draw
  "0: ──RX──H──┤  <Z>\n1: ──H───RY─┤     \n2: ──RZ─────┤     "
=======
* Measurement statistics can now be collected for mid-circuit measurements. Currently,
  `qml.expval`, `qml.var`, `qml.probs`, `qml.sample`, and `qml.counts` are supported on
  `default.qubit`, `default.mixed`, and the new `DefaultQubit2` device.
  [(#4544)](https://github.com/PennyLaneAI/pennylane/pull/4544)

  ```python
  dev = qml.device("default.qubit", wires=2)

  @qml.qnode(dev)
  def circ(x, y):
      qml.RX(x, wires=0)
      qml.RY(y, wires=1)
      m0 = qml.measure(1)
      return qml.expval(qml.PauliZ(0)), qml.sample(m0)
  ```

  QNodes can be executed as usual when collecting mid-circuit measurement statistics:

  ```pycon
  >>> circ(1.0, 2.0, shots=5)
  (array(0.6), array([1, 1, 1, 0, 1]))
>>>>>>> f56e4fe3
  ```

* Operator transforms `qml.matrix`, `qml.eigvals`, `qml.generator`, and `qml.transforms.to_zx` are updated
  to the new transform program system.
  [(#4573)](https://github.com/PennyLaneAI/pennylane/pull/4573)

* All quantum functions transforms are update to the new transform program system.
 [(#4439)](https://github.com/PennyLaneAI/pennylane/pull/4439)

* All batch transforms are updated to the new transform program system.
  [(#4440)](https://github.com/PennyLaneAI/pennylane/pull/4440)

* Quantum information transforms are updated to the new transform program system.
  [(#4569)](https://github.com/PennyLaneAI/pennylane/pull/4569)

* `default.qubit` now implements the new device API. The old version of the device is still
  accessible by the short name `default.qubit.legacy`, or directly via `qml.devices.DefaultQubitLegacy`.
  [(#4594)](https://github.com/PennyLaneAI/pennylane/pull/4594)
  [(#4436)](https://github.com/PennyLaneAI/pennylane/pull/4436)
  [(#4620)](https://github.com/PennyLaneAI/pennylane/pull/4620)

<h3>Improvements 🛠</h3>

* Extended ``qml.qchem.import_state`` to import wavefunctions from MPS DMRG and SHCI classical
  calculations performed with the Block2 and Dice libraries.
  [#4523](https://github.com/PennyLaneAI/pennylane/pull/4523)
  [#4524](https://github.com/PennyLaneAI/pennylane/pull/4524)

* `MeasurementProcess` and `QuantumScript` objects are now registered as jax pytrees.
  [(#4607)](https://github.com/PennyLaneAI/pennylane/pull/4607)
  [(#4608)](https://github.com/PennyLaneAI/pennylane/pull/4608)

* Tensor-network template `qml.MPS` now supports changing `offset` between subsequent blocks for more flexibility.
  [(#4531)](https://github.com/PennyLaneAI/pennylane/pull/4531)

* The qchem ``fermionic_dipole`` and ``particle_number`` functions are updated to use a
  ``FermiSentence``. The deprecated features for using tuples to represent fermionic operations are
  removed.
  [(#4546)](https://github.com/PennyLaneAI/pennylane/pull/4546)
  [(#4556)](https://github.com/PennyLaneAI/pennylane/pull/4556)

* Add the method ``add_transform`` and ``insert_front_transform`` transform in the ``TransformProgram``.
  [(#4559)](https://github.com/PennyLaneAI/pennylane/pull/4559)

* Dunder ``__add__`` method is added to the ``TransformProgram`` class, therefore two programs can be added using ``+`` .
  [(#4549)](https://github.com/PennyLaneAI/pennylane/pull/4549)

* `qml.sample()` in the new device API now returns a `np.int64` array instead of `np.bool8`.
  [(#4539)](https://github.com/PennyLaneAI/pennylane/pull/4539)

* Wires can be provided to the new device API.
  [(#4538)](https://github.com/PennyLaneAI/pennylane/pull/4538)
  [(#4562)](https://github.com/PennyLaneAI/pennylane/pull/4562)

* The new device API now has a `repr()`
  [(#4562)](https://github.com/PennyLaneAI/pennylane/pull/4562)

* The density matrix aspects of `StateMP` have been split into their own measurement
  process, `DensityMatrixMP`.
  [(#4558)](https://github.com/PennyLaneAI/pennylane/pull/4558)

* `qml.exp` returns a more informative error message when decomposition is unavailable for non-unitary operator.
  [(#4571)](https://github.com/PennyLaneAI/pennylane/pull/4571)

* The `StateMP` measurement now accepts a wire order (eg. a device wire order). The `process_state`
  method will re-order the given state to go from the inputted wire-order to the process's wire-order.
  If the process's wire-order contains extra wires, it will assume those are in the zero-state.
  [(#4570)](https://github.com/PennyLaneAI/pennylane/pull/4570)
  [(#4602)](https://github.com/PennyLaneAI/pennylane/pull/4602)

* Improve builtin types support with `qml.pauli_decompose`.
  [(#4577)](https://github.com/PennyLaneAI/pennylane/pull/4577)

* Various changes to measurements to improve feature parity between the legacy `default.qubit` and
  the new `DefaultQubit2`. This includes not trying to squeeze batched `CountsMP` results and implementing
  `MutualInfoMP.map_wires`.
  [(#4574)](https://github.com/PennyLaneAI/pennylane/pull/4574)

* `devices.qubit.simulate` now accepts an interface keyword argument. If a QNode with `DefaultQubit2`
  specifies an interface, the result will be computed with that interface.
  [(#4582)](https://github.com/PennyLaneAI/pennylane/pull/4582)

* `DefaultQubit2` now works as expected with measurement processes that don't specify wires.
  [(#4580)](https://github.com/PennyLaneAI/pennylane/pull/4580)

* `AmplitudeEmbedding` now inherits from `StatePrep`, allowing for it to not be decomposed
  when at the beginning of a circuit, thus behaving like `StatePrep`.
  [(#4583)](https://github.com/PennyLaneAI/pennylane/pull/4583)

* `DefaultQubit2` can now accept a `jax.random.PRNGKey` as a `seed`, to set the key for the JAX pseudo random 
  number generator when using the JAX interface. This corresponds to the `prng_key` on 
  `DefaultQubitJax` in the old API.
  [(#4596)](https://github.com/PennyLaneAI/pennylane/pull/4596)

* DefaultQubit2 dispatches to a faster implementation for applying `ParametrizedEvolution` to a state
  when it is more efficient to evolve the state than the operation matrix.
  [(#4598)](https://github.com/PennyLaneAI/pennylane/pull/4598)
  [(#4620)](https://github.com/PennyLaneAI/pennylane/pull/4620)

* `ShotAdaptiveOptimizer` has been updated to pass shots to QNode executions instead of overriding
  device shots before execution. This makes it compatible with the new device API.
  [(#4599)](https://github.com/PennyLaneAI/pennylane/pull/4599)

* `StateMeasurement.process_state` now assumes the input is flat. `ProbabilityMP.process_state` has
  been updated to reflect this assumption and avoid redundant reshaping.
  [(#4602)](https://github.com/PennyLaneAI/pennylane/pull/4602)


<h3>Breaking changes 💔</h3>

* `MeasurementProcess.eigvals()` now raises an `EigvalsUndefinedError` if the measurement observable
  does not have eigenvalues.
  [(#4544)](https://github.com/PennyLaneAI/pennylane/pull/4544)

* The `__eq__` and `__hash__` methods of `Operator` and `MeasurementProcess` no longer rely on the
  object's address is memory. Using `==` with operators and measurement processes will now behave the
  same as `qml.equal`, and objects of the same type with the same data and hyperparameters will have
  the same hash.
  [(#4536)](https://github.com/PennyLaneAI/pennylane/pull/4536)

  In the following scenario, the second and third code blocks show the previous and current behaviour
  of operator and measurement process equality, determined by the `__eq__` dunder method:

  ```python
  op1 = qml.PauliX(0)
  op2 = qml.PauliX(0)
  op3 = op1
  ```
  Old behaviour:
  ```pycon
  >>> op1 == op2
  False
  >>> op1 == op3
  True
  ```
  New behaviour:
  ```pycon
  >>> op1 == op2
  True
  >>> op1 == op3
  True
  ```

  The `__hash__` dunder method defines the hash of an object. The default hash of an object
  is determined by the objects memory address. However, the new hash is determined by the
  properties and attributes of operators and measurement processes. Consider the scenario below.
  The second and third code blocks show the previous and current behaviour.

  ```python
  op1 = qml.PauliX(0)
  op2 = qml.PauliX(0)
  ```
  Old behaviour:
  ```pycon
  >>> print({op1, op2})
  {PauliX(wires=[0]), PauliX(wires=[0])}
  ```
  New behaviour:
  ```pycon
  >>> print({op1, op2})
  {PauliX(wires=[0])}
  ```

* The old return type and associated functions ``qml.enable_return`` and ``qml.disable_return`` are removed.
  [(#4503)](https://github.com/PennyLaneAI/pennylane/pull/4503)

* The ``mode`` keyword argument in ``QNode`` is removed. Please use ``grad_on_execution`` instead.
  [(#4503)](https://github.com/PennyLaneAI/pennylane/pull/4503)

* The CV observables ``qml.X`` and ``qml.P`` are removed. Please use ``qml.QuadX`` and ``qml.QuadP`` instead.
  [(#4533)](https://github.com/PennyLaneAI/pennylane/pull/4533)

* The method ``tape.unwrap()`` and corresponding ``UnwrapTape`` and ``Unwrap`` classes are removed.
  Instead of ``tape.unwrap()``, use :func:`~.transforms.convert_to_numpy_parameters`.
  [(#4535)](https://github.com/PennyLaneAI/pennylane/pull/4535)

* The ``RandomLayers.compute_decomposition`` keyword argument ``ratio_imprivitive`` has been changed to
  ``ratio_imprim`` to match the call signature of the operation.
  [(#4552)](https://github.com/PennyLaneAI/pennylane/pull/4552)

* The ``sampler_seed`` argument of ``qml.gradients.spsa_grad`` has been removed.
  Instead, the ``sampler_rng`` argument should be set, either to an integer value, which will be used
  to create a PRNG internally, or to a NumPy pseudo-random number generator (PRNG) created via
  ``np.random.default_rng(seed)``.
  [(#4550)](https://github.com/PennyLaneAI/pennylane/pull/4550)

* The ``QuantumScript.set_parameters`` method and the ``QuantumScript.data`` setter have
  been removed. Please use ``QuantumScript.bind_new_parameters`` instead.
  [(#4548)](https://github.com/PennyLaneAI/pennylane/pull/4548)

* The private `TmpPauliRot` operator used for `SpecialUnitary` no longer decomposes to nothing
  when the theta value is trainable.
  [(#4585)](https://github.com/PennyLaneAI/pennylane/pull/4585)

* `ProbabilityMP.marginal_prob` has been removed. Its contents have been moved into `process_state`,
  which effectively just called `marginal_prob` with `np.abs(state) ** 2`.
  [(#4602)](https://github.com/PennyLaneAI/pennylane/pull/4602)

* `default.qubit` now implements the new device API. If you initialize a device
  with `qml.device("default.qubit")`, all functions and properties that were tied to the old
  device API will no longer be on the device. The legacy version can still be accessed with
  `qml.device("default.qubit.legacy", wires=n_wires)`.
  [(#4436)](https://github.com/PennyLaneAI/pennylane/pull/4436)

<h3>Deprecations 👋</h3>

* The ``prep`` keyword argument in ``QuantumScript`` is deprecated and will be removed from `QuantumScript`.
  ``StatePrepBase`` operations should be placed at the beginning of the `ops` list instead.
  [(#4554)](https://github.com/PennyLaneAI/pennylane/pull/4554)

* The following decorator syntax for transforms has been deprecated and will raise a warning:
  ```python
  @transform_fn(**transform_kwargs)
  @qml.qnode(dev)
  def circuit():
      ...
  ```
  If you are using a transform that has supporting `transform_kwargs`, please call the
  transform directly using `circuit = transform_fn(circuit, **transform_kwargs)`,
  or use `functools.partial`:
  ```python
  @functools.partial(transform_fn, **transform_kwargs)
  @qml.qnode(dev)
  def circuit():
      ...
  ```
  [(#4457)](https://github.com/PennyLaneAI/pennylane/pull/4457/)

<h3>Documentation 📝</h3>

* Minor documentation improvements to the new device API. The documentation now correctly states that interface-specific
  parameters are only passed to the device for backpropagation derivatives. 
  [(#4542)](https://github.com/PennyLaneAI/pennylane/pull/4542)

* Add functions for qubit-simulation to the `qml.devices` sub-page of the "Internal" section.
  Note that these functions are unstable while device upgrades are underway.
  [(#4555)](https://github.com/PennyLaneAI/pennylane/pull/4555)

<h3>Bug fixes 🐛</h3>

* Fixed issue where `__copy__` method of the `qml.Select()` operator attempted to access un-initialized data.
[(#4551)](https://github.com/PennyLaneAI/pennylane/pull/4551)

* Fix `skip_first` option in `expand_tape_state_prep`.
  [(#4564)](https://github.com/PennyLaneAI/pennylane/pull/4564)

* `convert_to_numpy_parameters` now uses `qml.ops.functions.bind_new_parameters`. This reinitializes the operation and
  makes sure everything references the new numpy parameters.

* `tf.function` no longer breaks `ProbabilityMP.process_state` which is needed by new devices.
  [(#4470)](https://github.com/PennyLaneAI/pennylane/pull/4470)

* Fix mocking in the unit tests for `qml.qchem.mol_data`.
  [(#4591)](https://github.com/PennyLaneAI/pennylane/pull/4591)

* Fix `ProbabilityMP.process_state` so it allows for proper Autograph compilation. Without this,
  decorating a QNode that returns an `expval` with `tf.function` would fail when computing the
  expectation.
  [(#4590)](https://github.com/PennyLaneAI/pennylane/pull/4590)

* The `torch.nn.Module` properties are now accessible on a `pennylane.qnn.TorchLayer`.
  [(#4611)](https://github.com/PennyLaneAI/pennylane/pull/4611)

* `qml.math.take` with torch now returns `tensor[..., indices]` when the user requests
  the last axis (`axis=-1`). Without the fix, it would wrongly return `tensor[indices]`.
  [(#4605)](https://github.com/PennyLaneAI/pennylane/pull/4605)

<h3>Contributors ✍️</h3>

This release contains contributions from (in alphabetical order):

Utkarsh Azad,
Stepan Fomichev,
Diego Guala,
Soran Jahangiri,
Christina Lee,
Lillian M. A. Frederiksen,
Vincent Michaud-Rioux,
Romain Moyard,
Mudit Pandey,
Matthew Silverman,
Jay Soni,<|MERGE_RESOLUTION|>--- conflicted
+++ resolved
@@ -4,7 +4,6 @@
 
 <h3>New features since last release</h3>
 
-<<<<<<< HEAD
 * Support drawing QJIT QNode from Catalyst.
   [(#4609)](https://github.com/PennyLaneAI/pennylane/pull/4609)
 
@@ -32,7 +31,7 @@
   ```pycon
   >>>draw
   "0: ──RX──H──┤  <Z>\n1: ──H───RY─┤     \n2: ──RZ─────┤     "
-=======
+
 * Measurement statistics can now be collected for mid-circuit measurements. Currently,
   `qml.expval`, `qml.var`, `qml.probs`, `qml.sample`, and `qml.counts` are supported on
   `default.qubit`, `default.mixed`, and the new `DefaultQubit2` device.
@@ -54,7 +53,6 @@
   ```pycon
   >>> circ(1.0, 2.0, shots=5)
   (array(0.6), array([1, 1, 1, 0, 1]))
->>>>>>> f56e4fe3
   ```
 
 * Operator transforms `qml.matrix`, `qml.eigvals`, `qml.generator`, and `qml.transforms.to_zx` are updated
