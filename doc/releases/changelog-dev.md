--- conflicted
+++ resolved
@@ -146,11 +146,8 @@
 
 Korbinian Kottmann,
 Guillermo Alonso,
-<<<<<<< HEAD
 Utkarsh Azad,
-=======
 Gabriel Bottrill,
->>>>>>> e475db35
 Astral Cai,
 Amintor Dusko,
 Pietropaolo Frisoni,
