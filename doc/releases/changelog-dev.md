--- conflicted
+++ resolved
@@ -16,15 +16,13 @@
       combined = 2 * m1 + m0
       qml.cond(combined == 2, qml.RX)(1.3, wires=2)
       return qml.probs(wires=2)
-<<<<<<< HEAD
   ```
   ```pycon 
   >>> circuit()
   [0.90843735 0.09156265]  
   ```
+
   [#3159](https://github.com/PennyLaneAI/pennylane/pull/3159)
-=======
->>>>>>> 816c5d71
 
 * Add the controlled CZ gate: CCZ.
 
