:orphan:

# Release 0.42.0-dev (development release)

<h3>New features since last release</h3>

* The transform `convert_to_mbqc_gateset` is added to the `ftqc` module to convert arbitrary 
  circuits to a limited gate-set that can be translated to the MBQC formalism.
  [(7271)](https://github.com/PennyLaneAI/pennylane/pull/7271)

* The `RotXZX` operation is added to the `ftqc` module to support definition of a universal
  gate-set that can be translated to the MBQC formalism.
  [(7271)](https://github.com/PennyLaneAI/pennylane/pull/7271)

<h3>Improvements 🛠</h3>

* Alias for Identity (`I`) is now accessible from `qml.ops`.
  [(#7200)](https://github.com/PennyLaneAI/pennylane/pull/7200)

<h3>Breaking changes 💔</h3>

<<<<<<< HEAD
* The `KerasLayer` in `qml.qnn.keras` has been deprecated because Keras 2 is no longer actively maintained.  Please consider using a different machine learning framework.
  [(#7320)](https://github.com/PennyLaneAI/pennylane/pull/7320)
=======
* The `inner_transform` and `config` keyword arguments in `qml.execute` have been removed.
  [(#7300)](https://github.com/PennyLaneAI/pennylane/pull/7300)
>>>>>>> 7c0451ae

* `Sum.ops`, `Sum.coeffs`, `Prod.ops` and `Prod.coeffs` have been removed.
  [(#7304)](https://github.com/PennyLaneAI/pennylane/pull/7304)

* Specifying `pipeline=None` with `qml.compile` has been removed.
  [(#7307)](https://github.com/PennyLaneAI/pennylane/pull/7307)

* `qml.tape.TapeError` has been removed.
  [(#7205)](https://github.com/PennyLaneAI/pennylane/pull/7205)

<h3>Deprecations 👋</h3>

<h3>Internal changes ⚙️</h3>

* Introduce module dependency management using `tach`.
  [(#7185)](https://github.com/PennyLaneAI/pennylane/pull/7185)

* Add new `pennylane.exceptions` module for custom errors and warnings.
  [(#7205)](https://github.com/PennyLaneAI/pennylane/pull/7205)

* Clean up `__init__.py` files in `math`, `ops`, `qaoa`, `tape` and `templates` to be explicit in what they import. 
  [(#7200)](https://github.com/PennyLaneAI/pennylane/pull/7200)
  
* The `Tracker` class has been moved into the `devices` module.
  [(#7281)](https://github.com/PennyLaneAI/pennylane/pull/7281)

<h3>Documentation 📝</h3>

* The entry in the :doc:`/news/program_capture_sharp_bits` page for using program capture with Catalyst
  has been updated. Instead of using ``qjit(experimental_capture=True)``, Catalyst is now compatible 
  with the global toggles ``qml.capture.enable()`` and ``qml.capture.disable()`` for enabling and 
  disabling program capture.
  [(#7298)](https://github.com/PennyLaneAI/pennylane/pull/7298)

<h3>Bug fixes 🐛</h3>

* Adds an informative error if `qml.cond` is used with an abstract condition with
  jitting on `default.qubit` if capture is enabled.
  [(#7314)](https://github.com/PennyLaneAI/pennylane/pull/7314)

* Fixes a bug where using a ``StatePrep`` operation with `batch_size=1` did not work with ``default.mixed``.
  [(#7280)](https://github.com/PennyLaneAI/pennylane/pull/7280)

* Gradient transforms can now be used in conjunction with batch transforms with all interfaces.
  [(#7287)](https://github.com/PennyLaneAI/pennylane/pull/7287)

* Fixes a bug where the global phase was not being added in the ``QubitUnitary`` decomposition.  
  [(#7244)](https://github.com/PennyLaneAI/pennylane/pull/7244)
  [(#7270)](https://github.com/PennyLaneAI/pennylane/pull/7270)

* Using finite differences with program capture without x64 mode enabled now raises a warning.
  [(#7282)](https://github.com/PennyLaneAI/pennylane/pull/7282)

* When the `mcm_method` is specified to the `"device"`, the `defer_measurements` transform will 
  no longer be applied. Instead, the device will be responsible for all MCM handling.
  [(#7243)](https://github.com/PennyLaneAI/pennylane/pull/7243)

* Fixed coverage of `qml.liealg.CII` and `qml.liealg.AIII`.
  [(#7291)](https://github.com/PennyLaneAI/pennylane/pull/7291)

<h3>Contributors ✍️</h3>

This release contains contributions from (in alphabetical order):

Guillermo Alonso-Linaje,
Yushao Chen,
Lillian Frederiksen,
Pietropaolo Frisoni,
Korbinian Kottmann,
Christina Lee,
Andrija Paurevic<|MERGE_RESOLUTION|>--- conflicted
+++ resolved
@@ -19,13 +19,11 @@
 
 <h3>Breaking changes 💔</h3>
 
-<<<<<<< HEAD
 * The `KerasLayer` in `qml.qnn.keras` has been deprecated because Keras 2 is no longer actively maintained.  Please consider using a different machine learning framework.
   [(#7320)](https://github.com/PennyLaneAI/pennylane/pull/7320)
-=======
+
 * The `inner_transform` and `config` keyword arguments in `qml.execute` have been removed.
   [(#7300)](https://github.com/PennyLaneAI/pennylane/pull/7300)
->>>>>>> 7c0451ae
 
 * `Sum.ops`, `Sum.coeffs`, `Prod.ops` and `Prod.coeffs` have been removed.
   [(#7304)](https://github.com/PennyLaneAI/pennylane/pull/7304)
