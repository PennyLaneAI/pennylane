
# Release 0.43.0-dev (development release)

<h3>New features since last release</h3>

* New ZX calculus-based transforms have been added to access circuit optimization
  passes implemented in [pyzx](https://pyzx.readthedocs.io/en/latest/):

<<<<<<< HEAD
    * :func:`~.transforms.zx.push_hadamards` to optimize phase-polynomial + Hadamard circuits pushing
      Hadamard gates to the side to create fewer larger phase-polynomial blocks
      (see [pyzx.basic_optimization](https://pyzx.readthedocs.io/en/latest/api.html#pyzx.optimize.basic_optimization)).
      [(#8025)](https://github.com/PennyLaneAI/pennylane/pull/8025)

    * :func:`~.transforms.zx.todd` to optimize Clifford + T circuits using the Third Order Duplicate
      and Destroy (TODD) algorithm
      (see [pyzx.phase_block_optimize](https://pyzx.readthedocs.io/en/latest/api.html#pyzx.optimize.phase_block_optimize)).
      [(#8029)](https://github.com/PennyLaneAI/pennylane/pull/8029)
=======
    * :func:`~.transforms.zx.push_hadamards` to optimize a phase-polynomial + Hadamard circuit by pushing
      Hadamard gates as far as possible to one side to create fewer larger phase-polynomial blocks
      (see [pyzx.basic_optimization](https://pyzx.readthedocs.io/en/latest/api.html#pyzx.optimize.basic_optimization)).
      [(#8025)](https://github.com/PennyLaneAI/pennylane/pull/8025)

    * :func:`~.transforms.zx.reduce_non_clifford` to reduce the number of non-Clifford gates by applying
      a combination of phase gadgetization strategies and Clifford gate simplification rules.
      (see [pyzx.full_reduce](https://pyzx.readthedocs.io/en/latest/api.html#pyzx.simplify.full_reduce)).
      [(#7747)](https://github.com/PennyLaneAI/pennylane/pull/7747)
>>>>>>> 404b3709

* The `qml.specs` function now accepts a `compute_depth` keyword argument, which is set to `True` by default.
  This makes the expensive depth computation performed by `qml.specs` optional.
  [(#7998)](https://github.com/PennyLaneAI/pennylane/pull/7998)
  [(#8042)](https://github.com/PennyLaneAI/pennylane/pull/8042)

* New transforms called :func:`~.transforms.match_relative_phase_toffoli` and 
  :func:`~.transforms.match_controlled_iX_gate` have been added to implement passes that make use
  of equivalencies to compile certain patterns to efficient Clifford+T equivalents.
  [(#7748)](https://github.com/PennyLaneAI/pennylane/pull/7748)

* Leveraging quantum just-in-time compilation to optimize parameterized hybrid workflows with the momentum
  quantum natural gradient optimizer is now possible with the new :class:`~.MomentumQNGOptimizerQJIT` optimizer.
  [(#7606)](https://github.com/PennyLaneAI/pennylane/pull/7606)

  Similar to the :class:`~.QNGOptimizerQJIT` optimizer, :class:`~.MomentumQNGOptimizerQJIT` offers a
  `qml.qjit`-compatible analogue to the existing :class:`~.MomentumQNGOptimizer` with an Optax-like interface:

  ```python
  import pennylane as qml
  import jax.numpy as jnp

  dev = qml.device("lightning.qubit", wires=2)

  @qml.qnode(dev)
  def circuit(params):
      qml.RX(params[0], wires=0)
      qml.RY(params[1], wires=1)
      return qml.expval(qml.Z(0) + qml.X(1))

  opt = qml.MomentumQNGOptimizerQJIT(stepsize=0.1, momentum=0.2)

  @qml.qjit
  def update_step_qjit(i, args):
      params, state = args
      return opt.step(circuit, params, state)

  @qml.qjit
  def optimization_qjit(params, iters):
      state = opt.init(params)
      args = (params, state)
      params, state = qml.for_loop(iters)(update_step_qjit)(args)
      return params
  ```

  ```pycon
  >>> params = jnp.array([0.1, 0.2])
  >>> iters = 1000
  >>> optimization_qjit(params=params, iters=iters)
  Array([ 3.14159265, -1.57079633], dtype=float64)
  ```

<h3>Improvements 🛠</h3>

* The decomposition of :class:`~.BasisRotation` has been optimized to skip redundant phase shift gates
  with angle :math:`\pm \pi` for real-valued, i.e., orthogonal, rotation matrices. This uses the fact that
  no or single :class:`~.PhaseShift` gate is required in case the matrix has a determinant :math:`\pm 1`.
  [(#7765)](https://github.com/PennyLaneAI/pennylane/pull/7765)

* Changed how basis states are assigned internally in `qml.Superposition`, improving its
  decomposition slightly both regarding classical computing time and gate decomposition.
  [(#7880)](https://github.com/PennyLaneAI/pennylane/pull/7880)

* The printing and drawing of :class:`~.TemporaryAND`, also known as ``qml.Elbow``, and its adjoint
  have been improved to be more legible and consistent with how it's depicted in circuits in the literature.
  [(#8017)](https://github.com/PennyLaneAI/pennylane/pull/8017)

  ```python
  import pennylane as qml

  @qml.draw
  @qml.qnode(qml.device("lightning.qubit", wires=4))
  def node():
      qml.TemporaryAND([0, 1, 2], control_values=[1, 0])
      qml.CNOT([2, 3])
      qml.adjoint(qml.TemporaryAND([0, 1, 2], control_values=[1, 0]))
      return qml.expval(qml.Z(3))
  ```

  ```pycon
  print(node())
  0: ─╭●─────●╮─┤     
  1: ─├○─────○┤─┤     
  2: ─╰──╭●───╯─┤     
  3: ────╰X─────┤  <Z>
  ```

* Several templates now have decompositions that can be accessed within the graph-based
  decomposition system (:func:`~.decomposition.enable_graph`), allowing workflows
  that include these templates to be decomposed in a resource-efficient and performant
  manner.
  [(#7779)](https://github.com/PennyLaneAI/pennylane/pull/7779)
  [(#7908)](https://github.com/PennyLaneAI/pennylane/pull/7908)
  [(#7385)](https://github.com/PennyLaneAI/pennylane/pull/7385)
  [(#7941)](https://github.com/PennyLaneAI/pennylane/pull/7941)
  [(#7943)](https://github.com/PennyLaneAI/pennylane/pull/7943)
  [(#8002)](https://github.com/PennyLaneAI/pennylane/pull/8002)
  
  The included templates are: :class:`~.Adder`, :class:`~.ControlledSequence`, :class:`~.ModExp`, :class:`~.MottonenStatePreparation`, 
  :class:`~.MPSPrep`, :class:`~.Multiplier`, :class:`~.OutAdder`, :class:`~.OutMultiplier`, :class:`~.OutPoly`, :class:`~.PrepSelPrep`,
  :class:`~.ops.Prod`, :class:`~.Reflection`, :class:`~.Select`, :class:`~.StatePrep`, :class:`~.TrotterProduct`, :class:`~.QROM`, 
  :class:`~.GroverOperator`, :class:`~.UCCSD`, :class:`~.StronglyEntanglingLayers`, :class:`~.GQSP`, :class:`~.FermionicSingleExcitation`, 
  :class:`~.FermionicDoubleExcitation`, :class:`~.QROM`, :class:`~.Qubitization`, and :class:`~.Superposition`

* A new function called :func:`~.math.choi_matrix` is available, which computes the [Choi matrix](https://en.wikipedia.org/wiki/Choi%E2%80%93Jamio%C5%82kowski_isomorphism) of a quantum channel.
  This is a useful tool in quantum information science and to check circuit identities involving non-unitary operations.
  [(#7951)](https://github.com/PennyLaneAI/pennylane/pull/7951)

  ```pycon
  >>> import numpy as np
  >>> Ks = [np.sqrt(0.3) * qml.CNOT((0, 1)), np.sqrt(1-0.3) * qml.X(0)]
  >>> Ks = [qml.matrix(op, wire_order=range(2)) for op in Ks]
  >>> Lambda = qml.math.choi_matrix(Ks)
  >>> np.trace(Lambda), np.trace(Lambda @ Lambda)
  (np.float64(1.0), np.float64(0.58))
  ```

* A new device preprocess transform, `~.devices.preprocess.no_analytic`, is available for hardware devices and hardware-like simulators.
  It validates that all executions are shot-based.
  [(#8037)](https://github.com/PennyLaneAI/pennylane/pull/8037)

* With program capture, the `true_fn` can now be a subclass of `Operator` when no `false_fn` is provided.
  `qml.cond(condition, qml.X)(0)` is now valid code and will return nothing, even though `qml.X` is
  technically a callable that returns an `X` operator.
  [(#8060)](https://github.com/PennyLaneAI/pennylane/pull/8060)
  [(#8101)](https://github.com/PennyLaneAI/pennylane/pull/8101)

* With program capture, an error is now raised if the conditional predicate is not a scalar.
  [(#8066)](https://github.com/PennyLaneAI/pennylane/pull/8066)

<h4>OpenQASM-PennyLane interoperability</h4>

* The :func:`qml.from_qasm3` function can now convert OpenQASM 3.0 circuits that contain
  subroutines, constants, all remaining stdlib gates, qubit registers, and built-in mathematical functions.
  [(#7651)](https://github.com/PennyLaneAI/pennylane/pull/7651)
  [(#7653)](https://github.com/PennyLaneAI/pennylane/pull/7653)
  [(#7676)](https://github.com/PennyLaneAI/pennylane/pull/7676)
  [(#7679)](https://github.com/PennyLaneAI/pennylane/pull/7679)
  [(#7677)](https://github.com/PennyLaneAI/pennylane/pull/7677)
  [(#7767)](https://github.com/PennyLaneAI/pennylane/pull/7767)
  [(#7690)](https://github.com/PennyLaneAI/pennylane/pull/7690)

<h4>Other improvements</h4>

* Added a callback mechanism to the `qml.compiler.python_compiler` submodule to inspect the intermediate 
  representation of the program between multiple compilation passes.
  [(#7964)](https://github.com/PennyLaneAI/pennylane/pull/7964)

* The matrix factorization using :func:`~.math.decomposition.givens_decomposition` has
  been optimized to factor out the redundant sign in the diagonal phase matrix for the
  real-valued (orthogonal) rotation matrices. For example, in case the determinant of a matrix is
  :math:`-1`, only a single element of the phase matrix is required.
  [(#7765)](https://github.com/PennyLaneAI/pennylane/pull/7765)

* Added the `NumQubitsOp` operation to the `Quantum` dialect of the Python compiler.
[(#8063)](https://github.com/PennyLaneAI/pennylane/pull/8063)

* An error is no longer raised when non-integer wire labels are used in QNodes using `mcm_method="deferred"`.
  [(#7934)](https://github.com/PennyLaneAI/pennylane/pull/7934)
  

  ```python
  @qml.qnode(qml.device("default.qubit"), mcm_method="deferred")
  def circuit():
      m = qml.measure("a")
      qml.cond(m == 0, qml.X)("aux")
      return qml.expval(qml.Z("a"))
  ```

  ```pycon
  >>> print(qml.draw(circuit)())
    a: ──┤↗├────┤  <Z>
  aux: ───║───X─┤     
          ╚═══╝      
  ```

* PennyLane is now compatible with `quimb` 1.11.2 after a bug affecting `default.tensor` was fixed.
  [(#7931)](https://github.com/PennyLaneAI/pennylane/pull/7931)

* The error message raised when using Python compiler transforms with :func:`pennylane.qjit` has been updated
  with suggested fixes.
  [(#7916)](https://github.com/PennyLaneAI/pennylane/pull/7916)

* A new `qml.transforms.resolve_dynamic_wires` transform can allocate concrete wire values for dynamic
  qubit allocation.
  [(#7678)](https://github.com/PennyLaneAI/pennylane/pull/7678)

* The :func:`qml.workflow.set_shots` transform can now be directly applied to a QNode without the need for `functools.partial`, providing a more user-friendly syntax and negating having to import the `functools` package.
  [(#7876)](https://github.com/PennyLaneAI/pennylane/pull/7876)
  [(#7919)](https://github.com/PennyLaneAI/pennylane/pull/7919)

  ```python
  @qml.set_shots(shots=1000)  # or @qml.set_shots(1000)
  @qml.qnode(dev)
  def circuit():
      qml.H(0)
      return qml.expval(qml.Z(0))
  ```

  ```pycon
  >>> circuit()
  0.002
  ```

* Added a `QuantumParser` class to the `qml.compiler.python_compiler` submodule that automatically loads relevant dialects.
  [(#7888)](https://github.com/PennyLaneAI/pennylane/pull/7888)

* Enforce various modules to follow modular architecture via `tach`.
  [(#7847)](https://github.com/PennyLaneAI/pennylane/pull/7847)

* A compilation pass written with xDSL called `qml.compiler.python_compiler.transforms.MeasurementsFromSamplesPass`
  has been added for the experimental xDSL Python compiler integration. This pass replaces all
  terminal measurements in a program with a single :func:`pennylane.sample` measurement, and adds
  postprocessing instructions to recover the original measurement.
  [(#7620)](https://github.com/PennyLaneAI/pennylane/pull/7620)

* A combine-global-phase pass has been added to the xDSL Python compiler integration.
  Note that the current implementation can only combine all the global phase operations at
  the last global phase operation in the same region. In other words, global phase operations inside a control flow region can't be combined with those in their parent
  region.
  [(#7675)](https://github.com/PennyLaneAI/pennylane/pull/7675)

* The `mbqc` xDSL dialect has been added to the Python compiler, which is used to represent
  measurement-based quantum-computing instructions in the xDSL framework.
  [(#7815)](https://github.com/PennyLaneAI/pennylane/pull/7815)
  [(#8059)](https://github.com/PennyLaneAI/pennylane/pull/8059)

* The `AllocQubitOp` and `DeallocQubitOp` operations have been added to the `Quantum` dialect in the
  Python compiler.
  [(#7915)](https://github.com/PennyLaneAI/pennylane/pull/7915)

* The :func:`pennylane.ops.rs_decomposition` method now performs exact decomposition and returns
  complete global phase information when used for decomposing a phase gate to Clifford+T basis.
  [(#7793)](https://github.com/PennyLaneAI/pennylane/pull/7793)

* `default.qubit` will default to the tree-traversal MCM method when `mcm_method="device"`.
  [(#7885)](https://github.com/PennyLaneAI/pennylane/pull/7885)

* The :func:`~.clifford_t_decomposition` transform can now handle circuits with mid-circuit
  measurements including Catalyst's measurements operations. It also now handles `RZ` and `PhaseShift`
  operations where angles are odd multiples of `±pi/4` more efficiently while using `method="gridsynth"`.
  [(#7793)](https://github.com/PennyLaneAI/pennylane/pull/7793)
  [(#7942)](https://github.com/PennyLaneAI/pennylane/pull/7942)

* The default implementation of `Device.setup_execution_config` now choses `"device"` as the default mcm method if it is available as specified by the device TOML file.
  [(#7968)](https://github.com/PennyLaneAI/pennylane/pull/7968)

<h4>Resource-efficient decompositions 🔎</h4>

* With :func:`~.decomposition.enable_graph()`, dynamically allocated wires are now supported in decomposition rules. This provides a smoother overall experience when decomposing operators in a way that requires auxiliary/work wires.
  [(#7861)](https://github.com/PennyLaneAI/pennylane/pull/7861)
  [(#7963)](https://github.com/PennyLaneAI/pennylane/pull/7963)
  [(#7980)](https://github.com/PennyLaneAI/pennylane/pull/7980)

* A :class:`~.decomposition.decomposition_graph.DecompGraphSolution` class is added to store the solution of a decomposition graph. An instance of this class is returned from the `solve` method of the :class:`~.decomposition.decomposition_graph.DecompositionGraph`.
  [(#8031)](https://github.com/PennyLaneAI/pennylane/pull/8031)

<h3>Labs: a place for unified and rapid prototyping of research software 🧪</h3>

* Added state of the art resources for the `ResourceSelectPauliRot` template and the
  `ResourceQubitUnitary` templates.
  [(#7786)](https://github.com/PennyLaneAI/pennylane/pull/7786)

* Added state of the art resources for the `ResourceSingleQubitCompare`, `ResourceTwoQubitCompare`,
  `ResourceIntegerComparator` and `ResourceRegisterComparator` templates.
  [(#7857)](https://github.com/PennyLaneAI/pennylane/pull/7857)

* Added state of the art resources for the `ResourceUniformStatePrep`,
  and `ResourceAliasSampling` templates.
  [(#7883)](https://github.com/PennyLaneAI/pennylane/pull/7883)

* Added state of the art resources for the `ResourceQFT` and `ResourceAQFT` templates.
  [(#7920)](https://github.com/PennyLaneAI/pennylane/pull/7920)

* Added an internal `dequeue()` method to the `ResourceOperator` class to simplify the 
  instantiation of resource operators which require resource operators as input.
  [(#7974)](https://github.com/PennyLaneAI/pennylane/pull/7974)

* The `catalyst` xDSL dialect has been added to the Python compiler, which contains data structures that support core compiler functionality.
  [(#7901)](https://github.com/PennyLaneAI/pennylane/pull/7901)

* New `SparseFragment` and `SparseState` classes have been created that allow to use sparse matrices for the Hamiltonian Fragments when estimating the Trotter error.
  [(#7971)](https://github.com/PennyLaneAI/pennylane/pull/7971)

* The `qec` xDSL dialect has been added to the Python compiler, which contains data structures that support quantum error correction functionality.
  [(#7985)](https://github.com/PennyLaneAI/pennylane/pull/7985)

<h3>Breaking changes 💔</h3>

* `qml.sample` no longer has singleton dimensions squeezed out for single shots or single wires. This cuts
  down on the complexity of post-processing due to having to handle single shot and single wire cases
  separately. The return shape will now *always* be `(shots, num_wires)`.
  [(#7944)](https://github.com/PennyLaneAI/pennylane/pull/7944)

  For a simple qnode:

  ```pycon
  >>> @qml.qnode(qml.device('default.qubit'))
  ... def c():
  ...   return qml.sample(wires=0)
  ```

  Before the change, we had:
  
  ```pycon
  >>> qml.set_shots(c, shots=1)()
  0
  ```

  and now we have:

  ```pycon
  >>> qml.set_shots(c, shots=1)()
  array([[0]])
  ```

  Previous behavior can be recovered by squeezing the output:

  ```pycon
  >>> qml.math.squeeze(qml.set_shots(c, shots=1)())
  0
  ```

* `ExecutionConfig` and `MCMConfig` from `pennylane.devices` are now frozen dataclasses whose fields should be updated with `dataclass.replace`. 
  [(#7697)](https://github.com/PennyLaneAI/pennylane/pull/7697)

* Functions involving an execution configuration will now default to `None` instead of `pennylane.devices.DefaultExecutionConfig` and have to be handled accordingly. 
  This prevents the potential mutation of a global object. 

  This means that functions like,
  ```python
  ...
    def some_func(..., execution_config = DefaultExecutionConfig):
      ...
  ...
  ```
  should be written as follows,
  ```python
  ...
    def some_func(..., execution_config: ExecutionConfig | None = None):
      if execution_config is None:
          execution_config = ExecutionConfig()
  ...
  ```

  [(#7697)](https://github.com/PennyLaneAI/pennylane/pull/7697)

* The `qml.HilbertSchmidt` and `qml.LocalHilbertSchmidt` templates have been updated and their UI has been remarkably simplified. 
  They now accept an operation or a list of operations as quantum unitaries.
  [(#7933)](https://github.com/PennyLaneAI/pennylane/pull/7933)

  In past versions of PennyLane, these templates required providing the `U` and `V` unitaries as a `qml.tape.QuantumTape` and a quantum function,
  respectively, along with separate parameters and wires.

  With this release, each template has been improved to accept one or more operators as  unitaries. 
  The wires and parameters of the approximate unitary `V` are inferred from the inputs, according to the order provided.

  ```python
  >>> U = qml.Hadamard(0)
  >>> V = qml.RZ(0.1, wires=1)
  >>> qml.HilbertSchmidt(V, U)
  HilbertSchmidt(0.1, wires=[0, 1])
  ```

* Remove support for Python 3.10 and adds support for 3.13.
  [(#7935)](https://github.com/PennyLaneAI/pennylane/pull/7935)

* Move custom exceptions into `exceptions.py` and add a documentation page for them in the internals.
  [(#7856)](https://github.com/PennyLaneAI/pennylane/pull/7856)

* The boolean functions provided in `qml.operation` are deprecated. See the
  :doc:`deprecations page </development/deprecations>` for equivalent code to use instead. These
  include `not_tape`, `has_gen`, `has_grad_method`, `has_multipar`, `has_nopar`, `has_unitary_gen`,
  `is_measurement`, `defines_diagonalizing_gates`, and `gen_is_multi_term_hamiltonian`.
  [(#7924)](https://github.com/PennyLaneAI/pennylane/pull/7924)

* Removed access for `lie_closure`, `structure_constants` and `center` via `qml.pauli`.
  Top level import and usage is advised. The functions now live in the `liealg` module.

  ```python
  import pennylane.liealg
  from pennylane.liealg import lie_closure, structure_constants, center
  ```

  [(#7928)](https://github.com/PennyLaneAI/pennylane/pull/7928)
  [(#7994)](https://github.com/PennyLaneAI/pennylane/pull/7994)

* `qml.operation.Observable` and the corresponding `Observable.compare` have been removed, as
  PennyLane now depends on the more general `Operator` interface instead. The
  `Operator.is_hermitian` property can instead be used to check whether or not it is highly likely
  that the operator instance is Hermitian.
  [(#7927)](https://github.com/PennyLaneAI/pennylane/pull/7927)

* `qml.operation.WiresEnum`, `qml.operation.AllWires`, and `qml.operation.AnyWires` have been removed. Setting `Operator.num_wires = None` (the default)
  should instead indicate that the `Operator` does not need wire validation.
  [(#7911)](https://github.com/PennyLaneAI/pennylane/pull/7911)

* Removed `QNode.get_gradient_fn` method. Instead, use `qml.workflow.get_best_diff_method` to obtain the differentiation method.
  [(#7907)](https://github.com/PennyLaneAI/pennylane/pull/7907)

* Top-level access to ``DeviceError``, ``PennyLaneDeprecationWarning``, ``QuantumFunctionError`` and ``ExperimentalWarning`` has been removed. Please import these objects from the new ``pennylane.exceptions`` module.
  [(#7874)](https://github.com/PennyLaneAI/pennylane/pull/7874)

* `qml.cut_circuit_mc` no longer accepts a `shots` keyword argument. The shots should instead
  be set on the tape itself.
  [(#7882)](https://github.com/PennyLaneAI/pennylane/pull/7882)

<h3>Deprecations 👋</h3>

* Setting shots on a device through the `shots=` kwarg, e.g. `qml.device("default.qubit", wires=2, shots=1000)`, is deprecated. Please use the `set_shots` transform on the `QNode` instead.

  ```python
  dev = qml.device("default.qubit", wires=2)

  @qml.set_shots(1000)
  @qml.qnode(dev)
  def circuit(x):
      qml.RX(x, wires=0)
      return qml.expval(qml.Z(0))
  ```

  [(#7979)](https://github.com/PennyLaneAI/pennylane/pull/7979)

* Support for using TensorFlow with PennyLane has been deprecated and will be dropped in Pennylane v0.44.
  Future versions of PennyLane are not guaranteed to work with TensorFlow.
  Instead, we recommend using the :doc:`JAX </introduction/interfaces/jax>` or :doc:`PyTorch </introduction/interfaces/torch>` interface for
  machine learning applications to benefit from enhanced support and features. Please consult the following demos for
  more usage information: 
  [Turning quantum nodes into Torch Layers](https://pennylane.ai/qml/demos/tutorial_qnn_module_torch) and
  [How to optimize a QML model using JAX and Optax](https://pennylane.ai/qml/demos/tutorial_How_to_optimize_QML_model_using_JAX_and_Optax).
  [(#7989)](https://github.com/PennyLaneAI/pennylane/pull/7989)

* `pennylane.devices.DefaultExecutionConfig` is deprecated and will be removed in v0.44.
  Instead, use `qml.devices.ExecutionConfig()` to create a default execution configuration.
  [(#7987)](https://github.com/PennyLaneAI/pennylane/pull/7987)

* Specifying the ``work_wire_type`` argument in ``qml.ctrl`` and other controlled operators as ``"clean"`` or 
  ``"dirty"`` is deprecated. Use ``"zeroed"`` to indicate that the work wires are initially in the :math:`|0\rangle`
  state, and ``"borrowed"`` to indicate that the work wires can be in any arbitrary state. In both cases, the
  work wires are restored to their original state upon completing the decomposition.
  [(#7993)](https://github.com/PennyLaneAI/pennylane/pull/7993)

* Providing `num_steps` to :func:`pennylane.evolve`, :func:`pennylane.exp`, :class:`pennylane.ops.Evolution`,
  and :class:`pennylane.ops.Exp` is deprecated and will be removed in a future release. Instead, use
  :class:`~.TrotterProduct` for approximate methods, providing the `n` parameter to perform the Suzuki-Trotter
  product approximation of a Hamiltonian with the specified number of Trotter steps.

  As a concrete example, consider the following case:

  ```python
  coeffs = [0.5, -0.6]
  ops = [qml.X(0), qml.X(0) @ qml.Y(1)]
  H_flat = qml.dot(coeffs, ops)
  ```

  Instead of computing the Suzuki-Trotter product approximation as:

  ```pycon
  >>> qml.evolve(H_flat, num_steps=2).decomposition()
  [RX(0.5, wires=[0]),
  PauliRot(-0.6, XY, wires=[0, 1]),
  RX(0.5, wires=[0]),
  PauliRot(-0.6, XY, wires=[0, 1])]
  ```

  The same result can be obtained using :class:`~.TrotterProduct` as follows:

  ```pycon
  >>> decomp_ops = qml.adjoint(qml.TrotterProduct(H_flat, time=1.0, n=2)).decomposition()
  >>> [simp_op for op in decomp_ops for simp_op in map(qml.simplify, op.decomposition())]
  [RX(0.5, wires=[0]),
  PauliRot(-0.6, XY, wires=[0, 1]),
  RX(0.5, wires=[0]),
  PauliRot(-0.6, XY, wires=[0, 1])]
  ```
  [(#7954)](https://github.com/PennyLaneAI/pennylane/pull/7954)
  [(#7977)](https://github.com/PennyLaneAI/pennylane/pull/7977)

* `MeasurementProcess.expand` is deprecated. The relevant method can be replaced with 
  `qml.tape.QuantumScript(mp.obs.diagonalizing_gates(), [type(mp)(eigvals=mp.obs.eigvals(), wires=mp.obs.wires)])`
  [(#7953)](https://github.com/PennyLaneAI/pennylane/pull/7953)

* `shots=` in `QNode` calls is deprecated and will be removed in v0.44.
  Instead, please use the `qml.workflow.set_shots` transform to set the number of shots for a QNode.
  [(#7906)](https://github.com/PennyLaneAI/pennylane/pull/7906)

* ``QuantumScript.shape`` and ``QuantumScript.numeric_type`` are deprecated and will be removed in version v0.44.
  Instead, the corresponding ``.shape`` or ``.numeric_type`` of the ``MeasurementProcess`` class should be used.
  [(#7950)](https://github.com/PennyLaneAI/pennylane/pull/7950)

* Some unnecessary methods of the `qml.CircuitGraph` class are deprecated and will be removed in version v0.44:
  [(#7904)](https://github.com/PennyLaneAI/pennylane/pull/7904)

    - `print_contents` in favor of `print(obj)`
    - `observables_in_order` in favor of `observables`
    - `operations_in_order` in favor of `operations`
    - `ancestors_in_order` in favor of `ancestors(obj, sort=True)`
    - `descendants_in_order` in favore of `descendants(obj, sort=True)`

* The `QuantumScript.to_openqasm` method is deprecated and will be removed in version v0.44.
  Instead, the `qml.to_openqasm` function should be used.
  [(#7909)](https://github.com/PennyLaneAI/pennylane/pull/7909)

* The `level=None` argument in the :func:`pennylane.workflow.get_transform_program`, :func:`pennylane.workflow.construct_batch`, `qml.draw`, `qml.draw_mpl`, and `qml.specs` transforms is deprecated and will be removed in v0.43.
  Please use `level='device'` instead to apply the noise model at the device level.
  [(#7886)](https://github.com/PennyLaneAI/pennylane/pull/7886)

* `qml.qnn.cost.SquaredErrorLoss` is deprecated and will be removed in version v0.44. Instead, this hybrid workflow can be accomplished
  with a function like `loss = lambda *args: (circuit(*args) - target)**2`.
  [(#7527)](https://github.com/PennyLaneAI/pennylane/pull/7527)

* Access to `add_noise`, `insert` and noise mitigation transforms from the `pennylane.transforms` module is deprecated.
  Instead, these functions should be imported from the `pennylane.noise` module.
  [(#7854)](https://github.com/PennyLaneAI/pennylane/pull/7854)

* The `qml.QNode.add_transform` method is deprecated and will be removed in v0.43.
  Instead, please use `QNode.transform_program.push_back(transform_container=transform_container)`.
  [(#7855)](https://github.com/PennyLaneAI/pennylane/pull/7855)

<h3>Internal changes ⚙️</h3>

* Add capability for roundtrip testing and module verification to the Python compiler `run_filecheck` and
`run_filecheck_qjit` fixtures.
  [(#8049)](https://github.com/PennyLaneAI/pennylane/pull/8049)

* Improve type hinting internally.
  [(#8086)](https://github.com/PennyLaneAI/pennylane/pull/8086)

* The `cond` primitive with program capture no longer stores missing false branches as `None`, instead storing them
  as jaxprs with no output.
  [(#8080)](https://github.com/PennyLaneAI/pennylane/pull/8080)

* Removed unnecessary execution tests along with accuracy validation in `tests/ops/functions/test_map_wires.py`.
  [(#8032)](https://github.com/PennyLaneAI/pennylane/pull/8032)

* Added a new `all-tests-passed` gatekeeper job to `interface-unit-tests.yml` to ensure all test
  jobs complete successfully before triggering downstream actions. This reduces the need to
  maintain a long list of required checks in GitHub settings. Also added the previously missing
  `capture-jax-tests` job to the list of required test jobs, ensuring this test suite is properly
  enforced in CI.
  [(#7996)](https://github.com/PennyLaneAI/pennylane/pull/7996)

* Equipped `DefaultQubitLegacy` (test suite only) with seeded sampling.
  This allows for reproducible sampling results of legacy classical shadow across CI.
  [(#7903)](https://github.com/PennyLaneAI/pennylane/pull/7903)

* Capture does not block `wires=0` anymore. This allows Catalyst to work with zero-wire devices.
  Note that `wires=None` is still illegal.
  [(#7978)](https://github.com/PennyLaneAI/pennylane/pull/7978)

* Improves readability of `dynamic_one_shot` postprocessing to allow further modification.
  [(#7962)](https://github.com/PennyLaneAI/pennylane/pull/7962)
  [(#8041)](https://github.com/PennyLaneAI/pennylane/pull/8041)

* Update PennyLane's top-level `__init__.py` file imports to improve Python language server support for finding
  PennyLane submodules.
  [(#7959)](https://github.com/PennyLaneAI/pennylane/pull/7959)

* Adds `measurements` as a "core" module in the tach specification.
  [(#7945)](https://github.com/PennyLaneAI/pennylane/pull/7945)

* Improves type hints in the `measurements` module.
  [(#7938)](https://github.com/PennyLaneAI/pennylane/pull/7938)

* Refactored the codebase to adopt modern type hint syntax for Python 3.11+ language features.
  [(#7860)](https://github.com/PennyLaneAI/pennylane/pull/7860)
  [(#7982)](https://github.com/PennyLaneAI/pennylane/pull/7982)

* Improve the pre-commit hook to add gitleaks.
  [(#7922)](https://github.com/PennyLaneAI/pennylane/pull/7922)

* Added a `run_filecheck_qjit` fixture that can be used to run FileCheck on integration tests for the
  `qml.compiler.python_compiler` submodule.
  [(#7888)](https://github.com/PennyLaneAI/pennylane/pull/7888)

* Added a `dialects` submodule to `qml.compiler.python_compiler` which now houses all the xDSL dialects we create.
  Additionally, the `MBQCDialect` and `QuantumDialect` dialects have been renamed to `MBQC` and `Quantum`.
  [(#7897)](https://github.com/PennyLaneAI/pennylane/pull/7897)

* Update minimum supported `pytest` version to `8.4.1`.
  [(#7853)](https://github.com/PennyLaneAI/pennylane/pull/7853)

* `DefaultQubitLegacy` (test suite only) no longer provides a customized classical shadow
  implementation
  [(#7895)](https://github.com/PennyLaneAI/pennylane/pull/7895)

* Make `pennylane.io` a tertiary module.
  [(#7877)](https://github.com/PennyLaneAI/pennylane/pull/7877)

* Seeded tests for the `split_to_single_terms` transformation.
  [(#7851)](https://github.com/PennyLaneAI/pennylane/pull/7851)

* Upgrade `rc_sync.yml` to work with latest `pyproject.toml` changes.
  [(#7808)](https://github.com/PennyLaneAI/pennylane/pull/7808)
  [(#7818)](https://github.com/PennyLaneAI/pennylane/pull/7818)

* `LinearCombination` instances can be created with `_primitive.impl` when
  capture is enabled and tracing is active.
  [(#7893)](https://github.com/PennyLaneAI/pennylane/pull/7893)

* The `TensorLike` type is now compatible with static type checkers.
  [(#7905)](https://github.com/PennyLaneAI/pennylane/pull/7905)

* Update xDSL supported version to `0.46`.
  [(#7923)](https://github.com/PennyLaneAI/pennylane/pull/7923)
  [(#7932)](https://github.com/PennyLaneAI/pennylane/pull/7932)

* Update JAX version used in tests to `0.6.2`
  [(#7925)](https://github.com/PennyLaneAI/pennylane/pull/7925)

* The measurement-plane attribute of the Python compiler `mbqc` dialect now uses the "opaque syntax"
  format when printing in the generic IR format. This enables usage of this attribute when IR needs
  to be passed from the python compiler to Catalyst.
  [(#7957)](https://github.com/PennyLaneAI/pennylane/pull/7957)

* An `xdsl_extras` module has been added to the Python compiler to house additional utilities and
  functionality not available upstream in xDSL.
  [(#8067)](https://github.com/PennyLaneAI/pennylane/pull/8067)

<h3>Documentation 📝</h3>

* Rename `ancilla` to `auxiliary` in internal documentation.
  [(#8005)](https://github.com/PennyLaneAI/pennylane/pull/8005)

* Small typos in the docstring for `qml.noise.partial_wires` have been corrected.
  [(#8052)](https://github.com/PennyLaneAI/pennylane/pull/8052)

* The theoretical background section of :class:`~.BasisRotation` has been extended to explain
  the underlying Lie group/algebra homomorphism between the (dense) rotation matrix and the
  performed operations on the target qubits.
  [(#7765)](https://github.com/PennyLaneAI/pennylane/pull/7765)

* Updated the code examples in the documentation of :func:`~.specs`.
  [(#8003)](https://github.com/PennyLaneAI/pennylane/pull/8003)

* Clarifies the use case for `Operator.pow` and `Operator.adjoint`.
  [(#7999)](https://github.com/PennyLaneAI/pennylane/pull/7999)

* The docstring of the `is_hermitian` operator property has been updated to better describe its behaviour.
  [(#7946)](https://github.com/PennyLaneAI/pennylane/pull/7946)

* Improved the docstrings of all optimizers for consistency and legibility.
  [(#7891)](https://github.com/PennyLaneAI/pennylane/pull/7891)

* Updated the code example in the documentation for :func:`~.transforms.split_non_commuting`.
  [(#7892)](https://github.com/PennyLaneAI/pennylane/pull/7892)

* Fixed :math:`\LaTeX` rendering in the documentation for `qml.TrotterProduct` and `qml.trotterize`.
  [(#8014)](https://github.com/PennyLaneAI/pennylane/pull/8014)

<h3>Bug fixes 🐛</h3>

* Simplifying operators raised to integer powers no longer causes recursion errors.
  [(#8044)](https://github.com/PennyLaneAI/pennylane/pull/8044)

* Fixes the GPU selection issue in `qml.math` with PyTorch when multiple GPUs are present.
  [(#8008)](https://github.com/PennyLaneAI/pennylane/pull/8008)

* The `~.for_loop` function with capture enabled can now handle over indexing
  into an empty array when `start == stop`.
  [(#8026)](https://github.com/PennyLaneAI/pennylane/pull/8026)

* Plxpr primitives now only return dynamically shaped arrays if their outputs
  actually have dynamic shapes.
  [(#8004)](https://github.com/PennyLaneAI/pennylane/pull/8004)

* Fixes an issue with tree-traversal and non-sequential wire orders.
  [(#7991)](https://github.com/PennyLaneAI/pennylane/pull/7991)

* Fixes a bug in :func:`~.matrix` where an operator's
  constituents were incorrectly queued if its decomposition was requested.
  [(#7975)](https://github.com/PennyLaneAI/pennylane/pull/7975)

* An error is now raised if an `end` statement is found in a measurement conditioned branch in a QASM string being imported into PennyLane.
  [(#7872)](https://github.com/PennyLaneAI/pennylane/pull/7872)

* Fixes issue related to :func:`~.transforms.to_zx` adding the support for
  `Toffoli` and `CCZ` gates conversion into their ZX-graph representation.
  [(#7899)](https://github.com/PennyLaneAI/pennylane/pull/7899)

* `get_best_diff_method` now correctly aligns with `execute` and `construct_batch` logic in workflows.
  [(#7898)](https://github.com/PennyLaneAI/pennylane/pull/7898)

* Resolve issues with AutoGraph transforming internal PennyLane library code due to incorrect
  module attribution of wrapper functions.
  [(#7889)](https://github.com/PennyLaneAI/pennylane/pull/7889)

* Calling `QNode.update` no longer acts as if `set_shots` has been applied.
  [(#7881)](https://github.com/PennyLaneAI/pennylane/pull/7881)

* Fixes attributes and types in the quantum dialect.
  This allows for types to be inferred correctly when parsing.
  [(#7825)](https://github.com/PennyLaneAI/pennylane/pull/7825)

* Fixes `SemiAdder` to work when inputs are defined with a single wire.
  [(#7940)](https://github.com/PennyLaneAI/pennylane/pull/7940)

<h3>Contributors ✍️</h3>

This release contains contributions from (in alphabetical order):

Guillermo Alonso,
Ali Asadi,
Utkarsh Azad,
Joey Carter,
Yushao Chen,
Isaac De Vlugt,
Diksha Dhawan,
Marcus Edwards,
Lillian Frederiksen,
Pietropaolo Frisoni,
Simone Gasperini,
David Ittah,
Korbinian Kottmann,
Mehrdad Malekmohammadi
Pablo Antonio Moreno Casares
Erick Ochoa,
Mudit Pandey,
Andrija Paurevic,
Alex Preciado,
Shuli Shu,
Jay Soni,
David Wierichs,
Jake Zaia<|MERGE_RESOLUTION|>--- conflicted
+++ resolved
@@ -6,27 +6,20 @@
 * New ZX calculus-based transforms have been added to access circuit optimization
   passes implemented in [pyzx](https://pyzx.readthedocs.io/en/latest/):
 
-<<<<<<< HEAD
-    * :func:`~.transforms.zx.push_hadamards` to optimize phase-polynomial + Hadamard circuits pushing
-      Hadamard gates to the side to create fewer larger phase-polynomial blocks
-      (see [pyzx.basic_optimization](https://pyzx.readthedocs.io/en/latest/api.html#pyzx.optimize.basic_optimization)).
-      [(#8025)](https://github.com/PennyLaneAI/pennylane/pull/8025)
-
-    * :func:`~.transforms.zx.todd` to optimize Clifford + T circuits using the Third Order Duplicate
-      and Destroy (TODD) algorithm
-      (see [pyzx.phase_block_optimize](https://pyzx.readthedocs.io/en/latest/api.html#pyzx.optimize.phase_block_optimize)).
-      [(#8029)](https://github.com/PennyLaneAI/pennylane/pull/8029)
-=======
-    * :func:`~.transforms.zx.push_hadamards` to optimize a phase-polynomial + Hadamard circuit by pushing
-      Hadamard gates as far as possible to one side to create fewer larger phase-polynomial blocks
-      (see [pyzx.basic_optimization](https://pyzx.readthedocs.io/en/latest/api.html#pyzx.optimize.basic_optimization)).
-      [(#8025)](https://github.com/PennyLaneAI/pennylane/pull/8025)
-
-    * :func:`~.transforms.zx.reduce_non_clifford` to reduce the number of non-Clifford gates by applying
-      a combination of phase gadgetization strategies and Clifford gate simplification rules.
-      (see [pyzx.full_reduce](https://pyzx.readthedocs.io/en/latest/api.html#pyzx.simplify.full_reduce)).
-      [(#7747)](https://github.com/PennyLaneAI/pennylane/pull/7747)
->>>>>>> 404b3709
+  * :func:`~.transforms.zx.push_hadamards` to optimize phase-polynomial + Hadamard circuits pushing
+    Hadamard gates to the side to create fewer larger phase-polynomial blocks
+    (see [pyzx.basic_optimization](https://pyzx.readthedocs.io/en/latest/api.html#pyzx.optimize.basic_optimization)).
+    [(#8025)](https://github.com/PennyLaneAI/pennylane/pull/8025)
+
+  * :func:`~.transforms.zx.todd` to optimize Clifford + T circuits using the Third Order Duplicate
+    and Destroy (TODD) algorithm
+    (see [pyzx.phase_block_optimize](https://pyzx.readthedocs.io/en/latest/api.html#pyzx.optimize.phase_block_optimize)).
+    [(#8029)](https://github.com/PennyLaneAI/pennylane/pull/8029)
+
+  * :func:`~.transforms.zx.reduce_non_clifford` to reduce the number of non-Clifford gates by applying
+    a combination of phase gadgetization strategies and Clifford gate simplification rules.
+    (see [pyzx.full_reduce](https://pyzx.readthedocs.io/en/latest/api.html#pyzx.simplify.full_reduce)).
+    [(#7747)](https://github.com/PennyLaneAI/pennylane/pull/7747)
 
 * The `qml.specs` function now accepts a `compute_depth` keyword argument, which is set to `True` by default.
   This makes the expensive depth computation performed by `qml.specs` optional.
