--- conflicted
+++ resolved
@@ -456,9 +456,6 @@
 
 This release contains contributions from (in alphabetical order):
 
-<<<<<<< HEAD
-Juan Miguel Arrazola, Ali Asadi, Esther Cruz, Olivia Di Matteo, Diego Guala, Anthony Hayes, Ankit Khandelwal, Korbinian Kottmann, Jay Soni, Antal Száva, David Wierichs, Shaoming Zhang
-=======
-Juan Miguel Arrazola, Ali Asadi, Esther Cruz, Christina Lee, Olivia Di Matteo, Diego Guala, Josh Izaac,
-Ankit Khandelwal, Korbinian Kottmann, Jay Soni, Antal Száva, David Wierichs, Shaoming Zhang
->>>>>>> 64806dc3
+
+Juan Miguel Arrazola, Ali Asadi, Esther Cruz, Anthony Hayes, Christina Lee, Olivia Di Matteo, Diego Guala, Josh Izaac,
+Ankit Khandelwal, Korbinian Kottmann, Jay Soni, Antal Száva, David Wierichs, Shaoming Zhang