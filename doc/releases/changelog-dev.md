
# Release 0.43.0-dev (development release)

<h3>New features since last release</h3>

* Leveraging quantum just-in-time compilation to optimize parameterized hybrid workflows with the momentum
  quantum natural gradient optimizer is now possible with the new :class:`~.MomentumQNGOptimizerQJIT` optimizer.
  [(#7606)](https://github.com/PennyLaneAI/pennylane/pull/7606)

<h3>Improvements 🛠</h3>

* Several templates now have decompositions that can be accessed within the graph-based
  decomposition system (:func:`~.decomposition.enable_graph`), allowing workflows 
  that include these templates to be decomposed in a resource-efficient and performant
  manner. The included templates are: :class:`~.Adder`, :class:`~.ControlledSequence`,
  :class:`~.ModExp`, :class:`~.Multiplier`, :class:`~.OutAdder`, :class:`~.OutMultiplier`,
  :class:`~.OutPoly`, :class:`~.Reflection`, :class:`~.TrotterProduct`, :class:`~.MPSPrep`.
  [(#7779)](https://github.com/PennyLaneAI/pennylane/pull/7779)
  [(#7908)](https://github.com/PennyLaneAI/pennylane/pull/7908)

* A new function called :func:`~.math.choi_matrix` is available, which computes the [Choi matrix](https://en.wikipedia.org/wiki/Choi%E2%80%93Jamio%C5%82kowski_isomorphism) of a quantum channel.
  This is a useful tool in quantum information science and to check circuit identities involving non-unitary operations.
  [(#7951)](https://github.com/PennyLaneAI/pennylane/pull/7951)

  ```pycon
  >>> import numpy as np
  >>> Ks = [np.sqrt(0.3) * qml.CNOT((0, 1)), np.sqrt(1-0.3) * qml.X(0)]
  >>> Ks = [qml.matrix(op, wire_order=range(2)) for op in Ks]
  >>> Lambda = qml.math.choi_matrix(Ks)
  >>> np.trace(Lambda), np.trace(Lambda @ Lambda)
  (np.float64(1.0), np.float64(0.58))
  ```

<h4>OpenQASM-PennyLane interoperability</h4>

* The :func:`qml.from_qasm3` function can now convert OpenQASM 3.0 circuits that contain
  subroutines, constants, all remaining stdlib gates, qubit registers, and built-in mathematical functions.
  [(#7651)](https://github.com/PennyLaneAI/pennylane/pull/7651)
  [(#7653)](https://github.com/PennyLaneAI/pennylane/pull/7653)
  [(#7676)](https://github.com/PennyLaneAI/pennylane/pull/7676)
  [(#7679)](https://github.com/PennyLaneAI/pennylane/pull/7679)
  [(#7677)](https://github.com/PennyLaneAI/pennylane/pull/7677)
  [(#7767)](https://github.com/PennyLaneAI/pennylane/pull/7767)
  [(#7690)](https://github.com/PennyLaneAI/pennylane/pull/7690)

<h4>Other improvements</h4>

* The error message raised when using Python compiler transforms with :func:`pennylane.qjit` has been updated
  with suggested fixes.
  [(#7916)](https://github.com/PennyLaneAI/pennylane/pull/7916)

* A new `qml.transforms.resolve_dynamic_wires` transform can allocate concrete wire values for dynamic
  qubit allocation.
  [(#7678)](https://github.com/PennyLaneAI/pennylane/pull/7678)

* The :func:`qml.workflow.set_shots` transform can now be directly applied to a QNode without the need for `functools.partial`,
  providing a more user-friendly syntax and negating having to import the `functools` package.
  [(#7876)](https://github.com/PennyLaneAI/pennylane/pull/7876)
  [(#7919)](https://github.com/PennyLaneAI/pennylane/pull/7919)

* Added a `QuantumParser` class to the `qml.compiler.python_compiler` submodule that automatically loads relevant dialects.
  [(#7888)](https://github.com/PennyLaneAI/pennylane/pull/7888)

* Enforce various modules to follow modular architecture via `tach`.
  [(#7847)](https://github.com/PennyLaneAI/pennylane/pull/7847)

* A compilation pass written with xDSL called `qml.compiler.python_compiler.transforms.MeasurementsFromSamplesPass`
  has been added for the experimental xDSL Python compiler integration. This pass replaces all
  terminal measurements in a program with a single :func:`pennylane.sample` measurement, and adds
  postprocessing instructions to recover the original measurement.
  [(#7620)](https://github.com/PennyLaneAI/pennylane/pull/7620)

* A combine-global-phase pass has been added to the xDSL Python compiler integration.
  Note that the current implementation can only combine all the global phase operations at
  the last global phase operation in the same region. In other words, global phase operations inside a control flow region can't be combined with those in their parent
  region.
  [(#7675)](https://github.com/PennyLaneAI/pennylane/pull/7675)

* The `mbqc` xDSL dialect has been added to the Python compiler, which is used to represent
  measurement-based quantum-computing instructions in the xDSL framework.
  [(#7815)](https://github.com/PennyLaneAI/pennylane/pull/7815)

* The `AllocQubitOp` and `DeallocQubitOp` operations have been added to the `Quantum` dialect in the
  Python compiler.
  [(#7915)](https://github.com/PennyLaneAI/pennylane/pull/7915)

* The :func:`pennylane.ops.rs_decomposition` method now performs exact decomposition and returns
  complete global phase information when used for decomposing a phase gate to Clifford+T basis.
  [(#7793)](https://github.com/PennyLaneAI/pennylane/pull/7793)

* `default.qubit` will default to the tree-traversal MCM method when `mcm_method="device"`.
  [(#7885)](https://github.com/PennyLaneAI/pennylane/pull/7885)

* The default implementation of `Device.setup_execution_config` now choses `"device"` as the default mcm method if it is available as specified by the device TOML file.
  [(#7968)](https://github.com/PennyLaneAI/pennylane/pull/7968)

<h4>Resource-efficient decompositions 🔎</h4>

* With :func:`~.decomposition.enable_graph()`, dynamically allocated wires are now supported in decomposition rules.
  This provides a smoother overall experience when decomposing operators in a way that requires auxiliary/work wires.
  [(#7861)](https://github.com/PennyLaneAI/pennylane/pull/7861)

<h3>Labs: a place for unified and rapid prototyping of research software 🧪</h3>

* Added state of the art resources for the `ResourceSelectPauliRot` template and the
  `ResourceQubitUnitary` templates.
  [(#7786)](https://github.com/PennyLaneAI/pennylane/pull/7786)

* Added state of the art resources for the `ResourceQFT` and `ResourceAQFT` templates.
  [(#7920)](https://github.com/PennyLaneAI/pennylane/pull/7920)

* The `catalyst` xDSL dialect has been added to the Python compiler, which contains data structures that support core compiler functionality.
  [(#7901)](https://github.com/PennyLaneAI/pennylane/pull/7901)

<h3>Breaking changes 💔</h3>

* Move custom exceptions into `exceptions.py` and add a documentation page for them in the internals.
  [(#7856)](https://github.com/PennyLaneAI/pennylane/pull/7856)

* The boolean functions provided in `qml.operation` are deprecated. See the 
  :doc:`deprecations page </development/deprecations>` for equivalent code to use instead. These 
  include `not_tape`, `has_gen`, `has_grad_method`, `has_multipar`, `has_nopar`, `has_unitary_gen`, 
  `is_measurement`, `defines_diagonalizing_gates`, and `gen_is_multi_term_hamiltonian`.
  [(#7924)](https://github.com/PennyLaneAI/pennylane/pull/7924)

* Removed access for `lie_closure`, `structure_constants` and `center` via `qml.pauli`.
  Top level import and usage is advised. The functions now live in the `liealg` module.

  [(#7928)](https://github.com/PennyLaneAI/pennylane/pull/7928)

* `qml.operation.Observable` and the corresponding `Observable.compare` have been removed, as
  PennyLane now depends on the more general `Operator` interface instead. The
  `Operator.is_hermitian` property can instead be used to check whether or not it is highly likely
  that the operator instance is Hermitian.
  [(#7927)](https://github.com/PennyLaneAI/pennylane/pull/7927)

* `qml.operation.WiresEnum`, `qml.operation.AllWires`, and `qml.operation.AnyWires` have been removed. Setting `Operator.num_wires = None` (the default)
  should instead indicate that the `Operator` does not need wire validation.
  [(#7911)](https://github.com/PennyLaneAI/pennylane/pull/7911)

* Removed `QNode.get_gradient_fn` method. Instead, use `qml.workflow.get_best_diff_method` to obtain the differentiation method.
  [(#7907)](https://github.com/PennyLaneAI/pennylane/pull/7907)

* Top-level access to ``DeviceError``, ``PennyLaneDeprecationWarning``, ``QuantumFunctionError`` and ``ExperimentalWarning`` has been removed. Please import these objects from the new ``pennylane.exceptions`` module.
  [(#7874)](https://github.com/PennyLaneAI/pennylane/pull/7874)

* `qml.cut_circuit_mc` no longer accepts a `shots` keyword argument. The shots should instead
  be set on the tape itself.
  [(#7882)](https://github.com/PennyLaneAI/pennylane/pull/7882)

<h3>Deprecations 👋</h3>

* Providing `num_steps` to `qml.evolve` and `Evolution` is deprecated and will be removed in a future version.
  Instead, use :class:`~.TrotterProduct` for approximate methods, providing the `n` parameter to perform the
  Suzuki-Trotter product approximation of a Hamiltonian with the specified number of Trotter steps.
  [(#7954)](https://github.com/PennyLaneAI/pennylane/pull/7954)

* `MeasurementProcess.expand` is deprecated. The relevant method can be replaced with 
  `qml.tape.QuantumScript(mp.obs.diagonalizing_gates(), [type(mp)(eigvals=mp.obs.eigvals(), wires=mp.obs.wires)])`
  [(#7953)](https://github.com/PennyLaneAI/pennylane/pull/7953)

* `shots=` in `QNode` calls is deprecated and will be removed in v0.44.
  Instead, please use the `qml.workflow.set_shots` transform to set the number of shots for a QNode.
  [(#7906)](https://github.com/PennyLaneAI/pennylane/pull/7906)

* ``QuantumScript.shape`` and ``QuantumScript.numeric_type`` are deprecated and will be removed in version v0.44.
  Instead, the corresponding ``.shape`` or ``.numeric_type`` of the ``MeasurementProcess`` class should be used.
  [(#7950)](https://github.com/PennyLaneAI/pennylane/pull/7950)

* Some unnecessary methods of the `qml.CircuitGraph` class are deprecated and will be removed in version v0.44:
  [(#7904)](https://github.com/PennyLaneAI/pennylane/pull/7904)

    - `print_contents` in favor of `print(obj)`
    - `observables_in_order` in favor of `observables`
    - `operations_in_order` in favor of `operations`
    - `ancestors_in_order` in favor of `ancestors(obj, sort=True)`
    - `descendants_in_order` in favore of `descendants(obj, sort=True)`

* The `QuantumScript.to_openqasm` method is deprecated and will be removed in version v0.44.
  Instead, the `qml.to_openqasm` function should be used.
  [(#7909)](https://github.com/PennyLaneAI/pennylane/pull/7909)

* The `level=None` argument in the :func:`pennylane.workflow.get_transform_program`, :func:`pennylane.workflow.construct_batch`, `qml.draw`, `qml.draw_mpl`, and `qml.specs` transforms is deprecated and will be removed in v0.43.
  Please use `level='device'` instead to apply the noise model at the device level.
  [(#7886)](https://github.com/PennyLaneAI/pennylane/pull/7886)

* `qml.qnn.cost.SquaredErrorLoss` is deprecated and will be removed in version v0.44. Instead, this hybrid workflow can be accomplished 
  with a function like `loss = lambda *args: (circuit(*args) - target)**2`.
  [(#7527)](https://github.com/PennyLaneAI/pennylane/pull/7527)
  
* Access to `add_noise`, `insert` and noise mitigation transforms from the `pennylane.transforms` module is deprecated.
  Instead, these functions should be imported from the `pennylane.noise` module.
  [(#7854)](https://github.com/PennyLaneAI/pennylane/pull/7854)

* The `qml.QNode.add_transform` method is deprecated and will be removed in v0.43.
  Instead, please use `QNode.transform_program.push_back(transform_container=transform_container)`.
  [(#7855)](https://github.com/PennyLaneAI/pennylane/pull/7855)

<h3>Internal changes ⚙️</h3>

* Update PennyLane's top-level `__init__.py` file imports to improve Python language server support for finding
  PennyLane submodules.
  [(#7959)](https://github.com/PennyLaneAI/pennylane/pull/7959)

* Adds `measurements` as a "core" module in the tach specification.
 [(#7945)](https://github.com/PennyLaneAI/pennylane/pull/7945)

* Improves type hints in the `measurements` module.
  [(#7938)](https://github.com/PennyLaneAI/pennylane/pull/7938)

* Refactored the codebase to adopt modern type hint syntax for Python 3.11+ language features.
  [(#7860)](https://github.com/PennyLaneAI/pennylane/pull/7860)

* Improve the pre-commit hook to add gitleaks.
  [(#7922)](https://github.com/PennyLaneAI/pennylane/pull/7922)

* Added a `run_filecheck_qjit` fixture that can be used to run FileCheck on integration tests for the
  `qml.compiler.python_compiler` submodule.
  [(#7888)](https://github.com/PennyLaneAI/pennylane/pull/7888)

* Added a `dialects` submodule to `qml.compiler.python_compiler` which now houses all the xDSL dialects we create.
  Additionally, the `MBQCDialect` and `QuantumDialect` dialects have been renamed to `MBQC` and `Quantum`.
  [(#7897)](https://github.com/PennyLaneAI/pennylane/pull/7897)

* Update minimum supported `pytest` version to `8.4.1`.
  [(#7853)](https://github.com/PennyLaneAI/pennylane/pull/7853)

* `DefaultQubitLegacy` (test suite only) no longer provides a customized classical shadow
  implementation
  [(#7895)](https://github.com/PennyLaneAI/pennylane/pull/7895)

* Make `pennylane.io` a tertiary module.
  [(#7877)](https://github.com/PennyLaneAI/pennylane/pull/7877)

* Seeded tests for the `split_to_single_terms` transformation.
  [(#7851)](https://github.com/PennyLaneAI/pennylane/pull/7851)

* Upgrade `rc_sync.yml` to work with latest `pyproject.toml` changes.
  [(#7808)](https://github.com/PennyLaneAI/pennylane/pull/7808)
  [(#7818)](https://github.com/PennyLaneAI/pennylane/pull/7818)

* `LinearCombination` instances can be created with `_primitive.impl` when
  capture is enabled and tracing is active.
  [(#7893)](https://github.com/PennyLaneAI/pennylane/pull/7893)

* The `TensorLike` type is now compatible with static type checkers.
  [(#7905)](https://github.com/PennyLaneAI/pennylane/pull/7905)

* Update xDSL supported version to `0.46`.
  [(#7923)](https://github.com/PennyLaneAI/pennylane/pull/7923)
  [(#7932)](https://github.com/PennyLaneAI/pennylane/pull/7932)

* Update JAX version used in tests to `0.6.2`
  [(#7925)](https://github.com/PennyLaneAI/pennylane/pull/7925)

* The measurement-plane attribute of the Python compiler `mbqc` dialect now uses the "opaque syntax"
  format when printing in the generic IR format. This enables usage of this attribute when IR needs
  to be passed from the python compiler to Catalyst.
  [(#7957)](https://github.com/PennyLaneAI/pennylane/pull/7957)

<h3>Documentation 📝</h3>

* Separated the release notes from the changelog. The release notes are meant to be more user-facing,
  whereas the changelog is meant to be more developer-facing.
  [#7966](https://github.com/PennyLaneAI/pennylane/pull/7966)

* The docstring of the `is_hermitian` operator property has been updated to better describe its behaviour.
  [(#7946)](https://github.com/PennyLaneAI/pennylane/pull/7946)

* Improved the docstrings of all optimizers for consistency and legibility.
  [(#7891)](https://github.com/PennyLaneAI/pennylane/pull/7891)

* Updated the code example in the documentation for :func:`~.transforms.split_non_commuting`.
  [(#7892)](https://github.com/PennyLaneAI/pennylane/pull/7892)

<h3>Bug fixes 🐛</h3>

* An error is now raised if an `end` statement is found in a measurement conditioned branch in a QASM string being imported into PennyLane.
  [(#7872)](https://github.com/PennyLaneAI/pennylane/pull/7872)

* Fixes issue related to :func:`~.transforms.to_zx` adding the support for
  `Toffoli` and `CCZ` gates conversion into their ZX-graph representation.
  [(#7899)](https://github.com/PennyLaneAI/pennylane/pull/7899)

* `get_best_diff_method` now correctly aligns with `execute` and `construct_batch` logic in workflows.
  [(#7898)](https://github.com/PennyLaneAI/pennylane/pull/7898)

* Resolve issues with AutoGraph transforming internal PennyLane library code due to incorrect
  module attribution of wrapper functions.
  [(#7889)](https://github.com/PennyLaneAI/pennylane/pull/7889)

* Calling `QNode.update` no longer acts as if `set_shots` has been applied.
  [(#7881)](https://github.com/PennyLaneAI/pennylane/pull/7881)

* Fixed attributes and types in the quantum dialect.
  This allows for types to be inferred correctly when parsing.
  [(#7825)](https://github.com/PennyLaneAI/pennylane/pull/7825)

* Fixes `SemiAdder` to work when inputs are defined with a single wire.
  [(#7940)](https://github.com/PennyLaneAI/pennylane/pull/7940)

<h3>Contributors ✍️</h3>

This release contains contributions from (in alphabetical order):

Guillermo Alonso,
Utkarsh Azad,
Joey Carter,
Yushao Chen,
Marcus Edwards,
Simone Gasperini,
David Ittah,
<<<<<<< HEAD
Mehrdad Malekmohammadi,
Anton Naim Ibrahim,
=======
Korbinian Kottmann,
Mehrdad Malekmohammadi
>>>>>>> 7b52c48a
Erick Ochoa,
Mudit Pandey,
Andrija Paurevic,
Shuli Shu,
Jay Soni,
Jake Zaia.<|MERGE_RESOLUTION|>--- conflicted
+++ resolved
@@ -310,13 +310,9 @@
 Marcus Edwards,
 Simone Gasperini,
 David Ittah,
-<<<<<<< HEAD
+Korbinian Kottmann,
 Mehrdad Malekmohammadi,
 Anton Naim Ibrahim,
-=======
-Korbinian Kottmann,
-Mehrdad Malekmohammadi
->>>>>>> 7b52c48a
 Erick Ochoa,
 Mudit Pandey,
 Andrija Paurevic,
