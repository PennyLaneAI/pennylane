:orphan:

# Release 0.28.0-dev (development release)

<h3>New features since last release</h3>

* Support custom measurement processes:
  * `SampleMeasurement` and `StateMeasurement` classes have been added. They contain an abstract
    method to process samples/quantum state.
    [#3286](https://github.com/PennyLaneAI/pennylane/pull/3286)

<<<<<<< HEAD
  * Add `_Sample` class.
    [#3288](https://github.com/PennyLaneAI/pennylane/pull/3288)

  * Add `_Counts` class.
    [#3292](https://github.com/PennyLaneAI/pennylane/pull/3292)

  * Add `_Probability` class.
    [#3287](https://github.com/PennyLaneAI/pennylane/pull/3287)

  * Add `_Var` class.
    [#3312](https://github.com/PennyLaneAI/pennylane/pull/3312)

  * Add `_Expectation` class.
    [#3343](https://github.com/PennyLaneAI/pennylane/pull/3343)

  * Add `_State` class.
    [#3287](https://github.com/PennyLaneAI/pennylane/pull/3287)
=======
  * Add `_VnEntropy` class.
    [#3326](https://github.com/PennyLaneAI/pennylane/pull/3326)
>>>>>>> 6e912b03

<h3>Improvements</h3>

<h3>Breaking changes</h3>

<h3>Deprecations</h3>

<h3>Documentation</h3>

<h3>Bug fixes</h3>

* Small fix of `MeasurementProcess.map_wires`, where both the `self.obs` and `self._wires`
  attributes were modified.
  [#3292](https://github.com/PennyLaneAI/pennylane/pull/3292)

<h3>Contributors</h3>

This release contains contributions from (in alphabetical order):
Albert Mitjans Coma<|MERGE_RESOLUTION|>--- conflicted
+++ resolved
@@ -9,7 +9,6 @@
     method to process samples/quantum state.
     [#3286](https://github.com/PennyLaneAI/pennylane/pull/3286)
 
-<<<<<<< HEAD
   * Add `_Sample` class.
     [#3288](https://github.com/PennyLaneAI/pennylane/pull/3288)
 
@@ -27,10 +26,9 @@
 
   * Add `_State` class.
     [#3287](https://github.com/PennyLaneAI/pennylane/pull/3287)
-=======
+
   * Add `_VnEntropy` class.
     [#3326](https://github.com/PennyLaneAI/pennylane/pull/3326)
->>>>>>> 6e912b03
 
 <h3>Improvements</h3>
 
