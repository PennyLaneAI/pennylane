:orphan:

# Release 0.20.0-dev (development release)

<h3>New features since last release</h3>

* A thermal relaxation channel is added to the Noisy channels. The channel description can be
  found on the supplementary information of [Quantum classifier with tailored quantum kernels](https://arxiv.org/abs/1909.02611).
  [(#1766)](https://github.com/PennyLaneAI/pennylane/pull/1766)
  
* Added the identity observable to be an operator. Now we can explicitly call the identity 
  operation on our quantum circuits for both qubit and CV devices.
  [(#1829)](https://github.com/PennyLaneAI/pennylane/pull/1829) 

<h3>Improvements</h3>

* The QNode has been re-written to support batch execution across the board,
  custom gradients, better decomposition strategies, and higher-order derivatives.
  [(#1807)](https://github.com/PennyLaneAI/pennylane/pull/1807)

  - Internally, if multiple circuits are generated for execution simultaneously, they
    will be packaged into a single job for execution on the device. This can lead to
    significant performance improvement when executing the QNode on remote
    quantum hardware.

  - Custom gradient transforms can be specified as the differentiation method:

    ```python
    @qml.gradients.gradient_transform
    def my_gradient_transform(tape):
        ...
        return tapes, processing_fn

    @qml.qnode(dev, diff_method=my_gradient_transform)
    def circuit():
    ```

  - Arbitrary :math:`n`-th order derivatives are supported on hardware using gradient transforms
    such as the parameter-shift rule. To specify that an :math:`n`-th order derivative of a QNode
    will be computed, the `max_diff` argument should be set. By default, this is set to 1
    (first-order derivatives only). Increasing this value allows for higher order derivatives to be
    extracted, at the cost of additional (classical) computational overhead during the backwards
    pass.

  - When decomposing the circuit, the default decomposition strategy `expansion_strategy="gradient"`
    will prioritize decompositions that result in the smallest number of parametrized operations
    required to satisfy the differentiation method. While this may lead to a slight increase in
    classical processing, it significantly reduces the number of circuit evaluations needed to
    compute gradients of complex unitaries.

    To return to the old behaviour, `expansion_strategy="device"` can be specified.

  Note that the old QNode remains accessible at `@qml.qnode_old.qnode`, however this will
  be removed in the next release.

* ``qml.circuit_drawer.draw_mpl`` produces a matplotlib figure and axes given a tape.
  [(#1787)](https://github.com/PennyLaneAI/pennylane/pull/1787)

* AngleEmbedding now supports `batch_params` decorator. [(#1812)](https://github.com/PennyLaneAI/pennylane/pull/1812)

<h3>Breaking changes</h3>

<<<<<<< HEAD
- The `mutable` keyword argument has been removed from the QNode.
  [(#1807)](https://github.com/PennyLaneAI/pennylane/pull/1807)

- The reversible QNode differentiation method has been removed.
  [(#1807)](https://github.com/PennyLaneAI/pennylane/pull/1807)
=======
* `DiagonalOperation` is not a separate subclass any more. 
  [(#1889)](https://github.com/PennyLaneAI/pennylane/pull/1889) 

  Instead, devices can check for the diagonal 
  property using attributes:

  ``` python
  from pennylane.ops.qubit.attributes import diagonal_in_z_basis

  if op in diagonal_in_z_basis:
      # do something
  ``` 
>>>>>>> 91479c65

<h3>Deprecations</h3>

<h3>Bug fixes</h3>

* `qml.CSWAP` and `qml.CRot` now define `control_wires`, and `qml.SWAP` 
  returns the default empty wires object.
  [(#1830)](https://github.com/PennyLaneAI/pennylane/pull/1830)

* The `requires_grad` attribute of `qml.numpy.tensor` objects is now
  preserved when pickling/unpickling the object.
  [(#1856)](https://github.com/PennyLaneAI/pennylane/pull/1856)

<h3>Documentation</h3>

<h3>Contributors</h3>

This release contains contributions from (in alphabetical order): 

Jalani Kanem, Christina Lee, Guillermo Alonso-Linaje, Alejandro Montanez, Maria Schuld, Jay Soni<|MERGE_RESOLUTION|>--- conflicted
+++ resolved
@@ -60,13 +60,12 @@
 
 <h3>Breaking changes</h3>
 
-<<<<<<< HEAD
 - The `mutable` keyword argument has been removed from the QNode.
   [(#1807)](https://github.com/PennyLaneAI/pennylane/pull/1807)
 
 - The reversible QNode differentiation method has been removed.
   [(#1807)](https://github.com/PennyLaneAI/pennylane/pull/1807)
-=======
+
 * `DiagonalOperation` is not a separate subclass any more. 
   [(#1889)](https://github.com/PennyLaneAI/pennylane/pull/1889) 
 
@@ -79,7 +78,6 @@
   if op in diagonal_in_z_basis:
       # do something
   ``` 
->>>>>>> 91479c65
 
 <h3>Deprecations</h3>
 
