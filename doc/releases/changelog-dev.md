--- conflicted
+++ resolved
@@ -69,7 +69,12 @@
 
   * :class:`~.OutPoly`
 
-<<<<<<< HEAD
+  * :class:`~.Reflection`
+
+  * :class:`~.TrotterProduct`
+
+  * :class:`~.MPSPrep`
+
 * A new function called :func:`~.math.choi_matrix` is available, which computes the [Choi matrix](https://en.wikipedia.org/wiki/Choi%E2%80%93Jamio%C5%82kowski_isomorphism) of a quantum channel.
   This is a useful tool in quantum information science and to check circuit identities involving non-unitary operations.
   [(#7951)](https://github.com/PennyLaneAI/pennylane/pull/7951)
@@ -82,13 +87,6 @@
   >>> np.trace(Lambda), np.trace(Lambda @ Lambda)
   (np.float64(1.0), np.float64(0.58))
   ```
-=======
-  * :class:`~.Reflection`
-
-  * :class:`~.TrotterProduct`
-
-  * :class:`~.MPSPrep`
->>>>>>> ff39e983
 
 <h4>OpenQASM-PennyLane interoperability</h4>
 
