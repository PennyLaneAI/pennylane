:orphan:

# Release 0.42.0-dev (development release)

<h3>New features since last release</h3>

* A new function called `qml.to_openqasm` has been added, which allows for converting PennyLane circuits to OpenQASM 2.0 programs.
  [(#7393)](https://github.com/PennyLaneAI/pennylane/pull/7393)

  Consider this simple circuit in PennyLane:
  ```python
  dev = qml.device("default.qubit", wires=2, shots=100)

  @qml.qnode(dev)
  def circuit(theta, phi):
      qml.RX(theta, wires=0)
      qml.CNOT(wires=[0,1])
      qml.RZ(phi, wires=1)
      return qml.sample()
  ```

  This can be easily converted to OpenQASM 2.0 with `qml.to_openqasm`:
  ```pycon
  >>> openqasm_circ = qml.to_openqasm(circuit)(1.2, 0.9)
  >>> print(openqasm_circ)
  OPENQASM 2.0;
  include "qelib1.inc";
  qreg q[2];
  creg c[2];
  rx(1.2) q[0];
  cx q[0],q[1];
  rz(0.9) q[1];
  measure q[0] -> c[0];
  measure q[1] -> c[1];
  ```

* A new template called :class:`~.SelectPauliRot` that applies a sequence of uniformly controlled rotations to a target qubit 
  is now available. This operator appears frequently in unitary decomposition and block encoding techniques. 
  [(#7206)](https://github.com/PennyLaneAI/pennylane/pull/7206)

  ```python
  angles = np.array([1.0, 2.0, 3.0, 4.0])

  wires = qml.registers({"control": 2, "target": 1})
  dev = qml.device("default.qubit", wires=3)

  @qml.qnode(dev)
  def circuit():
      qml.SelectPauliRot(
        angles,
        control_wires=wires["control"],
        target_wire=wires["target"],
        rot_axis="Y")
      return qml.state()
  ```
  
  ```pycon
  >>> print(circuit())
  [0.87758256+0.j 0.47942554+0.j 0.        +0.j 0.        +0.j
   0.        +0.j 0.        +0.j 0.        +0.j 0.        +0.j]
  ```

* The transform `convert_to_mbqc_gateset` is added to the `ftqc` module to convert arbitrary 
  circuits to a limited gate-set that can be translated to the MBQC formalism.
  [(7271)](https://github.com/PennyLaneAI/pennylane/pull/7271)

* The `RotXZX` operation is added to the `ftqc` module to support definition of a universal
  gate-set that can be translated to the MBQC formalism.
  [(7271)](https://github.com/PennyLaneAI/pennylane/pull/7271)

* Two new functions called :func:`~.math.convert_to_su2` and :func:`~.math.convert_to_su4` have been added to `qml.math`, which convert unitary matrices to SU(2) or SU(4), respectively, and optionally a global phase.
  [(#7211)](https://github.com/PennyLaneAI/pennylane/pull/7211)

<h4>Resource-efficient Decompositions 🔎</h4>

<<<<<<< HEAD
* New decomposition rules comprising rotation gates and global phases have been added to `QubitUnitary` 
  and `ControlledQubitUnitary` that can be accessed with the new graph-based decomposition system. 
  The most efficient set of rotations to decompose into will be chosen based on the target gate set.
=======
* The decomposition of `qml.PCPhase` is now significantly more efficient for more than 2 qubits.
  [(#7166)](https://github.com/PennyLaneAI/pennylane/pull/7166)

* New decomposition rules comprising rotation gates and global phases have been added to `QubitUnitary` that 
  can be accessed with the new graph-based decomposition system. The most efficient set of rotations to 
  decompose into will be chosen based on the target gate set.
>>>>>>> b185e973
  [(#7211)](https://github.com/PennyLaneAI/pennylane/pull/7211)
  [(#7371)](https://github.com/PennyLaneAI/pennylane/pull/7371)
  ```python
  from functools import partial
  import numpy as np
  import pennylane as qml
  
  qml.decomposition.enable_graph()
  
  U = np.array([[1, 1], [1, -1]]) / np.sqrt(2)
  
  @partial(qml.transforms.decompose, gate_set={"RX", "RY", "GlobalPhase"})
  @qml.qnode(qml.device("default.qubit"))
  def circuit():
      qml.QubitUnitary(np.array([[1, 1], [1, -1]]) / np.sqrt(2), wires=[0])
      return qml.expval(qml.PauliZ(0))
  ```
  ```pycon
  >>> print(qml.draw(circuit)())
  0: ──RX(0.00)──RY(1.57)──RX(3.14)──GlobalPhase(-1.57)─┤  <Z>
  ```

* A :func:`~.decomposition.register_condition` decorator is added that allows users to bind a condition to a
  decomposition rule for when it is applicable. The condition should be a function that takes the
  resource parameters of an operator as arguments and returns `True` or `False` based on whether
  these parameters satisfy the condition for when this rule can be applied.
  [(#7439)](https://github.com/PennyLaneAI/pennylane/pull/7439)

  ```python
  import pennylane as qml
  from pennylane.math.decomposition import zyz_rotation_angles
  
  # The parameters must be consistent with ``qml.QubitUnitary.resource_keys``
  def _zyz_condition(num_wires):
    return num_wires == 1

  @qml.register_condition(_zyz_condition)
  @qml.register_resources({qml.RZ: 2, qml.RY: 1, qml.GlobalPhase: 1})
  def zyz_decomposition(U, wires, **__):
      # Assumes that U is a 2x2 unitary matrix
      phi, theta, omega, phase = zyz_rotation_angles(U, return_global_phase=True)
      qml.RZ(phi, wires=wires[0])
      qml.RY(theta, wires=wires[0])
      qml.RZ(omega, wires=wires[0])
      qml.GlobalPhase(-phase)
  
  # This decomposition will be ignored for `QubitUnitary` on more than one wire.
  qml.add_decomps(qml.QubitUnitary, zyz_decomposition)
  ```

* Symbolic operator types (e.g., `Adjoint`, `Controlled`, and `Pow`) can now be specified as strings
  in various parts of the new graph-based decomposition system, specifically:
  * The `gate_set` argument of the :func:`~.transforms.decompose` transform now supports adding symbolic
    operators in the target gate set.
    [(#7331)](https://github.com/PennyLaneAI/pennylane/pull/7331)
    ```python
    from functools import partial
    import pennylane as qml
  
    qml.decomposition.enable_graph()
   
    @partial(qml.transforms.decompose, gate_set={"T", "Adjoint(T)", "H", "CNOT"})
    @qml.qnode(qml.device("default.qubit"))
    def circuit():
        qml.Toffoli(wires=[0, 1, 2])
    ```
    ```pycon
    >>> print(qml.draw(circuit)())
    0: ───────────╭●───────────╭●────╭●──T──╭●─┤
    1: ────╭●─────│─────╭●─────│───T─╰X──T†─╰X─┤
    2: ──H─╰X──T†─╰X──T─╰X──T†─╰X──T──H────────┤
    ```
  * Symbolic operator types can now be given as strings to the `op_type` argument of :func:`~.decomposition.add_decomps`,
    or as keys of the dictionaries passed to the `alt_decomps` and `fixed_decomps` arguments of the
    :func:`~.transforms.decompose` transform, allowing custom decomposition rules to be defined and
    registered for symbolic operators.
    [(#7347)](https://github.com/PennyLaneAI/pennylane/pull/7347)
    [(#7352)](https://github.com/PennyLaneAI/pennylane/pull/7352)
    [(#7362)](https://github.com/PennyLaneAI/pennylane/pull/7362)

    ```python
    @qml.register_resources({qml.RY: 1})
    def my_adjoint_ry(phi, wires, **_):
        qml.RY(-phi, wires=wires)

    @qml.register_resources({qml.RX: 1})
    def my_adjoint_rx(phi, wires, **__):
        qml.RX(-phi, wires)

    # Registers a decomposition rule for the adjoint of RY globally
    qml.add_decomps("Adjoint(RY)", my_adjoint_ry)

    @partial(
        qml.transforms.decompose,
        gate_set={"RX", "RY", "CNOT"},
        fixed_decomps={"Adjoint(RX)": my_adjoint_rx}
    )
    @qml.qnode(qml.device("default.qubit"))
    def circuit():
        qml.adjoint(qml.RX(0.5, wires=[0]))
        qml.CNOT(wires=[0, 1])
        qml.adjoint(qml.RY(0.5, wires=[1]))
        return qml.expval(qml.Z(0))
    ```
    ```pycon
    >>> print(qml.draw(circuit)())
    0: ──RX(-0.50)─╭●────────────┤  <Z>
    1: ────────────╰X──RY(-0.50)─┤
    ```

<h3>Improvements 🛠</h3>

* The decomposition of `DiagonalQubitUnitary` has been updated to a recursive decomposition
  into a smaller `DiagonalQubitUnitary` and a `SelectPauliRot` operation. This is a known
  decomposition [Theorem 7 in Shende et al.](https://arxiv.org/abs/quant-ph/0406176)
  that contains fewer gates than the previous decomposition.
  [(#7370)](https://github.com/PennyLaneAI/pennylane/pull/7370)
 
* An experimental integration for a Python compiler using [xDSL](https://xdsl.dev/index) has been introduced.
  This is similar to [Catalyst's MLIR dialects](https://docs.pennylane.ai/projects/catalyst/en/stable/dev/dialects.html#mlir-dialects-in-catalyst), 
  but it is coded in Python instead of C++.
  [(#7357)](https://github.com/PennyLaneAI/pennylane/pull/7357)
  [(#7367)](https://github.com/PennyLaneAI/pennylane/pull/7367)

* PennyLane supports `JAX` version 0.6.0.
  [(#7299)](https://github.com/PennyLaneAI/pennylane/pull/7299)

* PennyLane supports `JAX` version 0.5.3.
  [(#6919)](https://github.com/PennyLaneAI/pennylane/pull/6919)

* Computing the angles for uniformly controlled rotations, used in :class:`~.MottonenStatePreparation`
  and :class:`~.SelectPauliRot`, now takes much less computational effort and memory.
  [(#7377)](https://github.com/PennyLaneAI/pennylane/pull/7377)

* The :func:`~.transforms.cancel_inverses` transform no longer changes the order of operations that don't have shared wires, providing a deterministic output.
  [(#7328)](https://github.com/PennyLaneAI/pennylane/pull/7328)

* Alias for Identity (`I`) is now accessible from `qml.ops`.
  [(#7200)](https://github.com/PennyLaneAI/pennylane/pull/7200)

* The `ftqc` module `measure_arbitrary_basis`, `measure_x` and `measure_y` functions
  can now be captured when program capture is enabled.
  [(#7219)](https://github.com/PennyLaneAI/pennylane/pull/7219)
  [(#7368)](https://github.com/PennyLaneAI/pennylane/pull/7368)

* `Operator.num_wires` now defaults to `None` to indicate that the operator can be on
  any number of wires.
  [(#7312)](https://github.com/PennyLaneAI/pennylane/pull/7312)

* Shots can now be overridden for specific `qml.Snapshot` instances via a `shots` keyword argument.
  [(#7326)](https://github.com/PennyLaneAI/pennylane/pull/7326)

  ```python
  dev = qml.device("default.qubit", wires=2, shots=10)

  @qml.qnode(dev)
  def circuit():
      qml.Snapshot("sample", measurement=qml.sample(qml.X(0)), shots=5)
      return qml.sample(qml.X(0))
  ```

  ```pycon
  >>> qml.snapshots(circuit)()
  {'sample': array([-1., -1., -1., -1., -1.]),
   'execution_results': array([ 1., -1., -1., -1., -1.,  1., -1., -1.,  1., -1.])}
  ```

* Two-qubit `QubitUnitary` gates no longer decompose into fundamental rotation gates; it now 
  decomposes into single-qubit `QubitUnitary` gates. This allows the decomposition system to
  further decompose single-qubit unitary gates more flexibly using different rotations.
  [(#7211)](https://github.com/PennyLaneAI/pennylane/pull/7211)

* The `gate_set` argument of :func:`~.transforms.decompose` now accepts `"X"`, `"Y"`, `"Z"`, `"H"`, 
  `"I"` as aliases for `"PauliX"`, `"PauliY"`, `"PauliZ"`, `"Hadamard"`, and `"Identity"`. These 
  aliases are also recognized as part of symbolic operators. For example, `"Adjoint(H)"` is now 
  accepted as an alias for `"Adjoint(Hadamard)"`.
  [(#7331)](https://github.com/PennyLaneAI/pennylane/pull/7331)

* PennyLane no longer validates that an operation has at least one wire, as having this check required the abstract
  interface to maintain a list of special implementations.
  [(#7327)](https://github.com/PennyLaneAI/pennylane/pull/7327)

* Two new device-developer transforms have been added to `devices.preprocess`: 
  :func:`~.devices.preprocess.measurements_from_counts` and :func:`~.devices.preprocess.measurements_from_samples`.
  These transforms modify the tape to instead contain a `counts` or `sample` measurement process, 
  deriving the original measurements from the raw counts/samples in post-processing. This allows 
  expanded measurement support for devices that only 
  support counts/samples at execution, like real hardware devices.
  [(#7317)](https://github.com/PennyLaneAI/pennylane/pull/7317)

* Sphinx version was updated to 8.1. Sphinx is upgraded to version 8.1 and uses Python 3.10. References to intersphinx (e.g. `<demos/>` or `<catalyst/>` are updated to remove the :doc: prefix that is incompatible with sphinx 8.1. 
  [(7212)](https://github.com/PennyLaneAI/pennylane/pull/7212)

* Migrated `setup.py` package build and install to `pyproject.toml`
  [(#7375)](https://github.com/PennyLaneAI/pennylane/pull/7375)

* Updated GitHub Actions workflows (`rtd.yml`, `readthedocs.yml`, and `docs.yml`) to use `ubuntu-24.04` runners.
 [(#7396)](https://github.com/PennyLaneAI/pennylane/pull/7396)

* Updated requirements and pyproject files to include the other package.  
  [(#7417)](https://github.com/PennyLaneAI/pennylane/pull/7417)

<h3>Labs: a place for unified and rapid prototyping of research software 🧪</h3>


* A new module :mod:`pennylane.labs.intermediate_reps <pennylane.labs.intermediate_reps>`
  provides functionality to compute intermediate representations for particular circuits.
  :func:`parity_matrix <pennylane.labs.intermediate_reps.parity_matrix>` computes
  the parity matrix intermediate representation for CNOT circuits.
  :func:`phase_polynomial <pennylane.labs.intermediate_reps.phase_polynomial>` computes
  the phase polynomial intermediate representation for {CNOT, RZ} circuits.
  These efficient intermediate representations are important
  for CNOT routing algorithms and other quantum compilation routines.
  [(#7229)](https://github.com/PennyLaneAI/pennylane/pull/7229)
  [(#7333)](https://github.com/PennyLaneAI/pennylane/pull/7333)


<h3>Breaking changes 💔</h3>

* The `return_type` property of `MeasurementProcess` has been removed. Please use `isinstance` for type checking instead.
  [(#7322)](https://github.com/PennyLaneAI/pennylane/pull/7322)

* The `KerasLayer` class in `qml.qnn.keras` has been removed because Keras 2 is no longer actively maintained.
  Please consider using a different machine learning framework, like `PyTorch <demos/tutorial_qnn_module_torch>`__ or `JAX <demos/tutorial_How_to_optimize_QML_model_using_JAX_and_Optax>`__.
  [(#7320)](https://github.com/PennyLaneAI/pennylane/pull/7320)

* The `qml.gradients.hamiltonian_grad` function has been removed because this gradient recipe is no
  longer required with the :doc:`new operator arithmetic system </news/new_opmath>`.
  [(#7302)](https://github.com/PennyLaneAI/pennylane/pull/7302)

* Accessing terms of a tensor product (e.g., `op = X(0) @ X(1)`) via `op.obs` has been removed.
  [(#7324)](https://github.com/PennyLaneAI/pennylane/pull/7324)

* The `mcm_method` keyword argument in `qml.execute` has been removed.
  [(#7301)](https://github.com/PennyLaneAI/pennylane/pull/7301)

* The `inner_transform` and `config` keyword arguments in `qml.execute` have been removed.
  [(#7300)](https://github.com/PennyLaneAI/pennylane/pull/7300)

* `Sum.ops`, `Sum.coeffs`, `Prod.ops` and `Prod.coeffs` have been removed.
  [(#7304)](https://github.com/PennyLaneAI/pennylane/pull/7304)

* Specifying `pipeline=None` with `qml.compile` has been removed.
  [(#7307)](https://github.com/PennyLaneAI/pennylane/pull/7307)

* The `control_wires` argument in `qml.ControlledQubitUnitary` has been removed.
  Furthermore, the `ControlledQubitUnitary` no longer accepts `QubitUnitary` objects as arguments as its `base`.
  [(#7305)](https://github.com/PennyLaneAI/pennylane/pull/7305)

* `qml.tape.TapeError` has been removed.
  [(#7205)](https://github.com/PennyLaneAI/pennylane/pull/7205)

<h3>Deprecations 👋</h3>

Here's a list of deprecations made this release. For a more detailed breakdown of deprecations and alternative code to use instead, Please consult the :doc:`deprecations and removals page </development/deprecations>`.

* `qml.operation.Observable` and the corresponding `Observable.compare` have been deprecated, as
  pennylane now depends on the more general `Operator` interface instead. The
  `Operator.is_hermitian` property can instead be used to check whether or not it is highly likely
  that the operator instance is Hermitian.
  [(#7316)](https://github.com/PennyLaneAI/pennylane/pull/7316)

* The boolean functions provided in `pennylane.operation` are deprecated. See the :doc:`deprecations page </development/deprecations>` 
  for equivalent code to use instead. These include `not_tape`, `has_gen`, `has_grad_method`, `has_multipar`,
  `has_nopar`, `has_unitary_gen`, `is_measurement`, `defines_diagonalizing_gates`, and `gen_is_multi_term_hamiltonian`.
  [(#7319)](https://github.com/PennyLaneAI/pennylane/pull/7319)

* `qml.operation.WiresEnum`, `qml.operation.AllWires`, and `qml.operation.AnyWires` are deprecated. To indicate that
  an operator can act on any number of wires, `Operator.num_wires = None` should be used instead. This is the default
  and does not need to be overwritten unless the operator developer wants to add wire number validation.
  [(#7313)](https://github.com/PennyLaneAI/pennylane/pull/7313)

* The :func:`qml.QNode.get_gradient_fn` method is now deprecated. Instead, use :func:`~.workflow.get_best_diff_method` to obtain the differentiation method.
  [(#7323)](https://github.com/PennyLaneAI/pennylane/pull/7323)

<h3>Internal changes ⚙️</h3>

* Fix subset of `pylint` errors in the `tests` folder.
  [(#7446)](https://github.com/PennyLaneAI/pennylane/pull/7446)

* Remove and reduce excessively expensive test cases in `tests/templates/test_subroutines/` that do not add value.
  [(#7436)](https://github.com/PennyLaneAI/pennylane/pull/7436)

* Stop using `pytest-timeout` in the PennyLane CI/CD pipeline.
  [(#7451)](https://github.com/PennyLaneAI/pennylane/pull/7451)

* Enforce subset of submodules in `templates` to be auxiliary layer modules.
  [(#7437)](https://github.com/PennyLaneAI/pennylane/pull/7437)

* Enforce `noise` module to be a tertiary layer module.
  [(#7430)](https://github.com/PennyLaneAI/pennylane/pull/7430)

* Enforce `qaoa` module to be a tertiary layer module.
  [(#7429)](https://github.com/PennyLaneAI/pennylane/pull/7429)

* Enforce `gradients` module to be an auxiliary layer module.
  [(#7416)](https://github.com/PennyLaneAI/pennylane/pull/7416)

* Enforce `optimize` module to be an auxiliary layer module.
  [(#7418)](https://github.com/PennyLaneAI/pennylane/pull/7418)

* A `RuntimeWarning` raised when using versions of JAX > 0.4.28 has been removed.
  [(#7398)](https://github.com/PennyLaneAI/pennylane/pull/7398)

* Wheel releases for PennyLane now follow the `PyPA binary-distribution format <https://packaging.python.org/en/latest/specifications/binary-distribution-format/>_` guidelines more closely.
  [(#7382)](https://github.com/PennyLaneAI/pennylane/pull/7382)

* `null.qubit` can now support an optional `track_resources` argument which allows it to record which gates are executed.
  [(#7226)](https://github.com/PennyLaneAI/pennylane/pull/7226)
  [(#7372)](https://github.com/PennyLaneAI/pennylane/pull/7372)
  [(#7392)](https://github.com/PennyLaneAI/pennylane/pull/7392)

* A new internal module, `qml.concurrency`, is added to support internal use of multiprocess and multithreaded execution of workloads. This also migrates the use of `concurrent.futures` in `default.qubit` to this new design.
  [(#7303)](https://github.com/PennyLaneAI/pennylane/pull/7303)

* Test suites in `tests/transforms/test_defer_measurement.py` use analytic mocker devices to test numeric results.
  [(#7329)](https://github.com/PennyLaneAI/pennylane/pull/7329)

* Introduce module dependency management using `tach`.
  [(#7185)](https://github.com/PennyLaneAI/pennylane/pull/7185)

* Add new `pennylane.exceptions` module for custom errors and warnings.
  [(#7205)](https://github.com/PennyLaneAI/pennylane/pull/7205)

* Clean up `__init__.py` files in `math`, `ops`, `qaoa`, `tape` and `templates` to be explicit in what they import. 
  [(#7200)](https://github.com/PennyLaneAI/pennylane/pull/7200)
  
* The `Tracker` class has been moved into the `devices` module.
  [(#7281)](https://github.com/PennyLaneAI/pennylane/pull/7281)

* Moved functions that calculate rotation angles for unitary decompositions into an internal
  module `qml.math.decomposition`
  [(#7211)](https://github.com/PennyLaneAI/pennylane/pull/7211)

<h3>Documentation 📝</h3>

* Fixed the wrong `theta` to `phi` in :class:`~pennylane.IsingXY`.
 [(#7427)](https://github.com/PennyLaneAI/pennylane/pull/7427)

* In the :doc:`/introduction/compiling_circuits` page, in the "Decomposition in stages" section,
  circuit drawings now render in a way that's easier to read.
  [(#7419)](https://github.com/PennyLaneAI/pennylane/pull/7419)

* The entry in the :doc:`/news/program_capture_sharp_bits` page for using program capture with Catalyst 
  has been updated. Instead of using ``qjit(experimental_capture=True)``, Catalyst is now compatible 
  with the global toggles ``qml.capture.enable()`` and ``qml.capture.disable()`` for enabling and
  disabling program capture.
  [(#7298)](https://github.com/PennyLaneAI/pennylane/pull/7298)

<h3>Bug fixes 🐛</h3>

* Fixed a bug in `to_openfermion` where identity qubit-to-wires mapping was not obeyed.
  [(#7332)](https://github.com/PennyLaneAI/pennylane/pull/7332)

* Fixed a bug in the validation of :class:`~.SelectPauliRot` that prevents parameter broadcasting.
  [(#7377)](https://github.com/PennyLaneAI/pennylane/pull/7377)

* Usage of NumPy in `default.mixed` source code has been converted to `qml.math` to avoid
  unnecessary dependency on NumPy and to fix a bug that caused an error when using `default.mixed` with PyTorch and GPUs.
  [(#7384)](https://github.com/PennyLaneAI/pennylane/pull/7384)

* With program capture enabled (`qml.capture.enable()`), `QSVT` no treats abstract values as metadata.
  [(#7360)](https://github.com/PennyLaneAI/pennylane/pull/7360)

* A fix was made to `default.qubit` to allow for using `qml.Snapshot` with defer-measurements (`mcm_method="deferred"`).
  [(#7335)](https://github.com/PennyLaneAI/pennylane/pull/7335)

* Fixes the repr for empty `Prod` and `Sum` instances to better communicate the existence of an empty instance.
  [(#7346)](https://github.com/PennyLaneAI/pennylane/pull/7346)

* Fixes a bug where circuit execution fails with ``BlockEncode`` initialized with sparse matrices.
  [(#7285)](https://github.com/PennyLaneAI/pennylane/pull/7285)

* Adds an informative error if `qml.cond` is used with an abstract condition with
  jitting on `default.qubit` if capture is enabled.
  [(#7314)](https://github.com/PennyLaneAI/pennylane/pull/7314)

* Fixes a bug where using a ``StatePrep`` operation with `batch_size=1` did not work with ``default.mixed``.
  [(#7280)](https://github.com/PennyLaneAI/pennylane/pull/7280)

* Gradient transforms can now be used in conjunction with batch transforms with all interfaces.
  [(#7287)](https://github.com/PennyLaneAI/pennylane/pull/7287)

* Fixes a bug where the global phase was not being added in the ``QubitUnitary`` decomposition.  
  [(#7244)](https://github.com/PennyLaneAI/pennylane/pull/7244)
  [(#7270)](https://github.com/PennyLaneAI/pennylane/pull/7270)

* Using finite differences with program capture without x64 mode enabled now raises a warning.
  [(#7282)](https://github.com/PennyLaneAI/pennylane/pull/7282)

* When the `mcm_method` is specified to the `"device"`, the `defer_measurements` transform will 
  no longer be applied. Instead, the device will be responsible for all MCM handling.
  [(#7243)](https://github.com/PennyLaneAI/pennylane/pull/7243)

* Fixed coverage of `qml.liealg.CII` and `qml.liealg.AIII`.
  [(#7291)](https://github.com/PennyLaneAI/pennylane/pull/7291)

* Fixed a bug where the phase is used as the wire label for a `qml.GlobalPhase` when capture is enabled.
  [(#7211)](https://github.com/PennyLaneAI/pennylane/pull/7211)

* Fixed a bug that caused `CountsMP.process_counts` to return results in the computational basis, even if
  an observable was specified.
  [(#7342)](https://github.com/PennyLaneAI/pennylane/pull/7342)

* Fixed a bug that caused `SamplesMP.process_counts` used with an observable to return a list of eigenvalues 
  for each individual operation in the observable, instead of the overall result.
  [(#7342)](https://github.com/PennyLaneAI/pennylane/pull/7342)

* Fixed a bug where `two_qubit_decomposition` provides an incorrect decomposition for some special matrices.
  [(#7340)](https://github.com/PennyLaneAI/pennylane/pull/7340)

* Fixes a bug where the powers of `qml.ISWAP` and `qml.SISWAP` were decomposed incorrectly.
  [(#7361)](https://github.com/PennyLaneAI/pennylane/pull/7361)

* Returning `MeasurementValue`s from the `ftqc` module's parametric mid-circuit measurements
  (`measure_arbitrary_basis`, `measure_x` and `measure_y`) no longer raises an error in circuits 
  using `diagonalize_mcms`.
  [(#7387)](https://github.com/PennyLaneAI/pennylane/pull/7387)

<h3>Contributors ✍️</h3>

This release contains contributions from (in alphabetical order):

Guillermo Alonso-Linaje,
Astral Cai,
Yushao Chen,
Lillian Frederiksen,
Pietropaolo Frisoni,
Simone Gasperini,
Korbinian Kottmann,
Christina Lee,
Anton Naim Ibrahim,
Lee J. O'Riordan,
Mudit Pandey,
Andrija Paurevic,
Kalman Szenes,
David Wierichs,
Jake Zaia<|MERGE_RESOLUTION|>--- conflicted
+++ resolved
@@ -73,20 +73,15 @@
 
 <h4>Resource-efficient Decompositions 🔎</h4>
 
-<<<<<<< HEAD
+* The decomposition of `qml.PCPhase` is now significantly more efficient for more than 2 qubits.
+  [(#7166)](https://github.com/PennyLaneAI/pennylane/pull/7166)
+
 * New decomposition rules comprising rotation gates and global phases have been added to `QubitUnitary` 
   and `ControlledQubitUnitary` that can be accessed with the new graph-based decomposition system. 
   The most efficient set of rotations to decompose into will be chosen based on the target gate set.
-=======
-* The decomposition of `qml.PCPhase` is now significantly more efficient for more than 2 qubits.
-  [(#7166)](https://github.com/PennyLaneAI/pennylane/pull/7166)
-
-* New decomposition rules comprising rotation gates and global phases have been added to `QubitUnitary` that 
-  can be accessed with the new graph-based decomposition system. The most efficient set of rotations to 
-  decompose into will be chosen based on the target gate set.
->>>>>>> b185e973
   [(#7211)](https://github.com/PennyLaneAI/pennylane/pull/7211)
   [(#7371)](https://github.com/PennyLaneAI/pennylane/pull/7371)
+
   ```python
   from functools import partial
   import numpy as np
