
# Release 0.43.0-dev (development release)

<h3>New features since last release</h3>

* Dynamic wire allocation with `qml.allocation.allocate` can now be executed on `default.qubit`.
  [(#7718)](https://github.com/PennyLaneAI/pennylane/pull/7718)

  ```python
  @qml.qnode(qml.device('default.qubit'))
  def c():
      with qml.allocate(1) as wires:
          qml.H(wires)
          qml.CNOT((wires[0], 0))
      return qml.probs(wires=0)

  c()
  ```
  ```
  array([0.5, 0.5])
  ```

* A new :func:`~.ops.op_math.change_basis_op` function and :class:`~.ops.op_math.ChangeOpBasis` class were added,
  which allow a compute-uncompute pattern (U V U†) to be represented by a single operator.
  A corresponding decomposition rule has been added to support efficiently controlling the pattern,
  in which only the central (target) operator is controlled, and not U or U†.
  [(#8023)](https://github.com/PennyLaneAI/pennylane/pull/8023)
  [(#8070)](https://github.com/PennyLaneAI/pennylane/pull/8070)

* A new keyword argument ``partial`` has been added to :class:`qml.Select`. It allows for 
  simplifications in the decomposition of ``Select`` under the assumption that the state of the
  control wires has no overlap with computational basis states that are not used by ``Select``.
  [(#7658)](https://github.com/PennyLaneAI/pennylane/pull/7658)

* New ZX calculus-based transforms have been added to access circuit optimization
  passes implemented in [pyzx](https://pyzx.readthedocs.io/en/latest/):

  * :func:`~.transforms.zx.push_hadamards` to optimize a phase-polynomial + Hadamard circuit by pushing
    Hadamard gates as far as possible to one side to create fewer larger phase-polynomial blocks
    (see [pyzx.basic_optimization](https://pyzx.readthedocs.io/en/latest/api.html#pyzx.optimize.basic_optimization)).
    [(#8025)](https://github.com/PennyLaneAI/pennylane/pull/8025)

  * :func:`~.transforms.zx.todd` to optimize a Clifford + T circuit by using the Third Order Duplicate and Destroy (TODD) algorithm
    (see [pyzx.phase_block_optimize](https://pyzx.readthedocs.io/en/latest/api.html#pyzx.optimize.phase_block_optimize)).
    [(#8029)](https://github.com/PennyLaneAI/pennylane/pull/8029)

  * :func:`~.transforms.zx.optimize_t_count` to reduce the number of T gates in a Clifford + T circuit by applying
    a sequence of passes that combine ZX-based commutation and cancellation rules and the TODD algorithm
    (see [pyzx.full_optimize](https://pyzx.readthedocs.io/en/latest/api.html#pyzx.optimize.full_optimize)).
    [(#8088)](https://github.com/PennyLaneAI/pennylane/pull/8088)

  * :func:`~.transforms.zx.reduce_non_clifford` to reduce the number of non-Clifford gates by applying
    a combination of phase gadgetization strategies and Clifford gate simplification rules.
    (see [pyzx.full_reduce](https://pyzx.readthedocs.io/en/latest/api.html#pyzx.simplify.full_reduce)).
    [(#7747)](https://github.com/PennyLaneAI/pennylane/pull/7747)

* The `qml.specs` function now accepts a `compute_depth` keyword argument, which is set to `True` by default.
  This makes the expensive depth computation performed by `qml.specs` optional.
  [(#7998)](https://github.com/PennyLaneAI/pennylane/pull/7998)
  [(#8042)](https://github.com/PennyLaneAI/pennylane/pull/8042)

* New transforms called :func:`~.transforms.match_relative_phase_toffoli` and 
  :func:`~.transforms.match_controlled_iX_gate` have been added to implement passes that make use
  of equivalencies to compile certain patterns to efficient Clifford+T equivalents.
  [(#7748)](https://github.com/PennyLaneAI/pennylane/pull/7748)

* Leveraging quantum just-in-time compilation to optimize parameterized hybrid workflows with the momentum
  quantum natural gradient optimizer is now possible with the new :class:`~.MomentumQNGOptimizerQJIT` optimizer.
  [(#7606)](https://github.com/PennyLaneAI/pennylane/pull/7606)

  Similar to the :class:`~.QNGOptimizerQJIT` optimizer, :class:`~.MomentumQNGOptimizerQJIT` offers a
  `qml.qjit`-compatible analogue to the existing :class:`~.MomentumQNGOptimizer` with an Optax-like interface:

  ```python
  import pennylane as qml
  import jax.numpy as jnp

  dev = qml.device("lightning.qubit", wires=2)

  @qml.qnode(dev)
  def circuit(params):
      qml.RX(params[0], wires=0)
      qml.RY(params[1], wires=1)
      return qml.expval(qml.Z(0) + qml.X(1))

  opt = qml.MomentumQNGOptimizerQJIT(stepsize=0.1, momentum=0.2)

  @qml.qjit
  def update_step_qjit(i, args):
      params, state = args
      return opt.step(circuit, params, state)

  @qml.qjit
  def optimization_qjit(params, iters):
      state = opt.init(params)
      args = (params, state)
      params, state = qml.for_loop(iters)(update_step_qjit)(args)
      return params
  ```

  ```pycon
  >>> params = jnp.array([0.1, 0.2])
  >>> iters = 1000
  >>> optimization_qjit(params=params, iters=iters)
  Array([ 3.14159265, -1.57079633], dtype=float64)
  ```

* The :func:`~.transforms.decompose` transform is now able to decompose classically controlled operations.
  [(#8145)](https://github.com/PennyLaneAI/pennylane/pull/8145)

<h3>Improvements 🛠</h3>

* `allocate` and `deallocate` can now be accessed as `qml.allocate` and `qml.deallocate`.
  [(#8189)](https://github.com/PennyLaneAI/pennylane/pull/8198))

* `allocate` now takes `state: Literal["zero", "any"] = "zero"` instead of `require_zeros=True`.
  [(#8163)](https://github.com/PennyLaneAI/pennylane/pull/8163)

* A `DynamicRegister` can no longer be used as an individual wire itself, as this led to confusing results.
  [(#8151)](https://github.com/PennyLaneAI/pennylane/pull/8151)

* A new keyword argument called ``shot_dist`` has been added to the :func:`~.transforms.split_non_commuting` transform.
  This allows for more customization and efficiency when calculating expectation values across the non-commuting groups
  of observables that make up a ``Hamiltonian``/``LinearCombination``.
  [(#7988)](https://github.com/PennyLaneAI/pennylane/pull/7988)

  Given a QNode that returns a sample-based measurement (e.g., ``expval``) of a ``Hamiltonian``/``LinearCombination``
  with finite ``shots``, the current default behaviour of :func:`~.transforms.split_non_commuting` will perform ``shots``
  executions for each group of commuting terms. With the ``shot_dist`` argument, this behaviour can be changed:

  * ``"uniform"``: evenly distributes the number of ``shots`` across all groups of commuting terms
  * ``"weighted"``: distributes the number of ``shots`` according to weights proportional to the L1 norm of the coefficients in each group
  * ``"weighted_random"``: same as ``"weighted"``, but the numbers of ``shots`` are sampled from a multinomial distribution
  * or a user-defined function implementing a custom shot distribution strategy

  To show an example about how this works, let's start by defining a simple Hamiltonian:

  ```python
  import pennylane as qml

  ham = qml.Hamiltonian(
      coeffs=[10, 0.1, 20, 100, 0.2],
      observables=[
          qml.X(0) @ qml.Y(1),
          qml.Z(0) @ qml.Z(2),
          qml.Y(1),
          qml.X(1) @ qml.X(2),
          qml.Z(0) @ qml.Z(1) @ qml.Z(2)
      ]
  )
  ```

  This Hamiltonian can be split into 3 non-commuting groups of mutually commuting terms.
  With ``shot_dist = "weighted"``, for example, the number of shots will be divided
  according to the L1 norm of each group's coefficients:

  ```python
  from functools import partial
  from pennylane.transforms import split_non_commuting

  dev = qml.device("default.qubit")

  @partial(split_non_commuting, shot_dist="weighted")
  @qml.qnode(dev, shots=10000)
  def circuit():
      return qml.expval(ham)

  with qml.Tracker(dev) as tracker:
      circuit()
  ```

  ```pycon
  >>> print(tracker.history["shots"])
  [2303, 23, 7674]
  ```

* The number of `shots` can now be specified directly in QNodes as a standard keyword argument.
  [(#8073)](https://github.com/PennyLaneAI/pennylane/pull/8073)

  ```python
  @qml.qnode(qml.device("default.qubit"), shots=1000)
  def circuit():
      qml.H(0)
      return qml.expval(qml.Z(0))
  ```

  ```pycon
  >>> circuit.shots
  Shots(total=1000)
  >>> circuit()
  np.float64(-0.004)
  ```

  Setting the `shots` value in a QNode is equivalent to decorating with :func:`qml.workflow.set_shots`. Note, however, that decorating with :func:`qml.workflow.set_shots` overrides QNode `shots`:

  ```pycon
  >>> new_circ = qml.set_shots(circuit, shots=123)
  >>> new_circ.shots
  Shots(total=123)
  ```

* PennyLane `autograph` supports standard python for updating arrays like `array[i] += x` instead of jax `arr.at[i].add(x)`. 
  Users can now use this when designing quantum circuits with experimental program capture enabled.

  ```python
  import pennylane as qml
  import jax.numpy as jnp

  qml.capture.enable()

  @qml.qnode(qml.device("default.qubit", wires=3))
  def circuit(val):
    angles = jnp.zeros(3)
    angles[0:3] += val

    for i, angle in enumerate(angles):
        qml.RX(angle, i)

    return qml.expval(qml.Z(0)), qml.expval(qml.Z(1)), qml.expval(qml.Z(2))
  ```

  ```pycon
  >>> circuit(jnp.pi)
  (Array(-1, dtype=float32),
   Array(-1, dtype=float32),
   Array(-1, dtype=float32)) 
  ```

  [(#8076)](https://github.com/PennyLaneAI/pennylane/pull/8076)

* PennyLane `autograph` supports standard python for index assignment (`arr[i] = x`) instead of jax.numpy form (`arr = arr.at[i].set(x)`).
  Users can now use standard python assignment when designing circuits with experimental program capture enabled.

  ```python
  import pennylane as qml
  import jax.numpy as jnp

  qml.capture.enable()

  @qml.qnode(qml.device("default.qubit", wires=3))
  def circuit(val):
    angles = jnp.zeros(3)
    angles[1] = val / 2
    angles[2] = val

    for i, angle in enumerate(angles):
        qml.RX(angle, i)

    return qml.expval(qml.Z(0)), qml.expval(qml.Z(1)), qml.expval(qml.Z(2))
  ```

  ```pycon
  >>> circuit(jnp.pi)
  (Array(0.99999994, dtype=float32),
   Array(0., dtype=float32),
   Array(-0.99999994, dtype=float32)) 
  ```

  [(#8027)](https://github.com/PennyLaneAI/pennylane/pull/8027)

* Logical operations (`and`, `or` and `not`) are now supported with the `autograph` module. Users can
  now use these logical operations in control flow when designing quantum circuits with experimental
  program capture enabled.

  ```python
  import pennylane as qml

  qml.capture.enable()

  @qml.qnode(qml.device("default.qubit", wires=1))
  def circuit(param):
      if param >= 0 and param <= 1:
          qml.H(0)
      return qml.state()
  ```

  ```pycon
  >>> circuit(0.5)
  Array([0.70710677+0.j, 0.70710677+0.j], dtype=complex64)
  ```

  [(#8006)](https://github.com/PennyLaneAI/pennylane/pull/8006)

* The decomposition of :class:`~.BasisRotation` has been optimized to skip redundant phase shift gates
  with angle :math:`\pm \pi` for real-valued, i.e., orthogonal, rotation matrices. This uses the fact that
  no or single :class:`~.PhaseShift` gate is required in case the matrix has a determinant :math:`\pm 1`.
  [(#7765)](https://github.com/PennyLaneAI/pennylane/pull/7765)

* Changed how basis states are assigned internally in `qml.Superposition`, improving its
  decomposition slightly both regarding classical computing time and gate decomposition.
  [(#7880)](https://github.com/PennyLaneAI/pennylane/pull/7880)

* The printing and drawing of :class:`~.TemporaryAND`, also known as ``qml.Elbow``, and its adjoint
  have been improved to be more legible and consistent with how it's depicted in circuits in the literature.
  [(#8017)](https://github.com/PennyLaneAI/pennylane/pull/8017)

  ```python
  import pennylane as qml

  @qml.draw
  @qml.qnode(qml.device("lightning.qubit", wires=4))
  def node():
      qml.TemporaryAND([0, 1, 2], control_values=[1, 0])
      qml.CNOT([2, 3])
      qml.adjoint(qml.TemporaryAND([0, 1, 2], control_values=[1, 0]))
      return qml.expval(qml.Z(3))
  ```

  ```pycon
  print(node())
  0: ─╭●─────●╮─┤     
  1: ─├○─────○┤─┤     
  2: ─╰──╭●───╯─┤     
  3: ────╰X─────┤  <Z>
  ```

* Several templates now have decompositions that can be accessed within the graph-based
  decomposition system (:func:`~.decomposition.enable_graph`), allowing workflows
  that include these templates to be decomposed in a resource-efficient and performant
  manner.
  [(#7779)](https://github.com/PennyLaneAI/pennylane/pull/7779)
  [(#7908)](https://github.com/PennyLaneAI/pennylane/pull/7908)
  [(#7385)](https://github.com/PennyLaneAI/pennylane/pull/7385)
  [(#7941)](https://github.com/PennyLaneAI/pennylane/pull/7941)
  [(#7943)](https://github.com/PennyLaneAI/pennylane/pull/7943)
  [(#8075)](https://github.com/PennyLaneAI/pennylane/pull/8075)
  [(#8002)](https://github.com/PennyLaneAI/pennylane/pull/8002)
  
  The included templates are: :class:`~.Adder`, :class:`~.ControlledSequence`, :class:`~.ModExp`, :class:`~.MottonenStatePreparation`, 
  :class:`~.MPSPrep`, :class:`~.Multiplier`, :class:`~.OutAdder`, :class:`~.OutMultiplier`, :class:`~.OutPoly`, :class:`~.PrepSelPrep`,
  :class:`~.ops.Prod`, :class:`~.Reflection`, :class:`~.Select`, :class:`~.StatePrep`, :class:`~.TrotterProduct`, :class:`~.QROM`, 
  :class:`~.GroverOperator`, :class:`~.UCCSD`, :class:`~.StronglyEntanglingLayers`, :class:`~.GQSP`, :class:`~.FermionicSingleExcitation`, 
  :class:`~.FermionicDoubleExcitation`, :class:`~.QROM`, :class:`~.ArbitraryStatePreparation`, :class:`~.CosineWindow`, 
  :class:`~.AmplitudeAmplification`, :class:`~.Permute`, :class:`~.AQFT`, :class:`~.FlipSign`, :class:`~.FABLE`,
  :class:`~.Qubitization`, and :class:`~.Superposition`

* A new function called :func:`~.math.choi_matrix` is available, which computes the [Choi matrix](https://en.wikipedia.org/wiki/Choi%E2%80%93Jamio%C5%82kowski_isomorphism) of a quantum channel.
  This is a useful tool in quantum information science and to check circuit identities involving non-unitary operations.
  [(#7951)](https://github.com/PennyLaneAI/pennylane/pull/7951)

  ```pycon
  >>> import numpy as np
  >>> Ks = [np.sqrt(0.3) * qml.CNOT((0, 1)), np.sqrt(1-0.3) * qml.X(0)]
  >>> Ks = [qml.matrix(op, wire_order=range(2)) for op in Ks]
  >>> Lambda = qml.math.choi_matrix(Ks)
  >>> np.trace(Lambda), np.trace(Lambda @ Lambda)
  (np.float64(1.0), np.float64(0.58))
  ```

* A new device preprocess transform, `~.devices.preprocess.no_analytic`, is available for hardware devices and hardware-like simulators.
  It validates that all executions are shot-based.
  [(#8037)](https://github.com/PennyLaneAI/pennylane/pull/8037)

* With program capture, the `true_fn` can now be a subclass of `Operator` when no `false_fn` is provided.
  `qml.cond(condition, qml.X)(0)` is now valid code and will return nothing, even though `qml.X` is
  technically a callable that returns an `X` operator.
  [(#8060)](https://github.com/PennyLaneAI/pennylane/pull/8060)
  [(#8101)](https://github.com/PennyLaneAI/pennylane/pull/8101)

* With program capture, an error is now raised if the conditional predicate is not a scalar.
  [(#8066)](https://github.com/PennyLaneAI/pennylane/pull/8066)

* :func:`~.tape.plxpr_to_tape` now supports converting circuits containing dynamic wire allocation.
  [(#8179)](https://github.com/PennyLaneAI/pennylane/pull/8179)

<h4>OpenQASM-PennyLane interoperability</h4>

* The :func:`qml.from_qasm3` function can now convert OpenQASM 3.0 circuits that contain
  subroutines, constants, all remaining stdlib gates, qubit registers, and built-in mathematical functions.
  [(#7651)](https://github.com/PennyLaneAI/pennylane/pull/7651)
  [(#7653)](https://github.com/PennyLaneAI/pennylane/pull/7653)
  [(#7676)](https://github.com/PennyLaneAI/pennylane/pull/7676)
  [(#7679)](https://github.com/PennyLaneAI/pennylane/pull/7679)
  [(#7677)](https://github.com/PennyLaneAI/pennylane/pull/7677)
  [(#7767)](https://github.com/PennyLaneAI/pennylane/pull/7767)
  [(#7690)](https://github.com/PennyLaneAI/pennylane/pull/7690)

<h4>Other improvements</h4>

* Program capture can now handle dynamic shots, shot vectors, and shots set with `qml.set_shots`.
  [(#7652)](https://github.com/PennyLaneAI/pennylane/pull/7652)

* Added a callback mechanism to the `qml.compiler.python_compiler` submodule to inspect the intermediate 
  representation of the program between multiple compilation passes.
  [(#7964)](https://github.com/PennyLaneAI/pennylane/pull/7964)

* The matrix factorization using :func:`~.math.decomposition.givens_decomposition` has
  been optimized to factor out the redundant sign in the diagonal phase matrix for the
  real-valued (orthogonal) rotation matrices. For example, in case the determinant of a matrix is
  :math:`-1`, only a single element of the phase matrix is required.
  [(#7765)](https://github.com/PennyLaneAI/pennylane/pull/7765)

* Added the `NumQubitsOp` operation to the `Quantum` dialect of the Python compiler.
[(#8063)](https://github.com/PennyLaneAI/pennylane/pull/8063)

* An error is no longer raised when non-integer wire labels are used in QNodes using `mcm_method="deferred"`.
  [(#7934)](https://github.com/PennyLaneAI/pennylane/pull/7934)
  

  ```python
  @qml.qnode(qml.device("default.qubit"), mcm_method="deferred")
  def circuit():
      m = qml.measure("a")
      qml.cond(m == 0, qml.X)("aux")
      return qml.expval(qml.Z("a"))
  ```

  ```pycon
  >>> print(qml.draw(circuit)())
    a: ──┤↗├────┤  <Z>
  aux: ───║───X─┤     
          ╚═══╝      
  ```

* PennyLane is now compatible with `quimb` 1.11.2 after a bug affecting `default.tensor` was fixed.
  [(#7931)](https://github.com/PennyLaneAI/pennylane/pull/7931)

* The error message raised when using Python compiler transforms with :func:`pennylane.qjit` has been updated
  with suggested fixes.
  [(#7916)](https://github.com/PennyLaneAI/pennylane/pull/7916)

* A new `qml.transforms.resolve_dynamic_wires` transform can allocate concrete wire values for dynamic
  qubit allocation. Adds a `use_resets` keyword argument to `resolve_dynamic_wires`.
  [(#7678)](https://github.com/PennyLaneAI/pennylane/pull/7678)
  [(#7678)](https://github.com/PennyLaneAI/pennylane/pull/8184)

* The :func:`qml.workflow.set_shots` transform can now be directly applied to a QNode without the need for `functools.partial`, providing a more user-friendly syntax and negating having to import the `functools` package.
  [(#7876)](https://github.com/PennyLaneAI/pennylane/pull/7876)
  [(#7919)](https://github.com/PennyLaneAI/pennylane/pull/7919)

  ```python
  @qml.set_shots(shots=1000)  # or @qml.set_shots(1000)
  @qml.qnode(dev)
  def circuit():
      qml.H(0)
      return qml.expval(qml.Z(0))
  ```

  ```pycon
  >>> circuit()
  0.002
  ```

* Added a `QuantumParser` class to the `qml.compiler.python_compiler` submodule that automatically loads relevant dialects.
  [(#7888)](https://github.com/PennyLaneAI/pennylane/pull/7888)

* A compilation pass written with xDSL called `qml.compiler.python_compiler.transforms.ConvertToMBQCFormalismPass` has been added for the experimental xDSL Python compiler integration. This pass converts all gates in the MBQC gate set (`Hadamard`, `S`, `RZ`, `RotXZX` and `CNOT`) to the textbook MBQC formalism.
  [(#7870)](https://github.com/PennyLaneAI/pennylane/pull/7870)

* Enforce various modules to follow modular architecture via `tach`.
  [(#7847)](https://github.com/PennyLaneAI/pennylane/pull/7847)

* Users can now specify a relative threshold value for the permissible operator norm error (`epsilon`) that
  triggers rebuilding of the cache in the `qml.clifford_t_transform`, via new `cache_eps_rtol` keyword argument.
  [(#8056)](https://github.com/PennyLaneAI/pennylane/pull/8056)

* A compilation pass written with xDSL called `qml.compiler.python_compiler.transforms.MeasurementsFromSamplesPass`
  has been added for the experimental xDSL Python compiler integration. This pass replaces all
  terminal measurements in a program with a single :func:`pennylane.sample` measurement, and adds
  postprocessing instructions to recover the original measurement.
  [(#7620)](https://github.com/PennyLaneAI/pennylane/pull/7620)

* A combine-global-phase pass has been added to the xDSL Python compiler integration.
  Note that the current implementation can only combine all the global phase operations at
  the last global phase operation in the same region. In other words, global phase operations inside a control flow region can't be combined with those in their parent
  region.
  [(#7675)](https://github.com/PennyLaneAI/pennylane/pull/7675)

* The `mbqc` xDSL dialect has been added to the Python compiler, which is used to represent
  measurement-based quantum-computing instructions in the xDSL framework.
  [(#7815)](https://github.com/PennyLaneAI/pennylane/pull/7815)
  [(#8059)](https://github.com/PennyLaneAI/pennylane/pull/8059)

* The `AllocQubitOp` and `DeallocQubitOp` operations have been added to the `Quantum` dialect in the
  Python compiler.
  [(#7915)](https://github.com/PennyLaneAI/pennylane/pull/7915)

* The :func:`pennylane.ops.rs_decomposition` method now performs exact decomposition and returns
  complete global phase information when used for decomposing a phase gate to Clifford+T basis.
  [(#7793)](https://github.com/PennyLaneAI/pennylane/pull/7793)

* `default.qubit` will default to the tree-traversal MCM method when `mcm_method="device"`.
  [(#7885)](https://github.com/PennyLaneAI/pennylane/pull/7885)

* The :func:`~.clifford_t_decomposition` transform can now handle circuits with mid-circuit
  measurements including Catalyst's measurements operations. It also now handles `RZ` and `PhaseShift`
  operations where angles are odd multiples of `±pi/4` more efficiently while using `method="gridsynth"`.
  [(#7793)](https://github.com/PennyLaneAI/pennylane/pull/7793)
  [(#7942)](https://github.com/PennyLaneAI/pennylane/pull/7942)

* The default implementation of `Device.setup_execution_config` now choses `"device"` as the default mcm method if it is available as specified by the device TOML file.
  [(#7968)](https://github.com/PennyLaneAI/pennylane/pull/7968)

<h4>Resource-efficient decompositions 🔎</h4>

* With :func:`~.decomposition.enable_graph()`, dynamically allocated wires are now supported in decomposition rules. This provides a smoother overall experience when decomposing operators in a way that requires auxiliary/work wires.
  [(#7861)](https://github.com/PennyLaneAI/pennylane/pull/7861)

  * The :func:`~.transforms.decompose` transform now accepts a `num_available_work_wires` argument that allows the user to specify the number of work wires available for dynamic allocation.
  [(#7963)](https://github.com/PennyLaneAI/pennylane/pull/7963)
  [(#7980)](https://github.com/PennyLaneAI/pennylane/pull/7980)
  [(#8103)](https://github.com/PennyLaneAI/pennylane/pull/8103)

  * Decomposition rules added for the :class:`~.MultiControlledX` that dynamically allocate work wires if none was explicitly specified via the `work_wires` argument of the operator.
  [(#8024)](https://github.com/PennyLaneAI/pennylane/pull/8024)

* A :class:`~.decomposition.decomposition_graph.DecompGraphSolution` class is added to store the solution of a decomposition graph. An instance of this class is returned from the `solve` method of the :class:`~.decomposition.decomposition_graph.DecompositionGraph`.
  [(#8031)](https://github.com/PennyLaneAI/pennylane/pull/8031)

* With the graph-based decomposition system enabled (:func:`~.decomposition.enable_graph()`), if a decomposition cannot be found for an operator in the circuit, it no longer
  raises an error. Instead, a warning is raised, and `op.decomposition()` (the current default method for decomposing gates) is
  used as a fallback, while the rest of the circuit is still decomposed with
  the new graph-based system. Additionally, a special warning message is
  raised if the circuit contains a `GlobalPhase`, reminding the user that
  `GlobalPhase` is not assumed to have a decomposition under the new system.
  [(#8156)](https://github.com/PennyLaneAI/pennylane/pull/8156)
<h3>Labs: a place for unified and rapid prototyping of research software 🧪</h3>

  * Fixed a queueing issue in `ResourceOperator` tests.
  [(#8204)](https://github.com/PennyLaneAI/pennylane/pull/8204)
  
* The module `qml.labs.zxopt` has been removed as its functionalities are now available in the
  submodule :mod:`~.transforms.zx`. The same functions are available, but their signature
  may have changed.
  - Instead of `qml.labs.zxopt.full_optimize`, use :func:`.transforms.zx.optimize_t_count`
  - Instead of `qml.labs.zxopt.full_reduce`, use :func:`.transforms.zx.reduce_non_clifford`
  - Instead of `qml.labs.zxopt.todd`, use :func:`.transforms.zx.todd`
  - Instead of `qml.labs.zxopt.basic_optimization`, use :func:`.transforms.zx.push_hadamards`
  [(#8177)](https://github.com/PennyLaneAI/pennylane/pull/8177)

* Added state of the art resources for the `ResourceSelectPauliRot` template and the
  `ResourceQubitUnitary` templates.
  [(#7786)](https://github.com/PennyLaneAI/pennylane/pull/7786)

* Added state of the art resources for the `ResourceSingleQubitCompare`, `ResourceTwoQubitCompare`,
  `ResourceIntegerComparator` and `ResourceRegisterComparator` templates.
  [(#7857)](https://github.com/PennyLaneAI/pennylane/pull/7857)

* Added state of the art resources for the `ResourceUniformStatePrep`,
  and `ResourceAliasSampling` templates.
  [(#7883)](https://github.com/PennyLaneAI/pennylane/pull/7883)

* Added state of the art resources for the `ResourceQFT` and `ResourceAQFT` templates.
  [(#7920)](https://github.com/PennyLaneAI/pennylane/pull/7920)

* Added an internal `dequeue()` method to the `ResourceOperator` class to simplify the 
  instantiation of resource operators which require resource operators as input.
  [(#7974)](https://github.com/PennyLaneAI/pennylane/pull/7974)

* The `catalyst` xDSL dialect has been added to the Python compiler, which contains data structures that support core compiler functionality.
  [(#7901)](https://github.com/PennyLaneAI/pennylane/pull/7901)

* New `SparseFragment` and `SparseState` classes have been created that allow to use sparse matrices for the Hamiltonian Fragments when estimating the Trotter error.
  [(#7971)](https://github.com/PennyLaneAI/pennylane/pull/7971)

* The `qec` xDSL dialect has been added to the Python compiler, which contains data structures that support quantum error correction functionality.
  [(#7985)](https://github.com/PennyLaneAI/pennylane/pull/7985)

* The `stablehlo` xDSL dialect has been added to the Python compiler, which extends the existing
  StableHLO dialect with missing upstream operations.
  [(#8036)](https://github.com/PennyLaneAI/pennylane/pull/8036)
  [(#8084)](https://github.com/PennyLaneAI/pennylane/pull/8084)
  [(#8113)](https://github.com/PennyLaneAI/pennylane/pull/8113)
  
* Added more templates with state of the art resource estimates. Users can now use the `ResourceQPE`,
  `ResourceControlledSequence`, and `ResourceIterativeQPE` templates with the resource estimation tool.
  [(#8053)](https://github.com/PennyLaneAI/pennylane/pull/8053)

* Added state of the art resources for the `ResourceTrotterProduct` template.
  [(#7910)](https://github.com/PennyLaneAI/pennylane/pull/7910)

* Updated the symbolic `ResourceOperators` to use hyperparameters from `config` dictionary.
  [(#8181)](https://github.com/PennyLaneAI/pennylane/pull/8181)

<h3>Breaking changes 💔</h3>

* `DefaultQubit.eval_jaxpr` does not use `self.shots` from device anymore; instead, it takes `shots` as a keyword argument,
  and the qnode primitive should process the `shots` and call `eval_jaxpr` accordingly.
  [(#8161)](https://github.com/PennyLaneAI/pennylane/pull/8161)

* The methods :meth:`~.pauli.PauliWord.operation` and :meth:`~.pauli.PauliSentence.operation`
  no longer queue any operators.
  [(#8136)](https://github.com/PennyLaneAI/pennylane/pull/8136)

* `qml.sample` no longer has singleton dimensions squeezed out for single shots or single wires. This cuts
  down on the complexity of post-processing due to having to handle single shot and single wire cases
  separately. The return shape will now *always* be `(shots, num_wires)`.
  [(#7944)](https://github.com/PennyLaneAI/pennylane/pull/7944)
  [(#8118)](https://github.com/PennyLaneAI/pennylane/pull/8118)

  For a simple qnode:

  ```pycon
  >>> @qml.qnode(qml.device('default.qubit'))
  ... def c():
  ...   return qml.sample(wires=0)
  ```

  Before the change, we had:
  
  ```pycon
  >>> qml.set_shots(c, shots=1)()
  0
  ```

  and now we have:

  ```pycon
  >>> qml.set_shots(c, shots=1)()
  array([[0]])
  ```

  Previous behavior can be recovered by squeezing the output:

  ```pycon
  >>> qml.math.squeeze(qml.set_shots(c, shots=1)())
  0
  ```

* `ExecutionConfig` and `MCMConfig` from `pennylane.devices` are now frozen dataclasses whose fields should be updated with `dataclass.replace`. 
  [(#7697)](https://github.com/PennyLaneAI/pennylane/pull/7697)
  [(#8046)](https://github.com/PennyLaneAI/pennylane/pull/8046)

* Functions involving an execution configuration will now default to `None` instead of `pennylane.devices.DefaultExecutionConfig` and have to be handled accordingly. 
  This prevents the potential mutation of a global object. 

  This means that functions like,
  ```python
  ...
    def some_func(..., execution_config = DefaultExecutionConfig):
      ...
  ...
  ```
  should be written as follows,
  ```python
  ...
    def some_func(..., execution_config: ExecutionConfig | None = None):
      if execution_config is None:
          execution_config = ExecutionConfig()
  ...
  ```

  [(#7697)](https://github.com/PennyLaneAI/pennylane/pull/7697)

* The `qml.HilbertSchmidt` and `qml.LocalHilbertSchmidt` templates have been updated and their UI has been remarkably simplified. 
  They now accept an operation or a list of operations as quantum unitaries.
  [(#7933)](https://github.com/PennyLaneAI/pennylane/pull/7933)

  In past versions of PennyLane, these templates required providing the `U` and `V` unitaries as a `qml.tape.QuantumTape` and a quantum function,
  respectively, along with separate parameters and wires.

  With this release, each template has been improved to accept one or more operators as  unitaries. 
  The wires and parameters of the approximate unitary `V` are inferred from the inputs, according to the order provided.

  ```python
  >>> U = qml.Hadamard(0)
  >>> V = qml.RZ(0.1, wires=1)
  >>> qml.HilbertSchmidt(V, U)
  HilbertSchmidt(0.1, wires=[0, 1])
  ```

* Remove support for Python 3.10 and adds support for 3.13.
  [(#7935)](https://github.com/PennyLaneAI/pennylane/pull/7935)

* Move custom exceptions into `exceptions.py` and add a documentation page for them in the internals.
  [(#7856)](https://github.com/PennyLaneAI/pennylane/pull/7856)

* The boolean functions provided in `qml.operation` are deprecated. See the
  :doc:`deprecations page </development/deprecations>` for equivalent code to use instead. These
  include `not_tape`, `has_gen`, `has_grad_method`, `has_multipar`, `has_nopar`, `has_unitary_gen`,
  `is_measurement`, `defines_diagonalizing_gates`, and `gen_is_multi_term_hamiltonian`.
  [(#7924)](https://github.com/PennyLaneAI/pennylane/pull/7924)

* Removed access for `lie_closure`, `structure_constants` and `center` via `qml.pauli`.
  Top level import and usage is advised. The functions now live in the `liealg` module.

  ```python
  import pennylane.liealg
  from pennylane.liealg import lie_closure, structure_constants, center
  ```

  [(#7928)](https://github.com/PennyLaneAI/pennylane/pull/7928)
  [(#7994)](https://github.com/PennyLaneAI/pennylane/pull/7994)

* `qml.operation.Observable` and the corresponding `Observable.compare` have been removed, as
  PennyLane now depends on the more general `Operator` interface instead. The
  `Operator.is_hermitian` property can instead be used to check whether or not it is highly likely
  that the operator instance is Hermitian.
  [(#7927)](https://github.com/PennyLaneAI/pennylane/pull/7927)

* `qml.operation.WiresEnum`, `qml.operation.AllWires`, and `qml.operation.AnyWires` have been removed. Setting `Operator.num_wires = None` (the default)
  should instead indicate that the `Operator` does not need wire validation.
  [(#7911)](https://github.com/PennyLaneAI/pennylane/pull/7911)

* Removed `QNode.get_gradient_fn` method. Instead, use `qml.workflow.get_best_diff_method` to obtain the differentiation method.
  [(#7907)](https://github.com/PennyLaneAI/pennylane/pull/7907)

* Top-level access to ``DeviceError``, ``PennyLaneDeprecationWarning``, ``QuantumFunctionError`` and ``ExperimentalWarning`` has been removed. Please import these objects from the new ``pennylane.exceptions`` module.
  [(#7874)](https://github.com/PennyLaneAI/pennylane/pull/7874)

* `qml.cut_circuit_mc` no longer accepts a `shots` keyword argument. The shots should instead
  be set on the tape itself.
  [(#7882)](https://github.com/PennyLaneAI/pennylane/pull/7882)

<h3>Deprecations 👋</h3>

* Setting shots on a device through the `shots=` kwarg, e.g. `qml.device("default.qubit", wires=2, shots=1000)`, is deprecated. Please use the `set_shots` transform on the `QNode` instead.

  ```python
  dev = qml.device("default.qubit", wires=2)

  @qml.set_shots(1000)
  @qml.qnode(dev)
  def circuit(x):
      qml.RX(x, wires=0)
      return qml.expval(qml.Z(0))
  ```

  [(#7979)](https://github.com/PennyLaneAI/pennylane/pull/7979)
  [(#8161)](https://github.com/PennyLaneAI/pennylane/pull/8161)

* Support for using TensorFlow with PennyLane has been deprecated and will be dropped in Pennylane v0.44.
  Future versions of PennyLane are not guaranteed to work with TensorFlow.
  Instead, we recommend using the :doc:`JAX </introduction/interfaces/jax>` or :doc:`PyTorch </introduction/interfaces/torch>` interface for
  machine learning applications to benefit from enhanced support and features. Please consult the following demos for
  more usage information: 
  [Turning quantum nodes into Torch Layers](https://pennylane.ai/qml/demos/tutorial_qnn_module_torch) and
  [How to optimize a QML model using JAX and Optax](https://pennylane.ai/qml/demos/tutorial_How_to_optimize_QML_model_using_JAX_and_Optax).
  [(#7989)](https://github.com/PennyLaneAI/pennylane/pull/7989)
  [(#8106)](https://github.com/PennyLaneAI/pennylane/pull/8106)

* `pennylane.devices.DefaultExecutionConfig` is deprecated and will be removed in v0.44.
  Instead, use `qml.devices.ExecutionConfig()` to create a default execution configuration.
  [(#7987)](https://github.com/PennyLaneAI/pennylane/pull/7987)

* Specifying the ``work_wire_type`` argument in ``qml.ctrl`` and other controlled operators as ``"clean"`` or 
  ``"dirty"`` is deprecated. Use ``"zeroed"`` to indicate that the work wires are initially in the :math:`|0\rangle`
  state, and ``"borrowed"`` to indicate that the work wires can be in any arbitrary state. In both cases, the
  work wires are restored to their original state upon completing the decomposition.
  [(#7993)](https://github.com/PennyLaneAI/pennylane/pull/7993)

* Providing `num_steps` to :func:`pennylane.evolve`, :func:`pennylane.exp`, :class:`pennylane.ops.Evolution`,
  and :class:`pennylane.ops.Exp` is deprecated and will be removed in a future release. Instead, use
  :class:`~.TrotterProduct` for approximate methods, providing the `n` parameter to perform the Suzuki-Trotter
  product approximation of a Hamiltonian with the specified number of Trotter steps.

  As a concrete example, consider the following case:

  ```python
  coeffs = [0.5, -0.6]
  ops = [qml.X(0), qml.X(0) @ qml.Y(1)]
  H_flat = qml.dot(coeffs, ops)
  ```

  Instead of computing the Suzuki-Trotter product approximation as:

  ```pycon
  >>> qml.evolve(H_flat, num_steps=2).decomposition()
  [RX(0.5, wires=[0]),
  PauliRot(-0.6, XY, wires=[0, 1]),
  RX(0.5, wires=[0]),
  PauliRot(-0.6, XY, wires=[0, 1])]
  ```

  The same result can be obtained using :class:`~.TrotterProduct` as follows:

  ```pycon
  >>> decomp_ops = qml.adjoint(qml.TrotterProduct(H_flat, time=1.0, n=2)).decomposition()
  >>> [simp_op for op in decomp_ops for simp_op in map(qml.simplify, op.decomposition())]
  [RX(0.5, wires=[0]),
  PauliRot(-0.6, XY, wires=[0, 1]),
  RX(0.5, wires=[0]),
  PauliRot(-0.6, XY, wires=[0, 1])]
  ```
  [(#7954)](https://github.com/PennyLaneAI/pennylane/pull/7954)
  [(#7977)](https://github.com/PennyLaneAI/pennylane/pull/7977)

* `MeasurementProcess.expand` is deprecated. The relevant method can be replaced with 
  `qml.tape.QuantumScript(mp.obs.diagonalizing_gates(), [type(mp)(eigvals=mp.obs.eigvals(), wires=mp.obs.wires)])`
  [(#7953)](https://github.com/PennyLaneAI/pennylane/pull/7953)

* `shots=` in `QNode` calls is deprecated and will be removed in v0.44.
  Instead, please use the `qml.workflow.set_shots` transform to set the number of shots for a QNode.
  [(#7906)](https://github.com/PennyLaneAI/pennylane/pull/7906)

* ``QuantumScript.shape`` and ``QuantumScript.numeric_type`` are deprecated and will be removed in version v0.44.
  Instead, the corresponding ``.shape`` or ``.numeric_type`` of the ``MeasurementProcess`` class should be used.
  [(#7950)](https://github.com/PennyLaneAI/pennylane/pull/7950)

* Some unnecessary methods of the `qml.CircuitGraph` class are deprecated and will be removed in version v0.44:
  [(#7904)](https://github.com/PennyLaneAI/pennylane/pull/7904)

    - `print_contents` in favor of `print(obj)`
    - `observables_in_order` in favor of `observables`
    - `operations_in_order` in favor of `operations`
    - `ancestors_in_order` in favor of `ancestors(obj, sort=True)`
    - `descendants_in_order` in favore of `descendants(obj, sort=True)`

* The `QuantumScript.to_openqasm` method is deprecated and will be removed in version v0.44.
  Instead, the `qml.to_openqasm` function should be used.
  [(#7909)](https://github.com/PennyLaneAI/pennylane/pull/7909)

* The `level=None` argument in the :func:`pennylane.workflow.get_transform_program`, :func:`pennylane.workflow.construct_batch`, `qml.draw`, `qml.draw_mpl`, and `qml.specs` transforms is deprecated and will be removed in v0.43.
  Please use `level='device'` instead to apply the noise model at the device level.
  [(#7886)](https://github.com/PennyLaneAI/pennylane/pull/7886)

* `qml.qnn.cost.SquaredErrorLoss` is deprecated and will be removed in version v0.44. Instead, this hybrid workflow can be accomplished
  with a function like `loss = lambda *args: (circuit(*args) - target)**2`.
  [(#7527)](https://github.com/PennyLaneAI/pennylane/pull/7527)

* Access to `add_noise`, `insert` and noise mitigation transforms from the `pennylane.transforms` module is deprecated.
  Instead, these functions should be imported from the `pennylane.noise` module.
  [(#7854)](https://github.com/PennyLaneAI/pennylane/pull/7854)

* The `qml.QNode.add_transform` method is deprecated and will be removed in v0.43.
  Instead, please use `QNode.transform_program.push_back(transform_container=transform_container)`.
  [(#7855)](https://github.com/PennyLaneAI/pennylane/pull/7855)

<h3>Internal changes ⚙️</h3>

<<<<<<< HEAD
* `DefaultQubit` now determines the `mcm_method` in `Device.setup_execution_config`,
  making it easier to tell which mcm method will be used. This also allows `defer_measurements` and `dynamic_one_shot` to be applied at different
  locations in the preprocessing program.
  [(#8184)](https://github.com/PennyLaneAI/pennylane/pull/8184/files)
=======
* Updated `CompressedResourceOp` class to track the number of wires an operator requires in labs.
  [(#8173)](https://github.com/PennyLaneAI/pennylane/pull/8173)
>>>>>>> e83288f9

* Update links in `README.md`.
  [(#8165)](https://github.com/PennyLaneAI/pennylane/pull/8165)

* Update `autograph` guide to reflect new capabilities.
  [(#8132)](https://github.com/PennyLaneAI/pennylane/pull/8132)

* Start using `strict=True` to `zip` usage in source code.
  [(#8164)](https://github.com/PennyLaneAI/pennylane/pull/8164)
  [(#8182)](https://github.com/PennyLaneAI/pennylane/pull/8182)
  [(#8183)](https://github.com/PennyLaneAI/pennylane/pull/8183)

* Unpin `autoray` package in `pyproject.toml` by fixing source code that was broken by release.
  [(#8147)](https://github.com/PennyLaneAI/pennylane/pull/8147)
  [(#8159)](https://github.com/PennyLaneAI/pennylane/pull/8159)
  [(#8160)](https://github.com/PennyLaneAI/pennylane/pull/8160)

* The `autograph` keyword argument has been removed from the `QNode` constructor. 
  To enable autograph conversion, use the `qjit` decorator together with the `qml.capture.disable_autograph` context manager.
  [(#8104)](https://github.com/PennyLaneAI/pennylane/pull/8104)
  
* Add ability to disable autograph conversion using the newly added `qml.capture.disable_autograph` decorator or context manager.
  [(#8102)](https://github.com/PennyLaneAI/pennylane/pull/8102)

* Set `autoray` package upper-bound in `pyproject.toml` CI due to breaking changes in `v0.8.0`.
  [(#8110)](https://github.com/PennyLaneAI/pennylane/pull/8110)

* Add capability for roundtrip testing and module verification to the Python compiler `run_filecheck` and
`run_filecheck_qjit` fixtures.
  [(#8049)](https://github.com/PennyLaneAI/pennylane/pull/8049)

* Improve type hinting internally.
  [(#8086)](https://github.com/PennyLaneAI/pennylane/pull/8086)

* The `cond` primitive with program capture no longer stores missing false branches as `None`, instead storing them
  as jaxprs with no output.
  [(#8080)](https://github.com/PennyLaneAI/pennylane/pull/8080)

* Removed unnecessary execution tests along with accuracy validation in `tests/ops/functions/test_map_wires.py`.
  [(#8032)](https://github.com/PennyLaneAI/pennylane/pull/8032)

* Added a new `all-tests-passed` gatekeeper job to `interface-unit-tests.yml` to ensure all test
  jobs complete successfully before triggering downstream actions. This reduces the need to
  maintain a long list of required checks in GitHub settings. Also added the previously missing
  `capture-jax-tests` job to the list of required test jobs, ensuring this test suite is properly
  enforced in CI.
  [(#7996)](https://github.com/PennyLaneAI/pennylane/pull/7996)

* Equipped `DefaultQubitLegacy` (test suite only) with seeded sampling.
  This allows for reproducible sampling results of legacy classical shadow across CI.
  [(#7903)](https://github.com/PennyLaneAI/pennylane/pull/7903)

* Capture does not block `wires=0` anymore. This allows Catalyst to work with zero-wire devices.
  Note that `wires=None` is still illegal.
  [(#7978)](https://github.com/PennyLaneAI/pennylane/pull/7978)

* Improves readability of `dynamic_one_shot` postprocessing to allow further modification.
  [(#7962)](https://github.com/PennyLaneAI/pennylane/pull/7962)
  [(#8041)](https://github.com/PennyLaneAI/pennylane/pull/8041)

* Update PennyLane's top-level `__init__.py` file imports to improve Python language server support for finding
  PennyLane submodules.
  [(#7959)](https://github.com/PennyLaneAI/pennylane/pull/7959)

* Adds `measurements` as a "core" module in the tach specification.
  [(#7945)](https://github.com/PennyLaneAI/pennylane/pull/7945)

* Improves type hints in the `measurements` module.
  [(#7938)](https://github.com/PennyLaneAI/pennylane/pull/7938)

* Refactored the codebase to adopt modern type hint syntax for Python 3.11+ language features.
  [(#7860)](https://github.com/PennyLaneAI/pennylane/pull/7860)
  [(#7982)](https://github.com/PennyLaneAI/pennylane/pull/7982)

* Improve the pre-commit hook to add gitleaks.
  [(#7922)](https://github.com/PennyLaneAI/pennylane/pull/7922)

* Added a `run_filecheck_qjit` fixture that can be used to run FileCheck on integration tests for the
  `qml.compiler.python_compiler` submodule.
  [(#7888)](https://github.com/PennyLaneAI/pennylane/pull/7888)

* Added a `dialects` submodule to `qml.compiler.python_compiler` which now houses all the xDSL dialects we create.
  Additionally, the `MBQCDialect` and `QuantumDialect` dialects have been renamed to `MBQC` and `Quantum`.
  [(#7897)](https://github.com/PennyLaneAI/pennylane/pull/7897)

* Update minimum supported `pytest` version to `8.4.1`.
  [(#7853)](https://github.com/PennyLaneAI/pennylane/pull/7853)

* `DefaultQubitLegacy` (test suite only) no longer provides a customized classical shadow
  implementation
  [(#7895)](https://github.com/PennyLaneAI/pennylane/pull/7895)

* Make `pennylane.io` a tertiary module.
  [(#7877)](https://github.com/PennyLaneAI/pennylane/pull/7877)

* Seeded tests for the `split_to_single_terms` transformation.
  [(#7851)](https://github.com/PennyLaneAI/pennylane/pull/7851)

* Upgrade `rc_sync.yml` to work with latest `pyproject.toml` changes.
  [(#7808)](https://github.com/PennyLaneAI/pennylane/pull/7808)
  [(#7818)](https://github.com/PennyLaneAI/pennylane/pull/7818)

* `LinearCombination` instances can be created with `_primitive.impl` when
  capture is enabled and tracing is active.
  [(#7893)](https://github.com/PennyLaneAI/pennylane/pull/7893)

* The `TensorLike` type is now compatible with static type checkers.
  [(#7905)](https://github.com/PennyLaneAI/pennylane/pull/7905)

* Update xDSL supported version to `0.49`.
  [(#7923)](https://github.com/PennyLaneAI/pennylane/pull/7923)
  [(#7932)](https://github.com/PennyLaneAI/pennylane/pull/7932)
  [(#8120)](https://github.com/PennyLaneAI/pennylane/pull/8120)

* Update JAX version used in tests to `0.6.2`
  [(#7925)](https://github.com/PennyLaneAI/pennylane/pull/7925)

* The measurement-plane attribute of the Python compiler `mbqc` dialect now uses the "opaque syntax"
  format when printing in the generic IR format. This enables usage of this attribute when IR needs
  to be passed from the python compiler to Catalyst.
  [(#7957)](https://github.com/PennyLaneAI/pennylane/pull/7957)

* An `xdsl_extras` module has been added to the Python compiler to house additional utilities and
  functionality not available upstream in xDSL.
  [(#8067)](https://github.com/PennyLaneAI/pennylane/pull/8067)
  [(#8120)](https://github.com/PennyLaneAI/pennylane/pull/8120)

* Moved `allocation.DynamicWire` from the `allocation` to the `wires` module to avoid circular dependencies.
  [(#8179)](https://github.com/PennyLaneAI/pennylane/pull/8179)

* Two new xDSL passes have been added to the Python compiler: `decompose-graph-state`, which
  decomposes `mbqc.graph_state_prep` operations to their corresponding set of quantum operations for
  execution on state simulators, and `null-decompose-graph-state`, which replaces
  `mbqc.graph_state_prep` operations with single quantum-register allocation operations for
  execution on null devices.
  [(#8090)](https://github.com/PennyLaneAI/pennylane/pull/8090)

* :func:`.transforms.decompose` and :func:`.preprocess.decompose` now have a unified internal implementation.
  [(#8193)](https://github.com/PennyLaneAI/pennylane/pull/8193)

<h3>Documentation 📝</h3>

* Rename `ancilla` to `auxiliary` in internal documentation.
  [(#8005)](https://github.com/PennyLaneAI/pennylane/pull/8005)

* Small typos in the docstring for `qml.noise.partial_wires` have been corrected.
  [(#8052)](https://github.com/PennyLaneAI/pennylane/pull/8052)

* The theoretical background section of :class:`~.BasisRotation` has been extended to explain
  the underlying Lie group/algebra homomorphism between the (dense) rotation matrix and the
  performed operations on the target qubits.
  [(#7765)](https://github.com/PennyLaneAI/pennylane/pull/7765)

* Updated the code examples in the documentation of :func:`~.specs`.
  [(#8003)](https://github.com/PennyLaneAI/pennylane/pull/8003)

* Clarifies the use case for `Operator.pow` and `Operator.adjoint`.
  [(#7999)](https://github.com/PennyLaneAI/pennylane/pull/7999)

* The docstring of the `is_hermitian` operator property has been updated to better describe its behaviour.
  [(#7946)](https://github.com/PennyLaneAI/pennylane/pull/7946)

* Improved the docstrings of all optimizers for consistency and legibility.
  [(#7891)](https://github.com/PennyLaneAI/pennylane/pull/7891)

* Updated the code example in the documentation for :func:`~.transforms.split_non_commuting`.
  [(#7892)](https://github.com/PennyLaneAI/pennylane/pull/7892)

* Fixed :math:`\LaTeX` rendering in the documentation for `qml.TrotterProduct` and `qml.trotterize`.
  [(#8014)](https://github.com/PennyLaneAI/pennylane/pull/8014)

* Updated description of `alpha` parameter in `ClassicalShadow.entropy`.
  Trimmed the outdated part of discussion regarding different choices of `alpha`.
  [(#8100)](https://github.com/PennyLaneAI/pennylane/pull/8100)

* The :doc:`Dynamic Quantum Circuits </introduction/dynamic_quantum_circuits>` page has been updated to include the latest device-dependent mid-circuit measurement method defaults.
  [(#8149)](https://github.com/PennyLaneAI/pennylane/pull/8149)

<h3>Bug fixes 🐛</h3>

* Operators queued with :func:`pennylane.apply` no longer get dequeued by subsequent dequeuing operations
  (e.g. :func:`pennylane.adjoint`).
  [(#8078)](https://github.com/PennyLaneAI/pennylane/pull/8078)

* Fixed a bug in the decomposition rules of :class:`~.Select` with the new decomposition system
  that broke the decompositions if the target ``ops`` of the ``Select`` operator were parametrized.
  This enables the new decomposition system with ``Select`` of parametrized target ``ops``.
  [(#8186)](https://github.com/PennyLaneAI/pennylane/pull/8186)
  
* `Exp` and `Evolution` now have improved decompositions, allowing them to handle more situations
  more robustly. In particular, the generator is simplified prior to decomposition. Now more
  time evolution ops can be supported on devices that do not natively support them.
  [(#8133)](https://github.com/PennyLaneAI/pennylane/pull/8133)

* A scalar product of a norm one scalar and an operator now decomposes into a `GlobalPhase` and the operator.
  For example, `-1 * qml.X(0)` now decomposes into `[qml.GlobalPhase(-np.pi), qml.X(0)]`.
  [(#8133)](https://github.com/PennyLaneAI/pennylane/pull/8133)

* Fixes a bug that made the queueing behaviour of :meth:`~.pauli.PauliWord.operation` and
  :meth:`~.pauli.PauliSentence.operation` dependent on the global state of a program due to
  a caching issue.
  [(#8135)](https://github.com/PennyLaneAI/pennylane/pull/8135)

* A more informative error is raised when extremely deep circuits are attempted to be drawn.
  [(#8139)](https://github.com/PennyLaneAI/pennylane/pull/8139)

* An error is now raised if sequences of classically processed mid circuit measurements
  are used as input to :func:`pennylane.counts` or :func:`pennylane.probs`.
  [(#8109)](https://github.com/PennyLaneAI/pennylane/pull/8109)

* Simplifying operators raised to integer powers no longer causes recursion errors.
  [(#8044)](https://github.com/PennyLaneAI/pennylane/pull/8044)

* Fixes the GPU selection issue in `qml.math` with PyTorch when multiple GPUs are present.
  [(#8008)](https://github.com/PennyLaneAI/pennylane/pull/8008)

* The `~.for_loop` function with capture enabled can now handle over indexing
  into an empty array when `start == stop`.
  [(#8026)](https://github.com/PennyLaneAI/pennylane/pull/8026)

* Plxpr primitives now only return dynamically shaped arrays if their outputs
  actually have dynamic shapes.
  [(#8004)](https://github.com/PennyLaneAI/pennylane/pull/8004)

* Fixes an issue with tree-traversal and non-sequential wire orders.
  [(#7991)](https://github.com/PennyLaneAI/pennylane/pull/7991)

* Fixes a bug in :func:`~.matrix` where an operator's
  constituents were incorrectly queued if its decomposition was requested.
  [(#7975)](https://github.com/PennyLaneAI/pennylane/pull/7975)

* An error is now raised if an `end` statement is found in a measurement conditioned branch in a QASM string being imported into PennyLane.
  [(#7872)](https://github.com/PennyLaneAI/pennylane/pull/7872)

* Fixes issue related to :func:`~.transforms.to_zx` adding the support for
  `Toffoli` and `CCZ` gates conversion into their ZX-graph representation.
  [(#7899)](https://github.com/PennyLaneAI/pennylane/pull/7899)

* `get_best_diff_method` now correctly aligns with `execute` and `construct_batch` logic in workflows.
  [(#7898)](https://github.com/PennyLaneAI/pennylane/pull/7898)

* Resolve issues with AutoGraph transforming internal PennyLane library code due to incorrect
  module attribution of wrapper functions.
  [(#7889)](https://github.com/PennyLaneAI/pennylane/pull/7889)

* Calling `QNode.update` no longer acts as if `set_shots` has been applied.
  [(#7881)](https://github.com/PennyLaneAI/pennylane/pull/7881)

* Fixes attributes and types in the quantum dialect.
  This allows for types to be inferred correctly when parsing.
  [(#7825)](https://github.com/PennyLaneAI/pennylane/pull/7825)

* Fixes `SemiAdder` to work when inputs are defined with a single wire.
  [(#7940)](https://github.com/PennyLaneAI/pennylane/pull/7940)

* Fixes a bug where `qml.prod`, `qml.matrix`, and `qml.cond` applied on a quantum function does not dequeue operators passed as arguments to the function.
  [(#8094)](https://github.com/PennyLaneAI/pennylane/pull/8094)
  [(#8119)](https://github.com/PennyLaneAI/pennylane/pull/8119)
  [(#8078)](https://github.com/PennyLaneAI/pennylane/pull/8078)

* Fixes a bug where a copy of `ShadowExpvalMP` was incorrect for a multi-term composite observable.
  [(#8078)](https://github.com/PennyLaneAI/pennylane/pull/8078)

<h3>Contributors ✍️</h3>

This release contains contributions from (in alphabetical order):

Guillermo Alonso,
Ali Asadi,
Utkarsh Azad,
Astral Cai,
Joey Carter,
Yushao Chen,
Isaac De Vlugt,
Diksha Dhawan,
Marcus Edwards,
Lillian Frederiksen,
Pietropaolo Frisoni,
Simone Gasperini,
David Ittah,
Soran Jahangiri,
Korbinian Kottmann,
Mehrdad Malekmohammadi
Pablo Antonio Moreno Casares
Erick Ochoa,
Mudit Pandey,
Andrija Paurevic,
Alex Preciado,
Shuli Shu,
Jay Soni,
David Wierichs,
Jake Zaia<|MERGE_RESOLUTION|>--- conflicted
+++ resolved
@@ -818,15 +818,13 @@
 
 <h3>Internal changes ⚙️</h3>
 
-<<<<<<< HEAD
 * `DefaultQubit` now determines the `mcm_method` in `Device.setup_execution_config`,
   making it easier to tell which mcm method will be used. This also allows `defer_measurements` and `dynamic_one_shot` to be applied at different
   locations in the preprocessing program.
   [(#8184)](https://github.com/PennyLaneAI/pennylane/pull/8184/files)
-=======
+
 * Updated `CompressedResourceOp` class to track the number of wires an operator requires in labs.
   [(#8173)](https://github.com/PennyLaneAI/pennylane/pull/8173)
->>>>>>> e83288f9
 
 * Update links in `README.md`.
   [(#8165)](https://github.com/PennyLaneAI/pennylane/pull/8165)
