:orphan:

# Release 0.35.0-dev (development release)

<h3>New features since last release</h3>

<h4>Native mid-circuit measurements on default qubit 💡</h4>

* The `default.qubit` device treats mid-circuit measurements natively when operating in
  shots-mode (i.e. `shots is not None`). Previously, circuits with mid-circuit measurements
  would be decomposed using the `@qml.defer_measurements` transform (which is still a valid
  decorator), requiring one extra wire for each mid-circuit measurement. The new
  behavior is to evaluate the circuit `shots` times, "collapsing" the circuit state
  stochastically along the way. While this is oftentimes slower, it requires much less
  memory for circuits with several mid-circuit measurements, or circuits which have already
  several wires.
  [(#5088)](https://github.com/PennyLaneAI/pennylane/pull/5088)

<h4>Work easily and efficiently with Pauli operators 🔧</h4>

* New `qml.commutator` function that allows to compute commutators between
  `qml.operation.Operator`, `qml.pauli.PauliWord` and `qml.pauli.PauliSentence` instances.
  [(#5051)](https://github.com/PennyLaneAI/pennylane/pull/5051)
  [(#5052)](https://github.com/PennyLaneAI/pennylane/pull/5052)

  Basic usage with PennyLane operators.

  ```pycon
  >>> qml.commutator(qml.PauliX(0), qml.PauliY(0))
  2j*(PauliZ(wires=[0]))
  ```

  We can return a `PauliSentence` instance by setting `pauli=True`.

  ```pycon
  >>> op1 = qml.PauliX(0) @ qml.PauliX(1)
  >>> op2 = qml.PauliY(0) + qml.PauliY(1)
  >>> qml.commutator(op1, op2, pauli=True)
  2j * X(1) @ Z(0)
  + 2j * Z(1) @ X(0)
  ```

  We can also input `PauliWord` and `PauliSentence` instances.

  ```pycon
  >>> op1 = PauliWord({0:"X", 1:"X"})
  >>> op2 = PauliWord({0:"Y"}) + PauliWord({1:"Y"})
  >>> qml.commutator(op1, op2, pauli=True)
  2j * Z(0) @ X(1)
  + 2j * X(0) @ Z(1)
  ```

  We can also compute commutators with Pauli operators natively with the `PauliSentence.commutator` method.

  ```pycon
  >>> op1 = PauliWord({0:"X", 1:"X"})
  >>> op2 = PauliWord({0:"Y"}) + PauliWord({1:"Y"})
  >>> op1.commutator(op2)
  2j * Z(0) @ X(1)
  + 2j * X(0) @ Z(1)
  ```

* Upgrade Pauli arithmetic:
  You can now multiply `PauliWord` and `PauliSentence` instances by scalars, e.g. `0.5 * PauliWord({0:"X"})` or `0.5 * PauliSentence({PauliWord({0:"X"}): 1.})`.
  You can now intuitively add together
  `PauliWord` and `PauliSentence` as well as scalars, which are treated implicitly as identities.
  For example `ps1 + pw1 + 1.` for some Pauli word `pw1 = PauliWord({0: "X", 1: "Y"})` and Pauli
  sentence `ps1 = PauliSentence({pw1: 3.})`.
  You can now subtract `PauliWord` and `PauliSentence` instances, as well as scalars, from each other. For example `ps1 - pw1 - 1`.
  Overall, you can now intuitively construct `PauliSentence` operators like `0.5 * pw1 - 1.5 * ps1 + 2`.
  You can now also use `qml.dot` with `PauliWord`, `PauliSentence` and operators, e.g. `qml.dot([0.5, -1.5, 2], [pw1, ps1, id_word])` with `id_word = PauliWord({})`.
  [(#4989)](https://github.com/PennyLaneAI/pennylane/pull/4989)
  [(#5001)](https://github.com/PennyLaneAI/pennylane/pull/5001)
  [(#5003)](https://github.com/PennyLaneAI/pennylane/pull/5003)
  [(#5017)](https://github.com/PennyLaneAI/pennylane/pull/5017)
  [(#5027)](https://github.com/PennyLaneAI/pennylane/pull/5027)

* `qml.matrix` now accepts `PauliWord` and `PauliSentence` instances, `qml.matrix(PauliWord({0:"X"}))`.
  [(#5018)](https://github.com/PennyLaneAI/pennylane/pull/5018)

* Composite operations (eg. those made with `qml.prod` and `qml.sum`) and `SProd` operations convert `Hamiltonian` and
  `Tensor` operands to `Sum` and `Prod` types, respectively. This helps avoid the mixing of
  incompatible operator types.
  [(#5031)](https://github.com/PennyLaneAI/pennylane/pull/5031)
  [(#5063)](https://github.com/PennyLaneAI/pennylane/pull/5063)

* `qml.Identity()` can be initialized without wires. Measuring it is currently not possible though.
  [(#5106)](https://github.com/PennyLaneAI/pennylane/pull/5106)

<h4>Easy to inspect transforms 🔎</h4>

<h4>New Clifford and noisy qutrit devices 🦾</h4>

* A new `default.clifford` device enables efficient simulation of large-scale Clifford circuits
  defined in PennyLane through the use of [stim](https://github.com/quantumlib/Stim) as a backend.
  [(#4936)](https://github.com/PennyLaneAI/pennylane/pull/4936)

  Given a circuit with only Clifford gates, one can use this device to obtain the usual range
  of PennyLane [measurements](https://docs.pennylane.ai/en/stable/introduction/measurements.html)
  as well as the state represented in the Tableau form of
  [Aaronson & Gottesman (2004)](https://journals.aps.org/pra/abstract/10.1103/PhysRevA.70.052328):

  ```python
  import pennylane as qml

  dev = qml.device("default.clifford", tableau=True)
  @qml.qnode(dev)
  def circuit():
      qml.CNOT(wires=[0, 1])
      qml.PauliX(wires=[1])
      qml.ISWAP(wires=[0, 1])
      qml.Hadamard(wires=[0])
      return qml.state()
  ```

  ```pycon
  >>> circuit()
  array([[0, 1, 1, 0, 0],
         [1, 0, 1, 1, 1],
         [0, 0, 0, 1, 0],
         [1, 0, 0, 1, 1]])
  ```

* A function called `apply_operation` has been added to the new `qutrit_mixed` module found in `qml.devices` that applies operations to device-compatible states.
  [(#5032)](https://github.com/PennyLaneAI/pennylane/pull/5032)

* Added new error tracking and propagation functionality. 
  [(#5115)](https://github.com/PennyLaneAI/pennylane/pull/5115)
  [(#5121)](https://github.com/PennyLaneAI/pennylane/pull/5121)


<h3>Improvements 🛠</h3>

<h4>Faster gradients with VJPs and other performance improvements</h4>

* Adjoint device VJP's are now supported with `jax.jacobian`. `device_vjp=True` is
  is now strictly faster for jax.
  [(#4963)](https://github.com/PennyLaneAI/pennylane/pull/4963)

* `device_vjp` can now be used with normal Tensorflow. Support has not yet been added
  for `tf.Function` and Tensorflow Autograph.
  [(#4676)](https://github.com/PennyLaneAI/pennylane/pull/4676)

* PennyLane can now use lightning provided VJPs by selecting `device_vjp=True` on the QNode.
  [(#4914)](https://github.com/PennyLaneAI/pennylane/pull/4914)

* Remove queuing (`AnnotatedQueue`) from `qml.cut_circuit` and `qml.cut_circuit_mc` to improve performance 
  for large workflows.
  [(#5108)](https://github.com/PennyLaneAI/pennylane/pull/5108)

* Improve the performance of circuit-cutting workloads with large numbers of generated tapes.
  [(#5005)](https://github.com/PennyLaneAI/pennylane/pull/5005)

<h4>Community contributions 🥳</h4>

* `parity_transform` is added for parity mapping of a fermionic Hamiltonian.
   [(#4928)](https://github.com/PennyLaneAI/pennylane/pull/4928)
   It is now possible to transform a fermionic Hamiltonian to a qubit Hamiltonian with parity mapping.

   ```python
   import pennylane as qml
   fermi_ham = qml.fermi.FermiWord({(0, 0) : '+', (1, 1) : '-'})

   qubit_ham = qml.fermi.parity_transform(fermi_ham, n=6)
   ```

   ```pycon
   >>> print(qubit_ham)
   (-0.25j*(PauliY(wires=[0]))) + ((-0.25+0j)*(PauliX(wires=[0]) @ PauliZ(wires=[1]))) +
   ((0.25+0j)*(PauliX(wires=[0]))) + (0.25j*(PauliY(wires=[0]) @ PauliZ(wires=[1])))
   ```

* The transform `split_non_commuting` now accepts measurements of type `probs`, `sample` and `counts` which accept both wires and observables.
  [(#4972)](https://github.com/PennyLaneAI/pennylane/pull/4972)

* Improve efficiency of matrix calculation when operator is symmetric over wires
   [(#3601)](https://github.com/PennyLaneAI/pennylane/pull/3601)

* The module `pennylane/math/quantum.py` has now support for the min-entropy.
  [(#3959)](https://github.com/PennyLaneAI/pennylane/pull/3959/)

* A function called `apply_operation` has been added to the new `qutrit_mixed` module found in `qml.devices` that applies operations to device-compatible states.
  [(#5032)](https://github.com/PennyLaneAI/pennylane/pull/5032)

* A function called `measure` has been added to the new `qutrit_mixed` module found in `qml.devices` that measures device-compatible states for a collection of measurement processes.
  [(#5049)](https://github.com/PennyLaneAI/pennylane/pull/5049)


<h4>Other improvements</h4>

* `qml.dot` now returns a `Sum` class even when all the coefficients match.
  [(#5143)](https://github.com/PennyLaneAI/pennylane/pull/5143)

* `qml.pauli.group_observables` now supports grouping `Prod` and `SProd` operators.
  [(#5070)](https://github.com/PennyLaneAI/pennylane/pull/5070)

* Faster `qml.probs` measurements due to an optimization in `_samples_to_counts`.
  [(#5145)](https://github.com/PennyLaneAI/pennylane/pull/5145)

* Ensure the `BlockEncode` operator is JIT-compatible with JAX.
  [(#5110)](https://github.com/PennyLaneAI/pennylane/pull/5110)

* Cuts down on performance bottlenecks in converting a `PauliSentence` to a `Sum`.
  [(#5141)](https://github.com/PennyLaneAI/pennylane/pull/5141)
  [(#5150)](https://github.com/PennyLaneAI/pennylane/pull/5150)


* The `qml.qsvt` function uses `qml.GlobalPhase` instead of `qml.exp` to define global phase.
  [(#5105)](https://github.com/PennyLaneAI/pennylane/pull/5105)

* Update `tests/ops/functions/conftest.py` to ensure all operator types are tested for validity.
  [(#4978)](https://github.com/PennyLaneAI/pennylane/pull/4978)

* A new `pennylane.workflow` module is added. This module now contains `qnode.py`, `execution.py`, `set_shots.py`, `jacobian_products.py`, and the submodule `interfaces`.
  [(#5023)](https://github.com/PennyLaneAI/pennylane/pull/5023)

* Raise a more informative error when calling `adjoint_jacobian` with trainable state-prep operations.
  [(#5026)](https://github.com/PennyLaneAI/pennylane/pull/5026)

* Adds `qml.workflow.get_transform_program` and `qml.workflow.construct_batch` to inspect the transform program and batch of tapes
  at different stages.
  [(#5084)](https://github.com/PennyLaneAI/pennylane/pull/5084)

* `CRX`, `CRY`, `CRZ`, `CROT`, and `ControlledPhaseShift` (i.e. `CPhaseShift`) now inherit from `ControlledOp`, giving them additional properties such as `control_wire` and `control_values`. Calling `qml.ctrl` on `RX`, `RY`, `RZ`, `Rot`, and `PhaseShift` with a single control wire will return gates of types `CRX`, `CRY`, etc. as opposed to a general `Controlled` operator.
  [(#5069)](https://github.com/PennyLaneAI/pennylane/pull/5069)

* CI will now fail if coverage data fails to upload to codecov. Previously, it would silently pass
  and the codecov check itself would never execute.
  [(#5101)](https://github.com/PennyLaneAI/pennylane/pull/5101)


* Upgrade the `Prod.terms()` method to return a tuple `(coeffs, ops)` consisting of coefficients and pure product operators.
  ```python3
  >>> qml.operation.enable_new_opmath()
  >>> op = X(0) @ (0.5 * X(1) + X(2))
  >>> op.terms()
  ([0.5, 1.0],
   [X(1) @ X(0),
    X(2) @ X(0)])
  ```
  [(#5132)](https://github.com/PennyLaneAI/pennylane/pull/5132)

* Upgrade the `Sum.terms()` method to return a tuple `(coeffs, ops)` consisting of coefficients and pure product operators.
  ```python3
  >>> qml.operation.enable_new_opmath()
  >>> op = 0.5 * X(0) + 0.7 * X(1) + 1.5 * Y(0) @ Y(1)
  >>> op.terms()
  ([0.5, 0.7, 1.5],
   [X(0), X(1), Y(1) @ Y(0)])
  ```
  [(#5133)](https://github.com/PennyLaneAI/pennylane/pull/5133)


* String representations of Pauli operators have been improved and there are new aliases `X, Y, Z, I` for `PauliX, PauliY, PauliZ, Identity`.
  ```
  >>> qml.PauliX(0)
  X(0)
  >>> qml.PauliX('a')
  X('a')
  >>> 0.5 * X(0)
  0.5 * X(0)
  >>> 0.5 * (X(0) + Y(1))
  0.5 * (X(0) + Y(1))
  ```
  [(#5116)](https://github.com/PennyLaneAI/pennylane/pull/5116)

* String representations of `Sum` objects now break into multiple lines
  whenever the output is larger than 50 characters.
  ```
  >>> 0.5 * (X(0) @ X(1)) + 0.7 * (X(1) @ X(2)) + 0.8 * (X(2) @ X(3))
  (
      0.5 * (X(0) @ X(1))
    + 0.7 * (X(1) @ X(2))
    + 0.8 * (X(2) @ X(3))
  )
  ```
  [(#5138)](https://github.com/PennyLaneAI/pennylane/pull/5138)

* `qml.ctrl` called on operators with custom controlled versions will return instances
  of the custom class, and it will also flatten nested controlled operators to a single
  multi-controlled operation. For `PauliX`, `CNOT`, `Toffoli`, and `MultiControlledX`,
  calling `qml.ctrl` will always resolve to the best option in `CNOT`, `Toffoli`, or
  `MultiControlledX` depending on the number of control wires and control values.
  [(#5125)](https://github.com/PennyLaneAI/pennylane/pull/5125/)

* Remove the unwanted warning filter from tests, and ensure that no PennyLaneDeprecationWarnings
  are being raised unexpectedly.
  [(#5122)](https://github.com/PennyLaneAI/pennylane/pull/5122)

* Users can specify a list of PennyLane `measurements` they would want as terminal measurements
  when converting a `QuantumCircuit` using `qml.from_qiskit`.
  [(#5168)](https://github.com/PennyLaneAI/pennylane/pull/5168)

<h3>Breaking changes 💔</h3>

* The entry point convention registering compilers with PennyLane has changed.
  [(#5140)](https://github.com/PennyLaneAI/pennylane/pull/5140)

  To allow for packages to register multiple compilers with PennyLane,
  the `entry_points` convention under the designated group name
  `pennylane.compilers` has been modified.
  
  Previously, compilers would register `qjit` (JIT decorator),
  `ops` (compiler-specific operations), and `context` (for tracing and
  program capture).
  
  Now, compilers must register `compiler_name.qjit`, `compiler_name.ops`,
  and `compiler_name.context`, where `compiler_name` is replaced
  by the name of the provided compiler.
  
  For more information, please see the
  [documentation on adding compilers](https://docs.pennylane.ai/en/stable/code/qml_compiler.html#adding-a-compiler).

* Make PennyLane code compatible with the latest version of `black`.
  [(#5112)](https://github.com/PennyLaneAI/pennylane/pull/5112)
  [(#5119)](https://github.com/PennyLaneAI/pennylane/pull/5119)

* `gradient_analysis_and_validation` is now renamed to `find_and_validate_gradient_methods`. Instead of returning a list, it now returns a dictionary of gradient methods for each parameter index, and no longer mutates the tape.
  [(#5035)](https://github.com/PennyLaneAI/pennylane/pull/5035)

* Passing additional arguments to a transform that decorates a QNode must be done through the use
  of `functools.partial`.
  [(#5046)](https://github.com/PennyLaneAI/pennylane/pull/5046)

* Multiplying two `PauliWord` instances no longer returns a tuple `(new_word, coeff)`
  but instead `PauliSentence({new_word: coeff})`. The old behavior is still available
  with the private method `PauliWord._matmul(other)` for faster processing.
  [(#5045)](https://github.com/PennyLaneAI/pennylane/pull/5054)

* `Observable.return_type` has been removed. Instead, you should inspect the type
  of the surrounding measurement process.
  [(#5044)](https://github.com/PennyLaneAI/pennylane/pull/5044)

* `ClassicalShadow.entropy()` no longer needs an `atol` keyword as a better
  method to estimate entropies from approximate density matrix reconstructions
  (with potentially negative eigenvalues) has been implemented.
  [(#5048)](https://github.com/PennyLaneAI/pennylane/pull/5048)

* Controlled operators with a custom controlled version decomposes like how their
  controlled counterpart decomposes, as opposed to decomposing into their controlled version.   
  [(#5069)](https://github.com/PennyLaneAI/pennylane/pull/5069)
  [(#5125)](https://github.com/PennyLaneAI/pennylane/pull/5125/)
  
  For example:
  ```
  >>> qml.ctrl(qml.RX(0.123, wires=1), control=0).decomposition()
  [
    RZ(1.5707963267948966, wires=[1]),
    RY(0.0615, wires=[1]),
    CNOT(wires=[0, 1]),
    RY(-0.0615, wires=[1]),
    CNOT(wires=[0, 1]),
    RZ(-1.5707963267948966, wires=[1])
  ]
  ```

* `QuantumScript.is_sampled` and `QuantumScript.all_sampled` have been removed. Users should now
  validate these properties manually.
  [(#5072)](https://github.com/PennyLaneAI/pennylane/pull/5072)

* `qml.transforms.one_qubit_decomposition` and `qml.transforms.two_qubit_decomposition` are removed. Instead,
  you should use `qml.ops.one_qubit_decomposition` and `qml.ops.two_qubit_decomposition`.
  [(#5091)](https://github.com/PennyLaneAI/pennylane/pull/5091)

* `qml.ExpvalCost` has been removed. Users should use `qml.expval()` moving forward.
  [(#5097)](https://github.com/PennyLaneAI/pennylane/pull/5097)

<h3>Deprecations 👋</h3>

* `Operator.validate_subspace(subspace)` has been relocated to the `qml.ops.qutrit.parametric_ops`
  module and will be removed from the Operator class in an upcoming release.
  [(#5067)](https://github.com/PennyLaneAI/pennylane/pull/5067)

* Matrix and tensor products between `PauliWord` and `PauliSentence` instances are done using
  the `@` operator, `*` will be used only for scalar multiplication. Note also the breaking
  change that the product of two `PauliWord` instances now returns a `PauliSentence` instead
  of a tuple `(new_word, coeff)`.
  [(#4989)](https://github.com/PennyLaneAI/pennylane/pull/4989)
  [(#5054)](https://github.com/PennyLaneAI/pennylane/pull/5054)

* `MeasurementProcess.name` and `MeasurementProcess.data` are now deprecated, as they contain dummy
  values that are no longer needed.
  [(#5047)](https://github.com/PennyLaneAI/pennylane/pull/5047)
  [(#5071)](https://github.com/PennyLaneAI/pennylane/pull/5071)
  [(#5076)](https://github.com/PennyLaneAI/pennylane/pull/5076)
  [(#5122)](https://github.com/PennyLaneAI/pennylane/pull/5122)

* Calling `qml.matrix` without providing a `wire_order` on objects where the wire order could be
  ambiguous now raises a warning. In the future, the `wire_order` argument will be required in
  these cases.
  [(#5039)](https://github.com/PennyLaneAI/pennylane/pull/5039)

* `qml.pauli.pauli_mult` and `qml.pauli.pauli_mult_with_phase` are now deprecated. Instead, you
  should use `qml.simplify(qml.prod(pauli_1, pauli_2))` to get the reduced operator.
  [(#5057)](https://github.com/PennyLaneAI/pennylane/pull/5057)

* The private functions `_pauli_mult`, `_binary_matrix` and `_get_pauli_map` from the
  `pauli` module have been deprecated, as they are no longer used anywhere and the same
  functionality can be achieved using newer features in the `pauli` module.
  [(#5057)](https://github.com/PennyLaneAI/pennylane/pull/5057)

<h3>Documentation 📝</h3>

* The module documentation for `pennylane.tape` now explains the difference between `QuantumTape` and `QuantumScript`.
  [(#5065)](https://github.com/PennyLaneAI/pennylane/pull/5065)

* A typo in a code example in the `qml.transforms` API has been fixed.
  [(#5014)](https://github.com/PennyLaneAI/pennylane/pull/5014)

* Documentation `qml.data` has been updated and now mentions a way to access the same dataset simultaneously from multiple environments.
  [(#5029)](https://github.com/PennyLaneAI/pennylane/pull/5029)

* Clarification for the definition of `argnum` added to gradient methods
  [(#5035)](https://github.com/PennyLaneAI/pennylane/pull/5035)

* A typo in the code example for `qml.qchem.dipole_of` has been fixed.
  [(#5036)](https://github.com/PennyLaneAI/pennylane/pull/5036)

* Added a development guide on deprecations and removals.
  [(#5083)](https://github.com/PennyLaneAI/pennylane/pull/5083)

* A note about the eigenspectrum of second-quantized Hamiltonians added to `qml.eigvals`.
  [(#5095)](https://github.com/PennyLaneAI/pennylane/pull/5095)

* Added a reference to the paper that provides the image of the `qml.QAOAEmbedding` template. [(#5130)](https://github.com/PennyLaneAI/pennylane/pull/5130)

<h3>Bug fixes 🐛</h3>

* `qml.ops.Pow.matrix()` is now differentiable with TensorFlow with integer exponents.
[(#5178)](https://github.com/PennyLaneAI/pennylane/pull/5178)

* The `qml.MottonenStatePreparation` template is updated to include a global phase operation.
  [(#5166)](https://github.com/PennyLaneAI/pennylane/pull/5166)

* Fixes a queuing bug when using `qml.prod` with a qfunc that queues a single operator.
  [(#5170)](https://github.com/PennyLaneAI/pennylane/pull/5170)

* The `qml.TrotterProduct` template is updated to accept `SProd` as input Hamiltonian.
  [(#5073)](https://github.com/PennyLaneAI/pennylane/pull/5073)

* Fixed a bug where caching together with JIT compilation and broadcasted tapes yielded wrong results
  `Operator.hash` now depends on the memory location, `id`, of a Jax tracer instead of its string representation.
  [(#3917)](https://github.com/PennyLaneAI/pennylane/pull/3917)

* `qml.transforms.undo_swaps` can now work with operators with hyperparameters or nesting.
  [(#5081)](https://github.com/PennyLaneAI/pennylane/pull/5081)

* `qml.transforms.split_non_commuting` will now pass the original shots along.
  [(#5081)](https://github.com/PennyLaneAI/pennylane/pull/5081)

* If `argnum` is provided to a gradient transform, only the parameters specified in `argnum` will have their gradient methods validated.
  [(#5035)](https://github.com/PennyLaneAI/pennylane/pull/5035)

* `StatePrep` operations expanded onto more wires are now compatible with backprop.
  [(#5028)](https://github.com/PennyLaneAI/pennylane/pull/5028)

* `qml.equal` works well with `qml.Sum` operators when wire labels are a mix of integers and strings.
  [(#5037)](https://github.com/PennyLaneAI/pennylane/pull/5037)

* The return value of `Controlled.generator` now contains a projector that projects onto the correct subspace based on the control value specified.
  [(#5068)](https://github.com/PennyLaneAI/pennylane/pull/5068)

* `CosineWindow` no longer raises an unexpected error when used on a subset of wires at the beginning of a circuit.
  [(#5080)](https://github.com/PennyLaneAI/pennylane/pull/5080)

* Ensure `tf.function` works with `TensorSpec(shape=None)` by skipping batch size computation.
  [(#5089)](https://github.com/PennyLaneAI/pennylane/pull/5089)

* `PauliSentence.wires` no longer imposes a false order.
  [(#5041)](https://github.com/PennyLaneAI/pennylane/pull/5041)

* `qml.qchem.import_state` now applies the chemist-to-physicist 
  sign convention when initializing a PennyLane state vector from
  classically pre-computed wavefunctions. That is, it interleaves 
  spin-up/spin-down operators for the same spatial orbital index,
  as standard in PennyLane (instead of commuting all spin-up 
  operators to the left, as is standard in quantum chemistry). 
  [(#5114)](https://github.com/PennyLaneAI/pennylane/pull/5114)

* Multi-wire controlled `CNOT` and `PhaseShift` can now be decomposed correctly.
  [(#5125)](https://github.com/PennyLaneAI/pennylane/pull/5125/) 
  [(#5148)](https://github.com/PennyLaneAI/pennylane/pull/5148)

* `draw_mpl` no longer raises an error when drawing a circuit containing an adjoint of a controlled operation.
  [(#5149)](https://github.com/PennyLaneAI/pennylane/pull/5149)

* `default.mixed` no longer throws `ValueError` when applying a state vector that is not of type `complex128` when used with tensorflow.
  [(#5155)](https://github.com/PennyLaneAI/pennylane/pull/5155)

* `ctrl_decomp_zyz` no longer raises a `TypeError` if the rotation parameters are of type `torch.Tensor`
  [(#5183)](https://github.com/PennyLaneAI/pennylane/pull/5183)

* Comparing `Prod` and `Sum` objects now works regardless of nested structure with `qml.equal` if the
  operators have a valid `pauli_rep` property.
  [(#5177)](https://github.com/PennyLaneAI/pennylane/pull/5177)

<<<<<<< HEAD
* Controlled `GlobalPhase` with non-zero control wire no longer throws an error.
  [(#5194)](https://github.com/PennyLaneAI/pennylane/pull/5194)
=======
* The matrix of an empty `PauliSentence` instance is now correct (all-zeros).
  Further, matrices of empty `PauliWord` and `PauliSentence` instances can be turned to matrices now.
  [(#5188)](https://github.com/PennyLaneAI/pennylane/pull/5188)
>>>>>>> 8546a70a

<h3>Contributors ✍️</h3>

This release contains contributions from (in alphabetical order):

Abhishek Abhishek,
Utkarsh Azad,
Gabriel Bottrill,
Astral Cai,
Skylar Chan,
Isaac De Vlugt,
Diksha Dhawan,
Lillian Frederiksen,
Eugenio Gigante,
Diego Guala,
David Ittah,
Soran Jahangiri,
Korbinian Kottmann,
Christina Lee,
Xiaoran Li,
Vincent Michaud-Rioux,
Romain Moyard,
Pablo Antonio Moreno Casares,
Erick Ochoa Lopez,
Lee J. O'Riordan,
Mudit Pandey,
Alex Preciado,
Matthew Silverman,
Jay Soni.<|MERGE_RESOLUTION|>--- conflicted
+++ resolved
@@ -494,14 +494,12 @@
   operators have a valid `pauli_rep` property.
   [(#5177)](https://github.com/PennyLaneAI/pennylane/pull/5177)
 
-<<<<<<< HEAD
 * Controlled `GlobalPhase` with non-zero control wire no longer throws an error.
   [(#5194)](https://github.com/PennyLaneAI/pennylane/pull/5194)
-=======
+
 * The matrix of an empty `PauliSentence` instance is now correct (all-zeros).
   Further, matrices of empty `PauliWord` and `PauliSentence` instances can be turned to matrices now.
   [(#5188)](https://github.com/PennyLaneAI/pennylane/pull/5188)
->>>>>>> 8546a70a
 
 <h3>Contributors ✍️</h3>
 
