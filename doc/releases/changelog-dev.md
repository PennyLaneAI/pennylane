:orphan:

# Release 0.19.0-dev (development release)

<h3>New features since last release</h3>

<<<<<<< HEAD
* Error mitigation using the zero-noise extrapolation method is now available through the
  `transforms.mitigate_with_zne` transform. This transform can integrate with the
  [Mitiq](https://mitiq.readthedocs.io/en/stable/) package for unitary folding and extrapolation
  functionality.
  [(#1813)](https://github.com/PennyLaneAI/pennylane/pull/1813)
  
  Consider the following noisy device:
  
  ```python
  import pennylane as qml

  noise_strength = 0.05

  dev = qml.device("default.mixed", wires=2)
  dev = qml.transforms.insert(qml.AmplitudeDamping, noise_strength)(dev)
  ```
  
  We can mitigate the effects of this noise for circuits run on this device by using the added
  transform:
  
  ```python
  from pennylane import numpy as np
  from pennylane.beta import qnode

  from mitiq.zne.scaling import fold_global
  from mitiq.zne.inference import RichardsonFactory

  n_wires = 2
  n_layers = 2

  shapes = qml.SimplifiedTwoDesign.shape(n_wires, n_layers)
  np.random.seed(0)
  w1, w2 = [np.random.random(s) for s in shapes]

  @qml.transforms.mitigate_with_zne([1, 2, 3], fold_global, RichardsonFactory.extrapolate)
  @qnode(dev)
  def circuit(w1, w2):
      qml.SimplifiedTwoDesign(w1, w2, wires=range(2))
      return qml.expval(qml.PauliZ(0))
  ```
  
  Now, executing `circuit` will be mitigated:
  
  ```pycon
  >>> circuit(w1, w2)
  0.19113067083636542
  ```
  
=======
* A differentiable Hartree-Fock (HF) solver has been added. It can be used to construct molecular Hamiltonians 
  that can be differentiated with respect to nuclear coordinates and basis-set parameters.
  [(#1610)](https://github.com/PennyLaneAI/pennylane/pull/1610)

  The HF solver computes the integrals over basis functions, constructs the relevant matrices, and
  performs self-consistent-field iterations to obtain a set of optimized molecular orbital
  coefficients. These coefficients and the computed integrals over basis functions are used to
  construct the one- and two-body electron integrals in the molecular orbital basis which can be
  used to generate a differentiable second-quantized Hamiltonian in the fermionic and qubit basis.

  The following code shows the construction of the Hamiltonian for the hydrogen molecule where the
  geometry of the molecule and the basis set parameters are all differentiable.

  ```python
  import pennylane as qml
  from pennylane import numpy as np
  
  symbols = ["H", "H"]
  geometry = np.array([[0.0, 0.0, 0.0], [0.0, 0.0, 2.0]], requires_grad=True)
  alpha = np.array([[3.42525091, 0.62391373, 0.1688554],
                    [3.42525091, 0.62391373, 0.1688554]], requires_grad = True)
  coeff = np.array([[0.15432897, 0.53532814, 0.44463454],
                    [0.15432897, 0.53532814, 0.44463454]], requires_grad = True)

  # we create a molecule object with differentiable atomic coordinates and basis set parameters
  # alpha and coeff are the exponentents and contraction coefficients of the Gaussian functions
  mol = qml.hf.Molecule(symbols, geometry, alpha=alpha, coeff=coeff)
  args = [geometry, alpha, coeff] # initial values of the differentiable parameters
  
  hamiltonian = qml.hf.generate_hamiltonian(mol)(*args)
  ```

  The generated Hamiltonian can be used in a circuit where the molecular geometry, the basis set
  parameters and the circuit parameters are optimized simultaneously.

  ```python
  import autograd
  
  params = [np.array([0.0], requires_grad=True)]
  dev = qml.device("default.qubit", wires=4)
  hf_state = np.array([1, 1, 0, 0])
  
  def generate_circuit(mol):
      @qml.qnode(dev)
      def circuit(*args):
          qml.BasisState(hf_state, wires=[0, 1, 2, 3])
          qml.DoubleExcitation(*args[0][0], wires=[0, 1, 2, 3])
          return qml.expval(hf.generate_hamiltonian(mol)(*args[1:]))
      return circuit
  
  for n in range(10): # geometry and parameter optimization loop
  
      # we create a molecule object with differentiable atomic coordinates and basis set parameters
      # alpha and coeff are the exponentents and contraction coefficients of the Gaussian functions 
      mol = hf.Molecule(symbols, geometry, alpha=alpha, coeff=coeff)
      args_ = [params, *args] # initial values of the differentiable parameters
  
      # compute gradients with respect to the circuit parameters and update the parameters
      g_params = autograd.grad(generate_circuit(mol), argnum = 0)(*args_)
      params = params - 0.1 * g_params[0]
  
      # compute gradients with respect to the nuclear coordinates and update geometry
      forces = autograd.grad(generate_circuit(mol), argnum = 1)(*args_)
      geometry = geometry - 0.5 * forces
  
      # compute gradients with respect to the Gaussian exponents and update the exponents
      g_alpha = autograd.grad(generate_circuit(mol), argnum = 2)(*args_)
      alpha = alpha - 0.1 * g_alpha
  
      # compute gradients with respect to the Gaussian contraction coefficients and update them
      g_coeff = autograd.grad(generate_circuit(mol), argnum = 3)(*args_)
      coeff = coeff - 0.1 * g_coeff
  ```

  The components of the HF solver can also be differentiated individually. For instance, the overlap
  integral can be differentiated with respect to the basis set parameters as

  ```python
  symbols = ["H", "H"]
  geometry = np.array([[0.0, 0.0, 0.0], [0.0, 0.0, 2.0]], requires_grad=False)
  alpha = np.array([[3.42525091, 0.62391373, 0.1688554],
                    [3.42525091, 0.62391373, 0.1688554]], requires_grad = True)
  coeff = np.array([[0.15432897, 0.53532814, 0.44463454],
                    [0.15432897, 0.53532814, 0.44463454]], requires_grad = True)

  mol = qml.hf.Molecule(symbols, geometry, alpha=alpha, coeff=coeff)
  args = [alpha, coeff]
  
  a = mol.basis_set[0]
  b = mol.basis_set[1]

  g_alpha = autograd.grad(qml.hf.generate_overlap(a, b), argnum = 0)(*args)
  g_coeff = autograd.grad(qml.hf.generate_overlap(a, b), argnum = 1)(*args)
  ```

>>>>>>> 2b3566e3
* The `insert` transform has now been added, providing a way to insert single-qubit operations into
  a quantum circuit. The transform can apply to quantum functions, tapes, and devices.
  [(#1795)](https://github.com/PennyLaneAI/pennylane/pull/1795)
  
  The following QNode can be transformed to add noise to the circuit:

  ```python
  from pennylane.transforms import insert
    
  dev = qml.device("default.mixed", wires=2)
        
  @qml.qnode(dev)
  @insert(qml.AmplitudeDamping, 0.2, position="end")
  def f(w, x, y, z):
      qml.RX(w, wires=0)
      qml.RY(x, wires=1)
      qml.CNOT(wires=[0, 1])
      qml.RY(y, wires=0)
      qml.RX(z, wires=1)
      return qml.expval(qml.PauliZ(0) @ qml.PauliZ(1))
  ```
        
  Executions of this circuit will differ from the noise-free value:
  
  ```pycon  
  >>> f(0.9, 0.4, 0.5, 0.6)
  tensor(0.754847, requires_grad=True)
  >>> print(qml.draw(f)(0.9, 0.4, 0.5, 0.6))
   0: ──RX(0.9)──╭C──RY(0.5)──AmplitudeDamping(0.2)──╭┤ ⟨Z ⊗ Z⟩ 
   1: ──RY(0.4)──╰X──RX(0.6)──AmplitudeDamping(0.2)──╰┤ ⟨Z ⊗ Z⟩
  ``` 

* A new class has been added to store operator attributes, such as `self_inverses`,
  and `composable_rotation`, as a list of operation names.
  [(#1763)](https://github.com/PennyLaneAI/pennylane/pull/1763)

  A number of such attributes, for the purpose of compilation transforms, can be found
  in `ops/qubit/attributes.py`, but the class can also be used to create your own. For
  example, we can create a new Attribute, `pauli_ops`, like so:

  ```pycon
  >>> from pennylane.ops.qubits.attributes import Attribute
  >>> pauli_ops = Attribute(["PauliX", "PauliY", "PauliZ"])
  ```
  
  We can check either a string or an Operation for inclusion in this set:

  ```pycon
  >>> qml.PauliX(0) in pauli_ops
  True
  >>> "Hadamard" in pauli_ops
  False
  ```
  
  We can also dynamically add operators to the sets at runtime. This is useful
  for adding custom operations to the attributes such as `composable_rotations`
  and ``self_inverses`` that are used in compilation transforms. For example,
  suppose you have created a new Operation, `MyGate`, which you know to be its
  own inverse. Adding it to the set, like so

  ```pycon
  >>> from pennylane.ops.qubits.attributes import self_inverses
  >>> self_inverses.add("MyGate")
  ```

  will enable the gate to be considered by the `cancel_inverses` compilation
  transform if two such gates are adjacent in a circuit.

* Common tape expansion functions are now available in `qml.transforms`,
  alongside a new `create_expand_fn` function for easily creating expansion functions
  from stopping criteria.
  [(#1734)](https://github.com/PennyLaneAI/pennylane/pull/1734)
  [(#1760)](https://github.com/PennyLaneAI/pennylane/pull/1760)

  `create_expand_fn` takes the default depth to which the expansion function
  should expand a tape, a stopping criterion, an optional device, and a docstring to be set for the
  created function.
  The stopping criterion must take a queuable object and return a boolean.

* A new transform, `@qml.batch_params`, has been added, that makes QNodes
  handle a batch dimension in trainable parameters.
  [(#1710)](https://github.com/PennyLaneAI/pennylane/pull/1710)
  [(#1761)](https://github.com/PennyLaneAI/pennylane/pull/1761)

  This transform will create multiple circuits, one per batch dimension.
  As a result, it is both simulator and hardware compatible.

  ```python
  @qml.batch_params
  @qml.beta.qnode(dev)
  def circuit(x, weights):
      qml.RX(x, wires=0)
      qml.RY(0.2, wires=1)
      qml.templates.StronglyEntanglingLayers(weights, wires=[0, 1, 2])
      return qml.expval(qml.Hadamard(0))
  ```

  The `qml.batch_params` decorator allows us to pass arguments `x` and `weights`
  that have a batch dimension. For example,

  ```pycon
  >>> batch_size = 3
  >>> x = np.linspace(0.1, 0.5, batch_size)
  >>> weights = np.random.random((batch_size, 10, 3, 3))
  ```

  If we evaluate the QNode with these inputs, we will get an output
  of shape ``(batch_size,)``:

  ```pycon
  >>> circuit(x, weights)
  [-0.30773348  0.23135516  0.13086565]
  ```

* The new `qml.fourier.qnode_spectrum` function extends the former
  `qml.fourier.spectrum` function
  and takes classical processing of QNode arguments into account.
  The frequencies are computed per (requested) QNode argument instead
  of per gate `id`. The gate `id`s are ignored.
  [(#1681)](https://github.com/PennyLaneAI/pennylane/pull/1681)
  [(#1720)](https://github.com/PennyLaneAI/pennylane/pull/1720)

  Consider the following example, which uses non-trainable inputs `x`, `y` and `z`
  as well as trainable parameters `w` as arguments to the QNode.

  ```python
  import pennylane as qml
  import numpy as np

  n_qubits = 3
  dev = qml.device("default.qubit", wires=n_qubits)

  @qml.qnode(dev)
  def circuit(x, y, z, w):
      for i in range(n_qubits):
          qml.RX(0.5*x[i], wires=i)
          qml.Rot(w[0,i,0], w[0,i,1], w[0,i,2], wires=i)
          qml.RY(2.3*y[i], wires=i)
          qml.Rot(w[1,i,0], w[1,i,1], w[1,i,2], wires=i)
          qml.RX(z, wires=i)
      return qml.expval(qml.PauliZ(wires=0))

  x = np.array([1., 2., 3.])
  y = np.array([0.1, 0.3, 0.5])
  z = -1.8
  w = np.random.random((2, n_qubits, 3))
  ```

  This circuit looks as follows:

  ```pycon
  >>> print(qml.draw(circuit)(x, y, z, w))
  0: ──RX(0.5)──Rot(0.598, 0.949, 0.346)───RY(0.23)──Rot(0.693, 0.0738, 0.246)──RX(-1.8)──┤ ⟨Z⟩
  1: ──RX(1)────Rot(0.0711, 0.701, 0.445)──RY(0.69)──Rot(0.32, 0.0482, 0.437)───RX(-1.8)──┤
  2: ──RX(1.5)──Rot(0.401, 0.0795, 0.731)──RY(1.15)──Rot(0.756, 0.38, 0.38)─────RX(-1.8)──┤
  ```

  Applying the `qml.fourier.qnode_spectrum` function to the circuit for the non-trainable
  parameters, we obtain:

  ```pycon
  >>> spec = qml.fourier.qnode_spectrum(circuit, encoding_args={"x", "y", "z"})(x, y, z, w)
  >>> for inp, freqs in spec.items():
  ...     print(f"{inp}: {freqs}")
  "x": {(0,): [-0.5, 0.0, 0.5], (1,): [-0.5, 0.0, 0.5], (2,): [-0.5, 0.0, 0.5]}
  "y": {(0,): [-2.3, 0.0, 2.3], (1,): [-2.3, 0.0, 2.3], (2,): [-2.3, 0.0, 2.3]}
  "z": {(): [-3.0, -2.0, -1.0, 0.0, 1.0, 2.0, 3.0]}
  ```

  We can see that all three parameters in the QNode arguments ``x`` and ``y``
  contribute the spectrum of a Pauli rotation ``[-1.0, 0.0, 1.0]``, rescaled with the
  prefactor of the respective parameter in the circuit.
  The three ``RX`` rotations using the parameter ``z`` accumulate, yielding a more
  complex frequency spectrum.

  For details on how to control for which parameters the spectrum is computed,
  a comparison to `qml.fourier.circuit_spectrum`, and other usage details, please see the
  [fourier.qnode_spectrum docstring](https://pennylane.readthedocs.io/en/latest/code/api/pennylane.fourier.qnode_spectrum.html).

* There is a new utility function `qml.math.is_independent` that checks whether
  a callable is independent of its arguments.
  [(#1700)](https://github.com/PennyLaneAI/pennylane/pull/1700)

  **Warning**

  This function is experimental and might behave differently than expected.
  Also, it might be subject to change.

  **Disclaimer**

  Note that the test relies on both numerical and analytical checks, except
  when using the PyTorch interface which only performs a numerical check.
  It is known that there are edge cases on which this test will yield wrong
  results, in particular non-smooth functions may be problematic.
  For details, please refer to the
  [is_indpendent docstring](https://pennylane.readthedocs.io/en/latest/code/api/pennylane.math.is_independent.html).

* Support for differentiable execution of batches of circuits has been
  extended to the JAX interface for scalar functions, via the beta
  `pennylane.interfaces.batch` module.
  [(#1634)](https://github.com/PennyLaneAI/pennylane/pull/1634)
  [(#1685)](https://github.com/PennyLaneAI/pennylane/pull/1685)

  For example using the `execute` function from the `pennylane.interfaces.batch` module:

  ```python
  from pennylane.interfaces.batch import execute

  def cost_fn(x):
      with qml.tape.JacobianTape() as tape1:
          qml.RX(x[0], wires=[0])
          qml.RY(x[1], wires=[1])
          qml.CNOT(wires=[0, 1])
          qml.var(qml.PauliZ(0) @ qml.PauliX(1))

      with qml.tape.JacobianTape() as tape2:
          qml.RX(x[0], wires=0)
          qml.RY(x[0], wires=1)
          qml.CNOT(wires=[0, 1])
          qml.probs(wires=1)

      result = execute(
        [tape1, tape2], dev,
        gradient_fn=qml.gradients.param_shift,
        interface="autograd"
      )
      return (result[0] + result[1][0, 0])[0]

  res = jax.grad(cost_fn)(params)
  ```

* The unitary matrix corresponding to a quantum circuit can now be generated using the new
  `get_unitary_matrix()` transform.
  [(#1609)](https://github.com/PennyLaneAI/pennylane/pull/1609)
  [(#1786)](https://github.com/PennyLaneAI/pennylane/pull/1786)

  This transform is fully differentiable across all supported PennyLane autodiff frameworks.

  ```python
  def circuit(theta):
      qml.RX(theta, wires=1)
      qml.PauliZ(wires=0)
      qml.CNOT(wires=[0, 1])
  ```

  ```pycon
  >>> theta = torch.tensor(0.3, requires_grad=True)
  >>> matrix = qml.transforms.get_unitary_matrix(circuit)(theta)
  >>> print(matrix)
  tensor([[ 0.9888+0.0000j,  0.0000+0.0000j,  0.0000-0.1494j,  0.0000+0.0000j],
        [ 0.0000+0.0000j,  0.0000+0.1494j,  0.0000+0.0000j, -0.9888+0.0000j],
        [ 0.0000-0.1494j,  0.0000+0.0000j,  0.9888+0.0000j,  0.0000+0.0000j],
        [ 0.0000+0.0000j, -0.9888+0.0000j,  0.0000+0.0000j,  0.0000+0.1494j]],
       grad_fn=<MmBackward>)
  >>> loss = torch.real(torch.trace(matrix))
  >>> loss.backward()
  >>> theta.grad
  tensor(-0.1494)
  ```

* Arbitrary two-qubit unitaries can now be decomposed into elementary gates. This
  functionality has been incorporated into the `qml.transforms.unitary_to_rot` transform, and is
  available separately as `qml.transforms.two_qubit_decomposition`.
  [(#1552)](https://github.com/PennyLaneAI/pennylane/pull/1552)

  As an example, consider the following randomly-generated matrix and circuit that uses it:

  ```python
  U = np.array([
      [-0.03053706-0.03662692j,  0.01313778+0.38162226j, 0.4101526 -0.81893687j, -0.03864617+0.10743148j],
      [-0.17171136-0.24851809j,  0.06046239+0.1929145j, -0.04813084-0.01748555j, -0.29544883-0.88202604j],
      [ 0.39634931-0.78959795j, -0.25521689-0.17045233j, -0.1391033 -0.09670952j, -0.25043606+0.18393466j],
      [ 0.29599198-0.19573188j,  0.55605806+0.64025769j, 0.06140516+0.35499559j,  0.02674726+0.1563311j ]
  ])

  dev = qml.device('default.qubit', wires=2)

  @qml.qnode(dev)
  @qml.transforms.unitary_to_rot
  def circuit(x, y):
      qml.RX(x, wires=0)
      qml.QubitUnitary(U, wires=[0, 1])
      qml.RY(y, wires=0)
      return qml.expval(qml.PauliZ(wires=0))
  ```

  If we run the circuit, we can see the new decomposition:

  ```pycon
  >>> circuit(0.3, 0.4)
  tensor(-0.70520073, requires_grad=True)
  >>> print(qml.draw(circuit)(0.3, 0.4))
  0: ──RX(0.3)─────────────────Rot(-3.5, 0.242, 0.86)──╭X──RZ(0.176)───╭C─────────────╭X──Rot(5.56, 0.321, -2.09)───RY(0.4)──┤ ⟨Z⟩
  1: ──Rot(-1.64, 2.69, 1.58)──────────────────────────╰C──RY(-0.883)──╰X──RY(-1.47)──╰C──Rot(-1.46, 0.337, 0.587)───────────┤
  ```

* The transform for the Jacobian of the classical preprocessing within a QNode,
  `qml.transforms.classical_jacobian`, now takes a keyword argument `argnum` to specify
  the QNode argument indices with respect to which the Jacobian is computed.
  [(#1645)](https://github.com/PennyLaneAI/pennylane/pull/1645)

  An example for the usage of ``argnum`` is

  ```python
  @qml.qnode(dev)
  def circuit(x, y, z):
      qml.RX(qml.math.sin(x), wires=0)
      qml.CNOT(wires=[0, 1])
      qml.RY(y ** 2, wires=1)
      qml.RZ(1 / z, wires=1)
      return qml.expval(qml.PauliZ(0))

  jac_fn = qml.transforms.classical_jacobian(circuit, argnum=[1, 2])
  ```

  The Jacobian can then be computed at specified parameters.

  ```pycon
  >>> x, y, z = np.array([0.1, -2.5, 0.71])
  >>> jac_fn(x, y, z)
  (array([-0., -5., -0.]), array([-0.        , -0.        , -1.98373339]))
  ```

  The returned arrays are the derivatives of the three parametrized gates in the circuit
  with respect to `y` and `z` respectively.

  There also are explicit tests for `classical_jacobian` now, which previously was tested
  implicitly via its use in the `metric_tensor` transform.

  For more usage details, please see the
  [classical Jacobian docstring](https://pennylane.readthedocs.io/en/latest/code/api/pennylane.transforms.classical_jacobian.html).

* Added a new operation `OrbitalRotation`, which implements the spin-adapted spatial orbital rotation gate.
  [(#1665)](https://github.com/PennyLaneAI/pennylane/pull/1665)

  An example circuit that uses `OrbitalRotation` operation is:

  ```python
  dev = qml.device('default.qubit', wires=4)
  @qml.qnode(dev)
  def circuit(phi):
      qml.BasisState(np.array([1, 1, 0, 0]), wires=[0, 1, 2, 3])
      qml.OrbitalRotation(phi, wires=[0, 1, 2, 3])
      return qml.state()
  ```

  If we run this circuit, we will get the following output

  ```pycon
  >>> circuit(0.1)
  array([ 0.        +0.j,  0.        +0.j,  0.        +0.j,
          0.00249792+0.j,  0.        +0.j,  0.        +0.j,
          -0.04991671+0.j,  0.        +0.j,  0.        +0.j,
          -0.04991671+0.j,  0.        +0.j,  0.        +0.j,
          0.99750208+0.j,  0.        +0.j,  0.        +0.j,
          0.        +0.j])
  ```

* A new, experimental QNode has been added, that adds support for batch execution of circuits,
  custom quantum gradient support, and arbitrary order derivatives. This QNode is available via
  `qml.beta.QNode`, and `@qml.beta.qnode`.
  [(#1642)](https://github.com/PennyLaneAI/pennylane/pull/1642)
  [(#1646)](https://github.com/PennyLaneAI/pennylane/pull/1646)
  [(#1651)](https://github.com/PennyLaneAI/pennylane/pull/1651)

  It differs from the standard QNode in several ways:

  - Custom gradient transforms can be specified as the differentiation method:

    ```python
    @qml.gradients.gradient_transform
    def my_gradient_transform(tape):
        ...
        return tapes, processing_fn

    @qml.beta.qnode(dev, diff_method=my_gradient_transform)
    def circuit():
    ```

  - Arbitrary :math:`n`-th order derivatives are supported on hardware using
    gradient transforms such as the parameter-shift rule. To specify that an :math:`n`-th
    order derivative of a QNode will be computed, the `max_diff` argument should be set.
    By default, this is set to 1 (first-order derivatives only).

  - Internally, if multiple circuits are generated for execution simultaneously, they
    will be packaged into a single job for execution on the device. This can lead to
    significant performance improvement when executing the QNode on remote
    quantum hardware.

  - When decomposing the circuit, the default decomposition strategy will prioritize
    decompositions that result in the smallest number of parametrized operations
    required to satisfy the differentiation method. Additional decompositions required
    to satisfy the native gate set of the quantum device will be performed later, by the
    device at execution time. While this may lead to a slight increase in classical processing,
    it significantly reduces the number of circuit evaluations needed to compute
    gradients of complex unitaries.

  In an upcoming release, this QNode will replace the existing one. If you come across any bugs
  while using this QNode, please let us know via a [bug
  report](https://github.com/PennyLaneAI/pennylane/issues/new?assignees=&labels=bug+%3Abug%3A&template=bug_report.yml&title=%5BBUG%5D)
  on our GitHub bug tracker.

  Currently, this beta QNode does not support the following features:

  - Non-mutability via the `mutable` keyword argument
  - Viewing specifications with `qml.specs`
  - The `reversible` QNode differentiation method
  - The ability to specify a `dtype` when using PyTorch and TensorFlow.

  It is also not tested with the `qml.qnn` module.

* Two new methods were added to the Device API, allowing PennyLane devices
  increased control over circuit decompositions.
  [(#1651)](https://github.com/PennyLaneAI/pennylane/pull/1651)

  - `Device.expand_fn(tape) -> tape`: expands a tape such that it is supported by the device. By
    default, performs the standard device-specific gate set decomposition done in the default
    QNode. Devices may overwrite this method in order to define their own decomposition logic.

    Note that the numerical result after applying this method should remain unchanged; PennyLane
    will assume that the expanded tape returns exactly the same value as the original tape when
    executed.

  - `Device.batch_transform(tape) -> (tapes, processing_fn)`: preprocesses the tape in the case
    where the device needs to generate multiple circuits to execute from the input circuit. The
    requirement of a post-processing function makes this distinct to the `expand_fn` method above.

    By default, this method applies the transform

    .. math:: \left\langle \sum_i c_i h_i\right\rangle -> \sum_i c_i \left\langle h_i \right\rangle

    if `expval(H)` is present on devices that do not natively support Hamiltonians with
    non-commuting terms.

* Added a new template `GateFabric`, which implements a local, expressive, quantum-number-preserving
  ansatz proposed by Anselmetti *et al.* in [arXiv:2104.05692](https://arxiv.org/abs/2104.05695).
  [(#1687)](https://github.com/PennyLaneAI/pennylane/pull/1687)

  An example of a circuit using `GateFabric` template is:

  ```python
  coordinates = np.array([0.0, 0.0, -0.6614, 0.0, 0.0, 0.6614])
  H, qubits = qml.qchem.molecular_hamiltonian(["H", "H"], coordinates)
  ref_state = qml.qchem.hf_state(electrons=2, qubits)

  dev = qml.device('default.qubit', wires=qubits)
  @qml.qnode(dev)
  def ansatz(weights):
      qml.templates.GateFabric(weights, wires=[0,1,2,3],
                                  init_state=ref_state, include_pi=True)
      return qml.expval(H)
  ```

  For more details, see the [GateFabric documentation](../code/api/pennylane.templates.layers.GateFabric.html).

* Added a new template `kUpCCGSD`, which implements a unitary coupled cluster ansatz with
  generalized singles and pair doubles excitation operators, proposed by Joonho Lee *et al.*
  in [arXiv:1810.02327](https://arxiv.org/abs/1810.02327).
  [(#1743)](https://github.com/PennyLaneAI/pennylane/pull/1743)

  An example of a circuit using `kUpCCGSD` template is:

  ```python
  coordinates = np.array([0.0, 0.0, -0.6614, 0.0, 0.0, 0.6614])
  H, qubits = qml.qchem.molecular_hamiltonian(["H", "H"], coordinates)
  ref_state = qml.qchem.hf_state(electrons=2, qubits)

  dev = qml.device('default.qubit', wires=qubits)
  @qml.qnode(dev)
  def ansatz(weights):
      qml.templates.kUpCCGSD(weights, wires=[0,1,2,3], k=0, delta_sz=0,
                                  init_state=ref_state)
      return qml.expval(H)
  ```


<h3>Improvements</h3>

* The default for an `Operation`'s `control_wires` attribute is now an empty `Wires`
  object instead of the attribute raising a `NonImplementedError`.
  [(#1821)](https://github.com/PennyLaneAI/pennylane/pull/1821)

* `qml.circuit_drawer.MPLDrawer` will now automatically rotate and resize text to fit inside
  the rectangle created by the `box_gate` method.
  [(#1764)](https://github.com/PennyLaneAI/pennylane/pull/1764)
  
* Quantum function transforms and batch transforms can now be applied to devices.
  Once applied to a device, any quantum function executed on the
  modified device will be transformed prior to execution.
  [(#1809)](https://github.com/PennyLaneAI/pennylane/pull/1809)
  [(#1810)](https://github.com/PennyLaneAI/pennylane/pull/1810)

  ```python
  dev = qml.device("default.mixed", wires=1)
  dev = qml.transforms.merge_rotations()(dev)
  
  @qml.beta.qnode(dev)
  def f(w, x, y, z):
      qml.RX(w, wires=0)
      qml.RX(x, wires=0)
      qml.RX(y, wires=0)
      qml.RX(z, wires=0)
      return qml.expval(qml.PauliZ(0))
  ```

  ```pycon
  >>> print(f(0.9, 0.4, 0.5, 0.6))
   -0.7373937155412453
  >>> print(qml.draw(f, expansion_strategy="device")(0.9, 0.4, 0.5, 0.6))
   0: ──RX(2.4)──┤ ⟨Z⟩
  ```

* The `ApproxTimeEvolution` template can now be used with Hamiltonians that have
  trainable coefficients.
  [(#1789)](https://github.com/PennyLaneAI/pennylane/pull/1789)

  Resulting QNodes can be differentiated with respect to both the time parameter
  *and* the Hamiltonian coefficients.

  ```python
  dev = qml.device('default.qubit', wires=2)
  obs = [qml.PauliX(0) @ qml.PauliY(1), qml.PauliY(0) @ qml.PauliX(1)]

  @qml.qnode(dev)
  def circuit(coeffs, t):
      H = qml.Hamiltonian(coeffs, obs)
      qml.templates.ApproxTimeEvolution(H, t, 2)
      return qml.expval(qml.PauliZ(0))
  ```

  ```pycon
  >>> t = np.array(0.54, requires_grad=True)
  >>> coeffs = np.array([-0.6, 2.0], requires_grad=True)
  >>> qml.grad(circuit)(coeffs, t)
  (array([-1.07813375, -1.07813375]), array(-2.79516158))
  ```

  All differentiation methods, including backpropagation and the parameter-shift
  rule, are supported.

* Templates are now top level imported and can be used directly e.g. `qml.QFT(wires=0)`.
  [(#1779)](https://github.com/PennyLaneAI/pennylane/pull/1779)

* Operators now have a `label` method to determine how they are drawn.  This will
  eventually override the `RepresentationResolver` class.
  [(#1678)](https://github.com/PennyLaneAI/pennylane/pull/1678)

* The operation `label` method now supports string variables.
  [(#1815)](https://github.com/PennyLaneAI/pennylane/pull/1815)

* It is now possible to draw QNodes that have been transformed by a 'batch transform'; that is,
  a transform that maps a single QNode into multiple circuits under the hood. Examples of
  batch transforms include `@qml.metric_tensor` and `@qml.gradients`.
  [(#1762)](https://github.com/PennyLaneAI/pennylane/pull/1762)

  For example, consider the parameter-shift rule, which generates two circuits per parameter;
  one circuit that has the parameter shifted forward, and another that has the parameter shifted
  backwards:

  ```python
  dev = qml.device("default.qubit", wires=2)

  @qml.gradients.param_shift
  @qml.beta.qnode(dev)
  def circuit(x):
      qml.RX(x, wires=0)
      qml.CNOT(wires=[0, 1])
      return qml.expval(qml.PauliZ(wires=0))
  ```

  ```pycon
  >>> print(qml.draw(circuit)(0.6))
   0: ──RX(2.17)──╭C──┤ ⟨Z⟩
   1: ────────────╰X──┤

   0: ──RX(-0.971)──╭C──┤ ⟨Z⟩
   1: ──────────────╰X──┤
  ```

* All qubit operations have been re-written to use the `qml.math` framework
  for internal classical processing and the generation of their matrix representations.
  As a result these representations are now fully differentiable, and the
  framework-specific device classes no longer need to maintain framework-specific
  versions of these matrices.
  [(#1749)](https://github.com/PennyLaneAI/pennylane/pull/1749)

* A new utility class `qml.BooleanFn` is introduced. It wraps a function that takes a single
  argument and returns a Boolean.
  [(#1734)](https://github.com/PennyLaneAI/pennylane/pull/1734)

  After wrapping, `qml.BooleanFn` can be called like the wrapped function, and
  multiple instances can be manipulated and combined with the bitwise operators
  `&`, `|` and `~`.

* `qml.probs` now accepts an attribute `op` that allows to rotate the computational basis and get the
  probabilities in the rotated basis.
  [(#1692)](https://github.com/PennyLaneAI/pennylane/pull/1692)

* The `qml.beta.QNode` now supports the `qml.qnn` module.
  [(#1748)](https://github.com/PennyLaneAI/pennylane/pull/1748)

* `@qml.beta.QNode` now supports the `qml.specs` transform.
  [(#1739)](https://github.com/PennyLaneAI/pennylane/pull/1739)

* `qml.circuit_drawer.drawable_layers` and `qml.circuit_drawer.drawable_grid` process a list of
  operations to layer positions for drawing.
  [(#1639)](https://github.com/PennyLaneAI/pennylane/pull/1639)

* `qml.transforms.batch_transform` now accepts `expand_fn`s that take additional arguments and
  keyword arguments. In fact, `expand_fn` and `transform_fn` now **must** have the same signature.
  [(#1721)](https://github.com/PennyLaneAI/pennylane/pull/1721)

* The `qml.batch_transform` decorator is now ignored during Sphinx builds, allowing
  the correct signature to display in the built documentation.
  [(#1733)](https://github.com/PennyLaneAI/pennylane/pull/1733)

* The use of `expval(H)`, where `H` is a cost Hamiltonian generated by the `qaoa` module,
  has been sped up. This was achieved by making PennyLane decompose a circuit with an `expval(H)`
  measurement into subcircuits if the `Hamiltonian.grouping_indices` attribute is set, and setting
  this attribute in the relevant `qaoa` module functions.
  [(#1718)](https://github.com/PennyLaneAI/pennylane/pull/1718)

* The tests for qubit operations are split into multiple files.
  [(#1661)](https://github.com/PennyLaneAI/pennylane/pull/1661)

* The `qml.metric_tensor` transform has been improved with regards to
  both function and performance.
  [(#1638)](https://github.com/PennyLaneAI/pennylane/pull/1638)
  [(#1721)](https://github.com/PennyLaneAI/pennylane/pull/1721)

  - If the underlying device supports batch execution of circuits, the quantum circuits required to
    compute the metric tensor elements will be automatically submitted as a batched job. This can
    lead to significant performance improvements for devices with a non-trivial job submission
    overhead.

  - Previously, the transform would only return the metric tensor with respect to gate arguments,
    and ignore any classical processing inside the QNode, even very trivial classical processing
    such as parameter permutation. The metric tensor now takes into account classical processing,
    and returns the metric tensor with respect to QNode arguments, not simply gate arguments:

    ```pycon
    >>> @qml.qnode(dev)
    ... def circuit(x):
    ...     qml.Hadamard(wires=1)
    ...     qml.RX(x[0], wires=0)
    ...     qml.CNOT(wires=[0, 1])
    ...     qml.RY(x[1] ** 2, wires=1)
    ...     qml.RY(x[1], wires=0)
    ...     return qml.expval(qml.PauliZ(0))
    >>> x = np.array([0.1, 0.2], requires_grad=True)
    >>> qml.metric_tensor(circuit)(x)
    array([[0.25      , 0.        ],
           [0.        , 0.28750832]])
    ```

    To revert to the previous behaviour of returning the metric tensor with respect to gate
    arguments, `qml.metric_tensor(qnode, hybrid=False)` can be passed.

    ```pycon
    >>> qml.metric_tensor(circuit, hybrid=False)(x)
    array([[0.25      , 0.        , 0.        ],
           [0.        , 0.25      , 0.        ],
           [0.        , 0.        , 0.24750832]])
    ```

  - The metric tensor transform now works with a larger set of operations. In particular,
    all operations that have a single variational parameter and define a generator are now
    supported. In addition to a reduction in decomposition overhead, the change
    also results in fewer circuit evaluations.


* ``qml.circuit_drawer.CircuitDrawer`` can accept a string for the ``charset`` keyword, instead of a ``CharSet`` object.
  [(#1640)](https://github.com/PennyLaneAI/pennylane/pull/1640)

* ``qml.math.sort`` will now return only the sorted torch tensor and not the corresponding indices, making sort consistent across interfaces.
    [(#1691)](https://github.com/PennyLaneAI/pennylane/pull/1691)

* Operations can now have gradient recipes that depend on the state of the operation.
  [(#1674)](https://github.com/PennyLaneAI/pennylane/pull/1674)

  For example, this allows for gradient recipes that are parameter dependent:

  ```python
  class RX(qml.RX):

      @property
      def grad_recipe(self):
          # The gradient is given by [f(2x) - f(0)] / (2 sin(x)), by subsituting
          # shift = x into the two term parameter-shift rule.
          x = self.data[0]
          c = 0.5 / np.sin(x)
          return ([[c, 0.0, 2 * x], [-c, 0.0, 0.0]],)
  ```

* Shots can now be passed as a runtime argument to transforms that execute circuits in batches, similarly
  to QNodes.
  [(#1707)](https://github.com/PennyLaneAI/pennylane/pull/1707)

  An example of such a transform are the gradient transforms in the
  `qml.gradients` module. As a result, we can now call gradient transforms
  (such as `qml.gradients.param_shift`) and set the number of shots at runtime.

  ```pycon
  >>> dev = qml.device("default.qubit", wires=1, shots=1000)
  >>> @qml.beta.qnode(dev)
  ... def circuit(x):
  ...     qml.RX(x, wires=0)
  ...     return qml.expval(qml.PauliZ(0))
  >>> grad_fn = qml.gradients.param_shift(circuit)
  >>> grad_fn(0.564, shots=[(1, 10)]).T
  array([[-1., -1., -1., -1., -1.,  0., -1.,  0., -1.,  0.]])
  >>> grad_fn(0.1233, shots=None)
  array([[-0.53457096]])
  ```

* Specific QNode execution options are now re-used by batch transforms
  to execute transformed QNodes.
  [(#1708)](https://github.com/PennyLaneAI/pennylane/pull/1708)

* To standardize across all optimizers, `qml.optimize.AdamOptimizer` now also uses `accumulation` (in form of `collections.namedtuple`) to keep track of running quantities. Before it used three variables `fm`, `sm` and `t`. [(#1757)](https://github.com/PennyLaneAI/pennylane/pull/1757)

<h3>Breaking changes</h3>

- The operator attributes `has_unitary_generator`, `is_composable_rotation`,
  `is_self_inverse`, `is_symmetric_over_all_wires`, and
  `is_symmetric_over_control_wires` have been removed as attributes from the
  base class. They have been replaced by the sets that store the names of
  operations with similar properties in `ops/qubit/attributes.py`.
  [(#1763)](https://github.com/PennyLaneAI/pennylane/pull/1763)

* The `template` decorator is now deprecated with a warning message and will be removed
  in release `v0.20.0`.
  [(#1794)](https://github.com/PennyLaneAI/pennylane/pull/1794)

* The `qml.inv` function has been removed, `qml.adjoint` should be used
  instead.
  [(#1778)](https://github.com/PennyLaneAI/pennylane/pull/1778)

* The input signature of an `expand_fn` used in a `batch_transform`
  now **must** have the same signature as the provided `transform_fn`,
  and vice versa.
  [(#1721)](https://github.com/PennyLaneAI/pennylane/pull/1721)

* The expansion rule in the `qml.metric_tensor` transform has been changed.
  [(#1721)](https://github.com/PennyLaneAI/pennylane/pull/1721)

  If `hybrid=False`, the changed expansion rule might lead to a changed output.

* The `qml.metric_tensor` keyword argument `diag_approx` is deprecated.
  Approximations can be controlled with the more fine-grained `approx`
  keyword argument, with `approx="block-diag"` (the default) reproducing
  the old behaviour.
  [(#1721)](https://github.com/PennyLaneAI/pennylane/pull/1721)

* The `default.qubit.torch` device automatically determines if computations
  should be run on a CPU or a GPU and doesn't take a `torch_device` argument
  anymore.
  [(#1705)](https://github.com/PennyLaneAI/pennylane/pull/1705)

* The utility function `qml.math.requires_grad` now returns `True` when using Autograd
  if and only if the `requires_grad=True` attribute is set on the NumPy array. Previously,
  this function would return `True` for *all* NumPy arrays and Python floats, unless
  `requires_grad=False` was explicitly set.
  [(#1638)](https://github.com/PennyLaneAI/pennylane/pull/1638)

* The operation `qml.Interferometer` has been renamed `qml.InterferometerUnitary` in order to
  distinguish it from the template `qml.templates.Interferometer`.
  [(#1714)](https://github.com/PennyLaneAI/pennylane/pull/1714)

* The `qml.transforms.invisible` decorator has been replaced with `qml.tape.stop_recording`, which
  may act as a context manager as well as a decorator to ensure that contained logic is
  non-recordable or non-queueable within a QNode or quantum tape context.
  [(#1754)](https://github.com/PennyLaneAI/pennylane/pull/1754)

* Templates `SingleExcitationUnitary` and `DoubleExcitationUnitary` have been renamed
  to `FermionicSingleExcitation` and `FermionicDoubleExcitation`, respectively.
  [(#1822)](https://github.com/PennyLaneAI/pennylane/pull/1822)

<h3>Deprecations</h3>

* Allowing cost functions to be differentiated using `qml.grad` or
  `qml.jacobian` without explicitly marking parameters as trainable is being
  deprecated, and will be removed in the next release.
  Please specify the `requires_grad` attribute for every argument, or specify
  `argnum` when using `qml.grad` or `qml.jacobian`.
  [(#1773)](https://github.com/PennyLaneAI/pennylane/pull/1773)

  The following raises a warning in v0.19.0 and will raise an error in
  v0.20.0:

  ```python
  import pennylane as qml

  dev = qml.device('default.qubit', wires=1)

  @qml.qnode(dev)
  def test(x):
      qml.RY(x, wires=[0])
      return qml.expval(qml.PauliZ(0))

  par = 0.3
  qml.grad(test)(par)
  ```

  Preferred approaches include specifying the `requires_grad` attribute:

  ```python
  import pennylane as qml
  from pennylane import numpy as np

  dev = qml.device('default.qubit', wires=1)

  @qml.qnode(dev)
  def test(x):
      qml.RY(x, wires=[0])
      return qml.expval(qml.PauliZ(0))

  par = np.array(0.3, requires_grad=True)
  qml.grad(test)(par)
  ```

  Or specifying the `argnum` argument when using `qml.grad` or `qml.jacobian`:

  ```python
  import pennylane as qml

  dev = qml.device('default.qubit', wires=1)

  @qml.qnode(dev)
  def test(x):
      qml.RY(x, wires=[0])
      return qml.expval(qml.PauliZ(0))

  par = 0.3
  qml.grad(test, argnum=0)(par)
  ```

* The `qml.fourier.spectrum` function has been renamed to `qml.fourier.circuit_spectrum`,
  in order to clearly separate the new `qnode_spectrum` function from this one.
  `qml.fourier.spectrum` is now an alias for `circuit_spectrum` but is flagged for
  deprecation and will be removed soon.
  [(#1681)](https://github.com/PennyLaneAI/pennylane/pull/1681)

* The `init` module, which contains functions to generate random parameter tensors for
  templates, is flagged for deprecation and will be removed in the next release cycle.
  Instead, the templates' `shape` method can be used to get the desired shape of the tensor,
  which can then be generated manually.
  [(#1689)](https://github.com/PennyLaneAI/pennylane/pull/1689)

* The `QNode.draw` method has been deprecated, and will be removed in an upcoming release.
  Please use the `qml.draw` transform instead.
  [(#1746)](https://github.com/PennyLaneAI/pennylane/pull/1746)

* The `QNode.metric_tensor` method has been deprecated, and will be removed in an upcoming release.
  Please use the `qml.metric_tensor` transform instead.
  [(#1638)](https://github.com/PennyLaneAI/pennylane/pull/1638)

* The `pad` parameter of the `qml.AmplitudeEmbedding` template has been removed.
  It has instead been renamed to the `pad_with` parameter.
  [(#1805)](https://github.com/PennyLaneAI/pennylane/pull/1805)

<h3>Bug fixes</h3>

* Fixes a bug with the arrow width in the `measure` of `qml.circuit_drawer.MPLDrawer`. 
  [(#1823)](https://github.com/PennyLaneAI/pennylane/pull/1823)

* The helper functions `qml.math.block_diag` and `qml.math.scatter_element_add` now are
  entirely differentiable when using Autograd.
  Previously only indexed entries of the block diagonal could be differentiated, while
  the derivative w.r.t to the second argument of `qml.math.scatter_element_add` dispatched
  to NumPy instead of Autograd.
  [(#1816)](https://github.com/PennyLaneAI/pennylane/pull/1816)
  [(#1818)](https://github.com/PennyLaneAI/pennylane/pull/1818)
  
* Fixes a bug where the GPU cannot be used with `qml.qnn.TorchLayer`.
  [(#1705)](https://github.com/PennyLaneAI/pennylane/pull/1705)

* Fix a bug where the devices cache the same result for different observables return types.
  [(#1719)](https://github.com/PennyLaneAI/pennylane/pull/1719)

* Fixed a bug of the default circuit drawer where having more measurements
  compared to the number of measurements on any wire raised a `KeyError`.
  [(#1702)](https://github.com/PennyLaneAI/pennylane/pull/1702)

* Fix a bug where it was not possible to use `jax.jit` on a `QNode` when using `QubitStateVector`.
  [(#1683)](https://github.com/PennyLaneAI/pennylane/pull/1683)

* The device suite tests can now execute successfully if no shots configuration variable is given.
  [(#1641)](https://github.com/PennyLaneAI/pennylane/pull/1641)

* Fixes a bug where the `qml.gradients.param_shift` transform would raise an error while attempting
  to compute the variance of a QNode with ragged output.
  [(#1646)](https://github.com/PennyLaneAI/pennylane/pull/1646)

* Fixes a bug in `default.mixed`, to ensure that returned probabilities are always non-negative.
  [(#1680)](https://github.com/PennyLaneAI/pennylane/pull/1680)

* Fixes a bug where gradient transforms would fail to apply to QNodes
  containing classical processing.
  [(#1699)](https://github.com/PennyLaneAI/pennylane/pull/1699)

* Fixes a bug where the the parameter-shift method was not correctly using the
  fallback gradient function when *all* circuit parameters required the fallback.
  [(#1782)](https://github.com/PennyLaneAI/pennylane/pull/1782)

<h3>Documentation</h3>

* Adds a link to https://pennylane.ai/qml/demonstrations.html in the navbar.
  [(#1624)](https://github.com/PennyLaneAI/pennylane/pull/1624)

* Corrects the docstring of `ExpvalCost` by adding `wires` to the signature of the `ansatz` argument. [(#1715)](https://github.com/PennyLaneAI/pennylane/pull/1715)

* Updates the 'Gradients and training' quickstart guide to provide information
  on gradient transforms.
  [(#1751)](https://github.com/PennyLaneAI/pennylane/pull/1751)

* All instances of `qnode.draw()` have been updated to instead use the transform `qml.draw(qnode)`.
  [(#1750)](https://github.com/PennyLaneAI/pennylane/pull/1750)

* Add the `jax` interface in QNode Documentation. [(#1755)](https://github.com/PennyLaneAI/pennylane/pull/1755)

* Reorganized all the templates related to quantum chemistry under a common header `Quantum Chemistry templates`.
  [(#1822)](https://github.com/PennyLaneAI/pennylane/pull/1822)

<h3>Contributors</h3>

This release contains contributions from (in alphabetical order):

Juan Miguel Arrazola, Utkarsh Azad, Akash Narayanan B, Sam Banning, Thomas Bromley, Jack Ceroni,
Alain Delgado, Olivia Di Matteo, Andrew Gardhouse, David Ittah, Josh Izaac, Soran Jahangiri,
Christina Lee, Romain Moyard, Carrie-Anne Rubidge, Maria Schuld, Rishabh Singh, Jay Soni,
Ingrid Strandberg, Antal Száva, Teresa Tamayo-Mendoza, Rodrigo Vargas, Cody Wang, David Wierichs,
Moritz Willmann.<|MERGE_RESOLUTION|>--- conflicted
+++ resolved
@@ -4,7 +4,6 @@
 
 <h3>New features since last release</h3>
 
-<<<<<<< HEAD
 * Error mitigation using the zero-noise extrapolation method is now available through the
   `transforms.mitigate_with_zne` transform. This transform can integrate with the
   [Mitiq](https://mitiq.readthedocs.io/en/stable/) package for unitary folding and extrapolation
@@ -52,8 +51,7 @@
   >>> circuit(w1, w2)
   0.19113067083636542
   ```
-  
-=======
+
 * A differentiable Hartree-Fock (HF) solver has been added. It can be used to construct molecular Hamiltonians 
   that can be differentiated with respect to nuclear coordinates and basis-set parameters.
   [(#1610)](https://github.com/PennyLaneAI/pennylane/pull/1610)
@@ -149,7 +147,6 @@
   g_coeff = autograd.grad(qml.hf.generate_overlap(a, b), argnum = 1)(*args)
   ```
 
->>>>>>> 2b3566e3
 * The `insert` transform has now been added, providing a way to insert single-qubit operations into
   a quantum circuit. The transform can apply to quantum functions, tapes, and devices.
   [(#1795)](https://github.com/PennyLaneAI/pennylane/pull/1795)
