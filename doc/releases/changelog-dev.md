:orphan:

# Release 0.36.0-dev (development release)

<h3>New features since last release</h3>

* The `QubitDevice` class and children classes support the `dynamic_one_shot` transform provided that they support `MidMeasureMP` operations natively.
  [(#5317)](https://github.com/PennyLaneAI/pennylane/pull/5317)

* `qml.ops.Sum` now supports storing grouping information. Grouping type and method can be
  specified during construction using the `grouping_type` and `method` keyword arguments of
  `qml.dot`, `qml.sum`, or `qml.ops.Sum`. The grouping indices are stored in `Sum.grouping_indices`.
  [(#5179)](https://github.com/PennyLaneAI/pennylane/pull/5179)

  ```python
  import pennylane as qml

  a = qml.X(0)
  b = qml.prod(qml.X(0), qml.X(1))
  c = qml.Z(0)
  obs = [a, b, c]
  coeffs = [1.0, 2.0, 3.0]

  op = qml.dot(coeffs, obs, grouping_type="qwc")
  ```
  ```pycon
  >>> op.grouping_indices
  ((2,), (0, 1))
  ```

  Additionally, grouping type and method can be set or changed after construction using
  `Sum.compute_grouping()`:

  ```python
  import pennylane as qml

  a = qml.X(0)
  b = qml.prod(qml.X(0), qml.X(1))
  c = qml.Z(0)
  obs = [a, b, c]
  coeffs = [1.0, 2.0, 3.0]

  op = qml.dot(coeffs, obs)
  ```
  ```pycon
  >>> op.grouping_indices is None
  True
  >>> op.compute_grouping(grouping_type="qwc")
  >>> op.grouping_indices
  ((2,), (0, 1))
  ```

  Note that the grouping indices refer to the lists returned by `Sum.terms()`, not `Sum.operands`.

* Added new `SpectralNormError` class to the new error tracking functionality.
  [(#5154)](https://github.com/PennyLaneAI/pennylane/pull/5154)

* Added `error` method to `QuantumPhaseEstimation` template.
  [(#5278)](https://github.com/PennyLaneAI/pennylane/pull/5278)

* The `dynamic_one_shot` transform is introduced enabling dynamic circuit execution on circuits with shots and devices that support `MidMeasureMP` operations natively.
  [(#5266)](https://github.com/PennyLaneAI/pennylane/pull/5266)

* Added new function `qml.operation.convert_to_legacy_H` to convert `Sum`, `SProd`, and `Prod` to `Hamiltonian` instances.
  [(#5309)](https://github.com/PennyLaneAI/pennylane/pull/5309)

<h3>Improvements 🛠</h3>

* Improve the performance of computing the matrix of `qml.QFT`
  [(#5351)](https://github.com/PennyLaneAI/pennylane/pull/5351)
  
* The `qml.is_commuting` function now accepts `Sum`, `SProd`, and `Prod` instances.
  [(#5351)](https://github.com/PennyLaneAI/pennylane/pull/5351)

* Operators can now be left multiplied `x * op` by numpy arrays.
  [(#5361)](https://github.com/PennyLaneAI/pennylane/pull/5361)

* Create the `qml.Reflection` operator, useful for amplitude amplification and its variants.
  [(#5159)](https://github.com/PennyLaneAI/pennylane/pull/5159)

  ```python
  @qml.prod
  def generator(wires):
        qml.Hadamard(wires=wires)

  U = generator(wires=0)

  dev = qml.device('default.qubit')
  @qml.qnode(dev)
  def circuit():

        # Initialize to the state |1>
        qml.PauliX(wires=0)

        # Apply the reflection
        qml.Reflection(U)

        return qml.state()

  ```

  ```pycon
  >>> circuit()
  tensor([1.+6.123234e-17j, 0.-6.123234e-17j], requires_grad=True)
  ```
  
* The `qml.AmplitudeAmplification` operator is introduced, which is a high-level interface for amplitude amplification and its variants.
  [(#5160)](https://github.com/PennyLaneAI/pennylane/pull/5160)

  ```python
  @qml.prod
  def generator(wires):
      for wire in wires:
          qml.Hadamard(wires=wire)

  U = generator(wires=range(3))
  O = qml.FlipSign(2, wires=range(3))

  dev = qml.device("default.qubit")

  @qml.qnode(dev)
  def circuit():

      generator(wires=range(3))
      qml.AmplitudeAmplification(U, O, iters=5, fixed_point=True, work_wire=3)

      return qml.probs(wires=range(3))

  ```
  
  ```pycon
  >>> print(np.round(circuit(), 3))
  [0.013, 0.013, 0.91, 0.013, 0.013, 0.013, 0.013, 0.013]

  ```

* A new class `qml.ops.LinearCombination` is introduced. In essence, this class is an updated equivalent of `qml.ops.Hamiltonian`
  but for usage with new operator arithmetic.
  [(#5216)](https://github.com/PennyLaneAI/pennylane/pull/5216)

* The `qml.TrotterProduct` operator now supports error estimation functionality. 
  [(#5384)](https://github.com/PennyLaneAI/pennylane/pull/5384)

  ```pycon
  >>> hamiltonian = qml.dot([1.0, 0.5, -0.25], [qml.X(0), qml.Y(0), qml.Z(0)])
  >>> op = qml.TrotterProduct(hamiltonian, time=0.01, order=2)
  >>> op.error(method="one-norm")
  SpectralNormError(8.039062500000003e-06)
  >>>
  >>> op.error(method="commutator")
  SpectralNormError(6.166666666666668e-06)
  ```

<h3>Improvements 🛠</h3>

* The `qml.is_commuting` function now accepts `Sum`, `SProd`, and `Prod` instances.
  [(#5351)](https://github.com/PennyLaneAI/pennylane/pull/5351)

* Operators can now be left multiplied `x * op` by numpy arrays.
  [(#5361)](https://github.com/PennyLaneAI/pennylane/pull/5361)

* The `molecular_hamiltonian` function calls `PySCF` directly when `method='pyscf'` is selected.
  [(#5118)](https://github.com/PennyLaneAI/pennylane/pull/5118)

* The generators in the source code return operators consistent with the global setting for 
  `qml.operator.active_new_opmath()` wherever possible. `Sum`, `SProd` and `Prod` instances 
  will be returned even after disabling the new operator arithmetic in cases where they offer 
  additional functionality not available using legacy operators.
  [(#5253)](https://github.com/PennyLaneAI/pennylane/pull/5253)
  [(#5410)](https://github.com/PennyLaneAI/pennylane/pull/5410)
  [(#5411)](https://github.com/PennyLaneAI/pennylane/pull/5411) 
  [(#5421)](https://github.com/PennyLaneAI/pennylane/pull/5421)

* Upgraded `null.qubit` to the new device API. Also, added support for all measurements and various modes of differentiation.
  [(#5211)](https://github.com/PennyLaneAI/pennylane/pull/5211)
  
* `ApproxTimeEvolution` is now compatible with any operator that defines a `pauli_rep`.
  [(#5362)](https://github.com/PennyLaneAI/pennylane/pull/5362)

* `Hamiltonian.pauli_rep` is now defined if the hamiltonian is a linear combination of paulis.
  [(#5377)](https://github.com/PennyLaneAI/pennylane/pull/5377)

* `Prod.eigvals()` is now compatible with Qudit operators.
  [(#5400)](https://github.com/PennyLaneAI/pennylane/pull/5400)

* Obtaining classical shadows using the `default.clifford` device is now compatible with
  [stim](https://github.com/quantumlib/Stim) `v1.13.0`.
  [(#5409)](https://github.com/PennyLaneAI/pennylane/pull/5409)

* `qml.transforms.hamiltonian_expand` can now handle multi-term observables with a constant offset.
  [(#5414)](https://github.com/PennyLaneAI/pennylane/pull/5414)

<h4>Community contributions 🥳</h4>

* Functions `measure_with_samples` and `sample_state` have been added to the new `qutrit_mixed` module found in
 `qml.devices`. These functions are used to sample device-compatible states, returning either the final measured state or value of an observable.
  [(#5082)](https://github.com/PennyLaneAI/pennylane/pull/5082)

* Replaced `cache_execute` with an alternate implementation based on `@transform`.
  [(#5318)](https://github.com/PennyLaneAI/pennylane/pull/5318)

* The `QNode` now defers `diff_method` validation to the device under the new device api `qml.devices.Device`.
  [(#5176)](https://github.com/PennyLaneAI/pennylane/pull/5176)

* `taper_operation` method is compatible with new operator arithmetic.
  [(#5326)](https://github.com/PennyLaneAI/pennylane/pull/5326)

* `qml.transforms.split_non_commuting` will now work with single-term operator arithmetic.
  [(#5314)](https://github.com/PennyLaneAI/pennylane/pull/5314)

* Implemented the method `process_counts` in `ExpectationMP`, `VarianceMP`, `CountsMP`, and `SampleMP`
  [(#5256)](https://github.com/PennyLaneAI/pennylane/pull/5256)
  [(#5395)](https://github.com/PennyLaneAI/pennylane/pull/5395)

<h3>Breaking changes 💔</h3>

* The private functions `_pauli_mult`, `_binary_matrix` and `_get_pauli_map` from the `pauli` module have been removed. The same functionality can be achieved using newer features in the ``pauli`` module.
  [(#5323)](https://github.com/PennyLaneAI/pennylane/pull/5323)

* `qml.matrix()` called on the following will raise an error if `wire_order` is not specified:
  * tapes with more than one wire.
  * quantum functions.
  * Operator class where `num_wires` does not equal to 1
  * QNodes if the device does not have wires specified.
  * PauliWords and PauliSentences with more than one wire.
  [(#5328)](https://github.com/PennyLaneAI/pennylane/pull/5328)
  [(#5359)](https://github.com/PennyLaneAI/pennylane/pull/5359)

* `qml.pauli.pauli_mult` and `qml.pauli.pauli_mult_with_phase` are now removed. Instead, you  should use `qml.simplify(qml.prod(pauli_1, pauli_2))` to get the reduced operator.
  [(#5324)](https://github.com/PennyLaneAI/pennylane/pull/5324)
  
  ```pycon
  >>> op = qml.simplify(qml.prod(qml.PauliX(0), qml.PauliZ(0)))
  >>> op
  -1j*(PauliY(wires=[0]))
  >>> [phase], [base] = op.terms()
  >>> phase, base
  (-1j, PauliY(wires=[0]))
  ```

* `MeasurementProcess.name` and `MeasurementProcess.data` have been removed. Use `MeasurementProcess.obs.name` and `MeasurementProcess.obs.data` instead.
  [(#5321)](https://github.com/PennyLaneAI/pennylane/pull/5321)

* `Operator.validate_subspace(subspace)` has been removed. Instead, you should use `qml.ops.qutrit.validate_subspace(subspace)`.
  [(#5311)](https://github.com/PennyLaneAI/pennylane/pull/5311)

* The contents of `qml.interfaces` is moved inside `qml.workflow`. The old import path no longer exists.
  [(#5329)](https://github.com/PennyLaneAI/pennylane/pull/5329)

* `single_tape_transform`, `batch_transform`, `qfunc_transform`, `op_transform`, `gradient_transform`
  and `hessian_transform` are removed. Instead, switch to using the new `qml.transform` function. Please refer to
  `the transform docs <https://docs.pennylane.ai/en/stable/code/qml_transforms.html#custom-transforms>`_
  to see how this can be done.
  [(#5339)](https://github.com/PennyLaneAI/pennylane/pull/5339)

* Attempting to multiply `PauliWord` and `PauliSentence` with `*` will raise an error. Instead, use `@` to conform with the PennyLane convention.
  [(#5341)](https://github.com/PennyLaneAI/pennylane/pull/5341)

* When new operator arithmetic is enabled, `qml.Hamiltonian` is now an alias for `qml.ops.LinearCombination`.
  `Hamiltonian` will still be accessible as `qml.ops.Hamiltonian`.
  [(#5393)](https://github.com/PennyLaneAI/pennylane/pull/5393)

* Since `default.mixed` does not support snapshots with measurements, attempting to do so will result in a `DeviceError` instead of getting the density matrix.
  [(#5416)](https://github.com/PennyLaneAI/pennylane/pull/5416)

<h3>Deprecations 👋</h3>

* `qml.load` is deprecated. Instead, please use the functions outlined in the *Importing workflows* quickstart guide, such as `qml.from_qiskit`.
  [(#5312)](https://github.com/PennyLaneAI/pennylane/pull/5312)

* Specifying `control_values` with a bit string to `qml.MultiControlledX` is deprecated. Instead, use a list of booleans or 1s and 0s.
  [(#5352)](https://github.com/PennyLaneAI/pennylane/pull/5352)

* `qml.from_qasm_file` is deprecated. Instead, please open the file and then load its content using `qml.from_qasm`.
  [(#5331)](https://github.com/PennyLaneAI/pennylane/pull/5331)

  ```pycon
  >>> with open("test.qasm", "r") as f:
  ...     circuit = qml.from_qasm(f.read())
  ```

* Accessing `qml.ops.Hamiltonian` with new operator arithmetic is deprecated. Using `qml.Hamiltonian` with new operator arithmetic enabled now
  returns a `LinearCombination` instance. Some functionality may not work as expected. To continue using the `Hamiltonian` class, you can use
  `qml.operation.disable_new_opmath()` to disable the new operator arithmetic.
  [(#5393)](https://github.com/PennyLaneAI/pennylane/pull/5393)

<h3>Documentation 📝</h3>

* Removed some redundant documentation for the `evolve` function.
  [(#5347)](https://github.com/PennyLaneAI/pennylane/pull/5347)

* Updated the final example in the `compile` docstring to use transforms correctly.
  [(#5348)](https://github.com/PennyLaneAI/pennylane/pull/5348)

* A link to the demos for using `qml.SpecialUnitary` and `qml.QNGOptimizer` has been added to their respective docstrings.
  [(#5376)](https://github.com/PennyLaneAI/pennylane/pull/5376)

* A code example in the `qml.measure` docstring has been added that showcases returning mid-circuit measurement statistics from QNodes.
  [(#5441)](https://github.com/PennyLaneAI/pennylane/pull/5441)

<<<<<<< HEAD
* The text in the `qml.data` module and datasets quickstart have been slightly modified to lead to the quickstart first and highlight `list_datasets`.
  [(5484)](https://github.com/PennyLaneAI/pennylane/pull/5484)
=======
* The computational basis convention used for `qml.measure` — 0 and 1 rather than ±1 — has been clarified in its docstring.
  [(#5474)](https://github.com/PennyLaneAI/pennylane/pull/5474)
>>>>>>> 5b318ced

<h3>Bug fixes 🐛</h3>

* The probabilities now sum to one using the `torch` interface with `default_dtype` set to `torch.float32`. 
  [(#5462)](https://github.com/PennyLaneAI/pennylane/pull/5462)

* Tensorflow can now handle devices with float32 results but float64 input parameters.
  [(#5446)](https://github.com/PennyLaneAI/pennylane/pull/5446)

* Fix a bug where the `argnum` kwarg of `qml.gradients.stoch_pulse_grad` references the wrong parameters in a tape,
  creating an inconsistency with other differentiation methods and preventing some use cases.
  [(#5458)](https://github.com/PennyLaneAI/pennylane/pull/5458)

* Avoid bounded value failures due to numerical noise with calls to `np.random.binomial`.
  [(#5447)](https://github.com/PennyLaneAI/pennylane/pull/5447)

* Using `@` with legacy Hamiltonian instances now properly de-queues the previously existing operations.
  [(#5454)](https://github.com/PennyLaneAI/pennylane/pull/5455)

* The `QNSPSAOptimizer` now properly handles differentiable parameters, resulting in being able to use it for more than one optimization step.
  [(#5439)](https://github.com/PennyLaneAI/pennylane/pull/5439)

* The `QNode` interface now resets if an error occurs during execution.
  [(#5449)](https://github.com/PennyLaneAI/pennylane/pull/5449)

* Fix failing tests due to changes with Lightning's adjoint diff pipeline.
  [(#5450)](https://github.com/PennyLaneAI/pennylane/pull/5450)

* Fix Torch tensor locality with autoray-registered coerce method.
  [(#5438)](https://github.com/PennyLaneAI/pennylane/pull/5438)

* `jax.jit` now works with `qml.sample` with a multi-wire observable.
  [(#5422)](https://github.com/PennyLaneAI/pennylane/pull/5422)

* `qml.qinfo.quantum_fisher` now works with non-`default.qubit` devices.
  [(#5423)](https://github.com/PennyLaneAI/pennylane/pull/5423)

* We no longer perform unwanted dtype promotion in the `pauli_rep` of `SProd` instances when using tensorflow.
  [(#5246)](https://github.com/PennyLaneAI/pennylane/pull/5246)

* Fixed `TestQubitIntegration.test_counts` in `tests/interfaces/test_jax_qnode.py` to always produce counts for all
  outcomes.
  [(#5336)](https://github.com/PennyLaneAI/pennylane/pull/5336)

* Fixed `PauliSentence.to_mat(wire_order)` to support identities with wires.
  [(#5407)](https://github.com/PennyLaneAI/pennylane/pull/5407)

* `CompositeOp.map_wires` now correctly maps the `overlapping_ops` property.
  [(#5430)](https://github.com/PennyLaneAI/pennylane/pull/5430)

* Update `DefaultQubit.supports_derivatives` to correctly handle circuits containing `MidMeasureMP` with adjoint
  differentiation.
  [(#5434)](https://github.com/PennyLaneAI/pennylane/pull/5434)

<h3>Contributors ✍️</h3>

This release contains contributions from (in alphabetical order):

Tarun Kumar Allamsetty,
Guillermo Alonso,
Mikhail Andrenkov,
Utkarsh Azad,
Gabriel Bottrill,
Astral Cai,
Isaac De Vlugt,
Amintor Dusko,
Pietropaolo Frisoni,
Diego Guala,
Soran Jahangiri,
Korbinian Kottmann,
Christina Lee,
Vincent Michaud-Rioux,
Mudit Pandey,
Jay Soni,
Matthew Silverman,
David Wierichs.<|MERGE_RESOLUTION|>--- conflicted
+++ resolved
@@ -298,13 +298,11 @@
 * A code example in the `qml.measure` docstring has been added that showcases returning mid-circuit measurement statistics from QNodes.
   [(#5441)](https://github.com/PennyLaneAI/pennylane/pull/5441)
 
-<<<<<<< HEAD
+* The computational basis convention used for `qml.measure` — 0 and 1 rather than ±1 — has been clarified in its docstring.
+  [(#5474)](https://github.com/PennyLaneAI/pennylane/pull/5474)
+
 * The text in the `qml.data` module and datasets quickstart have been slightly modified to lead to the quickstart first and highlight `list_datasets`.
   [(5484)](https://github.com/PennyLaneAI/pennylane/pull/5484)
-=======
-* The computational basis convention used for `qml.measure` — 0 and 1 rather than ±1 — has been clarified in its docstring.
-  [(#5474)](https://github.com/PennyLaneAI/pennylane/pull/5474)
->>>>>>> 5b318ced
 
 <h3>Bug fixes 🐛</h3>
 
