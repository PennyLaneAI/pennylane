
# Release 0.43.0-dev (development release)

<h3>New features since last release</h3>

* The Resource estimation toolkit was upgraded and has migrated from
  :mod:`~.labs` to PennyLane as the :mod:`~.estimator` module.
  
  * The `qml.estimator.WireResourceManager`, `qml.estimator.Allocate`, and `qml.estimator.Deallocate`
    classes were added to track auxiliary wires for resource estimation.
    [(#8203)](https://github.com/PennyLaneAI/pennylane/pull/8203)
  * The :class:`~.estimator.Resources` class was added as a container class for resources.
    [(#8205)](https://github.com/PennyLaneAI/pennylane/pull/8205)

* Dynamic wire allocation with `qml.allocation.allocate` can now be executed on `default.qubit`.
  [(#7718)](https://github.com/PennyLaneAI/pennylane/pull/7718)

  ```python
  @qml.qnode(qml.device('default.qubit'))
  def c():
      with qml.allocate(1) as wires:
          qml.H(wires)
          qml.CNOT((wires[0], 0))
      return qml.probs(wires=0)

  c()
  ```
  ```
  array([0.5, 0.5])
  ```

* A new :func:`~.ops.op_math.change_basis_op` function and :class:`~.ops.op_math.ChangeOpBasis` class were added,
  which allow a compute-uncompute pattern (U V U†) to be represented by a single operator.
  A corresponding decomposition rule has been added to support efficiently controlling the pattern,
  in which only the central (target) operator is controlled, and not U or U†.
  [(#8023)](https://github.com/PennyLaneAI/pennylane/pull/8023)
  [(#8070)](https://github.com/PennyLaneAI/pennylane/pull/8070)

* A new keyword argument ``partial`` has been added to :class:`qml.Select`. It allows for
  simplifications in the decomposition of ``Select`` under the assumption that the state of the
  control wires has no overlap with computational basis states that are not used by ``Select``.
  [(#7658)](https://github.com/PennyLaneAI/pennylane/pull/7658)

* New ZX calculus-based transforms have been added to access circuit optimization
  passes implemented in [pyzx](https://pyzx.readthedocs.io/en/latest/):

  * :func:`~.transforms.zx.push_hadamards` to optimize a phase-polynomial + Hadamard circuit by pushing
    Hadamard gates as far as possible to one side to create fewer larger phase-polynomial blocks
    (see [pyzx.basic_optimization](https://pyzx.readthedocs.io/en/latest/api.html#pyzx.optimize.basic_optimization)).
    [(#8025)](https://github.com/PennyLaneAI/pennylane/pull/8025)

  * :func:`~.transforms.zx.todd` to optimize a Clifford + T circuit by using the Third Order Duplicate and Destroy (TODD) algorithm
    (see [pyzx.phase_block_optimize](https://pyzx.readthedocs.io/en/latest/api.html#pyzx.optimize.phase_block_optimize)).
    [(#8029)](https://github.com/PennyLaneAI/pennylane/pull/8029)

  * :func:`~.transforms.zx.optimize_t_count` to reduce the number of T gates in a Clifford + T circuit by applying
    a sequence of passes that combine ZX-based commutation and cancellation rules and the TODD algorithm
    (see [pyzx.full_optimize](https://pyzx.readthedocs.io/en/latest/api.html#pyzx.optimize.full_optimize)).
    [(#8088)](https://github.com/PennyLaneAI/pennylane/pull/8088)

  * :func:`~.transforms.zx.reduce_non_clifford` to reduce the number of non-Clifford gates by applying
    a combination of phase gadgetization strategies and Clifford gate simplification rules.
    (see [pyzx.full_reduce](https://pyzx.readthedocs.io/en/latest/api.html#pyzx.simplify.full_reduce)).
    [(#7747)](https://github.com/PennyLaneAI/pennylane/pull/7747)

* The `qml.specs` function now accepts a `compute_depth` keyword argument, which is set to `True` by default.
  This makes the expensive depth computation performed by `qml.specs` optional.
  [(#7998)](https://github.com/PennyLaneAI/pennylane/pull/7998)
  [(#8042)](https://github.com/PennyLaneAI/pennylane/pull/8042)

* New transforms called :func:`~.transforms.match_relative_phase_toffoli` and
  :func:`~.transforms.match_controlled_iX_gate` have been added to implement passes that make use
  of equivalencies to compile certain patterns to efficient Clifford+T equivalents.
  [(#7748)](https://github.com/PennyLaneAI/pennylane/pull/7748)

* Leveraging quantum just-in-time compilation to optimize parameterized hybrid workflows with the momentum
  quantum natural gradient optimizer is now possible with the new :class:`~.MomentumQNGOptimizerQJIT` optimizer.
  [(#7606)](https://github.com/PennyLaneAI/pennylane/pull/7606)

  Similar to the :class:`~.QNGOptimizerQJIT` optimizer, :class:`~.MomentumQNGOptimizerQJIT` offers a
  `qml.qjit`-compatible analogue to the existing :class:`~.MomentumQNGOptimizer` with an Optax-like interface:

  ```python
  import pennylane as qml
  import jax.numpy as jnp

  dev = qml.device("lightning.qubit", wires=2)

  @qml.qnode(dev)
  def circuit(params):
      qml.RX(params[0], wires=0)
      qml.RY(params[1], wires=1)
      return qml.expval(qml.Z(0) + qml.X(1))

  opt = qml.MomentumQNGOptimizerQJIT(stepsize=0.1, momentum=0.2)

  @qml.qjit
  def update_step_qjit(i, args):
      params, state = args
      return opt.step(circuit, params, state)

  @qml.qjit
  def optimization_qjit(params, iters):
      state = opt.init(params)
      args = (params, state)
      params, state = qml.for_loop(iters)(update_step_qjit)(args)
      return params
  ```

  ```pycon
  >>> params = jnp.array([0.1, 0.2])
  >>> iters = 1000
  >>> optimization_qjit(params=params, iters=iters)
  Array([ 3.14159265, -1.57079633], dtype=float64)
  ```

* The :func:`~.transforms.decompose` transform is now able to decompose classically controlled operations.
  [(#8145)](https://github.com/PennyLaneAI/pennylane/pull/8145)

<h3>Improvements 🛠</h3>

* The function :func:`qml.clifford_t_decomposition` with `method="gridsynth"` are now compatible 
  with quantum just-in-time compilation via the `@qml.qjit` decorator.
  [(#7711)](https://github.com/PennyLaneAI/pennylane/pull/7711)

* The documentation of `qml.probs` and `qml.Hermitian` has been updated with a warning
  to guard users from an incompatibility that currently exists between the two.
  Furthermore, a warning is raised if a user attempts to use `qml.probs` with a Hermitian observable.
  [(#8235)](https://github.com/PennyLaneAI/pennylane/pull/8235)

* `qml.counts` can now be captured with program capture into plxpr. It still cannot be interpreted or executed
  with program capture.
  [(#8229)](https://github.com/PennyLaneAI/pennylane/pull/8229)

* `allocate` and `deallocate` can now be accessed as `qml.allocate` and `qml.deallocate`.
  [(#8189)](https://github.com/PennyLaneAI/pennylane/pull/8198)

* `allocate` now takes `state: Literal["zero", "any"] = "zero"` instead of `require_zeros=True`.
  [(#8163)](https://github.com/PennyLaneAI/pennylane/pull/8163)

* A `DynamicRegister` can no longer be used as an individual wire itself, as this led to confusing results.
  [(#8151)](https://github.com/PennyLaneAI/pennylane/pull/8151)

* A new keyword argument called ``shot_dist`` has been added to the :func:`~.transforms.split_non_commuting` transform.
  This allows for more customization and efficiency when calculating expectation values across the non-commuting groups
  of observables that make up a ``Hamiltonian``/``LinearCombination``.
  [(#7988)](https://github.com/PennyLaneAI/pennylane/pull/7988)

  Given a QNode that returns a sample-based measurement (e.g., ``expval``) of a ``Hamiltonian``/``LinearCombination``
  with finite ``shots``, the current default behaviour of :func:`~.transforms.split_non_commuting` will perform ``shots``
  executions for each group of commuting terms. With the ``shot_dist`` argument, this behaviour can be changed:

  * ``"uniform"``: evenly distributes the number of ``shots`` across all groups of commuting terms
  * ``"weighted"``: distributes the number of ``shots`` according to weights proportional to the L1 norm of the coefficients in each group
  * ``"weighted_random"``: same as ``"weighted"``, but the numbers of ``shots`` are sampled from a multinomial distribution
  * or a user-defined function implementing a custom shot distribution strategy

  To show an example about how this works, let's start by defining a simple Hamiltonian:

  ```python
  import pennylane as qml

  ham = qml.Hamiltonian(
      coeffs=[10, 0.1, 20, 100, 0.2],
      observables=[
          qml.X(0) @ qml.Y(1),
          qml.Z(0) @ qml.Z(2),
          qml.Y(1),
          qml.X(1) @ qml.X(2),
          qml.Z(0) @ qml.Z(1) @ qml.Z(2)
      ]
  )
  ```

  This Hamiltonian can be split into 3 non-commuting groups of mutually commuting terms.
  With ``shot_dist = "weighted"``, for example, the number of shots will be divided
  according to the L1 norm of each group's coefficients:

  ```python
  from functools import partial
  from pennylane.transforms import split_non_commuting

  dev = qml.device("default.qubit")

  @partial(split_non_commuting, shot_dist="weighted")
  @qml.qnode(dev, shots=10000)
  def circuit():
      return qml.expval(ham)

  with qml.Tracker(dev) as tracker:
      circuit()
  ```

  ```pycon
  >>> print(tracker.history["shots"])
  [2303, 23, 7674]
  ```

* The number of `shots` can now be specified directly in QNodes as a standard keyword argument.
  [(#8073)](https://github.com/PennyLaneAI/pennylane/pull/8073)

  ```python
  @qml.qnode(qml.device("default.qubit"), shots=1000)
  def circuit():
      qml.H(0)
      return qml.expval(qml.Z(0))
  ```

  ```pycon
  >>> circuit.shots
  Shots(total=1000)
  >>> circuit()
  np.float64(-0.004)
  ```

  Setting the `shots` value in a QNode is equivalent to decorating with :func:`qml.workflow.set_shots`. Note, however, that decorating with :func:`qml.workflow.set_shots` overrides QNode `shots`:

  ```pycon
  >>> new_circ = qml.set_shots(circuit, shots=123)
  >>> new_circ.shots
  Shots(total=123)
  ```

* PennyLane `autograph` supports standard python for updating arrays like `array[i] += x` instead of jax `arr.at[i].add(x)`.
  Users can now use this when designing quantum circuits with experimental program capture enabled.

  ```python
  import pennylane as qml
  import jax.numpy as jnp

  qml.capture.enable()

  @qml.qnode(qml.device("default.qubit", wires=3))
  def circuit(val):
    angles = jnp.zeros(3)
    angles[0:3] += val

    for i, angle in enumerate(angles):
        qml.RX(angle, i)

    return qml.expval(qml.Z(0)), qml.expval(qml.Z(1)), qml.expval(qml.Z(2))
  ```

  ```pycon
  >>> circuit(jnp.pi)
  (Array(-1, dtype=float32),
   Array(-1, dtype=float32),
   Array(-1, dtype=float32))
  ```

  [(#8076)](https://github.com/PennyLaneAI/pennylane/pull/8076)

* PennyLane `autograph` supports standard python for index assignment (`arr[i] = x`) instead of jax.numpy form (`arr = arr.at[i].set(x)`).
  Users can now use standard python assignment when designing circuits with experimental program capture enabled.

  ```python
  import pennylane as qml
  import jax.numpy as jnp

  qml.capture.enable()

  @qml.qnode(qml.device("default.qubit", wires=3))
  def circuit(val):
    angles = jnp.zeros(3)
    angles[1] = val / 2
    angles[2] = val

    for i, angle in enumerate(angles):
        qml.RX(angle, i)

    return qml.expval(qml.Z(0)), qml.expval(qml.Z(1)), qml.expval(qml.Z(2))
  ```

  ```pycon
  >>> circuit(jnp.pi)
  (Array(0.99999994, dtype=float32),
   Array(0., dtype=float32),
   Array(-0.99999994, dtype=float32))
  ```

  [(#8027)](https://github.com/PennyLaneAI/pennylane/pull/8027)

* Logical operations (`and`, `or` and `not`) are now supported with the `autograph` module. Users can
  now use these logical operations in control flow when designing quantum circuits with experimental
  program capture enabled.

  ```python
  import pennylane as qml

  qml.capture.enable()

  @qml.qnode(qml.device("default.qubit", wires=1))
  def circuit(param):
      if param >= 0 and param <= 1:
          qml.H(0)
      return qml.state()
  ```

  ```pycon
  >>> circuit(0.5)
  Array([0.70710677+0.j, 0.70710677+0.j], dtype=complex64)
  ```

  [(#8006)](https://github.com/PennyLaneAI/pennylane/pull/8006)

* The decomposition of :class:`~.BasisRotation` has been optimized to skip redundant phase shift gates
  with angle :math:`\pm \pi` for real-valued, i.e., orthogonal, rotation matrices. This uses the fact that
  no or single :class:`~.PhaseShift` gate is required in case the matrix has a determinant :math:`\pm 1`.
  [(#7765)](https://github.com/PennyLaneAI/pennylane/pull/7765)

* Changed how basis states are assigned internally in `qml.Superposition`, improving its
  decomposition slightly both regarding classical computing time and gate decomposition.
  [(#7880)](https://github.com/PennyLaneAI/pennylane/pull/7880)

* The printing and drawing of :class:`~.TemporaryAND`, also known as ``qml.Elbow``, and its adjoint
  have been improved to be more legible and consistent with how it's depicted in circuits in the literature.
  [(#8017)](https://github.com/PennyLaneAI/pennylane/pull/8017)

  ```python
  import pennylane as qml

  @qml.draw
  @qml.qnode(qml.device("lightning.qubit", wires=4))
  def node():
      qml.TemporaryAND([0, 1, 2], control_values=[1, 0])
      qml.CNOT([2, 3])
      qml.adjoint(qml.TemporaryAND([0, 1, 2], control_values=[1, 0]))
      return qml.expval(qml.Z(3))
  ```

  ```pycon
  print(node())
  0: ─╭●─────●╮─┤
  1: ─├○─────○┤─┤
  2: ─╰──╭●───╯─┤
  3: ────╰X─────┤  <Z>
  ```

* Several templates now have decompositions that can be accessed within the graph-based
  decomposition system (:func:`~.decomposition.enable_graph`), allowing workflows
  that include these templates to be decomposed in a resource-efficient and performant
  manner.
  [(#7779)](https://github.com/PennyLaneAI/pennylane/pull/7779)
  [(#7908)](https://github.com/PennyLaneAI/pennylane/pull/7908)
  [(#7385)](https://github.com/PennyLaneAI/pennylane/pull/7385)
  [(#7941)](https://github.com/PennyLaneAI/pennylane/pull/7941)
  [(#7943)](https://github.com/PennyLaneAI/pennylane/pull/7943)
  [(#8075)](https://github.com/PennyLaneAI/pennylane/pull/8075)
  [(#8002)](https://github.com/PennyLaneAI/pennylane/pull/8002)

  The included templates are: :class:`~.Adder`, :class:`~.ControlledSequence`, :class:`~.ModExp`, :class:`~.MottonenStatePreparation`,
  :class:`~.MPSPrep`, :class:`~.Multiplier`, :class:`~.OutAdder`, :class:`~.OutMultiplier`, :class:`~.OutPoly`, :class:`~.PrepSelPrep`,
  :class:`~.ops.Prod`, :class:`~.Reflection`, :class:`~.Select`, :class:`~.StatePrep`, :class:`~.TrotterProduct`, :class:`~.QROM`,
  :class:`~.GroverOperator`, :class:`~.UCCSD`, :class:`~.StronglyEntanglingLayers`, :class:`~.GQSP`, :class:`~.FermionicSingleExcitation`,
  :class:`~.FermionicDoubleExcitation`, :class:`~.QROM`, :class:`~.ArbitraryStatePreparation`, :class:`~.CosineWindow`,
  :class:`~.AmplitudeAmplification`, :class:`~.Permute`, :class:`~.AQFT`, :class:`~.FlipSign`, :class:`~.FABLE`,
  :class:`~.Qubitization`, and :class:`~.Superposition`

* A new function called :func:`~.math.choi_matrix` is available, which computes the [Choi matrix](https://en.wikipedia.org/wiki/Choi%E2%80%93Jamio%C5%82kowski_isomorphism) of a quantum channel.
  This is a useful tool in quantum information science and to check circuit identities involving non-unitary operations.
  [(#7951)](https://github.com/PennyLaneAI/pennylane/pull/7951)

  ```pycon
  >>> import numpy as np
  >>> Ks = [np.sqrt(0.3) * qml.CNOT((0, 1)), np.sqrt(1-0.3) * qml.X(0)]
  >>> Ks = [qml.matrix(op, wire_order=range(2)) for op in Ks]
  >>> Lambda = qml.math.choi_matrix(Ks)
  >>> np.trace(Lambda), np.trace(Lambda @ Lambda)
  (np.float64(1.0), np.float64(0.58))
  ```

* A new device preprocess transform, `~.devices.preprocess.no_analytic`, is available for hardware devices and hardware-like simulators.
  It validates that all executions are shot-based.
  [(#8037)](https://github.com/PennyLaneAI/pennylane/pull/8037)

* With program capture, the `true_fn` can now be a subclass of `Operator` when no `false_fn` is provided.
  `qml.cond(condition, qml.X)(0)` is now valid code and will return nothing, even though `qml.X` is
  technically a callable that returns an `X` operator.
  [(#8060)](https://github.com/PennyLaneAI/pennylane/pull/8060)
  [(#8101)](https://github.com/PennyLaneAI/pennylane/pull/8101)

* With program capture, an error is now raised if the conditional predicate is not a scalar.
  [(#8066)](https://github.com/PennyLaneAI/pennylane/pull/8066)

* :func:`~.tape.plxpr_to_tape` now supports converting circuits containing dynamic wire allocation.
  [(#8179)](https://github.com/PennyLaneAI/pennylane/pull/8179)

<h4>OpenQASM-PennyLane interoperability</h4>

* The :func:`qml.from_qasm3` function can now convert OpenQASM 3.0 circuits that contain
  subroutines, constants, all remaining stdlib gates, qubit registers, and built-in mathematical functions.
  [(#7651)](https://github.com/PennyLaneAI/pennylane/pull/7651)
  [(#7653)](https://github.com/PennyLaneAI/pennylane/pull/7653)
  [(#7676)](https://github.com/PennyLaneAI/pennylane/pull/7676)
  [(#7679)](https://github.com/PennyLaneAI/pennylane/pull/7679)
  [(#7677)](https://github.com/PennyLaneAI/pennylane/pull/7677)
  [(#7767)](https://github.com/PennyLaneAI/pennylane/pull/7767)
  [(#7690)](https://github.com/PennyLaneAI/pennylane/pull/7690)

<h4>Other improvements</h4>

* Two new `draw` and `generate_mlir_graph` functions have been introduced in the `qml.compiler.python_compiler.visualization` module 
  to visualize circuits with the new unified compiler framework when xDSL and/or Catalyst compilation passes are applied.
  [(#8040)](https://github.com/PennyLaneAI/pennylane/pull/8040)
  [(#8091)](https://github.com/PennyLaneAI/pennylane/pull/8091)

* The Python `Quantum` dialect now has more strict constraints for operands and results.
  [(#8083)](https://github.com/PennyLaneAI/pennylane/pull/8083)

* Program capture can now handle dynamic shots, shot vectors, and shots set with `qml.set_shots`.
  [(#7652)](https://github.com/PennyLaneAI/pennylane/pull/7652)

* Added a callback mechanism to the `qml.compiler.python_compiler` submodule to inspect the intermediate
  representation of the program between multiple compilation passes.
  [(#7964)](https://github.com/PennyLaneAI/pennylane/pull/7964)

* The matrix factorization using :func:`~.math.decomposition.givens_decomposition` has
  been optimized to factor out the redundant sign in the diagonal phase matrix for the
  real-valued (orthogonal) rotation matrices. For example, in case the determinant of a matrix is
  :math:`-1`, only a single element of the phase matrix is required.
  [(#7765)](https://github.com/PennyLaneAI/pennylane/pull/7765)

* Added the `NumQubitsOp` operation to the `Quantum` dialect of the Python compiler.
[(#8063)](https://github.com/PennyLaneAI/pennylane/pull/8063)

* An error is no longer raised when non-integer wire labels are used in QNodes using `mcm_method="deferred"`.
  [(#7934)](https://github.com/PennyLaneAI/pennylane/pull/7934)


  ```python
  @qml.qnode(qml.device("default.qubit"), mcm_method="deferred")
  def circuit():
      m = qml.measure("a")
      qml.cond(m == 0, qml.X)("aux")
      return qml.expval(qml.Z("a"))
  ```

  ```pycon
  >>> print(qml.draw(circuit)())
    a: ──┤↗├────┤  <Z>
  aux: ───║───X─┤
          ╚═══╝
  ```

* PennyLane is now compatible with `quimb` 1.11.2 after a bug affecting `default.tensor` was fixed.
  [(#7931)](https://github.com/PennyLaneAI/pennylane/pull/7931)

* The error message raised when using Python compiler transforms with :func:`pennylane.qjit` has been updated
  with suggested fixes.
  [(#7916)](https://github.com/PennyLaneAI/pennylane/pull/7916)

* A new `qml.transforms.resolve_dynamic_wires` transform can allocate concrete wire values for dynamic
  qubit allocation.
  [(#7678)](https://github.com/PennyLaneAI/pennylane/pull/7678)
  [(#8184)](https://github.com/PennyLaneAI/pennylane/pull/8184)

* The :func:`qml.workflow.set_shots` transform can now be directly applied to a QNode without the need for `functools.partial`, providing a more user-friendly syntax and negating having to import the `functools` package.
  [(#7876)](https://github.com/PennyLaneAI/pennylane/pull/7876)
  [(#7919)](https://github.com/PennyLaneAI/pennylane/pull/7919)

  ```python
  @qml.set_shots(shots=1000)  # or @qml.set_shots(1000)
  @qml.qnode(dev)
  def circuit():
      qml.H(0)
      return qml.expval(qml.Z(0))
  ```

  ```pycon
  >>> circuit()
  0.002
  ```

* Added a `QuantumParser` class to the `qml.compiler.python_compiler` submodule that automatically loads relevant dialects.
  [(#7888)](https://github.com/PennyLaneAI/pennylane/pull/7888)

* A compilation pass written with xDSL called `qml.compiler.python_compiler.transforms.ConvertToMBQCFormalismPass` has been added for the experimental xDSL Python compiler integration. This pass converts all gates in the MBQC gate set (`Hadamard`, `S`, `RZ`, `RotXZX` and `CNOT`) to the textbook MBQC formalism.
  [(#7870)](https://github.com/PennyLaneAI/pennylane/pull/7870)
  [(#8254)](https://github.com/PennyLaneAI/pennylane/pull/8254)

* Enforce various modules to follow modular architecture via `tach`.
  [(#7847)](https://github.com/PennyLaneAI/pennylane/pull/7847)

* Users can now specify a relative threshold value for the permissible operator norm error (`epsilon`) that
  triggers rebuilding of the cache in the `qml.clifford_t_transform`, via new `cache_eps_rtol` keyword argument.
  [(#8056)](https://github.com/PennyLaneAI/pennylane/pull/8056)

* A compilation pass written with xDSL called `qml.compiler.python_compiler.transforms.MeasurementsFromSamplesPass`
  has been added for the experimental xDSL Python compiler integration. This pass replaces all
  terminal measurements in a program with a single :func:`pennylane.sample` measurement, and adds
  postprocessing instructions to recover the original measurement.
  [(#7620)](https://github.com/PennyLaneAI/pennylane/pull/7620)

* A combine-global-phase pass has been added to the xDSL Python compiler integration.
  Note that the current implementation can only combine all the global phase operations at
  the last global phase operation in the same region. In other words, global phase operations inside a control flow region can't be combined with those in their parent
  region.
  [(#7675)](https://github.com/PennyLaneAI/pennylane/pull/7675)

* The `mbqc` xDSL dialect has been added to the Python compiler, which is used to represent
  measurement-based quantum-computing instructions in the xDSL framework.
  [(#7815)](https://github.com/PennyLaneAI/pennylane/pull/7815)
  [(#8059)](https://github.com/PennyLaneAI/pennylane/pull/8059)

* The `AllocQubitOp` and `DeallocQubitOp` operations have been added to the `Quantum` dialect in the
  Python compiler.
  [(#7915)](https://github.com/PennyLaneAI/pennylane/pull/7915)

* The :func:`pennylane.ops.rs_decomposition` method now performs exact decomposition and returns
  complete global phase information when used for decomposing a phase gate to Clifford+T basis.
  [(#7793)](https://github.com/PennyLaneAI/pennylane/pull/7793)

* `default.qubit` will default to the tree-traversal MCM method when `mcm_method="device"`.
  [(#7885)](https://github.com/PennyLaneAI/pennylane/pull/7885)

* The :func:`~.clifford_t_decomposition` transform can now handle circuits with mid-circuit
  measurements including Catalyst's measurements operations. It also now handles `RZ` and `PhaseShift`
  operations where angles are odd multiples of `±pi/4` more efficiently while using `method="gridsynth"`.
  [(#7793)](https://github.com/PennyLaneAI/pennylane/pull/7793)
  [(#7942)](https://github.com/PennyLaneAI/pennylane/pull/7942)

* The default implementation of `Device.setup_execution_config` now choses `"device"` as the default mcm method if it is available as specified by the device TOML file.
  [(#7968)](https://github.com/PennyLaneAI/pennylane/pull/7968)

<h4>Resource-efficient decompositions 🔎</h4>

* With :func:`~.decomposition.enable_graph()`, dynamically allocated wires are now supported in decomposition rules. This provides a smoother overall experience when decomposing operators in a way that requires auxiliary/work wires.
  [(#7861)](https://github.com/PennyLaneAI/pennylane/pull/7861)
  [(#8228)](https://github.com/PennyLaneAI/pennylane/pull/8228)

  * The :func:`~.transforms.decompose` transform now accepts a `num_available_work_wires` argument that allows the user to specify the number of work wires available for dynamic allocation.
  [(#7963)](https://github.com/PennyLaneAI/pennylane/pull/7963)
  [(#7980)](https://github.com/PennyLaneAI/pennylane/pull/7980)
  [(#8103)](https://github.com/PennyLaneAI/pennylane/pull/8103)

  * Decomposition rules added for the :class:`~.MultiControlledX` that dynamically allocate work wires if none was explicitly specified via the `work_wires` argument of the operator.
  [(#8024)](https://github.com/PennyLaneAI/pennylane/pull/8024)

* A :class:`~.decomposition.decomposition_graph.DecompGraphSolution` class is added to store the solution of a decomposition graph. An instance of this class is returned from the `solve` method of the :class:`~.decomposition.decomposition_graph.DecompositionGraph`.
  [(#8031)](https://github.com/PennyLaneAI/pennylane/pull/8031)

* With the graph-based decomposition system enabled (:func:`~.decomposition.enable_graph()`), if a decomposition cannot be found for an operator in the circuit, it no longer
  raises an error. Instead, a warning is raised, and `op.decomposition()` (the current default method for decomposing gates) is
  used as a fallback, while the rest of the circuit is still decomposed with
  the new graph-based system. Additionally, a special warning message is
  raised if the circuit contains a `GlobalPhase`, reminding the user that
  `GlobalPhase` is not assumed to have a decomposition under the new system.
  [(#8156)](https://github.com/PennyLaneAI/pennylane/pull/8156)
<h3>Labs: a place for unified and rapid prototyping of research software 🧪</h3>

* Added concurrency support for `effective_hamiltonian` in labs.
  [(#8081)](https://github.com/PennyLaneAI/pennylane/pull/8081)

* Fixed a queueing issue in `ResourceOperator` tests.
  [(#8204)](https://github.com/PennyLaneAI/pennylane/pull/8204)

* The module `qml.labs.zxopt` has been removed as its functionalities are now available in the
  submodule :mod:`~.transforms.zx`. The same functions are available, but their signature
  may have changed.
  - Instead of `qml.labs.zxopt.full_optimize`, use :func:`.transforms.zx.optimize_t_count`
  - Instead of `qml.labs.zxopt.full_reduce`, use :func:`.transforms.zx.reduce_non_clifford`
  - Instead of `qml.labs.zxopt.todd`, use :func:`.transforms.zx.todd`
  - Instead of `qml.labs.zxopt.basic_optimization`, use :func:`.transforms.zx.push_hadamards`
  [(#8177)](https://github.com/PennyLaneAI/pennylane/pull/8177)

* Added state of the art resources for the `ResourceSelectPauliRot` template and the
  `ResourceQubitUnitary` templates.
  [(#7786)](https://github.com/PennyLaneAI/pennylane/pull/7786)

* Added state of the art resources for the `ResourceSingleQubitCompare`, `ResourceTwoQubitCompare`,
  `ResourceIntegerComparator` and `ResourceRegisterComparator` templates.
  [(#7857)](https://github.com/PennyLaneAI/pennylane/pull/7857)

* Added state of the art resources for the `ResourceUniformStatePrep`,
  and `ResourceAliasSampling` templates.
  [(#7883)](https://github.com/PennyLaneAI/pennylane/pull/7883)

* Added state of the art resources for the `ResourceQFT` and `ResourceAQFT` templates.
  [(#7920)](https://github.com/PennyLaneAI/pennylane/pull/7920)

* Added a new `ResourceConfig` class that helps track the configuration for errors, precisions and custom decompositions for the resource estimation pipeline.
  [(#8195)](https://github.com/PennyLaneAI/pennylane/pull/8195)

* Added an internal `dequeue()` method to the `ResourceOperator` class to simplify the 
  instantiation of resource operators which require resource operators as input.
  [(#7974)](https://github.com/PennyLaneAI/pennylane/pull/7974)

* The `catalyst` xDSL dialect has been added to the Python compiler, which contains data structures that support core compiler functionality.
  [(#7901)](https://github.com/PennyLaneAI/pennylane/pull/7901)

* New `SparseFragment` and `SparseState` classes have been created that allow to use sparse matrices for the Hamiltonian Fragments when estimating the Trotter error.
  [(#7971)](https://github.com/PennyLaneAI/pennylane/pull/7971)

* The `qec` xDSL dialect has been added to the Python compiler, which contains data structures that support quantum error correction functionality.
  [(#7985)](https://github.com/PennyLaneAI/pennylane/pull/7985)

* The `stablehlo` xDSL dialect has been added to the Python compiler, which extends the existing
  StableHLO dialect with missing upstream operations.
  [(#8036)](https://github.com/PennyLaneAI/pennylane/pull/8036)
  [(#8084)](https://github.com/PennyLaneAI/pennylane/pull/8084)
  [(#8113)](https://github.com/PennyLaneAI/pennylane/pull/8113)
  
* Added more templates with state of the art resource estimates. Users can now use the `ResourceQPE`,
  `ResourceControlledSequence`, and `ResourceIterativeQPE` templates with the resource estimation tool.
  [(#8053)](https://github.com/PennyLaneAI/pennylane/pull/8053)

* Added state of the art resources for the `ResourceTrotterProduct` template.
  [(#7910)](https://github.com/PennyLaneAI/pennylane/pull/7910)

* Updated the symbolic `ResourceOperators` to use hyperparameters from `config` dictionary.
  [(#8181)](https://github.com/PennyLaneAI/pennylane/pull/8181)

<h3>Breaking changes 💔</h3>

* Remove `get_canonical_interface_name` in favour of overriding `Enum._missing_` in `Interface`.
  If you would like to get the canonical interface you can simply use the `Enum` like,

  ```pycon
  >>> from pennylane.math.interface_utils import Interface
  >>> Interface("torch")
  Interface.TORCH
  >>> Interface("jax-jit")
  Interface.JAX_JIT
  ```

  [(#8223)](https://github.com/PennyLaneAI/pennylane/pull/8223)

* :class:`~.PrepSelPrep` has been made more reliable by deriving the attributes ``coeffs`` and ``ops`` from the property ``lcu`` instead of storing 
  them independently. In addition, it is now is more consistent with other PennyLane operators, dequeuing its
  input ``lcu``. 
  [(#8169)](https://github.com/PennyLaneAI/pennylane/pull/8169)

* `MidMeasureMP` now inherits from `Operator` instead of `MeasurementProcess`.
  [(#8166)](https://github.com/PennyLaneAI/pennylane/pull/8166)

* `DefaultQubit.eval_jaxpr` does not use `self.shots` from device anymore; instead, it takes `shots` as a keyword argument,
  and the qnode primitive should process the `shots` and call `eval_jaxpr` accordingly.
  [(#8161)](https://github.com/PennyLaneAI/pennylane/pull/8161)

* The methods :meth:`~.pauli.PauliWord.operation` and :meth:`~.pauli.PauliSentence.operation`
  no longer queue any operators.
  [(#8136)](https://github.com/PennyLaneAI/pennylane/pull/8136)

* `qml.sample` no longer has singleton dimensions squeezed out for single shots or single wires. This cuts
  down on the complexity of post-processing due to having to handle single shot and single wire cases
  separately. The return shape will now *always* be `(shots, num_wires)`.
  [(#7944)](https://github.com/PennyLaneAI/pennylane/pull/7944)
  [(#8118)](https://github.com/PennyLaneAI/pennylane/pull/8118)

  For a simple qnode:

  ```pycon
  >>> @qml.qnode(qml.device('default.qubit'))
  ... def c():
  ...   return qml.sample(wires=0)
  ```

  Before the change, we had:

  ```pycon
  >>> qml.set_shots(c, shots=1)()
  0
  ```

  and now we have:

  ```pycon
  >>> qml.set_shots(c, shots=1)()
  array([[0]])
  ```

  Previous behavior can be recovered by squeezing the output:

  ```pycon
  >>> qml.math.squeeze(qml.set_shots(c, shots=1)())
  0
  ```

* `ExecutionConfig` and `MCMConfig` from `pennylane.devices` are now frozen dataclasses whose fields should be updated with `dataclass.replace`.
  [(#7697)](https://github.com/PennyLaneAI/pennylane/pull/7697)
  [(#8046)](https://github.com/PennyLaneAI/pennylane/pull/8046)

* Functions involving an execution configuration will now default to `None` instead of `pennylane.devices.DefaultExecutionConfig` and have to be handled accordingly.
  This prevents the potential mutation of a global object.

  This means that functions like,
  ```python
  ...
    def some_func(..., execution_config = DefaultExecutionConfig):
      ...
  ...
  ```
  should be written as follows,
  ```python
  ...
    def some_func(..., execution_config: ExecutionConfig | None = None):
      if execution_config is None:
          execution_config = ExecutionConfig()
  ...
  ```

  [(#7697)](https://github.com/PennyLaneAI/pennylane/pull/7697)

* The `qml.HilbertSchmidt` and `qml.LocalHilbertSchmidt` templates have been updated and their UI has been remarkably simplified.
  They now accept an operation or a list of operations as quantum unitaries.
  [(#7933)](https://github.com/PennyLaneAI/pennylane/pull/7933)

  In past versions of PennyLane, these templates required providing the `U` and `V` unitaries as a `qml.tape.QuantumTape` and a quantum function,
  respectively, along with separate parameters and wires.

  With this release, each template has been improved to accept one or more operators as  unitaries.
  The wires and parameters of the approximate unitary `V` are inferred from the inputs, according to the order provided.

  ```python
  >>> U = qml.Hadamard(0)
  >>> V = qml.RZ(0.1, wires=1)
  >>> qml.HilbertSchmidt(V, U)
  HilbertSchmidt(0.1, wires=[0, 1])
  ```

* Remove support for Python 3.10 and adds support for 3.13.
  [(#7935)](https://github.com/PennyLaneAI/pennylane/pull/7935)

* Move custom exceptions into `exceptions.py` and add a documentation page for them in the internals.
  [(#7856)](https://github.com/PennyLaneAI/pennylane/pull/7856)

* The boolean functions provided in `qml.operation` are deprecated. See the
  :doc:`deprecations page </development/deprecations>` for equivalent code to use instead. These
  include `not_tape`, `has_gen`, `has_grad_method`, `has_multipar`, `has_nopar`, `has_unitary_gen`,
  `is_measurement`, `defines_diagonalizing_gates`, and `gen_is_multi_term_hamiltonian`.
  [(#7924)](https://github.com/PennyLaneAI/pennylane/pull/7924)

* Removed access for `lie_closure`, `structure_constants` and `center` via `qml.pauli`.
  Top level import and usage is advised. The functions now live in the `liealg` module.

  ```python
  import pennylane.liealg
  from pennylane.liealg import lie_closure, structure_constants, center
  ```

  [(#7928)](https://github.com/PennyLaneAI/pennylane/pull/7928)
  [(#7994)](https://github.com/PennyLaneAI/pennylane/pull/7994)

* `qml.operation.Observable` and the corresponding `Observable.compare` have been removed, as
  PennyLane now depends on the more general `Operator` interface instead. The
  `Operator.is_hermitian` property can instead be used to check whether or not it is highly likely
  that the operator instance is Hermitian.
  [(#7927)](https://github.com/PennyLaneAI/pennylane/pull/7927)

* `qml.operation.WiresEnum`, `qml.operation.AllWires`, and `qml.operation.AnyWires` have been removed. Setting `Operator.num_wires = None` (the default)
  should instead indicate that the `Operator` does not need wire validation.
  [(#7911)](https://github.com/PennyLaneAI/pennylane/pull/7911)

* Removed `QNode.get_gradient_fn` method. Instead, use `qml.workflow.get_best_diff_method` to obtain the differentiation method.
  [(#7907)](https://github.com/PennyLaneAI/pennylane/pull/7907)

* Top-level access to ``DeviceError``, ``PennyLaneDeprecationWarning``, ``QuantumFunctionError`` and ``ExperimentalWarning`` has been removed. Please import these objects from the new ``pennylane.exceptions`` module.
  [(#7874)](https://github.com/PennyLaneAI/pennylane/pull/7874)

* `qml.cut_circuit_mc` no longer accepts a `shots` keyword argument. The shots should instead
  be set on the tape itself.
  [(#7882)](https://github.com/PennyLaneAI/pennylane/pull/7882)

<h3>Deprecations 👋</h3>

* Setting shots on a device through the `shots=` kwarg, e.g. `qml.device("default.qubit", wires=2, shots=1000)`, is deprecated. Please use the `set_shots` transform on the `QNode` instead.

  ```python
  dev = qml.device("default.qubit", wires=2)

  @qml.set_shots(1000)
  @qml.qnode(dev)
  def circuit(x):
      qml.RX(x, wires=0)
      return qml.expval(qml.Z(0))
  ```

  [(#7979)](https://github.com/PennyLaneAI/pennylane/pull/7979)
  [(#8161)](https://github.com/PennyLaneAI/pennylane/pull/8161)

* Support for using TensorFlow with PennyLane has been deprecated and will be dropped in Pennylane v0.44.
  Future versions of PennyLane are not guaranteed to work with TensorFlow.
  Instead, we recommend using the :doc:`JAX </introduction/interfaces/jax>` or :doc:`PyTorch </introduction/interfaces/torch>` interface for
  machine learning applications to benefit from enhanced support and features. Please consult the following demos for
  more usage information:
  [Turning quantum nodes into Torch Layers](https://pennylane.ai/qml/demos/tutorial_qnn_module_torch) and
  [How to optimize a QML model using JAX and Optax](https://pennylane.ai/qml/demos/tutorial_How_to_optimize_QML_model_using_JAX_and_Optax).
  [(#7989)](https://github.com/PennyLaneAI/pennylane/pull/7989)
  [(#8106)](https://github.com/PennyLaneAI/pennylane/pull/8106)

* `pennylane.devices.DefaultExecutionConfig` is deprecated and will be removed in v0.44.
  Instead, use `qml.devices.ExecutionConfig()` to create a default execution configuration.
  [(#7987)](https://github.com/PennyLaneAI/pennylane/pull/7987)

* Specifying the ``work_wire_type`` argument in ``qml.ctrl`` and other controlled operators as ``"clean"`` or
  ``"dirty"`` is deprecated. Use ``"zeroed"`` to indicate that the work wires are initially in the :math:`|0\rangle`
  state, and ``"borrowed"`` to indicate that the work wires can be in any arbitrary state. In both cases, the
  work wires are restored to their original state upon completing the decomposition.
  [(#7993)](https://github.com/PennyLaneAI/pennylane/pull/7993)

* Providing `num_steps` to :func:`pennylane.evolve`, :func:`pennylane.exp`, :class:`pennylane.ops.Evolution`,
  and :class:`pennylane.ops.Exp` is deprecated and will be removed in a future release. Instead, use
  :class:`~.TrotterProduct` for approximate methods, providing the `n` parameter to perform the Suzuki-Trotter
  product approximation of a Hamiltonian with the specified number of Trotter steps.

  As a concrete example, consider the following case:

  ```python
  coeffs = [0.5, -0.6]
  ops = [qml.X(0), qml.X(0) @ qml.Y(1)]
  H_flat = qml.dot(coeffs, ops)
  ```

  Instead of computing the Suzuki-Trotter product approximation as:

  ```pycon
  >>> qml.evolve(H_flat, num_steps=2).decomposition()
  [RX(0.5, wires=[0]),
  PauliRot(-0.6, XY, wires=[0, 1]),
  RX(0.5, wires=[0]),
  PauliRot(-0.6, XY, wires=[0, 1])]
  ```

  The same result can be obtained using :class:`~.TrotterProduct` as follows:

  ```pycon
  >>> decomp_ops = qml.adjoint(qml.TrotterProduct(H_flat, time=1.0, n=2)).decomposition()
  >>> [simp_op for op in decomp_ops for simp_op in map(qml.simplify, op.decomposition())]
  [RX(0.5, wires=[0]),
  PauliRot(-0.6, XY, wires=[0, 1]),
  RX(0.5, wires=[0]),
  PauliRot(-0.6, XY, wires=[0, 1])]
  ```
  [(#7954)](https://github.com/PennyLaneAI/pennylane/pull/7954)
  [(#7977)](https://github.com/PennyLaneAI/pennylane/pull/7977)

* `MeasurementProcess.expand` is deprecated. The relevant method can be replaced with
  `qml.tape.QuantumScript(mp.obs.diagonalizing_gates(), [type(mp)(eigvals=mp.obs.eigvals(), wires=mp.obs.wires)])`
  [(#7953)](https://github.com/PennyLaneAI/pennylane/pull/7953)

* `shots=` in `QNode` calls is deprecated and will be removed in v0.44.
  Instead, please use the `qml.workflow.set_shots` transform to set the number of shots for a QNode.
  [(#7906)](https://github.com/PennyLaneAI/pennylane/pull/7906)

* ``QuantumScript.shape`` and ``QuantumScript.numeric_type`` are deprecated and will be removed in version v0.44.
  Instead, the corresponding ``.shape`` or ``.numeric_type`` of the ``MeasurementProcess`` class should be used.
  [(#7950)](https://github.com/PennyLaneAI/pennylane/pull/7950)

* Some unnecessary methods of the `qml.CircuitGraph` class are deprecated and will be removed in version v0.44:
  [(#7904)](https://github.com/PennyLaneAI/pennylane/pull/7904)

    - `print_contents` in favor of `print(obj)`
    - `observables_in_order` in favor of `observables`
    - `operations_in_order` in favor of `operations`
    - `ancestors_in_order` in favor of `ancestors(obj, sort=True)`
    - `descendants_in_order` in favore of `descendants(obj, sort=True)`

* The `QuantumScript.to_openqasm` method is deprecated and will be removed in version v0.44.
  Instead, the `qml.to_openqasm` function should be used.
  [(#7909)](https://github.com/PennyLaneAI/pennylane/pull/7909)

* The `level=None` argument in the :func:`pennylane.workflow.get_transform_program`, :func:`pennylane.workflow.construct_batch`, `qml.draw`, `qml.draw_mpl`, and `qml.specs` transforms is deprecated and will be removed in v0.43.
  Please use `level='device'` instead to apply the noise model at the device level.
  [(#7886)](https://github.com/PennyLaneAI/pennylane/pull/7886)

* `qml.qnn.cost.SquaredErrorLoss` is deprecated and will be removed in version v0.44. Instead, this hybrid workflow can be accomplished
  with a function like `loss = lambda *args: (circuit(*args) - target)**2`.
  [(#7527)](https://github.com/PennyLaneAI/pennylane/pull/7527)

* Access to `add_noise`, `insert` and noise mitigation transforms from the `pennylane.transforms` module is deprecated.
  Instead, these functions should be imported from the `pennylane.noise` module.
  [(#7854)](https://github.com/PennyLaneAI/pennylane/pull/7854)

* The `qml.QNode.add_transform` method is deprecated and will be removed in v0.43.
  Instead, please use `QNode.transform_program.push_back(transform_container=transform_container)`.
  [(#7855)](https://github.com/PennyLaneAI/pennylane/pull/7855)

<h3>Internal changes ⚙️</h3>

<<<<<<< HEAD
* `default.tensor` now supports graph decomposition mode during preprocessing.
  [(#8253)](https://github.com/PennyLaneAI/pennylane/pull/8253)
=======
* Remove legacy interface names from tests (e.g. `interface="jax-python"` or `interface="pytorch"`)
  [(#8249)](https://github.com/PennyLaneAI/pennylane/pull/8249)
>>>>>>> 1208ffb3

* `qml.devices.preprocess.decompose` now works in graph decomposition mode
  when a gateset is provided. `default.qubit` and `null.qubit` can now use
  graph decomposition mode.
  [(#8225)](https://github.com/PennyLaneAI/pennylane/pull/8225)

* `DefaultQubit` now determines the `mcm_method` in `Device.setup_execution_config`,
  making it easier to tell which mcm method will be used. This also allows `defer_measurements` and `dynamic_one_shot` to be applied at different
  locations in the preprocessing program.
  [(#8184)](https://github.com/PennyLaneAI/pennylane/pull/8184)

* Remove usage of the `pytest.mark.capture` marker from tests in the `tests/python_compiler` directory.
  [(#8234)](https://github.com/PennyLaneAI/pennylane/pull/8234)

* Update `pylint` to `3.3.8` in CI and `requirements-dev.txt`
  [(#8216)](https://github.com/PennyLaneAI/pennylane/pull/8216)

* Updated `CompressedResourceOp` class to track the number of wires an operator requires in labs.
  [(#8173)](https://github.com/PennyLaneAI/pennylane/pull/8173)

* Update links in `README.md`.
  [(#8165)](https://github.com/PennyLaneAI/pennylane/pull/8165)

* Update `autograph` guide to reflect new capabilities.
  [(#8132)](https://github.com/PennyLaneAI/pennylane/pull/8132)

* Start using `strict=True` to `zip` usage in source code.
  [(#8164)](https://github.com/PennyLaneAI/pennylane/pull/8164)
  [(#8182)](https://github.com/PennyLaneAI/pennylane/pull/8182)
  [(#8183)](https://github.com/PennyLaneAI/pennylane/pull/8183)

* Unpin `autoray` package in `pyproject.toml` by fixing source code that was broken by release.
  [(#8147)](https://github.com/PennyLaneAI/pennylane/pull/8147)
  [(#8159)](https://github.com/PennyLaneAI/pennylane/pull/8159)
  [(#8160)](https://github.com/PennyLaneAI/pennylane/pull/8160)

* A `diagonalize_mcms` option has been added to the `ftqc.decomposition.convert_to_mbqc_formalism` tape transform that, when set, arbitrary-basis mid-circuit measurements are mapped into corresponding diagonalizing gates and Z-basis mid-circuit measurements.  
  [(#8105)](https://github.com/PennyLaneAI/pennylane/pull/8105)

* The `autograph` keyword argument has been removed from the `QNode` constructor.
  To enable autograph conversion, use the `qjit` decorator together with the `qml.capture.disable_autograph` context manager.
  [(#8104)](https://github.com/PennyLaneAI/pennylane/pull/8104)

* Add ability to disable autograph conversion using the newly added `qml.capture.disable_autograph` decorator or context manager.
  [(#8102)](https://github.com/PennyLaneAI/pennylane/pull/8102)

* Set `autoray` package upper-bound in `pyproject.toml` CI due to breaking changes in `v0.8.0`.
  [(#8110)](https://github.com/PennyLaneAI/pennylane/pull/8110)

* Add capability for roundtrip testing and module verification to the Python compiler `run_filecheck` and
`run_filecheck_qjit` fixtures.
  [(#8049)](https://github.com/PennyLaneAI/pennylane/pull/8049)

* Improve type hinting internally.
  [(#8086)](https://github.com/PennyLaneAI/pennylane/pull/8086)

* The `cond` primitive with program capture no longer stores missing false branches as `None`, instead storing them
  as jaxprs with no output.
  [(#8080)](https://github.com/PennyLaneAI/pennylane/pull/8080)

* Removed unnecessary execution tests along with accuracy validation in `tests/ops/functions/test_map_wires.py`.
  [(#8032)](https://github.com/PennyLaneAI/pennylane/pull/8032)

* Added a new `all-tests-passed` gatekeeper job to `interface-unit-tests.yml` to ensure all test
  jobs complete successfully before triggering downstream actions. This reduces the need to
  maintain a long list of required checks in GitHub settings. Also added the previously missing
  `capture-jax-tests` job to the list of required test jobs, ensuring this test suite is properly
  enforced in CI.
  [(#7996)](https://github.com/PennyLaneAI/pennylane/pull/7996)

* Equipped `DefaultQubitLegacy` (test suite only) with seeded sampling.
  This allows for reproducible sampling results of legacy classical shadow across CI.
  [(#7903)](https://github.com/PennyLaneAI/pennylane/pull/7903)

* Capture does not block `wires=0` anymore. This allows Catalyst to work with zero-wire devices.
  Note that `wires=None` is still illegal.
  [(#7978)](https://github.com/PennyLaneAI/pennylane/pull/7978)

* Improves readability of `dynamic_one_shot` postprocessing to allow further modification.
  [(#7962)](https://github.com/PennyLaneAI/pennylane/pull/7962)
  [(#8041)](https://github.com/PennyLaneAI/pennylane/pull/8041)

* Update PennyLane's top-level `__init__.py` file imports to improve Python language server support for finding
  PennyLane submodules.
  [(#7959)](https://github.com/PennyLaneAI/pennylane/pull/7959)

* Adds `measurements` as a "core" module in the tach specification.
  [(#7945)](https://github.com/PennyLaneAI/pennylane/pull/7945)

* Improves type hints in the `measurements` module.
  [(#7938)](https://github.com/PennyLaneAI/pennylane/pull/7938)

* Refactored the codebase to adopt modern type hint syntax for Python 3.11+ language features.
  [(#7860)](https://github.com/PennyLaneAI/pennylane/pull/7860)
  [(#7982)](https://github.com/PennyLaneAI/pennylane/pull/7982)

* Improve the pre-commit hook to add gitleaks.
  [(#7922)](https://github.com/PennyLaneAI/pennylane/pull/7922)

* Added a `run_filecheck_qjit` fixture that can be used to run FileCheck on integration tests for the
  `qml.compiler.python_compiler` submodule.
  [(#7888)](https://github.com/PennyLaneAI/pennylane/pull/7888)

* Added a `dialects` submodule to `qml.compiler.python_compiler` which now houses all the xDSL dialects we create.
  Additionally, the `MBQCDialect` and `QuantumDialect` dialects have been renamed to `MBQC` and `Quantum`.
  [(#7897)](https://github.com/PennyLaneAI/pennylane/pull/7897)

* Update minimum supported `pytest` version to `8.4.1`.
  [(#7853)](https://github.com/PennyLaneAI/pennylane/pull/7853)

* `DefaultQubitLegacy` (test suite only) no longer provides a customized classical shadow
  implementation
  [(#7895)](https://github.com/PennyLaneAI/pennylane/pull/7895)

* Make `pennylane.io` a tertiary module.
  [(#7877)](https://github.com/PennyLaneAI/pennylane/pull/7877)

* Seeded tests for the `split_to_single_terms` transformation.
  [(#7851)](https://github.com/PennyLaneAI/pennylane/pull/7851)

* Upgrade `rc_sync.yml` to work with latest `pyproject.toml` changes.
  [(#7808)](https://github.com/PennyLaneAI/pennylane/pull/7808)
  [(#7818)](https://github.com/PennyLaneAI/pennylane/pull/7818)

* `LinearCombination` instances can be created with `_primitive.impl` when
  capture is enabled and tracing is active.
  [(#7893)](https://github.com/PennyLaneAI/pennylane/pull/7893)

* The `TensorLike` type is now compatible with static type checkers.
  [(#7905)](https://github.com/PennyLaneAI/pennylane/pull/7905)

* Update xDSL supported version to `0.49`.
  [(#7923)](https://github.com/PennyLaneAI/pennylane/pull/7923)
  [(#7932)](https://github.com/PennyLaneAI/pennylane/pull/7932)
  [(#8120)](https://github.com/PennyLaneAI/pennylane/pull/8120)

* Update JAX version used in tests to `0.6.2`
  [(#7925)](https://github.com/PennyLaneAI/pennylane/pull/7925)

* The measurement-plane attribute of the Python compiler `mbqc` dialect now uses the "opaque syntax"
  format when printing in the generic IR format. This enables usage of this attribute when IR needs
  to be passed from the python compiler to Catalyst.
  [(#7957)](https://github.com/PennyLaneAI/pennylane/pull/7957)

* An `xdsl_extras` module has been added to the Python compiler to house additional utilities and
  functionality not available upstream in xDSL.
  [(#8067)](https://github.com/PennyLaneAI/pennylane/pull/8067)
  [(#8120)](https://github.com/PennyLaneAI/pennylane/pull/8120)

* Moved `allocation.DynamicWire` from the `allocation` to the `wires` module to avoid circular dependencies.
  [(#8179)](https://github.com/PennyLaneAI/pennylane/pull/8179)

* Two new xDSL passes have been added to the Python compiler: `decompose-graph-state`, which
  decomposes `mbqc.graph_state_prep` operations to their corresponding set of quantum operations for
  execution on state simulators, and `null-decompose-graph-state`, which replaces
  `mbqc.graph_state_prep` operations with single quantum-register allocation operations for
  execution on null devices.
  [(#8090)](https://github.com/PennyLaneAI/pennylane/pull/8090)

* The `mbqc.graph_state_prep` operation is integrated into the `convert_to_mbqc_formalism` pass.
  [(#8153)](https://github.com/PennyLaneAI/pennylane/pull/8153)

* :func:`.transforms.decompose` and :func:`.preprocess.decompose` now have a unified internal implementation.
  [(#8193)](https://github.com/PennyLaneAI/pennylane/pull/8193)

* Add a `mbqc` submodule to the `python_compiler` module for common utils of MBQC workflows.
  [(#8219)](https://github.com/PennyLaneAI/pennylane/pull/8219)

* Updated support for `pubchempy` used in the unit tests for `qml.qchem.mol_data` to `1.0.5`.
  [(#8224)](https://github.com/PennyLaneAI/pennylane/pull/8224)

* Add nightly RC builds script to `.github/workflows`.
  [(#8148)](https://github.com/PennyLaneAI/pennylane/pull/8148)
  
<h3>Documentation 📝</h3>

* The "Simplifying Operators" section in the :doc:`Compiling circuits </introduction/compiling_circuits>` page was pushed further down the page to show more relevant sections first.
  [(#8233)](https://github.com/PennyLaneAI/pennylane/pull/8233)

* Rename `ancilla` to `auxiliary` in internal documentation.
  [(#8005)](https://github.com/PennyLaneAI/pennylane/pull/8005)

* Small typos in the docstring for `qml.noise.partial_wires` have been corrected.
  [(#8052)](https://github.com/PennyLaneAI/pennylane/pull/8052)

* The theoretical background section of :class:`~.BasisRotation` has been extended to explain
  the underlying Lie group/algebra homomorphism between the (dense) rotation matrix and the
  performed operations on the target qubits.
  [(#7765)](https://github.com/PennyLaneAI/pennylane/pull/7765)

* Updated the code examples in the documentation of :func:`~.specs`.
  [(#8003)](https://github.com/PennyLaneAI/pennylane/pull/8003)

* Clarifies the use case for `Operator.pow` and `Operator.adjoint`.
  [(#7999)](https://github.com/PennyLaneAI/pennylane/pull/7999)

* The docstring of the `is_hermitian` operator property has been updated to better describe its behaviour.
  [(#7946)](https://github.com/PennyLaneAI/pennylane/pull/7946)

* Improved the docstrings of all optimizers for consistency and legibility.
  [(#7891)](https://github.com/PennyLaneAI/pennylane/pull/7891)

* Updated the code example in the documentation for :func:`~.transforms.split_non_commuting`.
  [(#7892)](https://github.com/PennyLaneAI/pennylane/pull/7892)

* Fixed :math:`\LaTeX` rendering in the documentation for `qml.TrotterProduct` and `qml.trotterize`.
  [(#8014)](https://github.com/PennyLaneAI/pennylane/pull/8014)

* Updated description of `alpha` parameter in `ClassicalShadow.entropy`.
  Trimmed the outdated part of discussion regarding different choices of `alpha`.
  [(#8100)](https://github.com/PennyLaneAI/pennylane/pull/8100)

* A warning was added to the :doc:`interfaces documentation </introduction/interfaces>` under the Pytorch section saying that all Pytorch floating-point inputs are promoted 
  to `torch.float64`.
  [(#8124)](https://github.com/PennyLaneAI/pennylane/pull/8124)

* The :doc:`Dynamic Quantum Circuits </introduction/dynamic_quantum_circuits>` page has been updated to include the latest device-dependent mid-circuit measurement method defaults.
  [(#8149)](https://github.com/PennyLaneAI/pennylane/pull/8149)

<h3>Bug fixes 🐛</h3>

* `qml.ctrl(qml.Barrier(), control_wires)` now just returns the original Barrier operation, but placed
  in the circuit with the `ctrl` happens.
  [(#8238)](https://github.com/PennyLaneAI/pennylane/pull/8238)

* JIT compilation of :class:`~pennylane.MottonenStatePrep` can now accept statically defined state-vector arrays.
  [(#8222)](https://github.com/PennyLaneAI/pennylane/pull/8222)

* Pauli arithmetic can now handle abstract coefficients when participating in a jitted function.
  [(#8190)](https://github.com/PennyLaneAI/pennylane/pull/8190)

* Operators queued with :func:`pennylane.apply` no longer get dequeued by subsequent dequeuing operations
  (e.g. :func:`pennylane.adjoint`).
  [(#8078)](https://github.com/PennyLaneAI/pennylane/pull/8078)

* Fixed a bug in the decomposition rules of :class:`~.Select` with the new decomposition system
  that broke the decompositions if the target ``ops`` of the ``Select`` operator were parametrized.
  This enables the new decomposition system with ``Select`` of parametrized target ``ops``.
  [(#8186)](https://github.com/PennyLaneAI/pennylane/pull/8186)
  
* `Exp` and `Evolution` now have improved decompositions, allowing them to handle more situations
  more robustly. In particular, the generator is simplified prior to decomposition. Now more
  time evolution ops can be supported on devices that do not natively support them.
  [(#8133)](https://github.com/PennyLaneAI/pennylane/pull/8133)

* A scalar product of a norm one scalar and an operator now decomposes into a `GlobalPhase` and the operator.
  For example, `-1 * qml.X(0)` now decomposes into `[qml.GlobalPhase(-np.pi), qml.X(0)]`.
  [(#8133)](https://github.com/PennyLaneAI/pennylane/pull/8133)

* Fixes a bug that made the queueing behaviour of :meth:`~.pauli.PauliWord.operation` and
  :meth:`~.pauli.PauliSentence.operation` dependent on the global state of a program due to
  a caching issue.
  [(#8135)](https://github.com/PennyLaneAI/pennylane/pull/8135)

* A more informative error is raised when extremely deep circuits are attempted to be drawn.
  [(#8139)](https://github.com/PennyLaneAI/pennylane/pull/8139)

* An error is now raised if sequences of classically processed mid circuit measurements
  are used as input to :func:`pennylane.counts` or :func:`pennylane.probs`.
  [(#8109)](https://github.com/PennyLaneAI/pennylane/pull/8109)

* Simplifying operators raised to integer powers no longer causes recursion errors.
  [(#8044)](https://github.com/PennyLaneAI/pennylane/pull/8044)

* Fixes the GPU selection issue in `qml.math` with PyTorch when multiple GPUs are present.
  [(#8008)](https://github.com/PennyLaneAI/pennylane/pull/8008)

* The `~.for_loop` function with capture enabled can now handle over indexing
  into an empty array when `start == stop`.
  [(#8026)](https://github.com/PennyLaneAI/pennylane/pull/8026)

* Plxpr primitives now only return dynamically shaped arrays if their outputs
  actually have dynamic shapes.
  [(#8004)](https://github.com/PennyLaneAI/pennylane/pull/8004)

* Fixes an issue with tree-traversal and non-sequential wire orders.
  [(#7991)](https://github.com/PennyLaneAI/pennylane/pull/7991)

* Fixes a bug in :func:`~.matrix` where an operator's
  constituents were incorrectly queued if its decomposition was requested.
  [(#7975)](https://github.com/PennyLaneAI/pennylane/pull/7975)

* An error is now raised if an `end` statement is found in a measurement conditioned branch in a QASM string being imported into PennyLane.
  [(#7872)](https://github.com/PennyLaneAI/pennylane/pull/7872)

* Fixes issue related to :func:`~.transforms.to_zx` adding the support for
  `Toffoli` and `CCZ` gates conversion into their ZX-graph representation.
  [(#7899)](https://github.com/PennyLaneAI/pennylane/pull/7899)

* `get_best_diff_method` now correctly aligns with `execute` and `construct_batch` logic in workflows.
  [(#7898)](https://github.com/PennyLaneAI/pennylane/pull/7898)

* Resolve issues with AutoGraph transforming internal PennyLane library code due to incorrect
  module attribution of wrapper functions.
  [(#7889)](https://github.com/PennyLaneAI/pennylane/pull/7889)

* Calling `QNode.update` no longer acts as if `set_shots` has been applied.
  [(#7881)](https://github.com/PennyLaneAI/pennylane/pull/7881)

* Fixes attributes and types in the quantum dialect.
  This allows for types to be inferred correctly when parsing.
  [(#7825)](https://github.com/PennyLaneAI/pennylane/pull/7825)

* Fixes `SemiAdder` to work when inputs are defined with a single wire.
  [(#7940)](https://github.com/PennyLaneAI/pennylane/pull/7940)

* Fixes a bug where `qml.prod`, `qml.matrix`, and `qml.cond` applied on a quantum function does not dequeue operators passed as arguments to the function.
  [(#8094)](https://github.com/PennyLaneAI/pennylane/pull/8094)
  [(#8119)](https://github.com/PennyLaneAI/pennylane/pull/8119)
  [(#8078)](https://github.com/PennyLaneAI/pennylane/pull/8078)

* Fixes a bug where a copy of `ShadowExpvalMP` was incorrect for a multi-term composite observable.
  [(#8078)](https://github.com/PennyLaneAI/pennylane/pull/8078)

<h3>Contributors ✍️</h3>

This release contains contributions from (in alphabetical order):

Runor Agbaire
Guillermo Alonso,
Ali Asadi,
Utkarsh Azad,
Astral Cai,
Joey Carter,
Yushao Chen,
Isaac De Vlugt,
Diksha Dhawan,
Marcus Edwards,
Lillian Frederiksen,
Pietropaolo Frisoni,
Simone Gasperini,
Austin Huang,
David Ittah,
Soran Jahangiri,
Korbinian Kottmann,
Mehrdad Malekmohammadi
Pablo Antonio Moreno Casares
Erick Ochoa,
Lee James O'Riordan,
Mudit Pandey,
Andrija Paurevic,
Justin Pickering,
Alex Preciado,
Shuli Shu,
Jay Soni,
David Wierichs,
Jake Zaia<|MERGE_RESOLUTION|>--- conflicted
+++ resolved
@@ -877,13 +877,11 @@
 
 <h3>Internal changes ⚙️</h3>
 
-<<<<<<< HEAD
 * `default.tensor` now supports graph decomposition mode during preprocessing.
   [(#8253)](https://github.com/PennyLaneAI/pennylane/pull/8253)
-=======
+
 * Remove legacy interface names from tests (e.g. `interface="jax-python"` or `interface="pytorch"`)
   [(#8249)](https://github.com/PennyLaneAI/pennylane/pull/8249)
->>>>>>> 1208ffb3
 
 * `qml.devices.preprocess.decompose` now works in graph decomposition mode
   when a gateset is provided. `default.qubit` and `null.qubit` can now use
