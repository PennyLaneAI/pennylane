--- conflicted
+++ resolved
@@ -233,8 +233,4 @@
 Shuli Shu,
 Jay Soni,
 David Wierichs,
-<<<<<<< HEAD
-Hongsheng zheng,
-=======
-Hongsheng Zheng
->>>>>>> 8d0768bd
+Hongsheng Zheng