:orphan:

# Release 0.36.0-dev (development release)

<h3>New features since last release</h3>

<h3>Improvements 🛠</h3>

<h3>Breaking changes 💔</h3>

<h3>Deprecations 👋</h3>

<h3>Documentation 📝</h3>

<h3>Bug fixes 🐛</h3>

<<<<<<< HEAD
* The `qml.MottonenStatePreparation` template is updated to include a global phase operation.
  [(#5166)](https://github.com/PennyLaneAI/pennylane/pull/5166)

* Fixes a queuing bug when using `qml.prod` with a qfunc that queues a single operator.
  [(#5170)](https://github.com/PennyLaneAI/pennylane/pull/5170)

* The `qml.TrotterProduct` template is updated to accept `SProd` as input Hamiltonian.
  [(#5073)](https://github.com/PennyLaneAI/pennylane/pull/5073)

* Fixed a bug where caching together with JIT compilation and broadcasted tapes yielded wrong results
  `Operator.hash` now depends on the memory location, `id`, of a Jax tracer instead of its string representation.
  [(#3917)](https://github.com/PennyLaneAI/pennylane/pull/3917)

* `qml.transforms.undo_swaps` can now work with operators with hyperparameters or nesting.
  [(#5081)](https://github.com/PennyLaneAI/pennylane/pull/5081)

* `qml.transforms.split_non_commuting` will now pass the original shots along.
  [(#5081)](https://github.com/PennyLaneAI/pennylane/pull/5081)

* If `argnum` is provided to a gradient transform, only the parameters specified in `argnum` will have their gradient methods validated.
  [(#5035)](https://github.com/PennyLaneAI/pennylane/pull/5035)

* `StatePrep` operations expanded onto more wires are now compatible with backprop.
  [(#5028)](https://github.com/PennyLaneAI/pennylane/pull/5028)

* `qml.equal` works well with `qml.Sum` operators when wire labels are a mix of integers and strings.
  [(#5037)](https://github.com/PennyLaneAI/pennylane/pull/5037)

* The return value of `Controlled.generator` now contains a projector that projects onto the correct subspace based on the control value specified.
  [(#5068)](https://github.com/PennyLaneAI/pennylane/pull/5068)

* `CosineWindow` no longer raises an unexpected error when used on a subset of wires at the beginning of a circuit.
  [(#5080)](https://github.com/PennyLaneAI/pennylane/pull/5080)

* Ensure `tf.function` works with `TensorSpec(shape=None)` by skipping batch size computation.
  [(#5089)](https://github.com/PennyLaneAI/pennylane/pull/5089)

* `PauliSentence.wires` no longer imposes a false order.
  [(#5041)](https://github.com/PennyLaneAI/pennylane/pull/5041)

* `qml.qchem.import_state` now applies the chemist-to-physicist 
  sign convention when initializing a PennyLane state vector from
  classically pre-computed wavefunctions. That is, it interleaves 
  spin-up/spin-down operators for the same spatial orbital index,
  as standard in PennyLane (instead of commuting all spin-up 
  operators to the left, as is standard in quantum chemistry). 
  [(#5114)](https://github.com/PennyLaneAI/pennylane/pull/5114)

* Multi-wire controlled `CNOT` and `PhaseShift` can now be decomposed correctly.
  [(#5125)](https://github.com/PennyLaneAI/pennylane/pull/5125/) 
  [(#5148)](https://github.com/PennyLaneAI/pennylane/pull/5148)

* `draw_mpl` no longer raises an error when drawing a circuit containing an adjoint of a controlled operation.
  [(#5149)](https://github.com/PennyLaneAI/pennylane/pull/5149)

* `default.mixed` no longer throws `ValueError` when applying a state vector that is not of type `complex128` when used with tensorflow.
  [(#5155)](https://github.com/PennyLaneAI/pennylane/pull/5155)
  
* JAX JIT compatibility for `BasisStateProjector` in PennyLane have been enhanced, ensuring it 
  aligns with the non-JIT behavior. Resolved array conversion issues during JIT compilation.
  [(#5102)](https://github.com/PennyLaneAI/pennylane/pull/5102)
  
=======
* We no longer perform unwanted dtype promotion in the `pauli_rep` of `SProd` instances when using tensorflow.
  [(#5246)](https://github.com/PennyLaneAI/pennylane/pull/5246)

>>>>>>> d7593a30
<h3>Contributors ✍️</h3>

This release contains contributions from (in alphabetical order):

Korbinian Kottmann<|MERGE_RESOLUTION|>--- conflicted
+++ resolved
@@ -14,76 +14,16 @@
 
 <h3>Bug fixes 🐛</h3>
 
-<<<<<<< HEAD
-* The `qml.MottonenStatePreparation` template is updated to include a global phase operation.
-  [(#5166)](https://github.com/PennyLaneAI/pennylane/pull/5166)
+* We no longer perform unwanted dtype promotion in the `pauli_rep` of `SProd` instances when using tensorflow.
+  [(#5246)](https://github.com/PennyLaneAI/pennylane/pull/5246)
 
-* Fixes a queuing bug when using `qml.prod` with a qfunc that queues a single operator.
-  [(#5170)](https://github.com/PennyLaneAI/pennylane/pull/5170)
-
-* The `qml.TrotterProduct` template is updated to accept `SProd` as input Hamiltonian.
-  [(#5073)](https://github.com/PennyLaneAI/pennylane/pull/5073)
-
-* Fixed a bug where caching together with JIT compilation and broadcasted tapes yielded wrong results
-  `Operator.hash` now depends on the memory location, `id`, of a Jax tracer instead of its string representation.
-  [(#3917)](https://github.com/PennyLaneAI/pennylane/pull/3917)
-
-* `qml.transforms.undo_swaps` can now work with operators with hyperparameters or nesting.
-  [(#5081)](https://github.com/PennyLaneAI/pennylane/pull/5081)
-
-* `qml.transforms.split_non_commuting` will now pass the original shots along.
-  [(#5081)](https://github.com/PennyLaneAI/pennylane/pull/5081)
-
-* If `argnum` is provided to a gradient transform, only the parameters specified in `argnum` will have their gradient methods validated.
-  [(#5035)](https://github.com/PennyLaneAI/pennylane/pull/5035)
-
-* `StatePrep` operations expanded onto more wires are now compatible with backprop.
-  [(#5028)](https://github.com/PennyLaneAI/pennylane/pull/5028)
-
-* `qml.equal` works well with `qml.Sum` operators when wire labels are a mix of integers and strings.
-  [(#5037)](https://github.com/PennyLaneAI/pennylane/pull/5037)
-
-* The return value of `Controlled.generator` now contains a projector that projects onto the correct subspace based on the control value specified.
-  [(#5068)](https://github.com/PennyLaneAI/pennylane/pull/5068)
-
-* `CosineWindow` no longer raises an unexpected error when used on a subset of wires at the beginning of a circuit.
-  [(#5080)](https://github.com/PennyLaneAI/pennylane/pull/5080)
-
-* Ensure `tf.function` works with `TensorSpec(shape=None)` by skipping batch size computation.
-  [(#5089)](https://github.com/PennyLaneAI/pennylane/pull/5089)
-
-* `PauliSentence.wires` no longer imposes a false order.
-  [(#5041)](https://github.com/PennyLaneAI/pennylane/pull/5041)
-
-* `qml.qchem.import_state` now applies the chemist-to-physicist 
-  sign convention when initializing a PennyLane state vector from
-  classically pre-computed wavefunctions. That is, it interleaves 
-  spin-up/spin-down operators for the same spatial orbital index,
-  as standard in PennyLane (instead of commuting all spin-up 
-  operators to the left, as is standard in quantum chemistry). 
-  [(#5114)](https://github.com/PennyLaneAI/pennylane/pull/5114)
-
-* Multi-wire controlled `CNOT` and `PhaseShift` can now be decomposed correctly.
-  [(#5125)](https://github.com/PennyLaneAI/pennylane/pull/5125/) 
-  [(#5148)](https://github.com/PennyLaneAI/pennylane/pull/5148)
-
-* `draw_mpl` no longer raises an error when drawing a circuit containing an adjoint of a controlled operation.
-  [(#5149)](https://github.com/PennyLaneAI/pennylane/pull/5149)
-
-* `default.mixed` no longer throws `ValueError` when applying a state vector that is not of type `complex128` when used with tensorflow.
-  [(#5155)](https://github.com/PennyLaneAI/pennylane/pull/5155)
-  
 * JAX JIT compatibility for `BasisStateProjector` in PennyLane have been enhanced, ensuring it 
   aligns with the non-JIT behavior. Resolved array conversion issues during JIT compilation.
   [(#5102)](https://github.com/PennyLaneAI/pennylane/pull/5102)
-  
-=======
-* We no longer perform unwanted dtype promotion in the `pauli_rep` of `SProd` instances when using tensorflow.
-  [(#5246)](https://github.com/PennyLaneAI/pennylane/pull/5246)
 
->>>>>>> d7593a30
 <h3>Contributors ✍️</h3>
 
 This release contains contributions from (in alphabetical order):
 
-Korbinian Kottmann+Korbinian Kottmann,
+Anurav Modak