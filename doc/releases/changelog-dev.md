:orphan:

# Release 0.30.0-dev (development release)

<h3>New features since last release</h3>

<h4>Pulse programming</h4>

* Added the needed functions and classes to simulate an ensemble of Rydberg atoms:
  * A new internal `HardwareHamiltonian` class is added, which contains additional information about pulses and settings.
  * A new user-facing `rydberg_interaction` function is added, which returns a `HardwareHamiltonian` containing
    the Hamiltonian of the interaction of all the Rydberg atoms.
  * A new user-facing `transmon_interaction` function is added, constructing
    the Hamiltonian that describes the circuit QED interaction Hamiltonian of superconducting transmon systems.
  * A new user-facing `drive` function is added, which returns a `ParametrizedHamiltonian` (`HardwareHamiltonian`) containing
    the Hamiltonian of the interaction between a driving electro-magnetic field and a group of qubits.
  * A new user-facing `rydberg_drive` function is added, which returns a `ParametrizedHamiltonian` (`HardwareHamiltonian`) containing
    the Hamiltonian of the interaction between a driving laser field and a group of Rydberg atoms.
  [(#3749)](https://github.com/PennyLaneAI/pennylane/pull/3749)
  [(#3911)](https://github.com/PennyLaneAI/pennylane/pull/3911)
  [(#3930)](https://github.com/PennyLaneAI/pennylane/pull/3930)
  [(#3936)](https://github.com/PennyLaneAI/pennylane/pull/3936/)
  [(#3966)](https://github.com/PennyLaneAI/pennylane/pull/3966)
  [(#3987)](https://github.com/PennyLaneAI/pennylane/pull/3987)
  * A new keyword argument called `max_distance` has been added to `qml.pulse.rydberg_interaction` to allow for the removal of negligible contributions
    from atoms beyond `max_distance` from each other.
    [(#3889)](https://github.com/PennyLaneAI/pennylane/pull/3889)

<h4>Quantum singular value transform</h4>

<h4>Intuitive QNode returns</h4>

* The new return system is now activated and public-facing. The QNode keyword argument `mode` is replaced by the boolean  
  `grad_on_execution`.
  [(#3957)](https://github.com/PennyLaneAI/pennylane/pull/3957)
  [(#3969)](https://github.com/PennyLaneAI/pennylane/pull/3969)

<h3>Improvements 🛠</h3>

<h4>Next-generation device API</h4>

* The `sample_state` function is added to `devices/qubit` that returns a series of samples based on a given
  state vector and a number of shots.
  [(#3720)](https://github.com/PennyLaneAI/pennylane/pull/3720)

* The `simulate` function added to `devices/qubit` now supports measuring expectation values of large observables such as
  `qml.Hamiltonian`, `qml.SparseHamiltonian`, `qml.Sum`.
  [(#3759)](https://github.com/PennyLaneAI/pennylane/pull/3759)

* The `apply_operation` function added to `devices/qubit` now supports broadcasting.
  [(#3852)](https://github.com/PennyLaneAI/pennylane/pull/3852)

* `pennylane.devices.qubit.preprocess` now allows circuits with non-commuting observables.
  [(#3857)](https://github.com/PennyLaneAI/pennylane/pull/3857)

* Adjoint differentiation support for the new qubit state-vector device has been added via
  `adjoint_jacobian` in `devices/qubit`.
  [(#3790)](https://github.com/PennyLaneAI/pennylane/pull/3790)

* `qml.devices.qubit.measure` now computes the expectation values of `Hamiltonian` and `Sum`
  in a backpropagation-compatible way.
  [(#3862)](https://github.com/PennyLaneAI/pennylane/pull/3862/)

<h4>Performance improvements</h4>

* Added a new decomposition to `qml.SingleExcitation` that halves the number of
  CNOTs required.
  [(3976)](https://github.com/PennyLaneAI/pennylane/pull/3976)

* Improved efficiency of `tapering()`, `tapering_hf()` and `clifford()`.
  [(3942)](https://github.com/PennyLaneAI/pennylane/pull/3942)

* Updated Pauli arithmetic to more efficiently convert to a Hamiltonian.
  [(#3939)](https://github.com/PennyLaneAI/pennylane/pull/3939)

* All drawing methods changed their default value for the keyword argument `show_matrices`
  to `True`. This allows quick insights into broadcasted tapes for example.
  [(#3920)](https://github.com/PennyLaneAI/pennylane/pull/3920)

* The adjoint differentiation method now supports more operations, and does no longer decompose
  some operations that may be differentiated directly. In addition, all new operations with a
  generator are now supported by the method.
  [(#3874)](https://github.com/PennyLaneAI/pennylane/pull/3874)

* When using `jax.jit` with gradient transforms, the trainable parameters are set correctly (instead of every parameter having
  to be set as trainable), and therefore the derivatives are computed more efficiently.
  [(#3697)](https://github.com/PennyLaneAI/pennylane/pull/3697)

* `CompositeOp` now overrides `Operator._check_batching`, providing a significant performance improvement.
  `Hamiltonian` also overrides this method and does nothing, because it does not support batching.
  [(#3915)](https://github.com/PennyLaneAI/pennylane/pull/3915)

* If a `Sum` operator has a pre-computed Pauli representation, `is_hermitian` now checks that all coefficients
  are real, providing a significant performance improvement.
  [(#3915)](https://github.com/PennyLaneAI/pennylane/pull/3915)

* Three new decomposition algorithms have been added for n-controlled operations with a single-qubit target
  and are selected automatically when they produce a better result, i.e., fewer CNOT gates.
  They can be accessed via `ops.op_math.ctrl_decomp_bisect`.
  [(#3851)](https://github.com/PennyLaneAI/pennylane/pull/3851)

<h4>Intuitive QNode returns</h4>

* The default Gaussian device and parameter shift CV support the new return system, but only for single measurements.
  [(3946)](https://github.com/PennyLaneAI/pennylane/pull/3946)

* Keras and Torch NN modules are now compatible with the new return type system.
  [(#3913)](https://github.com/PennyLaneAI/pennylane/pull/3913)
  [(#3914)](https://github.com/PennyLaneAI/pennylane/pull/3914)

* `DefaultQutrit` supports the new return system.
  [(#3934)](https://github.com/PennyLaneAI/pennylane/pull/3934)

  [(3946)](https://github.com/PennyLaneAI/pennylane/pull/3946)

<h4>Other improvements</h4>

* Added a `Shots` class to the `measurements` module to hold shot-related data.
  [(#3682)](https://github.com/PennyLaneAI/pennylane/pull/3682)

* The `coefficients` function and the `visualize` submodule of the `qml.fourier` module
  now allow assigning different degrees for different parameters of the input function.
  [(#3005)](https://github.com/PennyLaneAI/pennylane/pull/3005)

  The arguments `degree` and `filter_threshold` to `qml.fourier.coefficients` previously were
  expected to be integers, and now can be a sequences of integers with one integer per function
  parameter (i.e. `len(degree)==n_inputs`), resulting in a returned array with shape
  `(2*degrees[0]+1,..., 2*degrees[-1]+1)`.
  The functions in `qml.fourier.visualize` accordingly accept such arrays of coefficients.

* `Operator` now has a `has_generator` attribute that returns whether or not the operator
  has a generator defined. It is used in `qml.operation.has_gen`, improving its performance.
  [(#3875)](https://github.com/PennyLaneAI/pennylane/pull/3875)

* The custom JVP rules in PennyLane now also support non-scalar and mixed-shape tape parameters as
  well as multi-dimensional tape return types, like broadcasted `qml.probs`, for example.
  [(#3766)](https://github.com/PennyLaneAI/pennylane/pull/3766)

* The `qchem.jordan_wigner` function is extended to support more fermionic operator orders.
  [(#3754)](https://github.com/PennyLaneAI/pennylane/pull/3754)
  [(#3751)](https://github.com/PennyLaneAI/pennylane/pull/3751)

* `AdaptiveOptimizer` is updated to use non-default user-defined qnode arguments.
  [(#3765)](https://github.com/PennyLaneAI/pennylane/pull/3765)

* Use `TensorLike` type in `Operator` dunder methods.
  [(#3749)](https://github.com/PennyLaneAI/pennylane/pull/3749)

* `qml.QubitStateVector.state_vector` now supports broadcasting.
  [(#3852)](https://github.com/PennyLaneAI/pennylane/pull/3852)
<<<<<<< HEAD

* `pennylane.devices.qubit.preprocess` now allows circuits with non-commuting observables.
  [(#3857)](https://github.com/PennyLaneAI/pennylane/pull/3857)

* When using Jax-jit with gradient transforms the trainable parameters are correctly set (instead of every parameter
  to be set as trainable), and therefore the derivatives are computed more efficiently.
  [(#3697)](https://github.com/PennyLaneAI/pennylane/pull/3697)
=======
>>>>>>> 1a7f1834

* `qml.SparseHamiltonian` can now be applied to any wires in a circuit rather than being restricted to all wires
  in the circuit.
  [(#3888)](https://github.com/PennyLaneAI/pennylane/pull/3888)

* Added `Operation.__truediv__` dunder method to be able to divide operators.
  [(#3749)](https://github.com/PennyLaneAI/pennylane/pull/3749)

* `repr` for `MutualInfoMP` now displays the distribution of the wires between the two subsystems.
  [(#3898)](https://github.com/PennyLaneAI/pennylane/pull/3898)

* Changed `Operator.num_wires` from an abstract value to `AnyWires`.
  [(#3919)](https://github.com/PennyLaneAI/pennylane/pull/3919)

* `qml.transforms.sum_expand` is not run in `Device.batch_transform` if the device supports Sum observables.
  [(#3915)](https://github.com/PennyLaneAI/pennylane/pull/3915)

* The type of `n_electrons` in `qml.qchem.Molecule` has been set to `int`.
  [(#3885)](https://github.com/PennyLaneAI/pennylane/pull/3885)

<<<<<<< HEAD
* All drawing methods changed their default value for the keyword argument `show_matrices` to `True`.
  [(#3920)](https://github.com/PennyLaneAI/pennylane/pull/3920)

* Both JIT interfaces are not compatible with Jax `>0.4.3`, we raise an error for those versions.
=======
* Added explicit errors to `QutritDevice` if `classical_shadow` or `shadow_expval` are measured.
  [(#3934)](https://github.com/PennyLaneAI/pennylane/pull/3934)

* `QubitDevice` now defines the private `_get_diagonalizing_gates(circuit)` method and uses it when executing circuits.
  This allows devices that inherit from `QubitDevice` to override and customize their definition of diagonalizing gates.
  [(#3938)](https://github.com/PennyLaneAI/pennylane/pull/3938)

* `retworkx` has been renamed to `rustworkx` to accommodate the change in the package name.
  [(#3975)](https://github.com/PennyLaneAI/pennylane/pull/3975)

* `Exp`, `Sum`, `Prod`, and `SProd` operator data is now a flat list, instead of nested.
  [(#3958)](https://github.com/PennyLaneAI/pennylane/pull/3958)
  [(#3983)](https://github.com/PennyLaneAI/pennylane/pull/3983)

* `qml.transforms.convert_to_numpy_parameters` is added to convert a circuit with interface-specific parameters to one
  with only numpy parameters. This transform is designed to replace `qml.tape.Unwrap`.
  [(#3899)](https://github.com/PennyLaneAI/pennylane/pull/3899)

* `qml.operation.WiresEnum.AllWires` is now -2 instead of 0 to avoid the
  ambiguity between `op.num_wires = 0` and `op.num_wires = AllWires`.
  [(#3978)](https://github.com/PennyLaneAI/pennylane/pull/3978)

<h3>Breaking changes 💔</h3>

* Both JIT interfaces are not compatible with JAX `>0.4.3`, we raise an error for those versions.
>>>>>>> 1a7f1834
  [(#3877)](https://github.com/PennyLaneAI/pennylane/pull/3877)

* An operation that implements a custom `generator` method, but does not always return a valid generator, also has
  to implement a `has_generator` property that reflects in which scenarios a generator will be returned.
  [(#3875)](https://github.com/PennyLaneAI/pennylane/pull/3875)

* Trainable parameters for the Jax interface are the parameters that are `JVPTracer`, defined by setting
  `argnums`. Previously, all JAX tracers, including those used for JIT compilation, were interpreted to be trainable.
  [(#3697)](https://github.com/PennyLaneAI/pennylane/pull/3697)

* The keyword argument `argnums` is now used for gradient transform using Jax, instead of `argnum`.
  `argnum` is automatically converted to `argnums` when using JAX, and will no longer be supported in v0.31.
  [(#3697)](https://github.com/PennyLaneAI/pennylane/pull/3697)
  [(#3847)](https://github.com/PennyLaneAI/pennylane/pull/3847)

* Made `qml.OrbitalRotation` and consequently `qml.GateFabric` consistent with the interleaved Jordan-Wigner ordering.
  Previously, they were consistent with the sequential Jordan-Wigner ordering.
  [(#3861)](https://github.com/PennyLaneAI/pennylane/pull/3861)

* Some `MeasurementProcess` classes can now only be instantiated with arguments that they will actually use.
  For example, you can no longer create `StateMP(qml.PauliX(0))` or `PurityMP(eigvals=(-1,1), wires=Wires(0))`.
  [(#3898)](https://github.com/PennyLaneAI/pennylane/pull/3898)

* `Exp`, `Sum`, `Prod`, and `SProd` operator data is now a flat list, instead of nested.
  [(#3958)](https://github.com/PennyLaneAI/pennylane/pull/3958)
  [(#3983)](https://github.com/PennyLaneAI/pennylane/pull/3983)

<h3>Deprecations 👋</h3>

<h3>Documentation 📝</h3>

* A typo was corrected in the documentation for introduction to `inspecting_circuits` and `chemistry`.
  [(#3844)](https://github.com/PennyLaneAI/pennylane/pull/3844)

<h3>Bug fixes 🐛</h3>

* Fixes a bug where the broadcast expand results where stacked along the wrong axis for the new return system.
  [(#3984)](https://github.com/PennyLaneAI/pennylane/pull/3984)

* Fixed a bug where calling `Evolution.generator` with `coeff` being a complex ArrayBox raised an error.
  [(#3796)](https://github.com/PennyLaneAI/pennylane/pull/3796)
  
* `MeasurementProcess.hash` now uses the hash property of the observable. The property now depends on all
  properties that affect the behaviour of the object, such as `VnEntropyMP.log_base` or the distribution of wires between
  the two subsystems in `MutualInfoMP`.
  [(#3898)](https://github.com/PennyLaneAI/pennylane/pull/3898)

* The enum `measurements.Purity` is added so that `PurityMP.return_type` is defined. `str` and `repr` for `PurityMP` are now defined.
  [(#3898)](https://github.com/PennyLaneAI/pennylane/pull/3898)

* `Sum.hash` and `Prod.hash` are slightly changed
  to work with non-numeric wire labels.  `sum_expand` should now return correct results and not treat some products as the same
  operation.
  [(#3898)](https://github.com/PennyLaneAI/pennylane/pull/3898)
  
* Fixed bug where the coefficients where not ordered correctly when summing a `ParametrizedHamiltonian`
  with other operators.
  [(#3749)](https://github.com/PennyLaneAI/pennylane/pull/3749)
  [(#3902)](https://github.com/PennyLaneAI/pennylane/pull/3902)

* The metric tensor transform is fully compatible with Jax and therefore users can provide multiple parameters.
  [(#3847)](https://github.com/PennyLaneAI/pennylane/pull/3847)

* Registers `math.ndim` and `math.shape` for built-ins and autograd to accomodate Autoray 0.6.1.
  [#3864](https://github.com/PennyLaneAI/pennylane/pull/3865)

* Ensure that `qml.data.load` returns datasets in a stable and expected order.
  [(#3856)](https://github.com/PennyLaneAI/pennylane/pull/3856)

* The `qml.equal` function now handles comparisons of `ParametrizedEvolution` operators.
  [(#3870)](https://github.com/PennyLaneAI/pennylane/pull/3870)

* Made `qml.OrbitalRotation` and consequently `qml.GateFabric` consistent with the interleaved Jordan-Wigner ordering.
  [(#3861)](https://github.com/PennyLaneAI/pennylane/pull/3861)

* `qml.devices.qubit.apply_operation` catches the `tf.errors.UnimplementedError` that occurs when `PauliZ` or `CNOT` gates
  are applied to a large (>8 wires) tensorflow state. When that occurs, the logic falls back to the tensordot logic instead.
  [(#3884)](https://github.com/PennyLaneAI/pennylane/pull/3884/)

* Fixed parameter broadcasting support with `qml.counts` in most cases, and introduced explicit errors otherwise.
  [(#3876)](https://github.com/PennyLaneAI/pennylane/pull/3876)

* An error is now raised if a `QNode` with Jax-jit in use returns `counts` while having trainable parameters
  [(#3892)](https://github.com/PennyLaneAI/pennylane/pull/3892)

* A correction is added to the reference values in `test_dipole_of` to account for small changes
  (~2e-8) in the computed dipole moment values, resulting from the new [PySCF 2.2.0](https://github.com/pyscf/pyscf/releases/tag/v2.2.0) release.
  [(#3908)](https://github.com/PennyLaneAI/pennylane/pull/3908)

* `SampleMP.shape` is now correct when sampling only occurs on a subset of the device wires.
  [(#3921)](https://github.com/PennyLaneAI/pennylane/pull/3921)

* An issue is fixed in `qchem.Molecule` to allow basis sets other than the hard-coded ones to be
  used in the `Molecule` class.
  [(#3955)](https://github.com/PennyLaneAI/pennylane/pull/3955)

* Fixed bug where all devices that inherit from DefaultQubit claimed to support `ParametrizedEvolution`.
  Now only `DefaultQubitJax` supports the operator, as expected.
  [(#3964)](https://github.com/PennyLaneAI/pennylane/pull/3964)

* Ensure that parallel `AnnotatedQueues` do not queue each other's contents.
  [(#3924)](https://github.com/PennyLaneAI/pennylane/pull/3924)

* Added a `map_wires` method to `PauliWord` and `PauliSentence`, and ensured that operators call
  it in their respective `map_wires` methods if they have a Pauli rep.
  [(#3985)](https://github.com/PennyLaneAI/pennylane/pull/3985)

<h3>Contributors ✍️</h3>

This release contains contributions from (in alphabetical order):

Komi Amiko,
Utkarsh Azad,
Olivia Di Matteo,
Lillian M. A. Frederiksen,
Soran Jahangiri,
Christina Lee,
Vincent Michaud-Rioux,
Albert Mitjans,
Romain Moyard,
Mudit Pandey,
Matthew Silverman,
Jay Soni,
David Wierichs.<|MERGE_RESOLUTION|>--- conflicted
+++ resolved
@@ -148,16 +148,6 @@
 
 * `qml.QubitStateVector.state_vector` now supports broadcasting.
   [(#3852)](https://github.com/PennyLaneAI/pennylane/pull/3852)
-<<<<<<< HEAD
-
-* `pennylane.devices.qubit.preprocess` now allows circuits with non-commuting observables.
-  [(#3857)](https://github.com/PennyLaneAI/pennylane/pull/3857)
-
-* When using Jax-jit with gradient transforms the trainable parameters are correctly set (instead of every parameter
-  to be set as trainable), and therefore the derivatives are computed more efficiently.
-  [(#3697)](https://github.com/PennyLaneAI/pennylane/pull/3697)
-=======
->>>>>>> 1a7f1834
 
 * `qml.SparseHamiltonian` can now be applied to any wires in a circuit rather than being restricted to all wires
   in the circuit.
@@ -178,12 +168,6 @@
 * The type of `n_electrons` in `qml.qchem.Molecule` has been set to `int`.
   [(#3885)](https://github.com/PennyLaneAI/pennylane/pull/3885)
 
-<<<<<<< HEAD
-* All drawing methods changed their default value for the keyword argument `show_matrices` to `True`.
-  [(#3920)](https://github.com/PennyLaneAI/pennylane/pull/3920)
-
-* Both JIT interfaces are not compatible with Jax `>0.4.3`, we raise an error for those versions.
-=======
 * Added explicit errors to `QutritDevice` if `classical_shadow` or `shadow_expval` are measured.
   [(#3934)](https://github.com/PennyLaneAI/pennylane/pull/3934)
 
@@ -208,8 +192,10 @@
 
 <h3>Breaking changes 💔</h3>
 
+* All drawing methods changed their default value for the keyword argument `show_matrices` to `True`.
+  [(#3920)](https://github.com/PennyLaneAI/pennylane/pull/3920)
+
 * Both JIT interfaces are not compatible with JAX `>0.4.3`, we raise an error for those versions.
->>>>>>> 1a7f1834
   [(#3877)](https://github.com/PennyLaneAI/pennylane/pull/3877)
 
 * An operation that implements a custom `generator` method, but does not always return a valid generator, also has
