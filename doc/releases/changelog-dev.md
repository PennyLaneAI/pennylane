--- conflicted
+++ resolved
@@ -6,19 +6,17 @@
 
 <h3>Improvements 🛠</h3>
 
-<<<<<<< HEAD
 * `DefaultQubit2` accepts a `max_workers` argument which controls multiprocessing. 
   A `ProcessPoolExecutor` executes tapes asynchronously
   using a pool of at most `max_workers` processes. If `max_workers` is `None`
   or not given, only the current process executes tapes. If you experience any
   issue, say using JAX, TensorFlow, Torch, try setting `max_workers` to `None`.
   [(#4319)](https://github.com/PennyLaneAI/pennylane/pull/4319)
-=======
+
 * All `Operator` objects now define `Operator._flatten` and `Operator._unflatten` methods that separate
   trainable from untrainable components. These methods will be used in serialization and pytree registration.
   Custom operations may need an update to ensure compatibility with new PennyLane features.
   [(#4314)](https://github.com/PennyLaneAI/pennylane/pull/4314)
->>>>>>> 6b6ad71a
 
 * Treat auxiliary wires and device wires in the same way in `transforms.metric_tensor`
   as in `gradients.hadamard_grad`. Support all valid wire input formats for `aux_wire`.
