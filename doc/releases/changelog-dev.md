:orphan:

# Release 0.42.0-dev (development release)

<h3>New features since last release</h3>

* A new template called :class:`~.SelectPauliRot` that applies a sequence of uniformly controlled rotations to a target qubit 
  is now available. This operator appears frequently in unitary decomposition and block encoding techniques. 
  [(#7206)](https://github.com/PennyLaneAI/pennylane/pull/7206)

  ```python
  angles = np.array([1.0, 2.0, 3.0, 4.0])

  wires = qml.registers({"control": 2, "target": 1})
  dev = qml.device("default.qubit", wires=3)

  @qml.qnode(dev)
  def circuit():
      qml.SelectPauliRot(
        angles,
        control_wires=wires["control"],
        target_wire=wires["target"],
        rot_axis="Y")
      return qml.state()
  ```
  
  ```pycon
  >>> print(circuit())
  [0.87758256+0.j 0.47942554+0.j 0.        +0.j 0.        +0.j
   0.        +0.j 0.        +0.j 0.        +0.j 0.        +0.j]
  ```
  

* The transform `convert_to_mbqc_gateset` is added to the `ftqc` module to convert arbitrary 
  circuits to a limited gate-set that can be translated to the MBQC formalism.
  [(7271)](https://github.com/PennyLaneAI/pennylane/pull/7271)

* The `RotXZX` operation is added to the `ftqc` module to support definition of a universal
  gate-set that can be translated to the MBQC formalism.
  [(7271)](https://github.com/PennyLaneAI/pennylane/pull/7271)

<<<<<<< HEAD
* a new `angle_solver` method has been added in the `poly_to_angles` function. This allows to 
  calculate the angles of polynomial degrees greater than our current method.
 [(6694)](https://github.com/PennyLaneAI/pennylane/pull/6694)
* 
=======
* Two new functions called :func:`~.math.convert_to_su2` and :func:`~.math.convert_to_su4` have been added to `qml.math`, which convert unitary matrices to SU(2) or SU(4), respectively, and optionally a global phase.
  [(#7211)](https://github.com/PennyLaneAI/pennylane/pull/7211)

<h4>Resource-efficient Decompositions 🔎</h4>

* New decomposition rules comprising rotation gates and global phases have been added to `QubitUnitary` that 
  can be accessed with the new graph-based decomposition system. The most efficient set of rotations to 
  decompose into will be chosen based on the target gate set.
  [(#7211)](https://github.com/PennyLaneAI/pennylane/pull/7211)

  ```python
  from functools import partial
  import numpy as np
  import pennylane as qml
  
  qml.decomposition.enable_graph()
  
  U = np.array([[1, 1], [1, -1]]) / np.sqrt(2)
  
  @partial(qml.transforms.decompose, gate_set={"RX", "RY", "GlobalPhase"})
  @qml.qnode(qml.device("default.qubit"))
  def circuit():
      qml.QubitUnitary(np.array([[1, 1], [1, -1]]) / np.sqrt(2), wires=[0])
      return qml.expval(qml.PauliZ(0))
  ```
  ```pycon
  >>> print(qml.draw(circuit)())
  0: ──RX(0.00)──RY(1.57)──RX(3.14)──GlobalPhase(-1.57)─┤  <Z>
  ```

* Decomposition rules can be marked as not-applicable with :class:`~.decomposition.DecompositionNotApplicable`, allowing for flexibility when creating conditional decomposition 
  rules based on parameters that affects the rule's resources.
  [(#7211)](https://github.com/PennyLaneAI/pennylane/pull/7211)

  ```python
  import pennylane as qml
  from pennylane.decomposition import DecompositionNotApplicable
  from pennylane.math.decomposition import zyz_rotation_angles
  
  def _zyz_resource(num_wires):
      if num_wires != 1:
          # This decomposition is only applicable when num_wires is 1
          raise DecompositionNotApplicable
      return {qml.RZ: 2, qml.RY: 1, qml.GlobalPhase: 1}

  @qml.register_resources(_zyz_resource)
  def zyz_decomposition(U, wires, **__):
      phi, theta, omega, phase = zyz_rotation_angles(U, return_global_phase=True)
      qml.RZ(phi, wires=wires[0])
      qml.RY(theta, wires=wires[0])
      qml.RZ(omega, wires=wires[0])
      qml.GlobalPhase(-phase)
  
  qml.add_decomps(QubitUnitary, zyz_decomposition)
  ```
  
  This decomposition will be ignored for `QubitUnitary` on more than one wire.

* The :func:`~.transforms.decompose` transform now supports symbolic operators (e.g., `Adjoint` and `Controlled`) specified as strings in the `gate_set` argument
  when the new graph-based decomposition system is enabled.
  [(#7331)](https://github.com/PennyLaneAI/pennylane/pull/7331)

  ```python
  from functools import partial
  import pennylane as qml
  
  qml.decomposition.enable_graph()
   
  @partial(qml.transforms.decompose, gate_set={"T", "Adjoint(T)", "H", "CNOT"})
  @qml.qnode(qml.device("default.qubit"))
  def circuit():
      qml.Toffoli(wires=[0, 1, 2])
  ```
  ```pycon
  >>> print(qml.draw(circuit)())
  0: ───────────╭●───────────╭●────╭●──T──╭●─┤  
  1: ────╭●─────│─────╭●─────│───T─╰X──T†─╰X─┤  
  2: ──H─╰X──T†─╰X──T─╰X──T†─╰X──T──H────────┤
  ```

>>>>>>> 3ba7c1c0
<h3>Improvements 🛠</h3>

* Alias for Identity (`I`) is now accessible from `qml.ops`.
  [(#7200)](https://github.com/PennyLaneAI/pennylane/pull/7200)

* Two-qubit `QubitUnitary` gates no longer decompose into fundamental rotation gates; it now 
  decomposes into single-qubit `QubitUnitary` gates. This allows the decomposition system to
  further decompose single-qubit unitary gates more flexibly using different rotations.
  [(#7211)](https://github.com/PennyLaneAI/pennylane/pull/7211)

* The `gate_set` argument of :func:`~.transforms.decompose` now accepts `"X"`, `"Y"`, `"Z"`, `"H"`, 
  `"I"` as aliases for `"PauliX"`, `"PauliY"`, `"PauliZ"`, `"Hadamard"`, and `"Identity"`. These 
  aliases are also recognized as part of symbolic operators. For example, `"Adjoint(H)"` is now 
  accepted as an alias for `"Adjoint(Hadamard)"`.
  [(#7331)](https://github.com/PennyLaneAI/pennylane/pull/7331)

* PennyLane no longer validates that an operation has at least one wire, as having this check required the abstract
  interface to maintain a list of special implementations.
  [(#7327)](https://github.com/PennyLaneAI/pennylane/pull/7327)

<h3>Breaking changes 💔</h3>

* The `return_type` property of `MeasurementProcess` has been removed. Please use `isinstance` for type checking instead.
  [(#7322)](https://github.com/PennyLaneAI/pennylane/pull/7322)

* The `KerasLayer` class in `qml.qnn.keras` has been removed because Keras 2 is no longer actively maintained.
  Please consider using a different machine learning framework, like :doc:`PyTorch <demos/tutorial_qnn_module_torch>` or :doc:`JAX <demos/tutorial_How_to_optimize_QML_model_using_JAX_and_Optax>`.
  [(#7320)](https://github.com/PennyLaneAI/pennylane/pull/7320)

* The `qml.gradients.hamiltonian_grad` function has been removed because this gradient recipe is no
  longer required with the :doc:`new operator arithmetic system </news/new_opmath>`.
  [(#7302)](https://github.com/PennyLaneAI/pennylane/pull/7302)

* Accessing terms of a tensor product (e.g., `op = X(0) @ X(1)`) via `op.obs` has been removed.
  [(#7324)](https://github.com/PennyLaneAI/pennylane/pull/7324)

* The `mcm_method` keyword argument in `qml.execute` has been removed.
  [(#7301)](https://github.com/PennyLaneAI/pennylane/pull/7301)

* The `inner_transform` and `config` keyword arguments in `qml.execute` have been removed.
  [(#7300)](https://github.com/PennyLaneAI/pennylane/pull/7300)

* `Sum.ops`, `Sum.coeffs`, `Prod.ops` and `Prod.coeffs` have been removed.
  [(#7304)](https://github.com/PennyLaneAI/pennylane/pull/7304)

* Specifying `pipeline=None` with `qml.compile` has been removed.
  [(#7307)](https://github.com/PennyLaneAI/pennylane/pull/7307)

* The `control_wires` argument in `qml.ControlledQubitUnitary` has been removed.
  Furthermore, the `ControlledQubitUnitary` no longer accepts `QubitUnitary` objects as arguments as its `base`.
  [(#7305)](https://github.com/PennyLaneAI/pennylane/pull/7305)

* `qml.tape.TapeError` has been removed.
  [(#7205)](https://github.com/PennyLaneAI/pennylane/pull/7205)

<h3>Deprecations 👋</h3>

* The :func:`qml.QNode.get_gradient_fn` method is now deprecated. Instead, use :func:`~.workflow.get_best_diff_method` to obtain the differentiation method.
  [(#7323)](https://github.com/PennyLaneAI/pennylane/pull/7323)

<h3>Internal changes ⚙️</h3>

* Test suites in `tests/transforms/test_defer_measurement.py` use analytic mocker devices to test numeric results.
  [(#7329)](https://github.com/PennyLaneAI/pennylane/pull/7329)

* Introduce module dependency management using `tach`.
  [(#7185)](https://github.com/PennyLaneAI/pennylane/pull/7185)

* Add new `pennylane.exceptions` module for custom errors and warnings.
  [(#7205)](https://github.com/PennyLaneAI/pennylane/pull/7205)

* Clean up `__init__.py` files in `math`, `ops`, `qaoa`, `tape` and `templates` to be explicit in what they import. 
  [(#7200)](https://github.com/PennyLaneAI/pennylane/pull/7200)
  
* The `Tracker` class has been moved into the `devices` module.
  [(#7281)](https://github.com/PennyLaneAI/pennylane/pull/7281)

* Moved functions that calculate rotation angles for unitary decompositions into an internal
  module `qml.math.decomposition`
  [(#7211)](https://github.com/PennyLaneAI/pennylane/pull/7211)

<h3>Documentation 📝</h3>

* The entry in the :doc:`/news/program_capture_sharp_bits` page for using program capture with Catalyst
  has been updated. Instead of using ``qjit(experimental_capture=True)``, Catalyst is now compatible 
  with the global toggles ``qml.capture.enable()`` and ``qml.capture.disable()`` for enabling and 
  disabling program capture.
  [(#7298)](https://github.com/PennyLaneAI/pennylane/pull/7298)

<h3>Bug fixes 🐛</h3>

* Fixes a bug where circuit execution fails with ``BlockEncode`` initialized with sparse matrices.
  [(#7285)](https://github.com/PennyLaneAI/pennylane/pull/7285)

* Adds an informative error if `qml.cond` is used with an abstract condition with
  jitting on `default.qubit` if capture is enabled.
  [(#7314)](https://github.com/PennyLaneAI/pennylane/pull/7314)

* Fixes a bug where using a ``StatePrep`` operation with `batch_size=1` did not work with ``default.mixed``.
  [(#7280)](https://github.com/PennyLaneAI/pennylane/pull/7280)

* Gradient transforms can now be used in conjunction with batch transforms with all interfaces.
  [(#7287)](https://github.com/PennyLaneAI/pennylane/pull/7287)

* Fixes a bug where the global phase was not being added in the ``QubitUnitary`` decomposition.  
  [(#7244)](https://github.com/PennyLaneAI/pennylane/pull/7244)
  [(#7270)](https://github.com/PennyLaneAI/pennylane/pull/7270)

* Using finite differences with program capture without x64 mode enabled now raises a warning.
  [(#7282)](https://github.com/PennyLaneAI/pennylane/pull/7282)

* When the `mcm_method` is specified to the `"device"`, the `defer_measurements` transform will 
  no longer be applied. Instead, the device will be responsible for all MCM handling.
  [(#7243)](https://github.com/PennyLaneAI/pennylane/pull/7243)

* Fixed coverage of `qml.liealg.CII` and `qml.liealg.AIII`.
  [(#7291)](https://github.com/PennyLaneAI/pennylane/pull/7291)

* Fixed a bug where the phase is used as the wire label for a `qml.GlobalPhase` when capture is enabled.
  [(#7211)](https://github.com/PennyLaneAI/pennylane/pull/7211)

<h3>Contributors ✍️</h3>

This release contains contributions from (in alphabetical order):

Guillermo Alonso-Linaje,
Astral Cai,
Yushao Chen,
Lillian Frederiksen,
Pietropaolo Frisoni,
Korbinian Kottmann,
Christina Lee,
Oumarou Oumarou,
Andrija Paurevic<|MERGE_RESOLUTION|>--- conflicted
+++ resolved
@@ -39,12 +39,10 @@
   gate-set that can be translated to the MBQC formalism.
   [(7271)](https://github.com/PennyLaneAI/pennylane/pull/7271)
 
-<<<<<<< HEAD
 * a new `angle_solver` method has been added in the `poly_to_angles` function. This allows to 
   calculate the angles of polynomial degrees greater than our current method.
  [(6694)](https://github.com/PennyLaneAI/pennylane/pull/6694)
-* 
-=======
+
 * Two new functions called :func:`~.math.convert_to_su2` and :func:`~.math.convert_to_su4` have been added to `qml.math`, which convert unitary matrices to SU(2) or SU(4), respectively, and optionally a global phase.
   [(#7211)](https://github.com/PennyLaneAI/pennylane/pull/7211)
 
@@ -125,7 +123,6 @@
   2: ──H─╰X──T†─╰X──T─╰X──T†─╰X──T──H────────┤
   ```
 
->>>>>>> 3ba7c1c0
 <h3>Improvements 🛠</h3>
 
 * Alias for Identity (`I`) is now accessible from `qml.ops`.
