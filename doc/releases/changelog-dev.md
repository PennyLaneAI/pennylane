:orphan:

# Release 0.40.0-dev (development release)

<h3>New features since last release</h3>

* A `DeviceCapabilities` data class is defined to contain all capabilities of the device's execution interface (i.e. its implementation of `Device.execute`). A TOML file can be used to define the capabilities of a device, and it can be loaded into a `DeviceCapabilities` object.
  [(#6407)](https://github.com/PennyLaneAI/pennylane/pull/6407)

  ```pycon
  >>> from pennylane.devices.capabilities import load_toml_file, parse_toml_document, DeviceCapabilities
  >>> document = load_toml_file("my_device.toml")
  >>> capabilities = parse_toml_document(document)
  >>> isinstance(capabilities, DeviceCapabilities)
  True
  ```

<h3>Improvements 🛠</h3>

<h4>Other Improvements</h4>

* Added `qml.devices.qubit_mixed` module for mixed-state qubit device support. This module introduces:
  - A new API for mixed-state operations
  - An `apply_operation` helper function featuring:
    - Two density matrix contraction methods using `einsum` and `tensordot`
    - Optimized handling of special cases including:
      - Diagonal operators
      - Identity operators 
      - CX (controlled-X)
      - Multi-controlled X gates
      - Grover operators
  [(#6379)](https://github.com/PennyLaneAI/pennylane/pull/6379)

* `qml.BasisRotation` template is now JIT compatible.
  [(#6019)](https://github.com/PennyLaneAI/pennylane/pull/6019)

* Expand `ExecutionConfig.gradient_method` to store `TransformDispatcher` type.
  [(#6455)](https://github.com/PennyLaneAI/pennylane/pull/6455)

<h3>Breaking changes 💔</h3>

<h3>Deprecations 👋</h3>

<h3>Documentation 📝</h3>

<h3>Bug fixes 🐛</h3>

<h3>Contributors ✍️</h3>

This release contains contributions from (in alphabetical order):

<<<<<<< HEAD
Astral Cai,
=======
Andrija Paurevic
>>>>>>> c65df119
<|MERGE_RESOLUTION|>--- conflicted
+++ resolved
@@ -49,8 +49,5 @@
 
 This release contains contributions from (in alphabetical order):
 
-<<<<<<< HEAD
 Astral Cai,
-=======
-Andrija Paurevic
->>>>>>> c65df119
+Andrija Paurevic