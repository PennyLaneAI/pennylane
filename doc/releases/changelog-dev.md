:orphan:

# Release 0.44.0-dev (development release)

<h3>New features since last release</h3>

<h3>Improvements 🛠</h3>

* `qml.grad` and `qml.jacobian` now lazily dispatch to catalyst and program
  capture, allowing for `qml.qjit(qml.grad(c))` and `qml.qjit(qml.jacobian(c))` to work.
  [(#8382)](https://github.com/PennyLaneAI/pennylane/pull/8382)

* Both the generic and transform-specific application behavior of a `qml.transforms.core.TransformDispatcher`
  can be overwritten with `TransformDispatcher.generic_register` and `my_transform.register`.
  [(#7797)](https://github.com/PennyLaneAI/pennylane/pull/7797)

<h3>Breaking changes 💔</h3>

<h3>Deprecations 👋</h3>

<h3>Internal changes ⚙️</h3>

* The experimental xDSL implementation of `diagonalize_measurements` has been updated to fix a bug
  that included the wrong SSA value for final qubit insertion and deallocation at the end of the circuit. A clear error is not also raised when there are observables with overlapping wires.
  [(#8383)](https://github.com/PennyLaneAI/pennylane/pull/8383)

* Add a `outline_state_evolution_pass` pass to the MBQC xDSL transform, which moves all 
  quantum gate operations to a private callable.
  [(#8367)](https://github.com/PennyLaneAI/pennylane/pull/8367)

<h3>Documentation 📝</h3>

<h3>Bug fixes 🐛</h3>

<h3>Contributors ✍️</h3>

This release contains contributions from (in alphabetical order):

Lillian Frederiksen,
<<<<<<< HEAD
Shuli Shu,
Hongsheng Zheng,
=======
Christina Lee,
>>>>>>> df168df0
<|MERGE_RESOLUTION|>--- conflicted
+++ resolved
@@ -37,9 +37,6 @@
 This release contains contributions from (in alphabetical order):
 
 Lillian Frederiksen,
-<<<<<<< HEAD
+Christina Lee,
 Shuli Shu,
-Hongsheng Zheng,
-=======
-Christina Lee,
->>>>>>> df168df0
+Hongsheng Zheng,