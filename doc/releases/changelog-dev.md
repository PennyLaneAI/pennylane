:orphan:

# Release 0.37.0-dev (development release)

<h3>New features since last release</h3>

* `qml.QNode` and `qml.qnode` now accept two new keyword arguments: `postselect_mode` and `mcm_method`.
  These keyword arguments can be used to configure how the device should behave when running circuits with
  mid-circuit measurements.
  [(#5679)](https://github.com/PennyLaneAI/pennylane/pull/5679)

  * `postselect_mode="hw-like"` will indicate to devices to discard invalid shots when postselecting
    mid-circuit measurements. Use `postselect_mode="fill-shots"` to unconditionally sample the postselected
    value, thus making all samples valid. This is equivalent to sampling until the number of valid samples
    matches the total number of shots.
  * `mcm_method` will indicate which strategy to use for running circuits with mid-circuit measurements.
    Use `mcm_method="deferred"` to use the deferred measurements principle, or `mcm_method="one-shot"`
    to execute once for each shot.

* The `default.tensor` device is introduced to perform tensor network simulation of a quantum circuit.
  [(#5699)](https://github.com/PennyLaneAI/pennylane/pull/5699)

<h3>Improvements 🛠</h3>

* The wires for the `default.tensor` device are selected at runtime if they are not provided by user.
  [(#5744)](https://github.com/PennyLaneAI/pennylane/pull/5744)

* Added `packaging` in the required list of packages.
  [(#5769)](https://github.com/PennyLaneAI/pennylane/pull/5769).

* Logging now allows for an easier opt-in across the stack, and also extends control support to `catalyst`.
  [(#5528)](https://github.com/PennyLaneAI/pennylane/pull/5528).

* A number of templates have been updated to be valid pytrees and PennyLane operations.
  [(#5698)](https://github.com/PennyLaneAI/pennylane/pull/5698)

* `ctrl` now works with tuple-valued `control_values` when applied to any already controlled operation.
  [(#5725)](https://github.com/PennyLaneAI/pennylane/pull/5725)

* Add support for 3 new pytest markers: `unit`, `integration` and `system`.
  [(#5517)](https://github.com/PennyLaneAI/pennylane/pull/5517)

* The sorting order of parameter-shift terms is now guaranteed to resolve ties in the absolute value with the sign of the shifts.
  [(#5582)](https://github.com/PennyLaneAI/pennylane/pull/5582)

* `qml.transforms.split_non_commuting` can now handle circuits containing measurements of multi-term observables.
  [(#5729)](https://github.com/PennyLaneAI/pennylane/pull/5729)

* The qchem module has dedicated functions for calling `pyscf` and `openfermion` backends.
  [(#5553)](https://github.com/PennyLaneAI/pennylane/pull/5553)

<h4>Mid-circuit measurements and dynamic circuits</h4>

<<<<<<< HEAD
* The `dynamic_one_shot` transform is made compatible with the Catalyst compiler.
  [(#5766)](https://github.com/PennyLaneAI/pennylane/pull/5766)
  
=======
* Rationalize MCM tests, removing most end-to-end tests from the native MCM test file,
  but keeping one that validates multiple mid-circuit measurements with any allowed return
  and interface end-to-end tests.
  [(#5787)](https://github.com/PennyLaneAI/pennylane/pull/5787)

>>>>>>> e2d65142
* The `dynamic_one_shot` transform uses a single auxiliary tape with a shot vector and `default.qubit` implements the loop over shots with `jax.vmap`.
  [(#5617)](https://github.com/PennyLaneAI/pennylane/pull/5617)

* The `dynamic_one_shot` transform can be compiled with `jax.jit`.
  [(#5557)](https://github.com/PennyLaneAI/pennylane/pull/5557)

* When using `defer_measurements` with postselecting mid-circuit measurements, operations
  that will never be active due to the postselected state are skipped in the transformed
  quantum circuit. In addition, postselected controls are skipped, as they are evaluated
  at transform time. This optimization feature can be turned off by setting `reduce_postselected=False`
  [(#5558)](https://github.com/PennyLaneAI/pennylane/pull/5558)

  Consider a simple circuit with three mid-circuit measurements, two of which are postselecting,
  and a single gate conditioned on those measurements:

  ```python
  @qml.qnode(qml.device("default.qubit"))
  def node(x):
      qml.RX(x, 0)
      qml.RX(x, 1)
      qml.RX(x, 2)
      mcm0 = qml.measure(0, postselect=0, reset=False)
      mcm1 = qml.measure(1, postselect=None, reset=True)
      mcm2 = qml.measure(2, postselect=1, reset=False)
      qml.cond(mcm0+mcm1+mcm2==1, qml.RX)(0.5, 3)
      return qml.expval(qml.Z(0) @ qml.Z(3))
  ```

  Without the new optimization, we obtain three gates, each controlled on the three measured
  qubits. They correspond to the combinations of controls that satisfy the condition
  `mcm0+mcm1+mcm2==1`:

  ```pycon
  >>> print(qml.draw(qml.defer_measurements(node, reduce_postselected=False))(0.6))
  0: ──RX(0.60)──|0⟩⟨0|─╭●─────────────────────────────────────────────┤ ╭<Z@Z>
  1: ──RX(0.60)─────────│──╭●─╭X───────────────────────────────────────┤ │
  2: ──RX(0.60)─────────│──│──│───|1⟩⟨1|─╭○────────╭○────────╭●────────┤ │
  3: ───────────────────│──│──│──────────├RX(0.50)─├RX(0.50)─├RX(0.50)─┤ ╰<Z@Z>
  4: ───────────────────╰X─│──│──────────├○────────├●────────├○────────┤
  5: ──────────────────────╰X─╰●─────────╰●────────╰○────────╰○────────┤
  ```

  If we do not explicitly deactivate the optimization, we obtain a much simpler circuit:

  ```pycon
  >>> print(qml.draw(qml.defer_measurements(node))(0.6))
  0: ──RX(0.60)──|0⟩⟨0|─╭●─────────────────┤ ╭<Z@Z>
  1: ──RX(0.60)─────────│──╭●─╭X───────────┤ │
  2: ──RX(0.60)─────────│──│──│───|1⟩⟨1|───┤ │
  3: ───────────────────│──│──│──╭RX(0.50)─┤ ╰<Z@Z>
  4: ───────────────────╰X─│──│──│─────────┤
  5: ──────────────────────╰X─╰●─╰○────────┤
  ```

  There is only one controlled gate with only one control wire.

* `qml.devices.LegacyDevice` is now an alias for `qml.Device`, so it is easier to distinguish it from
  `qml.devices.Device`, which follows the new device API.
  [(#5581)](https://github.com/PennyLaneAI/pennylane/pull/5581)

* The `dtype` for `eigvals` of `X`, `Y`, `Z` and `Hadamard` is changed from `int` to `float`, making them
  consistent with the other observables. The `dtype` of the returned values when sampling these observables
  (e.g. `qml.sample(X(0))`) is also changed to `float`.
  [(#5607)](https://github.com/PennyLaneAI/pennylane/pull/5607)

* Sets up the framework for the development of an `assert_equal` function for testing operator comparison.
  [(#5634)](https://github.com/PennyLaneAI/pennylane/pull/5634)

* `qml.sample` can now be used on Boolean values representing mid-circuit measurement results in
  traced quantum functions. This feature is used with Catalyst to enable the pattern
  `m = measure(0); qml.sample(m)`.
  [(#5673)](https://github.com/PennyLaneAI/pennylane/pull/5673)

* PennyLane operators, measurements, and QNodes can now automatically be captured as instructions in JAXPR.
  [(#5564)](https://github.com/PennyLaneAI/pennylane/pull/5564)
  [(#5511)](https://github.com/PennyLaneAI/pennylane/pull/5511)
  [(#5708)](https://github.com/PennyLaneAI/pennylane/pull/5708)
  [(#5523)](https://github.com/PennyLaneAI/pennylane/pull/5523)
  [(#5686)](https://github.com/PennyLaneAI/pennylane/pull/5686)

* The `decompose` transform has an `error` kwarg to specify the type of error that should be raised,
  allowing error types to be more consistent with the context the `decompose` function is used in.
  [(#5669)](https://github.com/PennyLaneAI/pennylane/pull/5669)

* The `qml.pytrees` module now has `flatten` and `unflatten` methods for serializing pytrees.
  [(#5701)](https://github.com/PennyLaneAI/pennylane/pull/5701)

* Empty initialization of `PauliVSpace` is permitted.
  [(#5675)](https://github.com/PennyLaneAI/pennylane/pull/5675)

* `QuantumScript` properties are only calculated when needed, instead of on initialization. This decreases the classical overhead by >20%.
  `par_info`, `obs_sharing_wires`, and `obs_sharing_wires_id` are now public attributes.
  [(#5696)](https://github.com/PennyLaneAI/pennylane/pull/5696)

* The `qml.qchem.Molecule` object is now the central object used by all qchem functions.
  [(#5571)](https://github.com/PennyLaneAI/pennylane/pull/5571)

* The `qml.qchem.Molecule` class now supports Angstrom as a unit.
  [(#5694)](https://github.com/PennyLaneAI/pennylane/pull/5694)

* The `qml.qchem.Molecule` class now supports open-shell systems.
  [(#5655)](https://github.com/PennyLaneAI/pennylane/pull/5655)

* The `qml.qchem.molecular_hamiltonian` function now supports parity and Bravyi-Kitaev mappings.
  [(#5657)](https://github.com/PennyLaneAI/pennylane/pull/5657/)

* The qchem docs are updated with the new qchem improvements.
  [(#5758)](https://github.com/PennyLaneAI/pennylane/pull/5758/)
  [(#5638)](https://github.com/PennyLaneAI/pennylane/pull/5638/)

<h4>Community contributions 🥳</h4>

* Implemented kwargs (`check_interface`, `check_trainability`, `rtol` and `atol`) support in `qml.equal` for the operators `Pow`, `Adjoint`, `Exp`, and `SProd`.
  [(#5668)](https://github.com/PennyLaneAI/pennylane/issues/5668)

* ``qml.QutritDepolarizingChannel`` has been added, allowing for depolarizing noise to be simulated on the `default.qutrit.mixed` device.
  [(#5502)](https://github.com/PennyLaneAI/pennylane/pull/5502)

* `qml.QutritAmplitudeDamping` channel has been added, allowing for noise processes modelled by amplitude damping to be simulated on the `default.qutrit.mixed` device.
  [(#5503)](https://github.com/PennyLaneAI/pennylane/pull/5503)
  [(#5757)](https://github.com/PennyLaneAI/pennylane/pull/5757)

<h3>Breaking changes 💔</h3>

* Passing `shots` as a keyword argument to a `QNode` initialization now raises an error, instead of ignoring the input.
  [(#5748)](https://github.com/PennyLaneAI/pennylane/pull/5748)

* A custom decomposition can no longer be provided to `QDrift`. Instead, apply the operations in your custom
  operation directly with `qml.apply`.
  [(#5698)](https://github.com/PennyLaneAI/pennylane/pull/5698)

* Sampling observables composed of `X`, `Y`, `Z` and `Hadamard` now returns values of type `float` instead of `int`.
  [(#5607)](https://github.com/PennyLaneAI/pennylane/pull/5607)

* `qml.is_commuting` no longer accepts the `wire_map` argument, which does not bring any functionality.
  [(#5660)](https://github.com/PennyLaneAI/pennylane/pull/5660)

* `qml.from_qasm_file` has been removed. The user can open files and load their content using `qml.from_qasm`.
  [(#5659)](https://github.com/PennyLaneAI/pennylane/pull/5659)

* `qml.load` has been removed in favour of more specific functions, such as `qml.from_qiskit`, etc.
  [(#5654)](https://github.com/PennyLaneAI/pennylane/pull/5654)

* `qml.transforms.convert_to_numpy_parameters` is now a proper transform and its output signature has changed,
  returning a list of `QuantumTape`s and a post-processing function instead of simply the transformed circuit.
  [(#5693)](https://github.com/PennyLaneAI/pennylane/pull/5693)

* `Controlled.wires` does not include `self.work_wires` anymore. That can be accessed separately through `Controlled.work_wires`.
  Consequently, `Controlled.active_wires` has been removed in favour of the more common `Controlled.wires`.
  [(#5728)](https://github.com/PennyLaneAI/pennylane/pull/5728)

<h3>Deprecations 👋</h3>

* The `simplify` argument in `qml.Hamiltonian` and `qml.ops.LinearCombination` is deprecated.
  Instead, `qml.simplify()` can be called on the constructed operator.
  [(#5677)](https://github.com/PennyLaneAI/pennylane/pull/5677)

* `qml.transforms.map_batch_transform` is deprecated, since a transform can be applied directly to a batch of tapes.
  [(#5676)](https://github.com/PennyLaneAI/pennylane/pull/5676)

<h3>Documentation 📝</h3>

* The documentation for the `default.tensor` device has been added.
  [(#5719)](https://github.com/PennyLaneAI/pennylane/pull/5719)

* A small typo was fixed in the docstring for `qml.sample`.
  [(#5685)](https://github.com/PennyLaneAI/pennylane/pull/5685)

<h3>Bug fixes 🐛</h3>

* Disable Docker builds on PR merge.
  [(#5777)](https://github.com/PennyLaneAI/pennylane/pull/5777)

* The validation of the adjoint method in `DefaultQubit` correctly handles device wires now.
  [(#5761)](https://github.com/PennyLaneAI/pennylane/pull/5761)

* `QuantumPhaseEstimation.map_wires` on longer modifies the original operation instance.
  [(#5698)](https://github.com/PennyLaneAI/pennylane/pull/5698)

* The decomposition of `AmplitudeAmplification` now correctly queues all operations.
  [(#5698)](https://github.com/PennyLaneAI/pennylane/pull/5698)

* Replaced `semantic_version` with `packaging.version.Version`, since the former cannot
  handle the metadata `.post` in the version string.
  [(#5754)](https://github.com/PennyLaneAI/pennylane/pull/5754)

* The `dynamic_one_shot` transform now has expanded support for the `jax` and `torch` interfaces.
  [(#5672)](https://github.com/PennyLaneAI/pennylane/pull/5672)

* The decomposition of `StronglyEntanglingLayers` is now compatible with broadcasting.
  [(#5716)](https://github.com/PennyLaneAI/pennylane/pull/5716)

* `qml.cond` can now be applied to `ControlledOp` operations when deferring measurements.
  [(#5725)](https://github.com/PennyLaneAI/pennylane/pull/5725)

* The legacy `Tensor` class can now handle a `Projector` with abstract tracer input.
  [(#5720)](https://github.com/PennyLaneAI/pennylane/pull/5720)

* Fixed a bug that raised an error regarding expected vs actual `dtype` when using `JAX-JIT` on a circuit that
  returned samples of observables containing the `qml.Identity` operator.
  [(#5607)](https://github.com/PennyLaneAI/pennylane/pull/5607)

* The signature of `CaptureMeta` objects (like `Operator`) now match the signature of the `__init__` call.
  [(#5727)](https://github.com/PennyLaneAI/pennylane/pull/5727)

* Use vanilla NumPy arrays in `test_projector_expectation` to avoid differentiating `qml.Projector` with respect to the state attribute.
  [(#5683)](https://github.com/PennyLaneAI/pennylane/pull/5683)

* `qml.Projector` is now compatible with jax-jit.
  [(#5595)](https://github.com/PennyLaneAI/pennylane/pull/5595)

* Finite shot circuits with a `qml.probs` measurement, both with a `wires` or `op` argument, can now be compiled with `jax.jit`.
  [(#5619)](https://github.com/PennyLaneAI/pennylane/pull/5619)

* `param_shift`, `finite_diff`, `compile`, `insert`, `merge_rotations`, and `transpile` now
  all work with circuits with non-commuting measurements.
  [(#5424)](https://github.com/PennyLaneAI/pennylane/pull/5424)
  [(#5681)](https://github.com/PennyLaneAI/pennylane/pull/5681)

* A correction is added to `bravyi_kitaev` to call the correct function for a FermiSentence input.
  [(#5671)](https://github.com/PennyLaneAI/pennylane/pull/5671)

* Fixes a bug where `sum_expand` produces incorrect result dimensions when combining shot vectors,
  multiple measurements, and parameter broadcasting.
  [(#5702)](https://github.com/PennyLaneAI/pennylane/pull/5702)

* Fixes a bug in `qml.math.dot` that raises an error when only one of the operands is a scalar.
  [(#5702)](https://github.com/PennyLaneAI/pennylane/pull/5702)

* `qml.matrix` is now compatible with qnodes compiled by catalyst.qjit.
  [(#5753)](https://github.com/PennyLaneAI/pennylane/pull/5753)

* `CNOT` and `Toffoli` now have an `arithmetic_depth` of `1`, as they are controlled operations.
  [(#5797)](https://github.com/PennyLaneAI/pennylane/pull/5797)

<h3>Contributors ✍️</h3>

This release contains contributions from (in alphabetical order):

Lillian M. A. Frederiksen,
Gabriel Bottrill,
Astral Cai,
Ahmed Darwish,
Isaac De Vlugt,
Diksha Dhawan,
Pietropaolo Frisoni,
Emiliano Godinez,
David Ittah,
Soran Jahangiri,
Korbinian Kottmann,
Christina Lee,
Vincent Michaud-Rioux,
Lee James O'Riordan,
Mudit Pandey,
Kenya Sakka,
Haochen Paul Wang,
David Wierichs.<|MERGE_RESOLUTION|>--- conflicted
+++ resolved
@@ -51,17 +51,14 @@
 
 <h4>Mid-circuit measurements and dynamic circuits</h4>
 
-<<<<<<< HEAD
 * The `dynamic_one_shot` transform is made compatible with the Catalyst compiler.
   [(#5766)](https://github.com/PennyLaneAI/pennylane/pull/5766)
   
-=======
 * Rationalize MCM tests, removing most end-to-end tests from the native MCM test file,
   but keeping one that validates multiple mid-circuit measurements with any allowed return
   and interface end-to-end tests.
   [(#5787)](https://github.com/PennyLaneAI/pennylane/pull/5787)
 
->>>>>>> e2d65142
 * The `dynamic_one_shot` transform uses a single auxiliary tape with a shot vector and `default.qubit` implements the loop over shots with `jax.vmap`.
   [(#5617)](https://github.com/PennyLaneAI/pennylane/pull/5617)
 
