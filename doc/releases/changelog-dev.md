--- conflicted
+++ resolved
@@ -16,15 +16,13 @@
 
 <h3>Improvements 🛠</h3>
 
-<<<<<<< HEAD
 * `qml.transform` and `TransformDispatcher` now can accept a `pass_name` in addition to or instead 
   of a `quantum_transform` tape based definition. This `pass_name` will be used with Catalyst and
   `qjit` to perform the transformation in MLIR or XDSL instead of in the python frontend.
   [(#8539)](https://github.com/PennyLaneAI/pennylane/pull/8539)
-=======
+
 * Add the `PCPhaseOp` operation to the xDSL Quantum dialect.
   [(#8621)](https://github.com/PennyLaneAI/pennylane/pull/8621)
->>>>>>> d38fa4e4
 
 * `qml.for_loop` will now fall back to a standard Python `for` loop if capturing a condensed, structured loop fails
   with program capture enabled.
