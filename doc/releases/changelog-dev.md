--- conflicted
+++ resolved
@@ -4,9 +4,8 @@
 
 <h3>New features since last release</h3>
 
-<<<<<<< HEAD
 <h4>Uncategorized - add new features here</h4>
-=======
+
 * The gradient transform `qml.gradients.spsa_grad` is now registered as a
   differentiation method for `QNode`s.
   [#3440](https://github.com/PennyLaneAI/pennylane/pull/3440)
@@ -33,7 +32,6 @@
 
 * `qml.purity` is added as a measurement process for purity
   [(#3551)](https://github.com/PennyLaneAI/pennylane/pull/3551)
->>>>>>> 09bcd70b
 
 <h4>Feel the pulse 🔊</h4>
 
@@ -299,14 +297,10 @@
 * Lazy-loading in the `Dataset.read()` method is more universally supported.
   [(#3605)](https://github.com/PennyLaneAI/pennylane/pull/3605)
 
-<<<<<<< HEAD
-* `Sum` and `Prod` operations now have broadcasted operands.
-=======
 * Implemented the XYX single-qubit unitary decomposition. 
   [(#3628)](https://github.com/PennyLaneAI/pennylane/pull/3628) 
 
-* Allow `Sum` and `Prod` to have broadcasted operands.
->>>>>>> 09bcd70b
+* `Sum` and `Prod` operations now have broadcasted operands.
   [(#3611)](https://github.com/PennyLaneAI/pennylane/pull/3611)
 
 * `qml.ops.dot` is now compatible with JAX-JIT.
@@ -360,17 +354,13 @@
 
 <h3>Documentation</h3>
 
-<<<<<<< HEAD
-* A hyperlink has been added in the text for a URL in the `qml.qchem.mol_data` docstring.
-=======
 * Organizes the module for documentation for ``operation``.
   [(#3664)](https://github.com/PennyLaneAI/pennylane/pull/3664)
 
 * Updated the code example in `qml.SparseHamiltonian` with the correct wire range.
   [(#3643)](https://github.com/PennyLaneAI/pennylane/pull/3643)
   
-* Added hyperlink text for an URL in the `qml.qchem.mol_data` docstring.
->>>>>>> 09bcd70b
+* A hyperlink has been added in the text for a URL in the `qml.qchem.mol_data` docstring.
   [(#3644)](https://github.com/PennyLaneAI/pennylane/pull/3644)
 
 <h3>Bug fixes</h3>
