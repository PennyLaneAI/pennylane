:orphan:

# Release 0.44.0-dev (development release)

<h3>New features since last release</h3>

* Added a :meth:`~pennylane.devices.DeviceCapabilities.gate_set` method to :class:`~pennylane.devices.DeviceCapabilities`
  that produces a set of gate names to be used as the target gate set in decompositions.
  [(#8522)](https://github.com/PennyLaneAI/pennylane/pull/8522)

<h3>Improvements 🛠</h3>

* Added a keyword argument ``recursive`` to ``qml.transforms.cancel_inverses`` that enables
  recursive cancellation of nested pairs of mutually inverse gates. This makes the transform
  more powerful, because it can cancel larger blocks of inverse gates without having to scan
  the circuit from scratch. By default, the recursive cancellation is enabled (``recursive=True``).
  To obtain previous behaviour, disable it by setting ``recursive=False``.
  [(#8483)](https://github.com/PennyLaneAI/pennylane/pull/8483)

* The new graph based decompositions system enabled via :func:`~.decomposition.enable_graph` now supports the following
  additional templates.
  [(#8520)](https://github.com/PennyLaneAI/pennylane/pull/8520)
  [(#8515)](https://github.com/PennyLaneAI/pennylane/pull/8515)
  
  - :class:`~.QSVT`
  - :class:`~.AmplitudeEmbedding`

* `qml.grad` and `qml.jacobian` now lazily dispatch to catalyst and program
  capture, allowing for `qml.qjit(qml.grad(c))` and `qml.qjit(qml.jacobian(c))` to work.
  [(#8382)](https://github.com/PennyLaneAI/pennylane/pull/8382)

* Both the generic and transform-specific application behavior of a `qml.transforms.core.TransformDispatcher`
  can be overwritten with `TransformDispatcher.generic_register` and `my_transform.register`.
  [(#7797)](https://github.com/PennyLaneAI/pennylane/pull/7797)

* With capture enabled, measurements can now be performed on Operator instances passed as closure
  variables from outside the workflow scope.
  [(#8504)](https://github.com/PennyLaneAI/pennylane/pull/8504)

* Users can now estimate the resources for quantum circuits that contain or decompose into
  any of the following symbolic operators: :class:`~.ChangeOpBasis`, :class:`~.Prod`,
  :class:`~.Controlled`, :class:`~.ControlledOp`, :class:`~.Pow`, and :class:`~.Adjoint`.
  [(#8464)](https://github.com/PennyLaneAI/pennylane/pull/8464)

* Wires can be specified via `range` with program capture and autograph.

<h3>Breaking changes 💔</h3>

* Providing ``num_steps`` to :func:`pennylane.evolve`, :func:`pennylane.exp`, :class:`pennylane.ops.Evolution`,
  and :class:`pennylane.ops.Exp` has been disallowed. Instead, use :class:`~.TrotterProduct` for approximate
  methods, providing the ``n`` parameter to perform the Suzuki-Trotter product approximation of a Hamiltonian
  with the specified number of Trotter steps.
  [(#8474)](https://github.com/PennyLaneAI/pennylane/pull/8474)

  As a concrete example, consider the following case:

  .. code-block:: python

    coeffs = [0.5, -0.6]
    ops = [qml.X(0), qml.X(0) @ qml.Y(1)]
    H_flat = qml.dot(coeffs, ops)

  Instead of computing the Suzuki-Trotter product approximation as:

  ```pycon
  >>> qml.evolve(H_flat, num_steps=2).decomposition()
  [RX(0.5, wires=[0]),
  PauliRot(-0.6, XY, wires=[0, 1]),
  RX(0.5, wires=[0]),
  PauliRot(-0.6, XY, wires=[0, 1])]
  ```

  The same result can be obtained using :class:`~.TrotterProduct` as follows:

  ```pycon
  >>> decomp_ops = qml.adjoint(qml.TrotterProduct(H_flat, time=1.0, n=2)).decomposition()
  >>> [simp_op for op in decomp_ops for simp_op in map(qml.simplify, op.decomposition())]
  [RX(0.5, wires=[0]),
  PauliRot(-0.6, XY, wires=[0, 1]),
  RX(0.5, wires=[0]),
  PauliRot(-0.6, XY, wires=[0, 1])]
  ```

* The value ``None`` has been removed as a valid argument to the ``level`` parameter in the
  :func:`pennylane.workflow.get_transform_program`, :func:`pennylane.workflow.construct_batch`,
  :func:`pennylane.draw`, :func:`pennylane.draw_mpl`, and :func:`pennylane.specs` transforms.
  Please use ``level='device'`` instead to apply the transform at the device level.
  [(#8477)](https://github.com/PennyLaneAI/pennylane/pull/8477)

* Access to ``add_noise``, ``insert`` and noise mitigation transforms from the ``pennylane.transforms`` module is deprecated.
  Instead, these functions should be imported from the ``pennylane.noise`` module.
  [(#8477)](https://github.com/PennyLaneAI/pennylane/pull/8477)

* ``qml.qnn.cost.SquaredErrorLoss`` has been removed. Instead, this hybrid workflow can be accomplished
  with a function like ``loss = lambda *args: (circuit(*args) - target)**2``.
  [(#8477)](https://github.com/PennyLaneAI/pennylane/pull/8477)

* Some unnecessary methods of the ``qml.CircuitGraph`` class have been removed:
  [(#8477)](https://github.com/PennyLaneAI/pennylane/pull/8477)

  - ``print_contents`` in favor of ``print(obj)``
  - ``observables_in_order`` in favor of ``observables``
  - ``operations_in_order`` in favor of ``operations``
  - ``ancestors_in_order(obj)`` in favor of ``ancestors(obj, sort=True)``
  - ``descendants_in_order(obj)`` in favor of ``descendants(obj, sort=True)``

* ``pennylane.devices.DefaultExecutionConfig`` has been removed. Instead, use
  ``qml.devices.ExecutionConfig()`` to create a default execution configuration.
  [(#8470)](https://github.com/PennyLaneAI/pennylane/pull/8470)

* Specifying the ``work_wire_type`` argument in ``qml.ctrl`` and other controlled operators as ``"clean"`` or
  ``"dirty"`` is disallowed. Use ``"zeroed"`` to indicate that the work wires are initially in the :math:`|0\rangle`
  state, and ``"borrowed"`` to indicate that the work wires can be in any arbitrary state. In both cases, the
  work wires are assumed to be restored to their original state upon completing the decomposition.
  [(#8470)](https://github.com/PennyLaneAI/pennylane/pull/8470)

* `QuantumScript.shape` and `QuantumScript.numeric_type` are removed. The corresponding `MeasurementProcess`
  methods should be used instead.
  [(#8468)](https://github.com/PennyLaneAI/pennylane/pull/8468)

* `MeasurementProcess.expand` is removed.
  `qml.tape.QuantumScript(mp.obs.diagonalizing_gates(), [type(mp)(eigvals=mp.obs.eigvals(), wires=mp.obs.wires)])`
  can be used instead.
  [(#8468)](https://github.com/PennyLaneAI/pennylane/pull/8468)

* The `qml.QNode.add_transform` method is removed.
  Instead, please use `QNode.transform_program.push_back(transform_container=transform_container)`.
  [(#8468)](https://github.com/PennyLaneAI/pennylane/pull/8468)

<h3>Deprecations 👋</h3>

* Access to the follow functions and classes from the ``pennylane.resources`` module are deprecated. Instead, these functions must be imported from the ``pennylane.estimator`` module.
  [(#8484)](https://github.com/PennyLaneAI/pennylane/pull/8484)
    
    - ``qml.estimator.estimate_shots`` in favor of ``qml.resources.estimate_shots``
    - ``qml.estimator.estimate_error`` in favor of ``qml.resources.estimate_error``
    - ``qml.estimator.FirstQuantization`` in favor of ``qml.resources.FirstQuantization``
    - ``qml.estimator.DoubleFactorization`` in favor of ``qml.resources.DoubleFactorization``

* ``argnum`` has been renamed ``argnums`` for ``qml.grad``, ``qml.jacobian``, ``qml.jvp`` and `qml.vjp``.
  [(#8496)](https://github.com/PennyLaneAI/pennylane/pull/8496)
  [(#8481)](https://github.com/PennyLaneAI/pennylane/pull/8481)

* The :func:`pennylane.devices.preprocess.mid_circuit_measurements` transform is deprecated. Instead,
  the device should determine which mcm method to use, and explicitly include :func:`~pennylane.transforms.dynamic_one_shot`
  or :func:`~pennylane.transforms.defer_measurements` in its preprocess transforms if necessary.
  [(#8467)](https://github.com/PennyLaneAI/pennylane/pull/8467)

<h3>Internal changes ⚙️</h3>

* Reclassifies `registers` as a tertiary module for use with tach.
  [(#8513)](https://github.com/PennyLaneAI/pennylane/pull/8513)

* The experimental xDSL implementation of `diagonalize_measurements` has been updated to fix a bug
  that included the wrong SSA value for final qubit insertion and deallocation at the end of the
  circuit. A clear error is now also raised when there are observables with overlapping wires.
  [(#8383)](https://github.com/PennyLaneAI/pennylane/pull/8383)

* The experimental xDSL implementation of `measurements_from_samples_pass` has been updated to support `shots` defined by an `arith.constant` operation.
  [(#8460)](https://github.com/PennyLaneAI/pennylane/pull/8460)

* The :class:`~pennylane.devices.LegacyDeviceFacade` is slightly refactored to implement `setup_execution_config` and `preprocess_transforms`
  separately as opposed to implementing a single `preprocess` method. Additionally, the `mid_circuit_measurements` transform has been removed
  from the preprocess transform program. Instead, the best mcm method is chosen in `setup_execution_config`. By default, the ``_capabilities``
  dictionary is queried for the ``"supports_mid_measure"`` property. If the underlying device defines a TOML file, the ``supported_mcm_methods``
  field in the TOML file is used as the source of truth.
  [(#8469)](https://github.com/PennyLaneAI/pennylane/pull/8469)
  [(#8486)](https://github.com/PennyLaneAI/pennylane/pull/8486)
  [(#8495)](https://github.com/PennyLaneAI/pennylane/pull/8495)

<h3>Documentation 📝</h3>

<h3>Bug fixes 🐛</h3>

<<<<<<< HEAD
* Prevent qml.about() from crashing in environments without pip (e.g., when using the uv package manager) by using standard library metadata.
  [(#8457)](https://github.com/PennyLaneAI/pennylane/pull/8457)
* Fixes a bug where the deferred measurement method is used silently even if ``mcm_method="one-shot"`` is explicitly requested, 
=======
* Fixes a bug in ``QubitUnitaryOp.__init__`` in the unified compiler module that prevented an
  instance from being constructed.
  [(#8456)](https://github.com/PennyLaneAI/pennylane/pull/8456)

* Fixes a bug where the deferred measurement method is used silently even if ``mcm_method="one-shot"`` is explicitly requested,
>>>>>>> 64156724
  when a device that extends the ``LegacyDevice`` does not declare support for mid-circuit measurements.
  [(#8486)](https://github.com/PennyLaneAI/pennylane/pull/8486)

<h3>Contributors ✍️</h3>

This release contains contributions from (in alphabetical order):

Astral Cai,
Marcus Edwards,
Lillian Frederiksen,
Christina Lee,
Shuli Shu,
<<<<<<< HEAD
Leo Wei
=======
Jay Soni,
David Wierichs,
>>>>>>> 64156724
<|MERGE_RESOLUTION|>--- conflicted
+++ resolved
@@ -172,17 +172,12 @@
 
 <h3>Bug fixes 🐛</h3>
 
-<<<<<<< HEAD
 * Prevent qml.about() from crashing in environments without pip (e.g., when using the uv package manager) by using standard library metadata.
   [(#8457)](https://github.com/PennyLaneAI/pennylane/pull/8457)
-* Fixes a bug where the deferred measurement method is used silently even if ``mcm_method="one-shot"`` is explicitly requested, 
-=======
 * Fixes a bug in ``QubitUnitaryOp.__init__`` in the unified compiler module that prevented an
   instance from being constructed.
   [(#8456)](https://github.com/PennyLaneAI/pennylane/pull/8456)
-
 * Fixes a bug where the deferred measurement method is used silently even if ``mcm_method="one-shot"`` is explicitly requested,
->>>>>>> 64156724
   when a device that extends the ``LegacyDevice`` does not declare support for mid-circuit measurements.
   [(#8486)](https://github.com/PennyLaneAI/pennylane/pull/8486)
 
@@ -195,9 +190,6 @@
 Lillian Frederiksen,
 Christina Lee,
 Shuli Shu,
-<<<<<<< HEAD
-Leo Wei
-=======
 Jay Soni,
-David Wierichs,
->>>>>>> 64156724
+Leo Wei,
+David Wierichs
