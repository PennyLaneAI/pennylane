:orphan:

# Release 0.30.0-dev (development release)

<h3>New features since last release</h3>
* The new return system is activated and public facing. The qnode kwarg `mode` is replaced by the boolean 
  `grad_on_execution` .
  [(#3957)](https://github.com/PennyLaneAI/pennylane/pull/3957)
  [(#3969)](https://github.com/PennyLaneAI/pennylane/pull/3969)

* The `sample_state` function is added to `devices/qubit` that returns a series of samples based on a given
  state vector and a number of shots.
  [(#3720)](https://github.com/PennyLaneAI/pennylane/pull/3720)

<<<<<<< HEAD
* Added the needed functions and classes to simulate an ensemble of Rydberg atoms/transmons:
  * A new internal `HardwareHamiltonian` class is added, which contains the Hamiltonian of an ensemble of Rydberg atoms/transmons.
  * A new user-facing `rydberg_interaction` function is added, which returns a `ParametrizedHamiltonian` (`HardwareHamiltonian`) containing
=======
* Adjoint differentiation support for the new qubit state-vector device has been added via
  `adjoint_jacobian` in `devices/qubit`.
  [(#3790)](https://github.com/PennyLaneAI/pennylane/pull/3790)

* Added the needed functions and classes to simulate an ensemble of Rydberg atoms:
  * A new internal `RydbergHamiltonian` class is added, which contains the Hamiltonian of an ensemble of
    Rydberg atoms.
  * A new user-facing `rydberg_interaction` function is added, which returns a `RydbergHamiltonian` containing
>>>>>>> cbd3ea2d
    the Hamiltonian of the interaction of all the Rydberg atoms.
  * A new user-facing `transmon_interaction` function is added, constructing
    the Hamiltonian that describes the circuit QED interaction Hamiltonian of superconducting transmon systems.
  * A new user-facing `drive` function is added, which returns a `ParametrizedHamiltonian` (`HardwareHamiltonian`) containing
    the Hamiltonian of the interaction between a driving electro-magnetic field and a group of qubits.
  * A new user-facing `rydberg_drive` function is added, which returns a `ParametrizedHamiltonian` (`HardwareHamiltonian`) containing
    the Hamiltonian of the interaction between a driving laser field and a group of Rydberg atoms.
  [(#3749)](https://github.com/PennyLaneAI/pennylane/pull/3749)
  [(#3911)](https://github.com/PennyLaneAI/pennylane/pull/3911)
  [(#3930)](https://github.com/PennyLaneAI/pennylane/pull/3930)
  [(#3936)](https://github.com/PennyLaneAI/pennylane/pull/3936/)
  [(#3966)](https://github.com/PennyLaneAI/pennylane/pull/3966)

* Added `Operation.__truediv__` dunder method to be able to divide operators.
  [(#3749)](https://github.com/PennyLaneAI/pennylane/pull/3749)

* The `simulate` function added to `devices/qubit` now supports measuring expectation values of large observables such as
  `qml.Hamiltonian`, `qml.SparseHamiltonian`, `qml.Sum`.
  [(#3759)](https://github.com/PennyLaneAI/pennylane/pull/3759)

* Added a `Shots` class to the `measurements` module to hold shot-related data.
  [(#3682)](https://github.com/PennyLaneAI/pennylane/pull/3682)

<h3>Improvements</h3>

* The default gaussian device and parameter shift cv support the new return system but only for single measurement.
  [(3946)](https://github.com/PennyLaneAI/pennylane/pull/3946)

* Improve the efficiency of `tapering()`, `tapering_hf()` and `clifford()`.
  [(3942)](https://github.com/PennyLaneAI/pennylane/pull/3942)

* Update Pauli arithmetic to more efficiently convert to a Hamiltonian.
  [(#3939)](https://github.com/PennyLaneAI/pennylane/pull/3939)

* Keras and Torch NN modules are now compatible with the new return type system.
  [(#3913)](https://github.com/PennyLaneAI/pennylane/pull/3913)
  [(#3914)](https://github.com/PennyLaneAI/pennylane/pull/3914)

* The adjoint differentiation method now supports more operations, and does no longer decompose
  some operations that may be differentiated directly. In addition, all new operations with a
  generator are now supported by the method.
  [(#3874)](https://github.com/PennyLaneAI/pennylane/pull/3874)

* The `coefficients` function and the `visualize` submodule of the `qml.fourier` module
  now allow assigning different degrees for different parameters of the input function.
  [(#3005)](https://github.com/PennyLaneAI/pennylane/pull/3005)

  The arguments `degree` and `filter_threshold` to `qml.fourier.coefficients` previously were
  expected to be integers, and now can be a sequences of integers with one integer per function
  parameter (i.e. `len(degree)==n_inputs`), resulting in a returned array with shape
  `(2*degrees[0]+1,..., 2*degrees[-1]+1)`.
  The functions in `qml.fourier.visualize` accordingly accept such arrays of coefficients.

* `Operator` now has a `has_generator` attribute that returns whether or not the operator
  has a generator defined. It is used in `qml.operation.has_gen`, improving its performance.
  [(#3875)](https://github.com/PennyLaneAI/pennylane/pull/3875)

* The custom JVP rules in PennyLane now also support non-scalar and mixed-shape tape parameters as
  well as multi-dimensional tape return types, like broadcasted `qml.probs`, for example.
  [(#3766)](https://github.com/PennyLaneAI/pennylane/pull/3766)

* The `qchem.jordan_wigner` function is extended to support more fermionic operator orders.
  [(#3754)](https://github.com/PennyLaneAI/pennylane/pull/3754)
  [(#3751)](https://github.com/PennyLaneAI/pennylane/pull/3751)

* `AdaptiveOptimizer` is updated to use non-default user-defined qnode arguments.
  [(#3765)](https://github.com/PennyLaneAI/pennylane/pull/3765)

* Adds logic to `qml.devices.qubit.measure` to compute the expectation values of `Hamiltonian` and `Sum `
  in a backpropagation compatible way.
  [(#3862)](https://github.com/PennyLaneAI/pennylane/pull/3862/)

* Use `TensorLike` type in `Operator` dunder methods.
  [(#3749)](https://github.com/PennyLaneAI/pennylane/pull/3749)

* The `apply_operation` function added to `devices/qubit` now supports broadcasting.
  [(#3852)](https://github.com/PennyLaneAI/pennylane/pull/3852)

* `qml.QubitStateVector.state_vector` now supports broadcasting.
  [(#3852)](https://github.com/PennyLaneAI/pennylane/pull/3852)
  
* `pennylane.devices.qubit.preprocess` now allows circuits with non-commuting observables.
  [(#3857)](https://github.com/PennyLaneAI/pennylane/pull/3857)

* When using Jax-jit with gradient transforms the trainable parameters are correctly set (instead of every parameter 
  to be set as trainable), and therefore the derivatives are computed more efficiently.
  [(#3697)](https://github.com/PennyLaneAI/pennylane/pull/3697)

* `qml.SparseHamiltonian` can now be applied to any wires in a circuit rather than being restricted to all wires
  in the circuit.
  [(#3888)](https://github.com/PennyLaneAI/pennylane/pull/3888)

* Added `max_distance` keyword argument to `qml.pulse.rydberg_interaction` to allow removal of negligible contributions
  from atoms beyond `max_distance`from each other.
  [(#3889)](https://github.com/PennyLaneAI/pennylane/pull/3889)

* 3 new decomposition algorithms are added for n-controlled operations with single-qubit target,
  and are selected automatically when they produce a better result. They can be accessed via
  `ops.op_math.ctrl_decomp_bisect`.
  [(#3851)](https://github.com/PennyLaneAI/pennylane/pull/3851)

* `repr` for `MutualInfoMP` now displays the distribution of the wires between the two subsystems.
  [(#3898)](https://github.com/PennyLaneAI/pennylane/pull/3898)

* Changed `Operator.num_wires` from an abstract value to `AnyWires`.
  [(#3919)](https://github.com/PennyLaneAI/pennylane/pull/3919)

* Do not run `qml.transforms.sum_expand` in `Device.batch_transform` if the device supports Sum observables.
  [(#3915)](https://github.com/PennyLaneAI/pennylane/pull/3915)

* `CompositeOp` now overrides `Operator._check_batching`, providing a significant performance improvement.
  `Hamiltonian` also overrides this method and does nothing, because it does not support batching.
  [(#3915)](https://github.com/PennyLaneAI/pennylane/pull/3915)

* If a `Sum` operator has a pre-computed Pauli representation, `is_hermitian` now checks that all coefficients
  are real, providing a significant performance improvement.
  [(#3915)](https://github.com/PennyLaneAI/pennylane/pull/3915)

  * The type of `n_electrons` in `qml.qchem.Molecule` is set to `int`.
  [(#3885)](https://github.com/PennyLaneAI/pennylane/pull/3885)

* Added explicit errors to `QutritDevice` if `classical_shadow` or `shadow_expval` are measured.
  [(#3934)](https://github.com/PennyLaneAI/pennylane/pull/3934)

* `DefaultQutrit` supports the new return system.
  [(#3934)](https://github.com/PennyLaneAI/pennylane/pull/3934)

* `QubitDevice` now defines the private `_get_diagonalizing_gates(circuit)` method and uses it when executing circuits.
  This allows devices that inherit from `QubitDevice` to override and customize their definition of diagonalizing gates.
  [(#3938)](https://github.com/PennyLaneAI/pennylane/pull/3938)

* `retworkx` has been renamed to `rustworkx` to accomodate the change in name for the package.
  [(#3975)](https://github.com/PennyLaneAI/pennylane/pull/3975)

* `Sum`, `Prod`, and `SProd` operator data is now a flat list, instead of nested.
  [(#3958)](https://github.com/PennyLaneAI/pennylane/pull/3958)

* `qml.operation.WiresEnum.AllWires` is now -2 instead of 0 to avoid the
  ambiguity between `op.num_wires = 0` and `op.num_wires = AllWires`.
  [(#3978)](https://github.com/PennyLaneAI/pennylane/pull/3978)

<h3>Breaking changes</h3>

* Both JIT interfaces are not compatible with Jax `>0.4.3`, we raise an error for those versions.
  [(#3877)](https://github.com/PennyLaneAI/pennylane/pull/3877)

* An operation that implements a custom `generator` method, but does not always return a valid generator, also has
  to implement a `has_generator` property that reflects in which scenarios a generator will be returned.
  [(#3875)](https://github.com/PennyLaneAI/pennylane/pull/3875)
 
* Trainable parameters for the Jax interface are the parameters that are `JVPTracer`, defined by setting
  `argnums`. Previously, all JAX tracers, including those used for JIT compilation, were interpreted to be trainable.
  [(#3697)](https://github.com/PennyLaneAI/pennylane/pull/3697)

* The keyword argument `argnums` is now used for gradient transform using Jax, instead of `argnum`.
  `argnum` is automatically converted to `argnums` when using JAX, and will no longer be supported in v0.31.
  [(#3697)](https://github.com/PennyLaneAI/pennylane/pull/3697)
  [(#3847)](https://github.com/PennyLaneAI/pennylane/pull/3847)

* Made `qml.OrbitalRotation` and consequently `qml.GateFabric` consistent with the interleaved Jordan-Wigner ordering.
  Previously, they were consistent with the sequential Jordan-Wigner ordering.
  [(#3861)](https://github.com/PennyLaneAI/pennylane/pull/3861)

* Some `MeasurementProcess` classes can now only be instantiated with arguments that they will actually use.
  For example, you can no longer create `StateMP(qml.PauliX(0))` or `PurityMP(eigvals=(-1,1), wires=Wires(0))`.
  [(#3898)](https://github.com/PennyLaneAI/pennylane/pull/3898)

* `Sum`, `Prod`, and `SProd` operator data is now a flat list, instead of nested.
  [(#3958)](https://github.com/PennyLaneAI/pennylane/pull/3958)

<h3>Deprecations</h3>

<h3>Documentation</h3>

* A typo was corrected in the documentation for introduction to `inspecting_circuits` and `chemistry`.
  [(#3844)](https://github.com/PennyLaneAI/pennylane/pull/3844)

<h3>Bug fixes</h3>

* Fixed a bug where calling `Evolution.generator` with `coeff` being a complex ArrayBox raised an error.
  [(#3796)](https://github.com/PennyLaneAI/pennylane/pull/3796)
  
* `MeasurementProcess.hash` now uses the hash property of the observable. The property now depends on all
  properties that affect the behaviour of the object, such as `VnEntropyMP.log_base` or the distribution of wires between
  the two subsystems in `MutualInfoMP`.
  [(#3898)](https://github.com/PennyLaneAI/pennylane/pull/3898)

* The enum `measurements.Purity` is added so that `PurityMP.return_type` is defined. `str` and `repr` for `PurityMP` are now defined.
  [(#3898)](https://github.com/PennyLaneAI/pennylane/pull/3898)

* `Sum.hash` and `Prod.hash` are slightly changed
  to work with non-numeric wire labels.  `sum_expand` should now return correct results and not treat some products as the same
  operation.
  [(#3898)](https://github.com/PennyLaneAI/pennylane/pull/3898)
  
* Fixed bug where the coefficients where not ordered correctly when summing a `ParametrizedHamiltonian`
  with other operators.
  [(#3749)](https://github.com/PennyLaneAI/pennylane/pull/3749)
  [(#3902)](https://github.com/PennyLaneAI/pennylane/pull/3902)

* The metric tensor transform is fully compatible with Jax and therefore users can provide multiple parameters.
  [(#3847)](https://github.com/PennyLaneAI/pennylane/pull/3847)

* Registers `math.ndim` and `math.shape` for built-ins and autograd to accomodate Autoray 0.6.1.
  [#3864](https://github.com/PennyLaneAI/pennylane/pull/3865)

* Ensure that `qml.data.load` returns datasets in a stable and expected order.
  [(#3856)](https://github.com/PennyLaneAI/pennylane/pull/3856)

* The `qml.equal` function now handles comparisons of `ParametrizedEvolution` operators.
  [(#3870)](https://github.com/PennyLaneAI/pennylane/pull/3870)

* Made `qml.OrbitalRotation` and consequently `qml.GateFabric` consistent with the interleaved Jordan-Wigner ordering.
  [(#3861)](https://github.com/PennyLaneAI/pennylane/pull/3861)

* `qml.devices.qubit.apply_operation` catches the `tf.errors.UnimplementedError` that occurs when `PauliZ` or `CNOT` gates
  are applied to a large (>8 wires) tensorflow state. When that occurs, the logic falls back to the tensordot logic instead.
  [(#3884)](https://github.com/PennyLaneAI/pennylane/pull/3884/)

* Fixed parameter broadcasting support with `qml.counts` in most cases, and introduced explicit errors otherwise.
  [(#3876)](https://github.com/PennyLaneAI/pennylane/pull/3876)

* An error is now raised if a `QNode` with Jax-jit in use returns `counts` while having trainable parameters
  [(#3892)](https://github.com/PennyLaneAI/pennylane/pull/3892)

* A correction is added to the reference values in `test_dipole_of` to account for small changes
  (~2e-8) in the computed dipole moment values, resulting from the new [PySCF 2.2.0](https://github.com/pyscf/pyscf/releases/tag/v2.2.0) release.
  [(#3908)](https://github.com/PennyLaneAI/pennylane/pull/3908)

* `SampleMP.shape` is now correct when sampling only occurs on a subset of the device wires.
  [(#3921)](https://github.com/PennyLaneAI/pennylane/pull/3921)

* An issue is fixed in `qchem.Molecule` to allow basis sets other than the hard-coded ones to be
  used in the `Molecule` class.
  [(#3955)](https://github.com/PennyLaneAI/pennylane/pull/3955)

<h3>Contributors</h3>

This release contains contributions from (in alphabetical order):

Komi Amiko
Utkarsh Azad
Lillian M. A. Frederiksen
Soran Jahangiri
Christina Lee
Vincent Michaud-Rioux
Albert Mitjans
Romain Moyard
Mudit Pandey
Matthew Silverman
Jay Soni
David Wierichs<|MERGE_RESOLUTION|>--- conflicted
+++ resolved
@@ -12,11 +12,6 @@
   state vector and a number of shots.
   [(#3720)](https://github.com/PennyLaneAI/pennylane/pull/3720)
 
-<<<<<<< HEAD
-* Added the needed functions and classes to simulate an ensemble of Rydberg atoms/transmons:
-  * A new internal `HardwareHamiltonian` class is added, which contains the Hamiltonian of an ensemble of Rydberg atoms/transmons.
-  * A new user-facing `rydberg_interaction` function is added, which returns a `ParametrizedHamiltonian` (`HardwareHamiltonian`) containing
-=======
 * Adjoint differentiation support for the new qubit state-vector device has been added via
   `adjoint_jacobian` in `devices/qubit`.
   [(#3790)](https://github.com/PennyLaneAI/pennylane/pull/3790)
@@ -25,7 +20,6 @@
   * A new internal `RydbergHamiltonian` class is added, which contains the Hamiltonian of an ensemble of
     Rydberg atoms.
   * A new user-facing `rydberg_interaction` function is added, which returns a `RydbergHamiltonian` containing
->>>>>>> cbd3ea2d
     the Hamiltonian of the interaction of all the Rydberg atoms.
   * A new user-facing `transmon_interaction` function is added, constructing
     the Hamiltonian that describes the circuit QED interaction Hamiltonian of superconducting transmon systems.
