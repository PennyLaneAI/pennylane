--- conflicted
+++ resolved
@@ -4,10 +4,9 @@
 
 <h3>New features since last release</h3>
 
-<<<<<<< HEAD
 * Added `qml.SelectPauliRot` template that applies a sequence of uniformly controlled rotations to a target qubit.
   [(#7206)](https://github.com/PennyLaneAI/pennylane/pull/7206)
-=======
+
 * The transform `convert_to_mbqc_gateset` is added to the `ftqc` module to convert arbitrary 
   circuits to a limited gate-set that can be translated to the MBQC formalism.
   [(7271)](https://github.com/PennyLaneAI/pennylane/pull/7271)
@@ -15,7 +14,6 @@
 * The `RotXZX` operation is added to the `ftqc` module to support definition of a universal
   gate-set that can be translated to the MBQC formalism.
   [(7271)](https://github.com/PennyLaneAI/pennylane/pull/7271)
->>>>>>> 5e45ac84
 
 <h3>Improvements 🛠</h3>
 
