:orphan:

# Release 0.28.0-dev (development release)

<h3>New features since last release</h3>

* Support custom measurement processes:
  * `SampleMeasurement` and `StateMeasurement` classes have been added. They contain an abstract
    method to process samples/quantum state.
    [#3286](https://github.com/PennyLaneAI/pennylane/pull/3286)

  * Add `_Sample` class.
    [#3288](https://github.com/PennyLaneAI/pennylane/pull/3288)

  * Add `_Counts` class.
    [#3292](https://github.com/PennyLaneAI/pennylane/pull/3292)

  * Add `_State` class.
    [#3287](https://github.com/PennyLaneAI/pennylane/pull/3287)

  * Add `_VnEntropy` class.
    [#3326](https://github.com/PennyLaneAI/pennylane/pull/3326)

  * Add `_MutualInfo` class.
    [#3327](https://github.com/PennyLaneAI/pennylane/pull/3327)

* Functionality for fetching symbols and geometry of a compound from the PubChem Database using `qchem.mol_data`.
  [(#3289)](https://github.com/PennyLaneAI/pennylane/pull/3289)
  [(#3378)](https://github.com/PennyLaneAI/pennylane/pull/3378)

  ```pycon
  >>> mol_data("BeH2")
  (['Be', 'H', 'H'],
  array([[ 4.79405604,  0.29290815,  0.        ],
         [ 3.77946   , -0.29290815,  0.        ],
         [ 5.80884105, -0.29290815,  0.        ]]))

  >>> mol_data(223, "CID")
  (['N', 'H', 'H', 'H', 'H'],
  array([[ 4.79404621,  0.        ,  0.        ],
         [ 5.80882913,  0.5858151 ,  0.        ],
         [ 3.77945225, -0.5858151 ,  0.        ],
         [ 4.20823111,  1.01459396,  0.        ],
         [ 5.3798613 , -1.01459396,  0.        ]]))
  ```

* New basis sets, `6-311g` and `CC-PVDZ`, are added to the qchem basis set repo.
  [#3279](https://github.com/PennyLaneAI/pennylane/pull/3279)

<<<<<<< HEAD
* New parametric qubit ops `qml.CPhaseShift00`, `qml.CPhaseShift01` and `qml.CPhaseShift10` which perform a phaseshift, similar to `qml.ControlledPhaseShift` but on different positions of the state vector.
  [(#2715)](https://github.com/PennyLaneAI/pennylane/pull/2715)
=======
* Support for purity computation is added. The `qml.math.purity` function computes the purity from a state vector or a density matrix:

  [#3290](https://github.com/PennyLaneAI/pennylane/pull/3290)

  ```pycon
  >>> x = [1, 0, 0, 1] / np.sqrt(2)
  >>> qml.math.purity(x, [0, 1])
  1.0
  >>> qml.math.purity(x, [0])
  0.5
    
  >>> x = [[1 / 2, 0, 0, 0], [0, 0, 0, 0], [0, 0, 0, 0], [0, 0, 0, 1 / 2]]
  >>> qml.math.purity(x, [0, 1])
  0.5
  ```

  The `qml.qinfo.purity` can be used to transform a QNode returning a state to a function that returns the purity:

  ```python3
  dev = qml.device("default.mixed", wires=2)

  @qml.qnode(dev)
  def circuit(x):
    qml.IsingXX(x, wires=[0, 1])
    return qml.state()
  ```

  ```pycon
  >>> qml.qinfo.purity(circuit, wires=[0])(np.pi / 2)
  0.5
  >>> qml.qinfo.purity(circuit, wires=[0, 1])(np.pi / 2)
  1.0
  ```

  Taking the gradient is also supported:

  ```pycon
  >>> param = np.array(np.pi / 4, requires_grad=True)
  >>> qml.grad(qml.qinfo.purity(circuit, wires=[0]))(param)
  -0.5
  ```
>>>>>>> 29c5888c

<h3>Improvements</h3>

* Continuous integration checks are now performed for Python 3.11 and Torch v1.13. Python 3.7 is dropped.
  [(#3276)](https://github.com/PennyLaneAI/pennylane/pull/3276)

* `qml.Tracker` now also logs results in `tracker.history` when tracking execution of a circuit.
   [(#3306)](https://github.com/PennyLaneAI/pennylane/pull/3306)

* Improve performance of `Wires.all_wires`.
  [(#3302)](https://github.com/PennyLaneAI/pennylane/pull/3302)

* A representation has been added to the `Molecule` class.
  [#3364](https://github.com/PennyLaneAI/pennylane/pull/3364)

* Remove private `_wires` setter from the `Controlled.map_wires` method.
  [3405](https://github.com/PennyLaneAI/pennylane/pull/3405)

<h3>Breaking changes</h3>

* The `log_base` attribute has been moved from `MeasurementProcess` to the new `_VnEntropy` and
  `_MutualInfo` classes, which inherit from `MeasurementProcess`.
  [#3326](https://github.com/PennyLaneAI/pennylane/pull/3326)

* Python 3.7 support is no longer maintained.
  [(#3276)](https://github.com/PennyLaneAI/pennylane/pull/3276)

<h3>Deprecations</h3>

Deprecations cycles are tracked at [doc/developement/deprecations.rst](https://docs.pennylane.ai/en/latest/development/deprecations.html).

* The following deprecated methods are removed:
  [(#3281)](https://github.com/PennyLaneAI/pennylane/pull/3281/)

  * `qml.tape.get_active_tape`: Use `qml.QueuingManager.active_context()`
  * `qml.transforms.qcut.remap_tape_wires`: Use `qml.map_wires`
  * `qml.tape.QuantumTape.inv()`: Use `qml.tape.QuantumTape.adjoint()`
  * `qml.tape.stop_recording()`: Use `qml.QueuingManager.stop_recording()`
  * `qml.tape.QuantumTape.stop_recording()`: Use `qml.QueuingManager.stop_recording()`
  * `qml.QueuingContext` is now `qml.QueuingManager`
  * `QueuingManager.safe_update_info` and `AnnotatedQueue.safe_update_info`: Use plain `update_info`

<h3>Documentation</h3>

* Corrects more mentions for diagonalizing gates for all relevant operations. The docstrings for `compute_eigvals` used
  to say that the diagonalizing gates implemented $U$, the unitary such that $O = U \Sigma U^{\dagger}$, where $O$ is
  the original observable and $\Sigma$ a diagonal matrix. However, the diagonalizing gates actually implement
  $U^{\dagger}$, since $\langle \psi | O | \psi \rangle = \langle \psi | U \Sigma U^{\dagger} | \psi \rangle$, making
  $U^{\dagger} | \psi \rangle$ the actual state being measured in the $Z$-basis.
  [(#3409)](https://github.com/PennyLaneAI/pennylane/pull/3409)

<h3>Bug fixes</h3>

* Original tape `_obs_sharing_wires` attribute is updated during its expansion.
  [#3293](https://github.com/PennyLaneAI/pennylane/pull/3293)
  
* Small fix of `MeasurementProcess.map_wires`, where both the `self.obs` and `self._wires`
  attributes were modified.
  [#3292](https://github.com/PennyLaneAI/pennylane/pull/3292)

* An issue with `drain=False` in the adaptive optimizer is fixed. Before the fix, the operator pool
  needed to be re-constructed inside the optimization pool when `drain=False`. With the new fix,
  this reconstruction is not needed.
  [#3361](https://github.com/PennyLaneAI/pennylane/pull/3361)

* If the device originally has no shots but finite shots are dynamically specified, Hamiltonian
  expansion now occurs.
  [(#3369)](https://github.com/PennyLaneAI/pennylane/pull/3369)

* `qml.matrix(op)` now fails if the operator truly has no matrix (eg. `Barrier`) to match `op.matrix()`
  [(#3386)](https://github.com/PennyLaneAI/pennylane/pull/3386)

* The `pad_with` argument in the `AmplitudeEmbedding` template is now compatible
  with all interfaces
  [(#3392)](https://github.com/PennyLaneAI/pennylane/pull/3392)

<h3>Contributors</h3>

This release contains contributions from (in alphabetical order):

Juan Miguel Arrazola
Utkarsh Azad
Astral Cai
Pieter Eendebak
Lillian M. A. Frederiksen
Soran Jahangiri
Edward Jiang
Christina Lee
Albert Mitjans Coma
Romain Moyard
<<<<<<< HEAD
Moritz Willmann
=======
Antal Száva
>>>>>>> 29c5888c
<|MERGE_RESOLUTION|>--- conflicted
+++ resolved
@@ -46,11 +46,10 @@
 
 * New basis sets, `6-311g` and `CC-PVDZ`, are added to the qchem basis set repo.
   [#3279](https://github.com/PennyLaneAI/pennylane/pull/3279)
-
-<<<<<<< HEAD
+  
 * New parametric qubit ops `qml.CPhaseShift00`, `qml.CPhaseShift01` and `qml.CPhaseShift10` which perform a phaseshift, similar to `qml.ControlledPhaseShift` but on different positions of the state vector.
   [(#2715)](https://github.com/PennyLaneAI/pennylane/pull/2715)
-=======
+  
 * Support for purity computation is added. The `qml.math.purity` function computes the purity from a state vector or a density matrix:
 
   [#3290](https://github.com/PennyLaneAI/pennylane/pull/3290)
@@ -92,7 +91,6 @@
   >>> qml.grad(qml.qinfo.purity(circuit, wires=[0]))(param)
   -0.5
   ```
->>>>>>> 29c5888c
 
 <h3>Improvements</h3>
 
@@ -183,8 +181,5 @@
 Christina Lee
 Albert Mitjans Coma
 Romain Moyard
-<<<<<<< HEAD
 Moritz Willmann
-=======
-Antal Száva
->>>>>>> 29c5888c
+Antal Száva