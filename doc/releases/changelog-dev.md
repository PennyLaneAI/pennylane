:orphan:

# Release 0.44.0-dev (development release)

<h3>New features since last release</h3>

<h3>Improvements 🛠</h3>

* `qml.grad` and `qml.jacobian` now lazily dispatch to catalyst and program
  capture, allowing for `qml.qjit(qml.grad(c))` and `qml.qjit(qml.jacobian(c))` to work.
  [(#8382)](https://github.com/PennyLaneAI/pennylane/pull/8382)

* Both the generic and transform-specific application behavior of a `qml.transforms.core.TransformDispatcher`
  can be overwritten with `TransformDispatcher.generic_register` and `my_transform.register`.
  [(#7797)](https://github.com/PennyLaneAI/pennylane/pull/7797)

<h3>Breaking changes 💔</h3>

* `QuantumScript.shape` and `QuantumScript.numeric_type` are removed. The corresponding `MeasurementProcess`
  methods should be used instead.
  [(#8468)](https://github.com/PennyLaneAI/pennylane/pull/8468)

* `MeasurementProcess.expand` is removed. 
  `qml.tape.QuantumScript(mp.obs.diagonalizing_gates(), [type(mp)(eigvals=mp.obs.eigvals(), wires=mp.obs.wires)])`
  can be used instead.
  [(#8468)](https://github.com/PennyLaneAI/pennylane/pull/8468)

* The `qml.QNode.add_transform` method is removed.
  Instead, please use `QNode.transform_program.push_back(transform_container=transform_container)`.
  [(#8468)](https://github.com/PennyLaneAI/pennylane/pull/8468)

<h3>Deprecations 👋</h3>

<h3>Internal changes ⚙️</h3>

* The experimental xDSL implementation of `diagonalize_measurements` has been updated to fix a bug
  that included the wrong SSA value for final qubit insertion and deallocation at the end of the circuit. A clear error is not also raised when there are observables with overlapping wires.
  [(#8383)](https://github.com/PennyLaneAI/pennylane/pull/8383)

* The experimental xDSL implementation of `measurements_from_samples_pass` has been updated to support `shots` defined by an `arith.constant` operation.
  [(#8460)](https://github.com/PennyLaneAI/pennylane/pull/8460)

<h3>Documentation 📝</h3>

<h3>Bug fixes 🐛</h3>

<h3>Contributors ✍️</h3>

This release contains contributions from (in alphabetical order):

Lillian Frederiksen,
<<<<<<< HEAD
Shuli Shu
=======
Christina Lee,
>>>>>>> 9f859d4e
<|MERGE_RESOLUTION|>--- conflicted
+++ resolved
@@ -49,8 +49,5 @@
 This release contains contributions from (in alphabetical order):
 
 Lillian Frederiksen,
-<<<<<<< HEAD
-Shuli Shu
-=======
 Christina Lee,
->>>>>>> 9f859d4e
+Shuli Shu