:orphan:

# Release 0.40.0-dev (development release)

<h3>New features since last release</h3>

* Added new ``MPSPrep`` template to prepare quantum states in tensor simulators.
  [(#6431)](https://github.com/PennyLaneAI/pennylane/pull/6431)

* Two new methods: `setup_execution_config` and `preprocess_transforms` are added to the `Device`
  class. Device developers are encouraged to override these two methods separately instead of the
  `preprocess` method. For now, to avoid ambiguity, a device is allowed to override either these
  two methods or `preprocess`, but not both. In the long term, we will slowly phase out the use of
  `preprocess` in favour of these two methods for better separation of concerns.
  [(#6617)](https://github.com/PennyLaneAI/pennylane/pull/6617)

* Developers of plugin devices now have the option of providing a TOML-formatted configuration file
  to declare the capabilities of the device. See [Device Capabilities](https://docs.pennylane.ai/en/latest/development/plugins.html#device-capabilities) for details.

  * An internal module `pennylane.devices.capabilities` is added that defines a new `DeviceCapabilites`
    data class, as well as functions that load and parse the TOML-formatted configuration files.
    [(#6407)](https://github.com/PennyLaneAI/pennylane/pull/6407)

    ```pycon
      >>> from pennylane.devices.capabilities import DeviceCapabilities
      >>> capabilities = DeviceCapabilities.from_toml_file("my_device.toml")
      >>> isinstance(capabilities, DeviceCapabilities)
      True
    ```

  * Devices that extends `qml.devices.Device` now has an optional class attribute `capabilities`
    that is an instance of the `DeviceCapabilities` data class, constructed from the configuration
    file if it exists. Otherwise, it is set to `None`.
    [(#6433)](https://github.com/PennyLaneAI/pennylane/pull/6433)

    ```python
    from pennylane.devices import Device

    class MyDevice(Device):

        config_filepath = "path/to/config.toml"

        ...
    ```
    ```pycon
    >>> isinstance(MyDevice.capabilities, DeviceCapabilities)
    True
    ```

  * Default implementations of `Device.setup_execution_config` and `Device.preprocess_transforms`
    are added to the device API for devices that provides a TOML configuration file and thus have
    a `capabilities` property.
    [(#6632)](https://github.com/PennyLaneAI/pennylane/pull/6632)
    [(#6653)](https://github.com/PennyLaneAI/pennylane/pull/6653)

* Support is added for `if`/`else` statements and `for` and `while` loops in circuits executed with `qml.capture.enabled`, via Autograph.
  Autograph conversion is now used by default in `make_plxpr`, but can be skipped with the keyword arg `autograph=False`.
  [(#6406)](https://github.com/PennyLaneAI/pennylane/pull/6406)
  [(#6413)](https://github.com/PennyLaneAI/pennylane/pull/6413)
  [(#6426)](https://github.com/PennyLaneAI/pennylane/pull/6426)
  [(#6645)](https://github.com/PennyLaneAI/pennylane/pull/6645)

<<<<<<< HEAD
* Added `unary_mapping()` function to map `BoseWord` and `BoseSentence` to qubit operators, using unary mapping.
  [(#6576)](https://github.com/PennyLaneAI/pennylane/pull/6576)
=======
  * New `qml.GQSP` template has been added to perform Generalized Quantum Signal Processing (GQSP).
    The functionality `qml.poly_to_angles` has been also extended to support GQSP.
    [(#6565)](https://github.com/PennyLaneAI/pennylane/pull/6565)


<h4>New `labs` module `dla` for handling dynamical Lie algebras (DLAs)</h4>
>>>>>>> e03dbc68

* Added `binary_mapping()` function to map `BoseWord` and `BoseSentence` to qubit operators, using standard-binary mapping.
  [(#6564)](https://github.com/PennyLaneAI/pennylane/pull/6564)

* New functionality to calculate angles for QSP and QSVT has been added. This includes the function `qml.poly_to_angles`
  to obtain angles directly and the function `qml.transform_angles` to convert angles from one subroutine to another.
  [(#6483)](https://github.com/PennyLaneAI/pennylane/pull/6483)

<h4>New `labs` module `dla` for handling dynamical Lie algebras (DLAs)</h4>

* Added a dense implementation of computing the Lie closure in a new function
  `lie_closure_dense` in `pennylane.labs.dla`.
  [(#6371)](https://github.com/PennyLaneAI/pennylane/pull/6371)

* Added a dense implementation of computing the structure constants in a new function
  `structure_constants_dense` in `pennylane.labs.dla`.
  [(#6376)](https://github.com/PennyLaneAI/pennylane/pull/6376)

* Added utility functions for handling dense matrices and advanced functionality in the Lie theory context.
  [(#6563)](https://github.com/PennyLaneAI/pennylane/pull/6563)
  [(#6392)](https://github.com/PennyLaneAI/pennylane/pull/6392)
  [(#6396)](https://github.com/PennyLaneAI/pennylane/pull/6396)

* Added a ``cartan_decomp`` function along with two standard involutions ``even_odd_involution`` and ``concurrence_involution``.
  [(#6392)](https://github.com/PennyLaneAI/pennylane/pull/6392)

* Added a `recursive_cartan_decomp` function and all canonical Cartan involutions.
  [(#6396)](https://github.com/PennyLaneAI/pennylane/pull/6396)

* Added a `cartan_subalgebra` function to compute the (horizontal) Cartan subalgebra of a Cartan decomposition.
  [(#6403)](https://github.com/PennyLaneAI/pennylane/pull/6403)
  [(#6396)](https://github.com/PennyLaneAI/pennylane/pull/6396)


<h4>New API for Qubit Mixed</h4>

* Added `qml.devices.qubit_mixed` module for mixed-state qubit device support [(#6379)](https://github.com/PennyLaneAI/pennylane/pull/6379). This module introduces an `apply_operation` helper function that features:

  * Two density matrix contraction methods using `einsum` and `tensordot`

  * Optimized handling of special cases including: Diagonal operators, Identity operators, CX (controlled-X), Multi-controlled X gates, Grover operators

* Added submodule 'initialize_state' featuring a `create_initial_state` function for initializing a density matrix from `qml.StatePrep` operations or `qml.QubitDensityMatrix` operations.
  [(#6503)](https://github.com/PennyLaneAI/pennylane/pull/6503)
  
* Added support for constructing `BoseWord` and `BoseSentence`, similar to `FermiWord` and `FermiSentence`.
  [(#6518)](https://github.com/PennyLaneAI/pennylane/pull/6518)

* Added method `preprocess` to the `QubitMixed` device class to preprocess the quantum circuit before execution. Necessary non-intrusive interfaces changes to class init method were made along the way to the `QubitMixed` device class to support new API feature.
  [(#6601)](https://github.com/PennyLaneAI/pennylane/pull/6601)

* Added a second class `DefaultMixedNewAPI` to the `qml.devices.qubit_mixed` module, which is to be the replacement of legacy `DefaultMixed` which for now to hold the implementations of `preprocess` and `execute` methods.
  [(#6607)](https://github.com/PennyLaneAI/pennylane/pull/6607)

* Added submodule `devices.qubit_mixed.measure` as a necessary step for the new API, featuring a `measure` function for measuring qubits in mixed-state devices.
  [(#6637)](https://github.com/PennyLaneAI/pennylane/pull/6637)

* Added submodule `devices.qubit_mixed.simulate` as a necessary step for the new API,
featuring a `simulate` function for simulating mixed states in analytic mode.
  [(#6618)](https://github.com/PennyLaneAI/pennylane/pull/6618)

* Added submodule `devices.qubit_mixed.sampling` as a necessary step for the new API, featuring functions `sample_state`, `measure_with_samples` and `sample_probs` for sampling qubits in mixed-state devices.
  [(#6639)](https://github.com/PennyLaneAI/pennylane/pull/6639)

* Added `christiansen_mapping()` function to map `BoseWord` and `BoseSentence` to qubit operators, using christiansen mapping.
  [(#6623)](https://github.com/PennyLaneAI/pennylane/pull/6623)

* The `qml.qchem.factorize` function now supports new methods for double factorization:
  Cholesky decomposition (`cholesky=True`) and compressed double factorization (`compressed=True`).
  [(#6573)](https://github.com/PennyLaneAI/pennylane/pull/6573)
  [(#6611)](https://github.com/PennyLaneAI/pennylane/pull/6611)

* Added `qml.qchem.symmetry_shift` function to perform the
  [block-invariant symmetry shift](https://arxiv.org/pdf/2304.13772) on the electronic integrals.
  [(#6574)](https://github.com/PennyLaneAI/pennylane/pull/6574)

* Added submodule for calculating vibrational Hamiltonians
  * Implemented helper functions for geometry optimization, harmonic analysis,
    and normal-mode localization.
    [(#6453)](https://github.com/PennyLaneAI/pennylane/pull/6453)
    [(#6666)](https://github.com/PennyLaneAI/pennylane/pull/6666)
  * Implemented helper functions for calculating one-mode PES, two-mode PES, and
    three-mode PES.
    [(#6616)](https://github.com/PennyLaneAI/pennylane/pull/6616)
  * Implemented wrapper function for vibrational Hamiltonian calculation and dataclass
    for storing the data.
    [(#6652)](https://github.com/PennyLaneAI/pennylane/pull/6652)

<h3>Improvements 🛠</h3>

* Raises a comprehensive error when using `qml.fourier.qnode_spectrum` with standard numpy
  arguments and `interface="auto"`.
  [(#6622)](https://github.com/PennyLaneAI/pennylane/pull/6622)

* Added support for the `wire_options` dictionary to customize wire line formatting in `qml.draw_mpl` circuit
  visualizations, allowing global and per-wire customization with options like `color`, `linestyle`, and `linewidth`.
  [(#6486)](https://github.com/PennyLaneAI/pennylane/pull/6486)

* Added Pauli String representations for the gates X, Y, Z, S, T, SX, SWAP, ISWAP, ECR, SISWAP.
  [(#6562)](https://github.com/PennyLaneAI/pennylane/pull/6562)
  
* `QNode` and `qml.execute` now forbid certain keyword arguments from being passed positionally.
  [(#6610)](https://github.com/PennyLaneAI/pennylane/pull/6610)

* Shortened the string representation for the `qml.S`, `qml.T`, and `qml.SX` operators.
  [(#6542)](https://github.com/PennyLaneAI/pennylane/pull/6542)

* Added functions and dunder methods to add and multiply Resources objects in series and in parallel.
  [(#6567)](https://github.com/PennyLaneAI/pennylane/pull/6567)

* The `diagonalize_measurements` transform no longer raises an error for unknown observables. Instead,
  they are left undiagonalized, with the expectation that observable validation will catch any undiagonalized
  observables that are also unsupported by the device.
  [(#6653)](https://github.com/PennyLaneAI/pennylane/pull/6653)

<h4>Capturing and representing hybrid programs</h4>

* Execution with capture enabled now follows a new execution pipeline and natively passes the
  captured jaxpr to the device. Since it no longer falls back to the old pipeline, execution
  only works with a reduced feature set.
  [(#6655)](https://github.com/PennyLaneAI/pennylane/pull/6655)
  [(#6596)](https://github.com/PennyLaneAI/pennylane/pull/6596)

* PennyLane transforms can now be captured as primitives with experimental program capture enabled.
  [(#6633)](https://github.com/PennyLaneAI/pennylane/pull/6633)

* `jax.vmap` can be captured with `qml.capture.make_plxpr` and is compatible with quantum circuits.
  [(#6349)](https://github.com/PennyLaneAI/pennylane/pull/6349)
  [(#6422)](https://github.com/PennyLaneAI/pennylane/pull/6422)
  [(#6668)](https://github.com/PennyLaneAI/pennylane/pull/6668)

* `qml.capture.PlxprInterpreter` base class has been added for easy transformation and execution of
  pennylane variant jaxpr.
  [(#6141)](https://github.com/PennyLaneAI/pennylane/pull/6141)

* A `DefaultQubitInterpreter` class has been added to provide plxpr execution using python based tools,
  and the `DefaultQubit.eval_jaxpr` method is now implemented.
  [(#6594)](https://github.com/PennyLaneAI/pennylane/pull/6594)
  [(#6328)](https://github.com/PennyLaneAI/pennylane/pull/6328)

* An optional method `eval_jaxpr` is added to the device API for native execution of plxpr programs.
  [(#6580)](https://github.com/PennyLaneAI/pennylane/pull/6580)

* `qml.capture.qnode_call` has been made private and moved to the `workflow` module.
  [(#6620)](https://github.com/PennyLaneAI/pennylane/pull/6620/)

* The `qml.qsvt` function has been improved to be more user-friendly. Old functionality is moved to `qml.qsvt_legacy`
  and it will be deprecated in release v0.40.
  [(#6520)](https://github.com/PennyLaneAI/pennylane/pull/6520/)

<h4>Other Improvements</h4>

* Standardize supported interfaces to an internal Enum object. 
  [(#6643)](https://github.com/PennyLaneAI/pennylane/pull/6643)

* Moved all interface handling logic to `interface_utils.py` in the `qml.math` module.
  [(#6649)](https://github.com/PennyLaneAI/pennylane/pull/6649)

* Added PyTree support for measurements in a circuit. 
  [(#6378)](https://github.com/PennyLaneAI/pennylane/pull/6378)

  ```python
  import pennylane as qml

  @qml.qnode(qml.device("default.qubit"))
  def circuit():
      qml.Hadamard(0)
      qml.CNOT([0,1])
      return {"Probabilities": qml.probs(), "State": qml.state()}
  ```
  ```pycon
  >>> circuit()
  {'Probabilities': array([0.5, 0. , 0. , 0.5]), 'State': array([0.70710678+0.j, 0.        +0.j, 0.        +0.j, 0.70710678+0.j])}
  ```

* `_cache_transform` transform has been moved to its own file located
  at `qml.workflow._cache_transform.py`.
  [(#6624)](https://github.com/PennyLaneAI/pennylane/pull/6624)

* `qml.BasisRotation` template is now JIT compatible.
  [(#6019)](https://github.com/PennyLaneAI/pennylane/pull/6019)

* The Jaxpr primitives for `for_loop`, `while_loop` and `cond` now store slices instead of
  numbers of args.
  [(#6521)](https://github.com/PennyLaneAI/pennylane/pull/6521)

* Expand `ExecutionConfig.gradient_method` to store `TransformDispatcher` type.
  [(#6455)](https://github.com/PennyLaneAI/pennylane/pull/6455)

* Fix the string representation of `Resources` instances to match the attribute names.
  [(#6581)](https://github.com/PennyLaneAI/pennylane/pull/6581)

<h3>Labs 🧪</h3>

* Added base class `Resources`, `CompressedResourceOp`, `ResourceOperator` for advanced resource estimation.
  [(#6428)](https://github.com/PennyLaneAI/pennylane/pull/6428)

* Added `get_resources()` functionality which allows users to extract resources from a quantum function, tape or
  resource operation. Additionally added some standard gatesets `DefaultGateSet` to track resources with respect to.
  [(#6500)](https://github.com/PennyLaneAI/pennylane/pull/6500)

* Added `ResourceOperator` classes for QFT and all operators in QFT's decomposition.
  [(#6447)](https://github.com/PennyLaneAI/pennylane/pull/6447)

* Added native `ResourceOperator` subclasses for each of the controlled operators.
  [(#6579)](https://github.com/PennyLaneAI/pennylane/pull/6579)

* Added native `ResourceOperator` subclasses for each of the multi qubit operators.
  [(#6538)](https://github.com/PennyLaneAI/pennylane/pull/6538)

* Added abstract `ResourceOperator` subclasses for Adjoint, Controlled, and Pow
  symbolic operation classes.
  [(#6592)](https://github.com/PennyLaneAI/pennylane/pull/6592)

<h3>Breaking changes 💔</h3>

* `qml.fourier.qnode_spectrum` no longer automatically converts pure numpy parameters to the
  Autograd framework. As the function uses automatic differentiation for validation, parameters
  from an autodiff framework have to be used.
  [(#6622)](https://github.com/PennyLaneAI/pennylane/pull/6622)

* `qml.math.jax_argnums_to_tape_trainable` is moved and made private to avoid a qnode dependency
  in the math module.
  [(#6609)](https://github.com/PennyLaneAI/pennylane/pull/6609)

* Gradient transforms are now applied after the user's transform program.
  [(#6590)](https://github.com/PennyLaneAI/pennylane/pull/6590)

* Legacy operator arithmetic has been removed. This includes `qml.ops.Hamiltonian`, `qml.operation.Tensor`,
  `qml.operation.enable_new_opmath`, `qml.operation.disable_new_opmath`, and `qml.operation.convert_to_legacy_H`.
  Note that `qml.Hamiltonian` will continue to dispatch to `qml.ops.LinearCombination`. For more information,
  check out the [updated operator troubleshooting page](https://docs.pennylane.ai/en/stable/news/new_opmath.html).
  [(#6548)](https://github.com/PennyLaneAI/pennylane/pull/6548)
  [(#6602)](https://github.com/PennyLaneAI/pennylane/pull/6602)
  [(#6589)](https://github.com/PennyLaneAI/pennylane/pull/6589)

* The developer-facing `qml.utils` module has been removed. Specifically, the
following 4 sets of functions have been either moved or removed[(#6588)](https://github.com/PennyLaneAI/pennylane/pull/6588):

  * `qml.utils._flatten`, `qml.utils.unflatten` has been moved and renamed to `qml.optimize.qng._flatten_np` and `qml.optimize.qng._unflatten_np` respectively.

  * `qml.utils._inv_dict` and `qml._get_default_args` have been removed.

  * `qml.utils.pauli_eigs` has been moved to `qml.pauli.utils`.

  * `qml.utils.expand_vector` has been moved to `qml.math.expand_vector`.

* The `qml.qinfo` module has been removed. Please see the respective functions in the `qml.math` and `qml.measurements`
  modules instead.
  [(#6584)](https://github.com/PennyLaneAI/pennylane/pull/6584)

* Top level access to `Device`, `QubitDevice`, and `QutritDevice` have been removed. Instead, they
  are available as `qml.devices.LegacyDevice`, `qml.devices.QubitDevice`, and `qml.devices.QutritDevice`
  respectively.
  [(#6537)](https://github.com/PennyLaneAI/pennylane/pull/6537)

* The `'ancilla'` argument for `qml.iterative_qpe` has been removed. Instead, use the `'aux_wire'` argument.
  [(#6532)](https://github.com/PennyLaneAI/pennylane/pull/6532)

* The `qml.BasisStatePreparation` template has been removed. Instead, use `qml.BasisState`.
  [(#6528)](https://github.com/PennyLaneAI/pennylane/pull/6528)

* The `qml.workflow.set_shots` helper function has been removed. We no longer interact with the legacy device interface in our code.
  Instead, shots should be specified on the tape, and the device should use these shots.
  [(#6534)](https://github.com/PennyLaneAI/pennylane/pull/6534)

* `QNode.gradient_fn` has been removed. Please use `QNode.diff_method` instead. `QNode.get_gradient_fn` can also be used to
  process the diff method.
  [(#6535)](https://github.com/PennyLaneAI/pennylane/pull/6535)

* The `qml.QubitStateVector` template has been removed. Instead, use `qml.StatePrep`.
  [(#6525)](https://github.com/PennyLaneAI/pennylane/pull/6525)

* `qml.broadcast` has been removed. Users should use `for` loops instead.
  [(#6527)](https://github.com/PennyLaneAI/pennylane/pull/6527)

* The `max_expansion` argument for `qml.transforms.clifford_t_decomposition` has been removed.
  [(#6571)](https://github.com/PennyLaneAI/pennylane/pull/6571)

* The `expand_depth` argument for `qml.compile` has been removed.
  [(#6531)](https://github.com/PennyLaneAI/pennylane/pull/6531)

* The `qml.shadows.shadow_expval` transform has been removed. Instead, please use the
  `qml.shadow_expval` measurement process.
  [(#6530)](https://github.com/PennyLaneAI/pennylane/pull/6530)
  [(#6561)](https://github.com/PennyLaneAI/pennylane/pull/6561)

<h3>Deprecations 👋</h3>

* The `tape` and `qtape` properties of `QNode` have been deprecated.
  Instead, use the `qml.workflow.construct_tape` function.
  [(#6583)](https://github.com/PennyLaneAI/pennylane/pull/6583)
  [(#6650)](https://github.com/PennyLaneAI/pennylane/pull/6650)

* The `max_expansion` argument in `qml.devices.preprocess.decompose` is deprecated and will be removed in v0.41.
  [(#6400)](https://github.com/PennyLaneAI/pennylane/pull/6400)

* The `decomp_depth` argument in `qml.transforms.set_decomposition` is deprecated and will be removed in v0.41.
  [(#6400)](https://github.com/PennyLaneAI/pennylane/pull/6400)

* The `output_dim` property of `qml.tape.QuantumScript` has been deprecated.
Instead, use method `shape` of `QuantumScript` or `MeasurementProcess` to get the
same information.
  [(#6577)](https://github.com/PennyLaneAI/pennylane/pull/6577)

* The `QNode.get_best_method` and `QNode.best_method_str` methods have been deprecated.
  Instead, use the `qml.workflow.get_best_diff_method` function.
  [(#6418)](https://github.com/PennyLaneAI/pennylane/pull/6418)

* The `qml.execute` `gradient_fn` keyword argument has been renamed `diff_method`,
  to better align with the termionology used by the `QNode`.
  `gradient_fn` will be removed in v0.41.
  [(#6549)](https://github.com/PennyLaneAI/pennylane/pull/6549)

<h3>Documentation 📝</h3>

* Updated the documentation of `TrotterProduct` to include the impact of the operands in the
  Hamiltonian on the strucutre of the created circuit. Included an illustrative example on this.
  [(#6629)](https://github.com/PennyLaneAI/pennylane/pull/6629)

* Add reporting of test warnings as failures.
  [(#6217)](https://github.com/PennyLaneAI/pennylane/pull/6217)

* Add a warning message to Gradients and training documentation about ComplexWarnings.
  [(#6543)](https://github.com/PennyLaneAI/pennylane/pull/6543)

<h3>Bug fixes 🐛</h3>

* Subclasses of `qml.ops.Controlled` no longer bind the primitives of their base operators when program capture
  is enabled.
  [(#6672)](https://github.com/PennyLaneAI/pennylane/pull/6672)

* The `qml.HilbertSchmidt` and `qml.LocalHilbertSchmidt` templates now apply the complex conjugate
  of the unitaries instead of the adjoint, providing the correct result.
  [(#6604)](https://github.com/PennyLaneAI/pennylane/pull/6604)

* `QNode` return behaviour is now consistent for lists and tuples.
  [(#6568)](https://github.com/PennyLaneAI/pennylane/pull/6568)

* `qml.QNode` now accepts arguments with types defined in libraries that are not necessarily
  in the list of supported interfaces, such as the `Graph` class defined in `networkx`.
  [(#6600)](https://github.com/PennyLaneAI/pennylane/pull/6600)

* `qml.math.get_deep_interface` now works properly for autograd arrays.
  [(#6557)](https://github.com/PennyLaneAI/pennylane/pull/6557)

* Fixed `Identity.__repr__` to return correct wires list.
  [(#6506)](https://github.com/PennyLaneAI/pennylane/pull/6506)


<h3>Contributors ✍️</h3>

This release contains contributions from (in alphabetical order):

Guillermo Alonso,
Shiwen An,
Utkarsh Azad,
Astral Cai,
Yushao Chen,
Diksha Dhawan,
Lasse Dierich,
Lillian Frederiksen,
Pietropaolo Frisoni,
Austin Huang,
Korbinian Kottmann,
Christina Lee,
William Maxwell,
Andrija Paurevic,
Justin Pickering,
Jay Soni,
David Wierichs,<|MERGE_RESOLUTION|>--- conflicted
+++ resolved
@@ -60,17 +60,8 @@
   [(#6426)](https://github.com/PennyLaneAI/pennylane/pull/6426)
   [(#6645)](https://github.com/PennyLaneAI/pennylane/pull/6645)
 
-<<<<<<< HEAD
 * Added `unary_mapping()` function to map `BoseWord` and `BoseSentence` to qubit operators, using unary mapping.
   [(#6576)](https://github.com/PennyLaneAI/pennylane/pull/6576)
-=======
-  * New `qml.GQSP` template has been added to perform Generalized Quantum Signal Processing (GQSP).
-    The functionality `qml.poly_to_angles` has been also extended to support GQSP.
-    [(#6565)](https://github.com/PennyLaneAI/pennylane/pull/6565)
-
-
-<h4>New `labs` module `dla` for handling dynamical Lie algebras (DLAs)</h4>
->>>>>>> e03dbc68
 
 * Added `binary_mapping()` function to map `BoseWord` and `BoseSentence` to qubit operators, using standard-binary mapping.
   [(#6564)](https://github.com/PennyLaneAI/pennylane/pull/6564)
@@ -78,6 +69,12 @@
 * New functionality to calculate angles for QSP and QSVT has been added. This includes the function `qml.poly_to_angles`
   to obtain angles directly and the function `qml.transform_angles` to convert angles from one subroutine to another.
   [(#6483)](https://github.com/PennyLaneAI/pennylane/pull/6483)
+
+* New `qml.GQSP` template has been added to perform Generalized
+  Quantum Signal Processing (GQSP).
+  The functionality `qml.poly_to_angles` has been also extended to support GQSP.
+  [(#6565)](https://github.com/PennyLaneAI/pennylane/pull/6565)
+
 
 <h4>New `labs` module `dla` for handling dynamical Lie algebras (DLAs)</h4>
 
