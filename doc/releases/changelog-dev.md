--- conflicted
+++ resolved
@@ -78,27 +78,25 @@
 
 <h3>Deprecations 👋</h3>
 
-<<<<<<< HEAD
 * `Operator.expand` has been deprecated. Users should simply use `qml.tape.QuantumScript(op.decomposition())`
   for equivalent behaviour.
   [(#5994)](https://github.com/PennyLaneAI/pennylane/pull/5994)
-=======
-* The `expand_fn` argument in `qml.execute` has been deprecated. 
+
+* The `expand_fn` argument in `qml.execute` has been deprecated.
   Instead, please create a `qml.transforms.core.TransformProgram` with the desired preprocessing and pass it to the `transform_program` argument of `qml.execute`.
   [(#5984)](https://github.com/PennyLaneAI/pennylane/pull/5984)
 
-* The `max_expansion` argument in `qml.execute` has been deprecated. 
+* The `max_expansion` argument in `qml.execute` has been deprecated.
   Instead, please use `qml.devices.preprocess.decompose` with the desired expansion level, add it to a `TransformProgram` and pass it to the `transform_program` argument of `qml.execute`.
   [(#5984)](https://github.com/PennyLaneAI/pennylane/pull/5984)
 
-* The `override_shots` argument in `qml.execute` is deprecated. 
+* The `override_shots` argument in `qml.execute` is deprecated.
   Instead, please add the shots to the `QuantumTape`'s to be executed.
   [(#5984)](https://github.com/PennyLaneAI/pennylane/pull/5984)
 
-* The `device_batch_transform` argument in `qml.execute` is deprecated. 
+* The `device_batch_transform` argument in `qml.execute` is deprecated.
   Instead, please create a `qml.transforms.core.TransformProgram` with the desired preprocessing and pass it to the `transform_program` argument of `qml.execute`.
   [(#5984)](https://github.com/PennyLaneAI/pennylane/pull/5984)
->>>>>>> fdf74dee
 
 * `pennylane.qinfo.classical_fisher` and `pennylane.qinfo.quantum_fisher` have been deprecated.
   Instead, use `pennylane.gradients.classical_fisher` and `pennylane.gradients.quantum_fisher`.
