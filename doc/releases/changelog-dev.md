--- conflicted
+++ resolved
@@ -163,11 +163,7 @@
 This release contains contributions from (in alphabetical order):
 
 Isaac De Vlugt,
-<<<<<<< HEAD
-Lillian M. A. Frederiksen
-=======
 Lillian M. A. Frederiksen,
->>>>>>> eecbdede
 Soran Jahangiri,
 Edward Jiang,
 Christina Lee,
