--- conflicted
+++ resolved
@@ -257,14 +257,12 @@
 
 <h3>Bug fixes 🐛</h3>
 
-<<<<<<< HEAD
 * Add an exception to the warning for unsolved operators within the graph-based decomposition
   system if the unsolved operators are :class:`.allocation.Allocate` or :class:`.allocation.Deallocate`.
   [(#8553)](https://github.com/PennyLaneAI/pennylane/pull/8553)
-=======
+
 * Fixes a bug in `clifford_t_decomposition` with `method="gridsynth"` and qjit, where using cached decomposition with the same parameter causes an error.
   [(#8535)](https://github.com/PennyLaneAI/pennylane/pull/8535)
->>>>>>> 427a431c
 
 * Fixes a bug in :class:`~.SemiAdder` where the results were incorrect when more ``work_wires`` than required were passed.
  [(#8423)](https://github.com/PennyLaneAI/pennylane/pull/8423)
