:orphan:

# Release 0.41.0-dev (development release)

<h3>New features since last release</h3>

<h3>Improvements 🛠</h3>

<<<<<<< HEAD
=======
* Add a decomposition for multi-controlled global phases into a one-less-controlled phase shift.
  [(#6936)](https://github.com/PennyLaneAI/pennylane/pull/6936)
 
* Add a `qml.capture.pause()` context manager for pausing program capture in an error-safe way.
  [(#6911)](https://github.com/PennyLaneAI/pennylane/pull/6911)

>>>>>>> 34518924
* `qml.StatePrep` now accepts sparse state vectors. Users can create `StatePrep` using `scipy.sparse.csr_matrix`. Note that non-zero `pad_with` is forbidden.
  [(#6863)](https://github.com/PennyLaneAI/pennylane/pull/6863)

  ```pycon
  >>> import scipy as sp
  >>> init_state = sp.sparse.csr_matrix([0, 0, 1, 0])
  >>> qsv_op = qml.StatePrep(init_state, wires=[1, 2])
  >>> wire_order = [0, 1, 2]
  >>> ket = qsv_op.state_vector(wire_order=wire_order)
  >>> print(ket)
  <Compressed Sparse Row sparse matrix of dtype 'float64'
         with 1 stored elements and shape (1, 8)>
    Coords        Values
    (0, 2)        1.0
  ```

* A `RuntimeWarning` is now raised by `qml.QNode` and `qml.execute` if executing JAX workflows and the installed version of JAX
  is greater than `0.4.28`.
  [(#6864)](https://github.com/PennyLaneAI/pennylane/pull/6864)

* Added the `qml.workflow.construct_execution_config(qnode)(*args,**kwargs)` helper function.
  Users can now construct the execution configuration from a particular `QNode` instance.
  [(#6901)](https://github.com/PennyLaneAI/pennylane/pull/6901)

  ```python
  @qml.qnode(qml.device("default.qubit", wires=1))
  def circuit(x):
      qml.RX(x, 0)
      return qml.expval(qml.Z(0))
  ```

  ```pycon
  >>> config = qml.workflow.construct_execution_config(circuit)(1)
  >>> pprint.pprint(config)
  ExecutionConfig(grad_on_execution=False,
                  use_device_gradient=True,
                  use_device_jacobian_product=False,
                  gradient_method='backprop',
                  gradient_keyword_arguments={},
                  device_options={'max_workers': None,
                                  'prng_key': None,
                                  'rng': Generator(PCG64) at 0x15F6BB680},
                  interface=<Interface.NUMPY: 'numpy'>,
                  derivative_order=1,
                  mcm_config=MCMConfig(mcm_method=None, postselect_mode=None),
                  convert_to_numpy=True)
  ```

* `QNode` objects now have an `update` method that allows for re-configuring settings like `diff_method`, `mcm_method`, and more. This allows for easier on-the-fly adjustments to workflows. Any arguments not specified will retain their original value.
  [(#6803)](https://github.com/PennyLaneAI/pennylane/pull/6803)

  After constructing a `QNode`,

  ```python
  import pennylane as qml

  @qml.qnode(device=qml.device("default.qubit"))
  def circuit():
    qml.H(0)
    qml.CNOT([0,1])
    return qml.probs()
  ```

  its settings can be modified with `update`, which returns a new `QNode` object. Here is an example
  of updating a QNode's `diff_method`:

  ```pycon
  >>> print(circuit.diff_method)
  best
  >>> new_circuit = circuit.update(diff_method="parameter-shift")
  >>> print(new_circuit.diff_method)
  'parameter-shift'
  ```
  
* Devices can now configure whether or not ML framework data is sent to them
  via an `ExecutionConfig.convert_to_numpy` parameter. End-to-end jitting on
  `default.qubit` is used if the user specified a `jax.random.PRNGKey` as a seed.
  [(#6899)](https://github.com/PennyLaneAI/pennylane/pull/6899)
  [(#6788)](https://github.com/PennyLaneAI/pennylane/pull/6788)
  [(#6869)](https://github.com/PennyLaneAI/pennylane/pull/6869)

* The coefficients of observables now have improved differentiability.
  [(#6598)](https://github.com/PennyLaneAI/pennylane/pull/6598)

* An empty basis set in `qml.compile` is now recognized as valid, resulting in decomposition of all operators that can be decomposed.
   [(#6821)](https://github.com/PennyLaneAI/pennylane/pull/6821)

* An informative error is raised when a `QNode` with `diff_method=None` is differentiated.
  [(#6770)](https://github.com/PennyLaneAI/pennylane/pull/6770)

* `qml.ops.sk_decomposition` has been improved to produce less gates for certain edge cases. This greatly impacts
  the performance of `qml.clifford_t_decomposition`, which should now give less extraneous `qml.T` gates.
  [(#6855)](https://github.com/PennyLaneAI/pennylane/pull/6855)

* `qml.gradients.finite_diff_jvp` has been added to compute the jvp of an arbitrary numeric
  function.
  [(#6853)](https://github.com/PennyLaneAI/pennylane/pull/6853)

* With program capture enabled, `QNode`'s can now be differentiated with `diff_method="finite-diff"`.
  [(#6853)](https://github.com/PennyLaneAI/pennylane/pull/6853)

* The requested `diff_method` is now validated when program capture is enabled.
  [(#6852)](https://github.com/PennyLaneAI/pennylane/pull/6852)

* The `qml.clifford_t_decomposition` has been improved to use less gates when decomposing `qml.PhaseShift`.
  [(#6842)](https://github.com/PennyLaneAI/pennylane/pull/6842)

* `null.qubit` can now execute jaxpr.
  [(#6924)](https://github.com/PennyLaneAI/pennylane/pull/6924)

<h4>Capturing and representing hybrid programs</h4>

* Implemented a `compute_plxpr_decomposition` method in the `qml.operation.Operator` class to apply dynamic decompositions
  with program capture enabled.
  [(#6859)](https://github.com/PennyLaneAI/pennylane/pull/6859)

  * Autograph can now be used with custom operations defined outside of the pennylane namespace.
  [(#6931)](https://github.com/PennyLaneAI/pennylane/pull/6931)

  * Add a `qml.capture.pause()` context manager for pausing program capture in an error-safe way.
  [(#6911)](https://github.com/PennyLaneAI/pennylane/pull/6911)

* Python control flow (`if/else`, `for`, `while`) is now supported when program capture is enabled by setting 
  `autograph=True` at the QNode level. 
  [(#6837)](https://github.com/PennyLaneAI/pennylane/pull/6837)

  ```python
  qml.capture.enable()

  dev = qml.device("default.qubit", wires=[0, 1, 2])

  @qml.qnode(dev, autograph=True)
  def circuit(num_loops: int):
      for i in range(num_loops):
          if i % 2 == 0:
              qml.H(i)
          else:
              qml.RX(1,i)
      return qml.state()
  ```

  ```pycon
  >>> print(qml.draw(circuit)(num_loops=3))
  0: ──H────────┤  State
  1: ──RX(1.00)─┤  State
  2: ──H────────┤  State
  >>> circuit(3)
  Array([0.43879125+0.j        , 0.43879125+0.j        ,
         0.        -0.23971277j, 0.        -0.23971277j,
         0.43879125+0.j        , 0.43879125+0.j        ,
         0.        -0.23971277j, 0.        -0.23971277j], dtype=complex64)
  ```

* The higher order primitives in program capture can now accept inputs with abstract shapes.
  [(#6786)](https://github.com/PennyLaneAI/pennylane/pull/6786)

* The `PlxprInterpreter` classes can now handle creating dynamic arrays via `jnp.ones`, `jnp.zeros`,
  `jnp.arange`, and `jnp.full`.
  [#6865)](https://github.com/PennyLaneAI/pennylane/pull/6865)

<h3>Breaking changes 💔</h3>

* `MultiControlledX` no longer accepts strings as control values.
  [(#6835)](https://github.com/PennyLaneAI/pennylane/pull/6835)

* The input argument `control_wires` of `MultiControlledX` has been removed.
  [(#6832)](https://github.com/PennyLaneAI/pennylane/pull/6832)
  [(#6862)](https://github.com/PennyLaneAI/pennylane/pull/6862)

* `qml.execute` now has a collection of keyword-only arguments.
  [(#6598)](https://github.com/PennyLaneAI/pennylane/pull/6598)

* The ``decomp_depth`` argument in :func:`~pennylane.transforms.set_decomposition` has been removed.
  [(#6824)](https://github.com/PennyLaneAI/pennylane/pull/6824)

* The ``max_expansion`` argument in :func:`~pennylane.devices.preprocess.decompose` has been removed.
  [(#6824)](https://github.com/PennyLaneAI/pennylane/pull/6824)

* The ``tape`` and ``qtape`` properties of ``QNode`` have been removed.
  Instead, use the ``qml.workflow.construct_tape`` function.
  [(#6825)](https://github.com/PennyLaneAI/pennylane/pull/6825)

* The ``gradient_fn`` keyword argument to ``qml.execute`` has been removed. Instead, it has been replaced with ``diff_method``.
  [(#6830)](https://github.com/PennyLaneAI/pennylane/pull/6830)
  
* The ``QNode.get_best_method`` and ``QNode.best_method_str`` methods have been removed.
  Instead, use the ``qml.workflow.get_best_diff_method`` function.
  [(#6823)](https://github.com/PennyLaneAI/pennylane/pull/6823)

* The `output_dim` property of `qml.tape.QuantumScript` has been removed. Instead, use method `shape` of `QuantumScript` or `MeasurementProcess` to get the same information.
  [(#6829)](https://github.com/PennyLaneAI/pennylane/pull/6829)

* Removed method `qsvt_legacy` along with its private helper `_qsp_to_qsvt`
  [(#6827)](https://github.com/PennyLaneAI/pennylane/pull/6827)

<h3>Deprecations 👋</h3>

* The ``ControlledQubitUnitary`` will stop accepting `QubitUnitary` objects as arguments as its ``base``. Instead, use ``qml.ctrl`` to construct a controlled `QubitUnitary`.
  A folllow-on PR fixed accidental double-queuing when using `qml.ctrl` with `QubitUnitary`.
  [(#6840)](https://github.com/PennyLaneAI/pennylane/pull/6840)
  [(#6926)](https://github.com/PennyLaneAI/pennylane/pull/6926)

* The `control_wires` argument in `qml.ControlledQubitUnitary` has been deprecated.
  Instead, use the `wires` argument as the second positional argument.
  [(#6839)](https://github.com/PennyLaneAI/pennylane/pull/6839)

* The `mcm_method` keyword in `qml.execute` has been deprecated.
  Instead, use the ``mcm_method`` and ``postselect_mode`` arguments.
  [(#6807)](https://github.com/PennyLaneAI/pennylane/pull/6807)

* Specifying gradient keyword arguments as any additional keyword argument to the qnode is deprecated
  and will be removed in v0.42.  The gradient keyword arguments should be passed to the new
  keyword argument `gradient_kwargs` via an explicit dictionary. This change will improve qnode argument
  validation.
  [(#6828)](https://github.com/PennyLaneAI/pennylane/pull/6828)

* The `qml.gradients.hamiltonian_grad` function has been deprecated.
  This gradient recipe is not required with the new operator arithmetic system.
  [(#6849)](https://github.com/PennyLaneAI/pennylane/pull/6849)

* The ``inner_transform_program`` and ``config`` keyword arguments in ``qml.execute`` have been deprecated.
  If more detailed control over the execution is required, use ``qml.workflow.run`` with these arguments instead.
  [(#6822)](https://github.com/PennyLaneAI/pennylane/pull/6822)
  [(#6879)](https://github.com/PennyLaneAI/pennylane/pull/6879)

* The property `MeasurementProcess.return_type` has been deprecated.
  If observable type checking is needed, please use direct `isinstance`; if other text information is needed, please use class name, or another internal temporary private member `_shortname`.
  [(#6841)](https://github.com/PennyLaneAI/pennylane/pull/6841)
  [(#6906)](https://github.com/PennyLaneAI/pennylane/pull/6906)
  [(#6910)](https://github.com/PennyLaneAI/pennylane/pull/6910)

<h3>Internal changes ⚙️</h3>

* Remove `QNode.get_gradient_fn` from source code.
  [(#6898)](https://github.com/PennyLaneAI/pennylane/pull/6898)
  
* The source code has been updated use black 25.1.0.
  [(#6897)](https://github.com/PennyLaneAI/pennylane/pull/6897)

* Improved the `InterfaceEnum` object to prevent direct comparisons to `str` objects.
  [(#6877)](https://github.com/PennyLaneAI/pennylane/pull/6877)

* Added a `QmlPrimitive` class that inherits `jax.core.Primitive` to a new `qml.capture.custom_primitives` module.
  This class contains a `prim_type` property so that we can differentiate between different sets of PennyLane primitives.
  Consequently, `QmlPrimitive` is now used to define all PennyLane primitives.
  [(#6847)](https://github.com/PennyLaneAI/pennylane/pull/6847)

* The `RiemannianGradientOptimizer` has been updated to take advantage of newer features.
  [(#6882)](https://github.com/PennyLaneAI/pennylane/pull/6882)

<h3>Documentation 📝</h3>

* The docstrings for `qml.unary_mapping`, `qml.binary_mapping`, `qml.christiansen_mapping`,
  `qml.qchem.localize_normal_modes`, and `qml.qchem.VibrationalPES` have been updated to include better
  code examples.
  [(#6717)](https://github.com/PennyLaneAI/pennylane/pull/6717)

* The docstrings for `qml.qchem.localize_normal_modes` and `qml.qchem.VibrationalPES` have been updated to include
  examples that can be copied.
  [(#6834)](https://github.com/PennyLaneAI/pennylane/pull/6834)

* Fixed a typo in the code example for `qml.labs.dla.lie_closure_dense`.
  [(#6858)](https://github.com/PennyLaneAI/pennylane/pull/6858)

* The code example in the docstring for `qml.BasisRotation` was corrected by including `wire_order` in the 
  call to `qml.matrix`.
  [(#6891)](https://github.com/PennyLaneAI/pennylane/pull/6891)

* The docstring of `qml.noise.meas_eq` has been updated to make its functionality clearer.
  [(#6920)](https://github.com/PennyLaneAI/pennylane/pull/6920)

<h3>Bug fixes 🐛</h3>

* `qml.capture.PlxprInterpreter` now correctly handles propagation of constants when interpreting higher-order primitives
  [(#6913)](https://github.com/PennyLaneAI/pennylane/pull/6913)

* `qml.capture.PlxprInterpreter` now uses `Primitive.get_bind_params` to resolve primitive calling signatures before binding
  primitives.
  [(#6913)](https://github.com/PennyLaneAI/pennylane/pull/6913)

* The interface is now detected from the data in the circuit, not the arguments to the `QNode`. This allows
  interface data to be strictly passed as closure variables and still be detected.
  [(#6892)](https://github.com/PennyLaneAI/pennylane/pull/6892)

* `BasisState` now casts its input to integers.
  [(#6844)](https://github.com/PennyLaneAI/pennylane/pull/6844)

* The `workflow.contstruct_batch` and `workflow.construct_tape` functions now correctly reflect the `mcm_method`
  passed to the `QNode`, instead of assuming the method is always `deferred`.
  [(#6903)](https://github.com/PennyLaneAI/pennylane/pull/6903)

<h3>Contributors ✍️</h3>

This release contains contributions from (in alphabetical order):

Utkarsh Azad,
Yushao Chen,
Isaac De Vlugt,
Diksha Dhawan,
Lillian M.A. Frederiksen,
Pietropaolo Frisoni,
Marcus Gisslén,
Christina Lee,
Mudit Pandey,
Andrija Paurevic,
David Wierichs<|MERGE_RESOLUTION|>--- conflicted
+++ resolved
@@ -6,15 +6,9 @@
 
 <h3>Improvements 🛠</h3>
 
-<<<<<<< HEAD
-=======
 * Add a decomposition for multi-controlled global phases into a one-less-controlled phase shift.
   [(#6936)](https://github.com/PennyLaneAI/pennylane/pull/6936)
  
-* Add a `qml.capture.pause()` context manager for pausing program capture in an error-safe way.
-  [(#6911)](https://github.com/PennyLaneAI/pennylane/pull/6911)
-
->>>>>>> 34518924
 * `qml.StatePrep` now accepts sparse state vectors. Users can create `StatePrep` using `scipy.sparse.csr_matrix`. Note that non-zero `pad_with` is forbidden.
   [(#6863)](https://github.com/PennyLaneAI/pennylane/pull/6863)
 
