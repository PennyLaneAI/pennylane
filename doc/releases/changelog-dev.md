# Release 0.44.0-dev (development release)

<h3>New features since last release</h3>

* A new decomposition has been added for the Controlled :class:`~.SemiAdder`,
  which is efficient and skips controlling all gates in its decomposition.
  [(#8423)](https://github.com/PennyLaneAI/pennylane/pull/8423)

* Added a :meth:`~pennylane.devices.DeviceCapabilities.gate_set` method to :class:`~pennylane.devices.DeviceCapabilities`
  that produces a set of gate names to be used as the target gate set in decompositions.
  [(#8522)](https://github.com/PennyLaneAI/pennylane/pull/8522)

* Added a :func:`~pennylane.measurements.pauli_measure` that takes a Pauli product measurement.
  [(#8461)](https://github.com/PennyLaneAI/pennylane/pull/8461)
  [(#8631)](https://github.com/PennyLaneAI/pennylane/pull/8631)

<h3>Improvements 🛠</h3>

* `qml.for_loop` will now fall back to a standard Python `for` loop if capturing a condensed, structured loop fails
  with program capture enabled.
  [(#8615)](https://github.com/PennyLaneAI/pennylane/pull/8615)

* The `~.BasisRotation` graph decomposition was re-written in a qjit friendly way with PennyLane control flow.
  [(#8560)](https://github.com/PennyLaneAI/pennylane/pull/8560)
  [(#8608)](https://github.com/PennyLaneAI/pennylane/pull/8608)
  [(#8620)](https://github.com/PennyLaneAI/pennylane/pull/8620)

* The new graph based decompositions system enabled via :func:`~.decomposition.enable_graph` now supports the following
  additional templates.
  [(#8520)](https://github.com/PennyLaneAI/pennylane/pull/8520)
  [(#8515)](https://github.com/PennyLaneAI/pennylane/pull/8515)
  [(#8516)](https://github.com/PennyLaneAI/pennylane/pull/8516)
  [(#8555)](https://github.com/PennyLaneAI/pennylane/pull/8555)
  [(#8558)](https://github.com/PennyLaneAI/pennylane/pull/8558)
  [(#8538)](https://github.com/PennyLaneAI/pennylane/pull/8538)  
  [(#8534)](https://github.com/PennyLaneAI/pennylane/pull/8534)
  [(#8582)](https://github.com/PennyLaneAI/pennylane/pull/8582)
  [(#8543)](https://github.com/PennyLaneAI/pennylane/pull/8543)
  [(#8554)](https://github.com/PennyLaneAI/pennylane/pull/8554)
  
  - :class:`~.QSVT`
  - :class:`~.AmplitudeEmbedding`
  - :class:`~.AllSinglesDoubles`
  - :class:`~.SimplifiedTwoDesign`
  - :class:`~.GateFabric`
  - :class:`~.AngleEmbedding`
  - :class:`~.IQPEmbedding`
  - :class:`~.kUpCCGSD`
  - :class:`~.QAOAEmbedding`
  - :class:`~.BasicEntanglerLayers`

* A new `qml.compiler.python_compiler.utils` submodule has been added, containing general-purpose utilities for
  working with xDSL. This includes a function that extracts the concrete value of scalar, constant SSA values.
  [(#8514)](https://github.com/PennyLaneAI/pennylane/pull/8514)

* Added a keyword argument ``recursive`` to ``qml.transforms.cancel_inverses`` that enables
  recursive cancellation of nested pairs of mutually inverse gates. This makes the transform
  more powerful, because it can cancel larger blocks of inverse gates without having to scan
  the circuit from scratch. By default, the recursive cancellation is enabled (``recursive=True``).
  To obtain previous behaviour, disable it by setting ``recursive=False``.
  [(#8483)](https://github.com/PennyLaneAI/pennylane/pull/8483)

* `qml.grad` and `qml.jacobian` now lazily dispatch to catalyst and program
  capture, allowing for `qml.qjit(qml.grad(c))` and `qml.qjit(qml.jacobian(c))` to work.
  [(#8382)](https://github.com/PennyLaneAI/pennylane/pull/8382)

* Both the generic and transform-specific application behavior of a `qml.transforms.core.TransformDispatcher`
  can be overwritten with `TransformDispatcher.generic_register` and `my_transform.register`.
  [(#7797)](https://github.com/PennyLaneAI/pennylane/pull/7797)

* With capture enabled, measurements can now be performed on Operator instances passed as closure
  variables from outside the workflow scope.
  [(#8504)](https://github.com/PennyLaneAI/pennylane/pull/8504)

* Users can now estimate the resources for quantum circuits that contain or decompose into
  any of the following symbolic operators: :class:`~.ChangeOpBasis`, :class:`~.Prod`,
  :class:`~.Controlled`, :class:`~.ControlledOp`, :class:`~.Pow`, and :class:`~.Adjoint`.
  [(#8464)](https://github.com/PennyLaneAI/pennylane/pull/8464)

* Wires can be specified via `range` with program capture and autograph.
  [(#8500)](https://github.com/PennyLaneAI/pennylane/pull/8500)

* The :func:`~pennylane.transforms.decompose` transform no longer raises an error if both `gate_set` and
  `stopping_condition` are provided, or if `gate_set` is a dictionary, when the new graph-based decomposition
  system is disabled.
  [(#8532)](https://github.com/PennyLaneAI/pennylane/pull/8532)

* A new decomposition has been added to :class:`pennylane.Toffoli`. This decomposition uses one
  work wire and :class:`pennylane.TemporaryAND` operators to reduce the resources needed.
  [(#8549)](https://github.com/PennyLaneAI/pennylane/pull/8549)

<h3>Breaking changes 💔</h3>

* Providing ``num_steps`` to :func:`pennylane.evolve`, :func:`pennylane.exp`, :class:`pennylane.ops.Evolution`,
  and :class:`pennylane.ops.Exp` has been disallowed. Instead, use :class:`~.TrotterProduct` for approximate
  methods, providing the ``n`` parameter to perform the Suzuki-Trotter product approximation of a Hamiltonian
  with the specified number of Trotter steps.
  [(#8474)](https://github.com/PennyLaneAI/pennylane/pull/8474)

  As a concrete example, consider the following case:

  .. code-block:: python

    coeffs = [0.5, -0.6]
    ops = [qml.X(0), qml.X(0) @ qml.Y(1)]
    H_flat = qml.dot(coeffs, ops)

  Instead of computing the Suzuki-Trotter product approximation as:

  ```pycon
  >>> qml.evolve(H_flat, num_steps=2).decomposition()
  [RX(0.5, wires=[0]),
  PauliRot(-0.6, XY, wires=[0, 1]),
  RX(0.5, wires=[0]),
  PauliRot(-0.6, XY, wires=[0, 1])]
  ```

  The same result can be obtained using :class:`~.TrotterProduct` as follows:

  ```pycon
  >>> decomp_ops = qml.adjoint(qml.TrotterProduct(H_flat, time=1.0, n=2)).decomposition()
  >>> [simp_op for op in decomp_ops for simp_op in map(qml.simplify, op.decomposition())]
  [RX(0.5, wires=[0]),
  PauliRot(-0.6, XY, wires=[0, 1]),
  RX(0.5, wires=[0]),
  PauliRot(-0.6, XY, wires=[0, 1])]
  ```

* The value ``None`` has been removed as a valid argument to the ``level`` parameter in the
  :func:`pennylane.workflow.get_transform_program`, :func:`pennylane.workflow.construct_batch`,
  :func:`pennylane.draw`, :func:`pennylane.draw_mpl`, and :func:`pennylane.specs` transforms.
  Please use ``level='device'`` instead to apply the transform at the device level.
  [(#8477)](https://github.com/PennyLaneAI/pennylane/pull/8477)

* Access to ``add_noise``, ``insert`` and noise mitigation transforms from the ``pennylane.transforms`` module is deprecated.
  Instead, these functions should be imported from the ``pennylane.noise`` module.
  [(#8477)](https://github.com/PennyLaneAI/pennylane/pull/8477)

* ``qml.qnn.cost.SquaredErrorLoss`` has been removed. Instead, this hybrid workflow can be accomplished
  with a function like ``loss = lambda *args: (circuit(*args) - target)**2``.
  [(#8477)](https://github.com/PennyLaneAI/pennylane/pull/8477)

* Some unnecessary methods of the ``qml.CircuitGraph`` class have been removed:
  [(#8477)](https://github.com/PennyLaneAI/pennylane/pull/8477)

  - ``print_contents`` in favor of ``print(obj)``
  - ``observables_in_order`` in favor of ``observables``
  - ``operations_in_order`` in favor of ``operations``
  - ``ancestors_in_order(obj)`` in favor of ``ancestors(obj, sort=True)``
  - ``descendants_in_order(obj)`` in favor of ``descendants(obj, sort=True)``

* ``pennylane.devices.DefaultExecutionConfig`` has been removed. Instead, use
  ``qml.devices.ExecutionConfig()`` to create a default execution configuration.
  [(#8470)](https://github.com/PennyLaneAI/pennylane/pull/8470)

* Specifying the ``work_wire_type`` argument in ``qml.ctrl`` and other controlled operators as ``"clean"`` or
  ``"dirty"`` is disallowed. Use ``"zeroed"`` to indicate that the work wires are initially in the :math:`|0\rangle`
  state, and ``"borrowed"`` to indicate that the work wires can be in any arbitrary state. In both cases, the
  work wires are assumed to be restored to their original state upon completing the decomposition.
  [(#8470)](https://github.com/PennyLaneAI/pennylane/pull/8470)

* `QuantumScript.shape` and `QuantumScript.numeric_type` are removed. The corresponding `MeasurementProcess`
  methods should be used instead.
  [(#8468)](https://github.com/PennyLaneAI/pennylane/pull/8468)

* `MeasurementProcess.expand` is removed.
  `qml.tape.QuantumScript(mp.obs.diagonalizing_gates(), [type(mp)(eigvals=mp.obs.eigvals(), wires=mp.obs.wires)])`
  can be used instead.
  [(#8468)](https://github.com/PennyLaneAI/pennylane/pull/8468)

* The `qml.QNode.add_transform` method is removed.
  Instead, please use `QNode.transform_program.push_back(transform_container=transform_container)`.
  [(#8468)](https://github.com/PennyLaneAI/pennylane/pull/8468)

<h3>Deprecations 👋</h3>

* `qml.measure`, `qml.measurements.MidMeasureMP`, `qml.measurements.MeasurementValue`,
  and `qml.measurements.get_mcm_predicates` are now located in `qml.ops.mid_measure`.
  `MidMeasureMP` is now renamed to `MidMeasure`.
  `qml.measurements.find_post_processed_mcms` is now `qml.devices.qubit.simulate._find_post_processed_mcms`,
  and is being made private, as it is an utility for tree-traversal.
  [(#8466)](https://github.com/PennyLaneAI/pennylane/pull/8466)

* The ``pennylane.operation.Operator.is_hermitian`` property has been deprecated and renamed
  to ``pennylane.operation.Operator.is_verified_hermitian`` as it better reflects the functionality of this property.
  The deprecated access through ``is_hermitian`` will be removed in PennyLane v0.45.
  Alternatively, consider using the ``pennylane.is_hermitian`` function instead as it provides a more reliable check for hermiticity.
  Please be aware that it comes with a higher computational cost.
  [(#8494)](https://github.com/PennyLaneAI/pennylane/pull/8494)

* Access to the follow functions and classes from the ``pennylane.resources`` module are deprecated. Instead, these functions must be imported from the ``pennylane.estimator`` module.
  [(#8484)](https://github.com/PennyLaneAI/pennylane/pull/8484)

    - ``qml.estimator.estimate_shots`` in favor of ``qml.resources.estimate_shots``
    - ``qml.estimator.estimate_error`` in favor of ``qml.resources.estimate_error``
    - ``qml.estimator.FirstQuantization`` in favor of ``qml.resources.FirstQuantization``
    - ``qml.estimator.DoubleFactorization`` in favor of ``qml.resources.DoubleFactorization``

* ``argnum`` has been renamed ``argnums`` for ``qml.grad``, ``qml.jacobian``, ``qml.jvp`` and ``qml.vjp``.
  [(#8496)](https://github.com/PennyLaneAI/pennylane/pull/8496)
  [(#8481)](https://github.com/PennyLaneAI/pennylane/pull/8481)

* The :func:`pennylane.devices.preprocess.mid_circuit_measurements` transform is deprecated. Instead,
  the device should determine which mcm method to use, and explicitly include :func:`~pennylane.transforms.dynamic_one_shot`
  or :func:`~pennylane.transforms.defer_measurements` in its preprocess transforms if necessary.
  [(#8467)](https://github.com/PennyLaneAI/pennylane/pull/8467)

<h3>Internal changes ⚙️</h3>

<<<<<<< HEAD
* In program capture, transforms now have a single transform primitive that have a `transform` param that stores
  the `TransformDispatcher`. Before, each transform had its own primitive stored on the 
  `TransformDispatcher._primitive` private property. It proved difficult to keep maintaining dispatch behaviour
  for every single transform.
  [(#8576)](https://github.com/PennyLaneAI/pennylane/pull/8576)
=======
* Updated documentation check workflow to run on pull requests on `v[0-9]+\.[0-9]+\.[0-9]+-docs` branches.
  [(#8590)](https://github.com/PennyLaneAI/pennylane/pull/8590)
  
* When program capture is enabled, there is no longer caching of the jaxpr on the QNode.
  [(#8629)](https://github.com/PennyLaneAI/pennylane/pull/8629)
>>>>>>> f8e540b2

* The `grad` and `jacobian` primitives now store the function under `fn`. There is also now a single `jacobian_p`
  primitive for use in program capture.
  [(#8357)](https://github.com/PennyLaneAI/pennylane/pull/8357)

* Fix all NumPy 1.X `DeprecationWarnings` in our source code.
  [(#8497)](https://github.com/PennyLaneAI/pennylane/pull/8497)

* Update versions for `pylint`, `isort` and `black` in `format.yml`
  [(#8506)](https://github.com/PennyLaneAI/pennylane/pull/8506)

* Reclassifies `registers` as a tertiary module for use with tach.
  [(#8513)](https://github.com/PennyLaneAI/pennylane/pull/8513)

* A new `split_non_commuting_pass` compiler pass has been added to the xDSL transforms. This pass
  splits quantum functions that measure observables on the same wires into multiple function executions,
  where each execution measures observables on different wires (using the "wires" grouping strategy).
  The original function is replaced with calls to these generated functions, and the results are combined
  appropriately.
  [(#8531)](https://github.com/PennyLaneAI/pennylane/pull/8531)

* The experimental xDSL implementation of `diagonalize_measurements` has been updated to fix a bug
  that included the wrong SSA value for final qubit insertion and deallocation at the end of the
  circuit. A clear error is now also raised when there are observables with overlapping wires.
  [(#8383)](https://github.com/PennyLaneAI/pennylane/pull/8383)

* Add an `outline_state_evolution_pass` pass to the MBQC xDSL transform, which moves all
  quantum gate operations to a private callable.
  [(#8367)](https://github.com/PennyLaneAI/pennylane/pull/8367)

* The experimental xDSL implementation of `measurements_from_samples_pass` has been updated to support `shots` defined by an `arith.constant` operation.
  [(#8460)](https://github.com/PennyLaneAI/pennylane/pull/8460)

* The :class:`~pennylane.devices.LegacyDeviceFacade` is slightly refactored to implement `setup_execution_config` and `preprocess_transforms`
  separately as opposed to implementing a single `preprocess` method. Additionally, the `mid_circuit_measurements` transform has been removed
  from the preprocess transform program. Instead, the best mcm method is chosen in `setup_execution_config`. By default, the ``_capabilities``
  dictionary is queried for the ``"supports_mid_measure"`` property. If the underlying device defines a TOML file, the ``supported_mcm_methods``
  field in the TOML file is used as the source of truth.
  [(#8469)](https://github.com/PennyLaneAI/pennylane/pull/8469)
  [(#8486)](https://github.com/PennyLaneAI/pennylane/pull/8486)
  [(#8495)](https://github.com/PennyLaneAI/pennylane/pull/8495)

* The various private functions of the :class:`~pennylane.estimator.FirstQuantization` class have
  been modified to avoid using `numpy.matrix` as this function is deprecated.
  [(#8523)](https://github.com/PennyLaneAI/pennylane/pull/8523)

* The `ftqc` module now includes dummy transforms for several Catalyst/MLIR passes (`to-ppr`, `commute-ppr`, `merge-ppr-ppm`,
  `decompose-clifford-ppr`, `decompose-non-clifford-ppr`, `ppr-to-ppm`, `ppr-to-mbqc` and `reduce-t-depth`), to allow them to
  be captured as primitives in PLxPR and mapped to the MLIR passes in Catalyst. This enables using the passes with the unified
  compiler and program capture.
  [(#8519)](https://github.com/PennyLaneAI/pennylane/pull/8519)
  [(#8544)](https://github.com/PennyLaneAI/pennylane/pull/8544)

* The decompositions for several templates have been updated to use
  :class:`~.ops.op_math.ChangeOpBasis`, which makes their decompositions more resource efficient
  by eliminating unnecessary controlled operations. The templates include :class:`~.PhaseAdder`,
  :class:`~.TemporaryAND`, :class:`~.QSVT`, and :class:`~.SelectPauliRot`.
  [(#8490)](https://github.com/PennyLaneAI/pennylane/pull/8490)
  [(#8577)](https://github.com/PennyLaneAI/pennylane/pull/8577)

* The constant to convert the length unit Bohr to Angstrom in ``qml.qchem`` is updated to use scipy
  constants.
  [(#8537)](https://github.com/PennyLaneAI/pennylane/pull/8537)

* Solovay-Kitaev decomposition using the :func:`~.clifford_t_decompostion` transform
  with ``method="sk"`` or directly via :func:`~.ops.sk_decomposition` now raises a more
  informative ``RuntimeError`` when used with JAX-JIT or :func:`~.qjit`.
  [(#8489)](https://github.com/PennyLaneAI/pennylane/pull/8489)

* The `is_xdsl_pass` function has been added to the `pennylane.compiler.python_compiler.pass_api` module.
  This function checks if a pass name corresponds to an xDSL implemented pass.
  [(#8572)](https://github.com/PennyLaneAI/pennylane/pull/8572)

* The :func:`~pennylane.compiler.python_compiler.Compiler.run` method now accepts a string as input,
  which is parsed and transformed with xDSL.
  [(#8587)](https://github.com/PennyLaneAI/pennylane/pull/8587)

<h3>Documentation 📝</h3>

* Added a "Unified Compiler Cookbook" RST file, along with tutorials, to ``qml.compiler.python_compiler`,
  which provides a quickstart guide for getting started with xDSL and its integration with PennyLane and
  Catalyst.
  [(#8571)](https://github.com/PennyLaneAI/pennylane/pull/8571)

* The documentation of ``qml.transforms.rz_phase_gradient`` has been updated with respect to the
  sign convention of phase gradient states, how it prepares the phase gradient state in the code
  example, and the verification of the code example result.

* The code example in the documentation for ``qml.decomposition.register_resources`` has been
  updated to adhere to renamed keyword arguments and default behaviour of ``max_work_wires``.
  [(#8536)](https://github.com/PennyLaneAI/pennylane/pull/8536)

* The docstring for ``qml.device`` has been updated to include a section on custom decompositions,
  and a warning about the removal of the ``custom_decomps`` kwarg in v0.45. Additionally, the page
  :doc:`Building a plugin <../development/plugins>` now includes instructions on using
  the :func:`~pennylane.devices.preprocess.decompose` transform for device-level decompositions.
  The documentation for :doc:`Compiling circuits <../introduction/compiling_circuits>` has also been
  updated with a warning message about ``custom_decomps`` future removal.
  [(#8492)](https://github.com/PennyLaneAI/pennylane/pull/8492)
  [(#8564)](https://github.com/PennyLaneAI/pennylane/pull/8564)

A warning message has been added to :doc:`Building a plugin <../development/plugins>`
  docstring for ``qml.device`` has been updated to include a section on custom decompositions,
  and a warning about the removal of the ``custom_decomps`` kwarg in v0.44. Additionally, the page
  :doc:`Building a plugin <../development/plugins>` now includes instructions on using
  the :func:`~pennylane.devices.preprocess.decompose` transform for device-level decompositions.
  [(#8492)](https://github.com/PennyLaneAI/pennylane/pull/8492)

* Improves documentation in the transforms module and adds documentation testing for it.
  [(#8557)](https://github.com/PennyLaneAI/pennylane/pull/8557)

<h3>Bug fixes 🐛</h3>

* Fixes a bug in `default.mixed` device where certain diagonal operations were incorrectly
  reshaped during application when using broadcasting.
  [(#8593)](https://github.com/PennyLaneAI/pennylane/pull/8593)

* Add an exception to the warning for unsolved operators within the graph-based decomposition
  system if the unsolved operators are :class:`.allocation.Allocate` or :class:`.allocation.Deallocate`.
  [(#8553)](https://github.com/PennyLaneAI/pennylane/pull/8553)

* Fixes a bug in `clifford_t_decomposition` with `method="gridsynth"` and qjit, where using cached decomposition with the same parameter causes an error.
  [(#8535)](https://github.com/PennyLaneAI/pennylane/pull/8535)

* Fixes a bug in :class:`~.SemiAdder` where the results were incorrect when more ``work_wires`` than required were passed.
 [(#8423)](https://github.com/PennyLaneAI/pennylane/pull/8423)

* Fixes a bug in ``QubitUnitaryOp.__init__`` in the unified compiler module that prevented an
  instance from being constructed.
  [(#8456)](https://github.com/PennyLaneAI/pennylane/pull/8456)

* Fixes a bug where the deferred measurement method is used silently even if ``mcm_method="one-shot"`` is explicitly requested,
  when a device that extends the ``LegacyDevice`` does not declare support for mid-circuit measurements.
  [(#8486)](https://github.com/PennyLaneAI/pennylane/pull/8486)

* Fixes a bug where a `KeyError` is raised when querying the decomposition rule for an operator in the gate set from a :class:`~pennylane.decomposition.DecompGraphSolution`.
  [(#8526)](https://github.com/PennyLaneAI/pennylane/pull/8526)

* Fixes a bug where mid-circuit measurements were generating incomplete QASM.
  [(#8556)](https://github.com/PennyLaneAI/pennylane/pull/8556)

<h3>Contributors ✍️</h3>

This release contains contributions from (in alphabetical order):


Guillermo Alonso,
Utkarsh Azad,
Astral Cai,
Yushao Chen,
Marcus Edwards,
Lillian Frederiksen,
Soran Jahangiri,
Christina Lee,
Joseph Lee,
Gabriela Sanchez Diaz,
Mudit Pandey,
Shuli Shu,
Jay Soni,
nate stemen,
David Wierichs,
Hongsheng Zheng<|MERGE_RESOLUTION|>--- conflicted
+++ resolved
@@ -207,19 +207,17 @@
 
 <h3>Internal changes ⚙️</h3>
 
-<<<<<<< HEAD
 * In program capture, transforms now have a single transform primitive that have a `transform` param that stores
   the `TransformDispatcher`. Before, each transform had its own primitive stored on the 
   `TransformDispatcher._primitive` private property. It proved difficult to keep maintaining dispatch behaviour
   for every single transform.
   [(#8576)](https://github.com/PennyLaneAI/pennylane/pull/8576)
-=======
+
 * Updated documentation check workflow to run on pull requests on `v[0-9]+\.[0-9]+\.[0-9]+-docs` branches.
   [(#8590)](https://github.com/PennyLaneAI/pennylane/pull/8590)
   
 * When program capture is enabled, there is no longer caching of the jaxpr on the QNode.
   [(#8629)](https://github.com/PennyLaneAI/pennylane/pull/8629)
->>>>>>> f8e540b2
 
 * The `grad` and `jacobian` primitives now store the function under `fn`. There is also now a single `jacobian_p`
   primitive for use in program capture.
