:orphan:

# Release 0.42.0-dev (development release)

<h3>New features since last release</h3>

* A new decomposition based on *unary iteration* has been added to :class:`qml.Select`.
  This decomposition reduces the :class:`T` count significantly, and uses :math:`c-1`
  auxiliary wires for a :class:`qml.Select` operation with :math:`c` control wires.
  Unary iteration leverages these auxiliary wires to store intermediate values for reuse
  among the different multi-controlled operators, avoiding unnecessary recomputation.
  Check out the documentation for a thorough explanation.
  [(#7623)](https://github.com/PennyLaneAI/pennylane/pull/7623)

* A new function called :func:`qml.from_qasm3` has been added, which converts OpenQASM 3.0 circuits into quantum functions
  that can be subsequently loaded into QNodes and executed. 
  [(#7432)](https://github.com/PennyLaneAI/pennylane/pull/7432)
  [(#7486)](https://github.com/PennyLaneAI/pennylane/pull/7486)
  [(#7488)](https://github.com/PennyLaneAI/pennylane/pull/7488)
  [(#7593)](https://github.com/PennyLaneAI/pennylane/pull/7593)
  [(#7498)](https://github.com/PennyLaneAI/pennylane/pull/7498)

  ```python
  import pennylane as qml

  dev = qml.device("default.qubit", wires=[0, 1])
  
  @qml.qnode(dev)
  def my_circuit():
      qml.from_qasm3("qubit q0; qubit q1; ry(0.2) q0; rx(1.0) q1; pow(2) @ x q0;", {'q0': 0, 'q1': 1})
      return qml.expval(qml.Z(0))
  ```

  ```pycon
  >>> print(qml.draw(my_circuit)())
  0: ──RY(0.20)──X²─┤  <Z>
  1: ──RX(1.00)─────┤  
  ```
  
  Some gates and operations in OpenQASM 3.0 programs are not currently supported. For more details, 
  please consult the documentation for :func:`qml.from_qasm3` and ensure that you have installed `openqasm3` and 
  `'openqasm3[parser]'` in your environment by following the [OpenQASM 3.0 installation instructions](https://pypi.org/project/openqasm3/).

* A new QNode transform called :func:`~.transforms.set_shots` has been added to set or update the number of shots to be performed, overriding shots specified in the device.
  [(#7337)](https://github.com/PennyLaneAI/pennylane/pull/7337)
  [(#7358)](https://github.com/PennyLaneAI/pennylane/pull/7358)
  [(#7500)](https://github.com/PennyLaneAI/pennylane/pull/7500)
  [(#7627)](https://github.com/PennyLaneAI/pennylane/pull/7627)

  The :func:`~.transforms.set_shots` transform can be used as a decorator:

  ```python
  @partial(qml.set_shots, shots=2)
  @qml.qnode(qml.device("default.qubit", wires=1))
  def circuit():
      qml.RX(1.23, wires=0)
      return qml.sample(qml.Z(0))
  ```

  ```pycon
  >>> circuit()
  array([1., -1.])
  ```
  
  Additionally, it can be used in-line to update a circuit's `shots`:

  ```pycon
  >>> new_circ = qml.set_shots(circuit, shots=(4, 10)) # shot vector
  >>> new_circ()
  (array([-1.,  1., -1.,  1.]), array([ 1.,  1.,  1., -1.,  1.,  1., -1., -1.,  1.,  1.]))
  ```

* A new function called `qml.to_openqasm` has been added, which allows for converting PennyLane circuits to OpenQASM 2.0 programs.
  [(#7393)](https://github.com/PennyLaneAI/pennylane/pull/7393)

  Consider this simple circuit in PennyLane:
  ```python
  dev = qml.device("default.qubit", wires=2, shots=100)

  @qml.qnode(dev)
  def circuit(theta, phi):
      qml.RX(theta, wires=0)
      qml.CNOT(wires=[0,1])
      qml.RZ(phi, wires=1)
      return qml.sample()
  ```

  This can be easily converted to OpenQASM 2.0 with `qml.to_openqasm`:
  ```pycon
  >>> openqasm_circ = qml.to_openqasm(circuit)(1.2, 0.9)
  >>> print(openqasm_circ)
  OPENQASM 2.0;
  include "qelib1.inc";
  qreg q[2];
  creg c[2];
  rx(1.2) q[0];
  cx q[0],q[1];
  rz(0.9) q[1];
  measure q[0] -> c[0];
  measure q[1] -> c[1];
  ```

* A new template called :class:`~.SelectPauliRot` that applies a sequence of uniformly controlled rotations to a target qubit 
  is now available. This operator appears frequently in unitary decomposition and block encoding techniques. 
  [(#7206)](https://github.com/PennyLaneAI/pennylane/pull/7206)
  [(#7617)](https://github.com/PennyLaneAI/pennylane/pull/7617)

  ```python
  angles = np.array([1.0, 2.0, 3.0, 4.0])

  wires = qml.registers({"control": 2, "target": 1})
  dev = qml.device("default.qubit", wires=3)

  @qml.qnode(dev)
  def circuit():
      qml.SelectPauliRot(
        angles,
        control_wires=wires["control"],
        target_wire=wires["target"],
        rot_axis="Y")
      return qml.state()
  ```
  
  ```pycon
  >>> print(circuit())
  [0.87758256+0.j 0.47942554+0.j 0.        +0.j 0.        +0.j
   0.        +0.j 0.        +0.j 0.        +0.j 0.        +0.j]
  ```

* The transform `convert_to_mbqc_gateset` is added to the `ftqc` module to convert arbitrary 
  circuits to a limited gate-set that can be translated to the MBQC formalism.
  [(#7271)](https://github.com/PennyLaneAI/pennylane/pull/7271)

* Classical shadows with mixed quantum states are now computed with a dedicated method that uses an
  iterative algorithm similar to the handling of shadows with state vectors. This makes shadows with density 
  matrices much more performant.
  [(#6748)](https://github.com/PennyLaneAI/pennylane/pull/6748)
  [(#7458)](https://github.com/PennyLaneAI/pennylane/pull/7458)

* The `RotXZX` operation is added to the `ftqc` module to support definition of a universal
  gate-set that can be translated to the MBQC formalism.
  [(#7271)](https://github.com/PennyLaneAI/pennylane/pull/7271)

* A new iterative angle solver for QSVT and QSP is available in the :func:`poly_to_angles <pennylane.poly_to_angles>` function,
  allowing angle computation for polynomials of large degrees (> 1000).
  Set `angle_solver="iterative"` in the :func:`poly_to_angles  <pennylane.poly_to_angles>` function
  (or from the :func:`qsvt <pennylane.qsvt>` function!) to use it.
  [(6694)](https://github.com/PennyLaneAI/pennylane/pull/6694)

* Two new functions called :func:`~.math.convert_to_su2` and :func:`~.math.convert_to_su4` have been added to `qml.math`, which convert unitary matrices to SU(2) or SU(4), respectively, and optionally a global phase.
  [(#7211)](https://github.com/PennyLaneAI/pennylane/pull/7211)


* A new template :class:`~.TemporaryAND` has been added. The  :class:`~.TemporaryAND` (a.k.a.  :class:`~.Elbow`)
  operation is a three-qubit gate equivalent to an ``AND``, or reversible :class:`~pennylane.Toffoli`, gate
  that leverages extra information about the target wire to enable more efficient circuit decompositions.
  The ``TemporaryAND`` assumes the target qubit to be initialized in ``|0〉``, while the ``Adjoint(TemporaryAND)`` assumes the target output to be ``|0〉``.
  For more details, see Fig. 4 in `arXiv:1805.03662 <https://arxiv.org/abs/1805.03662>`_.
  :class:`~.TemporaryAND` is useful for an efficient decomposition of the :class:`~.Select` template, for example. 
  [(#7472)](https://github.com/PennyLaneAI/pennylane/pull/7472)

  ```python
  dev = qml.device("default.qubit", shots=1)
  @qml.qnode(dev)
  def circuit():
      # |0000⟩
      qml.X(0) # |1000⟩
      qml.X(1) # |1100⟩
      # The target wire is in state |0>, so we can apply TemporaryAND
      qml.TemporaryAND([0,1,2]) # |1110⟩
      qml.CNOT([2,3]) # |1111⟩
      # The target wire will be in state |0> after adjoint(TemporaryAND) gate is applied, so we can apply adjoint(TemporaryAND)
      qml.adjoint(qml.TemporaryAND([0,1,2])) # |1101⟩
      return qml.sample(wires=[0,1,2,3])
  ```
  
  ```pycon
  >>> print(circuit())
  [1 1 0 1]
  ```

* The transform `convert_to_mbqc_formalism` is added to the `ftqc` module to convert a circuit already
  expressed in a limited, compatible gate-set into the MBQC formalism. Circuits can be converted to the 
  relevant gate-set with the `convert_to_mbqc_gateset` transform.
  [(#7355)](https://github.com/PennyLaneAI/pennylane/pull/7355)
  [(#7586)](https://github.com/PennyLaneAI/pennylane/pull/7586)

* A new template :class:`~.SemiAdder` has been added, allowing for quantum-quantum in-place addition.
  This operator performs the plain addition of two integers in the computational basis.
  [(#7494)](https://github.com/PennyLaneAI/pennylane/pull/7494)

  ```python
  x = 3
  y = 4

  wires = qml.registers({"x":3, "y":6, "work":5})

  dev = qml.device("default.qubit", shots=1)

  @qml.qnode(dev)
  def circuit():
      qml.BasisEmbedding(x, wires=wires["x"])
      qml.BasisEmbedding(y, wires=wires["y"])
      qml.SemiAdder(wires["x"], wires["y"], wires["work"])
      return qml.sample(wires=wires["y"])
  ```
  
  ```pycon
  >>> print(circuit())
  [0 0 0 1 1 1]
  ```

<h4>Resource-efficient Decompositions 🔎</h4>

* The :func:`~.transforms.decompose` transform now supports weighting gates in the target `gate_set`, allowing for 
  preferential treatment of certain gates in a target `gate_set` over others.
  [(#7389)](https://github.com/PennyLaneAI/pennylane/pull/7389)

  Gates specified in `gate_set` can be given a numerical weight associated with their effective cost to have in a circuit:
  
  * Gate weights that are greater than 1 indicate a *greater cost* (less preferred).
  * Gate weights that are less than 1 indicate a *lower cost* (more preferred).

  Consider the following toy example.

  ```python
  qml.decomposition.enable_graph()
  
  @partial(
    qml.transforms.decompose, gate_set={qml.Toffoli: 1.23, qml.RX: 4.56, qml.CZ: 0.01, qml.H: 420, qml.CRZ: 100}
  )
  @qml.qnode(qml.device("default.qubit"))
  def circuit():
      qml.CRX(0.1, wires=[0, 1])
      qml.Toffoli(wires=[0, 1, 2])
      return qml.expval(qml.Z(0))
  ```

  ```pycon
  >>> print(qml.draw(circuit)())

  0: ───────────╭●────────────╭●─╭●─┤  <Z>
  1: ──RX(0.05)─╰Z──RX(-0.05)─╰Z─├●─┤     
  2: ────────────────────────────╰X─┤     
  ```

  ```python
  qml.decomposition.enable_graph()

  @partial(
      qml.transforms.decompose, gate_set={qml.Toffoli: 1.23, qml.RX: 4.56, qml.CZ: 0.01, qml.H: 0.1, qml.CRZ: 0.1}
  )
  @qml.qnode(qml.device("default.qubit"))
  def circuit():
      qml.CRX(0.1, wires=[0, 1])
      qml.Toffoli(wires=[0, 1, 2])
      return qml.expval(qml.Z(0))
  ```

  ```pycon
  >>> print(qml.draw(circuit)())

  0: ────╭●───────────╭●─┤  <Z>
  1: ──H─╰RZ(0.10)──H─├●─┤     
  2: ─────────────────╰X─┤  
  ```

  Here, when the Hadamard and ``CRZ`` have relatively high weights, a decomposition involving them is considered *less* 
  efficient. When they have relatively low weights, a decomposition involving them is considered *more* efficient.

* Decomposition rules that can be accessed with the new graph-based decomposition system are
  implemented for the following operators:

  * :class:`~.QubitUnitary`
    [(#7211)](https://github.com/PennyLaneAI/pennylane/pull/7211)

  * :class:`~.ControlledQubitUnitary`
    [(#7371)](https://github.com/PennyLaneAI/pennylane/pull/7371)

  * :class:`~.DiagonalQubitUnitary`
    [(#7625)](https://github.com/PennyLaneAI/pennylane/pull/7625)

  * :class:`~.MultiControlledX`
    [(#7405)](https://github.com/PennyLaneAI/pennylane/pull/7405)

  * :class:`~pennylane.ops.Exp`. 
    [(#7489)](https://github.com/PennyLaneAI/pennylane/pull/7489)

    Specifically, the following decompositions have been added:
    * Suzuki-Trotter decomposition when the `num_steps` keyword argument is specified.
    * Decomposition to a :class:`~pennylane.PauliRot` when the base is a single-term Pauli word.

  * :class:`~.PCPhase`
    [(#7591)](https://github.com/PennyLaneAI/pennylane/pull/7591)

  * :class:`~.QuantumPhaseEstimation`
    [(#7637)](https://github.com/PennyLaneAI/pennylane/pull/7637)

  * :class:`~.BasisRotation`
    [(#7074)](https://github.com/PennyLaneAI/pennylane/pull/7074)

  * :class:`~.PhaseAdder`
    [(#7070)](https://github.com/PennyLaneAI/pennylane/pull/7070)

  * :class:`~.IntegerComparator`
    [(#7636)](https://github.com/PennyLaneAI/pennylane/pull/7636)

* A new decomposition rule that uses a single work wire for decomposing multi-controlled operators is added.
  [(#7383)](https://github.com/PennyLaneAI/pennylane/pull/7383)

* A :func:`~.decomposition.register_condition` decorator is added that allows users to bind a condition to a
  decomposition rule for when it is applicable. The condition should be a function that takes the
  resource parameters of an operator as arguments and returns `True` or `False` based on whether
  these parameters satisfy the condition for when this rule can be applied.
  [(#7439)](https://github.com/PennyLaneAI/pennylane/pull/7439)

  ```python
  import pennylane as qml
  from pennylane.math.decomposition import zyz_rotation_angles
  
  # The parameters must be consistent with ``qml.QubitUnitary.resource_keys``
  def _zyz_condition(num_wires):
    return num_wires == 1

  @qml.register_condition(_zyz_condition)
  @qml.register_resources({qml.RZ: 2, qml.RY: 1, qml.GlobalPhase: 1})
  def zyz_decomposition(U, wires, **__):
      # Assumes that U is a 2x2 unitary matrix
      phi, theta, omega, phase = zyz_rotation_angles(U, return_global_phase=True)
      qml.RZ(phi, wires=wires[0])
      qml.RY(theta, wires=wires[0])
      qml.RZ(omega, wires=wires[0])
      qml.GlobalPhase(-phase)
  
  # This decomposition will be ignored for `QubitUnitary` on more than one wire.
  qml.add_decomps(qml.QubitUnitary, zyz_decomposition)
  ```

* Symbolic operator types (e.g., `Adjoint`, `Controlled`, and `Pow`) can now be specified as strings
  in various parts of the new graph-based decomposition system, specifically:

  * The `gate_set` argument of the :func:`~.transforms.decompose` transform now supports adding symbolic
    operators in the target gate set.
    [(#7331)](https://github.com/PennyLaneAI/pennylane/pull/7331)

  ```python
  from functools import partial
  import pennylane as qml

  qml.decomposition.enable_graph()
  
  @partial(qml.transforms.decompose, gate_set={"T", "Adjoint(T)", "H", "CNOT"})
  @qml.qnode(qml.device("default.qubit"))
  def circuit():
      qml.Toffoli(wires=[0, 1, 2])
  ```
  ```pycon
  >>> print(qml.draw(circuit)())
  0: ───────────╭●───────────╭●────╭●──T──╭●─┤
  1: ────╭●─────│─────╭●─────│───T─╰X──T†─╰X─┤
  2: ──H─╰X──T†─╰X──T─╰X──T†─╰X──T──H────────┤
  ```

  * Symbolic operator types can now be given as strings to the `op_type` argument of :func:`~.decomposition.add_decomps`,
    or as keys of the dictionaries passed to the `alt_decomps` and `fixed_decomps` arguments of the
    :func:`~.transforms.decompose` transform, allowing custom decomposition rules to be defined and
    registered for symbolic operators.
    [(#7347)](https://github.com/PennyLaneAI/pennylane/pull/7347)
    [(#7352)](https://github.com/PennyLaneAI/pennylane/pull/7352)
    [(#7362)](https://github.com/PennyLaneAI/pennylane/pull/7362)
    [(#7499)](https://github.com/PennyLaneAI/pennylane/pull/7499)

  ```python
  @qml.register_resources({qml.RY: 1})
  def my_adjoint_ry(phi, wires, **_):
      qml.RY(-phi, wires=wires)

  @qml.register_resources({qml.RX: 1})
  def my_adjoint_rx(phi, wires, **__):
      qml.RX(-phi, wires)

  # Registers a decomposition rule for the adjoint of RY globally
  qml.add_decomps("Adjoint(RY)", my_adjoint_ry)

  @partial(
      qml.transforms.decompose,
      gate_set={"RX", "RY", "CNOT"},
      fixed_decomps={"Adjoint(RX)": my_adjoint_rx}
  )
  @qml.qnode(qml.device("default.qubit"))
  def circuit():
      qml.adjoint(qml.RX(0.5, wires=[0]))
      qml.CNOT(wires=[0, 1])
      qml.adjoint(qml.RY(0.5, wires=[1]))
      return qml.expval(qml.Z(0))
  ```
  ```pycon
  >>> print(qml.draw(circuit)())
  0: ──RX(-0.50)─╭●────────────┤  <Z>
  1: ────────────╰X──RY(-0.50)─┤
  ```

* A `work_wire_type` argument has been added to :func:`~pennylane.ctrl` and :class:`~pennylane.ControlledQubitUnitary`
  for more fine-grained control over the type of work wire used in their decompositions.
  [(#7612)](https://github.com/PennyLaneAI/pennylane/pull/7612)

* The :func:`~.transforms.decompose` transform now accepts a `stopping_condition` argument with 
  graph-based decomposition enabled, which must be a function that returns `True` if an operator 
  does not need to be decomposed (it meets the requirements as described in `stopping_condition`).
  See the documentation for more details.
  [(#7531)](https://github.com/PennyLaneAI/pennylane/pull/7531)

* A new decomposition method for :func:`~.clifford_t_decomposition` is now available with `method="rs"`
  (the [Ross-Selinger algorithm](https://arxiv.org/abs/1403.2975)) that produces orders of magnitude
  less gates than `method="sk"` (the Solovay-Kitaev algorithm) in many cases. It is directly accessible
  via :func:`~.ops.rs_decomposition` function.
  [(#7588)](https://github.com/PennyLaneAI/pennylane/pull/7588)
  [(#7641)](https://github.com/PennyLaneAI/pennylane/pull/7641)
  [(#7611)](https://github.com/PennyLaneAI/pennylane/pull/7611)
  [(#7711)](https://github.com/PennyLaneAI/pennylane/pull/7711)

  The Ross-Selinger algorithm can drastically outperform the Solovay-Kitaev algorithm in many cases.
  Consider this simple circuit:

  ```python
  @qml.qnode(qml.device("lightning.qubit", wires=2))
  def circuit(x, y):

      qml.RX(x, 0)
      qml.CNOT([0, 1])
      qml.RY(y, 0)

      return qml.expval(qml.Z(0))

  rs_circuit = qml.clifford_t_decomposition(circuit, method="rs")
  sk_circuit = qml.clifford_t_decomposition(circuit, method="sk")

  rs_specs = qml.specs(rs_circuit)(x, y)["resources"]
  sk_specs = qml.specs(sk_circuit)(x, y)["resources"]
  ```

  Decomposing with `method="rs"` instead of `method="sk"` gives a significant reduction in overall 
  gate counts, specifically the `qml.T` count:

  ```pycon
  >>> print(rs_specs.num_gates, sk_specs.num_gates)
  267 48637
  >>> print(rs_specs.gate_types['T'], sk_specs.gate_types['T'])
  104 8507
  ```

<h3>Improvements 🛠</h3>

* Adds a new `allocation` module containing `allocate` and `deallocate` instructions for requesting dynamic wires. This is currently
  experimental and not integrated.
  [(#7704)](https://github.com/PennyLaneAI/pennylane/pull/7704)
  [(#7710)](https://github.com/PennyLaneAI/pennylane/pull/7710)

* Caching with finite shots now always warns about the lack of expected noise.
  [(#7644)](https://github.com/PennyLaneAI/pennylane/pull/7644)

* `cache` now defaults to `"auto"` with `qml.execute`, matching the behavior of `QNode` and reducing the 
  performance cost of using `qml.execute` for standard executions.
  [(#7644)](https://github.com/PennyLaneAI/pennylane/pull/7644)

* `qml.grad` and `qml.jacobian` can now handle inputs with dynamic shapes being captured into plxpr.
  [(#7544)](https://github.com/PennyLaneAI/pennylane/pull/7544/)

* Improved the drawing of `GlobalPhase`, `ctrl(GlobalPhase)`, `Identity` and `ctrl(Identity)` operations.
  The labels are grouped together like for other multi-qubit operations, and the drawing
  no longer depends on the wires of `GlobalPhase` or `Identity`. Control nodes of controlled global phases
  and identities no longer receive the operator label, which is in line with other controlled operations.
  [(#7457)](https://github.com/PennyLaneAI/pennylane/pull/7457)

* The decomposition of `qml.PCPhase` is now significantly more efficient for more than 2 qubits.
  [(#7166)](https://github.com/PennyLaneAI/pennylane/pull/7166)

* The decomposition of :class:`~.IntegerComparator` is now significantly more efficient.
  [(#7636)](https://github.com/PennyLaneAI/pennylane/pull/7636)

* :class:`~.QubitUnitary` now supports a decomposition that is compatible with an arbitrary number of qubits. 
  This represents a fundamental improvement over the previous implementation, which was limited to two-qubit systems.
  [(#7277)](https://github.com/PennyLaneAI/pennylane/pull/7277)

* Setting up the configuration of a workflow, including the determination of the best diff
  method, is now done *after* user transforms have been applied. This allows transforms to
  update the shots and change measurement processes with fewer issues.
  [(#7358)](https://github.com/PennyLaneAI/pennylane/pull/7358)

* The decomposition of `DiagonalQubitUnitary` has been updated to a recursive decomposition
  into a smaller `DiagonalQubitUnitary` and a `SelectPauliRot` operation. This is a known
  decomposition [Theorem 7 in Shende et al.](https://arxiv.org/abs/quant-ph/0406176)
  that contains fewer gates than the previous decomposition.
  [(#7370)](https://github.com/PennyLaneAI/pennylane/pull/7370)

* An xDSL `qml.compiler.python_compiler.transforms.MergeRotationsPass` pass for applying `merge_rotations` to an
  xDSL module has been added for the experimental xDSL Python compiler integration.
  [(#7364)](https://github.com/PennyLaneAI/pennylane/pull/7364)
  [(#7595)](https://github.com/PennyLaneAI/pennylane/pull/7595)
  [(#7664)](https://github.com/PennyLaneAI/pennylane/pull/7664)

* An xDSL `qml.compiler.python_compiler.transforms.IterativeCancelInversesPass` pass for applying `cancel_inverses`
  iteratively to an xDSL module has been added for the experimental xDSL Python compiler integration. This pass is
  optimized to cancel self-inverse operations iteratively to cancel nested self-inverse operations.
  [(#7364)](https://github.com/PennyLaneAI/pennylane/pull/7364)
  [(#7595)](https://github.com/PennyLaneAI/pennylane/pull/7595)
 
* An experimental integration for a Python compiler using [xDSL](https://xdsl.dev/index) has been introduced.
  This is similar to [Catalyst's MLIR dialects](https://docs.pennylane.ai/projects/catalyst/en/stable/dev/dialects.html#mlir-dialects-in-catalyst), 
  but it is coded in Python instead of C++.
  [(#7509)](https://github.com/PennyLaneAI/pennylane/pull/7509)
  [(#7357)](https://github.com/PennyLaneAI/pennylane/pull/7357)
  [(#7367)](https://github.com/PennyLaneAI/pennylane/pull/7367)
  [(#7462)](https://github.com/PennyLaneAI/pennylane/pull/7462)
  [(#7470)](https://github.com/PennyLaneAI/pennylane/pull/7470)
  [(#7510)](https://github.com/PennyLaneAI/pennylane/pull/7510)
  [(#7590)](https://github.com/PennyLaneAI/pennylane/pull/7590)
  [(#7706)](https://github.com/PennyLaneAI/pennylane/pull/7706)

* PennyLane supports `JAX` version 0.6.0.
  [(#7299)](https://github.com/PennyLaneAI/pennylane/pull/7299)

* PennyLane supports `JAX` version 0.5.3.
  [(#6919)](https://github.com/PennyLaneAI/pennylane/pull/6919)

* Computing the angles for uniformly controlled rotations, used in :class:`~.MottonenStatePreparation`
  and :class:`~.SelectPauliRot`, now takes much less computational effort and memory.
  [(#7377)](https://github.com/PennyLaneAI/pennylane/pull/7377)

* The :func:`~.transforms.cancel_inverses` transform no longer changes the order of operations that don't have shared wires, providing a deterministic output.
  [(#7328)](https://github.com/PennyLaneAI/pennylane/pull/7328)

* Alias for Identity (`I`) is now accessible from `qml.ops`.
  [(#7200)](https://github.com/PennyLaneAI/pennylane/pull/7200)

* Add xz encoding related `pauli_to_xz`, `xz_to_pauli` and `pauli_prod` functions to the `ftqc` module.
  [(#7433)](https://github.com/PennyLaneAI/pennylane/pull/7433)

* Add commutation rules for a Clifford gate set (`qml.H`, `qml.S`, `qml.CNOT`) to the `ftqc.pauli_tracker` module,
  accessible via the `commute_clifford_op` function.
  [(#7444)](https://github.com/PennyLaneAI/pennylane/pull/7444)

* Add offline byproduct correction support to the `ftqc` module.
  [(#7447)](https://github.com/PennyLaneAI/pennylane/pull/7447)

* The `ftqc` module `measure_arbitrary_basis`, `measure_x` and `measure_y` functions
  can now be captured when program capture is enabled.
  [(#7219)](https://github.com/PennyLaneAI/pennylane/pull/7219)
  [(#7368)](https://github.com/PennyLaneAI/pennylane/pull/7368)

* `Operator.num_wires` now defaults to `None` to indicate that the operator can be on
  any number of wires.
  [(#7312)](https://github.com/PennyLaneAI/pennylane/pull/7312)

* Shots can now be overridden for specific `qml.Snapshot` instances via a `shots` keyword argument.
  [(#7326)](https://github.com/PennyLaneAI/pennylane/pull/7326)

  ```python
  dev = qml.device("default.qubit", wires=2, shots=10)

  @qml.qnode(dev)
  def circuit():
      qml.Snapshot("sample", measurement=qml.sample(qml.X(0)), shots=5)
      return qml.sample(qml.X(0))
  ```

  ```pycon
  >>> qml.snapshots(circuit)()
  {'sample': array([-1., -1., -1., -1., -1.]),
   'execution_results': array([ 1., -1., -1., -1., -1.,  1., -1., -1.,  1., -1.])}
  ```

* Two-qubit `QubitUnitary` gates no longer decompose into fundamental rotation gates; it now 
  decomposes into single-qubit `QubitUnitary` gates. This allows the decomposition system to
  further decompose single-qubit unitary gates more flexibly using different rotations.
  [(#7211)](https://github.com/PennyLaneAI/pennylane/pull/7211)

* The `gate_set` argument of :func:`~.transforms.decompose` now accepts `"X"`, `"Y"`, `"Z"`, `"H"`, 
  `"I"` as aliases for `"PauliX"`, `"PauliY"`, `"PauliZ"`, `"Hadamard"`, and `"Identity"`. These 
  aliases are also recognized as part of symbolic operators. For example, `"Adjoint(H)"` is now 
  accepted as an alias for `"Adjoint(Hadamard)"`.
  [(#7331)](https://github.com/PennyLaneAI/pennylane/pull/7331)

* PennyLane no longer validates that an operation has at least one wire, as having this check required the abstract
  interface to maintain a list of special implementations.
  [(#7327)](https://github.com/PennyLaneAI/pennylane/pull/7327)

* Two new device-developer transforms have been added to `devices.preprocess`: 
  :func:`~.devices.preprocess.measurements_from_counts` and :func:`~.devices.preprocess.measurements_from_samples`.
  These transforms modify the tape to instead contain a `counts` or `sample` measurement process, 
  deriving the original measurements from the raw counts/samples in post-processing. This allows 
  expanded measurement support for devices that only 
  support counts/samples at execution, like real hardware devices.
  [(#7317)](https://github.com/PennyLaneAI/pennylane/pull/7317)

* Sphinx version was updated to 8.1. Sphinx is upgraded to version 8.1 and uses Python 3.10. References to intersphinx (e.g. `<demos/>` or `<catalyst/>` are updated to remove the :doc: prefix that is incompatible with sphinx 8.1. 
  [(7212)](https://github.com/PennyLaneAI/pennylane/pull/7212)

* Migrated `setup.py` package build and install to `pyproject.toml`
  [(#7375)](https://github.com/PennyLaneAI/pennylane/pull/7375)

* Updated GitHub Actions workflows (`rtd.yml`, `readthedocs.yml`, and `docs.yml`) to use `ubuntu-24.04` runners.
 [(#7396)](https://github.com/PennyLaneAI/pennylane/pull/7396)

* Updated requirements and pyproject files to include the other package.  
  [(#7417)](https://github.com/PennyLaneAI/pennylane/pull/7417)

* Updated documentation check to remove duplicate docstring references. [(#7453)](https://github.com/PennyLaneAI/pennylane/pull/7453)

* Improved performance for `qml.clifford_t_decomposition` transform by introducing caching support and changed the
  default basis set of `qml.ops.sk_decomposition` to `(H, S, T)`, resulting in shorter decomposition sequences.
  [(#7454)](https://github.com/PennyLaneAI/pennylane/pull/7454)

<h3>Labs: a place for unified and rapid prototyping of research software 🧪</h3>

* The imports of dependencies introduced by ``labs`` functionalities have been modified such that
  these dependencies only have to be installed for the functions that use them, not to use
  ``labs`` functionalities in general. This decouples the various submodules, and even functions
  within the same submodule, from each other.
  [(#7650)](https://github.com/PennyLaneAI/pennylane/pull/7650)

* A new module :mod:`pennylane.labs.intermediate_reps <pennylane.labs.intermediate_reps>`
  provides functionality to compute intermediate representations for particular circuits.
  :func:`parity_matrix <pennylane.labs.intermediate_reps.parity_matrix>` computes
  the parity matrix intermediate representation for CNOT circuits.
  :func:`phase_polynomial <pennylane.labs.intermediate_reps.phase_polynomial>` computes
  the phase polynomial intermediate representation for {CNOT, RZ} circuits.
  These efficient intermediate representations are important
  for CNOT routing algorithms and other quantum compilation routines.
  [(#7229)](https://github.com/PennyLaneAI/pennylane/pull/7229)
  [(#7333)](https://github.com/PennyLaneAI/pennylane/pull/7333)
  [(#7629)](https://github.com/PennyLaneAI/pennylane/pull/7629)
  
* The `pennylane.labs.vibrational` module is upgraded to use features from the `concurrency` module
  to perform multiprocess and multithreaded execution of workloads. 
  [(#7401)](https://github.com/PennyLaneAI/pennylane/pull/7401)

* A `rowcol` function is now available in `pennylane.labs.intermediate_reps`.
  Given the parity matrix of a CNOT circuit and a qubit connectivity graph, it synthesizes a
  possible implementation of the parity matrix that respects the connectivity.
  [(#7394)](https://github.com/PennyLaneAI/pennylane/pull/7394)

* A new module :mod:`pennylane.labs.zxopt <pennylane.labs.zxopt>` provides access to the basic optimization
  passes from [pyzx](https://pyzx.readthedocs.io/en/latest/) for PennyLane circuits.
  
    * :func:`basic_optimization <pennylane.labs.zxopt.basic_optimization>` performs peephole optimizations on the circuit and is a useful subroutine for other optimization passes.
    * :func:`full_optimize <pennylane.labs.zxopt.full_optimize>` optimizes [(Clifford + T)](https://pennylane.ai/compilation/clifford-t-gate-set) circuits.
    * :func:`full_reduce <pennylane.labs.zxopt.full_reduce>` can optimize arbitrary PennyLane circuits and follows the pipeline described in the [the pyzx docs](https://pyzx.readthedocs.io/en/latest/simplify.html).
    * :func:`todd <pennylane.labs.zxopt.todd>` performs Third Order Duplicate and Destroy (`TODD <https://arxiv.org/abs/1712.01557>`__) via phase polynomials and reduces T gate counts.

  [(#7471)](https://github.com/PennyLaneAI/pennylane/pull/7471)

* New functionality is added to create and manipulate product formulas in the `trotter_error` module.
  [(#7224)](https://github.com/PennyLaneAI/pennylane/pull/7224)
 
    * :class:`ProductFormula <pennylane.labs.trotter_error.ProductFormula` allows users to create custom product formulas.
    * :func:`bch_expansion <pennylane.labs.trotter_error.bch_expansion` computes the Baker-Campbell-Hausdorff  expansion of a product formula.
    * :func:`effective_hamiltonian <pennylane.labs.trotter_error.effective_hamiltonian` computes the effective Hamiltonian of a product formula.

* Optimized the :func:`perturbation_error <pennylane.labs.trotter_error.perturbation_error>`
  module for better performance by using a task-based executor to parallelize the computationally heavy
  parts of the algorithm.

  [(#7681)](https://github.com/PennyLaneAI/pennylane/pull/7681)

* Fixed missing table descriptions for :class:`qml.FromBloq <pennylane.FromBloq>`,
  :func:`qml.qchem.two_particle <pennylane.qchem.two_particle>`,
  and :class:`qml.ParticleConservingU2 <pennylane.ParticleConservingU2>`.
  [(#7628)](https://github.com/PennyLaneAI/pennylane/pull/7628)

<h3>Breaking changes 💔</h3>

* Support for gradient keyword arguments as QNode keyword arguments has been removed. Instead please use the
  new `gradient_kwargs` keyword argument accordingly.
  [(#7648)](https://github.com/PennyLaneAI/pennylane/pull/7648)

* The default value of `cache` is now `"auto"` with `qml.execute`. Like `QNode`, `"auto"` only turns on caching
  when `max_diff > 1`.
  [(#7644)](https://github.com/PennyLaneAI/pennylane/pull/7644)

* A new decomposition for two-qubit unitaries was implemented in `two_qubit_decomposition`.
  It ensures the correctness of the decomposition in some edge cases but uses 3 CNOT gates
  even if 2 CNOTs would suffice theoretically.
  [(#7474)](https://github.com/PennyLaneAI/pennylane/pull/7474)

* The `return_type` property of `MeasurementProcess` has been removed. Please use `isinstance` for type checking instead.
  [(#7322)](https://github.com/PennyLaneAI/pennylane/pull/7322)

* The `KerasLayer` class in `qml.qnn.keras` has been removed because Keras 2 is no longer actively maintained.
  Please consider using a different machine learning framework, like `PyTorch <demos/tutorial_qnn_module_torch>`__ or `JAX <demos/tutorial_How_to_optimize_QML_model_using_JAX_and_Optax>`__.
  [(#7320)](https://github.com/PennyLaneAI/pennylane/pull/7320)

* The `qml.gradients.hamiltonian_grad` function has been removed because this gradient recipe is no
  longer required with the :doc:`new operator arithmetic system </news/new_opmath>`.
  [(#7302)](https://github.com/PennyLaneAI/pennylane/pull/7302)

* Accessing terms of a tensor product (e.g., `op = X(0) @ X(1)`) via `op.obs` has been removed.
  [(#7324)](https://github.com/PennyLaneAI/pennylane/pull/7324)

* The `mcm_method` keyword argument in `qml.execute` has been removed.
  [(#7301)](https://github.com/PennyLaneAI/pennylane/pull/7301)

* The `inner_transform` and `config` keyword arguments in `qml.execute` have been removed.
  [(#7300)](https://github.com/PennyLaneAI/pennylane/pull/7300)

* `Sum.ops`, `Sum.coeffs`, `Prod.ops` and `Prod.coeffs` have been removed.
  [(#7304)](https://github.com/PennyLaneAI/pennylane/pull/7304)

* Specifying `pipeline=None` with `qml.compile` has been removed.
  [(#7307)](https://github.com/PennyLaneAI/pennylane/pull/7307)

* The `control_wires` argument in `qml.ControlledQubitUnitary` has been removed.
  Furthermore, the `ControlledQubitUnitary` no longer accepts `QubitUnitary` objects as arguments as its `base`.
  [(#7305)](https://github.com/PennyLaneAI/pennylane/pull/7305)

* `qml.tape.TapeError` has been removed.
  [(#7205)](https://github.com/PennyLaneAI/pennylane/pull/7205)

<h3>Deprecations 👋</h3>

Here's a list of deprecations made this release. For a more detailed breakdown of deprecations and alternative code to use instead, Please consult the :doc:`deprecations and removals page </development/deprecations>`.

* Top-level access to `DeviceError`, `PennyLaneDeprecationWarning`, `QuantumFunctionError` and `ExperimentalWarning` have been deprecated and will be removed in v0.43. Please import them from the new `exceptions` module.
  [(#7292)](https://github.com/PennyLaneAI/pennylane/pull/7292)
  [(#7477)](https://github.com/PennyLaneAI/pennylane/pull/7477)
  [(#7508)](https://github.com/PennyLaneAI/pennylane/pull/7508)
  [(#7603)](https://github.com/PennyLaneAI/pennylane/pull/7603)

* `qml.operation.Observable` and the corresponding `Observable.compare` have been deprecated, as
  pennylane now depends on the more general `Operator` interface instead. The
  `Operator.is_hermitian` property can instead be used to check whether or not it is highly likely
  that the operator instance is Hermitian.
  [(#7316)](https://github.com/PennyLaneAI/pennylane/pull/7316)

* The boolean functions provided in `pennylane.operation` are deprecated. See the :doc:`deprecations page </development/deprecations>` 
  for equivalent code to use instead. These include `not_tape`, `has_gen`, `has_grad_method`, `has_multipar`,
  `has_nopar`, `has_unitary_gen`, `is_measurement`, `defines_diagonalizing_gates`, and `gen_is_multi_term_hamiltonian`.
  [(#7319)](https://github.com/PennyLaneAI/pennylane/pull/7319)

* `qml.operation.WiresEnum`, `qml.operation.AllWires`, and `qml.operation.AnyWires` are deprecated. To indicate that
  an operator can act on any number of wires, `Operator.num_wires = None` should be used instead. This is the default
  and does not need to be overwritten unless the operator developer wants to add wire number validation.
  [(#7313)](https://github.com/PennyLaneAI/pennylane/pull/7313)

* The :func:`qml.QNode.get_gradient_fn` method is now deprecated. Instead, use :func:`~.workflow.get_best_diff_method` to obtain the differentiation method.
  [(#7323)](https://github.com/PennyLaneAI/pennylane/pull/7323)

<h3>Internal changes ⚙️</h3>

* Update `jax` and `tensorflow` dependencies for `doc` builds.
  [(#7667)](https://github.com/PennyLaneAI/pennylane/pull/7667)

* `Pennylane` has been renamed to `pennylane` in the `pyproject.toml` file 
  to match the expected binary distribution format naming conventions.
  [(#7689)](https://github.com/PennyLaneAI/pennylane/pull/7689)

* The `qml.compiler.python_compiler` submodule has been restructured.
  [(#7645)](https://github.com/PennyLaneAI/pennylane/pull/7645)

* Move program capture code closer to where it is used.
  [(#7608)](https://github.com/PennyLaneAI/pennylane/pull/7608)

* Tests using `OpenFermion` in `tests/qchem` do not fail with NumPy>=2.0.0 any more.
  [(#7626)](https://github.com/PennyLaneAI/pennylane/pull/7626)

* Move `givens_decomposition` and private helpers from `qchem` to `math` module.
  [(#7545)](https://github.com/PennyLaneAI/pennylane/pull/7545)

* Enforce module dependencies in `pennylane` using `tach`.
  [(#7185)](https://github.com/PennyLaneAI/pennylane/pull/7185)
  [(#7416)](https://github.com/PennyLaneAI/pennylane/pull/7416)
  [(#7418)](https://github.com/PennyLaneAI/pennylane/pull/7418)
  [(#7429)](https://github.com/PennyLaneAI/pennylane/pull/7429)
  [(#7430)](https://github.com/PennyLaneAI/pennylane/pull/7430)
  [(#7437)](https://github.com/PennyLaneAI/pennylane/pull/7437)
  [(#7504)](https://github.com/PennyLaneAI/pennylane/pull/7504)
  [(#7538)](https://github.com/PennyLaneAI/pennylane/pull/7538)
  [(#7542)](https://github.com/PennyLaneAI/pennylane/pull/7542)
  [(#7667)](https://github.com/PennyLaneAI/pennylane/pull/7667)

* With program capture enabled, mcm method validation now happens on execution rather than setup.
  [(#7475)](https://github.com/PennyLaneAI/pennylane/pull/7475)

* Add `.git-blame-ignore-revs` file to the PennyLane repository. This file will allow specifying commits that should
  be ignored in the output of `git blame`. For example, this can be useful when a single commit includes bulk reformatting.
  [(#7507)](https://github.com/PennyLaneAI/pennylane/pull/7507)

* Add a `.gitattributes` file to standardize LF as the end-of-line character for the PennyLane
  repository.
  [(#7502)](https://github.com/PennyLaneAI/pennylane/pull/7502)

* `DefaultQubit` now implements `preprocess_transforms` and `setup_execution_config` instead of `preprocess`.
  [(#7468)](https://github.com/PennyLaneAI/pennylane/pull/7468)

* Fix subset of `pylint` errors in the `tests` folder.
  [(#7446)](https://github.com/PennyLaneAI/pennylane/pull/7446)

* Remove and reduce excessively expensive test cases in `tests/templates/test_subroutines/` that do not add value.
  [(#7436)](https://github.com/PennyLaneAI/pennylane/pull/7436)

* Stop using `pytest-timeout` in the PennyLane CI/CD pipeline.
  [(#7451)](https://github.com/PennyLaneAI/pennylane/pull/7451)

* A `RuntimeWarning` raised when using versions of JAX > 0.4.28 has been removed.
  [(#7398)](https://github.com/PennyLaneAI/pennylane/pull/7398)

* Wheel releases for PennyLane now follow the `PyPA binary-distribution format <https://packaging.python.org/en/latest/specifications/binary-distribution-format/>_` guidelines more closely.
  [(#7382)](https://github.com/PennyLaneAI/pennylane/pull/7382)

* `null.qubit` can now support an optional `track_resources` argument which allows it to record which gates are executed.
  [(#7226)](https://github.com/PennyLaneAI/pennylane/pull/7226)
  [(#7372)](https://github.com/PennyLaneAI/pennylane/pull/7372)
  [(#7392)](https://github.com/PennyLaneAI/pennylane/pull/7392)

* A new internal module, `qml.concurrency`, is added to support internal use of multiprocess and multithreaded execution of workloads. This also migrates the use of `concurrent.futures` in `default.qubit` to this new design.
  [(#7303)](https://github.com/PennyLaneAI/pennylane/pull/7303)

* Test suites in `tests/transforms/test_defer_measurement.py` use analytic mocker devices to test numeric results.
  [(#7329)](https://github.com/PennyLaneAI/pennylane/pull/7329)

* Add new `pennylane.exceptions` module for custom errors and warnings.
  [(#7205)](https://github.com/PennyLaneAI/pennylane/pull/7205)
  [(#7292)](https://github.com/PennyLaneAI/pennylane/pull/7292)

* Clean up `__init__.py` files in `math`, `ops`, `qaoa`, `tape` and `templates` to be explicit in what they import. 
  [(#7200)](https://github.com/PennyLaneAI/pennylane/pull/7200)
  
* The `Tracker` class has been moved into the `devices` module.
  [(#7281)](https://github.com/PennyLaneAI/pennylane/pull/7281)

* Moved functions that calculate rotation angles for unitary decompositions into an internal
  module `qml.math.decomposition`
  [(#7211)](https://github.com/PennyLaneAI/pennylane/pull/7211)

* Fixed a failing integration test for `qml.QDrift`  which multiplied the operators of the decomposition incorrectly to evolve the state.
  [(#7621)](https://github.com/PennyLaneAI/pennylane/pull/7621)

* The decomposition test in `assert_valid` no longer checks the matrix of the decomposition if the operator
  does not define a matrix representation.
  [(#7655)](https://github.com/PennyLaneAI/pennylane/pull/7655)

<h3>Documentation 📝</h3>

* The functions in `qml.qchem.vibrational` are updated to include additional information about the 
  theory and input arguments.
  [(#6918)](https://github.com/PennyLaneAI/pennylane/pull/6918)

* The usage examples for `qml.decomposition.DecompositionGraph` have been updated.
  [(#7692)](https://github.com/PennyLaneAI/pennylane/pull/7692)

* The entry in the :doc:`/news/program_capture_sharp_bits` has been updated to include
  additional supported lightning devices: `lightning.kokkos` and `lightning.gpu`.
  [(#7674)](https://github.com/PennyLaneAI/pennylane/pull/7674)

* Updated the circuit drawing for `qml.Select` to include two commonly used symbols for 
  Select-applying, or multiplexing, an operator. Added a similar drawing for `qml.SelectPauliRot`.
  [(#7464)](https://github.com/PennyLaneAI/pennylane/pull/7464)
  
* The entry in the :doc:`/news/program_capture_sharp_bits` page for transforms has been updated; non-native transforms being applied
  to QNodes wherein operators have dynamic wires can lead to incorrect results.
  [(#7426)](https://github.com/PennyLaneAI/pennylane/pull/7426)

* Fixed the wrong `theta` to `phi` in :class:`~pennylane.IsingXY`.
  [(#7427)](https://github.com/PennyLaneAI/pennylane/pull/7427)

* In the :doc:`/introduction/compiling_circuits` page, in the "Decomposition in stages" section,
  circuit drawings now render in a way that's easier to read.
  [(#7419)](https://github.com/PennyLaneAI/pennylane/pull/7419)

* The entry in the :doc:`/news/program_capture_sharp_bits` page for using program capture with Catalyst 
  has been updated. Instead of using ``qjit(experimental_capture=True)``, Catalyst is now compatible 
  with the global toggles ``qml.capture.enable()`` and ``qml.capture.disable()`` for enabling and
  disabling program capture.
  [(#7298)](https://github.com/PennyLaneAI/pennylane/pull/7298)

<h3>Bug fixes 🐛</h3>

* A bug in `qml.draw_mpl` for circuits with work wires has been fixed. The previously
  inconsistent mapping for these wires has been resolved, ensuring accurate assignment during
  drawing.
  [(#7668)](https://github.com/PennyLaneAI/pennylane/pull/7668)

* A bug in `ops.op_math.Prod.simplify()` has been fixed that led to global phases being discarded
  in special cases. Concretely, this problem occurs when Pauli factors combine into the identity
  up to a global phase _and_ there is no Pauli representation of the product operator.
  [(#7671)](https://github.com/PennyLaneAI/pennylane/pull/7671)

* The behaviour of the `qml.FlipSign` operation has been fixed: passing an integer `m` as the wires argument is now
  interpreted as a single wire (i.e. `wires=[m]`). This is different from the previous interpretation of `wires=range(m)`.
  Also, the `qml.FlipSign.wires` attribute is now returning the correct `Wires` object as for all other operations in PennyLane.
  [(#7647)](https://github.com/PennyLaneAI/pennylane/pull/7647)

* `qml.equal` now works with `qml.PauliError`s.
  [(#7618)](https://github.com/PennyLaneAI/pennylane/pull/7618)

* The `qml.transforms.cancel_inverses` transform can be used with `jax.jit`.
  [(#7487)](https://github.com/PennyLaneAI/pennylane/pull/7487)

* `qml.StatePrep` does not validate the norm of statevectors any more, default to `False` during initialization.
  [(#7615)](https://github.com/PennyLaneAI/pennylane/pull/7615)

* `qml.PhaseShift` operation is now working correctly with a batch size of 1.
  [(#7622)](https://github.com/PennyLaneAI/pennylane/pull/7622)

* `qml.metric_tensor` can now be calculated with catalyst.
  [(#7528)](https://github.com/PennyLaneAI/pennylane/pull/7528)

* The mapping to standard wires (consecutive integers) of `qml.tape.QuantumScript` has been fixed
  to correctly consider work wires that are not used otherwise in the circuit.
  [(#7581)](https://github.com/PennyLaneAI/pennylane/pull/7581)

* Fixed a bug where certain transforms with a native program capture implementation give incorrect results when
  dynamic wires were present in the circuit. The affected transforms were:
  * :func:`~pennylane.transforms.cancel_inverses`
  * :func:`~pennylane.transforms.merge_rotations`
  * :func:`~pennylane.transforms.single_qubit_fusion`
  * :func:`~pennylane.transforms.merge_amplitude_embedding`
  [(#7426)](https://github.com/PennyLaneAI/pennylane/pull/7426)

* The `Operator.pow` method has been fixed to raise to the power of 2 the qutrit operators `~.TShift`, `~.TClock`, and `~.TAdd`.
  [(#7505)](https://github.com/PennyLaneAI/pennylane/pull/7505)

* The queuing behavior of the controlled of a controlled operation is fixed.
  [(#7532)](https://github.com/PennyLaneAI/pennylane/pull/7532)

* A new decomposition was implemented for two-qubit `QubitUnitary` operators in `two_qubit_decomposition`
  based on a type-AI Cartan decomposition. It fixes previously faulty edge cases for unitaries
  that require 2 or 3 CNOT gates. Now, 3 CNOTs are used for both cases, using one more
  CNOT than theoretically required in the former case.
  [(#7474)](https://github.com/PennyLaneAI/pennylane/pull/7474)

* The documentation of `qml.pulse.drive` has been updated and corrected.
  [(#7459)](https://github.com/PennyLaneAI/pennylane/pull/7459)

* Fixed a bug in `to_openfermion` where identity qubit-to-wires mapping was not obeyed.
  [(#7332)](https://github.com/PennyLaneAI/pennylane/pull/7332)

* Fixed a bug in the validation of :class:`~.SelectPauliRot` that prevents parameter broadcasting.
  [(#7377)](https://github.com/PennyLaneAI/pennylane/pull/7377)

* Usage of NumPy in `default.mixed` source code has been converted to `qml.math` to avoid
  unnecessary dependency on NumPy and to fix a bug that caused an error when using `default.mixed` with PyTorch and GPUs.
  [(#7384)](https://github.com/PennyLaneAI/pennylane/pull/7384)

* With program capture enabled (`qml.capture.enable()`), `QSVT` no treats abstract values as metadata.
  [(#7360)](https://github.com/PennyLaneAI/pennylane/pull/7360)

* A fix was made to `default.qubit` to allow for using `qml.Snapshot` with defer-measurements (`mcm_method="deferred"`).
  [(#7335)](https://github.com/PennyLaneAI/pennylane/pull/7335)

* Fixes the repr for empty `Prod` and `Sum` instances to better communicate the existence of an empty instance.
  [(#7346)](https://github.com/PennyLaneAI/pennylane/pull/7346)

* Fixes a bug where circuit execution fails with ``BlockEncode`` initialized with sparse matrices.
  [(#7285)](https://github.com/PennyLaneAI/pennylane/pull/7285)

* Adds an informative error if `qml.cond` is used with an abstract condition with
  jitting on `default.qubit` if capture is enabled.
  [(#7314)](https://github.com/PennyLaneAI/pennylane/pull/7314)

* Fixes a bug where using a ``StatePrep`` operation with `batch_size=1` did not work with ``default.mixed``.
  [(#7280)](https://github.com/PennyLaneAI/pennylane/pull/7280)

* Gradient transforms can now be used in conjunction with batch transforms with all interfaces.
  [(#7287)](https://github.com/PennyLaneAI/pennylane/pull/7287)

* Fixes a bug where the global phase was not being added in the ``QubitUnitary`` decomposition.  
  [(#7244)](https://github.com/PennyLaneAI/pennylane/pull/7244)
  [(#7270)](https://github.com/PennyLaneAI/pennylane/pull/7270)

* Using finite differences with program capture without x64 mode enabled now raises a warning.
  [(#7282)](https://github.com/PennyLaneAI/pennylane/pull/7282)

* When the `mcm_method` is specified to the `"device"`, the `defer_measurements` transform will 
  no longer be applied. Instead, the device will be responsible for all MCM handling.
  [(#7243)](https://github.com/PennyLaneAI/pennylane/pull/7243)

* Fixed coverage of `qml.liealg.CII` and `qml.liealg.AIII`.
  [(#7291)](https://github.com/PennyLaneAI/pennylane/pull/7291)

* Fixed a bug where the phase is used as the wire label for a `qml.GlobalPhase` when capture is enabled.
  [(#7211)](https://github.com/PennyLaneAI/pennylane/pull/7211)

* Fixed a bug that caused `CountsMP.process_counts` to return results in the computational basis, even if
  an observable was specified.
  [(#7342)](https://github.com/PennyLaneAI/pennylane/pull/7342)

* Fixed a bug that caused `SamplesMP.process_counts` used with an observable to return a list of eigenvalues 
  for each individual operation in the observable, instead of the overall result.
  [(#7342)](https://github.com/PennyLaneAI/pennylane/pull/7342)

* Fixed a bug where `two_qubit_decomposition` provides an incorrect decomposition for some special matrices.
  [(#7340)](https://github.com/PennyLaneAI/pennylane/pull/7340)

* Fixes a bug where the powers of `qml.ISWAP` and `qml.SISWAP` were decomposed incorrectly.
  [(#7361)](https://github.com/PennyLaneAI/pennylane/pull/7361)

* Returning `MeasurementValue`s from the `ftqc` module's parametric mid-circuit measurements
  (`measure_arbitrary_basis`, `measure_x` and `measure_y`) no longer raises an error in circuits 
  using `diagonalize_mcms`.
  [(#7387)](https://github.com/PennyLaneAI/pennylane/pull/7387)

* Fixes a bug where the :func:`~.transforms.single_qubit_fusion` transform produces a tape that is
  off from the original tape by a global phase.
  [(#7619)](https://github.com/PennyLaneAI/pennylane/pull/7619)

* Updated documentation for mid-circuit measurements using the Tree Traversal algorithm
  to reflect supported devices and usage in analytic simulations,
  in the :doc:`/introduction/dynamic_quantum_circuits` page.
  [(#7691)](https://github.com/PennyLaneAI/pennylane/pull/7691)

<h3>Contributors ✍️</h3>

This release contains contributions from (in alphabetical order):

Guillermo Alonso-Linaje,
Ali Asadi,
Utkarsh Azad,
Astral Cai,
Yushao Chen,
Marcus Edwards,
Lillian Frederiksen,
Pietropaolo Frisoni,
Simone Gasperini,
Korbinian Kottmann,
Christina Lee,
Anton Naim Ibrahim,
<<<<<<< HEAD
William Maxwell
=======
Luis Alfredo Nuñez Meneses
>>>>>>> ac991758
Oumarou Oumarou,
Lee J. O'Riordan,
Mudit Pandey,
Andrija Paurevic,
Shuli Shu,
Kalman Szenes,
Marc Vandelle,
David Wierichs,
Jake Zaia<|MERGE_RESOLUTION|>--- conflicted
+++ resolved
@@ -1025,11 +1025,8 @@
 Korbinian Kottmann,
 Christina Lee,
 Anton Naim Ibrahim,
-<<<<<<< HEAD
 William Maxwell
-=======
 Luis Alfredo Nuñez Meneses
->>>>>>> ac991758
 Oumarou Oumarou,
 Lee J. O'Riordan,
 Mudit Pandey,
