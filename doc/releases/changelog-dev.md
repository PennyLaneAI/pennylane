--- conflicted
+++ resolved
@@ -47,10 +47,5 @@
 Christina Lee,
 Romain Moyard,
 Mudit Pandey,
-Romain Moyard,
 Matthew Silverman,
-<<<<<<< HEAD
-Jay Soni.
-=======
-Jay Soni.
->>>>>>> af9e00fd
+Jay Soni.