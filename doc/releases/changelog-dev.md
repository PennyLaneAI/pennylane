:orphan:

# Release 0.33.0-dev (development release)

<h3>New features since last release</h3>

<h4>Exponentiate Hamiltonians with flexible Trotter products 🐖</h4>

* Higher-order Trotter-Suzuki methods are now easily accessible through a new operation
  called `TrotterProduct`.
  [(#4661)](https://github.com/PennyLaneAI/pennylane/pull/4661)

  Trotterization techniques are an affective route towards accurate and efficient
  Hamiltonian simulation. The Suzuki-Trotter product formula allows for the ability
  to express higher-order approximations to the matrix exponential of a Hamiltonian, 
  and it is now available to use in PennyLane via the `TrotterProduct` operation. 
  Simply specify the `order` of the approximation and the evolution `time`.

  ```python
  coeffs = [0.25, 0.75]
  ops = [qml.PauliX(0), qml.PauliZ(0)]
  H = qml.dot(coeffs, ops)

  dev = qml.device("default.qubit", wires=2)

  @qml.qnode(dev)
  def circuit():
      qml.Hadamard(0)
      qml.TrotterProduct(H, time=2.4, order=2)
      return qml.state()
  ```

  ```pycon
  >>> circuit()
  [-0.13259524+0.59790098j  0.        +0.j         -0.13259524-0.77932754j  0.        +0.j        ]
  ```

  The already-available `ApproxTimeEvolution` operation represents the special case of `order=1`.
  It is recommended to switch over to use of `TrotterProduct` because `ApproxTimeEvolution` will be
  deprecated and removed in upcoming releases.

* Support drawing QJIT QNode from Catalyst.
  [(#4609)](https://github.com/PennyLaneAI/pennylane/pull/4609)

  ```python
  import catalyst

  @catalyst.qjit
  @qml.qnode(qml.device("lightning.qubit", wires=3))
  def circuit(x, y, z, c):
      """A quantum circuit on three wires."""

      @catalyst.for_loop(0, c, 1)
      def loop(i):
          qml.Hadamard(wires=i)

      qml.RX(x, wires=0)
      loop()  # pylint: disable=no-value-for-parameter
      qml.RY(y, wires=1)
      qml.RZ(z, wires=2)
      return qml.expval(qml.PauliZ(0))
  
  draw = qml.draw(circuit, decimals=None)(1.234, 2.345, 3.456, 1)
  ```
  
  ```pycon
  >>>draw
  "0: ──RX──H──┤  <Z>\n1: ──H───RY─┤     \n2: ──RZ─────┤     "
  ```

* Measurement statistics can now be collected for mid-circuit measurements. Currently,
  `qml.expval`, `qml.var`, `qml.probs`, `qml.sample`, and `qml.counts` are supported on
  `default.qubit`, `default.mixed`, and the new `DefaultQubit2` device.
  [(#4544)](https://github.com/PennyLaneAI/pennylane/pull/4544)

  ```python
  dev = qml.device("default.qubit", wires=2)

  @qml.qnode(dev)
  def circ(x, y):
      qml.RX(x, wires=0)
      qml.RY(y, wires=1)
      m0 = qml.measure(1)
      return qml.expval(qml.PauliZ(0)), qml.sample(m0)
  ```

  QNodes can be executed as usual when collecting mid-circuit measurement statistics:

  ```pycon
  >>> circ(1.0, 2.0, shots=5)
  (array(0.6), array([1, 1, 1, 0, 1]))
  ```

* Operator transforms `qml.matrix`, `qml.eigvals`, `qml.generator`, and `qml.transforms.to_zx` are updated
  to the new transform program system.
  [(#4573)](https://github.com/PennyLaneAI/pennylane/pull/4573)

* Transforms can be applied on devices following the new device API.
 [(#4667)](https://github.com/PennyLaneAI/pennylane/pull/4667)

* `commutation_dag`, `shadow_expval`, `shadow_state`, `circuit_spectrum`, `map_wires` are updated to the new transform 
  program system.
  [(#4686)](https://github.com/PennyLaneAI/pennylane/pull/4686)

* All gradient transforms are updated to the new transform program system.
 [(#4595)](https://github.com/PennyLaneAI/pennylane/pull/4595)

* All quantum functions transforms are update to the new transform program system.
 [(#4439)](https://github.com/PennyLaneAI/pennylane/pull/4439)

* All batch transforms are updated to the new transform program system.
  [(#4440)](https://github.com/PennyLaneAI/pennylane/pull/4440)
  [(#4686)](https://github.com/PennyLaneAI/pennylane/pull/4686)

* Quantum information transforms are updated to the new transform program system.
  [(#4569)](https://github.com/PennyLaneAI/pennylane/pull/4569)

* `default.qubit` now implements the new device API. The old version of the device is still
  accessible by the short name `default.qubit.legacy`, or directly via `qml.devices.DefaultQubitLegacy`.
  [(#4594)](https://github.com/PennyLaneAI/pennylane/pull/4594)
  [(#4436)](https://github.com/PennyLaneAI/pennylane/pull/4436)
  [(#4620)](https://github.com/PennyLaneAI/pennylane/pull/4620)
  [(#4632)](https://github.com/PennyLaneAI/pennylane/pull/4632)

<h3>Improvements 🛠</h3>

* `pennylane.devices.preprocess` now offers the transforms `decompose`, `validate_observables`, `validate_measurements`,
  `validate_device_wires`, `validate_multiprocessing_workers`, `warn_about_trainable_observables`,
  and `no_sampling` to assist in the construction of devices under the new `devices.Device` API.
  [(#4659)](https://github.com/PennyLaneAI/pennylane/pull/4659)

* `pennylane.defer_measurements` will now exit early if the input does not contain mid circuit measurements.
  [(#4659)](https://github.com/PennyLaneAI/pennylane/pull/4659)

* `default.qubit` now tracks the number of equivalent qpu executions and total shots
  when the device is sampling. Note that `"simulations"` denotes the number of simulation passes, where as
  `"executions"` denotes how many different computational bases need to be sampled in. Additionally, the
  new `default.qubit` also tracks the results of `device.execute`.
  [(#4628)](https://github.com/PennyLaneAI/pennylane/pull/4628)
  [(#4649)](https://github.com/PennyLaneAI/pennylane/pull/4649)

* The `JacobianProductCalculator` abstract base class and implementation `TransformJacobianProducts`
  have been added to `pennylane.interfaces.jacobian_products`.
  [(#4435)](https://github.com/PennyLaneAI/pennylane/pull/4435)

* Extended ``qml.qchem.import_state`` to import wavefunctions from MPS DMRG and SHCI classical
  calculations performed with the Block2 and Dice libraries, incorporating new tests and wavefunction
  input selection logic.
  [#4523](https://github.com/PennyLaneAI/pennylane/pull/4523)
  [#4524](https://github.com/PennyLaneAI/pennylane/pull/4524)
  [#4626](https://github.com/PennyLaneAI/pennylane/pull/4626)
  [#4634](https://github.com/PennyLaneAI/pennylane/pull/4634)

* `MeasurementProcess` and `QuantumScript` objects are now registered as jax pytrees.
  [(#4607)](https://github.com/PennyLaneAI/pennylane/pull/4607)
  [(#4608)](https://github.com/PennyLaneAI/pennylane/pull/4608)

* Tensor-network template `qml.MPS` now supports changing `offset` between subsequent blocks for more flexibility.
  [(#4531)](https://github.com/PennyLaneAI/pennylane/pull/4531)

* The qchem ``fermionic_dipole`` and ``particle_number`` functions are updated to use a
  ``FermiSentence``. The deprecated features for using tuples to represent fermionic operations are
  removed.
  [(#4546)](https://github.com/PennyLaneAI/pennylane/pull/4546)
  [(#4556)](https://github.com/PennyLaneAI/pennylane/pull/4556)

* Add the method ``add_transform`` and ``insert_front_transform`` transform in the ``TransformProgram``.
  [(#4559)](https://github.com/PennyLaneAI/pennylane/pull/4559)

* Dunder ``__add__`` method is added to the ``TransformProgram`` class, therefore two programs can be added using ``+`` .
  [(#4549)](https://github.com/PennyLaneAI/pennylane/pull/4549)

* `qml.sample()` in the new device API now returns a `np.int64` array instead of `np.bool8`.
  [(#4539)](https://github.com/PennyLaneAI/pennylane/pull/4539)

* Wires can be provided to the new device API.
  [(#4538)](https://github.com/PennyLaneAI/pennylane/pull/4538)
  [(#4562)](https://github.com/PennyLaneAI/pennylane/pull/4562)

* The new device API now has a `repr()`
  [(#4562)](https://github.com/PennyLaneAI/pennylane/pull/4562)

* The density matrix aspects of `StateMP` have been split into their own measurement
  process, `DensityMatrixMP`.
  [(#4558)](https://github.com/PennyLaneAI/pennylane/pull/4558)

* `qml.exp` returns a more informative error message when decomposition is unavailable for non-unitary operator.
  [(#4571)](https://github.com/PennyLaneAI/pennylane/pull/4571)

* The `StateMP` measurement now accepts a wire order (eg. a device wire order). The `process_state`
  method will re-order the given state to go from the inputted wire-order to the process's wire-order.
  If the process's wire-order contains extra wires, it will assume those are in the zero-state.
  [(#4570)](https://github.com/PennyLaneAI/pennylane/pull/4570)
  [(#4602)](https://github.com/PennyLaneAI/pennylane/pull/4602)

* Improve builtin types support with `qml.pauli_decompose`.
  [(#4577)](https://github.com/PennyLaneAI/pennylane/pull/4577)

* Various changes to measurements to improve feature parity between the legacy `default.qubit` and
  the new `DefaultQubit2`. This includes not trying to squeeze batched `CountsMP` results and implementing
  `MutualInfoMP.map_wires`.
  [(#4574)](https://github.com/PennyLaneAI/pennylane/pull/4574)

* `devices.qubit.simulate` now accepts an interface keyword argument. If a QNode with `DefaultQubit2`
  specifies an interface, the result will be computed with that interface.
  [(#4582)](https://github.com/PennyLaneAI/pennylane/pull/4582)

* `DefaultQubit2` now works as expected with measurement processes that don't specify wires.
  [(#4580)](https://github.com/PennyLaneAI/pennylane/pull/4580)

* `AmplitudeEmbedding` now inherits from `StatePrep`, allowing for it to not be decomposed
  when at the beginning of a circuit, thus behaving like `StatePrep`.
  [(#4583)](https://github.com/PennyLaneAI/pennylane/pull/4583)

* `DefaultQubit2` can now accept a `jax.random.PRNGKey` as a `seed`, to set the key for the JAX pseudo random 
  number generator when using the JAX interface. This corresponds to the `prng_key` on 
  `DefaultQubitJax` in the old API.
  [(#4596)](https://github.com/PennyLaneAI/pennylane/pull/4596)

* DefaultQubit2 dispatches to a faster implementation for applying `ParametrizedEvolution` to a state
  when it is more efficient to evolve the state than the operation matrix.
  [(#4598)](https://github.com/PennyLaneAI/pennylane/pull/4598)
  [(#4620)](https://github.com/PennyLaneAI/pennylane/pull/4620)

* `ShotAdaptiveOptimizer` has been updated to pass shots to QNode executions instead of overriding
  device shots before execution. This makes it compatible with the new device API.
  [(#4599)](https://github.com/PennyLaneAI/pennylane/pull/4599)

* `StateMeasurement.process_state` now assumes the input is flat. `ProbabilityMP.process_state` has
  been updated to reflect this assumption and avoid redundant reshaping.
  [(#4602)](https://github.com/PennyLaneAI/pennylane/pull/4602)

* Added `qml.math.get_deep_interface` to get the interface of a scalar hidden deep in lists or tuples.
  [(#4603)](https://github.com/PennyLaneAI/pennylane/pull/4603)

* Updated `qml.math.ndim` and `qml.math.shape` to work with built-in lists/tuples that contain
  interface-specific scalar data, eg `[(tf.Variable(1.1), tf.Variable(2.2))]`.
  [(#4603)](https://github.com/PennyLaneAI/pennylane/pull/4603)

* When decomposing a unitary matrix with `one_qubit_decomposition`, and opting to include the `GlobalPhase` 
  in the decomposition, the phase is no longer cast to `dtype=complex`.
  [(#4653)](https://github.com/PennyLaneAI/pennylane/pull/4653)

* `qml.cut_circuit` is now compatible with circuits that compute the expectation values of Hamiltonians 
  with two or more terms.
  [(#4642)](https://github.com/PennyLaneAI/pennylane/pull/4642)

* `_qfunc_output` has been removed from `QuantumScript`, as it is no longer necessary. There is
  still a `_qfunc_output` property on `QNode` instances.
  [(#4651)](https://github.com/PennyLaneAI/pennylane/pull/4651)

* `qml.data.load` properly handles parameters that come after `'full'`
  [(#4663)](https://github.com/PennyLaneAI/pennylane/pull/4663)

* The `qml.jordan_wigner` function has been modified to optionally remove the imaginary components
  of the computed qubit operator, if imaginary components are smaller than a threshold. 
  [(#4639)](https://github.com/PennyLaneAI/pennylane/pull/4639)

<<<<<<< HEAD
* Improved performance of `qml.data.load()` when partially loading a dataset
  [(#4674)](https://github.com/PennyLaneAI/pennylane/pull/4674)
=======
* Updated `qml.device`, `devices.preprocessing` and the `tape_expand.set_decomposition` context 
  manager to bring `DefaultQubit2` to feature parity with `default.qubit.legacy` with regards to 
  using custom decompositions. The `DefaultQubit2` device can now be included in a `set_decomposition` 
  context or initialized with a `custom_decomps` dictionary, as well as a custom `max_depth` for 
  decomposition.
  [(#4675)](https://github.com/PennyLaneAI/pennylane/pull/4675)
>>>>>>> a2968060


<h3>Breaking changes 💔</h3>

* The device test suite now converts device kwargs to integers or floats if they can be converted to integers or floats.
  [(#4640)](https://github.com/PennyLaneAI/pennylane/pull/4640)

* `MeasurementProcess.eigvals()` now raises an `EigvalsUndefinedError` if the measurement observable
  does not have eigenvalues.
  [(#4544)](https://github.com/PennyLaneAI/pennylane/pull/4544)

* The `__eq__` and `__hash__` methods of `Operator` and `MeasurementProcess` no longer rely on the
  object's address is memory. Using `==` with operators and measurement processes will now behave the
  same as `qml.equal`, and objects of the same type with the same data and hyperparameters will have
  the same hash.
  [(#4536)](https://github.com/PennyLaneAI/pennylane/pull/4536)

  In the following scenario, the second and third code blocks show the previous and current behaviour
  of operator and measurement process equality, determined by the `__eq__` dunder method:

  ```python
  op1 = qml.PauliX(0)
  op2 = qml.PauliX(0)
  op3 = op1
  ```
  Old behaviour:
  ```pycon
  >>> op1 == op2
  False
  >>> op1 == op3
  True
  ```
  New behaviour:
  ```pycon
  >>> op1 == op2
  True
  >>> op1 == op3
  True
  ```

  The `__hash__` dunder method defines the hash of an object. The default hash of an object
  is determined by the objects memory address. However, the new hash is determined by the
  properties and attributes of operators and measurement processes. Consider the scenario below.
  The second and third code blocks show the previous and current behaviour.

  ```python
  op1 = qml.PauliX(0)
  op2 = qml.PauliX(0)
  ```
  Old behaviour:
  ```pycon
  >>> print({op1, op2})
  {PauliX(wires=[0]), PauliX(wires=[0])}
  ```
  New behaviour:
  ```pycon
  >>> print({op1, op2})
  {PauliX(wires=[0])}
  ```

* The old return type and associated functions ``qml.enable_return`` and ``qml.disable_return`` are removed.
  [(#4503)](https://github.com/PennyLaneAI/pennylane/pull/4503)

* The ``mode`` keyword argument in ``QNode`` is removed. Please use ``grad_on_execution`` instead.
  [(#4503)](https://github.com/PennyLaneAI/pennylane/pull/4503)

* The CV observables ``qml.X`` and ``qml.P`` are removed. Please use ``qml.QuadX`` and ``qml.QuadP`` instead.
  [(#4533)](https://github.com/PennyLaneAI/pennylane/pull/4533)

* The method ``tape.unwrap()`` and corresponding ``UnwrapTape`` and ``Unwrap`` classes are removed.
  Instead of ``tape.unwrap()``, use :func:`~.transforms.convert_to_numpy_parameters`.
  [(#4535)](https://github.com/PennyLaneAI/pennylane/pull/4535)

* The ``RandomLayers.compute_decomposition`` keyword argument ``ratio_imprivitive`` has been changed to
  ``ratio_imprim`` to match the call signature of the operation.
  [(#4552)](https://github.com/PennyLaneAI/pennylane/pull/4552)

* The ``sampler_seed`` argument of ``qml.gradients.spsa_grad`` has been removed.
  Instead, the ``sampler_rng`` argument should be set, either to an integer value, which will be used
  to create a PRNG internally, or to a NumPy pseudo-random number generator (PRNG) created via
  ``np.random.default_rng(seed)``.
  [(#4550)](https://github.com/PennyLaneAI/pennylane/pull/4550)

* The ``QuantumScript.set_parameters`` method and the ``QuantumScript.data`` setter have
  been removed. Please use ``QuantumScript.bind_new_parameters`` instead.
  [(#4548)](https://github.com/PennyLaneAI/pennylane/pull/4548)

* The private `TmpPauliRot` operator used for `SpecialUnitary` no longer decomposes to nothing
  when the theta value is trainable.
  [(#4585)](https://github.com/PennyLaneAI/pennylane/pull/4585)

* `ProbabilityMP.marginal_prob` has been removed. Its contents have been moved into `process_state`,
  which effectively just called `marginal_prob` with `np.abs(state) ** 2`.
  [(#4602)](https://github.com/PennyLaneAI/pennylane/pull/4602)

* `default.qubit` now implements the new device API. If you initialize a device
  with `qml.device("default.qubit")`, all functions and properties that were tied to the old
  device API will no longer be on the device. The legacy version can still be accessed with
  `qml.device("default.qubit.legacy", wires=n_wires)`.
  [(#4436)](https://github.com/PennyLaneAI/pennylane/pull/4436)

<h3>Deprecations 👋</h3>

* The ``prep`` keyword argument in ``QuantumScript`` is deprecated and will be removed from `QuantumScript`.
  ``StatePrepBase`` operations should be placed at the beginning of the `ops` list instead.
  [(#4554)](https://github.com/PennyLaneAI/pennylane/pull/4554)

* The following decorator syntax for transforms has been deprecated and will raise a warning:
  ```python
  @transform_fn(**transform_kwargs)
  @qml.qnode(dev)
  def circuit():
      ...
  ```
  If you are using a transform that has supporting `transform_kwargs`, please call the
  transform directly using `circuit = transform_fn(circuit, **transform_kwargs)`,
  or use `functools.partial`:
  ```python
  @functools.partial(transform_fn, **transform_kwargs)
  @qml.qnode(dev)
  def circuit():
      ...
  ```
  [(#4457)](https://github.com/PennyLaneAI/pennylane/pull/4457/)

* `qml.gradients.pulse_generator` becomes `qml.gradients.pulse_odegen` to adhere to paper naming conventions. During v0.33, `pulse_generator`
  is still available but raises a warning.
  [(#4633)](https://github.com/PennyLaneAI/pennylane/pull/4633)

<h3>Documentation 📝</h3>

* Add a warning section in DefaultQubit's docstring regarding the start method used in multiprocessing.
  This may help users circumvent issues arising in Jupyter notebooks on macOS for example.
  [(#4622)](https://github.com/PennyLaneAI/pennylane/pull/4622)

* Minor documentation improvements to the new device API. The documentation now correctly states that interface-specific
  parameters are only passed to the device for backpropagation derivatives. 
  [(#4542)](https://github.com/PennyLaneAI/pennylane/pull/4542)

* Add functions for qubit-simulation to the `qml.devices` sub-page of the "Internal" section.
  Note that these functions are unstable while device upgrades are underway.
  [(#4555)](https://github.com/PennyLaneAI/pennylane/pull/4555)

* Minor documentation improvement to the usage example in the `qml.QuantumMonteCarlo` page. Integral was missing the differential dx with respect to which the integration is being performed. [(#4593)](https://github.com/PennyLaneAI/pennylane/pull/4593)  

<h3>Bug fixes 🐛</h3>

* Providing `work_wires=None` to `qml.GroverOperator` no longer interprets `None` as a wire.
  [(#4668)](https://github.com/PennyLaneAI/pennylane/pull/4668)

* Fixed issue where `__copy__` method of the `qml.Select()` operator attempted to access un-initialized data.
[(#4551)](https://github.com/PennyLaneAI/pennylane/pull/4551)

* Fix `skip_first` option in `expand_tape_state_prep`.
  [(#4564)](https://github.com/PennyLaneAI/pennylane/pull/4564)

* `convert_to_numpy_parameters` now uses `qml.ops.functions.bind_new_parameters`. This reinitializes the operation and
  makes sure everything references the new numpy parameters.

* `tf.function` no longer breaks `ProbabilityMP.process_state` which is needed by new devices.
  [(#4470)](https://github.com/PennyLaneAI/pennylane/pull/4470)

* Fix mocking in the unit tests for `qml.qchem.mol_data`.
  [(#4591)](https://github.com/PennyLaneAI/pennylane/pull/4591)

* Fix `ProbabilityMP.process_state` so it allows for proper Autograph compilation. Without this,
  decorating a QNode that returns an `expval` with `tf.function` would fail when computing the
  expectation.
  [(#4590)](https://github.com/PennyLaneAI/pennylane/pull/4590)

* The `torch.nn.Module` properties are now accessible on a `pennylane.qnn.TorchLayer`.
  [(#4611)](https://github.com/PennyLaneAI/pennylane/pull/4611)

* `qml.math.take` with torch now returns `tensor[..., indices]` when the user requests
  the last axis (`axis=-1`). Without the fix, it would wrongly return `tensor[indices]`.
  [(#4605)](https://github.com/PennyLaneAI/pennylane/pull/4605)

<h3>Contributors ✍️</h3>

This release contains contributions from (in alphabetical order):

Utkarsh Azad,
Jack Brown,
Stepan Fomichev,
Joana Fraxanet,
Diego Guala,
Soran Jahangiri,
Korbinian Kottmann
Christina Lee,
Lillian M. A. Frederiksen,
Vincent Michaud-Rioux,
Romain Moyard,
Daniel F. Nino,
Mudit Pandey,
Matthew Silverman,
Jay Soni,<|MERGE_RESOLUTION|>--- conflicted
+++ resolved
@@ -256,17 +256,16 @@
   of the computed qubit operator, if imaginary components are smaller than a threshold. 
   [(#4639)](https://github.com/PennyLaneAI/pennylane/pull/4639)
 
-<<<<<<< HEAD
 * Improved performance of `qml.data.load()` when partially loading a dataset
   [(#4674)](https://github.com/PennyLaneAI/pennylane/pull/4674)
-=======
+
 * Updated `qml.device`, `devices.preprocessing` and the `tape_expand.set_decomposition` context 
   manager to bring `DefaultQubit2` to feature parity with `default.qubit.legacy` with regards to 
   using custom decompositions. The `DefaultQubit2` device can now be included in a `set_decomposition` 
   context or initialized with a `custom_decomps` dictionary, as well as a custom `max_depth` for 
   decomposition.
   [(#4675)](https://github.com/PennyLaneAI/pennylane/pull/4675)
->>>>>>> a2968060
+
 
 
 <h3>Breaking changes 💔</h3>
