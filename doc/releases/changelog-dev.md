--- conflicted
+++ resolved
@@ -43,15 +43,11 @@
   `lie_closure_dense` in `pennylane.labs.dla`.
   [(#6371)](https://github.com/PennyLaneAI/pennylane/pull/6371)
 
-<<<<<<< HEAD
 * Added a dense implementation of computing the structure constants in a new function
   `structure_constants_dense` in `pennylane.labs.dla`.
   [(#6376)](https://github.com/PennyLaneAI/pennylane/pull/6376)
 
-* Added utility functions for handling dense matrices in Lie theory context.
-=======
 * Added utility functions for handling dense matrices in the Lie theory context.
->>>>>>> 97aab775
   [(#6563)](https://github.com/PennyLaneAI/pennylane/pull/6563)
 
 
