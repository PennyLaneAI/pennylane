--- conflicted
+++ resolved
@@ -4,6 +4,10 @@
 
 <h3>New features since last release</h3>
 
+* Added `qml.LieAlgebraOptimizer`, a new quantum-aware Lie Algebra optimizer that allows
+  one to perform gradient descent on the special unitary group.
+  [(#1911)](https://github.com/PennyLaneAI/pennylane/pull/1911)
+  
 * The `metric_tensor` transform can now be used to compute the full
   tensor, beyond the block diagonal approximation. 
   [(#1725)](https://github.com/PennyLaneAI/pennylane/pull/1725)
@@ -547,14 +551,8 @@
   [(#1936)](https://github.com/PennyLaneAI/pennylane/pull/1936)
   [(#1937)](https://github.com/PennyLaneAI/pennylane/pull/1937)
 
-<<<<<<< HEAD
-* Added Lie Algebra optimizer that allows one to perform gradient descent on the special unitary group.
-  [(#1911)](https://github.com/PennyLaneAI/pennylane/pull/1911)
-  
-=======
 * QueueContext was not empty when importing `pennylane`.
 
->>>>>>> abcf2fa1
 <h3>Contributors</h3>
 
 This release contains contributions from (in alphabetical order):
