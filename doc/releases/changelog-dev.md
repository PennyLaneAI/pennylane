:orphan:

# Release 0.33.0-dev (development release)

<h3>New features since last release</h3>

* Support drawing QJIT QNode from Catalyst.
  [(#4609)](https://github.com/PennyLaneAI/pennylane/pull/4609)

  ```python
  import catalyst

  @catalyst.qjit
  @qml.qnode(qml.device("lightning.qubit", wires=3))
  def circuit(x, y, z, c):
      """A quantum circuit on three wires."""

      @catalyst.for_loop(0, c, 1)
      def loop(i):
          qml.Hadamard(wires=i)

      qml.RX(x, wires=0)
      loop()  # pylint: disable=no-value-for-parameter
      qml.RY(y, wires=1)
      qml.RZ(z, wires=2)
      return qml.expval(qml.PauliZ(0))
  
  draw = qml.draw(circuit, decimals=None)(1.234, 2.345, 3.456, 1)
  ```
  
  ```pycon
  >>>draw
  "0: ──RX──H──┤  <Z>\n1: ──H───RY─┤     \n2: ──RZ─────┤     "
  ```

* Measurement statistics can now be collected for mid-circuit measurements. Currently,
  `qml.expval`, `qml.var`, `qml.probs`, `qml.sample`, and `qml.counts` are supported on
  `default.qubit`, `default.mixed`, and the new `DefaultQubit2` device.
  [(#4544)](https://github.com/PennyLaneAI/pennylane/pull/4544)

  ```python
  dev = qml.device("default.qubit", wires=2)

  @qml.qnode(dev)
  def circ(x, y):
      qml.RX(x, wires=0)
      qml.RY(y, wires=1)
      m0 = qml.measure(1)
      return qml.expval(qml.PauliZ(0)), qml.sample(m0)
  ```

  QNodes can be executed as usual when collecting mid-circuit measurement statistics:

  ```pycon
  >>> circ(1.0, 2.0, shots=5)
  (array(0.6), array([1, 1, 1, 0, 1]))
  ```

* Operator transforms `qml.matrix`, `qml.eigvals`, `qml.generator`, and `qml.transforms.to_zx` are updated
  to the new transform program system.
  [(#4573)](https://github.com/PennyLaneAI/pennylane/pull/4573)

* All quantum functions transforms are update to the new transform program system.
 [(#4439)](https://github.com/PennyLaneAI/pennylane/pull/4439)

* All batch transforms are updated to the new transform program system.
  [(#4440)](https://github.com/PennyLaneAI/pennylane/pull/4440)

* Quantum information transforms are updated to the new transform program system.
  [(#4569)](https://github.com/PennyLaneAI/pennylane/pull/4569)

* `default.qubit` now implements the new device API. The old version of the device is still
  accessible by the short name `default.qubit.legacy`, or directly via `qml.devices.DefaultQubitLegacy`.
  [(#4594)](https://github.com/PennyLaneAI/pennylane/pull/4594)
  [(#4436)](https://github.com/PennyLaneAI/pennylane/pull/4436)
  [(#4620)](https://github.com/PennyLaneAI/pennylane/pull/4620)

<h3>Improvements 🛠</h3>

<<<<<<< HEAD
* `default.qubit` now tracks the number of equivalent qpu executions and total shots
  when the device is sampling. Note that `"executions"` denotes the number of simulation passes, where as
  `"qpu_executions"` denotes how many different computational bases need to be sampled in.
  [(#4628)](https://github.com/PennyLaneAI/pennylane/pull/4628)
=======
* The `JacobianProductCalculator` abstract base class and implementation `TransformJacobianProducts`
  have been added to `pennylane.interfaces.jacobian_products`.
  [(#4435)](https://github.com/PennyLaneAI/pennylane/pull/4435)
>>>>>>> 9a837341

* Extended ``qml.qchem.import_state`` to import wavefunctions from MPS DMRG and SHCI classical
  calculations performed with the Block2 and Dice libraries, incorporating new tests and wavefunction
  input selection logic.
  [#4523](https://github.com/PennyLaneAI/pennylane/pull/4523)
  [#4524](https://github.com/PennyLaneAI/pennylane/pull/4524)
  [#4626](https://github.com/PennyLaneAI/pennylane/pull/4626)
  [#4634](https://github.com/PennyLaneAI/pennylane/pull/4634)

* `MeasurementProcess` and `QuantumScript` objects are now registered as jax pytrees.
  [(#4607)](https://github.com/PennyLaneAI/pennylane/pull/4607)
  [(#4608)](https://github.com/PennyLaneAI/pennylane/pull/4608)

* Tensor-network template `qml.MPS` now supports changing `offset` between subsequent blocks for more flexibility.
  [(#4531)](https://github.com/PennyLaneAI/pennylane/pull/4531)

* The qchem ``fermionic_dipole`` and ``particle_number`` functions are updated to use a
  ``FermiSentence``. The deprecated features for using tuples to represent fermionic operations are
  removed.
  [(#4546)](https://github.com/PennyLaneAI/pennylane/pull/4546)
  [(#4556)](https://github.com/PennyLaneAI/pennylane/pull/4556)

* Add the method ``add_transform`` and ``insert_front_transform`` transform in the ``TransformProgram``.
  [(#4559)](https://github.com/PennyLaneAI/pennylane/pull/4559)

* Dunder ``__add__`` method is added to the ``TransformProgram`` class, therefore two programs can be added using ``+`` .
  [(#4549)](https://github.com/PennyLaneAI/pennylane/pull/4549)

* `qml.sample()` in the new device API now returns a `np.int64` array instead of `np.bool8`.
  [(#4539)](https://github.com/PennyLaneAI/pennylane/pull/4539)

* Wires can be provided to the new device API.
  [(#4538)](https://github.com/PennyLaneAI/pennylane/pull/4538)
  [(#4562)](https://github.com/PennyLaneAI/pennylane/pull/4562)

* The new device API now has a `repr()`
  [(#4562)](https://github.com/PennyLaneAI/pennylane/pull/4562)

* The density matrix aspects of `StateMP` have been split into their own measurement
  process, `DensityMatrixMP`.
  [(#4558)](https://github.com/PennyLaneAI/pennylane/pull/4558)

* `qml.exp` returns a more informative error message when decomposition is unavailable for non-unitary operator.
  [(#4571)](https://github.com/PennyLaneAI/pennylane/pull/4571)

* The `StateMP` measurement now accepts a wire order (eg. a device wire order). The `process_state`
  method will re-order the given state to go from the inputted wire-order to the process's wire-order.
  If the process's wire-order contains extra wires, it will assume those are in the zero-state.
  [(#4570)](https://github.com/PennyLaneAI/pennylane/pull/4570)
  [(#4602)](https://github.com/PennyLaneAI/pennylane/pull/4602)

* Improve builtin types support with `qml.pauli_decompose`.
  [(#4577)](https://github.com/PennyLaneAI/pennylane/pull/4577)

* Various changes to measurements to improve feature parity between the legacy `default.qubit` and
  the new `DefaultQubit2`. This includes not trying to squeeze batched `CountsMP` results and implementing
  `MutualInfoMP.map_wires`.
  [(#4574)](https://github.com/PennyLaneAI/pennylane/pull/4574)

* `devices.qubit.simulate` now accepts an interface keyword argument. If a QNode with `DefaultQubit2`
  specifies an interface, the result will be computed with that interface.
  [(#4582)](https://github.com/PennyLaneAI/pennylane/pull/4582)

* `DefaultQubit2` now works as expected with measurement processes that don't specify wires.
  [(#4580)](https://github.com/PennyLaneAI/pennylane/pull/4580)

* `AmplitudeEmbedding` now inherits from `StatePrep`, allowing for it to not be decomposed
  when at the beginning of a circuit, thus behaving like `StatePrep`.
  [(#4583)](https://github.com/PennyLaneAI/pennylane/pull/4583)

* `DefaultQubit2` can now accept a `jax.random.PRNGKey` as a `seed`, to set the key for the JAX pseudo random 
  number generator when using the JAX interface. This corresponds to the `prng_key` on 
  `DefaultQubitJax` in the old API.
  [(#4596)](https://github.com/PennyLaneAI/pennylane/pull/4596)

* DefaultQubit2 dispatches to a faster implementation for applying `ParametrizedEvolution` to a state
  when it is more efficient to evolve the state than the operation matrix.
  [(#4598)](https://github.com/PennyLaneAI/pennylane/pull/4598)
  [(#4620)](https://github.com/PennyLaneAI/pennylane/pull/4620)

* `ShotAdaptiveOptimizer` has been updated to pass shots to QNode executions instead of overriding
  device shots before execution. This makes it compatible with the new device API.
  [(#4599)](https://github.com/PennyLaneAI/pennylane/pull/4599)

* `StateMeasurement.process_state` now assumes the input is flat. `ProbabilityMP.process_state` has
  been updated to reflect this assumption and avoid redundant reshaping.
  [(#4602)](https://github.com/PennyLaneAI/pennylane/pull/4602)


<h3>Breaking changes 💔</h3>

* `MeasurementProcess.eigvals()` now raises an `EigvalsUndefinedError` if the measurement observable
  does not have eigenvalues.
  [(#4544)](https://github.com/PennyLaneAI/pennylane/pull/4544)

* The `__eq__` and `__hash__` methods of `Operator` and `MeasurementProcess` no longer rely on the
  object's address is memory. Using `==` with operators and measurement processes will now behave the
  same as `qml.equal`, and objects of the same type with the same data and hyperparameters will have
  the same hash.
  [(#4536)](https://github.com/PennyLaneAI/pennylane/pull/4536)

  In the following scenario, the second and third code blocks show the previous and current behaviour
  of operator and measurement process equality, determined by the `__eq__` dunder method:

  ```python
  op1 = qml.PauliX(0)
  op2 = qml.PauliX(0)
  op3 = op1
  ```
  Old behaviour:
  ```pycon
  >>> op1 == op2
  False
  >>> op1 == op3
  True
  ```
  New behaviour:
  ```pycon
  >>> op1 == op2
  True
  >>> op1 == op3
  True
  ```

  The `__hash__` dunder method defines the hash of an object. The default hash of an object
  is determined by the objects memory address. However, the new hash is determined by the
  properties and attributes of operators and measurement processes. Consider the scenario below.
  The second and third code blocks show the previous and current behaviour.

  ```python
  op1 = qml.PauliX(0)
  op2 = qml.PauliX(0)
  ```
  Old behaviour:
  ```pycon
  >>> print({op1, op2})
  {PauliX(wires=[0]), PauliX(wires=[0])}
  ```
  New behaviour:
  ```pycon
  >>> print({op1, op2})
  {PauliX(wires=[0])}
  ```

* The old return type and associated functions ``qml.enable_return`` and ``qml.disable_return`` are removed.
  [(#4503)](https://github.com/PennyLaneAI/pennylane/pull/4503)

* The ``mode`` keyword argument in ``QNode`` is removed. Please use ``grad_on_execution`` instead.
  [(#4503)](https://github.com/PennyLaneAI/pennylane/pull/4503)

* The CV observables ``qml.X`` and ``qml.P`` are removed. Please use ``qml.QuadX`` and ``qml.QuadP`` instead.
  [(#4533)](https://github.com/PennyLaneAI/pennylane/pull/4533)

* The method ``tape.unwrap()`` and corresponding ``UnwrapTape`` and ``Unwrap`` classes are removed.
  Instead of ``tape.unwrap()``, use :func:`~.transforms.convert_to_numpy_parameters`.
  [(#4535)](https://github.com/PennyLaneAI/pennylane/pull/4535)

* The ``RandomLayers.compute_decomposition`` keyword argument ``ratio_imprivitive`` has been changed to
  ``ratio_imprim`` to match the call signature of the operation.
  [(#4552)](https://github.com/PennyLaneAI/pennylane/pull/4552)

* The ``sampler_seed`` argument of ``qml.gradients.spsa_grad`` has been removed.
  Instead, the ``sampler_rng`` argument should be set, either to an integer value, which will be used
  to create a PRNG internally, or to a NumPy pseudo-random number generator (PRNG) created via
  ``np.random.default_rng(seed)``.
  [(#4550)](https://github.com/PennyLaneAI/pennylane/pull/4550)

* The ``QuantumScript.set_parameters`` method and the ``QuantumScript.data`` setter have
  been removed. Please use ``QuantumScript.bind_new_parameters`` instead.
  [(#4548)](https://github.com/PennyLaneAI/pennylane/pull/4548)

* The private `TmpPauliRot` operator used for `SpecialUnitary` no longer decomposes to nothing
  when the theta value is trainable.
  [(#4585)](https://github.com/PennyLaneAI/pennylane/pull/4585)

* `ProbabilityMP.marginal_prob` has been removed. Its contents have been moved into `process_state`,
  which effectively just called `marginal_prob` with `np.abs(state) ** 2`.
  [(#4602)](https://github.com/PennyLaneAI/pennylane/pull/4602)

* `default.qubit` now implements the new device API. If you initialize a device
  with `qml.device("default.qubit")`, all functions and properties that were tied to the old
  device API will no longer be on the device. The legacy version can still be accessed with
  `qml.device("default.qubit.legacy", wires=n_wires)`.
  [(#4436)](https://github.com/PennyLaneAI/pennylane/pull/4436)

<h3>Deprecations 👋</h3>

* The ``prep`` keyword argument in ``QuantumScript`` is deprecated and will be removed from `QuantumScript`.
  ``StatePrepBase`` operations should be placed at the beginning of the `ops` list instead.
  [(#4554)](https://github.com/PennyLaneAI/pennylane/pull/4554)

* The following decorator syntax for transforms has been deprecated and will raise a warning:
  ```python
  @transform_fn(**transform_kwargs)
  @qml.qnode(dev)
  def circuit():
      ...
  ```
  If you are using a transform that has supporting `transform_kwargs`, please call the
  transform directly using `circuit = transform_fn(circuit, **transform_kwargs)`,
  or use `functools.partial`:
  ```python
  @functools.partial(transform_fn, **transform_kwargs)
  @qml.qnode(dev)
  def circuit():
      ...
  ```
  [(#4457)](https://github.com/PennyLaneAI/pennylane/pull/4457/)

* `qml.gradients.pulse_generator` becomes `qml.gradients.pulse_odegen` to adhere to paper naming conventions. During v0.33, `pulse_generator`
  is still available but raises a warning.
  [(#4633)](https://github.com/PennyLaneAI/pennylane/pull/4633)

<h3>Documentation 📝</h3>

* Add a warning section in DefaultQubit's docstring regarding the start method used in multiprocessing.
  This may help users circumvent issues arising in Jupyter notebooks on macOS for example.
  [(#4622)](https://github.com/PennyLaneAI/pennylane/pull/4622)

* Minor documentation improvements to the new device API. The documentation now correctly states that interface-specific
  parameters are only passed to the device for backpropagation derivatives. 
  [(#4542)](https://github.com/PennyLaneAI/pennylane/pull/4542)

* Add functions for qubit-simulation to the `qml.devices` sub-page of the "Internal" section.
  Note that these functions are unstable while device upgrades are underway.
  [(#4555)](https://github.com/PennyLaneAI/pennylane/pull/4555)

* Minor documentation improvement to the usage example in the `qml.QuantumMonteCarlo` page. Integral was missing the differential dx with respect to which the integration is being performed. [(#4593)](https://github.com/PennyLaneAI/pennylane/pull/4593)  

<h3>Bug fixes 🐛</h3>

* Fixed issue where `__copy__` method of the `qml.Select()` operator attempted to access un-initialized data.
[(#4551)](https://github.com/PennyLaneAI/pennylane/pull/4551)

* Fix `skip_first` option in `expand_tape_state_prep`.
  [(#4564)](https://github.com/PennyLaneAI/pennylane/pull/4564)

* `convert_to_numpy_parameters` now uses `qml.ops.functions.bind_new_parameters`. This reinitializes the operation and
  makes sure everything references the new numpy parameters.

* `tf.function` no longer breaks `ProbabilityMP.process_state` which is needed by new devices.
  [(#4470)](https://github.com/PennyLaneAI/pennylane/pull/4470)

* Fix mocking in the unit tests for `qml.qchem.mol_data`.
  [(#4591)](https://github.com/PennyLaneAI/pennylane/pull/4591)

* Fix `ProbabilityMP.process_state` so it allows for proper Autograph compilation. Without this,
  decorating a QNode that returns an `expval` with `tf.function` would fail when computing the
  expectation.
  [(#4590)](https://github.com/PennyLaneAI/pennylane/pull/4590)

* The `torch.nn.Module` properties are now accessible on a `pennylane.qnn.TorchLayer`.
  [(#4611)](https://github.com/PennyLaneAI/pennylane/pull/4611)

* `qml.math.take` with torch now returns `tensor[..., indices]` when the user requests
  the last axis (`axis=-1`). Without the fix, it would wrongly return `tensor[indices]`.
  [(#4605)](https://github.com/PennyLaneAI/pennylane/pull/4605)

<h3>Contributors ✍️</h3>

This release contains contributions from (in alphabetical order):

Utkarsh Azad,
Stepan Fomichev,
Joana Fraxanet,
Diego Guala,
Soran Jahangiri,
Korbinian Kottmann
Christina Lee,
Lillian M. A. Frederiksen,
Vincent Michaud-Rioux,
Romain Moyard,
Daniel F. Nino,
Mudit Pandey,
Matthew Silverman,
Jay Soni,<|MERGE_RESOLUTION|>--- conflicted
+++ resolved
@@ -77,16 +77,14 @@
 
 <h3>Improvements 🛠</h3>
 
-<<<<<<< HEAD
 * `default.qubit` now tracks the number of equivalent qpu executions and total shots
   when the device is sampling. Note that `"executions"` denotes the number of simulation passes, where as
   `"qpu_executions"` denotes how many different computational bases need to be sampled in.
   [(#4628)](https://github.com/PennyLaneAI/pennylane/pull/4628)
-=======
+
 * The `JacobianProductCalculator` abstract base class and implementation `TransformJacobianProducts`
   have been added to `pennylane.interfaces.jacobian_products`.
   [(#4435)](https://github.com/PennyLaneAI/pennylane/pull/4435)
->>>>>>> 9a837341
 
 * Extended ``qml.qchem.import_state`` to import wavefunctions from MPS DMRG and SHCI classical
   calculations performed with the Block2 and Dice libraries, incorporating new tests and wavefunction
