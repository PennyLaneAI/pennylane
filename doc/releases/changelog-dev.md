# Release 0.44.0-dev (development release)

<h3>New features since last release</h3>

* Users can now perform rapid Clifford+T decomposition with QJIT and program capture enabled,
  using the new :func:`~pennylane.transforms.gridsynth` compilation pass.
  This pass discretizes ``RZ`` and ``PhaseShift`` gates to either the Clifford+T basis or to the PPR basis.
  [(#8609)](https://github.com/PennyLaneAI/pennylane/pull/8609)

* Quantum Automatic Differentiation implemented to allow automatic selection of optimal
  Hadamard gradient differentiation methods per [the paper](https://arxiv.org/pdf/2408.05406).
  [(#8640)](https://github.com/PennyLaneAI/pennylane/pull/8640)

* A new decomposition has been added for the Controlled :class:`~.SemiAdder`,
  which is efficient and skips controlling all gates in its decomposition.
  [(#8423)](https://github.com/PennyLaneAI/pennylane/pull/8423)

* Added a :meth:`~pennylane.devices.DeviceCapabilities.gate_set` method to :class:`~pennylane.devices.DeviceCapabilities`
  that produces a set of gate names to be used as the target gate set in decompositions.
  [(#8522)](https://github.com/PennyLaneAI/pennylane/pull/8522)

* The :func:`~pennylane.transforms.decompose` transform now accepts a `minimize_work_wires` argument. With
  the new graph-based decomposition system activated via :func:`~pennylane.decomposition.enable_graph`, 
  and `minimize_work_wires` set to `True`, the decomposition system will select decomposition rules that
  minimizes the maximum number of simultaneously allocated work wires.
  [(#8729)](https://github.com/PennyLaneAI/pennylane/pull/8729)
  [(#8734)](https://github.com/PennyLaneAI/pennylane/pull/8734)

<h4>Pauli product measurements</h4>

* Added a :func:`~pennylane.ops.pauli_measure` that takes a Pauli product measurement.
  [(#8461)](https://github.com/PennyLaneAI/pennylane/pull/8461)
  [(#8631)](https://github.com/PennyLaneAI/pennylane/pull/8631)
  [(#8623)](https://github.com/PennyLaneAI/pennylane/pull/8623)
  [(#8663)](https://github.com/PennyLaneAI/pennylane/pull/8663)

<h3>Improvements 🛠</h3>

* Added a new decomposition, `_decompose_2_cnots`, for the two-qubit decomposition for `QubitUnitary`.
  It supports the analytical decomposition a two-qubit unitary known to require exactly 2 CNOTs.
  [(#8666)](https://github.com/PennyLaneAI/pennylane/issues/8666)
  
* Arithmetic dunder methods (`__add__`, `__mul__`, `__rmul__`) have been added to 
  :class:`~.transforms.core.TransformDispatcher`, :class:`~.transforms.core.TransformContainer`, 
  and :class:`~.transforms.core.TransformProgram` to enable intuitive composition of transform 
  programs using `+` and `*` operators.
  [(#8703)](https://github.com/PennyLaneAI/pennylane/pull/8703)

* Quantum compilation passes in MLIR and XDSL can now be applied using the core PennyLane transform
  infrastructure, instead of using Catalyst-specific tools. This is made possible by a new argument in
  :func:`~pennylane.transform` and `~.TransformDispatcher` called ``pass_name``, which accepts a string
  corresponding to the name of the compilation pass.
  The ``pass_name`` argument ensures that the given compilation pass will be used when qjit'ing a
  workflow, where the pass is performed in MLIR or xDSL.
  [(#8539)](https://github.com/PennyLaneAI/pennylane/pull/8539)

* `Operator.decomposition` will fallback to the first entry in `qml.list_decomps` if the `Operator.compute_decomposition`
  method is not overridden.
  [(#8686)](https://github.com/PennyLaneAI/pennylane/pull/8686)

* A new :func:`~.marker` function allows for easy inspection at particular points in a transform program
  with :func:`~.specs` and :func:`~.drawer.draw` instead of having to increment ``level``
  by integer amounts when not using any Catalyst passes.
  [(#8684)](https://github.com/PennyLaneAI/pennylane/pull/8684)
  
  The :func:`~.marker` function works like a transform in PennyLane, and can be deployed as
  a decorator on top of QNodes:
  
  ```
  from functools import partial

  @partial(qml.marker, level="rotations-merged")
  @qml.transforms.merge_rotations
  @partial(qml.marker, level="my-level")
  @qml.transforms.cancel_inverses
  @partial(qml.transforms.decompose, gate_set={qml.RX})
  @qml.qnode(qml.device('lightning.qubit'))
  def circuit():
      qml.RX(0.2,0)
      qml.X(0)
      qml.X(0)
      qml.RX(0.2, 0)
      return qml.state()
  ```

  The string supplied to ``marker`` can then be used as an argument to ``level`` in ``draw``
  and ``specs``, showing the cumulative result of applying transforms up to the marker:

  ```pycon
  >>> print(qml.draw(circuit, level="my-level")())
  0: ──RX(0.20)──RX(3.14)──RX(3.14)──RX(0.20)─┤  State
  >>> print(qml.draw(circuit, level="rotations-merged")())
  0: ──RX(6.68)─┤  State
  ```

* `qml.for_loop` will now fall back to a standard Python `for` loop if capturing a condensed, structured loop fails
  with program capture enabled.
  [(#8615)](https://github.com/PennyLaneAI/pennylane/pull/8615)

* `qml.cond` will now use standard Python logic if all predicates have concrete values. A nested
  control flow primitive will no longer be captured as it is not needed.
  [(#8634)](https://github.com/PennyLaneAI/pennylane/pull/8634)

* The `~.BasisRotation` graph decomposition was re-written in a qjit friendly way with PennyLane control flow.
  [(#8560)](https://github.com/PennyLaneAI/pennylane/pull/8560)
  [(#8608)](https://github.com/PennyLaneAI/pennylane/pull/8608)
  [(#8620)](https://github.com/PennyLaneAI/pennylane/pull/8620)

* The new graph based decompositions system enabled via :func:`~.decomposition.enable_graph` now supports the following
  additional templates.
  [(#8520)](https://github.com/PennyLaneAI/pennylane/pull/8520)
  [(#8515)](https://github.com/PennyLaneAI/pennylane/pull/8515)
  [(#8516)](https://github.com/PennyLaneAI/pennylane/pull/8516)
  [(#8555)](https://github.com/PennyLaneAI/pennylane/pull/8555)
  [(#8558)](https://github.com/PennyLaneAI/pennylane/pull/8558)
  [(#8538)](https://github.com/PennyLaneAI/pennylane/pull/8538)  
  [(#8534)](https://github.com/PennyLaneAI/pennylane/pull/8534)
  [(#8582)](https://github.com/PennyLaneAI/pennylane/pull/8582)
  [(#8543)](https://github.com/PennyLaneAI/pennylane/pull/8543)
  [(#8554)](https://github.com/PennyLaneAI/pennylane/pull/8554)
  [(#8616)](https://github.com/PennyLaneAI/pennylane/pull/8616)
  [(#8602)](https://github.com/PennyLaneAI/pennylane/pull/8602)
  [(#8600)](https://github.com/PennyLaneAI/pennylane/pull/8600)
  [(#8601)](https://github.com/PennyLaneAI/pennylane/pull/8601)  
  [(#8595)](https://github.com/PennyLaneAI/pennylane/pull/8595)
  [(#8586)](https://github.com/PennyLaneAI/pennylane/pull/8586)
  [(#8614)](https://github.com/PennyLaneAI/pennylane/pull/8614)

  - :class:`~.QSVT`
  - :class:`~.AmplitudeEmbedding`
  - :class:`~.AllSinglesDoubles`
  - :class:`~.SimplifiedTwoDesign`
  - :class:`~.GateFabric`
  - :class:`~.AngleEmbedding`
  - :class:`~.IQPEmbedding`
  - :class:`~.kUpCCGSD`
  - :class:`~.QAOAEmbedding`
  - :class:`~.BasicEntanglerLayers`
  - :class:`~.HilbertSchmidt`
  - :class:`~.LocalHilbertSchmidt`
  - :class:`~.QuantumMonteCarlo`
  - :class:`~.ArbitraryUnitary`
  - :class:`~.ApproxTimeEvolution`
  - :class:`~.ParticleConservingU2`
  - :class:`~.ParticleConservingU1`
  - :class:`~.CommutingEvolution`

* Added a keyword argument ``recursive`` to ``qml.transforms.cancel_inverses`` that enables
  recursive cancellation of nested pairs of mutually inverse gates. This makes the transform
  more powerful, because it can cancel larger blocks of inverse gates without having to scan
  the circuit from scratch. By default, the recursive cancellation is enabled (``recursive=True``).
  To obtain previous behaviour, disable it by setting ``recursive=False``.
  [(#8483)](https://github.com/PennyLaneAI/pennylane/pull/8483)

* `qml.grad` and `qml.jacobian` now lazily dispatch to catalyst and program
  capture, allowing for `qml.qjit(qml.grad(c))` and `qml.qjit(qml.jacobian(c))` to work.
  [(#8382)](https://github.com/PennyLaneAI/pennylane/pull/8382)

* Both the generic and transform-specific application behavior of a `qml.transforms.core.TransformDispatcher`
  can be overwritten with `TransformDispatcher.generic_register` and `my_transform.register`.
  [(#7797)](https://github.com/PennyLaneAI/pennylane/pull/7797)

* With capture enabled, measurements can now be performed on Operator instances passed as closure
  variables from outside the workflow scope.
  [(#8504)](https://github.com/PennyLaneAI/pennylane/pull/8504)

* Users can now estimate the resources for quantum circuits that contain or decompose into
  any of the following symbolic operators: :class:`~.ChangeOpBasis`, :class:`~.Prod`,
  :class:`~.Controlled`, :class:`~.ControlledOp`, :class:`~.Pow`, and :class:`~.Adjoint`.
  [(#8464)](https://github.com/PennyLaneAI/pennylane/pull/8464)

* Wires can be specified via `range` with program capture and autograph.
  [(#8500)](https://github.com/PennyLaneAI/pennylane/pull/8500)

* The :func:`~pennylane.transforms.decompose` transform no longer raises an error if both `gate_set` and
  `stopping_condition` are provided, or if `gate_set` is a dictionary, when the new graph-based decomposition
  system is disabled.
  [(#8532)](https://github.com/PennyLaneAI/pennylane/pull/8532)

* A new decomposition has been added to :class:`pennylane.Toffoli`. This decomposition uses one
  work wire and :class:`pennylane.TemporaryAND` operators to reduce the resources needed.
  [(#8549)](https://github.com/PennyLaneAI/pennylane/pull/8549)

* A decomposition has been added to the adjoint of :class:`pennylane.TemporaryAND`. This decomposition relies on mid-circuit measurments and does not require any T gates.
  [(#8633)](https://github.com/PennyLaneAI/pennylane/pull/8633)

* The graph-based decomposition system now supports decomposition rules that contains mid-circuit measurements.
  [(#8079)](https://github.com/PennyLaneAI/pennylane/pull/8079)

* The `~pennylane.estimator.compact_hamiltonian.CDFHamiltonian`, `~pennylane.estimator.compact_hamiltonian.THCHamiltonian`,
  `~pennylane.estimator.compact_hamiltonian.VibrationalHamiltonian`, and `~pennylane.estimator.compact_hamiltonian.VibronicHamiltonian`
  classes were modified to take the 1-norm of the Hamiltonian as an optional argument.
  [(#8697)](https://github.com/PennyLaneAI/pennylane/pull/8697)

* New decomposition rules that decompose to :class:`~.PauliRot` are added for the following operators.
  [(#8700)](https://github.com/PennyLaneAI/pennylane/pull/8700)
  [(#8704)](https://github.com/PennyLaneAI/pennylane/pull/8704)

  - :class:`~.CRX`, :class:`~.CRY`, :class:`~.CRZ`
  - :class:`~.ControlledPhaseShift`
  - :class:`~.IsingXX`, :class:`~.IsingYY`, :class:`~.IsingZZ`
  - :class:`~.PSWAP`
  - :class:`~.RX`, :class:`~.RY`, :class:`~.RZ`
  - :class:`~.SingleExcitation`, :class:`~.DoubleExcitation`
  - :class:`~.SWAP`, :class:`~.ISWAP`, :class:`~.SISWAP`
  - :class:`~.CY`, :class:`~.CZ`, :class:`~.CSWAP`, :class:`~.CNOT`, :class:`~.Toffoli`

<h3>Breaking changes 💔</h3>

* The unified compiler, implemented in the `qml.compiler.python_compiler` submodule, has been removed from PennyLane.
  It has been migrated to Catalyst, available as `catalyst.python_interface`.
  [(#8662)](https://github.com/PennyLaneAI/pennylane/pull/8662)

* `qml.transforms.map_wires` no longer supports plxpr transforms.
  [(#8683)](https://github.com/PennyLaneAI/pennylane/pull/8683)

* ``QuantumScript.to_openqasm`` has been removed. Please use ``qml.to_openqasm`` instead. This removes duplicated 
  functionality for converting a circuit to OpenQASM code.
  [(#8499)](https://github.com/PennyLaneAI/pennylane/pull/8499)

* Providing ``num_steps`` to :func:`pennylane.evolve`, :func:`pennylane.exp`, :class:`pennylane.ops.Evolution`,
  and :class:`pennylane.ops.Exp` has been disallowed. Instead, use :class:`~.TrotterProduct` for approximate
  methods, providing the ``n`` parameter to perform the Suzuki-Trotter product approximation of a Hamiltonian
  with the specified number of Trotter steps.
  [(#8474)](https://github.com/PennyLaneAI/pennylane/pull/8474)

  As a concrete example, consider the following case:

  .. code-block:: python

    coeffs = [0.5, -0.6]
    ops = [qml.X(0), qml.X(0) @ qml.Y(1)]
    H_flat = qml.dot(coeffs, ops)

  Instead of computing the Suzuki-Trotter product approximation as:

  ```pycon
  >>> qml.evolve(H_flat, num_steps=2).decomposition()
  [RX(0.5, wires=[0]),
  PauliRot(-0.6, XY, wires=[0, 1]),
  RX(0.5, wires=[0]),
  PauliRot(-0.6, XY, wires=[0, 1])]
  ```

  The same result can be obtained using :class:`~.TrotterProduct` as follows:

  ```pycon
  >>> decomp_ops = qml.adjoint(qml.TrotterProduct(H_flat, time=1.0, n=2)).decomposition()
  >>> [simp_op for op in decomp_ops for simp_op in map(qml.simplify, op.decomposition())]
  [RX(0.5, wires=[0]),
  PauliRot(-0.6, XY, wires=[0, 1]),
  RX(0.5, wires=[0]),
  PauliRot(-0.6, XY, wires=[0, 1])]
  ```

* The value ``None`` has been removed as a valid argument to the ``level`` parameter in the
  :func:`pennylane.workflow.get_transform_program`, :func:`pennylane.workflow.construct_batch`,
  :func:`pennylane.draw`, :func:`pennylane.draw_mpl`, and :func:`pennylane.specs` transforms.
  Please use ``level='device'`` instead to apply the transform at the device level.
  [(#8477)](https://github.com/PennyLaneAI/pennylane/pull/8477)

* Access to ``add_noise``, ``insert`` and noise mitigation transforms from the ``pennylane.transforms`` module is deprecated.
  Instead, these functions should be imported from the ``pennylane.noise`` module.
  [(#8477)](https://github.com/PennyLaneAI/pennylane/pull/8477)

* ``qml.qnn.cost.SquaredErrorLoss`` has been removed. Instead, this hybrid workflow can be accomplished
  with a function like ``loss = lambda *args: (circuit(*args) - target)**2``.
  [(#8477)](https://github.com/PennyLaneAI/pennylane/pull/8477)

* Some unnecessary methods of the ``qml.CircuitGraph`` class have been removed:
  [(#8477)](https://github.com/PennyLaneAI/pennylane/pull/8477)

  - ``print_contents`` in favor of ``print(obj)``
  - ``observables_in_order`` in favor of ``observables``
  - ``operations_in_order`` in favor of ``operations``
  - ``ancestors_in_order(obj)`` in favor of ``ancestors(obj, sort=True)``
  - ``descendants_in_order(obj)`` in favor of ``descendants(obj, sort=True)``

* ``pennylane.devices.DefaultExecutionConfig`` has been removed. Instead, use
  ``qml.devices.ExecutionConfig()`` to create a default execution configuration.
  [(#8470)](https://github.com/PennyLaneAI/pennylane/pull/8470)

* Specifying the ``work_wire_type`` argument in ``qml.ctrl`` and other controlled operators as ``"clean"`` or
  ``"dirty"`` is disallowed. Use ``"zeroed"`` to indicate that the work wires are initially in the :math:`|0\rangle`
  state, and ``"borrowed"`` to indicate that the work wires can be in any arbitrary state. In both cases, the
  work wires are assumed to be restored to their original state upon completing the decomposition.
  [(#8470)](https://github.com/PennyLaneAI/pennylane/pull/8470)

* `QuantumScript.shape` and `QuantumScript.numeric_type` are removed. The corresponding `MeasurementProcess`
  methods should be used instead.
  [(#8468)](https://github.com/PennyLaneAI/pennylane/pull/8468)

* `MeasurementProcess.expand` is removed.
  `qml.tape.QuantumScript(mp.obs.diagonalizing_gates(), [type(mp)(eigvals=mp.obs.eigvals(), wires=mp.obs.wires)])`
  can be used instead.
  [(#8468)](https://github.com/PennyLaneAI/pennylane/pull/8468)

* The `qml.QNode.add_transform` method is removed.
  Instead, please use `QNode.transform_program.push_back(transform_container=transform_container)`.
  [(#8468)](https://github.com/PennyLaneAI/pennylane/pull/8468)

<h3>Deprecations 👋</h3>

* Maintenance support of NumPy<2.0 is deprecated as of v0.44 and will be completely dropped in v0.45.
  Future versions of PennyLane will only work with NumPy>=2.0.
  We recommend upgrading your version of NumPy to benefit from enhanced support and features.
  [(#8578)](https://github.com/PennyLaneAI/pennylane/pull/8578)
  [(#8497)](https://github.com/PennyLaneAI/pennylane/pull/8497)
  
* The ``custom_decomps`` keyword argument to ``qml.device`` has been deprecated and will be removed 
  in 0.45. Instead, with ``qml.decomposition.enable_graph()``, new decomposition rules can be defined as 
  quantum functions with registered resources. See :mod:`pennylane.decomposition` for more details.

* `qml.measure`, `qml.measurements.MidMeasureMP`, `qml.measurements.MeasurementValue`,
  and `qml.measurements.get_mcm_predicates` are now located in `qml.ops.mid_measure`.
  `MidMeasureMP` is now renamed to `MidMeasure`.
  `qml.measurements.find_post_processed_mcms` is now `qml.devices.qubit.simulate._find_post_processed_mcms`,
  and is being made private, as it is an utility for tree-traversal.
  [(#8466)](https://github.com/PennyLaneAI/pennylane/pull/8466)

* The ``pennylane.operation.Operator.is_hermitian`` property has been deprecated and renamed
  to ``pennylane.operation.Operator.is_verified_hermitian`` as it better reflects the functionality of this property.
  The deprecated access through ``is_hermitian`` will be removed in PennyLane v0.45.
  Alternatively, consider using the ``pennylane.is_hermitian`` function instead as it provides a more reliable check for hermiticity.
  Please be aware that it comes with a higher computational cost.
  [(#8494)](https://github.com/PennyLaneAI/pennylane/pull/8494)

* Access to the follow functions and classes from the ``pennylane.resources`` module are deprecated. Instead, these functions must be imported from the ``pennylane.estimator`` module.
  [(#8484)](https://github.com/PennyLaneAI/pennylane/pull/8484)

  - ``qml.estimator.estimate_shots`` in favor of ``qml.resources.estimate_shots``
  - ``qml.estimator.estimate_error`` in favor of ``qml.resources.estimate_error``
  - ``qml.estimator.FirstQuantization`` in favor of ``qml.resources.FirstQuantization``
  - ``qml.estimator.DoubleFactorization`` in favor of ``qml.resources.DoubleFactorization``

* ``argnum`` has been renamed ``argnums`` for ``qml.grad``, ``qml.jacobian``, ``qml.jvp`` and ``qml.vjp``.
  [(#8496)](https://github.com/PennyLaneAI/pennylane/pull/8496)
  [(#8481)](https://github.com/PennyLaneAI/pennylane/pull/8481)

* The :func:`pennylane.devices.preprocess.mid_circuit_measurements` transform is deprecated. Instead,
  the device should determine which mcm method to use, and explicitly include :func:`~pennylane.transforms.dynamic_one_shot`
  or :func:`~pennylane.transforms.defer_measurements` in its preprocess transforms if necessary.
  [(#8467)](https://github.com/PennyLaneAI/pennylane/pull/8467)

* Passing a function to the ``gate_set`` argument in the :func:`~pennylane.transforms.decompose` transform
  is deprecated. The ``gate_set`` argument expects a static iterable of operator type and/or operator names,
  and the function should be passed to the ``stopping_condition`` argument instead.
  [(#8533)](https://github.com/PennyLaneAI/pennylane/pull/8533)

  The example below illustrates how you can provide a function as the ``stopping_condition`` in addition to providing a 
  ``gate_set``. The decomposition of each operator will then stop once it reaches the gates in the ``gate_set`` or the 
  ``stopping_condition`` is satisfied.

  ```python
  import pennylane as qml
  from functools import partial
  
  @partial(qml.transforms.decompose, gate_set={"H", "T", "CNOT"}, stopping_condition=lambda op: len(op.wires) <= 2)
  @qml.qnode(qml.device("default.qubit"))
  def circuit():
      qml.Hadamard(wires=[0])
      qml.Toffoli(wires=[0,1,2])
      return qml.expval(qml.Z(0))
  ```
  
  ```pycon
  >>> print(qml.draw(circuit)())
  0: ──H────────╭●───────────╭●────╭●──T──╭●─┤  <Z>
  1: ────╭●─────│─────╭●─────│───T─╰X──T†─╰X─┤
  2: ──H─╰X──T†─╰X──T─╰X──T†─╰X──T──H────────┤
  ```

<h3>Internal changes ⚙️</h3>

<<<<<<< HEAD
* Now `TransformProgram` can dispatch to anything individual transforms can dispatch onto.
  [(#8731)](https://github.com/PennyLaneAI/pennylane/pull/8731)
=======
* To adjust to the Python 3.14, some error messages expectations have been updated in tests; `get_type_str` added a special branch to handle `Union`.
  [(#8568)](https://github.com/PennyLaneAI/pennylane/pull/8568)
>>>>>>> 55cc1c35

* Bump `jax` version to `0.7.1` for `capture` module.
  [(#8715)](https://github.com/PennyLaneAI/pennylane/pull/8715)

* Bump `jax` version to `0.7.0` for `capture` module.
  [(#8701)](https://github.com/PennyLaneAI/pennylane/pull/8701)

* Improve error handling when using PennyLane's experimental program capture functionality with an incompatible JAX version. 
  [(#8723)](https://github.com/PennyLaneAI/pennylane/pull/8723)

* Bump `autoray` package version to `0.8.2`.
  [(#8674)](https://github.com/PennyLaneAI/pennylane/pull/8674)
  
* Update the schedule of nightly TestPyPI uploads to occur at the end rather than the beginning of all week days.
  [(#8672)](https://github.com/PennyLaneAI/pennylane/pull/8672)

* Add workflow to bump Catalyst and Lightning versions in the RC branch, create a new release tag and draft release, tag the RC branch, and create a PR to merge the RC branch into master.
  [(#8352)](https://github.com/PennyLaneAI/pennylane/pull/8352)
  
* Added `MCM_METHOD` and `POSTSELECT_MODE` `StrEnum` objects to improve validation and handling of `MCMConfig` creation.
  [(#8596)](https://github.com/PennyLaneAI/pennylane/pull/8596)
  
* Updated various docstrings to be compatible with the new documentation testing approach.
  [(#8635)](https://github.com/PennyLaneAI/pennylane/pull/8635)
  
* In program capture, transforms now have a single transform primitive that have a `transform` param that stores
  the `TransformDispatcher`. Before, each transform had its own primitive stored on the 
  `TransformDispatcher._primitive` private property. It proved difficult to keep maintaining dispatch behaviour
  for every single transform.
  [(#8576)](https://github.com/PennyLaneAI/pennylane/pull/8576)
  [(#8639)](https://github.com/PennyLaneAI/pennylane/pull/8639)

* Updated documentation check workflow to run on pull requests on `v[0-9]+\.[0-9]+\.[0-9]+-docs` branches.
  [(#8590)](https://github.com/PennyLaneAI/pennylane/pull/8590)
  
* When program capture is enabled, there is no longer caching of the jaxpr on the QNode.
  [(#8629)](https://github.com/PennyLaneAI/pennylane/pull/8629)

* The `grad` and `jacobian` primitives now store the function under `fn`. There is also now a single `jacobian_p`
  primitive for use in program capture.
  [(#8357)](https://github.com/PennyLaneAI/pennylane/pull/8357)

* Update versions for `pylint`, `isort` and `black` in `format.yml`
  [(#8506)](https://github.com/PennyLaneAI/pennylane/pull/8506)

* Reclassifies `registers` as a tertiary module for use with tach.
  [(#8513)](https://github.com/PennyLaneAI/pennylane/pull/8513)

* The :class:`~pennylane.devices.LegacyDeviceFacade` is slightly refactored to implement `setup_execution_config` and `preprocess_transforms`
  separately as opposed to implementing a single `preprocess` method. Additionally, the `mid_circuit_measurements` transform has been removed
  from the preprocess transform program. Instead, the best mcm method is chosen in `setup_execution_config`. By default, the ``_capabilities``
  dictionary is queried for the ``"supports_mid_measure"`` property. If the underlying device defines a TOML file, the ``supported_mcm_methods``
  field in the TOML file is used as the source of truth.
  [(#8469)](https://github.com/PennyLaneAI/pennylane/pull/8469)
  [(#8486)](https://github.com/PennyLaneAI/pennylane/pull/8486)
  [(#8495)](https://github.com/PennyLaneAI/pennylane/pull/8495)

* The various private functions of the :class:`~pennylane.estimator.FirstQuantization` class have
  been modified to avoid using `numpy.matrix` as this function is deprecated.
  [(#8523)](https://github.com/PennyLaneAI/pennylane/pull/8523)

* The `ftqc` module now includes dummy transforms for several Catalyst/MLIR passes (`to-ppr`, `commute-ppr`, `merge-ppr-ppm`,
  `decompose-clifford-ppr`, `decompose-non-clifford-ppr`, `ppr-to-ppm`, `ppr-to-mbqc` and `reduce-t-depth`), to allow them to
  be captured as primitives in PLxPR and mapped to the MLIR passes in Catalyst. This enables using the passes with the unified
  compiler and program capture.
  [(#8519)](https://github.com/PennyLaneAI/pennylane/pull/8519)
  [(#8544)](https://github.com/PennyLaneAI/pennylane/pull/8544)

* The decompositions for several templates have been updated to use
  :class:`~.ops.op_math.ChangeOpBasis`, which makes their decompositions more resource efficient
  by eliminating unnecessary controlled operations. The templates include :class:`~.PhaseAdder`,
  :class:`~.TemporaryAND`, :class:`~.QSVT`, and :class:`~.SelectPauliRot`.
  [(#8490)](https://github.com/PennyLaneAI/pennylane/pull/8490)
  [(#8577)](https://github.com/PennyLaneAI/pennylane/pull/8577)
  [(#8721)](https://github.com/PennyLaneAI/pennylane/issues/8721)

* The constant to convert the length unit Bohr to Angstrom in ``qml.qchem`` is updated to use scipy
  constants.
  [(#8537)](https://github.com/PennyLaneAI/pennylane/pull/8537)

* Solovay-Kitaev decomposition using the :func:`~.clifford_t_decompostion` transform
  with ``method="sk"`` or directly via :func:`~.ops.sk_decomposition` now raises a more
  informative ``RuntimeError`` when used with JAX-JIT or :func:`~.qjit`.
  [(#8489)](https://github.com/PennyLaneAI/pennylane/pull/8489)

* Added a `skip_decomp_matrix_check` argument to :func:`~pennylane.ops.functions.assert_valid` that
  allows the test to skip the matrix check part of testing a decomposition rule but still verify
  that the resource function is correct.
  [(#8687)](https://github.com/PennyLaneAI/pennylane/pull/8687)

<h3>Documentation 📝</h3>

* The documentation of ``qml.transforms.rz_phase_gradient`` has been updated with respect to the
  sign convention of phase gradient states, how it prepares the phase gradient state in the code
  example, and the verification of the code example result.

* The code example in the documentation for ``qml.decomposition.register_resources`` has been
  updated to adhere to renamed keyword arguments and default behaviour of ``max_work_wires``.
  [(#8536)](https://github.com/PennyLaneAI/pennylane/pull/8536)

* The docstring for ``qml.device`` has been updated to include a section on custom decompositions,
  and a warning about the removal of the ``custom_decomps`` kwarg in v0.45. Additionally, the page
  :doc:`Building a plugin <../development/plugins>` now includes instructions on using
  the :func:`~pennylane.devices.preprocess.decompose` transform for device-level decompositions.
  The documentation for :doc:`Compiling circuits <../introduction/compiling_circuits>` has also been
  updated with a warning message about ``custom_decomps`` future removal.
  [(#8492)](https://github.com/PennyLaneAI/pennylane/pull/8492)
  [(#8564)](https://github.com/PennyLaneAI/pennylane/pull/8564)

A warning message has been added to :doc:`Building a plugin <../development/plugins>`
  docstring for ``qml.device`` has been updated to include a section on custom decompositions,
  and a warning about the removal of the ``custom_decomps`` kwarg in v0.44. Additionally, the page
  :doc:`Building a plugin <../development/plugins>` now includes instructions on using
  the :func:`~pennylane.devices.preprocess.decompose` transform for device-level decompositions.
  [(#8492)](https://github.com/PennyLaneAI/pennylane/pull/8492)

* Improves documentation in the transforms module and adds documentation testing for it.
  [(#8557)](https://github.com/PennyLaneAI/pennylane/pull/8557)

<h3>Bug fixes 🐛</h3>

* Handles floating point errors in the norm of the state when applying
  mid circuit measurements.
  [(#8741)](https://github.com/PennyLaneAI/pennylane/pull/8741)

* Update `interface-unit-tests.yml` to use its input parameter `pytest_additional_args` when running pytest.
  [(#8705)](https://github.com/PennyLaneAI/pennylane/pull/8705)

* Fixes a bug where in `resolve_work_wire_type` we incorrectly returned a value of `zeroed` if `both work_wires` 
  and `base_work_wires` were empty, causing an incorrect work wire type.
  [(#8718)](https://github.com/PennyLaneAI/pennylane/pull/8718)

* The warnings-as-errors CI action was failing due to an incompatibility between `pytest-xdist` and `pytest-benchmark`. 
  Disabling the benchmark package allows the tests to be collected an executed. 
  [(#8699)](https://github.com/PennyLaneAI/pennylane/pull/8699)

* Adds an `expand_transform` to `param_shift_hessian` to pre-decompose
  operations till they are supported.
  [(#8698)](https://github.com/PennyLaneAI/pennylane/pull/8698)

* Fixes a bug in `default.mixed` device where certain diagonal operations were incorrectly
  reshaped during application when using broadcasting.
  [(#8593)](https://github.com/PennyLaneAI/pennylane/pull/8593)

* Add an exception to the warning for unsolved operators within the graph-based decomposition
  system if the unsolved operators are :class:`.allocation.Allocate` or :class:`.allocation.Deallocate`.
  [(#8553)](https://github.com/PennyLaneAI/pennylane/pull/8553)

* Fixes a bug in `clifford_t_decomposition` with `method="gridsynth"` and qjit, where using cached decomposition with the same parameter causes an error.
  [(#8535)](https://github.com/PennyLaneAI/pennylane/pull/8535)

* Fixes a bug in :class:`~.SemiAdder` where the results were incorrect when more ``work_wires`` than required were passed.
 [(#8423)](https://github.com/PennyLaneAI/pennylane/pull/8423)

* Fixes a bug where the deferred measurement method is used silently even if ``mcm_method="one-shot"`` is explicitly requested,
  when a device that extends the ``LegacyDevice`` does not declare support for mid-circuit measurements.
  [(#8486)](https://github.com/PennyLaneAI/pennylane/pull/8486)

* Fixes a bug where a `KeyError` is raised when querying the decomposition rule for an operator in the gate set from a :class:`~pennylane.decomposition.DecompGraphSolution`.
  [(#8526)](https://github.com/PennyLaneAI/pennylane/pull/8526)

* Fixes a bug where mid-circuit measurements were generating incomplete QASM.
  [(#8556)](https://github.com/PennyLaneAI/pennylane/pull/8556)

* Fixes a bug where `qml.specs` incorrectly computes the circuit depth when classically controlled operators are involved.
  [(#8668)](https://github.com/PennyLaneAI/pennylane/pull/8668)

* Fixes a bug where an error is raised when trying to decompose a nested composite operator with capture and the new graph system enabled.
  [(#8695)](https://github.com/PennyLaneAI/pennylane/pull/8695)

* Fixes a bug where :func:`~.change_op_basis` cannot be captured when the `uncompute_op` is left out.
  [(#8695)](https://github.com/PennyLaneAI/pennylane/pull/8695)

* Fixes a bug in :func:`~qml.ops.rs_decomposition` where correct solution candidates were being rejected
  due to some incorrect GCD computations.
  [(#8625)](https://github.com/PennyLaneAI/pennylane/pull/8625)

* Fixes a bug where decomposition rules are sometimes incorrectly disregarded by the `DecompositionGraph` when a higher level
  decomposition rule uses dynamically allocated work wires.
  [(#8725)](https://github.com/PennyLaneAI/pennylane/pull/8725)

* Fixes a bug where :class:`~.ops.ChangeOpBasis` is not correctly reconstructed using `qml.pytrees.unflatten(*qml.pytrees.flatten(op))`
  [(#8721)](https://github.com/PennyLaneAI/pennylane/issues/8721)

<h3>Contributors ✍️</h3>

This release contains contributions from (in alphabetical order):

Guillermo Alonso,
Utkarsh Azad,
Astral Cai,
Yushao Chen,
Marcus Edwards,
Lillian Frederiksen,
Sengthai Heng,
Soran Jahangiri,
Christina Lee,
Joseph Lee,
Lee J. O'Riordan,
Gabriela Sanchez Diaz,
Mudit Pandey,
Shuli Shu,
Jay Soni,
nate stemen,
Theodoros Trochatos,
David Wierichs,
Hongsheng Zheng,
Zinan Zhou<|MERGE_RESOLUTION|>--- conflicted
+++ resolved
@@ -372,13 +372,11 @@
 
 <h3>Internal changes ⚙️</h3>
 
-<<<<<<< HEAD
 * Now `TransformProgram` can dispatch to anything individual transforms can dispatch onto.
   [(#8731)](https://github.com/PennyLaneAI/pennylane/pull/8731)
-=======
+
 * To adjust to the Python 3.14, some error messages expectations have been updated in tests; `get_type_str` added a special branch to handle `Union`.
   [(#8568)](https://github.com/PennyLaneAI/pennylane/pull/8568)
->>>>>>> 55cc1c35
 
 * Bump `jax` version to `0.7.1` for `capture` module.
   [(#8715)](https://github.com/PennyLaneAI/pennylane/pull/8715)
