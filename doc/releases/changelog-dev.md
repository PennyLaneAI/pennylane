:orphan:

# Release 0.38.0-dev (development release)

<h3>New features since last release</h3>

* Mid-circuit measurements can now be captured with `qml.capture` enabled.
  [(#6015)](https://github.com/PennyLaneAI/pennylane/pull/6015)

* A new method `process_density_matrix` has been added to the `ProbabilityMP` and `DensityMatrixMP`
  classes, allowing for more efficient handling of quantum density matrices, particularly with batch
  processing support. This method simplifies the calculation of probabilities from quantum states
  represented as density matrices.
  [(#5830)](https://github.com/PennyLaneAI/pennylane/pull/5830)

* The `qml.PrepSelPrep` template is added. The template implements a block-encoding of a linear
  combination of unitaries.
  [(#5756)](https://github.com/PennyLaneAI/pennylane/pull/5756)
  [(#5987)](https://github.com/PennyLaneAI/pennylane/pull/5987)

* A new `qml.from_qiskit_noise` method now allows one to convert a Qiskit ``NoiseModel`` to a
  PennyLane ``NoiseModel`` via the Pennylane-Qiskit plugin.
  [(#5996)](https://github.com/PennyLaneAI/pennylane/pull/5996)

* A new function `qml.registers` has been added, enabling the creation of registers, which are implemented as a dictionary of `Wires` instances.
  [(#5957)](https://github.com/PennyLaneAI/pennylane/pull/5957)

* The `split_to_single_terms` transform is added. This transform splits expectation values of sums
  into multiple single-term measurements on a single tape, providing better support for simulators
  that can handle non-commuting observables but don't natively support multi-term observables.
  [(#5884)](https://github.com/PennyLaneAI/pennylane/pull/5884)

* `SProd.terms` now flattens out the terms if the base is a multi-term observable.
  [(#5885)](https://github.com/PennyLaneAI/pennylane/pull/5885)

* A new method `to_mat` has been added to the `FermiWord` and `FermiSentence` classes, which allows
  computing the matrix representation of these Fermi operators.
  [(#5920)](https://github.com/PennyLaneAI/pennylane/pull/5920)

* New functionality has been added to natively support exponential extrapolation when using the `mitigate_with_zne`. This allows
  users to have more control over the error mitigation protocol without needing to add further dependencies.
  [(#5972)](https://github.com/PennyLaneAI/pennylane/pull/5972)

<h3>Improvements 🛠</h3>

<<<<<<< HEAD
* The `tree-traversal` algorithm implemented in `default.qubit` is refactored
  into an iterative instead of recursive implementation, doing away with
  potential stack overflow for deep circuits. `tree-traversal` is compatible with
  analytic-mode execution (`shots=None`).
  [(#5868)](https://github.com/PennyLaneAI/pennylane/pull/5868)
=======
* `QNGOptimizer` now supports cost functions with multiple arguments, updating each argument independently.
  [(#5926)](https://github.com/PennyLaneAI/pennylane/pull/5926)

* `qml.for_loop` can now be captured into plxpr.
  [(#6041)](https://github.com/PennyLaneAI/pennylane/pull/6041)
  [(#6064)](https://github.com/PennyLaneAI/pennylane/pull/6064)

* `qml.for_loop` now supports `range`-like syntax with default `step=1`.
  [(#6068)](https://github.com/PennyLaneAI/pennylane/pull/6068)

* Removed `semantic_version` from the list of required packages in PennyLane. 
  [(#5836)](https://github.com/PennyLaneAI/pennylane/pull/5836)

* Added the `compute_decomposition` method for `qml.Hermitian`.
  [(#6062)](https://github.com/PennyLaneAI/pennylane/pull/6062)

* During experimental program capture, the qnode can now use closure variables.
  [(#6052)](https://github.com/PennyLaneAI/pennylane/pull/6052)

* `GlobalPhase` now supports parameter broadcasting.
  [(#5923)](https://github.com/PennyLaneAI/pennylane/pull/5923)

* `qml.devices.LegacyDeviceFacade` has been added to map the legacy devices to the new
  device interface.
  [(#5927)](https://github.com/PennyLaneAI/pennylane/pull/5927)
>>>>>>> 9b403fa8

* Added the `compute_sparse_matrix` method for `qml.ops.qubit.BasisStateProjector`.
  [(#5790)](https://github.com/PennyLaneAI/pennylane/pull/5790)

* `StateMP.process_state` defines rules in `cast_to_complex` for complex casting, avoiding a superfluous state vector copy in Lightning simulations
  [(#5995)](https://github.com/PennyLaneAI/pennylane/pull/5995)

* Port the fast `apply_operation` implementation of `PauliZ` to `PhaseShift`, `S` and `T`.
  [(#5876)](https://github.com/PennyLaneAI/pennylane/pull/5876)

* `qml.UCCSD` now accepts an additional optional argument, `n_repeats`, which defines the number of
  times the UCCSD template is repeated. This can improve the accuracy of the template by reducing
  the Trotter error but would result in deeper circuits.
  [(#5801)](https://github.com/PennyLaneAI/pennylane/pull/5801)

* `QuantumScript.hash` is now cached, leading to performance improvements.
  [(#5919)](https://github.com/PennyLaneAI/pennylane/pull/5919)

* Applying `adjoint` and `ctrl` to a quantum function can now be captured into plxpr.
  Furthermore, the `qml.cond` function can be captured into plxpr.
  [(#5966)](https://github.com/PennyLaneAI/pennylane/pull/5966)
  [(#5967)](https://github.com/PennyLaneAI/pennylane/pull/5967)
  [(#5999)](https://github.com/PennyLaneAI/pennylane/pull/5999)
  [(#6058)](https://github.com/PennyLaneAI/pennylane/pull/6058)

* During experimental program capture, functions that accept and/or return `pytree` structures can now be handled in the `QNode` call, `cond`, `for_loop` and `while_loop`. 
  [(#6081)](https://github.com/PennyLaneAI/pennylane/pull/6081)

* Set operations are now supported by Wires.
  [(#5983)](https://github.com/PennyLaneAI/pennylane/pull/5983)

* `qml.dynamic_one_shot` now supports circuits using the `"tensorflow"` interface.
  [(#5973)](https://github.com/PennyLaneAI/pennylane/pull/5973)

* The representation for `Wires` has now changed to be more copy-paste friendly.
  [(#5958)](https://github.com/PennyLaneAI/pennylane/pull/5958)

* Observable validation for `default.qubit` is now based on execution mode (analytic vs. finite shots) and measurement type (sample measurement vs. state measurement).
  [(#5890)](https://github.com/PennyLaneAI/pennylane/pull/5890)

* Molecules and Hamiltonians can now be constructed for all the elements present in the periodic table.
  [(#5821)](https://github.com/PennyLaneAI/pennylane/pull/5821)

* `qml.for_loop` and `qml.while_loop` now fallback to standard Python control
  flow if `@qjit` is not present, allowing the same code to work with and without
  `@qjit` without any rewrites.
  [(#6014)](https://github.com/PennyLaneAI/pennylane/pull/6014)

  ```python
  dev = qml.device("lightning.qubit", wires=3)

  @qml.qnode(dev)
  def circuit(x, n):

      @qml.for_loop(0, n, 1)
      def init_state(i):
          qml.Hadamard(wires=i)

      init_state()

      @qml.for_loop(0, n, 1)
      def apply_operations(i, x):
          qml.RX(x, wires=i)

          @qml.for_loop(i + 1, n, 1)
          def inner(j):
              qml.CRY(x**2, [i, j])

          inner()
          return jnp.sin(x)

      apply_operations(x)
      return qml.probs()
  ```

  ```pycon
  >>> print(qml.draw(circuit)(0.5, 3))
  0: ──H──RX(0.50)─╭●────────╭●──────────────────────────────────────┤  Probs
  1: ──H───────────╰RY(0.25)─│──────────RX(0.48)─╭●──────────────────┤  Probs
  2: ──H─────────────────────╰RY(0.25)───────────╰RY(0.23)──RX(0.46)─┤  Probs
  >>> circuit(0.5, 3)
  array([0.125     , 0.125     , 0.09949758, 0.15050242, 0.07594666,
       0.11917543, 0.08942104, 0.21545687])
  >>> qml.qjit(circuit)(0.5, 3)
  Array([0.125     , 0.125     , 0.09949758, 0.15050242, 0.07594666,
       0.11917543, 0.08942104, 0.21545687], dtype=float64)
  ```

* If the conditional does not include a mid-circuit measurement, then `qml.cond`
  will automatically evaluate conditionals using standard Python control flow.
  [(#6016)](https://github.com/PennyLaneAI/pennylane/pull/6016)

  This allows `qml.cond` to be used to represent a wider range of conditionals:

  ```python
  dev = qml.device("default.qubit", wires=1)

  @qml.qnode(dev)
  def circuit(x):
      c = qml.cond(x > 2.7, qml.RX, qml.RZ)
      c(x, wires=0)
      return qml.probs(wires=0)
  ```

  ```pycon
  >>> print(qml.draw(circuit)(3.8))
  0: ──RX(3.80)─┤  Probs
  >>> print(qml.draw(circuit)(0.54))
  0: ──RZ(0.54)─┤  Probs
  ```

* The `qubit_observable` function is modified to return an ascending wire order for molecular 
  Hamiltonians.
  [(#5950)](https://github.com/PennyLaneAI/pennylane/pull/5950)

* The `CNOT` operator no longer decomposes to itself. Instead, it raises a `qml.DecompositionUndefinedError`.
  [(#6039)](https://github.com/PennyLaneAI/pennylane/pull/6039)

<h4>Community contributions 🥳</h4>

* Resolved the bug in `qml.ThermalRelaxationError` where there was a typo from `tq` to `tg`.
  [(#5988)](https://github.com/PennyLaneAI/pennylane/issues/5988)

* `DefaultQutritMixed` readout error has been added using parameters `readout_relaxation_probs` and 
  `readout_misclassification_probs` on the `default.qutrit.mixed` device. These parameters add a `~.QutritAmplitudeDamping`  and a `~.TritFlip` channel, respectively,
  after measurement diagonalization. The amplitude damping error represents the potential for
  relaxation to occur during longer measurements. The trit flip error represents misclassification during readout.
  [(#5842)](https://github.com/PennyLaneAI/pennylane/pull/5842)

<h3>Breaking changes 💔</h3>

* `GlobalPhase` is considered non-differentiable with tape transforms.
  As a consequence, `qml.gradients.finite_diff` and `qml.gradients.spsa_grad` no longer
  support differentiation of `GlobalPhase` with state-based outputs.
  [(#5620)](https://github.com/PennyLaneAI/pennylane/pull/5620) 

* The `CircuitGraph.graph` rustworkx graph now stores indices into the circuit as the node labels,
  instead of the operator/ measurement itself.  This allows the same operator to occur multiple times in
  the circuit.
  [(#5907)](https://github.com/PennyLaneAI/pennylane/pull/5907)

* `queue_idx` attribute has been removed from the `Operator`, `CompositeOp`, and `SymbolicOp` classes.
  [(#6005)](https://github.com/PennyLaneAI/pennylane/pull/6005)

* `qml.from_qasm` no longer removes measurements from the QASM code. Use 
  `measurements=[]` to remove measurements from the original circuit.
  [(#5982)](https://github.com/PennyLaneAI/pennylane/pull/5982)

* `qml.transforms.map_batch_transform` has been removed, since transforms can be applied directly to a batch of tapes.
  See :func:`~.pennylane.transform` for more information.
  [(#5981)](https://github.com/PennyLaneAI/pennylane/pull/5981)

* `QuantumScript.interface` has been removed.
  [(#5980)](https://github.com/PennyLaneAI/pennylane/pull/5980)

<h3>Deprecations 👋</h3>

* The `decomp_depth` argument in `qml.device` has been deprecated.
  [(#6026)](https://github.com/PennyLaneAI/pennylane/pull/6026)

* The `max_expansion` argument in `qml.QNode` has been deprecated.
  [(#6026)](https://github.com/PennyLaneAI/pennylane/pull/6026)

* The `expansion_strategy` attribute in the `QNode` class is deprecated.
  [(#5989)](https://github.com/PennyLaneAI/pennylane/pull/5989)

* The `expansion_strategy` argument has been deprecated in all of `qml.draw`, `qml.draw_mpl`, and `qml.specs`.
  The `level` argument should be used instead.
  [(#5989)](https://github.com/PennyLaneAI/pennylane/pull/5989)

* `Operator.expand` has been deprecated. Users should simply use `qml.tape.QuantumScript(op.decomposition())`
  for equivalent behaviour.
  [(#5994)](https://github.com/PennyLaneAI/pennylane/pull/5994)

* `pennylane.transforms.sum_expand` and `pennylane.transforms.hamiltonian_expand` have been deprecated.
  Users should instead use `pennylane.transforms.split_non_commuting` for equivalent behaviour.
  [(#6003)](https://github.com/PennyLaneAI/pennylane/pull/6003)

* The `expand_fn` argument in `qml.execute` has been deprecated.
  Instead, please create a `qml.transforms.core.TransformProgram` with the desired preprocessing and pass it to the `transform_program` argument of `qml.execute`.
  [(#5984)](https://github.com/PennyLaneAI/pennylane/pull/5984)

* The `max_expansion` argument in `qml.execute` has been deprecated.
  Instead, please use `qml.devices.preprocess.decompose` with the desired expansion level, add it to a `TransformProgram` and pass it to the `transform_program` argument of `qml.execute`.
  [(#5984)](https://github.com/PennyLaneAI/pennylane/pull/5984)

* The `override_shots` argument in `qml.execute` is deprecated.
  Instead, please add the shots to the `QuantumTape`'s to be executed.
  [(#5984)](https://github.com/PennyLaneAI/pennylane/pull/5984)

* The `device_batch_transform` argument in `qml.execute` is deprecated.
  Instead, please create a `qml.transforms.core.TransformProgram` with the desired preprocessing and pass it to the `transform_program` argument of `qml.execute`.
  [(#5984)](https://github.com/PennyLaneAI/pennylane/pull/5984)

* `pennylane.qinfo.classical_fisher` and `pennylane.qinfo.quantum_fisher` have been deprecated.
  Instead, use `pennylane.gradients.classical_fisher` and `pennylane.gradients.quantum_fisher`.
  [(#5985)](https://github.com/PennyLaneAI/pennylane/pull/5985)

* The legacy devices `default.qubit.{autograd,torch,tf,jax,legacy}` are deprecated.
  Instead, use `default.qubit` as it now supports backpropagation through the several backends.
  [(#5997)](https://github.com/PennyLaneAI/pennylane/pull/5997)

* The logic for internally switching a device for a different backpropagation
  compatible device is now deprecated, as it was in place for the deprecated
  `default.qubit.legacy`.
  [(#6032)](https://github.com/PennyLaneAI/pennylane/pull/6032)

<h3>Documentation 📝</h3>

* Improves the docstring for `qinfo.quantum_fisher` regarding the internally used functions and
  potentially required auxiliary wires.
  [(#6074)](https://github.com/PennyLaneAI/pennylane/pull/6074)

* Improves the docstring for `QuantumScript.expand` and `qml.tape.tape.expand_tape`.
  [(#5974)](https://github.com/PennyLaneAI/pennylane/pull/5974)

<h3>Bug fixes 🐛</h3>

* `qml.GlobalPhase` and `qml.I` can now be captured when acting on no wires.
  [(#6060)](https://github.com/PennyLaneAI/pennylane/pull/6060)

* Fix `jax.grad` + `jax.jit` not working for `AmplitudeEmbedding`, `StatePrep` and `MottonenStatePreparation`.
  [(#5620)](https://github.com/PennyLaneAI/pennylane/pull/5620) 

* Fixed a bug in `qml.center` that omitted elements from the center if they were
  linear combinations of input elements.
  [(#6049)](https://github.com/PennyLaneAI/pennylane/pull/6049)

* Fix a bug where the global phase returned by `one_qubit_decomposition` gained a broadcasting dimension.
  [(#5923)](https://github.com/PennyLaneAI/pennylane/pull/5923)

* Fixed a bug in `qml.SPSAOptimizer` that ignored keyword arguments in the objective function.
  [(#6027)](https://github.com/PennyLaneAI/pennylane/pull/6027)

* `dynamic_one_shot` was broken for old-API devices since `override_shots` was deprecated.
  [(#6024)](https://github.com/PennyLaneAI/pennylane/pull/6024)

* `CircuitGraph` can now handle circuits with the same operation instance occuring multiple times.
  [(#5907)](https://github.com/PennyLaneAI/pennylane/pull/5907)

* `qml.QSVT` is updated to store wire order correctly.
  [(#5959)](https://github.com/PennyLaneAI/pennylane/pull/5959)

* `qml.devices.qubit.measure_with_samples` now returns the correct result if the provided measurements
  contain sum of operators acting on the same wire.
  [(#5978)](https://github.com/PennyLaneAI/pennylane/pull/5978)

* `qml.AmplitudeEmbedding` has better support for features using low precision integer data types.
[(#5969)](https://github.com/PennyLaneAI/pennylane/pull/5969)

* Jacobian shape is fixed for measurements with dimension in `qml.gradients.vjp.compute_vjp_single`.
[(5986)](https://github.com/PennyLaneAI/pennylane/pull/5986)

* `qml.lie_closure` works with sums of Paulis.
  [(#6023)](https://github.com/PennyLaneAI/pennylane/pull/6023)

* Workflows that parameterize the coefficients of `qml.exp` are now jit-compatible.
  [(#6082)](https://github.com/PennyLaneAI/pennylane/pull/6082)

* Fixes a bug where `CompositeOp.overlapping_ops` changes the original ordering of ops, causing incorrect matrix generated for `Prod` with `Sum` as operands.
  [(#6091)](https://github.com/PennyLaneAI/pennylane/pull/6091)

<h3>Contributors ✍️</h3>

This release contains contributions from (in alphabetical order):

Tarun Kumar Allamsetty,
Guillermo Alonso,
Utkarsh Azad,
Gabriel Bottrill,
Ahmed Darwish,
Astral Cai,
Yushao Chen,
Ahmed Darwish,
Maja Franz,
Lillian M. A. Frederiksen,
Pietropaolo Frisoni,
Emiliano Godinez,
Austin Huang,
Renke Huang,
Josh Izaac,
Soran Jahangiri,
Korbinian Kottmann,
Christina Lee,
William Maxwell,
Vincent Michaud-Rioux,
Anurav Modak,
Mudit Pandey,
Andrija Paurevic,
Erik Schultheis,
nate stemen,
David Wierichs,<|MERGE_RESOLUTION|>--- conflicted
+++ resolved
@@ -43,13 +43,14 @@
 
 <h3>Improvements 🛠</h3>
 
-<<<<<<< HEAD
 * The `tree-traversal` algorithm implemented in `default.qubit` is refactored
-  into an iterative instead of recursive implementation, doing away with
-  potential stack overflow for deep circuits. `tree-traversal` is compatible with
-  analytic-mode execution (`shots=None`).
+  into an iterative (instead of recursive) implementation, doing away with
+  potential stack overflow for deep circuits.
   [(#5868)](https://github.com/PennyLaneAI/pennylane/pull/5868)
-=======
+  
+* The `tree-traversal` algorithm is compatible with analytic-mode execution (`shots=None`).
+  [(#5868)](https://github.com/PennyLaneAI/pennylane/pull/5868)
+  
 * `QNGOptimizer` now supports cost functions with multiple arguments, updating each argument independently.
   [(#5926)](https://github.com/PennyLaneAI/pennylane/pull/5926)
 
@@ -75,7 +76,6 @@
 * `qml.devices.LegacyDeviceFacade` has been added to map the legacy devices to the new
   device interface.
   [(#5927)](https://github.com/PennyLaneAI/pennylane/pull/5927)
->>>>>>> 9b403fa8
 
 * Added the `compute_sparse_matrix` method for `qml.ops.qubit.BasisStateProjector`.
   [(#5790)](https://github.com/PennyLaneAI/pennylane/pull/5790)
