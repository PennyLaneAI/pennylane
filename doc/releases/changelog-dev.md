--- conflicted
+++ resolved
@@ -250,12 +250,9 @@
   was renamed to `wire_order` to be consistent with other matrix representations.
   [(#2051)](https://github.com/PennyLaneAI/pennylane/pull/2051)
 
-<<<<<<< HEAD
 * The property `kraus_matrices` has been changed to a method, and `_kraus_matrices` renamed to 
   `compute_kraus_matrices`, which is now a static method.
   [(#2055)](https://github.com/PennyLaneAI/pennylane/pull/2055)
-=======
->>>>>>> 14e1037e
 
 <h3>Contributors</h3>
 
