:orphan:

# Release 0.28.0-dev (development release)

<h3>New features since last release</h3>

<<<<<<< HEAD
<h4>An all-new data module</h4>

* A brand new `data` module is available, allowing users to download, load, and create quantum datasets.
  [(#3156)](https://github.com/PennyLaneAI/pennylane/pull/3156)

  Datasets are hosted on Xanadu Cloud (TODO: link?) and can be downloaded by using `qml.data.load()`:

  ```pycon
  >>> H2_dataset = qml.data.load(
    data_name="qchem", molname="H2", basis="STO-3G", bondlength="1.0"
  )
  >>> print(H2_dataset)
  [<pennylane.data.dataset.Dataset object at 0x7f14e4369640>]
  ```

  - Datasets available to be downloaded can be listed with `qml.data.list_datasets()`. 

  - To download or load only specific properties of a dataset, we can specify the desired properties in `qml.data.load` with the `attributes` keyword argument:

    ```pycon
    >>> H2_hamiltonian = qml.data.load(
      data_name="qchem", molname="H2", basis="STO-3G", bondlength="1.0", 
      attributes=["molecule", "hamiltonian"]
    )[0]
    >>> H2_hamiltonian.hamiltonian
    <Hamiltonian: terms=15, wires=[0, 1, 2, 3]>
    ```

    The available attributes can be found using `qml.data.list_attributes()`:

  - To select data interactively, we can use `qml.data.load_interactive`:

  ```pycon
  >>> qml.data.load_interactive()
        Please select a data name:
            1) qspin
            2) qchem
        Choice [1-2]: 1
        Please select a sysname:
            ...
        Please select a periodicity:
            ...
        Please select a lattice:
            ...
        Please select a layout:
            ...
        Please select attributes:
            ...
        Force download files? (Default is no) [y/N]: N
        Folder to download to? (Default is pwd, will download to /datasets subdirectory): /Users/jovyan/Downloads

        Please confirm your choices:
        dataset: qspin/Ising/open/rectangular/4x4
        attributes: ['parameters', 'ground_states']
        force: False
        dest folder: /Users/jovyan/Downloads/datasets
        Would you like to continue? (Default is yes) [Y/n]:
        <pennylane.data.dataset.Dataset object at 0x10157ab50>
  ```

  - Once a dataset is loaded, its properties can be accessed as follows:

    ```pycon
    >>> dev = qml.device('default.qubit',wires=H2_dataset[0].hamiltonian.wires)
    >>> @qml.qnode(dev)
    ... def circuit():
    ...     return qml.expval(H2_dataset[0].hamiltonian)
    >>> print(circuit())
    2.173913043478261
    ```

  It is also possible to create custom datasets with `qml.data.Dataset`:

  ```pycon
  >>> example_hamiltonian = qml.Hamiltonian(coeffs=[1,0.5], observables=[qml.PauliZ(wires=0),qml.PauliX(wires=1)])
  >>> example_energies, _ = np.linalg.eigh(qml.matrix(example_hamiltonian)) 
  >>> example_dataset = qml.data.Dataset(
    data_name = 'Example', hamiltonian=example_hamiltonian, energies=example_energies
  )
  >>> example_dataset.data_name
  'Example'
  >>> example_dataset.hamiltonian
      (0.5) [X1]
  + (1) [Z0]
  >>> example_dataset.energies
  array([-1.5, -0.5,  0.5,  1.5])
  ```

  Custom datasets can be saved and read with the `qml.data.Dataset.write()` and `qml.data.Dataset.read()` methods.

  ```pycon
  >>> example_dataset.write('./path/to/dataset.dat')
  >>> read_dataset = qml.data.Dataset()
  >>> read_dataset.read('./path/to/dataset.dat')
  >>> read_dataset.data_name
  'Example'
  >>> read_dataset.hamiltonian
      (0.5) [X1]
  + (1) [Z0]
  >>> read_dataset.energies
  array([-1.5, -0.5,  0.5,  1.5])
  ```

<h4>(TODO: title) Adaptive optimizer</h4>

* Optimizing quantum circuits can now be done *adaptively* with `qml.AdaptiveOptimizer`.
  [(#3192)](https://github.com/PennyLaneAI/pennylane/pull/3192)

  The `qml.AdaptiveOptimizer` optimizer takes an initial circuit and a collection of operators as input and adds a selected gate to the circuit at each optimization step. The process of growing the circuit can be repeated until the circuit gradients converge to zero within a given threshold. The adaptive optimizer can be used to implement algorithms such as ADAPT-VQE as shown in the following example.

  Firstly, we define some preliminary variables needed for VQE:

  ```python
  symbols = ["H", "H", "H"]
  geometry = np.array([[0.01076341, 0.04449877, 0.0],
                      [0.98729513, 1.63059094, 0.0],
                      [1.87262415, -0.00815842, 0.0]], requires_grad=False)
  H, qubits = qml.qchem.molecular_hamiltonian(symbols, geometry, charge = 1)
  ```

  The collection of gates to grow the circuit is built to contain all single and double excitations:

  ```python
  n_electrons = 2
  singles, doubles = qml.qchem.excitations(n_electrons, qubits)
  singles_excitations = [qml.SingleExcitation(0.0, x) for x in singles]
  doubles_excitations = [qml.DoubleExcitation(0.0, x) for x in doubles]
  operator_pool = doubles_excitations + singles_excitations
  ```

  Next, an initial circuit that prepares a Hartree-Fock state and returns the expectation value of the Hamiltonian is defined:

  ```python
  hf_state = qml.qchem.hf_state(n_electrons, qubits)
  dev = qml.device("default.qubit", wires=qubits)
  @qml.qnode(dev)
  def circuit():
      qml.BasisState(hf_state, wires=range(qubits))
      return qml.expval(H)
  ```

  Finally, the optimizer is instantiated and then the circuit is created and optimized adaptively:

  ```python 
  opt = qml.optimize.AdaptiveOptimizer()
  for i in range(len(operator_pool)):
      circuit, energy, gradient = opt.step_and_cost(circuit, operator_pool, drain_pool=True)
      print('Energy:', energy)
      print(qml.draw(circuit)())
      print('Largest Gradient:', gradient)
      print()
      if gradient < 1e-3:
          break
  ```

  ```pycon
  Energy: -1.246549938420637
  0: ─╭BasisState(M0)─╭G²(0.20)─┤ ╭<𝓗>
  1: ─├BasisState(M0)─├G²(0.20)─┤ ├<𝓗>
  2: ─├BasisState(M0)─│─────────┤ ├<𝓗>
  3: ─├BasisState(M0)─│─────────┤ ├<𝓗>
  4: ─├BasisState(M0)─├G²(0.20)─┤ ├<𝓗>
  5: ─╰BasisState(M0)─╰G²(0.20)─┤ ╰<𝓗>
  Largest Gradient: 0.14399872776755085

  Energy: -1.2613740231529604
  0: ─╭BasisState(M0)─╭G²(0.20)─╭G²(0.19)─┤ ╭<𝓗>
  1: ─├BasisState(M0)─├G²(0.20)─├G²(0.19)─┤ ├<𝓗>
  2: ─├BasisState(M0)─│─────────├G²(0.19)─┤ ├<𝓗>
  3: ─├BasisState(M0)─│─────────╰G²(0.19)─┤ ├<𝓗>
  4: ─├BasisState(M0)─├G²(0.20)───────────┤ ├<𝓗>
  5: ─╰BasisState(M0)─╰G²(0.20)───────────┤ ╰<𝓗>
  Largest Gradient: 0.1349349562423238

  Energy: -1.2743971719780331
  0: ─╭BasisState(M0)─╭G²(0.20)─╭G²(0.19)──────────┤ ╭<𝓗>
  1: ─├BasisState(M0)─├G²(0.20)─├G²(0.19)─╭G(0.00)─┤ ├<𝓗>
  2: ─├BasisState(M0)─│─────────├G²(0.19)─│────────┤ ├<𝓗>
  3: ─├BasisState(M0)─│─────────╰G²(0.19)─╰G(0.00)─┤ ├<𝓗>
  4: ─├BasisState(M0)─├G²(0.20)────────────────────┤ ├<𝓗>
  5: ─╰BasisState(M0)─╰G²(0.20)────────────────────┤ ╰<𝓗>
  Largest Gradient: 0.00040841755397108586
  ```

  For a detailed breakdown of its implementation, check out [our demo!](https://pennylane.ai/qml/demos/tutorial_adaptive_circuits.html)

<h4>(TODO: title) QChem things</h4>

* Grouped coefficients, observables, and basis rotation transformation matrices needed to construct a qubit Hamiltonian in the rotated basis of molecular orbitals are now calculable via `qml.qchem.basis_rotation()`. 
  ([#3011](https://github.com/PennyLaneAI/pennylane/pull/3011))

  ```pycon
  >>> symbols  = ['H', 'H']
  >>> geometry = np.array([[0.0, 0.0, 0.0], [1.398397361, 0.0, 0.0]], requires_grad = False)
  >>> mol = qml.qchem.Molecule(symbols, geometry)
  >>> core, one, two = qml.qchem.electron_integrals(mol)()
  >>> coeffs, ops, unitaries = qml.qchem.basis_rotation(one, two, tol_factor=1.0e-5)
  >>> unitaries
  [tensor([[-1.00000000e+00, -5.46483514e-13],
         [ 5.46483514e-13, -1.00000000e+00]], requires_grad=True),
  tensor([[-1.00000000e+00,  3.17585063e-14],
          [-3.17585063e-14, -1.00000000e+00]], requires_grad=True),
  tensor([[-0.70710678, -0.70710678],
          [-0.70710678,  0.70710678]], requires_grad=True),
  tensor([[ 2.58789009e-11,  1.00000000e+00],
          [-1.00000000e+00,  2.58789009e-11]], requires_grad=True)]
  ```

* Any gate operation can now be tapered according to :math:`\mathbb{Z}_2` symmetries of the Hamiltonian via `qml.qchem.taper_operation`.
  [(#3002)](https://github.com/PennyLaneAI/pennylane/pull/3002)

  ```pycon
    >>> symbols = ['He', 'H']
    >>> geometry =  np.array([[0.0, 0.0, 0.0], [0.0, 0.0, 1.4589]])
    >>> mol = qml.qchem.Molecule(symbols, geometry, charge=1)
    >>> H, n_qubits = qml.qchem.molecular_hamiltonian(symbols, geometry)
    >>> generators = qml.qchem.symmetry_generators(H)
    >>> paulixops = qml.qchem.paulix_ops(generators, n_qubits)
    >>> paulix_sector = qml.qchem.optimal_sector(H, generators, mol.n_electrons)
    >>> tap_op = qml.qchem.taper_operation(qml.SingleExcitation, generators, paulixops,
    ...                paulix_sector, wire_order=H.wires, op_wires=[0, 2])
    >>> tap_op(3.14159)
    [Exp(1.570795j, 'PauliY', wires=[0])]
  ```

  Moreover, the obtained tapered operation can be used directly within a QNode.

  ```pycon
    >>> dev = qml.device('default.qubit', wires=[0, 1])
    >>> @qml.qnode(dev)
    ... def circuit(params):
    ...     tap_op(params[0])
    ...     return qml.expval(qml.PauliZ(0) @ qml.PauliZ(1))
    >>> drawer = qml.draw(circuit, show_all_wires=True)
    >>> print(drawer(params=[3.14159]))
        0: ─Exp(1.570795j PauliY)─┤ ╭<Z@Z>
        1: ───────────────────────┤ ╰<Z@Z>
  ```

<h4>(TODO: title) QNode things</h4>

* JAX-JIT support for computing the gradient of QNodes that return a single vector of probabilities or multiple expectation values is now available.
  [(#3244)](https://github.com/PennyLaneAI/pennylane/pull/3244)
  [(#3261)](https://github.com/PennyLaneAI/pennylane/pull/3261)

  ```python
  dev = qml.device("lightning.qubit", wires=2)

  @jax.jit
  @qml.qnode(dev, diff_method="parameter-shift", interface="jax")
  def circuit(x, y):
      qml.RY(x, wires=0)
      qml.RY(y, wires=1)
      qml.CNOT(wires=[0, 1])
      return qml.expval(qml.PauliZ(0)), qml.expval(qml.PauliZ(1))

  x = jnp.array(1.0, dtype=jnp.float32)
  y = jnp.array(2.0, dtype=jnp.float32)
  ```

  ```pycon
  >>> jax.jacobian(circuit, argnums=[0, 1])(x, y)
  (DeviceArray([-0.84147096,  0.3501755 ], dtype=float32),
   DeviceArray([ 4.474455e-18, -4.912955e-01], dtype=float32))
  ```

  Note that this change depends on `jax.pure_callback`, which requires `jax==0.3.17`.

* QNodes now accept an `auto` interface which automatically detects the interface of the given input.
  [(#3132)](https://github.com/PennyLaneAI/pennylane/pull/3132)

  ```python
  dev = qml.device("default.qubit", wires=2)
  @qml.qnode(dev, interface="auto")
  def circuit(weight):
      qml.RX(weight[0], wires=0)
      qml.RY(weight[1], wires=1)
      return qml.expval(qml.PauliZ(0))

  interface_tensors = [[0, 1], np.array([0, 1]), torch.Tensor([0, 1]), tf.Variable([0, 1], dtype=float), jnp.array([0, 1])]
  for tensor in interface_tensors:
      res = circuit(weight=tensor)
      print(f"Result value: {res:.2f}; Result type: {type(res)}")
  ```

  ```pycon
  Result value: 1.00; Result type: <class 'pennylane.numpy.tensor.tensor'>
  Result value: 1.00; Result type: <class 'pennylane.numpy.tensor.tensor'>
  Result value: 1.00; Result type: <class 'torch.Tensor'>
  Result value: 1.00; Result type: <class 'tensorflow.python.framework.ops.EagerTensor'>
  Result value: 1.00; Result type: <class 'jaxlib.xla_extension.DeviceArray'>
  ```

* Wires of operators or entire QNodes can now be mapped to other wires via `qml.map_wires()`. 
  [(#3145)](https://github.com/PennyLaneAI/pennylane/pull/3145)

  The `qml.map_wires()` function requires a dictionary representing a wire map. Use it with

  - arbitrary operators:

    ```pycon
    >>> op = qml.RX(0.54, wires=0) + qml.PauliX(1) + (qml.PauliZ(2) @ qml.RY(1.23, wires=3))
    >>> op
    (RX(0.54, wires=[0]) + PauliX(wires=[1])) + (PauliZ(wires=[2]) @ RY(1.23, wires=[3]))
    >>> wire_map = {0: 10, 1: 11, 2: 12, 3: 13}
    >>> qml.map_wires(op, wire_map)
    (RX(0.54, wires=[10]) + PauliX(wires=[11])) + (PauliZ(wires=[12]) @ RY(1.23, wires=[13]))
    ```

  - entire QNodes:

    ```python
    dev = qml.device("default.qubit", wires=["A", "B", "C", "D"])
    wire_map = {0: "A", 1: "B", 2: "C", 3: "D"}

    @qml.qnode(dev) 
    def circuit():
        qml.RX(0.54, wires=0)
        qml.PauliX(1)
        qml.PauliZ(2)
        qml.RY(1.23, wires=3)
        return qml.probs(wires=0)
    ```

    ```pycon
    >>> mapped_circuit = qml.map_wires(circuit, wire_map)
    >>> mapped_circuit()
    tensor([0.92885434, 0.07114566], requires_grad=True)
    >>> print(qml.draw(mapped_circuit)())
    A: ──RX(0.54)─┤  Probs
    B: ──X────────┤       
    C: ──Z────────┤       
    D: ──RY(1.23)─┤   
    ```

<h4>(TODO: title) New operations and observables</h4>

* The `qml.IntegerComparator` arithmetic operation is now available.
[(#3113)](https://github.com/PennyLaneAI/pennylane/pull/3113)

  Given a basis state :math:`\vert n \rangle`, where :math:`n` is a positive integer, and a fixed positive integer :math:`L`, `qml.IntegerComparator` flips a target qubit if :math:`n \geq L`. Alternatively, the flipping condition can be :math:`n < L` as demonstrated below:

  ```python
  dev = qml.device("default.qubit", wires=2)

  @qml.qnode(dev)
  def circuit():
      qml.BasisState(np.array([0, 1]), wires=range(2))
      qml.broadcast(qml.Hadamard, wires=range(2), pattern='single')
      qml.IntegerComparator(2, geq=False, wires=[0, 1])
      return qml.state()
  ```

  ```pycon
  >>> circuit()
  [-0.5+0.j  0.5+0.j -0.5+0.j  0.5+0.j]
  ```

* The `qml.GellMann` qutrit observable, the ternary generalization of the Pauli observables, is now available.
  ([#3035](https://github.com/PennyLaneAI/pennylane/pull/3035))

  When using `qml.GellMann`, the `index` keyword argument determines which of the 8 Gell-Mann matrices is used.

  ```python
  dev = qml.device("default.qutrit", wires=2)

  @qml.qnode(dev)
  def circuit():
      qml.TClock(wires=0)
      qml.TShift(wires=1)
      qml.TAdd(wires=[0, 1])
      return qml.expval(qml.GellMann(wires=0, index=8) + qml.GellMann(wires=1, index=3))
  ```

  ```pycon
  >>> circuit()
  -0.42264973081037416
  ```

* Controlled qutrit operations can now be performed with `qml.ControlledQutritUnitary`.
  ([#2844](https://github.com/PennyLaneAI/pennylane/pull/2844))

  The control wires and values that define the operation are defined analogously to the qubit operation.

  ```python
  dev = qml.device("default.qutrit", wires=3)

  @qml.qnode(dev)
  def circuit(U):
      qml.TShift(wires=0)
      qml.TAdd(wires=[0, 1])
      qml.ControlledQutritUnitary(U, control_wires=[0, 1], control_values='12', wires=2)
      return qml.state()
  ```

  ```pycon
  >>> U = np.array([[1, 1, 0], [1, -1, 0], [0, 0, np.sqrt(2)]]) / np.sqrt(2)
  >>> circuit(U)
  tensor([0.+0.j, 0.+0.j, 0.+0.j, 0.+0.j, 0.+0.j, 0.+0.j, 0.+0.j, 0.+0.j,
        0.+0.j, 0.+0.j, 0.+0.j, 0.+0.j, 1.+0.j, 0.+0.j, 0.+0.j, 0.+0.j,
        0.+0.j, 0.+0.j, 0.+0.j, 0.+0.j, 0.+0.j, 0.+0.j, 0.+0.j, 0.+0.j,
        0.+0.j, 0.+0.j, 0.+0.j], requires_grad=True)
  ```

=======
>>>>>>> 1465ec62
<h3>Improvements</h3>

<h3>Breaking changes</h3>

<h3>Deprecations</h3>

<h3>Documentation</h3>

<h3>Bug fixes</h3>

* Small fix of `MeasurementProcess.map_wires`, where both the `self.obs` and `self._wires`
  attributes were modified.
  [#3292](https://github.com/PennyLaneAI/pennylane/pull/3292)

<h3>Contributors</h3>

This release contains contributions from (in alphabetical order):<|MERGE_RESOLUTION|>--- conflicted
+++ resolved
@@ -4,413 +4,6 @@
 
 <h3>New features since last release</h3>
 
-<<<<<<< HEAD
-<h4>An all-new data module</h4>
-
-* A brand new `data` module is available, allowing users to download, load, and create quantum datasets.
-  [(#3156)](https://github.com/PennyLaneAI/pennylane/pull/3156)
-
-  Datasets are hosted on Xanadu Cloud (TODO: link?) and can be downloaded by using `qml.data.load()`:
-
-  ```pycon
-  >>> H2_dataset = qml.data.load(
-    data_name="qchem", molname="H2", basis="STO-3G", bondlength="1.0"
-  )
-  >>> print(H2_dataset)
-  [<pennylane.data.dataset.Dataset object at 0x7f14e4369640>]
-  ```
-
-  - Datasets available to be downloaded can be listed with `qml.data.list_datasets()`. 
-
-  - To download or load only specific properties of a dataset, we can specify the desired properties in `qml.data.load` with the `attributes` keyword argument:
-
-    ```pycon
-    >>> H2_hamiltonian = qml.data.load(
-      data_name="qchem", molname="H2", basis="STO-3G", bondlength="1.0", 
-      attributes=["molecule", "hamiltonian"]
-    )[0]
-    >>> H2_hamiltonian.hamiltonian
-    <Hamiltonian: terms=15, wires=[0, 1, 2, 3]>
-    ```
-
-    The available attributes can be found using `qml.data.list_attributes()`:
-
-  - To select data interactively, we can use `qml.data.load_interactive`:
-
-  ```pycon
-  >>> qml.data.load_interactive()
-        Please select a data name:
-            1) qspin
-            2) qchem
-        Choice [1-2]: 1
-        Please select a sysname:
-            ...
-        Please select a periodicity:
-            ...
-        Please select a lattice:
-            ...
-        Please select a layout:
-            ...
-        Please select attributes:
-            ...
-        Force download files? (Default is no) [y/N]: N
-        Folder to download to? (Default is pwd, will download to /datasets subdirectory): /Users/jovyan/Downloads
-
-        Please confirm your choices:
-        dataset: qspin/Ising/open/rectangular/4x4
-        attributes: ['parameters', 'ground_states']
-        force: False
-        dest folder: /Users/jovyan/Downloads/datasets
-        Would you like to continue? (Default is yes) [Y/n]:
-        <pennylane.data.dataset.Dataset object at 0x10157ab50>
-  ```
-
-  - Once a dataset is loaded, its properties can be accessed as follows:
-
-    ```pycon
-    >>> dev = qml.device('default.qubit',wires=H2_dataset[0].hamiltonian.wires)
-    >>> @qml.qnode(dev)
-    ... def circuit():
-    ...     return qml.expval(H2_dataset[0].hamiltonian)
-    >>> print(circuit())
-    2.173913043478261
-    ```
-
-  It is also possible to create custom datasets with `qml.data.Dataset`:
-
-  ```pycon
-  >>> example_hamiltonian = qml.Hamiltonian(coeffs=[1,0.5], observables=[qml.PauliZ(wires=0),qml.PauliX(wires=1)])
-  >>> example_energies, _ = np.linalg.eigh(qml.matrix(example_hamiltonian)) 
-  >>> example_dataset = qml.data.Dataset(
-    data_name = 'Example', hamiltonian=example_hamiltonian, energies=example_energies
-  )
-  >>> example_dataset.data_name
-  'Example'
-  >>> example_dataset.hamiltonian
-      (0.5) [X1]
-  + (1) [Z0]
-  >>> example_dataset.energies
-  array([-1.5, -0.5,  0.5,  1.5])
-  ```
-
-  Custom datasets can be saved and read with the `qml.data.Dataset.write()` and `qml.data.Dataset.read()` methods.
-
-  ```pycon
-  >>> example_dataset.write('./path/to/dataset.dat')
-  >>> read_dataset = qml.data.Dataset()
-  >>> read_dataset.read('./path/to/dataset.dat')
-  >>> read_dataset.data_name
-  'Example'
-  >>> read_dataset.hamiltonian
-      (0.5) [X1]
-  + (1) [Z0]
-  >>> read_dataset.energies
-  array([-1.5, -0.5,  0.5,  1.5])
-  ```
-
-<h4>(TODO: title) Adaptive optimizer</h4>
-
-* Optimizing quantum circuits can now be done *adaptively* with `qml.AdaptiveOptimizer`.
-  [(#3192)](https://github.com/PennyLaneAI/pennylane/pull/3192)
-
-  The `qml.AdaptiveOptimizer` optimizer takes an initial circuit and a collection of operators as input and adds a selected gate to the circuit at each optimization step. The process of growing the circuit can be repeated until the circuit gradients converge to zero within a given threshold. The adaptive optimizer can be used to implement algorithms such as ADAPT-VQE as shown in the following example.
-
-  Firstly, we define some preliminary variables needed for VQE:
-
-  ```python
-  symbols = ["H", "H", "H"]
-  geometry = np.array([[0.01076341, 0.04449877, 0.0],
-                      [0.98729513, 1.63059094, 0.0],
-                      [1.87262415, -0.00815842, 0.0]], requires_grad=False)
-  H, qubits = qml.qchem.molecular_hamiltonian(symbols, geometry, charge = 1)
-  ```
-
-  The collection of gates to grow the circuit is built to contain all single and double excitations:
-
-  ```python
-  n_electrons = 2
-  singles, doubles = qml.qchem.excitations(n_electrons, qubits)
-  singles_excitations = [qml.SingleExcitation(0.0, x) for x in singles]
-  doubles_excitations = [qml.DoubleExcitation(0.0, x) for x in doubles]
-  operator_pool = doubles_excitations + singles_excitations
-  ```
-
-  Next, an initial circuit that prepares a Hartree-Fock state and returns the expectation value of the Hamiltonian is defined:
-
-  ```python
-  hf_state = qml.qchem.hf_state(n_electrons, qubits)
-  dev = qml.device("default.qubit", wires=qubits)
-  @qml.qnode(dev)
-  def circuit():
-      qml.BasisState(hf_state, wires=range(qubits))
-      return qml.expval(H)
-  ```
-
-  Finally, the optimizer is instantiated and then the circuit is created and optimized adaptively:
-
-  ```python 
-  opt = qml.optimize.AdaptiveOptimizer()
-  for i in range(len(operator_pool)):
-      circuit, energy, gradient = opt.step_and_cost(circuit, operator_pool, drain_pool=True)
-      print('Energy:', energy)
-      print(qml.draw(circuit)())
-      print('Largest Gradient:', gradient)
-      print()
-      if gradient < 1e-3:
-          break
-  ```
-
-  ```pycon
-  Energy: -1.246549938420637
-  0: ─╭BasisState(M0)─╭G²(0.20)─┤ ╭<𝓗>
-  1: ─├BasisState(M0)─├G²(0.20)─┤ ├<𝓗>
-  2: ─├BasisState(M0)─│─────────┤ ├<𝓗>
-  3: ─├BasisState(M0)─│─────────┤ ├<𝓗>
-  4: ─├BasisState(M0)─├G²(0.20)─┤ ├<𝓗>
-  5: ─╰BasisState(M0)─╰G²(0.20)─┤ ╰<𝓗>
-  Largest Gradient: 0.14399872776755085
-
-  Energy: -1.2613740231529604
-  0: ─╭BasisState(M0)─╭G²(0.20)─╭G²(0.19)─┤ ╭<𝓗>
-  1: ─├BasisState(M0)─├G²(0.20)─├G²(0.19)─┤ ├<𝓗>
-  2: ─├BasisState(M0)─│─────────├G²(0.19)─┤ ├<𝓗>
-  3: ─├BasisState(M0)─│─────────╰G²(0.19)─┤ ├<𝓗>
-  4: ─├BasisState(M0)─├G²(0.20)───────────┤ ├<𝓗>
-  5: ─╰BasisState(M0)─╰G²(0.20)───────────┤ ╰<𝓗>
-  Largest Gradient: 0.1349349562423238
-
-  Energy: -1.2743971719780331
-  0: ─╭BasisState(M0)─╭G²(0.20)─╭G²(0.19)──────────┤ ╭<𝓗>
-  1: ─├BasisState(M0)─├G²(0.20)─├G²(0.19)─╭G(0.00)─┤ ├<𝓗>
-  2: ─├BasisState(M0)─│─────────├G²(0.19)─│────────┤ ├<𝓗>
-  3: ─├BasisState(M0)─│─────────╰G²(0.19)─╰G(0.00)─┤ ├<𝓗>
-  4: ─├BasisState(M0)─├G²(0.20)────────────────────┤ ├<𝓗>
-  5: ─╰BasisState(M0)─╰G²(0.20)────────────────────┤ ╰<𝓗>
-  Largest Gradient: 0.00040841755397108586
-  ```
-
-  For a detailed breakdown of its implementation, check out [our demo!](https://pennylane.ai/qml/demos/tutorial_adaptive_circuits.html)
-
-<h4>(TODO: title) QChem things</h4>
-
-* Grouped coefficients, observables, and basis rotation transformation matrices needed to construct a qubit Hamiltonian in the rotated basis of molecular orbitals are now calculable via `qml.qchem.basis_rotation()`. 
-  ([#3011](https://github.com/PennyLaneAI/pennylane/pull/3011))
-
-  ```pycon
-  >>> symbols  = ['H', 'H']
-  >>> geometry = np.array([[0.0, 0.0, 0.0], [1.398397361, 0.0, 0.0]], requires_grad = False)
-  >>> mol = qml.qchem.Molecule(symbols, geometry)
-  >>> core, one, two = qml.qchem.electron_integrals(mol)()
-  >>> coeffs, ops, unitaries = qml.qchem.basis_rotation(one, two, tol_factor=1.0e-5)
-  >>> unitaries
-  [tensor([[-1.00000000e+00, -5.46483514e-13],
-         [ 5.46483514e-13, -1.00000000e+00]], requires_grad=True),
-  tensor([[-1.00000000e+00,  3.17585063e-14],
-          [-3.17585063e-14, -1.00000000e+00]], requires_grad=True),
-  tensor([[-0.70710678, -0.70710678],
-          [-0.70710678,  0.70710678]], requires_grad=True),
-  tensor([[ 2.58789009e-11,  1.00000000e+00],
-          [-1.00000000e+00,  2.58789009e-11]], requires_grad=True)]
-  ```
-
-* Any gate operation can now be tapered according to :math:`\mathbb{Z}_2` symmetries of the Hamiltonian via `qml.qchem.taper_operation`.
-  [(#3002)](https://github.com/PennyLaneAI/pennylane/pull/3002)
-
-  ```pycon
-    >>> symbols = ['He', 'H']
-    >>> geometry =  np.array([[0.0, 0.0, 0.0], [0.0, 0.0, 1.4589]])
-    >>> mol = qml.qchem.Molecule(symbols, geometry, charge=1)
-    >>> H, n_qubits = qml.qchem.molecular_hamiltonian(symbols, geometry)
-    >>> generators = qml.qchem.symmetry_generators(H)
-    >>> paulixops = qml.qchem.paulix_ops(generators, n_qubits)
-    >>> paulix_sector = qml.qchem.optimal_sector(H, generators, mol.n_electrons)
-    >>> tap_op = qml.qchem.taper_operation(qml.SingleExcitation, generators, paulixops,
-    ...                paulix_sector, wire_order=H.wires, op_wires=[0, 2])
-    >>> tap_op(3.14159)
-    [Exp(1.570795j, 'PauliY', wires=[0])]
-  ```
-
-  Moreover, the obtained tapered operation can be used directly within a QNode.
-
-  ```pycon
-    >>> dev = qml.device('default.qubit', wires=[0, 1])
-    >>> @qml.qnode(dev)
-    ... def circuit(params):
-    ...     tap_op(params[0])
-    ...     return qml.expval(qml.PauliZ(0) @ qml.PauliZ(1))
-    >>> drawer = qml.draw(circuit, show_all_wires=True)
-    >>> print(drawer(params=[3.14159]))
-        0: ─Exp(1.570795j PauliY)─┤ ╭<Z@Z>
-        1: ───────────────────────┤ ╰<Z@Z>
-  ```
-
-<h4>(TODO: title) QNode things</h4>
-
-* JAX-JIT support for computing the gradient of QNodes that return a single vector of probabilities or multiple expectation values is now available.
-  [(#3244)](https://github.com/PennyLaneAI/pennylane/pull/3244)
-  [(#3261)](https://github.com/PennyLaneAI/pennylane/pull/3261)
-
-  ```python
-  dev = qml.device("lightning.qubit", wires=2)
-
-  @jax.jit
-  @qml.qnode(dev, diff_method="parameter-shift", interface="jax")
-  def circuit(x, y):
-      qml.RY(x, wires=0)
-      qml.RY(y, wires=1)
-      qml.CNOT(wires=[0, 1])
-      return qml.expval(qml.PauliZ(0)), qml.expval(qml.PauliZ(1))
-
-  x = jnp.array(1.0, dtype=jnp.float32)
-  y = jnp.array(2.0, dtype=jnp.float32)
-  ```
-
-  ```pycon
-  >>> jax.jacobian(circuit, argnums=[0, 1])(x, y)
-  (DeviceArray([-0.84147096,  0.3501755 ], dtype=float32),
-   DeviceArray([ 4.474455e-18, -4.912955e-01], dtype=float32))
-  ```
-
-  Note that this change depends on `jax.pure_callback`, which requires `jax==0.3.17`.
-
-* QNodes now accept an `auto` interface which automatically detects the interface of the given input.
-  [(#3132)](https://github.com/PennyLaneAI/pennylane/pull/3132)
-
-  ```python
-  dev = qml.device("default.qubit", wires=2)
-  @qml.qnode(dev, interface="auto")
-  def circuit(weight):
-      qml.RX(weight[0], wires=0)
-      qml.RY(weight[1], wires=1)
-      return qml.expval(qml.PauliZ(0))
-
-  interface_tensors = [[0, 1], np.array([0, 1]), torch.Tensor([0, 1]), tf.Variable([0, 1], dtype=float), jnp.array([0, 1])]
-  for tensor in interface_tensors:
-      res = circuit(weight=tensor)
-      print(f"Result value: {res:.2f}; Result type: {type(res)}")
-  ```
-
-  ```pycon
-  Result value: 1.00; Result type: <class 'pennylane.numpy.tensor.tensor'>
-  Result value: 1.00; Result type: <class 'pennylane.numpy.tensor.tensor'>
-  Result value: 1.00; Result type: <class 'torch.Tensor'>
-  Result value: 1.00; Result type: <class 'tensorflow.python.framework.ops.EagerTensor'>
-  Result value: 1.00; Result type: <class 'jaxlib.xla_extension.DeviceArray'>
-  ```
-
-* Wires of operators or entire QNodes can now be mapped to other wires via `qml.map_wires()`. 
-  [(#3145)](https://github.com/PennyLaneAI/pennylane/pull/3145)
-
-  The `qml.map_wires()` function requires a dictionary representing a wire map. Use it with
-
-  - arbitrary operators:
-
-    ```pycon
-    >>> op = qml.RX(0.54, wires=0) + qml.PauliX(1) + (qml.PauliZ(2) @ qml.RY(1.23, wires=3))
-    >>> op
-    (RX(0.54, wires=[0]) + PauliX(wires=[1])) + (PauliZ(wires=[2]) @ RY(1.23, wires=[3]))
-    >>> wire_map = {0: 10, 1: 11, 2: 12, 3: 13}
-    >>> qml.map_wires(op, wire_map)
-    (RX(0.54, wires=[10]) + PauliX(wires=[11])) + (PauliZ(wires=[12]) @ RY(1.23, wires=[13]))
-    ```
-
-  - entire QNodes:
-
-    ```python
-    dev = qml.device("default.qubit", wires=["A", "B", "C", "D"])
-    wire_map = {0: "A", 1: "B", 2: "C", 3: "D"}
-
-    @qml.qnode(dev) 
-    def circuit():
-        qml.RX(0.54, wires=0)
-        qml.PauliX(1)
-        qml.PauliZ(2)
-        qml.RY(1.23, wires=3)
-        return qml.probs(wires=0)
-    ```
-
-    ```pycon
-    >>> mapped_circuit = qml.map_wires(circuit, wire_map)
-    >>> mapped_circuit()
-    tensor([0.92885434, 0.07114566], requires_grad=True)
-    >>> print(qml.draw(mapped_circuit)())
-    A: ──RX(0.54)─┤  Probs
-    B: ──X────────┤       
-    C: ──Z────────┤       
-    D: ──RY(1.23)─┤   
-    ```
-
-<h4>(TODO: title) New operations and observables</h4>
-
-* The `qml.IntegerComparator` arithmetic operation is now available.
-[(#3113)](https://github.com/PennyLaneAI/pennylane/pull/3113)
-
-  Given a basis state :math:`\vert n \rangle`, where :math:`n` is a positive integer, and a fixed positive integer :math:`L`, `qml.IntegerComparator` flips a target qubit if :math:`n \geq L`. Alternatively, the flipping condition can be :math:`n < L` as demonstrated below:
-
-  ```python
-  dev = qml.device("default.qubit", wires=2)
-
-  @qml.qnode(dev)
-  def circuit():
-      qml.BasisState(np.array([0, 1]), wires=range(2))
-      qml.broadcast(qml.Hadamard, wires=range(2), pattern='single')
-      qml.IntegerComparator(2, geq=False, wires=[0, 1])
-      return qml.state()
-  ```
-
-  ```pycon
-  >>> circuit()
-  [-0.5+0.j  0.5+0.j -0.5+0.j  0.5+0.j]
-  ```
-
-* The `qml.GellMann` qutrit observable, the ternary generalization of the Pauli observables, is now available.
-  ([#3035](https://github.com/PennyLaneAI/pennylane/pull/3035))
-
-  When using `qml.GellMann`, the `index` keyword argument determines which of the 8 Gell-Mann matrices is used.
-
-  ```python
-  dev = qml.device("default.qutrit", wires=2)
-
-  @qml.qnode(dev)
-  def circuit():
-      qml.TClock(wires=0)
-      qml.TShift(wires=1)
-      qml.TAdd(wires=[0, 1])
-      return qml.expval(qml.GellMann(wires=0, index=8) + qml.GellMann(wires=1, index=3))
-  ```
-
-  ```pycon
-  >>> circuit()
-  -0.42264973081037416
-  ```
-
-* Controlled qutrit operations can now be performed with `qml.ControlledQutritUnitary`.
-  ([#2844](https://github.com/PennyLaneAI/pennylane/pull/2844))
-
-  The control wires and values that define the operation are defined analogously to the qubit operation.
-
-  ```python
-  dev = qml.device("default.qutrit", wires=3)
-
-  @qml.qnode(dev)
-  def circuit(U):
-      qml.TShift(wires=0)
-      qml.TAdd(wires=[0, 1])
-      qml.ControlledQutritUnitary(U, control_wires=[0, 1], control_values='12', wires=2)
-      return qml.state()
-  ```
-
-  ```pycon
-  >>> U = np.array([[1, 1, 0], [1, -1, 0], [0, 0, np.sqrt(2)]]) / np.sqrt(2)
-  >>> circuit(U)
-  tensor([0.+0.j, 0.+0.j, 0.+0.j, 0.+0.j, 0.+0.j, 0.+0.j, 0.+0.j, 0.+0.j,
-        0.+0.j, 0.+0.j, 0.+0.j, 0.+0.j, 1.+0.j, 0.+0.j, 0.+0.j, 0.+0.j,
-        0.+0.j, 0.+0.j, 0.+0.j, 0.+0.j, 0.+0.j, 0.+0.j, 0.+0.j, 0.+0.j,
-        0.+0.j, 0.+0.j, 0.+0.j], requires_grad=True)
-  ```
-
-=======
->>>>>>> 1465ec62
 <h3>Improvements</h3>
 
 <h3>Breaking changes</h3>
