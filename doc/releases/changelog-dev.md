--- conflicted
+++ resolved
@@ -30,13 +30,11 @@
 * The sorting order of parameter-shift terms is now guaranteed to resolve ties in the absolute value with the sign of the shifts.
   [(#5582)](https://github.com/PennyLaneAI/pennylane/pull/5582)
 
-<<<<<<< HEAD
 * Added compute_sparse_matrix for BasisStateProjector.
   [(#5752)](https://github.com/PennyLaneAI/pennylane/pull/5752)
-=======
+
 * `qml.transforms.split_non_commuting` can now handle circuits containing measurements of multi-term observables.
   [(#5729)](https://github.com/PennyLaneAI/pennylane/pull/5729)
->>>>>>> c83d98c2
 
 <h4>Mid-circuit measurements and dynamic circuits</h4>
 
@@ -287,10 +285,7 @@
 Lee James O'Riordan,
 Mudit Pandey,
 Kenya Sakka,
-<<<<<<< HEAD
 David Wierichs,
 Anurav Modak.
-=======
 Haochen Paul Wang,
-David Wierichs.
->>>>>>> c83d98c2
+David Wierichs.