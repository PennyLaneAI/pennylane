:orphan:

# Release 0.36.0-dev (development release)

<h3>New features since last release</h3>

* `qml.ops.Sum` now supports storing grouping information. Grouping type and method can be
  specified during construction using the `grouping_type` and `method` keyword arguments of
  `qml.dot`, `qml.sum`, or `qml.ops.Sum`. The grouping indices are stored in `Sum.grouping_indices`.
  [(#5179)](https://github.com/PennyLaneAI/pennylane/pull/5179)

  ```python
  import pennylane as qml

  a = qml.X(0)
  b = qml.prod(qml.X(0), qml.X(1))
  c = qml.Z(0)
  obs = [a, b, c]
  coeffs = [1.0, 2.0, 3.0]

  op = qml.dot(coeffs, obs, grouping_type="qwc")
  ```
  ```pycon
  >>> op.grouping_indices
  ((2,), (0, 1))
  ```

  Additionally, grouping type and method can be set or changed after construction using
  `Sum.compute_grouping()`:

  ```python
  import pennylane as qml

  a = qml.X(0)
  b = qml.prod(qml.X(0), qml.X(1))
  c = qml.Z(0)
  obs = [a, b, c]
  coeffs = [1.0, 2.0, 3.0]

  op = qml.dot(coeffs, obs)
  ```
  ```pycon
  >>> op.grouping_indices is None
  True
  >>> op.compute_grouping(grouping_type="qwc")
  >>> op.grouping_indices
  ((2,), (0, 1))
  ```

  Note that the grouping indices refer to the lists returned by `Sum.terms()`, not `Sum.operands`.

* Added new `SpectralNormError` class to the new error tracking functionality.
  [(#5154)](https://github.com/PennyLaneAI/pennylane/pull/5154)

* The `dynamic_one_shot` transform is introduced enabling dynamic circuit execution on circuits with shots and devices that support `MidMeasureMP` operations natively.
  [(#5266)](https://github.com/PennyLaneAI/pennylane/pull/5266)

* Added new function `qml.operation.convert_to_legacy_H` to convert `Sum`, `SProd`, and `Prod` to `Hamiltonian` instances.
  [(#5309)](https://github.com/PennyLaneAI/pennylane/pull/5309)    

<h3>Improvements 🛠</h3>

* Create the `qml.Reflection` operator, useful for amplitude amplification and its variants.
  [(##5159)](https://github.com/PennyLaneAI/pennylane/pull/5159)

  ```python
  @qml.prod
  def generator(wires):
        qml.Hadamard(wires=wires)

  U = generator(wires=0)

  dev = qml.device('default.qubit')
  @qml.qnode(dev)
  def circuit():

        # Initialize to the state |1>
        qml.PauliX(wires=0)

        # Apply the reflection
        qml.Reflection(U)

        return qml.state()

  ```
  
  ```pycon
  >>> circuit()
  tensor([1.+6.123234e-17j, 0.-6.123234e-17j], requires_grad=True)
  ```
  
* The `molecular_hamiltonian` function calls `PySCF` directly when `method='pyscf'` is selected.
  [(#5118)](https://github.com/PennyLaneAI/pennylane/pull/5118)
  
* All generators in the source code (except those in the `qchem` module) no longer return 
  `Hamiltonian` or `Tensor` instances. Wherever possible, these return `Sum`, `SProd`, and `Prod` instances.
  [(#5253)](https://github.com/PennyLaneAI/pennylane/pull/5253)

* Upgraded `null.qubit` to the new device API. Also, added support for all measurements and various modes of differentiation.
  [(#5211)](https://github.com/PennyLaneAI/pennylane/pull/5211)
  
<h4>Community contributions 🥳</h4>

* Functions `measure_with_samples` and `sample_state` have been added to the new `qutrit_mixed` module found in
 `qml.devices`. These functions are used to sample device-compatible states, returning either the final measured state or value of an observable.
  [(#5082)](https://github.com/PennyLaneAI/pennylane/pull/5082)

* The `QNode` now defers `diff_method` validation to the device under the new device api `qml.devices.Device`.
  [(#5176)](https://github.com/PennyLaneAI/pennylane/pull/5176)

* `qml.transforms.split_non_commuting` will now work with single-term operator arithmetic.
  [(#5314)](https://github.com/PennyLaneAI/pennylane/pull/5314)

<h3>Breaking changes 💔</h3>

<<<<<<< HEAD
* The private functions ``_pauli_mult``, ``_binary_matrix`` and ``_get_pauli_map`` from the ``pauli`` module have been removed. The same functionality can be achieved using newer features in the ``pauli`` module.
  [(#5323)](https://github.com/PennyLaneAI/pennylane/pull/5323)
=======
* ``qml.pauli.pauli_mult`` and ``qml.pauli.pauli_mult_with_phase`` are now removed. Instead, you  should use ``qml.simplify(qml.prod(pauli_1, pauli_2))`` to get the reduced operator.
  [(#5324)](https://github.com/PennyLaneAI/pennylane/pull/5324)
  
  ```pycon
  >>> op = qml.simplify(qml.prod(qml.PauliX(0), qml.PauliZ(0)))
  >>> op
  -1j*(PauliY(wires=[0]))
  >>> [phase], [base] = op.terms()
  >>> phase, base
  (-1j, PauliY(wires=[0]))
  ```
>>>>>>> 0b3ac70e

* ``MeasurementProcess.name`` and ``MeasurementProcess.data`` have been removed. Use ``MeasurementProcess.obs.name`` and ``MeasurementProcess.obs.data`` instead.
  [(#5321)](https://github.com/PennyLaneAI/pennylane/pull/5321)

* `Operator.validate_subspace(subspace)` has been removed. Instead, you should use `qml.ops.qutrit.validate_subspace(subspace)`.
  [(#5311)](https://github.com/PennyLaneAI/pennylane/pull/5311)

* The contents of ``qml.interfaces`` is moved inside ``qml.workflow``. The old import path no longer exists.
  [(#5329)](https://github.com/PennyLaneAI/pennylane/pull/5329)

<h3>Deprecations 👋</h3>

* ``qml.load`` is deprecated. Instead, please use the functions outlined in the *Importing workflows* quickstart guide, such as ``qml.from_qiskit``.
  [(#5312)](https://github.com/PennyLaneAI/pennylane/pull/5312)

<h3>Documentation 📝</h3>

<h3>Bug fixes 🐛</h3>

* We no longer perform unwanted dtype promotion in the `pauli_rep` of `SProd` instances when using tensorflow.
  [(#5246)](https://github.com/PennyLaneAI/pennylane/pull/5246)

* Fixed `TestQubitIntegration.test_counts` in `tests/interfaces/test_jax_qnode.py` to always produce counts for all outcomes.
  [(#5336)](https://github.com/PennyLaneAI/pennylane/pull/5336)

<h3>Contributors ✍️</h3>

This release contains contributions from (in alphabetical order):

Korbinian Kottmann,
Guillermo Alonso,
Gabriel Bottrill,
Astral Cai,
Amintor Dusko,
Pietropaolo Frisoni,
Soran Jahangiri,
Korbinian Kottmann,
Christina Lee,
Mudit Pandey,
Matthew Silverman.<|MERGE_RESOLUTION|>--- conflicted
+++ resolved
@@ -113,10 +113,9 @@
 
 <h3>Breaking changes 💔</h3>
 
-<<<<<<< HEAD
 * The private functions ``_pauli_mult``, ``_binary_matrix`` and ``_get_pauli_map`` from the ``pauli`` module have been removed. The same functionality can be achieved using newer features in the ``pauli`` module.
   [(#5323)](https://github.com/PennyLaneAI/pennylane/pull/5323)
-=======
+
 * ``qml.pauli.pauli_mult`` and ``qml.pauli.pauli_mult_with_phase`` are now removed. Instead, you  should use ``qml.simplify(qml.prod(pauli_1, pauli_2))`` to get the reduced operator.
   [(#5324)](https://github.com/PennyLaneAI/pennylane/pull/5324)
   
@@ -128,7 +127,6 @@
   >>> phase, base
   (-1j, PauliY(wires=[0]))
   ```
->>>>>>> 0b3ac70e
 
 * ``MeasurementProcess.name`` and ``MeasurementProcess.data`` have been removed. Use ``MeasurementProcess.obs.name`` and ``MeasurementProcess.obs.data`` instead.
   [(#5321)](https://github.com/PennyLaneAI/pennylane/pull/5321)
