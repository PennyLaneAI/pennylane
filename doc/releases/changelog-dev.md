
# Release 0.43.0-dev (development release)

<h3>New features since last release</h3>

* A new keyword argument ``partial`` has been added to :class:`qml.Select`. It allows for 
  simplifications in the decomposition of ``Select`` under the assumption that the state of the
  control wires has no overlap with computational basis states that are not used by ``Select``.
  [(#7658)](https://github.com/PennyLaneAI/pennylane/pull/7658)

* New ZX calculus-based transforms have been added to access circuit optimization
  passes implemented in [pyzx](https://pyzx.readthedocs.io/en/latest/):

  * :func:`~.transforms.zx.push_hadamards` to optimize a phase-polynomial + Hadamard circuit by pushing
    Hadamard gates as far as possible to one side to create fewer larger phase-polynomial blocks
    (see [pyzx.basic_optimization](https://pyzx.readthedocs.io/en/latest/api.html#pyzx.optimize.basic_optimization)).
    [(#8025)](https://github.com/PennyLaneAI/pennylane/pull/8025)

  * :func:`~.transforms.zx.todd` to optimize a Clifford + T circuit by using the Third Order Duplicate and Destroy (TODD) algorithm
    (see [pyzx.phase_block_optimize](https://pyzx.readthedocs.io/en/latest/api.html#pyzx.optimize.phase_block_optimize)).
    [(#8029)](https://github.com/PennyLaneAI/pennylane/pull/8029)

  * :func:`~.transforms.zx.optimize_t_count` to reduce the number of T gates in a Clifford + T circuit by applying
    a sequence of passes that combine ZX-based commutation and cancellation rules and the TODD algorithm
    (see [pyzx.full_optimize](https://pyzx.readthedocs.io/en/latest/api.html#pyzx.optimize.full_optimize)).
    [(#8088)](https://github.com/PennyLaneAI/pennylane/pull/8088)

  * :func:`~.transforms.zx.reduce_non_clifford` to reduce the number of non-Clifford gates by applying
    a combination of phase gadgetization strategies and Clifford gate simplification rules.
    (see [pyzx.full_reduce](https://pyzx.readthedocs.io/en/latest/api.html#pyzx.simplify.full_reduce)).
    [(#7747)](https://github.com/PennyLaneAI/pennylane/pull/7747)

* The `qml.specs` function now accepts a `compute_depth` keyword argument, which is set to `True` by default.
  This makes the expensive depth computation performed by `qml.specs` optional.
  [(#7998)](https://github.com/PennyLaneAI/pennylane/pull/7998)
  [(#8042)](https://github.com/PennyLaneAI/pennylane/pull/8042)

* New transforms called :func:`~.transforms.match_relative_phase_toffoli` and 
  :func:`~.transforms.match_controlled_iX_gate` have been added to implement passes that make use
  of equivalencies to compile certain patterns to efficient Clifford+T equivalents.
  [(#7748)](https://github.com/PennyLaneAI/pennylane/pull/7748)

* Leveraging quantum just-in-time compilation to optimize parameterized hybrid workflows with the momentum
  quantum natural gradient optimizer is now possible with the new :class:`~.MomentumQNGOptimizerQJIT` optimizer.
  [(#7606)](https://github.com/PennyLaneAI/pennylane/pull/7606)

  Similar to the :class:`~.QNGOptimizerQJIT` optimizer, :class:`~.MomentumQNGOptimizerQJIT` offers a
  `qml.qjit`-compatible analogue to the existing :class:`~.MomentumQNGOptimizer` with an Optax-like interface:

  ```python
  import pennylane as qml
  import jax.numpy as jnp

  dev = qml.device("lightning.qubit", wires=2)

  @qml.qnode(dev)
  def circuit(params):
      qml.RX(params[0], wires=0)
      qml.RY(params[1], wires=1)
      return qml.expval(qml.Z(0) + qml.X(1))

  opt = qml.MomentumQNGOptimizerQJIT(stepsize=0.1, momentum=0.2)

  @qml.qjit
  def update_step_qjit(i, args):
      params, state = args
      return opt.step(circuit, params, state)

  @qml.qjit
  def optimization_qjit(params, iters):
      state = opt.init(params)
      args = (params, state)
      params, state = qml.for_loop(iters)(update_step_qjit)(args)
      return params
  ```

  ```pycon
  >>> params = jnp.array([0.1, 0.2])
  >>> iters = 1000
  >>> optimization_qjit(params=params, iters=iters)
  Array([ 3.14159265, -1.57079633], dtype=float64)
  ```

<h3>Improvements 🛠</h3>

* The number of `shots` can now be specified directly in QNodes as a standard keyword argument.
  [(#8073)](https://github.com/PennyLaneAI/pennylane/pull/8073)

  ```python
  @qml.qnode(qml.device("default.qubit"), shots=1000)
  def circuit():
      qml.H(0)
      return qml.expval(qml.Z(0))
  ```

  ```pycon
  >>> circuit.shots
  Shots(total=1000)
  >>> circuit()
  np.float64(-0.004)
  ```

  Setting the `shots` value in a QNode is equivalent to decorating with :func:`qml.workflow.set_shots`. Note, however, that decorating with :func:`qml.workflow.set_shots` overrides QNode `shots`:

  ```pycon
  >>> new_circ = qml.set_shots(circuit, shots=123)
  >>> new_circ.shots
  Shots(total=123)
  ```

* PennyLane `autograph` supports standard python for updating arrays like `array[i] += x` instead of jax `arr.at[i].add(x)`. 
  Users can now use this when designing quantum circuits with experimental program capture enabled.

  ```python
  import pennylane as qml
  import jax.numpy as jnp

  qml.capture.enable()

  @qml.qnode(qml.device("default.qubit", wires=3))
  def circuit(val):
    angles = jnp.zeros(3)
    angles[0:3] += val

    for i, angle in enumerate(angles):
        qml.RX(angle, i)

    return qml.expval(qml.Z(0)), qml.expval(qml.Z(1)), qml.expval(qml.Z(2))
  ```

  ```pycon
  >>> circuit(jnp.pi)
  (Array(-1, dtype=float32),
   Array(-1, dtype=float32),
   Array(-1, dtype=float32)) 
  ```

  [(#8076)](https://github.com/PennyLaneAI/pennylane/pull/8076)
  
* PennyLane `autograph` supports standard python for index assignment (`arr[i] = x`) instead of jax.numpy form (`arr = arr.at[i].set(x)`).
  Users can now use standard python assignment when designing circuits with experimental program capture enabled.

  ```python
  import pennylane as qml
  import jax.numpy as jnp

  qml.capture.enable()

  @qml.qnode(qml.device("default.qubit", wires=3))
  def circuit(val):
    angles = jnp.zeros(3)
    angles[1] = val / 2
    angles[2] = val

    for i, angle in enumerate(angles):
        qml.RX(angle, i)

    return qml.expval(qml.Z(0)), qml.expval(qml.Z(1)), qml.expval(qml.Z(2))
  ```

  ```pycon
  >>> circuit(jnp.pi)
  (Array(0.99999994, dtype=float32),
   Array(0., dtype=float32),
   Array(-0.99999994, dtype=float32)) 
  ```

  [(#8027)](https://github.com/PennyLaneAI/pennylane/pull/8027)

* Logical operations (`and`, `or` and `not`) are now supported with the `autograph` module. Users can
  now use these logical operations in control flow when designing quantum circuits with experimental
  program capture enabled.

  ```python
  import pennylane as qml

  qml.capture.enable()

  @qml.qnode(qml.device("default.qubit", wires=1))
  def circuit(param):
      if param >= 0 and param <= 1:
          qml.H(0)
      return qml.state()
  ```

  ```pycon
  >>> circuit(0.5)
  Array([0.70710677+0.j, 0.70710677+0.j], dtype=complex64)
  ```

  [(#8006)](https://github.com/PennyLaneAI/pennylane/pull/8006)

* The decomposition of :class:`~.BasisRotation` has been optimized to skip redundant phase shift gates
  with angle :math:`\pm \pi` for real-valued, i.e., orthogonal, rotation matrices. This uses the fact that
  no or single :class:`~.PhaseShift` gate is required in case the matrix has a determinant :math:`\pm 1`.
  [(#7765)](https://github.com/PennyLaneAI/pennylane/pull/7765)

* Changed how basis states are assigned internally in `qml.Superposition`, improving its
  decomposition slightly both regarding classical computing time and gate decomposition.
  [(#7880)](https://github.com/PennyLaneAI/pennylane/pull/7880)

* The printing and drawing of :class:`~.TemporaryAND`, also known as ``qml.Elbow``, and its adjoint
  have been improved to be more legible and consistent with how it's depicted in circuits in the literature.
  [(#8017)](https://github.com/PennyLaneAI/pennylane/pull/8017)

  ```python
  import pennylane as qml

  @qml.draw
  @qml.qnode(qml.device("lightning.qubit", wires=4))
  def node():
      qml.TemporaryAND([0, 1, 2], control_values=[1, 0])
      qml.CNOT([2, 3])
      qml.adjoint(qml.TemporaryAND([0, 1, 2], control_values=[1, 0]))
      return qml.expval(qml.Z(3))
  ```

  ```pycon
  print(node())
  0: ─╭●─────●╮─┤     
  1: ─├○─────○┤─┤     
  2: ─╰──╭●───╯─┤     
  3: ────╰X─────┤  <Z>
  ```

* Several templates now have decompositions that can be accessed within the graph-based
  decomposition system (:func:`~.decomposition.enable_graph`), allowing workflows
  that include these templates to be decomposed in a resource-efficient and performant
  manner.
  [(#7779)](https://github.com/PennyLaneAI/pennylane/pull/7779)
  [(#7908)](https://github.com/PennyLaneAI/pennylane/pull/7908)
  [(#7385)](https://github.com/PennyLaneAI/pennylane/pull/7385)
  [(#7941)](https://github.com/PennyLaneAI/pennylane/pull/7941)
  [(#7943)](https://github.com/PennyLaneAI/pennylane/pull/7943)
  [(#8075)](https://github.com/PennyLaneAI/pennylane/pull/8075)
  [(#8002)](https://github.com/PennyLaneAI/pennylane/pull/8002)
  
  The included templates are: :class:`~.Adder`, :class:`~.ControlledSequence`, :class:`~.ModExp`, :class:`~.MottonenStatePreparation`, 
  :class:`~.MPSPrep`, :class:`~.Multiplier`, :class:`~.OutAdder`, :class:`~.OutMultiplier`, :class:`~.OutPoly`, :class:`~.PrepSelPrep`,
  :class:`~.ops.Prod`, :class:`~.Reflection`, :class:`~.Select`, :class:`~.StatePrep`, :class:`~.TrotterProduct`, :class:`~.QROM`, 
  :class:`~.GroverOperator`, :class:`~.UCCSD`, :class:`~.StronglyEntanglingLayers`, :class:`~.GQSP`, :class:`~.FermionicSingleExcitation`, 
  :class:`~.FermionicDoubleExcitation`, :class:`~.QROM`, :class:`~.ArbitraryStatePreparation`, :class:`~.CosineWindow`, 
  :class:`~.AmplitudeAmplification`, :class:`~.Permute`, :class:`~.AQFT`, :class:`~.FlipSign`, :class:`~.FABLE`,
  :class:`~.Qubitization`, and :class:`~.Superposition`

* A new function called :func:`~.math.choi_matrix` is available, which computes the [Choi matrix](https://en.wikipedia.org/wiki/Choi%E2%80%93Jamio%C5%82kowski_isomorphism) of a quantum channel.
  This is a useful tool in quantum information science and to check circuit identities involving non-unitary operations.
  [(#7951)](https://github.com/PennyLaneAI/pennylane/pull/7951)

  ```pycon
  >>> import numpy as np
  >>> Ks = [np.sqrt(0.3) * qml.CNOT((0, 1)), np.sqrt(1-0.3) * qml.X(0)]
  >>> Ks = [qml.matrix(op, wire_order=range(2)) for op in Ks]
  >>> Lambda = qml.math.choi_matrix(Ks)
  >>> np.trace(Lambda), np.trace(Lambda @ Lambda)
  (np.float64(1.0), np.float64(0.58))
  ```

* A new device preprocess transform, `~.devices.preprocess.no_analytic`, is available for hardware devices and hardware-like simulators.
  It validates that all executions are shot-based.
  [(#8037)](https://github.com/PennyLaneAI/pennylane/pull/8037)

* With program capture, the `true_fn` can now be a subclass of `Operator` when no `false_fn` is provided.
  `qml.cond(condition, qml.X)(0)` is now valid code and will return nothing, even though `qml.X` is
  technically a callable that returns an `X` operator.
  [(#8060)](https://github.com/PennyLaneAI/pennylane/pull/8060)
  [(#8101)](https://github.com/PennyLaneAI/pennylane/pull/8101)

* With program capture, an error is now raised if the conditional predicate is not a scalar.
  [(#8066)](https://github.com/PennyLaneAI/pennylane/pull/8066)

<h4>OpenQASM-PennyLane interoperability</h4>

* The :func:`qml.from_qasm3` function can now convert OpenQASM 3.0 circuits that contain
  subroutines, constants, all remaining stdlib gates, qubit registers, and built-in mathematical functions.
  [(#7651)](https://github.com/PennyLaneAI/pennylane/pull/7651)
  [(#7653)](https://github.com/PennyLaneAI/pennylane/pull/7653)
  [(#7676)](https://github.com/PennyLaneAI/pennylane/pull/7676)
  [(#7679)](https://github.com/PennyLaneAI/pennylane/pull/7679)
  [(#7677)](https://github.com/PennyLaneAI/pennylane/pull/7677)
  [(#7767)](https://github.com/PennyLaneAI/pennylane/pull/7767)
  [(#7690)](https://github.com/PennyLaneAI/pennylane/pull/7690)

<h4>Other improvements</h4>

* Program capture can now handle dynamic shots, shot vectors, and shots set with `qml.set_shots`.
  [(#7652)](https://github.com/PennyLaneAI/pennylane/pull/7652)

* Added a callback mechanism to the `qml.compiler.python_compiler` submodule to inspect the intermediate 
  representation of the program between multiple compilation passes.
  [(#7964)](https://github.com/PennyLaneAI/pennylane/pull/7964)

* The matrix factorization using :func:`~.math.decomposition.givens_decomposition` has
  been optimized to factor out the redundant sign in the diagonal phase matrix for the
  real-valued (orthogonal) rotation matrices. For example, in case the determinant of a matrix is
  :math:`-1`, only a single element of the phase matrix is required.
  [(#7765)](https://github.com/PennyLaneAI/pennylane/pull/7765)

* Added the `NumQubitsOp` operation to the `Quantum` dialect of the Python compiler.
[(#8063)](https://github.com/PennyLaneAI/pennylane/pull/8063)

* An error is no longer raised when non-integer wire labels are used in QNodes using `mcm_method="deferred"`.
  [(#7934)](https://github.com/PennyLaneAI/pennylane/pull/7934)
  

  ```python
  @qml.qnode(qml.device("default.qubit"), mcm_method="deferred")
  def circuit():
      m = qml.measure("a")
      qml.cond(m == 0, qml.X)("aux")
      return qml.expval(qml.Z("a"))
  ```

  ```pycon
  >>> print(qml.draw(circuit)())
    a: ──┤↗├────┤  <Z>
  aux: ───║───X─┤     
          ╚═══╝      
  ```

* PennyLane is now compatible with `quimb` 1.11.2 after a bug affecting `default.tensor` was fixed.
  [(#7931)](https://github.com/PennyLaneAI/pennylane/pull/7931)

* The error message raised when using Python compiler transforms with :func:`pennylane.qjit` has been updated
  with suggested fixes.
  [(#7916)](https://github.com/PennyLaneAI/pennylane/pull/7916)

* A new `qml.transforms.resolve_dynamic_wires` transform can allocate concrete wire values for dynamic
  qubit allocation.
  [(#7678)](https://github.com/PennyLaneAI/pennylane/pull/7678)

* The :func:`qml.workflow.set_shots` transform can now be directly applied to a QNode without the need for `functools.partial`, providing a more user-friendly syntax and negating having to import the `functools` package.
  [(#7876)](https://github.com/PennyLaneAI/pennylane/pull/7876)
  [(#7919)](https://github.com/PennyLaneAI/pennylane/pull/7919)

  ```python
  @qml.set_shots(shots=1000)  # or @qml.set_shots(1000)
  @qml.qnode(dev)
  def circuit():
      qml.H(0)
      return qml.expval(qml.Z(0))
  ```

  ```pycon
  >>> circuit()
  0.002
  ```

* Added a `QuantumParser` class to the `qml.compiler.python_compiler` submodule that automatically loads relevant dialects.
  [(#7888)](https://github.com/PennyLaneAI/pennylane/pull/7888)

* Enforce various modules to follow modular architecture via `tach`.
  [(#7847)](https://github.com/PennyLaneAI/pennylane/pull/7847)

* A compilation pass written with xDSL called `qml.compiler.python_compiler.transforms.MeasurementsFromSamplesPass`
  has been added for the experimental xDSL Python compiler integration. This pass replaces all
  terminal measurements in a program with a single :func:`pennylane.sample` measurement, and adds
  postprocessing instructions to recover the original measurement.
  [(#7620)](https://github.com/PennyLaneAI/pennylane/pull/7620)

* A combine-global-phase pass has been added to the xDSL Python compiler integration.
  Note that the current implementation can only combine all the global phase operations at
  the last global phase operation in the same region. In other words, global phase operations inside a control flow region can't be combined with those in their parent
  region.
  [(#7675)](https://github.com/PennyLaneAI/pennylane/pull/7675)

* The `mbqc` xDSL dialect has been added to the Python compiler, which is used to represent
  measurement-based quantum-computing instructions in the xDSL framework.
  [(#7815)](https://github.com/PennyLaneAI/pennylane/pull/7815)
  [(#8059)](https://github.com/PennyLaneAI/pennylane/pull/8059)

* The `AllocQubitOp` and `DeallocQubitOp` operations have been added to the `Quantum` dialect in the
  Python compiler.
  [(#7915)](https://github.com/PennyLaneAI/pennylane/pull/7915)

* The :func:`pennylane.ops.rs_decomposition` method now performs exact decomposition and returns
  complete global phase information when used for decomposing a phase gate to Clifford+T basis.
  [(#7793)](https://github.com/PennyLaneAI/pennylane/pull/7793)

* `default.qubit` will default to the tree-traversal MCM method when `mcm_method="device"`.
  [(#7885)](https://github.com/PennyLaneAI/pennylane/pull/7885)

* The :func:`~.clifford_t_decomposition` transform can now handle circuits with mid-circuit
  measurements including Catalyst's measurements operations. It also now handles `RZ` and `PhaseShift`
  operations where angles are odd multiples of `±pi/4` more efficiently while using `method="gridsynth"`.
  [(#7793)](https://github.com/PennyLaneAI/pennylane/pull/7793)
  [(#7942)](https://github.com/PennyLaneAI/pennylane/pull/7942)

* The default implementation of `Device.setup_execution_config` now choses `"device"` as the default mcm method if it is available as specified by the device TOML file.
  [(#7968)](https://github.com/PennyLaneAI/pennylane/pull/7968)

<h4>Resource-efficient decompositions 🔎</h4>

* With :func:`~.decomposition.enable_graph()`, dynamically allocated wires are now supported in decomposition rules. This provides a smoother overall experience when decomposing operators in a way that requires auxiliary/work wires.
  [(#7861)](https://github.com/PennyLaneAI/pennylane/pull/7861)
  [(#7963)](https://github.com/PennyLaneAI/pennylane/pull/7963)
  [(#7980)](https://github.com/PennyLaneAI/pennylane/pull/7980)

* A :class:`~.decomposition.decomposition_graph.DecompGraphSolution` class is added to store the solution of a decomposition graph. An instance of this class is returned from the `solve` method of the :class:`~.decomposition.decomposition_graph.DecompositionGraph`.
  [(#8031)](https://github.com/PennyLaneAI/pennylane/pull/8031)

<h3>Labs: a place for unified and rapid prototyping of research software 🧪</h3>

* Added state of the art resources for the `ResourceSelectPauliRot` template and the
  `ResourceQubitUnitary` templates.
  [(#7786)](https://github.com/PennyLaneAI/pennylane/pull/7786)

* Added state of the art resources for the `ResourceSingleQubitCompare`, `ResourceTwoQubitCompare`,
  `ResourceIntegerComparator` and `ResourceRegisterComparator` templates.
  [(#7857)](https://github.com/PennyLaneAI/pennylane/pull/7857)

* Added state of the art resources for the `ResourceUniformStatePrep`,
  and `ResourceAliasSampling` templates.
  [(#7883)](https://github.com/PennyLaneAI/pennylane/pull/7883)

* Added state of the art resources for the `ResourceQFT` and `ResourceAQFT` templates.
  [(#7920)](https://github.com/PennyLaneAI/pennylane/pull/7920)

* Added an internal `dequeue()` method to the `ResourceOperator` class to simplify the 
  instantiation of resource operators which require resource operators as input.
  [(#7974)](https://github.com/PennyLaneAI/pennylane/pull/7974)

* The `catalyst` xDSL dialect has been added to the Python compiler, which contains data structures that support core compiler functionality.
  [(#7901)](https://github.com/PennyLaneAI/pennylane/pull/7901)

* New `SparseFragment` and `SparseState` classes have been created that allow to use sparse matrices for the Hamiltonian Fragments when estimating the Trotter error.
  [(#7971)](https://github.com/PennyLaneAI/pennylane/pull/7971)

* The `qec` xDSL dialect has been added to the Python compiler, which contains data structures that support quantum error correction functionality.
  [(#7985)](https://github.com/PennyLaneAI/pennylane/pull/7985)

* The `stablehlo` xDSL dialect has been added to the Python compiler, which extends the existing
  StableHLO dialect with missing upstream operations.
  [(#8036)](https://github.com/PennyLaneAI/pennylane/pull/8036)

* Added more templates with state of the art resource estimates. Users can now use the `ResourceQPE`,
  `ResourceControlledSequence`, and `ResourceIterativeQPE` templates with the resource estimation tool.
  [(#8053)](https://github.com/PennyLaneAI/pennylane/pull/8053)

* Added state of the art resources for the `ResourceTrotterProduct` template.
  [(#7910)](https://github.com/PennyLaneAI/pennylane/pull/7910)

<h3>Breaking changes 💔</h3>

* The methods :meth:`~.pauli.PauliWord.operation` and :meth:`~.pauli.PauliSentence.operation`
  no longer queue any operators.
  [(#8136)](https://github.com/PennyLaneAI/pennylane/pull/8136)

* `qml.sample` no longer has singleton dimensions squeezed out for single shots or single wires. This cuts
  down on the complexity of post-processing due to having to handle single shot and single wire cases
  separately. The return shape will now *always* be `(shots, num_wires)`.
  [(#7944)](https://github.com/PennyLaneAI/pennylane/pull/7944)
  [(#8118)](https://github.com/PennyLaneAI/pennylane/pull/8118)

  For a simple qnode:

  ```pycon
  >>> @qml.qnode(qml.device('default.qubit'))
  ... def c():
  ...   return qml.sample(wires=0)
  ```

  Before the change, we had:
  
  ```pycon
  >>> qml.set_shots(c, shots=1)()
  0
  ```

  and now we have:

  ```pycon
  >>> qml.set_shots(c, shots=1)()
  array([[0]])
  ```

  Previous behavior can be recovered by squeezing the output:

  ```pycon
  >>> qml.math.squeeze(qml.set_shots(c, shots=1)())
  0
  ```

* `ExecutionConfig` and `MCMConfig` from `pennylane.devices` are now frozen dataclasses whose fields should be updated with `dataclass.replace`. 
  [(#7697)](https://github.com/PennyLaneAI/pennylane/pull/7697)

* Functions involving an execution configuration will now default to `None` instead of `pennylane.devices.DefaultExecutionConfig` and have to be handled accordingly. 
  This prevents the potential mutation of a global object. 

  This means that functions like,
  ```python
  ...
    def some_func(..., execution_config = DefaultExecutionConfig):
      ...
  ...
  ```
  should be written as follows,
  ```python
  ...
    def some_func(..., execution_config: ExecutionConfig | None = None):
      if execution_config is None:
          execution_config = ExecutionConfig()
  ...
  ```

  [(#7697)](https://github.com/PennyLaneAI/pennylane/pull/7697)

* The `qml.HilbertSchmidt` and `qml.LocalHilbertSchmidt` templates have been updated and their UI has been remarkably simplified. 
  They now accept an operation or a list of operations as quantum unitaries.
  [(#7933)](https://github.com/PennyLaneAI/pennylane/pull/7933)

  In past versions of PennyLane, these templates required providing the `U` and `V` unitaries as a `qml.tape.QuantumTape` and a quantum function,
  respectively, along with separate parameters and wires.

  With this release, each template has been improved to accept one or more operators as  unitaries. 
  The wires and parameters of the approximate unitary `V` are inferred from the inputs, according to the order provided.

  ```python
  >>> U = qml.Hadamard(0)
  >>> V = qml.RZ(0.1, wires=1)
  >>> qml.HilbertSchmidt(V, U)
  HilbertSchmidt(0.1, wires=[0, 1])
  ```

* Remove support for Python 3.10 and adds support for 3.13.
  [(#7935)](https://github.com/PennyLaneAI/pennylane/pull/7935)

* Move custom exceptions into `exceptions.py` and add a documentation page for them in the internals.
  [(#7856)](https://github.com/PennyLaneAI/pennylane/pull/7856)

* The boolean functions provided in `qml.operation` are deprecated. See the
  :doc:`deprecations page </development/deprecations>` for equivalent code to use instead. These
  include `not_tape`, `has_gen`, `has_grad_method`, `has_multipar`, `has_nopar`, `has_unitary_gen`,
  `is_measurement`, `defines_diagonalizing_gates`, and `gen_is_multi_term_hamiltonian`.
  [(#7924)](https://github.com/PennyLaneAI/pennylane/pull/7924)

* Removed access for `lie_closure`, `structure_constants` and `center` via `qml.pauli`.
  Top level import and usage is advised. The functions now live in the `liealg` module.

  ```python
  import pennylane.liealg
  from pennylane.liealg import lie_closure, structure_constants, center
  ```

  [(#7928)](https://github.com/PennyLaneAI/pennylane/pull/7928)
  [(#7994)](https://github.com/PennyLaneAI/pennylane/pull/7994)

* `qml.operation.Observable` and the corresponding `Observable.compare` have been removed, as
  PennyLane now depends on the more general `Operator` interface instead. The
  `Operator.is_hermitian` property can instead be used to check whether or not it is highly likely
  that the operator instance is Hermitian.
  [(#7927)](https://github.com/PennyLaneAI/pennylane/pull/7927)

* `qml.operation.WiresEnum`, `qml.operation.AllWires`, and `qml.operation.AnyWires` have been removed. Setting `Operator.num_wires = None` (the default)
  should instead indicate that the `Operator` does not need wire validation.
  [(#7911)](https://github.com/PennyLaneAI/pennylane/pull/7911)

* Removed `QNode.get_gradient_fn` method. Instead, use `qml.workflow.get_best_diff_method` to obtain the differentiation method.
  [(#7907)](https://github.com/PennyLaneAI/pennylane/pull/7907)

* Top-level access to ``DeviceError``, ``PennyLaneDeprecationWarning``, ``QuantumFunctionError`` and ``ExperimentalWarning`` has been removed. Please import these objects from the new ``pennylane.exceptions`` module.
  [(#7874)](https://github.com/PennyLaneAI/pennylane/pull/7874)

* `qml.cut_circuit_mc` no longer accepts a `shots` keyword argument. The shots should instead
  be set on the tape itself.
  [(#7882)](https://github.com/PennyLaneAI/pennylane/pull/7882)

<h3>Deprecations 👋</h3>

* Setting shots on a device through the `shots=` kwarg, e.g. `qml.device("default.qubit", wires=2, shots=1000)`, is deprecated. Please use the `set_shots` transform on the `QNode` instead.

  ```python
  dev = qml.device("default.qubit", wires=2)

  @qml.set_shots(1000)
  @qml.qnode(dev)
  def circuit(x):
      qml.RX(x, wires=0)
      return qml.expval(qml.Z(0))
  ```

  [(#7979)](https://github.com/PennyLaneAI/pennylane/pull/7979)

* Support for using TensorFlow with PennyLane has been deprecated and will be dropped in Pennylane v0.44.
  Future versions of PennyLane are not guaranteed to work with TensorFlow.
  Instead, we recommend using the :doc:`JAX </introduction/interfaces/jax>` or :doc:`PyTorch </introduction/interfaces/torch>` interface for
  machine learning applications to benefit from enhanced support and features. Please consult the following demos for
  more usage information: 
  [Turning quantum nodes into Torch Layers](https://pennylane.ai/qml/demos/tutorial_qnn_module_torch) and
  [How to optimize a QML model using JAX and Optax](https://pennylane.ai/qml/demos/tutorial_How_to_optimize_QML_model_using_JAX_and_Optax).
  [(#7989)](https://github.com/PennyLaneAI/pennylane/pull/7989)
  [(#8106)](https://github.com/PennyLaneAI/pennylane/pull/8106)

* `pennylane.devices.DefaultExecutionConfig` is deprecated and will be removed in v0.44.
  Instead, use `qml.devices.ExecutionConfig()` to create a default execution configuration.
  [(#7987)](https://github.com/PennyLaneAI/pennylane/pull/7987)

* Specifying the ``work_wire_type`` argument in ``qml.ctrl`` and other controlled operators as ``"clean"`` or 
  ``"dirty"`` is deprecated. Use ``"zeroed"`` to indicate that the work wires are initially in the :math:`|0\rangle`
  state, and ``"borrowed"`` to indicate that the work wires can be in any arbitrary state. In both cases, the
  work wires are restored to their original state upon completing the decomposition.
  [(#7993)](https://github.com/PennyLaneAI/pennylane/pull/7993)

* Providing `num_steps` to :func:`pennylane.evolve`, :func:`pennylane.exp`, :class:`pennylane.ops.Evolution`,
  and :class:`pennylane.ops.Exp` is deprecated and will be removed in a future release. Instead, use
  :class:`~.TrotterProduct` for approximate methods, providing the `n` parameter to perform the Suzuki-Trotter
  product approximation of a Hamiltonian with the specified number of Trotter steps.

  As a concrete example, consider the following case:

  ```python
  coeffs = [0.5, -0.6]
  ops = [qml.X(0), qml.X(0) @ qml.Y(1)]
  H_flat = qml.dot(coeffs, ops)
  ```

  Instead of computing the Suzuki-Trotter product approximation as:

  ```pycon
  >>> qml.evolve(H_flat, num_steps=2).decomposition()
  [RX(0.5, wires=[0]),
  PauliRot(-0.6, XY, wires=[0, 1]),
  RX(0.5, wires=[0]),
  PauliRot(-0.6, XY, wires=[0, 1])]
  ```

  The same result can be obtained using :class:`~.TrotterProduct` as follows:

  ```pycon
  >>> decomp_ops = qml.adjoint(qml.TrotterProduct(H_flat, time=1.0, n=2)).decomposition()
  >>> [simp_op for op in decomp_ops for simp_op in map(qml.simplify, op.decomposition())]
  [RX(0.5, wires=[0]),
  PauliRot(-0.6, XY, wires=[0, 1]),
  RX(0.5, wires=[0]),
  PauliRot(-0.6, XY, wires=[0, 1])]
  ```
  [(#7954)](https://github.com/PennyLaneAI/pennylane/pull/7954)
  [(#7977)](https://github.com/PennyLaneAI/pennylane/pull/7977)

* `MeasurementProcess.expand` is deprecated. The relevant method can be replaced with 
  `qml.tape.QuantumScript(mp.obs.diagonalizing_gates(), [type(mp)(eigvals=mp.obs.eigvals(), wires=mp.obs.wires)])`
  [(#7953)](https://github.com/PennyLaneAI/pennylane/pull/7953)

* `shots=` in `QNode` calls is deprecated and will be removed in v0.44.
  Instead, please use the `qml.workflow.set_shots` transform to set the number of shots for a QNode.
  [(#7906)](https://github.com/PennyLaneAI/pennylane/pull/7906)

* ``QuantumScript.shape`` and ``QuantumScript.numeric_type`` are deprecated and will be removed in version v0.44.
  Instead, the corresponding ``.shape`` or ``.numeric_type`` of the ``MeasurementProcess`` class should be used.
  [(#7950)](https://github.com/PennyLaneAI/pennylane/pull/7950)

* Some unnecessary methods of the `qml.CircuitGraph` class are deprecated and will be removed in version v0.44:
  [(#7904)](https://github.com/PennyLaneAI/pennylane/pull/7904)

    - `print_contents` in favor of `print(obj)`
    - `observables_in_order` in favor of `observables`
    - `operations_in_order` in favor of `operations`
    - `ancestors_in_order` in favor of `ancestors(obj, sort=True)`
    - `descendants_in_order` in favore of `descendants(obj, sort=True)`

* The `QuantumScript.to_openqasm` method is deprecated and will be removed in version v0.44.
  Instead, the `qml.to_openqasm` function should be used.
  [(#7909)](https://github.com/PennyLaneAI/pennylane/pull/7909)

* The `level=None` argument in the :func:`pennylane.workflow.get_transform_program`, :func:`pennylane.workflow.construct_batch`, `qml.draw`, `qml.draw_mpl`, and `qml.specs` transforms is deprecated and will be removed in v0.43.
  Please use `level='device'` instead to apply the noise model at the device level.
  [(#7886)](https://github.com/PennyLaneAI/pennylane/pull/7886)

* `qml.qnn.cost.SquaredErrorLoss` is deprecated and will be removed in version v0.44. Instead, this hybrid workflow can be accomplished
  with a function like `loss = lambda *args: (circuit(*args) - target)**2`.
  [(#7527)](https://github.com/PennyLaneAI/pennylane/pull/7527)

* Access to `add_noise`, `insert` and noise mitigation transforms from the `pennylane.transforms` module is deprecated.
  Instead, these functions should be imported from the `pennylane.noise` module.
  [(#7854)](https://github.com/PennyLaneAI/pennylane/pull/7854)

* The `qml.QNode.add_transform` method is deprecated and will be removed in v0.43.
  Instead, please use `QNode.transform_program.push_back(transform_container=transform_container)`.
  [(#7855)](https://github.com/PennyLaneAI/pennylane/pull/7855)

<h3>Internal changes ⚙️</h3>

* Add ability to disable autograph conversion using the newly added `qml.capture.disable_autograph` decorator or context manager.
  [(#8102)](https://github.com/PennyLaneAI/pennylane/pull/8102)

* Set `autoray` package upper-bound in `pyproject.toml` CI due to breaking changes in `v0.8.0`.
  [(#8110)](https://github.com/PennyLaneAI/pennylane/pull/8110)

* Add capability for roundtrip testing and module verification to the Python compiler `run_filecheck` and
`run_filecheck_qjit` fixtures.
  [(#8049)](https://github.com/PennyLaneAI/pennylane/pull/8049)

* Improve type hinting internally.
  [(#8086)](https://github.com/PennyLaneAI/pennylane/pull/8086)

* The `cond` primitive with program capture no longer stores missing false branches as `None`, instead storing them
  as jaxprs with no output.
  [(#8080)](https://github.com/PennyLaneAI/pennylane/pull/8080)

* Removed unnecessary execution tests along with accuracy validation in `tests/ops/functions/test_map_wires.py`.
  [(#8032)](https://github.com/PennyLaneAI/pennylane/pull/8032)

* Added a new `all-tests-passed` gatekeeper job to `interface-unit-tests.yml` to ensure all test
  jobs complete successfully before triggering downstream actions. This reduces the need to
  maintain a long list of required checks in GitHub settings. Also added the previously missing
  `capture-jax-tests` job to the list of required test jobs, ensuring this test suite is properly
  enforced in CI.
  [(#7996)](https://github.com/PennyLaneAI/pennylane/pull/7996)

* Equipped `DefaultQubitLegacy` (test suite only) with seeded sampling.
  This allows for reproducible sampling results of legacy classical shadow across CI.
  [(#7903)](https://github.com/PennyLaneAI/pennylane/pull/7903)

* Capture does not block `wires=0` anymore. This allows Catalyst to work with zero-wire devices.
  Note that `wires=None` is still illegal.
  [(#7978)](https://github.com/PennyLaneAI/pennylane/pull/7978)

* Improves readability of `dynamic_one_shot` postprocessing to allow further modification.
  [(#7962)](https://github.com/PennyLaneAI/pennylane/pull/7962)
  [(#8041)](https://github.com/PennyLaneAI/pennylane/pull/8041)

* Update PennyLane's top-level `__init__.py` file imports to improve Python language server support for finding
  PennyLane submodules.
  [(#7959)](https://github.com/PennyLaneAI/pennylane/pull/7959)

* Adds `measurements` as a "core" module in the tach specification.
  [(#7945)](https://github.com/PennyLaneAI/pennylane/pull/7945)

* Improves type hints in the `measurements` module.
  [(#7938)](https://github.com/PennyLaneAI/pennylane/pull/7938)

* Refactored the codebase to adopt modern type hint syntax for Python 3.11+ language features.
  [(#7860)](https://github.com/PennyLaneAI/pennylane/pull/7860)
  [(#7982)](https://github.com/PennyLaneAI/pennylane/pull/7982)

* Improve the pre-commit hook to add gitleaks.
  [(#7922)](https://github.com/PennyLaneAI/pennylane/pull/7922)

* Added a `run_filecheck_qjit` fixture that can be used to run FileCheck on integration tests for the
  `qml.compiler.python_compiler` submodule.
  [(#7888)](https://github.com/PennyLaneAI/pennylane/pull/7888)

* Added a `dialects` submodule to `qml.compiler.python_compiler` which now houses all the xDSL dialects we create.
  Additionally, the `MBQCDialect` and `QuantumDialect` dialects have been renamed to `MBQC` and `Quantum`.
  [(#7897)](https://github.com/PennyLaneAI/pennylane/pull/7897)

* Update minimum supported `pytest` version to `8.4.1`.
  [(#7853)](https://github.com/PennyLaneAI/pennylane/pull/7853)

* `DefaultQubitLegacy` (test suite only) no longer provides a customized classical shadow
  implementation
  [(#7895)](https://github.com/PennyLaneAI/pennylane/pull/7895)

* Make `pennylane.io` a tertiary module.
  [(#7877)](https://github.com/PennyLaneAI/pennylane/pull/7877)

* Seeded tests for the `split_to_single_terms` transformation.
  [(#7851)](https://github.com/PennyLaneAI/pennylane/pull/7851)

* Upgrade `rc_sync.yml` to work with latest `pyproject.toml` changes.
  [(#7808)](https://github.com/PennyLaneAI/pennylane/pull/7808)
  [(#7818)](https://github.com/PennyLaneAI/pennylane/pull/7818)

* `LinearCombination` instances can be created with `_primitive.impl` when
  capture is enabled and tracing is active.
  [(#7893)](https://github.com/PennyLaneAI/pennylane/pull/7893)

* The `TensorLike` type is now compatible with static type checkers.
  [(#7905)](https://github.com/PennyLaneAI/pennylane/pull/7905)

* Update xDSL supported version to `0.49`.
  [(#7923)](https://github.com/PennyLaneAI/pennylane/pull/7923)
  [(#7932)](https://github.com/PennyLaneAI/pennylane/pull/7932)
  [(#8120)](https://github.com/PennyLaneAI/pennylane/pull/8120)

* Update JAX version used in tests to `0.6.2`
  [(#7925)](https://github.com/PennyLaneAI/pennylane/pull/7925)

* The measurement-plane attribute of the Python compiler `mbqc` dialect now uses the "opaque syntax"
  format when printing in the generic IR format. This enables usage of this attribute when IR needs
  to be passed from the python compiler to Catalyst.
  [(#7957)](https://github.com/PennyLaneAI/pennylane/pull/7957)

* An `xdsl_extras` module has been added to the Python compiler to house additional utilities and
  functionality not available upstream in xDSL.
  [(#8067)](https://github.com/PennyLaneAI/pennylane/pull/8067)
  [(#8120)](https://github.com/PennyLaneAI/pennylane/pull/8120)

<h3>Documentation 📝</h3>

* Rename `ancilla` to `auxiliary` in internal documentation.
  [(#8005)](https://github.com/PennyLaneAI/pennylane/pull/8005)

* Small typos in the docstring for `qml.noise.partial_wires` have been corrected.
  [(#8052)](https://github.com/PennyLaneAI/pennylane/pull/8052)

* The theoretical background section of :class:`~.BasisRotation` has been extended to explain
  the underlying Lie group/algebra homomorphism between the (dense) rotation matrix and the
  performed operations on the target qubits.
  [(#7765)](https://github.com/PennyLaneAI/pennylane/pull/7765)

* Updated the code examples in the documentation of :func:`~.specs`.
  [(#8003)](https://github.com/PennyLaneAI/pennylane/pull/8003)

* Clarifies the use case for `Operator.pow` and `Operator.adjoint`.
  [(#7999)](https://github.com/PennyLaneAI/pennylane/pull/7999)

* The docstring of the `is_hermitian` operator property has been updated to better describe its behaviour.
  [(#7946)](https://github.com/PennyLaneAI/pennylane/pull/7946)

* Improved the docstrings of all optimizers for consistency and legibility.
  [(#7891)](https://github.com/PennyLaneAI/pennylane/pull/7891)

* Updated the code example in the documentation for :func:`~.transforms.split_non_commuting`.
  [(#7892)](https://github.com/PennyLaneAI/pennylane/pull/7892)

* Fixed :math:`\LaTeX` rendering in the documentation for `qml.TrotterProduct` and `qml.trotterize`.
  [(#8014)](https://github.com/PennyLaneAI/pennylane/pull/8014)

* Updated description of `alpha` parameter in `ClassicalShadow.entropy`.
  Trimmed the outdated part of discussion regarding different choices of `alpha`.
  [(#8100)](https://github.com/PennyLaneAI/pennylane/pull/8100)

<h3>Bug fixes 🐛</h3>

<<<<<<< HEAD
* Fixes a bug that made the queueing behaviour of :meth:`~.pauli.PauliWord.operation` and
  :meth:`~.pauli.PauliSentence.operation` dependent on the global state of a program due to
  a caching issue.
  [(#8135)](https://github.com/PennyLaneAI/pennylane/pull/8135)
=======
* A more informative error is raised when extremely deep circuits are attempted to be drawn.
  [(#8139)](https://github.com/PennyLaneAI/pennylane/pull/8139)
>>>>>>> 10747ae6

* An error is now raised if sequences of classically processed mid circuit measurements
  are used as input to :func:`pennylane.counts` or :func:`pennylane.probs`.
  [(#8109)](https://github.com/PennyLaneAI/pennylane/pull/8109)

* Simplifying operators raised to integer powers no longer causes recursion errors.
  [(#8044)](https://github.com/PennyLaneAI/pennylane/pull/8044)

* Fixes the GPU selection issue in `qml.math` with PyTorch when multiple GPUs are present.
  [(#8008)](https://github.com/PennyLaneAI/pennylane/pull/8008)

* The `~.for_loop` function with capture enabled can now handle over indexing
  into an empty array when `start == stop`.
  [(#8026)](https://github.com/PennyLaneAI/pennylane/pull/8026)

* Plxpr primitives now only return dynamically shaped arrays if their outputs
  actually have dynamic shapes.
  [(#8004)](https://github.com/PennyLaneAI/pennylane/pull/8004)

* Fixes an issue with tree-traversal and non-sequential wire orders.
  [(#7991)](https://github.com/PennyLaneAI/pennylane/pull/7991)

* Fixes a bug in :func:`~.matrix` where an operator's
  constituents were incorrectly queued if its decomposition was requested.
  [(#7975)](https://github.com/PennyLaneAI/pennylane/pull/7975)

* An error is now raised if an `end` statement is found in a measurement conditioned branch in a QASM string being imported into PennyLane.
  [(#7872)](https://github.com/PennyLaneAI/pennylane/pull/7872)

* Fixes issue related to :func:`~.transforms.to_zx` adding the support for
  `Toffoli` and `CCZ` gates conversion into their ZX-graph representation.
  [(#7899)](https://github.com/PennyLaneAI/pennylane/pull/7899)

* `get_best_diff_method` now correctly aligns with `execute` and `construct_batch` logic in workflows.
  [(#7898)](https://github.com/PennyLaneAI/pennylane/pull/7898)

* Resolve issues with AutoGraph transforming internal PennyLane library code due to incorrect
  module attribution of wrapper functions.
  [(#7889)](https://github.com/PennyLaneAI/pennylane/pull/7889)

* Calling `QNode.update` no longer acts as if `set_shots` has been applied.
  [(#7881)](https://github.com/PennyLaneAI/pennylane/pull/7881)

* Fixes attributes and types in the quantum dialect.
  This allows for types to be inferred correctly when parsing.
  [(#7825)](https://github.com/PennyLaneAI/pennylane/pull/7825)

* Fixes `SemiAdder` to work when inputs are defined with a single wire.
  [(#7940)](https://github.com/PennyLaneAI/pennylane/pull/7940)

* Fixes a bug where `qml.prod` applied on a quantum function does not dequeue operators passed as arguments to the function.
  [(#8094)](https://github.com/PennyLaneAI/pennylane/pull/8094)

<h3>Contributors ✍️</h3>

This release contains contributions from (in alphabetical order):

Guillermo Alonso,
Ali Asadi,
Utkarsh Azad,
Joey Carter,
Yushao Chen,
Isaac De Vlugt,
Diksha Dhawan,
Marcus Edwards,
Lillian Frederiksen,
Pietropaolo Frisoni,
Simone Gasperini,
David Ittah,
Korbinian Kottmann,
Mehrdad Malekmohammadi
Pablo Antonio Moreno Casares
Erick Ochoa,
Mudit Pandey,
Andrija Paurevic,
Alex Preciado,
Shuli Shu,
Jay Soni,
David Wierichs,
Jake Zaia<|MERGE_RESOLUTION|>--- conflicted
+++ resolved
@@ -823,15 +823,13 @@
 
 <h3>Bug fixes 🐛</h3>
 
-<<<<<<< HEAD
 * Fixes a bug that made the queueing behaviour of :meth:`~.pauli.PauliWord.operation` and
   :meth:`~.pauli.PauliSentence.operation` dependent on the global state of a program due to
   a caching issue.
   [(#8135)](https://github.com/PennyLaneAI/pennylane/pull/8135)
-=======
+
 * A more informative error is raised when extremely deep circuits are attempted to be drawn.
   [(#8139)](https://github.com/PennyLaneAI/pennylane/pull/8139)
->>>>>>> 10747ae6
 
 * An error is now raised if sequences of classically processed mid circuit measurements
   are used as input to :func:`pennylane.counts` or :func:`pennylane.probs`.
