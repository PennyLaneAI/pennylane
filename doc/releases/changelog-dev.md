--- conflicted
+++ resolved
@@ -88,17 +88,15 @@
 * When given a callable, `qml.ctrl` now does its custom pre-processing on all queued operators from the callable.
   [(#4370)](https://github.com/PennyLaneAI/pennylane/pull/4370)
 
-<<<<<<< HEAD
 * PennyLane no longer directly relies on `Operator.__eq__`.
   [(#4398)](https://github.com/PennyLaneAI/pennylane/pull/4398)
-=======
+
 * If no seed is specified on initialization with `DefaultQubit2`, the local random number generator will be
   seeded from on the NumPy's global random number generator.
   [(#4394)](https://github.com/PennyLaneAI/pennylane/pull/4394)
 
 * The experimental `DefaultQubit2` device now supports computing VJPs and JVPs using the adjoint method.
   [(#4374)](https://github.com/PennyLaneAI/pennylane/pull/4374)
->>>>>>> 7b031617
 
 <h3>Breaking changes 💔</h3>
 
