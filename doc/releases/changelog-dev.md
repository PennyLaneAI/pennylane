:orphan:

# Release 0.36.0-dev (development release)

<h3>New features since last release</h3>

* The `QubitDevice` class and children classes support the `dynamic_one_shot` transform provided that they support `MidMeasureMP` operations natively.
  [(#5317)](https://github.com/PennyLaneAI/pennylane/pull/5317)

* `qml.ops.Sum` now supports storing grouping information. Grouping type and method can be
  specified during construction using the `grouping_type` and `method` keyword arguments of
  `qml.dot`, `qml.sum`, or `qml.ops.Sum`. The grouping indices are stored in `Sum.grouping_indices`.
  [(#5179)](https://github.com/PennyLaneAI/pennylane/pull/5179)

  ```python
  import pennylane as qml

  a = qml.X(0)
  b = qml.prod(qml.X(0), qml.X(1))
  c = qml.Z(0)
  obs = [a, b, c]
  coeffs = [1.0, 2.0, 3.0]

  op = qml.dot(coeffs, obs, grouping_type="qwc")
  ```
  ```pycon
  >>> op.grouping_indices
  ((2,), (0, 1))
  ```

  Additionally, grouping type and method can be set or changed after construction using
  `Sum.compute_grouping()`:

  ```python
  import pennylane as qml

  a = qml.X(0)
  b = qml.prod(qml.X(0), qml.X(1))
  c = qml.Z(0)
  obs = [a, b, c]
  coeffs = [1.0, 2.0, 3.0]

  op = qml.dot(coeffs, obs)
  ```
  ```pycon
  >>> op.grouping_indices is None
  True
  >>> op.compute_grouping(grouping_type="qwc")
  >>> op.grouping_indices
  ((2,), (0, 1))
  ```

  Note that the grouping indices refer to the lists returned by `Sum.terms()`, not `Sum.operands`.

* Added new `SpectralNormError` class to the new error tracking functionality.
  [(#5154)](https://github.com/PennyLaneAI/pennylane/pull/5154)

* Added `error` method to `QuantumPhaseEstimation` template.
  [(#5278)](https://github.com/PennyLaneAI/pennylane/pull/5278)

* The `dynamic_one_shot` transform is introduced enabling dynamic circuit execution on circuits with shots and devices that support `MidMeasureMP` operations natively.
  [(#5266)](https://github.com/PennyLaneAI/pennylane/pull/5266)

* Added new function `qml.operation.convert_to_legacy_H` to convert `Sum`, `SProd`, and `Prod` to `Hamiltonian` instances.
  [(#5309)](https://github.com/PennyLaneAI/pennylane/pull/5309)

<h3>Improvements 🛠</h3>

* Improve the performance of computing the matrix of `qml.QFT`
  [(#5351)](https://github.com/PennyLaneAI/pennylane/pull/5351)
  
* The `qml.is_commuting` function now accepts `Sum`, `SProd`, and `Prod` instances.
  [(#5351)](https://github.com/PennyLaneAI/pennylane/pull/5351)

* Operators can now be left multiplied `x * op` by numpy arrays.
  [(#5361)](https://github.com/PennyLaneAI/pennylane/pull/5361)

* Create the `qml.Reflection` operator, useful for amplitude amplification and its variants.
  [(#5159)](https://github.com/PennyLaneAI/pennylane/pull/5159)

  ```python
  @qml.prod
  def generator(wires):
        qml.Hadamard(wires=wires)

  U = generator(wires=0)

  dev = qml.device('default.qubit')
  @qml.qnode(dev)
  def circuit():

        # Initialize to the state |1>
        qml.PauliX(wires=0)

        # Apply the reflection
        qml.Reflection(U)

        return qml.state()

  ```

  ```pycon
  >>> circuit()
  tensor([1.+6.123234e-17j, 0.-6.123234e-17j], requires_grad=True)
  ```
  
* The `qml.AmplitudeAmplification` operator is introduced, which is a high-level interface for amplitude amplification and its variants.
  [(#5160)](https://github.com/PennyLaneAI/pennylane/pull/5160)

  ```python
  @qml.prod
  def generator(wires):
      for wire in wires:
          qml.Hadamard(wires=wire)

  U = generator(wires=range(3))
  O = qml.FlipSign(2, wires=range(3))

  dev = qml.device("default.qubit")

  @qml.qnode(dev)
  def circuit():

      generator(wires=range(3))
      qml.AmplitudeAmplification(U, O, iters=5, fixed_point=True, work_wire=3)

      return qml.probs(wires=range(3))

  ```
  
  ```pycon
  >>> print(np.round(circuit(), 3))
  [0.013, 0.013, 0.91, 0.013, 0.013, 0.013, 0.013, 0.013]

  ```

* A new class `qml.ops.LinearCombination` is introduced. In essence, this class is an updated equivalent of `qml.ops.Hamiltonian`
  but for usage with new operator arithmetic.
  [(#5216)](https://github.com/PennyLaneAI/pennylane/pull/5216)

* The `qml.TrotterProduct` operator now supports error estimation functionality. 
  [(#5384)](https://github.com/PennyLaneAI/pennylane/pull/5384)

  ```pycon
  >>> hamiltonian = qml.dot([1.0, 0.5, -0.25], [qml.X(0), qml.Y(0), qml.Z(0)])
  >>> op = qml.TrotterProduct(hamiltonian, time=0.01, order=2)
  >>> op.error(method="one-norm")
  SpectralNormError(8.039062500000003e-06)
  >>>
  >>> op.error(method="commutator")
  SpectralNormError(6.166666666666668e-06)
  ```

<h3>Improvements 🛠</h3>

* The `qml.is_commuting` function now accepts `Sum`, `SProd`, and `Prod` instances.
  [(#5351)](https://github.com/PennyLaneAI/pennylane/pull/5351)

* Operators can now be left multiplied `x * op` by numpy arrays.
  [(#5361)](https://github.com/PennyLaneAI/pennylane/pull/5361)

* The `molecular_hamiltonian` function calls `PySCF` directly when `method='pyscf'` is selected.
  [(#5118)](https://github.com/PennyLaneAI/pennylane/pull/5118)

* The generators in the source code return operators consistent with the global setting for 
  `qml.operator.active_new_opmath()` wherever possible. `Sum`, `SProd` and `Prod` instances 
  will be returned even after disabling the new operator arithmetic in cases where they offer 
  additional functionality not available using legacy operators.
  [(#5253)](https://github.com/PennyLaneAI/pennylane/pull/5253)
  [(#5410)](https://github.com/PennyLaneAI/pennylane/pull/5410)
  [(#5411)](https://github.com/PennyLaneAI/pennylane/pull/5411) 
  [(#5421)](https://github.com/PennyLaneAI/pennylane/pull/5421)

* Upgraded `null.qubit` to the new device API. Also, added support for all measurements and various modes of differentiation.
  [(#5211)](https://github.com/PennyLaneAI/pennylane/pull/5211)
  
* `ApproxTimeEvolution` is now compatible with any operator that defines a `pauli_rep`.
  [(#5362)](https://github.com/PennyLaneAI/pennylane/pull/5362)

* `Hamiltonian.pauli_rep` is now defined if the hamiltonian is a linear combination of paulis.
  [(#5377)](https://github.com/PennyLaneAI/pennylane/pull/5377)

* `Prod.eigvals()` is now compatible with Qudit operators.
  [(#5400)](https://github.com/PennyLaneAI/pennylane/pull/5400)

* Obtaining classical shadows using the `default.clifford` device is now compatible with
  [stim](https://github.com/quantumlib/Stim) `v1.13.0`.
  [(#5409)](https://github.com/PennyLaneAI/pennylane/pull/5409)

* `qml.transforms.hamiltonian_expand` can now handle multi-term observables with a constant offset.
  [(#5414)](https://github.com/PennyLaneAI/pennylane/pull/5414)

<h4>Community contributions 🥳</h4>

* Functions `measure_with_samples` and `sample_state` have been added to the new `qutrit_mixed` module found in
 `qml.devices`. These functions are used to sample device-compatible states, returning either the final measured state or value of an observable.
  [(#5082)](https://github.com/PennyLaneAI/pennylane/pull/5082)

* Replaced `cache_execute` with an alternate implementation based on `@transform`.
  [(#5318)](https://github.com/PennyLaneAI/pennylane/pull/5318)

* The `QNode` now defers `diff_method` validation to the device under the new device api `qml.devices.Device`.
  [(#5176)](https://github.com/PennyLaneAI/pennylane/pull/5176)

* `taper_operation` method is compatible with new operator arithmetic.
  [(#5326)](https://github.com/PennyLaneAI/pennylane/pull/5326)

* `qml.transforms.split_non_commuting` will now work with single-term operator arithmetic.
  [(#5314)](https://github.com/PennyLaneAI/pennylane/pull/5314)

* Implemented the method `process_counts` in `ExpectationMP`, `VarianceMP`, `CountsMP`, and `SampleMP`
  [(#5256)](https://github.com/PennyLaneAI/pennylane/pull/5256)
  [(#5395)](https://github.com/PennyLaneAI/pennylane/pull/5395)

<h3>Breaking changes 💔</h3>

* The private functions `_pauli_mult`, `_binary_matrix` and `_get_pauli_map` from the `pauli` module have been removed. The same functionality can be achieved using newer features in the ``pauli`` module.
  [(#5323)](https://github.com/PennyLaneAI/pennylane/pull/5323)

* `qml.matrix()` called on the following will raise an error if `wire_order` is not specified:
  * tapes with more than one wire.
  * quantum functions.
  * Operator class where `num_wires` does not equal to 1
  * QNodes if the device does not have wires specified.
  * PauliWords and PauliSentences with more than one wire.
  [(#5328)](https://github.com/PennyLaneAI/pennylane/pull/5328)
  [(#5359)](https://github.com/PennyLaneAI/pennylane/pull/5359)

* `qml.pauli.pauli_mult` and `qml.pauli.pauli_mult_with_phase` are now removed. Instead, you  should use `qml.simplify(qml.prod(pauli_1, pauli_2))` to get the reduced operator.
  [(#5324)](https://github.com/PennyLaneAI/pennylane/pull/5324)
  
  ```pycon
  >>> op = qml.simplify(qml.prod(qml.PauliX(0), qml.PauliZ(0)))
  >>> op
  -1j*(PauliY(wires=[0]))
  >>> [phase], [base] = op.terms()
  >>> phase, base
  (-1j, PauliY(wires=[0]))
  ```

* `MeasurementProcess.name` and `MeasurementProcess.data` have been removed. Use `MeasurementProcess.obs.name` and `MeasurementProcess.obs.data` instead.
  [(#5321)](https://github.com/PennyLaneAI/pennylane/pull/5321)

* `Operator.validate_subspace(subspace)` has been removed. Instead, you should use `qml.ops.qutrit.validate_subspace(subspace)`.
  [(#5311)](https://github.com/PennyLaneAI/pennylane/pull/5311)

* The contents of `qml.interfaces` is moved inside `qml.workflow`. The old import path no longer exists.
  [(#5329)](https://github.com/PennyLaneAI/pennylane/pull/5329)

* `single_tape_transform`, `batch_transform`, `qfunc_transform`, `op_transform`, `gradient_transform`
  and `hessian_transform` are removed. Instead, switch to using the new `qml.transform` function. Please refer to
  `the transform docs <https://docs.pennylane.ai/en/stable/code/qml_transforms.html#custom-transforms>`_
  to see how this can be done.
  [(#5339)](https://github.com/PennyLaneAI/pennylane/pull/5339)

* Attempting to multiply `PauliWord` and `PauliSentence` with `*` will raise an error. Instead, use `@` to conform with the PennyLane convention.
  [(#5341)](https://github.com/PennyLaneAI/pennylane/pull/5341)

* When new operator arithmetic is enabled, `qml.Hamiltonian` is now an alias for `qml.ops.LinearCombination`.
  `Hamiltonian` will still be accessible as `qml.ops.Hamiltonian`.
  [(#5393)](https://github.com/PennyLaneAI/pennylane/pull/5393)

* Since `default.mixed` does not support snapshots with measurements, attempting to do so will result in a `DeviceError` instead of getting the density matrix.
  [(#5416)](https://github.com/PennyLaneAI/pennylane/pull/5416)

<h3>Deprecations 👋</h3>

* `qml.load` is deprecated. Instead, please use the functions outlined in the *Importing workflows* quickstart guide, such as `qml.from_qiskit`.
  [(#5312)](https://github.com/PennyLaneAI/pennylane/pull/5312)

* Specifying `control_values` with a bit string to `qml.MultiControlledX` is deprecated. Instead, use a list of booleans or 1s and 0s.
  [(#5352)](https://github.com/PennyLaneAI/pennylane/pull/5352)

* `qml.from_qasm_file` is deprecated. Instead, please open the file and then load its content using `qml.from_qasm`.
  [(#5331)](https://github.com/PennyLaneAI/pennylane/pull/5331)

  ```pycon
  >>> with open("test.qasm", "r") as f:
  ...     circuit = qml.from_qasm(f.read())
  ```

* Accessing `qml.ops.Hamiltonian` with new operator arithmetic is deprecated. Using `qml.Hamiltonian` with new operator arithmetic enabled now
  returns a `LinearCombination` instance. Some functionality may not work as expected. To continue using the `Hamiltonian` class, you can use
  `qml.operation.disable_new_opmath()` to disable the new operator arithmetic.
  [(#5393)](https://github.com/PennyLaneAI/pennylane/pull/5393)

<h3>Documentation 📝</h3>

* Removed some redundant documentation for the `evolve` function.
  [(#5347)](https://github.com/PennyLaneAI/pennylane/pull/5347)

* Updated the final example in the `compile` docstring to use transforms correctly.
  [(#5348)](https://github.com/PennyLaneAI/pennylane/pull/5348)

* A link to the demos for using `qml.SpecialUnitary` and `qml.QNGOptimizer` has been added to their respective docstrings.
  [(#5376)](https://github.com/PennyLaneAI/pennylane/pull/5376)

* A code example in the `qml.measure` docstring has been added that showcases returning mid-circuit measurement statistics from QNodes.
  [(#5441)](https://github.com/PennyLaneAI/pennylane/pull/5441)

* The computational basis convention used for `qml.measure` — 0 and 1 rather than ±1 — has been clarified in its docstring.
  [(#5474)](https://github.com/PennyLaneAI/pennylane/pull/5474)

<h3>Bug fixes 🐛</h3>

<<<<<<< HEAD
* The `dynamic_one_shot` transform now works with broadcasting.

* `qml.transforms.broadcast_expand` now supports shot vectors when returning `qml.sample()`.
=======
* Fix a bug where the `argnum` kwarg of `qml.gradients.stoch_pulse_grad` references the wrong parameters in a tape,
  creating an inconsistency with other differentiation methods and preventing some use cases.
  [(#5458)](https://github.com/PennyLaneAI/pennylane/pull/5458)
>>>>>>> aa9411d5

* Avoid bounded value failures due to numerical noise with calls to `np.random.binomial`.
  [(#5447)](https://github.com/PennyLaneAI/pennylane/pull/5447)

* Using `@` with legacy Hamiltonian instances now properly de-queues the previously existing operations.
  [(#5454)](https://github.com/PennyLaneAI/pennylane/pull/5455)

* The `QNSPSAOptimizer` now properly handles differentiable parameters, resulting in being able to use it for more than one optimization step.
  [(#5439)](https://github.com/PennyLaneAI/pennylane/pull/5439)

* The `QNode` interface now resets if an error occurs during execution.
  [(#5449)](https://github.com/PennyLaneAI/pennylane/pull/5449)

* Fix failing tests due to changes with Lightning's adjoint diff pipeline.
  [(#5450)](https://github.com/PennyLaneAI/pennylane/pull/5450)

* Fix Torch tensor locality with autoray-registered coerce method.
  [(#5438)](https://github.com/PennyLaneAI/pennylane/pull/5438)

* `jax.jit` now works with `qml.sample` with a multi-wire observable.
  [(#5422)](https://github.com/PennyLaneAI/pennylane/pull/5422)

* `qml.qinfo.quantum_fisher` now works with non-`default.qubit` devices.
  [(#5423)](https://github.com/PennyLaneAI/pennylane/pull/5423)

* We no longer perform unwanted dtype promotion in the `pauli_rep` of `SProd` instances when using tensorflow.
  [(#5246)](https://github.com/PennyLaneAI/pennylane/pull/5246)

* Fixed `TestQubitIntegration.test_counts` in `tests/interfaces/test_jax_qnode.py` to always produce counts for all
  outcomes.
  [(#5336)](https://github.com/PennyLaneAI/pennylane/pull/5336)

* Fixed `PauliSentence.to_mat(wire_order)` to support identities with wires.
  [(#5407)](https://github.com/PennyLaneAI/pennylane/pull/5407)

* `CompositeOp.map_wires` now correctly maps the `overlapping_ops` property.
  [(#5430)](https://github.com/PennyLaneAI/pennylane/pull/5430)

* Update `DefaultQubit.supports_derivatives` to correctly handle circuits containing `MidMeasureMP` with adjoint
  differentiation.
  [(#5434)](https://github.com/PennyLaneAI/pennylane/pull/5434)

<h3>Contributors ✍️</h3>

This release contains contributions from (in alphabetical order):

Tarun Kumar Allamsetty,
Guillermo Alonso,
Mikhail Andrenkov,
Utkarsh Azad,
Gabriel Bottrill,
Astral Cai,
Isaac De Vlugt,
Amintor Dusko,
Pietropaolo Frisoni,
Soran Jahangiri,
Korbinian Kottmann,
Christina Lee,
Vincent Michaud-Rioux,
Mudit Pandey,
Jay Soni,
Matthew Silverman,
David Wierichs.<|MERGE_RESOLUTION|>--- conflicted
+++ resolved
@@ -152,6 +152,8 @@
   ```
 
 <h3>Improvements 🛠</h3>
+
+* `qml.transforms.broadcast_expand` now supports shot vectors when returning `qml.sample()`.
 
 * The `qml.is_commuting` function now accepts `Sum`, `SProd`, and `Prod` instances.
   [(#5351)](https://github.com/PennyLaneAI/pennylane/pull/5351)
@@ -303,15 +305,11 @@
 
 <h3>Bug fixes 🐛</h3>
 
-<<<<<<< HEAD
 * The `dynamic_one_shot` transform now works with broadcasting.
 
-* `qml.transforms.broadcast_expand` now supports shot vectors when returning `qml.sample()`.
-=======
 * Fix a bug where the `argnum` kwarg of `qml.gradients.stoch_pulse_grad` references the wrong parameters in a tape,
   creating an inconsistency with other differentiation methods and preventing some use cases.
   [(#5458)](https://github.com/PennyLaneAI/pennylane/pull/5458)
->>>>>>> aa9411d5
 
 * Avoid bounded value failures due to numerical noise with calls to `np.random.binomial`.
   [(#5447)](https://github.com/PennyLaneAI/pennylane/pull/5447)
