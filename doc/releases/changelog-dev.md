--- conflicted
+++ resolved
@@ -63,10 +63,6 @@
 
 Shiwen An
 Astral Cai,
-<<<<<<< HEAD
 Andrija Paurevic,
 Justin Pickering
-=======
-Pietropaolo Frisoni,
-Andrija Paurevic
->>>>>>> 73a617a4
+Pietropaolo Frisoni
