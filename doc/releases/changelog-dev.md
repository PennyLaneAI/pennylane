:orphan:

# Release 0.43.0-dev (development release)

<h3>New features since last release</h3>

* Leveraging quantum just-in-time compilation to optimize parameterized hybrid workflows with the momentum
  quantum natural gradient optimizer is now possible with the new :class:`~.MomentumQNGOptimizerQJIT` optimizer.
  [(#7606)](https://github.com/PennyLaneAI/pennylane/pull/7606)

  Similar to the :class:`~.QNGOptimizerQJIT` optimizer, :class:`~.MomentumQNGOptimizerQJIT` offers a
  `qml.qjit`-compatible analogue to the existing :class:`~.MomentumQNGOptimizer` with an Optax-like interface:

  ```python
  import pennylane as qml
  import jax.numpy as jnp

  dev = qml.device("lightning.qubit", wires=2)

  @qml.qnode(dev)
  def circuit(params):
      qml.RX(params[0], wires=0)
      qml.RY(params[1], wires=1)
      return qml.expval(qml.Z(0) + qml.X(1))

  opt = qml.MomentumQNGOptimizerQJIT(stepsize=0.1, momentum=0.2)

  @qml.qjit
  def update_step_qjit(i, args):
      params, state = args
      return opt.step(circuit, params, state)

  @qml.qjit
  def optimization_qjit(params, iters):
      state = opt.init(params)
      args = (params, state)
      params, state = qml.for_loop(iters)(update_step_qjit)(args)
      return params
  ```

  ```pycon
  >>> params = jnp.array([0.1, 0.2])
  >>> iters = 1000
  >>> optimization_qjit(params=params, iters=iters)
  Array([ 3.14159265, -1.57079633], dtype=float64)
  ```

<h3>Improvements 🛠</h3>

<h4>OpenQASM-PennyLane interoperability</h4>

* The :func:`qml.from_qasm3` function can now convert OpenQASM 3.0 circuits that contain
  subroutines, constants, all remaining stdlib gates, qubit registers, and built-in mathematical functions.
  [(#7651)](https://github.com/PennyLaneAI/pennylane/pull/7651)
  [(#7653)](https://github.com/PennyLaneAI/pennylane/pull/7653)
  [(#7676)](https://github.com/PennyLaneAI/pennylane/pull/7676)
  [(#7679)](https://github.com/PennyLaneAI/pennylane/pull/7679)
  [(#7677)](https://github.com/PennyLaneAI/pennylane/pull/7677)
  [(#7767)](https://github.com/PennyLaneAI/pennylane/pull/7767)
  [(#7690)](https://github.com/PennyLaneAI/pennylane/pull/7690)

<h4>Other improvements</h4>

* The error message raised when using Python compiler transforms with :func:`pennylane.qjit` has been updated
  with suggested fixes.
  [(#7916)](https://github.com/PennyLaneAI/pennylane/pull/7916)

* A new `qml.transforms.resolve_dynamic_wires` transform can allocate concrete wire values for dynamic
  qubit allocation.
  [(#7678)](https://github.com/PennyLaneAI/pennylane/pull/7678)


* The :func:`qml.workflow.set_shots` transform can now be directly applied to a QNode without the need for `functools.partial`, providing a more user-friendly syntax and negating having to import the `functools` package.
  [(#7876)](https://github.com/PennyLaneAI/pennylane/pull/7876)

  ```python
  @qml.set_shots(shots=1000)
  @qml.qnode(dev)
  def circuit():
      qml.H(0)
      return qml.expval(qml.Z(0))
  ```

  ```pycon
  >>> circuit()
  0.002
  ```

* Added a `QuantumParser` class to the `qml.compiler.python_compiler` submodule that automatically loads relevant dialects.
  [(#7888)](https://github.com/PennyLaneAI/pennylane/pull/7888)

* Enforce various modules to follow modular architecture via `tach`.
  [(#7847)](https://github.com/PennyLaneAI/pennylane/pull/7847)

* A compilation pass written with xDSL called `qml.compiler.python_compiler.transforms.MeasurementsFromSamplesPass`
  has been added for the experimental xDSL Python compiler integration. This pass replaces all
  terminal measurements in a program with a single :func:`pennylane.sample` measurement, and adds
  postprocessing instructions to recover the original measurement.
  [(#7620)](https://github.com/PennyLaneAI/pennylane/pull/7620)

* A combine-global-phase pass has been added to the xDSL Python compiler integration.
  Note that the current implementation can only combine all the global phase operations at
  the last global phase operation in the same region. In other words, global phase operations inside a control flow region can't be combined with those in their parent
  region.
  [(#7675)](https://github.com/PennyLaneAI/pennylane/pull/7675)

* The `mbqc` xDSL dialect has been added to the Python compiler, which is used to represent
  measurement-based quantum-computing instructions in the xDSL framework.
  [(#7815)](https://github.com/PennyLaneAI/pennylane/pull/7815)

* The `AllocQubitOp` and `DeallocQubitOp` operations have been added to the `Quantum` dialect in the
  Python compiler.
  [(#7915)](https://github.com/PennyLaneAI/pennylane/pull/7915)

* The :func:`pennylane.ops.rs_decomposition` method now performs exact decomposition and returns
  complete global phase information when used for decomposing a phase gate to Clifford+T basis.
  [(#7793)](https://github.com/PennyLaneAI/pennylane/pull/7793)

* `default.qubit` will default to the tree-traversal MCM method when `mcm_method="device"`.
  [(#7885)](https://github.com/PennyLaneAI/pennylane/pull/7885)

<h3>Labs: a place for unified and rapid prototyping of research software 🧪</h3>

* Added state of the art resources for the `ResourceSelectPauliRot` template and the
  `ResourceQubitUnitary` templates.
  [(#7786)](https://github.com/PennyLaneAI/pennylane/pull/7786)

<h3>Breaking changes 💔</h3>

<<<<<<< HEAD
* The `qml.HilbertSchmidt` and `qml.LocalHilbertSchmidt` templates have been updated so that they accept a list of operations 
  instead of a `qml.tape.QuantumScript` of operations.
  [(#7933)](https://github.com/PennyLaneAI/pennylane/pull/7933)
=======
* The boolean functions provided in `qml.operation` are deprecated. See the 
  :doc:`deprecations page </development/deprecations>` for equivalent code to use instead. These 
  include `not_tape`, `has_gen`, `has_grad_method`, `has_multipar`, `has_nopar`, `has_unitary_gen`, 
  `is_measurement`, `defines_diagonalizing_gates`, and `gen_is_multi_term_hamiltonian`.
  [(#7924)](https://github.com/PennyLaneAI/pennylane/pull/7924)

* Removed access for `lie_closure`, `structure_constants` and `center` via `qml.pauli`.
  Top level import and usage is advised. The functions now live in the `liealg` module.

  ```python
  import pennylane.liealg
  from pennylane.liealg import lie_closure, structure_constants, center
  ```

  [(#7928)](https://github.com/PennyLaneAI/pennylane/pull/7928)
>>>>>>> b2beee1e

* `qml.operation.Observable` and the corresponding `Observable.compare` have been removed, as
  PennyLane now depends on the more general `Operator` interface instead. The
  `Operator.is_hermitian` property can instead be used to check whether or not it is highly likely
  that the operator instance is Hermitian.
  [(#7927)](https://github.com/PennyLaneAI/pennylane/pull/7927)

* `qml.operation.WiresEnum`, `qml.operation.AllWires`, and `qml.operation.AnyWires` have been removed. Setting `Operator.num_wires = None` (the default)
  should instead indicate that the `Operator` does not need wire validation.
  [(#7911)](https://github.com/PennyLaneAI/pennylane/pull/7911)

* Removed `QNode.get_gradient_fn` method. Instead, use `qml.workflow.get_best_diff_method` to obtain the differentiation method.
  [(#7907)](https://github.com/PennyLaneAI/pennylane/pull/7907)

* Top-level access to ``DeviceError``, ``PennyLaneDeprecationWarning``, ``QuantumFunctionError`` and ``ExperimentalWarning`` has been removed. Please import these objects from the new ``pennylane.exceptions`` module.
  [(#7874)](https://github.com/PennyLaneAI/pennylane/pull/7874)

* `qml.cut_circuit_mc` no longer accepts a `shots` keyword argument. The shots should instead
  be set on the tape itself.
  [(#7882)](https://github.com/PennyLaneAI/pennylane/pull/7882)

<h3>Deprecations 👋</h3>

* The `QuantumScript.to_openqasm` method is deprecated and will be removed in version v0.44.
  Instead, the `qml.to_openqasm` function should be used.
  [(#7909)](https://github.com/PennyLaneAI/pennylane/pull/7909)

* The `level=None` argument in the :func:`pennylane.workflow.get_transform_program`, :func:`pennylane.workflow.construct_batch`, `qml.draw`, `qml.draw_mpl`, and `qml.specs` transforms is deprecated and will be removed in v0.43.
  Please use `level='device'` instead to apply the noise model at the device level.
  [(#7886)](https://github.com/PennyLaneAI/pennylane/pull/7886)

* `qml.qnn.cost.SquaredErrorLoss` is deprecated and will be removed in version v0.44. Instead, this hybrid workflow can be accomplished 
  with a function like `loss = lambda *args: (circuit(*args) - target)**2`.
  [(#7527)](https://github.com/PennyLaneAI/pennylane/pull/7527)
  
* Access to `add_noise`, `insert` and noise mitigation transforms from the `pennylane.transforms` module is deprecated.
  Instead, these functions should be imported from the `pennylane.noise` module.
  [(#7854)](https://github.com/PennyLaneAI/pennylane/pull/7854)

* The `qml.QNode.add_transform` method is deprecated and will be removed in v0.43.
  Instead, please use `QNode.transform_program.push_back(transform_container=transform_container)`.
  [(#7855)](https://github.com/PennyLaneAI/pennylane/pull/7855)

<h3>Internal changes ⚙️</h3>

* Refactored the codebase to adopt modern type hint syntax for Python 3.11+ language features.
  [(#7860)](https://github.com/PennyLaneAI/pennylane/pull/7860)

* Added a `run_filecheck_qjit` fixture that can be used to run FileCheck on integration tests for the
  `qml.compiler.python_compiler` submodule.
  [(#7888)](https://github.com/PennyLaneAI/pennylane/pull/7888)

* Added a `dialects` submodule to `qml.compiler.python_compiler` which now houses all the xDSL dialects we create.
  Additionally, the `MBQCDialect` and `QuantumDialect` dialects have been renamed to `MBQC` and `Quantum`.
  [(#7897)](https://github.com/PennyLaneAI/pennylane/pull/7897)

* Update minimum supported `pytest` version to `8.4.1`.
  [(#7853)](https://github.com/PennyLaneAI/pennylane/pull/7853)

* `DefaultQubitLegacy` (test suite only) no longer provides a customized classical shadow
  implementation
  [(#7895)](https://github.com/PennyLaneAI/pennylane/pull/7895)

* Make `pennylane.io` a tertiary module.
  [(#7877)](https://github.com/PennyLaneAI/pennylane/pull/7877)

* Seeded tests for the `split_to_single_terms` transformation.
  [(#7851)](https://github.com/PennyLaneAI/pennylane/pull/7851)

* Upgrade `rc_sync.yml` to work with latest `pyproject.toml` changes.
  [(#7808)](https://github.com/PennyLaneAI/pennylane/pull/7808)
  [(#7818)](https://github.com/PennyLaneAI/pennylane/pull/7818)

* `LinearCombination` instances can be created with `_primitive.impl` when
  capture is enabled and tracing is active.
  [(#7893)](https://github.com/PennyLaneAI/pennylane/pull/7893)

* The `TensorLike` type is now compatible with static type checkers.
  [(#7905)](https://github.com/PennyLaneAI/pennylane/pull/7905)

* Update xDSL supported version to `0.46`.
  [(#7923)](https://github.com/PennyLaneAI/pennylane/pull/7923)
  [(#7932)](https://github.com/PennyLaneAI/pennylane/pull/7932)

* Update JAX version used in tests to `0.6.2`
  [(#7925)](https://github.com/PennyLaneAI/pennylane/pull/7925)

<h3>Documentation 📝</h3>

* Improved the docstrings of all optimizers for consistency and legibility.
  [(#7891)](https://github.com/PennyLaneAI/pennylane/pull/7891)

* Updated the code example in the documentation for :func:`~.transforms.split_non_commuting`.
  [(#7892)](https://github.com/PennyLaneAI/pennylane/pull/7892)

<h3>Bug fixes 🐛</h3>

* An error is now raised if an `end` statement is found in a measurement conditioned branch in a QASM string being imported into PennyLane.
  [(#7872)](https://github.com/PennyLaneAI/pennylane/pull/7872)

* Fixes issue related to :func:`~.transforms.to_zx` adding the support for
  `Toffoli` and `CCZ` gates conversion into their ZX-graph representation.
  [(#7899)](https://github.com/PennyLaneAI/pennylane/pull/7899)

* `get_best_diff_method` now correctly aligns with `execute` and `construct_batch` logic in workflows.
  [(#7898)](https://github.com/PennyLaneAI/pennylane/pull/7898)

* Resolve issues with AutoGraph transforming internal PennyLane library code due to incorrect
  module attribution of wrapper functions.
  [(#7889)](https://github.com/PennyLaneAI/pennylane/pull/7889)

* Calling `QNode.update` no longer acts as if `set_shots` has been applied.
  [(#7881)](https://github.com/PennyLaneAI/pennylane/pull/7881)

* Fixes attributes and types in the quantum dialect.
  This allows for types to be inferred correctly when parsing.
  [(#7825)](https://github.com/PennyLaneAI/pennylane/pull/7825)

<h3>Contributors ✍️</h3>

This release contains contributions from (in alphabetical order):

Utkarsh Azad,
Joey Carter,
Yushao Chen,
Marcus Edwards,
Pietropaolo Frisoni,
Simone Gasperini,
David Ittah,
Erick Ochoa,
Mudit Pandey,
Andrija Paurevic,
Shuli Shu,
Jay Soni,
Jake Zaia<|MERGE_RESOLUTION|>--- conflicted
+++ resolved
@@ -127,11 +127,6 @@
 
 <h3>Breaking changes 💔</h3>
 
-<<<<<<< HEAD
-* The `qml.HilbertSchmidt` and `qml.LocalHilbertSchmidt` templates have been updated so that they accept a list of operations 
-  instead of a `qml.tape.QuantumScript` of operations.
-  [(#7933)](https://github.com/PennyLaneAI/pennylane/pull/7933)
-=======
 * The boolean functions provided in `qml.operation` are deprecated. See the 
   :doc:`deprecations page </development/deprecations>` for equivalent code to use instead. These 
   include `not_tape`, `has_gen`, `has_grad_method`, `has_multipar`, `has_nopar`, `has_unitary_gen`, 
@@ -147,7 +142,10 @@
   ```
 
   [(#7928)](https://github.com/PennyLaneAI/pennylane/pull/7928)
->>>>>>> b2beee1e
+
+* The `qml.HilbertSchmidt` and `qml.LocalHilbertSchmidt` templates have been updated so that they accept a list of operations 
+  instead of a `qml.tape.QuantumScript` of operations.
+  [(#7933)](https://github.com/PennyLaneAI/pennylane/pull/7933)
 
 * `qml.operation.Observable` and the corresponding `Observable.compare` have been removed, as
   PennyLane now depends on the more general `Operator` interface instead. The
