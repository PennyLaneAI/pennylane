--- conflicted
+++ resolved
@@ -170,13 +170,11 @@
 
 <h4>Other Improvements</h4>
 
-<<<<<<< HEAD
-* Standardized supported interfaces to an internal Enum object. 
+* Standardize supported interfaces to an internal Enum object. 
   [(#6643)](https://github.com/PennyLaneAI/pennylane/pull/6643)
-=======
+
 * Moved all interface handling logic to `interface_utils.py` in the `qml.math` module.
   [(#6649)](https://github.com/PennyLaneAI/pennylane/pull/6649)
->>>>>>> 69bd9ff3
 
 * Added PyTree support for measurements in a circuit. 
   [(#6378)](https://github.com/PennyLaneAI/pennylane/pull/6378)
