:orphan:

# Release 0.35.0-dev (development release)

<h3>New features since last release</h3>

<h4>Native mid-circuit measurements on default qubit 💡</h4>

* The `default.qubit` device treats mid-circuit measurements natively when operating in
  shots-mode (i.e. `shots is not None`). Previously, circuits with mid-circuit measurements
  would be decomposed using the `@qml.defer_measurements` transform (which is still a valid
  decorator), requiring one extra wire for each mid-circuit measurement. The new
  behavior is to evaluate the circuit `shots` times, "collapsing" the circuit state
  stochastically along the way. While this is oftentimes slower, it requires much less
  memory for circuits with several mid-circuit measurements, or circuits which have already
  several wires.
  [(#5088)](https://github.com/PennyLaneAI/pennylane/pull/5088)

<h4>Work easily and efficiently with Pauli operators 🔧</h4>

* New `qml.commutator` function that allows to compute commutators between
  `qml.operation.Operator`, `qml.pauli.PauliWord` and `qml.pauli.PauliSentence` instances.
  [(#5051)](https://github.com/PennyLaneAI/pennylane/pull/5051)
  [(#5052)](https://github.com/PennyLaneAI/pennylane/pull/5052)

  Basic usage with PennyLane operators.

  ```pycon
  >>> qml.commutator(qml.PauliX(0), qml.PauliY(0))
  2j*(PauliZ(wires=[0]))
  ```

  We can return a `PauliSentence` instance by setting `pauli=True`.

  ```pycon
  >>> op1 = qml.PauliX(0) @ qml.PauliX(1)
  >>> op2 = qml.PauliY(0) + qml.PauliY(1)
  >>> qml.commutator(op1, op2, pauli=True)
  2j * X(1) @ Z(0)
  + 2j * Z(1) @ X(0)
  ```

  We can also input `PauliWord` and `PauliSentence` instances.

  ```pycon
  >>> op1 = PauliWord({0:"X", 1:"X"})
  >>> op2 = PauliWord({0:"Y"}) + PauliWord({1:"Y"})
  >>> qml.commutator(op1, op2, pauli=True)
  2j * Z(0) @ X(1)
  + 2j * X(0) @ Z(1)
  ```

  We can also compute commutators with Pauli operators natively with the `PauliSentence.commutator` method.

  ```pycon
  >>> op1 = PauliWord({0:"X", 1:"X"})
  >>> op2 = PauliWord({0:"Y"}) + PauliWord({1:"Y"})
  >>> op1.commutator(op2)
  2j * Z(0) @ X(1)
  + 2j * X(0) @ Z(1)
  ```

* Upgrade Pauli arithmetic:
  You can now multiply `PauliWord` and `PauliSentence` instances by scalars, e.g. `0.5 * PauliWord({0:"X"})` or `0.5 * PauliSentence({PauliWord({0:"X"}): 1.})`.
  You can now intuitively add together
  `PauliWord` and `PauliSentence` as well as scalars, which are treated implicitly as identities.
  For example `ps1 + pw1 + 1.` for some Pauli word `pw1 = PauliWord({0: "X", 1: "Y"})` and Pauli
  sentence `ps1 = PauliSentence({pw1: 3.})`.
  You can now subtract `PauliWord` and `PauliSentence` instances, as well as scalars, from each other. For example `ps1 - pw1 - 1`.
  Overall, you can now intuitively construct `PauliSentence` operators like `0.5 * pw1 - 1.5 * ps1 + 2`.
  You can now also use `qml.dot` with `PauliWord`, `PauliSentence` and operators, e.g. `qml.dot([0.5, -1.5, 2], [pw1, ps1, id_word])` with `id_word = PauliWord({})`.
  [(#4989)](https://github.com/PennyLaneAI/pennylane/pull/4989)
  [(#5001)](https://github.com/PennyLaneAI/pennylane/pull/5001)
  [(#5003)](https://github.com/PennyLaneAI/pennylane/pull/5003)
  [(#5017)](https://github.com/PennyLaneAI/pennylane/pull/5017)
  [(#5027)](https://github.com/PennyLaneAI/pennylane/pull/5027)

* `qml.matrix` now accepts `PauliWord` and `PauliSentence` instances, `qml.matrix(PauliWord({0:"X"}))`.
  [(#5018)](https://github.com/PennyLaneAI/pennylane/pull/5018)

* Composite operations (eg. those made with `qml.prod` and `qml.sum`) and `SProd` operations convert `Hamiltonian` and
  `Tensor` operands to `Sum` and `Prod` types, respectively. This helps avoid the mixing of
  incompatible operator types.
  [(#5031)](https://github.com/PennyLaneAI/pennylane/pull/5031)
  [(#5063)](https://github.com/PennyLaneAI/pennylane/pull/5063)

* `qml.Identity()` can be initialized without wires. Measuring it is currently not possible though.
  [(#5106)](https://github.com/PennyLaneAI/pennylane/pull/5106)

<h4>Easy to inspect transforms 🔎</h4>

<h4>New Clifford and noisy qutrit devices 🦾</h4>

* A new `default.clifford` device enables efficient simulation of large-scale Clifford circuits
  defined in PennyLane through the use of [stim](https://github.com/quantumlib/Stim) as a backend.
  [(#4936)](https://github.com/PennyLaneAI/pennylane/pull/4936)

  Given a circuit with only Clifford gates, one can use this device to obtain the usual range
  of PennyLane [measurements](https://docs.pennylane.ai/en/stable/introduction/measurements.html)
  as well as the state represented in the Tableau form of
  [Aaronson & Gottesman (2004)](https://journals.aps.org/pra/abstract/10.1103/PhysRevA.70.052328):

  ```python
  import pennylane as qml

  dev = qml.device("default.clifford", tableau=True)
  @qml.qnode(dev)
  def circuit():
      qml.CNOT(wires=[0, 1])
      qml.PauliX(wires=[1])
      qml.ISWAP(wires=[0, 1])
      qml.Hadamard(wires=[0])
      return qml.state()
  ```

  ```pycon
  >>> circuit()
  array([[0, 1, 1, 0, 0],
         [1, 0, 1, 1, 1],
         [0, 0, 0, 1, 0],
         [1, 0, 0, 1, 1]])
  ```

* A function called `apply_operation` has been added to the new `qutrit_mixed` module found in `qml.devices` that applies operations to device-compatible states.
  [(#5032)](https://github.com/PennyLaneAI/pennylane/pull/5032)

* Added new error tracking and propagation functionality. 
  [(#5115)](https://github.com/PennyLaneAI/pennylane/pull/5115)
  [(#5121)](https://github.com/PennyLaneAI/pennylane/pull/5121)


<h3>Improvements 🛠</h3>

<h4>Faster gradients with VJPs and other performance improvements</h4>

* Adjoint device VJP's are now supported with `jax.jacobian`. `device_vjp=True` is
  is now strictly faster for jax.
  [(#4963)](https://github.com/PennyLaneAI/pennylane/pull/4963)

* `device_vjp` can now be used with normal Tensorflow. Support has not yet been added
  for `tf.Function` and Tensorflow Autograph.
  [(#4676)](https://github.com/PennyLaneAI/pennylane/pull/4676)

* PennyLane can now use lightning provided VJPs by selecting `device_vjp=True` on the QNode.
  [(#4914)](https://github.com/PennyLaneAI/pennylane/pull/4914)

* Remove queuing (`AnnotatedQueue`) from `qml.cut_circuit` and `qml.cut_circuit_mc` to improve performance 
  for large workflows.
  [(#5108)](https://github.com/PennyLaneAI/pennylane/pull/5108)

* Improve the performance of circuit-cutting workloads with large numbers of generated tapes.
  [(#5005)](https://github.com/PennyLaneAI/pennylane/pull/5005)

<h4>Community contributions 🥳</h4>

* `parity_transform` is added for parity mapping of a fermionic Hamiltonian.
   [(#4928)](https://github.com/PennyLaneAI/pennylane/pull/4928)
   It is now possible to transform a fermionic Hamiltonian to a qubit Hamiltonian with parity mapping.

   ```python
   import pennylane as qml
   fermi_ham = qml.fermi.FermiWord({(0, 0) : '+', (1, 1) : '-'})

   qubit_ham = qml.fermi.parity_transform(fermi_ham, n=6)
   ```

   ```pycon
   >>> print(qubit_ham)
   (-0.25j*(PauliY(wires=[0]))) + ((-0.25+0j)*(PauliX(wires=[0]) @ PauliZ(wires=[1]))) +
   ((0.25+0j)*(PauliX(wires=[0]))) + (0.25j*(PauliY(wires=[0]) @ PauliZ(wires=[1])))
   ```

* The transform `split_non_commuting` now accepts measurements of type `probs`, `sample` and `counts` which accept both wires and observables.
  [(#4972)](https://github.com/PennyLaneAI/pennylane/pull/4972)

* Improve efficiency of matrix calculation when operator is symmetric over wires
   [(#3601)](https://github.com/PennyLaneAI/pennylane/pull/3601)

* The module `pennylane/math/quantum.py` has now support for the min-entropy.
  [(#3959)](https://github.com/PennyLaneAI/pennylane/pull/3959/)

* A function called `apply_operation` has been added to the new `qutrit_mixed` module found in `qml.devices` that applies operations to device-compatible states.
  [(#5032)](https://github.com/PennyLaneAI/pennylane/pull/5032)

* A function called `measure` has been added to the new `qutrit_mixed` module found in `qml.devices` that measures device-compatible states for a collection of measurement processes.
  [(#5049)](https://github.com/PennyLaneAI/pennylane/pull/5049)


<h4>Other improvements</h4>

* `qml.dot` now returns a `Sum` class even when all the coefficients match.
  [(#5143)](https://github.com/PennyLaneAI/pennylane/pull/5143)

* `qml.pauli.group_observables` now supports grouping `Prod` and `SProd` operators.
  [(#5070)](https://github.com/PennyLaneAI/pennylane/pull/5070)

* Faster `qml.probs` measurements due to an optimization in `_samples_to_counts`.
  [(#5145)](https://github.com/PennyLaneAI/pennylane/pull/5145)

* Ensure the `BlockEncode` operator is JIT-compatible with JAX.
  [(#5110)](https://github.com/PennyLaneAI/pennylane/pull/5110)

* Cuts down on performance bottlenecks in converting a `PauliSentence` to a `Sum`.
  [(#5141)](https://github.com/PennyLaneAI/pennylane/pull/5141)
  [(#5150)](https://github.com/PennyLaneAI/pennylane/pull/5150)


* The `qml.qsvt` function uses `qml.GlobalPhase` instead of `qml.exp` to define global phase.
  [(#5105)](https://github.com/PennyLaneAI/pennylane/pull/5105)

* Update `tests/ops/functions/conftest.py` to ensure all operator types are tested for validity.
  [(#4978)](https://github.com/PennyLaneAI/pennylane/pull/4978)

* A new `pennylane.workflow` module is added. This module now contains `qnode.py`, `execution.py`, `set_shots.py`, `jacobian_products.py`, and the submodule `interfaces`.
  [(#5023)](https://github.com/PennyLaneAI/pennylane/pull/5023)

* Raise a more informative error when calling `adjoint_jacobian` with trainable state-prep operations.
  [(#5026)](https://github.com/PennyLaneAI/pennylane/pull/5026)

* Adds `qml.workflow.get_transform_program` and `qml.workflow.construct_batch` to inspect the transform program and batch of tapes
  at different stages.
  [(#5084)](https://github.com/PennyLaneAI/pennylane/pull/5084)

* `CRX`, `CRY`, `CRZ`, `CROT`, and `ControlledPhaseShift` (i.e. `CPhaseShift`) now inherit from `ControlledOp`, giving them additional properties such as `control_wire` and `control_values`. Calling `qml.ctrl` on `RX`, `RY`, `RZ`, `Rot`, and `PhaseShift` with a single control wire will return gates of types `CRX`, `CRY`, etc. as opposed to a general `Controlled` operator.
  [(#5069)](https://github.com/PennyLaneAI/pennylane/pull/5069)

* CI will now fail if coverage data fails to upload to codecov. Previously, it would silently pass
  and the codecov check itself would never execute.
  [(#5101)](https://github.com/PennyLaneAI/pennylane/pull/5101)


* Upgrade the `Prod.terms()` method to return a tuple `(coeffs, ops)` consisting of coefficients and pure product operators.
  ```python3
  >>> qml.operation.enable_new_opmath()
  >>> op = X(0) @ (0.5 * X(1) + X(2))
  >>> op.terms()
  ([0.5, 1.0],
   [X(1) @ X(0),
    X(2) @ X(0)])
  ```
  [(#5132)](https://github.com/PennyLaneAI/pennylane/pull/5132)

* Upgrade the `Sum.terms()` method to return a tuple `(coeffs, ops)` consisting of coefficients and pure product operators.
  ```python3
  >>> qml.operation.enable_new_opmath()
  >>> op = 0.5 * X(0) + 0.7 * X(1) + 1.5 * Y(0) @ Y(1)
  >>> op.terms()
  ([0.5, 0.7, 1.5],
   [X(0), X(1), Y(1) @ Y(0)])
  ```
  [(#5133)](https://github.com/PennyLaneAI/pennylane/pull/5133)


* String representations of Pauli operators have been improved and there are new aliases `X, Y, Z, I` for `PauliX, PauliY, PauliZ, Identity`.
  ```
  >>> qml.PauliX(0)
  X(0)
  >>> qml.PauliX('a')
  X('a')
  >>> 0.5 * X(0)
  0.5 * X(0)
  >>> 0.5 * (X(0) + Y(1))
  0.5 * (X(0) + Y(1))
  ```
  [(#5116)](https://github.com/PennyLaneAI/pennylane/pull/5116)

* String representations of `Sum` objects now break into multiple lines
  whenever the output is larger than 50 characters.
  ```
  >>> 0.5 * (X(0) @ X(1)) + 0.7 * (X(1) @ X(2)) + 0.8 * (X(2) @ X(3))
  (
      0.5 * (X(0) @ X(1))
    + 0.7 * (X(1) @ X(2))
    + 0.8 * (X(2) @ X(3))
  )
  ```
  [(#5138)](https://github.com/PennyLaneAI/pennylane/pull/5138)

* `qml.ctrl` called on operators with custom controlled versions will return instances
  of the custom class, and it will also flatten nested controlled operators to a single
  multi-controlled operation. For `PauliX`, `CNOT`, `Toffoli`, and `MultiControlledX`,
  calling `qml.ctrl` will always resolve to the best option in `CNOT`, `Toffoli`, or
  `MultiControlledX` depending on the number of control wires and control values.
  [(#5125)](https://github.com/PennyLaneAI/pennylane/pull/5125/)

* Remove the unwanted warning filter from tests, and ensure that no PennyLaneDeprecationWarnings
  are being raised unexpectedly.
  [(#5122)](https://github.com/PennyLaneAI/pennylane/pull/5122)

* Users can specify a list of PennyLane `measurements` they would want as terminal measurements
  when converting a `QuantumCircuit` using `qml.from_qiskit`.
  [(#5168)](https://github.com/PennyLaneAI/pennylane/pull/5168)

<h3>Breaking changes 💔</h3>

* The entry point convention registering compilers with PennyLane has changed.
  [(#5140)](https://github.com/PennyLaneAI/pennylane/pull/5140)

  To allow for packages to register multiple compilers with PennyLane,
  the `entry_points` convention under the designated group name
  `pennylane.compilers` has been modified.
  
  Previously, compilers would register `qjit` (JIT decorator),
  `ops` (compiler-specific operations), and `context` (for tracing and
  program capture).
  
  Now, compilers must register `compiler_name.qjit`, `compiler_name.ops`,
  and `compiler_name.context`, where `compiler_name` is replaced
  by the name of the provided compiler.
  
  For more information, please see the
  [documentation on adding compilers](https://docs.pennylane.ai/en/stable/code/qml_compiler.html#adding-a-compiler).

* Make PennyLane code compatible with the latest version of `black`.
  [(#5112)](https://github.com/PennyLaneAI/pennylane/pull/5112)
  [(#5119)](https://github.com/PennyLaneAI/pennylane/pull/5119)

* `gradient_analysis_and_validation` is now renamed to `find_and_validate_gradient_methods`. Instead of returning a list, it now returns a dictionary of gradient methods for each parameter index, and no longer mutates the tape.
  [(#5035)](https://github.com/PennyLaneAI/pennylane/pull/5035)

* Passing additional arguments to a transform that decorates a QNode must be done through the use
  of `functools.partial`.
  [(#5046)](https://github.com/PennyLaneAI/pennylane/pull/5046)

* Multiplying two `PauliWord` instances no longer returns a tuple `(new_word, coeff)`
  but instead `PauliSentence({new_word: coeff})`. The old behavior is still available
  with the private method `PauliWord._matmul(other)` for faster processing.
  [(#5045)](https://github.com/PennyLaneAI/pennylane/pull/5054)

* `Observable.return_type` has been removed. Instead, you should inspect the type
  of the surrounding measurement process.
  [(#5044)](https://github.com/PennyLaneAI/pennylane/pull/5044)

* `ClassicalShadow.entropy()` no longer needs an `atol` keyword as a better
  method to estimate entropies from approximate density matrix reconstructions
  (with potentially negative eigenvalues) has been implemented.
  [(#5048)](https://github.com/PennyLaneAI/pennylane/pull/5048)

* Controlled operators with a custom controlled version decomposes like how their
  controlled counterpart decomposes, as opposed to decomposing into their controlled version.   
  [(#5069)](https://github.com/PennyLaneAI/pennylane/pull/5069)
  [(#5125)](https://github.com/PennyLaneAI/pennylane/pull/5125/)
  
  For example:
  ```
  >>> qml.ctrl(qml.RX(0.123, wires=1), control=0).decomposition()
  [
    RZ(1.5707963267948966, wires=[1]),
    RY(0.0615, wires=[1]),
    CNOT(wires=[0, 1]),
    RY(-0.0615, wires=[1]),
    CNOT(wires=[0, 1]),
    RZ(-1.5707963267948966, wires=[1])
  ]
  ```

* `QuantumScript.is_sampled` and `QuantumScript.all_sampled` have been removed. Users should now
  validate these properties manually.
  [(#5072)](https://github.com/PennyLaneAI/pennylane/pull/5072)

* `qml.transforms.one_qubit_decomposition` and `qml.transforms.two_qubit_decomposition` are removed. Instead,
  you should use `qml.ops.one_qubit_decomposition` and `qml.ops.two_qubit_decomposition`.
  [(#5091)](https://github.com/PennyLaneAI/pennylane/pull/5091)

* `qml.ExpvalCost` has been removed. Users should use `qml.expval()` moving forward.
  [(#5097)](https://github.com/PennyLaneAI/pennylane/pull/5097)

<h3>Deprecations 👋</h3>

* `Operator.validate_subspace(subspace)` has been relocated to the `qml.ops.qutrit.parametric_ops`
  module and will be removed from the Operator class in an upcoming release.
  [(#5067)](https://github.com/PennyLaneAI/pennylane/pull/5067)

* Matrix and tensor products between `PauliWord` and `PauliSentence` instances are done using
  the `@` operator, `*` will be used only for scalar multiplication. Note also the breaking
  change that the product of two `PauliWord` instances now returns a `PauliSentence` instead
  of a tuple `(new_word, coeff)`.
  [(#4989)](https://github.com/PennyLaneAI/pennylane/pull/4989)
  [(#5054)](https://github.com/PennyLaneAI/pennylane/pull/5054)

* `MeasurementProcess.name` and `MeasurementProcess.data` are now deprecated, as they contain dummy
  values that are no longer needed.
  [(#5047)](https://github.com/PennyLaneAI/pennylane/pull/5047)
  [(#5071)](https://github.com/PennyLaneAI/pennylane/pull/5071)
  [(#5076)](https://github.com/PennyLaneAI/pennylane/pull/5076)
  [(#5122)](https://github.com/PennyLaneAI/pennylane/pull/5122)

* Calling `qml.matrix` without providing a `wire_order` on objects where the wire order could be
  ambiguous now raises a warning. In the future, the `wire_order` argument will be required in
  these cases.
  [(#5039)](https://github.com/PennyLaneAI/pennylane/pull/5039)

* `qml.pauli.pauli_mult` and `qml.pauli.pauli_mult_with_phase` are now deprecated. Instead, you
  should use `qml.simplify(qml.prod(pauli_1, pauli_2))` to get the reduced operator.
  [(#5057)](https://github.com/PennyLaneAI/pennylane/pull/5057)

* The private functions `_pauli_mult`, `_binary_matrix` and `_get_pauli_map` from the
  `pauli` module have been deprecated, as they are no longer used anywhere and the same
  functionality can be achieved using newer features in the `pauli` module.
  [(#5057)](https://github.com/PennyLaneAI/pennylane/pull/5057)

<h3>Documentation 📝</h3>

* The module documentation for `pennylane.tape` now explains the difference between `QuantumTape` and `QuantumScript`.
  [(#5065)](https://github.com/PennyLaneAI/pennylane/pull/5065)

* A typo in a code example in the `qml.transforms` API has been fixed.
  [(#5014)](https://github.com/PennyLaneAI/pennylane/pull/5014)

* Documentation `qml.data` has been updated and now mentions a way to access the same dataset simultaneously from multiple environments.
  [(#5029)](https://github.com/PennyLaneAI/pennylane/pull/5029)

* Clarification for the definition of `argnum` added to gradient methods
  [(#5035)](https://github.com/PennyLaneAI/pennylane/pull/5035)

* A typo in the code example for `qml.qchem.dipole_of` has been fixed.
  [(#5036)](https://github.com/PennyLaneAI/pennylane/pull/5036)

* Added a development guide on deprecations and removals.
  [(#5083)](https://github.com/PennyLaneAI/pennylane/pull/5083)

* A note about the eigenspectrum of second-quantized Hamiltonians added to `qml.eigvals`.
  [(#5095)](https://github.com/PennyLaneAI/pennylane/pull/5095)

* Added a reference to the paper that provides the image of the `qml.QAOAEmbedding` template. [(#5130)](https://github.com/PennyLaneAI/pennylane/pull/5130)

<h3>Bug fixes 🐛</h3>

* `qml.ops.Pow.matrix()` is now differentiable with TensorFlow with integer exponents.
[(#5178)](https://github.com/PennyLaneAI/pennylane/pull/5178)

* The `qml.MottonenStatePreparation` template is updated to include a global phase operation.
  [(#5166)](https://github.com/PennyLaneAI/pennylane/pull/5166)

* Fixes a queuing bug when using `qml.prod` with a qfunc that queues a single operator.
  [(#5170)](https://github.com/PennyLaneAI/pennylane/pull/5170)

* The `qml.TrotterProduct` template is updated to accept `SProd` as input Hamiltonian.
  [(#5073)](https://github.com/PennyLaneAI/pennylane/pull/5073)

* Fixed a bug where caching together with JIT compilation and broadcasted tapes yielded wrong results
  `Operator.hash` now depends on the memory location, `id`, of a Jax tracer instead of its string representation.
  [(#3917)](https://github.com/PennyLaneAI/pennylane/pull/3917)

* `qml.transforms.undo_swaps` can now work with operators with hyperparameters or nesting.
  [(#5081)](https://github.com/PennyLaneAI/pennylane/pull/5081)

* `qml.transforms.split_non_commuting` will now pass the original shots along.
  [(#5081)](https://github.com/PennyLaneAI/pennylane/pull/5081)

* If `argnum` is provided to a gradient transform, only the parameters specified in `argnum` will have their gradient methods validated.
  [(#5035)](https://github.com/PennyLaneAI/pennylane/pull/5035)

* `StatePrep` operations expanded onto more wires are now compatible with backprop.
  [(#5028)](https://github.com/PennyLaneAI/pennylane/pull/5028)

* `qml.equal` works well with `qml.Sum` operators when wire labels are a mix of integers and strings.
  [(#5037)](https://github.com/PennyLaneAI/pennylane/pull/5037)

* The return value of `Controlled.generator` now contains a projector that projects onto the correct subspace based on the control value specified.
  [(#5068)](https://github.com/PennyLaneAI/pennylane/pull/5068)

* `CosineWindow` no longer raises an unexpected error when used on a subset of wires at the beginning of a circuit.
  [(#5080)](https://github.com/PennyLaneAI/pennylane/pull/5080)

* Ensure `tf.function` works with `TensorSpec(shape=None)` by skipping batch size computation.
  [(#5089)](https://github.com/PennyLaneAI/pennylane/pull/5089)

* `PauliSentence.wires` no longer imposes a false order.
  [(#5041)](https://github.com/PennyLaneAI/pennylane/pull/5041)

* `qml.qchem.import_state` now applies the chemist-to-physicist 
  sign convention when initializing a PennyLane state vector from
  classically pre-computed wavefunctions. That is, it interleaves 
  spin-up/spin-down operators for the same spatial orbital index,
  as standard in PennyLane (instead of commuting all spin-up 
  operators to the left, as is standard in quantum chemistry). 
  [(#5114)](https://github.com/PennyLaneAI/pennylane/pull/5114)

* Multi-wire controlled `CNOT` and `PhaseShift` can now be decomposed correctly.
  [(#5125)](https://github.com/PennyLaneAI/pennylane/pull/5125/) 
  [(#5148)](https://github.com/PennyLaneAI/pennylane/pull/5148)

* `draw_mpl` no longer raises an error when drawing a circuit containing an adjoint of a controlled operation.
  [(#5149)](https://github.com/PennyLaneAI/pennylane/pull/5149)

* `default.mixed` no longer throws `ValueError` when applying a state vector that is not of type `complex128` when used with tensorflow.
  [(#5155)](https://github.com/PennyLaneAI/pennylane/pull/5155)

* `ctrl_decomp_zyz` no longer raises a `TypeError` if the rotation parameters are of type `torch.Tensor`
  [(#5183)](https://github.com/PennyLaneAI/pennylane/pull/5183)

* Comparing `Prod` and `Sum` objects now works regardless of nested structure with `qml.equal` if the
  operators have a valid `pauli_rep` property.
  [(#5177)](https://github.com/PennyLaneAI/pennylane/pull/5177)

<<<<<<< HEAD
* Controlled `GlobalPhase` with non-zero control wire no longer throws an error.
  [(#5194)](https://github.com/PennyLaneAI/pennylane/pull/5194)
=======
* A `QNode` transformed with `mitigate_with_zne` now accepts batch parameters.
  [(#5195)](https://github.com/PennyLaneAI/pennylane/pull/5195)
>>>>>>> 29532b32

* The matrix of an empty `PauliSentence` instance is now correct (all-zeros).
  Further, matrices of empty `PauliWord` and `PauliSentence` instances can be turned to matrices now.
  [(#5188)](https://github.com/PennyLaneAI/pennylane/pull/5188)

<h3>Contributors ✍️</h3>

This release contains contributions from (in alphabetical order):

Abhishek Abhishek,
Utkarsh Azad,
Gabriel Bottrill,
Astral Cai,
Skylar Chan,
Isaac De Vlugt,
Diksha Dhawan,
Lillian Frederiksen,
Eugenio Gigante,
Diego Guala,
David Ittah,
Soran Jahangiri,
Korbinian Kottmann,
Christina Lee,
Xiaoran Li,
Vincent Michaud-Rioux,
Romain Moyard,
Pablo Antonio Moreno Casares,
Erick Ochoa Lopez,
Lee J. O'Riordan,
Mudit Pandey,
Alex Preciado,
Matthew Silverman,
Jay Soni.<|MERGE_RESOLUTION|>--- conflicted
+++ resolved
@@ -494,13 +494,11 @@
   operators have a valid `pauli_rep` property.
   [(#5177)](https://github.com/PennyLaneAI/pennylane/pull/5177)
 
-<<<<<<< HEAD
 * Controlled `GlobalPhase` with non-zero control wire no longer throws an error.
   [(#5194)](https://github.com/PennyLaneAI/pennylane/pull/5194)
-=======
+
 * A `QNode` transformed with `mitigate_with_zne` now accepts batch parameters.
   [(#5195)](https://github.com/PennyLaneAI/pennylane/pull/5195)
->>>>>>> 29532b32
 
 * The matrix of an empty `PauliSentence` instance is now correct (all-zeros).
   Further, matrices of empty `PauliWord` and `PauliSentence` instances can be turned to matrices now.
