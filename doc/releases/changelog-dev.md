--- conflicted
+++ resolved
@@ -28,16 +28,14 @@
 * Added `__repr__` and `__str__` methods to the `Shots` class.
   [(#4081)](https://github.com/PennyLaneAI/pennylane/pull/4081)
 
-<<<<<<< HEAD
 * Added `__eq__` and `__hash__` methods to the `Shots`class.
   [(#4082)](https://github.com/PennyLaneAI/pennylane/pull/4082)
-=======
+
 * Added a function `measure_with_samples` that returns a sample-based measurement result given a state
   [(#4083)](https://github.com/PennyLaneAI/pennylane/pull/4083)
 
 * Support for adjoint differentiation has been added to the `DefaultQubit2` device.
   [(#4037)](https://github.com/PennyLaneAI/pennylane/pull/4037)
->>>>>>> 6a784079
 
 <h3>Breaking changes 💔</h3>
 
