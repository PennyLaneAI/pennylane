:orphan:

# Release 0.39.0-dev (development release)

<h3>New features since last release</h3>

<h3>Improvements 🛠</h3>

<h3>Breaking changes 💔</h3>

<h3>Deprecations 👋</h3>

<<<<<<< HEAD
* The `decomp_depth` argument in `qml.device` has been deprecated.
  [(#6026)](https://github.com/PennyLaneAI/pennylane/pull/6026)

* The ``BasisStatePreparation`` template is deprecated.
  Instead, use ``BasisState``.
  [(#6021)](https://github.com/PennyLaneAI/pennylane/pull/6021)

* The `max_expansion` argument in `qml.QNode` has been deprecated.
  [(#6026)](https://github.com/PennyLaneAI/pennylane/pull/6026)

* The `expansion_strategy` attribute in the `QNode` class is deprecated.
  [(#5989)](https://github.com/PennyLaneAI/pennylane/pull/5989)

* The `expansion_strategy` argument has been deprecated in all of `qml.draw`, `qml.draw_mpl`, and `qml.specs`.
  The `level` argument should be used instead.
  [(#5989)](https://github.com/PennyLaneAI/pennylane/pull/5989)

* `Operator.expand` has been deprecated. Users should simply use `qml.tape.QuantumScript(op.decomposition())`
  for equivalent behaviour.
  [(#5994)](https://github.com/PennyLaneAI/pennylane/pull/5994)

* `pennylane.transforms.sum_expand` and `pennylane.transforms.hamiltonian_expand` have been deprecated.
  Users should instead use `pennylane.transforms.split_non_commuting` for equivalent behaviour.
  [(#6003)](https://github.com/PennyLaneAI/pennylane/pull/6003)

* The `expand_fn` argument in `qml.execute` has been deprecated.
  Instead, please create a `qml.transforms.core.TransformProgram` with the desired preprocessing and pass it to the `transform_program` argument of `qml.execute`.
  [(#5984)](https://github.com/PennyLaneAI/pennylane/pull/5984)

* The `max_expansion` argument in `qml.execute` has been deprecated.
  Instead, please use `qml.devices.preprocess.decompose` with the desired expansion level, add it to a `TransformProgram` and pass it to the `transform_program` argument of `qml.execute`.
  [(#5984)](https://github.com/PennyLaneAI/pennylane/pull/5984)

* The `override_shots` argument in `qml.execute` is deprecated.
  Instead, please add the shots to the `QuantumTape`'s to be executed.
  [(#5984)](https://github.com/PennyLaneAI/pennylane/pull/5984)

* The `device_batch_transform` argument in `qml.execute` is deprecated.
  Instead, please create a `qml.transforms.core.TransformProgram` with the desired preprocessing and pass it to the `transform_program` argument of `qml.execute`.
  [(#5984)](https://github.com/PennyLaneAI/pennylane/pull/5984)

* `pennylane.qinfo.classical_fisher` and `pennylane.qinfo.quantum_fisher` have been deprecated.
  Instead, use `pennylane.gradients.classical_fisher` and `pennylane.gradients.quantum_fisher`.
  [(#5985)](https://github.com/PennyLaneAI/pennylane/pull/5985)

* The legacy devices `default.qubit.{autograd,torch,tf,jax,legacy}` are deprecated.
  Instead, use `default.qubit` as it now supports backpropagation through the several backends.
  [(#5997)](https://github.com/PennyLaneAI/pennylane/pull/5997)

* The logic for internally switching a device for a different backpropagation
  compatible device is now deprecated, as it was in place for the deprecated
  `default.qubit.legacy`.
  [(#6032)](https://github.com/PennyLaneAI/pennylane/pull/6032)

=======
>>>>>>> d9b5943d
<h3>Documentation 📝</h3>

<h3>Bug fixes 🐛</h3>

<h3>Contributors ✍️</h3>

This release contains contributions from (in alphabetical order):<|MERGE_RESOLUTION|>--- conflicted
+++ resolved
@@ -10,63 +10,10 @@
 
 <h3>Deprecations 👋</h3>
 
-<<<<<<< HEAD
-* The `decomp_depth` argument in `qml.device` has been deprecated.
-  [(#6026)](https://github.com/PennyLaneAI/pennylane/pull/6026)
-
 * The ``BasisStatePreparation`` template is deprecated.
   Instead, use ``BasisState``.
   [(#6021)](https://github.com/PennyLaneAI/pennylane/pull/6021)
 
-* The `max_expansion` argument in `qml.QNode` has been deprecated.
-  [(#6026)](https://github.com/PennyLaneAI/pennylane/pull/6026)
-
-* The `expansion_strategy` attribute in the `QNode` class is deprecated.
-  [(#5989)](https://github.com/PennyLaneAI/pennylane/pull/5989)
-
-* The `expansion_strategy` argument has been deprecated in all of `qml.draw`, `qml.draw_mpl`, and `qml.specs`.
-  The `level` argument should be used instead.
-  [(#5989)](https://github.com/PennyLaneAI/pennylane/pull/5989)
-
-* `Operator.expand` has been deprecated. Users should simply use `qml.tape.QuantumScript(op.decomposition())`
-  for equivalent behaviour.
-  [(#5994)](https://github.com/PennyLaneAI/pennylane/pull/5994)
-
-* `pennylane.transforms.sum_expand` and `pennylane.transforms.hamiltonian_expand` have been deprecated.
-  Users should instead use `pennylane.transforms.split_non_commuting` for equivalent behaviour.
-  [(#6003)](https://github.com/PennyLaneAI/pennylane/pull/6003)
-
-* The `expand_fn` argument in `qml.execute` has been deprecated.
-  Instead, please create a `qml.transforms.core.TransformProgram` with the desired preprocessing and pass it to the `transform_program` argument of `qml.execute`.
-  [(#5984)](https://github.com/PennyLaneAI/pennylane/pull/5984)
-
-* The `max_expansion` argument in `qml.execute` has been deprecated.
-  Instead, please use `qml.devices.preprocess.decompose` with the desired expansion level, add it to a `TransformProgram` and pass it to the `transform_program` argument of `qml.execute`.
-  [(#5984)](https://github.com/PennyLaneAI/pennylane/pull/5984)
-
-* The `override_shots` argument in `qml.execute` is deprecated.
-  Instead, please add the shots to the `QuantumTape`'s to be executed.
-  [(#5984)](https://github.com/PennyLaneAI/pennylane/pull/5984)
-
-* The `device_batch_transform` argument in `qml.execute` is deprecated.
-  Instead, please create a `qml.transforms.core.TransformProgram` with the desired preprocessing and pass it to the `transform_program` argument of `qml.execute`.
-  [(#5984)](https://github.com/PennyLaneAI/pennylane/pull/5984)
-
-* `pennylane.qinfo.classical_fisher` and `pennylane.qinfo.quantum_fisher` have been deprecated.
-  Instead, use `pennylane.gradients.classical_fisher` and `pennylane.gradients.quantum_fisher`.
-  [(#5985)](https://github.com/PennyLaneAI/pennylane/pull/5985)
-
-* The legacy devices `default.qubit.{autograd,torch,tf,jax,legacy}` are deprecated.
-  Instead, use `default.qubit` as it now supports backpropagation through the several backends.
-  [(#5997)](https://github.com/PennyLaneAI/pennylane/pull/5997)
-
-* The logic for internally switching a device for a different backpropagation
-  compatible device is now deprecated, as it was in place for the deprecated
-  `default.qubit.legacy`.
-  [(#6032)](https://github.com/PennyLaneAI/pennylane/pull/6032)
-
-=======
->>>>>>> d9b5943d
 <h3>Documentation 📝</h3>
 
 <h3>Bug fixes 🐛</h3>
