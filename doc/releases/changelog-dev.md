--- conflicted
+++ resolved
@@ -26,7 +26,6 @@
 * New basis sets, `6-311g` and `CC-PVDZ`, are added to the qchem basis set repo.
   [#3279](https://github.com/PennyLaneAI/pennylane/pull/3279)
 
-<<<<<<< HEAD
 * We can now perform QPE on a quantum function:
 
   ```python3
@@ -58,8 +57,6 @@
 
   phase_estimated = np.argmax(circuit()) / 2 ** n_estimation_wires
   ```
-=======
->>>>>>> 22b1d552
 
 <h3>Improvements</h3>
 
@@ -86,11 +83,8 @@
 
 This release contains contributions from (in alphabetical order):
 
-<<<<<<< HEAD
-Astral Cai
-=======
 Juan Miguel Arrazola
 Utkarsh Azad
+Astral Cai
 Soran Jahangiri
-Christina Lee
->>>>>>> 22b1d552
+Christina Lee