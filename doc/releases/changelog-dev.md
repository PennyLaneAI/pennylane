:orphan:

# Release 0.20.0-dev (development release)

<h3>New features since last release</h3>
* A thermal relaxation channel is added to the Noisy channels. The channel description can be 
  found on the supplementary information of [Quantum classifier with tailored quantum kernels](https://arxiv.org/abs/1909.02611).
  [(#1766)](https://github.com/PennyLaneAI/pennylane/pull/1766)

<h3>Improvements</h3>

* AngleEmbedding now supports `batch_params` decorator. [(#1812)](https://github.com/PennyLaneAI/pennylane/pull/1812)

<h3>Breaking changes</h3>

<h3>Deprecations</h3>

<h3>Bug fixes</h3>

* `qml.CSWAP` and `qml.CRot` now define `control_wires`, and `qml.SWAP` 
  returns the default empty wires object.
  [(#1830)](https://github.com/PennyLaneAI/pennylane/pull/1830)

<h3>Documentation</h3>

<h3>Contributors</h3>

<<<<<<< HEAD
This release contains contributions from (in alphabetical order): 

Guillermo Alonso-Linaje
=======
This release contains contributions from (in alphabetical order):

Christina Lee, Alejandro Montanez
>>>>>>> 01ec1306
<|MERGE_RESOLUTION|>--- conflicted
+++ resolved
@@ -25,12 +25,8 @@
 
 <h3>Contributors</h3>
 
-<<<<<<< HEAD
 This release contains contributions from (in alphabetical order): 
 
 Guillermo Alonso-Linaje
-=======
-This release contains contributions from (in alphabetical order):
 
-Christina Lee, Alejandro Montanez
->>>>>>> 01ec1306
+Christina Lee, Alejandro Montanez