
# Release 0.43.0-dev (development release)

<h3>New features since last release</h3>

* A new keyword argument ``partial`` has been added to :class:`qml.Select`. It allows for 
  simplifications in the decomposition of ``Select`` under the assumption that the state of the
  control wires has no overlap with computational basis states that are not used by ``Select``.
  [(#7658)](https://github.com/PennyLaneAI/pennylane/pull/7658)

* New ZX calculus-based transforms have been added to access circuit optimization
  passes implemented in [pyzx](https://pyzx.readthedocs.io/en/latest/):

  * :func:`~.transforms.zx.push_hadamards` to optimize a phase-polynomial + Hadamard circuit by pushing
    Hadamard gates as far as possible to one side to create fewer larger phase-polynomial blocks
    (see [pyzx.basic_optimization](https://pyzx.readthedocs.io/en/latest/api.html#pyzx.optimize.basic_optimization)).
    [(#8025)](https://github.com/PennyLaneAI/pennylane/pull/8025)

  * :func:`~.transforms.zx.todd` to optimize a Clifford + T circuit using the Third Order Duplicate and Destroy (TODD) algorithm
    (see [pyzx.phase_block_optimize](https://pyzx.readthedocs.io/en/latest/api.html#pyzx.optimize.phase_block_optimize)).
    [(#8029)](https://github.com/PennyLaneAI/pennylane/pull/8029)

  * :func:`~.transforms.zx.reduce_non_clifford` to reduce the number of non-Clifford gates by applying
    a combination of phase gadgetization strategies and Clifford gate simplification rules.
    (see [pyzx.full_reduce](https://pyzx.readthedocs.io/en/latest/api.html#pyzx.simplify.full_reduce)).
    [(#7747)](https://github.com/PennyLaneAI/pennylane/pull/7747)

* The `qml.specs` function now accepts a `compute_depth` keyword argument, which is set to `True` by default.
  This makes the expensive depth computation performed by `qml.specs` optional.
  [(#7998)](https://github.com/PennyLaneAI/pennylane/pull/7998)
  [(#8042)](https://github.com/PennyLaneAI/pennylane/pull/8042)

* New transforms called :func:`~.transforms.match_relative_phase_toffoli` and 
  :func:`~.transforms.match_controlled_iX_gate` have been added to implement passes that make use
  of equivalencies to compile certain patterns to efficient Clifford+T equivalents.
  [(#7748)](https://github.com/PennyLaneAI/pennylane/pull/7748)

* Leveraging quantum just-in-time compilation to optimize parameterized hybrid workflows with the momentum
  quantum natural gradient optimizer is now possible with the new :class:`~.MomentumQNGOptimizerQJIT` optimizer.
  [(#7606)](https://github.com/PennyLaneAI/pennylane/pull/7606)

  Similar to the :class:`~.QNGOptimizerQJIT` optimizer, :class:`~.MomentumQNGOptimizerQJIT` offers a
  `qml.qjit`-compatible analogue to the existing :class:`~.MomentumQNGOptimizer` with an Optax-like interface:

  ```python
  import pennylane as qml
  import jax.numpy as jnp

  dev = qml.device("lightning.qubit", wires=2)

  @qml.qnode(dev)
  def circuit(params):
      qml.RX(params[0], wires=0)
      qml.RY(params[1], wires=1)
      return qml.expval(qml.Z(0) + qml.X(1))

  opt = qml.MomentumQNGOptimizerQJIT(stepsize=0.1, momentum=0.2)

  @qml.qjit
  def update_step_qjit(i, args):
      params, state = args
      return opt.step(circuit, params, state)

  @qml.qjit
  def optimization_qjit(params, iters):
      state = opt.init(params)
      args = (params, state)
      params, state = qml.for_loop(iters)(update_step_qjit)(args)
      return params
  ```

  ```pycon
  >>> params = jnp.array([0.1, 0.2])
  >>> iters = 1000
  >>> optimization_qjit(params=params, iters=iters)
  Array([ 3.14159265, -1.57079633], dtype=float64)
  ```

<h3>Improvements 🛠</h3>

* PennyLane `autograph` supports standard python for index assignment (`arr[i] = x`) instead of jax.numpy form (`arr = arr.at[i].set(x)`).
  Users can now use standard python assignment when designing circuits with experimental program capture enabled.

  ```python
  import pennylane as qml
  import jax.numpy as jnp

  qml.capture.enable()

  @qml.qnode(qml.device("default.qubit", wires=3))
  def circuit(val):
    angles = jnp.zeros(3)
    angles[1] = val / 2
    angles[2] = val

    for i, angle in enumerate(angles):
        qml.RX(angle, i)

    return qml.expval(qml.Z(0)), qml.expval(qml.Z(1)), qml.expval(qml.Z(2))
  ```

  ```pycon
  >>> circuit(jnp.pi)
  (Array(0.99999994, dtype=float32),
   Array(0., dtype=float32),
   Array(-0.99999994, dtype=float32)) 
  ```

  [(#8027)](https://github.com/PennyLaneAI/pennylane/pull/8027)

<<<<<<< HEAD
* PennyLane `autograph` supports in-place array updates like `array[i] += x` instead of jax `arr.at[i].add(x)`. 
  [(#8076)](https://github.com/PennyLaneAI/pennylane/pull/8076)
=======
* Logical operations (`and`, `or` and `not`) are now supported with the `autograph` module. Users can
  now use these logical operations in control flow when designing quantum circuits with experimental
  program capture enabled.

  ```python
  import pennylane as qml

  qml.capture.enable()

  @qml.qnode(qml.device("default.qubit", wires=1))
  def circuit(param):
      if param >= 0 and param <= 1:
          qml.H(0)
      return qml.state()
  ```

  ```pycon
  >>> circuit(0.5)
  Array([0.70710677+0.j, 0.70710677+0.j], dtype=complex64)
  ```

  [(#8006)](https://github.com/PennyLaneAI/pennylane/pull/8006)
>>>>>>> 80393b3b

* The decomposition of :class:`~.BasisRotation` has been optimized to skip redundant phase shift gates
  with angle :math:`\pm \pi` for real-valued, i.e., orthogonal, rotation matrices. This uses the fact that
  no or single :class:`~.PhaseShift` gate is required in case the matrix has a determinant :math:`\pm 1`.
  [(#7765)](https://github.com/PennyLaneAI/pennylane/pull/7765)

* Changed how basis states are assigned internally in `qml.Superposition`, improving its
  decomposition slightly both regarding classical computing time and gate decomposition.
  [(#7880)](https://github.com/PennyLaneAI/pennylane/pull/7880)

* The printing and drawing of :class:`~.TemporaryAND`, also known as ``qml.Elbow``, and its adjoint
  have been improved to be more legible and consistent with how it's depicted in circuits in the literature.
  [(#8017)](https://github.com/PennyLaneAI/pennylane/pull/8017)

  ```python
  import pennylane as qml

  @qml.draw
  @qml.qnode(qml.device("lightning.qubit", wires=4))
  def node():
      qml.TemporaryAND([0, 1, 2], control_values=[1, 0])
      qml.CNOT([2, 3])
      qml.adjoint(qml.TemporaryAND([0, 1, 2], control_values=[1, 0]))
      return qml.expval(qml.Z(3))
  ```

  ```pycon
  print(node())
  0: ─╭●─────●╮─┤     
  1: ─├○─────○┤─┤     
  2: ─╰──╭●───╯─┤     
  3: ────╰X─────┤  <Z>
  ```

* Several templates now have decompositions that can be accessed within the graph-based
  decomposition system (:func:`~.decomposition.enable_graph`), allowing workflows
  that include these templates to be decomposed in a resource-efficient and performant
  manner.
  [(#7779)](https://github.com/PennyLaneAI/pennylane/pull/7779)
  [(#7908)](https://github.com/PennyLaneAI/pennylane/pull/7908)
  [(#7385)](https://github.com/PennyLaneAI/pennylane/pull/7385)
  [(#7941)](https://github.com/PennyLaneAI/pennylane/pull/7941)
  [(#7943)](https://github.com/PennyLaneAI/pennylane/pull/7943)
  [(#8002)](https://github.com/PennyLaneAI/pennylane/pull/8002)
  
  The included templates are: :class:`~.Adder`, :class:`~.ControlledSequence`, :class:`~.ModExp`, :class:`~.MottonenStatePreparation`, 
  :class:`~.MPSPrep`, :class:`~.Multiplier`, :class:`~.OutAdder`, :class:`~.OutMultiplier`, :class:`~.OutPoly`, :class:`~.PrepSelPrep`,
  :class:`~.ops.Prod`, :class:`~.Reflection`, :class:`~.Select`, :class:`~.StatePrep`, :class:`~.TrotterProduct`, :class:`~.QROM`, 
  :class:`~.GroverOperator`, :class:`~.UCCSD`, :class:`~.StronglyEntanglingLayers`, :class:`~.GQSP`, :class:`~.FermionicSingleExcitation`, 
  :class:`~.FermionicDoubleExcitation`, :class:`~.QROM`, :class:`~.Qubitization`, and :class:`~.Superposition`

* A new function called :func:`~.math.choi_matrix` is available, which computes the [Choi matrix](https://en.wikipedia.org/wiki/Choi%E2%80%93Jamio%C5%82kowski_isomorphism) of a quantum channel.
  This is a useful tool in quantum information science and to check circuit identities involving non-unitary operations.
  [(#7951)](https://github.com/PennyLaneAI/pennylane/pull/7951)

  ```pycon
  >>> import numpy as np
  >>> Ks = [np.sqrt(0.3) * qml.CNOT((0, 1)), np.sqrt(1-0.3) * qml.X(0)]
  >>> Ks = [qml.matrix(op, wire_order=range(2)) for op in Ks]
  >>> Lambda = qml.math.choi_matrix(Ks)
  >>> np.trace(Lambda), np.trace(Lambda @ Lambda)
  (np.float64(1.0), np.float64(0.58))
  ```

* A new device preprocess transform, `~.devices.preprocess.no_analytic`, is available for hardware devices and hardware-like simulators.
  It validates that all executions are shot-based.
  [(#8037)](https://github.com/PennyLaneAI/pennylane/pull/8037)

* With program capture, the `true_fn` can now be a subclass of `Operator` when no `false_fn` is provided.
  `qml.cond(condition, qml.X)(0)` is now valid code and will return nothing, even though `qml.X` is
  technically a callable that returns an `X` operator.
  [(#8060)](https://github.com/PennyLaneAI/pennylane/pull/8060)
  [(#8101)](https://github.com/PennyLaneAI/pennylane/pull/8101)

* With program capture, an error is now raised if the conditional predicate is not a scalar.
  [(#8066)](https://github.com/PennyLaneAI/pennylane/pull/8066)

<h4>OpenQASM-PennyLane interoperability</h4>

* The :func:`qml.from_qasm3` function can now convert OpenQASM 3.0 circuits that contain
  subroutines, constants, all remaining stdlib gates, qubit registers, and built-in mathematical functions.
  [(#7651)](https://github.com/PennyLaneAI/pennylane/pull/7651)
  [(#7653)](https://github.com/PennyLaneAI/pennylane/pull/7653)
  [(#7676)](https://github.com/PennyLaneAI/pennylane/pull/7676)
  [(#7679)](https://github.com/PennyLaneAI/pennylane/pull/7679)
  [(#7677)](https://github.com/PennyLaneAI/pennylane/pull/7677)
  [(#7767)](https://github.com/PennyLaneAI/pennylane/pull/7767)
  [(#7690)](https://github.com/PennyLaneAI/pennylane/pull/7690)

<h4>Other improvements</h4>

* Added a callback mechanism to the `qml.compiler.python_compiler` submodule to inspect the intermediate 
  representation of the program between multiple compilation passes.
  [(#7964)](https://github.com/PennyLaneAI/pennylane/pull/7964)

* The matrix factorization using :func:`~.math.decomposition.givens_decomposition` has
  been optimized to factor out the redundant sign in the diagonal phase matrix for the
  real-valued (orthogonal) rotation matrices. For example, in case the determinant of a matrix is
  :math:`-1`, only a single element of the phase matrix is required.
  [(#7765)](https://github.com/PennyLaneAI/pennylane/pull/7765)

* Added the `NumQubitsOp` operation to the `Quantum` dialect of the Python compiler.
[(#8063)](https://github.com/PennyLaneAI/pennylane/pull/8063)

* An error is no longer raised when non-integer wire labels are used in QNodes using `mcm_method="deferred"`.
  [(#7934)](https://github.com/PennyLaneAI/pennylane/pull/7934)
  

  ```python
  @qml.qnode(qml.device("default.qubit"), mcm_method="deferred")
  def circuit():
      m = qml.measure("a")
      qml.cond(m == 0, qml.X)("aux")
      return qml.expval(qml.Z("a"))
  ```

  ```pycon
  >>> print(qml.draw(circuit)())
    a: ──┤↗├────┤  <Z>
  aux: ───║───X─┤     
          ╚═══╝      
  ```

* PennyLane is now compatible with `quimb` 1.11.2 after a bug affecting `default.tensor` was fixed.
  [(#7931)](https://github.com/PennyLaneAI/pennylane/pull/7931)

* The error message raised when using Python compiler transforms with :func:`pennylane.qjit` has been updated
  with suggested fixes.
  [(#7916)](https://github.com/PennyLaneAI/pennylane/pull/7916)

* A new `qml.transforms.resolve_dynamic_wires` transform can allocate concrete wire values for dynamic
  qubit allocation.
  [(#7678)](https://github.com/PennyLaneAI/pennylane/pull/7678)

* The :func:`qml.workflow.set_shots` transform can now be directly applied to a QNode without the need for `functools.partial`, providing a more user-friendly syntax and negating having to import the `functools` package.
  [(#7876)](https://github.com/PennyLaneAI/pennylane/pull/7876)
  [(#7919)](https://github.com/PennyLaneAI/pennylane/pull/7919)

  ```python
  @qml.set_shots(shots=1000)  # or @qml.set_shots(1000)
  @qml.qnode(dev)
  def circuit():
      qml.H(0)
      return qml.expval(qml.Z(0))
  ```

  ```pycon
  >>> circuit()
  0.002
  ```

* Added a `QuantumParser` class to the `qml.compiler.python_compiler` submodule that automatically loads relevant dialects.
  [(#7888)](https://github.com/PennyLaneAI/pennylane/pull/7888)

* Enforce various modules to follow modular architecture via `tach`.
  [(#7847)](https://github.com/PennyLaneAI/pennylane/pull/7847)

* A compilation pass written with xDSL called `qml.compiler.python_compiler.transforms.MeasurementsFromSamplesPass`
  has been added for the experimental xDSL Python compiler integration. This pass replaces all
  terminal measurements in a program with a single :func:`pennylane.sample` measurement, and adds
  postprocessing instructions to recover the original measurement.
  [(#7620)](https://github.com/PennyLaneAI/pennylane/pull/7620)

* A combine-global-phase pass has been added to the xDSL Python compiler integration.
  Note that the current implementation can only combine all the global phase operations at
  the last global phase operation in the same region. In other words, global phase operations inside a control flow region can't be combined with those in their parent
  region.
  [(#7675)](https://github.com/PennyLaneAI/pennylane/pull/7675)

* The `mbqc` xDSL dialect has been added to the Python compiler, which is used to represent
  measurement-based quantum-computing instructions in the xDSL framework.
  [(#7815)](https://github.com/PennyLaneAI/pennylane/pull/7815)
  [(#8059)](https://github.com/PennyLaneAI/pennylane/pull/8059)

* The `AllocQubitOp` and `DeallocQubitOp` operations have been added to the `Quantum` dialect in the
  Python compiler.
  [(#7915)](https://github.com/PennyLaneAI/pennylane/pull/7915)

* The :func:`pennylane.ops.rs_decomposition` method now performs exact decomposition and returns
  complete global phase information when used for decomposing a phase gate to Clifford+T basis.
  [(#7793)](https://github.com/PennyLaneAI/pennylane/pull/7793)

* `default.qubit` will default to the tree-traversal MCM method when `mcm_method="device"`.
  [(#7885)](https://github.com/PennyLaneAI/pennylane/pull/7885)

* The :func:`~.clifford_t_decomposition` transform can now handle circuits with mid-circuit
  measurements including Catalyst's measurements operations. It also now handles `RZ` and `PhaseShift`
  operations where angles are odd multiples of `±pi/4` more efficiently while using `method="gridsynth"`.
  [(#7793)](https://github.com/PennyLaneAI/pennylane/pull/7793)
  [(#7942)](https://github.com/PennyLaneAI/pennylane/pull/7942)

* The default implementation of `Device.setup_execution_config` now choses `"device"` as the default mcm method if it is available as specified by the device TOML file.
  [(#7968)](https://github.com/PennyLaneAI/pennylane/pull/7968)

<h4>Resource-efficient decompositions 🔎</h4>

* With :func:`~.decomposition.enable_graph()`, dynamically allocated wires are now supported in decomposition rules. This provides a smoother overall experience when decomposing operators in a way that requires auxiliary/work wires.
  [(#7861)](https://github.com/PennyLaneAI/pennylane/pull/7861)
  [(#7963)](https://github.com/PennyLaneAI/pennylane/pull/7963)
  [(#7980)](https://github.com/PennyLaneAI/pennylane/pull/7980)

* A :class:`~.decomposition.decomposition_graph.DecompGraphSolution` class is added to store the solution of a decomposition graph. An instance of this class is returned from the `solve` method of the :class:`~.decomposition.decomposition_graph.DecompositionGraph`.
  [(#8031)](https://github.com/PennyLaneAI/pennylane/pull/8031)

<h3>Labs: a place for unified and rapid prototyping of research software 🧪</h3>

* Added state of the art resources for the `ResourceSelectPauliRot` template and the
  `ResourceQubitUnitary` templates.
  [(#7786)](https://github.com/PennyLaneAI/pennylane/pull/7786)

* Added state of the art resources for the `ResourceSingleQubitCompare`, `ResourceTwoQubitCompare`,
  `ResourceIntegerComparator` and `ResourceRegisterComparator` templates.
  [(#7857)](https://github.com/PennyLaneAI/pennylane/pull/7857)

* Added state of the art resources for the `ResourceUniformStatePrep`,
  and `ResourceAliasSampling` templates.
  [(#7883)](https://github.com/PennyLaneAI/pennylane/pull/7883)

* Added state of the art resources for the `ResourceQFT` and `ResourceAQFT` templates.
  [(#7920)](https://github.com/PennyLaneAI/pennylane/pull/7920)

* Added an internal `dequeue()` method to the `ResourceOperator` class to simplify the 
  instantiation of resource operators which require resource operators as input.
  [(#7974)](https://github.com/PennyLaneAI/pennylane/pull/7974)

* The `catalyst` xDSL dialect has been added to the Python compiler, which contains data structures that support core compiler functionality.
  [(#7901)](https://github.com/PennyLaneAI/pennylane/pull/7901)

* New `SparseFragment` and `SparseState` classes have been created that allow to use sparse matrices for the Hamiltonian Fragments when estimating the Trotter error.
  [(#7971)](https://github.com/PennyLaneAI/pennylane/pull/7971)

* The `qec` xDSL dialect has been added to the Python compiler, which contains data structures that support quantum error correction functionality.
  [(#7985)](https://github.com/PennyLaneAI/pennylane/pull/7985)

* Added more templates with state of the art resource estimates. Users can now use the `ResourceQPE`,
  `ResourceControlledSequence`, and `ResourceIterativeQPE` templates with the resource estimation tool.
  [(#8053)](https://github.com/PennyLaneAI/pennylane/pull/8053)

<h3>Breaking changes 💔</h3>

* `qml.sample` no longer has singleton dimensions squeezed out for single shots or single wires. This cuts
  down on the complexity of post-processing due to having to handle single shot and single wire cases
  separately. The return shape will now *always* be `(shots, num_wires)`.
  [(#7944)](https://github.com/PennyLaneAI/pennylane/pull/7944)

  For a simple qnode:

  ```pycon
  >>> @qml.qnode(qml.device('default.qubit'))
  ... def c():
  ...   return qml.sample(wires=0)
  ```

  Before the change, we had:
  
  ```pycon
  >>> qml.set_shots(c, shots=1)()
  0
  ```

  and now we have:

  ```pycon
  >>> qml.set_shots(c, shots=1)()
  array([[0]])
  ```

  Previous behavior can be recovered by squeezing the output:

  ```pycon
  >>> qml.math.squeeze(qml.set_shots(c, shots=1)())
  0
  ```

* `ExecutionConfig` and `MCMConfig` from `pennylane.devices` are now frozen dataclasses whose fields should be updated with `dataclass.replace`. 
  [(#7697)](https://github.com/PennyLaneAI/pennylane/pull/7697)

* Functions involving an execution configuration will now default to `None` instead of `pennylane.devices.DefaultExecutionConfig` and have to be handled accordingly. 
  This prevents the potential mutation of a global object. 

  This means that functions like,
  ```python
  ...
    def some_func(..., execution_config = DefaultExecutionConfig):
      ...
  ...
  ```
  should be written as follows,
  ```python
  ...
    def some_func(..., execution_config: ExecutionConfig | None = None):
      if execution_config is None:
          execution_config = ExecutionConfig()
  ...
  ```

  [(#7697)](https://github.com/PennyLaneAI/pennylane/pull/7697)

* The `qml.HilbertSchmidt` and `qml.LocalHilbertSchmidt` templates have been updated and their UI has been remarkably simplified. 
  They now accept an operation or a list of operations as quantum unitaries.
  [(#7933)](https://github.com/PennyLaneAI/pennylane/pull/7933)

  In past versions of PennyLane, these templates required providing the `U` and `V` unitaries as a `qml.tape.QuantumTape` and a quantum function,
  respectively, along with separate parameters and wires.

  With this release, each template has been improved to accept one or more operators as  unitaries. 
  The wires and parameters of the approximate unitary `V` are inferred from the inputs, according to the order provided.

  ```python
  >>> U = qml.Hadamard(0)
  >>> V = qml.RZ(0.1, wires=1)
  >>> qml.HilbertSchmidt(V, U)
  HilbertSchmidt(0.1, wires=[0, 1])
  ```

* Remove support for Python 3.10 and adds support for 3.13.
  [(#7935)](https://github.com/PennyLaneAI/pennylane/pull/7935)

* Move custom exceptions into `exceptions.py` and add a documentation page for them in the internals.
  [(#7856)](https://github.com/PennyLaneAI/pennylane/pull/7856)

* The boolean functions provided in `qml.operation` are deprecated. See the
  :doc:`deprecations page </development/deprecations>` for equivalent code to use instead. These
  include `not_tape`, `has_gen`, `has_grad_method`, `has_multipar`, `has_nopar`, `has_unitary_gen`,
  `is_measurement`, `defines_diagonalizing_gates`, and `gen_is_multi_term_hamiltonian`.
  [(#7924)](https://github.com/PennyLaneAI/pennylane/pull/7924)

* Removed access for `lie_closure`, `structure_constants` and `center` via `qml.pauli`.
  Top level import and usage is advised. The functions now live in the `liealg` module.

  ```python
  import pennylane.liealg
  from pennylane.liealg import lie_closure, structure_constants, center
  ```

  [(#7928)](https://github.com/PennyLaneAI/pennylane/pull/7928)
  [(#7994)](https://github.com/PennyLaneAI/pennylane/pull/7994)

* `qml.operation.Observable` and the corresponding `Observable.compare` have been removed, as
  PennyLane now depends on the more general `Operator` interface instead. The
  `Operator.is_hermitian` property can instead be used to check whether or not it is highly likely
  that the operator instance is Hermitian.
  [(#7927)](https://github.com/PennyLaneAI/pennylane/pull/7927)

* `qml.operation.WiresEnum`, `qml.operation.AllWires`, and `qml.operation.AnyWires` have been removed. Setting `Operator.num_wires = None` (the default)
  should instead indicate that the `Operator` does not need wire validation.
  [(#7911)](https://github.com/PennyLaneAI/pennylane/pull/7911)

* Removed `QNode.get_gradient_fn` method. Instead, use `qml.workflow.get_best_diff_method` to obtain the differentiation method.
  [(#7907)](https://github.com/PennyLaneAI/pennylane/pull/7907)

* Top-level access to ``DeviceError``, ``PennyLaneDeprecationWarning``, ``QuantumFunctionError`` and ``ExperimentalWarning`` has been removed. Please import these objects from the new ``pennylane.exceptions`` module.
  [(#7874)](https://github.com/PennyLaneAI/pennylane/pull/7874)

* `qml.cut_circuit_mc` no longer accepts a `shots` keyword argument. The shots should instead
  be set on the tape itself.
  [(#7882)](https://github.com/PennyLaneAI/pennylane/pull/7882)

<h3>Deprecations 👋</h3>

* Setting shots on a device through the `shots=` kwarg, e.g. `qml.device("default.qubit", wires=2, shots=1000)`, is deprecated. Please use the `set_shots` transform on the `QNode` instead.

  ```python
  dev = qml.device("default.qubit", wires=2)

  @qml.set_shots(1000)
  @qml.qnode(dev)
  def circuit(x):
      qml.RX(x, wires=0)
      return qml.expval(qml.Z(0))
  ```

  [(#7979)](https://github.com/PennyLaneAI/pennylane/pull/7979)

* Support for using TensorFlow with PennyLane has been deprecated and will be dropped in Pennylane v0.44.
  Future versions of PennyLane are not guaranteed to work with TensorFlow.
  Instead, we recommend using the :doc:`JAX </introduction/interfaces/jax>` or :doc:`PyTorch </introduction/interfaces/torch>` interface for
  machine learning applications to benefit from enhanced support and features. Please consult the following demos for
  more usage information: 
  [Turning quantum nodes into Torch Layers](https://pennylane.ai/qml/demos/tutorial_qnn_module_torch) and
  [How to optimize a QML model using JAX and Optax](https://pennylane.ai/qml/demos/tutorial_How_to_optimize_QML_model_using_JAX_and_Optax).
  [(#7989)](https://github.com/PennyLaneAI/pennylane/pull/7989)

* `pennylane.devices.DefaultExecutionConfig` is deprecated and will be removed in v0.44.
  Instead, use `qml.devices.ExecutionConfig()` to create a default execution configuration.
  [(#7987)](https://github.com/PennyLaneAI/pennylane/pull/7987)

* Specifying the ``work_wire_type`` argument in ``qml.ctrl`` and other controlled operators as ``"clean"`` or 
  ``"dirty"`` is deprecated. Use ``"zeroed"`` to indicate that the work wires are initially in the :math:`|0\rangle`
  state, and ``"borrowed"`` to indicate that the work wires can be in any arbitrary state. In both cases, the
  work wires are restored to their original state upon completing the decomposition.
  [(#7993)](https://github.com/PennyLaneAI/pennylane/pull/7993)

* Providing `num_steps` to :func:`pennylane.evolve`, :func:`pennylane.exp`, :class:`pennylane.ops.Evolution`,
  and :class:`pennylane.ops.Exp` is deprecated and will be removed in a future release. Instead, use
  :class:`~.TrotterProduct` for approximate methods, providing the `n` parameter to perform the Suzuki-Trotter
  product approximation of a Hamiltonian with the specified number of Trotter steps.

  As a concrete example, consider the following case:

  ```python
  coeffs = [0.5, -0.6]
  ops = [qml.X(0), qml.X(0) @ qml.Y(1)]
  H_flat = qml.dot(coeffs, ops)
  ```

  Instead of computing the Suzuki-Trotter product approximation as:

  ```pycon
  >>> qml.evolve(H_flat, num_steps=2).decomposition()
  [RX(0.5, wires=[0]),
  PauliRot(-0.6, XY, wires=[0, 1]),
  RX(0.5, wires=[0]),
  PauliRot(-0.6, XY, wires=[0, 1])]
  ```

  The same result can be obtained using :class:`~.TrotterProduct` as follows:

  ```pycon
  >>> decomp_ops = qml.adjoint(qml.TrotterProduct(H_flat, time=1.0, n=2)).decomposition()
  >>> [simp_op for op in decomp_ops for simp_op in map(qml.simplify, op.decomposition())]
  [RX(0.5, wires=[0]),
  PauliRot(-0.6, XY, wires=[0, 1]),
  RX(0.5, wires=[0]),
  PauliRot(-0.6, XY, wires=[0, 1])]
  ```
  [(#7954)](https://github.com/PennyLaneAI/pennylane/pull/7954)
  [(#7977)](https://github.com/PennyLaneAI/pennylane/pull/7977)

* `MeasurementProcess.expand` is deprecated. The relevant method can be replaced with 
  `qml.tape.QuantumScript(mp.obs.diagonalizing_gates(), [type(mp)(eigvals=mp.obs.eigvals(), wires=mp.obs.wires)])`
  [(#7953)](https://github.com/PennyLaneAI/pennylane/pull/7953)

* `shots=` in `QNode` calls is deprecated and will be removed in v0.44.
  Instead, please use the `qml.workflow.set_shots` transform to set the number of shots for a QNode.
  [(#7906)](https://github.com/PennyLaneAI/pennylane/pull/7906)

* ``QuantumScript.shape`` and ``QuantumScript.numeric_type`` are deprecated and will be removed in version v0.44.
  Instead, the corresponding ``.shape`` or ``.numeric_type`` of the ``MeasurementProcess`` class should be used.
  [(#7950)](https://github.com/PennyLaneAI/pennylane/pull/7950)

* Some unnecessary methods of the `qml.CircuitGraph` class are deprecated and will be removed in version v0.44:
  [(#7904)](https://github.com/PennyLaneAI/pennylane/pull/7904)

    - `print_contents` in favor of `print(obj)`
    - `observables_in_order` in favor of `observables`
    - `operations_in_order` in favor of `operations`
    - `ancestors_in_order` in favor of `ancestors(obj, sort=True)`
    - `descendants_in_order` in favore of `descendants(obj, sort=True)`

* The `QuantumScript.to_openqasm` method is deprecated and will be removed in version v0.44.
  Instead, the `qml.to_openqasm` function should be used.
  [(#7909)](https://github.com/PennyLaneAI/pennylane/pull/7909)

* The `level=None` argument in the :func:`pennylane.workflow.get_transform_program`, :func:`pennylane.workflow.construct_batch`, `qml.draw`, `qml.draw_mpl`, and `qml.specs` transforms is deprecated and will be removed in v0.43.
  Please use `level='device'` instead to apply the noise model at the device level.
  [(#7886)](https://github.com/PennyLaneAI/pennylane/pull/7886)

* `qml.qnn.cost.SquaredErrorLoss` is deprecated and will be removed in version v0.44. Instead, this hybrid workflow can be accomplished
  with a function like `loss = lambda *args: (circuit(*args) - target)**2`.
  [(#7527)](https://github.com/PennyLaneAI/pennylane/pull/7527)

* Access to `add_noise`, `insert` and noise mitigation transforms from the `pennylane.transforms` module is deprecated.
  Instead, these functions should be imported from the `pennylane.noise` module.
  [(#7854)](https://github.com/PennyLaneAI/pennylane/pull/7854)

* The `qml.QNode.add_transform` method is deprecated and will be removed in v0.43.
  Instead, please use `QNode.transform_program.push_back(transform_container=transform_container)`.
  [(#7855)](https://github.com/PennyLaneAI/pennylane/pull/7855)

<h3>Internal changes ⚙️</h3>

* Add capability for roundtrip testing and module verification to the Python compiler `run_filecheck` and
`run_filecheck_qjit` fixtures.
  [(#8049)](https://github.com/PennyLaneAI/pennylane/pull/8049)

* Improve type hinting internally.
  [(#8086)](https://github.com/PennyLaneAI/pennylane/pull/8086)

* The `cond` primitive with program capture no longer stores missing false branches as `None`, instead storing them
  as jaxprs with no output.
  [(#8080)](https://github.com/PennyLaneAI/pennylane/pull/8080)

* Removed unnecessary execution tests along with accuracy validation in `tests/ops/functions/test_map_wires.py`.
  [(#8032)](https://github.com/PennyLaneAI/pennylane/pull/8032)

* Added a new `all-tests-passed` gatekeeper job to `interface-unit-tests.yml` to ensure all test
  jobs complete successfully before triggering downstream actions. This reduces the need to
  maintain a long list of required checks in GitHub settings. Also added the previously missing
  `capture-jax-tests` job to the list of required test jobs, ensuring this test suite is properly
  enforced in CI.
  [(#7996)](https://github.com/PennyLaneAI/pennylane/pull/7996)

* Equipped `DefaultQubitLegacy` (test suite only) with seeded sampling.
  This allows for reproducible sampling results of legacy classical shadow across CI.
  [(#7903)](https://github.com/PennyLaneAI/pennylane/pull/7903)

* Capture does not block `wires=0` anymore. This allows Catalyst to work with zero-wire devices.
  Note that `wires=None` is still illegal.
  [(#7978)](https://github.com/PennyLaneAI/pennylane/pull/7978)

* Improves readability of `dynamic_one_shot` postprocessing to allow further modification.
  [(#7962)](https://github.com/PennyLaneAI/pennylane/pull/7962)
  [(#8041)](https://github.com/PennyLaneAI/pennylane/pull/8041)

* Update PennyLane's top-level `__init__.py` file imports to improve Python language server support for finding
  PennyLane submodules.
  [(#7959)](https://github.com/PennyLaneAI/pennylane/pull/7959)

* Adds `measurements` as a "core" module in the tach specification.
  [(#7945)](https://github.com/PennyLaneAI/pennylane/pull/7945)

* Improves type hints in the `measurements` module.
  [(#7938)](https://github.com/PennyLaneAI/pennylane/pull/7938)

* Refactored the codebase to adopt modern type hint syntax for Python 3.11+ language features.
  [(#7860)](https://github.com/PennyLaneAI/pennylane/pull/7860)
  [(#7982)](https://github.com/PennyLaneAI/pennylane/pull/7982)

* Improve the pre-commit hook to add gitleaks.
  [(#7922)](https://github.com/PennyLaneAI/pennylane/pull/7922)

* Added a `run_filecheck_qjit` fixture that can be used to run FileCheck on integration tests for the
  `qml.compiler.python_compiler` submodule.
  [(#7888)](https://github.com/PennyLaneAI/pennylane/pull/7888)

* Added a `dialects` submodule to `qml.compiler.python_compiler` which now houses all the xDSL dialects we create.
  Additionally, the `MBQCDialect` and `QuantumDialect` dialects have been renamed to `MBQC` and `Quantum`.
  [(#7897)](https://github.com/PennyLaneAI/pennylane/pull/7897)

* Update minimum supported `pytest` version to `8.4.1`.
  [(#7853)](https://github.com/PennyLaneAI/pennylane/pull/7853)

* `DefaultQubitLegacy` (test suite only) no longer provides a customized classical shadow
  implementation
  [(#7895)](https://github.com/PennyLaneAI/pennylane/pull/7895)

* Make `pennylane.io` a tertiary module.
  [(#7877)](https://github.com/PennyLaneAI/pennylane/pull/7877)

* Seeded tests for the `split_to_single_terms` transformation.
  [(#7851)](https://github.com/PennyLaneAI/pennylane/pull/7851)

* Upgrade `rc_sync.yml` to work with latest `pyproject.toml` changes.
  [(#7808)](https://github.com/PennyLaneAI/pennylane/pull/7808)
  [(#7818)](https://github.com/PennyLaneAI/pennylane/pull/7818)

* `LinearCombination` instances can be created with `_primitive.impl` when
  capture is enabled and tracing is active.
  [(#7893)](https://github.com/PennyLaneAI/pennylane/pull/7893)

* The `TensorLike` type is now compatible with static type checkers.
  [(#7905)](https://github.com/PennyLaneAI/pennylane/pull/7905)

* Update xDSL supported version to `0.46`.
  [(#7923)](https://github.com/PennyLaneAI/pennylane/pull/7923)
  [(#7932)](https://github.com/PennyLaneAI/pennylane/pull/7932)

* Update JAX version used in tests to `0.6.2`
  [(#7925)](https://github.com/PennyLaneAI/pennylane/pull/7925)

* The measurement-plane attribute of the Python compiler `mbqc` dialect now uses the "opaque syntax"
  format when printing in the generic IR format. This enables usage of this attribute when IR needs
  to be passed from the python compiler to Catalyst.
  [(#7957)](https://github.com/PennyLaneAI/pennylane/pull/7957)

* An `xdsl_extras` module has been added to the Python compiler to house additional utilities and
  functionality not available upstream in xDSL.
  [(#8067)](https://github.com/PennyLaneAI/pennylane/pull/8067)

<h3>Documentation 📝</h3>

* Rename `ancilla` to `auxiliary` in internal documentation.
  [(#8005)](https://github.com/PennyLaneAI/pennylane/pull/8005)

* Small typos in the docstring for `qml.noise.partial_wires` have been corrected.
  [(#8052)](https://github.com/PennyLaneAI/pennylane/pull/8052)

* The theoretical background section of :class:`~.BasisRotation` has been extended to explain
  the underlying Lie group/algebra homomorphism between the (dense) rotation matrix and the
  performed operations on the target qubits.
  [(#7765)](https://github.com/PennyLaneAI/pennylane/pull/7765)

* Updated the code examples in the documentation of :func:`~.specs`.
  [(#8003)](https://github.com/PennyLaneAI/pennylane/pull/8003)

* Clarifies the use case for `Operator.pow` and `Operator.adjoint`.
  [(#7999)](https://github.com/PennyLaneAI/pennylane/pull/7999)

* The docstring of the `is_hermitian` operator property has been updated to better describe its behaviour.
  [(#7946)](https://github.com/PennyLaneAI/pennylane/pull/7946)

* Improved the docstrings of all optimizers for consistency and legibility.
  [(#7891)](https://github.com/PennyLaneAI/pennylane/pull/7891)

* Updated the code example in the documentation for :func:`~.transforms.split_non_commuting`.
  [(#7892)](https://github.com/PennyLaneAI/pennylane/pull/7892)

* Fixed :math:`\LaTeX` rendering in the documentation for `qml.TrotterProduct` and `qml.trotterize`.
  [(#8014)](https://github.com/PennyLaneAI/pennylane/pull/8014)

* Updated description of `alpha` parameter in `ClassicalShadow.entropy`.
  Trimmed the outdated part of discussion regarding different choices of `alpha`.
  [(#8100)](https://github.com/PennyLaneAI/pennylane/pull/8100)

<h3>Bug fixes 🐛</h3>

* Simplifying operators raised to integer powers no longer causes recursion errors.
  [(#8044)](https://github.com/PennyLaneAI/pennylane/pull/8044)

* Fixes the GPU selection issue in `qml.math` with PyTorch when multiple GPUs are present.
  [(#8008)](https://github.com/PennyLaneAI/pennylane/pull/8008)

* The `~.for_loop` function with capture enabled can now handle over indexing
  into an empty array when `start == stop`.
  [(#8026)](https://github.com/PennyLaneAI/pennylane/pull/8026)

* Plxpr primitives now only return dynamically shaped arrays if their outputs
  actually have dynamic shapes.
  [(#8004)](https://github.com/PennyLaneAI/pennylane/pull/8004)

* Fixes an issue with tree-traversal and non-sequential wire orders.
  [(#7991)](https://github.com/PennyLaneAI/pennylane/pull/7991)

* Fixes a bug in :func:`~.matrix` where an operator's
  constituents were incorrectly queued if its decomposition was requested.
  [(#7975)](https://github.com/PennyLaneAI/pennylane/pull/7975)

* An error is now raised if an `end` statement is found in a measurement conditioned branch in a QASM string being imported into PennyLane.
  [(#7872)](https://github.com/PennyLaneAI/pennylane/pull/7872)

* Fixes issue related to :func:`~.transforms.to_zx` adding the support for
  `Toffoli` and `CCZ` gates conversion into their ZX-graph representation.
  [(#7899)](https://github.com/PennyLaneAI/pennylane/pull/7899)

* `get_best_diff_method` now correctly aligns with `execute` and `construct_batch` logic in workflows.
  [(#7898)](https://github.com/PennyLaneAI/pennylane/pull/7898)

* Resolve issues with AutoGraph transforming internal PennyLane library code due to incorrect
  module attribution of wrapper functions.
  [(#7889)](https://github.com/PennyLaneAI/pennylane/pull/7889)

* Calling `QNode.update` no longer acts as if `set_shots` has been applied.
  [(#7881)](https://github.com/PennyLaneAI/pennylane/pull/7881)

* Fixes attributes and types in the quantum dialect.
  This allows for types to be inferred correctly when parsing.
  [(#7825)](https://github.com/PennyLaneAI/pennylane/pull/7825)

* Fixes `SemiAdder` to work when inputs are defined with a single wire.
  [(#7940)](https://github.com/PennyLaneAI/pennylane/pull/7940)

<h3>Contributors ✍️</h3>

This release contains contributions from (in alphabetical order):

Guillermo Alonso,
Ali Asadi,
Utkarsh Azad,
Joey Carter,
Yushao Chen,
Isaac De Vlugt,
Diksha Dhawan,
Marcus Edwards,
Lillian Frederiksen,
Pietropaolo Frisoni,
Simone Gasperini,
David Ittah,
Korbinian Kottmann,
Mehrdad Malekmohammadi
Pablo Antonio Moreno Casares
Erick Ochoa,
Mudit Pandey,
Andrija Paurevic,
Alex Preciado,
Shuli Shu,
Jay Soni,
David Wierichs,
Jake Zaia<|MERGE_RESOLUTION|>--- conflicted
+++ resolved
@@ -108,10 +108,9 @@
 
   [(#8027)](https://github.com/PennyLaneAI/pennylane/pull/8027)
 
-<<<<<<< HEAD
 * PennyLane `autograph` supports in-place array updates like `array[i] += x` instead of jax `arr.at[i].add(x)`. 
   [(#8076)](https://github.com/PennyLaneAI/pennylane/pull/8076)
-=======
+
 * Logical operations (`and`, `or` and `not`) are now supported with the `autograph` module. Users can
   now use these logical operations in control flow when designing quantum circuits with experimental
   program capture enabled.
@@ -134,7 +133,6 @@
   ```
 
   [(#8006)](https://github.com/PennyLaneAI/pennylane/pull/8006)
->>>>>>> 80393b3b
 
 * The decomposition of :class:`~.BasisRotation` has been optimized to skip redundant phase shift gates
   with angle :math:`\pm \pi` for real-valued, i.e., orthogonal, rotation matrices. This uses the fact that
