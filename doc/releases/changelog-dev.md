:orphan:

# Release 0.42.0-dev (development release)

<h3>New features since last release</h3>

* A new template called :class:`~.SelectPauliRot` that applies a sequence of uniformly controlled rotations to a target qubit 
  is now available. This operator appears frequently in unitary decomposition and block encoding techniques. 
  [(#7206)](https://github.com/PennyLaneAI/pennylane/pull/7206)

  ```python
  angles = np.array([1.0, 2.0, 3.0, 4.0])

  wires = qml.registers({"control": 2, "target": 1})
  dev = qml.device("default.qubit", wires=3)

  @qml.qnode(dev)
  def circuit():
      qml.SelectPauliRot(
        angles,
        control_wires=wires["control"],
        target_wire=wires["target"],
        rot_axis="Y")
      return qml.state()
  ```
  
  ```pycon
  >>> print(circuit())
  [0.87758256+0.j 0.47942554+0.j 0.        +0.j 0.        +0.j
   0.        +0.j 0.        +0.j 0.        +0.j 0.        +0.j]
  ```

* The transform `convert_to_mbqc_gateset` is added to the `ftqc` module to convert arbitrary 
  circuits to a limited gate-set that can be translated to the MBQC formalism.
  [(7271)](https://github.com/PennyLaneAI/pennylane/pull/7271)

* The `RotXZX` operation is added to the `ftqc` module to support definition of a universal
  gate-set that can be translated to the MBQC formalism.
  [(7271)](https://github.com/PennyLaneAI/pennylane/pull/7271)

* Two new functions called :func:`~.math.convert_to_su2` and :func:`~.math.convert_to_su4` have been added to `qml.math`, which convert unitary matrices to SU(2) or SU(4), respectively, and optionally a global phase.
  [(#7211)](https://github.com/PennyLaneAI/pennylane/pull/7211)

<h4>Resource-efficient Decompositions 🔎</h4>

* New decomposition rules comprising rotation gates and global phases have been added to `QubitUnitary` that 
  can be accessed with the new graph-based decomposition system. The most efficient set of rotations to 
  decompose into will be chosen based on the target gate set.
  [(#7211)](https://github.com/PennyLaneAI/pennylane/pull/7211)

  ```python
  from functools import partial
  import numpy as np
  import pennylane as qml
  
  qml.decomposition.enable_graph()
  
  U = np.array([[1, 1], [1, -1]]) / np.sqrt(2)
  
  @partial(qml.transforms.decompose, gate_set={"RX", "RY", "GlobalPhase"})
  @qml.qnode(qml.device("default.qubit"))
  def circuit():
      qml.QubitUnitary(np.array([[1, 1], [1, -1]]) / np.sqrt(2), wires=[0])
      return qml.expval(qml.PauliZ(0))
  ```
  ```pycon
  >>> print(qml.draw(circuit)())
  0: ──RX(0.00)──RY(1.57)──RX(3.14)──GlobalPhase(-1.57)─┤  <Z>
  ```

* Decomposition rules can be marked as not-applicable with :class:`~.decomposition.DecompositionNotApplicable`, allowing for flexibility when creating conditional decomposition 
  rules based on parameters that affects the rule's resources.
  [(#7211)](https://github.com/PennyLaneAI/pennylane/pull/7211)

  ```python
  import pennylane as qml
  from pennylane.decomposition import DecompositionNotApplicable
  from pennylane.math.decomposition import zyz_rotation_angles
  
  def _zyz_resource(num_wires):
      if num_wires != 1:
          # This decomposition is only applicable when num_wires is 1
          raise DecompositionNotApplicable
      return {qml.RZ: 2, qml.RY: 1, qml.GlobalPhase: 1}

  @qml.register_resources(_zyz_resource)
  def zyz_decomposition(U, wires, **__):
      phi, theta, omega, phase = zyz_rotation_angles(U, return_global_phase=True)
      qml.RZ(phi, wires=wires[0])
      qml.RY(theta, wires=wires[0])
      qml.RZ(omega, wires=wires[0])
      qml.GlobalPhase(-phase)
  
  qml.add_decomps(QubitUnitary, zyz_decomposition)
  ```
  
  This decomposition will be ignored for `QubitUnitary` on more than one wire.

* The :func:`~.transforms.decompose` transform now supports symbolic operators (e.g., `Adjoint` and `Controlled`) specified as strings in the `gate_set` argument
  when the new graph-based decomposition system is enabled.
  [(#7331)](https://github.com/PennyLaneAI/pennylane/pull/7331)

  ```python
  from functools import partial
  import pennylane as qml
  
  qml.decomposition.enable_graph()
   
  @partial(qml.transforms.decompose, gate_set={"T", "Adjoint(T)", "H", "CNOT"})
  @qml.qnode(qml.device("default.qubit"))
  def circuit():
      qml.Toffoli(wires=[0, 1, 2])
  ```
  ```pycon
  >>> print(qml.draw(circuit)())
  0: ───────────╭●───────────╭●────╭●──T──╭●─┤  
  1: ────╭●─────│─────╭●─────│───T─╰X──T†─╰X─┤  
  2: ──H─╰X──T†─╰X──T─╰X──T†─╰X──T──H────────┤
  ```

<h3>Improvements 🛠</h3>

* An experimental quantum dialect written in [xDSL](https://xdsl.dev/index) has been introduced.
  This is similar to [Catalyst's MLIR dialects](https://docs.pennylane.ai/projects/catalyst/en/stable/dev/dialects.html#mlir-dialects-in-catalyst), 
  but it is coded in Python instead of C++.
  [(#7357)](https://github.com/PennyLaneAI/pennylane/pull/7357)
  
* The :func:`~.transforms.cancel_inverses` transform no longer changes the order of operations that don't have shared wires, providing a deterministic output.
  [(#7328)](https://github.com/PennyLaneAI/pennylane/pull/7328)

* Alias for Identity (`I`) is now accessible from `qml.ops`.
  [(#7200)](https://github.com/PennyLaneAI/pennylane/pull/7200)

* The `ftqc` module `measure_arbitrary_basis`, `measure_x` and `measure_y` functions
  can now be captured when program capture is enabled.
  [(#7219)](https://github.com/PennyLaneAI/pennylane/pull/7219)
  [(#7368)](https://github.com/PennyLaneAI/pennylane/pull/7368)

* `Operator.num_wires` now defaults to `None` to indicate that the operator can be on
  any number of wires.
  [(#7312)](https://github.com/PennyLaneAI/pennylane/pull/7312)

* Shots can now be overridden for specific `qml.Snapshot` instances via a `shots` keyword argument.
  [(#7326)](https://github.com/PennyLaneAI/pennylane/pull/7326)

  ```python
  dev = qml.device("default.qubit", wires=2, shots=10)

  @qml.qnode(dev)
  def circuit():
      qml.Snapshot("sample", measurement=qml.sample(qml.X(0)), shots=5)
      return qml.sample(qml.X(0))
  ```

  ```pycon
  >>> qml.snapshots(circuit)()
  {'sample': array([-1., -1., -1., -1., -1.]),
   'execution_results': array([ 1., -1., -1., -1., -1.,  1., -1., -1.,  1., -1.])}
  ```

* Two-qubit `QubitUnitary` gates no longer decompose into fundamental rotation gates; it now 
  decomposes into single-qubit `QubitUnitary` gates. This allows the decomposition system to
  further decompose single-qubit unitary gates more flexibly using different rotations.
  [(#7211)](https://github.com/PennyLaneAI/pennylane/pull/7211)

* The `gate_set` argument of :func:`~.transforms.decompose` now accepts `"X"`, `"Y"`, `"Z"`, `"H"`, 
  `"I"` as aliases for `"PauliX"`, `"PauliY"`, `"PauliZ"`, `"Hadamard"`, and `"Identity"`. These 
  aliases are also recognized as part of symbolic operators. For example, `"Adjoint(H)"` is now 
  accepted as an alias for `"Adjoint(Hadamard)"`.
  [(#7331)](https://github.com/PennyLaneAI/pennylane/pull/7331)

* PennyLane no longer validates that an operation has at least one wire, as having this check required the abstract
  interface to maintain a list of special implementations.
  [(#7327)](https://github.com/PennyLaneAI/pennylane/pull/7327)

* Sphinx version was updated to 8.1. Sphinx is upgraded to version 8.1 and uses Python 3.10. References to intersphinx (e.g. `<demos/>` or `<catalyst/>` are updated to remove the :doc: prefix that is incompatible with sphinx 8.1. [(7212)](https://github.com/PennyLaneAI/pennylane/pull/7212)

<h3>Breaking changes 💔</h3>

* The `return_type` property of `MeasurementProcess` has been removed. Please use `isinstance` for type checking instead.
  [(#7322)](https://github.com/PennyLaneAI/pennylane/pull/7322)

* The `KerasLayer` class in `qml.qnn.keras` has been removed because Keras 2 is no longer actively maintained.
  Please consider using a different machine learning framework, like `PyTorch <demos/tutorial_qnn_module_torch>`__ or `JAX <demos/tutorial_How_to_optimize_QML_model_using_JAX_and_Optax>`__.
  [(#7320)](https://github.com/PennyLaneAI/pennylane/pull/7320)

* The `qml.gradients.hamiltonian_grad` function has been removed because this gradient recipe is no
  longer required with the :doc:`new operator arithmetic system </news/new_opmath>`.
  [(#7302)](https://github.com/PennyLaneAI/pennylane/pull/7302)

* Accessing terms of a tensor product (e.g., `op = X(0) @ X(1)`) via `op.obs` has been removed.
  [(#7324)](https://github.com/PennyLaneAI/pennylane/pull/7324)

* The `mcm_method` keyword argument in `qml.execute` has been removed.
  [(#7301)](https://github.com/PennyLaneAI/pennylane/pull/7301)

* The `inner_transform` and `config` keyword arguments in `qml.execute` have been removed.
  [(#7300)](https://github.com/PennyLaneAI/pennylane/pull/7300)

* `Sum.ops`, `Sum.coeffs`, `Prod.ops` and `Prod.coeffs` have been removed.
  [(#7304)](https://github.com/PennyLaneAI/pennylane/pull/7304)

* Specifying `pipeline=None` with `qml.compile` has been removed.
  [(#7307)](https://github.com/PennyLaneAI/pennylane/pull/7307)

* The `control_wires` argument in `qml.ControlledQubitUnitary` has been removed.
  Furthermore, the `ControlledQubitUnitary` no longer accepts `QubitUnitary` objects as arguments as its `base`.
  [(#7305)](https://github.com/PennyLaneAI/pennylane/pull/7305)

* `qml.tape.TapeError` has been removed.
  [(#7205)](https://github.com/PennyLaneAI/pennylane/pull/7205)

<h3>Deprecations 👋</h3>

Here's a list of deprecations made this release. For a more detailed breakdown of deprecations and alternative code to use instead, Please consult the :doc:`deprecations and removals page </development/deprecations>`.

* `qml.operation.Observable` and the corresponding `Observable.compare` have been deprecated, as
  pennylane now depends on the more general `Operator` interface instead. The
  `Operator.is_hermitian` property can instead be used to check whether or not it is highly likely
  that the operator instance is Hermitian.
  [(#7316)](https://github.com/PennyLaneAI/pennylane/pull/7316)

* The boolean functions provided in `pennylane.operation` are deprecated. See the :doc:`deprecations page </development/deprecations>` 
  for equivalent code to use instead. These include `not_tape`, `has_gen`, `has_grad_method`, `has_multipar`,
  `has_nopar`, `has_unitary_gen`, `is_measurement`, `defines_diagonalizing_gates`, and `gen_is_multi_term_hamiltonian`.
  [(#7319)](https://github.com/PennyLaneAI/pennylane/pull/7319)

* `qml.operation.WiresEnum`, `qml.operation.AllWires`, and `qml.operation.AnyWires` are deprecated. To indicate that
  an operator can act on any number of wires, `Operator.num_wires = None` should be used instead. This is the default
  and does not need to be overwritten unless the operator developer wants to add wire number validation.
  [(#7313)](https://github.com/PennyLaneAI/pennylane/pull/7313)

* The :func:`qml.QNode.get_gradient_fn` method is now deprecated. Instead, use :func:`~.workflow.get_best_diff_method` to obtain the differentiation method.
  [(#7323)](https://github.com/PennyLaneAI/pennylane/pull/7323)

<h3>Internal changes ⚙️</h3>

* Wheel releases for PennyLane now follow the `PyPA binary-distribution format <https://packaging.python.org/en/latest/specifications/binary-distribution-format/>_` guidelines more closely.
  [(#7382)](https://github.com/PennyLaneAI/pennylane/pull/7382)

* `null.qubit` can now support an optional `track_resources` argument which allows it to record which gates are executed.
  [(#7226)](https://github.com/PennyLaneAI/pennylane/pull/7226)
  [(#7372)](https://github.com/PennyLaneAI/pennylane/pull/7372)

* A new internal module, `qml.concurrency`, is added to support internal use of multiprocess and multithreaded execution of workloads. This also migrates the use of `concurrent.futures` in `default.qubit` to this new design.
  [(#7303)](https://github.com/PennyLaneAI/pennylane/pull/7303)

* Test suites in `tests/transforms/test_defer_measurement.py` use analytic mocker devices to test numeric results.
  [(#7329)](https://github.com/PennyLaneAI/pennylane/pull/7329)

* Introduce module dependency management using `tach`.
  [(#7185)](https://github.com/PennyLaneAI/pennylane/pull/7185)

* Add new `pennylane.exceptions` module for custom errors and warnings.
  [(#7205)](https://github.com/PennyLaneAI/pennylane/pull/7205)

* Clean up `__init__.py` files in `math`, `ops`, `qaoa`, `tape` and `templates` to be explicit in what they import. 
  [(#7200)](https://github.com/PennyLaneAI/pennylane/pull/7200)
  
* The `Tracker` class has been moved into the `devices` module.
  [(#7281)](https://github.com/PennyLaneAI/pennylane/pull/7281)

* Moved functions that calculate rotation angles for unitary decompositions into an internal
  module `qml.math.decomposition`
  [(#7211)](https://github.com/PennyLaneAI/pennylane/pull/7211)

<h3>Documentation 📝</h3>

* The entry in the :doc:`/news/program_capture_sharp_bits` page for using program capture with Catalyst 
  has been updated. Instead of using ``qjit(experimental_capture=True)``, Catalyst is now compatible 
  with the global toggles ``qml.capture.enable()`` and ``qml.capture.disable()`` for enabling and
  disabling program capture.
  [(#7298)](https://github.com/PennyLaneAI/pennylane/pull/7298)

<h3>Bug fixes 🐛</h3>

<<<<<<< HEAD
* Fixed a bug in `to_openfermion` where identity qubit-to-wires mapping was not obeyed.
  [(#7332)](https://github.com/PennyLaneAI/pennylane/pull/7332)
=======
* With program capture enabled (`qml.capture.enable()`), `QSVT` no treats abstract values as metadata.
  [(#7360)](https://github.com/PennyLaneAI/pennylane/pull/7360)

* A fix was made to `default.qubit` to allow for using `qml.Snapshot` with defer-measurements (`mcm_method="deferred"`).
  [(#7335)](https://github.com/PennyLaneAI/pennylane/pull/7335)

* Fixes the repr for empty `Prod` and `Sum` instances to better communicate the existence of an empty instance.
  [(#7346)](https://github.com/PennyLaneAI/pennylane/pull/7346)

* Fixes a bug where circuit execution fails with ``BlockEncode`` initialized with sparse matrices.
  [(#7285)](https://github.com/PennyLaneAI/pennylane/pull/7285)
>>>>>>> a9cd175c

* Adds an informative error if `qml.cond` is used with an abstract condition with
  jitting on `default.qubit` if capture is enabled.
  [(#7314)](https://github.com/PennyLaneAI/pennylane/pull/7314)

* Fixes a bug where using a ``StatePrep`` operation with `batch_size=1` did not work with ``default.mixed``.
  [(#7280)](https://github.com/PennyLaneAI/pennylane/pull/7280)

* Gradient transforms can now be used in conjunction with batch transforms with all interfaces.
  [(#7287)](https://github.com/PennyLaneAI/pennylane/pull/7287)

* Fixes a bug where the global phase was not being added in the ``QubitUnitary`` decomposition.  
  [(#7244)](https://github.com/PennyLaneAI/pennylane/pull/7244)
  [(#7270)](https://github.com/PennyLaneAI/pennylane/pull/7270)

* Using finite differences with program capture without x64 mode enabled now raises a warning.
  [(#7282)](https://github.com/PennyLaneAI/pennylane/pull/7282)

* When the `mcm_method` is specified to the `"device"`, the `defer_measurements` transform will 
  no longer be applied. Instead, the device will be responsible for all MCM handling.
  [(#7243)](https://github.com/PennyLaneAI/pennylane/pull/7243)

* Fixed coverage of `qml.liealg.CII` and `qml.liealg.AIII`.
  [(#7291)](https://github.com/PennyLaneAI/pennylane/pull/7291)

* Fixed a bug where the phase is used as the wire label for a `qml.GlobalPhase` when capture is enabled.
  [(#7211)](https://github.com/PennyLaneAI/pennylane/pull/7211)

* Fixed a bug that caused `CountsMP.process_counts` to return results in the computational basis, even if
  an observable was specified.
  [(#7342)](https://github.com/PennyLaneAI/pennylane/pull/7342)

* Fixed a bug that caused `SamplesMP.process_counts` used with an observable to return a list of eigenvalues 
  for each individual operation in the observable, instead of the overall result.
  [(#7342)](https://github.com/PennyLaneAI/pennylane/pull/7342)

* Fixed a bug where `two_qubit_decomposition` provides an incorrect decomposition for some special matrices.
  [(#7340)](https://github.com/PennyLaneAI/pennylane/pull/7340)

* Fixes a bug where the powers of `qml.ISWAP` and `qml.SISWAP` were decomposed incorrectly.
  [(#7361)](https://github.com/PennyLaneAI/pennylane/pull/7361)

<h3>Contributors ✍️</h3>

This release contains contributions from (in alphabetical order):

Guillermo Alonso-Linaje,
Astral Cai,
Yushao Chen,
Lillian Frederiksen,
Pietropaolo Frisoni,
Korbinian Kottmann,
Christina Lee,
<<<<<<< HEAD
Andrija Paurevic
Kalman Szenes
=======
Andrija Paurevic,
Lee J. O'Riordan,
Jake Zaia
>>>>>>> a9cd175c
<|MERGE_RESOLUTION|>--- conflicted
+++ resolved
@@ -274,10 +274,9 @@
 
 <h3>Bug fixes 🐛</h3>
 
-<<<<<<< HEAD
 * Fixed a bug in `to_openfermion` where identity qubit-to-wires mapping was not obeyed.
   [(#7332)](https://github.com/PennyLaneAI/pennylane/pull/7332)
-=======
+
 * With program capture enabled (`qml.capture.enable()`), `QSVT` no treats abstract values as metadata.
   [(#7360)](https://github.com/PennyLaneAI/pennylane/pull/7360)
 
@@ -289,7 +288,6 @@
 
 * Fixes a bug where circuit execution fails with ``BlockEncode`` initialized with sparse matrices.
   [(#7285)](https://github.com/PennyLaneAI/pennylane/pull/7285)
->>>>>>> a9cd175c
 
 * Adds an informative error if `qml.cond` is used with an abstract condition with
   jitting on `default.qubit` if capture is enabled.
@@ -343,11 +341,7 @@
 Pietropaolo Frisoni,
 Korbinian Kottmann,
 Christina Lee,
-<<<<<<< HEAD
+Lee J. O'Riordan,
 Andrija Paurevic
 Kalman Szenes
-=======
-Andrija Paurevic,
-Lee J. O'Riordan,
-Jake Zaia
->>>>>>> a9cd175c
+Jake Zaia