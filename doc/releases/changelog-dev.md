--- conflicted
+++ resolved
@@ -109,15 +109,8 @@
 * Added `QutritDevice` as an abstract base class for qutrit devices.
   ([#2781](https://github.com/PennyLaneAI/pennylane/pull/2781), [#2782](https://github.com/PennyLaneAI/pennylane/pull/2782))
 
-<<<<<<< HEAD
-* A `Sum` arithmetic class is added that allows users to represent the sum of operators
-  [(#2475)](https://github.com/PennyLaneAI/pennylane/pull/2475)
-
-<h3>Improvements</h3>
-=======
 * Added operation `qml.QutritUnitary` for applying user-specified unitary operations on qutrit devices.
   [(#2699)](https://github.com/PennyLaneAI/pennylane/pull/2699)
->>>>>>> 14485da8
 
 **Operator Arithmetic:**
 
@@ -193,17 +186,8 @@
   ([2.0], [PauliX(wires=[0])])
   ```
 
-<<<<<<< HEAD
-* A new method `safe_update_info` is added to `qml.QueuingContext`. This method is substituted
-  for `qml.QueuingContext.update_info` in a variety of places.
-  [(#2612)](https://github.com/PennyLaneAI/pennylane/pull/2612)
-
-* `BasisEmbedding` can accept an int as argument instead of a list of bits (optionally). Example: `qml.BasisEmbedding(4, wires = range(4))` is now equivalent to `qml.BasisEmbedding([0,1,0,0], wires = range(4))` (because 4=0b100). 
-  [(#2601)](https://github.com/PennyLaneAI/pennylane/pull/2601)
-=======
   The `sprod_op` can also be used inside a `qnode` as an observable.
   If the circuit is parameterized, then we can also differentiate through the observable.
->>>>>>> 14485da8
 
   ```python
   dev = qml.device("default.qubit", wires=1)
@@ -285,21 +269,12 @@
   ```python
   dev = qml.device("default.mixed", wires=1)
 
-<<<<<<< HEAD
-* Fixed a bug to make `param_shift_hessian` work with QNodes in which gates marked
-  as trainable do not have any impact on the QNode output.
-  [(#2584)](https://github.com/PennyLaneAI/pennylane/pull/2584)
-
-* `QNode`'s now can interpret variations on the interface name, like `"tensorflow"` or `"jax-jit"`, when requesting backpropagation. 
-  [(#2591)](https://github.com/PennyLaneAI/pennylane/pull/2591)
-=======
   @qml.qnode(dev, diff_method="backprop", interface="jax")
   def circuit(t):
       qml.PauliX(wires=0)
       qml.ThermalRelaxationError(0.1, t, 1.4, 0.1, wires=0)
       return qml.expval(qml.PauliZ(0))
   ```
->>>>>>> 14485da8
 
   ```pycon
   >>> x = jnp.array([0.8, 1.0, 1.2])
@@ -375,11 +350,6 @@
 
 This release contains contributions from (in alphabetical order):
 
-<<<<<<< HEAD
-Amintor Dusko, Chae-Yeun Park, Christian Gogolin, Christina Lee, David Wierichs, Edward Jiang, Guillermo Alonso-Linaje,
-Jay Soni, Juan Miguel Arrazola, Maria Schuld, Mikhail Andrenkov, Soran Jahangiri, Utkarsh Azad
-=======
 Juan Miguel Arrazola, David Ittah, Soran Jahangiri, Edward Jiang, Ankit Khandelwal, Christina Lee,
 Sergio Martínez-Losa, Albert Mitjans Coma, Ixchel Meza Chavez, Romain Moyard, Lee James O'Riordan,
-Mudit Pandey, Bogdan Reznychenko, Jay Soni, Antal Száva, David Wierichs, Moritz Willmann
->>>>>>> 14485da8
+Mudit Pandey, Bogdan Reznychenko, Jay Soni, Antal Száva, David Wierichs, Moritz Willmann