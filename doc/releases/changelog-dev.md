--- conflicted
+++ resolved
@@ -75,15 +75,13 @@
 * Alias for Identity (`I`) is now accessible from `qml.ops`.
   [(#7200)](https://github.com/PennyLaneAI/pennylane/pull/7200)
 
-<<<<<<< HEAD
 * Improved readability of `ExecutionConfig` with a custom `__str__`. 
   [(#7308)](https://github.com/PennyLaneAI/pennylane/pull/7308)
-=======
+
 * Two-qubit `QubitUnitary` gates no longer decompose into fundamental rotation gates; it now 
   decomposes into single-qubit `QubitUnitary` gates. This allows the decomposition system to
   further decompose single-qubit unitary gates more flexibly using different rotations.
   [(#7211)](https://github.com/PennyLaneAI/pennylane/pull/7211)
->>>>>>> 474a2a07
 
 * PennyLane no longer validates that an operation has at least one wire, as having this check required the abstract
   interface to maintain a list of special implementations.
