:orphan:

# Release 0.22.0-dev (development release)

<h3>New features since last release</h3>

* A new operation `qml.Snapshot` has been added to assist users in debugging quantum progams.
  The instruction is used to save the internal state of simulator devices at arbitrary points of
  execution, such as the quantum state vector and density matrix in the qubit case, or the
  covariance matrix and vector of means in the continuous variable case. The saved states can be
  retrieved in the form of a dictionary via the top-level `qml.snapshots` function.
  [(#2233)](https://github.com/PennyLaneAI/pennylane/pull/2233) 
  [(#2289)](https://github.com/PennyLaneAI/pennylane/pull/2289)

  ```py
  dev = qml.device("default.qubit", wires=2)
  
  @qml.qnode(dev, interface=None)
  def circuit():
      qml.Snapshot()
      qml.Hadamard(wires=0)
      qml.Snapshot("very_important_state")
      qml.CNOT(wires=[0, 1])
      qml.Snapshot()
      return qml.expval(qml.PauliX(0))
  ```

  ```pycon
  >>> qml.snapshots(circuit)()
  {0: array([1.+0.j, 0.+0.j, 0.+0.j, 0.+0.j]),
   'very_important_state': array([0.70710678+0.j, 0.        +0.j, 0.70710678+0.j, 0.        +0.j]),
   2: array([0.70710678+0.j, 0.        +0.j, 0.        +0.j, 0.70710678+0.j]),
   'execution_results': array(0.)}
  ```

* New functions and transforms of operators have been added. These include:

  - `qml.matrix()` for computing the matrix representation of one or more unitary operators.
    [(#2241)](https://github.com/PennyLaneAI/pennylane/pull/2241)

  - `qml.eigvals()` for computing the eigenvalues of one or more operators.
    [(#2248)](https://github.com/PennyLaneAI/pennylane/pull/2248)

  - `qml.generator()` for computing the generator of a single-parameter unitary operation.
    [(#2256)](https://github.com/PennyLaneAI/pennylane/pull/2256)

  All operator transforms can be used on instantiated operators,

  ```pycon
  >>> op = qml.RX(0.54, wires=0)
  >>> qml.matrix(op)
  [[0.9637709+0.j         0.       -0.26673144j]
  [0.       -0.26673144j 0.9637709+0.j        ]]
  ```

  Operator transforms can also be used in a functional form:

  ```pycon
  >>> x = torch.tensor(0.6, requires_grad=True)
  >>> matrix_fn = qml.matrix(qml.RX)
  >>> matrix_fn(x)
  tensor([[0.9553+0.0000j, 0.0000-0.2955j],
          [0.0000-0.2955j, 0.9553+0.0000j]], grad_fn=<AddBackward0>)
  ```

  In its functional form, it is fully differentiable with respect to gate arguments:

  ```pycon
  >>> loss = torch.real(torch.trace(matrix_fn(x, wires=0)))
  >>> loss.backward()
  >>> x.grad
  tensor(-0.5910)
  ```

  Some operator transform can also act on multiple operations, by passing
  quantum functions or tapes:

  ```pycon
  >>> def circuit(theta):
  ...     qml.RX(theta, wires=1)
  ...     qml.PauliZ(wires=0)
  >>> qml.matrix(circuit)(np.pi / 4)
  array([[ 0.92387953+0.j,  0.+0.j ,  0.-0.38268343j,  0.+0.j],
  [ 0.+0.j,  -0.92387953+0.j,  0.+0.j,  0. +0.38268343j],
  [ 0. -0.38268343j,  0.+0.j,  0.92387953+0.j,  0.+0.j],
  [ 0.+0.j,  0.+0.38268343j,  0.+0.j,  -0.92387953+0.j]])
  ```

* The user-interface for mid-circuit measurements and conditional operations
  has been added to support use cases like quantum teleportation.
  [(#2211)](https://github.com/PennyLaneAI/pennylane/pull/2211)
  [(#2236)](https://github.com/PennyLaneAI/pennylane/pull/2236)
  [(#2275)](https://github.com/PennyLaneAI/pennylane/pull/2275)

  The addition includes the `defer_measurements` device-independent transform
  that can be applied on devices that have no native mid-circuit measurements
  capabilities. This transform is applied by default when evaluating a QNode on a
  device that doesn't support mid-circuit measurements.
  
  For example, the code below shows how to teleport a qubit:

  ```python
  from scipy.stats import unitary_group

  random_state = unitary_group.rvs(2, random_state=1967)[0]

  dev = qml.device("default.mixed", wires=3)

  @qml.qnode(dev)
  def teleport(state):
      # Prepare input state
      qml.QubitStateVector(state, wires=0)

      # Prepare Bell state
      qml.Hadamard(wires=1)
      qml.CNOT(wires=[1, 2])

      # Apply gates
      qml.CNOT(wires=[0, 1])
      qml.Hadamard(wires=0)

      # Measure first two wires
      m1 = qml.measure(0)
      m2 = qml.measure(1)

      # Condition final wire on results
      qml.cond(m2 == 1, qml.PauliX)(wires=2)
      qml.cond(m1 == 1, qml.PauliZ)(wires=2)

      # Return state on final wire
      return qml.density_matrix(wires=2)

  output_projector = teleport(random_state)
  overlap = random_state.conj() @ output_projector @ random_state
  ```
  ```pycon
  >>> overlap
  tensor(1.+0.j, requires_grad=True)
  ```

  For further examples, refer to the [Mid-circuit measurements and conditional
  operations](https://pennylane.readthedocs.io/en/latest/introduction/measurements.html#mid-circuit-measurements-and-conditional-operations)
  section in the documentation.

* A new transform has been added to construct the pairwise-commutation directed acyclic graph (DAG)
  representation of a quantum circuit.
  [(#1712)](https://github.com/PennyLaneAI/pennylane/pull/1712)

  In the DAG, each node represents a quantum operation, and edges represent non-commutation
  between two operations.

  This transform takes into account that not all operations can be moved next to each other by
  pairwise commutation:

  ```pycon
  >>> def circuit(x, y, z):
  ...     qml.RX(x, wires=0)
  ...     qml.RX(y, wires=0)
  ...     qml.CNOT(wires=[1, 2])
  ...     qml.RY(y, wires=1)
  ...     qml.Hadamard(wires=2)
  ...     qml.CRZ(z, wires=[2, 0])
  ...     qml.RY(-y, wires=1)
  ...     return qml.expval(qml.PauliZ(0))
  >>> dag_fn = commutation_dag(circuit)
  >>> dag = dag_fn(np.pi / 4, np.pi / 3, np.pi / 2)
  ```

  Nodes in the commutation DAG can be accessed via the `get_nodes()` method, returning a list of
  the  form `(ID, CommutationDAGNode)`:

  ```pycon
  nodes = dag.get_nodes()
  [(0, <pennylane.transforms.commutation_dag.CommutationDAGNode object at 0x132b03b20>), ...]
  ```

  Specific nodes in the commutation DAG can be accessed via the `get_node()` method:

  ```
  >>> second_node = dag.get_node(2)
  >>> second_node
  <pennylane.transforms.commutation_dag.CommutationDAGNode object at 0x136f8c4c0>
  >>> second_node.op
  CNOT(wires=[1, 2])
  >>> second_node.successors
  [3, 4, 5, 6]
  >>> second_node.predecessors
  []
  ```

* The text based drawer accessed via `qml.draw` has been overhauled.
  [(#2128)](https://github.com/PennyLaneAI/pennylane/pull/2128)
  [(#2198)](https://github.com/PennyLaneAI/pennylane/pull/2198)

  The new drawer has:

  * a `decimals` keyword for controlling parameter rounding
  * a `show_matrices` keyword for controlling display of matrices
  * a different algorithm for determining positions
  * deprecation of the `charset` keyword
  * additional minor cosmetic changes

  ```python
  @qml.qnode(qml.device('lightning.qubit', wires=2))
  def circuit(a, w):
      qml.Hadamard(0)
      qml.CRX(a, wires=[0, 1])
      qml.Rot(*w, wires=[1])
      qml.CRX(-a, wires=[0, 1])
      return qml.expval(qml.PauliZ(0) @ qml.PauliZ(1))
  ```

  ```pycon
  >>> print(qml.draw(circuit, decimals=2)(a=2.3, w=[1.2, 3.2, 0.7]))
  0: ──H─╭C─────────────────────────────╭C─────────┤ ╭<Z@Z>
  1: ────╰RX(2.30)──Rot(1.20,3.20,0.70)─╰RX(-2.30)─┤ ╰<Z@Z>
  ```

* Parametric operations now have the `parameter_frequencies`
  method that returns the frequencies with which a parameter
  enters a circuit. In addition, the general parameter-shift
  rule is now automatically used by `qml.gradients.param_shift`.
  [(#2180)](https://github.com/PennyLaneAI/pennylane/pull/2180)
  [(#2182)](https://github.com/PennyLaneAI/pennylane/pull/2182)
  [(#2227)](https://github.com/PennyLaneAI/pennylane/pull/2227)

  The frequencies can be used for circuit analysis, optimization
  via the `RotosolveOptimizer` and differentiation with the
  parameter-shift rule. They assume that the circuit returns
  expectation values or probabilities, for a variance
  measurement the frequencies will differ.

  By default, the frequencies will be obtained from the
  `generator` property (if it is defined).

  When using `qml.gradients.param_shift`, either a custom `grad_recipe`
  or the parameter frequencies are used to obtain the shift rule
  for the operation, in that order of preference.

  See [Vidal and Theis (2018)](https://arxiv.org/abs/1812.06323)
  and [Wierichs et al. (2021)](https://arxiv.org/abs/2107.12390)
  for theoretical background information on the general
  parameter-shift rule.

* Continued development of the circuit-cutting compiler:

  - A method for converting a quantum tape to a directed multigraph that is amenable
    to graph partitioning algorithms for circuit cutting has been added.
    [(#2107)](https://github.com/PennyLaneAI/pennylane/pull/2107)

  - A method to replace `WireCut` nodes in a directed multigraph with `MeasureNode`
    and `PrepareNode` placeholders has been added.
    [(#2124)](https://github.com/PennyLaneAI/pennylane/pull/2124)

  - A method has been added that takes a directed multigraph with `MeasureNode` and
    `PrepareNode` placeholders and fragments into subgraphs and a communication graph.
    [(#2153)](https://github.com/PennyLaneAI/pennylane/pull/2153)

  - A method has been added that takes a directed multigraph with `MeasureNode`
    and `PrepareNode` placeholder nodes and converts it into a tape.
    [(#2165)](https://github.com/PennyLaneAI/pennylane/pull/2165)

  - A differentiable tensor contraction function `contract_tensors` has been
    added.
    [(#2158)](https://github.com/PennyLaneAI/pennylane/pull/2158)

  - A method has been added that expands a quantum tape over `MeasureNode` and `PrepareNode`
    configurations.
    [(#2169)](https://github.com/PennyLaneAI/pennylane/pull/2169)

  - The postprocessing function for the `cut_circuit` transform has been added.
    [(#2192)](https://github.com/PennyLaneAI/pennylane/pull/2192)
    
  - The `cut_circuit` transform has been added.
    [(#2216)](https://github.com/PennyLaneAI/pennylane/pull/2216)

  - A class `CutStrategy` which acts as an interface and coordinates device/user
    constraints with circuit execution requirements to come up with the best sets
    of graph partitioning parameters.
    [(#2168)](https://github.com/PennyLaneAI/pennylane/pull/2168)

  - A suite of integration tests has been added.
    [(#2231)](https://github.com/PennyLaneAI/pennylane/pull/2231)
    [(#2234)](https://github.com/PennyLaneAI/pennylane/pull/2234)
    [(#2244)](https://github.com/PennyLaneAI/pennylane/pull/2244)
    [(#2251)](https://github.com/PennyLaneAI/pennylane/pull/2251)
    [(#2265)](https://github.com/PennyLaneAI/pennylane/pull/2265)

  - Circuit fragments that are disconnected from the terminal measurements are now removed.
    [(#2254)](https://github.com/PennyLaneAI/pennylane/pull/2254)
  
  - `WireCut` operations that do not lead to a disconnection are now being removed.
    [(#2260)](https://github.com/PennyLaneAI/pennylane/pull/2260)
  
  - Circuit cutting now remaps the wires of fragment circuits to match the available wires on the
    device.
    [(#2257)](https://github.com/PennyLaneAI/pennylane/pull/2257)

* A method to batch the non-trainable inputs for machine learning applications has been added.
  [(#2069)](https://github.com/PennyLaneAI/pennylane/pull/2069)

<h3>Improvements</h3>

* Some error messages have been improved and operation properties made
  more consistent.
  [(#2287)](https://github.com/PennyLaneAI/pennylane/pull/2287/)

* No two-term parameter-shift rule is assumed anymore by default.
  [(#2227)](https://github.com/PennyLaneAI/pennylane/pull/2227)

  Previously, operations marked for analytic differentiation that
  do not provide a `generator`, `parameter_frequencies` or a
  custom `grad_recipe` were assumed to satisfy the two-term shift
  rule. This now has to be made explicit for custom operations
  by adding any of the above attributes.

* The `qml.draw_mpl` transform supports a `expansion_strategy` keyword argument.
  [(#2271)](https://github.com/PennyLaneAI/pennylane/pull/2271/)

* The `qml.gradients` module has been streamlined and special-purpose functions
  moved closer to their use cases, while preserving existing behaviour.
  [(#2200)](https://github.com/PennyLaneAI/pennylane/pull/2200)

* Added a new `partition_pauli_group` function to the `grouping` module for
  efficiently measuring the `N`-qubit Pauli group with `3 ** N`
  qubit-wise commuting terms.
  [(#2185)](https://github.com/PennyLaneAI/pennylane/pull/2185)

  ```pycon
  >>> qml.grouping.partition_pauli_group(2)
  [['II', 'IZ', 'ZI', 'ZZ'],
   ['IX', 'ZX'],
   ['IY', 'ZY'],
   ['XI', 'XZ'],
   ['XX'],
   ['XY'],
   ['YI', 'YZ'],
   ['YX'],
   ['YY']]
  ```

<h3>Breaking changes</h3>

* The `MultiControlledX` operation now accepts a single `wires` keyword argument for both `control_wires` and `wires`.
  The single `wires` keyword should be all the control wires followed by a single target wire.
  [(#2121)](https://github.com/PennyLaneAI/pennylane/pull/2121)
  [(#2278)](https://github.com/PennyLaneAI/pennylane/pull/2278)

<h3>Deprecations</h3>

* The `qml.operation.Operation.get_parameter_shift` method has been deprecated
  and will be removed in a future release.
  [#2227](https://github.com/PennyLaneAI/pennylane/pull/2227)

  Instead, the functionalities for general parameter-shift rules in the
  `qml.gradients` module should be used, together with the operation attributes
  `parameter_frequencies` or `grad_recipe`.

* The `qml.finite_diff()` function has been deprecated and will be removed
  in an upcoming release. Instead,
  `qml.gradients.finite_diff()` can be used to compute purely quantum gradients
  (that is, gradients of tapes or QNode).
  [#2212](https://github.com/PennyLaneAI/pennylane/pull/2212)

* `qml.transforms.get_unitary_matrix()` has been deprecated and will be removed
  in a future release. For extracting matrices of operations and quantum functions,
  please use `qml.matrix()`.
  [(#2248)](https://github.com/PennyLaneAI/pennylane/pull/2248)

<h3>Bug fixes</h3>

* The `basis` property of `qml.SWAP` was set to `"X"`, which is incorrect; it is
  now set to `None`.
  [(#2287)](https://github.com/PennyLaneAI/pennylane/pull/2287/)

* The `qml.RandomLayers` template now decomposes when the weights are a list of lists.
  [(#2266)](https://github.com/PennyLaneAI/pennylane/pull/2266/)

* The `qml.QubitUnitary` operation now supports jitting. 
  [(#2249)](https://github.com/PennyLaneAI/pennylane/pull/2249)

* Fixes a bug in the JAX interface where ``DeviceArray`` objects
  were not being converted to NumPy arrays before executing an
  external device.
  [(#2255)](https://github.com/PennyLaneAI/pennylane/pull/2255)

* The ``qml.ctrl`` transform now works correctly with gradient transforms
  such as the parameter-shift rule.
  [(#2238)](https://github.com/PennyLaneAI/pennylane/pull/2238)

* Fixes a bug in which passing required arguments into operations as
  keyword arguments would throw an error because the documented call
  signature didn't match the function definition.
  [(#1976)](https://github.com/PennyLaneAI/pennylane/pull/1976)

* The operation `OrbitalRotation` previously was wrongfully registered to satisfy
  the four-term parameter shift rule. The correct eight-term rule will now be used when
  using the parameter-shift rule.
  [(#2180)](https://github.com/PennyLaneAI/pennylane/pull/2180)

<h3>Documentation</h3>

* Link to the strawberry fields docs for information on the CV model.
  [(#2259)](https://github.com/PennyLaneAI/pennylane/pull/2259)

* Fixes the documentation example for `qml.QFT`.
  [(#2232)](https://github.com/PennyLaneAI/pennylane/pull/2232)

* Fixes the documentation example for using `qml.sample` with `jax.jit`.
  [(#2196)](https://github.com/PennyLaneAI/pennylane/pull/2196)

* The `qml.numpy` subpackage is now included in the PennyLane
  API documentation.
  [(#2179)](https://github.com/PennyLaneAI/pennylane/pull/2179)

* Improves the documentation of `RotosolveOptimizer` regarding the
  usage of the passed `substep_optimizer` and its keyword arguments.
  [(#2160)](https://github.com/PennyLaneAI/pennylane/pull/2160)

* Ensures that signatures of `@qml.qfunc_transform` decorated functions
  display correctly in the docs.
  [(#2286)](https://github.com/PennyLaneAI/pennylane/pull/2286)

<h3>Operator class refactor</h3>

The Operator class has undergone a major refactor with the following changes:

* The static `compute_decomposition` method defines the decomposition
  of an operator into a product of simpler operators, and the instance method
  `decomposition()` computes this for a given instance. When a custom
  decomposition does not exist, the code now raises a custom `NoDecompositionError`
  instead of `NotImplementedError`.
  [(#2024)](https://github.com/PennyLaneAI/pennylane/pull/2024)

* The `diagonalizing_gates()` representation has been moved to the highest-level
  `Operator` class and is therefore available to all subclasses. A condition
  `qml.operation.defines_diagonalizing_gates` has been added, which can be used
  in tape contexts without queueing.
  [(#1985)](https://github.com/PennyLaneAI/pennylane/pull/1985)

* A static `compute_diagonalizing_gates` method has been added, which is called
  by default in `diagonalizing_gates()`.
  [(#1993)](https://github.com/PennyLaneAI/pennylane/pull/1993)

* A `hyperparameters` attribute was added to the operator class.
  [(#2017)](https://github.com/PennyLaneAI/pennylane/pull/2017)

* The representation of an operator as a matrix has been overhauled.

  The `matrix()` method now accepts a
  `wire_order` argument and calculates the correct numerical representation
  with respect to that ordering.

  ```pycon
  >>> op = qml.RX(0.5, wires="b")
  >>> op.matrix()
  [[0.96891242+0.j         0.        -0.24740396j]
   [0.        -0.24740396j 0.96891242+0.j        ]]
  >>> op.matrix(wire_order=["a", "b"])
  [[0.9689+0.j  0.-0.2474j 0.+0.j         0.+0.j]
   [0.-0.2474j  0.9689+0.j 0.+0.j         0.+0.j]
   [0.+0.j          0.+0.j 0.9689+0.j 0.-0.2474j]
   [0.+0.j          0.+0.j 0.-0.2474j 0.9689+0.j]]
  ```

  The "canonical matrix", which is independent of wires,
  is now defined in the static method `compute_matrix()` instead of `_matrix`.
  By default, this method is assumed to take all parameters and non-trainable
  hyperparameters that define the operation.

  ```pycon
  >>> qml.RX.compute_matrix(0.5)
  [[0.96891242+0.j         0.        -0.24740396j]
   [0.        -0.24740396j 0.96891242+0.j        ]]
  ```

  If no canonical matrix is specified for a gate, `compute_matrix()`
  raises a `NotImplementedError`.

  The new `matrix()` method is now used in the
  `pennylane.transforms.get_qubit_unitary()` transform.
  [(#1996)](https://github.com/PennyLaneAI/pennylane/pull/1996)

* The `string_for_inverse` attribute is removed.
  [(#2021)](https://github.com/PennyLaneAI/pennylane/pull/2021)

* A `terms()` method and a `compute_terms()` static method were added to `Operator`.
  Currently, only the `Hamiltonian` class overwrites `compute_terms` to store
  coefficients and operators. The `Hamiltonian.terms` property hence becomes
  a proper method called by `Hamiltonian.terms()`.

* The generator property has been updated to an instance method,
  `Operator.generator()`. It now returns an instantiated operation,
  representing the generator of the instantiated operator.
  [(#2030)](https://github.com/PennyLaneAI/pennylane/pull/2030)
  [(#2061)](https://github.com/PennyLaneAI/pennylane/pull/2061)

  Various operators have been updated to specify the generator as either
  an `Observable`, `Tensor`, `Hamiltonian`, `SparseHamiltonian`, or `Hermitian`
  operator.

  In addition, a temporary utility function get_generator has been added
  to the utils module, to automate:

  - Extracting the matrix representation
  - Extracting the 'coefficient' if possible (only occurs if the generator is a single Pauli word)
  - Converting a Hamiltonian to a sparse matrix if there are more than 1 Pauli word present.
  - Negating the coefficient/taking the adjoint of the matrix if the operation was inverted

  This utility logic is currently needed because:

  - Extracting the matrix representation is not supported natively on
    Hamiltonians and SparseHamiltonians.
  - By default, calling `op.generator()` does not take into account `op.inverse()`.
  - If the generator is a single Pauli word, it is convenient to have access to
    both the coefficient and the observable separately.

* Decompositions are now defined in `compute_decomposition`, instead of `expand`.
  [(#2053)](https://github.com/PennyLaneAI/pennylane/pull/2053)

* The `expand` method was moved to the main `Operator` class.
  [(#2053)](https://github.com/PennyLaneAI/pennylane/pull/2053)

* A `sparse_matrix` method and a `compute_sparse_matrix` static method were added
  to the `Operator` class. The sparse representation of `SparseHamiltonian`
  is moved to this method, so that its `matrix` method now returns a dense matrix.
  [(#2050)](https://github.com/PennyLaneAI/pennylane/pull/2050)

* The argument `wires` in `heisenberg_obs`, `heisenberg_expand` and `heisenberg_tr`
  was renamed to `wire_order` to be consistent with other matrix representations.
  [(#2051)](https://github.com/PennyLaneAI/pennylane/pull/2051)

* The property `kraus_matrices` has been changed to a method, and `_kraus_matrices` renamed to
  `compute_kraus_matrices`, which is now a static method.
  [(#2055)](https://github.com/PennyLaneAI/pennylane/pull/2055)

* The developer guide on adding templates and the architecture overview were rewritten
  to reflect the past and planned changes of the operator refactor.
  [(#2066)](https://github.com/PennyLaneAI/pennylane/pull/2066)

* Custom errors subclassing ``OperatorPropertyUndefined`` are raised if a representation
  has not been defined. This replaces the ``NotImplementedError`` and allows finer control
  for developers.
  [(#2064)](https://github.com/PennyLaneAI/pennylane/pull/2064)

* Moved ``expand()`` from ``Operation`` to ``Operator``.
  [(#2239)](https://github.com/PennyLaneAI/pennylane/pull/2239)

<h3>Contributors</h3>

This release contains contributions from (in alphabetical order):

<<<<<<< HEAD

Jack Y. Araz, Sam Banning, Thomas Bromley, Olivia Di Matteo, Anthony Hayes, David Ittah, Josh Izaac,
Christina Lee, Angus Lowe, Maria Fernanda Morris, Romain Moyard, Zeyue Niu, Maria Schuld, Jay Soni,
=======
Sam Banning, Thomas Bromley, Anthony Hayes, David Ittah, Josh Izaac, Christina Lee, Angus Lowe,
Maria Fernanda Morris, Romain Moyard, Zeyue Niu, Maria Schuld, Jay Soni,
>>>>>>> 15c779f1
Antal Száva, David Wierichs<|MERGE_RESOLUTION|>--- conflicted
+++ resolved
@@ -550,12 +550,6 @@
 
 This release contains contributions from (in alphabetical order):
 
-<<<<<<< HEAD
-
 Jack Y. Araz, Sam Banning, Thomas Bromley, Olivia Di Matteo, Anthony Hayes, David Ittah, Josh Izaac,
 Christina Lee, Angus Lowe, Maria Fernanda Morris, Romain Moyard, Zeyue Niu, Maria Schuld, Jay Soni,
-=======
-Sam Banning, Thomas Bromley, Anthony Hayes, David Ittah, Josh Izaac, Christina Lee, Angus Lowe,
-Maria Fernanda Morris, Romain Moyard, Zeyue Niu, Maria Schuld, Jay Soni,
->>>>>>> 15c779f1
 Antal Száva, David Wierichs