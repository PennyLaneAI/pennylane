:orphan:

# Release 0.25.0-dev (development release)

<h3>New features since last release</h3>

<h4>Estimate computational resource requirements 🧠</h4>

* Functionality for estimating molecular simulation computations has been added.
  [(#2646)](https://github.com/PennyLaneAI/pennylane/pull/2646)
  [(#2653)](https://github.com/PennyLaneAI/pennylane/pull/2653)
  [(#2665)](https://github.com/PennyLaneAI/pennylane/pull/2665)
  [(#2694)](https://github.com/PennyLaneAI/pennylane/pull/2694)
  [(#2720)](https://github.com/PennyLaneAI/pennylane/pull/2720)
  [(#2723)](https://github.com/PennyLaneAI/pennylane/pull/2723)
  [(#2746)](https://github.com/PennyLaneAI/pennylane/pull/2746)
  [(#2796)](https://github.com/PennyLaneAI/pennylane/pull/2796)
  [(#2797)](https://github.com/PennyLaneAI/pennylane/pull/2797)
  [(#2874)](https://github.com/PennyLaneAI/pennylane/pull/2874)
  [(#2644)](https://github.com/PennyLaneAI/pennylane/pull/2644)

  The new [`qml.resource`](https://pennylane.readthedocs.io/en/stable/code/qml_resource.html) module allows you to estimate the number of 
  non-[Clifford gates](https://en.wikipedia.org/wiki/Clifford_gates) and logical 
  qubits needed to implement [quantum phase estimation](https://codebook.xanadu.ai/P.1) 
  algorithms for simulating materials and molecules. This includes support for quantum 
  algorithms using [first](https://en.wikipedia.org/wiki/First_quantization) and [second](https://en.wikipedia.org/wiki/Second_quantization) quantization with specific bases:

  - [First quantization](https://en.wikipedia.org/wiki/First_quantization) using a plane-wave basis via the [`FirstQuantization`](https://pennylane.readthedocs.io/en/stable/code/api/pennylane.resource.FirstQuantization.html) class:

  ```python
  import pennylane as qml
  from pennylane import numpy as np
  
  n = 100000        # number of plane waves
  eta = 156         # number of electrons
  omega = 1145.166  # unit cell volume in atomic units
  
  algo = FirstQuantization(n, eta, omega)
  ```
  
  ```pycon
  >>> print(algo.gates, algo.qubits)
  1.10e+13, 4416
  ```

  - [Second quantization](https://en.wikipedia.org/wiki/Second_quantization) with a double-factorized Hamiltonian via the 
  [`DoubleFactorization`](https://pennylane.readthedocs.io/en/stable/code/api/pennylane.resource.DoubleFactorization.html) class: 
 
  ```python
  import pennylane as qml
  from pennylane import numpy as np
  
  symbols  = ['O', 'H', 'H']
  geometry = np.array([[0.00000000,  0.00000000,  0.28377432],
                       [0.00000000,  1.45278171, -1.00662237],
                       [0.00000000, -1.45278171, -1.00662237]], requires_grad = False)
  
  mol = qml.qchem.Molecule(symbols, geometry, basis_name='sto-3g')
  core, one, two = qml.qchem.electron_integrals(mol)()
  
  algo = DoubleFactorization(one, two)
  ```

  ```pycon
  >>> print(algo.gates, algo.qubits)
  103969925, 290
  ```
  
  The methods of the [`FirstQuantization`](https://pennylane.readthedocs.io/en/stable/code/api/pennylane.resource.FirstQuantization.html) and the [`DoubleFactorization`](https://pennylane.readthedocs.io/en/stable/code/api/pennylane.resource.DoubleFactorization.html) classes 
  can be also accessed individually without instantiating an instance of the class:

  - The number of logical qubits with `qubit_cost`
  - The number of non-Clifford gates with `gate_cost`

  ```python
  n = 100000
  eta = 156
  omega = 169.69608
  error = 0.01
  ```
  
  ```pycon
  >>> qml.resource.FirstQuantization.qubit_cost(n, eta, omega, error)
  4377
  >>> qml.resource.FirstQuantization.gate_cost(n, eta, omega, error)
  3676557345574 
  ```

<h4>Differentiable error mitigation ⚙️</h4>

* Differentiable zero-noise-extrapolation error mitigation is now available.
  [(#2757)](https://github.com/PennyLaneAI/pennylane/pull/2757)

  In zero-noise-extrapolation (ZNE), the noise of a circuit is artificially increased by _folding_
  the circuit. By executing an expectation value with increasing noise, we can extrapolate back to
  zero noise by means of a polynomial fit. More details on this can be found in the details section
  of the [documentation](https://pennylane.readthedocs.io/en/stable/code/api/pennylane.transforms.fold_global.html)
  and a soon-to-appear demo [(PennyLaneAI/qml/529)](https://github.com/PennyLaneAI/qml/pull/529).

  The new feature in this release is that ZNE that is now *differentiable*, meaning that you can now elevate any variational
  quantum algorithm to a *mitigated* algorithm with improved results on noisy hardware while maintaining differentiability throughout.

  In order to do so, use the [`qml.transforms.mitigate_with_zne`](https://pennylane.readthedocs.io/en/stable/code/api/pennylane.transforms.mitigate_with_zne.html) transform on your QNode, as a decorator, and provide the PennyLane proprietary
  [`qml.transforms.fold_global`](https://pennylane.readthedocs.io/en/stable/code/api/pennylane.transforms.fold_global.html) folding function and [`qml.transforms.poly_extrapolate`](https://pennylane.readthedocs.io/en/stable/code/api/pennylane.transforms.poly_extrapolate.html) extrapolation function. Here is an example for a noisy simulation device
  where we mitigate a QNode and are still able to compute the gradient:

  ```python
  # Describe noise
  noise_gate = qml.DepolarizingChannel
  noise_strength = 0.1

  # Load devices
  dev_ideal = qml.device("default.mixed", wires=n_wires)
  dev_noisy = qml.transforms.insert(noise_gate, noise_strength)(dev_ideal)

  scale_factors = [1, 2, 3]
  @mitigate_with_zne(
    scale_factors,
    qml.transforms.fold_global,
    qml.transforms.poly_extrapolate,
    extrapolate_kwargs={'order': 2}
  )
  @qml.qnode(dev_noisy)
  def qnode_mitigated(theta):
      qml.RY(theta, wires=0)
      return qml.expval(qml.PauliX(0))

  theta = np.array(0.5, requires_grad=True)
  grad = qml.grad(qnode_mitigated)
  >>> grad(theta)
  0.5712737447327619
  ```

<h4>More native support for parameter broadcasting 📡</h4>

* `DefaultQubit` devices now natively support parameter broadcasting.
  [(#2627)](https://github.com/PennyLaneAI/pennylane/pull/2627)

  `DefaultQubit`-based devices now are able to directly execute broadcasted circuits, 
  providing a faster way of executing the same circuit at various parameter positions
  compared to using the [`qml.transforms.broadcast_expand`](https://pennylane.readthedocs.io/en/stable/code/api/pennylane.transforms.broadcast_expand.html) transform:

  ```python
  dev = qml.device("default.qubit", wires=2)

  @qml.qnode(dev)
  def circuit(x, y):
      qml.RX(x, wires=0)
      qml.RY(y, wires=0)
      return qml.expval(qml.PauliZ(0))
  ```

  ```pycon
  >>> x = np.array([0.4, 1.2, 0.6], requires_grad=True)
  >>> y = np.array([0.9, -0.7, 4.2], requires_grad=True)
  >>> circuit(x, y)
  tensor([ 0.5725407 ,  0.2771465 , -0.40462972], requires_grad=True)
  ```

  It's also possible to broadcast only *some* parameters:

  ```pycon
  >>> x = np.array([0.4, 1.2, 0.6], requires_grad=True)
  >>> y = np.array(0.23, requires_grad=True)
  >>> circuit(x, y)
  tensor([0.89680614, 0.35281557, 0.80360155], requires_grad=True)
  ```
  
* Parameter-shift gradients now allow for parameter broadcasting. 
  [(#2749)](https://github.com/PennyLaneAI/pennylane/pull/2749)

  The gradient transform [`qml.gradients.param_shift`](https://pennylane.readthedocs.io/en/latest/code/api/pennylane.gradients.param_shift.html) now accepts the new Boolean 
  keyword argument `broadcast`. If it is set to `True`, broadcasting is used to 
  compute the derivative:

  ```python
  dev = qml.device("default.qubit", wires=2)

  @qml.qnode(dev)
  def circuit(x, y):
      qml.RX(x, wires=0)
      qml.RY(y, wires=1)
      return qml.expval(qml.PauliZ(0) @ qml.PauliZ(1))
  ```

  ```pycon
  >>> x = np.array([np.pi/3, np.pi/2], requires_grad=True)
  >>> y = np.array([np.pi/6, np.pi/5], requires_grad=True)
  >>> qml.gradients.param_shift(circuit, broadcast=True)(x, y)
  (tensor([[-0.9330127,  0.       ],
           [ 0.       , -0.9330127]], requires_grad=True),
  tensor([[0.25, 0.  ],
          [0.  , 0.25]], requires_grad=True))
  ```

  To illustrate the speedup, consider the following figure which shows, for a 
  constant-depth circuit with Pauli rotations and controlled Pauli rotations, the 
  time required to compute `qml.gradients.param_shift(circuit, broadcast=False)(params)`
  ("No broadcasting") and `qml.gradients.param_shift(circuit, broadcast=True)(params)` 
  ("Broadcasting") as a function of the number of qubits.

  <img src="https://pennylane.readthedocs.io/en/stable/_images/default_qubit_native_broadcast_speedup.png" width=70%/>

* Operations for quantum chemistry now also support parameter broadcasting.
  [(#2726)](https://github.com/PennyLaneAI/pennylane/pull/2726)

  Similar to standard parametrized operations, quantum chemistry operations now
  also work with broadcasted parameters:

  ```pycon
  >>> op = qml.SingleExcitation(np.array([0.3, 1.2, -0.7]), wires=[0, 1])
  >>> op.matrix().shape
  (3, 4, 4)
  ```
  
<h4>The SPSA optimizer 🦾</h4>

* The [simultaneous perturbation stochastic approximation (SPSA) optimizer](https://www.jhuapl.edu/SPSA/PDF-SPSA/Spall_An_Overview.PDF) 
  is available via `qml.SPSAOptimizer`.
  [(#2661)](https://github.com/PennyLaneAI/pennylane/pull/2661)

  The SPSA optimizer is suitable for cost functions whose evaluation may involve
  noise, as optimization with SPSA may significantly decrease the number of
  quantum executions for the entire optimization. Use the SPSA optimizer like you
  would any other optimizer:

  ```python
  max_iterations = 50
  opt = qml.SPSA(maxiter=max_iterations) # TODO: check documentation for SPSA

  for _ in range(max_iterations):
      params, cost = opt.step_and_cost(cost, params)
  ```  

<h4>Relative entropy is now available in `qml.qinfo` 💥</h4>

* The quantum information module now supports computation of [relative entropy](https://en.wikipedia.org/wiki/Quantum_relative_entropy).
  [(#2772)](https://github.com/PennyLaneAI/pennylane/pull/2772)

  To calculate [relative entropy](https://en.wikipedia.org/wiki/Quantum_relative_entropy), one requires two quantum states and subspaces over 
  which you would like to calculate the relative entropy. We've enabled two cases 
  for calculating the relative entropy:
  
  - A QNode transform via `qml.qinfo.relative_entropy`:

  ```python
  dev = qml.device('default.qubit', wires=2)

  @qml.qnode(dev)
  def circuit(param):
      qml.RY(param, wires=0)
      qml.CNOT(wires=[0, 1])
      return qml.state()
  ```

  ```pycon
  >>> relative_entropy_circuit = qml.qinfo.relative_entropy(circuit, circuit, wires0=[0], wires1=[0])
  >>> x, y = np.array(0.4), np.array(0.6)
  >>> relative_entropy_circuit((x,), (y,))
  0.017750012490703237
  ```

  - Support in `qml.math` for flexible post-processing:

  ```pycon
  >>> rho = np.array([[0.3, 0], [0, 0.7]])
  >>> sigma = np.array([[0.5, 0], [0, 0.5]])
  >>> qml.math.relative_entropy(rho, sigma)
  tensor(0.08228288, requires_grad=True)
  ```

<h4>Backpropagation with Jax for DefaultMixed 🙌</h4>

* The `default.mixed` device now supports [backpropagation](https://pennylane.readthedocs.io/en/stable/introduction/unsupported_gradients.html#backpropagation) with the `"jax"` interface.
  [(#2754)](https://github.com/PennyLaneAI/pennylane/pull/2754)

  ```python
  dev = qml.device("default.mixed", wires=2)

  @qml.qnode(dev, diff_method="backprop", interface="jax")
  def circuit(angles):
      qml.RX(angles[0], wires=0)
      qml.RY(angles[1], wires=1)
      return qml.expval(qml.PauliZ(0) + qml.PauliZ(1))
  ```

  ```pycon
  >>> angles = np.array([np.pi/6, np.pi/5], requires_grad=True)
  >>> qml.grad(circuit)(params)
  array([-0.8660254 , -0.25881905])
  ```

<h4>More support for Jax and Tensorflow tensors 😻</h4>

* Quantum channels now support Jax and Tensorflow tensors.
  [(#2776)](https://github.com/PennyLaneAI/pennylane/pull/2776)
  
  This allows quantum channels to be used inside QNodes decorated by `tf.function`, 
  `jax.jit`, or `jax.vmap`:

  ```python
  dev = qml.device("default.mixed", wires=1)

  @qml.qnode(dev, diff_method="backprop", interface="jax")
  def circuit(t):
      qml.PauliX(wires=0)
      qml.ThermalRelaxationError(0.1, t, 1.4, 0.1, wires=0)
      return qml.expval(qml.PauliZ(0))
  ```

  ```pycon
  >>> x = jnp.array([0.8, 1.0, 1.2])
  >>> jax.vmap(circuit)(x)
  DeviceArray([-0.78849435, -0.8287073 , -0.85608006], dtype=float32)
  ```

<h4>Quality-of-life upgrades to Operator arithmetic ➕➖✖️</h4>

* Any number of Operators can now be summed to create a new "summed" Operator that 
  maintains differentiability when placed inside QNodes.
  [(#2475)](https://github.com/PennyLaneAI/pennylane/pull/2475)

  Summing any number of Operators via `qml.op_sum` results in a "summed" Operator 
  whose matrix, terms, and eigenvalues can be accessed as per usual.

  ```pycon
  >>> ops_to_sum = [qml.PauliX(0), qml.PauliY(1), qml.PauliZ(0)]
  >>> summed_op = qml.op_sum(*ops_to_sum)
  >>> summed_op
  PauliX(wires=[0]) + PauliY(wires=[1]) + PauliZ(wires=[0])
  >>> qml.matrix(summed_op)
  array([[ 1.+0.j,  0.-1.j,  1.+0.j,  0.+0.j],
         [ 0.+1.j,  1.+0.j,  0.+0.j,  1.+0.j],
         [ 1.+0.j,  0.+0.j, -1.+0.j,  0.-1.j],
         [ 0.+0.j,  1.+0.j,  0.+1.j, -1.+0.j]])
  >>> summed_op.terms()
  ([1.0, 1.0, 1.0], (PauliX(wires=[0]), PauliY(wires=[1]), PauliZ(wires=[0])))
  ```

  Summed Operators can also be used inside of a QNode while maintaining differentiability:

  ```python
  summed_obs = qml.op_sum(qml.PauliX(0), qml.PauliZ(1))

  dev = qml.device("default.qubit", wires=2)

  @qml.qnode(dev)
  def circuit(weights):
      qml.RX(weights[0], wires=0)
      qml.RY(weights[1], wires=1)
      qml.CNOT(wires=[0, 1])
      qml.RX(weights[2], wires=1)
      return qml.expval(summed_obs)
  ```

  ```pycon
  >>> weights = qnp.array([0.1, 0.2, 0.3], requires_grad=True)
  >>> qml.grad(circuit)(weights)
  array([-0.09347337, -0.18884787, -0.28818254])
  ```

* The `+` and `**` Python operators now function intuitively with Operators.
  [(#2807)](https://github.com/PennyLaneAI/pennylane/pull/2807)

  ```pycon
  >>> sum_op = qml.RX(phi=1.23, wires=0) + qml.RZ(phi=3.14, wires=0)
  >>> sum_op
  RX(1.23, wires=[0]) + RZ(3.14, wires=[0])
  >>> qml.matrix(summed_op)
  array([[0.81756977-0.99999968j, 0.        -0.57695852j],
         [0.        -0.57695852j, 0.81756977+0.99999968j]])
  >>> exp_op = qml.RZ(1.0, wires=0) ** 2
  >>> exp_op
  RZ**2(1.0, wires=[0])
  >>> qml.matrix(exp_op)
  array([[0.54030231-0.84147098j, 0.        +0.j        ],
         [0.        +0.j        , 0.54030231+0.84147098j]])
  ```

  Note that the behavior of `+` with *Observables* is different: it still creates 
  a Hamiltonian.

* Many convenient additions have been made regarding Operator arithmetic.
  [(#2475)](https://github.com/PennyLaneAI/pennylane/pull/2475)
  [(#2622)](https://github.com/PennyLaneAI/pennylane/pull/2622)
  [(#2849)](https://github.com/PennyLaneAI/pennylane/pull/2849)
  
  Many quality-of-life features have been added to how we handle Operators. This
  includes:

  - You can now add scalars to Operators, where the interpretation is that the 
  scalar is a properly-sized identity matrix. 


  ```pycon
  >>> sum_op = 5 + qml.CNOT([0,1])
  >>> sum_op.matrix()
  array([[5., 1.],
         [1., 5.]])
  ```

* A `SProd` symbolic class is added that allows users to represent the scalar product
of operators.

  We can get the matrix, eigenvalues, terms, diagonalizing gates and more.

  ```pycon
  >>> sprod_op = qml.s_prod(2.0, qml.PauliX(0))
  >>> sprod_op
  2.0*(PauliX(wires=[0]))
  >>> sprod_op.matrix()
  array([[ 0., 2.],
         [ 2., 0.]])
  >>> sprod_op.terms()
  ([2.0], [PauliX(wires=[0])])
  ```

  The `sprod_op` can also be used inside a `qnode` as an observable.
  If the circuit is parameterized, then we can also differentiate through the observable.

  ```python
  dev = qml.device("default.qubit", wires=1)

  @qml.qnode(dev, grad_method="best")
  def circuit(scalar, theta):
        qml.RX(theta, wires=0)
        return qml.expval(qml.s_prod(scalar, qml.Hadamard(wires=0)))
  ```

  ```pycon
  >>> scalar, theta = (1.2, 3.4)
  >>> qml.grad(circuit, argnum=[0,1])(scalar, theta)
  (array(-0.68362956), array(0.21683382))
  ```

<<<<<<< HEAD
* Adds the `Controlled` symbolic operator to represent a controlled version of any
  operation.
  [(#2634)](https://github.com/PennyLaneAI/pennylane/pull/2634)


* When adjoint differentiation is requested, circuits are now decomposed so
  that all trainable operations have a generator.
  [(#2836)](https://github.com/PennyLaneAI/pennylane/pull/2836)


* New FlipSign operator that flips the sign for a given basic state. 
  [(#2780)](https://github.com/PennyLaneAI/pennylane/pull/2780)

  Mathematically, `qml.FlipSign` functions as follows: $\text{FlipSign}(n) \vert m \rangle = (-1)^\delta_{n,m} \vert m \rangle$, where $\vert m \rangle$ is an arbitrary qubit state and $n$ 
  is a qubit configuration:

  ```python
  basis_state = [0, 1]

  dev = qml.device("default.qubit", wires=2)

  @qml.qnode(dev)
  def circuit():
    for wire in list(range(2)):
          qml.Hadamard(wires = wire)
    qml.FlipSign(basis_state, wires = list(range(2)))
    return qml.sample()
  ```

  ```pycon
  >>> circuit()
  tensor([ 0.5+0.j  -0.5+0.j 0.5+0.j  0.5+0.j], requires_grad=True)
  ```
=======
* Added `arithmetic_depth` property and `simplify` method to the `Operator`, `Sum`, `Adjoint`
and `SProd` operators so that users can reduce the depth of nested operators.

```pycon
>>> sum_op = qml.ops.Sum(qml.RX(phi=1.23, wires=0), qml.ops.Sum(qml.RZ(phi=3.14, wires=0), qml.PauliZ(0)))
>>> sum_op.arithmetic_depth
2
>>> simplified_op = sum_op.simplify()
>>> simplified_op.arithmetic_depth
1
```
>>>>>>> 28386e36

* A `Prod` symbolic class is added that allows users to represent the Prod of operators.
  [(#2625)](https://github.com/PennyLaneAI/pennylane/pull/2625)

  The `Prod` class provides functionality like any other PennyLane operator. We can
  get the matrix, eigenvalues, terms, diagonalizing gates and more.

  ```pycon
  >>> prop_op = Prod(qml.PauliX(0), qml.PauliZ(0))
  >>> prop_op
  PauliX(wires=[0]) @ PauliZ(wires=[0])
  >>> qml.matrix(prop_op)
  array([[ 0,  -1],
         [ 1,   0]])
  >>> prop_op.terms()
  ([1.0], [PauliX(wires=[0]) @ PauliZ(wires=[0])])
  ```

  The `prod_op` can also be used inside a `qnode` as an observable.
  If the circuit is parameterized, then we can also differentiate through the
  product observable.

  ```python
  prod_op = Prod(qml.PauliZ(wires=0), qml.Hadamard(wires=1))
  dev = qml.device("default.qubit", wires=2)

  @qml.qnode(dev)
  def circuit(weights):
      qml.RX(weights[0], wires=0)
      return qml.expval(prod_op)
  ```

  ```pycon
  >>> weights = qnp.array([0.1], requires_grad=True)
  >>> qml.grad(circuit)(weights)
  tensor([-0.07059288589999416], requires_grad=True)
  ```
  
  The `prod_op` can also be used inside a `qnode` as an operation which,
  if parameterized, can be differentiated.

  ```python
  dev = qml.device("default.qubit", wires=3)

  @qml.qnode(dev)
  def circuit(theta):
      qml.prod(qml.PauliZ(0), qml.RX(theta, 1))
      return qml.expval(qml.PauliZ(1))
  ```

  ```pycon
  >>> circuit(1.23)
  tensor(0.33423773, requires_grad=True)
  >>> qml.grad(circuit)(1.23)
  -0.9424888019316975
  ```
* `default.qubit` now will natively execute any operation that defines a matrix except
  for trainable `Pow` operations. This includes custom operations, `GroverOperator`, `QFT`,
  `U1`, `U2`, `U3`, and arithmetic operations. The existance of a matrix is determined by the
  `Operator.has_matrix` property.
  
* Added readout error functionality to the MixedDevice.
  [(#2786)](https://github.com/PennyLaneAI/pennylane/pull/2786)

  Readout error has been added by applying a BitFlip channel to the wires
  measured after the diagonalizing gates corresponding to the measurement
  observable has been applied. The probability of the readout error occurring
  should be passed when creating the device.

  ```pycon
  >>> dev = qml.device("default.mixed", wires=2, readout_prob=0.1)
  >>> @qml.qnode(dev)
  ... def circuit():
  ...     return qml.expval(qml.PauliZ(0))
  >>> print(circuit())
  0.8
  ```

* Added `qml.counts` which samples from the supplied observable returning the number of counts
  for each sample.
  [(#2686)](https://github.com/PennyLaneAI/pennylane/pull/2686)
  [(#2839)](https://github.com/PennyLaneAI/pennylane/pull/2839)
  [(#2876)](https://github.com/PennyLaneAI/pennylane/pull/2876)

  Note that the change included creating a new `Counts` measurement type in `measurements.py`.

  `qml.counts` can be used to obtain counted raw samples in the computational basis:

  ```pycon
  >>> dev = qml.device("default.qubit", wires=2, shots=1000)
  >>>
  >>> @qml.qnode(dev)
  >>> def circuit():
  ...     qml.Hadamard(wires=0)
  ...     qml.CNOT(wires=[0, 1])
  ...     return qml.counts()
  >>> result = circuit()
  >>> print(result)
  {'00': 495, '11': 505}
  ```

  Counts can also be obtained when sampling the eigenstates of an observable:

  ```pycon
  >>> dev = qml.device("default.qubit", wires=2, shots=1000)
  >>>
  >>> @qml.qnode(dev)
  >>> def circuit():
  ...   qml.Hadamard(wires=0)
  ...   qml.CNOT(wires=[0, 1])
  ...   return qml.counts(qml.PauliZ(0)), qml.counts(qml.PauliZ(1))
  >>> result = circuit()
  >>> print(result)
  ({-1: 470, 1: 530}, {-1: 470, 1: 530})
  ```

<h4>More drawing styles 🎨</h4>

* New PennyLane-inspired `sketch` and `sketch_dark` styles are now available for 
  drawing circuit diagram graphics.
  [(#2709)](https://github.com/PennyLaneAI/pennylane/pull/2709)

<h3>Improvements 📈</h3>

* The efficiency of the Hartree-Fock workflow has been improved by removing 
  repetitive steps.
  [(#2850)](https://github.com/PennyLaneAI/pennylane/pull/2850)

* The coefficients of the non-differentiable molecular Hamiltonians generated 
  with openfermion now have `requires_grad = False` by default.
  [(#2865)](https://github.com/PennyLaneAI/pennylane/pull/2865)

* Upgraded performance of the `compute_matrix` method of broadcastable 
  parametric operations.
  [(#2726)](https://github.com/PennyLaneAI/pennylane/pull/2726)

* Jacobians are now cached with the Autograd interface when using the
  parameter-shift rule.
  [(#2645)](https://github.com/PennyLaneAI/pennylane/pull/2645)

* The `qml.state` and `qml.density_matrix` measurements now support custom wire
  labels.
  [(#2779)](https://github.com/PennyLaneAI/pennylane/pull/2779)

* Add trivial behaviour logic to `qml.operation.expand_matrix`.
  [(#2785)](https://github.com/PennyLaneAI/pennylane/issues/2785)

* Adds a new function to compare operators. `qml.equal` can be used to compare equality 
  of parametric operators taking into account their interfaces and trainability.
  [(#2651)](https://github.com/PennyLaneAI/pennylane/pull/2651)

* Added an `are_pauli_words_qwc` function which checks if certain
  Pauli words are pairwise qubit-wise commuting. This new function improves performance 
  when measuring hamiltonians with many commuting terms.
  [(#2789)](https://github.com/PennyLaneAI/pennylane/pull/2798)

* Adjoint differentiation now uses the adjoint symbolic wrapper instead of in-place 
  inversion.
  [(#2855)](https://github.com/PennyLaneAI/pennylane/pull/2855)

<h3>Breaking changes 💔</h3>

* The deprecated `qml.hf` module is removed. The `qml.hf` functionality is now fully 
  supported by `qml.qchem`.
  [(#2795)](https://github.com/PennyLaneAI/pennylane/pull/2795)

* PennyLane now depends on newer versions (>=2.7) of the `semantic_version` package,
  which provides an updated API that is incompatible which versions of the package 
  prior to 2.7. If you run into issues relating to this package, please reinstall 
  PennyLane.
  [(#2744)](https://github.com/PennyLaneAI/pennylane/pull/2744)
  [(#2767)](https://github.com/PennyLaneAI/pennylane/pull/2767)

* The argument `argnum` of the function `qml.batch_input` has been redefined: now it indicates the
  indices of the batched parameters, which need to be non-trainable, in the quantum tape. Consequently, its default
  value (set to 0) has been removed.
  [(#2873)](https://github.com/PennyLaneAI/pennylane/pull/2873)

  Before this breaking change, one could call `qml.batch_input` without any arguments when using
  batched inputs as the first argument of the quantum circuit.

  ```python
  dev = qml.device("default.qubit", wires=2, shots=None)

  @qml.batch_input()  # argnum = 0
  @qml.qnode(dev, diff_method="parameter-shift", interface="tf")
  def circuit(inputs, weights):  # argument `inputs` is batched
      qml.RY(weights[0], wires=0)
      qml.AngleEmbedding(inputs, wires=range(2), rotation="Y")
      qml.RY(weights[1], wires=1)
      return qml.expval(qml.PauliZ(1))
  ```

  With this breaking change, users must set a value to `argnum` specifying the index of the
  batched inputs with respect to all quantum tape parameters. In this example the quantum tape
  parameters are `[ weights[0], inputs, weights[1] ]`, thus `argnum` should be set to 1, specifying
  that `inputs` is batched:

  ```python
  dev = qml.device("default.qubit", wires=2, shots=None)

  @qml.batch_input(argnum=1)
  @qml.qnode(dev, diff_method="parameter-shift", interface="tf")
  def circuit(inputs, weights):
      qml.RY(weights[0], wires=0)
      qml.AngleEmbedding(inputs, wires=range(2), rotation="Y")
      qml.RY(weights[1], wires=1)
      return qml.expval(qml.PauliZ(1))
  ```

* Adds `expm` to the `pennylane.math` module for matrix exponentiation.
  [(#2890)](https://github.com/PennyLaneAI/pennylane/pull/2890)
  
<h3>Deprecations 👋</h3>

🦗

<h3>Documentation 📕</h3>

* Added a dedicated docstring for the `QubitDevice.sample` method.
  [(#2812)](https://github.com/PennyLaneAI/pennylane/pull/2812)

* Optimization examples of using JAXopt and Optax with the JAX interface have
  been added.
  [(#2769)](https://github.com/PennyLaneAI/pennylane/pull/2769)

<h3>Bug fixes 🐞</h3>

* Updated IsingXY gate docstring.
  [(#2858)](https://github.com/PennyLaneAI/pennylane/pull/2858)

* Fixed a bug where the parameter-shift gradient breaks when using both
  custom `grad_recipe`s that contain unshifted terms and recipes that
  do not contain any unshifted terms.
  [(#2834)](https://github.com/PennyLaneAI/pennylane/pull/2834)

* Fixed mixed CPU-GPU data-locality issues for the Torch interface.
  [(#2830)](https://github.com/PennyLaneAI/pennylane/pull/2830)

* Fixed a bug where the parameter-shift Hessian of circuits with untrainable
  parameters might be computed with respect to the wrong parameters or
  might raise an error.
  [(#2822)](https://github.com/PennyLaneAI/pennylane/pull/2822)

* Fixed a bug where the custom implementation of the `states_to_binary` device
  method was not used.
  [(#2809)](https://github.com/PennyLaneAI/pennylane/pull/2809)

* `qml.grouping.group_observables` now works when individual wire
  labels are iterable.
  [(#2752)](https://github.com/PennyLaneAI/pennylane/pull/2752)

* The adjoint of an adjoint now has a correct `expand` result.
  [(#2766)](https://github.com/PennyLaneAI/pennylane/pull/2766)

* Fixed the ability to return custom objects as the expectation value of a QNode with 
  the Autograd interface.
  [(#2808)](https://github.com/PennyLaneAI/pennylane/pull/2808)

* The WireCut Operator now raises an error when instantiating it with an empty list.
  [(#2826)](https://github.com/PennyLaneAI/pennylane/pull/2826)

* Hamiltonians with grouped observables are now allowed to be measured on devices 
  which were transformed using `qml.transform.insert()`.
  [(#2857)](https://github.com/PennyLaneAI/pennylane/pull/2857)

* Fixes a bug where `qml.batch_input` raised an error when using a batched operator that was not
  located at the beginning of the circuit. In addition, now `qml.batch_input` raises an error when
  using trainable batched inputs, which avoids an unwanted behaviour with duplicated parameters.
  [(#2873)](https://github.com/PennyLaneAI/pennylane/pull/2873)

<h3>Contributors</h3>

This release contains contributions from (in alphabetical order):

Juan Miguel Arrazola, Utkarsh Azad, Samuel Banning, Isaac De Vlugt, David Ittah, Soran Jahangiri, Edward Jiang,
Ankit Khandelwal, Meenu Kumari, Christina Lee, Sergio Martínez-Losa, Albert Mitjans Coma, Ixchel Meza Chavez,
Romain Moyard, Lee James O'Riordan, Mudit Pandey, Bogdan Reznychenko, Shuli Shu, Jay Soni,
Modjtaba Shokrian-Zini, Antal Száva, David Wierichs, Moritz Willmann
<|MERGE_RESOLUTION|>--- conflicted
+++ resolved
@@ -433,7 +433,6 @@
   (array(-0.68362956), array(0.21683382))
   ```
 
-<<<<<<< HEAD
 * Adds the `Controlled` symbolic operator to represent a controlled version of any
   operation.
   [(#2634)](https://github.com/PennyLaneAI/pennylane/pull/2634)
@@ -443,43 +442,17 @@
   that all trainable operations have a generator.
   [(#2836)](https://github.com/PennyLaneAI/pennylane/pull/2836)
 
-
-* New FlipSign operator that flips the sign for a given basic state. 
-  [(#2780)](https://github.com/PennyLaneAI/pennylane/pull/2780)
-
-  Mathematically, `qml.FlipSign` functions as follows: $\text{FlipSign}(n) \vert m \rangle = (-1)^\delta_{n,m} \vert m \rangle$, where $\vert m \rangle$ is an arbitrary qubit state and $n$ 
-  is a qubit configuration:
-
-  ```python
-  basis_state = [0, 1]
-
-  dev = qml.device("default.qubit", wires=2)
-
-  @qml.qnode(dev)
-  def circuit():
-    for wire in list(range(2)):
-          qml.Hadamard(wires = wire)
-    qml.FlipSign(basis_state, wires = list(range(2)))
-    return qml.sample()
-  ```
-
-  ```pycon
-  >>> circuit()
-  tensor([ 0.5+0.j  -0.5+0.j 0.5+0.j  0.5+0.j], requires_grad=True)
-  ```
-=======
 * Added `arithmetic_depth` property and `simplify` method to the `Operator`, `Sum`, `Adjoint`
-and `SProd` operators so that users can reduce the depth of nested operators.
-
-```pycon
->>> sum_op = qml.ops.Sum(qml.RX(phi=1.23, wires=0), qml.ops.Sum(qml.RZ(phi=3.14, wires=0), qml.PauliZ(0)))
->>> sum_op.arithmetic_depth
-2
->>> simplified_op = sum_op.simplify()
->>> simplified_op.arithmetic_depth
-1
-```
->>>>>>> 28386e36
+  and `SProd` operators so that users can reduce the depth of nested operators.
+
+  ```pycon
+  >>> sum_op = qml.ops.Sum(qml.RX(phi=1.23, wires=0), qml.ops.Sum(qml.RZ(phi=3.14, wires=0), qml.PauliZ(0)))
+  >>> sum_op.arithmetic_depth
+  2
+  >>> simplified_op = sum_op.simplify()
+  >>> simplified_op.arithmetic_depth
+  1
+  ```
 
 * A `Prod` symbolic class is added that allows users to represent the Prod of operators.
   [(#2625)](https://github.com/PennyLaneAI/pennylane/pull/2625)
@@ -595,6 +568,30 @@
   >>> print(result)
   ({-1: 470, 1: 530}, {-1: 470, 1: 530})
   ```
+  
+* New FlipSign operator that flips the sign for a given basic state. 
+  [(#2780)](https://github.com/PennyLaneAI/pennylane/pull/2780)
+
+  Mathematically, `qml.FlipSign` functions as follows: $\text{FlipSign}(n) \vert m \rangle = (-1)^\delta_{n,m} \vert m \rangle$, where $\vert m \rangle$ is an arbitrary qubit state and $n$ 
+  is a qubit configuration:
+
+  ```python
+  basis_state = [0, 1]
+
+  dev = qml.device("default.qubit", wires=2)
+
+  @qml.qnode(dev)
+  def circuit():
+    for wire in list(range(2)):
+          qml.Hadamard(wires = wire)
+    qml.FlipSign(basis_state, wires = list(range(2)))
+    return qml.sample()
+  ```
+
+  ```pycon
+  >>> circuit()
+  tensor([ 0.5+0.j  -0.5+0.j 0.5+0.j  0.5+0.j], requires_grad=True)
+  ```
 
 <h4>More drawing styles 🎨</h4>
 
