--- conflicted
+++ resolved
@@ -289,8 +289,62 @@
 * `qml.transforms.hamiltonian_expand` can now handle multi-term observables with a constant offset.
   [(#5414)](https://github.com/PennyLaneAI/pennylane/pull/5414)
 
-<<<<<<< HEAD
-* `Sum.matrix` and `Prod.matrix` use the pauli representation for matrix computation,
+* `taper_operation` method is compatible with new operator arithmetic.
+  [(#5326)](https://github.com/PennyLaneAI/pennylane/pull/5326)
+
+* Removed the warning that an observable might not be hermitian in `qnode` executions. This enables jit-compilation.
+  [(#5506)](https://github.com/PennyLaneAI/pennylane/pull/5506)
+
+* `qml.transforms.split_non_commuting` will now work with single-term operator arithmetic.
+  [(#5314)](https://github.com/PennyLaneAI/pennylane/pull/5314)
+
+* `LinearCombination` and `Sum` now accept `_grouping_indices` on initialization.
+  [(#5524)](https://github.com/PennyLaneAI/pennylane/pull/5524)
+
+<h4>Mid-circuit measurements and dynamic circuits</h4>
+
+* The `QubitDevice` class and children classes support the `dynamic_one_shot` transform provided that they support `MidMeasureMP` operations natively.
+  [(#5317)](https://github.com/PennyLaneAI/pennylane/pull/5317)
+
+* The `dynamic_one_shot` transform is introduced enabling dynamic circuit execution on circuits with shots and devices that support `MidMeasureMP` operations natively.
+  [(#5266)](https://github.com/PennyLaneAI/pennylane/pull/5266)
+
+* Added a qml.capture module that will contain PennyLane's own capturing mechanism for hybrid
+  quantum-classical programs.
+  [(#5509)](https://github.com/PennyLaneAI/pennylane/pull/5509)
+
+<h4>Performance and broadcasting</h4>
+
+* Gradient transforms may now be applied to batched/broadcasted QNodes, as long as the
+  broadcasting is in non-trainable parameters.
+  [(#5452)](https://github.com/PennyLaneAI/pennylane/pull/5452)
+
+* Improve the performance of computing the matrix of `qml.QFT`
+  [(#5351)](https://github.com/PennyLaneAI/pennylane/pull/5351)
+
+* `qml.transforms.broadcast_expand` now supports shot vectors when returning `qml.sample()`.
+  [(#5473)](https://github.com/PennyLaneAI/pennylane/pull/5473)
+
+* `LightningVJPs` is now compatible with Lightning devices using the new device API.
+  [(#5469)](https://github.com/PennyLaneAI/pennylane/pull/5469)
+
+<h4>Other improvements</h4>
+
+* `qml.ops.Conditional` now stores the `data`, `num_params`, and `ndim_param` attributes of
+  the operator it wraps.
+  [(#5473)](https://github.com/PennyLaneAI/pennylane/pull/5473)
+
+* The `molecular_hamiltonian` function calls `PySCF` directly when `method='pyscf'` is selected.
+  [(#5118)](https://github.com/PennyLaneAI/pennylane/pull/5118)
+
+* Upgraded `null.qubit` to the new device API. Also, added support for all measurements and various modes of differentiation.
+  [(#5211)](https://github.com/PennyLaneAI/pennylane/pull/5211)
+
+* Obtaining classical shadows using the `default.clifford` device is now compatible with
+  [stim](https://github.com/quantumlib/Stim) `v1.13.0`.
+  [(#5409)](https://github.com/PennyLaneAI/pennylane/pull/5409)
+
+* `qml.matrix` uses the pauli representation for matrix computation,
   which results in faster computation of the matrix.
   [(5392)](https://github.com/PennyLaneAI/pennylane/pull/5392)
 
@@ -300,62 +354,15 @@
 
 * `qml.transforms.hamiltonian_expand` can now handle multi-term observables with a constant offset.
   [(#5414)](https://github.com/PennyLaneAI/pennylane/pull/5414)
-=======
-* `taper_operation` method is compatible with new operator arithmetic.
-  [(#5326)](https://github.com/PennyLaneAI/pennylane/pull/5326)
-
-* Removed the warning that an observable might not be hermitian in `qnode` executions. This enables jit-compilation.
-  [(#5506)](https://github.com/PennyLaneAI/pennylane/pull/5506)
-
-* `qml.transforms.split_non_commuting` will now work with single-term operator arithmetic.
-  [(#5314)](https://github.com/PennyLaneAI/pennylane/pull/5314)
->>>>>>> 10d59e77
-
-* `LinearCombination` and `Sum` now accept `_grouping_indices` on initialization.
-  [(#5524)](https://github.com/PennyLaneAI/pennylane/pull/5524)
-
-<h4>Mid-circuit measurements and dynamic circuits</h4>
-
-* The `QubitDevice` class and children classes support the `dynamic_one_shot` transform provided that they support `MidMeasureMP` operations natively.
-  [(#5317)](https://github.com/PennyLaneAI/pennylane/pull/5317)
-
-* The `dynamic_one_shot` transform is introduced enabling dynamic circuit execution on circuits with shots and devices that support `MidMeasureMP` operations natively.
-  [(#5266)](https://github.com/PennyLaneAI/pennylane/pull/5266)
-
-* Added a qml.capture module that will contain PennyLane's own capturing mechanism for hybrid
-  quantum-classical programs.
-  [(#5509)](https://github.com/PennyLaneAI/pennylane/pull/5509)
-
-<h4>Performance and broadcasting</h4>
-
-* Gradient transforms may now be applied to batched/broadcasted QNodes, as long as the
-  broadcasting is in non-trainable parameters.
-  [(#5452)](https://github.com/PennyLaneAI/pennylane/pull/5452)
-
-* Improve the performance of computing the matrix of `qml.QFT`
-  [(#5351)](https://github.com/PennyLaneAI/pennylane/pull/5351)
-
-* `qml.transforms.broadcast_expand` now supports shot vectors when returning `qml.sample()`.
-  [(#5473)](https://github.com/PennyLaneAI/pennylane/pull/5473)
-
-* `LightningVJPs` is now compatible with Lightning devices using the new device API.
-  [(#5469)](https://github.com/PennyLaneAI/pennylane/pull/5469)
-
-<h4>Other improvements</h4>
-
-* `qml.ops.Conditional` now stores the `data`, `num_params`, and `ndim_param` attributes of
-  the operator it wraps.
-  [(#5473)](https://github.com/PennyLaneAI/pennylane/pull/5473)
-
-* The `molecular_hamiltonian` function calls `PySCF` directly when `method='pyscf'` is selected.
-  [(#5118)](https://github.com/PennyLaneAI/pennylane/pull/5118)
-
-* Upgraded `null.qubit` to the new device API. Also, added support for all measurements and various modes of differentiation.
-  [(#5211)](https://github.com/PennyLaneAI/pennylane/pull/5211)
-
-* Obtaining classical shadows using the `default.clifford` device is now compatible with
-  [stim](https://github.com/quantumlib/Stim) `v1.13.0`.
-  [(#5409)](https://github.com/PennyLaneAI/pennylane/pull/5409)
+
+* The `qml.qchem.hf_state` function is upgraded to be compatible with the parity and Bravyi-Kitaev bases.
+  [(#5472)](https://github.com/PennyLaneAI/pennylane/pull/5472)
+
+<h4>Community contributions 🥳</h4>
+
+* Functions `measure_with_samples` and `sample_state` have been added to the new `qutrit_mixed` module found in
+ `qml.devices`. These functions are used to sample device-compatible states, returning either the final measured state or value of an observable.
+  [(#5082)](https://github.com/PennyLaneAI/pennylane/pull/5082)
 
 * `default.mixed` has improved support for sampling-based measurements with non-numpy interfaces.
   [(#5514)](https://github.com/PennyLaneAI/pennylane/pull/5514)
