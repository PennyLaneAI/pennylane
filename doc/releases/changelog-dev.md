--- conflicted
+++ resolved
@@ -78,19 +78,15 @@
 
 <h3>Deprecations 👋</h3>
 
-<<<<<<< HEAD
 * `Operator.expand` has been deprecated. Users should simply use `qml.tape.QuantumScript(op.decomposition())`
   for equivalent behaviour.
   [(#5994)](https://github.com/PennyLaneAI/pennylane/pull/5994)
 
-* The `expand_fn` argument in `qml.execute` has been deprecated.
-=======
 * `pennylane.transforms.sum_expand` and `pennylane.transforms.hamiltonian_expand` have been deprecated.
   Users should instead use `pennylane.transforms.split_non_commuting` for equivalent behaviour.
   [(#6003)](https://github.com/PennyLaneAI/pennylane/pull/6003)
 
-* The `expand_fn` argument in `qml.execute` has been deprecated. 
->>>>>>> 3fbfe09a
+* The `expand_fn` argument in `qml.execute` has been deprecated.
   Instead, please create a `qml.transforms.core.TransformProgram` with the desired preprocessing and pass it to the `transform_program` argument of `qml.execute`.
   [(#5984)](https://github.com/PennyLaneAI/pennylane/pull/5984)
 
