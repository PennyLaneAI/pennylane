# Release 0.44.0-dev (development release)

<h3>New features since last release</h3>

* A new decomposition has been added for the Controlled :class:`~.SemiAdder`,
  which is efficient and skips controlling all gates in its decomposition.
  [(#8423)](https://github.com/PennyLaneAI/pennylane/pull/8423)

* Added a :meth:`~pennylane.devices.DeviceCapabilities.gate_set` method to :class:`~pennylane.devices.DeviceCapabilities`
  that produces a set of gate names to be used as the target gate set in decompositions.
  [(#8522)](https://github.com/PennyLaneAI/pennylane/pull/8522)

* Added a :func:`~pennylane.measurements.pauli_measure` that takes a Pauli product measurement.
  [(#8461)](https://github.com/PennyLaneAI/pennylane/pull/8461)
  [(#8631)](https://github.com/PennyLaneAI/pennylane/pull/8631)

<h3>Improvements 🛠</h3>

* Add the `PCPhaseOp` operation to the xDSL Quantum dialect.
  [(#8621)](https://github.com/PennyLaneAI/pennylane/pull/8621)

* `qml.for_loop` will now fall back to a standard Python `for` loop if capturing a condensed, structured loop fails
  with program capture enabled.
  [(#8615)](https://github.com/PennyLaneAI/pennylane/pull/8615)

* `qml.cond` will now use standard Python logic if all predicates have concrete values. A nested
  control flow primitive will no longer be captured as it is not needed.
  [(#8634)](https://github.com/PennyLaneAI/pennylane/pull/8634)

* The `~.BasisRotation` graph decomposition was re-written in a qjit friendly way with PennyLane control flow.
  [(#8560)](https://github.com/PennyLaneAI/pennylane/pull/8560)
  [(#8608)](https://github.com/PennyLaneAI/pennylane/pull/8608)
  [(#8620)](https://github.com/PennyLaneAI/pennylane/pull/8620)

* The new graph based decompositions system enabled via :func:`~.decomposition.enable_graph` now supports the following
  additional templates.
  [(#8520)](https://github.com/PennyLaneAI/pennylane/pull/8520)
  [(#8515)](https://github.com/PennyLaneAI/pennylane/pull/8515)
  [(#8516)](https://github.com/PennyLaneAI/pennylane/pull/8516)
  [(#8555)](https://github.com/PennyLaneAI/pennylane/pull/8555)
  [(#8558)](https://github.com/PennyLaneAI/pennylane/pull/8558)
  [(#8538)](https://github.com/PennyLaneAI/pennylane/pull/8538)  
  [(#8534)](https://github.com/PennyLaneAI/pennylane/pull/8534)
  [(#8582)](https://github.com/PennyLaneAI/pennylane/pull/8582)
  [(#8543)](https://github.com/PennyLaneAI/pennylane/pull/8543)
  [(#8554)](https://github.com/PennyLaneAI/pennylane/pull/8554)
  [(#8616)](https://github.com/PennyLaneAI/pennylane/pull/8616)
  [(#8602)](https://github.com/PennyLaneAI/pennylane/pull/8602)
  [(#8600)](https://github.com/PennyLaneAI/pennylane/pull/8600)
  [(#8601)](https://github.com/PennyLaneAI/pennylane/pull/8601)  
  [(#8595)](https://github.com/PennyLaneAI/pennylane/pull/8595)
  [(#8586)](https://github.com/PennyLaneAI/pennylane/pull/8586)
  [(#8614)](https://github.com/PennyLaneAI/pennylane/pull/8614)

  - :class:`~.QSVT`
  - :class:`~.AmplitudeEmbedding`
  - :class:`~.AllSinglesDoubles`
  - :class:`~.SimplifiedTwoDesign`
  - :class:`~.GateFabric`
  - :class:`~.AngleEmbedding`
  - :class:`~.IQPEmbedding`
  - :class:`~.kUpCCGSD`
  - :class:`~.QAOAEmbedding`
  - :class:`~.BasicEntanglerLayers`
  - :class:`~.HilbertSchmidt`
  - :class:`~.LocalHilbertSchmidt`
  - :class:`~.QuantumMonteCarlo`
  - :class:`~.ArbitraryUnitary`
  - :class:`~.ApproxTimeEvolution`
  - :class:`~.ParticleConservingU2`
  - :class:`~.ParticleConservingU1`
  - :class:`~.CommutingEvolution`

* A new `qml.compiler.python_compiler.utils` submodule has been added, containing general-purpose utilities for
  working with xDSL. This includes a function that extracts the concrete value of scalar, constant SSA values.
  [(#8514)](https://github.com/PennyLaneAI/pennylane/pull/8514)

* Added a keyword argument ``recursive`` to ``qml.transforms.cancel_inverses`` that enables
  recursive cancellation of nested pairs of mutually inverse gates. This makes the transform
  more powerful, because it can cancel larger blocks of inverse gates without having to scan
  the circuit from scratch. By default, the recursive cancellation is enabled (``recursive=True``).
  To obtain previous behaviour, disable it by setting ``recursive=False``.
  [(#8483)](https://github.com/PennyLaneAI/pennylane/pull/8483)

* `qml.grad` and `qml.jacobian` now lazily dispatch to catalyst and program
  capture, allowing for `qml.qjit(qml.grad(c))` and `qml.qjit(qml.jacobian(c))` to work.
  [(#8382)](https://github.com/PennyLaneAI/pennylane/pull/8382)

* Both the generic and transform-specific application behavior of a `qml.transforms.core.TransformDispatcher`
  can be overwritten with `TransformDispatcher.generic_register` and `my_transform.register`.
  [(#7797)](https://github.com/PennyLaneAI/pennylane/pull/7797)

* With capture enabled, measurements can now be performed on Operator instances passed as closure
  variables from outside the workflow scope.
  [(#8504)](https://github.com/PennyLaneAI/pennylane/pull/8504)

* Users can now estimate the resources for quantum circuits that contain or decompose into
  any of the following symbolic operators: :class:`~.ChangeOpBasis`, :class:`~.Prod`,
  :class:`~.Controlled`, :class:`~.ControlledOp`, :class:`~.Pow`, and :class:`~.Adjoint`.
  [(#8464)](https://github.com/PennyLaneAI/pennylane/pull/8464)

* Wires can be specified via `range` with program capture and autograph.
  [(#8500)](https://github.com/PennyLaneAI/pennylane/pull/8500)

* The :func:`~pennylane.transforms.decompose` transform no longer raises an error if both `gate_set` and
  `stopping_condition` are provided, or if `gate_set` is a dictionary, when the new graph-based decomposition
  system is disabled.
  [(#8532)](https://github.com/PennyLaneAI/pennylane/pull/8532)

* A new decomposition has been added to :class:`pennylane.Toffoli`. This decomposition uses one
  work wire and :class:`pennylane.TemporaryAND` operators to reduce the resources needed.
  [(#8549)](https://github.com/PennyLaneAI/pennylane/pull/8549)

<h3>Breaking changes 💔</h3>

* ``QuantumScript.to_openqasm`` has been removed. Please use ``qml.to_openqasm`` instead. This removes duplicated 
  functionality for converting a circuit to OpenQASM code.
  [(#8499)](https://github.com/PennyLaneAI/pennylane/pull/8499)

* Providing ``num_steps`` to :func:`pennylane.evolve`, :func:`pennylane.exp`, :class:`pennylane.ops.Evolution`,
  and :class:`pennylane.ops.Exp` has been disallowed. Instead, use :class:`~.TrotterProduct` for approximate
  methods, providing the ``n`` parameter to perform the Suzuki-Trotter product approximation of a Hamiltonian
  with the specified number of Trotter steps.
  [(#8474)](https://github.com/PennyLaneAI/pennylane/pull/8474)

  As a concrete example, consider the following case:

  .. code-block:: python

    coeffs = [0.5, -0.6]
    ops = [qml.X(0), qml.X(0) @ qml.Y(1)]
    H_flat = qml.dot(coeffs, ops)

  Instead of computing the Suzuki-Trotter product approximation as:

  ```pycon
  >>> qml.evolve(H_flat, num_steps=2).decomposition()
  [RX(0.5, wires=[0]),
  PauliRot(-0.6, XY, wires=[0, 1]),
  RX(0.5, wires=[0]),
  PauliRot(-0.6, XY, wires=[0, 1])]
  ```

  The same result can be obtained using :class:`~.TrotterProduct` as follows:

  ```pycon
  >>> decomp_ops = qml.adjoint(qml.TrotterProduct(H_flat, time=1.0, n=2)).decomposition()
  >>> [simp_op for op in decomp_ops for simp_op in map(qml.simplify, op.decomposition())]
  [RX(0.5, wires=[0]),
  PauliRot(-0.6, XY, wires=[0, 1]),
  RX(0.5, wires=[0]),
  PauliRot(-0.6, XY, wires=[0, 1])]
  ```

* The value ``None`` has been removed as a valid argument to the ``level`` parameter in the
  :func:`pennylane.workflow.get_transform_program`, :func:`pennylane.workflow.construct_batch`,
  :func:`pennylane.draw`, :func:`pennylane.draw_mpl`, and :func:`pennylane.specs` transforms.
  Please use ``level='device'`` instead to apply the transform at the device level.
  [(#8477)](https://github.com/PennyLaneAI/pennylane/pull/8477)

* Access to ``add_noise``, ``insert`` and noise mitigation transforms from the ``pennylane.transforms`` module is deprecated.
  Instead, these functions should be imported from the ``pennylane.noise`` module.
  [(#8477)](https://github.com/PennyLaneAI/pennylane/pull/8477)

* ``qml.qnn.cost.SquaredErrorLoss`` has been removed. Instead, this hybrid workflow can be accomplished
  with a function like ``loss = lambda *args: (circuit(*args) - target)**2``.
  [(#8477)](https://github.com/PennyLaneAI/pennylane/pull/8477)

* Some unnecessary methods of the ``qml.CircuitGraph`` class have been removed:
  [(#8477)](https://github.com/PennyLaneAI/pennylane/pull/8477)

  - ``print_contents`` in favor of ``print(obj)``
  - ``observables_in_order`` in favor of ``observables``
  - ``operations_in_order`` in favor of ``operations``
  - ``ancestors_in_order(obj)`` in favor of ``ancestors(obj, sort=True)``
  - ``descendants_in_order(obj)`` in favor of ``descendants(obj, sort=True)``

* ``pennylane.devices.DefaultExecutionConfig`` has been removed. Instead, use
  ``qml.devices.ExecutionConfig()`` to create a default execution configuration.
  [(#8470)](https://github.com/PennyLaneAI/pennylane/pull/8470)

* Specifying the ``work_wire_type`` argument in ``qml.ctrl`` and other controlled operators as ``"clean"`` or
  ``"dirty"`` is disallowed. Use ``"zeroed"`` to indicate that the work wires are initially in the :math:`|0\rangle`
  state, and ``"borrowed"`` to indicate that the work wires can be in any arbitrary state. In both cases, the
  work wires are assumed to be restored to their original state upon completing the decomposition.
  [(#8470)](https://github.com/PennyLaneAI/pennylane/pull/8470)

* `QuantumScript.shape` and `QuantumScript.numeric_type` are removed. The corresponding `MeasurementProcess`
  methods should be used instead.
  [(#8468)](https://github.com/PennyLaneAI/pennylane/pull/8468)

* `MeasurementProcess.expand` is removed.
  `qml.tape.QuantumScript(mp.obs.diagonalizing_gates(), [type(mp)(eigvals=mp.obs.eigvals(), wires=mp.obs.wires)])`
  can be used instead.
  [(#8468)](https://github.com/PennyLaneAI/pennylane/pull/8468)

* The `qml.QNode.add_transform` method is removed.
  Instead, please use `QNode.transform_program.push_back(transform_container=transform_container)`.
  [(#8468)](https://github.com/PennyLaneAI/pennylane/pull/8468)

<h3>Deprecations 👋</h3>

* `qml.measure`, `qml.measurements.MidMeasureMP`, `qml.measurements.MeasurementValue`,
  and `qml.measurements.get_mcm_predicates` are now located in `qml.ops.mid_measure`.
  `MidMeasureMP` is now renamed to `MidMeasure`.
  `qml.measurements.find_post_processed_mcms` is now `qml.devices.qubit.simulate._find_post_processed_mcms`,
  and is being made private, as it is an utility for tree-traversal.
  [(#8466)](https://github.com/PennyLaneAI/pennylane/pull/8466)

* The ``pennylane.operation.Operator.is_hermitian`` property has been deprecated and renamed
  to ``pennylane.operation.Operator.is_verified_hermitian`` as it better reflects the functionality of this property.
  The deprecated access through ``is_hermitian`` will be removed in PennyLane v0.45.
  Alternatively, consider using the ``pennylane.is_hermitian`` function instead as it provides a more reliable check for hermiticity.
  Please be aware that it comes with a higher computational cost.
  [(#8494)](https://github.com/PennyLaneAI/pennylane/pull/8494)

* Access to the follow functions and classes from the ``pennylane.resources`` module are deprecated. Instead, these functions must be imported from the ``pennylane.estimator`` module.
  [(#8484)](https://github.com/PennyLaneAI/pennylane/pull/8484)

  - ``qml.estimator.estimate_shots`` in favor of ``qml.resources.estimate_shots``
  - ``qml.estimator.estimate_error`` in favor of ``qml.resources.estimate_error``
  - ``qml.estimator.FirstQuantization`` in favor of ``qml.resources.FirstQuantization``
  - ``qml.estimator.DoubleFactorization`` in favor of ``qml.resources.DoubleFactorization``

* ``argnum`` has been renamed ``argnums`` for ``qml.grad``, ``qml.jacobian``, ``qml.jvp`` and ``qml.vjp``.
  [(#8496)](https://github.com/PennyLaneAI/pennylane/pull/8496)
  [(#8481)](https://github.com/PennyLaneAI/pennylane/pull/8481)

* The :func:`pennylane.devices.preprocess.mid_circuit_measurements` transform is deprecated. Instead,
  the device should determine which mcm method to use, and explicitly include :func:`~pennylane.transforms.dynamic_one_shot`
  or :func:`~pennylane.transforms.defer_measurements` in its preprocess transforms if necessary.
  [(#8467)](https://github.com/PennyLaneAI/pennylane/pull/8467)

* Passing a function to the ``gate_set`` argument in the :func:`~pennylane.transforms.decompose` transform
  is deprecated. The ``gate_set`` argument expects a static iterable of operator type and/or operator names,
  and the function should be passed to the ``stopping_condition`` argument instead.
  [(#8533)](https://github.com/PennyLaneAI/pennylane/pull/8533)

  The example below illustrates how you can provide a function as the ``stopping_condition`` in addition to providing a 
  ``gate_set``. The decomposition of each operator will then stop once it reaches the gates in the ``gate_set`` or the 
  ``stopping_condition`` is satisfied.

  ```python
  import pennylane as qml
  from functools import partial
  
  @partial(qml.transforms.decompose, gate_set={"H", "T", "CNOT"}, stopping_condition=lambda op: len(op.wires) <= 2)
  @qml.qnode(qml.device("default.qubit"))
  def circuit():
      qml.Hadamard(wires=[0])
      qml.Toffoli(wires=[0,1,2])
      return qml.expval(qml.Z(0))
  ```
  
  ```pycon
  >>> print(qml.draw(circuit)())
  0: ──H────────╭●───────────╭●────╭●──T──╭●─┤  <Z>
  1: ────╭●─────│─────╭●─────│───T─╰X──T†─╰X─┤
  2: ──H─╰X──T†─╰X──T─╰X──T†─╰X──T──H────────┤
  ```

<h3>Internal changes ⚙️</h3>

<<<<<<< HEAD
* Add workflow to bump Catalyst and Lightning versions in the RC branch, create a new release tag and draft release, tag the RC branch, and create a PR to merge the RC branch into master.
  [(#8352)](https://github.com/PennyLaneAI/pennylane/pull/8352)
=======
* Added `MCM_METHOD` and `POSTSELECT_MODE` `StrEnum` objects to improve validation and handling of `MCMConfig` creation.
  [(#8596)](https://github.com/PennyLaneAI/pennylane/pull/8596)
  
* Updated various docstrings to be compatible with the new documentation testing approach.
  [(#8635)](https://github.com/PennyLaneAI/pennylane/pull/8635)
>>>>>>> 60ec0182
  
* In program capture, transforms now have a single transform primitive that have a `transform` param that stores
  the `TransformDispatcher`. Before, each transform had its own primitive stored on the 
  `TransformDispatcher._primitive` private property. It proved difficult to keep maintaining dispatch behaviour
  for every single transform.
  [(#8576)](https://github.com/PennyLaneAI/pennylane/pull/8576)
  [(#8639)](https://github.com/PennyLaneAI/pennylane/pull/8639)

* Updated documentation check workflow to run on pull requests on `v[0-9]+\.[0-9]+\.[0-9]+-docs` branches.
  [(#8590)](https://github.com/PennyLaneAI/pennylane/pull/8590)
  
* When program capture is enabled, there is no longer caching of the jaxpr on the QNode.
  [(#8629)](https://github.com/PennyLaneAI/pennylane/pull/8629)

* The `grad` and `jacobian` primitives now store the function under `fn`. There is also now a single `jacobian_p`
  primitive for use in program capture.
  [(#8357)](https://github.com/PennyLaneAI/pennylane/pull/8357)

* Fix all NumPy 1.X `DeprecationWarnings` in our source code.
  [(#8497)](https://github.com/PennyLaneAI/pennylane/pull/8497)

* Update versions for `pylint`, `isort` and `black` in `format.yml`
  [(#8506)](https://github.com/PennyLaneAI/pennylane/pull/8506)

* Reclassifies `registers` as a tertiary module for use with tach.
  [(#8513)](https://github.com/PennyLaneAI/pennylane/pull/8513)

* A new `split_non_commuting_pass` compiler pass has been added to the xDSL transforms. This pass
  splits quantum functions that measure observables on the same wires into multiple function executions,
  where each execution measures observables on different wires (using the "wires" grouping strategy).
  The original function is replaced with calls to these generated functions, and the results are combined
  appropriately.
  [(#8531)](https://github.com/PennyLaneAI/pennylane/pull/8531)

* The experimental xDSL implementation of `diagonalize_measurements` has been updated to fix a bug
  that included the wrong SSA value for final qubit insertion and deallocation at the end of the
  circuit. A clear error is now also raised when there are observables with overlapping wires.
  [(#8383)](https://github.com/PennyLaneAI/pennylane/pull/8383)

* Add an `outline_state_evolution_pass` pass to the MBQC xDSL transform, which moves all
  quantum gate operations to a private callable.
  [(#8367)](https://github.com/PennyLaneAI/pennylane/pull/8367)

* The experimental xDSL implementation of `measurements_from_samples_pass` has been updated to support `shots` defined by an `arith.constant` operation.
  [(#8460)](https://github.com/PennyLaneAI/pennylane/pull/8460)

* The :class:`~pennylane.devices.LegacyDeviceFacade` is slightly refactored to implement `setup_execution_config` and `preprocess_transforms`
  separately as opposed to implementing a single `preprocess` method. Additionally, the `mid_circuit_measurements` transform has been removed
  from the preprocess transform program. Instead, the best mcm method is chosen in `setup_execution_config`. By default, the ``_capabilities``
  dictionary is queried for the ``"supports_mid_measure"`` property. If the underlying device defines a TOML file, the ``supported_mcm_methods``
  field in the TOML file is used as the source of truth.
  [(#8469)](https://github.com/PennyLaneAI/pennylane/pull/8469)
  [(#8486)](https://github.com/PennyLaneAI/pennylane/pull/8486)
  [(#8495)](https://github.com/PennyLaneAI/pennylane/pull/8495)

* The various private functions of the :class:`~pennylane.estimator.FirstQuantization` class have
  been modified to avoid using `numpy.matrix` as this function is deprecated.
  [(#8523)](https://github.com/PennyLaneAI/pennylane/pull/8523)

* The `ftqc` module now includes dummy transforms for several Catalyst/MLIR passes (`to-ppr`, `commute-ppr`, `merge-ppr-ppm`,
  `decompose-clifford-ppr`, `decompose-non-clifford-ppr`, `ppr-to-ppm`, `ppr-to-mbqc` and `reduce-t-depth`), to allow them to
  be captured as primitives in PLxPR and mapped to the MLIR passes in Catalyst. This enables using the passes with the unified
  compiler and program capture.
  [(#8519)](https://github.com/PennyLaneAI/pennylane/pull/8519)
  [(#8544)](https://github.com/PennyLaneAI/pennylane/pull/8544)

* The decompositions for several templates have been updated to use
  :class:`~.ops.op_math.ChangeOpBasis`, which makes their decompositions more resource efficient
  by eliminating unnecessary controlled operations. The templates include :class:`~.PhaseAdder`,
  :class:`~.TemporaryAND`, :class:`~.QSVT`, and :class:`~.SelectPauliRot`.
  [(#8490)](https://github.com/PennyLaneAI/pennylane/pull/8490)
  [(#8577)](https://github.com/PennyLaneAI/pennylane/pull/8577)

* The constant to convert the length unit Bohr to Angstrom in ``qml.qchem`` is updated to use scipy
  constants.
  [(#8537)](https://github.com/PennyLaneAI/pennylane/pull/8537)

* Solovay-Kitaev decomposition using the :func:`~.clifford_t_decompostion` transform
  with ``method="sk"`` or directly via :func:`~.ops.sk_decomposition` now raises a more
  informative ``RuntimeError`` when used with JAX-JIT or :func:`~.qjit`.
  [(#8489)](https://github.com/PennyLaneAI/pennylane/pull/8489)

* Users can now apply xDSL passes without the need to pass the `pass_plugins` argument to the `qjit` decorator.
  [(#8572)](https://github.com/PennyLaneAI/pennylane/pull/8572)
  [(#8573)](https://github.com/PennyLaneAI/pennylane/pull/8573)

* The `is_xdsl_pass` function has been added to the `pennylane.compiler.python_compiler.pass_api` module.
  This function checks if a pass name corresponds to an xDSL implemented pass.
  [(#8572)](https://github.com/PennyLaneAI/pennylane/pull/8572)

* The :func:`~pennylane.compiler.python_compiler.Compiler.run` method now accepts a string as input,
  which is parsed and transformed with xDSL.
  [(#8587)](https://github.com/PennyLaneAI/pennylane/pull/8587)

* The :func:`~pennylane.compiler.python_compiler.transforms.convert_to_mbqc_formalism_pass` now 
  supports :class:`~xdsl.dialects.scf.IndexSwitchOp` in IR and ignores regions that have no body.
  [(#8632)](https://github.com/PennyLaneAI/pennylane/pull/8632)

* The `convert_to_mbqc_formalism` compilation pass now outlines the operations to represent a gate
  in the MBQC formalism into subroutines in order to reduce the IR size for large programs.
  [(#8619)](https://github.com/PennyLaneAI/pennylane/pull/8619)


<h3>Documentation 📝</h3>

* Added a "Unified Compiler Cookbook" RST file, along with tutorials, to ``qml.compiler.python_compiler`,
  which provides a quickstart guide for getting started with xDSL and its integration with PennyLane and
  Catalyst.
  [(#8571)](https://github.com/PennyLaneAI/pennylane/pull/8571)

* The documentation of ``qml.transforms.rz_phase_gradient`` has been updated with respect to the
  sign convention of phase gradient states, how it prepares the phase gradient state in the code
  example, and the verification of the code example result.

* The code example in the documentation for ``qml.decomposition.register_resources`` has been
  updated to adhere to renamed keyword arguments and default behaviour of ``max_work_wires``.
  [(#8536)](https://github.com/PennyLaneAI/pennylane/pull/8536)

* The docstring for ``qml.device`` has been updated to include a section on custom decompositions,
  and a warning about the removal of the ``custom_decomps`` kwarg in v0.45. Additionally, the page
  :doc:`Building a plugin <../development/plugins>` now includes instructions on using
  the :func:`~pennylane.devices.preprocess.decompose` transform for device-level decompositions.
  The documentation for :doc:`Compiling circuits <../introduction/compiling_circuits>` has also been
  updated with a warning message about ``custom_decomps`` future removal.
  [(#8492)](https://github.com/PennyLaneAI/pennylane/pull/8492)
  [(#8564)](https://github.com/PennyLaneAI/pennylane/pull/8564)

A warning message has been added to :doc:`Building a plugin <../development/plugins>`
  docstring for ``qml.device`` has been updated to include a section on custom decompositions,
  and a warning about the removal of the ``custom_decomps`` kwarg in v0.44. Additionally, the page
  :doc:`Building a plugin <../development/plugins>` now includes instructions on using
  the :func:`~pennylane.devices.preprocess.decompose` transform for device-level decompositions.
  [(#8492)](https://github.com/PennyLaneAI/pennylane/pull/8492)

* Improves documentation in the transforms module and adds documentation testing for it.
  [(#8557)](https://github.com/PennyLaneAI/pennylane/pull/8557)

<h3>Bug fixes 🐛</h3>

* Fixes a bug in `default.mixed` device where certain diagonal operations were incorrectly
  reshaped during application when using broadcasting.
  [(#8593)](https://github.com/PennyLaneAI/pennylane/pull/8593)

* Add an exception to the warning for unsolved operators within the graph-based decomposition
  system if the unsolved operators are :class:`.allocation.Allocate` or :class:`.allocation.Deallocate`.
  [(#8553)](https://github.com/PennyLaneAI/pennylane/pull/8553)

* Fixes a bug in `clifford_t_decomposition` with `method="gridsynth"` and qjit, where using cached decomposition with the same parameter causes an error.
  [(#8535)](https://github.com/PennyLaneAI/pennylane/pull/8535)

* Fixes a bug in :class:`~.SemiAdder` where the results were incorrect when more ``work_wires`` than required were passed.
 [(#8423)](https://github.com/PennyLaneAI/pennylane/pull/8423)

* Fixes a bug in ``QubitUnitaryOp.__init__`` in the unified compiler module that prevented an
  instance from being constructed.
  [(#8456)](https://github.com/PennyLaneAI/pennylane/pull/8456)

* Fixes a bug where the deferred measurement method is used silently even if ``mcm_method="one-shot"`` is explicitly requested,
  when a device that extends the ``LegacyDevice`` does not declare support for mid-circuit measurements.
  [(#8486)](https://github.com/PennyLaneAI/pennylane/pull/8486)

* Fixes a bug where a `KeyError` is raised when querying the decomposition rule for an operator in the gate set from a :class:`~pennylane.decomposition.DecompGraphSolution`.
  [(#8526)](https://github.com/PennyLaneAI/pennylane/pull/8526)

* Fixes a bug where mid-circuit measurements were generating incomplete QASM.
  [(#8556)](https://github.com/PennyLaneAI/pennylane/pull/8556)

<h3>Contributors ✍️</h3>

This release contains contributions from (in alphabetical order):

Guillermo Alonso,
Utkarsh Azad,
Astral Cai,
Yushao Chen,
Marcus Edwards,
Lillian Frederiksen,
Sengthai Heng,
Soran Jahangiri,
Christina Lee,
Joseph Lee,
Gabriela Sanchez Diaz,
Mudit Pandey,
Shuli Shu,
Jay Soni,
nate stemen,
David Wierichs,
Hongsheng Zheng<|MERGE_RESOLUTION|>--- conflicted
+++ resolved
@@ -261,16 +261,14 @@
 
 <h3>Internal changes ⚙️</h3>
 
-<<<<<<< HEAD
 * Add workflow to bump Catalyst and Lightning versions in the RC branch, create a new release tag and draft release, tag the RC branch, and create a PR to merge the RC branch into master.
   [(#8352)](https://github.com/PennyLaneAI/pennylane/pull/8352)
-=======
+  
 * Added `MCM_METHOD` and `POSTSELECT_MODE` `StrEnum` objects to improve validation and handling of `MCMConfig` creation.
   [(#8596)](https://github.com/PennyLaneAI/pennylane/pull/8596)
   
 * Updated various docstrings to be compatible with the new documentation testing approach.
   [(#8635)](https://github.com/PennyLaneAI/pennylane/pull/8635)
->>>>>>> 60ec0182
   
 * In program capture, transforms now have a single transform primitive that have a `transform` param that stores
   the `TransformDispatcher`. Before, each transform had its own primitive stored on the 
