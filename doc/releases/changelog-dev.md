--- conflicted
+++ resolved
@@ -197,23 +197,7 @@
 * Wires of operators or entire QNodes can now be mapped to other wires via `qml.map_wires()`. 
   [(#3145)](https://github.com/PennyLaneAI/pennylane/pull/3145)
 
-<<<<<<< HEAD
-* The `coefficients` function and the `visualize` submodule of the `qml.fourier` module
-  now allow assigning different degrees for different parameters of the input function.
-  [(#3005)](https://github.com/PennyLaneAI/pennylane/pull/3005)
-
-  The argument `degree` to `qml.fourier.coefficients` previously was an integer, and now
-  can be a sequence of integers with one integer per function parameters, resulting in a
-  returned array with shape `(2*degrees[0]+1,..., 2*degrees[-1]+1)`.
-  The functions in `qml.fourier.visualize` accordingly accept such a coefficients array.
-
-* Some methods of the `QuantumTape` class have been simplified and reordered to
-  improve both readability and performance. The `Wires.all_wires` method has been rewritten
-  to improve performance.
-  [(#2963)](https://github.com/PennyLaneAI/pennylane/pull/2963)
-=======
   The `qml.map_wires()` function requires a dictionary representing a wire map. Use it with
->>>>>>> 21b35b6a
 
   - arbitrary operators:
 
@@ -251,6 +235,15 @@
     C: ──Z────────┤       
     D: ──RY(1.23)─┤   
     ```
+
+* The `coefficients` function and the `visualize` submodule of the `qml.fourier` module
+  now allow assigning different degrees for different parameters of the input function.
+  [(#3005)](https://github.com/PennyLaneAI/pennylane/pull/3005)
+
+  The argument `degree` to `qml.fourier.coefficients` previously was an integer, and now
+  can be a sequence of integers with one integer per function parameters, resulting in a
+  returned array with shape `(2*degrees[0]+1,..., 2*degrees[-1]+1)`.
+  The functions in `qml.fourier.visualize` accordingly accept such an array of coefficients.
 
 <h4>(TODO: title) Data Module</h4>
 
