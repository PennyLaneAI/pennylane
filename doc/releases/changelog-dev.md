--- conflicted
+++ resolved
@@ -908,17 +908,15 @@
   [(#8067)](https://github.com/PennyLaneAI/pennylane/pull/8067)
   [(#8120)](https://github.com/PennyLaneAI/pennylane/pull/8120)
 
-<<<<<<< HEAD
 * Moved `allocation.DynamicWire` to the `wires` module to avoid circular dependencies.
   [(#8179)](https://github.com/PennyLaneAI/pennylane/pull/8179)
-=======
+
 * Two new xDSL passes have been added to the Python compiler: `decompose-graph-state`, which
   decomposes `mbqc.graph_state_prep` operations to their corresponding set of quantum operations for
   execution on state simulators, and `null-decompose-graph-state`, which replaces
   `mbqc.graph_state_prep` operations with single quantum-register allocation operations for
   execution on null devices.
   [(#8090)](https://github.com/PennyLaneAI/pennylane/pull/8090)
->>>>>>> 2942c202
 
 <h3>Documentation 📝</h3>
 
