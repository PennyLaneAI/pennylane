:orphan:

# Release 0.40.0-dev (development release)

<h3>New features since last release</h3>

* Two new methods: `setup_execution_config` and `preprocess_transforms` are added to the `Device`
  class. Device developers are encouraged to override these two methods separately instead of the 
  `preprocess` method. For now, to avoid ambiguity, a device is allowed to override either these 
  two methods or `preprocess`, but not both. In the long term, we will slowly phase out the use of 
  `preprocess` in favour of these two methods for better separation of concerns.
  [(#6617)](https://github.com/PennyLaneAI/pennylane/pull/6617)

* Developers of plugin devices now have the option of providing a TOML-formatted configuration file
  to declare the capabilities of the device. See [Device Capabilities](https://docs.pennylane.ai/en/latest/development/plugins.html#device-capabilities) for details.

  * An internal module `pennylane.devices.capabilities` is added that defines a new `DeviceCapabilites`
    data class, as well as functions that load and parse the TOML-formatted configuration files.
    [(#6407)](https://github.com/PennyLaneAI/pennylane/pull/6407)

    ```pycon
      >>> from pennylane.devices.capabilities import DeviceCapabilities
      >>> capabilities = DeviceCapabilities.from_toml_file("my_device.toml")
      >>> isinstance(capabilities, DeviceCapabilities)
      True
    ```

  * Devices that extends `qml.devices.Device` now has an optional class attribute `capabilities`
    that is an instance of the `DeviceCapabilities` data class, constructed from the configuration
    file if it exists. Otherwise, it is set to `None`.
    [(#6433)](https://github.com/PennyLaneAI/pennylane/pull/6433)

    ```python
    from pennylane.devices import Device
    
    class MyDevice(Device):
    
        config_filepath = "path/to/config.toml"
    
        ...
    ```
    ```pycon
    >>> isinstance(MyDevice.capabilities, DeviceCapabilities)
    True
    ```

<h4>New `labs` module `dla` for handling dynamical Lie algebras (DLAs)</h4>

* Added a dense implementation of computing the Lie closure in a new function
  `lie_closure_dense` in `pennylane.labs.dla`.
  [(#6371)](https://github.com/PennyLaneAI/pennylane/pull/6371)

* New functionality to calculate angles for QSP and QSVT has been added. This includes the function `qml.poly_to_angles`
  to obtain angles directly and the function `qml.transform_angles` to convert angles from one subroutine to another.
  [(#6483)](https://github.com/PennyLaneAI/pennylane/pull/6483)

* Added a dense implementation of computing the structure constants in a new function
  `structure_constants_dense` in `pennylane.labs.dla`.
  [(#6376)](https://github.com/PennyLaneAI/pennylane/pull/6376)

* Added utility functions for handling dense matrices in the Lie theory context.
  [(#6563)](https://github.com/PennyLaneAI/pennylane/pull/6563)

* Added `unary_mapping()` function to map `BoseWord` and `BoseSentence` to qubit operators, using unary mapping
  [(#6576)](https://github.com/PennyLaneAI/pennylane/pull/6576); 
added `binary_mapping()` function to map `BoseWord` and `BoseSentence` to qubit operators, using standard-binary mapping.
  [(#6564)](https://github.com/PennyLaneAI/pennylane/pull/6564)

* Support is added for `if`/`else` statements and `while` loops in circuits executed with `qml.capture.enabled`, via `autograph`.
  [(#6406)](https://github.com/PennyLaneAI/pennylane/pull/6406)
  [(#6413)](https://github.com/PennyLaneAI/pennylane/pull/6413)
  
* Added support for constructing `BoseWord` and `BoseSentence`, similar to `FermiWord` and `FermiSentence`.
  [(#6518)](https://github.com/PennyLaneAI/pennylane/pull/6518)

* Added `christiansen_mapping()` function to map `BoseWord` and `BoseSentence` to qubit operators, using christiansen mapping.
  [(#6623)](https://github.com/PennyLaneAI/pennylane/pull/6623)

* The `qml.qchem.factorize` function now supports new methods for double factorization:
  Cholesky decomposition (`cholesky=True`) and compressed double factorization (`compressed=True`).
  [(#6573)](https://github.com/PennyLaneAI/pennylane/pull/6573)
  [(#6611)](https://github.com/PennyLaneAI/pennylane/pull/6611)

* Added `qml.qchem.symmetry_shift` function to perform the
  [block-invariant symmetry shift](https://arxiv.org/pdf/2304.13772) on the electronic integrals.
  [(#6574)](https://github.com/PennyLaneAI/pennylane/pull/6574)


<h4>New API for Qubit Mixed</h4>

* Added `qml.devices.qubit_mixed` module for mixed-state qubit device support [(#6379)](https://github.com/PennyLaneAI/pennylane/pull/6379). This module introduces an `apply_operation` helper function that features:

  * Two density matrix contraction methods using `einsum` and `tensordot`

  * Optimized handling of special cases including: Diagonal operators, Identity operators, CX (controlled-X), Multi-controlled X gates, Grover operators

* Added submodule 'initialize_state' featuring a `create_initial_state` function for initializing a density matrix from `qml.StatePrep` operations or `qml.QubitDensityMatrix` operations.
  [(#6503)](https://github.com/PennyLaneAI/pennylane/pull/6503)

* Added method `preprocess` to the `QubitMixed` device class to preprocess the quantum circuit before execution. Necessary non-intrusive interfaces changes to class init method were made along the way to the `QubitMixed` device class to support new API feature.
  [(#6601)](https://github.com/PennyLaneAI/pennylane/pull/6601)

* Added a second class `DefaultMixedNewAPI` to the `qml.devices.qubit_mixed` module, which is to be the replacement of legacy `DefaultMixed` which for now to hold the implementations of `preprocess` and `execute` methods.
  [(#6607)](https://github.com/PennyLaneAI/pennylane/pull/6607)

* Added submodule `devices.qubit_mixed.measure` as a necessary step for the new API, featuring a `measure` function for measuring qubits in mixed-state devices.
  [(#6637)](https://github.com/PennyLaneAI/pennylane/pull/6637)

* Added submodule `devices.qubit_mixed.sampling` as a necessary step for the new API, featuring functions `sample_state`, `measure_with_samples` and `sample_probs` for sampling qubits in mixed-state devices.
  [(#6639)](https://github.com/PennyLaneAI/pennylane/pull/6639)

<<<<<<< HEAD
* Added support `qml.Snapshot` operation in `qml.devices.qubit_mixed.apply_operation`.
  [(#6659)](https://github.com/PennyLaneAI/pennylane/pull/6659)
=======
* Support is added for `if`/`else` statements and `for` and `while` loops in circuits executed with `qml.capture.enabled`, via `autograph`
  [(#6406)](https://github.com/PennyLaneAI/pennylane/pull/6406)
  [(#6413)](https://github.com/PennyLaneAI/pennylane/pull/6413)
  [(#6426)](https://github.com/PennyLaneAI/pennylane/pull/6426)

* Added `christiansen_mapping()` function to map `BoseWord` and `BoseSentence` to qubit operators, using christiansen mapping.
  [(#6623)](https://github.com/PennyLaneAI/pennylane/pull/6623)

* The `qml.qchem.factorize` function now supports new methods for double factorization:
  Cholesky decomposition (`cholesky=True`) and compressed double factorization (`compressed=True`).
  [(#6573)](https://github.com/PennyLaneAI/pennylane/pull/6573)
  [(#6611)](https://github.com/PennyLaneAI/pennylane/pull/6611)

* Added `qml.qchem.symmetry_shift` function to perform the
  [block-invariant symmetry shift](https://arxiv.org/pdf/2304.13772) on the electronic integrals.
  [(#6574)](https://github.com/PennyLaneAI/pennylane/pull/6574)

* Added submodule for calculating vibrational Hamiltonians
  * Implemented helper functions for geometry optimization, harmonic analysis,
    and normal-mode localization.
    [(#6453)](https://github.com/PennyLaneAI/pennylane/pull/6453)
>>>>>>> 6cddf645

<h3>Improvements 🛠</h3>

* Raises a comprehensive error when using `qml.fourier.qnode_spectrum` with standard numpy
  arguments and `interface="auto"`.
  [(#6622)](https://github.com/PennyLaneAI/pennylane/pull/6622)

* Added support for the `wire_options` dictionary to customize wire line formatting in `qml.draw_mpl` circuit
  visualizations, allowing global and per-wire customization with options like `color`, `linestyle`, and `linewidth`.
  [(#6486)](https://github.com/PennyLaneAI/pennylane/pull/6486)

* `QNode` and `qml.execute` now forbid certain keyword arguments from being passed positionally.
  [(#6610)](https://github.com/PennyLaneAI/pennylane/pull/6610)

* Shortened the string representation for the `qml.S`, `qml.T`, and `qml.SX` operators.
  [(#6542)](https://github.com/PennyLaneAI/pennylane/pull/6542)

* Added functions and dunder methods to add and multiply Resources objects in series and in parallel.
  [(#6567)](https://github.com/PennyLaneAI/pennylane/pull/6567)

<h4>Capturing and representing hybrid programs</h4>

* PennyLane transforms can now be captured as primitives with experimental program capture enabled.
  [(#6633)](https://github.com/PennyLaneAI/pennylane/pull/6633)

* `jax.vmap` can be captured with `qml.capture.make_plxpr` and is compatible with quantum circuits. 
  [(#6349)](https://github.com/PennyLaneAI/pennylane/pull/6349)
  [(#6422)](https://github.com/PennyLaneAI/pennylane/pull/6422)

* `qml.capture.PlxprInterpreter` base class has been added for easy transformation and execution of
  pennylane variant jaxpr.
  [(#6141)](https://github.com/PennyLaneAI/pennylane/pull/6141)

* A `DefaultQubitInterpreter` class has been added to provide plxpr execution using python based tools,
  and the `DefaultQubit.eval_jaxpr` method is now implemented.
  [(#6594)](https://github.com/PennyLaneAI/pennylane/pull/6594)
  [(#6328)](https://github.com/PennyLaneAI/pennylane/pull/6328)

* An optional method `eval_jaxpr` is added to the device API for native execution of plxpr programs.
  [(#6580)](https://github.com/PennyLaneAI/pennylane/pull/6580)

* `qml.capture.qnode_call` has been made private and moved to the `workflow` module.
  [(#6620)](https://github.com/PennyLaneAI/pennylane/pull/6620/)

<h4>Other Improvements</h4>

* Added PyTree support for measurements in a circuit. 
  [(#6378)](https://github.com/PennyLaneAI/pennylane/pull/6378)

  ```python
  import pennylane as qml

  @qml.qnode(qml.device("default.qubit"))
  def circuit():
      qml.Hadamard(0)
      qml.CNOT([0,1])
      return {"Probabilities": qml.probs(), "State": qml.state()}
  ```
  ```pycon
  >>> circuit() 
  {'Probabilities': array([0.5, 0. , 0. , 0.5]), 'State': array([0.70710678+0.j, 0.        +0.j, 0.        +0.j, 0.70710678+0.j])} 
  ```

* `_cache_transform` transform has been moved to its own file located
  at `qml.workflow._cache_transform.py`.
  [(#6624)](https://github.com/PennyLaneAI/pennylane/pull/6624)

* `qml.BasisRotation` template is now JIT compatible.
  [(#6019)](https://github.com/PennyLaneAI/pennylane/pull/6019)

* The Jaxpr primitives for `for_loop`, `while_loop` and `cond` now store slices instead of
  numbers of args.
  [(#6521)](https://github.com/PennyLaneAI/pennylane/pull/6521)

* Expand `ExecutionConfig.gradient_method` to store `TransformDispatcher` type.
  [(#6455)](https://github.com/PennyLaneAI/pennylane/pull/6455)

* Fix the string representation of `Resources` instances to match the attribute names.
  [(#6581)](https://github.com/PennyLaneAI/pennylane/pull/6581)

<h3>Labs 🧪</h3>

* Added base class `Resources`, `CompressedResourceOp`, `ResourceOperator` for advanced resource estimation.
  [(#6428)](https://github.com/PennyLaneAI/pennylane/pull/6428)

* Added `get_resources()` functionality which allows users to extract resources from a quantum function, tape or 
  resource operation. Additionally added some standard gatesets `DefaultGateSet` to track resources with respect to.
  [(#6500)](https://github.com/PennyLaneAI/pennylane/pull/6500)

* Added `ResourceOperator` classes for QFT and all operators in QFT's decomposition.
  [(#6447)](https://github.com/PennyLaneAI/pennylane/pull/6447)

* Added native `ResourceOperator` subclasses for each of the controlled operators.
  [(#6579)](https://github.com/PennyLaneAI/pennylane/pull/6579)

<h3>Breaking changes 💔</h3>

* `qml.fourier.qnode_spectrum` no longer automatically converts pure numpy parameters to the
  Autograd framework. As the function uses automatic differentiation for validation, parameters
  from an autodiff framework have to be used.
  [(#6622)](https://github.com/PennyLaneAI/pennylane/pull/6622)

* `qml.math.jax_argnums_to_tape_trainable` is moved and made private to avoid a qnode dependency
  in the math module.
  [(#6609)](https://github.com/PennyLaneAI/pennylane/pull/6609)

* Gradient transforms are now applied after the user's transform program.
  [(#6590)](https://github.com/PennyLaneAI/pennylane/pull/6590)

* Legacy operator arithmetic has been removed. This includes `qml.ops.Hamiltonian`, `qml.operation.Tensor`,
  `qml.operation.enable_new_opmath`, `qml.operation.disable_new_opmath`, and `qml.operation.convert_to_legacy_H`.
  Note that `qml.Hamiltonian` will continue to dispatch to `qml.ops.LinearCombination`. For more information, 
  check out the [updated operator troubleshooting page](https://docs.pennylane.ai/en/stable/news/new_opmath.html).
  [(#6548)](https://github.com/PennyLaneAI/pennylane/pull/6548)
  [(#6602)](https://github.com/PennyLaneAI/pennylane/pull/6602)
  [(#6589)](https://github.com/PennyLaneAI/pennylane/pull/6589)

* The developer-facing `qml.utils` module has been removed. Specifically, the
following 4 sets of functions have been either moved or removed[(#6588)](https://github.com/PennyLaneAI/pennylane/pull/6588):

  * `qml.utils._flatten`, `qml.utils.unflatten` has been moved and renamed to `qml.optimize.qng._flatten_np` and `qml.optimize.qng._unflatten_np` respectively.

  * `qml.utils._inv_dict` and `qml._get_default_args` have been removed.

  * `qml.utils.pauli_eigs` has been moved to `qml.pauli.utils`.

  * `qml.utils.expand_vector` has been moved to `qml.math.expand_vector`.
  
* The `qml.qinfo` module has been removed. Please see the respective functions in the `qml.math` and `qml.measurements`
  modules instead.
  [(#6584)](https://github.com/PennyLaneAI/pennylane/pull/6584)

* Top level access to `Device`, `QubitDevice`, and `QutritDevice` have been removed. Instead, they
  are available as `qml.devices.LegacyDevice`, `qml.devices.QubitDevice`, and `qml.devices.QutritDevice`
  respectively.
  [(#6537)](https://github.com/PennyLaneAI/pennylane/pull/6537)

* The `'ancilla'` argument for `qml.iterative_qpe` has been removed. Instead, use the `'aux_wire'` argument.
  [(#6532)](https://github.com/PennyLaneAI/pennylane/pull/6532)

* The `qml.BasisStatePreparation` template has been removed. Instead, use `qml.BasisState`.
  [(#6528)](https://github.com/PennyLaneAI/pennylane/pull/6528)

* The `qml.workflow.set_shots` helper function has been removed. We no longer interact with the legacy device interface in our code.
  Instead, shots should be specified on the tape, and the device should use these shots.
  [(#6534)](https://github.com/PennyLaneAI/pennylane/pull/6534)

* `QNode.gradient_fn` has been removed. Please use `QNode.diff_method` instead. `QNode.get_gradient_fn` can also be used to
  process the diff method.
  [(#6535)](https://github.com/PennyLaneAI/pennylane/pull/6535)
 
* The `qml.QubitStateVector` template has been removed. Instead, use `qml.StatePrep`.
  [(#6525)](https://github.com/PennyLaneAI/pennylane/pull/6525)

* `qml.broadcast` has been removed. Users should use `for` loops instead.
  [(#6527)](https://github.com/PennyLaneAI/pennylane/pull/6527)

* The `max_expansion` argument for `qml.transforms.clifford_t_decomposition` has been removed.
  [(#6531)](https://github.com/PennyLaneAI/pennylane/pull/6531)
  [(#6571)](https://github.com/PennyLaneAI/pennylane/pull/6571)

* The `expand_depth` argument for `qml.compile` has been removed.
  [(#6531)](https://github.com/PennyLaneAI/pennylane/pull/6531)
  
* The `qml.shadows.shadow_expval` transform has been removed. Instead, please use the
  `qml.shadow_expval` measurement process.
  [(#6530)](https://github.com/PennyLaneAI/pennylane/pull/6530)
  [(#6561)](https://github.com/PennyLaneAI/pennylane/pull/6561)

<h3>Deprecations 👋</h3>

* The `tape` and `qtape` properties of `QNode` have been deprecated. 
  Instead, use the `qml.workflow.construct_tape` function.
  [(#6583)](https://github.com/PennyLaneAI/pennylane/pull/6583)
  [(#6650)](https://github.com/PennyLaneAI/pennylane/pull/6650)

* The `max_expansion` argument in `qml.devices.preprocess.decompose` is deprecated and will be removed in v0.41.
  [(#6400)](https://github.com/PennyLaneAI/pennylane/pull/6400)

* The `decomp_depth` argument in `qml.transforms.set_decomposition` is deprecated and will be removed in v0.41.
  [(#6400)](https://github.com/PennyLaneAI/pennylane/pull/6400)

* The `output_dim` property of `qml.tape.QuantumScript` has been deprecated. 
Instead, use method `shape` of `QuantumScript` or `MeasurementProcess` to get the 
same information.
  [(#6577)](https://github.com/PennyLaneAI/pennylane/pull/6577)

* The `QNode.get_best_method` and `QNode.best_method_str` methods have been deprecated. 
  Instead, use the `qml.workflow.get_best_diff_method` function.
  [(#6418)](https://github.com/PennyLaneAI/pennylane/pull/6418)

* The `qml.execute` `gradient_fn` keyword argument has been renamed `diff_method`,
  to better align with the termionology used by the `QNode`.
  `gradient_fn` will be removed in v0.41.
  [(#6549)](https://github.com/PennyLaneAI/pennylane/pull/6549)

<h3>Documentation 📝</h3>

* Updated the documentation of `TrotterProduct` to include the impact of the operands in the
  Hamiltonian on the strucutre of the created circuit. Included an illustrative example on this.
  [(#6629)](https://github.com/PennyLaneAI/pennylane/pull/6629)

* Add reporting of test warnings as failures.
  [(#6217)](https://github.com/PennyLaneAI/pennylane/pull/6217)

* Add a warning message to Gradients and training documentation about ComplexWarnings.
  [(#6543)](https://github.com/PennyLaneAI/pennylane/pull/6543)

<h3>Bug fixes 🐛</h3>

* The `qml.HilbertSchmidt` and `qml.LocalHilbertSchmidt` templates now apply the complex conjugate
  of the unitaries instead of the adjoint, providing the correct result.
  [(#6604)](https://github.com/PennyLaneAI/pennylane/pull/6604)

* `QNode` return behaviour is now consistent for lists and tuples.
  [(#6568)](https://github.com/PennyLaneAI/pennylane/pull/6568)

* `qml.QNode` now accepts arguments with types defined in libraries that are not necessarily 
  in the list of supported interfaces, such as the `Graph` class defined in `networkx`.
  [(#6600)](https://github.com/PennyLaneAI/pennylane/pull/6600)

* `qml.math.get_deep_interface` now works properly for autograd arrays.
  [(#6557)](https://github.com/PennyLaneAI/pennylane/pull/6557)

* Fixed `Identity.__repr__` to return correct wires list.
  [(#6506)](https://github.com/PennyLaneAI/pennylane/pull/6506)


<h3>Contributors ✍️</h3>

This release contains contributions from (in alphabetical order):

Guillermo Alonso,
Shiwen An,
Utkarsh Azad,
Astral Cai,
Yushao Chen,
Diksha Dhawan,
Pietropaolo Frisoni,
Austin Huang,
Korbinian Kottmann,
Christina Lee,
William Maxwell,
Andrija Paurevic,
Justin Pickering,
Jay Soni,
David Wierichs,<|MERGE_RESOLUTION|>--- conflicted
+++ resolved
@@ -109,10 +109,9 @@
 * Added submodule `devices.qubit_mixed.sampling` as a necessary step for the new API, featuring functions `sample_state`, `measure_with_samples` and `sample_probs` for sampling qubits in mixed-state devices.
   [(#6639)](https://github.com/PennyLaneAI/pennylane/pull/6639)
 
-<<<<<<< HEAD
 * Added support `qml.Snapshot` operation in `qml.devices.qubit_mixed.apply_operation`.
   [(#6659)](https://github.com/PennyLaneAI/pennylane/pull/6659)
-=======
+
 * Support is added for `if`/`else` statements and `for` and `while` loops in circuits executed with `qml.capture.enabled`, via `autograph`
   [(#6406)](https://github.com/PennyLaneAI/pennylane/pull/6406)
   [(#6413)](https://github.com/PennyLaneAI/pennylane/pull/6413)
@@ -134,7 +133,6 @@
   * Implemented helper functions for geometry optimization, harmonic analysis,
     and normal-mode localization.
     [(#6453)](https://github.com/PennyLaneAI/pennylane/pull/6453)
->>>>>>> 6cddf645
 
 <h3>Improvements 🛠</h3>
 
