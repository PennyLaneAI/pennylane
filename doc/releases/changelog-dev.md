--- conflicted
+++ resolved
@@ -31,11 +31,7 @@
 
 This release contains contributions from (in alphabetical order):
 
-Pietropaolo Frisoni
+Pietropaolo Frisoni,
 Soran Jahangiri,
-<<<<<<< HEAD
-Korbinian Kottmann.
-=======
 Korbinian Kottmann,
-Matthew Silverman.
->>>>>>> 643df7b9
+Matthew Silverman.