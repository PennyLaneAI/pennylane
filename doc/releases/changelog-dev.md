:orphan:

# Release 0.27.0-dev (development release)

<h3>New features since last release</h3>

* The `qml.qchem.basis_rotation` function is added to the `qchem` module. This function returns
  grouped coefficients, grouped observables and basis rotation transformation matrices needed to
  construct a qubit Hamiltonian in the rotated basis of molecular orbitals. In this basis, the
  one-electron integral matrix and the symmetric matrices obtained from factorizing the two-electron
  integrals tensor are diagonal.
  ([#3011](https://github.com/PennyLaneAI/pennylane/pull/3011))

* Added the `qml.GellMann` qutrit observable, which is the ternary generalization of the Pauli observables. Users must include an index as a
keyword argument when using `GellMann`, which determines which of the 8 Gell-Mann matrices is used as the observable.
  ([#3035](https://github.com/PennyLaneAI/pennylane/pull/3035))

* `qml.qchem.taper_operation` tapers any gate operation according to the `Z2`
  symmetries of the Hamiltonian.
  [(#3002)](https://github.com/PennyLaneAI/pennylane/pull/3002)

  ```pycon
    >>> symbols = ['He', 'H']
    >>> geometry =  np.array([[0.0, 0.0, 0.0], [0.0, 0.0, 1.4589]])
    >>> mol = qchem.Molecule(symbols, geometry, charge=1)
    >>> H, n_qubits = qchem.molecular_hamiltonian(symbols, geometry)
    >>> generators = qchem.symmetry_generators(H)
    >>> paulixops = qchem.paulix_ops(generators, n_qubits)
    >>> paulix_sector = qchem.optimal_sector(H, generators, mol.n_electrons)
    >>> tap_op = qchem.taper_operation(qml.SingleExcitation, generators, paulixops,
    ...                paulix_sector, wire_order=H.wires, op_wires=[0, 2])
    >>> tap_op(3.14159)
    [Exp(1.570795j, 'PauliY', wires=[0])]
  ```

  Moreover, the obtained tapered operation can be directly used within a QNode:

  ```pycon
    >>> dev = qml.device('default.qubit', wires=[0, 1])
    >>> @qml.qnode(dev)
    ... def circuit(params):
    ...     tap_op(params[0])
    ...     return qml.expval(qml.PauliZ(0)@qml.PauliZ(1))
    >>> drawer = qml.draw(circuit, show_all_wires=True)
    >>> print(drawer(params=[3.14159]))
        0: ─Exp(1.570795j PauliY)─┤ ╭<Z@Z>
        1: ───────────────────────┤ ╰<Z@Z>

  ```

* Added the `qml.map_wires` function, that changes the wires of the given operator, `QNode`, queue
  or quantum function according to the given wire map.
  [(#3145)](https://github.com/PennyLaneAI/pennylane/pull/3145)

  Using `qml.map_wires` with an operator:

  ```pycon
  >>> op = qml.RX(0.54, wires=0) + qml.PauliX(1) + (qml.PauliZ(2) @ qml.RY(1.23, wires=3))
  >>> op
  (RX(0.54, wires=[0]) + PauliX(wires=[1])) + (PauliZ(wires=[2]) @ RY(1.23, wires=[3]))
  >>> wire_map = {0: 10, 1: 11, 2: 12, 3: 13}
  >>> qml.map_wires(op, wire_map)
  (RX(0.54, wires=[10]) + PauliX(wires=[11])) + (PauliZ(wires=[12]) @ RY(1.23, wires=[13]))
  ```

  Using `qml.map_wires` with a `QNode`:

  ```pycon
  >>> dev = qml.device("default.qubit", wires=[10, 11, 12, 13])
  >>> @qml.qnode(dev)
  ... def circuit():
  ...     qml.RX(0.54, wires=0)
  ...     qml.PauliX(1)
  ...     qml.PauliZ(2)
  ...     qml.RY(1.23, wires=3)
  ...     return qml.probs(wires=0)
  >>> mapped_circuit = qml.map_wires(circuit, wire_map)
  >>> mapped_circuit()
  tensor([0.92885434, 0.07114566], requires_grad=True)
  >>> print(qml.draw(mapped_circuit)())
  10: ──RX(0.54)─┤  Probs
  11: ──X────────┤       
  12: ──Z────────┤       
  13: ──RY(1.23)─┤  
  ```

<h3>Improvements</h3>

* The matrix passed to `qml.Hermitian` is validated when creating the observable if the input is not abstract.
  [(#3181)](https://github.com/PennyLaneAI/pennylane/pull/3181)

* Added a new `pennylane.tape.QuantumScript` class that contains all the non-queuing behavior of `QuantumTape`. Now `QuantumTape` inherits from `QuantumScript` as well
  as `AnnotatedQueue`.
  This is a developer-facing change, and users should not manipulate `QuantumScript` directly.  Instead, they
  should continue to rely on `QNode`s.
  [(#3097)](https://github.com/PennyLaneAI/pennylane/pull/3097)

* The UCCSD and kUpCCGSD template are modified to remove a redundant flipping of the initial state.
  [(#3148)](https://github.com/PennyLaneAI/pennylane/pull/3148)

* `Adjoint` now supports batching if the base operation supports batching.
  [(#3168)](https://github.com/PennyLaneAI/pennylane/pull/3168)

* `OrbitalRotation` is now decomposed into two `SingleExcitation` operations for faster execution and more efficient parameter-shift gradient calculations on devices that natively support `SingleExcitation`.
  [(#3171)](https://github.com/PennyLaneAI/pennylane/pull/3171)

* Added the `Operator` attributes `has_decomposition` and `has_adjoint` that indicate
  whether a corresponding `decomposition` or `adjoint` method is available.
  [(#2986)](https://github.com/PennyLaneAI/pennylane/pull/2986)

* Structural improvements are made to `QueuingManager`, formerly `QueuingContext`, and `AnnotatedQueue`.
  [(#2794)](https://github.com/PennyLaneAI/pennylane/pull/2794)
  [(#3061)](https://github.com/PennyLaneAI/pennylane/pull/3061)

  * `QueuingContext` is renamed to `QueuingManager`.
  * `QueuingManager` should now be the global communication point for putting queuable objects into the active queue.
  * `QueuingManager` is no longer an abstract base class.
  * `AnnotatedQueue` and its children no longer inherit from `QueuingManager`.
  * `QueuingManager` is no longer a context manager.
  * Recording queues should start and stop recording via the `QueuingManager.add_active_queue` and
     `QueueingContext.remove_active_queue` class methods instead of directly manipulating the `_active_contexts` property.
  * `AnnotatedQueue` and its children no longer provide global information about actively recording queues. This information
      is now only available through `QueuingManager`.
  * `AnnotatedQueue` and its children no longer have the private `_append`, `_remove`, `_update_info`, `_safe_update_info`,
      and `_get_info` methods. The public analogues should be used instead.
  * `QueuingManager.safe_update_info` and `AnnotatedQueue.safe_update_info` are deprecated.  Their functionality is moved to
      `update_info`.

* `qml.Identity` now accepts multiple wires.
    [(#3049)](https://github.com/PennyLaneAI/pennylane/pull/3049)

    ```pycon
    >>> id_op = qml.Identity([0, 1])
    >>> id_op.matrix()
    array([[1., 0., 0., 0.],
        [0., 1., 0., 0.],
        [0., 0., 1., 0.],
        [0., 0., 0., 1.]])
    >>> id_op.sparse_matrix()
    <4x4 sparse matrix of type '<class 'numpy.float64'>'
        with 4 stored elements in Compressed Sparse Row format>
    >>> id_op.eigvals()
    array([1., 1., 1., 1.])
    ```

* Added `unitary_check` keyword argument to the constructor of the `QubitUnitary` class which
  indicates whether the user wants to check for unitarity of the input matrix or not. Its default
  value is `false`.
  [(#3063)](https://github.com/PennyLaneAI/pennylane/pull/3063)

* Modified the representation of `WireCut` by using `qml.draw_mpl`.
  [(#3067)](https://github.com/PennyLaneAI/pennylane/pull/3067)

* Improved the performance of the `qml.math.expand_matrix` function for dense matrices.
  [(#3064)](https://github.com/PennyLaneAI/pennylane/pull/3064)

* Improve `qml.math.expand_matrix` method for sparse matrices.
  [(#3060)](https://github.com/PennyLaneAI/pennylane/pull/3060)

<<<<<<< HEAD
* Support sums and products of `Operator` classes with scalar tensors of any interface
  (numpy, jax, tensorflow, torch...).
  [(#3149)](https://github.com/PennyLaneAI/pennylane/pull/3149)

  ```pycon
  >>> s_prod = torch.tensor(4) * qml.RX(1.23, 0)
  >>> s_prod
  4*(RX(1.23, wires=[0]))
  >>> s_prod.scalar
  tensor(4)
  ```
=======
* Added `overlapping_ops` property to the `Composite` class to improve the
  performance of the `eigvals`, `diagonalizing_gates` and `Prod.matrix` methods.
  [(#3084)](https://github.com/PennyLaneAI/pennylane/pull/3084)

<h3>Breaking changes</h3>
>>>>>>> afb2070b

* Added the `map_wires` method to the `Operator` class, which returns a copy of the operator with
  its wires changed according to the given wire map.
  [(#3143)](https://github.com/PennyLaneAI/pennylane/pull/3143)

  ```pycon
  >>> op = qml.Toffoli([0, 1, 2])
  >>> wire_map = {0: 2, 2: 0}
  >>> op.map_wires(wire_map=wire_map)
  Toffoli(wires=[2, 1, 0])
  ```

* Adds caching to the `compute_matrix` and `compute_sparse_matrix` of simple non-parametric operations.
  [(#3134)](https://github.com/PennyLaneAI/pennylane/pull/3134)

* Add details to the output of `Exp.label()`.
  [(#3126)](https://github.com/PennyLaneAI/pennylane/pull/3126)

* `qml.math.unwrap` no longer creates ragged arrays. Lists remain lists.
  [(#3163)](https://github.com/PennyLaneAI/pennylane/pull/3163)

* New `null.qubit` device. The `null.qubit`performs no operations or memory allocations.
  [(#2589)](https://github.com/PennyLaneAI/pennylane/pull/2589)

* `ControlledQubitUnitary` now has a `control_values` property.
  [(#3206)](https://github.com/PennyLaneAI/pennylane/pull/3206)
  
<h3>Breaking changes</h3>

* `QuantumTape._par_info` is now a list of dictionaries, instead of a dictionary whose keys are integers starting from zero.
  [(#3185)](https://github.com/PennyLaneAI/pennylane/pull/3185)

* `QueuingContext` is renamed `QueuingManager`.
  [(#3061)](https://github.com/PennyLaneAI/pennylane/pull/3061)

* `QueuingManager.safe_update_info` and `AnnotatedQueue.safe_update_info` are deprecated. Instead, `update_info` no longer raises errors
   if the object isn't in the queue.

* Deprecation patches for the return types enum's location and `qml.utils.expand` are removed.
  [(#3092)](https://github.com/PennyLaneAI/pennylane/pull/3092)

* `_multi_dispatch` functionality has been moved inside the `get_interface` function. This function
  can now be called with one or multiple tensors as arguments.
  [(#3136)](https://github.com/PennyLaneAI/pennylane/pull/3136)

  ```pycon
  >>> torch_scalar = torch.tensor(1)
  >>> torch_tensor = torch.Tensor([2, 3, 4])
  >>> numpy_tensor = np.array([5, 6, 7])
  >>> qml.math.get_interface(torch_scalar)
  'torch'
  >>> qml.math.get_interface(numpy_tensor)
  'numpy'
  ```

  `_multi_dispatch` previously had only one argument which contained a list of the tensors to be
  dispatched:

  ```pycon
  >>> qml.math._multi_dispatch([torch_scalar, torch_tensor, numpy_tensor])
  'torch'
  ```

  To differentiate whether the user wants to get the interface of a single tensor or multiple
  tensors, `get_interface` now accepts a different argument per tensor to be dispatched:

  ```pycon
  >>> qml.math.get_interface(*[torch_scalar, torch_tensor, numpy_tensor])
  'torch'
  >>> qml.math.get_interface(torch_scalar, torch_tensor, numpy_tensor)
  'torch'
  ```

<h3>Deprecations</h3>

* `qml.tape.stop_recording` and `QuantumTape.stop_recording` are moved to `qml.QueuingManager.stop_recording`.
  The old functions will still be available untill v0.29.
  [(#3068)](https://github.com/PennyLaneAI/pennylane/pull/3068)

* `qml.tape.get_active_tape` is deprecated. Please use `qml.QueuingManager.active_context()` instead.
  [(#3068)](https://github.com/PennyLaneAI/pennylane/pull/3068)

<h3>Documentation</h3>

* The code block in the usage details of the UCCSD template is updated.
  [(#3140)](https://github.com/PennyLaneAI/pennylane/pull/3140)

<h3>Bug fixes</h3>

* Users no longer see unintuitive errors when inputing sequences to `qml.Hermitian`.
  [(#3181)](https://github.com/PennyLaneAI/pennylane/pull/3181)

* `ControlledQubitUnitary.pow` now copies over the `control_values`.
  [(#3206)](https://github.com/PennyLaneAI/pennylane/pull/3206)

* The evaluation of QNodes that return either `vn_entropy` or `mutual_info` raises an
  informative error message when using devices that define a vector of shots.
  [(#3180)](https://github.com/PennyLaneAI/pennylane/pull/3180)

* Fixed a bug that made `qml.AmplitudeEmbedding` incompatible with JITting.
  [(#3166)](https://github.com/PennyLaneAI/pennylane/pull/3166)

* Fixed the `qml.transforms.transpile` transform to work correctly for all two-qubit operations.
  [(#3104)](https://github.com/PennyLaneAI/pennylane/pull/3104)

* Fixed a bug with the control values of a controlled version of a `ControlledQubitUnitary`.
  [(#3119)](https://github.com/PennyLaneAI/pennylane/pull/3119)

* Fixed a bug where `qml.math.fidelity(non_trainable_state, trainable_state)` failed unexpectedly.
  [(#3160)](https://github.com/PennyLaneAI/pennylane/pull/3160)

* Fixed a bug where `qml.QueuingManager.stop_recording` did not clean up if yielded code raises an exception.
  [(#3182)](https://github.com/PennyLaneAI/pennylane/pull/3182)

* Fixed a bug where `op.eigvals()` would return an incorrect result if the operator was a non-hermitian
  composite operator.
  [(#3204)](https://github.com/PennyLaneAI/pennylane/pull/3204)

<h3>Contributors</h3>

This release contains contributions from (in alphabetical order):

Guillermo Alonso-Linaje,
Juan Miguel Arrazola,
Albert Mitjans Coma,
Utkarsh Azad,
Amintor Dusko,
Diego Guala,
Soran Jahangiri,
Christina Lee,
Lee J. O'Riordan,
Mudit Pandey,
Matthew Silverman,
Jay Soni,
Antal Száva,
David Wierichs,<|MERGE_RESOLUTION|>--- conflicted
+++ resolved
@@ -157,7 +157,6 @@
 * Improve `qml.math.expand_matrix` method for sparse matrices.
   [(#3060)](https://github.com/PennyLaneAI/pennylane/pull/3060)
 
-<<<<<<< HEAD
 * Support sums and products of `Operator` classes with scalar tensors of any interface
   (numpy, jax, tensorflow, torch...).
   [(#3149)](https://github.com/PennyLaneAI/pennylane/pull/3149)
@@ -169,13 +168,12 @@
   >>> s_prod.scalar
   tensor(4)
   ```
-=======
+
 * Added `overlapping_ops` property to the `Composite` class to improve the
   performance of the `eigvals`, `diagonalizing_gates` and `Prod.matrix` methods.
   [(#3084)](https://github.com/PennyLaneAI/pennylane/pull/3084)
 
 <h3>Breaking changes</h3>
->>>>>>> afb2070b
 
 * Added the `map_wires` method to the `Operator` class, which returns a copy of the operator with
   its wires changed according to the given wire map.
