--- conflicted
+++ resolved
@@ -131,8 +131,6 @@
   any number of wires.
   [(#7312)](https://github.com/PennyLaneAI/pennylane/pull/7312)
 
-<<<<<<< HEAD
-=======
 * Shots can now be overridden for specific `qml.Snapshot` instances via a `shots` keyword argument.
   [(#7326)](https://github.com/PennyLaneAI/pennylane/pull/7326)
 
@@ -151,7 +149,6 @@
    'execution_results': array([ 1., -1., -1., -1., -1.,  1., -1., -1.,  1., -1.])}
   ```
 
->>>>>>> c1d096b5
 * Two-qubit `QubitUnitary` gates no longer decompose into fundamental rotation gates; it now 
   decomposes into single-qubit `QubitUnitary` gates. This allows the decomposition system to
   further decompose single-qubit unitary gates more flexibly using different rotations.
