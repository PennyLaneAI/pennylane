--- conflicted
+++ resolved
@@ -37,11 +37,8 @@
 
 This release contains contributions from (in alphabetical order):
 
-<<<<<<< HEAD
-Astral Cai
-=======
+Astral Cai,
 Pietropaolo Frisoni,
->>>>>>> 2da455ac
 Soran Jahangiri,
 Korbinian Kottmann,
 Matthew Silverman.