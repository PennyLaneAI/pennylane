--- conflicted
+++ resolved
@@ -95,13 +95,12 @@
 
 <h4>Mid-circuit measurements and dynamic circuits</h4>
 
-<<<<<<< HEAD
 * The `default.qubit` device implements a depth-first tree-traversal algorithm to
   accelerate native mid-circuit measurement execution. The new implementation
   supports classical control, collecting statistics, and post-selection, along
   with all measurements enabled with `qml.dynamic_one_shot`.
   [(#5180)](https://github.com/PennyLaneAI/pennylane/pull/5180)
-=======
+
 * `qml.QNode` and `qml.qnode` now accept two new keyword arguments: `postselect_mode` and `mcm_method`.
   These keyword arguments can be used to configure how the device should behave when running circuits with
   mid-circuit measurements.
@@ -117,7 +116,6 @@
     Use `mcm_method="deferred"` to use the deferred measurements principle, or `mcm_method="one-shot"`
     to execute once for each shot. If using `qml.jit` with the Catalyst compiler, `mcm_method="single-branch-statistics"`
     is also available. Using this method, a single branch of the execution tree will be randomly explored.
->>>>>>> cdc36bc6
 
 * The `dynamic_one_shot` transform is made compatible with the Catalyst compiler.
   [(#5766)](https://github.com/PennyLaneAI/pennylane/pull/5766)
