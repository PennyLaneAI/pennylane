--- conflicted
+++ resolved
@@ -3,14 +3,10 @@
 
 <h3>New features since last release</h3>
 
-<<<<<<< HEAD
-* New `change_basis_op` function added, which allows a compute, uncompute pattern like U V U† to be represented
-  by a single operator. A corresponding decomposition rule has been added to support controlling the pattern by simply 
-  controlling the middle (target) operator and not U or U†.
-=======
-* A new :func:`~.change_basis_op` function and :class:`~.ops.op_math.ChangeOpBasis` were added,
-  which allow a compute-uncompute pattern (U V U†) to be represented by a single operator.
->>>>>>> 47783a7d
+  * A new :func:`~.change_basis_op` function and :class:`~.ops.op_math.ChangeOpBasis` were added,
+    which allow a compute-uncompute pattern (U V U†) to be represented by a single operator. A corresponding 
+    decomposition rule has been added to support controlling the pattern by simply 
+    controlling the middle (target) operator and not U or U†.
   [(#8023)](https://github.com/PennyLaneAI/pennylane/pull/8023)
   [(#8070)](https://github.com/PennyLaneAI/pennylane/pull/8070)
 
