:orphan:

# Release 0.38.0-dev (development release)

<h3>New features since last release</h3>

* Resolved the bug in `qml.ThermalRelaxationError` where there was a typo from `tq` to `tg`.
  [(#5988)](https://github.com/PennyLaneAI/pennylane/issues/5988)

* A new method `process_density_matrix` has been added to the `ProbabilityMP` and `DensityMatrixMP` classes, allowing for more efficient handling of quantum density matrices, particularly with batch processing support. This method simplifies the calculation of probabilities from quantum states represented as density matrices.
  [(#5830)](https://github.com/PennyLaneAI/pennylane/pull/5830)

* The `qml.PrepSelPrep` template is added. The template implements a block-encoding of a linear
  combination of unitaries.
  [(#5756)](https://github.com/PennyLaneAI/pennylane/pull/5756)
  [(#5987)](https://github.com/PennyLaneAI/pennylane/pull/5987)

<<<<<<< HEAD
* A new `qml.from_qiskit_noise` method now allows one to convert a Qiskit ``NoiseModel`` to a
  PennyLane ``NoiseModel`` via the Pennylane-Qiskit plugin.
  [(#5996)](https://github.com/PennyLaneAI/pennylane/pull/5996)

* The `split_to_single_terms` transform is added. This transform splits expectation values of sums 
  into multiple single-term measurements on a single tape, providing better support for simulators
=======
* A new function `qml.registers` has been added, enabling the creation of registers, which are implemented as a dictionary of `Wires` instances.
  [(#5957)](https://github.com/PennyLaneAI/pennylane/pull/5957)

* The `split_to_single_terms` transform is added. This transform splits expectation values of sums 
  into multiple single-term measurements on a single tape, providing better support for simulators 
>>>>>>> 6cb85bc4
  that can handle non-commuting observables but don't natively support multi-term observables.
  [(#5884)](https://github.com/PennyLaneAI/pennylane/pull/5884)

* `SProd.terms` now flattens out the terms if the base is a multi-term observable.
  [(#5885)](https://github.com/PennyLaneAI/pennylane/pull/5885)

* A new method `to_mat` has been added to the `FermiWord` and `FermiSentence` classes, which allows
  computing the matrix representation of these Fermi operators.
  [(#5920)](https://github.com/PennyLaneAI/pennylane/pull/5920)

* New functionality has been added to natively support exponential extrapolation when using the `mitigate_with_zne`. This allows
  users to have more control over the error mitigation protocol without needing to add further dependencies.
  [(#5972)](https://github.com/PennyLaneAI/pennylane/pull/5972)

<h3>Improvements 🛠</h3>

* `qml.devices.LegacyDeviceFacade` has been added to map the legacy devices to the new
  device interface.
  [(#5927)](https://github.com/PennyLaneAI/pennylane/pull/5927)

* Added the `compute_sparse_matrix` method for `qml.ops.qubit.BasisStateProjector`.
  [(#5790)](https://github.com/PennyLaneAI/pennylane/pull/5790)

* `StateMP.process_state` defines rules in `cast_to_complex` for complex casting, avoiding a superfluous state vector copy in Lightning simulations
  [(#5995)](https://github.com/PennyLaneAI/pennylane/pull/5995)

* Port the fast `apply_operation` implementation of `PauliZ` to `PhaseShift`, `S` and `T`.
  [(#5876)](https://github.com/PennyLaneAI/pennylane/pull/5876)

* `qml.UCCSD` now accepts an additional optional argument, `n_repeats`, which defines the number of
  times the UCCSD template is repeated. This can improve the accuracy of the template by reducing
  the Trotter error but would result in deeper circuits.
  [(#5801)](https://github.com/PennyLaneAI/pennylane/pull/5801)

* `QuantumScript.hash` is now cached, leading to performance improvements.
  [(#5919)](https://github.com/PennyLaneAI/pennylane/pull/5919)

* The representation for `Wires` has now changed to be more copy-paste friendly.
  [(#5958)](https://github.com/PennyLaneAI/pennylane/pull/5958)

* Observable validation for `default.qubit` is now based on execution mode (analytic vs. finite shots) and measurement type (sample measurement vs. state measurement).
  [(#5890)](https://github.com/PennyLaneAI/pennylane/pull/5890)

* Molecules and Hamiltonians can now be constructed for all the elements present in the periodic table.
  [(#5821)](https://github.com/PennyLaneAI/pennylane/pull/5821)

* `qml.for_loop` and `qml.while_loop` now fallback to standard Python control
  flow if `@qjit` is not present, allowing the same code to work with and without
  `@qjit` without any rewrites.
  [(#6014)](https://github.com/PennyLaneAI/pennylane/pull/6014)

  ```python
  dev = qml.device("lightning.qubit", wires=3)

  @qml.qnode(dev)
  def circuit(x, n):

      @qml.for_loop(0, n, 1)
      def init_state(i):
          qml.Hadamard(wires=i)

      init_state()

      @qml.for_loop(0, n, 1)
      def apply_operations(i, x):
          qml.RX(x, wires=i)

          @qml.for_loop(i + 1, n, 1)
          def inner(j):
              qml.CRY(x**2, [i, j])

          inner()
          return jnp.sin(x)

      apply_operations(x)
      return qml.probs()
  ```

  ```pycon
  >>> print(qml.draw(circuit)(0.5, 3))
  0: ──H──RX(0.50)─╭●────────╭●──────────────────────────────────────┤  Probs
  1: ──H───────────╰RY(0.25)─│──────────RX(0.48)─╭●──────────────────┤  Probs
  2: ──H─────────────────────╰RY(0.25)───────────╰RY(0.23)──RX(0.46)─┤  Probs
  >>> circuit(0.5, 3)
  array([0.125     , 0.125     , 0.09949758, 0.15050242, 0.07594666,
       0.11917543, 0.08942104, 0.21545687])
  >>> qml.qjit(circuit)(0.5, 3)
  Array([0.125     , 0.125     , 0.09949758, 0.15050242, 0.07594666,
       0.11917543, 0.08942104, 0.21545687], dtype=float64)
  ```

* The `qubit_observable` function is modified to return an ascending wire order for molecular 
  Hamiltonians.
  [(#5950)](https://github.com/PennyLaneAI/pennylane/pull/5950)

<h4>Community contributions 🥳</h4>

* `DefaultQutritMixed` readout error has been added using parameters `readout_relaxation_probs` and 
  `readout_misclassification_probs` on the `default.qutrit.mixed` device. These parameters add a `~.QutritAmplitudeDamping`  and a `~.TritFlip` channel, respectively,
  after measurement diagonalization. The amplitude damping error represents the potential for
  relaxation to occur during longer measurements. The trit flip error represents misclassification during readout.
  [(#5842)](https://github.com/PennyLaneAI/pennylane/pull/5842)

<h3>Breaking changes 💔</h3>

* The `CircuitGraph.graph` rustworkx graph now stores indices into the circuit as the node labels,
  instead of the operator/ measurement itself.  This allows the same operator to occur multiple times in
  the circuit.
  [(#5907)](https://github.com/PennyLaneAI/pennylane/pull/5907)

* `queue_idx` attribute has been removed from the `Operator`, `CompositeOp`, and `SymbolicOp` classes.
  [(#6005)](https://github.com/PennyLaneAI/pennylane/pull/6005)

* `qml.from_qasm` no longer removes measurements from the QASM code. Use 
  `measurements=[]` to remove measurements from the original circuit.
  [(#5982)](https://github.com/PennyLaneAI/pennylane/pull/5982)

* `qml.transforms.map_batch_transform` has been removed, since transforms can be applied directly to a batch of tapes.
  See :func:`~.pennylane.transform` for more information.
  [(#5981)](https://github.com/PennyLaneAI/pennylane/pull/5981)

* `QuantumScript.interface` has been removed.
  [(#5980)](https://github.com/PennyLaneAI/pennylane/pull/5980)

<h3>Deprecations 👋</h3>

* The `decomp_depth` argument in `qml.device` has been deprecated.
  [(#6026)](https://github.com/PennyLaneAI/pennylane/pull/6026)

* The `max_expansion` argument in `qml.QNode` has been deprecated.
  [(#6026)](https://github.com/PennyLaneAI/pennylane/pull/6026)

* The `expansion_strategy` attribute in the `QNode` class is deprecated.
  [(#5989)](https://github.com/PennyLaneAI/pennylane/pull/5989)

* The `expansion_strategy` argument has been deprecated in all of `qml.draw`, `qml.draw_mpl`, and `qml.specs`.
  The `level` argument should be used instead.
  [(#5989)](https://github.com/PennyLaneAI/pennylane/pull/5989)

* `Operator.expand` has been deprecated. Users should simply use `qml.tape.QuantumScript(op.decomposition())`
  for equivalent behaviour.
  [(#5994)](https://github.com/PennyLaneAI/pennylane/pull/5994)

* `pennylane.transforms.sum_expand` and `pennylane.transforms.hamiltonian_expand` have been deprecated.
  Users should instead use `pennylane.transforms.split_non_commuting` for equivalent behaviour.
  [(#6003)](https://github.com/PennyLaneAI/pennylane/pull/6003)

* The `expand_fn` argument in `qml.execute` has been deprecated.
  Instead, please create a `qml.transforms.core.TransformProgram` with the desired preprocessing and pass it to the `transform_program` argument of `qml.execute`.
  [(#5984)](https://github.com/PennyLaneAI/pennylane/pull/5984)

* The `max_expansion` argument in `qml.execute` has been deprecated.
  Instead, please use `qml.devices.preprocess.decompose` with the desired expansion level, add it to a `TransformProgram` and pass it to the `transform_program` argument of `qml.execute`.
  [(#5984)](https://github.com/PennyLaneAI/pennylane/pull/5984)

* The `override_shots` argument in `qml.execute` is deprecated.
  Instead, please add the shots to the `QuantumTape`'s to be executed.
  [(#5984)](https://github.com/PennyLaneAI/pennylane/pull/5984)

* The `device_batch_transform` argument in `qml.execute` is deprecated.
  Instead, please create a `qml.transforms.core.TransformProgram` with the desired preprocessing and pass it to the `transform_program` argument of `qml.execute`.
  [(#5984)](https://github.com/PennyLaneAI/pennylane/pull/5984)

* `pennylane.qinfo.classical_fisher` and `pennylane.qinfo.quantum_fisher` have been deprecated.
  Instead, use `pennylane.gradients.classical_fisher` and `pennylane.gradients.quantum_fisher`.
  [(#5985)](https://github.com/PennyLaneAI/pennylane/pull/5985)

* The legacy devices `default.qubit.{autograd,torch,tf,jax,legacy}` are deprecated.
  Instead, use `default.qubit` as it now supports backpropagation through the several backends.
  [(#5997)](https://github.com/PennyLaneAI/pennylane/pull/5997)

* The logic for internally switching a device for a different backpropagation
  compatible device is now deprecated, as it was in place for the deprecated
  `default.qubit.legacy`.
  [(#6032)](https://github.com/PennyLaneAI/pennylane/pull/6032)

<h3>Documentation 📝</h3>

* Improves the docstring for `QuantumScript.expand` and `qml.tape.tape.expand_tape`.
  [(#5974)](https://github.com/PennyLaneAI/pennylane/pull/5974)

<h3>Bug fixes 🐛</h3>

* Fixed a bug in `qml.SPSAOptimizer` that ignored keyword arguments in the objective function.
  [(#6027)](https://github.com/PennyLaneAI/pennylane/pull/6027)

* `dynamic_one_shot` was broken for old-API devices since `override_shots` was deprecated.
  [(#6024)](https://github.com/PennyLaneAI/pennylane/pull/6024)

* `CircuitGraph` can now handle circuits with the same operation instance occuring multiple times.
  [(#5907)](https://github.com/PennyLaneAI/pennylane/pull/5907)

* `qml.QSVT` is updated to store wire order correctly.
  [(#5959)](https://github.com/PennyLaneAI/pennylane/pull/5959)

* `qml.devices.qubit.measure_with_samples` now returns the correct result if the provided measurements
  contain sum of operators acting on the same wire.
  [(#5978)](https://github.com/PennyLaneAI/pennylane/pull/5978)

* `qml.AmplitudeEmbedding` has better support for features using low precision integer data types.
[(#5969)](https://github.com/PennyLaneAI/pennylane/pull/5969)

* `qml.lie_closure` works with sums of Paulis.
  [(#6023)](https://github.com/PennyLaneAI/pennylane/pull/6023)


<h3>Contributors ✍️</h3>

This release contains contributions from (in alphabetical order):

Guillermo Alonso,
Utkarsh Azad,
Ahmed Darwish,
Astral Cai,
Yushao Chen,
Gabriel Bottrill,
Ahmed Darwish,
Lillian M. A. Frederiksen,
Pietropaolo Frisoni,
Emiliano Godinez,
Austin Huang,
Renke Huang,
Josh Izaac,
Soran Jahangiri,
Korbinian Kottmann,
Christina Lee,
William Maxwell,
Vincent Michaud-Rioux,
Anurav Modak,
Mudit Pandey,
Erik Schultheis,
nate stemen.<|MERGE_RESOLUTION|>--- conflicted
+++ resolved
@@ -15,20 +15,15 @@
   [(#5756)](https://github.com/PennyLaneAI/pennylane/pull/5756)
   [(#5987)](https://github.com/PennyLaneAI/pennylane/pull/5987)
 
-<<<<<<< HEAD
 * A new `qml.from_qiskit_noise` method now allows one to convert a Qiskit ``NoiseModel`` to a
   PennyLane ``NoiseModel`` via the Pennylane-Qiskit plugin.
   [(#5996)](https://github.com/PennyLaneAI/pennylane/pull/5996)
 
-* The `split_to_single_terms` transform is added. This transform splits expectation values of sums 
-  into multiple single-term measurements on a single tape, providing better support for simulators
-=======
 * A new function `qml.registers` has been added, enabling the creation of registers, which are implemented as a dictionary of `Wires` instances.
   [(#5957)](https://github.com/PennyLaneAI/pennylane/pull/5957)
 
-* The `split_to_single_terms` transform is added. This transform splits expectation values of sums 
-  into multiple single-term measurements on a single tape, providing better support for simulators 
->>>>>>> 6cb85bc4
+* The `split_to_single_terms` transform is added. This transform splits expectation values of sums
+  into multiple single-term measurements on a single tape, providing better support for simulators
   that can handle non-commuting observables but don't natively support multi-term observables.
   [(#5884)](https://github.com/PennyLaneAI/pennylane/pull/5884)
 
