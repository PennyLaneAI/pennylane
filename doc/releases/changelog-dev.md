:orphan:

# Release 0.25.0-dev (development release)

<h3>New features since last release</h3>

* Added the new optimizer, `qml.SPSAOptimizer` that implements the simultaneous
  perturbation stochastic approximation method based on
  [An Overview of the Simultaneous Perturbation Method for Efficient Optimization](https://www.jhuapl.edu/SPSA/PDF-SPSA/Spall_An_Overview.PDF).
  [(#2661)](https://github.com/PennyLaneAI/pennylane/pull/2661)

  It is a suitable optimizer for cost functions whose evaluation may involve
  noise, as optimization with SPSA may significantly decrease the number of
  quantum executions for the entire optimization.

  ```pycon
  >>> dev = qml.device("default.qubit", wires=1)
  >>> def circuit(params):
  ...     qml.RX(params[0], wires=0)
  ...     qml.RY(params[1], wires=0)
  >>> coeffs = [1, 1]
  >>> obs = [qml.PauliX(0), qml.PauliZ(0)]
  >>> H = qml.Hamiltonian(coeffs, obs)
  >>> @qml.qnode(dev)
  ... def cost(params):
  ...     circuit(params)
  ...     return qml.expval(H)
  >>> params = np.random.normal(0, np.pi, (2), requires_grad=True)
  >>> print(params)
  [-5.92774911 -4.26420843]
  >>> print(cost(params))
  0.43866366253270167
  >>> max_iterations = 50
  >>> opt = qml.SPSAOptimizer(maxiter=max_iterations)
  >>> for _ in range(max_iterations):
  ...     params, energy = opt.step_and_cost(cost, params)
  >>> print(params)
  [-6.21193761 -2.99360548]
  >>> print(energy)
  -1.1258709813834058
  ```

* Differentiable zero-noise-extrapolation error mitigation via ``qml.transforms.mitigate_with_zne`` with ``qml.transforms.fold_global`` and ``qml.transforms.poly_extrapolate``.
  [(#2757)](https://github.com/PennyLaneAI/pennylane/pull/2757)

  When using a noisy or real device, you can now create a differentiable mitigated qnode that internally executes folded circuits that increase the noise and extrapolating with a polynomial fit back to zero noise. There will be an accompanying demo on this, see [(PennyLaneAI/qml/529)](https://github.com/PennyLaneAI/qml/pull/529).

  ```python
  # Describe noise
  noise_gate = qml.DepolarizingChannel
  noise_strength = 0.1

  # Load devices
  dev_ideal = qml.device("default.mixed", wires=n_wires)
  dev_noisy = qml.transforms.insert(noise_gate, noise_strength)(dev_ideal)

  scale_factors = [1, 2, 3]
  @mitigate_with_zne(
    scale_factors,
    qml.transforms.fold_global,
    qml.transforms.poly_extrapolate,
    extrapolate_kwargs={'order': 2}
  )
  @qml.qnode(dev_noisy)
  def qnode_mitigated(theta):
      qml.RY(theta, wires=0)
      return qml.expval(qml.PauliX(0))

  theta = np.array(0.5, requires_grad=True)
  grad = qml.grad(qnode_mitigated)
  >>> grad(theta)
  0.5712737447327619
  ```

* The quantum information module now supports computation of relative entropy.
  [(#2772)](https://github.com/PennyLaneAI/pennylane/pull/2772)

  It includes a function in `qml.math`:

  ```pycon
  >>> rho = np.array([[0.3, 0], [0, 0.7]])
  >>> sigma = np.array([[0.5, 0], [0, 0.5]])
  >>> qml.math.relative_entropy(rho, sigma)
  tensor(0.08228288, requires_grad=True)
  ```

  as well as a QNode transform:

  ```python
  dev = qml.device('default.qubit', wires=2)

  @qml.qnode(dev)
  def circuit(param):
      qml.RY(param, wires=0)
      qml.CNOT(wires=[0, 1])
      return qml.state()
  ```
  ```pycon
  >>> relative_entropy_circuit = qml.qinfo.relative_entropy(circuit, circuit, wires0=[0], wires1=[0])
  >>> x, y = np.array(0.4), np.array(0.6)
  >>> relative_entropy_circuit((x,), (y,))
  0.017750012490703237
  ```

* New PennyLane-inspired `sketch` and `sketch_dark` styles are now available for drawing circuit diagram graphics.
  [(#2709)](https://github.com/PennyLaneAI/pennylane/pull/2709)

<<<<<<< HEAD
* Added `QutritDevice` as abstract base class for qutrit devices.
  ([#2781](https://github.com/PennyLaneAI/pennylane/pull/2781), [#2782](https://github.com/PennyLaneAI/pennylane/pull/2782))
=======
* Added `QutritDevice` as an abstract base class for qutrit devices.
  ([#2781](https://github.com/PennyLaneAI/pennylane/pull/2781), [#2782](https://github.com/PennyLaneAI/pennylane/pull/2782))

>>>>>>> 9e5cb485
* Added operation `qml.QutritUnitary` for applying user-specified unitary operations on qutrit devices.
  [(#2699)](https://github.com/PennyLaneAI/pennylane/pull/2699)
* Added `default.qutrit` plugin for pure state simulation of qutrits. Currently supports operation `qml.QutritUnitary` and measurements `qml.state()`, `qml.probs()`.
  [(#2783)](https://github.com/PennyLaneAI/pennylane/pull/2783)

  ```pycon
  >>> dev = qml.device("default.qutrit", wires=1)
  >>> @qml.qnode(dev)
  ... def circuit(U):
  ...     qml.QutritUnitary(U, wires=0)
  ...     return qml.probs(wires=0)
  >>> U = np.array([[1, 1, 0], [1, -1, 0], [0, 0, np.sqrt(2)]]) / np.sqrt(2)
  >>> print(circuit(U))
  [0.5 0.5 0. ]
  ```

**Operator Arithmetic:**

* Adds a base class `qml.ops.op_math.SymbolicOp` for single-operator symbolic
  operators such as `Adjoint` and `Pow`.
  [(#2721)](https://github.com/PennyLaneAI/pennylane/pull/2721)


* A `Sum` symbolic class is added that allows users to represent the sum of operators.
  [(#2475)](https://github.com/PennyLaneAI/pennylane/pull/2475)

  The `Sum` class provides functionality like any other PennyLane operator. We can
  get the matrix, eigenvalues, terms, diagonalizing gates and more.

  ```pycon
  >>> summed_op = qml.op_sum(qml.PauliX(0), qml.PauliZ(0))
  >>> summed_op
  PauliX(wires=[0]) + PauliZ(wires=[0])
  >>> qml.matrix(summed_op)
  array([[ 1,  1],
         [ 1, -1]])
  >>> summed_op.terms()
  ([1.0, 1.0], (PauliX(wires=[0]), PauliZ(wires=[0])))
  ```

  The `summed_op` can also be used inside a `qnode` as an observable.
  If the circuit is parameterized, then we can also differentiate through the
  sum observable.

  ```python
  sum_op = Sum(qml.PauliX(0), qml.PauliZ(1))
  dev = qml.device("default.qubit", wires=2)

  @qml.qnode(dev, grad_method="best")
  def circuit(weights):
        qml.RX(weights[0], wires=0)
        qml.RY(weights[1], wires=1)
        qml.CNOT(wires=[0, 1])
        qml.RX(weights[2], wires=1)
        return qml.expval(sum_op)
  ```

  ```
  >>> weights = qnp.array([0.1, 0.2, 0.3], requires_grad=True)
  >>> qml.grad(circuit)(weights)
  tensor([-0.09347337, -0.18884787, -0.28818254], requires_grad=True)
  ```
* New FlipSign operator that flips the sign for a given basic state. [(#2780)](https://github.com/PennyLaneAI/pennylane/pull/2780)


<h3>Improvements</h3>

* Jacobians are cached with the Autograd interface when using the
  parameter-shift rule.
  [(#2645)](https://github.com/PennyLaneAI/pennylane/pull/2645)

* Samples can be grouped into counts by passing the `counts=True` flag to `qml.sample`.
  [(#2686)](https://github.com/PennyLaneAI/pennylane/pull/2686)

  Note that the change included creating a new `Counts` measurement type in `measurements.py`.

  `counts=True` can be set when obtaining raw samples in the computational basis:

  ```pycon
  >>> dev = qml.device("default.qubit", wires=2, shots=1000)
  >>>
  >>> @qml.qnode(dev)
  >>> def circuit():
  ...     qml.Hadamard(wires=0)
  ...     qml.CNOT(wires=[0, 1])
  ...     # passing the counts flag
  ...     return qml.sample(counts=True)
  >>> result = circuit()
  >>> print(result)
  {'00': 495, '11': 505}
  ```

  Counts can also be obtained when sampling the eigenstates of an observable:

  ```pycon
  >>> dev = qml.device("default.qubit", wires=2, shots=1000)
  >>>
  >>> @qml.qnode(dev)
  >>> def circuit():
  ...   qml.Hadamard(wires=0)
  ...   qml.CNOT(wires=[0, 1])
  ...   return qml.sample(qml.PauliZ(0), counts=True), qml.sample(qml.PauliZ(1), counts=True)
  >>> result = circuit()
  >>> print(result)
  [tensor({-1: 526, 1: 474}, dtype=object, requires_grad=True)
   tensor({-1: 526, 1: 474}, dtype=object, requires_grad=True)]
  ```

* The `qml.state` and `qml.density_matrix` measurements now support custom wire
  labels.
  [(#2779)](https://github.com/PennyLaneAI/pennylane/pull/2779)

* Adds a new function to compare operators. `qml.equal` can be used to compare equality of parametric operators taking
  into account their interfaces and trainability.
  [(#2651)](https://github.com/PennyLaneAI/pennylane/pull/2651)

* The `default.mixed` device now supports backpropagation with the `"jax"` interface.
  [(#2754)](https://github.com/PennyLaneAI/pennylane/pull/2754)

* Quantum channels such as `qml.BitFlip` now support abstract tensors. This allows
  their usage inside QNodes decorated by `tf.function`, `jax.jit`, or `jax.vmap`:

  ```python
  dev = qml.device("default.mixed", wires=1)

  @qml.qnode(dev, diff_method="backprop", interface="jax")
  def circuit(t):
      qml.PauliX(wires=0)
      qml.ThermalRelaxationError(0.1, t, 1.4, 0.1, wires=0)
      return qml.expval(qml.PauliZ(0))
  ```
  ```pycon
  >>> x = jnp.array([0.8, 1.0, 1.2])
  >>> jax.vmap(circuit)(x)
  DeviceArray([-0.78849435, -0.8287073 , -0.85608006], dtype=float32)
  ```

<<<<<<< HEAD
* Pure state qutrit simulation can now be performed using the `default.qutrit` device.
  [(#2783)](https://github.com/PennyLaneAI/pennylane/pull/2783)
=======
* Added an `are_pauli_words_qwc` function which checks if certain
  Pauli words are pairwise qubit-wise commuting. This new function improves performance when measuring hamiltonians
  with many commuting terms.
  [(#2789)](https://github.com/PennyLaneAI/pennylane/pull/2798)
>>>>>>> 9e5cb485

<h3>Breaking changes</h3>

* PennyLane now depends on newer versions (>=2.7) of the `semantic_version` package,
  which provides an updated API that is incompatible which versions of the package prior to 2.7.
  If you run into issues relating to this package, please reinstall PennyLane.
  [(#2744)](https://github.com/PennyLaneAI/pennylane/pull/2744)
  [(#2767)](https://github.com/PennyLaneAI/pennylane/pull/2767)

<h3>Deprecations</h3>

<h3>Documentation</h3>

* Added a dedicated docstring for the `QubitDevice.sample` method.
  [(#2812)](https://github.com/PennyLaneAI/pennylane/pull/2812)

* Optimization examples of using JAXopt and Optax with the JAX interface have
  been added.
  [(#2769)](https://github.com/PennyLaneAI/pennylane/pull/2769)

<h3>Bug fixes</h3>

* Fixes a bug where the custom implementation of the `states_to_binary` device
  method was not used.
  [(#2809)](https://github.com/PennyLaneAI/pennylane/pull/2809)

* `qml.grouping.group_observables` now works when individual wire
  labels are iterable.
  [(#2752)](https://github.com/PennyLaneAI/pennylane/pull/2752)

* The adjoint of an adjoint has a correct `expand` result.
  [(#2766)](https://github.com/PennyLaneAI/pennylane/pull/2766)

<h3>Contributors</h3>

This release contains contributions from (in alphabetical order):

David Ittah, Edward Jiang, Ankit Khandelwal, Christina Lee, Sergio Martínez-Losa,
Ixchel Meza Chavez, Lee James O'Riordan, Mudit Pandey, Bogdan Reznychenko,
Jay Soni, Antal Száva, David Wierichs, Moritz Willmann<|MERGE_RESOLUTION|>--- conflicted
+++ resolved
@@ -105,14 +105,9 @@
 * New PennyLane-inspired `sketch` and `sketch_dark` styles are now available for drawing circuit diagram graphics.
   [(#2709)](https://github.com/PennyLaneAI/pennylane/pull/2709)
 
-<<<<<<< HEAD
-* Added `QutritDevice` as abstract base class for qutrit devices.
-  ([#2781](https://github.com/PennyLaneAI/pennylane/pull/2781), [#2782](https://github.com/PennyLaneAI/pennylane/pull/2782))
-=======
 * Added `QutritDevice` as an abstract base class for qutrit devices.
   ([#2781](https://github.com/PennyLaneAI/pennylane/pull/2781), [#2782](https://github.com/PennyLaneAI/pennylane/pull/2782))
 
->>>>>>> 9e5cb485
 * Added operation `qml.QutritUnitary` for applying user-specified unitary operations on qutrit devices.
   [(#2699)](https://github.com/PennyLaneAI/pennylane/pull/2699)
 * Added `default.qutrit` plugin for pure state simulation of qutrits. Currently supports operation `qml.QutritUnitary` and measurements `qml.state()`, `qml.probs()`.
@@ -250,15 +245,13 @@
   DeviceArray([-0.78849435, -0.8287073 , -0.85608006], dtype=float32)
   ```
 
-<<<<<<< HEAD
 * Pure state qutrit simulation can now be performed using the `default.qutrit` device.
   [(#2783)](https://github.com/PennyLaneAI/pennylane/pull/2783)
-=======
+
 * Added an `are_pauli_words_qwc` function which checks if certain
   Pauli words are pairwise qubit-wise commuting. This new function improves performance when measuring hamiltonians
   with many commuting terms.
   [(#2789)](https://github.com/PennyLaneAI/pennylane/pull/2798)
->>>>>>> 9e5cb485
 
 <h3>Breaking changes</h3>
 
