--- conflicted
+++ resolved
@@ -280,11 +280,6 @@
           return ([[c, 0.0, 2 * x], [-c, 0.0, 0.0]],)
   ```
 
-<<<<<<< HEAD
-* Shots can now be passed as a runtime argument to batch transforms, similarly
-  to QNodes.
-  [(#1707)](https://github.com/PennyLaneAI/pennylane/pull/1707)
-=======
 * Shots can now be passed as a runtime argument to transforms that execute circuits in batches, similarly
   to QNodes.
   [(#1707)](https://github.com/PennyLaneAI/pennylane/pull/1707)
@@ -292,7 +287,6 @@
   An example of such a transform are the gradient transforms in the
   `qml.gradients` module. As a result, we can now call gradient transforms
   (such as `qml.gradients.param_shift`) and set the number of shots at runtime.
->>>>>>> 9b709c3b
 
   ```pycon
   >>> dev = qml.device("default.qubit", wires=1, shots=1000)
@@ -307,13 +301,10 @@
   array([[-0.53457096]])
   ```
 
-<<<<<<< HEAD
 * Specific QNode execution options are now re-used by batch transforms
   to execute transformed QNodes.
   [(#1708)](https://github.com/PennyLaneAI/pennylane/pull/1708)
 
-=======
->>>>>>> 9b709c3b
 <h3>Breaking changes</h3>
 
 - The `QNode.metric_tensor` method has been deprecated, and will be removed in an upcoming release.
