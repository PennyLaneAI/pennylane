--- conflicted
+++ resolved
@@ -23,12 +23,10 @@
   $\hat{c}_1 c_0 \hat{c}_2 c_3$.
   [(#4191)](https://github.com/PennyLaneAI/pennylane/pull/4191)
 
-<<<<<<< HEAD
 * Added the `FermiSentence` class to represent a linear combination of fermionic operators.
   [(#4195)](https://github.com/PennyLaneAI/pennylane/pull/4195)
 
-=======
->>>>>>> 6ed7aa25
+
 <h3>Improvements 🛠</h3>
 
 * The stochastic parameter-shift gradient transform for pulses, `stoch_pulse_grad`, now
