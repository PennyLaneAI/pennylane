:orphan:

# Release 0.28.0-dev (development release)

<h3>New features since last release</h3>

* Add the controlled CZ gate: CCZ.
  ```pycon
  >>> ccz = qml.CCZ(wires=[0, 1, 2])
  >>> matrix = ccz.compute_matrix()
  [[ 1  0  0  0  0  0  0  0]
   [ 0  1  0  0  0  0  0  0]
   [ 0  0  1  0  0  0  0  0]
   [ 0  0  0  1  0  0  0  0]
   [ 0  0  0  0  1  0  0  0]
   [ 0  0  0  0  0  1  0  0]
   [ 0  0  0  0  0  0  1  0]
   [ 0  0  0  0  0  0  0 -1]]
  ```
  [#3408](https://github.com/PennyLaneAI/pennylane/pull/3408)

* Add the controlled Hadamard gate.

  ```pycon
  >>> ch = qml.CH(wires=[0, 1])
  >>> matrix = ch.compute_matrix()
  [[ 1.          0.          0.          0.        ]
   [ 0.          1.          0.          0.        ]
   [ 0.          0.          0.70710678  0.70710678]
   [ 0.          0.          0.70710678 -0.70710678]]
  ```

  [#3408](https://github.com/PennyLaneAI/pennylane/pull/3408)

* Support custom measurement processes:
  * `SampleMeasurement` and `StateMeasurement` classes have been added. They contain an abstract
    method to process samples/quantum state.
    [#3286](https://github.com/PennyLaneAI/pennylane/pull/3286)

  * Add `_Expectation` class.
    [#3343](https://github.com/PennyLaneAI/pennylane/pull/3343)

  * Add `_Sample` class.
    [#3288](https://github.com/PennyLaneAI/pennylane/pull/3288)

  * Add `_Var` class.
    [#3312](https://github.com/PennyLaneAI/pennylane/pull/3312)

  * Add `_Probability` class.
    [#3287](https://github.com/PennyLaneAI/pennylane/pull/3287)

  * Add `_Counts` class.
    [#3292](https://github.com/PennyLaneAI/pennylane/pull/3292)

  * Add `_State` class.
    [#3287](https://github.com/PennyLaneAI/pennylane/pull/3287)

  * Add `_VnEntropy` class.
    [#3326](https://github.com/PennyLaneAI/pennylane/pull/3326)

  * Add `_MutualInfo` class.
    [#3327](https://github.com/PennyLaneAI/pennylane/pull/3327)

* Functionality for fetching symbols and geometry of a compound from the PubChem Database using `qchem.mol_data`.
  [(#3289)](https://github.com/PennyLaneAI/pennylane/pull/3289)
  [(#3378)](https://github.com/PennyLaneAI/pennylane/pull/3378)

  ```pycon
  >>> mol_data("BeH2")
  (['Be', 'H', 'H'],
  array([[ 4.79405604,  0.29290815,  0.        ],
         [ 3.77946   , -0.29290815,  0.        ],
         [ 5.80884105, -0.29290815,  0.        ]]))

  >>> mol_data(223, "CID")
  (['N', 'H', 'H', 'H', 'H'],
  array([[ 4.79404621,  0.        ,  0.        ],
         [ 5.80882913,  0.5858151 ,  0.        ],
         [ 3.77945225, -0.5858151 ,  0.        ],
         [ 4.20823111,  1.01459396,  0.        ],
         [ 5.3798613 , -1.01459396,  0.        ]]))
  ```

* New basis sets, `6-311g` and `CC-PVDZ`, are added to the qchem basis set repo.
  [#3279](https://github.com/PennyLaneAI/pennylane/pull/3279)

* New parametric qubit ops `qml.CPhaseShift00`, `qml.CPhaseShift01` and `qml.CPhaseShift10` which perform a phaseshift, similar to `qml.ControlledPhaseShift` but on different positions of the state vector.
  [(#2715)](https://github.com/PennyLaneAI/pennylane/pull/2715)

* Support for purity computation is added. The `qml.math.purity` function computes the purity from a state vector or a density matrix:

  [#3290](https://github.com/PennyLaneAI/pennylane/pull/3290)

  ```pycon
  >>> x = [1, 0, 0, 1] / np.sqrt(2)
  >>> qml.math.purity(x, [0, 1])
  1.0
  >>> qml.math.purity(x, [0])
  0.5

  >>> x = [[1 / 2, 0, 0, 0], [0, 0, 0, 0], [0, 0, 0, 0], [0, 0, 0, 1 / 2]]
  >>> qml.math.purity(x, [0, 1])
  0.5
  ```

  The `qml.qinfo.purity` can be used to transform a QNode returning a state to a function that returns the purity:

  ```python3
  dev = qml.device("default.mixed", wires=2)

  @qml.qnode(dev)
  def circuit(x):
    qml.IsingXX(x, wires=[0, 1])
    return qml.state()
  ```

  ```pycon
  >>> qml.qinfo.purity(circuit, wires=[0])(np.pi / 2)
  0.5
  >>> qml.qinfo.purity(circuit, wires=[0, 1])(np.pi / 2)
  1.0
  ```

  Taking the gradient is also supported:

  ```pycon
  >>> param = np.array(np.pi / 4, requires_grad=True)
  >>> qml.grad(qml.qinfo.purity(circuit, wires=[0]))(param)
  -0.5
  ```

<h3>Improvements</h3>

* Added more input validation to `hamiltonian_expand` such that Hamiltonian objects with no terms raise an error.
  [(#3339)](https://github.com/PennyLaneAI/pennylane/pull/3339)

* Continuous integration checks are now performed for Python 3.11 and Torch v1.13. Python 3.7 is dropped.
  [(#3276)](https://github.com/PennyLaneAI/pennylane/pull/3276)

* `qml.Tracker` now also logs results in `tracker.history` when tracking execution of a circuit.
   [(#3306)](https://github.com/PennyLaneAI/pennylane/pull/3306)

* Improve performance of `Wires.all_wires`.
  [(#3302)](https://github.com/PennyLaneAI/pennylane/pull/3302)

* A representation has been added to the `Molecule` class.
  [(#3364)](https://github.com/PennyLaneAI/pennylane/pull/3364)

* Add detail to the error message when the `insert` transform
  fails to diagonalize non-qubit-wise-commuting observables.
  [(#3381)](https://github.com/PennyLaneAI/pennylane/pull/3381)

* Extended the `qml.equal` function to `Hamiltonian` and `Tensor` objects.
  [(#3390)](https://github.com/PennyLaneAI/pennylane/pull/3390)

* Remove private `_wires` setter from the `Controlled.map_wires` method.
  [3405](https://github.com/PennyLaneAI/pennylane/pull/3405)

* `QuantumTape._process_queue` has been moved to `qml.queuing.process_queue` to disentangle
  its functionality from the `QuantumTape` class.
  [(#3401)](https://github.com/PennyLaneAI/pennylane/pull/3401)

<h4>Return types project</h4>

* The autograd interface for the new return types now supports devices with shot vectors.
  [#3374](https://github.com/PennyLaneAI/pennylane/pull/3374)

  Example with a single measurement:

  ```python
  dev = qml.device("default.qubit", wires=1, shots=[1000, 2000, 3000])

  @qml.qnode(dev, diff_method="parameter-shift")
  def circuit(a):
      qml.RY(a, wires=0)
      qml.RX(0.2, wires=0)
      return qml.expval(qml.PauliZ(0))

  def cost(a):
      return qml.math.stack(circuit(a))
  ```

  ```pycon
  >>> qml.enable_return()
  >>> a = np.array(0.4)
  >>> circuit(a)
  (array(0.902), array(0.922), array(0.896))
  >>> cost(a)
  array([0.9       , 0.907     , 0.89733333])
  >>> qml.jacobian(cost)(a)
  array([-0.391     , -0.389     , -0.38433333])
  ```

  Example with multiple measurements:

  ```python
  dev = qml.device("default.qubit", wires=2, shots=[1000, 2000, 3000])

  @qml.qnode(dev, diff_method="parameter-shift")
  def circuit(a):
      qml.RY(a, wires=0)
      qml.RX(0.2, wires=0)
      qml.CNOT(wires=[0, 1])
      return qml.expval(qml.PauliZ(0)), qml.probs([0, 1])

  def cost(a):
      res = circuit(a)
      return qml.math.stack([qml.math.hstack(r) for r in res])
  ```

  ```pycon
  >>> circuit(a)
  ((array(0.904), array([0.952, 0.   , 0.   , 0.048])),
   (array(0.915), array([0.9575, 0.    , 0.    , 0.0425])),
   (array(0.902), array([0.951, 0.   , 0.   , 0.049])))
  >>> cost(a)
  array([[0.91      , 0.955     , 0.        , 0.        , 0.045     ],
         [0.895     , 0.9475    , 0.        , 0.        , 0.0525    ],
         [0.90666667, 0.95333333, 0.        , 0.        , 0.04666667]])
  >>> qml.jacobian(cost)(a)
  array([[-0.37      , -0.185     ,  0.        ,  0.        ,  0.185     ],
         [-0.409     , -0.2045    ,  0.        ,  0.        ,  0.2045    ],
         [-0.37133333, -0.18566667,  0.        ,  0.        ,  0.18566667]])
  ```

<<<<<<< HEAD
=======
* The TensorFlow interface for the new return types now supports devices with shot vectors.
  [#3400](https://github.com/PennyLaneAI/pennylane/pull/3400)

  Example with a single measurement:
  ```python
  dev = qml.device("default.qubit", wires=1, shots=[1000, 2000, 3000])

  @qml.qnode(dev, diff_method="parameter-shift", interface="tf")
  def circuit(a):
      qml.RY(a, wires=0)
      qml.RX(0.2, wires=0)
      return qml.expval(qml.PauliZ(0))
  ```
  ```
  >>> qml.enable_return()
  >>> a = tf.Variable(0.4)
  >>> with tf.GradientTape() as tape:
  ...     res = circuit(a)
  ...     res = tf.stack(res)
  ...
  >>> res
  <tf.Tensor: shape=(3,), dtype=float64, numpy=array([0.902     , 0.904     , 0.89533333])>
  >>> tape.jacobian(res, a)
  <tf.Tensor: shape=(3,), dtype=float64, numpy=array([-0.365     , -0.3765    , -0.37533333])>
  ```
  Example with multiple measurements:
  ```python
  dev = qml.device("default.qubit", wires=2, shots=[1000, 2000, 3000])

  @qml.qnode(dev, diff_method="parameter-shift", interface="tf")
  def circuit(a):
      qml.RY(a, wires=0)
      qml.RX(0.2, wires=0)
      qml.CNOT(wires=[0, 1])
      return qml.expval(qml.PauliZ(0)), qml.probs([0, 1])
  ```
  ```
  >>> with tf.GradientTape() as tape:
  ...     res = circuit(a)
  ...     res = tf.stack([tf.experimental.numpy.hstack(r) for r in res])
  ...
  >>> res
  <tf.Tensor: shape=(3, 5), dtype=float64, numpy=
  array([[0.902, 0.951, 0.   , 0.   , 0.049],
         [0.898, 0.949, 0.   , 0.   , 0.051],
         [0.892, 0.946, 0.   , 0.   , 0.054]])>
  >>> tape.jacobian(res, a)
  <tf.Tensor: shape=(3, 5), dtype=float64, numpy=
  array([[-0.345     , -0.1725    ,  0.        ,  0.        ,  0.1725    ],
         [-0.383     , -0.1915    ,  0.        ,  0.        ,  0.1915    ],
         [-0.38466667, -0.19233333,  0.        ,  0.        ,  0.19233333]])>
  ```


>>>>>>> 86580b16
<h3>Breaking changes</h3>

* The `log_base` attribute has been moved from `MeasurementProcess` to the new `_VnEntropy` and
  `_MutualInfo` classes, which inherit from `MeasurementProcess`.
  [#3326](https://github.com/PennyLaneAI/pennylane/pull/3326)

* Python 3.7 support is no longer maintained.
  [(#3276)](https://github.com/PennyLaneAI/pennylane/pull/3276)

* Instead of having an `OrderedDict` attribute called `_queue`, `AnnotatedQueue` now inherits from
  `OrderedDict` and encapsulates the queue. Consequentially, this also applies to the `QuantumTape`
  class which inherits from `AnnotatedQueue`.
  [(#3401)](https://github.com/PennyLaneAI/pennylane/pull/3401)

* Changed the signature of the `QubitDevice.statistics` method from

  ```python
  def statistics(self, observables, shot_range=None, bin_size=None, circuit=None):
  ```

  to

  ```python
  def statistics(self, circuit: QuantumScript, shot_range=None, bin_size=None):
  ```

  [#3421](https://github.com/PennyLaneAI/pennylane/pull/3421)

<h3>Deprecations</h3>

Deprecations cycles are tracked at [doc/developement/deprecations.rst](https://docs.pennylane.ai/en/latest/development/deprecations.html).

* The following deprecated methods are removed:
  [(#3281)](https://github.com/PennyLaneAI/pennylane/pull/3281/)

  * `qml.tape.get_active_tape`: Use `qml.QueuingManager.active_context()`
  * `qml.transforms.qcut.remap_tape_wires`: Use `qml.map_wires`
  * `qml.tape.QuantumTape.inv()`: Use `qml.tape.QuantumTape.adjoint()`
  * `qml.tape.stop_recording()`: Use `qml.QueuingManager.stop_recording()`
  * `qml.tape.QuantumTape.stop_recording()`: Use `qml.QueuingManager.stop_recording()`
  * `qml.QueuingContext` is now `qml.QueuingManager`
  * `QueuingManager.safe_update_info` and `AnnotatedQueue.safe_update_info`: Use plain `update_info`

* `qml.transforms.measurement_grouping` has been deprecated. Use `qml.transforms.hamiltonian_expand` instead.
  [(#3417)](https://github.com/PennyLaneAI/pennylane/pull/3417)

<h3>Documentation</h3>

* Adds developer documentation for the queuing module.
  [(#3268)](https://github.com/PennyLaneAI/pennylane/pull/3268)

* Corrects more mentions for diagonalizing gates for all relevant operations. The docstrings for `compute_eigvals` used
  to say that the diagonalizing gates implemented $U$, the unitary such that $O = U \Sigma U^{\dagger}$, where $O$ is
  the original observable and $\Sigma$ a diagonal matrix. However, the diagonalizing gates actually implement
  $U^{\dagger}$, since $\langle \psi | O | \psi \rangle = \langle \psi | U \Sigma U^{\dagger} | \psi \rangle$, making
  $U^{\dagger} | \psi \rangle$ the actual state being measured in the $Z$-basis.
  [(#3409)](https://github.com/PennyLaneAI/pennylane/pull/3409)

<h3>Bug fixes</h3>

* Fixed a bug where `hamiltonian_expand` didn't preserve the type of the inputted results in its output.
  [(#3339)](https://github.com/PennyLaneAI/pennylane/pull/3339)

* Fixed a bug that made `gradients.param_shift` raise an error when used with unshifted terms only
  in a custom recipe, and when using any unshifted terms at all under the new return type system.
  [(#3177)](https://github.com/PennyLaneAI/pennylane/pull/3177)

* Original tape `_obs_sharing_wires` attribute is updated during its expansion.
  [#3293](https://github.com/PennyLaneAI/pennylane/pull/3293)

* Small fix of `MeasurementProcess.map_wires`, where both the `self.obs` and `self._wires`
  attributes were modified.
  [#3292](https://github.com/PennyLaneAI/pennylane/pull/3292)

* An issue with `drain=False` in the adaptive optimizer is fixed. Before the fix, the operator pool
  needed to be re-constructed inside the optimization pool when `drain=False`. With the new fix,
  this reconstruction is not needed.
  [#3361](https://github.com/PennyLaneAI/pennylane/pull/3361)

* If the device originally has no shots but finite shots are dynamically specified, Hamiltonian
  expansion now occurs.
  [(#3369)](https://github.com/PennyLaneAI/pennylane/pull/3369)

* `qml.matrix(op)` now fails if the operator truly has no matrix (eg. `Barrier`) to match `op.matrix()`
  [(#3386)](https://github.com/PennyLaneAI/pennylane/pull/3386)

* The `pad_with` argument in the `AmplitudeEmbedding` template is now compatible
  with all interfaces
  [(#3392)](https://github.com/PennyLaneAI/pennylane/pull/3392)

<h3>Contributors</h3>

This release contains contributions from (in alphabetical order):

Juan Miguel Arrazola
Utkarsh Azad
Astral Cai
Pieter Eendebak
Lillian M. A. Frederiksen
Soran Jahangiri
Edward Jiang
Christina Lee
Albert Mitjans Coma
Romain Moyard
Matthew Silverman
Antal Száva
David Wierichs
Moritz Willmann<|MERGE_RESOLUTION|>--- conflicted
+++ resolved
@@ -223,8 +223,6 @@
          [-0.37133333, -0.18566667,  0.        ,  0.        ,  0.18566667]])
   ```
 
-<<<<<<< HEAD
-=======
 * The TensorFlow interface for the new return types now supports devices with shot vectors.
   [#3400](https://github.com/PennyLaneAI/pennylane/pull/3400)
 
@@ -279,7 +277,6 @@
   ```
 
 
->>>>>>> 86580b16
 <h3>Breaking changes</h3>
 
 * The `log_base` attribute has been moved from `MeasurementProcess` to the new `_VnEntropy` and
