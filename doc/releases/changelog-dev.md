--- conflicted
+++ resolved
@@ -144,15 +144,14 @@
 * The contents of ``qml.interfaces`` is moved inside ``qml.workflow``. The old import path no longer exists.
   [(#5329)](https://github.com/PennyLaneAI/pennylane/pull/5329)
 
-<<<<<<< HEAD
 * ``single_tape_transform``, ``batch_transform``, ``qfunc_transform``, ``op_transform``, `` gradient_transform``
   and ``hessian_transform`` are removed. Instead, switch to using the new ``qml.transform`` function. Please refer to
   `the transform docs <https://docs.pennylane.ai/en/stable/code/qml_transforms.html#custom-transforms>`_
   to see how this can be done.
   [(#5339)](https://github.com/PennyLaneAI/pennylane/pull/5339)
-=======
+
 * Attempting to multiply ``PauliWord`` and ``PauliSentence`` with ``*`` will raise an error. Instead, use ``@`` to conform with the PennyLane convention.
->>>>>>> 844fcf86
+  [(#5341)](https://github.com/PennyLaneAI/pennylane/pull/5341)
 
 <h3>Deprecations 👋</h3>
 
