--- conflicted
+++ resolved
@@ -142,12 +142,9 @@
 This release contains contributions from (in alphabetical order):
 
 Abhishek Abhishek,
-<<<<<<< HEAD
 Utkarsh Azad,
-=======
 Astral Cai,
 Pablo Antonio Moreno Casares,
->>>>>>> e3308238
 Christina Lee,
 Isaac De Vlugt,
 Korbinian Kottmann,
