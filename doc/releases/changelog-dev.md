:orphan:

# Release 0.35.0-dev (development release)

<h3>New features since last release</h3>

<h4>Native mid-circuit measurements on default qubit 💡</h4>

* The `default.qubit` device treats mid-circuit measurements natively when operating in
  shots-mode (i.e. `shots is not None`). Previously, circuits with mid-circuit measurements
  would be decomposed using the `@qml.defer_measurements` transform (which is still a valid
  decorator), requiring one extra wire for each mid-circuit measurement. The new
  behavior is to evaluate the circuit `shots` times, "collapsing" the circuit state
  stochastically along the way. While this is oftentimes slower, it requires much less
  memory for circuits with several mid-circuit measurements, or circuits which have already
  several wires.
  [(#5088)](https://github.com/PennyLaneAI/pennylane/pull/5088)

<h4>Work easily and efficiently with Pauli operators 🔧</h4>

* New `qml.commutator` function that allows to compute commutators between
  `qml.operation.Operator`, `qml.pauli.PauliWord` and `qml.pauli.PauliSentence` instances.
  [(#5051)](https://github.com/PennyLaneAI/pennylane/pull/5051)
  [(#5052)](https://github.com/PennyLaneAI/pennylane/pull/5052)

  Basic usage with PennyLane operators.

  ```pycon
  >>> qml.commutator(qml.PauliX(0), qml.PauliY(0))
  2j*(PauliZ(wires=[0]))
  ```

  We can return a `PauliSentence` instance by setting `pauli=True`.

  ```pycon
  >>> op1 = qml.PauliX(0) @ qml.PauliX(1)
  >>> op2 = qml.PauliY(0) + qml.PauliY(1)
  >>> qml.commutator(op1, op2, pauli=True)
  2j * X(1) @ Z(0)
  + 2j * Z(1) @ X(0)
  ```

  We can also input `PauliWord` and `PauliSentence` instances.

  ```pycon
  >>> op1 = PauliWord({0:"X", 1:"X"})
  >>> op2 = PauliWord({0:"Y"}) + PauliWord({1:"Y"})
  >>> qml.commutator(op1, op2, pauli=True)
  2j * Z(0) @ X(1)
  + 2j * X(0) @ Z(1)
  ```

  We can also compute commutators with Pauli operators natively with the `PauliSentence.commutator` method.

  ```pycon
  >>> op1 = PauliWord({0:"X", 1:"X"})
  >>> op2 = PauliWord({0:"Y"}) + PauliWord({1:"Y"})
  >>> op1.commutator(op2)
  2j * Z(0) @ X(1)
  + 2j * X(0) @ Z(1)
  ```

* Upgrade Pauli arithmetic:
  You can now multiply `PauliWord` and `PauliSentence` instances by scalars, e.g. `0.5 * PauliWord({0:"X"})` or `0.5 * PauliSentence({PauliWord({0:"X"}): 1.})`.
  You can now intuitively add together
  `PauliWord` and `PauliSentence` as well as scalars, which are treated implicitly as identities.
  For example `ps1 + pw1 + 1.` for some Pauli word `pw1 = PauliWord({0: "X", 1: "Y"})` and Pauli
  sentence `ps1 = PauliSentence({pw1: 3.})`.
  You can now subtract `PauliWord` and `PauliSentence` instances, as well as scalars, from each other. For example `ps1 - pw1 - 1`.
  Overall, you can now intuitively construct `PauliSentence` operators like `0.5 * pw1 - 1.5 * ps1 + 2`.
  You can now also use `qml.dot` with `PauliWord`, `PauliSentence` and operators, e.g. `qml.dot([0.5, -1.5, 2], [pw1, ps1, id_word])` with `id_word = PauliWord({})`.
  [(#4989)](https://github.com/PennyLaneAI/pennylane/pull/4989)
  [(#5001)](https://github.com/PennyLaneAI/pennylane/pull/5001)
  [(#5003)](https://github.com/PennyLaneAI/pennylane/pull/5003)
  [(#5017)](https://github.com/PennyLaneAI/pennylane/pull/5017)
  [(#5027)](https://github.com/PennyLaneAI/pennylane/pull/5027)

* `qml.matrix` now accepts `PauliWord` and `PauliSentence` instances, `qml.matrix(PauliWord({0:"X"}))`.
  [(#5018)](https://github.com/PennyLaneAI/pennylane/pull/5018)

* Composite operations (eg. those made with `qml.prod` and `qml.sum`) and `SProd` operations convert `Hamiltonian` and
  `Tensor` operands to `Sum` and `Prod` types, respectively. This helps avoid the mixing of
  incompatible operator types.
  [(#5031)](https://github.com/PennyLaneAI/pennylane/pull/5031)
  [(#5063)](https://github.com/PennyLaneAI/pennylane/pull/5063)

* `qml.Identity()` can be initialized without wires. Measuring it is currently not possible though.
  [(#5106)](https://github.com/PennyLaneAI/pennylane/pull/5106)

<h4>Easy to inspect transforms 🔎</h4>

<h4>New Clifford and noisy qutrit devices 🦾</h4>

* A new `default.clifford` device enables efficient simulation of large-scale Clifford circuits
  defined in PennyLane through the use of [stim](https://github.com/quantumlib/Stim) as a backend.
  [(#4936)](https://github.com/PennyLaneAI/pennylane/pull/4936)

  Given a circuit with only Clifford gates, one can use this device to obtain the usual range
  of PennyLane [measurements](https://docs.pennylane.ai/en/stable/introduction/measurements.html)
  as well as the state represented in the Tableau form of
  [Aaronson & Gottesman (2004)](https://journals.aps.org/pra/abstract/10.1103/PhysRevA.70.052328):

  ```python
  import pennylane as qml

  dev = qml.device("default.clifford", tableau=True)
  @qml.qnode(dev)
  def circuit():
      qml.CNOT(wires=[0, 1])
      qml.PauliX(wires=[1])
      qml.ISWAP(wires=[0, 1])
      qml.Hadamard(wires=[0])
      return qml.state()
  ```

  ```pycon
  >>> circuit()
  array([[0, 1, 1, 0, 0],
         [1, 0, 1, 1, 1],
         [0, 0, 0, 1, 0],
         [1, 0, 0, 1, 1]])
  ```

<h3>Improvements 🛠</h3>

<h4>Faster gradients with VJPs and other performance improvements</h4>

* Adjoint device VJP's are now supported with `jax.jacobian`. `device_vjp=True` is
  is now strictly faster for jax.
  [(#4963)](https://github.com/PennyLaneAI/pennylane/pull/4963)

* `device_vjp` can now be used with normal Tensorflow. Support has not yet been added
  for `tf.Function` and Tensorflow Autograph.
  [(#4676)](https://github.com/PennyLaneAI/pennylane/pull/4676)

* PennyLane can now use lightning provided VJPs by selecting `device_vjp=True` on the QNode.
  [(#4914)](https://github.com/PennyLaneAI/pennylane/pull/4914)

* Remove queuing (`AnnotatedQueue`) from `qml.cut_circuit` and `qml.cut_circuit_mc` to improve performance 
  for large workflows.
  [(#5108)](https://github.com/PennyLaneAI/pennylane/pull/5108)

* Improve the performance of circuit-cutting workloads with large numbers of generated tapes.
  [(#5005)](https://github.com/PennyLaneAI/pennylane/pull/5005)

<h4>Community contributions 🥳</h4>

* `parity_transform` is added for parity mapping of a fermionic Hamiltonian.
   [(#4928)](https://github.com/PennyLaneAI/pennylane/pull/4928)
   It is now possible to transform a fermionic Hamiltonian to a qubit Hamiltonian with parity mapping.

   ```python
   import pennylane as qml
   fermi_ham = qml.fermi.FermiWord({(0, 0) : '+', (1, 1) : '-'})

   qubit_ham = qml.fermi.parity_transform(fermi_ham, n=6)
   ```

   ```pycon
   >>> print(qubit_ham)
   (-0.25j*(PauliY(wires=[0]))) + ((-0.25+0j)*(PauliX(wires=[0]) @ PauliZ(wires=[1]))) +
   ((0.25+0j)*(PauliX(wires=[0]))) + (0.25j*(PauliY(wires=[0]) @ PauliZ(wires=[1])))
   ```

* The transform `split_non_commuting` now accepts measurements of type `probs`, `sample` and `counts` which accept both wires and observables.
  [(#4972)](https://github.com/PennyLaneAI/pennylane/pull/4972)

* Improve efficiency of matrix calculation when operator is symmetric over wires
   [(#3601)](https://github.com/PennyLaneAI/pennylane/pull/3601)

<<<<<<< HEAD
* `qml.dot` now returns a `Sum` class even when all the coefficients match.

* The `qml.qsvt` function uses `qml.GlobalPhase` instead of `qml.exp` to define global phase.
  [(#5105)](https://github.com/PennyLaneAI/pennylane/pull/5105)
=======
* The module `pennylane/math/quantum.py` has now support for the min-entropy.
  [(#3959)](https://github.com/PennyLaneAI/pennylane/pull/3959/)
>>>>>>> 45429865

* A function called `apply_operation` has been added to the new `qutrit_mixed` module found in `qml.devices` that applies operations to device-compatible states.
  [(#5032)](https://github.com/PennyLaneAI/pennylane/pull/5032)

* A function called `measure` has been added to the new `qutrit_mixed` module found in `qml.devices` that measures device-compatible states for a collection of measurement processes.
  [(#5049)](https://github.com/PennyLaneAI/pennylane/pull/5049)


<h4>Other improvements</h4>

* `qml.pauli.group_observables` now supports grouping `Prod` and `SProd` operators.
  [(#5070)](https://github.com/PennyLaneAI/pennylane/pull/5070)

* Faster `qml.probs` measurements due to an optimization in `_samples_to_counts`.
  [(#5145)](https://github.com/PennyLaneAI/pennylane/pull/5145)

* Cuts down on performance bottlenecks in converting a `PauliSentence` to a `Sum`.
  [(#5141)](https://github.com/PennyLaneAI/pennylane/pull/5141)
  [(#5150)](https://github.com/PennyLaneAI/pennylane/pull/5150)

* The `qml.qsvt` function uses `qml.GlobalPhase` instead of `qml.exp` to define global phase.
  [(#5105)](https://github.com/PennyLaneAI/pennylane/pull/5105)

* Update `tests/ops/functions/conftest.py` to ensure all operator types are tested for validity.
  [(#4978)](https://github.com/PennyLaneAI/pennylane/pull/4978)

* A new `pennylane.workflow` module is added. This module now contains `qnode.py`, `execution.py`, `set_shots.py`, `jacobian_products.py`, and the submodule `interfaces`.
  [(#5023)](https://github.com/PennyLaneAI/pennylane/pull/5023)

* Raise a more informative error when calling `adjoint_jacobian` with trainable state-prep operations.
  [(#5026)](https://github.com/PennyLaneAI/pennylane/pull/5026)

* Adds `qml.workflow.get_transform_program` and `qml.workflow.construct_batch` to inspect the transform program and batch of tapes
  at different stages.
  [(#5084)](https://github.com/PennyLaneAI/pennylane/pull/5084)

* `CRX`, `CRY`, `CRZ`, `CROT`, and `ControlledPhaseShift` (i.e. `CPhaseShift`) now inherit from `ControlledOp`, giving them additional properties such as `control_wire` and `control_values`. Calling `qml.ctrl` on `RX`, `RY`, `RZ`, `Rot`, and `PhaseShift` with a single control wire will return gates of types `CRX`, `CRY`, etc. as opposed to a general `Controlled` operator.
  [(#5069)](https://github.com/PennyLaneAI/pennylane/pull/5069)

* CI will now fail if coverage data fails to upload to codecov. Previously, it would silently pass
  and the codecov check itself would never execute.
  [(#5101)](https://github.com/PennyLaneAI/pennylane/pull/5101)


* Upgrade the `Prod.terms()` method to return a tuple `(coeffs, ops)` consisting of coefficients and pure product operators.
  ```python3
  >>> qml.operation.enable_new_opmath()
  >>> op = X(0) @ (0.5 * X(1) + X(2))
  >>> op.terms()
  ([0.5, 1.0],
   [X(1) @ X(0),
    X(2) @ X(0)])
  ```
  [(#5132)](https://github.com/PennyLaneAI/pennylane/pull/5132)

* Upgrade the `Sum.terms()` method to return a tuple `(coeffs, ops)` consisting of coefficients and pure product operators.
  ```python3
  >>> qml.operation.enable_new_opmath()
  >>> op = 0.5 * X(0) + 0.7 * X(1) + 1.5 * Y(0) @ Y(1)
  >>> op.terms()
  ([0.5, 0.7, 1.5],
   [X(0), X(1), Y(1) @ Y(0)])
  ```
  [(#5133)](https://github.com/PennyLaneAI/pennylane/pull/5133)


* String representations of Pauli operators have been improved and there are new aliases `X, Y, Z, I` for `PauliX, PauliY, PauliZ, Identity`.
  ```
  >>> qml.PauliX(0)
  X(0)
  >>> qml.PauliX('a')
  X('a')
  >>> 0.5 * X(0)
  0.5 * X(0)
  >>> 0.5 * (X(0) + Y(1))
  0.5 * (X(0) + Y(1))
  ```
  [(#5116)](https://github.com/PennyLaneAI/pennylane/pull/5116)

* String representations of `Sum` objects now break into multiple lines
  whenever the output is larger than 50 characters.
  ```
  >>> 0.5 * (X(0) @ X(1)) + 0.7 * (X(1) @ X(2)) + 0.8 * (X(2) @ X(3))
  (
      0.5 * (X(0) @ X(1))
    + 0.7 * (X(1) @ X(2))
    + 0.8 * (X(2) @ X(3))
  )
  ```
  [(#5138)](https://github.com/PennyLaneAI/pennylane/pull/5138)

* `qml.ctrl` called on operators with custom controlled versions will return instances
  of the custom class, and it will also flatten nested controlled operators to a single
  multi-controlled operation. For `PauliX`, `CNOT`, `Toffoli`, and `MultiControlledX`,
  calling `qml.ctrl` will always resolve to the best option in `CNOT`, `Toffoli`, or
  `MultiControlledX` depending on the number of control wires and control values.
  [(#5125)](https://github.com/PennyLaneAI/pennylane/pull/5125/)

* Remove the unwanted warning filter from tests, and ensure that no PennyLaneDeprecationWarnings
  are being raised unexpectedly.
  [(#5122)](https://github.com/PennyLaneAI/pennylane/pull/5122)

<h3>Breaking changes 💔</h3>

* The entry point convention registering compilers with PennyLane has changed.
  [(#5140)](https://github.com/PennyLaneAI/pennylane/pull/5140)

  To allow for packages to register multiple compilers with PennyLane,
  the `entry_points` convention under the designated group name
  `pennylane.compilers` has been modified.
  
  Previously, compilers would register `qjit` (JIT decorator),
  `ops` (compiler-specific operations), and `context` (for tracing and
  program capture).
  
  Now, compilers must register `compiler_name.qjit`, `compiler_name.ops`,
  and `compiler_name.context`, where `compiler_name` is replaced
  by the name of the provided compiler.
  
  For more information, please see the
  [documentation on adding compilers](https://docs.pennylane.ai/en/stable/code/qml_compiler.html#adding-a-compiler).

* Make PennyLane code compatible with the latest version of `black`.
  [(#5112)](https://github.com/PennyLaneAI/pennylane/pull/5112)
  [(#5119)](https://github.com/PennyLaneAI/pennylane/pull/5119)

* `gradient_analysis_and_validation` is now renamed to `find_and_validate_gradient_methods`. Instead of returning a list, it now returns a dictionary of gradient methods for each parameter index, and no longer mutates the tape.
  [(#5035)](https://github.com/PennyLaneAI/pennylane/pull/5035)

* Passing additional arguments to a transform that decorates a QNode must be done through the use
  of `functools.partial`.
  [(#5046)](https://github.com/PennyLaneAI/pennylane/pull/5046)

* Multiplying two `PauliWord` instances no longer returns a tuple `(new_word, coeff)`
  but instead `PauliSentence({new_word: coeff})`. The old behavior is still available
  with the private method `PauliWord._matmul(other)` for faster processing.
  [(#5045)](https://github.com/PennyLaneAI/pennylane/pull/5054)

* `Observable.return_type` has been removed. Instead, you should inspect the type
  of the surrounding measurement process.
  [(#5044)](https://github.com/PennyLaneAI/pennylane/pull/5044)

* `ClassicalShadow.entropy()` no longer needs an `atol` keyword as a better
  method to estimate entropies from approximate density matrix reconstructions
  (with potentially negative eigenvalues) has been implemented.
  [(#5048)](https://github.com/PennyLaneAI/pennylane/pull/5048)

* Controlled operators with a custom controlled version decomposes like how their
  controlled counterpart decomposes, as opposed to decomposing into their controlled version.   
  [(#5069)](https://github.com/PennyLaneAI/pennylane/pull/5069)
  [(#5125)](https://github.com/PennyLaneAI/pennylane/pull/5125/)
  
  For example:
  ```
  >>> qml.ctrl(qml.RX(0.123, wires=1), control=0).decomposition()
  [
    RZ(1.5707963267948966, wires=[1]),
    RY(0.0615, wires=[1]),
    CNOT(wires=[0, 1]),
    RY(-0.0615, wires=[1]),
    CNOT(wires=[0, 1]),
    RZ(-1.5707963267948966, wires=[1])
  ]
  ```

* `QuantumScript.is_sampled` and `QuantumScript.all_sampled` have been removed. Users should now
  validate these properties manually.
  [(#5072)](https://github.com/PennyLaneAI/pennylane/pull/5072)

* `qml.transforms.one_qubit_decomposition` and `qml.transforms.two_qubit_decomposition` are removed. Instead,
  you should use `qml.ops.one_qubit_decomposition` and `qml.ops.two_qubit_decomposition`.
  [(#5091)](https://github.com/PennyLaneAI/pennylane/pull/5091)

* `qml.ExpvalCost` has been removed. Users should use `qml.expval()` moving forward.
  [(#5097)](https://github.com/PennyLaneAI/pennylane/pull/5097)

<h3>Deprecations 👋</h3>

* `Operator.validate_subspace(subspace)` has been relocated to the `qml.ops.qutrit.parametric_ops`
  module and will be removed from the Operator class in an upcoming release.
  [(#5067)](https://github.com/PennyLaneAI/pennylane/pull/5067)

* Matrix and tensor products between `PauliWord` and `PauliSentence` instances are done using
  the `@` operator, `*` will be used only for scalar multiplication. Note also the breaking
  change that the product of two `PauliWord` instances now returns a `PauliSentence` instead
  of a tuple `(new_word, coeff)`.
  [(#4989)](https://github.com/PennyLaneAI/pennylane/pull/4989)
  [(#5054)](https://github.com/PennyLaneAI/pennylane/pull/5054)

* `MeasurementProcess.name` and `MeasurementProcess.data` are now deprecated, as they contain dummy
  values that are no longer needed.
  [(#5047)](https://github.com/PennyLaneAI/pennylane/pull/5047)
  [(#5071)](https://github.com/PennyLaneAI/pennylane/pull/5071)
  [(#5076)](https://github.com/PennyLaneAI/pennylane/pull/5076)
  [(#5122)](https://github.com/PennyLaneAI/pennylane/pull/5122)

* Calling `qml.matrix` without providing a `wire_order` on objects where the wire order could be
  ambiguous now raises a warning. In the future, the `wire_order` argument will be required in
  these cases.
  [(#5039)](https://github.com/PennyLaneAI/pennylane/pull/5039)

* `qml.pauli.pauli_mult` and `qml.pauli.pauli_mult_with_phase` are now deprecated. Instead, you
  should use `qml.simplify(qml.prod(pauli_1, pauli_2))` to get the reduced operator.
  [(#5057)](https://github.com/PennyLaneAI/pennylane/pull/5057)

* The private functions `_pauli_mult`, `_binary_matrix` and `_get_pauli_map` from the
  `pauli` module have been deprecated, as they are no longer used anywhere and the same
  functionality can be achieved using newer features in the `pauli` module.
  [(#5057)](https://github.com/PennyLaneAI/pennylane/pull/5057)

<h3>Documentation 📝</h3>

* The module documentation for `pennylane.tape` now explains the difference between `QuantumTape` and `QuantumScript`.
  [(#5065)](https://github.com/PennyLaneAI/pennylane/pull/5065)

* A typo in a code example in the `qml.transforms` API has been fixed.
  [(#5014)](https://github.com/PennyLaneAI/pennylane/pull/5014)

* Documentation `qml.data` has been updated and now mentions a way to access the same dataset simultaneously from multiple environments.
  [(#5029)](https://github.com/PennyLaneAI/pennylane/pull/5029)

* Clarification for the definition of `argnum` added to gradient methods
  [(#5035)](https://github.com/PennyLaneAI/pennylane/pull/5035)

* A typo in the code example for `qml.qchem.dipole_of` has been fixed.
  [(#5036)](https://github.com/PennyLaneAI/pennylane/pull/5036)

* Added a development guide on deprecations and removals.
  [(#5083)](https://github.com/PennyLaneAI/pennylane/pull/5083)

* A note about the eigenspectrum of second-quantized Hamiltonians added to `qml.eigvals`.
  [(#5095)](https://github.com/PennyLaneAI/pennylane/pull/5095)

<h3>Bug fixes 🐛</h3>

* `qml.ops.Pow.matrix()` is now differentiable with TensorFlow with integer exponents.
[(#5178)](https://github.com/PennyLaneAI/pennylane/pull/5178)

* The `qml.MottonenStatePreparation` template is updated to include a global phase operation.
  [(#5166)](https://github.com/PennyLaneAI/pennylane/pull/5166)

* Fixes a queuing bug when using `qml.prod` with a qfunc that queues a single operator.
  [(#5170)](https://github.com/PennyLaneAI/pennylane/pull/5170)

* The `qml.TrotterProduct` template is updated to accept `SProd` as input Hamiltonian.
  [(#5073)](https://github.com/PennyLaneAI/pennylane/pull/5073)

* Fixed a bug where caching together with JIT compilation and broadcasted tapes yielded wrong results
  `Operator.hash` now depends on the memory location, `id`, of a Jax tracer instead of its string representation.
  [(#3917)](https://github.com/PennyLaneAI/pennylane/pull/3917)

* `qml.transforms.undo_swaps` can now work with operators with hyperparameters or nesting.
  [(#5081)](https://github.com/PennyLaneAI/pennylane/pull/5081)

* `qml.transforms.split_non_commuting` will now pass the original shots along.
  [(#5081)](https://github.com/PennyLaneAI/pennylane/pull/5081)

* If `argnum` is provided to a gradient transform, only the parameters specified in `argnum` will have their gradient methods validated.
  [(#5035)](https://github.com/PennyLaneAI/pennylane/pull/5035)

* `StatePrep` operations expanded onto more wires are now compatible with backprop.
  [(#5028)](https://github.com/PennyLaneAI/pennylane/pull/5028)

* `qml.equal` works well with `qml.Sum` operators when wire labels are a mix of integers and strings.
  [(#5037)](https://github.com/PennyLaneAI/pennylane/pull/5037)

* The return value of `Controlled.generator` now contains a projector that projects onto the correct subspace based on the control value specified.
  [(#5068)](https://github.com/PennyLaneAI/pennylane/pull/5068)

* `CosineWindow` no longer raises an unexpected error when used on a subset of wires at the beginning of a circuit.
  [(#5080)](https://github.com/PennyLaneAI/pennylane/pull/5080)

* Ensure `tf.function` works with `TensorSpec(shape=None)` by skipping batch size computation.
  [(#5089)](https://github.com/PennyLaneAI/pennylane/pull/5089)

* `PauliSentence.wires` no longer imposes a false order.
  [(#5041)](https://github.com/PennyLaneAI/pennylane/pull/5041)

* `qml.qchem.import_state` now applies the chemist-to-physicist 
  sign convention when initializing a PennyLane state vector from
  classically pre-computed wavefunctions. That is, it interleaves 
  spin-up/spin-down operators for the same spatial orbital index,
  as standard in PennyLane (instead of commuting all spin-up 
  operators to the left, as is standard in quantum chemistry). 
  [(#5114)](https://github.com/PennyLaneAI/pennylane/pull/5114)

* Multi-wire controlled `CNOT` and `PhaseShift` can now be decomposed correctly.
  [(#5125)](https://github.com/PennyLaneAI/pennylane/pull/5125/) 
  [(#5148)](https://github.com/PennyLaneAI/pennylane/pull/5148)

* `draw_mpl` no longer raises an error when drawing a circuit containing an adjoint of a controlled operation.
  [(#5149)](https://github.com/PennyLaneAI/pennylane/pull/5149)

* `default.mixed` no longer throws `ValueError` when applying a state vector that is not of type `complex128` when used with tensorflow.
  [(#5155)](https://github.com/PennyLaneAI/pennylane/pull/5155)

* `ctrl_decomp_zyz` no longer raises a `TypeError` if the rotation parameters are of type `torch.Tensor`
  [(#5183)](https://github.com/PennyLaneAI/pennylane/pull/5183)

* Comparing `Prod` and `Sum` objects now works regardless of nested structure with `qml.equal` if the
  operators have a valid `pauli_rep` property.
  [(#5177)](https://github.com/PennyLaneAI/pennylane/pull/5177)


<h3>Contributors ✍️</h3>

This release contains contributions from (in alphabetical order):

Abhishek Abhishek,
Utkarsh Azad,
Gabriel Bottrill,
Astral Cai,
Isaac De Vlugt,
Diksha Dhawan,
Lillian Frederiksen,
Eugenio Gigante,
Diego Guala,
Soran Jahangiri,
Korbinian Kottmann,
Christina Lee,
Xiaoran Li,
Vincent Michaud-Rioux,
Romain Moyard,
Pablo Antonio Moreno Casares,
Erick Ochoa Lopez,
Lee J. O'Riordan,
Mudit Pandey,
Alex Preciado,
Matthew Silverman,
Jay Soni.
<|MERGE_RESOLUTION|>--- conflicted
+++ resolved
@@ -168,15 +168,8 @@
 * Improve efficiency of matrix calculation when operator is symmetric over wires
    [(#3601)](https://github.com/PennyLaneAI/pennylane/pull/3601)
 
-<<<<<<< HEAD
-* `qml.dot` now returns a `Sum` class even when all the coefficients match.
-
-* The `qml.qsvt` function uses `qml.GlobalPhase` instead of `qml.exp` to define global phase.
-  [(#5105)](https://github.com/PennyLaneAI/pennylane/pull/5105)
-=======
 * The module `pennylane/math/quantum.py` has now support for the min-entropy.
   [(#3959)](https://github.com/PennyLaneAI/pennylane/pull/3959/)
->>>>>>> 45429865
 
 * A function called `apply_operation` has been added to the new `qutrit_mixed` module found in `qml.devices` that applies operations to device-compatible states.
   [(#5032)](https://github.com/PennyLaneAI/pennylane/pull/5032)
@@ -186,6 +179,8 @@
 
 
 <h4>Other improvements</h4>
+
+* `qml.dot` now returns a `Sum` class even when all the coefficients match.
 
 * `qml.pauli.group_observables` now supports grouping `Prod` and `SProd` operators.
   [(#5070)](https://github.com/PennyLaneAI/pennylane/pull/5070)
