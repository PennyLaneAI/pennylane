:orphan:

# Release 0.28.0-dev (development release)

<h3>New features since last release</h3>

* Add the controlled CZ gate: CCZ.
  ```pycon
  >>> ccz = qml.CCZ(wires=[0, 1, 2])
  >>> matrix = ccz.compute_matrix()
  [[ 1  0  0  0  0  0  0  0]
   [ 0  1  0  0  0  0  0  0]
   [ 0  0  1  0  0  0  0  0]
   [ 0  0  0  1  0  0  0  0]
   [ 0  0  0  0  1  0  0  0]
   [ 0  0  0  0  0  1  0  0]
   [ 0  0  0  0  0  0  1  0]
   [ 0  0  0  0  0  0  0 -1]]
  ```
  [#3408](https://github.com/PennyLaneAI/pennylane/pull/3408)

* Add the controlled Hadamard gate.
  ```pycon
  >>> ch = qml.CH(wires=[0, 1])
  >>> matrix = ch.compute_matrix()
  [[ 1.          0.          0.          0.        ]
   [ 0.          1.          0.          0.        ]
   [ 0.          0.          0.70710678  0.70710678]
   [ 0.          0.          0.70710678 -0.70710678]]
  ```
  [#3408](https://github.com/PennyLaneAI/pennylane/pull/3408)
<<<<<<< HEAD

=======
  
>>>>>>> fa0eb863
* Support custom measurement processes:
  * `SampleMeasurement` and `StateMeasurement` classes have been added. They contain an abstract
    method to process samples/quantum state.
    [#3286](https://github.com/PennyLaneAI/pennylane/pull/3286)

  * Add `_Expectation` class.
    [#3343](https://github.com/PennyLaneAI/pennylane/pull/3343)

  * Add `_Sample` class.
    [#3288](https://github.com/PennyLaneAI/pennylane/pull/3288)

  * Add `_Var` class.
    [#3312](https://github.com/PennyLaneAI/pennylane/pull/3312)

  * Add `_Probability` class.
    [#3287](https://github.com/PennyLaneAI/pennylane/pull/3287)

  * Add `_Counts` class.
    [#3292](https://github.com/PennyLaneAI/pennylane/pull/3292)

  * Add `_State` class.
    [#3287](https://github.com/PennyLaneAI/pennylane/pull/3287)

  * Add `_VnEntropy` class.
    [#3326](https://github.com/PennyLaneAI/pennylane/pull/3326)

  * Add `_MutualInfo` class.
    [#3327](https://github.com/PennyLaneAI/pennylane/pull/3327)

* Functionality for fetching symbols and geometry of a compound from the PubChem Database using `qchem.mol_data`.
  [(#3289)](https://github.com/PennyLaneAI/pennylane/pull/3289)
  [(#3378)](https://github.com/PennyLaneAI/pennylane/pull/3378)

  ```pycon
  >>> mol_data("BeH2")
  (['Be', 'H', 'H'],
  array([[ 4.79405604,  0.29290815,  0.        ],
         [ 3.77946   , -0.29290815,  0.        ],
         [ 5.80884105, -0.29290815,  0.        ]]))

  >>> mol_data(223, "CID")
  (['N', 'H', 'H', 'H', 'H'],
  array([[ 4.79404621,  0.        ,  0.        ],
         [ 5.80882913,  0.5858151 ,  0.        ],
         [ 3.77945225, -0.5858151 ,  0.        ],
         [ 4.20823111,  1.01459396,  0.        ],
         [ 5.3798613 , -1.01459396,  0.        ]]))
  ```

* New basis sets, `6-311g` and `CC-PVDZ`, are added to the qchem basis set repo.
  [#3279](https://github.com/PennyLaneAI/pennylane/pull/3279)

* New parametric qubit ops `qml.CPhaseShift00`, `qml.CPhaseShift01` and `qml.CPhaseShift10` which perform a phaseshift, similar to `qml.ControlledPhaseShift` but on different positions of the state vector.
  [(#2715)](https://github.com/PennyLaneAI/pennylane/pull/2715)

* Support for purity computation is added. The `qml.math.purity` function computes the purity from a state vector or a density matrix:

  [#3290](https://github.com/PennyLaneAI/pennylane/pull/3290)

  ```pycon
  >>> x = [1, 0, 0, 1] / np.sqrt(2)
  >>> qml.math.purity(x, [0, 1])
  1.0
  >>> qml.math.purity(x, [0])
  0.5

  >>> x = [[1 / 2, 0, 0, 0], [0, 0, 0, 0], [0, 0, 0, 0], [0, 0, 0, 1 / 2]]
  >>> qml.math.purity(x, [0, 1])
  0.5
  ```

  The `qml.qinfo.purity` can be used to transform a QNode returning a state to a function that returns the purity:

  ```python3
  dev = qml.device("default.mixed", wires=2)

  @qml.qnode(dev)
  def circuit(x):
    qml.IsingXX(x, wires=[0, 1])
    return qml.state()
  ```

  ```pycon
  >>> qml.qinfo.purity(circuit, wires=[0])(np.pi / 2)
  0.5
  >>> qml.qinfo.purity(circuit, wires=[0, 1])(np.pi / 2)
  1.0
  ```

  Taking the gradient is also supported:

  ```pycon
  >>> param = np.array(np.pi / 4, requires_grad=True)
  >>> qml.grad(qml.qinfo.purity(circuit, wires=[0]))(param)
  -0.5
  ```

<h3>Improvements</h3>

* Added more input validation to `hamiltonian_expand` such that Hamiltonian objects with no terms raise an error.
  [(#3339)](https://github.com/PennyLaneAI/pennylane/pull/3339)

* Continuous integration checks are now performed for Python 3.11 and Torch v1.13. Python 3.7 is dropped.
  [(#3276)](https://github.com/PennyLaneAI/pennylane/pull/3276)

* `qml.Tracker` now also logs results in `tracker.history` when tracking execution of a circuit.
   [(#3306)](https://github.com/PennyLaneAI/pennylane/pull/3306)

* Improve performance of `Wires.all_wires`.
  [(#3302)](https://github.com/PennyLaneAI/pennylane/pull/3302)

* A representation has been added to the `Molecule` class.
  [(#3364)](https://github.com/PennyLaneAI/pennylane/pull/3364)

* Add detail to the error message when the `insert` transform
  fails to diagonalize non-qubit-wise-commuting observables.
  [(#3381)](https://github.com/PennyLaneAI/pennylane/pull/3381)

* Extended the `qml.equal` function to `Hamiltonian` and `Tensor` objects.
  [(#3390)](https://github.com/PennyLaneAI/pennylane/pull/3390)

* Remove private `_wires` setter from the `Controlled.map_wires` method.
  [3405](https://github.com/PennyLaneAI/pennylane/pull/3405)

* `QuantumTape._process_queue` has been moved to `qml.queuing.process_queue` to disentangle
  its functionality from the `QuantumTape` class.
  [(#3401)](https://github.com/PennyLaneAI/pennylane/pull/3401)

<h4>Return types project</h4>

* The autograd interface now supports devices with shot vectors.
  [#3374](https://github.com/PennyLaneAI/pennylane/pull/3374)

  Example with a single measurement:
  ```python
  dev = qml.device("default.qubit", wires=1, shots=[1000, 2000, 3000])

  @qml.qnode(dev, diff_method="parameter-shift")
  def circuit(a):
      qml.RY(a, wires=0)
      qml.RX(0.2, wires=0)
      return qml.expval(qml.PauliZ(0))

  def cost(a):
      return qml.math.stack(circuit(a))
  ```
  ```
  >>> qml.enable_return()
  >>> a = np.array(0.4)
  >>> circuit(a)
  (array(0.902), array(0.922), array(0.896))
  >>> cost(a)
  array([0.9       , 0.907     , 0.89733333])
  >>> qml.jacobian(cost)(a)
  array([-0.391     , -0.389     , -0.38433333])
  ```
  Example with multiple measurements:
  ```python
  dev = qml.device("default.qubit", wires=2, shots=[1000, 2000, 3000])

  @qml.qnode(dev, diff_method="parameter-shift")
  def circuit(a):
      qml.RY(a, wires=0)
      qml.RX(0.2, wires=0)
      qml.CNOT(wires=[0, 1])
      return qml.expval(qml.PauliZ(0)), qml.probs([0, 1])

  def cost(a):
      res = circuit(a)
      return qml.math.stack([qml.math.hstack(r) for r in res])
  ```
  ```
  >>> circuit(a)
  ((array(0.904), array([0.952, 0.   , 0.   , 0.048])),
   (array(0.915), array([0.9575, 0.    , 0.    , 0.0425])),
   (array(0.902), array([0.951, 0.   , 0.   , 0.049])))
  >>> cost(a)
  array([[0.91      , 0.955     , 0.        , 0.        , 0.045     ],
         [0.895     , 0.9475    , 0.        , 0.        , 0.0525    ],
         [0.90666667, 0.95333333, 0.        , 0.        , 0.04666667]])
  >>> qml.jacobian(cost)(a)
  array([[-0.37      , -0.185     ,  0.        ,  0.        ,  0.185     ],
         [-0.409     , -0.2045    ,  0.        ,  0.        ,  0.2045    ],
         [-0.37133333, -0.18566667,  0.        ,  0.        ,  0.18566667]])
  ```

<<<<<<< HEAD
* Updated `qml.transforms.mitigate_with_zne` to support the new return types
  [#3415](https://github.com/PennyLaneAI/pennylane/pull/3415)

=======
>>>>>>> fa0eb863

<h3>Breaking changes</h3>

* The `log_base` attribute has been moved from `MeasurementProcess` to the new `_VnEntropy` and
  `_MutualInfo` classes, which inherit from `MeasurementProcess`.
  [#3326](https://github.com/PennyLaneAI/pennylane/pull/3326)

* Python 3.7 support is no longer maintained.
  [(#3276)](https://github.com/PennyLaneAI/pennylane/pull/3276)

* Instead of having an `OrderedDict` attribute called `_queue`, `AnnotatedQueue` now inherits from
  `OrderedDict` and encapsulates the queue. Consequentially, this also applies to the `QuantumTape`
  class which inherits from `AnnotatedQueue`.
  [(#3401)](https://github.com/PennyLaneAI/pennylane/pull/3401)

<h3>Deprecations</h3>

Deprecations cycles are tracked at [doc/developement/deprecations.rst](https://docs.pennylane.ai/en/latest/development/deprecations.html).

* The following deprecated methods are removed:
  [(#3281)](https://github.com/PennyLaneAI/pennylane/pull/3281/)

  * `qml.tape.get_active_tape`: Use `qml.QueuingManager.active_context()`
  * `qml.transforms.qcut.remap_tape_wires`: Use `qml.map_wires`
  * `qml.tape.QuantumTape.inv()`: Use `qml.tape.QuantumTape.adjoint()`
  * `qml.tape.stop_recording()`: Use `qml.QueuingManager.stop_recording()`
  * `qml.tape.QuantumTape.stop_recording()`: Use `qml.QueuingManager.stop_recording()`
  * `qml.QueuingContext` is now `qml.QueuingManager`
  * `QueuingManager.safe_update_info` and `AnnotatedQueue.safe_update_info`: Use plain `update_info`
  
* `qml.transforms.measurement_grouping` has been deprecated. Use `qml.transforms.hamiltonian_expand` instead.
  [(#3417)](https://github.com/PennyLaneAI/pennylane/pull/3417)

* `qml.transforms.measurement_grouping` has been deprecated. Use `qml.transforms.hamiltonian_expand` instead.
  [(#3417)](https://github.com/PennyLaneAI/pennylane/pull/3417)

<h3>Documentation</h3>

* Adds developer documentation for the queuing module.
  [(#3268)](https://github.com/PennyLaneAI/pennylane/pull/3268)

* Corrects more mentions for diagonalizing gates for all relevant operations. The docstrings for `compute_eigvals` used
  to say that the diagonalizing gates implemented $U$, the unitary such that $O = U \Sigma U^{\dagger}$, where $O$ is
  the original observable and $\Sigma$ a diagonal matrix. However, the diagonalizing gates actually implement
  $U^{\dagger}$, since $\langle \psi | O | \psi \rangle = \langle \psi | U \Sigma U^{\dagger} | \psi \rangle$, making
  $U^{\dagger} | \psi \rangle$ the actual state being measured in the $Z$-basis.
  [(#3409)](https://github.com/PennyLaneAI/pennylane/pull/3409)

<h3>Bug fixes</h3>

* Fixed a bug where `hamiltonian_expand` didn't preserve the type of the inputted results in its output.
  [(#3339)](https://github.com/PennyLaneAI/pennylane/pull/3339)

* Fixed a bug that made `gradients.param_shift` raise an error when used with unshifted terms only
  in a custom recipe, and when using any unshifted terms at all under the new return type system.
  [(#3177)](https://github.com/PennyLaneAI/pennylane/pull/3177)

* Original tape `_obs_sharing_wires` attribute is updated during its expansion.
  [#3293](https://github.com/PennyLaneAI/pennylane/pull/3293)

* Small fix of `MeasurementProcess.map_wires`, where both the `self.obs` and `self._wires`
  attributes were modified.
  [#3292](https://github.com/PennyLaneAI/pennylane/pull/3292)

* An issue with `drain=False` in the adaptive optimizer is fixed. Before the fix, the operator pool
  needed to be re-constructed inside the optimization pool when `drain=False`. With the new fix,
  this reconstruction is not needed.
  [#3361](https://github.com/PennyLaneAI/pennylane/pull/3361)

* If the device originally has no shots but finite shots are dynamically specified, Hamiltonian
  expansion now occurs.
  [(#3369)](https://github.com/PennyLaneAI/pennylane/pull/3369)

* `qml.matrix(op)` now fails if the operator truly has no matrix (eg. `Barrier`) to match `op.matrix()`
  [(#3386)](https://github.com/PennyLaneAI/pennylane/pull/3386)

* The `pad_with` argument in the `AmplitudeEmbedding` template is now compatible
  with all interfaces
  [(#3392)](https://github.com/PennyLaneAI/pennylane/pull/3392)

<h3>Contributors</h3>

This release contains contributions from (in alphabetical order):

Juan Miguel Arrazola
Utkarsh Azad
Astral Cai
Pieter Eendebak
Lillian M. A. Frederiksen
Soran Jahangiri
Edward Jiang
Christina Lee
Albert Mitjans Coma
Romain Moyard
Matthew Silverman
Antal Száva
David Wierichs
Moritz Willmann<|MERGE_RESOLUTION|>--- conflicted
+++ resolved
@@ -29,11 +29,7 @@
    [ 0.          0.          0.70710678 -0.70710678]]
   ```
   [#3408](https://github.com/PennyLaneAI/pennylane/pull/3408)
-<<<<<<< HEAD
-
-=======
-  
->>>>>>> fa0eb863
+
 * Support custom measurement processes:
   * `SampleMeasurement` and `StateMeasurement` classes have been added. They contain an abstract
     method to process samples/quantum state.
@@ -220,12 +216,9 @@
          [-0.37133333, -0.18566667,  0.        ,  0.        ,  0.18566667]])
   ```
 
-<<<<<<< HEAD
 * Updated `qml.transforms.mitigate_with_zne` to support the new return types
   [#3415](https://github.com/PennyLaneAI/pennylane/pull/3415)
 
-=======
->>>>>>> fa0eb863
 
 <h3>Breaking changes</h3>
 
