:orphan:

# Release 0.34.0-dev (development release)

<h3>New features since last release</h3>

<h4>Statistics and drawings for mid-circuit measurements 🎨</h4>

* Mid-circuit measurements can now be visualized with the text-based `qml.draw()` and the 
  graphical `qml.draw_mpl()`.
  [(#4775)](https://github.com/PennyLaneAI/pennylane/pull/4775)
  [(#4803)](https://github.com/PennyLaneAI/pennylane/pull/4803)
  [(#4832)](https://github.com/PennyLaneAI/pennylane/pull/4832)
  [(#4901)](https://github.com/PennyLaneAI/pennylane/pull/4901)
  [(#4850)](https://github.com/PennyLaneAI/pennylane/pull/4850)
  [(#4917)](https://github.com/PennyLaneAI/pennylane/pull/4917)

  Drawing of mid-circuit measurement capabilities including qubit reuse and reset,
  postselection, and conditioning are supported.

  ```python
  import pennylane as qml

  def circuit():
      m0 = qml.measure(0, reset=True)
      m1 = qml.measure(1, postselect=1)
      qml.cond(m0 - m1 == 0, qml.S)(0)
      m2 = qml.measure(1)
      qml.cond(m0 + m1 == 2, qml.T)(0)
      qml.cond(m2, qml.PauliX)(1)
  ```
  
  The text-based drawer outputs:

  ```pycon
  >>> print(qml.draw(circuit)())
  0: ──┤↗│  │0⟩────────S───────T────┤  
  1: ───║────────┤↗₁├──║──┤↗├──║──X─┤  
        ╚═════════║════╬═══║═══╣  ║    
                  ╚════╩═══║═══╝  ║    
                           ╚══════╝    
  ```
  
  The graphical drawer outputs:

  ```pycon
  >>> print(qml.draw_mpl(circuit)())
  ```
  
  <img src="https://docs.pennylane.ai/en/latest/_images/mid-circuit-measurement.png" width=70%/>

<h4>Catalyst is seamlessly integrated with PennyLane ⚗️</h4>

* Catalyst, our next-generation compilation framework, is now accessible within PennyLane,
  allowing you to more easily benefit from hybrid just-in-time (JIT) compilation.

  To access these features, simply install `pennylane-catalyst`:

  ```
  pip install pennylane-catalyst
  ```

  The [`qml.compiler`](https://docs.pennylane.ai/en/latest/code/qml_compiler.html) 
  module provides support for hybrid quantum-classical compilation.
  [(#4692)](https://github.com/PennyLaneAI/pennylane/pull/4692)

  Through the use of the `qml.qjit` decorator, entire workflows can be JIT
  compiled — including both quantum and classical processing — down to a machine binary on
  first-function execution. Subsequent calls to the compiled function will execute
  the previously-compiled binary, resulting in significant performance improvements.

  ```python
  import pennylane as qml

  dev = qml.device("lightning.qubit", wires=2)

  @qml.qjit
  @qml.qnode(dev)
  def circuit(theta):
      qml.Hadamard(wires=0)
      qml.RX(theta, wires=1)
      qml.CNOT(wires=[0,1])
      return qml.expval(qml.PauliZ(wires=1))
  ```

  ```pycon
  >>> circuit(0.5)  # the first call, compilation occurs here
  array(0.)
  >>> circuit(0.5)  # the precompiled quantum function is called
  array(0.)
  ```

  Currently, PennyLane supports the [Catalyst hybrid compiler](https://github.com/pennylaneai/catalyst)
  hybrid compiler with the `qml.qjit` decorator. A significant benefit of Catalyst
  is the ability to preserve complex control flow around quantum operations — such as
  if statements and for loops, and including measurement feedback — during compilation,
  while continuing to support end-to-end autodifferentiation. 


* The following functions can now be used with the `qml.qjit` decorator: `qml.grad`, 
  `qml.jacobian`, `qml.vjp`, `qml.jvp`, and `qml.adjoint`.
  [(#4709)](https://github.com/PennyLaneAI/pennylane/pull/4709)
  [(#4724)](https://github.com/PennyLaneAI/pennylane/pull/4724)
  [(#4725)](https://github.com/PennyLaneAI/pennylane/pull/4725)
  [(#4726)](https://github.com/PennyLaneAI/pennylane/pull/4726)

  When `qml.grad` or `qml.jacobian` are used with `@qml.qjit`, they are patched to
  [catalyst.grad](https://docs.pennylane.ai/projects/catalyst/en/stable/code/api/catalyst.grad.html) and
  [catalyst.jacobian](https://docs.pennylane.ai/projects/catalyst/en/stable/code/api/catalyst.jacobian.html), 
  respectively.

  ``` python
  dev = qml.device("lightning.qubit", wires=1)

  @qml.qjit
  def workflow(x):

      @qml.qnode(dev)
      def circuit(x):
          qml.RX(np.pi * x[0], wires=0)
          qml.RY(x[1], wires=0)
          return qml.probs()

      g = qml.jacobian(circuit)

      return g(x)
  ```

  ``` pycon
  >>> workflow(np.array([2.0, 1.0]))
  array([[-1.32116540e-07,  1.33781874e-07],
          [-4.20735506e-01,  4.20735506e-01]])
  ```

* JIT-compatible functionality for control flow has been added via `qml.for_loop`,
  `qml.while_loop`, and `qml.cond`.
  [(#4698)](https://github.com/PennyLaneAI/pennylane/pull/4698)

  ``` python
  dev = qml.device("lightning.qubit", wires=1)

  @qml.qjit
  @qml.qnode(dev)
  def circuit(n: int, x: float):

      @qml.for_loop(0, n, 1)
      def loop_rx(i, x):
          # perform some work and update (some of) the arguments
          qml.RX(x, wires=0)

          # update the value of x for the next iteration
          return jnp.sin(x)

      # apply the for loop
      final_x = loop_rx(x)

      return qml.expval(qml.PauliZ(0)), final_x
  ```

  ``` pycon
  >>> circuit(7, 1.6)
  (array(0.97926626), array(0.55395718))
  ```

<h4>Decompose circuits into the Clifford+T gateset 🧩</h4>

* The new `qml.clifford_t_decomposition()` transform provides an approximate breakdown 
  of an input circuit into the [Clifford+T](https://en.wikipedia.org/wiki/Clifford_gates) 
  gateset. Behind the scenes, this decomposition is enacted via the `sk_decomposition()` 
  function using the Solovay-Kitaev algorithm.
  [(#4801)](https://github.com/PennyLaneAI/pennylane/pull/4801)
  [(#4802)](https://github.com/PennyLaneAI/pennylane/pull/4802)

  Given a total circuit error `epsilon=0.001`, the following circuit can be decomposed:

  ```python
  import pennylane as qml

  with qml.tape.QuantumTape() as circuit:
      qml.RX(1.1, 0)
      qml.CNOT([0, 1])
      qml.RY(2.2, 0)

  (circuit,), _ = qml.clifford_t_decomposition(circuit, 0.001)
  ```

  The resource requirements of this circuit can also be evaluated.

  ```pycon
  >>> circuit.specs["resources"]
  wires: 2
  gates: 49770
  depth: 49770
  shots: Shots(total=None)
  gate_types:
  {'Adjoint(T)': 13647, 'Hadamard': 22468, 'T': 13651, 'CNOT': 1, 'Adjoint(S)': 1, 'S': 1, 'GlobalPhase': 1}
  gate_sizes:
  {1: 49768, 2: 1, 0: 1}
  ```

<h4>Use an iterative approach for quantum phase estimation 🔄</h4>

* Iterative Quantum Phase Estimation is now available from `qml.iterative_qpe`.
  [(#4804)](https://github.com/PennyLaneAI/pennylane/pull/4804)

  The subroutine can be used similarly to mid-circuit measurements:

  ```python

  import pennylane as qml

  dev = qml.device("default.qubit", shots = 5)

  @qml.qnode(dev)
  def circuit():

    # Initial state
    qml.PauliX(wires = [0])

    # Iterative QPE
    measurements = qml.iterative_qpe(qml.RZ(2., wires = [0]), ancilla = [1], iters = 3)

    return [qml.sample(op = meas) for meas in measurements]
  ```

  ```pycon
  >>> print(circuit())
  [array([0, 0, 0, 0, 0]), array([1, 0, 0, 0, 0]), array([0, 1, 1, 1, 1])]
  ```

  The i-th element in the list refers to the 5 samples generated by the i-th measurement of the algorithm.

<h3>Improvements 🛠</h3>

<h4>Community contributions 🥳</h4>

* The `+=` operand can now be used with a `PauliSentence`, which has also provided
  a performance boost.
  [(#4662)](https://github.com/PennyLaneAI/pennylane/pull/4662)

* The Approximate Quantum Fourier Transform (AQFT) is now available with `qml.AQFT`.
  [(#4715)](https://github.com/PennyLaneAI/pennylane/pull/4715)

* `qml.draw` and `qml.draw_mpl` now render operator IDs.
  [(#4749)](https://github.com/PennyLaneAI/pennylane/pull/4749)

* Non-parametric operators such as `Barrier`, `Snapshot` and `Wirecut` have been grouped together and moved to `pennylane/ops/meta.py`.
  Additionally, the relevant tests have been organized and placed in a new file, `tests/ops/test_meta.py`.
  [(#4789)](https://github.com/PennyLaneAI/pennylane/pull/4789)

* `TRX`, `TRY`, and `TRZ` operators are now differentiable via backpropagation on `default.qutrit`.
  [(#4790)](https://github.com/PennyLaneAI/pennylane/pull/4790)

* The function `qml.equal` now supports `ControlledSequence` operators.
  [(#4829)](https://github.com/PennyLaneAI/pennylane/pull/4829)

* XZX decomposition has been added to the list of supported single-qubit unitary decompositions.
  [(#4862)](https://github.com/PennyLaneAI/pennylane/pull/4862)

* `==` and `!=` operands can now be used with `TransformProgram` and `TransformContainers` instances.
  [(#4858)](https://github.com/PennyLaneAI/pennylane/pull/4858)

* `qml.equal` now supports comparison of `QuantumScript` and `BasisRotation` objects
  [(#4902)](https://github.com/PennyLaneAI/pennylane/pull/4902)
  [(#4919)](https://github.com/PennyLaneAI/pennylane/pull/4919)

* The function ``qml.Snapshot`` now supports arbitrary measurements of type ``StateMeasurement``.
  [(#4876)](https://github.com/PennyLaneAI/pennylane/pull/4908)

<h4>Better support for batching</h4>

* `default.qubit` now can evolve already batched states with `ParametrizedEvolution`
  [(#4863)](https://github.com/PennyLaneAI/pennylane/pull/4863)

* `AmplitudeEmbedding` now supports batching when used with Tensorflow.
  [(#4818)](https://github.com/PennyLaneAI/pennylane/pull/4818)

* `qml.ArbitraryUnitary` now supports batching.
  [(#4745)](https://github.com/PennyLaneAI/pennylane/pull/4745)

* Operator and tape batch sizes are evaluated lazily.
  [(#4911)](https://github.com/PennyLaneAI/pennylane/pull/4911)

<h4>Performance improvements and benchmarking</h4>

* Autograd, PyTorch, and JAX (non-jit) can now use VJPs provided by the device from the new device API. If a device provides
  a vector-Jacobian product, this can be selected by providing `device_vjp=True` to
  `qml.QNode` or `qml.execute`.
  [(#4557)](https://github.com/PennyLaneAI/pennylane/pull/4557)
  [(#4654)](https://github.com/PennyLaneAI/pennylane/pull/4654)
  [(#4878)](https://github.com/PennyLaneAI/pennylane/pull/4878)
  [(#4841)](https://github.com/PennyLaneAI/pennylane/pull/4841)

  ```pycon
  >>> dev = qml.device('default.qubit')
  >>> @qml.qnode(dev, diff_method="adjoint", device_vjp=True)
  >>> def circuit(x):
  ...     qml.RX(x, wires=0)
  ...     return qml.expval(qml.PauliZ(0))
  >>> with dev.tracker:
  ...     g = qml.grad(circuit)(qml.numpy.array(0.1))
  >>> dev.tracker.totals
  {'batches': 1, 'simulations': 1, 'executions': 1, 'vjp_batches': 1, 'vjps': 1}
  >>> g
  -0.09983341664682815
  ```

* `qml.expval` with large `Hamiltonian` objects is now faster and has a significantly lower memory footprint (and constant with respect to the number of `Hamiltonian` terms) when the `Hamiltonian` is a `PauliSentence`. This is due to the introduction of a specialized `dot` method in the `PauliSentence` class which performs `PauliSentence`-`state` products.
  [(#4839)](https://github.com/PennyLaneAI/pennylane/pull/4839)

* `default.qubit` no longer uses a dense matrix for `MultiControlledX` for more than 8 operation wires.
  [(#4673)](https://github.com/PennyLaneAI/pennylane/pull/4673)

* Some relevant Pytests have been updated to enable its use as a suite of benchmarks.
  [(#4703)](https://github.com/PennyLaneAI/pennylane/pull/4703)

* `default.qubit` now applies `GroverOperator` faster by not using its matrix representation but a
  custom rule for `apply_operation`. Also, the matrix representation of `GroverOperator` now runs faster.
  [(#4666)](https://github.com/PennyLaneAI/pennylane/pull/4666)

* A new pipeline to run benchmarks and plot graphs comparing with a fixed reference has been added. This pipeline will run on a schedule and can be activated on a PR with the label `ci:run_benchmarks`.
  [(#4741)](https://github.com/PennyLaneAI/pennylane/pull/4741)

* The benchmarks pipeline has been expanded to export all benchmark data to a single JSON file and a CSV file with runtimes. This includes all references and local benchmarks.
  [(#4873)](https://github.com/PennyLaneAI/pennylane/pull/4873)

<h4>Other improvements</h4>

<<<<<<< HEAD
* `default.qubit` now supports adjoint differentiation for any state-based measurement.  Please note that
  improved perfromance is not guaranteed for non-expectation values.
  [(#4865)](https://github.com/PennyLaneAI/pennylane/pull/4865)
=======
* `SampleMeasurement` now has an optional method `process_counts` for computing the measurement results from a counts
  dictionary.
  [(#4941)](https://github.com/PennyLaneAI/pennylane/pull/4941/)
>>>>>>> a05ae286

* A new function called `ops.functions.assert_valid` has been added for checking if an `Operator` class is defined correctly.
  [(#4764)](https://github.com/PennyLaneAI/pennylane/pull/4764)

* `Shots` can now be scaled with `*` via the `__mul__` and `__rmul__` dunders.
  [(#4913)](https://github.com/PennyLaneAI/pennylane/pull/4913)

* `GlobalPhase` now decomposes to nothing in case devices do not support global phases.
  [(#4855)](https://github.com/PennyLaneAI/pennylane/pull/4855)

* Custom operations can now provide their matrix directly through the `Operator.matrix()` method
  without needing to update the `has_matrix` property. `has_matrix` will now automatically be
  `True` if `Operator.matrix` is overridden, even if
  `Operator.compute_matrix` is not.
  [(#4844)](https://github.com/PennyLaneAI/pennylane/pull/4844)

* The logic for re-arranging states before returning them has been improved.
  [(#4817)](https://github.com/PennyLaneAI/pennylane/pull/4817)

* When multiplying `SparseHamiltonian`s by a scalar value, the result now stays as a
  `SparseHamiltonian`.
  [(#4828)](https://github.com/PennyLaneAI/pennylane/pull/4828)

* `trainable_params` can now be set on initialization of `QuantumScript` instead of having to set the
  parameter after initialization.
  [(#4877)](https://github.com/PennyLaneAI/pennylane/pull/4877)

* `default.qubit` now calculates the expectation value of `Hermitian` operators in a differentiable manner.
  [(#4866)](https://github.com/PennyLaneAI/pennylane/pull/4866)

* The `rot` decomposition now has support for returning a global phase.
  [(#4869)](https://github.com/PennyLaneAI/pennylane/pull/4869)

* The `"pennylane_sketch"` MPL-drawer style has been added. This is the same as the `"pennylane"`
  style, but with sketch-style lines.
  [(#4880)](https://github.com/PennyLaneAI/pennylane/pull/4880)

* `Conditional` and `MeasurementValue` objects now implement `map_wires`.
  [(#4884)](https://github.com/PennyLaneAI/pennylane/pull/4884)

* Operators now define a `pauli_rep` property, an instance of `PauliSentence`, defaulting
  to `None` if the operator has not defined it (or has no definition in the pauli basis).
  [(#4915)](https://github.com/PennyLaneAI/pennylane/pull/4915)

* `qml.ShotAdaptiveOptimizer` can now use a multinomial distribution for spreading shots across
  the terms of a Hamiltonian measured in a QNode. Note that this is equivalent to what can be
  done with `qml.ExpvalCost`, but this is the preferred method because `ExpvalCost` is deprecated.
  [(#4896)](https://github.com/PennyLaneAI/pennylane/pull/4896)

<h3>Breaking changes 💔</h3>

* The function `qml.transforms.classical_jacobian` has been moved to the gradients module
  and is now accessible as `qml.gradients.classical_jacobian`.
  [(#4900)](https://github.com/PennyLaneAI/pennylane/pull/4900)

* The transforms submodule `qml.transforms.qcut` is now its own module: `qml.qcut`.
  [(#4819)](https://github.com/PennyLaneAI/pennylane/pull/4819)

* The decomposition of `GroverOperator` now has an additional global phase operation.
  [(#4666)](https://github.com/PennyLaneAI/pennylane/pull/4666)

* `qml.cond` and the `Conditional` operation have been moved from the `transforms` folder to the `ops/op_math` folder.
  `qml.transforms.Conditional` will now be available as `qml.ops.Conditional`.
  [(#4860)](https://github.com/PennyLaneAI/pennylane/pull/4860)

* The `prep` keyword argument has been removed from `QuantumScript` and `QuantumTape`.
  `StatePrepBase` operations should be placed at the beginning of the `ops` list instead.
  [(#4756)](https://github.com/PennyLaneAI/pennylane/pull/4756)

* `qml.gradients.pulse_generator` is now named `qml.gradients.pulse_odegen` to adhere to paper naming conventions.
  [(#4769)](https://github.com/PennyLaneAI/pennylane/pull/4769)

* Specifying `control_values` passed to `qml.ctrl` as a string is no longer supported.
  [(#4816)](https://github.com/PennyLaneAI/pennylane/pull/4816)

* The `rot` decomposition will now normalize its rotation angles to the range `[0, 4pi]` for consistency
  [(#4869)](https://github.com/PennyLaneAI/pennylane/pull/4869)

* `QuantumScript.graph` is now built using `tape.measurements` instead of `tape.observables`
  because it depended on the now-deprecated `Observable.return_type` property.
  [(#4762)](https://github.com/PennyLaneAI/pennylane/pull/4762)

* The `"pennylane"` MPL-drawer style now draws straight lines instead of sketch-style lines.
  [(#4880)](https://github.com/PennyLaneAI/pennylane/pull/4880)

* The default value for the `term_sampling` argument of `ShotAdaptiveOptimizer` is now
  `None` instead of `"weighted_random_sampling"`.
  [(#4896)](https://github.com/PennyLaneAI/pennylane/pull/4896)

<h3>Deprecations 👋</h3>

* `single_tape_transform`, `batch_transform`, `qfunc_transform`, and `op_transform` are deprecated.
  Use the new `qml.transform` function instead.
  [(#4774)](https://github.com/PennyLaneAI/pennylane/pull/4774)

* `Observable.return_type` is deprecated. Instead, you should inspect the type
  of the surrounding measurement process.
  [(#4762)](https://github.com/PennyLaneAI/pennylane/pull/4762)
  [(#4798)](https://github.com/PennyLaneAI/pennylane/pull/4798)

* All deprecations now raise a `qml.PennyLaneDeprecationWarning` instead of a `UserWarning`.
  [(#4814)](https://github.com/PennyLaneAI/pennylane/pull/4814)

* `QuantumScript.is_sampled` and `QuantumScript.all_sampled` are deprecated.
  Users should now validate these properties manually.
  [(#4773)](https://github.com/PennyLaneAI/pennylane/pull/4773)

<h3>Documentation 📝</h3>

* Documentation for `qml.metric_tensor` and `qml.adjoint_metric_tensor` and `qml.transforms.classical_jacobian`
  are now accessible via the gradients API page `qml.gradients` in the documentation.
  [(#4900)](https://github.com/PennyLaneAI/pennylane/pull/4900)

* Documentation for `qml.specs` was moved to the resource module.
  [(#4904)](https://github.com/PennyLaneAI/pennylane/pull/4904)

* Documentation for QCut has moved to its own API page `qml.qcut`.
  [(#4819)](https://github.com/PennyLaneAI/pennylane/pull/4819)

* The documentation page for `qml.measurements` now links top-level accessible functions (e.g., `qml.expval`) 
  to their top-level pages rather than their module-level pages (e.g., `qml.measurements.expval`).
  [(#4750)](https://github.com/PennyLaneAI/pennylane/pull/4750)

* Information to the documentation for `qml.matrix` about wire ordering has been added for using `qml.matrix` on a
  `QNode` which uses a device with `device.wires=None`.
  [(#4874)](https://github.com/PennyLaneAI/pennylane/pull/4874)

<h3>Bug fixes 🐛</h3>

* Fixed a bug where the parameter-shift rule of `qml.ctrl(op)` was wrong if `op` had a generator
  that has two or more eigenvalues and is stored as a `SparseHamiltonian`.
  [(#4899)](https://github.com/PennyLaneAI/pennylane/pull/4899)

* Fixed a bug where trainable parameters in the post-processing of finite-differences were incorrect for JAX when applying
  the transform directly on a QNode.
  [(#4879)](https://github.com/PennyLaneAI/pennylane/pull/4879)

* `qml.grad` and `qml.jacobian` now explicitly raise errors if trainable parameters are integers.
  [(#4836)](https://github.com/PennyLaneAI/pennylane/pull/4836)

* JAX-JIT now works with shot vectors.
  [(#4772)](https://github.com/PennyLaneAI/pennylane/pull/4772/)

* JAX can now differentiate a batch of circuits where one tape does not have trainable parameters.
  [(#4837)](https://github.com/PennyLaneAI/pennylane/pull/4837)

* The decomposition of `GroverOperator` now has the same global phase as its matrix.
  [(#4666)](https://github.com/PennyLaneAI/pennylane/pull/4666)

* The `tape.to_openqasm` method no longer mistakenly includes interface information in the parameter
  string when converting tapes using non-NumPy interfaces.
  [(#4849)](https://github.com/PennyLaneAI/pennylane/pull/4849)

* `qml.defer_measurements` now correctly transforms circuits when terminal measurements include wires
  used in mid-circuit measurements.
  [(#4787)](https://github.com/PennyLaneAI/pennylane/pull/4787)

* Fixed a bug where the adjoint differentiation method would fail if
  an operation that has a parameter with `grad_method=None` is present.
  [(#4820)](https://github.com/PennyLaneAI/pennylane/pull/4820)

* `MottonenStatePreparation` now raises an error if decomposing a broadcasted state vector.
  [(#4767)](https://github.com/PennyLaneAI/pennylane/pull/4767)

* `BasisStatePreparation` now raises an error if decomposing a broadcasted state vector.
  [(#4767)](https://github.com/PennyLaneAI/pennylane/pull/4767)

* Gradient transforms now work with overridden shot vectors and default qubit.
  [(#4795)](https://github.com/PennyLaneAI/pennylane/pull/4795)

* Any `ScalarSymbolicOp`, like `Evolution`, now states that it has a matrix if the target
  is a `Hamiltonian`.
  [(#4768)](https://github.com/PennyLaneAI/pennylane/pull/4768)

* In `default.qubit`, initial states are now initialized with the simulator's wire order, not the circuit's
  wire order.
  [(#4781)](https://github.com/PennyLaneAI/pennylane/pull/4781)

* `transpile` can now handle measurements that are broadcasted onto all wires.
  [(#4793)](https://github.com/PennyLaneAI/pennylane/pull/4793)

* Parametrized circuits whose operators do not act on all wires return PennyLane tensors instead of NumPy arrays, as
  expected.
  [(#4811)](https://github.com/PennyLaneAI/pennylane/pull/4811)
  [(#4817)](https://github.com/PennyLaneAI/pennylane/pull/4817)

* `merge_amplitude_embeddings` no longer depends on queuing, allowing it to work as expected
  with QNodes.
  [(#4831)](https://github.com/PennyLaneAI/pennylane/pull/4831)

* `qml.pow(op)` and `qml.QubitUnitary.pow()` now also work with Tensorflow data raised to an
  integer power.
  [(#4827)](https://github.com/PennyLaneAI/pennylane/pull/4827)

* The text drawer has been fixed to correctly label `qinfo` measurements, as well as `qml.classical_shadow`
  `qml.shadow_expval`.
  [(#4803)](https://github.com/PennyLaneAI/pennylane/pull/4803)

* Removed an implicit assumption that an empty `PauliSentence` gets treated as identity under 
  multiplication.
  [(#4887)](https://github.com/PennyLaneAI/pennylane/pull/4887)

* Using a `CNOT` or `PauliZ` operation with large batched states and the Tensorflow
  interface no longer raises an unexpected error.
  [(#4889)](https://github.com/PennyLaneAI/pennylane/pull/4889)

* `qml.map_wires` no longer fails when mapping nested quantum tapes.
  [(#4901)](https://github.com/PennyLaneAI/pennylane/pull/4901)

<h3>Contributors ✍️</h3>

This release contains contributions from (in alphabetical order):

Guillermo Alonso,
Ali Asadi,
Gabriel Bottrill,
Thomas Bromley,
Astral Cai,
Minh Chau,
Isaac De Vlugt,
Amintor Dusko,
Lillian Frederiksen,
Josh Izaac,
Juan Giraldo,
Emiliano Godinez Ramirez,
Ankit Khandelwal,
Christina Lee,
Romain Moyard,
Vincent Michaud-Rioux,
Romain Moyard,
Anurav Modak,
Mudit Pandey,
Matthew Silverman,
Jay Soni,
David Wierichs,
Justin Woodring.<|MERGE_RESOLUTION|>--- conflicted
+++ resolved
@@ -326,15 +326,13 @@
 
 <h4>Other improvements</h4>
 
-<<<<<<< HEAD
 * `default.qubit` now supports adjoint differentiation for any state-based measurement.  Please note that
   improved perfromance is not guaranteed for non-expectation values.
   [(#4865)](https://github.com/PennyLaneAI/pennylane/pull/4865)
-=======
+
 * `SampleMeasurement` now has an optional method `process_counts` for computing the measurement results from a counts
   dictionary.
   [(#4941)](https://github.com/PennyLaneAI/pennylane/pull/4941/)
->>>>>>> a05ae286
 
 * A new function called `ops.functions.assert_valid` has been added for checking if an `Operator` class is defined correctly.
   [(#4764)](https://github.com/PennyLaneAI/pennylane/pull/4764)
