--- conflicted
+++ resolved
@@ -52,7 +52,6 @@
 * The `default.tensor` device is introduced to perform tensor network simulations of quantum circuits using the `mps` (Matrix Product State) method.
   [(#5699)](https://github.com/PennyLaneAI/pennylane/pull/5699)
 
-<<<<<<< HEAD
 * Added `from_openfermion` to convert openfermion `FermionOperator` objects to PennyLane `FermiWord` or
 `FermiSentence` objects.
 [(#5808)](https://github.com/PennyLaneAI/pennylane/pull/5808)
@@ -68,9 +67,6 @@
   ```
 
 * A new `qml.noise` module which contains utililty functions for building `NoiseModels`.
-=======
-* A new `qml.noise` module which contains utility functions for building `NoiseModels`.
->>>>>>> 2252d453
   [(#5674)](https://github.com/PennyLaneAI/pennylane/pull/5674)
   [(#5684)](https://github.com/PennyLaneAI/pennylane/pull/5684)
 
