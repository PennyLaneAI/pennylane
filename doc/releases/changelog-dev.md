--- conflicted
+++ resolved
@@ -84,7 +84,6 @@
 * New basis sets, `6-311g` and `CC-PVDZ`, are added to the qchem basis set repo.
   [#3279](https://github.com/PennyLaneAI/pennylane/pull/3279)
 
-<<<<<<< HEAD
 * Added a new gate operation `FermionicSWAP`, which implements the exchange of spin orbitals
   representing fermionic-modes while maintaining proper anti-symmetrization.
   [(#3380)](https://github.com/PennyLaneAI/pennylane/pull/3380)
@@ -106,7 +105,8 @@
   ```pycon
   >>> circuit(0.1)
   array([0.+0.j, 0.9975+0.04992j, 0.0025-0.04992j, 0.+0.j])
-=======
+  ```
+
 * New parametric qubit ops `qml.CPhaseShift00`, `qml.CPhaseShift01` and `qml.CPhaseShift10` which perform a phaseshift, similar to `qml.ControlledPhaseShift` but on different positions of the state vector.
   [(#2715)](https://github.com/PennyLaneAI/pennylane/pull/2715)
 
@@ -150,7 +150,6 @@
   >>> param = np.array(np.pi / 4, requires_grad=True)
   >>> qml.grad(qml.qinfo.purity(circuit, wires=[0]))(param)
   -0.5
->>>>>>> fd7a7ae7
   ```
 
 <h3>Improvements</h3>
