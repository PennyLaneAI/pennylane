--- conflicted
+++ resolved
@@ -3,36 +3,6 @@
 
 <h3>New features since last release</h3>
 
-<<<<<<< HEAD
-* A new transform :func:`~.transforms.zx.full_reduce` has been added to reduce a given circuit by applying
-  simplification rules based on the ZX calculus. Here is an example showcasing somes simple optimizations
-  applied to the original circuit (e.g. inverses cancellation, rotations merging):
-
-  ```python
-  import pennylane as qml
-  import pennylane.transforms.zx as zx
-
-  dev = qml.device("default.qubit", wires=2)
-
-  @zx.full_reduce
-  @qml.qnode(dev)
-  def circuit(x, y):
-      qml.T(wires=0)
-      qml.Hadamard(wires=0)
-      qml.Hadamard(wires=0)
-      qml.CNOT(wires=[0,1])
-      qml.T(wires=0)
-      qml.RX(x, wires=1)
-      qml.RX(y, wires=1)
-      return qml.state()
-  ```
-
-  ```pycon
-  >>> print(qml.draw(circuit)(3.2, -2.2))
-  0: ──S─╭●─────────────────┤  State
-  1: ────╰X──H──RZ(1.00)──H─┤  State
-  ```
-=======
 * New ZX calculus-based transforms have been added to access circuit optimization
   passes implemented in [pyzx](https://pyzx.readthedocs.io/en/latest/):
 
@@ -40,7 +10,6 @@
       Hadamard gates to the side to create fewer larger phase-polynomial blocks
       (see [pyzx.basic_optimization](https://pyzx.readthedocs.io/en/latest/api.html#pyzx.optimize.basic_optimization)).
       [(#8025)](https://github.com/PennyLaneAI/pennylane/pull/8025)
->>>>>>> e9602df1
 
 * The `qml.specs` function now accepts a `compute_depth` keyword argument, which is set to `True` by default.
   This makes the expensive depth computation performed by `qml.specs` optional.
