--- conflicted
+++ resolved
@@ -478,10 +478,5 @@
 
 This release contains contributions from (in alphabetical order):
 
-<<<<<<< HEAD
-Guillermo Alonso-Linaje, Juan Miguel Arrazola, Ali Asadi, Esther Cruz, Christina Lee, Olivia Di Matteo, Diego Guala, Josh Izaac,
-Ankit Khandelwal, Korbinian Kottmann, Jay Soni, Antal Száva, David Wierichs, Shaoming Zhang
-=======
-Juan Miguel Arrazola, Ali Asadi, Esther Cruz, Christina Lee, Olivia Di Matteo, Diego Guala, Anthony Hayes, 
-Edward Jiang, Josh Izaac, Ankit Khandelwal, Korbinian Kottmann, Jay Soni, Antal Száva, David Wierichs, Shaoming Zhang
->>>>>>> 7cb6965f
+Guillermo Alonso-Linaje, Juan Miguel Arrazola, Ali Asadi, Esther Cruz, Christina Lee, Olivia Di Matteo, Diego Guala, Anthony Hayes, 
+Edward Jiang, Josh Izaac, Ankit Khandelwal, Korbinian Kottmann, Jay Soni, Antal Száva, David Wierichs, Shaoming Zhang