:orphan:

# Release 0.33.0-dev (development release)

<h3>New features since last release</h3>

* Support drawing QJIT QNode from Catalyst.
  [(#4609)](https://github.com/PennyLaneAI/pennylane/pull/4609)

  ```python
  import catalyst

  @catalyst.qjit
  @qml.qnode(qml.device("lightning.qubit", wires=3))
  def circuit(x, y, z, c):
      """A quantum circuit on three wires."""

      @catalyst.for_loop(0, c, 1)
      def loop(i):
          qml.Hadamard(wires=i)

      qml.RX(x, wires=0)
      loop()  # pylint: disable=no-value-for-parameter
      qml.RY(y, wires=1)
      qml.RZ(z, wires=2)
      return qml.expval(qml.PauliZ(0))
  
  draw = qml.draw(circuit, decimals=None)(1.234, 2.345, 3.456, 1)
  ```
  
  ```pycon
  >>>draw
  "0: ──RX──H──┤  <Z>\n1: ──H───RY─┤     \n2: ──RZ─────┤     "
  ```

* Measurement statistics can now be collected for mid-circuit measurements. Currently,
  `qml.expval`, `qml.var`, `qml.probs`, `qml.sample`, and `qml.counts` are supported on
  `default.qubit`, `default.mixed`, and the new `DefaultQubit2` device.
  [(#4544)](https://github.com/PennyLaneAI/pennylane/pull/4544)

  ```python
  dev = qml.device("default.qubit", wires=2)

  @qml.qnode(dev)
  def circ(x, y):
      qml.RX(x, wires=0)
      qml.RY(y, wires=1)
      m0 = qml.measure(1)
      return qml.expval(qml.PauliZ(0)), qml.sample(m0)
  ```

  QNodes can be executed as usual when collecting mid-circuit measurement statistics:

  ```pycon
  >>> circ(1.0, 2.0, shots=5)
  (array(0.6), array([1, 1, 1, 0, 1]))
  ```

* Operator transforms `qml.matrix`, `qml.eigvals`, `qml.generator`, and `qml.transforms.to_zx` are updated
  to the new transform program system.
  [(#4573)](https://github.com/PennyLaneAI/pennylane/pull/4573)

* All quantum functions transforms are update to the new transform program system.
 [(#4439)](https://github.com/PennyLaneAI/pennylane/pull/4439)

* All batch transforms are updated to the new transform program system.
  [(#4440)](https://github.com/PennyLaneAI/pennylane/pull/4440)

* Quantum information transforms are updated to the new transform program system.
  [(#4569)](https://github.com/PennyLaneAI/pennylane/pull/4569)

* `default.qubit` now implements the new device API. The old version of the device is still
  accessible by the short name `default.qubit.legacy`, or directly via `qml.devices.DefaultQubitLegacy`.
  [(#4594)](https://github.com/PennyLaneAI/pennylane/pull/4594)
  [(#4436)](https://github.com/PennyLaneAI/pennylane/pull/4436)
  [(#4620)](https://github.com/PennyLaneAI/pennylane/pull/4620)
  [(#4632)](https://github.com/PennyLaneAI/pennylane/pull/4632)

<h3>Improvements 🛠</h3>

* `default.qubit` now tracks the number of equivalent qpu executions and total shots
  when the device is sampling. Note that `"simulations"` denotes the number of simulation passes, where as
  `"executions"` denotes how many different computational bases need to be sampled in. Additionally, the
  new `default.qubit` also tracks the results of `device.execute`.
  [(#4628)](https://github.com/PennyLaneAI/pennylane/pull/4628)
  [(#4649)](https://github.com/PennyLaneAI/pennylane/pull/4649)

* The `JacobianProductCalculator` abstract base class and implementation `TransformJacobianProducts`
  have been added to `pennylane.interfaces.jacobian_products`.
  [(#4435)](https://github.com/PennyLaneAI/pennylane/pull/4435)

* Extended ``qml.qchem.import_state`` to import wavefunctions from MPS DMRG and SHCI classical
  calculations performed with the Block2 and Dice libraries, incorporating new tests and wavefunction
  input selection logic.
  [#4523](https://github.com/PennyLaneAI/pennylane/pull/4523)
  [#4524](https://github.com/PennyLaneAI/pennylane/pull/4524)
  [#4626](https://github.com/PennyLaneAI/pennylane/pull/4626)
  [#4634](https://github.com/PennyLaneAI/pennylane/pull/4634)

* `MeasurementProcess` and `QuantumScript` objects are now registered as jax pytrees.
  [(#4607)](https://github.com/PennyLaneAI/pennylane/pull/4607)
  [(#4608)](https://github.com/PennyLaneAI/pennylane/pull/4608)

* Tensor-network template `qml.MPS` now supports changing `offset` between subsequent blocks for more flexibility.
  [(#4531)](https://github.com/PennyLaneAI/pennylane/pull/4531)

* The qchem ``fermionic_dipole`` and ``particle_number`` functions are updated to use a
  ``FermiSentence``. The deprecated features for using tuples to represent fermionic operations are
  removed.
  [(#4546)](https://github.com/PennyLaneAI/pennylane/pull/4546)
  [(#4556)](https://github.com/PennyLaneAI/pennylane/pull/4556)

* Add the method ``add_transform`` and ``insert_front_transform`` transform in the ``TransformProgram``.
  [(#4559)](https://github.com/PennyLaneAI/pennylane/pull/4559)

* Dunder ``__add__`` method is added to the ``TransformProgram`` class, therefore two programs can be added using ``+`` .
  [(#4549)](https://github.com/PennyLaneAI/pennylane/pull/4549)

* `qml.sample()` in the new device API now returns a `np.int64` array instead of `np.bool8`.
  [(#4539)](https://github.com/PennyLaneAI/pennylane/pull/4539)

* Wires can be provided to the new device API.
  [(#4538)](https://github.com/PennyLaneAI/pennylane/pull/4538)
  [(#4562)](https://github.com/PennyLaneAI/pennylane/pull/4562)

* The new device API now has a `repr()`
  [(#4562)](https://github.com/PennyLaneAI/pennylane/pull/4562)

* The density matrix aspects of `StateMP` have been split into their own measurement
  process, `DensityMatrixMP`.
  [(#4558)](https://github.com/PennyLaneAI/pennylane/pull/4558)

* `qml.exp` returns a more informative error message when decomposition is unavailable for non-unitary operator.
  [(#4571)](https://github.com/PennyLaneAI/pennylane/pull/4571)

* The `StateMP` measurement now accepts a wire order (eg. a device wire order). The `process_state`
  method will re-order the given state to go from the inputted wire-order to the process's wire-order.
  If the process's wire-order contains extra wires, it will assume those are in the zero-state.
  [(#4570)](https://github.com/PennyLaneAI/pennylane/pull/4570)
  [(#4602)](https://github.com/PennyLaneAI/pennylane/pull/4602)

* Improve builtin types support with `qml.pauli_decompose`.
  [(#4577)](https://github.com/PennyLaneAI/pennylane/pull/4577)

* Various changes to measurements to improve feature parity between the legacy `default.qubit` and
  the new `DefaultQubit2`. This includes not trying to squeeze batched `CountsMP` results and implementing
  `MutualInfoMP.map_wires`.
  [(#4574)](https://github.com/PennyLaneAI/pennylane/pull/4574)

* `devices.qubit.simulate` now accepts an interface keyword argument. If a QNode with `DefaultQubit2`
  specifies an interface, the result will be computed with that interface.
  [(#4582)](https://github.com/PennyLaneAI/pennylane/pull/4582)

* `DefaultQubit2` now works as expected with measurement processes that don't specify wires.
  [(#4580)](https://github.com/PennyLaneAI/pennylane/pull/4580)

* `AmplitudeEmbedding` now inherits from `StatePrep`, allowing for it to not be decomposed
  when at the beginning of a circuit, thus behaving like `StatePrep`.
  [(#4583)](https://github.com/PennyLaneAI/pennylane/pull/4583)

* `DefaultQubit2` can now accept a `jax.random.PRNGKey` as a `seed`, to set the key for the JAX pseudo random 
  number generator when using the JAX interface. This corresponds to the `prng_key` on 
  `DefaultQubitJax` in the old API.
  [(#4596)](https://github.com/PennyLaneAI/pennylane/pull/4596)

* DefaultQubit2 dispatches to a faster implementation for applying `ParametrizedEvolution` to a state
  when it is more efficient to evolve the state than the operation matrix.
  [(#4598)](https://github.com/PennyLaneAI/pennylane/pull/4598)
  [(#4620)](https://github.com/PennyLaneAI/pennylane/pull/4620)

* `ShotAdaptiveOptimizer` has been updated to pass shots to QNode executions instead of overriding
  device shots before execution. This makes it compatible with the new device API.
  [(#4599)](https://github.com/PennyLaneAI/pennylane/pull/4599)

* `StateMeasurement.process_state` now assumes the input is flat. `ProbabilityMP.process_state` has
  been updated to reflect this assumption and avoid redundant reshaping.
  [(#4602)](https://github.com/PennyLaneAI/pennylane/pull/4602)

* Added `qml.math.get_deep_interface` to get the interface of a scalar hidden deep in lists or tuples.
  [(#4603)](https://github.com/PennyLaneAI/pennylane/pull/4603)

* Updated `qml.math.ndim` and `qml.math.shape` to work with built-in lists/tuples that contain
  interface-specific scalar data, eg `[(tf.Variable(1.1), tf.Variable(2.2))]`.
  [(#4603)](https://github.com/PennyLaneAI/pennylane/pull/4603)

* `qml.cut_circuit` is now compatible with circuits that compute the expectation values of Hamiltonians 
  with two or more terms.
  [(#4642)](https://github.com/PennyLaneAI/pennylane/pull/4642)

* `_qfunc_output` has been removed from `QuantumScript`, as it is no longer necessary. There is
  still a `_qfunc_output` property on `QNode` instances.
  [(#4651)](https://github.com/PennyLaneAI/pennylane/pull/4651)

<<<<<<< HEAD
* `qml.data.load` properly handles parameters that come after `'full'`
  [(#4663)](https://github.com/PennyLaneAI/pennylane/pull/4663)
=======
* The `qml.jordan_wigner` function has been modified to optionally remove the imaginary components
  of the computed qubit operator, if imaginary components are smaller than a threshold. 
  [(#4639)](https://github.com/PennyLaneAI/pennylane/pull/4639)
>>>>>>> 7ce1d4f4

<h3>Breaking changes 💔</h3>

* The device test suite now converts device kwargs to integers or floats if they can be converted to integers or floats.
  [(#4640)](https://github.com/PennyLaneAI/pennylane/pull/4640)

* `MeasurementProcess.eigvals()` now raises an `EigvalsUndefinedError` if the measurement observable
  does not have eigenvalues.
  [(#4544)](https://github.com/PennyLaneAI/pennylane/pull/4544)

* The `__eq__` and `__hash__` methods of `Operator` and `MeasurementProcess` no longer rely on the
  object's address is memory. Using `==` with operators and measurement processes will now behave the
  same as `qml.equal`, and objects of the same type with the same data and hyperparameters will have
  the same hash.
  [(#4536)](https://github.com/PennyLaneAI/pennylane/pull/4536)

  In the following scenario, the second and third code blocks show the previous and current behaviour
  of operator and measurement process equality, determined by the `__eq__` dunder method:

  ```python
  op1 = qml.PauliX(0)
  op2 = qml.PauliX(0)
  op3 = op1
  ```
  Old behaviour:
  ```pycon
  >>> op1 == op2
  False
  >>> op1 == op3
  True
  ```
  New behaviour:
  ```pycon
  >>> op1 == op2
  True
  >>> op1 == op3
  True
  ```

  The `__hash__` dunder method defines the hash of an object. The default hash of an object
  is determined by the objects memory address. However, the new hash is determined by the
  properties and attributes of operators and measurement processes. Consider the scenario below.
  The second and third code blocks show the previous and current behaviour.

  ```python
  op1 = qml.PauliX(0)
  op2 = qml.PauliX(0)
  ```
  Old behaviour:
  ```pycon
  >>> print({op1, op2})
  {PauliX(wires=[0]), PauliX(wires=[0])}
  ```
  New behaviour:
  ```pycon
  >>> print({op1, op2})
  {PauliX(wires=[0])}
  ```

* The old return type and associated functions ``qml.enable_return`` and ``qml.disable_return`` are removed.
  [(#4503)](https://github.com/PennyLaneAI/pennylane/pull/4503)

* The ``mode`` keyword argument in ``QNode`` is removed. Please use ``grad_on_execution`` instead.
  [(#4503)](https://github.com/PennyLaneAI/pennylane/pull/4503)

* The CV observables ``qml.X`` and ``qml.P`` are removed. Please use ``qml.QuadX`` and ``qml.QuadP`` instead.
  [(#4533)](https://github.com/PennyLaneAI/pennylane/pull/4533)

* The method ``tape.unwrap()`` and corresponding ``UnwrapTape`` and ``Unwrap`` classes are removed.
  Instead of ``tape.unwrap()``, use :func:`~.transforms.convert_to_numpy_parameters`.
  [(#4535)](https://github.com/PennyLaneAI/pennylane/pull/4535)

* The ``RandomLayers.compute_decomposition`` keyword argument ``ratio_imprivitive`` has been changed to
  ``ratio_imprim`` to match the call signature of the operation.
  [(#4552)](https://github.com/PennyLaneAI/pennylane/pull/4552)

* The ``sampler_seed`` argument of ``qml.gradients.spsa_grad`` has been removed.
  Instead, the ``sampler_rng`` argument should be set, either to an integer value, which will be used
  to create a PRNG internally, or to a NumPy pseudo-random number generator (PRNG) created via
  ``np.random.default_rng(seed)``.
  [(#4550)](https://github.com/PennyLaneAI/pennylane/pull/4550)

* The ``QuantumScript.set_parameters`` method and the ``QuantumScript.data`` setter have
  been removed. Please use ``QuantumScript.bind_new_parameters`` instead.
  [(#4548)](https://github.com/PennyLaneAI/pennylane/pull/4548)

* The private `TmpPauliRot` operator used for `SpecialUnitary` no longer decomposes to nothing
  when the theta value is trainable.
  [(#4585)](https://github.com/PennyLaneAI/pennylane/pull/4585)

* `ProbabilityMP.marginal_prob` has been removed. Its contents have been moved into `process_state`,
  which effectively just called `marginal_prob` with `np.abs(state) ** 2`.
  [(#4602)](https://github.com/PennyLaneAI/pennylane/pull/4602)

* `default.qubit` now implements the new device API. If you initialize a device
  with `qml.device("default.qubit")`, all functions and properties that were tied to the old
  device API will no longer be on the device. The legacy version can still be accessed with
  `qml.device("default.qubit.legacy", wires=n_wires)`.
  [(#4436)](https://github.com/PennyLaneAI/pennylane/pull/4436)

<h3>Deprecations 👋</h3>

* The ``prep`` keyword argument in ``QuantumScript`` is deprecated and will be removed from `QuantumScript`.
  ``StatePrepBase`` operations should be placed at the beginning of the `ops` list instead.
  [(#4554)](https://github.com/PennyLaneAI/pennylane/pull/4554)

* The following decorator syntax for transforms has been deprecated and will raise a warning:
  ```python
  @transform_fn(**transform_kwargs)
  @qml.qnode(dev)
  def circuit():
      ...
  ```
  If you are using a transform that has supporting `transform_kwargs`, please call the
  transform directly using `circuit = transform_fn(circuit, **transform_kwargs)`,
  or use `functools.partial`:
  ```python
  @functools.partial(transform_fn, **transform_kwargs)
  @qml.qnode(dev)
  def circuit():
      ...
  ```
  [(#4457)](https://github.com/PennyLaneAI/pennylane/pull/4457/)

* `qml.gradients.pulse_generator` becomes `qml.gradients.pulse_odegen` to adhere to paper naming conventions. During v0.33, `pulse_generator`
  is still available but raises a warning.
  [(#4633)](https://github.com/PennyLaneAI/pennylane/pull/4633)

<h3>Documentation 📝</h3>

* Add a warning section in DefaultQubit's docstring regarding the start method used in multiprocessing.
  This may help users circumvent issues arising in Jupyter notebooks on macOS for example.
  [(#4622)](https://github.com/PennyLaneAI/pennylane/pull/4622)

* Minor documentation improvements to the new device API. The documentation now correctly states that interface-specific
  parameters are only passed to the device for backpropagation derivatives. 
  [(#4542)](https://github.com/PennyLaneAI/pennylane/pull/4542)

* Add functions for qubit-simulation to the `qml.devices` sub-page of the "Internal" section.
  Note that these functions are unstable while device upgrades are underway.
  [(#4555)](https://github.com/PennyLaneAI/pennylane/pull/4555)

* Minor documentation improvement to the usage example in the `qml.QuantumMonteCarlo` page. Integral was missing the differential dx with respect to which the integration is being performed. [(#4593)](https://github.com/PennyLaneAI/pennylane/pull/4593)  

<h3>Bug fixes 🐛</h3>

* Fixed issue where `__copy__` method of the `qml.Select()` operator attempted to access un-initialized data.
[(#4551)](https://github.com/PennyLaneAI/pennylane/pull/4551)

* Fix `skip_first` option in `expand_tape_state_prep`.
  [(#4564)](https://github.com/PennyLaneAI/pennylane/pull/4564)

* `convert_to_numpy_parameters` now uses `qml.ops.functions.bind_new_parameters`. This reinitializes the operation and
  makes sure everything references the new numpy parameters.

* `tf.function` no longer breaks `ProbabilityMP.process_state` which is needed by new devices.
  [(#4470)](https://github.com/PennyLaneAI/pennylane/pull/4470)

* Fix mocking in the unit tests for `qml.qchem.mol_data`.
  [(#4591)](https://github.com/PennyLaneAI/pennylane/pull/4591)

* Fix `ProbabilityMP.process_state` so it allows for proper Autograph compilation. Without this,
  decorating a QNode that returns an `expval` with `tf.function` would fail when computing the
  expectation.
  [(#4590)](https://github.com/PennyLaneAI/pennylane/pull/4590)

* The `torch.nn.Module` properties are now accessible on a `pennylane.qnn.TorchLayer`.
  [(#4611)](https://github.com/PennyLaneAI/pennylane/pull/4611)

* `qml.math.take` with torch now returns `tensor[..., indices]` when the user requests
  the last axis (`axis=-1`). Without the fix, it would wrongly return `tensor[indices]`.
  [(#4605)](https://github.com/PennyLaneAI/pennylane/pull/4605)

<h3>Contributors ✍️</h3>

This release contains contributions from (in alphabetical order):

Utkarsh Azad,
Stepan Fomichev,
Joana Fraxanet,
Diego Guala,
Soran Jahangiri,
Korbinian Kottmann
Christina Lee,
Lillian M. A. Frederiksen,
Vincent Michaud-Rioux,
Romain Moyard,
Daniel F. Nino,
Mudit Pandey,
Matthew Silverman,
Jay Soni,<|MERGE_RESOLUTION|>--- conflicted
+++ resolved
@@ -191,14 +191,12 @@
   still a `_qfunc_output` property on `QNode` instances.
   [(#4651)](https://github.com/PennyLaneAI/pennylane/pull/4651)
 
-<<<<<<< HEAD
 * `qml.data.load` properly handles parameters that come after `'full'`
   [(#4663)](https://github.com/PennyLaneAI/pennylane/pull/4663)
-=======
+
 * The `qml.jordan_wigner` function has been modified to optionally remove the imaginary components
   of the computed qubit operator, if imaginary components are smaller than a threshold. 
   [(#4639)](https://github.com/PennyLaneAI/pennylane/pull/4639)
->>>>>>> 7ce1d4f4
 
 <h3>Breaking changes 💔</h3>
 
