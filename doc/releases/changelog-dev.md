:orphan:

# Release 0.28.0-dev (development release)

<h3>New features since last release</h3>

* Support custom measurement processes:
  * `SampleMeasurement` and `StateMeasurement` classes have been added. They contain an abstract
    method to process samples/quantum state.
    [#3286](https://github.com/PennyLaneAI/pennylane/pull/3286)

  * Add `_VnEntropy` class.
    [#3326](https://github.com/PennyLaneAI/pennylane/pull/3326)

  * Add `_MutualInfo` class.
    [#3327](https://github.com/PennyLaneAI/pennylane/pull/3327)

* Functionality for fetching symbols and geometry of a compound from the PubChem Database using `qchem.mol_data`.
  [(#3289)](https://github.com/PennyLaneAI/pennylane/pull/3289)
 
  ```pycon
  >>> mol_data("BeH2")
  (['Be', 'H', 'H'],
  array([[ 4.79405604,  0.29290815,  0.        ],
         [ 3.77946   , -0.29290815,  0.        ],
         [ 5.80884105, -0.29290815,  0.        ]]))

  >>> mol_data(223, "CID")
  (['N', 'H', 'H', 'H', 'H'],
  array([[ 4.79404621,  0.        ,  0.        ],
         [ 5.80882913,  0.5858151 ,  0.        ],
         [ 3.77945225, -0.5858151 ,  0.        ],
         [ 4.20823111,  1.01459396,  0.        ],
         [ 5.3798613 , -1.01459396,  0.        ]]))
  ```

* New basis sets, `6-311g` and `CC-PVDZ`, are added to the qchem basis set repo.
  [#3279](https://github.com/PennyLaneAI/pennylane/pull/3279)

* We can now perform QPE on a quantum function:

  ```python3
  dev = qml.device("default.qubit", wires=2)

  @qml.qnode(dev)
  def unitary():
      qml.RX(np.pi / 2, wires=[0])
      qml.CNOT(wires=[0, 1])
      return qml.state()

  eigenvector = np.array([-1/2, -1/2, 1/2, 1/2])

  n_estimation_wires = 5
  estimation_wires = range(2, n_estimation_wires + 2)
  target_wires = [0, 1]

  dev = qml.device("default.qubit", wires=n_estimation_wires + 2)

  @qml.qnode(dev)
  def circuit():
      qml.QubitStateVector(eigenvector, wires=target_wires)
      QuantumPhaseEstimation(
          unitary,
          target_wires=target_wires,
          estimation_wires=estimation_wires,
      )
      return qml.probs(estimation_wires)

  phase_estimated = np.argmax(circuit()) / 2 ** n_estimation_wires
  ```

<h3>Improvements</h3>


* Improve performance of `Wires.all_wires`.
  [(#3302)](https://github.com/PennyLaneAI/pennylane/pull/3302)


* A representation has been added to the `Molecule` class.
  [#3364](https://github.com/PennyLaneAI/pennylane/pull/3364)

<h3>Breaking changes</h3>

<h3>Deprecations</h3>

Deprecations cycles are tracked at [doc/developement/deprecations.rst](https://docs.pennylane.ai/en/latest/development/deprecations.html).

* The following deprecated methods are removed:
  [(#3281)](https://github.com/PennyLaneAI/pennylane/pull/3281/)

  - `qml.tape.get_active_tape`: Use `qml.QueuingManager.active_context()`
  - `qml.transforms.qcut.remap_tape_wires`: Use `qml.map_wires`
  - `qml.tape.QuantumTape.inv()`: Use `qml.tape.QuantumTape.adjoint()`
  - `qml.tape.stop_recording()`: Use `qml.QueuingManager.stop_recording()`
  - `qml.tape.QuantumTape.stop_recording()`: Use `qml.QueuingManager.stop_recording()`
  - `qml.QueuingContext` is now `qml.QueuingManager`
  - `QueuingManager.safe_update_info` and `AnnotatedQueue.safe_update_info`: Use plain `update_info`

<h3>Documentation</h3>

<h3>Bug fixes</h3>

* Small fix of `MeasurementProcess.map_wires`, where both the `self.obs` and `self._wires`
  attributes were modified.
  [#3292](https://github.com/PennyLaneAI/pennylane/pull/3292)

* An issue with `drain=False` in the adaptive optimizer is fixed. Before the fix, the operator pool
  needed to be re-constructed inside the optimization pool when `drain=False`. With the new fix, 
  this reconstruction is not needed.
  [#3361](https://github.com/PennyLaneAI/pennylane/pull/3361)

* If the device originally has no shots but finite shots are dynamically specified, Hamiltonian
  expansion now occurs.
  [(#3369)](https://github.com/PennyLaneAI/pennylane/pull/3369)


<h3>Contributors</h3>

This release contains contributions from (in alphabetical order):
Juan Miguel Arrazola
Utkarsh Azad
<<<<<<< HEAD
Astral Cai
=======
Pieter Eendebak
>>>>>>> 87dfbade
Soran Jahangiri
Christina Lee
Albert Mitjans Coma
<|MERGE_RESOLUTION|>--- conflicted
+++ resolved
@@ -119,11 +119,8 @@
 This release contains contributions from (in alphabetical order):
 Juan Miguel Arrazola
 Utkarsh Azad
-<<<<<<< HEAD
 Astral Cai
-=======
 Pieter Eendebak
->>>>>>> 87dfbade
 Soran Jahangiri
 Christina Lee
 Albert Mitjans Coma
