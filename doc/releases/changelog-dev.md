--- conflicted
+++ resolved
@@ -93,10 +93,9 @@
 
 <h3>Improvements 🛠</h3>
 
-<<<<<<< HEAD
 * `qml.snapshots` can now be used with `mcm_method="one-shot"` and `mcm_method="tree-traversal"`.
   [(#8140)](https://github.com/PennyLaneAI/pennylane/pull/8140)
-=======
+
 * A `DynamicRegister` can no longer be used as an individual wire itself, as this led to confusing results.
   [(#8151)](https://github.com/PennyLaneAI/pennylane/pull/8151)
 
@@ -179,7 +178,6 @@
   >>> new_circ.shots
   Shots(total=123)
   ```
->>>>>>> 379f8a2b
 
 * PennyLane `autograph` supports standard python for updating arrays like `array[i] += x` instead of jax `arr.at[i].add(x)`. 
   Users can now use this when designing quantum circuits with experimental program capture enabled.
