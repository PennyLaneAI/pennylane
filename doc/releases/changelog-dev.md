:orphan:

# Release 0.40.0-dev (development release)

<h3>New features since last release</h3>

* Added new ``MPSPrep`` template to prepare quantum states in tensor simulators.
  [(#6431)](https://github.com/PennyLaneAI/pennylane/pull/6431)

* Two new methods: `setup_execution_config` and `preprocess_transforms` are added to the `Device`
  class. Device developers are encouraged to override these two methods separately instead of the
  `preprocess` method. For now, to avoid ambiguity, a device is allowed to override either these
  two methods or `preprocess`, but not both. In the long term, we will slowly phase out the use of
  `preprocess` in favour of these two methods for better separation of concerns.
  [(#6617)](https://github.com/PennyLaneAI/pennylane/pull/6617)

* Developers of plugin devices now have the option of providing a TOML-formatted configuration file
  to declare the capabilities of the device. See [Device Capabilities](https://docs.pennylane.ai/en/latest/development/plugins.html#device-capabilities) for details.

* An internal module `pennylane.devices.capabilities` is added that defines a new `DeviceCapabilites`
  data class, as well as functions that load and parse the TOML-formatted configuration files.
  [(#6407)](https://github.com/PennyLaneAI/pennylane/pull/6407)

  ```pycon
    >>> from pennylane.devices.capabilities import DeviceCapabilities
    >>> capabilities = DeviceCapabilities.from_toml_file("my_device.toml")
    >>> isinstance(capabilities, DeviceCapabilities)
    True
  ```

* Devices that extends `qml.devices.Device` now has an optional class attribute `capabilities`
  that is an instance of the `DeviceCapabilities` data class, constructed from the configuration
  file if it exists. Otherwise, it is set to `None`.
  [(#6433)](https://github.com/PennyLaneAI/pennylane/pull/6433)

  ```python
  from pennylane.devices import Device

  class MyDevice(Device):

      config_filepath = "path/to/config.toml"

      ...
  ```
  ```pycon
  >>> isinstance(MyDevice.capabilities, DeviceCapabilities)
  True
  ```

* Default implementations of `Device.setup_execution_config` and `Device.preprocess_transforms`
  are added to the device API for devices that provides a TOML configuration file and thus have
  a `capabilities` property.
  [(#6632)](https://github.com/PennyLaneAI/pennylane/pull/6632)
  [(#6653)](https://github.com/PennyLaneAI/pennylane/pull/6653)

* Support is added for `if`/`else` statements and `for` and `while` loops in circuits executed with `qml.capture.enabled`, via Autograph.
  Autograph conversion is now used by default in `make_plxpr`, but can be skipped with the keyword arg `autograph=False`.
  [(#6406)](https://github.com/PennyLaneAI/pennylane/pull/6406)
  [(#6413)](https://github.com/PennyLaneAI/pennylane/pull/6413)
  [(#6426)](https://github.com/PennyLaneAI/pennylane/pull/6426)
  [(#6645)](https://github.com/PennyLaneAI/pennylane/pull/6645)

* New `qml.GQSP` template has been added to perform Generalized Quantum Signal Processing (GQSP).
    The functionality `qml.poly_to_angles` has been also extended to support GQSP.
    [(#6565)](https://github.com/PennyLaneAI/pennylane/pull/6565)

* Added `unary_mapping()` function to map `BoseWord` and `BoseSentence` to qubit operators, using unary mapping.
  [(#6576)](https://github.com/PennyLaneAI/pennylane/pull/6576)

* Added `binary_mapping()` function to map `BoseWord` and `BoseSentence` to qubit operators, using standard-binary mapping.
  [(#6564)](https://github.com/PennyLaneAI/pennylane/pull/6564)

* New functionality to calculate angles for QSP and QSVT has been added. This includes the function `qml.poly_to_angles`
  to obtain angles directly and the function `qml.transform_angles` to convert angles from one subroutine to another.
  [(#6483)](https://github.com/PennyLaneAI/pennylane/pull/6483)

* Added a function `qml.trotterize` to generalize the Suzuki-Trotter product to arbitrary quantum functions.
  [(#6627)](https://github.com/PennyLaneAI/pennylane/pull/6627)

  ```python
  def my_custom_first_order_expansion(time, theta, phi, wires, flip):
    "This is the first order expansion (U_1)."
    qml.RX(time*theta, wires[0])
    qml.RY(time*phi, wires[1])
    if flip:
        qml.CNOT(wires=wires[:2])

  @qml.qnode(qml.device("default.qubit"))
  def my_circuit(time, angles, num_trotter_steps):
      TrotterizedQfunc(
          time,
          *angles,
          qfunc=my_custom_first_order_expansion,
          n=num_trotter_steps,
          order=2,
          wires=['a', 'b'],
          flip=True,
      )
      return qml.state()
  ```
  ```pycon
  >>> time = 0.1
  >>> angles = (0.12, -3.45)
  >>> print(qml.draw(my_circuit, level=3)(time, angles, num_trotter_steps=1))
  a: ──RX(0.01)──╭●─╭●──RX(0.01)──┤  State
  b: ──RY(-0.17)─╰X─╰X──RY(-0.17)─┤  State
  ```

<h4>New `pennylane.labs.dla` module for handling (dynamical) Lie algebras (DLAs)</h4>

* Added a dense implementation of computing the Lie closure in a new function
  `lie_closure_dense` in `pennylane.labs.dla`.
  [(#6371)](https://github.com/PennyLaneAI/pennylane/pull/6371)
  [(#6695)](https://github.com/PennyLaneAI/pennylane/pull/6695)

* Added a dense implementation of computing the structure constants in a new function
  `structure_constants_dense` in `pennylane.labs.dla`.
  [(#6376)](https://github.com/PennyLaneAI/pennylane/pull/6376)

* Added utility functions for handling dense matrices and advanced functionality in the Lie theory context.
  [(#6563)](https://github.com/PennyLaneAI/pennylane/pull/6563)
  [(#6392)](https://github.com/PennyLaneAI/pennylane/pull/6392)
  [(#6396)](https://github.com/PennyLaneAI/pennylane/pull/6396)

* Added a ``cartan_decomp`` function along with two standard involutions ``even_odd_involution`` and ``concurrence_involution``.
  [(#6392)](https://github.com/PennyLaneAI/pennylane/pull/6392)

* Added a `recursive_cartan_decomp` function and all canonical Cartan involutions.
  [(#6396)](https://github.com/PennyLaneAI/pennylane/pull/6396)

* Added a `cartan_subalgebra` function to compute the (horizontal) Cartan subalgebra of a Cartan decomposition.
  [(#6403)](https://github.com/PennyLaneAI/pennylane/pull/6403)
  [(#6396)](https://github.com/PennyLaneAI/pennylane/pull/6396)


<h4>New API for Qubit Mixed</h4>

* Added `qml.devices.qubit_mixed` module for mixed-state qubit device support [(#6379)](https://github.com/PennyLaneAI/pennylane/pull/6379). This module introduces an `apply_operation` helper function that features:

  * Two density matrix contraction methods using `einsum` and `tensordot`

  * Optimized handling of special cases including: Diagonal operators, Identity operators, CX (controlled-X), Multi-controlled X gates, Grover operators

* Added submodule 'initialize_state' featuring a `create_initial_state` function for initializing a density matrix from `qml.StatePrep` operations or `qml.QubitDensityMatrix` operations.
  [(#6503)](https://github.com/PennyLaneAI/pennylane/pull/6503)
  
* Added support for constructing `BoseWord` and `BoseSentence`, similar to `FermiWord` and `FermiSentence`.
  [(#6518)](https://github.com/PennyLaneAI/pennylane/pull/6518)

* Added method `preprocess` to the `QubitMixed` device class to preprocess the quantum circuit before execution. Necessary non-intrusive interfaces changes to class init method were made along the way to the `QubitMixed` device class to support new API feature.
  [(#6601)](https://github.com/PennyLaneAI/pennylane/pull/6601)

* Added a second class `DefaultMixedNewAPI` to the `qml.devices.qubit_mixed` module, which is to be the replacement of legacy `DefaultMixed` which for now to hold the implementations of `preprocess` and `execute` methods.
  [(#6607)](https://github.com/PennyLaneAI/pennylane/pull/6607)

* Added submodule `devices.qubit_mixed.measure` as a necessary step for the new API, featuring a `measure` function for measuring qubits in mixed-state devices.
  [(#6637)](https://github.com/PennyLaneAI/pennylane/pull/6637)

* Added submodule `devices.qubit_mixed.simulate` as a necessary step for the new API,
featuring a `simulate` function for simulating mixed states in analytic mode.
  [(#6618)](https://github.com/PennyLaneAI/pennylane/pull/6618)

* Added submodule `devices.qubit_mixed.sampling` as a necessary step for the new API, featuring functions `sample_state`, `measure_with_samples` and `sample_probs` for sampling qubits in mixed-state devices.
  [(#6639)](https://github.com/PennyLaneAI/pennylane/pull/6639)

* Added support `qml.Snapshot` operation in `qml.devices.qubit_mixed.apply_operation`.
  [(#6659)](https://github.com/PennyLaneAI/pennylane/pull/6659)

* Implemented the finite-shot branch of `devices.qubit_mixed.simulate`. Now, the 
new device API of `default_mixed` should be able to take the stochastic arguments
such as `shots`, `rng` and `prng_key`.
[(#6665)](https://github.com/PennyLaneAI/pennylane/pull/6665)

* Added `christiansen_mapping()` function to map `BoseWord` and `BoseSentence` to qubit operators, using christiansen mapping.
  [(#6623)](https://github.com/PennyLaneAI/pennylane/pull/6623)

* The `qml.qchem.factorize` function now supports new methods for double factorization:
  Cholesky decomposition (`cholesky=True`) and compressed double factorization (`compressed=True`).
  [(#6573)](https://github.com/PennyLaneAI/pennylane/pull/6573)
  [(#6611)](https://github.com/PennyLaneAI/pennylane/pull/6611)

* Added `qml.qchem.symmetry_shift` function to perform the
  [block-invariant symmetry shift](https://arxiv.org/pdf/2304.13772) on the electronic integrals.
  [(#6574)](https://github.com/PennyLaneAI/pennylane/pull/6574)

* Added submodule for calculating vibrational Hamiltonians
  * Implemented helper functions for geometry optimization, harmonic analysis,
    and normal-mode localization.
    [(#6453)](https://github.com/PennyLaneAI/pennylane/pull/6453)
    [(#6666)](https://github.com/PennyLaneAI/pennylane/pull/6666)
  * Implemented helper functions for calculating one-mode PES, two-mode PES, and
    three-mode PES.
    [(#6616)](https://github.com/PennyLaneAI/pennylane/pull/6616)
    [(#6676)](https://github.com/PennyLaneAI/pennylane/pull/6676)
  * Implemented wrapper function for vibrational Hamiltonian calculation and dataclass
    for storing the data.
    [(#6652)](https://github.com/PennyLaneAI/pennylane/pull/6652)

<h3>Improvements 🛠</h3>

* Raises a comprehensive error when using `qml.fourier.qnode_spectrum` with standard numpy
  arguments and `interface="auto"`.
  [(#6622)](https://github.com/PennyLaneAI/pennylane/pull/6622)

* Added support for the `wire_options` dictionary to customize wire line formatting in `qml.draw_mpl` circuit
  visualizations, allowing global and per-wire customization with options like `color`, `linestyle`, and `linewidth`.
  [(#6486)](https://github.com/PennyLaneAI/pennylane/pull/6486)

* Added Pauli String representations for the gates X, Y, Z, S, T, SX, SWAP, ISWAP, ECR, SISWAP. Fixed a shape error in the matrix conversion of `PauliSentence`s with list or array input.
  [(#6562)](https://github.com/PennyLaneAI/pennylane/pull/6562)
  [(#6587)](https://github.com/PennyLaneAI/pennylane/pull/6587)
  
* `QNode` and `qml.execute` now forbid certain keyword arguments from being passed positionally.
  [(#6610)](https://github.com/PennyLaneAI/pennylane/pull/6610)

* Shortened the string representation for the `qml.S`, `qml.T`, and `qml.SX` operators.
  [(#6542)](https://github.com/PennyLaneAI/pennylane/pull/6542)

* Added JAX support for the differentiable Hartree-Fock workflow.
  [(#6096)](https://github.com/PennyLaneAI/pennylane/pull/6096)

* Added functions and dunder methods to add and multiply Resources objects in series and in parallel.
  [(#6567)](https://github.com/PennyLaneAI/pennylane/pull/6567)

* The `diagonalize_measurements` transform no longer raises an error for unknown observables. Instead,
  they are left undiagonalized, with the expectation that observable validation will catch any undiagonalized
  observables that are also unsupported by the device.
  [(#6653)](https://github.com/PennyLaneAI/pennylane/pull/6653)

<h4>Capturing and representing hybrid programs</h4>

<<<<<<< HEAD
* Functions and plxpr can now be natively transformed using the new `qml.capture.transforms.DecomposeInterpreter`
  when program capture is enabled. This class decomposes pennylane operators following the same API as
  `qml.transforms.decompose`.
  [(#6691)](https://github.com/PennyLaneAI/pennylane/pull/6691)
=======
* A `qml.tape.plxpr_to_tape` function can now convert plxpr to a tape.
  [(#6343)](https://github.com/PennyLaneAI/pennylane/pull/6343)
>>>>>>> 08c1d3ae

* Execution with capture enabled now follows a new execution pipeline and natively passes the
  captured jaxpr to the device. Since it no longer falls back to the old pipeline, execution
  only works with a reduced feature set.
  [(#6655)](https://github.com/PennyLaneAI/pennylane/pull/6655)
  [(#6596)](https://github.com/PennyLaneAI/pennylane/pull/6596)

* PennyLane transforms can now be captured as primitives with experimental program capture enabled.
  [(#6633)](https://github.com/PennyLaneAI/pennylane/pull/6633)

* `jax.vmap` can be captured with `qml.capture.make_plxpr` and is compatible with quantum circuits.
  [(#6349)](https://github.com/PennyLaneAI/pennylane/pull/6349)
  [(#6422)](https://github.com/PennyLaneAI/pennylane/pull/6422)
  [(#6668)](https://github.com/PennyLaneAI/pennylane/pull/6668)

* `qml.capture.PlxprInterpreter` base class has been added for easy transformation and execution of
  pennylane variant jaxpr.
  [(#6141)](https://github.com/PennyLaneAI/pennylane/pull/6141)

* A `DefaultQubitInterpreter` class has been added to provide plxpr execution using python based tools,
  and the `DefaultQubit.eval_jaxpr` method is now implemented.
  [(#6594)](https://github.com/PennyLaneAI/pennylane/pull/6594)
  [(#6328)](https://github.com/PennyLaneAI/pennylane/pull/6328)

* An optional method `eval_jaxpr` is added to the device API for native execution of plxpr programs.
  [(#6580)](https://github.com/PennyLaneAI/pennylane/pull/6580)

* `qml.capture.qnode_call` has been made private and moved to the `workflow` module.
  [(#6620)](https://github.com/PennyLaneAI/pennylane/pull/6620/)

* The `qml.qsvt` function has been improved to be more user-friendly. Old functionality is moved to `qml.qsvt_legacy`
  and it will be deprecated in release v0.40.
  [(#6520)](https://github.com/PennyLaneAI/pennylane/pull/6520/)
  [(#6693)](https://github.com/PennyLaneAI/pennylane/pull/6693)

<h4>Other Improvements</h4>

* Standardize supported interfaces to an internal Enum object. 
  [(#6643)](https://github.com/PennyLaneAI/pennylane/pull/6643)

* Moved all interface handling logic to `interface_utils.py` in the `qml.math` module.
  [(#6649)](https://github.com/PennyLaneAI/pennylane/pull/6649)

* Added PyTree support for measurements in a circuit. 
  [(#6378)](https://github.com/PennyLaneAI/pennylane/pull/6378)

  ```python
  import pennylane as qml

  @qml.qnode(qml.device("default.qubit"))
  def circuit():
      qml.Hadamard(0)
      qml.CNOT([0,1])
      return {"Probabilities": qml.probs(), "State": qml.state()}
  ```
  ```pycon
  >>> circuit()
  {'Probabilities': array([0.5, 0. , 0. , 0.5]), 'State': array([0.70710678+0.j, 0.        +0.j, 0.        +0.j, 0.70710678+0.j])}
  ```

* `_cache_transform` transform has been moved to its own file located
  at `qml.workflow._cache_transform.py`.
  [(#6624)](https://github.com/PennyLaneAI/pennylane/pull/6624)

* `qml.BasisRotation` template is now JIT compatible.
  [(#6019)](https://github.com/PennyLaneAI/pennylane/pull/6019)

* The Jaxpr primitives for `for_loop`, `while_loop` and `cond` now store slices instead of
  numbers of args.
  [(#6521)](https://github.com/PennyLaneAI/pennylane/pull/6521)

* Expand `ExecutionConfig.gradient_method` to store `TransformDispatcher` type.
  [(#6455)](https://github.com/PennyLaneAI/pennylane/pull/6455)

* Fix the string representation of `Resources` instances to match the attribute names.
  [(#6581)](https://github.com/PennyLaneAI/pennylane/pull/6581)

* Improved documentation for the `dynamic_one_shot` transform, and a warning is raised when a user-applied `dynamic_one_shot` transform is ignored in favour of the existing transform in a device's preprocessing transform program.
  [(#6701)](https://github.com/PennyLaneAI/pennylane/pull/6701)

<h3>Labs 🧪</h3>

* Added base class `Resources`, `CompressedResourceOp`, `ResourceOperator` for advanced resource estimation.
  [(#6428)](https://github.com/PennyLaneAI/pennylane/pull/6428)

* Added `get_resources()` functionality which allows users to extract resources from a quantum function, tape or
  resource operation. Additionally added some standard gatesets `DefaultGateSet` to track resources with respect to.
  [(#6500)](https://github.com/PennyLaneAI/pennylane/pull/6500)

* Added `ResourceOperator` classes for QFT and all operators in QFT's decomposition.
  [(#6447)](https://github.com/PennyLaneAI/pennylane/pull/6447)

* Added native `ResourceOperator` subclasses for each of the controlled operators.
  [(#6579)](https://github.com/PennyLaneAI/pennylane/pull/6579)

* Added native `ResourceOperator` subclasses for each of the multi qubit operators.
  [(#6538)](https://github.com/PennyLaneAI/pennylane/pull/6538)

* Added abstract `ResourceOperator` subclasses for Adjoint, Controlled, and Pow
  symbolic operation classes.
  [(#6592)](https://github.com/PennyLaneAI/pennylane/pull/6592)

<h3>Breaking changes 💔</h3>

* `qml.fourier.qnode_spectrum` no longer automatically converts pure numpy parameters to the
  Autograd framework. As the function uses automatic differentiation for validation, parameters
  from an autodiff framework have to be used.
  [(#6622)](https://github.com/PennyLaneAI/pennylane/pull/6622)

* `qml.math.jax_argnums_to_tape_trainable` is moved and made private to avoid a qnode dependency
  in the math module.
  [(#6609)](https://github.com/PennyLaneAI/pennylane/pull/6609)

* Gradient transforms are now applied after the user's transform program.
  [(#6590)](https://github.com/PennyLaneAI/pennylane/pull/6590)

* Legacy operator arithmetic has been removed. This includes `qml.ops.Hamiltonian`, `qml.operation.Tensor`,
  `qml.operation.enable_new_opmath`, `qml.operation.disable_new_opmath`, and `qml.operation.convert_to_legacy_H`.
  Note that `qml.Hamiltonian` will continue to dispatch to `qml.ops.LinearCombination`. For more information,
  check out the [updated operator troubleshooting page](https://docs.pennylane.ai/en/stable/news/new_opmath.html).
  [(#6548)](https://github.com/PennyLaneAI/pennylane/pull/6548)
  [(#6602)](https://github.com/PennyLaneAI/pennylane/pull/6602)
  [(#6589)](https://github.com/PennyLaneAI/pennylane/pull/6589)

* The developer-facing `qml.utils` module has been removed. Specifically, the
following 4 sets of functions have been either moved or removed[(#6588)](https://github.com/PennyLaneAI/pennylane/pull/6588):

  * `qml.utils._flatten`, `qml.utils.unflatten` has been moved and renamed to `qml.optimize.qng._flatten_np` and `qml.optimize.qng._unflatten_np` respectively.

  * `qml.utils._inv_dict` and `qml._get_default_args` have been removed.

  * `qml.utils.pauli_eigs` has been moved to `qml.pauli.utils`.

  * `qml.utils.expand_vector` has been moved to `qml.math.expand_vector`.

* The `qml.qinfo` module has been removed. Please see the respective functions in the `qml.math` and `qml.measurements`
  modules instead.
  [(#6584)](https://github.com/PennyLaneAI/pennylane/pull/6584)

* Top level access to `Device`, `QubitDevice`, and `QutritDevice` have been removed. Instead, they
  are available as `qml.devices.LegacyDevice`, `qml.devices.QubitDevice`, and `qml.devices.QutritDevice`
  respectively.
  [(#6537)](https://github.com/PennyLaneAI/pennylane/pull/6537)

* The `'ancilla'` argument for `qml.iterative_qpe` has been removed. Instead, use the `'aux_wire'` argument.
  [(#6532)](https://github.com/PennyLaneAI/pennylane/pull/6532)

* The `qml.BasisStatePreparation` template has been removed. Instead, use `qml.BasisState`.
  [(#6528)](https://github.com/PennyLaneAI/pennylane/pull/6528)

* The `qml.workflow.set_shots` helper function has been removed. We no longer interact with the legacy device interface in our code.
  Instead, shots should be specified on the tape, and the device should use these shots.
  [(#6534)](https://github.com/PennyLaneAI/pennylane/pull/6534)

* `QNode.gradient_fn` has been removed. Please use `QNode.diff_method` instead. `QNode.get_gradient_fn` can also be used to
  process the diff method.
  [(#6535)](https://github.com/PennyLaneAI/pennylane/pull/6535)

* The `qml.QubitStateVector` template has been removed. Instead, use `qml.StatePrep`.
  [(#6525)](https://github.com/PennyLaneAI/pennylane/pull/6525)

* `qml.broadcast` has been removed. Users should use `for` loops instead.
  [(#6527)](https://github.com/PennyLaneAI/pennylane/pull/6527)

* The `max_expansion` argument for `qml.transforms.clifford_t_decomposition` has been removed.
  [(#6571)](https://github.com/PennyLaneAI/pennylane/pull/6571)

* The `expand_depth` argument for `qml.compile` has been removed.
  [(#6531)](https://github.com/PennyLaneAI/pennylane/pull/6531)

* The `qml.shadows.shadow_expval` transform has been removed. Instead, please use the
  `qml.shadow_expval` measurement process.
  [(#6530)](https://github.com/PennyLaneAI/pennylane/pull/6530)
  [(#6561)](https://github.com/PennyLaneAI/pennylane/pull/6561)

<h3>Deprecations 👋</h3>

* The `tape` and `qtape` properties of `QNode` have been deprecated.
  Instead, use the `qml.workflow.construct_tape` function.
  [(#6583)](https://github.com/PennyLaneAI/pennylane/pull/6583)
  [(#6650)](https://github.com/PennyLaneAI/pennylane/pull/6650)

* The `max_expansion` argument in `qml.devices.preprocess.decompose` is deprecated and will be removed in v0.41.
  [(#6400)](https://github.com/PennyLaneAI/pennylane/pull/6400)

* The `decomp_depth` argument in `qml.transforms.set_decomposition` is deprecated and will be removed in v0.41.
  [(#6400)](https://github.com/PennyLaneAI/pennylane/pull/6400)

* The `output_dim` property of `qml.tape.QuantumScript` has been deprecated.
Instead, use method `shape` of `QuantumScript` or `MeasurementProcess` to get the
same information.
  [(#6577)](https://github.com/PennyLaneAI/pennylane/pull/6577)

* The `QNode.get_best_method` and `QNode.best_method_str` methods have been deprecated.
  Instead, use the `qml.workflow.get_best_diff_method` function.
  [(#6418)](https://github.com/PennyLaneAI/pennylane/pull/6418)

* The `qml.execute` `gradient_fn` keyword argument has been renamed `diff_method`,
  to better align with the termionology used by the `QNode`.
  `gradient_fn` will be removed in v0.41.
  [(#6549)](https://github.com/PennyLaneAI/pennylane/pull/6549)

<h3>Documentation 📝</h3>

* Updated the documentation of `TrotterProduct` to include the impact of the operands in the
  Hamiltonian on the strucutre of the created circuit. Included an illustrative example on this.
  [(#6629)](https://github.com/PennyLaneAI/pennylane/pull/6629)

* Add reporting of test warnings as failures.
  [(#6217)](https://github.com/PennyLaneAI/pennylane/pull/6217)

* Add a warning message to Gradients and training documentation about ComplexWarnings.
  [(#6543)](https://github.com/PennyLaneAI/pennylane/pull/6543)

<h3>Bug fixes 🐛</h3>

* The `qml.Hermitian` class no longer checks that the provided matrix is hermitian.
  The reason for this removal is to allow for faster execution and avoid incompatibilities with `jax.jit`.
  [(#6642)](https://github.com/PennyLaneAI/pennylane/pull/6642)

* Subclasses of `qml.ops.Controlled` no longer bind the primitives of their base operators when program capture
  is enabled.
  [(#6672)](https://github.com/PennyLaneAI/pennylane/pull/6672)

* The `qml.HilbertSchmidt` and `qml.LocalHilbertSchmidt` templates now apply the complex conjugate
  of the unitaries instead of the adjoint, providing the correct result.
  [(#6604)](https://github.com/PennyLaneAI/pennylane/pull/6604)

* `QNode` return behaviour is now consistent for lists and tuples.
  [(#6568)](https://github.com/PennyLaneAI/pennylane/pull/6568)

* `qml.QNode` now accepts arguments with types defined in libraries that are not necessarily
  in the list of supported interfaces, such as the `Graph` class defined in `networkx`.
  [(#6600)](https://github.com/PennyLaneAI/pennylane/pull/6600)

* `qml.math.get_deep_interface` now works properly for autograd arrays.
  [(#6557)](https://github.com/PennyLaneAI/pennylane/pull/6557)

* Fixed `Identity.__repr__` to return correct wires list.
  [(#6506)](https://github.com/PennyLaneAI/pennylane/pull/6506)

<h3>Contributors ✍️</h3>

This release contains contributions from (in alphabetical order):

Guillermo Alonso,
Shiwen An,
Utkarsh Azad,
Astral Cai,
Yushao Chen,
Diksha Dhawan,
Lasse Dierich,
Lillian Frederiksen,
Pietropaolo Frisoni,
Austin Huang,
Korbinian Kottmann,
Christina Lee,
William Maxwell,
Andrija Paurevic,
Justin Pickering,
Jay Soni,
David Wierichs,<|MERGE_RESOLUTION|>--- conflicted
+++ resolved
@@ -229,15 +229,13 @@
 
 <h4>Capturing and representing hybrid programs</h4>
 
-<<<<<<< HEAD
 * Functions and plxpr can now be natively transformed using the new `qml.capture.transforms.DecomposeInterpreter`
   when program capture is enabled. This class decomposes pennylane operators following the same API as
   `qml.transforms.decompose`.
   [(#6691)](https://github.com/PennyLaneAI/pennylane/pull/6691)
-=======
+
 * A `qml.tape.plxpr_to_tape` function can now convert plxpr to a tape.
   [(#6343)](https://github.com/PennyLaneAI/pennylane/pull/6343)
->>>>>>> 08c1d3ae
 
 * Execution with capture enabled now follows a new execution pipeline and natively passes the
   captured jaxpr to the device. Since it no longer falls back to the old pipeline, execution
