--- conflicted
+++ resolved
@@ -76,18 +76,16 @@
 
 <h3>Breaking changes</h3>
 
-<<<<<<< HEAD
 - The `mutable` keyword argument has been removed from the QNode.
   [(#1807)](https://github.com/PennyLaneAI/pennylane/pull/1807)
 
 - The reversible QNode differentiation method has been removed.
   [(#1807)](https://github.com/PennyLaneAI/pennylane/pull/1807)
-=======
+
 * `QuantumTape.trainable_params` now is a list instead of a set. This
   means that `tape.trainable_params` will return a list unlike before,
   but setting the `trainable_params` with a set works exactly as before.
-  [(#1xxx)](https://github.com/PennyLaneAI/pennylane/pull/1xxx)
->>>>>>> f9146e10
+  [(#1904)](https://github.com/PennyLaneAI/pennylane/pull/1904)
 
 * The `num_params` attribute in the operator class is now dynamic. This makes it easier
   to define operator subclasses with a flexible number of parameters. 
