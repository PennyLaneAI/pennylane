--- conflicted
+++ resolved
@@ -23,13 +23,12 @@
 
 <h3>Breaking changes 💔</h3>
 
-<<<<<<< HEAD
 * The ``decomp_depth`` argument in :func:`~pennylane.transforms.set_decomposition` has been removed. 
   [(#6824)](https://github.com/PennyLaneAI/pennylane/pull/6824)
 
 * The ``max_expansion`` argument in :func:`~pennylane.devices.preprocess.decompose` has been removed. 
   [(#6824)](https://github.com/PennyLaneAI/pennylane/pull/6824)
-=======
+
 * The ``tape`` and ``qtape`` properties of ``QNode`` have been removed. 
   Instead, use the ``qml.workflow.construct_tape`` function.
   [(#6825)](https://github.com/PennyLaneAI/pennylane/pull/6825)
@@ -46,7 +45,6 @@
 
 * Removed method `qsvt_legacy` along with its private helper `_qsp_to_qsvt`
   [(#6827)](https://github.com/PennyLaneAI/pennylane/pull/6827)
->>>>>>> 8a43da5c
 
 <h3>Deprecations 👋</h3>
 
