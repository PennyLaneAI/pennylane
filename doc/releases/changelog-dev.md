--- conflicted
+++ resolved
@@ -227,10 +227,9 @@
 * A typo in a code example in the `qml.transforms` API has been fixed.
   [(#5014)](https://github.com/PennyLaneAI/pennylane/pull/5014)
 
-<<<<<<< HEAD
 * Documentation `qml.data` has been updated and now mentions a way to access the same dataset simultaneously from multiple environments.
   [(#5029)](https://github.com/PennyLaneAI/pennylane/pull/5029)
-=======
+
 * Clarification for the definition of `argnum` added to gradient methods
   [(#5035)](https://github.com/PennyLaneAI/pennylane/pull/5035)
 
@@ -242,7 +241,6 @@
 
 * A note about the eigenspectrum of second-quantized Hamiltonians added to `qml.eigvals`.
   [(#5095)](https://github.com/PennyLaneAI/pennylane/pull/5095)
->>>>>>> cfe29911
 
 <h3>Bug fixes 🐛</h3>
 
@@ -286,10 +284,7 @@
 Gabriel Bottrill,
 Astral Cai,
 Isaac De Vlugt,
-<<<<<<< HEAD
 Diego Guala,
-Matthew Silverman.
-=======
 Korbinian Kottmann,
 Christina Lee,
 Xiaoran Li,
@@ -300,5 +295,4 @@
 Mudit Pandey,
 Alex Preciado,
 Matthew Silverman.
-Jay Soni,
->>>>>>> cfe29911
+Jay Soni,