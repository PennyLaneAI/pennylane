
# Release 0.43.0-dev (development release)

<h3>New features since last release</h3>

* The Resource estimation toolkit was upgraded and has migrated from
  :mod:`~.labs` to PennyLane as the :mod:`~.estimator` module.
  
  * The `qml.estimator.WireResourceManager`, `qml.estimator.Allocate`, and `qml.estimator.Deallocate`
    classes were added to track auxiliary wires for resource estimation.
    [(#8203)](https://github.com/PennyLaneAI/pennylane/pull/8203)
  * The :class:`~.estimator.Resources` class was added as a container class for resources.
    [(#8205)](https://github.com/PennyLaneAI/pennylane/pull/8205)
  * The test files were renamed to avoid the dual definition error with labs module.
    [(#8261)](https://github.com/PennyLaneAI/pennylane/pull/8261)

* Dynamic wire allocation with `qml.allocation.allocate` can now be executed on `default.qubit`.
  [(#7718)](https://github.com/PennyLaneAI/pennylane/pull/7718)

  ```python
  @qml.qnode(qml.device('default.qubit'))
  def c():
      with qml.allocate(1) as wires:
          qml.H(wires)
          qml.CNOT((wires[0], 0))
      return qml.probs(wires=0)

  c()
  ```
  ```
  array([0.5, 0.5])
  ```

* A new :func:`~.ops.op_math.change_basis_op` function and :class:`~.ops.op_math.ChangeOpBasis` class were added,
  which allow a compute-uncompute pattern (U V U†) to be represented by a single operator.
  A corresponding decomposition rule has been added to support efficiently controlling the pattern,
  in which only the central (target) operator is controlled, and not U or U†.
  [(#8023)](https://github.com/PennyLaneAI/pennylane/pull/8023)
  [(#8070)](https://github.com/PennyLaneAI/pennylane/pull/8070)

* A new keyword argument ``partial`` has been added to :class:`qml.Select`. It allows for
  simplifications in the decomposition of ``Select`` under the assumption that the state of the
  control wires has no overlap with computational basis states that are not used by ``Select``.
  [(#7658)](https://github.com/PennyLaneAI/pennylane/pull/7658)

* New ZX calculus-based transforms have been added to access circuit optimization
  passes implemented in [pyzx](https://pyzx.readthedocs.io/en/latest/):

  * :func:`~.transforms.zx.push_hadamards` to optimize a phase-polynomial + Hadamard circuit by pushing
    Hadamard gates as far as possible to one side to create fewer larger phase-polynomial blocks
    (see [pyzx.basic_optimization](https://pyzx.readthedocs.io/en/latest/api.html#pyzx.optimize.basic_optimization)).
    [(#8025)](https://github.com/PennyLaneAI/pennylane/pull/8025)

  * :func:`~.transforms.zx.todd` to optimize a Clifford + T circuit by using the Third Order Duplicate and Destroy (TODD) algorithm
    (see [pyzx.phase_block_optimize](https://pyzx.readthedocs.io/en/latest/api.html#pyzx.optimize.phase_block_optimize)).
    [(#8029)](https://github.com/PennyLaneAI/pennylane/pull/8029)

  * :func:`~.transforms.zx.optimize_t_count` to reduce the number of T gates in a Clifford + T circuit by applying
    a sequence of passes that combine ZX-based commutation and cancellation rules and the TODD algorithm
    (see [pyzx.full_optimize](https://pyzx.readthedocs.io/en/latest/api.html#pyzx.optimize.full_optimize)).
    [(#8088)](https://github.com/PennyLaneAI/pennylane/pull/8088)

  * :func:`~.transforms.zx.reduce_non_clifford` to reduce the number of non-Clifford gates by applying
    a combination of phase gadgetization strategies and Clifford gate simplification rules.
    (see [pyzx.full_reduce](https://pyzx.readthedocs.io/en/latest/api.html#pyzx.simplify.full_reduce)).
    [(#7747)](https://github.com/PennyLaneAI/pennylane/pull/7747)

* The `qml.specs` function now accepts a `compute_depth` keyword argument, which is set to `True` by default.
  This makes the expensive depth computation performed by `qml.specs` optional.
  [(#7998)](https://github.com/PennyLaneAI/pennylane/pull/7998)
  [(#8042)](https://github.com/PennyLaneAI/pennylane/pull/8042)

* New transforms called :func:`~.transforms.match_relative_phase_toffoli` and
  :func:`~.transforms.match_controlled_iX_gate` have been added to implement passes that make use
  of equivalencies to compile certain patterns to efficient Clifford+T equivalents.
  [(#7748)](https://github.com/PennyLaneAI/pennylane/pull/7748)

* Leveraging quantum just-in-time compilation to optimize parameterized hybrid workflows with the momentum
  quantum natural gradient optimizer is now possible with the new :class:`~.MomentumQNGOptimizerQJIT` optimizer.
  [(#7606)](https://github.com/PennyLaneAI/pennylane/pull/7606)

  Similar to the :class:`~.QNGOptimizerQJIT` optimizer, :class:`~.MomentumQNGOptimizerQJIT` offers a
  `qml.qjit`-compatible analogue to the existing :class:`~.MomentumQNGOptimizer` with an Optax-like interface:

  ```python
  import pennylane as qml
  import jax.numpy as jnp

  dev = qml.device("lightning.qubit", wires=2)

  @qml.qnode(dev)
  def circuit(params):
      qml.RX(params[0], wires=0)
      qml.RY(params[1], wires=1)
      return qml.expval(qml.Z(0) + qml.X(1))

  opt = qml.MomentumQNGOptimizerQJIT(stepsize=0.1, momentum=0.2)

  @qml.qjit
  def update_step_qjit(i, args):
      params, state = args
      return opt.step(circuit, params, state)

  @qml.qjit
  def optimization_qjit(params, iters):
      state = opt.init(params)
      args = (params, state)
      params, state = qml.for_loop(iters)(update_step_qjit)(args)
      return params
  ```

  ```pycon
  >>> params = jnp.array([0.1, 0.2])
  >>> iters = 1000
  >>> optimization_qjit(params=params, iters=iters)
  Array([ 3.14159265, -1.57079633], dtype=float64)
  ```

* The :func:`~.transforms.decompose` transform is now able to decompose classically controlled operations.
  [(#8145)](https://github.com/PennyLaneAI/pennylane/pull/8145)

<h3>Improvements 🛠</h3>

<<<<<<< HEAD
* `qml.to_openqasm` now supports mid circuit measurements and conditionals of unprocessed measurement values.
  [(#8210)](https://github.com/PennyLaneAI/pennylane/pull/8210)
=======
* The function :func:`qml.clifford_t_decomposition` with `method="gridsynth"` are now compatible 
  with quantum just-in-time compilation via the `@qml.qjit` decorator.
  [(#7711)](https://github.com/PennyLaneAI/pennylane/pull/7711)

* The documentation of `qml.probs` and `qml.Hermitian` has been updated with a warning
  to guard users from an incompatibility that currently exists between the two.
  Furthermore, a warning is raised if a user attempts to use `qml.probs` with a Hermitian observable.
  [(#8235)](https://github.com/PennyLaneAI/pennylane/pull/8235)

* `qml.counts` can now be captured with program capture into plxpr. It still cannot be interpreted or executed
  with program capture.
  [(#8229)](https://github.com/PennyLaneAI/pennylane/pull/8229)
>>>>>>> a7986f34

* `allocate` and `deallocate` can now be accessed as `qml.allocate` and `qml.deallocate`.
  [(#8189)](https://github.com/PennyLaneAI/pennylane/pull/8198)

* `allocate` now takes `state: Literal["zero", "any"] = "zero"` instead of `require_zeros=True`.
  [(#8163)](https://github.com/PennyLaneAI/pennylane/pull/8163)

* A `DynamicRegister` can no longer be used as an individual wire itself, as this led to confusing results.
  [(#8151)](https://github.com/PennyLaneAI/pennylane/pull/8151)

* A new keyword argument called ``shot_dist`` has been added to the :func:`~.transforms.split_non_commuting` transform.
  This allows for more customization and efficiency when calculating expectation values across the non-commuting groups
  of observables that make up a ``Hamiltonian``/``LinearCombination``.
  [(#7988)](https://github.com/PennyLaneAI/pennylane/pull/7988)

  Given a QNode that returns a sample-based measurement (e.g., ``expval``) of a ``Hamiltonian``/``LinearCombination``
  with finite ``shots``, the current default behaviour of :func:`~.transforms.split_non_commuting` will perform ``shots``
  executions for each group of commuting terms. With the ``shot_dist`` argument, this behaviour can be changed:

  * ``"uniform"``: evenly distributes the number of ``shots`` across all groups of commuting terms
  * ``"weighted"``: distributes the number of ``shots`` according to weights proportional to the L1 norm of the coefficients in each group
  * ``"weighted_random"``: same as ``"weighted"``, but the numbers of ``shots`` are sampled from a multinomial distribution
  * or a user-defined function implementing a custom shot distribution strategy

  To show an example about how this works, let's start by defining a simple Hamiltonian:

  ```python
  import pennylane as qml

  ham = qml.Hamiltonian(
      coeffs=[10, 0.1, 20, 100, 0.2],
      observables=[
          qml.X(0) @ qml.Y(1),
          qml.Z(0) @ qml.Z(2),
          qml.Y(1),
          qml.X(1) @ qml.X(2),
          qml.Z(0) @ qml.Z(1) @ qml.Z(2)
      ]
  )
  ```

  This Hamiltonian can be split into 3 non-commuting groups of mutually commuting terms.
  With ``shot_dist = "weighted"``, for example, the number of shots will be divided
  according to the L1 norm of each group's coefficients:

  ```python
  from functools import partial
  from pennylane.transforms import split_non_commuting

  dev = qml.device("default.qubit")

  @partial(split_non_commuting, shot_dist="weighted")
  @qml.qnode(dev, shots=10000)
  def circuit():
      return qml.expval(ham)

  with qml.Tracker(dev) as tracker:
      circuit()
  ```

  ```pycon
  >>> print(tracker.history["shots"])
  [2303, 23, 7674]
  ```

* The number of `shots` can now be specified directly in QNodes as a standard keyword argument.
  [(#8073)](https://github.com/PennyLaneAI/pennylane/pull/8073)

  ```python
  @qml.qnode(qml.device("default.qubit"), shots=1000)
  def circuit():
      qml.H(0)
      return qml.expval(qml.Z(0))
  ```

  ```pycon
  >>> circuit.shots
  Shots(total=1000)
  >>> circuit()
  np.float64(-0.004)
  ```

  Setting the `shots` value in a QNode is equivalent to decorating with :func:`qml.workflow.set_shots`. Note, however, that decorating with :func:`qml.workflow.set_shots` overrides QNode `shots`:

  ```pycon
  >>> new_circ = qml.set_shots(circuit, shots=123)
  >>> new_circ.shots
  Shots(total=123)
  ```

* PennyLane `autograph` supports standard python for updating arrays like `array[i] += x` instead of jax `arr.at[i].add(x)`.
  Users can now use this when designing quantum circuits with experimental program capture enabled.

  ```python
  import pennylane as qml
  import jax.numpy as jnp

  qml.capture.enable()

  @qml.qnode(qml.device("default.qubit", wires=3))
  def circuit(val):
    angles = jnp.zeros(3)
    angles[0:3] += val

    for i, angle in enumerate(angles):
        qml.RX(angle, i)

    return qml.expval(qml.Z(0)), qml.expval(qml.Z(1)), qml.expval(qml.Z(2))
  ```

  ```pycon
  >>> circuit(jnp.pi)
  (Array(-1, dtype=float32),
   Array(-1, dtype=float32),
   Array(-1, dtype=float32))
  ```

  [(#8076)](https://github.com/PennyLaneAI/pennylane/pull/8076)

* PennyLane `autograph` supports standard python for index assignment (`arr[i] = x`) instead of jax.numpy form (`arr = arr.at[i].set(x)`).
  Users can now use standard python assignment when designing circuits with experimental program capture enabled.

  ```python
  import pennylane as qml
  import jax.numpy as jnp

  qml.capture.enable()

  @qml.qnode(qml.device("default.qubit", wires=3))
  def circuit(val):
    angles = jnp.zeros(3)
    angles[1] = val / 2
    angles[2] = val

    for i, angle in enumerate(angles):
        qml.RX(angle, i)

    return qml.expval(qml.Z(0)), qml.expval(qml.Z(1)), qml.expval(qml.Z(2))
  ```

  ```pycon
  >>> circuit(jnp.pi)
  (Array(0.99999994, dtype=float32),
   Array(0., dtype=float32),
   Array(-0.99999994, dtype=float32))
  ```

  [(#8027)](https://github.com/PennyLaneAI/pennylane/pull/8027)

* Logical operations (`and`, `or` and `not`) are now supported with the `autograph` module. Users can
  now use these logical operations in control flow when designing quantum circuits with experimental
  program capture enabled.

  ```python
  import pennylane as qml

  qml.capture.enable()

  @qml.qnode(qml.device("default.qubit", wires=1))
  def circuit(param):
      if param >= 0 and param <= 1:
          qml.H(0)
      return qml.state()
  ```

  ```pycon
  >>> circuit(0.5)
  Array([0.70710677+0.j, 0.70710677+0.j], dtype=complex64)
  ```

  [(#8006)](https://github.com/PennyLaneAI/pennylane/pull/8006)

* The decomposition of :class:`~.BasisRotation` has been optimized to skip redundant phase shift gates
  with angle :math:`\pm \pi` for real-valued, i.e., orthogonal, rotation matrices. This uses the fact that
  no or single :class:`~.PhaseShift` gate is required in case the matrix has a determinant :math:`\pm 1`.
  [(#7765)](https://github.com/PennyLaneAI/pennylane/pull/7765)

* Changed how basis states are assigned internally in `qml.Superposition`, improving its
  decomposition slightly both regarding classical computing time and gate decomposition.
  [(#7880)](https://github.com/PennyLaneAI/pennylane/pull/7880)

* The printing and drawing of :class:`~.TemporaryAND`, also known as ``qml.Elbow``, and its adjoint
  have been improved to be more legible and consistent with how it's depicted in circuits in the literature.
  [(#8017)](https://github.com/PennyLaneAI/pennylane/pull/8017)

  ```python
  import pennylane as qml

  @qml.draw
  @qml.qnode(qml.device("lightning.qubit", wires=4))
  def node():
      qml.TemporaryAND([0, 1, 2], control_values=[1, 0])
      qml.CNOT([2, 3])
      qml.adjoint(qml.TemporaryAND([0, 1, 2], control_values=[1, 0]))
      return qml.expval(qml.Z(3))
  ```

  ```pycon
  print(node())
  0: ─╭●─────●╮─┤
  1: ─├○─────○┤─┤
  2: ─╰──╭●───╯─┤
  3: ────╰X─────┤  <Z>
  ```

* Several templates now have decompositions that can be accessed within the graph-based
  decomposition system (:func:`~.decomposition.enable_graph`), allowing workflows
  that include these templates to be decomposed in a resource-efficient and performant
  manner.
  [(#7779)](https://github.com/PennyLaneAI/pennylane/pull/7779)
  [(#7908)](https://github.com/PennyLaneAI/pennylane/pull/7908)
  [(#7385)](https://github.com/PennyLaneAI/pennylane/pull/7385)
  [(#7941)](https://github.com/PennyLaneAI/pennylane/pull/7941)
  [(#7943)](https://github.com/PennyLaneAI/pennylane/pull/7943)
  [(#8075)](https://github.com/PennyLaneAI/pennylane/pull/8075)
  [(#8002)](https://github.com/PennyLaneAI/pennylane/pull/8002)

  The included templates are: :class:`~.Adder`, :class:`~.ControlledSequence`, :class:`~.ModExp`, :class:`~.MottonenStatePreparation`,
  :class:`~.MPSPrep`, :class:`~.Multiplier`, :class:`~.OutAdder`, :class:`~.OutMultiplier`, :class:`~.OutPoly`, :class:`~.PrepSelPrep`,
  :class:`~.ops.Prod`, :class:`~.Reflection`, :class:`~.Select`, :class:`~.StatePrep`, :class:`~.TrotterProduct`, :class:`~.QROM`,
  :class:`~.GroverOperator`, :class:`~.UCCSD`, :class:`~.StronglyEntanglingLayers`, :class:`~.GQSP`, :class:`~.FermionicSingleExcitation`,
  :class:`~.FermionicDoubleExcitation`, :class:`~.QROM`, :class:`~.ArbitraryStatePreparation`, :class:`~.CosineWindow`,
  :class:`~.AmplitudeAmplification`, :class:`~.Permute`, :class:`~.AQFT`, :class:`~.FlipSign`, :class:`~.FABLE`,
  :class:`~.Qubitization`, and :class:`~.Superposition`

* A new function called :func:`~.math.choi_matrix` is available, which computes the [Choi matrix](https://en.wikipedia.org/wiki/Choi%E2%80%93Jamio%C5%82kowski_isomorphism) of a quantum channel.
  This is a useful tool in quantum information science and to check circuit identities involving non-unitary operations.
  [(#7951)](https://github.com/PennyLaneAI/pennylane/pull/7951)

  ```pycon
  >>> import numpy as np
  >>> Ks = [np.sqrt(0.3) * qml.CNOT((0, 1)), np.sqrt(1-0.3) * qml.X(0)]
  >>> Ks = [qml.matrix(op, wire_order=range(2)) for op in Ks]
  >>> Lambda = qml.math.choi_matrix(Ks)
  >>> np.trace(Lambda), np.trace(Lambda @ Lambda)
  (np.float64(1.0), np.float64(0.58))
  ```

* A new device preprocess transform, `~.devices.preprocess.no_analytic`, is available for hardware devices and hardware-like simulators.
  It validates that all executions are shot-based.
  [(#8037)](https://github.com/PennyLaneAI/pennylane/pull/8037)

* With program capture, the `true_fn` can now be a subclass of `Operator` when no `false_fn` is provided.
  `qml.cond(condition, qml.X)(0)` is now valid code and will return nothing, even though `qml.X` is
  technically a callable that returns an `X` operator.
  [(#8060)](https://github.com/PennyLaneAI/pennylane/pull/8060)
  [(#8101)](https://github.com/PennyLaneAI/pennylane/pull/8101)

* With program capture, an error is now raised if the conditional predicate is not a scalar.
  [(#8066)](https://github.com/PennyLaneAI/pennylane/pull/8066)

* :func:`~.tape.plxpr_to_tape` now supports converting circuits containing dynamic wire allocation.
  [(#8179)](https://github.com/PennyLaneAI/pennylane/pull/8179)

<h4>OpenQASM-PennyLane interoperability</h4>

* The :func:`qml.from_qasm3` function can now convert OpenQASM 3.0 circuits that contain
  subroutines, constants, all remaining stdlib gates, qubit registers, and built-in mathematical functions.
  [(#7651)](https://github.com/PennyLaneAI/pennylane/pull/7651)
  [(#7653)](https://github.com/PennyLaneAI/pennylane/pull/7653)
  [(#7676)](https://github.com/PennyLaneAI/pennylane/pull/7676)
  [(#7679)](https://github.com/PennyLaneAI/pennylane/pull/7679)
  [(#7677)](https://github.com/PennyLaneAI/pennylane/pull/7677)
  [(#7767)](https://github.com/PennyLaneAI/pennylane/pull/7767)
  [(#7690)](https://github.com/PennyLaneAI/pennylane/pull/7690)

<h4>Other improvements</h4>

* Two new `draw` and `generate_mlir_graph` functions have been introduced in the `qml.compiler.python_compiler.visualization` module 
  to visualize circuits with the new unified compiler framework when xDSL and/or Catalyst compilation passes are applied.
  [(#8040)](https://github.com/PennyLaneAI/pennylane/pull/8040)
  [(#8091)](https://github.com/PennyLaneAI/pennylane/pull/8091)

* The Python `Quantum` dialect now has more strict constraints for operands and results.
  [(#8083)](https://github.com/PennyLaneAI/pennylane/pull/8083)

* Program capture can now handle dynamic shots, shot vectors, and shots set with `qml.set_shots`.
  [(#7652)](https://github.com/PennyLaneAI/pennylane/pull/7652)

* Added a callback mechanism to the `qml.compiler.python_compiler` submodule to inspect the intermediate
  representation of the program between multiple compilation passes.
  [(#7964)](https://github.com/PennyLaneAI/pennylane/pull/7964)

* The matrix factorization using :func:`~.math.decomposition.givens_decomposition` has
  been optimized to factor out the redundant sign in the diagonal phase matrix for the
  real-valued (orthogonal) rotation matrices. For example, in case the determinant of a matrix is
  :math:`-1`, only a single element of the phase matrix is required.
  [(#7765)](https://github.com/PennyLaneAI/pennylane/pull/7765)

* Added the `NumQubitsOp` operation to the `Quantum` dialect of the Python compiler.
[(#8063)](https://github.com/PennyLaneAI/pennylane/pull/8063)

* An error is no longer raised when non-integer wire labels are used in QNodes using `mcm_method="deferred"`.
  [(#7934)](https://github.com/PennyLaneAI/pennylane/pull/7934)


  ```python
  @qml.qnode(qml.device("default.qubit"), mcm_method="deferred")
  def circuit():
      m = qml.measure("a")
      qml.cond(m == 0, qml.X)("aux")
      return qml.expval(qml.Z("a"))
  ```

  ```pycon
  >>> print(qml.draw(circuit)())
    a: ──┤↗├────┤  <Z>
  aux: ───║───X─┤
          ╚═══╝
  ```

* PennyLane is now compatible with `quimb` 1.11.2 after a bug affecting `default.tensor` was fixed.
  [(#7931)](https://github.com/PennyLaneAI/pennylane/pull/7931)

* The error message raised when using Python compiler transforms with :func:`pennylane.qjit` has been updated
  with suggested fixes.
  [(#7916)](https://github.com/PennyLaneAI/pennylane/pull/7916)

* A new `qml.transforms.resolve_dynamic_wires` transform can allocate concrete wire values for dynamic
  qubit allocation.
  [(#7678)](https://github.com/PennyLaneAI/pennylane/pull/7678)
  [(#8184)](https://github.com/PennyLaneAI/pennylane/pull/8184)

* The :func:`qml.workflow.set_shots` transform can now be directly applied to a QNode without the need for `functools.partial`, providing a more user-friendly syntax and negating having to import the `functools` package.
  [(#7876)](https://github.com/PennyLaneAI/pennylane/pull/7876)
  [(#7919)](https://github.com/PennyLaneAI/pennylane/pull/7919)

  ```python
  @qml.set_shots(shots=1000)  # or @qml.set_shots(1000)
  @qml.qnode(dev)
  def circuit():
      qml.H(0)
      return qml.expval(qml.Z(0))
  ```

  ```pycon
  >>> circuit()
  0.002
  ```

* Added a `QuantumParser` class to the `qml.compiler.python_compiler` submodule that automatically loads relevant dialects.
  [(#7888)](https://github.com/PennyLaneAI/pennylane/pull/7888)

* A compilation pass written with xDSL called `qml.compiler.python_compiler.transforms.ConvertToMBQCFormalismPass` has been added for the experimental xDSL Python compiler integration. This pass converts all gates in the MBQC gate set (`Hadamard`, `S`, `RZ`, `RotXZX` and `CNOT`) to the textbook MBQC formalism.
  [(#7870)](https://github.com/PennyLaneAI/pennylane/pull/7870)
  [(#8254)](https://github.com/PennyLaneAI/pennylane/pull/8254)

* Enforce various modules to follow modular architecture via `tach`.
  [(#7847)](https://github.com/PennyLaneAI/pennylane/pull/7847)

* Users can now specify a relative threshold value for the permissible operator norm error (`epsilon`) that
  triggers rebuilding of the cache in the `qml.clifford_t_transform`, via new `cache_eps_rtol` keyword argument.
  [(#8056)](https://github.com/PennyLaneAI/pennylane/pull/8056)

* A compilation pass written with xDSL called `qml.compiler.python_compiler.transforms.MeasurementsFromSamplesPass`
  has been added for the experimental xDSL Python compiler integration. This pass replaces all
  terminal measurements in a program with a single :func:`pennylane.sample` measurement, and adds
  postprocessing instructions to recover the original measurement.
  [(#7620)](https://github.com/PennyLaneAI/pennylane/pull/7620)

* A combine-global-phase pass has been added to the xDSL Python compiler integration.
  Note that the current implementation can only combine all the global phase operations at
  the last global phase operation in the same region. In other words, global phase operations inside a control flow region can't be combined with those in their parent
  region.
  [(#7675)](https://github.com/PennyLaneAI/pennylane/pull/7675)

* The `mbqc` xDSL dialect has been added to the Python compiler, which is used to represent
  measurement-based quantum-computing instructions in the xDSL framework.
  [(#7815)](https://github.com/PennyLaneAI/pennylane/pull/7815)
  [(#8059)](https://github.com/PennyLaneAI/pennylane/pull/8059)

* The `AllocQubitOp` and `DeallocQubitOp` operations have been added to the `Quantum` dialect in the
  Python compiler.
  [(#7915)](https://github.com/PennyLaneAI/pennylane/pull/7915)

* The :func:`pennylane.ops.rs_decomposition` method now performs exact decomposition and returns
  complete global phase information when used for decomposing a phase gate to Clifford+T basis.
  [(#7793)](https://github.com/PennyLaneAI/pennylane/pull/7793)

* `default.qubit` will default to the tree-traversal MCM method when `mcm_method="device"`.
  [(#7885)](https://github.com/PennyLaneAI/pennylane/pull/7885)

* The :func:`~.clifford_t_decomposition` transform can now handle circuits with mid-circuit
  measurements including Catalyst's measurements operations. It also now handles `RZ` and `PhaseShift`
  operations where angles are odd multiples of `±pi/4` more efficiently while using `method="gridsynth"`.
  [(#7793)](https://github.com/PennyLaneAI/pennylane/pull/7793)
  [(#7942)](https://github.com/PennyLaneAI/pennylane/pull/7942)

* The default implementation of `Device.setup_execution_config` now choses `"device"` as the default mcm method if it is available as specified by the device TOML file.
  [(#7968)](https://github.com/PennyLaneAI/pennylane/pull/7968)

<h4>Resource-efficient decompositions 🔎</h4>

* With :func:`~.decomposition.enable_graph()`, dynamically allocated wires are now supported in decomposition rules. This provides a smoother overall experience when decomposing operators in a way that requires auxiliary/work wires.
  [(#7861)](https://github.com/PennyLaneAI/pennylane/pull/7861)
  [(#8228)](https://github.com/PennyLaneAI/pennylane/pull/8228)

  * The :func:`~.transforms.decompose` transform now accepts a `num_available_work_wires` argument that allows the user to specify the number of work wires available for dynamic allocation.
  [(#7963)](https://github.com/PennyLaneAI/pennylane/pull/7963)
  [(#7980)](https://github.com/PennyLaneAI/pennylane/pull/7980)
  [(#8103)](https://github.com/PennyLaneAI/pennylane/pull/8103)

  * Decomposition rules added for the :class:`~.MultiControlledX` that dynamically allocate work wires if none was explicitly specified via the `work_wires` argument of the operator.
  [(#8024)](https://github.com/PennyLaneAI/pennylane/pull/8024)

* A :class:`~.decomposition.decomposition_graph.DecompGraphSolution` class is added to store the solution of a decomposition graph. An instance of this class is returned from the `solve` method of the :class:`~.decomposition.decomposition_graph.DecompositionGraph`.
  [(#8031)](https://github.com/PennyLaneAI/pennylane/pull/8031)

* With the graph-based decomposition system enabled (:func:`~.decomposition.enable_graph()`), if a decomposition cannot be found for an operator in the circuit, it no longer
  raises an error. Instead, a warning is raised, and `op.decomposition()` (the current default method for decomposing gates) is
  used as a fallback, while the rest of the circuit is still decomposed with
  the new graph-based system. Additionally, a special warning message is
  raised if the circuit contains a `GlobalPhase`, reminding the user that
  `GlobalPhase` is not assumed to have a decomposition under the new system.
  [(#8156)](https://github.com/PennyLaneAI/pennylane/pull/8156)
<h3>Labs: a place for unified and rapid prototyping of research software 🧪</h3>

* Added concurrency support for `effective_hamiltonian` in labs.
  [(#8081)](https://github.com/PennyLaneAI/pennylane/pull/8081)

* Fixed a queueing issue in `ResourceOperator` tests.
  [(#8204)](https://github.com/PennyLaneAI/pennylane/pull/8204)

* The module `qml.labs.zxopt` has been removed as its functionalities are now available in the
  submodule :mod:`~.transforms.zx`. The same functions are available, but their signature
  may have changed.
  - Instead of `qml.labs.zxopt.full_optimize`, use :func:`.transforms.zx.optimize_t_count`
  - Instead of `qml.labs.zxopt.full_reduce`, use :func:`.transforms.zx.reduce_non_clifford`
  - Instead of `qml.labs.zxopt.todd`, use :func:`.transforms.zx.todd`
  - Instead of `qml.labs.zxopt.basic_optimization`, use :func:`.transforms.zx.push_hadamards`
  [(#8177)](https://github.com/PennyLaneAI/pennylane/pull/8177)

* Added state of the art resources for the `ResourceSelectPauliRot` template and the
  `ResourceQubitUnitary` templates.
  [(#7786)](https://github.com/PennyLaneAI/pennylane/pull/7786)

* Added state of the art resources for the `ResourceSingleQubitCompare`, `ResourceTwoQubitCompare`,
  `ResourceIntegerComparator` and `ResourceRegisterComparator` templates.
  [(#7857)](https://github.com/PennyLaneAI/pennylane/pull/7857)

* Added state of the art resources for the `ResourceUniformStatePrep`,
  and `ResourceAliasSampling` templates.
  [(#7883)](https://github.com/PennyLaneAI/pennylane/pull/7883)

* Added state of the art resources for the `ResourceQFT` and `ResourceAQFT` templates.
  [(#7920)](https://github.com/PennyLaneAI/pennylane/pull/7920)

* Added a new `ResourceConfig` class that helps track the configuration for errors, precisions and custom decompositions for the resource estimation pipeline.
  [(#8195)](https://github.com/PennyLaneAI/pennylane/pull/8195)

* Renamed `estimate_resources` to `estimate` for concision. 
  [(#8232)](https://github.com/PennyLaneAI/pennylane/pull/8232)

* Added an internal `dequeue()` method to the `ResourceOperator` class to simplify the 
  instantiation of resource operators which require resource operators as input.
  [(#7974)](https://github.com/PennyLaneAI/pennylane/pull/7974)

* The `catalyst` xDSL dialect has been added to the Python compiler, which contains data structures that support core compiler functionality.
  [(#7901)](https://github.com/PennyLaneAI/pennylane/pull/7901)

* New `SparseFragment` and `SparseState` classes have been created that allow to use sparse matrices for the Hamiltonian Fragments when estimating the Trotter error.
  [(#7971)](https://github.com/PennyLaneAI/pennylane/pull/7971)

* The `qec` xDSL dialect has been added to the Python compiler, which contains data structures that support quantum error correction functionality.
  [(#7985)](https://github.com/PennyLaneAI/pennylane/pull/7985)

* The `stablehlo` xDSL dialect has been added to the Python compiler, which extends the existing
  StableHLO dialect with missing upstream operations.
  [(#8036)](https://github.com/PennyLaneAI/pennylane/pull/8036)
  [(#8084)](https://github.com/PennyLaneAI/pennylane/pull/8084)
  [(#8113)](https://github.com/PennyLaneAI/pennylane/pull/8113)
  
* Added more templates with state of the art resource estimates. Users can now use the `ResourceQPE`,
  `ResourceControlledSequence`, and `ResourceIterativeQPE` templates with the resource estimation tool.
  [(#8053)](https://github.com/PennyLaneAI/pennylane/pull/8053)

* Added state of the art resources for the `ResourceTrotterProduct` template.
  [(#7910)](https://github.com/PennyLaneAI/pennylane/pull/7910)

* Updated the symbolic `ResourceOperators` to use hyperparameters from `config` dictionary.
  [(#8181)](https://github.com/PennyLaneAI/pennylane/pull/8181)

<h3>Breaking changes 💔</h3>

* Remove `get_canonical_interface_name` in favour of overriding `Enum._missing_` in `Interface`.
  If you would like to get the canonical interface you can simply use the `Enum` like,

  ```pycon
  >>> from pennylane.math.interface_utils import Interface
  >>> Interface("torch")
  Interface.TORCH
  >>> Interface("jax-jit")
  Interface.JAX_JIT
  ```

  [(#8223)](https://github.com/PennyLaneAI/pennylane/pull/8223)

* :class:`~.PrepSelPrep` has been made more reliable by deriving the attributes ``coeffs`` and ``ops`` from the property ``lcu`` instead of storing 
  them independently. In addition, it is now is more consistent with other PennyLane operators, dequeuing its
  input ``lcu``. 
  [(#8169)](https://github.com/PennyLaneAI/pennylane/pull/8169)

* `MidMeasureMP` now inherits from `Operator` instead of `MeasurementProcess`.
  [(#8166)](https://github.com/PennyLaneAI/pennylane/pull/8166)

* `DefaultQubit.eval_jaxpr` does not use `self.shots` from device anymore; instead, it takes `shots` as a keyword argument,
  and the qnode primitive should process the `shots` and call `eval_jaxpr` accordingly.
  [(#8161)](https://github.com/PennyLaneAI/pennylane/pull/8161)

* The methods :meth:`~.pauli.PauliWord.operation` and :meth:`~.pauli.PauliSentence.operation`
  no longer queue any operators.
  [(#8136)](https://github.com/PennyLaneAI/pennylane/pull/8136)

* `qml.sample` no longer has singleton dimensions squeezed out for single shots or single wires. This cuts
  down on the complexity of post-processing due to having to handle single shot and single wire cases
  separately. The return shape will now *always* be `(shots, num_wires)`.
  [(#7944)](https://github.com/PennyLaneAI/pennylane/pull/7944)
  [(#8118)](https://github.com/PennyLaneAI/pennylane/pull/8118)

  For a simple qnode:

  ```pycon
  >>> @qml.qnode(qml.device('default.qubit'))
  ... def c():
  ...   return qml.sample(wires=0)
  ```

  Before the change, we had:

  ```pycon
  >>> qml.set_shots(c, shots=1)()
  0
  ```

  and now we have:

  ```pycon
  >>> qml.set_shots(c, shots=1)()
  array([[0]])
  ```

  Previous behavior can be recovered by squeezing the output:

  ```pycon
  >>> qml.math.squeeze(qml.set_shots(c, shots=1)())
  0
  ```

* `ExecutionConfig` and `MCMConfig` from `pennylane.devices` are now frozen dataclasses whose fields should be updated with `dataclass.replace`.
  [(#7697)](https://github.com/PennyLaneAI/pennylane/pull/7697)
  [(#8046)](https://github.com/PennyLaneAI/pennylane/pull/8046)

* Functions involving an execution configuration will now default to `None` instead of `pennylane.devices.DefaultExecutionConfig` and have to be handled accordingly.
  This prevents the potential mutation of a global object.

  This means that functions like,
  ```python
  ...
    def some_func(..., execution_config = DefaultExecutionConfig):
      ...
  ...
  ```
  should be written as follows,
  ```python
  ...
    def some_func(..., execution_config: ExecutionConfig | None = None):
      if execution_config is None:
          execution_config = ExecutionConfig()
  ...
  ```

  [(#7697)](https://github.com/PennyLaneAI/pennylane/pull/7697)

* The `qml.HilbertSchmidt` and `qml.LocalHilbertSchmidt` templates have been updated and their UI has been remarkably simplified.
  They now accept an operation or a list of operations as quantum unitaries.
  [(#7933)](https://github.com/PennyLaneAI/pennylane/pull/7933)

  In past versions of PennyLane, these templates required providing the `U` and `V` unitaries as a `qml.tape.QuantumTape` and a quantum function,
  respectively, along with separate parameters and wires.

  With this release, each template has been improved to accept one or more operators as  unitaries.
  The wires and parameters of the approximate unitary `V` are inferred from the inputs, according to the order provided.

  ```python
  >>> U = qml.Hadamard(0)
  >>> V = qml.RZ(0.1, wires=1)
  >>> qml.HilbertSchmidt(V, U)
  HilbertSchmidt(0.1, wires=[0, 1])
  ```

* Remove support for Python 3.10 and adds support for 3.13.
  [(#7935)](https://github.com/PennyLaneAI/pennylane/pull/7935)

* Move custom exceptions into `exceptions.py` and add a documentation page for them in the internals.
  [(#7856)](https://github.com/PennyLaneAI/pennylane/pull/7856)

* The boolean functions provided in `qml.operation` are deprecated. See the
  :doc:`deprecations page </development/deprecations>` for equivalent code to use instead. These
  include `not_tape`, `has_gen`, `has_grad_method`, `has_multipar`, `has_nopar`, `has_unitary_gen`,
  `is_measurement`, `defines_diagonalizing_gates`, and `gen_is_multi_term_hamiltonian`.
  [(#7924)](https://github.com/PennyLaneAI/pennylane/pull/7924)

* Removed access for `lie_closure`, `structure_constants` and `center` via `qml.pauli`.
  Top level import and usage is advised. The functions now live in the `liealg` module.

  ```python
  import pennylane.liealg
  from pennylane.liealg import lie_closure, structure_constants, center
  ```

  [(#7928)](https://github.com/PennyLaneAI/pennylane/pull/7928)
  [(#7994)](https://github.com/PennyLaneAI/pennylane/pull/7994)

* `qml.operation.Observable` and the corresponding `Observable.compare` have been removed, as
  PennyLane now depends on the more general `Operator` interface instead. The
  `Operator.is_hermitian` property can instead be used to check whether or not it is highly likely
  that the operator instance is Hermitian.
  [(#7927)](https://github.com/PennyLaneAI/pennylane/pull/7927)

* `qml.operation.WiresEnum`, `qml.operation.AllWires`, and `qml.operation.AnyWires` have been removed. Setting `Operator.num_wires = None` (the default)
  should instead indicate that the `Operator` does not need wire validation.
  [(#7911)](https://github.com/PennyLaneAI/pennylane/pull/7911)

* Removed `QNode.get_gradient_fn` method. Instead, use `qml.workflow.get_best_diff_method` to obtain the differentiation method.
  [(#7907)](https://github.com/PennyLaneAI/pennylane/pull/7907)

* Top-level access to ``DeviceError``, ``PennyLaneDeprecationWarning``, ``QuantumFunctionError`` and ``ExperimentalWarning`` has been removed. Please import these objects from the new ``pennylane.exceptions`` module.
  [(#7874)](https://github.com/PennyLaneAI/pennylane/pull/7874)

* `qml.cut_circuit_mc` no longer accepts a `shots` keyword argument. The shots should instead
  be set on the tape itself.
  [(#7882)](https://github.com/PennyLaneAI/pennylane/pull/7882)

<h3>Deprecations 👋</h3>

* Setting shots on a device through the `shots=` kwarg, e.g. `qml.device("default.qubit", wires=2, shots=1000)`, is deprecated. Please use the `set_shots` transform on the `QNode` instead.

  ```python
  dev = qml.device("default.qubit", wires=2)

  @qml.set_shots(1000)
  @qml.qnode(dev)
  def circuit(x):
      qml.RX(x, wires=0)
      return qml.expval(qml.Z(0))
  ```

  [(#7979)](https://github.com/PennyLaneAI/pennylane/pull/7979)
  [(#8161)](https://github.com/PennyLaneAI/pennylane/pull/8161)

* Support for using TensorFlow with PennyLane has been deprecated and will be dropped in Pennylane v0.44.
  Future versions of PennyLane are not guaranteed to work with TensorFlow.
  Instead, we recommend using the :doc:`JAX </introduction/interfaces/jax>` or :doc:`PyTorch </introduction/interfaces/torch>` interface for
  machine learning applications to benefit from enhanced support and features. Please consult the following demos for
  more usage information:
  [Turning quantum nodes into Torch Layers](https://pennylane.ai/qml/demos/tutorial_qnn_module_torch) and
  [How to optimize a QML model using JAX and Optax](https://pennylane.ai/qml/demos/tutorial_How_to_optimize_QML_model_using_JAX_and_Optax).
  [(#7989)](https://github.com/PennyLaneAI/pennylane/pull/7989)
  [(#8106)](https://github.com/PennyLaneAI/pennylane/pull/8106)

* `pennylane.devices.DefaultExecutionConfig` is deprecated and will be removed in v0.44.
  Instead, use `qml.devices.ExecutionConfig()` to create a default execution configuration.
  [(#7987)](https://github.com/PennyLaneAI/pennylane/pull/7987)

* Specifying the ``work_wire_type`` argument in ``qml.ctrl`` and other controlled operators as ``"clean"`` or
  ``"dirty"`` is deprecated. Use ``"zeroed"`` to indicate that the work wires are initially in the :math:`|0\rangle`
  state, and ``"borrowed"`` to indicate that the work wires can be in any arbitrary state. In both cases, the
  work wires are restored to their original state upon completing the decomposition.
  [(#7993)](https://github.com/PennyLaneAI/pennylane/pull/7993)

* Providing `num_steps` to :func:`pennylane.evolve`, :func:`pennylane.exp`, :class:`pennylane.ops.Evolution`,
  and :class:`pennylane.ops.Exp` is deprecated and will be removed in a future release. Instead, use
  :class:`~.TrotterProduct` for approximate methods, providing the `n` parameter to perform the Suzuki-Trotter
  product approximation of a Hamiltonian with the specified number of Trotter steps.

  As a concrete example, consider the following case:

  ```python
  coeffs = [0.5, -0.6]
  ops = [qml.X(0), qml.X(0) @ qml.Y(1)]
  H_flat = qml.dot(coeffs, ops)
  ```

  Instead of computing the Suzuki-Trotter product approximation as:

  ```pycon
  >>> qml.evolve(H_flat, num_steps=2).decomposition()
  [RX(0.5, wires=[0]),
  PauliRot(-0.6, XY, wires=[0, 1]),
  RX(0.5, wires=[0]),
  PauliRot(-0.6, XY, wires=[0, 1])]
  ```

  The same result can be obtained using :class:`~.TrotterProduct` as follows:

  ```pycon
  >>> decomp_ops = qml.adjoint(qml.TrotterProduct(H_flat, time=1.0, n=2)).decomposition()
  >>> [simp_op for op in decomp_ops for simp_op in map(qml.simplify, op.decomposition())]
  [RX(0.5, wires=[0]),
  PauliRot(-0.6, XY, wires=[0, 1]),
  RX(0.5, wires=[0]),
  PauliRot(-0.6, XY, wires=[0, 1])]
  ```
  [(#7954)](https://github.com/PennyLaneAI/pennylane/pull/7954)
  [(#7977)](https://github.com/PennyLaneAI/pennylane/pull/7977)

* `MeasurementProcess.expand` is deprecated. The relevant method can be replaced with
  `qml.tape.QuantumScript(mp.obs.diagonalizing_gates(), [type(mp)(eigvals=mp.obs.eigvals(), wires=mp.obs.wires)])`
  [(#7953)](https://github.com/PennyLaneAI/pennylane/pull/7953)

* `shots=` in `QNode` calls is deprecated and will be removed in v0.44.
  Instead, please use the `qml.workflow.set_shots` transform to set the number of shots for a QNode.
  [(#7906)](https://github.com/PennyLaneAI/pennylane/pull/7906)

* ``QuantumScript.shape`` and ``QuantumScript.numeric_type`` are deprecated and will be removed in version v0.44.
  Instead, the corresponding ``.shape`` or ``.numeric_type`` of the ``MeasurementProcess`` class should be used.
  [(#7950)](https://github.com/PennyLaneAI/pennylane/pull/7950)

* Some unnecessary methods of the `qml.CircuitGraph` class are deprecated and will be removed in version v0.44:
  [(#7904)](https://github.com/PennyLaneAI/pennylane/pull/7904)

    - `print_contents` in favor of `print(obj)`
    - `observables_in_order` in favor of `observables`
    - `operations_in_order` in favor of `operations`
    - `ancestors_in_order` in favor of `ancestors(obj, sort=True)`
    - `descendants_in_order` in favore of `descendants(obj, sort=True)`

* The `QuantumScript.to_openqasm` method is deprecated and will be removed in version v0.44.
  Instead, the `qml.to_openqasm` function should be used.
  [(#7909)](https://github.com/PennyLaneAI/pennylane/pull/7909)

* The `level=None` argument in the :func:`pennylane.workflow.get_transform_program`, :func:`pennylane.workflow.construct_batch`, `qml.draw`, `qml.draw_mpl`, and `qml.specs` transforms is deprecated and will be removed in v0.43.
  Please use `level='device'` instead to apply the noise model at the device level.
  [(#7886)](https://github.com/PennyLaneAI/pennylane/pull/7886)

* `qml.qnn.cost.SquaredErrorLoss` is deprecated and will be removed in version v0.44. Instead, this hybrid workflow can be accomplished
  with a function like `loss = lambda *args: (circuit(*args) - target)**2`.
  [(#7527)](https://github.com/PennyLaneAI/pennylane/pull/7527)

* Access to `add_noise`, `insert` and noise mitigation transforms from the `pennylane.transforms` module is deprecated.
  Instead, these functions should be imported from the `pennylane.noise` module.
  [(#7854)](https://github.com/PennyLaneAI/pennylane/pull/7854)

* The `qml.QNode.add_transform` method is deprecated and will be removed in v0.43.
  Instead, please use `QNode.transform_program.push_back(transform_container=transform_container)`.
  [(#7855)](https://github.com/PennyLaneAI/pennylane/pull/7855)

<h3>Internal changes ⚙️</h3>

* Remove legacy interface names from tests (e.g. `interface="jax-python"` or `interface="pytorch"`)
  [(#8249)](https://github.com/PennyLaneAI/pennylane/pull/8249)

* `qml.devices.preprocess.decompose` now works in graph decomposition mode
  when a gateset is provided. `default.qubit` and `null.qubit` can now use
  graph decomposition mode.
  [(#8225)](https://github.com/PennyLaneAI/pennylane/pull/8225)

* `DefaultQubit` now determines the `mcm_method` in `Device.setup_execution_config`,
  making it easier to tell which mcm method will be used. This also allows `defer_measurements` and `dynamic_one_shot` to be applied at different
  locations in the preprocessing program.
  [(#8184)](https://github.com/PennyLaneAI/pennylane/pull/8184)

* Remove usage of the `pytest.mark.capture` marker from tests in the `tests/python_compiler` directory.
  [(#8234)](https://github.com/PennyLaneAI/pennylane/pull/8234)

* Update `pylint` to `3.3.8` in CI and `requirements-dev.txt`
  [(#8216)](https://github.com/PennyLaneAI/pennylane/pull/8216)

* Updated `CompressedResourceOp` class to track the number of wires an operator requires in labs.
  [(#8173)](https://github.com/PennyLaneAI/pennylane/pull/8173)

* Update links in `README.md`.
  [(#8165)](https://github.com/PennyLaneAI/pennylane/pull/8165)

* Update `autograph` guide to reflect new capabilities.
  [(#8132)](https://github.com/PennyLaneAI/pennylane/pull/8132)

* Start using `strict=True` to `zip` usage in source code.
  [(#8164)](https://github.com/PennyLaneAI/pennylane/pull/8164)
  [(#8182)](https://github.com/PennyLaneAI/pennylane/pull/8182)
  [(#8183)](https://github.com/PennyLaneAI/pennylane/pull/8183)

* Unpin `autoray` package in `pyproject.toml` by fixing source code that was broken by release.
  [(#8147)](https://github.com/PennyLaneAI/pennylane/pull/8147)
  [(#8159)](https://github.com/PennyLaneAI/pennylane/pull/8159)
  [(#8160)](https://github.com/PennyLaneAI/pennylane/pull/8160)

* A `diagonalize_mcms` option has been added to the `ftqc.decomposition.convert_to_mbqc_formalism` tape transform that, when set, arbitrary-basis mid-circuit measurements are mapped into corresponding diagonalizing gates and Z-basis mid-circuit measurements.  
  [(#8105)](https://github.com/PennyLaneAI/pennylane/pull/8105)

* The `autograph` keyword argument has been removed from the `QNode` constructor.
  To enable autograph conversion, use the `qjit` decorator together with the `qml.capture.disable_autograph` context manager.
  [(#8104)](https://github.com/PennyLaneAI/pennylane/pull/8104)

* Add ability to disable autograph conversion using the newly added `qml.capture.disable_autograph` decorator or context manager.
  [(#8102)](https://github.com/PennyLaneAI/pennylane/pull/8102)

* Set `autoray` package upper-bound in `pyproject.toml` CI due to breaking changes in `v0.8.0`.
  [(#8110)](https://github.com/PennyLaneAI/pennylane/pull/8110)

* Add capability for roundtrip testing and module verification to the Python compiler `run_filecheck` and
`run_filecheck_qjit` fixtures.
  [(#8049)](https://github.com/PennyLaneAI/pennylane/pull/8049)

* Improve type hinting internally.
  [(#8086)](https://github.com/PennyLaneAI/pennylane/pull/8086)

* The `cond` primitive with program capture no longer stores missing false branches as `None`, instead storing them
  as jaxprs with no output.
  [(#8080)](https://github.com/PennyLaneAI/pennylane/pull/8080)

* Removed unnecessary execution tests along with accuracy validation in `tests/ops/functions/test_map_wires.py`.
  [(#8032)](https://github.com/PennyLaneAI/pennylane/pull/8032)

* Added a new `all-tests-passed` gatekeeper job to `interface-unit-tests.yml` to ensure all test
  jobs complete successfully before triggering downstream actions. This reduces the need to
  maintain a long list of required checks in GitHub settings. Also added the previously missing
  `capture-jax-tests` job to the list of required test jobs, ensuring this test suite is properly
  enforced in CI.
  [(#7996)](https://github.com/PennyLaneAI/pennylane/pull/7996)

* Equipped `DefaultQubitLegacy` (test suite only) with seeded sampling.
  This allows for reproducible sampling results of legacy classical shadow across CI.
  [(#7903)](https://github.com/PennyLaneAI/pennylane/pull/7903)

* Capture does not block `wires=0` anymore. This allows Catalyst to work with zero-wire devices.
  Note that `wires=None` is still illegal.
  [(#7978)](https://github.com/PennyLaneAI/pennylane/pull/7978)

* Improves readability of `dynamic_one_shot` postprocessing to allow further modification.
  [(#7962)](https://github.com/PennyLaneAI/pennylane/pull/7962)
  [(#8041)](https://github.com/PennyLaneAI/pennylane/pull/8041)

* Update PennyLane's top-level `__init__.py` file imports to improve Python language server support for finding
  PennyLane submodules.
  [(#7959)](https://github.com/PennyLaneAI/pennylane/pull/7959)

* Adds `measurements` as a "core" module in the tach specification.
  [(#7945)](https://github.com/PennyLaneAI/pennylane/pull/7945)

* Improves type hints in the `measurements` module.
  [(#7938)](https://github.com/PennyLaneAI/pennylane/pull/7938)

* Refactored the codebase to adopt modern type hint syntax for Python 3.11+ language features.
  [(#7860)](https://github.com/PennyLaneAI/pennylane/pull/7860)
  [(#7982)](https://github.com/PennyLaneAI/pennylane/pull/7982)

* Improve the pre-commit hook to add gitleaks.
  [(#7922)](https://github.com/PennyLaneAI/pennylane/pull/7922)

* Added a `run_filecheck_qjit` fixture that can be used to run FileCheck on integration tests for the
  `qml.compiler.python_compiler` submodule.
  [(#7888)](https://github.com/PennyLaneAI/pennylane/pull/7888)

* Added a `dialects` submodule to `qml.compiler.python_compiler` which now houses all the xDSL dialects we create.
  Additionally, the `MBQCDialect` and `QuantumDialect` dialects have been renamed to `MBQC` and `Quantum`.
  [(#7897)](https://github.com/PennyLaneAI/pennylane/pull/7897)

* Update minimum supported `pytest` version to `8.4.1`.
  [(#7853)](https://github.com/PennyLaneAI/pennylane/pull/7853)

* `DefaultQubitLegacy` (test suite only) no longer provides a customized classical shadow
  implementation
  [(#7895)](https://github.com/PennyLaneAI/pennylane/pull/7895)

* Make `pennylane.io` a tertiary module.
  [(#7877)](https://github.com/PennyLaneAI/pennylane/pull/7877)

* Seeded tests for the `split_to_single_terms` transformation.
  [(#7851)](https://github.com/PennyLaneAI/pennylane/pull/7851)

* Upgrade `rc_sync.yml` to work with latest `pyproject.toml` changes.
  [(#7808)](https://github.com/PennyLaneAI/pennylane/pull/7808)
  [(#7818)](https://github.com/PennyLaneAI/pennylane/pull/7818)

* `LinearCombination` instances can be created with `_primitive.impl` when
  capture is enabled and tracing is active.
  [(#7893)](https://github.com/PennyLaneAI/pennylane/pull/7893)

* The `TensorLike` type is now compatible with static type checkers.
  [(#7905)](https://github.com/PennyLaneAI/pennylane/pull/7905)

* Update xDSL supported version to `0.49`.
  [(#7923)](https://github.com/PennyLaneAI/pennylane/pull/7923)
  [(#7932)](https://github.com/PennyLaneAI/pennylane/pull/7932)
  [(#8120)](https://github.com/PennyLaneAI/pennylane/pull/8120)

* Update JAX version used in tests to `0.6.2`
  [(#7925)](https://github.com/PennyLaneAI/pennylane/pull/7925)

* The measurement-plane attribute of the Python compiler `mbqc` dialect now uses the "opaque syntax"
  format when printing in the generic IR format. This enables usage of this attribute when IR needs
  to be passed from the python compiler to Catalyst.
  [(#7957)](https://github.com/PennyLaneAI/pennylane/pull/7957)

* An `xdsl_extras` module has been added to the Python compiler to house additional utilities and
  functionality not available upstream in xDSL.
  [(#8067)](https://github.com/PennyLaneAI/pennylane/pull/8067)
  [(#8120)](https://github.com/PennyLaneAI/pennylane/pull/8120)

* Moved `allocation.DynamicWire` from the `allocation` to the `wires` module to avoid circular dependencies.
  [(#8179)](https://github.com/PennyLaneAI/pennylane/pull/8179)

* Two new xDSL passes have been added to the Python compiler: `decompose-graph-state`, which
  decomposes `mbqc.graph_state_prep` operations to their corresponding set of quantum operations for
  execution on state simulators, and `null-decompose-graph-state`, which replaces
  `mbqc.graph_state_prep` operations with single quantum-register allocation operations for
  execution on null devices.
  [(#8090)](https://github.com/PennyLaneAI/pennylane/pull/8090)

* The `mbqc.graph_state_prep` operation is integrated into the `convert_to_mbqc_formalism` pass.
  [(#8153)](https://github.com/PennyLaneAI/pennylane/pull/8153)

* :func:`.transforms.decompose` and :func:`.preprocess.decompose` now have a unified internal implementation.
  [(#8193)](https://github.com/PennyLaneAI/pennylane/pull/8193)

* Add a `mbqc` submodule to the `python_compiler` module for common utils of MBQC workflows.
  [(#8219)](https://github.com/PennyLaneAI/pennylane/pull/8219)

* Updated support for `pubchempy` used in the unit tests for `qml.qchem.mol_data` to `1.0.5`.
  [(#8224)](https://github.com/PennyLaneAI/pennylane/pull/8224)

* Add nightly RC builds script to `.github/workflows`.
  [(#8148)](https://github.com/PennyLaneAI/pennylane/pull/8148)
  
<h3>Documentation 📝</h3>

* The "Simplifying Operators" section in the :doc:`Compiling circuits </introduction/compiling_circuits>` page was pushed further down the page to show more relevant sections first.
  [(#8233)](https://github.com/PennyLaneAI/pennylane/pull/8233)

* Rename `ancilla` to `auxiliary` in internal documentation.
  [(#8005)](https://github.com/PennyLaneAI/pennylane/pull/8005)

* Small typos in the docstring for `qml.noise.partial_wires` have been corrected.
  [(#8052)](https://github.com/PennyLaneAI/pennylane/pull/8052)

* The theoretical background section of :class:`~.BasisRotation` has been extended to explain
  the underlying Lie group/algebra homomorphism between the (dense) rotation matrix and the
  performed operations on the target qubits.
  [(#7765)](https://github.com/PennyLaneAI/pennylane/pull/7765)

* Updated the code examples in the documentation of :func:`~.specs`.
  [(#8003)](https://github.com/PennyLaneAI/pennylane/pull/8003)

* Clarifies the use case for `Operator.pow` and `Operator.adjoint`.
  [(#7999)](https://github.com/PennyLaneAI/pennylane/pull/7999)

* The docstring of the `is_hermitian` operator property has been updated to better describe its behaviour.
  [(#7946)](https://github.com/PennyLaneAI/pennylane/pull/7946)

* Improved the docstrings of all optimizers for consistency and legibility.
  [(#7891)](https://github.com/PennyLaneAI/pennylane/pull/7891)

* Updated the code example in the documentation for :func:`~.transforms.split_non_commuting`.
  [(#7892)](https://github.com/PennyLaneAI/pennylane/pull/7892)

* Fixed :math:`\LaTeX` rendering in the documentation for `qml.TrotterProduct` and `qml.trotterize`.
  [(#8014)](https://github.com/PennyLaneAI/pennylane/pull/8014)

* Updated description of `alpha` parameter in `ClassicalShadow.entropy`.
  Trimmed the outdated part of discussion regarding different choices of `alpha`.
  [(#8100)](https://github.com/PennyLaneAI/pennylane/pull/8100)

* A warning was added to the :doc:`interfaces documentation </introduction/interfaces>` under the Pytorch section saying that all Pytorch floating-point inputs are promoted 
  to `torch.float64`.
  [(#8124)](https://github.com/PennyLaneAI/pennylane/pull/8124)

* The :doc:`Dynamic Quantum Circuits </introduction/dynamic_quantum_circuits>` page has been updated to include the latest device-dependent mid-circuit measurement method defaults.
  [(#8149)](https://github.com/PennyLaneAI/pennylane/pull/8149)

<h3>Bug fixes 🐛</h3>

* `qml.ctrl(qml.Barrier(), control_wires)` now just returns the original Barrier operation, but placed
  in the circuit with the `ctrl` happens.
  [(#8238)](https://github.com/PennyLaneAI/pennylane/pull/8238)

* JIT compilation of :class:`~pennylane.MottonenStatePrep` can now accept statically defined state-vector arrays.
  [(#8222)](https://github.com/PennyLaneAI/pennylane/pull/8222)

* Pauli arithmetic can now handle abstract coefficients when participating in a jitted function.
  [(#8190)](https://github.com/PennyLaneAI/pennylane/pull/8190)

* Operators queued with :func:`pennylane.apply` no longer get dequeued by subsequent dequeuing operations
  (e.g. :func:`pennylane.adjoint`).
  [(#8078)](https://github.com/PennyLaneAI/pennylane/pull/8078)

* Fixed a bug in the decomposition rules of :class:`~.Select` with the new decomposition system
  that broke the decompositions if the target ``ops`` of the ``Select`` operator were parametrized.
  This enables the new decomposition system with ``Select`` of parametrized target ``ops``.
  [(#8186)](https://github.com/PennyLaneAI/pennylane/pull/8186)
  
* `Exp` and `Evolution` now have improved decompositions, allowing them to handle more situations
  more robustly. In particular, the generator is simplified prior to decomposition. Now more
  time evolution ops can be supported on devices that do not natively support them.
  [(#8133)](https://github.com/PennyLaneAI/pennylane/pull/8133)

* A scalar product of a norm one scalar and an operator now decomposes into a `GlobalPhase` and the operator.
  For example, `-1 * qml.X(0)` now decomposes into `[qml.GlobalPhase(-np.pi), qml.X(0)]`.
  [(#8133)](https://github.com/PennyLaneAI/pennylane/pull/8133)

* Fixes a bug that made the queueing behaviour of :meth:`~.pauli.PauliWord.operation` and
  :meth:`~.pauli.PauliSentence.operation` dependent on the global state of a program due to
  a caching issue.
  [(#8135)](https://github.com/PennyLaneAI/pennylane/pull/8135)

* A more informative error is raised when extremely deep circuits are attempted to be drawn.
  [(#8139)](https://github.com/PennyLaneAI/pennylane/pull/8139)

* An error is now raised if sequences of classically processed mid circuit measurements
  are used as input to :func:`pennylane.counts` or :func:`pennylane.probs`.
  [(#8109)](https://github.com/PennyLaneAI/pennylane/pull/8109)

* Simplifying operators raised to integer powers no longer causes recursion errors.
  [(#8044)](https://github.com/PennyLaneAI/pennylane/pull/8044)

* Fixes the GPU selection issue in `qml.math` with PyTorch when multiple GPUs are present.
  [(#8008)](https://github.com/PennyLaneAI/pennylane/pull/8008)

* The `~.for_loop` function with capture enabled can now handle over indexing
  into an empty array when `start == stop`.
  [(#8026)](https://github.com/PennyLaneAI/pennylane/pull/8026)

* Plxpr primitives now only return dynamically shaped arrays if their outputs
  actually have dynamic shapes.
  [(#8004)](https://github.com/PennyLaneAI/pennylane/pull/8004)

* Fixes an issue with tree-traversal and non-sequential wire orders.
  [(#7991)](https://github.com/PennyLaneAI/pennylane/pull/7991)

* Fixes a bug in :func:`~.matrix` where an operator's
  constituents were incorrectly queued if its decomposition was requested.
  [(#7975)](https://github.com/PennyLaneAI/pennylane/pull/7975)

* An error is now raised if an `end` statement is found in a measurement conditioned branch in a QASM string being imported into PennyLane.
  [(#7872)](https://github.com/PennyLaneAI/pennylane/pull/7872)

* Fixes issue related to :func:`~.transforms.to_zx` adding the support for
  `Toffoli` and `CCZ` gates conversion into their ZX-graph representation.
  [(#7899)](https://github.com/PennyLaneAI/pennylane/pull/7899)

* `get_best_diff_method` now correctly aligns with `execute` and `construct_batch` logic in workflows.
  [(#7898)](https://github.com/PennyLaneAI/pennylane/pull/7898)

* Resolve issues with AutoGraph transforming internal PennyLane library code due to incorrect
  module attribution of wrapper functions.
  [(#7889)](https://github.com/PennyLaneAI/pennylane/pull/7889)

* Calling `QNode.update` no longer acts as if `set_shots` has been applied.
  [(#7881)](https://github.com/PennyLaneAI/pennylane/pull/7881)

* Fixes attributes and types in the quantum dialect.
  This allows for types to be inferred correctly when parsing.
  [(#7825)](https://github.com/PennyLaneAI/pennylane/pull/7825)

* Fixes `SemiAdder` to work when inputs are defined with a single wire.
  [(#7940)](https://github.com/PennyLaneAI/pennylane/pull/7940)

* Fixes a bug where `qml.prod`, `qml.matrix`, and `qml.cond` applied on a quantum function does not dequeue operators passed as arguments to the function.
  [(#8094)](https://github.com/PennyLaneAI/pennylane/pull/8094)
  [(#8119)](https://github.com/PennyLaneAI/pennylane/pull/8119)
  [(#8078)](https://github.com/PennyLaneAI/pennylane/pull/8078)

* Fixes a bug where a copy of `ShadowExpvalMP` was incorrect for a multi-term composite observable.
  [(#8078)](https://github.com/PennyLaneAI/pennylane/pull/8078)

<h3>Contributors ✍️</h3>

This release contains contributions from (in alphabetical order):

Runor Agbaire
Guillermo Alonso,
Ali Asadi,
Utkarsh Azad,
Astral Cai,
Joey Carter,
Yushao Chen,
Isaac De Vlugt,
Diksha Dhawan,
Marcus Edwards,
Lillian Frederiksen,
Pietropaolo Frisoni,
Simone Gasperini,
Austin Huang,
David Ittah,
Soran Jahangiri,
Korbinian Kottmann,
Mehrdad Malekmohammadi
Pablo Antonio Moreno Casares
Erick Ochoa,
Lee James O'Riordan,
Mudit Pandey,
Andrija Paurevic,
Justin Pickering,
Alex Preciado,
Shuli Shu,
Jay Soni,
David Wierichs,
Jake Zaia<|MERGE_RESOLUTION|>--- conflicted
+++ resolved
@@ -121,10 +121,9 @@
 
 <h3>Improvements 🛠</h3>
 
-<<<<<<< HEAD
 * `qml.to_openqasm` now supports mid circuit measurements and conditionals of unprocessed measurement values.
   [(#8210)](https://github.com/PennyLaneAI/pennylane/pull/8210)
-=======
+
 * The function :func:`qml.clifford_t_decomposition` with `method="gridsynth"` are now compatible 
   with quantum just-in-time compilation via the `@qml.qjit` decorator.
   [(#7711)](https://github.com/PennyLaneAI/pennylane/pull/7711)
@@ -137,7 +136,6 @@
 * `qml.counts` can now be captured with program capture into plxpr. It still cannot be interpreted or executed
   with program capture.
   [(#8229)](https://github.com/PennyLaneAI/pennylane/pull/8229)
->>>>>>> a7986f34
 
 * `allocate` and `deallocate` can now be accessed as `qml.allocate` and `qml.deallocate`.
   [(#8189)](https://github.com/PennyLaneAI/pennylane/pull/8198)
