--- conflicted
+++ resolved
@@ -206,11 +206,10 @@
   array([1.-0.j, 0.-1.j])
   ```
 
-<<<<<<< HEAD
-  * The `ctrl` transform and `ControlledOperation` have been moved to the new `qml.ops.op_math`
-    submodule.  The developer-facing `ControlledOperation` class is no longer imported top-level.
-    [(#2656)](https://github.com/PennyLaneAI/pennylane/pull/2656)
-=======
+* The `ctrl` transform and `ControlledOperation` have been moved to the new `qml.ops.op_math`
+  submodule.  The developer-facing `ControlledOperation` class is no longer imported top-level.
+  [(#2656)](https://github.com/PennyLaneAI/pennylane/pull/2656)
+
 * A new symbolic operator class `qml.ops.op_math.Pow` represents an operator raised to a power.
   [(#2621)](https://github.com/PennyLaneAI/pennylane/pull/2621)
 
@@ -222,7 +221,6 @@
   array([[0.5+0.5j, 0.5-0.5j],
        [0.5-0.5j, 0.5+0.5j]])
   ```
->>>>>>> 1058cade
 
 * The unused keyword argument `do_queue` for `Operation.adjoint` is now fully removed.
   [(#2583)](https://github.com/PennyLaneAI/pennylane/pull/2583)
