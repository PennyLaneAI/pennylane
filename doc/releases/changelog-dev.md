--- conflicted
+++ resolved
@@ -67,30 +67,6 @@
 
 * Sets up the framework for the development of an `assert_equal` function for testing operator comparison.
   [(#5634)](https://github.com/PennyLaneAI/pennylane/pull/5634)
-
-<<<<<<< HEAD
-* String representations of `Sum` objects now break into multiple lines
-  whenever the output is larger than 50 characters.
-  ```
-  >>> 0.5 * (X(0) @ X(1)) + 0.7 * (X(1) @ X(2)) + 0.8 * (X(2) @ X(3))
-  (
-      0.5 * (X(0) @ X(1))
-    + 0.7 * (X(1) @ X(2))
-    + 0.8 * (X(2) @ X(3))
-  )
-  ```
-  [(#5138)](https://github.com/PennyLaneAI/pennylane/pull/5138)
-
-* `qml.ctrl` called on operators with custom controlled versions will return instances
-  of the custom class, and it will also flatten nested controlled operators to a single
-  multi-controlled operation. For `PauliX`, `CNOT`, `Toffoli`, and `MultiControlledX`,
-  calling `qml.ctrl` will always resolve to the best option in `CNOT`, `Toffoli`, or
-  `MultiControlledX` depending on the number of control wires and control values.
-  [(#5125)](https://github.com/PennyLaneAI/pennylane/pull/5125/)
-
-* Remove the unwanted warning filter from tests, and ensure that no PennyLaneDeprecationWarnings
-  are being raised unexpectedly.
-  [(#5122)](https://github.com/PennyLaneAI/pennylane/pull/5122)
  
  * `expectation_value` was added to `math` to calculate the expectation value of a matrix for pure states.
   [(#4484)](https://github.com/PennyLaneAI/pennylane/pull/4484)
@@ -102,14 +78,9 @@
   tensor(-2.23711432e-17+0.j, requires_grad=True)
   ```
 
-* Users can specify a list of PennyLane `measurements` they would want as terminal measurements
-  when converting a `QuantumCircuit` using `qml.from_qiskit`.
-  [(#5168)](https://github.com/PennyLaneAI/pennylane/pull/5168)
-=======
 * The `decompose` transform has an `error` kwarg to specify the type of error that should be raised, 
   allowing error types to be more consistent with the context the `decompose` function is used in.
   [(#5669)](https://github.com/PennyLaneAI/pennylane/pull/5669)
->>>>>>> 9f7e8ba8
 
 <h3>Breaking changes 💔</h3>
 
@@ -139,21 +110,8 @@
 
 This release contains contributions from (in alphabetical order):
 
-<<<<<<< HEAD
-Abhishek Abhishek,
-Utkarsh Azad,
 Ludmila Botelho,
-Gabriel Bottrill,
-Astral Cai,
-Isaac De Vlugt,
-Diksha Dhawan,
-Lillian Frederiksen,
-Eugenio Gigante,
-Diego Guala,
-David Ittah,
-=======
 Pietropaolo Frisoni,
->>>>>>> 9f7e8ba8
 Soran Jahangiri,
 Christina Lee,
 Vincent Michaud-Rioux,
