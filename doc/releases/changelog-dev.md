--- conflicted
+++ resolved
@@ -28,9 +28,5 @@
 This release contains contributions from (in alphabetical order):
 
 Yushao Chen,
-<<<<<<< HEAD
 Diksha Dhawan,
-=======
-Diksha Dhawan,
-Christina Lee,
->>>>>>> 14c61a6d
+Christina Lee,