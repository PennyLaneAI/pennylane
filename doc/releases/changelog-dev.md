--- conflicted
+++ resolved
@@ -42,15 +42,12 @@
 
 <h3>Improvements 🛠</h3>
 
-<<<<<<< HEAD
 * `Operator.sparse_matrix` now supports `format` parameter to specify the returned scipy sparse matrix format, with the default being `'csr'`. [(#6995)](https://github.com/PennyLaneAI/pennylane/pull/6995)
 
-=======
 * Added a class `qml.capture.transforms.MergeAmplitudeEmbedding` that merges `qml.AmplitudeEmbedding` operators
   following the same API as `qml.transforms.merge_amplitude_embedding` when experimental program capture is enabled.
   [(#6925)](https://github.com/PennyLaneAI/pennylane/pull/6925)
   
->>>>>>> cc21b976
 * `default.qubit` now supports the sparse matrices to be applied to the state vector. Specifically, `QubitUnitary` initialized with a sparse matrix can now be applied to the state vector in the `default.qubit` device.
   [(#6883)](https://github.com/PennyLaneAI/pennylane/pull/6883)
 
