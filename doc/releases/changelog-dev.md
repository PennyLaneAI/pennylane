--- conflicted
+++ resolved
@@ -13,15 +13,13 @@
   `from pennylane.capture.primitives import *`.
   [(#6129)](https://github.com/PennyLaneAI/pennylane/pull/6129)
 
-<<<<<<< HEAD
 * `FermiWord` and `FermiSentence` classes now have methods to apply
    anti-commutator relations.
    [(#6196)](https://github.com/PennyLaneAI/pennylane/pull/6196)
-=======
+
 * The `SampleMP.process_samples` method is updated to support using JAX tracers
   for samples, allowing compatiblity with Catalyst workflows.
   [(#6211)](https://github.com/PennyLaneAI/pennylane/pull/6211)
->>>>>>> df63953c
 
 * Improve `qml.Qubitization` decomposition.
   [(#6182)](https://github.com/PennyLaneAI/pennylane/pull/6182)
