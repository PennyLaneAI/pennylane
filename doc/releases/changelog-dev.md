--- conflicted
+++ resolved
@@ -6,17 +6,15 @@
  
 <h3>Improvements 🛠</h3>
 
-<<<<<<< HEAD
 <h4>Capturing and representing hybrid programs</h4>
 
 * Differentiation of hybrid programs via `qml.grad` can now be captured into plxpr.
   When evaluating a captured `qml.grad` instruction, it will dispatch to `jax.grad`,
   which differs from the Autograd implementation of `qml.grad` itself.
   [(#6120)](https://github.com/PennyLaneAI/pennylane/pull/6120)
-=======
+
 * Improve unit testing for capturing of nested control flows.
   [(#6111)](https://github.com/PennyLaneAI/pennylane/pull/6111)
->>>>>>> 43dcbffe
 
 * Some custom primitives for the capture project can now be imported via
   `from pennylane.capture.primitives import *`.
