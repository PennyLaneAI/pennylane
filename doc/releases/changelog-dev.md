--- conflicted
+++ resolved
@@ -4,7 +4,6 @@
 
 <h3>New features since last release</h3>
 
-<<<<<<< HEAD
 * The diagonal of the Hessian of a `QuantumTape` can now be computed on simulators
   via `adjoint_hessian_diagonal`. Restrictions to the tape structure apply.
   [(#3083)](https://github.com/PennyLaneAI/pennylane/pull/3083)
@@ -50,10 +49,6 @@
 
     4. The differentiated parameters are not part of a measured `Hermitian` or `Hamiltonian`.
 
-* `qml.qchem.taper_operation` tapers any gate operation according to the `Z2`
-  symmetries of the Hamiltonian. 
-  [(#3002)](https://github.com/PennyLaneAI/pennylane/pull/3002)
-=======
 * Added 'qml.sign_expand' tape tranforms which implements the optimal decomposition of a fast-forwardable Hamiltonian that minimizes the variance of its estimator in the Single-Qubit-Measurement from  arXiv:2207.09479
   [(#2852)](https://github.com/PennyLaneAI/pennylane/pull/2852)
 
@@ -107,7 +102,6 @@
   ```
 
   A single non-zero entry in the parameters will create a Pauli rotation:
->>>>>>> e5a994f2
 
   ```pycon
   >>> x = 0.412
