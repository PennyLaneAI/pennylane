:orphan:

# Release 0.24.0-dev (development release)

<h3>New features since last release</h3>

<<<<<<< HEAD
* The JAX JIT interface now supports evaluating vector-valued QNodes
  enabling new types of workflows to utilize the power of just-in-time
  compilation for significant performance boosts.
  [(#2034)](https://github.com/PennyLaneAI/pennylane/pull/2034)

  Vector-valued QNodes include those with:
  * `qml.probs`;
  * `qml.state`;
  * `qml.sample` or
  * multiple `qml.expval` / `qml.var` measurements.

  Consider a QNode that returns basis-state probabilities:
  ```python
  dev = qml.device('default.qubit', wires=2)
  x = jnp.array(0.543)
  y = jnp.array(-0.654)

  @jax.jit
  @qml.qnode(dev, diff_method="parameter-shift", interface="jax")
  def circuit(x, y):
      qml.RX(x, wires=[0])
      qml.RY(y, wires=[1])
      qml.CNOT(wires=[0, 1])
      return qml.probs(wires=[1])
  ```
  The QNode can now be evaluated:
  ```pycon
  >>> circuit(x, y)
  DeviceArray([0.8397495 , 0.16025047], dtype=float32)
  ```
  Computing the jacobian of vector-valued QNodes is not supported with the JAX
  JIT interface. The output of vector-valued QNodes can, however, be used in
  the definition of scalar-valued cost functions whose gradients can be
  computed.

  For example, one can define a cost function that outputs the first element of
  the probability vector:
  ```python
  def cost(x, y):
      return circuit(x, y)[0]
  ```
  ```pycon
  >>> jax.grad(cost, argnums=[0])(x, y)
  (DeviceArray(-0.2050439, dtype=float32),)
  ```

=======
* A new quantum information module is added. It includes a function for computing the reduced density matrix functions
  for state vectors and density matrices.

  [(#2554)](https://github.com/PennyLaneAI/pennylane/pull/2554)
  [(#2569)](https://github.com/PennyLaneAI/pennylane/pull/2569)
  [(#2598)](https://github.com/PennyLaneAI/pennylane/pull/2598)
  [(#2617)](https://github.com/PennyLaneAI/pennylane/pull/2617)
  [(#2631)](https://github.com/PennyLaneAI/pennylane/pull/2631)
  [(#2640)](https://github.com/PennyLaneAI/pennylane/pull/2640)
  
  A `reduced_dm` function that can handle both state vectors and density matrix, to return a reduced density matrix:
  
  ```pycon
  >>> x = [1, 0, 1, 0] / np.sqrt(2)
  >>> reduced_dm(x, indices=[0])
  [[0.5+0.j 0.5+0.j]
   [0.5+0.j 0.5+0.j]]

  >>> reduced_dm(x, indices=[1])
  [[1.+0.j 0.+0.j]
   [0.+0.j 0.+0.j]]

  >>> y = [[0.5, 0, 0.0, 0.5], [0, 0, 0, 0], [0, 0, 0, 0], [0.5, 0, 0, 0.5]]
  >>> reduced_dm(y, indices=[0])
  [[0.5+0.j 0.0+0.j]
   [0.0+0.j 0.5+0.j]]

  >>> import tensorflow as tf
  >>> z = tf.Variable([[1, 0, 0, 0], [0, 0, 0, 0], [0, 0, 0, 0], [0, 0, 0, 0]], dtype=tf.complex128)
  >>> reduced_dm(z, indices=[1])
  tf.Tensor(
  [[1.+0.j 0.+0.j]
   [0.+0.j 0.+0.j]], shape=(2, 2), dtype=complex128)
  ```

  It also contains a `QNode` transform `qml.qinfo.reduced_dm`, that returns the density matrix from a `QNode`
  returning `qml.state`:
  ```python3
  dev = qml.device("default.qubit", wires=2)
  @qml.qnode(dev)
  def circuit(x):
      qml.IsingXX(x, wires=[0,1])
      return qml.state()
  ```
  ```pycon
  >>> qml.qinfo.reduced_dm(circuit, wires=[0])(np.pi/2)
  [[0.5+0.j 0.+0.j]
   [0.+0.j 0.5+0.j]]
  ```
  
  We add Von Neumann entropy capabilities, `qml.math.vn_entropy` that accepts both state vectors and density matrices
  for all interfaces (Numpy, Autograd, Torch, Tensorflow and Jax).

  ```pycon
  >>> x = [1, 0, 0, 1] / np.sqrt(2)
  >>> vn_entropy(x, indices=[0])
  0.6931472
  
  >>> y = [[1/2, 0, 0, 1/2], [0, 0, 0, 0], [0, 0, 0, 0], [1/2, 0, 0, 1/2]]
  >>> vn_entropy(x, indices=[0])
  0.6931472
  ```
  
  A Von Neumann measurement process `qml.vn_entropy` can be used as return in QNodes:

  ```python3
  dev = qml.device("default.qubit", wires=2)
  @qml.qnode(dev)
  def circuit_entropy(x):
      qml.IsingXX(x, wires=[0,1])
      return qml.vn_entropy(wires=[0], log_base=2)
  ```
  
  ```pycon
  >>> circuit_entropy(np.pi/2)
  1.0
  ```
  The quantum information module also now contains a QNode (returning states) transform for the Von Neumann entropy 
  `qml.qinfo.vn_entropy`:
  
  ```python3
  dev = qml.device("default.qubit", wires=2)
  @qml.qnode(dev)
  def circuit_entropy(x):
      qml.IsingXX(x, wires=[0,1])
      return qml.state()
  ```
  
  ```pycon
  >>> vn_entropy(circuit, indices=[0], base=2)(np.pi/2)
  1.0
  ```

  We add Von Neumann entropy capabilities, `qml.math.vn_entropy` that accepts both state vectors and density matrices
  for all interfaces (Numpy, Autograd, Torch, Tensorflow and Jax).

  ```pycon
  >>> x = [1, 0, 0, 1] / np.sqrt(2)
  >>> vn_entropy(x, indices=[0])
  0.6931472

  >>> y = [[1/2, 0, 0, 1/2], [0, 0, 0, 0], [0, 0, 0, 0], [1/2, 0, 0, 1/2]]
  >>> vn_entropy(x, indices=[0])
  0.6931472
  ```

  A Von Neumann measurement process `qml.vn_entropy` can be used as return in QNodes:

  ```python3
  dev = qml.device("default.qubit", wires=2)
  @qml.qnode(dev)
  def circuit_entropy(x):
      qml.IsingXX(x, wires=[0,1])
      return qml.vn_entropy(wires=[0], log_base=2)
  ```

  ```pycon
  >>> circuit_entropy(np.pi/2)
  1.0
  ```

  The quantum information module also now contains a QNode (returning states) transform for the Von Neumann entropy
  `qml.qinfo.vn_entropy`:
  
  ```python3
  dev = qml.device("default.qubit", wires=2)
  @qml.qnode(dev)
  def circuit_entropy(x):
      qml.IsingXX(x, wires=[0,1])
      return qml.state()
  ```

  ```pycon
  >>> vn_entropy(circuit, indices=[0], base=2)(np.pi/2)
  1.0
  ```

  Support for mutual information computation is also added. The `qml.math.mutual_info`
  function computes the mutual information from a state vector or a density matrix:
  ```pycon
  >>> x = np.array([1, 0, 0, 1]) / np.sqrt(2)
  >>> qml.math.mutual_info(x, indices0=[0], indices1=[1])
  1.3862943611198906
  >>>
  >>> y = np.array([[1/2, 0, 0, 1/2], [0, 0, 0, 0], [0, 0, 0, 0], [1/2, 0, 0, 1/2]])
  >>> qml.math.mutual_info(x, indices0=[0], indices1=[1])
  1.3862943611198906
  ```
  The `qml.mutual_info` measurement process can be returned from a QNode:
  ```python3
  dev = qml.device("default.qubit", wires=2)

  @qml.qnode(dev)
  def circuit(x):
      qml.IsingXX(x, wires=[0, 1])
      return qml.mutual_info(wires0=[0], wires1=[1])
  ```
  ```pycon
  >>> circuit(np.pi / 2)
  tensor(1.38629436, requires_grad=True)
  ```
  The `qml.qinfo.mutual_info` can be used to transform a QNode returning
  a state to a function that returns the mutual information:
  ```python3
  dev = qml.device("default.qubit", wires=2)

  @qml.qnode(dev)
  def circuit(x):
      qml.IsingXX(x, wires=[0, 1])
      return qml.state()
  ```

  ```pycon
  >>> mutual_info_circuit = qml.qinfo.mutual_info(circuit, wires0=[0], wires1=[1])
  >>> mutual_info_circuit(np.pi / 2)
  1.3862943611198906
  ```
  
  Support for the classical Fisher information matrix is also added:

  First, let us define a parametrized quantum state and return its (classical) probability distribution for all 
  computational basis elements: 

  ```python3
  n_wires = 2

  dev = qml.device("default.qubit", wires=n_wires)

  @qml.qnode(dev)
  def circ(params):
      qml.RX(params[0], wires=0)
      qml.RX(params[1], wires=0)
      qml.CNOT(wires=(0,1))
      return qml.probs(wires=range(n_wires))
  ```
  Executing this circuit yields the ``2**n_wires`` elements of the probability vector.
  
  ```pycon
  >>> import pennylane.numpy as np
  >>> params = np.random.random(2)
  >>> circ(params)
  tensor([0.77708372, 0.        , 0.        , 0.22291628], requires_grad=True)
  ```
  
  We can obtain its ``(2, 2)`` classical fisher information matrix (CFIM) by simply calling the function returned
  by ``classical_fisher()``:
  
  ```pycon
  >>> cfim_func = qml.qinfo.classical_fisher(circ)
  >>> cfim_func(params)
  tensor([[1., 1.],
      [1., 1.]], requires_grad=True)
  ```

* Operators have new attributes `ndim_params` and `batch_size`, and `QuantumTapes` have the new
  attribute `batch_size`.
  - `Operator.ndim_params` contains the expected number of dimensions per parameter of the operator,
  - `Operator.batch_size` contains the size of an additional parameter broadcasting axis, if present,
  - `QuantumTape.batch_size` contains the `batch_size` of its operations (see below).

* New `solarized_light` and `solarized_dark` styles available for drawing circuit diagram graphics. 
  [(#2662)](https://github.com/PennyLaneAI/pennylane/pull/2662)

>>>>>>> 1b788a6b
* Support adding `Observable` objects to the integer `0`.
  [(#2603)](https://github.com/PennyLaneAI/pennylane/pull/2603)

  This allows us to directly sum a list of observables as follows:
  ```
  H = sum([qml.PauliX(i) for i in range(10)])
  ```

* Parameter broadcasting within operations and tapes was introduced.

  [(#2575)](https://github.com/PennyLaneAI/pennylane/pull/2575)
  [(#2590)](https://github.com/PennyLaneAI/pennylane/pull/2590)
  [(#2609)](https://github.com/PennyLaneAI/pennylane/pull/2609)

  Parameter broadcasting refers to passing parameters with a (single) leading additional
  dimension (compared to the expected parameter shape) to `Operator`'s.
  Introducing this concept involves multiple changes:

  1. New class attributes
    - `Operator.ndim_params` can be specified by developers to provide the expected number of dimensions for each parameter
      of an operator.
    - `Operator.batch_size` returns the size of an additional parameter-broadcasting axis,
      if present.
    - `QuantumTape.batch_size` returns the `batch_size` of its operations (see logic below).
    - `Device.capabilities()["supports_broadcasting"]` is a Boolean flag indicating whether a
      device natively is able to apply broadcasted operators.
  2. New functionalities
    - `Operator`s use their new `ndim_params` attribute to set their new attribute `batch_size`
      at instantiation. `batch_size=None` corresponds to unbroadcasted operators.
    - `QuantumTape`s automatically determine their new `batch_size` attribute from the
      `batch_size`s of their operations. For this, all `Operators` in the tape must have the same
      `batch_size` or `batch_size=None`. That is, mixing broadcasted and unbroadcasted `Operators`
      is allowed, but mixing broadcasted `Operators` with differing `batch_size` is not,
      similar to NumPy broadcasting.
    - A new tape `batch_transform` called `broadcast_expand` was added. It transforms a single
      tape with `batch_size!=None` (broadcasted) into multiple tapes with `batch_size=None`
      (unbroadcasted) each.
    - `Device`s natively can handle broadcasted `QuantumTape`s by using `broadcast_expand` if
      the new flag `capabilities()["supports_broadcasting"]` is set to `False` (the default).
  3. Feature support
    - Many parametrized operations now have the attribute `ndim_params` and
      allow arguments with a broadcasting dimension in their numerical representations.
      This includes all gates in `ops/qubit/parametric_ops` and `ops/qubit/matrix_ops`.
      The broadcasted dimension is the first dimension in representations.
      Note that the broadcasted parameter has to be passed as an `tensor` but not as a python
      `list` or `tuple` for most operations.

  **Example**

  Instantiating a rotation gate with a one-dimensional array leads to a broadcasted `Operation`:

  ```pycon
  >>> op = qml.RX(np.array([0.1, 0.2, 0.3], requires_grad=True), 0)
  >>> op.batch_size
  3
  ```

  It's matrix correspondingly is augmented by a leading dimension of size `batch_size`:

  ```pycon
  >>> np.round(op.matrix(), 4)
  tensor([[[0.9988+0.j    , 0.    -0.05j  ],
         [0.    -0.05j  , 0.9988+0.j    ]],
        [[0.995 +0.j    , 0.    -0.0998j],
         [0.    -0.0998j, 0.995 +0.j    ]],
        [[0.9888+0.j    , 0.    -0.1494j],
         [0.    -0.1494j, 0.9888+0.j    ]]], requires_grad=True)
  >>> op.matrix().shape
  (3, 2, 2)
  ```

  A tape with such an operation will detect the `batch_size` and inherit it:

  ```pycon
  >>> with qml.tape.QuantumTape() as tape:
  >>>     qml.apply(op)
  >>> tape.batch_size
  3
  ```

  A tape may contain broadcasted and unbroadcasted `Operation`s

  ```pycon
  >>> with qml.tape.QuantumTape() as tape:
  >>>     qml.apply(op)
  >>>     qml.RY(1.9, 0)
  >>> tape.batch_size
  3
  ```

  but not `Operation`s with differing (non-`None`) `batch_size`s:

  ```pycon
  >>> with qml.tape.QuantumTape() as tape:
  >>>     qml.apply(op)
  >>>     qml.RY(np.array([1.9, 2.4]), 0)
  ValueError: The batch sizes of the tape operations do not match, they include 3 and 2.
  ```

  When creating a valid broadcasted tape, we can expand it into unbroadcasted tapes with
  the new `broadcast_expand` transform, and execute the three tapes independently.

  ```pycon
  >>> with qml.tape.QuantumTape() as tape:
  >>>     qml.apply(op)
  >>>     qml.RY(1.9, 0)
  >>>     qml.apply(op)
  >>>     qml.expval(qml.PauliZ(0))
  >>> tapes, fn = qml.transforms.broadcast_expand(tape)
  >>> len(tapes)
  3
  >>> dev = qml.device("default.qubit", wires=1)
  >>> fn(qml.execute(tapes, dev, None))
  array([-0.33003414, -0.34999899, -0.38238817])
  ```

  However, devices will handle this automatically under the hood:

  ```pycon
  >>> qml.execute([tape], dev, None)[0]
  array([-0.33003414, -0.34999899, -0.38238817])
  ```

* Boolean mask indexing of the parameter-shift Hessian
  [(#2538)](https://github.com/PennyLaneAI/pennylane/pull/2538)

  The `argnum` keyword argument for `param_shift_hessian`
  is now allowed to be a twodimensional Boolean `array_like`.
  Only the indicated entries of the Hessian will then be computed.
  A particularly useful example is the computation of the diagonal
  of the Hessian:

  ```python
  dev = qml.device("default.qubit", wires=1)
  with qml.tape.QuantumTape() as tape:
      qml.RX(0.2, wires=0)
      qml.RY(-0.9, wires=0)
      qml.RX(1.1, wires=0)
      qml.expval(qml.PauliZ(0))

  argnum = qml.math.eye(3, dtype=bool)
  ```
  ```pycon
  >>> tapes, fn = qml.gradients.param_shift_hessian(tape, argnum=argnum)
  >>> fn(qml.execute(tapes, dev, None))
  array([[[-0.09928388,  0.        ,  0.        ],
        [ 0.        , -0.27633945,  0.        ],
        [ 0.        ,  0.        , -0.09928388]]])
  ```

* Speed up measuring of commuting Pauli operators
  [(#2425)](https://github.com/PennyLaneAI/pennylane/pull/2425)

  The code that checks for qubit wise commuting (QWC) got a performance boost that is noticable
  when many commuting paulis of the same type are measured.

* Added the `qml.ECR` operation to represent the echoed RZX(pi/2) gate.
  [(#2613)](https://github.com/PennyLaneAI/pennylane/pull/2613)

* Added new transform `qml.batch_partial` which behaves similarly to `functools.partial` but supports batching in the unevaluated parameters.
  [(#2585)](https://github.com/PennyLaneAI/pennylane/pull/2585)

  This is useful for executing a circuit with a batch dimension in some of its parameters:

  ```python
  dev = qml.device("default.qubit", wires=1)

  @qml.qnode(dev)
  def circuit(x, y):
     qml.RX(x, wires=0)
     qml.RY(y, wires=0)
     return qml.expval(qml.PauliZ(wires=0))
  ```
  ```pycon
  >>> batched_partial_circuit = qml.batch_partial(circuit, x=np.array(np.pi / 2))
  >>> y = np.array([0.2, 0.3, 0.4])
  >>> batched_partial_circuit(y=y)
  tensor([0.69301172, 0.67552491, 0.65128847], requires_grad=True)
  ```

* The `default.mixed` device now supports backpropagation with the Autograd and TensorFlow
  interfaces.
  [(#2615)](https://github.com/PennyLaneAI/pennylane/pull/2615)
  [(#2670)](https://github.com/PennyLaneAI/pennylane/pull/2670)

  As a result, the default differentiation method for the device is now `"backprop"`. To continue using the old default `"parameter-shift"`, explicitly specify this differentiation method in the QNode.

  ```python
  dev = qml.device("default.mixed", wires=2)

  @qml.qnode(dev, interface="autograd", diff_method="backprop")
  def circuit(x):
      qml.RY(x, wires=0)
      qml.CNOT(wires=[0, 1])
      return qml.expval(qml.PauliZ(wires=1))
  ```
  ```pycon
  >>> x = np.array(0.5, requires_grad=True)
  >>> circuit(x)
  array(0.87758256)
  >>> qml.grad(circuit)(x)
  -0.479425538604203
  ```

**Operator Arithmetic:**

* The adjoint transform `adjoint` can now accept either a single instantiated operator or
  a quantum function. It returns an entity of the same type/ call signature as what it was given:
  [(#2222)](https://github.com/PennyLaneAI/pennylane/pull/2222)
  [(#2672)](https://github.com/PennyLaneAI/pennylane/pull/2672)

  ```pycon
  >>> qml.adjoint(qml.PauliX(0))
  Adjoint(PauliX)(wires=[0])
  >>> qml.adjoint(lambda x: qml.RX(x, wires=0))(1.23)
  Adjoint(RX)(1.23, wires=[0])
  ```

  The adjoint now wraps operators in a symbolic operator class `qml.ops.op_math.Adjoint`. This class
  should not be constructed directly; the `adjoint` constructor should always be used instead.  The
  class behaves just like any other Operator:

  ```pycon
  >>> op = qml.adjoint(qml.S(0))
  >>> qml.matrix(op)
  array([[1.-0.j, 0.-0.j],
        [0.-0.j, 0.-1.j]])
  >>> qml.eigvals(op)
  array([1.-0.j, 0.-1.j])
  ```

* The `ctrl` transform and `ControlledOperation` have been moved to the new `qml.ops.op_math`
  submodule.  The developer-facing `ControlledOperation` class is no longer imported top-level.
  [(#2656)](https://github.com/PennyLaneAI/pennylane/pull/2656)

* A new symbolic operator class `qml.ops.op_math.Pow` represents an operator raised to a power.
  [(#2621)](https://github.com/PennyLaneAI/pennylane/pull/2621)

  ```pycon
  >>> op = qml.ops.op_math.Pow(qml.PauliX(0), 0.5)
  >>> op.decomposition()
  [SX(wires=[0])]
  >>> qml.matrix(op)
  array([[0.5+0.5j, 0.5-0.5j],
       [0.5-0.5j, 0.5+0.5j]])
  ```

* The unused keyword argument `do_queue` for `Operation.adjoint` is now fully removed.
  [(#2583)](https://github.com/PennyLaneAI/pennylane/pull/2583)

* Several non-decomposable `Adjoint` ops are added to the device test suite.
  [(#2658)](https://github.com/PennyLaneAI/pennylane/pull/2658)

* The developer-facing `pow` method has been added to `Operator` with concrete implementations
  for many classes.
  [(#2225)](https://github.com/PennyLaneAI/pennylane/pull/2225)

<h3>Improvements</h3>

* IPython displays the `str` representation of a `Hamiltonian`, rather than the `repr`. This displays
  more information about the object.
  [(#2648)](https://github.com/PennyLaneAI/pennylane/pull/2648)

* The qchem openfermion-dependent tests are localized and collected in `tests.qchem.of_tests`. The
  new module `test_structure` is created to collect the tests of the `qchem.structure` module in
  one place and remove their dependency to openfermion.
  [(#2593)](https://github.com/PennyLaneAI/pennylane/pull/2593)

* Test classes are created in qchem test modules to group the integrals and matrices unittests.
  [(#2545)](https://github.com/PennyLaneAI/pennylane/pull/2545)

* Introduced an `operations_only` argument to the `tape.get_parameters` method.
  [(#2543)](https://github.com/PennyLaneAI/pennylane/pull/2543)

* The `gradients` module now uses faster subroutines and uniform
  formats of gradient rules.
  [(#2452)](https://github.com/XanaduAI/pennylane/pull/2452)

* Wires can be passed as the final argument to an `Operator`, instead of requiring
  the wires to be explicitly specified with keyword `wires`. This functionality already
  existed for `Observable`'s, but now extends to all `Operator`'s.
  [(#2432)](https://github.com/PennyLaneAI/pennylane/pull/2432)

  ```pycon
  >>> qml.S(0)
  S(wires=[0])
  >>> qml.CNOT((0,1))
  CNOT(wires=[0, 1])
  ```

* Instead of checking types, objects are processed in `QuantumTape`'s based on a new `_queue_category` property.
  This is a temporary fix that will disappear in the future.
  [(#2408)](https://github.com/PennyLaneAI/pennylane/pull/2408)

* The `qml.taper` function can now be used to consistently taper any additional observables such as dipole moment,
  particle number, and spin operators using the symmetries obtained from the Hamiltonian.
  [(#2510)](https://github.com/PennyLaneAI/pennylane/pull/2510)

* The `QNode` class now contains a new method `best_method_str` that returns the best differentiation
  method for a provided device and interface, in human-readable format.
  [(#2533)](https://github.com/PennyLaneAI/pennylane/pull/2533)


* Using `Operation.inv()` in a queuing environment no longer updates the queue's metadata, but merely updates
  the operation in place.
  [(#2596)](https://github.com/PennyLaneAI/pennylane/pull/2596)

* Sparse Hamiltonians representation has changed from COOrdinate (COO) to Compressed Sparse Row (CSR) format. The CSR representation is more performant for arithmetic operations and matrix vector products. This change decreases the `expval()` calculation time, for `qml.SparseHamiltonian`, specially for large workflows. Also, the CRS format consumes less memory for the `qml.SparseHamiltonian` storage.
[(#2561)](https://github.com/PennyLaneAI/pennylane/pull/2561)

* A new method `safe_update_info` is added to `qml.QueuingContext`. This method is substituted
  for `qml.QueuingContext.update_info` in a variety of places.
  [(#2612)](https://github.com/PennyLaneAI/pennylane/pull/2612)
  [(#2675)](https://github.com/PennyLaneAI/pennylane/pull/2675)

* `BasisEmbedding` can accept an int as argument instead of a list of bits (optionally).
  [(#2601)](https://github.com/PennyLaneAI/pennylane/pull/2601)

  Example:

  `qml.BasisEmbedding(4, wires = range(4))` is now equivalent to
  `qml.BasisEmbedding([0,1,0,0], wires = range(4))` (because `4=0b100`).

* Introduced a new `is_hermitian` property to determine if an operator can be used in a measurement process.
  [(#2629)](https://github.com/PennyLaneAI/pennylane/pull/2629)

* Added separate requirements_dev.txt for separation of concerns for code development and just using PennyLane.
  [(#2635)](https://github.com/PennyLaneAI/pennylane/pull/2635)

* Add `IsingXY` gate.
  [(#2649)](https://github.com/PennyLaneAI/pennylane/pull/2649)

* The performance of building sparse Hamiltonians has been improved by accumulating the sparse representation of coefficient-operator pairs in a temporary storage and by eliminating unnecessary `kron` operations on identity matrices.
  [(#2630)](https://github.com/PennyLaneAI/pennylane/pull/2630)

* Control values are now displayed distinctly in text and mpl drawings of circuits.
  [(#2668)](https://github.com/PennyLaneAI/pennylane/pull/2668)

<h3>Breaking changes</h3>

* PennyLane does not support TensorFlow `2.1.~` anymore.
  [(#2683)](https://github.com/PennyLaneAI/pennylane/pull/2683)

* The `qml.queuing.Queue` class is now removed.
  [(#2599)](https://github.com/PennyLaneAI/pennylane/pull/2599)

* The module `qml.gradients.param_shift_hessian` has been renamed to
  `qml.gradients.parameter_shift_hessian` in order to distinguish it from the identically named
  function. Note that the `param_shift_hessian` function is unaffected by this change and can be
  invoked in the same manner as before via the `qml.gradients` module.
  [(#2528)](https://github.com/PennyLaneAI/pennylane/pull/2528)
* The properties `eigval` and `matrix` from the `Operator` class were replaced with the
  methods `eigval()` and `matrix(wire_order=None)`.
  [(#2498)](https://github.com/PennyLaneAI/pennylane/pull/2498)

* `Operator.decomposition()` is now an instance method, and no longer accepts parameters.
  [(#2498)](https://github.com/PennyLaneAI/pennylane/pull/2498)

* Adds tests, adds no-coverage directives, and removes inaccessible logic to improve code coverage.
  [(#2537)](https://github.com/PennyLaneAI/pennylane/pull/2537)

* The base classes `QubitDevice` and `DefaultQubit` now accept data-types for a statevector. This
  enables a derived class (device) in a plugin to choose correct data-types.
  [(#2448)](https://github.com/PennyLaneAI/pennylane/pull/2448)

  ```pycon
  >>> dev = qml.device("default.qubit", wires=4, r_dtype=np.float32, c_dtype=np.complex64)
  >>> dev.R_DTYPE
  <class 'numpy.float32'>
  >>> dev.C_DTYPE
  <class 'numpy.complex64'>
  ```

<h3>Bug fixes</h3>

* Fixed a bug where returning `qml.density_matrix` using the PyTorch interface would return a density matrix with wrong shape.
  [(#2643)](https://github.com/PennyLaneAI/pennylane/pull/2643)

* Fixed a bug to make `param_shift_hessian` work with QNodes in which gates marked
  as trainable do not have any impact on the QNode output.
  [(#2584)](https://github.com/PennyLaneAI/pennylane/pull/2584)

* `QNode`'s now can interpret variations on the interface name, like `"tensorflow"`
  or `"jax-jit"`, when requesting backpropagation.
  [(#2591)](https://github.com/PennyLaneAI/pennylane/pull/2591)

* Fixed a bug for `diff_method="adjoint"` where incorrect gradients were
  computed for QNodes with parametrized observables (e.g., `qml.Hermitian`).
  [(#2543)](https://github.com/PennyLaneAI/pennylane/pull/2543)

* Fixed a bug where `QNGOptimizer` did not work with operators
  whose generator was a Hamiltonian.
  [(#2524)](https://github.com/PennyLaneAI/pennylane/pull/2524)

* Fixes a bug with the decomposition of `qml.CommutingEvolution`.
  [(#2542)](https://github.com/PennyLaneAI/pennylane/pull/2542)

* Fixed a bug enabling PennyLane to work with the latest version of Autoray.
  [(#2549)](https://github.com/PennyLaneAI/pennylane/pull/2549)

* Fixed a bug which caused different behaviour for `Hamiltonian @ Observable` and `Observable @ Hamiltonian`.
  [(#2570)](https://github.com/PennyLaneAI/pennylane/pull/2570)

* Fixes a bug in `DiagonalQubitUnitary._controlled` where an invalid operation was queued
  instead of the controlled version of the diagonal unitary.
  [(#2525)](https://github.com/PennyLaneAI/pennylane/pull/2525)

* Updated the gradients fix [(#2485)](https://github.com/PennyLaneAI/pennylane/pull/2485) to only apply to the `strawberryfields.gbs` device, since
  the original logic was breaking some devices. [(#2595)](https://github.com/PennyLaneAI/pennylane/pull/2595)

<h3>Deprecations</h3>

<h3>Documentation</h3>

* The centralized [Xanadu Sphinx Theme](https://github.com/XanaduAI/xanadu-sphinx-theme)
  is now used to style the Sphinx documentation.
  [(#2450)](https://github.com/PennyLaneAI/pennylane/pull/2450)

* Added reference to `qml.utils.sparse_hamiltonian` in `qml.SparseHamiltonian` to clarify
  how to construct sparse Hamiltonians in PennyLane.
  [(2572)](https://github.com/PennyLaneAI/pennylane/pull/2572)

* Added a new section in the [Gradients and Training](https://pennylane.readthedocs.io/en/stable/introduction/interfaces.html)
  page that summarizes the supported device configurations and provides justification. Also
  added [code examples](https://pennylane.readthedocs.io/en/stable/introduction/unsupported.html)
  for some selected configurations.
  [(#2540)](https://github.com/PennyLaneAI/pennylane/pull/2540)

* Added a note for the [Depolarization Channel](https://pennylane.readthedocs.io/en/stable/code/api/pennylane.DepolarizingChannel.html)
  that specifies how the channel behaves for the different values of depolarization probability `p`.
  [(#2669)](https://github.com/PennyLaneAI/pennylane/pull/2669)

<h3>Contributors</h3>

This release contains contributions from (in alphabetical order):

Amintor Dusko, Ankit Khandelwal, Avani Bhardwaj, Chae-Yeun Park, Christian Gogolin, Christina Lee, David Wierichs,
Edward Jiang, Guillermo Alonso-Linaje, Jay Soni, Juan Miguel Arrazola, Katharine Hyatt, Korbinian Kottmann,
Maria Schuld, Mikhail Andrenkov, Romain Moyard, Qi Hu, Samuel Banning, Soran Jahangiri, Utkarsh Azad, Antal Száva,
WingCode<|MERGE_RESOLUTION|>--- conflicted
+++ resolved
@@ -4,7 +4,6 @@
 
 <h3>New features since last release</h3>
 
-<<<<<<< HEAD
 * The JAX JIT interface now supports evaluating vector-valued QNodes
   enabling new types of workflows to utilize the power of just-in-time
   compilation for significant performance boosts.
@@ -51,7 +50,6 @@
   (DeviceArray(-0.2050439, dtype=float32),)
   ```
 
-=======
 * A new quantum information module is added. It includes a function for computing the reduced density matrix functions
   for state vectors and density matrices.
 
@@ -275,7 +273,6 @@
 * New `solarized_light` and `solarized_dark` styles available for drawing circuit diagram graphics. 
   [(#2662)](https://github.com/PennyLaneAI/pennylane/pull/2662)
 
->>>>>>> 1b788a6b
 * Support adding `Observable` objects to the integer `0`.
   [(#2603)](https://github.com/PennyLaneAI/pennylane/pull/2603)
 
