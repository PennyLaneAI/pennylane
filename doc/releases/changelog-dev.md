--- conflicted
+++ resolved
@@ -140,9 +140,4 @@
 
 This release contains contributions from (in alphabetical order):
 
-<<<<<<< HEAD
-Amintor Dusko, Chae-Yeun Park, Christian Gogolin, Christina Lee, Edward Jiang, Guillermo Alonso-Linaje, Juan Miguel Arrazola, Maria Schuld, Mikhail Andrenkov, Soran Jahangiri, Utkarsh Azad
-=======
-Guillermo Alonso-Linaje, Mikhail Andrenkov, Juan Miguel Arrazola, Utkarsh Azad, Christian Gogolin,
-Soran Jahangiri, Edward Jiang, Christina Lee, Chae-Yeun Park, Maria Schuld, Jay Soni
->>>>>>> 1a13bef8
+Amintor Dusko, Chae-Yeun Park, Christian Gogolin, Christina Lee, Edward Jiang, Guillermo Alonso-Linaje, Jay Soni, Juan Miguel Arrazola, Maria Schuld, Mikhail Andrenkov, Soran Jahangiri, Utkarsh Azad