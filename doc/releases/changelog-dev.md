--- conflicted
+++ resolved
@@ -6,11 +6,10 @@
 
 <h3>Improvements 🛠</h3>
 
-<<<<<<< HEAD
 * A `RuntimeWarning` is now raised by `qml.QNode` and `qml.execute` if executing JAX workflows and the installed version of JAX
   is greater than `0.4.28`.
   [(#6864)](https://github.com/PennyLaneAI/pennylane/pull/6864)
-=======
+
 * Added the `qml.workflow.construct_execution_config(qnode)(*args,**kwargs)` helper function.
   Users can now construct the execution configuration from a particular `QNode` instance.
   [(#6901)](https://github.com/PennyLaneAI/pennylane/pull/6901)
@@ -44,7 +43,6 @@
 * The `PlxprInterpreter` classes can now handle creating dynamic arrays via `jnp.ones`, `jnp.zeros`,
   `jnp.arange`, and `jnp.full`.
   [#6865)](https://github.com/PennyLaneAI/pennylane/pull/6865)
->>>>>>> a5a963f5
 
 * `QNode` objects now have an `update` method that allows for re-configuring settings like `diff_method`, `mcm_method`, and more. This allows for easier on-the-fly adjustments to workflows. Any arguments not specified will retain their original value.
   [(#6803)](https://github.com/PennyLaneAI/pennylane/pull/6803)
