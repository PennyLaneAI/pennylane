# Release 0.44.0-dev (development release)

<h3>New features since last release</h3>

* A new decomposition has been added for the Controlled :class:`~.SemiAdder`,
  which is efficient and skips controlling all gates in its decomposition.
  [(#8423)](https://github.com/PennyLaneAI/pennylane/pull/8423)

* Added a :meth:`~pennylane.devices.DeviceCapabilities.gate_set` method to :class:`~pennylane.devices.DeviceCapabilities`
  that produces a set of gate names to be used as the target gate set in decompositions.
  [(#8522)](https://github.com/PennyLaneAI/pennylane/pull/8522)

* Added a :func:`~pennylane.measurements.pauli_measure` that takes a Pauli product measurement.
  [(#8461)](https://github.com/PennyLaneAI/pennylane/pull/8461)

<h3>Improvements 🛠</h3>

* The `~.BasisRotation` graph decomposition was re-written in a qjit friendly way with PennyLane control flow.
  [(#8560)](https://github.com/PennyLaneAI/pennylane/pull/8560)

* The new graph based decompositions system enabled via :func:`~.decomposition.enable_graph` now supports the following
  additional templates.
  [(#8520)](https://github.com/PennyLaneAI/pennylane/pull/8520)
  [(#8515)](https://github.com/PennyLaneAI/pennylane/pull/8515)
  [(#8516)](https://github.com/PennyLaneAI/pennylane/pull/8516)
  [(#8555)](https://github.com/PennyLaneAI/pennylane/pull/8555)
  [(#8558)](https://github.com/PennyLaneAI/pennylane/pull/8558)
  [(#8538)](https://github.com/PennyLaneAI/pennylane/pull/8538)  
  [(#8534)](https://github.com/PennyLaneAI/pennylane/pull/8534)
  [(#8543)](https://github.com/PennyLaneAI/pennylane/pull/8543)
  [(#8554)](https://github.com/PennyLaneAI/pennylane/pull/8554)
  
  - :class:`~.QSVT`
  - :class:`~.AmplitudeEmbedding`
  - :class:`~.AllSinglesDoubles`
  - :class:`~.SimplifiedTwoDesign`
  - :class:`~.GateFabric`
  - :class:`~.AngleEmbedding`
  - :class:`~.IQPEmbedding`
  - :class:`~.QAOAEmbedding`
  - :class:`~.BasicEntanglerLayers`

* A new `qml.compiler.python_compiler.utils` submodule has been added, containing general-purpose utilities for
  working with xDSL. This includes a function that extracts the concrete value of scalar, constant SSA values.
  [(#8514)](https://github.com/PennyLaneAI/pennylane/pull/8514)

* Added a keyword argument ``recursive`` to ``qml.transforms.cancel_inverses`` that enables
  recursive cancellation of nested pairs of mutually inverse gates. This makes the transform
  more powerful, because it can cancel larger blocks of inverse gates without having to scan
  the circuit from scratch. By default, the recursive cancellation is enabled (``recursive=True``).
  To obtain previous behaviour, disable it by setting ``recursive=False``.
  [(#8483)](https://github.com/PennyLaneAI/pennylane/pull/8483)

* `qml.grad` and `qml.jacobian` now lazily dispatch to catalyst and program
  capture, allowing for `qml.qjit(qml.grad(c))` and `qml.qjit(qml.jacobian(c))` to work.
  [(#8382)](https://github.com/PennyLaneAI/pennylane/pull/8382)

* Both the generic and transform-specific application behavior of a `qml.transforms.core.TransformDispatcher`
  can be overwritten with `TransformDispatcher.generic_register` and `my_transform.register`.
  [(#7797)](https://github.com/PennyLaneAI/pennylane/pull/7797)

* With capture enabled, measurements can now be performed on Operator instances passed as closure
  variables from outside the workflow scope.
  [(#8504)](https://github.com/PennyLaneAI/pennylane/pull/8504)

* Users can now estimate the resources for quantum circuits that contain or decompose into
  any of the following symbolic operators: :class:`~.ChangeOpBasis`, :class:`~.Prod`,
  :class:`~.Controlled`, :class:`~.ControlledOp`, :class:`~.Pow`, and :class:`~.Adjoint`.
  [(#8464)](https://github.com/PennyLaneAI/pennylane/pull/8464)

* Wires can be specified via `range` with program capture and autograph.
  [(#8500)](https://github.com/PennyLaneAI/pennylane/pull/8500)

* The :func:`~pennylane.transforms.decompose` transform no longer raises an error if both `gate_set` and
  `stopping_condition` are provided, or if `gate_set` is a dictionary, when the new graph-based decomposition
  system is disabled.
  [(#8532)](https://github.com/PennyLaneAI/pennylane/pull/8532)

* A new decomposition has been added to :class:`pennylane.Toffoli`. This decomposition uses one
  work wire and :class:`pennylane.TemporaryAND` operators to reduce the resources needed.
  [(#8549)](https://github.com/PennyLaneAI/pennylane/pull/8549)

<h3>Breaking changes 💔</h3>

* Providing ``num_steps`` to :func:`pennylane.evolve`, :func:`pennylane.exp`, :class:`pennylane.ops.Evolution`,
  and :class:`pennylane.ops.Exp` has been disallowed. Instead, use :class:`~.TrotterProduct` for approximate
  methods, providing the ``n`` parameter to perform the Suzuki-Trotter product approximation of a Hamiltonian
  with the specified number of Trotter steps.
  [(#8474)](https://github.com/PennyLaneAI/pennylane/pull/8474)

  As a concrete example, consider the following case:

  .. code-block:: python

    coeffs = [0.5, -0.6]
    ops = [qml.X(0), qml.X(0) @ qml.Y(1)]
    H_flat = qml.dot(coeffs, ops)

  Instead of computing the Suzuki-Trotter product approximation as:

  ```pycon
  >>> qml.evolve(H_flat, num_steps=2).decomposition()
  [RX(0.5, wires=[0]),
  PauliRot(-0.6, XY, wires=[0, 1]),
  RX(0.5, wires=[0]),
  PauliRot(-0.6, XY, wires=[0, 1])]
  ```

  The same result can be obtained using :class:`~.TrotterProduct` as follows:

  ```pycon
  >>> decomp_ops = qml.adjoint(qml.TrotterProduct(H_flat, time=1.0, n=2)).decomposition()
  >>> [simp_op for op in decomp_ops for simp_op in map(qml.simplify, op.decomposition())]
  [RX(0.5, wires=[0]),
  PauliRot(-0.6, XY, wires=[0, 1]),
  RX(0.5, wires=[0]),
  PauliRot(-0.6, XY, wires=[0, 1])]
  ```

* The value ``None`` has been removed as a valid argument to the ``level`` parameter in the
  :func:`pennylane.workflow.get_transform_program`, :func:`pennylane.workflow.construct_batch`,
  :func:`pennylane.draw`, :func:`pennylane.draw_mpl`, and :func:`pennylane.specs` transforms.
  Please use ``level='device'`` instead to apply the transform at the device level.
  [(#8477)](https://github.com/PennyLaneAI/pennylane/pull/8477)

* Access to ``add_noise``, ``insert`` and noise mitigation transforms from the ``pennylane.transforms`` module is deprecated.
  Instead, these functions should be imported from the ``pennylane.noise`` module.
  [(#8477)](https://github.com/PennyLaneAI/pennylane/pull/8477)

* ``qml.qnn.cost.SquaredErrorLoss`` has been removed. Instead, this hybrid workflow can be accomplished
  with a function like ``loss = lambda *args: (circuit(*args) - target)**2``.
  [(#8477)](https://github.com/PennyLaneAI/pennylane/pull/8477)

* Some unnecessary methods of the ``qml.CircuitGraph`` class have been removed:
  [(#8477)](https://github.com/PennyLaneAI/pennylane/pull/8477)

  - ``print_contents`` in favor of ``print(obj)``
  - ``observables_in_order`` in favor of ``observables``
  - ``operations_in_order`` in favor of ``operations``
  - ``ancestors_in_order(obj)`` in favor of ``ancestors(obj, sort=True)``
  - ``descendants_in_order(obj)`` in favor of ``descendants(obj, sort=True)``

* ``pennylane.devices.DefaultExecutionConfig`` has been removed. Instead, use
  ``qml.devices.ExecutionConfig()`` to create a default execution configuration.
  [(#8470)](https://github.com/PennyLaneAI/pennylane/pull/8470)

* Specifying the ``work_wire_type`` argument in ``qml.ctrl`` and other controlled operators as ``"clean"`` or
  ``"dirty"`` is disallowed. Use ``"zeroed"`` to indicate that the work wires are initially in the :math:`|0\rangle`
  state, and ``"borrowed"`` to indicate that the work wires can be in any arbitrary state. In both cases, the
  work wires are assumed to be restored to their original state upon completing the decomposition.
  [(#8470)](https://github.com/PennyLaneAI/pennylane/pull/8470)

* `QuantumScript.shape` and `QuantumScript.numeric_type` are removed. The corresponding `MeasurementProcess`
  methods should be used instead.
  [(#8468)](https://github.com/PennyLaneAI/pennylane/pull/8468)

* `MeasurementProcess.expand` is removed.
  `qml.tape.QuantumScript(mp.obs.diagonalizing_gates(), [type(mp)(eigvals=mp.obs.eigvals(), wires=mp.obs.wires)])`
  can be used instead.
  [(#8468)](https://github.com/PennyLaneAI/pennylane/pull/8468)

* The `qml.QNode.add_transform` method is removed.
  Instead, please use `QNode.transform_program.push_back(transform_container=transform_container)`.
  [(#8468)](https://github.com/PennyLaneAI/pennylane/pull/8468)

<h3>Deprecations 👋</h3>

* `qml.measure`, `qml.measurements.MidMeasureMP`, `qml.measurements.MeasurementValue`,
  and `qml.measurements.get_mcm_predicates` are now located in `qml.ops.mid_measure`.
  `MidMeasureMP` is now renamed to `MidMeasure`.
  `qml.measurements.find_post_processed_mcms` is now `qml.devices.qubit.simulate._find_post_processed_mcms`,
  and is being made private, as it is an utility for tree-traversal.
  [(#8466)](https://github.com/PennyLaneAI/pennylane/pull/8466)

* The ``pennylane.operation.Operator.is_hermitian`` property has been deprecated and renamed
  to ``pennylane.operation.Operator.is_verified_hermitian`` as it better reflects the functionality of this property.
  The deprecated access through ``is_hermitian`` will be removed in PennyLane v0.45.
  Alternatively, consider using the ``pennylane.is_hermitian`` function instead as it provides a more reliable check for hermiticity.
  Please be aware that it comes with a higher computational cost.
  [(#8494)](https://github.com/PennyLaneAI/pennylane/pull/8494)

* Access to the follow functions and classes from the ``pennylane.resources`` module are deprecated. Instead, these functions must be imported from the ``pennylane.estimator`` module.
  [(#8484)](https://github.com/PennyLaneAI/pennylane/pull/8484)

    - ``qml.estimator.estimate_shots`` in favor of ``qml.resources.estimate_shots``
    - ``qml.estimator.estimate_error`` in favor of ``qml.resources.estimate_error``
    - ``qml.estimator.FirstQuantization`` in favor of ``qml.resources.FirstQuantization``
    - ``qml.estimator.DoubleFactorization`` in favor of ``qml.resources.DoubleFactorization``

* ``argnum`` has been renamed ``argnums`` for ``qml.grad``, ``qml.jacobian``, ``qml.jvp`` and ``qml.vjp``.
  [(#8496)](https://github.com/PennyLaneAI/pennylane/pull/8496)
  [(#8481)](https://github.com/PennyLaneAI/pennylane/pull/8481)

* The :func:`pennylane.devices.preprocess.mid_circuit_measurements` transform is deprecated. Instead,
  the device should determine which mcm method to use, and explicitly include :func:`~pennylane.transforms.dynamic_one_shot`
  or :func:`~pennylane.transforms.defer_measurements` in its preprocess transforms if necessary.
  [(#8467)](https://github.com/PennyLaneAI/pennylane/pull/8467)

<h3>Internal changes ⚙️</h3>

* The `grad` and `jacobian` primitives now store the function under `fn`. There is also now a single `jacobian_p`
  primitive for use in program capture.
  [(#8357)](https://github.com/PennyLaneAI/pennylane/pull/8357)

* Fix all NumPy 1.X `DeprecationWarnings` in our source code.
  [(#8497)](https://github.com/PennyLaneAI/pennylane/pull/8497)

* Update versions for `pylint`, `isort` and `black` in `format.yml`
  [(#8506)](https://github.com/PennyLaneAI/pennylane/pull/8506)

* Reclassifies `registers` as a tertiary module for use with tach.
  [(#8513)](https://github.com/PennyLaneAI/pennylane/pull/8513)

* A new `split_non_commuting_pass` compiler pass has been added to the xDSL transforms. This pass
  splits quantum functions that measure observables on the same wires into multiple function executions,
  where each execution measures observables on different wires (using the "wires" grouping strategy).
  The original function is replaced with calls to these generated functions, and the results are combined
  appropriately.
  [(#8531)](https://github.com/PennyLaneAI/pennylane/pull/8531)

* The experimental xDSL implementation of `diagonalize_measurements` has been updated to fix a bug
  that included the wrong SSA value for final qubit insertion and deallocation at the end of the
  circuit. A clear error is now also raised when there are observables with overlapping wires.
  [(#8383)](https://github.com/PennyLaneAI/pennylane/pull/8383)

* Add an `outline_state_evolution_pass` pass to the MBQC xDSL transform, which moves all
  quantum gate operations to a private callable.
  [(#8367)](https://github.com/PennyLaneAI/pennylane/pull/8367)

* The experimental xDSL implementation of `measurements_from_samples_pass` has been updated to support `shots` defined by an `arith.constant` operation.
  [(#8460)](https://github.com/PennyLaneAI/pennylane/pull/8460)

* The :class:`~pennylane.devices.LegacyDeviceFacade` is slightly refactored to implement `setup_execution_config` and `preprocess_transforms`
  separately as opposed to implementing a single `preprocess` method. Additionally, the `mid_circuit_measurements` transform has been removed
  from the preprocess transform program. Instead, the best mcm method is chosen in `setup_execution_config`. By default, the ``_capabilities``
  dictionary is queried for the ``"supports_mid_measure"`` property. If the underlying device defines a TOML file, the ``supported_mcm_methods``
  field in the TOML file is used as the source of truth.
  [(#8469)](https://github.com/PennyLaneAI/pennylane/pull/8469)
  [(#8486)](https://github.com/PennyLaneAI/pennylane/pull/8486)
  [(#8495)](https://github.com/PennyLaneAI/pennylane/pull/8495)

* The various private functions of the :class:`~pennylane.estimator.FirstQuantization` class have
  been modified to avoid using `numpy.matrix` as this function is deprecated.
  [(#8523)](https://github.com/PennyLaneAI/pennylane/pull/8523)

* The `ftqc` module now includes dummy transforms for several Catalyst/MLIR passes (`to-ppr`, `commute-ppr`, `merge-ppr-ppm`,
  `decompose-clifford-ppr`, `decompose-non-clifford-ppr`, `ppr-to-ppm`, `ppr-to-mbqc` and `reduce-t-depth`), to allow them to
  be captured as primitives in PLxPR and mapped to the MLIR passes in Catalyst. This enables using the passes with the unified
  compiler and program capture.
  [(#8519)](https://github.com/PennyLaneAI/pennylane/pull/8519)
  [(#8544)](https://github.com/PennyLaneAI/pennylane/pull/8544)

* The decompositions for several templates have been updated to use
  :class:`~.ops.op_math.ChangeOpBasis`, which makes their decompositions more resource efficient
  by eliminating unnecessary controlled operations. The templates include :class:`~.PhaseAdder`,
  :class:`~.TemporaryAND`, :class:`~.QSVT`, and :class:`~.SelectPauliRot`.
  [(#8490)](https://github.com/PennyLaneAI/pennylane/pull/8490)
  [(#8577)](https://github.com/PennyLaneAI/pennylane/pull/8577)

* Solovay-Kitaev decomposition using the :func:`~.clifford_t_decompostion` transform
  with ``method="sk"`` or directly via :func:`~.ops.sk_decomposition` now raises a more
  informative ``RuntimeError`` when used with JAX-JIT or :func:`~.qjit`.
  [(#8489)](https://github.com/PennyLaneAI/pennylane/pull/8489)

<<<<<<< HEAD
* The `is_xdsl_pass` function has been added to the `pennylane.compiler.python_compiler.pass_api` module.
  This function checks if a pass name corresponds to an xDSL implemented pass.
  [(#8572)](https://github.com/PennyLaneAI/pennylane/pull/8572)
=======
* The :func:`~pennylane.compiler.python_compiler.Compiler.run` method now accepts a string as input,
  which is parsed and transformed with xDSL.
  [(#8587)](https://github.com/PennyLaneAI/pennylane/pull/8587)
>>>>>>> b6386fa1

<h3>Documentation 📝</h3>

* Added a "Unified Compiler Cookbook" RST file, along with tutorials, to ``qml.compiler.python_compiler`,
  which provides a quickstart guide for getting started with xDSL and its integration with PennyLane and
  Catalyst.
  [(#8571)](https://github.com/PennyLaneAI/pennylane/pull/8571)

* The documentation of ``qml.transforms.rz_phase_gradient`` has been updated with respect to the
  sign convention of phase gradient states, how it prepares the phase gradient state in the code
  example, and the verification of the code example result.

* The code example in the documentation for ``qml.decomposition.register_resources`` has been
  updated to adhere to renamed keyword arguments and default behaviour of ``max_work_wires``.
  [(#8536)](https://github.com/PennyLaneAI/pennylane/pull/8536)

* The docstring for ``qml.device`` has been updated to include a section on custom decompositions,
  and a warning about the removal of the ``custom_decomps`` kwarg in v0.45. Additionally, the page
  :doc:`Building a plugin <../development/plugins>` now includes instructions on using
  the :func:`~pennylane.devices.preprocess.decompose` transform for device-level decompositions.
  The documentation for :doc:`Compiling circuits <../introduction/compiling_circuits>` has also been
  updated with a warning message about ``custom_decomps`` future removal.
  [(#8492)](https://github.com/PennyLaneAI/pennylane/pull/8492)
  [(#8564)](https://github.com/PennyLaneAI/pennylane/pull/8564)

A warning message has been added to :doc:`Building a plugin <../development/plugins>`
  docstring for ``qml.device`` has been updated to include a section on custom decompositions,
  and a warning about the removal of the ``custom_decomps`` kwarg in v0.44. Additionally, the page
  :doc:`Building a plugin <../development/plugins>` now includes instructions on using
  the :func:`~pennylane.devices.preprocess.decompose` transform for device-level decompositions.
  [(#8492)](https://github.com/PennyLaneAI/pennylane/pull/8492)

* Improves documentation in the transforms module and adds documentation testing for it.
  [(#8557)](https://github.com/PennyLaneAI/pennylane/pull/8557)

<h3>Bug fixes 🐛</h3>

* Add an exception to the warning for unsolved operators within the graph-based decomposition
  system if the unsolved operators are :class:`.allocation.Allocate` or :class:`.allocation.Deallocate`.
  [(#8553)](https://github.com/PennyLaneAI/pennylane/pull/8553)

* Fixes a bug in `clifford_t_decomposition` with `method="gridsynth"` and qjit, where using cached decomposition with the same parameter causes an error.
  [(#8535)](https://github.com/PennyLaneAI/pennylane/pull/8535)

* Fixes a bug in :class:`~.SemiAdder` where the results were incorrect when more ``work_wires`` than required were passed.
 [(#8423)](https://github.com/PennyLaneAI/pennylane/pull/8423)

* Fixes a bug in ``QubitUnitaryOp.__init__`` in the unified compiler module that prevented an
  instance from being constructed.
  [(#8456)](https://github.com/PennyLaneAI/pennylane/pull/8456)

* Fixes a bug where the deferred measurement method is used silently even if ``mcm_method="one-shot"`` is explicitly requested,
  when a device that extends the ``LegacyDevice`` does not declare support for mid-circuit measurements.
  [(#8486)](https://github.com/PennyLaneAI/pennylane/pull/8486)

* Fixes a bug where a `KeyError` is raised when querying the decomposition rule for an operator in the gate set from a :class:`~pennylane.decomposition.DecompGraphSolution`.
  [(#8526)](https://github.com/PennyLaneAI/pennylane/pull/8526)

* Fixes a bug where mid-circuit measurements were generating incomplete QASM.
  [(#8556)](https://github.com/PennyLaneAI/pennylane/pull/8556)

<h3>Contributors ✍️</h3>

This release contains contributions from (in alphabetical order):


Guillermo Alonso,
Utkarsh Azad,
Astral Cai,
Marcus Edwards,
Lillian Frederiksen,
Christina Lee,
Joseph Lee,
Gabriela Sanchez Diaz,
Mudit Pandey,
Shuli Shu,
Jay Soni,
nate stemen,
David Wierichs,
Hongsheng Zheng<|MERGE_RESOLUTION|>--- conflicted
+++ resolved
@@ -262,15 +262,13 @@
   informative ``RuntimeError`` when used with JAX-JIT or :func:`~.qjit`.
   [(#8489)](https://github.com/PennyLaneAI/pennylane/pull/8489)
 
-<<<<<<< HEAD
 * The `is_xdsl_pass` function has been added to the `pennylane.compiler.python_compiler.pass_api` module.
   This function checks if a pass name corresponds to an xDSL implemented pass.
   [(#8572)](https://github.com/PennyLaneAI/pennylane/pull/8572)
-=======
+
 * The :func:`~pennylane.compiler.python_compiler.Compiler.run` method now accepts a string as input,
   which is parsed and transformed with xDSL.
   [(#8587)](https://github.com/PennyLaneAI/pennylane/pull/8587)
->>>>>>> b6386fa1
 
 <h3>Documentation 📝</h3>
 
