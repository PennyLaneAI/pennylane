--- conflicted
+++ resolved
@@ -120,11 +120,8 @@
 This release contains contributions from (in alphabetical order):
 
 Abhishek Abhishek,
-<<<<<<< HEAD
 Gabriel Bottrill,
-=======
 Astral Cai,
->>>>>>> f854611a
 Pablo Antonio Moreno Casares,
 Isaac De Vlugt,
 Korbinian Kottmann,
