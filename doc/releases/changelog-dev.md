:orphan:

# Release 0.36.0-dev (development release)

<h3>New features since last release</h3>

<h4>Estimate errors in a quantum circuit 🧮</h4>

* Added `error` method to `QuantumPhaseEstimation` template.
  [(#5278)](https://github.com/PennyLaneAI/pennylane/pull/5278)

* Added new `SpectralNormError` class to the new error tracking functionality.
  [(#5154)](https://github.com/PennyLaneAI/pennylane/pull/5154)

* The `qml.TrotterProduct` operator now supports error estimation functionality. 
  [(#5384)](https://github.com/PennyLaneAI/pennylane/pull/5384)

  ```pycon
  >>> hamiltonian = qml.dot([1.0, 0.5, -0.25], [qml.X(0), qml.Y(0), qml.Z(0)])
  >>> op = qml.TrotterProduct(hamiltonian, time=0.01, order=2)
  >>> op.error(method="one-norm")
  SpectralNormError(8.039062500000003e-06)
  >>>
  >>> op.error(method="commutator")
  SpectralNormError(6.166666666666668e-06)
  ```

* `qml.specs` and `qml.Tracker` now return information about algorithmic errors for the qnode as well.
  [(#5464)](https://github.com/PennyLaneAI/pennylane/pull/5464)
  [(#5465)](https://github.com/PennyLaneAI/pennylane/pull/5465)


<h4>Access an extended arsenal of quantum algorithms 🏹</h4>

* The `FABLE` template is added for efficient block encoding of matrices. Users can now call FABLE to efficiently construct circuits according to a user-set approximation level. 
  [(#5107)](https://github.com/PennyLaneAI/pennylane/pull/5107)

* Create the `qml.Reflection` operator, useful for amplitude amplification and its variants.
  [(#5159)](https://github.com/PennyLaneAI/pennylane/pull/5159)

  ```python
  @qml.prod
  def generator(wires):
        qml.Hadamard(wires=wires)

  U = generator(wires=0)

  dev = qml.device('default.qubit')
  @qml.qnode(dev)
  def circuit():

        # Initialize to the state |1>
        qml.PauliX(wires=0)

        # Apply the reflection
        qml.Reflection(U)

        return qml.state()

  ```

  ```pycon
  >>> circuit()
  tensor([1.+6.123234e-17j, 0.-6.123234e-17j], requires_grad=True)
  ```
  
* The `qml.AmplitudeAmplification` operator is introduced, which is a high-level interface for amplitude amplification and its variants.
  [(#5160)](https://github.com/PennyLaneAI/pennylane/pull/5160)

  ```python
  @qml.prod
  def generator(wires):
      for wire in wires:
          qml.Hadamard(wires=wire)

  U = generator(wires=range(3))
  O = qml.FlipSign(2, wires=range(3))

  dev = qml.device("default.qubit")

  @qml.qnode(dev)
  def circuit():

      generator(wires=range(3))
      qml.AmplitudeAmplification(U, O, iters=5, fixed_point=True, work_wire=3)

      return qml.probs(wires=range(3))

  ```
  
  ```pycon
  >>> print(np.round(circuit(), 3))
  [0.013, 0.013, 0.91, 0.013, 0.013, 0.013, 0.013, 0.013]

  ```

<h4>Make use of more methods to map from molecules 🗺️</h4>

* Added new function `qml.bravyi_kitaev` to map fermionic Hamiltonians to qubit Hamiltonians.
  [(#5390)](https://github.com/PennyLaneAI/pennylane/pull/5390)

  ```python
  import pennylane as qml
  fermi_ham = qml.fermi.from_string('0+ 1-')

  qubit_ham = qml.bravyi_kitaev(fermi_ham, n=6)
  ```

  ```pycon
  >>> print(qubit_ham)
  -0.25j * Y(0.0) + (-0.25+0j) * X(0) @ Z(1.0) + (0.25+0j) * X(0.0) + 0.25j * Y(0) @ Z(1.0)
  ```

* The `qml.qchem.hf_state` function is upgraded to be compatible with the parity and Bravyi-Kitaev bases.
  [(#5472)](https://github.com/PennyLaneAI/pennylane/pull/5472)

<h4>Calculate dynamical Lie algebras 👾</h4>

* A new `qml.lie_closure` function to compute the Lie closure of a list of operators.
  [(#5161)](https://github.com/PennyLaneAI/pennylane/pull/5161)
  [(#5169)](https://github.com/PennyLaneAI/pennylane/pull/5169)

  The Lie closure, pronounced "Lee closure", is a way to compute the so-called dynamical Lie algebra (DLA) of a set of operators.
  For a list of operators `ops = [op1, op2, op3, ..]`, one computes all nested commutators between `ops` until no new operators are generated from commutation.
  All these operators together form the DLA, see e.g. section IIB of [arXiv:2308.01432](https://arxiv.org/abs/2308.01432).

  Take for example the following ops

  ```python
  ops = [X(0) @ X(1), Z(0), Z(1)]
  ```

  A first round of commutators between all elements yields the new operators `Y(0) @ X(1)` and `X(0) @ Y(1)` (omitting scalar prefactors).

  ```python
  >>> qml.commutator(X(0) @ X(1), Z(0))
  -2j * (X(1) @ Y(0))
  >>> qml.commutator(X(0) @ X(1), Z(1))
  -2j * (Y(1) @ X(0))
  ```

  A next round of commutators between all elements further yields the new operator `Y(0) @ Y(1)`.

  ```python
  >>> qml.commutator(X(0) @ Y(1), Z(0))
  -2j * (Y(1) @ Y(0))
  ```

  After that, no new operators emerge from taking nested commutators and we have the resulting DLA.
  This can now be done in short via `qml.lie_closure` as follows.

  ```python
  >>> ops = [X(0) @ X(1), Z(0), Z(1)]
  >>> dla = qml.lie_closure(ops)
  >>> print(dla)
  [1.0 * X(1) @ X(0),
   1.0 * Z(0),
   1.0 * Z(1),
   -1.0 * X(1) @ Y(0),
   -1.0 * Y(1) @ X(0),
   -1.0 * Y(1) @ Y(0)]
  ```

* We can compute the structure constants (the adjoint representation) of a dynamical Lie algebra.
  [(5406)](https://github.com/PennyLaneAI/pennylane/pull/5406)

  For example, we can compute the adjoint representation of the transverse field Ising model DLA.

  ```python
  >>> dla = [X(0) @ X(1), Z(0), Z(1), Y(0) @ X(1), X(0) @ Y(1), Y(0) @ Y(1)]
  >>> structure_const = qml.structure_constants(dla)
  >>> structure_constp.shape
  (6, 6, 6)
  ```

* We can compute the center of a dynamical Lie algebra.
  [(#5477)](https://github.com/PennyLaneAI/pennylane/pull/5477)

  Given a DLA `g`, we can now compute its center. The `center` is the collection of operators that commute with _all_ other operators in the DLA.

  ```pycon
  >>> g = [X(0), X(1) @ X(0), Y(1), Z(1) @ X(0)]
  >>> qml.center(g)
  [X(0)]
  ```

<h4>Simulate mixed-state qutrit systems 3️⃣</h4>

* Functions `measure_with_samples` and `sample_state` have been added to the new `qutrit_mixed` module found in
 `qml.devices`. These functions are used to sample device-compatible states, returning either the final measured state or value of an observable.
  [(#5082)](https://github.com/PennyLaneAI/pennylane/pull/5082)

* Fixed differentiability for Hamiltonian measurements in new `qutrit_mixed` module. 
  [(#5186)](https://github.com/PennyLaneAI/pennylane/pull/5186)

* Added `simulate` function to the new `qutrit_mixed` module in `qml.devices`. This allows for simulation of a 
  noisy qutrit circuit with measurement and sampling.
  [(#5213)](https://github.com/PennyLaneAI/pennylane/pull/5213)

 * Created the `DefaultQutritMixed` class, which inherits from `qml.devices.Device`, with an implementation 
  for `preprocess`.
  [(#5451)](https://github.com/PennyLaneAI/pennylane/pull/5451)

<h3>Improvements 🛠</h3>

* Fixed typo and string formatting in error message in `ClassicalShadow._convert_to_pauli_words` when the input is not a valid pauli.
  [(#5572)](https://github.com/PennyLaneAI/pennylane/pull/5572)

<h4>Community contributions 🥳</h4>

* Implemented the method `process_counts` in `ExpectationMP`, `VarianceMP`, `CountsMP`, and `SampleMP`
  [(#5256)](https://github.com/PennyLaneAI/pennylane/pull/5256)
  [(#5395)](https://github.com/PennyLaneAI/pennylane/pull/5395)

* Add type hints for unimplemented methods of the abstract class `Operator`.
  [(#5490)](https://github.com/PennyLaneAI/pennylane/pull/5490)

* Implement `Shots.bins()` method.
  [(#5476)](https://github.com/PennyLaneAI/pennylane/pull/5476)

<h4>Updated operators</h4>

* `qml.ops.Sum` now supports storing grouping information. Grouping type and method can be
  specified during construction using the `grouping_type` and `method` keyword arguments of
  `qml.dot`, `qml.sum`, or `qml.ops.Sum`. The grouping indices are stored in `Sum.grouping_indices`.
  [(#5179)](https://github.com/PennyLaneAI/pennylane/pull/5179)

  ```python
  import pennylane as qml

  a = qml.X(0)
  b = qml.prod(qml.X(0), qml.X(1))
  c = qml.Z(0)
  obs = [a, b, c]
  coeffs = [1.0, 2.0, 3.0]

  op = qml.dot(coeffs, obs, grouping_type="qwc")
  ```

  ```pycon
  >>> op.grouping_indices
  ((2,), (0, 1))
  ```

  Additionally, grouping type and method can be set or changed after construction using
  `Sum.compute_grouping()`:

  ```python
  import pennylane as qml

  a = qml.X(0)
  b = qml.prod(qml.X(0), qml.X(1))
  c = qml.Z(0)
  obs = [a, b, c]
  coeffs = [1.0, 2.0, 3.0]

  op = qml.dot(coeffs, obs)
  ```

  ```pycon
  >>> op.grouping_indices is None
  True
  >>> op.compute_grouping(grouping_type="qwc")
  >>> op.grouping_indices
  ((2,), (0, 1))
  ```

  Note that the grouping indices refer to the lists returned by `Sum.terms()`, not `Sum.operands`.

* Added new function `qml.operation.convert_to_legacy_H` to convert `Sum`, `SProd`, and `Prod` to `Hamiltonian` instances.
  [(#5309)](https://github.com/PennyLaneAI/pennylane/pull/5309)

* The `qml.is_commuting` function now accepts `Sum`, `SProd`, and `Prod` instances.
  [(#5351)](https://github.com/PennyLaneAI/pennylane/pull/5351)

* Operators can now be left multiplied `x * op` by numpy arrays.
  [(#5361)](https://github.com/PennyLaneAI/pennylane/pull/5361)

* A new class `qml.ops.LinearCombination` is introduced. In essence, this class is an updated equivalent of `qml.ops.Hamiltonian`
  but for usage with new operator arithmetic.
  [(#5216)](https://github.com/PennyLaneAI/pennylane/pull/5216)

* The generators in the source code return operators consistent with the global setting for
  `qml.operator.active_new_opmath()` wherever possible. `Sum`, `SProd` and `Prod` instances
  will be returned even after disabling the new operator arithmetic in cases where they offer
  additional functionality not available using legacy operators.
  [(#5253)](https://github.com/PennyLaneAI/pennylane/pull/5253)
  [(#5410)](https://github.com/PennyLaneAI/pennylane/pull/5410)
  [(#5411)](https://github.com/PennyLaneAI/pennylane/pull/5411)
  [(#5421)](https://github.com/PennyLaneAI/pennylane/pull/5421)

* A new `Prod.obs` property is introduced to smoothen the transition of the new operator arithmetic system.
  In particular, this aims at preventing breaking code that uses `Tensor.obs`. This is immediately deprecated.
  Moving forward, we recommend using `op.operands`.
  [(#5539)](https://github.com/PennyLaneAI/pennylane/pull/5539)
  
* `ApproxTimeEvolution` is now compatible with any operator that defines a `pauli_rep`.
  [(#5362)](https://github.com/PennyLaneAI/pennylane/pull/5362)

* `Hamiltonian.pauli_rep` is now defined if the hamiltonian is a linear combination of paulis.
  [(#5377)](https://github.com/PennyLaneAI/pennylane/pull/5377)

* `Prod.eigvals()` is now compatible with Qudit operators.
  [(#5400)](https://github.com/PennyLaneAI/pennylane/pull/5400)

* `qml.transforms.hamiltonian_expand` can now handle multi-term observables with a constant offset.
  [(#5414)](https://github.com/PennyLaneAI/pennylane/pull/5414)

* `taper_operation` method is compatible with new operator arithmetic.
  [(#5326)](https://github.com/PennyLaneAI/pennylane/pull/5326)

* Removed the warning that an observable might not be hermitian in `qnode` executions. This enables jit-compilation.
  [(#5506)](https://github.com/PennyLaneAI/pennylane/pull/5506)

* `qml.transforms.split_non_commuting` will now work with single-term operator arithmetic.
  [(#5314)](https://github.com/PennyLaneAI/pennylane/pull/5314)

* `LinearCombination` and `Sum` now accept `_grouping_indices` on initialization.
  [(#5524)](https://github.com/PennyLaneAI/pennylane/pull/5524)

<h4>Mid-circuit measurements and dynamic circuits</h4>

* The `QubitDevice` class and children classes support the `dynamic_one_shot` transform provided that they support `MidMeasureMP` operations natively.
  [(#5317)](https://github.com/PennyLaneAI/pennylane/pull/5317)

* The `dynamic_one_shot` transform is introduced enabling dynamic circuit execution on circuits with shots and devices that support `MidMeasureMP` operations natively.
  [(#5266)](https://github.com/PennyLaneAI/pennylane/pull/5266)

* Added a qml.capture module that will contain PennyLane's own capturing mechanism for hybrid
  quantum-classical programs.
  [(#5509)](https://github.com/PennyLaneAI/pennylane/pull/5509)

<h4>Performance and broadcasting</h4>

* Gradient transforms may now be applied to batched/broadcasted QNodes, as long as the
  broadcasting is in non-trainable parameters.
  [(#5452)](https://github.com/PennyLaneAI/pennylane/pull/5452)

* Improve the performance of computing the matrix of `qml.QFT`
  [(#5351)](https://github.com/PennyLaneAI/pennylane/pull/5351)

* `qml.transforms.broadcast_expand` now supports shot vectors when returning `qml.sample()`.
  [(#5473)](https://github.com/PennyLaneAI/pennylane/pull/5473)

* `LightningVJPs` is now compatible with Lightning devices using the new device API.
  [(#5469)](https://github.com/PennyLaneAI/pennylane/pull/5469)

<h4>Other improvements</h4>

* `qml.draw` and `qml.draw_mpl` will now attempt to sort the wires if no wire order
  is provided by the user or the device.
  [(#5576)](https://github.com/PennyLaneAI/pennylane/pull/5576)

* `qml.ops.Conditional` now stores the `data`, `num_params`, and `ndim_param` attributes of
  the operator it wraps.
  [(#5473)](https://github.com/PennyLaneAI/pennylane/pull/5473)

* The `molecular_hamiltonian` function calls `PySCF` directly when `method='pyscf'` is selected.
  [(#5118)](https://github.com/PennyLaneAI/pennylane/pull/5118)

* Upgraded `null.qubit` to the new device API. Also, added support for all measurements and various modes of differentiation.
  [(#5211)](https://github.com/PennyLaneAI/pennylane/pull/5211)

* Obtaining classical shadows using the `default.clifford` device is now compatible with
  [stim](https://github.com/quantumlib/Stim) `v1.13.0`.
  [(#5409)](https://github.com/PennyLaneAI/pennylane/pull/5409)

* `qml.transforms.hamiltonian_expand` and `qml.transforms.sum_expand` can now handle multi-term observables with a constant offset.
  [(#5414)](https://github.com/PennyLaneAI/pennylane/pull/5414)
  [(#5543)](https://github.com/PennyLaneAI/pennylane/pull/5543)

* `default.mixed` has improved support for sampling-based measurements with non-numpy interfaces.
  [(#5514)](https://github.com/PennyLaneAI/pennylane/pull/5514)

* Replaced `cache_execute` with an alternate implementation based on `@transform`.
  [(#5318)](https://github.com/PennyLaneAI/pennylane/pull/5318)

* The `QNode` now defers `diff_method` validation to the device under the new device api `qml.devices.Device`.
  [(#5176)](https://github.com/PennyLaneAI/pennylane/pull/5176)

* Extend the device test suite to cover gradient methods, templates and arithmetic observables.
  [(#5273)](https://github.com/PennyLaneAI/pennylane/pull/5273)
  [(#5518)](https://github.com/PennyLaneAI/pennylane/pull/5518)

* A clear error message is added in `KerasLayer` when using the newest version of TensorFlow with Keras 3 
  (which is not currently compatible with `KerasLayer`), linking to instructions to enable Keras 2.
  [(#5488)](https://github.com/PennyLaneAI/pennylane/pull/5488)

<h3>Breaking changes 💔</h3>

<<<<<<< HEAD
* Applying a `gradient_transform` to a QNode directly now gives the same shape and type independent
  of whether there is classical processing in the node.
  [(#4945)](https://github.com/PennyLaneAI/pennylane/pull/4945)
  
=======
* State measurements preserve `dtype`.
  [(#5547)](https://github.com/PennyLaneAI/pennylane/pull/5547)

* Use `SampleMP`s in the `dynamic_one_shot` transform to get back the values of the mid-circuit measurements.
  [(#5486)](https://github.com/PennyLaneAI/pennylane/pull/5486)

* Operator dunder methods now combine like-operator arithmetic classes via `lazy=False`. This reduces the chance of `RecursionError` and makes nested
  operators easier to work with.
  [(#5478)](https://github.com/PennyLaneAI/pennylane/pull/5478)

>>>>>>> e92961f5
* The private functions `_pauli_mult`, `_binary_matrix` and `_get_pauli_map` from the `pauli` module have been removed. The same functionality can be achieved using newer features in the ``pauli`` module.
  [(#5323)](https://github.com/PennyLaneAI/pennylane/pull/5323)
  
* `DefaultQubit` uses a pre-emptive key-splitting strategy to avoid reusing JAX PRNG keys throughout a single `execute` call. 
  [(#5515)](https://github.com/PennyLaneAI/pennylane/pull/5515)

* `qml.matrix()` called on the following will raise an error if `wire_order` is not specified:
  * tapes with more than one wire.
  * quantum functions.
  * Operator class where `num_wires` does not equal to 1
  * QNodes if the device does not have wires specified.
  * PauliWords and PauliSentences with more than one wire.
  [(#5328)](https://github.com/PennyLaneAI/pennylane/pull/5328)
  [(#5359)](https://github.com/PennyLaneAI/pennylane/pull/5359)

* `qml.pauli.pauli_mult` and `qml.pauli.pauli_mult_with_phase` are now removed. Instead, you  should use `qml.simplify(qml.prod(pauli_1, pauli_2))` to get the reduced operator.
  [(#5324)](https://github.com/PennyLaneAI/pennylane/pull/5324)

  ```pycon
  >>> op = qml.simplify(qml.prod(qml.PauliX(0), qml.PauliZ(0)))
  >>> op
  -1j*(PauliY(wires=[0]))
  >>> [phase], [base] = op.terms()
  >>> phase, base
  (-1j, PauliY(wires=[0]))
  ```

* `MeasurementProcess.name` and `MeasurementProcess.data` have been removed. Use `MeasurementProcess.obs.name` and `MeasurementProcess.obs.data` instead.
  [(#5321)](https://github.com/PennyLaneAI/pennylane/pull/5321)

* `Operator.validate_subspace(subspace)` has been removed. Instead, you should use `qml.ops.qutrit.validate_subspace(subspace)`.
  [(#5311)](https://github.com/PennyLaneAI/pennylane/pull/5311)

* The contents of `qml.interfaces` is moved inside `qml.workflow`. The old import path no longer exists.
  [(#5329)](https://github.com/PennyLaneAI/pennylane/pull/5329)

* `single_tape_transform`, `batch_transform`, `qfunc_transform`, `op_transform`, `gradient_transform`
  and `hessian_transform` are removed. Instead, switch to using the new `qml.transform` function. Please refer to
  `the transform docs <https://docs.pennylane.ai/en/stable/code/qml_transforms.html#custom-transforms>`_
  to see how this can be done.
  [(#5339)](https://github.com/PennyLaneAI/pennylane/pull/5339)

* Attempting to multiply `PauliWord` and `PauliSentence` with `*` will raise an error. Instead, use `@` to conform with the PennyLane convention.
  [(#5341)](https://github.com/PennyLaneAI/pennylane/pull/5341)

* When new operator arithmetic is enabled, `qml.Hamiltonian` is now an alias for `qml.ops.LinearCombination`.
  `Hamiltonian` will still be accessible as `qml.ops.Hamiltonian`.
  [(#5393)](https://github.com/PennyLaneAI/pennylane/pull/5393)

* Since `default.mixed` does not support snapshots with measurements, attempting to do so will result in a `DeviceError` instead of getting the density matrix.
  [(#5416)](https://github.com/PennyLaneAI/pennylane/pull/5416)

* `LinearCombination._obs_data` is removed. You can still use `LinearCombination.compare` to check mathematical equivalence between a `LinearCombination` and another operator.
  [(#5504)](https://github.com/PennyLaneAI/pennylane/pull/5504)

<h3>Deprecations 👋</h3>

* `qml.load` is deprecated. Instead, please use the functions outlined in the *Importing workflows* quickstart guide, such as `qml.from_qiskit`.
  [(#5312)](https://github.com/PennyLaneAI/pennylane/pull/5312)

* Specifying `control_values` with a bit string to `qml.MultiControlledX` is deprecated. Instead, use a list of booleans or 1s and 0s.
  [(#5352)](https://github.com/PennyLaneAI/pennylane/pull/5352)

* `qml.from_qasm_file` is deprecated. Instead, please open the file and then load its content using `qml.from_qasm`.
  [(#5331)](https://github.com/PennyLaneAI/pennylane/pull/5331)

  ```pycon
  >>> with open("test.qasm", "r") as f:
  ...     circuit = qml.from_qasm(f.read())
  ```

* Accessing `qml.ops.Hamiltonian` with new operator arithmetic is deprecated. Using `qml.Hamiltonian` with new operator arithmetic enabled now
  returns a `LinearCombination` instance. Some functionality may not work as expected. To continue using the `Hamiltonian` class, you can use
  `qml.operation.disable_new_opmath()` to disable the new operator arithmetic.
  [(#5393)](https://github.com/PennyLaneAI/pennylane/pull/5393)

<h3>Documentation 📝</h3>

* Adds a page explaining the shapes and nesting of result objects.
  [(#5418)](https://github.com/PennyLaneAI/pennylane/pull/5418)

* Removed some redundant documentation for the `evolve` function.
  [(#5347)](https://github.com/PennyLaneAI/pennylane/pull/5347)

* Updated the final example in the `compile` docstring to use transforms correctly.
  [(#5348)](https://github.com/PennyLaneAI/pennylane/pull/5348)

* A link to the demos for using `qml.SpecialUnitary` and `qml.QNGOptimizer` has been added to their respective docstrings.
  [(#5376)](https://github.com/PennyLaneAI/pennylane/pull/5376)

* A code example in the `qml.measure` docstring has been added that showcases returning mid-circuit measurement statistics from QNodes.
  [(#5441)](https://github.com/PennyLaneAI/pennylane/pull/5441)

* The computational basis convention used for `qml.measure` — 0 and 1 rather than ±1 — has been clarified in its docstring.
  [(#5474)](https://github.com/PennyLaneAI/pennylane/pull/5474)

<h3>Bug fixes 🐛</h3>

<<<<<<< HEAD
* Fixed a bug where the shape and type of derivatives obtained by applying a gradient transform to
  a QNode differed, based on whether the QNode uses classical coprocessing.
  [(#4945)](https://github.com/PennyLaneAI/pennylane/pull/4945)
=======
* `ApproxTimeEvolution`, `CommutingEvolution`, `QDrift`, and `TrotterProduct` 
  now de-queue their input observable.
  [(#5524)](https://github.com/PennyLaneAI/pennylane/pull/5524)

* (In)equality of `qml.HilbertSchmidt` instances is now reported correctly by `qml.equal`.
  [(#5538)](https://github.com/PennyLaneAI/pennylane/pull/5538)

* `qml.ParticleConservingU1` and `qml.ParticleConservingU2` no longer raise an error when the initial state is not specified but default to the all-zeros state.
  [(#5535)](https://github.com/PennyLaneAI/pennylane/pull/5535)

* `qml.counts` no longer returns negative samples when measuring 8 or more wires.
  [(#5544)](https://github.com/PennyLaneAI/pennylane/pull/5544)
  [(#5556)](https://github.com/PennyLaneAI/pennylane/pull/5556)

* The `dynamic_one_shot` transform now works with broadcasting.
  [(#5473)](https://github.com/PennyLaneAI/pennylane/pull/5473)

* Diagonalize the state around `ProbabilityMP` measurements in `statistics` when executing on a Lightning device.
  [(#5529)](https://github.com/PennyLaneAI/pennylane/pull/5529)

* `two_qubit_decomposition` no longer diverges at a special case of unitary matrix.
  [(#5448)](https://github.com/PennyLaneAI/pennylane/pull/5448)

* The `qml.QNSPSAOptimizer` now correctly handles optimization for legacy devices that do not follow the new API design.
  [(#5497)](https://github.com/PennyLaneAI/pennylane/pull/5497)

* Operators applied to all wires are now drawn correctly in a circuit with mid-circuit measurements.
  [(#5501)](https://github.com/PennyLaneAI/pennylane/pull/5501)

* Fix a bug where certain unary mid-circuit measurement expressions would raise an uncaught error.
  [(#5480)](https://github.com/PennyLaneAI/pennylane/pull/5480)
>>>>>>> e92961f5

* The probabilities now sum to one using the `torch` interface with `default_dtype` set to `torch.float32`. 
  [(#5462)](https://github.com/PennyLaneAI/pennylane/pull/5462)

* Tensorflow can now handle devices with float32 results but float64 input parameters.
  [(#5446)](https://github.com/PennyLaneAI/pennylane/pull/5446)

* Fix a bug where the `argnum` kwarg of `qml.gradients.stoch_pulse_grad` references the wrong parameters in a tape,
  creating an inconsistency with other differentiation methods and preventing some use cases.
  [(#5458)](https://github.com/PennyLaneAI/pennylane/pull/5458)

* Avoid bounded value failures due to numerical noise with calls to `np.random.binomial`.
  [(#5447)](https://github.com/PennyLaneAI/pennylane/pull/5447)

* Using `@` with legacy Hamiltonian instances now properly de-queues the previously existing operations.
  [(#5454)](https://github.com/PennyLaneAI/pennylane/pull/5455)

* The `QNSPSAOptimizer` now properly handles differentiable parameters, resulting in being able to use it for more than one optimization step.
  [(#5439)](https://github.com/PennyLaneAI/pennylane/pull/5439)

* The `QNode` interface now resets if an error occurs during execution.
  [(#5449)](https://github.com/PennyLaneAI/pennylane/pull/5449)

* Fix failing tests due to changes with Lightning's adjoint diff pipeline.
  [(#5450)](https://github.com/PennyLaneAI/pennylane/pull/5450)

* Fix Torch tensor locality with autoray-registered coerce method.
  [(#5438)](https://github.com/PennyLaneAI/pennylane/pull/5438)

* `jax.jit` now works with `qml.sample` with a multi-wire observable.
  [(#5422)](https://github.com/PennyLaneAI/pennylane/pull/5422)

* `qml.qinfo.quantum_fisher` now works with non-`default.qubit` devices.
  [(#5423)](https://github.com/PennyLaneAI/pennylane/pull/5423)

* We no longer perform unwanted dtype promotion in the `pauli_rep` of `SProd` instances when using tensorflow.
  [(#5246)](https://github.com/PennyLaneAI/pennylane/pull/5246)

* Fixed `TestQubitIntegration.test_counts` in `tests/interfaces/test_jax_qnode.py` to always produce counts for all
  outcomes.
  [(#5336)](https://github.com/PennyLaneAI/pennylane/pull/5336)

* Fixed `PauliSentence.to_mat(wire_order)` to support identities with wires.
  [(#5407)](https://github.com/PennyLaneAI/pennylane/pull/5407)

* `CompositeOp.map_wires` now correctly maps the `overlapping_ops` property.
  [(#5430)](https://github.com/PennyLaneAI/pennylane/pull/5430)

* Update `DefaultQubit.supports_derivatives` to correctly handle circuits containing `MidMeasureMP` with adjoint
  differentiation.
  [(#5434)](https://github.com/PennyLaneAI/pennylane/pull/5434)

* `SampleMP`, `ExpectationMP`, `CountsMP`, `VarianceMP` constructed with ``eigvals`` can now properly process samples.
  [(#5463)](https://github.com/PennyLaneAI/pennylane/pull/5463)

* Fixes a bug in `hamiltonian_expand` that produces incorrect output dimensions when shot vectors are combined with parameter broadcasting.
  [(#5494)](https://github.com/PennyLaneAI/pennylane/pull/5494)

* Allows `default.qubit` to measure Identity on no wires, and observables containing Identity on
  no wires.
  [(#5570)](https://github.com/PennyLaneAI/pennylane/pull/5570/)

* Fixes a bug where `TorchLayer` does not work with shot vectors.
  [(#5492)](https://github.com/PennyLaneAI/pennylane/pull/5492)

* Fixes a bug where the output shape of a qnode returning a list containing a single measurement is incorrect when combined with shot vectors.
  [(#5492)](https://github.com/PennyLaneAI/pennylane/pull/5492)

* Fixes a bug in `qml.math.kron` that makes torch incompatible with numpy.
  [(#5540)](https://github.com/PennyLaneAI/pennylane/pull/5540)

* Fixes a bug in `_group_measurements` that fails to group measurements with commuting observables when they are operands of `Prod`.
  [(#5512)](https://github.com/PennyLaneAI/pennylane/issues/5512)

* `qml.equal` can now be used with sums and products that contain operators on no wires like `I` and `GlobalPhase`.
  [(#5562)](https://github.com/PennyLaneAI/pennylane/pull/5562)

<h3>Contributors ✍️</h3>

This release contains contributions from (in alphabetical order):

Tarun Kumar Allamsetty,
Guillermo Alonso,
Mikhail Andrenkov,
Utkarsh Azad,
Gabriel Bottrill,
Astral Cai,
Diksha Dhawan,
Isaac De Vlugt,
Amintor Dusko,
Pietropaolo Frisoni,
Lillian M. A. Frederiksen,
Austin Huang,
Soran Jahangiri,
Korbinian Kottmann,
Christina Lee,
Vincent Michaud-Rioux,
Mudit Pandey,
Kenya Sakka,
Jay Soni,
Matthew Silverman,
David Wierichs.<|MERGE_RESOLUTION|>--- conflicted
+++ resolved
@@ -388,12 +388,10 @@
 
 <h3>Breaking changes 💔</h3>
 
-<<<<<<< HEAD
 * Applying a `gradient_transform` to a QNode directly now gives the same shape and type independent
   of whether there is classical processing in the node.
   [(#4945)](https://github.com/PennyLaneAI/pennylane/pull/4945)
   
-=======
 * State measurements preserve `dtype`.
   [(#5547)](https://github.com/PennyLaneAI/pennylane/pull/5547)
 
@@ -404,7 +402,6 @@
   operators easier to work with.
   [(#5478)](https://github.com/PennyLaneAI/pennylane/pull/5478)
 
->>>>>>> e92961f5
 * The private functions `_pauli_mult`, `_binary_matrix` and `_get_pauli_map` from the `pauli` module have been removed. The same functionality can be achieved using newer features in the ``pauli`` module.
   [(#5323)](https://github.com/PennyLaneAI/pennylane/pull/5323)
   
@@ -503,11 +500,10 @@
 
 <h3>Bug fixes 🐛</h3>
 
-<<<<<<< HEAD
 * Fixed a bug where the shape and type of derivatives obtained by applying a gradient transform to
   a QNode differed, based on whether the QNode uses classical coprocessing.
   [(#4945)](https://github.com/PennyLaneAI/pennylane/pull/4945)
-=======
+
 * `ApproxTimeEvolution`, `CommutingEvolution`, `QDrift`, and `TrotterProduct` 
   now de-queue their input observable.
   [(#5524)](https://github.com/PennyLaneAI/pennylane/pull/5524)
@@ -539,7 +535,6 @@
 
 * Fix a bug where certain unary mid-circuit measurement expressions would raise an uncaught error.
   [(#5480)](https://github.com/PennyLaneAI/pennylane/pull/5480)
->>>>>>> e92961f5
 
 * The probabilities now sum to one using the `torch` interface with `default_dtype` set to `torch.float32`. 
   [(#5462)](https://github.com/PennyLaneAI/pennylane/pull/5462)
