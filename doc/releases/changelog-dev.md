--- conflicted
+++ resolved
@@ -774,12 +774,10 @@
 
 <h3>Internal changes ⚙️</h3>
 
-<<<<<<< HEAD
 * Enable `rtol` option in `test_parameter_shift_shot_vec.py::TestHamiltonianExpvalGradients::test_trainable_coeffs` to suppress unexpected stochastic fails.
-=======
+
 * Add intermediate caching to `null.qubit` zero value generation to improve memory consumption for larger workloads.
   [(#7155)](https://github.com/PennyLaneAI/pennylane/pull/7155)
->>>>>>> 731d80f9
 
 * All use of `ABC` for intermediate variables will be renamed to preserve the label for the Python abstract base class `abc.ABC`.
   [(#7156)](https://github.com/PennyLaneAI/pennylane/pull/7156)
