--- conflicted
+++ resolved
@@ -50,10 +50,9 @@
 
 <h3>Improvements</h3>
 
-<<<<<<< HEAD
 * The matrix passed to `qml.Hermitian` is validated when creating the observable if the input is not abstract.
   [(#3181)](https://github.com/PennyLaneAI/pennylane/pull/3181)
-=======
+
 * Added a new `pennylane.tape.QuantumScript` class that contains all the non-queuing behavior of `QuantumTape`. Now `QuantumTape` inherits from `QuantumScript` as well
   as `AnnotatedQueue`.
   This is a developer-facing change, and users should not manipulate `QuantumScript` directly.  Instead, they
@@ -62,7 +61,6 @@
 
 * The UCCSD and kUpCCGSD template are modified to remove a redundant flipping of the initial state.
   [(#3148)](https://github.com/PennyLaneAI/pennylane/pull/3148)
->>>>>>> bf6e5c92
 
 * `Adjoint` now supports batching if the base operation supports batching.
   [(#3168)](https://github.com/PennyLaneAI/pennylane/pull/3168)
@@ -211,13 +209,11 @@
 
 <h3>Bug fixes</h3>
 
-<<<<<<< HEAD
 * Users no longer see unintuitive errors when inputing sequences to `qml.Hermitian`.
   [(#3181)](https://github.com/PennyLaneAI/pennylane/pull/3181)
-=======
+
 * `ControlledQubitUnitary.pow` now copies over the `control_values`.
   [(#3206)](https://github.com/PennyLaneAI/pennylane/pull/3206)
->>>>>>> bf6e5c92
 
 * The evaluation of QNodes that return either `vn_entropy` or `mutual_info` raises an
   informative error message when using devices that define a vector of shots.
