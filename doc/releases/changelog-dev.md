:orphan:

# Release 0.23.0-dev (development release)

<h3>New features since last release</h3>

* Development of a circuit-cutting compiler extension to circuits with sampling
  measurements has begun:

  - The existing `qcut.tape_to_graph()` method has been extended to convert a
    sample measurement without an observable specified to multiple single-qubit sample
    nodes.
    [(#2313)](https://github.com/PennyLaneAI/pennylane/pull/2313)

<h3>Improvements</h3>

* The function `qml.ctrl` was given the optional argument `control_values=None`.
  If overridden, `control_values` takes an integer or a list of integers corresponding to
  the binary value that each control value should take. The same change is reflected in
  `ControlledOperation`. Control values of `0` are implemented by `qml.PauliX` applied
  before and after the controlled operation
  [(#2288)](https://github.com/PennyLaneAI/pennylane/pull/2288)
  
<h3>Breaking changes</h3>

<h3>Deprecations</h3>

<h3>Documentation</h3>

<h3>Contributors</h3>

This release contains contributions from (in alphabetical order):
<<<<<<< HEAD

Anthony Hayes
=======
Karim Alaa El-Din
>>>>>>> 67861278
<|MERGE_RESOLUTION|>--- conflicted
+++ resolved
@@ -30,9 +30,5 @@
 <h3>Contributors</h3>
 
 This release contains contributions from (in alphabetical order):
-<<<<<<< HEAD
 
-Anthony Hayes
-=======
-Karim Alaa El-Din
->>>>>>> 67861278
+Karim Alaa El-Din, Anthony Hayes