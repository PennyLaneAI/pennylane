--- conflicted
+++ resolved
@@ -51,13 +51,11 @@
 
 <h3>Bug fixes</h3>
 
-<<<<<<< HEAD
 * The metric tensor transform is fully compatible with Jax and therefore users can provide multiple parameters.
   [(#3847)](https://github.com/PennyLaneAI/pennylane/pull/3847)
-=======
+
 * Ensure that `qml.data.load` returns datasets in a stable and expected order.
   [(#3856)](https://github.com/PennyLaneAI/pennylane/pull/3856)
->>>>>>> a0022b86
 
 <h3>Contributors</h3>
 
