--- conflicted
+++ resolved
@@ -4,48 +4,13 @@
 
 <h3>New features since last release</h3>
 
-<<<<<<< HEAD
+<h4>(TODO: title) JAX JIT</h4>
+
 <h4>(TODO: title) Qutrits</h4>
-=======
-* Added support to the JAX JIT interface for computing the gradient of QNodes returning a single vector of probabilities
-  or multiple expectation values.
-  [(#3244)](https://github.com/PennyLaneAI/pennylane/pull/3244)
-  [(#3261)](https://github.com/PennyLaneAI/pennylane/pull/3261)
-
-  ```python
-  dev = qml.device("lightning.qubit", wires=2)
-
-  @jax.jit
-  @qml.qnode(dev, diff_method="parameter-shift", interface="jax")
-  def circuit(x, y):
-      qml.RY(x, wires=0)
-      qml.RY(y, wires=1)
-      qml.CNOT(wires=[0, 1])
-      return qml.expval(qml.PauliZ(0)), qml.expval(qml.PauliZ(1))
-
-  x = jnp.array(1.0, dtype=jnp.float32)
-  y = jnp.array(2.0, dtype=jnp.float32)
-  ```
-
-  ```pycon
-  >>> jax.jacobian(circuit, argnums=[0, 1])(x, y)
-  (DeviceArray([-0.84147096,  0.3501755 ], dtype=float32),
-   DeviceArray([ 4.474455e-18, -4.912955e-01], dtype=float32))
-  ```
-  Note that this change depends on `jax.pure_callback` which requires JAX version `0.3.17`.
-
-* The `qml.qchem.basis_rotation` function is added to the `qchem` module. This function returns
-  grouped coefficients, grouped observables and basis rotation transformation matrices needed to
-  construct a qubit Hamiltonian in the rotated basis of molecular orbitals. In this basis, the
-  one-electron integral matrix and the symmetric matrices obtained from factorizing the two-electron
-  integrals tensor are diagonal.
-  ([#3011](https://github.com/PennyLaneAI/pennylane/pull/3011))
->>>>>>> 36753358
 
 * The `qml.GellMann` qutrit observable, the ternary generalization of the Pauli observables, is now available.
   ([#3035](https://github.com/PennyLaneAI/pennylane/pull/3035))
 
-<<<<<<< HEAD
   When using `qml.GellMann`, the `index` keyword argument determines which of the 8 Gell-Mann matrices is used.
 
   ```python
@@ -65,10 +30,6 @@
   ```
 
 * Controlled qutrit operations can now be performed with `qml.ControlledQutritUnitary`.
-=======
-* Added the `qml.ControlledQutritUnitary` qutrit operation for applying a controlled arbitrary unitary matrix to the specified set of wires.
-Users can specify the control wires as well as the values to control the operation on.
->>>>>>> 36753358
   ([#2844](https://github.com/PennyLaneAI/pennylane/pull/2844))
 
   The control wires and values that define the operation are defined analogously to the qubit operation.
@@ -115,7 +76,7 @@
           [-1.00000000e+00,  2.58789009e-11]], requires_grad=True)]
   ```
 
-* Any gate operation can be tapered according to :math:`\mathbb{Z}_2` symmetries of the Hamiltonian via `qml.qchem.taper_operation`.
+* Any gate operation can now be tapered according to :math:`\mathbb{Z}_2` symmetries of the Hamiltonian via `qml.qchem.taper_operation`.
   [(#3002)](https://github.com/PennyLaneAI/pennylane/pull/3002)
 
   ```pycon
@@ -148,7 +109,6 @@
 
 <h4>(TODO: title) New operators and optimizers</h4>
 
-<<<<<<< HEAD
 * Optimizing quantum circuits can now be done *adaptively* with `qml.AdaptiveOptimizer`.
   [(#3192)](https://github.com/PennyLaneAI/pennylane/pull/3192)
 
@@ -158,23 +118,11 @@
   threshold. The adaptive optimizer can be used to implement algorithms such as `ADAPT-VQE`.
 
   For a detailed breakdown of its implementation, check out [our demo](https://pennylane.ai/qml/demos/tutorial_adaptive_circuits.html)!
-=======
-* Re-organized and grouped all functions in PennyLane responsible for manipulation of Pauli operators into a `pauli`
-  module. Deprecated the `grouping` module and moved logic from `pennylane/grouping` to `pennylane/pauli/grouping`.
-  [(#3179)](https://github.com/PennyLaneAI/pennylane/pull/3179)
->>>>>>> 36753358
 
 * The `IntegerComparator` arithmetic operation is now available.
 [(#3113)](https://github.com/PennyLaneAI/pennylane/pull/3113)
 
-<<<<<<< HEAD
   Given a basis state :math:`\vert n \rangle`, where :math:`n` is a positive integer, and a fixed positive integer :math:`L`, the `IntegerComparator` operator flips a target qubit if :math:`n \geq L`. Alternatively, the flipping condition can be :math:`n < L`. This is accessed via the `geq` keyword argument.
-=======
-  Given a basis state :math:`\vert n \rangle`, where :math:`n` is a positive integer, and a fixed positive
-  integer :math:`L`, the `IntegerComparator` operator flips a target qubit if :math:`n \geq L`.
-  Alternatively, the flipping condition can be :math:`n < L`. This is accessed via the `geq` keyword
-  argument.
->>>>>>> 36753358
 
   ```python
   dev = qml.device("default.qubit", wires=2)
@@ -193,6 +141,33 @@
   ```
 
 <h4>(TODO: title) QNode QoL boosts</h4>
+
+* Added support to the JAX-JIT interface for computing the gradient of QNodes that return a single vector of probabilities or multiple expectation values.
+  [(#3244)](https://github.com/PennyLaneAI/pennylane/pull/3244)
+  [(#3261)](https://github.com/PennyLaneAI/pennylane/pull/3261)
+
+  ```python
+  dev = qml.device("lightning.qubit", wires=2)
+
+  @jax.jit
+  @qml.qnode(dev, diff_method="parameter-shift", interface="jax")
+  def circuit(x, y):
+      qml.RY(x, wires=0)
+      qml.RY(y, wires=1)
+      qml.CNOT(wires=[0, 1])
+      return qml.expval(qml.PauliZ(0)), qml.expval(qml.PauliZ(1))
+
+  x = jnp.array(1.0, dtype=jnp.float32)
+  y = jnp.array(2.0, dtype=jnp.float32)
+  ```
+
+  ```pycon
+  >>> jax.jacobian(circuit, argnums=[0, 1])(x, y)
+  (DeviceArray([-0.84147096,  0.3501755 ], dtype=float32),
+   DeviceArray([ 4.474455e-18, -4.912955e-01], dtype=float32))
+  ```
+
+  Note that this change depends on `jax.pure_callback`, which requires `jax==0.3.17`.
 
 * The `QNode` class now accepts an `auto` interface, which automatically detects the interface of the given input.
   [(#3132)](https://github.com/PennyLaneAI/pennylane/pull/3132)
@@ -261,206 +236,12 @@
     D: ──RY(1.23)─┤   
     ```
 
-* The `IntegerComparator` arithmetic operation is now available.
-[(#3113)](https://github.com/PennyLaneAI/pennylane/pull/3113)
-
-  Given a basis state :math:`\vert n \rangle`, where :math:`n` is a positive integer, and a fixed positive integer :math:`L`, the `IntegerComparator` operator flips a target qubit if :math:`n \geq L`. Alternatively, the flipping condition can be :math:`n < L`. This is accessed via the `geq` keyword argument.
-
-  ```python
-  dev = qml.device("default.qubit", wires=2)
-
-  @qml.qnode(dev)
-  def circuit():
-      qml.BasisState(np.array([0, 1]), wires=range(2))
-      qml.broadcast(qml.Hadamard, wires=range(2), pattern='single')
-      qml.IntegerComparator(2, geq=False, wires=[0, 1])
-      return qml.state()
-  ```
-
-  ```pycon
-  >>> circuit()
-  [-0.5+0.j  0.5+0.j -0.5+0.j  0.5+0.j]
-  ```
-<<<<<<< HEAD
-
 <h3>Improvements</h3>
 
 * Added a `samples_computational_basis` attribute to the `MeasurementProcess` and `QuantumScript` classes to track if computational basis samples are being generated when `qml.sample` or `qml.counts` are called without specifying an observable.
   [(#3207)](https://github.com/PennyLaneAI/pennylane/pull/3207)
 
 * The parameters of a basis set containing a different number of Gaussian functions are now easier to differentiate.
-=======
-
-   ```pycon
-  Energy: -1.246549938420637
-  0: ─╭BasisState(M0)─╭G²(0.20)─┤ ╭<𝓗>
-  1: ─├BasisState(M0)─├G²(0.20)─┤ ├<𝓗>
-  2: ─├BasisState(M0)─│─────────┤ ├<𝓗>
-  3: ─├BasisState(M0)─│─────────┤ ├<𝓗>
-  4: ─├BasisState(M0)─├G²(0.20)─┤ ├<𝓗>
-  5: ─╰BasisState(M0)─╰G²(0.20)─┤ ╰<𝓗>
-  Largest Gradient: 0.14399872776755085
-
-  Energy: -1.2613740231529604
-  0: ─╭BasisState(M0)─╭G²(0.20)─╭G²(0.19)─┤ ╭<𝓗>
-  1: ─├BasisState(M0)─├G²(0.20)─├G²(0.19)─┤ ├<𝓗>
-  2: ─├BasisState(M0)─│─────────├G²(0.19)─┤ ├<𝓗>
-  3: ─├BasisState(M0)─│─────────╰G²(0.19)─┤ ├<𝓗>
-  4: ─├BasisState(M0)─├G²(0.20)───────────┤ ├<𝓗>
-  5: ─╰BasisState(M0)─╰G²(0.20)───────────┤ ╰<𝓗>
-  Largest Gradient: 0.1349349562423238
-
-  Energy: -1.2743971719780331
-  0: ─╭BasisState(M0)─╭G²(0.20)─╭G²(0.19)──────────┤ ╭<𝓗>
-  1: ─├BasisState(M0)─├G²(0.20)─├G²(0.19)─╭G(0.00)─┤ ├<𝓗>
-  2: ─├BasisState(M0)─│─────────├G²(0.19)─│────────┤ ├<𝓗>
-  3: ─├BasisState(M0)─│─────────╰G²(0.19)─╰G(0.00)─┤ ├<𝓗>
-  4: ─├BasisState(M0)─├G²(0.20)────────────────────┤ ├<𝓗>
-  5: ─╰BasisState(M0)─╰G²(0.20)────────────────────┤ ╰<𝓗>
-  Largest Gradient: 0.00040841755397108586
-  ```
-
-<h4>Data Module</h4>
-
-* Added the `data` module to allow downloading, loading, and creating quantum datasets.
-
-* Datasets hosted on the cloud can be downloaded with the `qml.data.load` function as follows:
-
-  ```pycon
-  >>> H2_dataset = qml.data.load(data_name="qchem", molname="H2", basis="STO-3G", bondlength="1.0")
-  >>> print(H2_dataset)
-  [<pennylane.data.dataset.Dataset object at 0x7f14e4369640>]
-  ```
-
-* To see what datasets are available for download, we can call `qml.data.list_datasets`:
-
-  ```pycon
-  >>> available_data = qml.data.list_datasets()
-  >>> available_data.keys()
-  dict_keys(['qspin', 'qchem'])
-  >>> available_data['qchem'].keys()
-  dict_keys(['HF', 'LiH', ...])
-  >>> available_data['qchem']['H2'].keys()
-  dict_keys(['STO-3G'])
-  >>> print(available_data['qchem']['H2']['STO-3G'])
-  ['2.35', '1.75', '0.6', '1.85', ...]
-  ```
-
-* To download or load only specific properties of a dataset, we can specify the desired attributes in `qml.data.load`:
-
-  ```pycon
-  >>> H2_hamiltonian = qml.data.load(data_name="qchem", molname="H2", basis="STO-3G", bondlength="1.0", attributes=["molecule", "hamiltonian"])[0]
-  >>> H2_hamiltonian.hamiltonian
-  <Hamiltonian: terms=15, wires=[0, 1, 2, 3]>
-  ```
-
-* Properties of datasets can be downloaded without downloading the full dataset by using the `attributes` argument:
-
-  ```pycon
-  >>> H2_partial = qml.data.load(data_name='qchem',molname='H2', basis='STO-3G', bondlength=1.0, attributes=['molecule','fci_energy'])[0]
-  >>> H2_partial.molecule
-  <pennylane.qchem.molecule.Molecule at 0x7f56c9d78e50>
-  >>> H2_partial.fci_energy
-  -1.1011498981604342
-  ```
-
-* The available `attributes` can be found using `qml.data.list_attributes`:
-
-  ```pycon
-  >>> qml.data.list_attributes(data_name='qchem')
-  ['molecule',
-  'hamiltonian',
-  'wire_map',
-  ...
-  'vqe_params',
-  'vqe_circuit']
-  ```
-
-* To select data interactively by following a series of prompts, we can use `qml.data.load_interactive` as follows:
-
-  ```pycon
-  >>> qml.data.load_interactive()
-          Please select a data name:
-              1) qspin
-              2) qchem
-          Choice [1-2]: 1
-          Please select a sysname:
-              ...
-          Please select a periodicity:
-              ...
-          Please select a lattice:
-              ...
-          Please select a layout:
-              ...
-          Please select attributes:
-              ...
-          Force download files? (Default is no) [y/N]: N
-          Folder to download to? (Default is pwd, will download to /datasets subdirectory): /Users/jovyan/Downloads
-
-          Please confirm your choices:
-          dataset: qspin/Ising/open/rectangular/4x4
-          attributes: ['parameters', 'ground_states']
-          force: False
-          dest folder: /Users/jovyan/Downloads/datasets
-          Would you like to continue? (Default is yes) [Y/n]:
-          <pennylane.data.dataset.Dataset object at 0x10157ab50>
-    ```
-
-* Once loaded, properties of a dataset can be accessed easily as follows:
-
-  ```pycon
-  >>> dev = qml.device('default.qubit',wires=H2_dataset[0].hamiltonian.wires)
-  >>> @qml.qnode(dev)
-  ... def circuit():
-  ...     return qml.expval(H2_dataset[0].hamiltonian)
-  >>> print(circuit())
-  2.173913043478261
-  ```
-
-* It is also possible to create custom datasets with `qml.data.Dataset`
-
-  ```pycon
-  >>> example_hamiltonian = qml.Hamiltonian(coeffs=[1,0.5], observables=[qml.PauliZ(wires=0),qml.PauliX(wires=1)])
-  >>> example_energies, _ = np.linalg.eigh(qml.matrix(example_hamiltonian)) #Calculate the energies
-  >>> example_dataset = qml.data.Dataset(data_name = 'Example',hamiltonian=example_hamiltonian,energies=example_energies)
-  >>> example_dataset.data_name
-  'Example'
-  >>> example_dataset.hamiltonian
-      (0.5) [X1]
-  + (1) [Z0]
-  >>> example_dataset.energies
-  array([-1.5, -0.5,  0.5,  1.5])
-  ```
-
-* These custom datasets can be saved and read with the `Dataset.write` and `Dataset.read` functions as follows:
-
-  ```pycon
-  >>> example_dataset.write('./path/to/dataset.dat')
-  >>> read_dataset = qml.data.Dataset()
-  >>> read_dataset.read('./path/to/dataset.dat')
-  >>> read_dataset.data_name
-  'Example'
-  >>> read_dataset.hamiltonian
-      (0.5) [X1]
-  + (1) [Z0]
-  >>> read_dataset.energies
-  array([-1.5, -0.5,  0.5,  1.5])
-  ```
-
-
-<h3>Improvements</h3>
-
-* The `Exp` class decomposes into a `PauliRot` class if the coefficient is imaginary and 
-  the base operator is a Pauli Word.
-  [(#3249)](https://github.com/PennyLaneAI/pennylane/pull/3249)
-
-* Added the `samples_computational_basis` attribute to the `MeasurementProcess` and `QuantumScript` classes to track
-  if computational basis samples are being generated.
-  [(#3207)](https://github.com/PennyLaneAI/pennylane/pull/3207)
-
-* The parameters of a basis set containing different number of Gaussian functions are easier to
-  differentiate.
->>>>>>> 36753358
   [(#3213)](https://github.com/PennyLaneAI/pennylane/pull/3213)
 
 * Printing a `qml.MultiControlledX` operator now shows the `control_values` keyword argument.
@@ -653,32 +434,22 @@
 
 <h3>Deprecations</h3>
 
-* `qml.tape.stop_recording` and `QuantumTape.stop_recording` are moved to `qml.QueuingManager.stop_recording`.
-  The old functions will still be available until v0.29.
+* `qml.tape.stop_recording` and `QuantumTape.stop_recording` have been moved to `qml.QueuingManager.stop_recording`. The old functions will still be available until v0.29.
   [(#3068)](https://github.com/PennyLaneAI/pennylane/pull/3068)
 
-* `qml.tape.get_active_tape` is deprecated. Please use `qml.QueuingManager.active_context()` instead.
+* `qml.tape.get_active_tape` has been deprecated. Use `qml.QueuingManager.active_context()` instead.
   [(#3068)](https://github.com/PennyLaneAI/pennylane/pull/3068)
 
-<<<<<<< HEAD
-* `Operator.compute_terms` is removed. On a specific instance of an operator, `op.terms()` can be used
-  instead. There is no longer a static method for this.
+* `Operator.compute_terms` has been removed. On a specific instance of an operator, use `op.terms()` instead. There is no longer a static method for this.
   [(#3215)](https://github.com/PennyLaneAI/pennylane/pull/3215)
   
-=======
-* `qml.tape.QuantumTape.inv()` is now deprecated. Please use `qml.tape.QuantumTape.adjoint` instead.
+* `qml.tape.QuantumTape.inv()` has been deprecated. Use `qml.tape.QuantumTape.adjoint` instead.
   [(#3237)](https://github.com/PennyLaneAI/pennylane/pull/3237)
 
-* `Operator.compute_terms` is removed. On a specific instance of an operator, `op.terms()` can be used
-  instead. There is no longer a static method for this.
-  [(#3215)](https://github.com/PennyLaneAI/pennylane/pull/3215)
-
->>>>>>> 36753358
-* Deprecate `qml.transforms.qcut.remap_tape_wires`. Use `qml.map_wires` instead.
+* `qml.transforms.qcut.remap_tape_wires` has been deprecated. Use `qml.map_wires` instead.
   [(#3186)](https://github.com/PennyLaneAI/pennylane/pull/3186)
 
-* The grouping module `qml.grouping` is deprecated. Please use `qml.pauli` or `qml.pauli.grouping` instead.
-  The module is still made available until v0.28.
+* The grouping module `qml.grouping` has been deprecated. Use `qml.pauli` or `qml.pauli.grouping` instead. The module will still be available until v0.28.
   [(#3262)](https://github.com/PennyLaneAI/pennylane/pull/3262)
 
 <h3>Documentation</h3>
