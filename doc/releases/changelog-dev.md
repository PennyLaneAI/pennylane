:orphan:

# Release 0.36.0-dev (development release)

<h3>New features since last release</h3>

* Added new `SpectralNormError` class to the new error tracking functionality.
  [(#5154)](https://github.com/PennyLaneAI/pennylane/pull/5154)

* The `dynamic_one_shot` transform is introduced enabling dynamic circuit execution on circuits with shots and devices that support `MidMeasureMP` operations natively.
  [(#5266)](https://github.com/PennyLaneAI/pennylane/pull/5266)

<h3>Improvements 🛠</h3>

* Create the `qml.Reflection` operator, useful for amplitude amplification and its variants.
  [(##5159)](https://github.com/PennyLaneAI/pennylane/pull/5159)

  ```python
  @qml.prod
  def generator(wires):
        qml.Hadamard(wires=wires)

  U = generator(wires=0)

  dev = qml.device('default.qubit')
  @qml.qnode(dev)
  def circuit():

        # Initialize to the state |1>
        qml.PauliX(wires=0)

        # Apply the reflection
        qml.Reflection(U)

        return qml.state()

  ```
  
  ```pycon
  >>> circuit()
  tensor([1.+6.123234e-17j, 0.-6.123234e-17j], requires_grad=True)
  ```
  
* The `molecular_hamiltonian` function calls `PySCF` directly when `method='pyscf'` is selected.
  [(#5118)](https://github.com/PennyLaneAI/pennylane/pull/5118)
  
* All generators in the source code (except those in the `qchem` module) no longer return 
  `Hamiltonian` or `Tensor` instances. Wherever possible, these return `Sum`, `SProd`, and `Prod` instances.
  [(#5253)](https://github.com/PennyLaneAI/pennylane/pull/5253)

* Upgraded `null.qubit` to the new device API. Also, added support for all measurements and various modes of differentiation.
  [(#5211)](https://github.com/PennyLaneAI/pennylane/pull/5211)
  
<h4>Community contributions 🥳</h4>

* Functions `measure_with_samples` and `sample_state` have been added to the new `qutrit_mixed` module found in
 `qml.devices`. These functions are used to sample device-compatible states, returning either the final measured state or value of an observable.
  [(#5082)](https://github.com/PennyLaneAI/pennylane/pull/5082)

* `qml.transforms.split_non_commuting` will now work with single-term operator arithmetic.
  [(#5314)](https://github.com/PennyLaneAI/pennylane/pull/5314)

<h3>Breaking changes 💔</h3>

* ``MeasurementProcess.name`` and ``MeasurementProcess.data`` have been removed. Use ``MeasurementProcess.obs.name`` and ``MeasurementProcess.obs.data`` instead.
  [(#5321)](https://github.com/PennyLaneAI/pennylane/pull/5321)

* `Operator.validate_subspace(subspace)` has been removed. Instead, you should use `qml.ops.qutrit.validate_subspace(subspace)`.
  [(#5311)](https://github.com/PennyLaneAI/pennylane/pull/5311)

* The contents of ``qml.interfaces`` is moved inside ``qml.workflow``. The old import path no longer exists.
  [(#5329)](https://github.com/PennyLaneAI/pennylane/pull/5329)

<h3>Deprecations 👋</h3>

* ``qml.load`` is deprecated. Instead, please use the functions outlined in the *Importing workflows* quickstart guide, such as ``qml.from_qiskit``.
  [(#5312)](https://github.com/PennyLaneAI/pennylane/pull/5312)

<h3>Documentation 📝</h3>

<h3>Bug fixes 🐛</h3>

* We no longer perform unwanted dtype promotion in the `pauli_rep` of `SProd` instances when using tensorflow.
  [(#5246)](https://github.com/PennyLaneAI/pennylane/pull/5246)

* Fixed `TestQubitIntegration.test_counts` in `tests/interfaces/test_jax_qnode.py` to always produce counts for all outcomes.
  [(#5336)](https://github.com/PennyLaneAI/pennylane/pull/5336)

<h3>Contributors ✍️</h3>

This release contains contributions from (in alphabetical order):

Guillermo Alonso,
<<<<<<< HEAD
Gabriel Bottrill,
Amintor Dusko
=======
Astral Cai,
Amintor Dusko,
>>>>>>> 50ddca42
Pietropaolo Frisoni,
Soran Jahangiri,
Korbinian Kottmann,
Christina Lee,
Matthew Silverman.<|MERGE_RESOLUTION|>--- conflicted
+++ resolved
@@ -91,13 +91,9 @@
 This release contains contributions from (in alphabetical order):
 
 Guillermo Alonso,
-<<<<<<< HEAD
 Gabriel Bottrill,
-Amintor Dusko
-=======
 Astral Cai,
 Amintor Dusko,
->>>>>>> 50ddca42
 Pietropaolo Frisoni,
 Soran Jahangiri,
 Korbinian Kottmann,
