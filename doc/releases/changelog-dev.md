:orphan:

# Release 0.42.0-dev (development release)

<h3>New features since last release</h3>

<h3>Improvements 🛠</h3>

<h3>Breaking changes 💔</h3>

<h3>Deprecations 👋</h3>

<h3>Internal changes ⚙️</h3>

<<<<<<< HEAD
* Introduce module dependency management using `tach`.
  [(#7185)](https://github.com/PennyLaneAI/pennylane/pull/7185)
=======
* The `Tracker` class has been moved into the `devices` module.
  [(#7281)](https://github.com/PennyLaneAI/pennylane/pull/7281)
>>>>>>> ffed7a9f

<h3>Documentation 📝</h3>

<h3>Bug fixes 🐛</h3>

* Fixes a bug where the global phase was not being added in the ``QubitUnitary`` decomposition.  
  [(#7244)](https://github.com/PennyLaneAI/pennylane/pull/7244)
  [(#7270)](https://github.com/PennyLaneAI/pennylane/pull/7270)

* Using finite differences with program capture without x64 mode enabled now raises a warning.
  [(#7282)](https://github.com/PennyLaneAI/pennylane/pull/7282)

<h3>Contributors ✍️</h3>

This release contains contributions from (in alphabetical order):

<<<<<<< HEAD
Guillermo Alonso-Linaje,
Andrija Paurevic
=======
Guillermo Alonso-Linaje
Christina Lee
>>>>>>> ffed7a9f
<|MERGE_RESOLUTION|>--- conflicted
+++ resolved
@@ -12,13 +12,11 @@
 
 <h3>Internal changes ⚙️</h3>
 
-<<<<<<< HEAD
 * Introduce module dependency management using `tach`.
   [(#7185)](https://github.com/PennyLaneAI/pennylane/pull/7185)
-=======
+
 * The `Tracker` class has been moved into the `devices` module.
   [(#7281)](https://github.com/PennyLaneAI/pennylane/pull/7281)
->>>>>>> ffed7a9f
 
 <h3>Documentation 📝</h3>
 
@@ -35,10 +33,6 @@
 
 This release contains contributions from (in alphabetical order):
 
-<<<<<<< HEAD
 Guillermo Alonso-Linaje,
-Andrija Paurevic
-=======
-Guillermo Alonso-Linaje
-Christina Lee
->>>>>>> ffed7a9f
+Christina Lee,
+Andrija Paurevic