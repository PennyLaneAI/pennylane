
# Release 0.43.0-dev (development release)

<h3>New features since last release</h3>

<<<<<<< HEAD
* A new transform called :func:`~.transforms.replace_gte_4_qubit_multi_controlled_X_gate` is implemented that 
  trades gates for a relative phase which must be cancelled or accounted for in future decompositions or qubit re-use 
  cases according to (Amy, M. and Ross, N. J., 2021).
  [(#7754)](https://github.com/PennyLaneAI/pennylane/pull/7754)

* New transforms called :func:`~.transforms.replace_relative_phase_toffoli` and 
  :func:`~.transforms.replace_controlled_iX_gate` have been added to implement passes that make use
  of equivalencies in (Amy, M. and Ross, N. J., 2021) to compile certain patterns to efficient Clifford+T
  equivalents.
  [(#7748)](https://github.com/PennyLaneAI/pennylane/pull/7748)

* The `qchem` module is upgraded with new functions to construct a vibrational Hamiltonian in 
  the Christiansen representation. 
  [(#7491)](https://github.com/PennyLaneAI/pennylane/pull/7491)
  [(#7596)](https://github.com/PennyLaneAI/pennylane/pull/7596)
=======
* New transforms called :func:`~.transforms.match_relative_phase_toffoli` and 
  :func:`~.transforms.match_controlled_iX_gate` have been added to implement passes that make use
  of equivalencies to compile certain patterns to efficient Clifford+T equivalents.
  [(#7748)](https://github.com/PennyLaneAI/pennylane/pull/7748)
>>>>>>> ad4530d4

* Leveraging quantum just-in-time compilation to optimize parameterized hybrid workflows with the momentum
  quantum natural gradient optimizer is now possible with the new :class:`~.MomentumQNGOptimizerQJIT` optimizer.
  [(#7606)](https://github.com/PennyLaneAI/pennylane/pull/7606)

  Similar to the :class:`~.QNGOptimizerQJIT` optimizer, :class:`~.MomentumQNGOptimizerQJIT` offers a
  `qml.qjit`-compatible analogue to the existing :class:`~.MomentumQNGOptimizer` with an Optax-like interface:

  ```python
  import pennylane as qml
  import jax.numpy as jnp

  dev = qml.device("lightning.qubit", wires=2)

  @qml.qnode(dev)
  def circuit(params):
      qml.RX(params[0], wires=0)
      qml.RY(params[1], wires=1)
      return qml.expval(qml.Z(0) + qml.X(1))

  opt = qml.MomentumQNGOptimizerQJIT(stepsize=0.1, momentum=0.2)

  @qml.qjit
  def update_step_qjit(i, args):
      params, state = args
      return opt.step(circuit, params, state)

  @qml.qjit
  def optimization_qjit(params, iters):
      state = opt.init(params)
      args = (params, state)
      params, state = qml.for_loop(iters)(update_step_qjit)(args)
      return params
  ```

  ```pycon
  >>> params = jnp.array([0.1, 0.2])
  >>> iters = 1000
  >>> optimization_qjit(params=params, iters=iters)
  Array([ 3.14159265, -1.57079633], dtype=float64)
  ```

<h3>Improvements 🛠</h3>

* Several templates now have decompositions that can be accessed within the graph-based
  decomposition system (:func:`~.decomposition.enable_graph`), allowing workflows 
  that include these templates to be decomposed in a resource-efficient and performant
  manner.
  [(#7779)](https://github.com/PennyLaneAI/pennylane/pull/7779)
  [(#7908)](https://github.com/PennyLaneAI/pennylane/pull/7908)
  [(#7385)](https://github.com/PennyLaneAI/pennylane/pull/7385)
  
  The included templates are:

  * :class:`~.Adder`
    
  * :class:`~.ControlledSequence`
  
  * :class:`~.ModExp`

  * :class:`~.MottonenStatePreparation`

  * :class:`~.MPSPrep`

  * :class:`~.Multiplier`

  * :class:`~.OutAdder`

  * :class:`~.OutMultiplier`

  * :class:`~.OutPoly`

  * :class:`~.PrepSelPrep`

  * :class:`~.ops.Prod`

  * :class:`~.Reflection`

  * :class:`~.Select`

  * :class:`~.StatePrep`

  * :class:`~.TrotterProduct`

* A new function called :func:`~.math.choi_matrix` is available, which computes the [Choi matrix](https://en.wikipedia.org/wiki/Choi%E2%80%93Jamio%C5%82kowski_isomorphism) of a quantum channel.
  This is a useful tool in quantum information science and to check circuit identities involving non-unitary operations.
  [(#7951)](https://github.com/PennyLaneAI/pennylane/pull/7951)

  ```pycon
  >>> import numpy as np
  >>> Ks = [np.sqrt(0.3) * qml.CNOT((0, 1)), np.sqrt(1-0.3) * qml.X(0)]
  >>> Ks = [qml.matrix(op, wire_order=range(2)) for op in Ks]
  >>> Lambda = qml.math.choi_matrix(Ks)
  >>> np.trace(Lambda), np.trace(Lambda @ Lambda)
  (np.float64(1.0), np.float64(0.58))
  ```

<h4>OpenQASM-PennyLane interoperability</h4>

* The :func:`qml.from_qasm3` function can now convert OpenQASM 3.0 circuits that contain
  subroutines, constants, all remaining stdlib gates, qubit registers, and built-in mathematical functions.
  [(#7651)](https://github.com/PennyLaneAI/pennylane/pull/7651)
  [(#7653)](https://github.com/PennyLaneAI/pennylane/pull/7653)
  [(#7676)](https://github.com/PennyLaneAI/pennylane/pull/7676)
  [(#7679)](https://github.com/PennyLaneAI/pennylane/pull/7679)
  [(#7677)](https://github.com/PennyLaneAI/pennylane/pull/7677)
  [(#7767)](https://github.com/PennyLaneAI/pennylane/pull/7767)
  [(#7690)](https://github.com/PennyLaneAI/pennylane/pull/7690)

<h4>Other improvements</h4>

* The error message raised when using Python compiler transforms with :func:`pennylane.qjit` has been updated
  with suggested fixes.
  [(#7916)](https://github.com/PennyLaneAI/pennylane/pull/7916)

* A new `qml.transforms.resolve_dynamic_wires` transform can allocate concrete wire values for dynamic
  qubit allocation.
  [(#7678)](https://github.com/PennyLaneAI/pennylane/pull/7678)

* The :func:`qml.workflow.set_shots` transform can now be directly applied to a QNode without the need for `functools.partial`, providing a more user-friendly syntax and negating having to import the `functools` package.
  [(#7876)](https://github.com/PennyLaneAI/pennylane/pull/7876)
  [(#7919)](https://github.com/PennyLaneAI/pennylane/pull/7919)

  ```python
  @qml.set_shots(shots=1000)  # or @qml.set_shots(1000)
  @qml.qnode(dev)
  def circuit():
      qml.H(0)
      return qml.expval(qml.Z(0))
  ```

  ```pycon
  >>> circuit()
  0.002
  ```

* Added a `QuantumParser` class to the `qml.compiler.python_compiler` submodule that automatically loads relevant dialects.
  [(#7888)](https://github.com/PennyLaneAI/pennylane/pull/7888)

* Enforce various modules to follow modular architecture via `tach`.
  [(#7847)](https://github.com/PennyLaneAI/pennylane/pull/7847)

* A compilation pass written with xDSL called `qml.compiler.python_compiler.transforms.MeasurementsFromSamplesPass`
  has been added for the experimental xDSL Python compiler integration. This pass replaces all
  terminal measurements in a program with a single :func:`pennylane.sample` measurement, and adds
  postprocessing instructions to recover the original measurement.
  [(#7620)](https://github.com/PennyLaneAI/pennylane/pull/7620)

* A combine-global-phase pass has been added to the xDSL Python compiler integration.
  Note that the current implementation can only combine all the global phase operations at
  the last global phase operation in the same region. In other words, global phase operations inside a control flow region can't be combined with those in their parent
  region.
  [(#7675)](https://github.com/PennyLaneAI/pennylane/pull/7675)

* The `mbqc` xDSL dialect has been added to the Python compiler, which is used to represent
  measurement-based quantum-computing instructions in the xDSL framework.
  [(#7815)](https://github.com/PennyLaneAI/pennylane/pull/7815)

* The `AllocQubitOp` and `DeallocQubitOp` operations have been added to the `Quantum` dialect in the
  Python compiler.
  [(#7915)](https://github.com/PennyLaneAI/pennylane/pull/7915)

* The :func:`pennylane.ops.rs_decomposition` method now performs exact decomposition and returns
  complete global phase information when used for decomposing a phase gate to Clifford+T basis.
  [(#7793)](https://github.com/PennyLaneAI/pennylane/pull/7793)

* `default.qubit` will default to the tree-traversal MCM method when `mcm_method="device"`.
  [(#7885)](https://github.com/PennyLaneAI/pennylane/pull/7885)

* The default implementation of `Device.setup_execution_config` now choses `"device"` as the default mcm method if it is available as specified by the device TOML file.
  [(#7968)](https://github.com/PennyLaneAI/pennylane/pull/7968)

<h4>Resource-efficient decompositions 🔎</h4>

* With :func:`~.decomposition.enable_graph()`, dynamically allocated wires are now supported in decomposition rules. This provides a smoother overall experience when decomposing operators in a way that requires auxiliary/work wires.

  [(#7861)](https://github.com/PennyLaneAI/pennylane/pull/7861)
<h3>Labs: a place for unified and rapid prototyping of research software 🧪</h3>

* Added state of the art resources for the `ResourceSelectPauliRot` template and the
  `ResourceQubitUnitary` templates.
  [(#7786)](https://github.com/PennyLaneAI/pennylane/pull/7786)

* Added state of the art resources for the `ResourceQFT` and `ResourceAQFT` templates.
  [(#7920)](https://github.com/PennyLaneAI/pennylane/pull/7920)

* Added an internal `dequeue()` method to the `ResourceOperator` class to simplify the 
  instantiation of resource operators which require resource operators as input.
  [(#7974)](https://github.com/PennyLaneAI/pennylane/pull/7974)

* The `catalyst` xDSL dialect has been added to the Python compiler, which contains data structures that support core compiler functionality.
  [(#7901)](https://github.com/PennyLaneAI/pennylane/pull/7901)

<h3>Breaking changes 💔</h3>

* Move custom exceptions into `exceptions.py` and add a documentation page for them in the internals.
  [(#7856)](https://github.com/PennyLaneAI/pennylane/pull/7856)

* The boolean functions provided in `qml.operation` are deprecated. See the 
  :doc:`deprecations page </development/deprecations>` for equivalent code to use instead. These 
  include `not_tape`, `has_gen`, `has_grad_method`, `has_multipar`, `has_nopar`, `has_unitary_gen`, 
  `is_measurement`, `defines_diagonalizing_gates`, and `gen_is_multi_term_hamiltonian`.
  [(#7924)](https://github.com/PennyLaneAI/pennylane/pull/7924)

* Removed access for `lie_closure`, `structure_constants` and `center` via `qml.pauli`.
  Top level import and usage is advised. The functions now live in the `liealg` module.

  ```python
  import pennylane.liealg
  from pennylane.liealg import lie_closure, structure_constants, center
  ```

  [(#7928)](https://github.com/PennyLaneAI/pennylane/pull/7928)

* `qml.operation.Observable` and the corresponding `Observable.compare` have been removed, as
  PennyLane now depends on the more general `Operator` interface instead. The
  `Operator.is_hermitian` property can instead be used to check whether or not it is highly likely
  that the operator instance is Hermitian.
  [(#7927)](https://github.com/PennyLaneAI/pennylane/pull/7927)

* `qml.operation.WiresEnum`, `qml.operation.AllWires`, and `qml.operation.AnyWires` have been removed. Setting `Operator.num_wires = None` (the default)
  should instead indicate that the `Operator` does not need wire validation.
  [(#7911)](https://github.com/PennyLaneAI/pennylane/pull/7911)

* Removed `QNode.get_gradient_fn` method. Instead, use `qml.workflow.get_best_diff_method` to obtain the differentiation method.
  [(#7907)](https://github.com/PennyLaneAI/pennylane/pull/7907)

* Top-level access to ``DeviceError``, ``PennyLaneDeprecationWarning``, ``QuantumFunctionError`` and ``ExperimentalWarning`` has been removed. Please import these objects from the new ``pennylane.exceptions`` module.
  [(#7874)](https://github.com/PennyLaneAI/pennylane/pull/7874)

* `qml.cut_circuit_mc` no longer accepts a `shots` keyword argument. The shots should instead
  be set on the tape itself.
  [(#7882)](https://github.com/PennyLaneAI/pennylane/pull/7882)

<h3>Deprecations 👋</h3>

* Providing `num_steps` to `qml.evolve` and `Evolution` is deprecated and will be removed in a future version.
  Instead, use :class:`~.TrotterProduct` for approximate methods, providing the `n` parameter to perform the
  Suzuki-Trotter product approximation of a Hamiltonian with the specified number of Trotter steps.

  As a concrete example, consider the following case:

  ```python
  coeffs = [0.5, -0.6]
  ops = [qml.X(0), qml.X(0) @ qml.Y(1)]
  H_flat = qml.dot(coeffs, ops)
  ```

  Instead of computing the Suzuki-Trotter product approximation as:

  ```pycon
  >>> qml.evolve(H_flat, num_steps=2).decomposition()
  [RX(0.5, wires=[0]),
  PauliRot(-0.6, XY, wires=[0, 1]),
  RX(0.5, wires=[0]),
  PauliRot(-0.6, XY, wires=[0, 1])]
  ```

  The same result can be obtained using :class:`~.TrotterProduct` as follows:

  ```pycon
  >>> decomp_ops = qml.adjoint(qml.TrotterProduct(H_flat, time=1.0, n=2)).decomposition()
  >>> [simp_op for op in decomp_ops for simp_op in map(qml.simplify, op.decomposition())]
  [RX(0.5, wires=[0]),
  PauliRot(-0.6, XY, wires=[0, 1]),
  RX(0.5, wires=[0]),
  PauliRot(-0.6, XY, wires=[0, 1])]
  ```
  [(#7954)](https://github.com/PennyLaneAI/pennylane/pull/7954)

* `MeasurementProcess.expand` is deprecated. The relevant method can be replaced with 
  `qml.tape.QuantumScript(mp.obs.diagonalizing_gates(), [type(mp)(eigvals=mp.obs.eigvals(), wires=mp.obs.wires)])`
  [(#7953)](https://github.com/PennyLaneAI/pennylane/pull/7953)

* `shots=` in `QNode` calls is deprecated and will be removed in v0.44.
  Instead, please use the `qml.workflow.set_shots` transform to set the number of shots for a QNode.
  [(#7906)](https://github.com/PennyLaneAI/pennylane/pull/7906)

* ``QuantumScript.shape`` and ``QuantumScript.numeric_type`` are deprecated and will be removed in version v0.44.
  Instead, the corresponding ``.shape`` or ``.numeric_type`` of the ``MeasurementProcess`` class should be used.
  [(#7950)](https://github.com/PennyLaneAI/pennylane/pull/7950)

* Some unnecessary methods of the `qml.CircuitGraph` class are deprecated and will be removed in version v0.44:
  [(#7904)](https://github.com/PennyLaneAI/pennylane/pull/7904)

    - `print_contents` in favor of `print(obj)`
    - `observables_in_order` in favor of `observables`
    - `operations_in_order` in favor of `operations`
    - `ancestors_in_order` in favor of `ancestors(obj, sort=True)`
    - `descendants_in_order` in favore of `descendants(obj, sort=True)`

* The `QuantumScript.to_openqasm` method is deprecated and will be removed in version v0.44.
  Instead, the `qml.to_openqasm` function should be used.
  [(#7909)](https://github.com/PennyLaneAI/pennylane/pull/7909)

* The `level=None` argument in the :func:`pennylane.workflow.get_transform_program`, :func:`pennylane.workflow.construct_batch`, `qml.draw`, `qml.draw_mpl`, and `qml.specs` transforms is deprecated and will be removed in v0.43.
  Please use `level='device'` instead to apply the noise model at the device level.
  [(#7886)](https://github.com/PennyLaneAI/pennylane/pull/7886)

* `qml.qnn.cost.SquaredErrorLoss` is deprecated and will be removed in version v0.44. Instead, this hybrid workflow can be accomplished 
  with a function like `loss = lambda *args: (circuit(*args) - target)**2`.
  [(#7527)](https://github.com/PennyLaneAI/pennylane/pull/7527)
  
* Access to `add_noise`, `insert` and noise mitigation transforms from the `pennylane.transforms` module is deprecated.
  Instead, these functions should be imported from the `pennylane.noise` module.
  [(#7854)](https://github.com/PennyLaneAI/pennylane/pull/7854)

* The `qml.QNode.add_transform` method is deprecated and will be removed in v0.43.
  Instead, please use `QNode.transform_program.push_back(transform_container=transform_container)`.
  [(#7855)](https://github.com/PennyLaneAI/pennylane/pull/7855)

<h3>Internal changes ⚙️</h3>

* Capture does not block `wires=0` anymore. This allows Catalyst to work with zero-wire devices.
  Note that `wires=None` is still illegal.
  [(#7978)](https://github.com/PennyLaneAI/pennylane/pull/7978)

* Improves readability of `dynamic_one_shot` postprocessing to allow further modification.
  [(#7962)](https://github.com/PennyLaneAI/pennylane/pull/7962)

* Update PennyLane's top-level `__init__.py` file imports to improve Python language server support for finding
  PennyLane submodules.
  [(#7959)](https://github.com/PennyLaneAI/pennylane/pull/7959)

* Adds `measurements` as a "core" module in the tach specification.
 [(#7945)](https://github.com/PennyLaneAI/pennylane/pull/7945)

* Improves type hints in the `measurements` module.
  [(#7938)](https://github.com/PennyLaneAI/pennylane/pull/7938)

* Refactored the codebase to adopt modern type hint syntax for Python 3.11+ language features.
  [(#7860)](https://github.com/PennyLaneAI/pennylane/pull/7860)
  [(#7982)](https://github.com/PennyLaneAI/pennylane/pull/7982)

* Improve the pre-commit hook to add gitleaks.
  [(#7922)](https://github.com/PennyLaneAI/pennylane/pull/7922)

* Added a `run_filecheck_qjit` fixture that can be used to run FileCheck on integration tests for the
  `qml.compiler.python_compiler` submodule.
  [(#7888)](https://github.com/PennyLaneAI/pennylane/pull/7888)

* Added a `dialects` submodule to `qml.compiler.python_compiler` which now houses all the xDSL dialects we create.
  Additionally, the `MBQCDialect` and `QuantumDialect` dialects have been renamed to `MBQC` and `Quantum`.
  [(#7897)](https://github.com/PennyLaneAI/pennylane/pull/7897)

* Update minimum supported `pytest` version to `8.4.1`.
  [(#7853)](https://github.com/PennyLaneAI/pennylane/pull/7853)

* `DefaultQubitLegacy` (test suite only) no longer provides a customized classical shadow
  implementation
  [(#7895)](https://github.com/PennyLaneAI/pennylane/pull/7895)

* Make `pennylane.io` a tertiary module.
  [(#7877)](https://github.com/PennyLaneAI/pennylane/pull/7877)

* Seeded tests for the `split_to_single_terms` transformation.
  [(#7851)](https://github.com/PennyLaneAI/pennylane/pull/7851)

* Upgrade `rc_sync.yml` to work with latest `pyproject.toml` changes.
  [(#7808)](https://github.com/PennyLaneAI/pennylane/pull/7808)
  [(#7818)](https://github.com/PennyLaneAI/pennylane/pull/7818)

* `LinearCombination` instances can be created with `_primitive.impl` when
  capture is enabled and tracing is active.
  [(#7893)](https://github.com/PennyLaneAI/pennylane/pull/7893)

* The `TensorLike` type is now compatible with static type checkers.
  [(#7905)](https://github.com/PennyLaneAI/pennylane/pull/7905)

* Update xDSL supported version to `0.46`.
  [(#7923)](https://github.com/PennyLaneAI/pennylane/pull/7923)
  [(#7932)](https://github.com/PennyLaneAI/pennylane/pull/7932)

* Update JAX version used in tests to `0.6.2`
  [(#7925)](https://github.com/PennyLaneAI/pennylane/pull/7925)

* The measurement-plane attribute of the Python compiler `mbqc` dialect now uses the "opaque syntax"
  format when printing in the generic IR format. This enables usage of this attribute when IR needs
  to be passed from the python compiler to Catalyst.
  [(#7957)](https://github.com/PennyLaneAI/pennylane/pull/7957)

<h3>Documentation 📝</h3>

* The docstring of the `is_hermitian` operator property has been updated to better describe its behaviour.
  [(#7946)](https://github.com/PennyLaneAI/pennylane/pull/7946)

* Improved the docstrings of all optimizers for consistency and legibility.
  [(#7891)](https://github.com/PennyLaneAI/pennylane/pull/7891)

* Updated the code example in the documentation for :func:`~.transforms.split_non_commuting`.
  [(#7892)](https://github.com/PennyLaneAI/pennylane/pull/7892)

<h3>Bug fixes 🐛</h3>

* Fixes a bug in :func:`~.matrix` where an operator's
  constituents were incorrectly queued if its decomposition was requested.
  [(#7975)](https://github.com/PennyLaneAI/pennylane/pull/7975)

* An error is now raised if an `end` statement is found in a measurement conditioned branch in a QASM string being imported into PennyLane.
  [(#7872)](https://github.com/PennyLaneAI/pennylane/pull/7872)

* Fixes issue related to :func:`~.transforms.to_zx` adding the support for
  `Toffoli` and `CCZ` gates conversion into their ZX-graph representation.
  [(#7899)](https://github.com/PennyLaneAI/pennylane/pull/7899)

* `get_best_diff_method` now correctly aligns with `execute` and `construct_batch` logic in workflows.
  [(#7898)](https://github.com/PennyLaneAI/pennylane/pull/7898)

* Resolve issues with AutoGraph transforming internal PennyLane library code due to incorrect
  module attribution of wrapper functions.
  [(#7889)](https://github.com/PennyLaneAI/pennylane/pull/7889)

* Calling `QNode.update` no longer acts as if `set_shots` has been applied.
  [(#7881)](https://github.com/PennyLaneAI/pennylane/pull/7881)

* Fixes attributes and types in the quantum dialect.
  This allows for types to be inferred correctly when parsing.
  [(#7825)](https://github.com/PennyLaneAI/pennylane/pull/7825)

* Fixes `SemiAdder` to work when inputs are defined with a single wire.
  [(#7940)](https://github.com/PennyLaneAI/pennylane/pull/7940)

<h3>Contributors ✍️</h3>

This release contains contributions from (in alphabetical order):

Guillermo Alonso,
Utkarsh Azad,
Joey Carter,
Yushao Chen,
Marcus Edwards,
Simone Gasperini,
David Ittah,
Korbinian Kottmann,
Mehrdad Malekmohammadi
Erick Ochoa,
Mudit Pandey,
Andrija Paurevic,
Shuli Shu,
Jay Soni,
David Wierichs,
Jake Zaia<|MERGE_RESOLUTION|>--- conflicted
+++ resolved
@@ -3,28 +3,15 @@
 
 <h3>New features since last release</h3>
 
-<<<<<<< HEAD
 * A new transform called :func:`~.transforms.replace_gte_4_qubit_multi_controlled_X_gate` is implemented that 
   trades gates for a relative phase which must be cancelled or accounted for in future decompositions or qubit re-use 
   cases according to (Amy, M. and Ross, N. J., 2021).
   [(#7754)](https://github.com/PennyLaneAI/pennylane/pull/7754)
 
-* New transforms called :func:`~.transforms.replace_relative_phase_toffoli` and 
-  :func:`~.transforms.replace_controlled_iX_gate` have been added to implement passes that make use
-  of equivalencies in (Amy, M. and Ross, N. J., 2021) to compile certain patterns to efficient Clifford+T
-  equivalents.
-  [(#7748)](https://github.com/PennyLaneAI/pennylane/pull/7748)
-
-* The `qchem` module is upgraded with new functions to construct a vibrational Hamiltonian in 
-  the Christiansen representation. 
-  [(#7491)](https://github.com/PennyLaneAI/pennylane/pull/7491)
-  [(#7596)](https://github.com/PennyLaneAI/pennylane/pull/7596)
-=======
 * New transforms called :func:`~.transforms.match_relative_phase_toffoli` and 
   :func:`~.transforms.match_controlled_iX_gate` have been added to implement passes that make use
   of equivalencies to compile certain patterns to efficient Clifford+T equivalents.
   [(#7748)](https://github.com/PennyLaneAI/pennylane/pull/7748)
->>>>>>> ad4530d4
 
 * Leveraging quantum just-in-time compilation to optimize parameterized hybrid workflows with the momentum
   quantum natural gradient optimizer is now possible with the new :class:`~.MomentumQNGOptimizerQJIT` optimizer.
