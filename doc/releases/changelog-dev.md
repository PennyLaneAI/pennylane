:orphan:

# Release 0.31.0-dev (development release)

<h3>New features since last release</h3>

<h3>Improvements 🛠</h3>

<<<<<<< HEAD
* The stochastic parameter-shift gradient transform for pulses, `stoch_pulse_grad`, now
  supports arbitrary Hermitian generating terms in pulse Hamiltonians.
  [(4132)](https://github.com/PennyLaneAI/pennylane/pull/4132)

=======
* `DiagonalQubitUnitary` now decomposes into `RZ`, `IsingZZ` and `MultiRZ` gates
  instead of a `QubitUnitary` operation with a dense matrix.
  [(#4035)](https://github.com/PennyLaneAI/pennylane/pull/4035)
  
>>>>>>> a596a094
* The Jax-JIT interface now uses symbolic zeros to determine trainable parameters.
  [(4075)](https://github.com/PennyLaneAI/pennylane/pull/4075)

* Accelerate Jordan-Wigner transforms caching Pauli gate objects.
  [(4046)](https://github.com/PennyLaneAI/pennylane/pull/4046)

* The `qchem.molecular_hamiltonian` function is upgraded to support custom wires for constructing
  differentiable Hamiltonians. The zero imaginary component of the Hamiltonian coefficients are
  removed.
  [(4050)](https://github.com/PennyLaneAI/pennylane/pull/4050)
  [(4094)](https://github.com/PennyLaneAI/pennylane/pull/4094)

* An error is now raised by `qchem.molecular_hamiltonian` when the `dhf` method is used for an 
  open-shell system. This duplicates a similar error in `qchem.Molecule` but makes it easier to
  inform the users that the `pyscf` backend can be used for open-shell calculations.
  [(4058)](https://github.com/PennyLaneAI/pennylane/pull/4058)

* Added a `shots` property to `QuantumScript`. This will allow shots to be tied to executions instead of devices more
  concretely.
  [(#4067)](https://github.com/PennyLaneAI/pennylane/pull/4067)
  [(#4103)](https://github.com/PennyLaneAI/pennylane/pull/4103)
  [(#4106)](https://github.com/PennyLaneAI/pennylane/pull/4106)
  [(#4112)](https://github.com/PennyLaneAI/pennylane/pull/4112)

* `qml.specs` is compatible with custom operations that have `depth` bigger than 1.
  [(#4033)](https://github.com/PennyLaneAI/pennylane/pull/4033)

* `qml.Tracker` when used with `default.qubit` or `null.qubit` devices, will track resources of the quantum circuit.
  [#(4045)](https://github.com/PennyLaneAI/pennylane/pull/4045)

* `qml.prod` now accepts a single qfunc input for creating new `Prod` operators.
  [(#4011)](https://github.com/PennyLaneAI/pennylane/pull/4011)

* Added `__repr__` and `__str__` methods to the `Shots` class.
  [(#4081)](https://github.com/PennyLaneAI/pennylane/pull/4081)

* Added `__eq__` and `__hash__` methods to the `Shots` class.
  [(#4082)](https://github.com/PennyLaneAI/pennylane/pull/4082)

* Added a function `measure_with_samples` that returns a sample-based measurement result given a state
  [(#4083)](https://github.com/PennyLaneAI/pennylane/pull/4083)
  [(#4093)](https://github.com/PennyLaneAI/pennylane/pull/4093)

* Wrap all objects being queued in an `AnnotatedQueue` so that `AnnotatedQueue` is not dependent on
  the hash of any operators/measurement processes.
  [(#4087)](https://github.com/PennyLaneAI/pennylane/pull/4087)

* Support for adjoint differentiation has been added to the `DefaultQubit2` device.
  [(#4037)](https://github.com/PennyLaneAI/pennylane/pull/4037)

* Support for sample-based measurements has been added to the `DefaultQubit2` device.
  [(#4105)](https://github.com/PennyLaneAI/pennylane/pull/4105)
  [(#4114)](https://github.com/PennyLaneAI/pennylane/pull/4114)

* Added a keyword argument `seed` to the `DefaultQubit2` device.
  [(#4120)](https://github.com/PennyLaneAI/pennylane/pull/4120)

* Added a `dense` keyword to `ParametrizedEvolution` that allows forcing dense or sparse matrices.
  [(#4079)](https://github.com/PennyLaneAI/pennylane/pull/4079)
  [(#4095)](https://github.com/PennyLaneAI/pennylane/pull/4095)

* `qml.devices.ExecutionConfig` no longer has a `shots` property, as it is now on the `QuantumScript`.  It now has a `use_device_gradient` property. `ExecutionConfig.grad_on_execution = None` indicates a request for `"best"`, instead of a string.
[(#4102)](https://github.com/PennyLaneAI/pennylane/pull/4102)

* `DefaultQubit2.preprocess` now returns a new `ExecutionConfig` object with decisions for `gradient_method`,
  `use_device_gradient`, and `grad_on_execution`.
  [(#4102)](https://github.com/PennyLaneAI/pennylane/pull/4102)

<h3>Breaking changes 💔</h3>

* `DiagonalQubitUnitary` does not decompose into `QubitUnitary` any longer, but into `RZ`, `IsingZZ`
  and `MultiRZ` gates.
  [(#4035)](https://github.com/PennyLaneAI/pennylane/pull/4035)

* Jax trainable parameters are now `Tracer` instead of `JVPTracer`, it is not always the right definition for the JIT 
  interface, but we update them in the custom JVP using symbolic zeros.
  [(4075)](https://github.com/PennyLaneAI/pennylane/pull/4075)

* The experimental Device interface `qml.devices.experimental.Device` now requires that the `preprocess` method
  also returns an `ExecutionConfig` object. This allows the device to choose what `"best"` means for various
  hyperparameters like `gradient_method` and `grad_on_execution`.
  [(#4007)](https://github.com/PennyLaneAI/pennylane/pull/4007)
  [(#4102)](https://github.com/PennyLaneAI/pennylane/pull/4102)

* Gradient transforms with Jax do not support `argnum` anymore,  `argnums` needs to be used.
  [(#4076)](https://github.com/PennyLaneAI/pennylane/pull/4076)

* `pennylane.collections`, `pennylane.op_sum`, and `pennylane.utils.sparse_hamiltonian` are removed.

<h3>Deprecations 👋</h3>

<h3>Documentation 📝</h3>

* The description of `mult` in the `qchem.Molecule` docstring now correctly states the value
  of `mult` that is supported.
  [(4058)](https://github.com/PennyLaneAI/pennylane/pull/4058)

<h3>Bug fixes 🐛</h3>

* Removes a patch in `interfaces/autograd.py` that checks for the `strawberryfields.gbs` device.  That device
  is pinned to PennyLane <= v0.29.0, so that patch is no longer necessary.

<h3>Contributors ✍️</h3>

This release contains contributions from (in alphabetical order):

Isaac De Vlugt,
Soran Jahangiri,
Edward Jiang,
Korbinian Kottmann,
Christina Lee,
Vincent Michaud-Rioux,
Romain Moyard,
Mudit Pandey,
Matthew Silverman,
Jay Soni,
David Wierichs.<|MERGE_RESOLUTION|>--- conflicted
+++ resolved
@@ -6,17 +6,14 @@
 
 <h3>Improvements 🛠</h3>
 
-<<<<<<< HEAD
 * The stochastic parameter-shift gradient transform for pulses, `stoch_pulse_grad`, now
   supports arbitrary Hermitian generating terms in pulse Hamiltonians.
   [(4132)](https://github.com/PennyLaneAI/pennylane/pull/4132)
 
-=======
 * `DiagonalQubitUnitary` now decomposes into `RZ`, `IsingZZ` and `MultiRZ` gates
   instead of a `QubitUnitary` operation with a dense matrix.
   [(#4035)](https://github.com/PennyLaneAI/pennylane/pull/4035)
   
->>>>>>> a596a094
 * The Jax-JIT interface now uses symbolic zeros to determine trainable parameters.
   [(4075)](https://github.com/PennyLaneAI/pennylane/pull/4075)
 
