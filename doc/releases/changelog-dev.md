:orphan:

# Release 0.30.0-dev (development release)

<h3>New features since last release</h3>

* The `sample_state` function is added to `devices/qubit` that returns a series of samples based on a given
  state vector and a number of shots.
  [(#3720)](https://github.com/PennyLaneAI/pennylane/pull/3720)

* The `simulate` function added to `devices/qubit` now supports measuring expectation values of large observables such as
  `qml.Hamiltonian`, `qml.SparseHamiltonian`, `qml.Sum`.
  [(#3759)](https://github.com/PennyLaneAI/pennylane/pull/3759)

<h3>Improvements</h3>

* `Operator` now has a `has_generator` attribute that returns whether or not the operator
  has a generator defined. It is used in `qml.operation.has_gen`, improving its performance.
  [(#3875)](https://github.com/PennyLaneAI/pennylane/pull/3875)

* The custom JVP rules in PennyLane now also support non-scalar and mixed-shape tape parameters as
  well as multi-dimensional tape return types, like broadcasted `qml.probs`, for example.
  [(#3766)](https://github.com/PennyLaneAI/pennylane/pull/3766)

* The `qchem.jordan_wigner` function is extended to support more fermionic operator orders.
  [(#3754)](https://github.com/PennyLaneAI/pennylane/pull/3754)
  [(#3751)](https://github.com/PennyLaneAI/pennylane/pull/3751)

* `AdaptiveOptimizer` is updated to use non-default user-defined qnode arguments.
  [(#3765)](https://github.com/PennyLaneAI/pennylane/pull/3765)

<<<<<<< HEAD
=======
* The `apply_operation` function added to `devices/qubit` now supports broadcasting.
  [(#3852)](https://github.com/PennyLaneAI/pennylane/pull/3852)

* `qml.QubitStateVector.state_vector` now supports broadcasting.
  [(#3852)](https://github.com/PennyLaneAI/pennylane/pull/3852)
  
* `pennylane.devices.qubit.preprocess` now allows circuits with non-commuting observables.
  [(#3857)](https://github.com/PennyLaneAI/pennylane/pull/3857)

>>>>>>> a29720be
* When using Jax-jit with gradient transforms the trainable parameters are correctly set (instead of every parameter 
  to be set as trainable), and therefore the derivatives are computed more efficiently.
  [(#3697)](https://github.com/PennyLaneAI/pennylane/pull/3697)

<h3>Breaking changes</h3>

<<<<<<< HEAD
=======
* An operation that implements a custom `generator` method, but does not always return a valid generator, also has
  to implement a `has_generator` property that reflects in which scenarios a generator will be returned.
  [(#3875)](https://github.com/PennyLaneAI/pennylane/pull/3875)
 
>>>>>>> a29720be
* Trainable parameters for the Jax interface are the parameters that are `JVPTracer`, defined by setting
  `argnums`. Previously, all JAX tracers, including those used for JIT compilation, were interpreted to be trainable.
  [(#3697)](https://github.com/PennyLaneAI/pennylane/pull/3697)

* The keyword argument `argnums` is now used for gradient transform using Jax, instead of `argnum`.
  `argnum` is automatically converted to `argnums` when using JAX, and will no longer be supported in v0.31.
  [(#3697)](https://github.com/PennyLaneAI/pennylane/pull/3697)
<<<<<<< HEAD
  [(#3847)](https://github.com/PennyLaneAI/pennylane/pull/3847)
=======

* Made `qml.OrbitalRotation` and consequently `qml.GateFabric` consistent with the interleaved Jordan-Wigner ordering.
  Previously, they were consistent with the sequential Jordan-Wigner ordering.
  [(#3861)](https://github.com/PennyLaneAI/pennylane/pull/3861)
>>>>>>> a29720be

<h3>Deprecations</h3>

<h3>Documentation</h3>

* A typo was corrected in the documentation for introduction to `inspecting_circuits` and `chemistry`.
[(#3844)](https://github.com/PennyLaneAI/pennylane/pull/3844)

<h3>Bug fixes</h3>

<<<<<<< HEAD
* The metric tensor transform is fully compatible with Jax and therefore users can provide multiple parameters.
  [(#3847)](https://github.com/PennyLaneAI/pennylane/pull/3847)
=======
* Registers `math.ndim` and `math.shape` for built-ins and autograd to accomodate Autoray 0.6.1.
  [#3864](https://github.com/PennyLaneAI/pennylane/pull/3865)
>>>>>>> a29720be

* Ensure that `qml.data.load` returns datasets in a stable and expected order.
  [(#3856)](https://github.com/PennyLaneAI/pennylane/pull/3856)

* The `qml.equal` function now handles comparisons of `ParametrizedEvolution` operators.
  [(#3870)](https://github.com/PennyLaneAI/pennylane/pull/3870)

* Made `qml.OrbitalRotation` and consequently `qml.GateFabric` consistent with the interleaved Jordan-Wigner ordering.
  [(#3861)](https://github.com/PennyLaneAI/pennylane/pull/3861)


<h3>Contributors</h3>

This release contains contributions from (in alphabetical order):

Utkarsh Azad
Lillian M. A. Frederiksen
Soran Jahangiri
Christina Lee
Vincent Michaud-Rioux
Romain Moyard
Mudit Pandey
Matthew Silverman
Jay Soni
David Wierichs<|MERGE_RESOLUTION|>--- conflicted
+++ resolved
@@ -29,8 +29,6 @@
 * `AdaptiveOptimizer` is updated to use non-default user-defined qnode arguments.
   [(#3765)](https://github.com/PennyLaneAI/pennylane/pull/3765)
 
-<<<<<<< HEAD
-=======
 * The `apply_operation` function added to `devices/qubit` now supports broadcasting.
   [(#3852)](https://github.com/PennyLaneAI/pennylane/pull/3852)
 
@@ -40,20 +38,16 @@
 * `pennylane.devices.qubit.preprocess` now allows circuits with non-commuting observables.
   [(#3857)](https://github.com/PennyLaneAI/pennylane/pull/3857)
 
->>>>>>> a29720be
 * When using Jax-jit with gradient transforms the trainable parameters are correctly set (instead of every parameter 
   to be set as trainable), and therefore the derivatives are computed more efficiently.
   [(#3697)](https://github.com/PennyLaneAI/pennylane/pull/3697)
 
 <h3>Breaking changes</h3>
 
-<<<<<<< HEAD
-=======
 * An operation that implements a custom `generator` method, but does not always return a valid generator, also has
   to implement a `has_generator` property that reflects in which scenarios a generator will be returned.
   [(#3875)](https://github.com/PennyLaneAI/pennylane/pull/3875)
  
->>>>>>> a29720be
 * Trainable parameters for the Jax interface are the parameters that are `JVPTracer`, defined by setting
   `argnums`. Previously, all JAX tracers, including those used for JIT compilation, were interpreted to be trainable.
   [(#3697)](https://github.com/PennyLaneAI/pennylane/pull/3697)
@@ -61,14 +55,11 @@
 * The keyword argument `argnums` is now used for gradient transform using Jax, instead of `argnum`.
   `argnum` is automatically converted to `argnums` when using JAX, and will no longer be supported in v0.31.
   [(#3697)](https://github.com/PennyLaneAI/pennylane/pull/3697)
-<<<<<<< HEAD
   [(#3847)](https://github.com/PennyLaneAI/pennylane/pull/3847)
-=======
 
 * Made `qml.OrbitalRotation` and consequently `qml.GateFabric` consistent with the interleaved Jordan-Wigner ordering.
   Previously, they were consistent with the sequential Jordan-Wigner ordering.
   [(#3861)](https://github.com/PennyLaneAI/pennylane/pull/3861)
->>>>>>> a29720be
 
 <h3>Deprecations</h3>
 
@@ -79,13 +70,11 @@
 
 <h3>Bug fixes</h3>
 
-<<<<<<< HEAD
 * The metric tensor transform is fully compatible with Jax and therefore users can provide multiple parameters.
   [(#3847)](https://github.com/PennyLaneAI/pennylane/pull/3847)
-=======
+
 * Registers `math.ndim` and `math.shape` for built-ins and autograd to accomodate Autoray 0.6.1.
   [#3864](https://github.com/PennyLaneAI/pennylane/pull/3865)
->>>>>>> a29720be
 
 * Ensure that `qml.data.load` returns datasets in a stable and expected order.
   [(#3856)](https://github.com/PennyLaneAI/pennylane/pull/3856)
