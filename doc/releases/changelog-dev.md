:orphan:

# Release 0.35.0-dev (development release)

<h3>New features since last release</h3>

* Adjoint device VJP's are now supported with `jax.jacobian`. `device_vjp=True` is
  is now strictly faster for jax.
  [(#4963)](https://github.com/PennyLaneAI/pennylane/pull/4963)

<h3>Improvements 🛠</h3>

* Improve the performance of circuit-cutting workloads with large numbers of generated tapes.
  [(#5005)](https://github.com/PennyLaneAI/pennylane/pull/5005)

* Update `tests/ops/functions/conftest.py` to ensure all operator types are tested for validity.
  [(#4978)](https://github.com/PennyLaneAI/pennylane/pull/4978)

* Upgrade Pauli arithmetic:
  You can now multiply `PauliWord` and `PauliSentence` instances by scalars, e.g. `0.5 * PauliWord({0:"X"})` or `0.5 * PauliSentence({PauliWord({0:"X"}): 1.})`.
  You can now intuitively add together 
  `PauliWord` and `PauliSentence` as well as scalars, which are treated implicitly as identities.
  For example `ps1 + pw1 + 1.` for some Pauli word `pw1 = PauliWord({0: "X", 1: "Y"})` and Pauli
  sentence `ps1 = PauliSentence({pw1: 3.})`.
  You can now subtract `PauliWord` and `PauliSentence` instances, as well as scalars, from each other. For example `ps1 - pw1 - 1`.
  Overall, you can now intuitively construct `PauliSentence` operators like `0.5 * pw1 - 1.5 * ps1 + 2`.
  [(#4989)](https://github.com/PennyLaneAI/pennylane/pull/4989)
  [(#5001)](https://github.com/PennyLaneAI/pennylane/pull/5001)
  [(#5003)](https://github.com/PennyLaneAI/pennylane/pull/5003)
  [(#5017)](https://github.com/PennyLaneAI/pennylane/pull/5017)

* `qml.matrix` now accepts `PauliWord` and `PauliSentence` instances, `qml.matrix(PauliWord({0:"X"}))`.
  [(#5018)](https://github.com/PennyLaneAI/pennylane/pull/5018)

* Improve efficiency of matrix calculation when operator is symmetric over wires
   [(#3601)](https://github.com/PennyLaneAI/pennylane/pull/3601)

* PennyLane can now use lightning provided VJPs by selecting `device_vjp=True` on the QNode.
  [(#4914)](https://github.com/PennyLaneAI/pennylane/pull/4914)

* A new `pennylane.workflow` module is added. This module now contains `qnode.py`, `execution.py`, `set_shots.py`, `jacobian_products.py`, and the submodule `interfaces`.
  [(#5023)](https://github.com/PennyLaneAI/pennylane/pull/5023)

* Composite operations (eg. those made with `qml.prod` and `qml.sum`) and `SProd` operations convert `Hamiltonian` and
  `Tensor` operands to `Sum` and `Prod` types, respectively. This helps avoid the mixing of
  incompatible operator types.
  [(#5031)](https://github.com/PennyLaneAI/pennylane/pull/5031)
  [(#5063)](https://github.com/PennyLaneAI/pennylane/pull/5063)

* Raise a more informative error when calling `adjoint_jacobian` with trainable state-prep operations.
  [(#5026)](https://github.com/PennyLaneAI/pennylane/pull/5026)

<h4>Community contributions 🥳</h4>

* The transform `split_non_commuting` now accepts measurements of type `probs`, `sample` and `counts` which accept both wires and observables. 
  [(#4972)](https://github.com/PennyLaneAI/pennylane/pull/4972)

<h3>Breaking changes 💔</h3>

* `gradient_analysis_and_validation` is now renamed to `find_and_validate_gradient_methods`. Instead of returning a list, it now returns a dictionary of gradient methods for each parameter index, and no longer mutates the tape.
  [(#5035)](https://github.com/PennyLaneAI/pennylane/pull/5035)

* Passing additional arguments to a transform that decorates a QNode must be done through the use
  of `functools.partial`.
  [(#5046)](https://github.com/PennyLaneAI/pennylane/pull/5046)

* Multiplying two `PauliWord` instances no longer returns a tuple `(new_word, coeff)` but instead `PauliSentence({new_word: coeff})`. The old behavior is still available with the private method `PauliWord._matmul(other)` for faster processing.

* `Observable.return_type` has been removed. Instead, you should inspect the type
  of the surrounding measurement process.
  [(#5044)](https://github.com/PennyLaneAI/pennylane/pull/5044)

* `ClassicalShadow.entropy()` no longer needs an `atol` keyword as a better
  method to estimate entropies from approximate density matrix reconstructions
  (with potentially negative eigenvalues) has been implemented.
  [(#5048)](https://github.com/PennyLaneAI/pennylane/pull/5048)

* `QuantumScript.is_sampled` and `QuantumScript.all_sampled` have been removed. Users should now
  validate these properties manually.
  [(#5072)](https://github.com/PennyLaneAI/pennylane/pull/5072)

<h3>Deprecations 👋</h3>

<<<<<<< HEAD
* Matrix and tensor products between `PauliWord` and `PauliSentence` instances are done using the `@` operator, `*` will be used only for scalar multiplication. Note also the breaking change that the product of two `PauliWord` instances now returns a `PauliSentence` instead of a tuple `(new_word, coeff)`.
=======
* `Operator.validate_subspace(subspace)` has been relocated to the `qml.ops.qutrit.parametric_ops`
  module and will be removed from the Operator class in an upcoming release.
  [(#5067)](https://github.com/PennyLaneAI/pennylane/pull/5067)

* Matrix and tensor products between `PauliWord` and `PauliSentence` instances are done using the `@` operator, `*` will be used only for scalar multiplication.
>>>>>>> c71d8506
  [(#4989)](https://github.com/PennyLaneAI/pennylane/pull/4989)

* `MeasurementProcess.name` and `MeasurementProcess.data` are now deprecated, as they contain dummy
  values that are no longer needed.
  [(#5047)](https://github.com/PennyLaneAI/pennylane/pull/5047)
  [(#5071)](https://github.com/PennyLaneAI/pennylane/pull/5071)
  [(#5076)](https://github.com/PennyLaneAI/pennylane/pull/5076)

* Calling `qml.matrix` without providing a `wire_order` on objects where the wire order could be
  ambiguous now raises a warning. In the future, the `wire_order` argument will be required in
  these cases.
  [(#5039)](https://github.com/PennyLaneAI/pennylane/pull/5039)

* `qml.pauli.pauli_mult` and `qml.pauli.pauli_mult_with_phase` are now deprecated. Instead, you
  should use `qml.simplify(qml.prod(pauli_1, pauli_2))` to get the reduced operator.
  [(#5057)](https://github.com/PennyLaneAI/pennylane/pull/5057)

* The private functions `_pauli_mult`, `_binary_matrix` and `_get_pauli_map` from the
  `pauli` module have been deprecated, as they are no longer used anywhere and the same
  functionality can be achieved using newer features in the `pauli` module.
  [(#5057)](https://github.com/PennyLaneAI/pennylane/pull/5057)

<h3>Documentation 📝</h3>

* The module documentation for `pennylane.tape` now explains the difference between `QuantumTape` and `QuantumScript`.
  [(#5065)](https://github.com/PennyLaneAI/pennylane/pull/5065)

* A typo in a code example in the `qml.transforms` API has been fixed.
  [(#5014)](https://github.com/PennyLaneAI/pennylane/pull/5014)

* Clarification for the definition of `argnum` added to gradient methods
  [(#5035)](https://github.com/PennyLaneAI/pennylane/pull/5035)

* A typo in the code example for `qml.qchem.dipole_of` has been fixed.
  [(#5036)](https://github.com/PennyLaneAI/pennylane/pull/5036) 

<h3>Bug fixes 🐛</h3>

* If `argnum` is provided to a gradient transform, only the parameters specified in `argnum` will have their gradient methods validated.
  [(#5035)](https://github.com/PennyLaneAI/pennylane/pull/5035)

* `StatePrep` operations expanded onto more wires are now compatible with backprop.
  [(#5028)](https://github.com/PennyLaneAI/pennylane/pull/5028)

* The return value of `Controlled.generator` now contains a projector that projects onto the correct subspace based on the control value specified.
  [(#5068)](https://github.com/PennyLaneAI/pennylane/pull/5068)

<h3>Contributors ✍️</h3>

This release contains contributions from (in alphabetical order):

Abhishek Abhishek,
Astral Cai,
Isaac De Vlugt,
Korbinian Kottmann,
Christina Lee,
Xiaoran Li,
Pablo Antonio Moreno Casares,
Lee J. O'Riordan,
Mudit Pandey,
Alex Preciado,
Matthew Silverman.<|MERGE_RESOLUTION|>--- conflicted
+++ resolved
@@ -81,15 +81,11 @@
 
 <h3>Deprecations 👋</h3>
 
-<<<<<<< HEAD
-* Matrix and tensor products between `PauliWord` and `PauliSentence` instances are done using the `@` operator, `*` will be used only for scalar multiplication. Note also the breaking change that the product of two `PauliWord` instances now returns a `PauliSentence` instead of a tuple `(new_word, coeff)`.
-=======
 * `Operator.validate_subspace(subspace)` has been relocated to the `qml.ops.qutrit.parametric_ops`
   module and will be removed from the Operator class in an upcoming release.
   [(#5067)](https://github.com/PennyLaneAI/pennylane/pull/5067)
 
-* Matrix and tensor products between `PauliWord` and `PauliSentence` instances are done using the `@` operator, `*` will be used only for scalar multiplication.
->>>>>>> c71d8506
+* Matrix and tensor products between `PauliWord` and `PauliSentence` instances are done using the `@` operator, `*` will be used only for scalar multiplication. Note also the breaking change that the product of two `PauliWord` instances now returns a `PauliSentence` instead of a tuple `(new_word, coeff)`.
   [(#4989)](https://github.com/PennyLaneAI/pennylane/pull/4989)
 
 * `MeasurementProcess.name` and `MeasurementProcess.data` are now deprecated, as they contain dummy
