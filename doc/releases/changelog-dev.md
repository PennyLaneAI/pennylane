:orphan:

# Release 0.42.0-dev (development release)

<h3>New features since last release</h3>

<h3>Improvements 🛠</h3>

* PennyLane supports `JAX` version 0.5.3.
  [(#6919)](https://github.com/PennyLaneAI/pennylane/pull/6919)

<h3>Breaking changes 💔</h3>

<h3>Deprecations 👋</h3>

<h3>Internal changes ⚙️</h3>

* The `Tracker` class has been moved into the `devices` module.
  [(#7281)](https://github.com/PennyLaneAI/pennylane/pull/7281)

<h3>Documentation 📝</h3>

<h3>Bug fixes 🐛</h3>

* Fixes a bug where the global phase was not being added in the ``QubitUnitary`` decomposition.  
  [(#7244)](https://github.com/PennyLaneAI/pennylane/pull/7244)
  [(#7270)](https://github.com/PennyLaneAI/pennylane/pull/7270)

* Using finite differences with program capture without x64 mode enabled now raises a warning.
  [(#7282)](https://github.com/PennyLaneAI/pennylane/pull/7282)

<h3>Contributors ✍️</h3>

This release contains contributions from (in alphabetical order):

Guillermo Alonso-Linaje
<<<<<<< HEAD
Mudit Pandey
=======
Christina Lee
>>>>>>> ffed7a9f
<|MERGE_RESOLUTION|>--- conflicted
+++ resolved
@@ -34,8 +34,5 @@
 This release contains contributions from (in alphabetical order):
 
 Guillermo Alonso-Linaje
-<<<<<<< HEAD
-Mudit Pandey
-=======
 Christina Lee
->>>>>>> ffed7a9f
+Mudit Pandey