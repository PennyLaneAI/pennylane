--- conflicted
+++ resolved
@@ -298,7 +298,6 @@
 * `qml.matrix` is now compatible with qnodes compiled by catalyst.qjit.
   [(#5753)](https://github.com/PennyLaneAI/pennylane/pull/5753)
 
-<<<<<<< HEAD
 * `qml.snapshots` raises an error when a measurement other than `qml.state` is requested from `default.qubit.legacy` instead of silently returning the statevector.
 
 * Fixes a bug where `default.qutrit` is falsely determined to be natively compatible with `qml.snapshots`.
@@ -306,11 +305,10 @@
 
 * Fixes a bug where the measurement of a `qml.Snapshot` instance is not passed on during the `qml.adjoint` and `qml.ctrl` operations.
   [(#5805)](https://github.com/PennyLaneAI/pennylane/pull/5805)
-=======
+
 * `CNOT` and `Toffoli` now have an `arithmetic_depth` of `1`, as they are controlled operations.
   [(#5797)](https://github.com/PennyLaneAI/pennylane/pull/5797)
 
->>>>>>> e2d65142
 <h3>Contributors ✍️</h3>
 
 This release contains contributions from (in alphabetical order):
