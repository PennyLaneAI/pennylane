# Release 0.44.0-dev (development release)

<h3>New features since last release</h3>

<h3>Improvements 🛠</h3>

* `qml.grad` and `qml.jacobian` now lazily dispatch to catalyst and program
  capture, allowing for `qml.qjit(qml.grad(c))` and `qml.qjit(qml.jacobian(c))` to work.
  [(#8382)](https://github.com/PennyLaneAI/pennylane/pull/8382)

* Both the generic and transform-specific application behavior of a `qml.transforms.core.TransformDispatcher`
  can be overwritten with `TransformDispatcher.generic_register` and `my_transform.register`.
  [(#7797)](https://github.com/PennyLaneAI/pennylane/pull/7797)
  
* With capture enabled, measurements can now be performed on Operator instances passed as closure
  variables from outside the workflow scope.
  [(#8504)](https://github.com/PennyLaneAI/pennylane/pull/8504)

* Users can now estimate the resources for quantum circuits that contain or decompose into
  any of the following symbolic operators: :class:`~.ChangeOpBasis`, :class:`~.Prod`,
  :class:`~.Controlled`, :class:`~.ControlledOp`, :class:`~.Pow`, and :class:`~.Adjoint`.
  [(#8464)](https://github.com/PennyLaneAI/pennylane/pull/8464)

* Wires can be specified via `range` with program capture and autograph.

<h3>Breaking changes 💔</h3>

* Providing ``num_steps`` to :func:`pennylane.evolve`, :func:`pennylane.exp`, :class:`pennylane.ops.Evolution`,
  and :class:`pennylane.ops.Exp` has been disallowed. Instead, use :class:`~.TrotterProduct` for approximate
  methods, providing the ``n`` parameter to perform the Suzuki-Trotter product approximation of a Hamiltonian
  with the specified number of Trotter steps.
  [(#8474)](https://github.com/PennyLaneAI/pennylane/pull/8474)

  As a concrete example, consider the following case:

  .. code-block:: python

    coeffs = [0.5, -0.6]
    ops = [qml.X(0), qml.X(0) @ qml.Y(1)]
    H_flat = qml.dot(coeffs, ops)

  Instead of computing the Suzuki-Trotter product approximation as:

  >>> qml.evolve(H_flat, num_steps=2).decomposition()
  [RX(0.5, wires=[0]),
  PauliRot(-0.6, XY, wires=[0, 1]),
  RX(0.5, wires=[0]),
  PauliRot(-0.6, XY, wires=[0, 1])]

  The same result can be obtained using :class:`~.TrotterProduct` as follows:

  >>> decomp_ops = qml.adjoint(qml.TrotterProduct(H_flat, time=1.0, n=2)).decomposition()
  >>> [simp_op for op in decomp_ops for simp_op in map(qml.simplify, op.decomposition())]
  [RX(0.5, wires=[0]),
  PauliRot(-0.6, XY, wires=[0, 1]),
  RX(0.5, wires=[0]),
  PauliRot(-0.6, XY, wires=[0, 1])]

* The value ``None`` has been removed as a valid argument to the ``level`` parameter in the
  :func:`pennylane.workflow.get_transform_program`, :func:`pennylane.workflow.construct_batch`,
  :func:`pennylane.draw`, :func:`pennylane.draw_mpl`, and :func:`pennylane.specs` transforms.
  Please use ``level='device'`` instead to apply the transform at the device level.
  [(#8477)](https://github.com/PennyLaneAI/pennylane/pull/8477)

* Access to ``add_noise``, ``insert`` and noise mitigation transforms from the ``pennylane.transforms`` module is deprecated.
  Instead, these functions should be imported from the ``pennylane.noise`` module.
  [(#8477)](https://github.com/PennyLaneAI/pennylane/pull/8477)

* ``qml.qnn.cost.SquaredErrorLoss`` has been removed. Instead, this hybrid workflow can be accomplished
  with a function like ``loss = lambda *args: (circuit(*args) - target)**2``.
  [(#8477)](https://github.com/PennyLaneAI/pennylane/pull/8477)

* Some unnecessary methods of the ``qml.CircuitGraph`` class have been removed:
  [(#8477)](https://github.com/PennyLaneAI/pennylane/pull/8477)

  - ``print_contents`` in favor of ``print(obj)``
  - ``observables_in_order`` in favor of ``observables``
  - ``operations_in_order`` in favor of ``operations``
  - ``ancestors_in_order(obj)`` in favor of ``ancestors(obj, sort=True)``
  - ``descendants_in_order(obj)`` in favor of ``descendants(obj, sort=True)``

* ``pennylane.devices.DefaultExecutionConfig`` has been removed. Instead, use
  ``qml.devices.ExecutionConfig()`` to create a default execution configuration.
  [(#8470)](https://github.com/PennyLaneAI/pennylane/pull/8470)

* Specifying the ``work_wire_type`` argument in ``qml.ctrl`` and other controlled operators as ``"clean"`` or
  ``"dirty"`` is disallowed. Use ``"zeroed"`` to indicate that the work wires are initially in the :math:`|0\rangle`
  state, and ``"borrowed"`` to indicate that the work wires can be in any arbitrary state. In both cases, the
  work wires are assumed to be restored to their original state upon completing the decomposition.
  [(#8470)](https://github.com/PennyLaneAI/pennylane/pull/8470)

* `QuantumScript.shape` and `QuantumScript.numeric_type` are removed. The corresponding `MeasurementProcess`
  methods should be used instead.
  [(#8468)](https://github.com/PennyLaneAI/pennylane/pull/8468)

* `MeasurementProcess.expand` is removed.
  `qml.tape.QuantumScript(mp.obs.diagonalizing_gates(), [type(mp)(eigvals=mp.obs.eigvals(), wires=mp.obs.wires)])`
  can be used instead.
  [(#8468)](https://github.com/PennyLaneAI/pennylane/pull/8468)

* The `qml.QNode.add_transform` method is removed.
  Instead, please use `QNode.transform_program.push_back(transform_container=transform_container)`.
  [(#8468)](https://github.com/PennyLaneAI/pennylane/pull/8468)

<h3>Deprecations 👋</h3>

* `argnum` has been renamed `argnums` for `qml.grad`, `qml.jacobian`, `qml.jvp` and `qml.vjp`.
  [(#8496)](https://github.com/PennyLaneAI/pennylane/pull/8496)
  [(#8481)](https://github.com/PennyLaneAI/pennylane/pull/8481)

* The :func:`pennylane.devices.preprocess.mid_circuit_measurements` transform is deprecated. Instead,
  the device should determine which mcm method to use, and explicitly include :func:`~pennylane.transforms.dynamic_one_shot`
  or :func:`~pennylane.transforms.defer_measurements` in its preprocess transforms if necessary.
  [(#8467)](https://github.com/PennyLaneAI/pennylane/pull/8467)

<h3>Internal changes ⚙️</h3>

<<<<<<< HEAD
* Update versions for `pylint`, `isort` and `black` in `format.yml`
  [(#8506)](https://github.com/PennyLaneAI/pennylane/pull/8506)
=======
* Reclassifies `registers` as a tertiary module for use with tach.
  [(#8513)](https://github.com/PennyLaneAI/pennylane/pull/8513)
>>>>>>> 0896ed43

* The experimental xDSL implementation of `diagonalize_measurements` has been updated to fix a bug
  that included the wrong SSA value for final qubit insertion and deallocation at the end of the
  circuit. A clear error is now also raised when there are observables with overlapping wires.
  [(#8383)](https://github.com/PennyLaneAI/pennylane/pull/8383)

* The experimental xDSL implementation of `measurements_from_samples_pass` has been updated to support `shots` defined by an `arith.constant` operation.
  [(#8460)](https://github.com/PennyLaneAI/pennylane/pull/8460)

* The :class:`~pennylane.devices.LegacyDeviceFacade` is slightly refactored to implement `setup_execution_config` and `preprocess_transforms`
  separately as opposed to implementing a single `preprocess` method. Additionally, the `mid_circuit_measurements` transform has been removed
  from the preprocess transform program. Instead, the best mcm method is chosen in `setup_execution_config`. By default, the ``_capabilities``
  dictionary is queried for the ``"supports_mid_measure"`` property. If the underlying device defines a TOML file, the ``supported_mcm_methods``
  field in the TOML file is used as the source of truth.
  [(#8469)](https://github.com/PennyLaneAI/pennylane/pull/8469)
  [(#8486)](https://github.com/PennyLaneAI/pennylane/pull/8486)
  [(#8495)](https://github.com/PennyLaneAI/pennylane/pull/8495)

<h3>Documentation 📝</h3>

<h3>Bug fixes 🐛</h3>

* Fixes a bug in ``QubitUnitaryOp.__init__`` in the unified compiler module that prevented an
  instance from being constructed.
  [(#8456)](https://github.com/PennyLaneAI/pennylane/pull/8456)

* Fixes a bug where the deferred measurement method is used silently even if ``mcm_method="one-shot"`` is explicitly requested,
  when a device that extends the ``LegacyDevice`` does not declare support for mid-circuit measurements.
  [(#8486)](https://github.com/PennyLaneAI/pennylane/pull/8486)

<h3>Contributors ✍️</h3>

This release contains contributions from (in alphabetical order):

Astral Cai,
Lillian Frederiksen,
Christina Lee,
Shuli Shu,
Jay Soni,
David Wierichs,<|MERGE_RESOLUTION|>--- conflicted
+++ resolved
@@ -115,13 +115,11 @@
 
 <h3>Internal changes ⚙️</h3>
 
-<<<<<<< HEAD
 * Update versions for `pylint`, `isort` and `black` in `format.yml`
   [(#8506)](https://github.com/PennyLaneAI/pennylane/pull/8506)
-=======
+
 * Reclassifies `registers` as a tertiary module for use with tach.
   [(#8513)](https://github.com/PennyLaneAI/pennylane/pull/8513)
->>>>>>> 0896ed43
 
 * The experimental xDSL implementation of `diagonalize_measurements` has been updated to fix a bug
   that included the wrong SSA value for final qubit insertion and deallocation at the end of the
