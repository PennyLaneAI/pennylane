# Release 0.44.0-dev (development release)

<h3>New features since last release</h3>

<h4>Bucket-Brigade QRAM </h4>

* Bucket Brigade QRAM is implemented as a template :class:`~.BBQRAM` to allow for selection of bitstrings in 
  superposition.
  [(#8670)](https://github.com/PennyLaneAI/pennylane/pull/8670)

<h4>Quantum Automatic Differentiation </h4>

* Quantum Automatic Differentiation implemented to allow automatic selection of optimal
  Hadamard gradient differentiation methods per [the paper](https://arxiv.org/pdf/2408.05406).
  [(#8640)](https://github.com/PennyLaneAI/pennylane/pull/8640)

<h4>Instantaneous Quantum Polynomial Circuits </h4>

* A new template for building an Instantaneous Quantum Polynomial (`~.IQP`) circuit has been added along with a 
  lightweight version (based on the :class:`~.estimator.resource_operator.ResourceOperator` class) to rapidly 
  estimate its resources. This unlocks easily estimating the resources of the IQP circuit introduced in the 
  `Train on classical, deploy on quantum <https://arxiv.org/abs/2503.02934>`_ work for generative quantum machine 
  learning.
  [(#8748)](https://github.com/PennyLaneAI/pennylane/pull/8748)

<h4>Pauli-based computation </h4>

* Users can now perform rapid Clifford+T decomposition with :func:`pennylane.qjit` using the new 
  :func:`~pennylane.transforms.gridsynth` compilation pass.
  This pass discretizes ``RZ`` and ``PhaseShift`` gates to either the Clifford+T basis or to the PPR basis.
  [(#8609)](https://github.com/PennyLaneAI/pennylane/pull/8609)
  [(#8764)](https://github.com/PennyLaneAI/pennylane/pull/8764)

* Writing circuits in terms of `Pauli product measurements <https://pennylane.ai/compilation/pauli-product-measurement>`_
  (PPMs) in PennyLane is now possible with the new :func:`~.pauli_measure` function.
  Using this function in tandem with :class:`~.PauliRot` to represent Pauli product rotations (PPRs) unlocks surface-code fault-tolerant quantum computing research spurred from `A Game of Surface Codes <http://arxiv.org/abs/1808.02892>`_.
  [(#8461)](https://github.com/PennyLaneAI/pennylane/pull/8461)
  [(#8631)](https://github.com/PennyLaneAI/pennylane/pull/8631)
  [(#8623)](https://github.com/PennyLaneAI/pennylane/pull/8623)
  [(#8663)](https://github.com/PennyLaneAI/pennylane/pull/8663)
  [(#8692)](https://github.com/PennyLaneAI/pennylane/pull/8692)

  The new :func:`~.pauli_measure` function is currently only for analysis on the ``null.qubit`` device, which allows for resource tracking with :func:`~.specs` and circuit inspection with :func:`~.drawer.draw`.

  In the following example, a measurement of the ``XY`` Pauli product on wires ``0`` and ``2`` is performed
  using :func:`~.pauli_measure`, followed by application of a :class:`~.PauliX` gate conditional on
  the outcome of the PPM:

  ```python
  import pennylane as qml

  dev = qml.device("null.qubit", wires=3)

  @qml.qnode(dev)
  def circuit():
      qml.Hadamard(0)
      qml.Hadamard(2)
      qml.PauliRot(np.pi / 4, pauli_word="XYZ", wires=[0, 1, 2])
      ppm = qml.pauli_measure(pauli_word="XY", wires=[0, 2])
      qml.cond(ppm, qml.X)(wires=1)
      return qml.expval(qml.Z(0))
  ```

  ```pycon
  >>> print(qml.draw(circuit)())
  0: ──H─╭RXYZ(0.79)─╭┤↗X├────┤  <Z>
  1: ────├RXYZ(0.79)─│──────X─┤
  2: ──H─╰RXYZ(0.79)─╰┤↗Y├──║─┤
                       ╚════╝
  ```

  By appliying the :func:`~.specs` function to the circuit above, you can easily determine its resource information.
  In this case, in addition to other gates, we can see that the circuit includes one PPR and one PPM operation (represented
  by the :class:`~.PauliRot` and :class:`~.ops.mid_measure.pauli_measure.PauliMeasure` gate types):

  ```pycon
  >>> print(qml.specs(circuit)()['resources'])
  Total qubit allocations: 3
  Total gates: 5
  Circuit depth: 4

  Gate types:
    Hadamard: 2
    PauliRot: 1
    PauliMeasure: 1
    Conditional(PauliX): 1

  Measurements:
    expval(PauliZ): 1
  ```

* Catalyst compilation passes designed for Pauli-based computation are now available in PennyLane, 
  providing accessibility for logical compilation research by directly integrating with 
  :func:`~.pauli_measure` and :class:`~.PauliRot` operations. This includes 
  :func:`pennylane.transforms.to_ppr`, :func:`pennylane.transforms.commute_ppr`, 
  :func:`pennylane.transforms.ppr_to_ppm`, 
  :func:`pennylane.transforms.merge_ppr_ppm`, :func:`pennylane.transforms.ppm_compilation`, 
  :func:`pennylane.transforms.reduce_t_depth`, 
  [(#8762)](https://github.com/PennyLaneAI/pennylane/pull/8762)

* New decomposition rules that decompose to :class:`~.PauliRot` are added for the following operators.
  [(#8700)](https://github.com/PennyLaneAI/pennylane/pull/8700)
  [(#8704)](https://github.com/PennyLaneAI/pennylane/pull/8704)

  - :class:`~.CRX`, :class:`~.CRY`, :class:`~.CRZ`
  - :class:`~.ControlledPhaseShift`
  - :class:`~.IsingXX`, :class:`~.IsingYY`, :class:`~.IsingZZ`
  - :class:`~.PSWAP`
  - :class:`~.RX`, :class:`~.RY`, :class:`~.RZ`
  - :class:`~.SingleExcitation`, :class:`~.DoubleExcitation`
  - :class:`~.SWAP`, :class:`~.ISWAP`, :class:`~.SISWAP`
  - :class:`~.CY`, :class:`~.CZ`, :class:`~.CSWAP`, :class:`~.CNOT`, :class:`~.Toffoli`

<h4>Compile Pipeline and Transforms </h4>

<<<<<<< HEAD
* The `TransformProgram` has been renamed to :class:`~.CompilePipeline`, and is now available at the
  top level as `qml.CompilePipeline`. Uses of the term "transform program" has been updated to 
  "compile pipeline" across the codebase. The class is still accessible as `TransformProgram` from 
  `pennylane.transforms.core`, but the module `pennylane.transforms.core.transform_program`
  has been renamed to `pennylane.transforms.core.compile_pipeline`, and the old name is no longer available.
  [(#8735)](https://github.com/PennyLaneAI/pennylane/pull/8735)

* :class:`~.transforms.core.TransformContainer` has been renamed to :class:`~.transforms.core.BoundTransform`.
  The old name is still available in the same location.
  [(#8753)](https://github.com/PennyLaneAI/pennylane/pull/8753)
=======
* Added a custom solver to :func:`~.transforms.intermediate_reps.rowcol` for linear systems
  over :math:`\mathbb{Z}_2` based on Gauss-Jordan elimination. This removes the need to install
  the ``galois`` package for this single function and provides a minor performance improvement.
  [(#8771)](https://github.com/PennyLaneAI/pennylane/pull/8771)

* Added decompositions of the ``RX``, ``RY`` and ``RZ`` rotations into one of the other two, as well
  as basis changing Clifford gates, to the graph-based decomposition system.
  [(#8569)](https://github.com/PennyLaneAI/pennylane/pull/8569)

* Arithmetic dunder methods (`__add__`, `__mul__`, `__rmul__`) have been added to
  :class:`~.transforms.core.TransformDispatcher`, :class:`~.transforms.core.TransformContainer`,
  and :class:`~.CompilePipeline` (previously known as the `TransformProgram`) to enable intuitive composition of transform programs using `+` and `*` operators.
  [(#8703)](https://github.com/PennyLaneAI/pennylane/pull/8703)
>>>>>>> 7137e0fc

* The `TransformDispatcher` has been renamed to :class:`~.transforms.core.Transform` and is now
  available at the top level as `qml.transform`.
  [(#8756)](https://github.com/PennyLaneAI/pennylane/pull/8756)

* The :class:`~.transforms.core.Transform` (previously known as the `TransformDispatcher`), 
  :class:`~.transforms.core.BoundTransform` (previously known as the `TransformContainer`), 
  and :class:`~.CompilePipeline` (previously known as the `TransformProgram`) are updated to
  support intuitive composition of transform programs using `+` and `*` operators.
  [(#8703)](https://github.com/PennyLaneAI/pennylane/pull/8703)
  [(#8730)](https://github.com/PennyLaneAI/pennylane/pull/8730)

  ```pycon
  >>> import pennylane as qml
  >>> qml.transforms.merge_rotations + qml.transforms.cancel_inverses(recursive=True)
  CompilePipeline(merge_rotations, cancel_inverses)
  ```

* :class:`~.CompilePipeline` (previously known as the `TransformProgram`) now has a `remove` method
  which removes all matching transforms from the pipeline.
  [(#8751)](https://github.com/PennyLaneAI/pennylane/pull/8751)

* A :class:`~.CompilePipeline` (previously known as the `TransformProgram`) can now be applied directly on a :class:`~.QNode`.
  [(#8731)](https://github.com/PennyLaneAI/pennylane/pull/8731)

  ```python
  import pennylane as qml

  pipeline = qml.transforms.merge_rotations + qml.transforms.cancel_inverses(recursive=True)

  @pipeline
  @qml.qnode(qml.device("default.qubit"))
  def circuit():
    qml.H(0)
    qml.H(0)
    qml.RX(0.5, 1)
    qml.RX(0.2, 1)
    return qml.expval(qml.Z(0) @ qml.Z(1))
  ```
  ```pycon
  >>> print(qml.draw(circuit)())
  0: ───────────┤ ╭<Z@Z>
  1: ──RX(0.70)─┤ ╰<Z@Z>
  ```

* The :class:`~.CompilePipeline` (previously known as the `TransformProgram`) can now be constructed
  more flexibility with a variable number of arguments that are of types :class:`~.transforms.core.Transform`,
  :class:`~.transforms.core.BoundTransform`, or other `CompilePipeline`s.
  [(#8750)](https://github.com/PennyLaneAI/pennylane/pull/8750)

* Quantum compilation passes in MLIR and XDSL can now be applied using the core PennyLane transform
  infrastructure, instead of using Catalyst-specific tools. This is made possible by a new argument in
  :func:`~pennylane.transform` and :class:`~.transforms.core.Transform` called ``pass_name``, which 
  accepts a string corresponding to the name of the compilation pass. The ``pass_name`` argument 
  ensures that the given compilation pass will be used when `qjit` is applied to a workflow, where the 
  pass is performed in MLIR or xDSL.
  [(#8539)](https://github.com/PennyLaneAI/pennylane/pull/8539)

* The `final_transform` property of the :class:`~.transforms.core.BoundTransform` has been renamed 
  to `is_final_transform` to better follow the naming convention for boolean properties. The `transform` 
  property of the :class:`~.transforms.core.Transform` and :class:`~.transforms.core.BoundTransform` 
  has been renamed to `tape_transform` to avoid ambiguity.
  [(#8756)](https://github.com/PennyLaneAI/pennylane/pull/8756)

<h4>Analyzing your algorithms quickly and easily with resource estimation</h4>

* Users can now set precisions for a larger variety of `ResourceOperator`s in
  :mod:`estimator <pennylane.estimator>` using
  :meth:`ResourceConfig.set_precision <pennylane.estimator.resource_config.ResourceConfig.set_precision>`
  thanks to the addition of the `resource_key` keyword argument.
  [(#8561)](https://github.com/PennyLaneAI/pennylane/pull/8561)

* Users can now estimate the resources of Trotterization for Pauli Hamiltonians, using the new
  :class:`estimator.PauliHamiltonian <pennylane.estimator.compact_hamiltonian.PauliHamiltonian>`
  resource Hamiltonian class and the new
  :class:`estimator.TrotterPauli <pennylane.estimator.templates.TrotterPauli>`
  resource operator.
  [(#8546)](https://github.com/PennyLaneAI/pennylane/pull/8546)

* Added `PauliHamiltonian.num_terms` property to the ``qml.estimator.PauliHamiltonian`` class.
  Users can more easily access the total number of terms (Pauli words) from the `PauliHamiltonian` object directly.
  [(#8761)](https://github.com/PennyLaneAI/pennylane/pull/8761)

<h4>Seamless resource tracking and circuit visualization for compiled programs </h4>

* A new :func:`~.marker` function allows for easy inspection at particular points in a transform program
  with :func:`~.specs` and :func:`~.drawer.draw` instead of having to increment ``level``
  by integer amounts when not using any Catalyst passes.
  [(#8684)](https://github.com/PennyLaneAI/pennylane/pull/8684)

  The :func:`~.marker` function works like a transform in PennyLane, and can be deployed as
  a decorator on top of QNodes:

  ```python
  @qml.marker(level="rotations-merged")
  @qml.transforms.merge_rotations
  @qml.marker(level="my-level")
  @qml.transforms.cancel_inverses
  @qml.transforms.decompose(gate_set={qml.RX})
  @qml.qnode(qml.device('lightning.qubit'))
  def circuit():
      qml.RX(0.2,0)
      qml.X(0)
      qml.X(0)
      qml.RX(0.2, 0)
      return qml.state()
  ```

  The string supplied to ``marker`` can then be used as an argument to ``level`` in ``draw``
  and ``specs``, showing the cumulative result of applying transforms up to the marker:

  ```pycon
  >>> print(qml.draw(circuit, level="my-level")())
  0: ──RX(0.20)──RX(3.14)──RX(3.14)──RX(0.20)─┤  State
  >>> print(qml.draw(circuit, level="rotations-merged")())
  0: ──RX(6.68)─┤  State
  ```

<h3>Improvements 🛠</h3>

<h4>Resource estimation</h4>

* Added `Resources.total_wires` and `Resources.total_gates` properties to the 
  ``qml.estimator.Resources`` class. Users can more easily access these quantities from the `Resources` object directly.
  [(#8761)](https://github.com/PennyLaneAI/pennylane/pull/8761)

* Improved the resource decomposition for the :class:`~pennylane.estimator.QROM` class. The cost has
  been reduced in cases when users specify `restored = True` and `sel_swap_depth = 1`.
  [(#8761)](https://github.com/PennyLaneAI/pennylane/pull/8761)

* Improved :mod:`estimator <pennylane.estimator>`'s
  resource decomposition of `PauliRot` to match the optimal resources
  for certain special cases of Pauli strings (e.g. for `XX` and `YY` type Pauli strings).
  [(#8562)](https://github.com/PennyLaneAI/pennylane/pull/8562)

* Users can now estimate the resources for quantum circuits that contain or decompose into
  any of the following symbolic operators: :class:`~.ChangeOpBasis`, :class:`~.Prod`,
  :class:`~.Controlled`, :class:`~.ControlledOp`, :class:`~.Pow`, and :class:`~.Adjoint`.
  [(#8464)](https://github.com/PennyLaneAI/pennylane/pull/8464)

<h4>Decompositions</h4>

* Added decompositions of the ``RX``, ``RY`` and ``RZ`` rotations into one of the other two, as well
  as basis changing Clifford gates, to the graph-based decomposition system.
  [(#8569)](https://github.com/PennyLaneAI/pennylane/pull/8569)

* A new decomposition has been added for the Controlled :class:`~.SemiAdder`,
  which is efficient and skips controlling all gates in its decomposition.
  [(#8423)](https://github.com/PennyLaneAI/pennylane/pull/8423)

* Added a :meth:`~pennylane.devices.DeviceCapabilities.gate_set` method to :class:`~pennylane.devices.DeviceCapabilities`
  that produces a set of gate names to be used as the target gate set in decompositions.
  [(#8522)](https://github.com/PennyLaneAI/pennylane/pull/8522)

* The :func:`~pennylane.transforms.decompose` transform now accepts a `minimize_work_wires` argument. With
  the new graph-based decomposition system activated via :func:`~pennylane.decomposition.enable_graph`,
  and `minimize_work_wires` set to `True`, the decomposition system will select decomposition rules that
  minimizes the maximum number of simultaneously allocated work wires.
  [(#8729)](https://github.com/PennyLaneAI/pennylane/pull/8729)
  [(#8734)](https://github.com/PennyLaneAI/pennylane/pull/8734)

* Added a new decomposition, `_decompose_2_cnots`, for the two-qubit decomposition for `QubitUnitary`.
  It supports the analytical decomposition a two-qubit unitary known to require exactly 2 CNOTs.
  [(#8666)](https://github.com/PennyLaneAI/pennylane/issues/8666)

* `Operator.decomposition` will fallback to the first entry in `qml.list_decomps` if the `Operator.compute_decomposition`
  method is not overridden.
  [(#8686)](https://github.com/PennyLaneAI/pennylane/pull/8686)

* The `~.BasisRotation` graph decomposition was re-written in a qjit friendly way with PennyLane control flow.
  [(#8560)](https://github.com/PennyLaneAI/pennylane/pull/8560)
  [(#8608)](https://github.com/PennyLaneAI/pennylane/pull/8608)
  [(#8620)](https://github.com/PennyLaneAI/pennylane/pull/8620)

* The new graph based decompositions system enabled via :func:`~.decomposition.enable_graph` now supports the following
  additional templates.
  [(#8520)](https://github.com/PennyLaneAI/pennylane/pull/8520)
  [(#8515)](https://github.com/PennyLaneAI/pennylane/pull/8515)
  [(#8516)](https://github.com/PennyLaneAI/pennylane/pull/8516)
  [(#8555)](https://github.com/PennyLaneAI/pennylane/pull/8555)
  [(#8558)](https://github.com/PennyLaneAI/pennylane/pull/8558)
  [(#8538)](https://github.com/PennyLaneAI/pennylane/pull/8538)
  [(#8534)](https://github.com/PennyLaneAI/pennylane/pull/8534)
  [(#8582)](https://github.com/PennyLaneAI/pennylane/pull/8582)
  [(#8543)](https://github.com/PennyLaneAI/pennylane/pull/8543)
  [(#8554)](https://github.com/PennyLaneAI/pennylane/pull/8554)
  [(#8616)](https://github.com/PennyLaneAI/pennylane/pull/8616)
  [(#8602)](https://github.com/PennyLaneAI/pennylane/pull/8602)
  [(#8600)](https://github.com/PennyLaneAI/pennylane/pull/8600)
  [(#8601)](https://github.com/PennyLaneAI/pennylane/pull/8601)
  [(#8595)](https://github.com/PennyLaneAI/pennylane/pull/8595)
  [(#8586)](https://github.com/PennyLaneAI/pennylane/pull/8586)
  [(#8614)](https://github.com/PennyLaneAI/pennylane/pull/8614)

  - :class:`~.QSVT`
  - :class:`~.AmplitudeEmbedding`
  - :class:`~.AllSinglesDoubles`
  - :class:`~.SimplifiedTwoDesign`
  - :class:`~.GateFabric`
  - :class:`~.AngleEmbedding`
  - :class:`~.IQPEmbedding`
  - :class:`~.kUpCCGSD`
  - :class:`~.QAOAEmbedding`
  - :class:`~.BasicEntanglerLayers`
  - :class:`~.HilbertSchmidt`
  - :class:`~.LocalHilbertSchmidt`
  - :class:`~.QuantumMonteCarlo`
  - :class:`~.ArbitraryUnitary`
  - :class:`~.ApproxTimeEvolution`
  - :class:`~.ParticleConservingU2`
  - :class:`~.ParticleConservingU1`
  - :class:`~.CommutingEvolution`

* A new decomposition has been added to :class:`pennylane.Toffoli`. This decomposition uses one
  work wire and :class:`pennylane.TemporaryAND` operators to reduce the resources needed.
  [(#8549)](https://github.com/PennyLaneAI/pennylane/pull/8549)

* The :func:`~pennylane.pauli_decompose` now supports decomposing scipy's sparse matrices,
  allowing for efficient decomposition of large matrices that cannot fit in memory when written as
  dense arrays.
  [(#8612)](https://github.com/PennyLaneAI/pennylane/pull/8612)
  
* A decomposition has been added to the adjoint of :class:`pennylane.TemporaryAND`. This decomposition relies on mid-circuit measurments and does not require any T gates.
  [(#8633)](https://github.com/PennyLaneAI/pennylane/pull/8633)

* The graph-based decomposition system now supports decomposition rules that contains mid-circuit measurements.
  [(#8079)](https://github.com/PennyLaneAI/pennylane/pull/8079)

* The decompositions for several templates have been updated to use
  :class:`~.ops.op_math.ChangeOpBasis`, which makes their decompositions more resource efficient
  by eliminating unnecessary controlled operations. The templates include :class:`~.PhaseAdder`,
  :class:`~.TemporaryAND`, :class:`~.QSVT`, and :class:`~.SelectPauliRot`.
  [(#8490)](https://github.com/PennyLaneAI/pennylane/pull/8490)
  [(#8577)](https://github.com/PennyLaneAI/pennylane/pull/8577)
  [(#8721)](https://github.com/PennyLaneAI/pennylane/issues/8721)

<h4>Other improvements</h4>

* The constant to convert the length unit Bohr to Angstrom in ``qml.qchem`` is updated to use scipy constants.
  [(#8537)](https://github.com/PennyLaneAI/pennylane/pull/8537)

* `@partial` is not needed anymore for using transforms as decorators with arguments.
  Now, the following two usages are equivalent:

  ```python
  @partial(qml.transforms.decompose, gate_set={qml.RX, qml.CNOT})
  @qml.qnode(qml.device('default.qubit', wires=2))
  def circuit():
      qml.Hadamard(wires=0)
      qml.CZ(wires=[0,1])
      return qml.expval(qml.Z(0))
  ```

  ```python
  @qml.transforms.decompose(gate_set={qml.RX, qml.CNOT})
  @qml.qnode(qml.device('default.qubit', wires=2))
  def circuit():
      qml.Hadamard(wires=0)
      qml.CZ(wires=[0,1])
      return qml.expval(qml.Z(0))
  ```

  [(#8730)](https://github.com/PennyLaneAI/pennylane/pull/8730)
  [(#8754)](https://github.com/PennyLaneAI/pennylane/pull/8754)

* `qml.for_loop` will now fall back to a standard Python `for` loop if capturing a condensed, structured loop fails
  with program capture enabled.
  [(#8615)](https://github.com/PennyLaneAI/pennylane/pull/8615)

* `qml.cond` will now use standard Python logic if all predicates have concrete values. A nested
  control flow primitive will no longer be captured as it is not needed.
  [(#8634)](https://github.com/PennyLaneAI/pennylane/pull/8634)

* Added a keyword argument ``recursive`` to ``qml.transforms.cancel_inverses`` that enables
  recursive cancellation of nested pairs of mutually inverse gates. This makes the transform
  more powerful, because it can cancel larger blocks of inverse gates without having to scan
  the circuit from scratch. By default, the recursive cancellation is enabled (``recursive=True``).
  To obtain previous behaviour, disable it by setting ``recursive=False``.
  [(#8483)](https://github.com/PennyLaneAI/pennylane/pull/8483)

* `qml.grad` and `qml.jacobian` now lazily dispatch to catalyst and program
  capture, allowing for `qml.qjit(qml.grad(c))` and `qml.qjit(qml.jacobian(c))` to work.
  [(#8382)](https://github.com/PennyLaneAI/pennylane/pull/8382)

* Both the generic and transform-specific application behavior of a :class:`~.transforms.core.Transform`
  can be overwritten with `Transform.generic_register` and `my_transform.register`.
  [(#7797)](https://github.com/PennyLaneAI/pennylane/pull/7797)

* With capture enabled, measurements can now be performed on Operator instances passed as closure
  variables from outside the workflow scope.
  [(#8504)](https://github.com/PennyLaneAI/pennylane/pull/8504)

* Wires can be specified via `range` with program capture and autograph.
  [(#8500)](https://github.com/PennyLaneAI/pennylane/pull/8500)

* The :func:`~pennylane.transforms.decompose` transform no longer raises an error if both `gate_set` and
  `stopping_condition` are provided, or if `gate_set` is a dictionary, when the new graph-based decomposition
  system is disabled.
  [(#8532)](https://github.com/PennyLaneAI/pennylane/pull/8532)

* The `~pennylane.estimator.compact_hamiltonian.CDFHamiltonian`, `~pennylane.estimator.compact_hamiltonian.THCHamiltonian`,
  `~pennylane.estimator.compact_hamiltonian.VibrationalHamiltonian`, and `~pennylane.estimator.compact_hamiltonian.VibronicHamiltonian`
  classes were modified to take the 1-norm of the Hamiltonian as an optional argument.
  [(#8697)](https://github.com/PennyLaneAI/pennylane/pull/8697)

<h3>Labs: a place for unified and rapid prototyping of research software 🧪</h3>

* A new transform :func:`~.transforms.select_pauli_rot_phase_gradient` has been added. It allows 
  implementing arbitrary :class:`~.SelectPauliRot` rotations with a phase gradient resource state and 
  semi-in-place addition (:class:`~.SemiAdder`).
  [(#8738)](https://github.com/PennyLaneAI/pennylane/pull/8738)

<h3>Breaking changes 💔</h3>

* The output format of `qml.specs` has been restructured into a dataclass to streamline the outputs.
  Some legacy information has been removed from the new output format.
  [(#8713)](https://github.com/PennyLaneAI/pennylane/pull/8713)

* The unified compiler, implemented in the `qml.compiler.python_compiler` submodule, has been removed from PennyLane.
  It has been migrated to Catalyst, available as `catalyst.python_interface`.
  [(#8662)](https://github.com/PennyLaneAI/pennylane/pull/8662)

* `qml.transforms.map_wires` no longer supports plxpr transforms.
  [(#8683)](https://github.com/PennyLaneAI/pennylane/pull/8683)

* ``QuantumScript.to_openqasm`` has been removed. Please use ``qml.to_openqasm`` instead. This removes duplicated
  functionality for converting a circuit to OpenQASM code.
  [(#8499)](https://github.com/PennyLaneAI/pennylane/pull/8499)

* Providing ``num_steps`` to :func:`pennylane.evolve`, :func:`pennylane.exp`, :class:`pennylane.ops.Evolution`,
  and :class:`pennylane.ops.Exp` has been disallowed. Instead, use :class:`~.TrotterProduct` for approximate
  methods, providing the ``n`` parameter to perform the Suzuki-Trotter product approximation of a Hamiltonian
  with the specified number of Trotter steps.
  [(#8474)](https://github.com/PennyLaneAI/pennylane/pull/8474)

  As a concrete example, consider the following case:

  .. code-block:: python

    coeffs = [0.5, -0.6]
    ops = [qml.X(0), qml.X(0) @ qml.Y(1)]
    H_flat = qml.dot(coeffs, ops)

  Instead of computing the Suzuki-Trotter product approximation as:

  ```pycon
  >>> qml.evolve(H_flat, num_steps=2).decomposition()
  [RX(0.5, wires=[0]),
  PauliRot(-0.6, XY, wires=[0, 1]),
  RX(0.5, wires=[0]),
  PauliRot(-0.6, XY, wires=[0, 1])]
  ```

  The same result can be obtained using :class:`~.TrotterProduct` as follows:

  ```pycon
  >>> decomp_ops = qml.adjoint(qml.TrotterProduct(H_flat, time=1.0, n=2)).decomposition()
  >>> [simp_op for op in decomp_ops for simp_op in map(qml.simplify, op.decomposition())]
  [RX(0.5, wires=[0]),
  PauliRot(-0.6, XY, wires=[0, 1]),
  RX(0.5, wires=[0]),
  PauliRot(-0.6, XY, wires=[0, 1])]
  ```

* The value ``None`` has been removed as a valid argument to the ``level`` parameter in the
  :func:`pennylane.workflow.get_transform_program`, :func:`pennylane.workflow.construct_batch`,
  :func:`pennylane.draw`, :func:`pennylane.draw_mpl`, and :func:`pennylane.specs` transforms.
  Please use ``level='device'`` instead to apply the transform at the device level.
  [(#8477)](https://github.com/PennyLaneAI/pennylane/pull/8477)

* Access to ``add_noise``, ``insert`` and noise mitigation transforms from the ``pennylane.transforms`` module is deprecated.
  Instead, these functions should be imported from the ``pennylane.noise`` module.
  [(#8477)](https://github.com/PennyLaneAI/pennylane/pull/8477)

* ``qml.qnn.cost.SquaredErrorLoss`` has been removed. Instead, this hybrid workflow can be accomplished
  with a function like ``loss = lambda *args: (circuit(*args) - target)**2``.
  [(#8477)](https://github.com/PennyLaneAI/pennylane/pull/8477)

* Some unnecessary methods of the ``qml.CircuitGraph`` class have been removed:
  [(#8477)](https://github.com/PennyLaneAI/pennylane/pull/8477)

  - ``print_contents`` in favor of ``print(obj)``
  - ``observables_in_order`` in favor of ``observables``
  - ``operations_in_order`` in favor of ``operations``
  - ``ancestors_in_order(obj)`` in favor of ``ancestors(obj, sort=True)``
  - ``descendants_in_order(obj)`` in favor of ``descendants(obj, sort=True)``

* ``pennylane.devices.DefaultExecutionConfig`` has been removed. Instead, use
  ``qml.devices.ExecutionConfig()`` to create a default execution configuration.
  [(#8470)](https://github.com/PennyLaneAI/pennylane/pull/8470)

* Specifying the ``work_wire_type`` argument in ``qml.ctrl`` and other controlled operators as ``"clean"`` or
  ``"dirty"`` is disallowed. Use ``"zeroed"`` to indicate that the work wires are initially in the :math:`|0\rangle`
  state, and ``"borrowed"`` to indicate that the work wires can be in any arbitrary state. In both cases, the
  work wires are assumed to be restored to their original state upon completing the decomposition.
  [(#8470)](https://github.com/PennyLaneAI/pennylane/pull/8470)

* `QuantumScript.shape` and `QuantumScript.numeric_type` are removed. The corresponding `MeasurementProcess`
  methods should be used instead.
  [(#8468)](https://github.com/PennyLaneAI/pennylane/pull/8468)

* `MeasurementProcess.expand` is removed.
  `qml.tape.QuantumScript(mp.obs.diagonalizing_gates(), [type(mp)(eigvals=mp.obs.eigvals(), wires=mp.obs.wires)])`
  can be used instead.
  [(#8468)](https://github.com/PennyLaneAI/pennylane/pull/8468)

* The `qml.QNode.add_transform` method is removed.
  Instead, please use `QNode.transform_program.push_back(transform_container=transform_container)`.
  [(#8468)](https://github.com/PennyLaneAI/pennylane/pull/8468)

<<<<<<< HEAD
=======
* The `TransformProgram` has been renamed to :class:`~pennylane.transforms.core.CompilePipeline`, and uses of
  the term "transform program" has been updated to "compile pipeline" across the codebase. The class is still
  accessible as `TransformProgram` from `pennylane.transforms.core`, but the module `pennylane.transforms.core.transform_program`
  has been renamed to `pennylane.transforms.core.compile_pipeline`, and the old name is no longer available.
  [(#8735)](https://github.com/PennyLaneAI/pennylane/pull/8735)

* The ``max_work_wires`` argument of the :func:`~pennylane.transforms.decompose` transform has been renamed to ``num_work_wires``.
  [(#8769)](https://github.com/PennyLaneAI/pennylane/pull/8769)

>>>>>>> 7137e0fc
* ``argnum`` has been renamed ``argnums`` for ``qml.grad``, ``qml.jacobian``, ``qml.jvp`` and ``qml.vjp``.
  [(#8496)](https://github.com/PennyLaneAI/pennylane/pull/8496)
  [(#8481)](https://github.com/PennyLaneAI/pennylane/pull/8481)

* `qml.cond`, the `QNode`, transforms, `qml.grad`, and `qml.jacobian` no longer treat all keyword arguments as static
  arguments. They are instead treated as dynamic, numerical inputs, matching the behaviour of Jax and Catalyst.
  [(#8290)](https://github.com/PennyLaneAI/pennylane/pull/8290)

* `qml.cond` will also accept a partial of an operator type as the true function without a false function
  when capture is enabled.
  [(#8776)](https://github.com/PennyLaneAI/pennylane/pull/8776)
  
<h3>Deprecations 👋</h3>

* Maintenance support of NumPy<2.0 is deprecated as of v0.44 and will be completely dropped in v0.45.
  Future versions of PennyLane will only work with NumPy>=2.0.
  We recommend upgrading your version of NumPy to benefit from enhanced support and features.
  [(#8578)](https://github.com/PennyLaneAI/pennylane/pull/8578)
  [(#8497)](https://github.com/PennyLaneAI/pennylane/pull/8497)

* The ``custom_decomps`` keyword argument to ``qml.device`` has been deprecated and will be removed
  in 0.45. Instead, with ``qml.decomposition.enable_graph()``, new decomposition rules can be defined as
  quantum functions with registered resources. See :mod:`pennylane.decomposition` for more details.

* `qml.measure`, `qml.measurements.MidMeasureMP`, `qml.measurements.MeasurementValue`,
  and `qml.measurements.get_mcm_predicates` are now located in `qml.ops.mid_measure`.
  `MidMeasureMP` is now renamed to `MidMeasure`.
  `qml.measurements.find_post_processed_mcms` is now `qml.devices.qubit.simulate._find_post_processed_mcms`,
  and is being made private, as it is an utility for tree-traversal.
  [(#8466)](https://github.com/PennyLaneAI/pennylane/pull/8466)

* The ``pennylane.operation.Operator.is_hermitian`` property has been deprecated and renamed
  to ``pennylane.operation.Operator.is_verified_hermitian`` as it better reflects the functionality of this property.
  The deprecated access through ``is_hermitian`` will be removed in PennyLane v0.45.
  Alternatively, consider using the ``pennylane.is_hermitian`` function instead as it provides a more reliable check for hermiticity.
  Please be aware that it comes with a higher computational cost.
  [(#8494)](https://github.com/PennyLaneAI/pennylane/pull/8494)

* Access to the follow functions and classes from the ``pennylane.resources`` module are deprecated. Instead, these functions must be imported from the ``pennylane.estimator`` module.
  [(#8484)](https://github.com/PennyLaneAI/pennylane/pull/8484)

  - ``qml.estimator.estimate_shots`` in favor of ``qml.resources.estimate_shots``
  - ``qml.estimator.estimate_error`` in favor of ``qml.resources.estimate_error``
  - ``qml.estimator.FirstQuantization`` in favor of ``qml.resources.FirstQuantization``
  - ``qml.estimator.DoubleFactorization`` in favor of ``qml.resources.DoubleFactorization``

* The :func:`pennylane.devices.preprocess.mid_circuit_measurements` transform is deprecated. Instead,
  the device should determine which mcm method to use, and explicitly include :func:`~pennylane.transforms.dynamic_one_shot`
  or :func:`~pennylane.transforms.defer_measurements` in its preprocess transforms if necessary.
  [(#8467)](https://github.com/PennyLaneAI/pennylane/pull/8467)

* Passing a function to the ``gate_set`` argument in the :func:`~pennylane.transforms.decompose` transform
  is deprecated. The ``gate_set`` argument expects a static iterable of operator type and/or operator names,
  and the function should be passed to the ``stopping_condition`` argument instead.
  [(#8533)](https://github.com/PennyLaneAI/pennylane/pull/8533)

  The example below illustrates how you can provide a function as the ``stopping_condition`` in addition to providing a
  ``gate_set``. The decomposition of each operator will then stop once it reaches the gates in the ``gate_set`` or the
  ``stopping_condition`` is satisfied.

  ```python
  import pennylane as qml

  @qml.transforms.decompose(gate_set={"H", "T", "CNOT"}, stopping_condition=lambda op: len(op.wires) <= 2)
  @qml.qnode(qml.device("default.qubit"))
  def circuit():
      qml.Hadamard(wires=[0])
      qml.Toffoli(wires=[0,1,2])
      return qml.expval(qml.Z(0))
  ```

  ```pycon
  >>> print(qml.draw(circuit)())
  0: ──H────────╭●───────────╭●────╭●──T──╭●─┤  <Z>
  1: ────╭●─────│─────╭●─────│───T─╰X──T†─╰X─┤
  2: ──H─╰X──T†─╰X──T─╰X──T†─╰X──T──H────────┤
  ```

<h3>Internal changes ⚙️</h3>

* Updated `pyproject.toml` with project dependencies to replace the requirements files. Updated workflows to use installations from `pyproject.toml`.
  [(8702)](https://github.com/PennyLaneAI/pennylane/pull/8702)

* `qml.cond`, the `QNode`, transforms, `qml.grad`, and `qml.jacobian` no longer treat all keyword arguments as static
  arguments. They are instead treated as dynamic, numerical inputs, matching the behaviour of Jax and Catalyst.
  [(#8290)](https://github.com/PennyLaneAI/pennylane/pull/8290)

* To adjust to the Python 3.14, some error messages expectations have been updated in tests; `get_type_str` added a special branch to handle `Union`.
  The import of networkx is softened to not occur on import of pennylane to work around a bug in Python 3.14.1.
  [(#8568)](https://github.com/PennyLaneAI/pennylane/pull/8568)
  [(#8737)](https://github.com/PennyLaneAI/pennylane/pull/8737)

* Bump `jax` version to `0.7.1` for `capture` module.
  [(#8715)](https://github.com/PennyLaneAI/pennylane/pull/8715)

* Bump `jax` version to `0.7.0` for `capture` module.
  [(#8701)](https://github.com/PennyLaneAI/pennylane/pull/8701)

* Improve error handling when using PennyLane's experimental program capture functionality with an incompatible JAX version.
  [(#8723)](https://github.com/PennyLaneAI/pennylane/pull/8723)

* Bump `autoray` package version to `0.8.2`.
  [(#8674)](https://github.com/PennyLaneAI/pennylane/pull/8674)

* Update the schedule of nightly TestPyPI uploads to occur at the end rather than the beginning of all week days.
  [(#8672)](https://github.com/PennyLaneAI/pennylane/pull/8672)

* Add workflow to bump Catalyst and Lightning versions in the RC branch, create a new release tag and draft release, tag the RC branch, and create a PR to merge the RC branch into master.
  [(#8352)](https://github.com/PennyLaneAI/pennylane/pull/8352)

* Added `MCM_METHOD` and `POSTSELECT_MODE` `StrEnum` objects to improve validation and handling of `MCMConfig` creation.
  [(#8596)](https://github.com/PennyLaneAI/pennylane/pull/8596)

* Updated various docstrings to be compatible with the new documentation testing approach.
  [(#8635)](https://github.com/PennyLaneAI/pennylane/pull/8635)

* In program capture, transforms now have a single transform primitive that have a `transform` param that stores
  the `Transform`. Before, each transform had its own primitive stored on the
  `Transform._primitive` private property. It proved difficult to keep maintaining dispatch behaviour
  for every single transform.
  [(#8576)](https://github.com/PennyLaneAI/pennylane/pull/8576)
  [(#8639)](https://github.com/PennyLaneAI/pennylane/pull/8639)

* Updated documentation check workflow to run on pull requests on `v[0-9]+\.[0-9]+\.[0-9]+-docs` branches.
  [(#8590)](https://github.com/PennyLaneAI/pennylane/pull/8590)

* When program capture is enabled, there is no longer caching of the jaxpr on the QNode.
  [(#8629)](https://github.com/PennyLaneAI/pennylane/pull/8629)

* The `grad` and `jacobian` primitives now store the function under `fn`. There is also now a single `jacobian_p`
  primitive for use in program capture.
  [(#8357)](https://github.com/PennyLaneAI/pennylane/pull/8357)

* Update versions for `pylint`, `isort` and `black` in `format.yml`
  [(#8506)](https://github.com/PennyLaneAI/pennylane/pull/8506)

* Reclassifies `registers` as a tertiary module for use with tach.
  [(#8513)](https://github.com/PennyLaneAI/pennylane/pull/8513)

* The :class:`~pennylane.devices.LegacyDeviceFacade` is slightly refactored to implement `setup_execution_config` and `preprocess_transforms`
  separately as opposed to implementing a single `preprocess` method. Additionally, the `mid_circuit_measurements` transform has been removed
  from the preprocess transform program. Instead, the best mcm method is chosen in `setup_execution_config`. By default, the ``_capabilities``
  dictionary is queried for the ``"supports_mid_measure"`` property. If the underlying device defines a TOML file, the ``supported_mcm_methods``
  field in the TOML file is used as the source of truth.
  [(#8469)](https://github.com/PennyLaneAI/pennylane/pull/8469)
  [(#8486)](https://github.com/PennyLaneAI/pennylane/pull/8486)
  [(#8495)](https://github.com/PennyLaneAI/pennylane/pull/8495)

* The various private functions of the :class:`~pennylane.estimator.FirstQuantization` class have
  been modified to avoid using `numpy.matrix` as this function is deprecated.
  [(#8523)](https://github.com/PennyLaneAI/pennylane/pull/8523)

* The `ftqc` module now includes dummy transforms for several Catalyst/MLIR passes (`to-ppr`, `commute-ppr`, `merge-ppr-ppm`,
  `decompose-clifford-ppr`, `decompose-non-clifford-ppr`, `ppr-to-ppm`, `ppr-to-mbqc` and `reduce-t-depth`), to allow them to
  be captured as primitives in PLxPR and mapped to the MLIR passes in Catalyst. This enables using the passes with the unified
  compiler and program capture.
  [(#8519)](https://github.com/PennyLaneAI/pennylane/pull/8519)
  [(#8544)](https://github.com/PennyLaneAI/pennylane/pull/8544)

* Solovay-Kitaev decomposition using the :func:`~.clifford_t_decompostion` transform
  with ``method="sk"`` or directly via :func:`~.ops.sk_decomposition` now raises a more
  informative ``RuntimeError`` when used with JAX-JIT or :func:`~.qjit`.
  [(#8489)](https://github.com/PennyLaneAI/pennylane/pull/8489)

* Added a `skip_decomp_matrix_check` argument to :func:`~pennylane.ops.functions.assert_valid` that
  allows the test to skip the matrix check part of testing a decomposition rule but still verify
  that the resource function is correct.
  [(#8687)](https://github.com/PennyLaneAI/pennylane/pull/8687)

* Disabled autograph for the PauliRot decomposition rule as it should not be used with autograph. 
  [(#8765)](https://github.com/PennyLaneAI/pennylane/pull/8765)

<h3>Documentation 📝</h3>

* A note clarifying that the factors of a ``~.ChangeOpBasis`` are iterated in reverse order has been
  added to the documentation of ``~.ChangeOpBasis``.
  [(#8757)](https://github.com/PennyLaneAI/pennylane/pull/8757)

* The documentation of ``qml.transforms.rz_phase_gradient`` has been updated with respect to the
  sign convention of phase gradient states, how it prepares the phase gradient state in the code
  example, and the verification of the code example result.

* The code example in the documentation for ``qml.decomposition.register_resources`` has been
  updated to adhere to renamed keyword arguments and default behaviour of ``num_work_wires``.
  [(#8536)](https://github.com/PennyLaneAI/pennylane/pull/8536)

* The docstring for ``qml.device`` has been updated to include a section on custom decompositions,
  and a warning about the removal of the ``custom_decomps`` kwarg in v0.45. Additionally, the page
  :doc:`Building a plugin <../development/plugins>` now includes instructions on using
  the :func:`~pennylane.devices.preprocess.decompose` transform for device-level decompositions.
  The documentation for :doc:`Compiling circuits <../introduction/compiling_circuits>` has also been
  updated with a warning message about ``custom_decomps`` future removal.
  [(#8492)](https://github.com/PennyLaneAI/pennylane/pull/8492)
  [(#8564)](https://github.com/PennyLaneAI/pennylane/pull/8564)

A warning message has been added to :doc:`Building a plugin <../development/plugins>`
  docstring for ``qml.device`` has been updated to include a section on custom decompositions,
  and a warning about the removal of the ``custom_decomps`` kwarg in v0.44. Additionally, the page
  :doc:`Building a plugin <../development/plugins>` now includes instructions on using
  the :func:`~pennylane.devices.preprocess.decompose` transform for device-level decompositions.
  [(#8492)](https://github.com/PennyLaneAI/pennylane/pull/8492)

* Improves documentation in the transforms module and adds documentation testing for it.
  [(#8557)](https://github.com/PennyLaneAI/pennylane/pull/8557)

* The :class:`~.GeneralizedAmplitudeDamping` error channel method has been
  updated to match the literature convention for the definition of the Kraus matrices.
  [(#8707)](https://github.com/PennyLaneAI/pennylane/pull/8707)

<h3>Bug fixes 🐛</h3>

* Use a fixed floating number tolerance from `np.finfo` in `_apply_uniform_rotation_dagger`
  to avoid numerical stability issues on some platforms.
  [(#8780)](https://github.com/PennyLaneAI/pennylane/pull/8780)

* Handles floating point errors in the norm of the state when applying
  mid circuit measurements.
  [(#8741)](https://github.com/PennyLaneAI/pennylane/pull/8741)

* Update `interface-unit-tests.yml` to use its input parameter `pytest_additional_args` when running pytest.
  [(#8705)](https://github.com/PennyLaneAI/pennylane/pull/8705)

* Fixes a bug where in `resolve_work_wire_type` we incorrectly returned a value of `zeroed` if `both work_wires`
  and `base_work_wires` were empty, causing an incorrect work wire type.
  [(#8718)](https://github.com/PennyLaneAI/pennylane/pull/8718)

* The warnings-as-errors CI action was failing due to an incompatibility between `pytest-xdist` and `pytest-benchmark`.
  Disabling the benchmark package allows the tests to be collected an executed.
  [(#8699)](https://github.com/PennyLaneAI/pennylane/pull/8699)

* Adds an `expand_transform` to `param_shift_hessian` to pre-decompose
  operations till they are supported.
  [(#8698)](https://github.com/PennyLaneAI/pennylane/pull/8698)

* Fixes a bug in `default.mixed` device where certain diagonal operations were incorrectly
  reshaped during application when using broadcasting.
  [(#8593)](https://github.com/PennyLaneAI/pennylane/pull/8593)

* Add an exception to the warning for unsolved operators within the graph-based decomposition
  system if the unsolved operators are :class:`.allocation.Allocate` or :class:`.allocation.Deallocate`.
  [(#8553)](https://github.com/PennyLaneAI/pennylane/pull/8553)

* Fixes a bug in `clifford_t_decomposition` with `method="gridsynth"` and qjit, where using cached decomposition with the same parameter causes an error.
  [(#8535)](https://github.com/PennyLaneAI/pennylane/pull/8535)

* Fixes a bug in :class:`~.SemiAdder` where the results were incorrect when more ``work_wires`` than required were passed.
 [(#8423)](https://github.com/PennyLaneAI/pennylane/pull/8423)

* Fixes a bug where the deferred measurement method is used silently even if ``mcm_method="one-shot"`` is explicitly requested,
  when a device that extends the ``LegacyDevice`` does not declare support for mid-circuit measurements.
  [(#8486)](https://github.com/PennyLaneAI/pennylane/pull/8486)

* Fixes a bug where a `KeyError` is raised when querying the decomposition rule for an operator in the gate set from a :class:`~pennylane.decomposition.DecompGraphSolution`.
  [(#8526)](https://github.com/PennyLaneAI/pennylane/pull/8526)

* Fixes a bug where mid-circuit measurements were generating incomplete QASM.
  [(#8556)](https://github.com/PennyLaneAI/pennylane/pull/8556)

* Fixes a bug where `qml.specs` incorrectly computes the circuit depth when classically controlled operators are involved.
  [(#8668)](https://github.com/PennyLaneAI/pennylane/pull/8668)

* Fixes a bug where an error is raised when trying to decompose a nested composite operator with capture and the new graph system enabled.
  [(#8695)](https://github.com/PennyLaneAI/pennylane/pull/8695)

* Fixes a bug where :func:`~.change_op_basis` cannot be captured when the `uncompute_op` is left out.
  [(#8695)](https://github.com/PennyLaneAI/pennylane/pull/8695)

* Fixes a bug in :func:`~qml.ops.rs_decomposition` where correct solution candidates were being rejected
  due to some incorrect GCD computations.
  [(#8625)](https://github.com/PennyLaneAI/pennylane/pull/8625)

* Fixes a bug where decomposition rules are sometimes incorrectly disregarded by the `DecompositionGraph` when a higher level
  decomposition rule uses dynamically allocated work wires.
  [(#8725)](https://github.com/PennyLaneAI/pennylane/pull/8725)

* Fixes a bug where :class:`~.ops.ChangeOpBasis` is not correctly reconstructed using `qml.pytrees.unflatten(*qml.pytrees.flatten(op))`
  [(#8721)](https://github.com/PennyLaneAI/pennylane/issues/8721)

* Fixes a bug where :class:`~.estimator.SelectTHC`, `~.estimator.QubitizeTHC`, `~.estimator.PrepTHC` are not accounting for auxiliary
  wires correctly.
  [(#8719)](https://github.com/PennyLaneAI/pennylane/pull/8719)

<h3>Contributors ✍️</h3>

This release contains contributions from (in alphabetical order):

Runor Agbaire,
Guillermo Alonso,
Utkarsh Azad,
Astral Cai,
Yushao Chen,
Diksha Dhawan,
Marcus Edwards,
Lillian Frederiksen,
Sengthai Heng,
Soran Jahangiri,
Jeffrey Kam,
Jacob Kitchen,
Christina Lee,
Joseph Lee,
Lee J. O'Riordan,
Gabriela Sanchez Diaz,
Mudit Pandey,
Shuli Shu,
Jay Soni,
nate stemen,
Theodoros Trochatos,
David Wierichs,
Hongsheng Zheng,
Zinan Zhou<|MERGE_RESOLUTION|>--- conflicted
+++ resolved
@@ -113,7 +113,6 @@
 
 <h4>Compile Pipeline and Transforms </h4>
 
-<<<<<<< HEAD
 * The `TransformProgram` has been renamed to :class:`~.CompilePipeline`, and is now available at the
   top level as `qml.CompilePipeline`. Uses of the term "transform program" has been updated to 
   "compile pipeline" across the codebase. The class is still accessible as `TransformProgram` from 
@@ -124,21 +123,6 @@
 * :class:`~.transforms.core.TransformContainer` has been renamed to :class:`~.transforms.core.BoundTransform`.
   The old name is still available in the same location.
   [(#8753)](https://github.com/PennyLaneAI/pennylane/pull/8753)
-=======
-* Added a custom solver to :func:`~.transforms.intermediate_reps.rowcol` for linear systems
-  over :math:`\mathbb{Z}_2` based on Gauss-Jordan elimination. This removes the need to install
-  the ``galois`` package for this single function and provides a minor performance improvement.
-  [(#8771)](https://github.com/PennyLaneAI/pennylane/pull/8771)
-
-* Added decompositions of the ``RX``, ``RY`` and ``RZ`` rotations into one of the other two, as well
-  as basis changing Clifford gates, to the graph-based decomposition system.
-  [(#8569)](https://github.com/PennyLaneAI/pennylane/pull/8569)
-
-* Arithmetic dunder methods (`__add__`, `__mul__`, `__rmul__`) have been added to
-  :class:`~.transforms.core.TransformDispatcher`, :class:`~.transforms.core.TransformContainer`,
-  and :class:`~.CompilePipeline` (previously known as the `TransformProgram`) to enable intuitive composition of transform programs using `+` and `*` operators.
-  [(#8703)](https://github.com/PennyLaneAI/pennylane/pull/8703)
->>>>>>> 7137e0fc
 
 * The `TransformDispatcher` has been renamed to :class:`~.transforms.core.Transform` and is now
   available at the top level as `qml.transform`.
@@ -202,6 +186,11 @@
   property of the :class:`~.transforms.core.Transform` and :class:`~.transforms.core.BoundTransform` 
   has been renamed to `tape_transform` to avoid ambiguity.
   [(#8756)](https://github.com/PennyLaneAI/pennylane/pull/8756)
+
+* Added a custom solver to :func:`~.transforms.intermediate_reps.rowcol` for linear systems
+  over :math:`\mathbb{Z}_2` based on Gauss-Jordan elimination. This removes the need to install
+  the ``galois`` package for this single function and provides a minor performance improvement.
+  [(#8771)](https://github.com/PennyLaneAI/pennylane/pull/8771)
 
 <h4>Analyzing your algorithms quickly and easily with resource estimation</h4>
 
@@ -549,18 +538,9 @@
   Instead, please use `QNode.transform_program.push_back(transform_container=transform_container)`.
   [(#8468)](https://github.com/PennyLaneAI/pennylane/pull/8468)
 
-<<<<<<< HEAD
-=======
-* The `TransformProgram` has been renamed to :class:`~pennylane.transforms.core.CompilePipeline`, and uses of
-  the term "transform program" has been updated to "compile pipeline" across the codebase. The class is still
-  accessible as `TransformProgram` from `pennylane.transforms.core`, but the module `pennylane.transforms.core.transform_program`
-  has been renamed to `pennylane.transforms.core.compile_pipeline`, and the old name is no longer available.
-  [(#8735)](https://github.com/PennyLaneAI/pennylane/pull/8735)
-
 * The ``max_work_wires`` argument of the :func:`~pennylane.transforms.decompose` transform has been renamed to ``num_work_wires``.
   [(#8769)](https://github.com/PennyLaneAI/pennylane/pull/8769)
 
->>>>>>> 7137e0fc
 * ``argnum`` has been renamed ``argnums`` for ``qml.grad``, ``qml.jacobian``, ``qml.jvp`` and ``qml.vjp``.
   [(#8496)](https://github.com/PennyLaneAI/pennylane/pull/8496)
   [(#8481)](https://github.com/PennyLaneAI/pennylane/pull/8481)
