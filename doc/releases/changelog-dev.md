--- conflicted
+++ resolved
@@ -42,10 +42,9 @@
 
 <h3>Improvements 🛠</h3>
 
-<<<<<<< HEAD
 * `qml.BlockEncode` now accepts sparse input and outputs sparse matrices.
   [(#6963)](https://github.com/PennyLaneAI/pennylane/pull/6963)
-=======
+
 * `default.qubit` now supports the sparse matrices to be applied to the state vector. Specifically, `QubitUnitary` initialized with a sparse matrix can now be applied to the state vector in the `default.qubit` device.
   [(#6883)](https://github.com/PennyLaneAI/pennylane/pull/6883)
 
@@ -73,7 +72,6 @@
 
 * A `Lattice` class and a `generate_lattice` method is added to the `qml.ftqc` module. The `generate_lattice` method is to generate 1D, 2D, 3D grid graphs with the given geometric parameters.
   [(#6958)](https://github.com/PennyLaneAI/pennylane/pull/6958)
->>>>>>> c6510c07
 
 * `qml.QubitUnitary` now accepts sparse CSR matrices (from `scipy.sparse`). This allows efficient representation of large unitaries with mostly zero entries. Note that sparse unitaries are still in early development and may not support all features of their dense counterparts.
   [(#6889)](https://github.com/PennyLaneAI/pennylane/pull/6889)
