--- conflicted
+++ resolved
@@ -733,12 +733,6 @@
 This release contains contributions from (in alphabetical order):
 
 Samuel Banning, Juan Miguel Arrazola, Utkarsh Azad, David Ittah, Soran Jahangiri, Edward Jiang,
-<<<<<<< HEAD
-Ankit Khandelwal, Christina Lee, Sergio Martínez-Losa, Albert Mitjans Coma, Ixchel Meza Chavez,
-Romain Moyard, Zeyue Niu, Lee James O'Riordan, Mudit Pandey, Bogdan Reznychenko, Shuli Shu, Jay Soni,
-Modjtaba Shokrian-Zini, Antal Száva, David Wierichs, Moritz Willmann
-=======
 Ankit Khandelwal, Meenu Kumari, Christina Lee, Sergio Martínez-Losa, Albert Mitjans Coma,
-Ixchel Meza Chavez, Romain Moyard, Lee James O'Riordan, Mudit Pandey, Bogdan Reznychenko,
-Shuli Shu, Jay Soni, Modjtaba Shokrian-Zini, Antal Száva, David Wierichs, Moritz Willmann
->>>>>>> 28386e36
+Ixchel Meza Chavez, Romain Moyard, Zeyue Niu, Lee James O'Riordan, Mudit Pandey, Bogdan Reznychenko,
+Shuli Shu, Jay Soni, Modjtaba Shokrian-Zini, Antal Száva, David Wierichs, Moritz Willmann