:orphan:

# Release 0.41.0-dev (development release)

<h3>New features since last release</h3>

<h3>Improvements 🛠</h3>

<<<<<<< HEAD
* Added class `qml.capture.transforms.MergeAmplitudeEmbedding` that decomposes pennylane operators 
  following the same API as `qml.transforms.merge_amplitude_embedding` when experimental program capture is enabled.
  [(#6925)](https://github.com/PennyLaneAI/pennylane/pull/6925)
=======
* Add a `qml.capture.pause()` context manager for pausing program capture in an error-safe way.
  [(#6911)](https://github.com/PennyLaneAI/pennylane/pull/6911)
>>>>>>> 0d3bf87d

* `qml.StatePrep` now accepts sparse state vectors. Users can create `StatePrep` using `scipy.sparse.csr_matrix`. Note that non-zero `pad_with` is forbidden.
  [(#6863)](https://github.com/PennyLaneAI/pennylane/pull/6863)

  ```pycon
  >>> import scipy as sp
  >>> init_state = sp.sparse.csr_matrix([0, 0, 1, 0])
  >>> qsv_op = qml.StatePrep(init_state, wires=[1, 2])
  >>> wire_order = [0, 1, 2]
  >>> ket = qsv_op.state_vector(wire_order=wire_order)
  >>> print(ket)
  <Compressed Sparse Row sparse matrix of dtype 'float64'
         with 1 stored elements and shape (1, 8)>
    Coords        Values
    (0, 2)        1.0
  ```

* A `RuntimeWarning` is now raised by `qml.QNode` and `qml.execute` if executing JAX workflows and the installed version of JAX
  is greater than `0.4.28`.
  [(#6864)](https://github.com/PennyLaneAI/pennylane/pull/6864)

* Python control flow (`if/else`, `for`, `while`) is now supported when program capture is enabled by setting 
  `autograph=True` at the QNode level. 
  [(#6837)](https://github.com/PennyLaneAI/pennylane/pull/6837)

  ```python
  qml.capture.enable()

  dev = qml.device("default.qubit", wires=[0, 1, 2])

  @qml.qnode(dev, autograph=True)
  def circuit(num_loops: int):
      for i in range(num_loops):
          if i % 2 == 0:
              qml.H(i)
          else:
              qml.RX(1,i)
      return qml.state()
  ```

  ```pycon
  >>> print(qml.draw(circuit)(num_loops=3))
  0: ──H────────┤  State
  1: ──RX(1.00)─┤  State
  2: ──H────────┤  State
  >>> circuit(3)
  Array([0.43879125+0.j        , 0.43879125+0.j        ,
         0.        -0.23971277j, 0.        -0.23971277j,
         0.43879125+0.j        , 0.43879125+0.j        ,
         0.        -0.23971277j, 0.        -0.23971277j], dtype=complex64)
  ```

* Added the `qml.workflow.construct_execution_config(qnode)(*args,**kwargs)` helper function.
  Users can now construct the execution configuration from a particular `QNode` instance.
  [(#6901)](https://github.com/PennyLaneAI/pennylane/pull/6901)

  ```python
  @qml.qnode(qml.device("default.qubit", wires=1))
  def circuit(x):
      qml.RX(x, 0)
      return qml.expval(qml.Z(0))
  ```

  ```pycon
  >>> config = qml.workflow.construct_execution_config(circuit)(1)
  >>> pprint.pprint(config)
  ExecutionConfig(grad_on_execution=False,
                  use_device_gradient=True,
                  use_device_jacobian_product=False,
                  gradient_method='backprop',
                  gradient_keyword_arguments={},
                  device_options={'max_workers': None,
                                  'prng_key': None,
                                  'rng': Generator(PCG64) at 0x15F6BB680},
                  interface=<Interface.NUMPY: 'numpy'>,
                  derivative_order=1,
                  mcm_config=MCMConfig(mcm_method=None, postselect_mode=None),
                  convert_to_numpy=True)
  ```

* The higher order primitives in program capture can now accept inputs with abstract shapes.
  [(#6786)](https://github.com/PennyLaneAI/pennylane/pull/6786)

* The `PlxprInterpreter` classes can now handle creating dynamic arrays via `jnp.ones`, `jnp.zeros`,
  `jnp.arange`, and `jnp.full`.
  [#6865)](https://github.com/PennyLaneAI/pennylane/pull/6865)

* `QNode` objects now have an `update` method that allows for re-configuring settings like `diff_method`, `mcm_method`, and more. This allows for easier on-the-fly adjustments to workflows. Any arguments not specified will retain their original value.
  [(#6803)](https://github.com/PennyLaneAI/pennylane/pull/6803)

  After constructing a `QNode`,

  ```python
  import pennylane as qml

  @qml.qnode(device=qml.device("default.qubit"))
  def circuit():
    qml.H(0)
    qml.CNOT([0,1])
    return qml.probs()
  ```

  its settings can be modified with `update`, which returns a new `QNode` object. Here is an example
  of updating a QNode's `diff_method`:

  ```pycon
  >>> print(circuit.diff_method)
  best
  >>> new_circuit = circuit.update(diff_method="parameter-shift")
  >>> print(new_circuit.diff_method)
  'parameter-shift'
  ```
  
* Devices can now configure whether or not ML framework data is sent to them
  via an `ExecutionConfig.convert_to_numpy` parameter. End-to-end jitting on
  `default.qubit` is used if the user specified a `jax.random.PRNGKey` as a seed.
  [(#6899)](https://github.com/PennyLaneAI/pennylane/pull/6899)
  [(#6788)](https://github.com/PennyLaneAI/pennylane/pull/6788)
  [(#6869)](https://github.com/PennyLaneAI/pennylane/pull/6869)

* The coefficients of observables now have improved differentiability.
  [(#6598)](https://github.com/PennyLaneAI/pennylane/pull/6598)

* An empty basis set in `qml.compile` is now recognized as valid, resulting in decomposition of all operators that can be decomposed.
   [(#6821)](https://github.com/PennyLaneAI/pennylane/pull/6821)

* An informative error is raised when a `QNode` with `diff_method=None` is differentiated.
  [(#6770)](https://github.com/PennyLaneAI/pennylane/pull/6770)

* `qml.ops.sk_decomposition` has been improved to produce less gates for certain edge cases. This greatly impacts
  the performance of `qml.clifford_t_decomposition`, which should now give less extraneous `qml.T` gates.
  [(#6855)](https://github.com/PennyLaneAI/pennylane/pull/6855)

* `qml.gradients.finite_diff_jvp` has been added to compute the jvp of an arbitrary numeric
  function.
  [(#6853)](https://github.com/PennyLaneAI/pennylane/pull/6853)

* With program capture enabled, `QNode`'s can now be differentiated with `diff_method="finite-diff"`.
  [(#6853)](https://github.com/PennyLaneAI/pennylane/pull/6853)

* The requested `diff_method` is now validated when program capture is enabled.
  [(#6852)](https://github.com/PennyLaneAI/pennylane/pull/6852)

* The `qml.clifford_t_decomposition` has been improved to use less gates when decomposing `qml.PhaseShift`.
  [(#6842)](https://github.com/PennyLaneAI/pennylane/pull/6842)

<h3>Breaking changes 💔</h3>

* `MultiControlledX` no longer accepts strings as control values.
  [(#6835)](https://github.com/PennyLaneAI/pennylane/pull/6835)

* The input argument `control_wires` of `MultiControlledX` has been removed.
  [(#6832)](https://github.com/PennyLaneAI/pennylane/pull/6832)
  [(#6862)](https://github.com/PennyLaneAI/pennylane/pull/6862)

* `qml.execute` now has a collection of keyword-only arguments.
  [(#6598)](https://github.com/PennyLaneAI/pennylane/pull/6598)

* The ``decomp_depth`` argument in :func:`~pennylane.transforms.set_decomposition` has been removed.
  [(#6824)](https://github.com/PennyLaneAI/pennylane/pull/6824)

* The ``max_expansion`` argument in :func:`~pennylane.devices.preprocess.decompose` has been removed.
  [(#6824)](https://github.com/PennyLaneAI/pennylane/pull/6824)

* The ``tape`` and ``qtape`` properties of ``QNode`` have been removed.
  Instead, use the ``qml.workflow.construct_tape`` function.
  [(#6825)](https://github.com/PennyLaneAI/pennylane/pull/6825)

* The ``gradient_fn`` keyword argument to ``qml.execute`` has been removed. Instead, it has been replaced with ``diff_method``.
  [(#6830)](https://github.com/PennyLaneAI/pennylane/pull/6830)
  
* The ``QNode.get_best_method`` and ``QNode.best_method_str`` methods have been removed.
  Instead, use the ``qml.workflow.get_best_diff_method`` function.
  [(#6823)](https://github.com/PennyLaneAI/pennylane/pull/6823)

* The `output_dim` property of `qml.tape.QuantumScript` has been removed. Instead, use method `shape` of `QuantumScript` or `MeasurementProcess` to get the same information.
  [(#6829)](https://github.com/PennyLaneAI/pennylane/pull/6829)

* Removed method `qsvt_legacy` along with its private helper `_qsp_to_qsvt`
  [(#6827)](https://github.com/PennyLaneAI/pennylane/pull/6827)

<h3>Deprecations 👋</h3>

* The ``ControlledQubitUnitary`` will stop accepting `QubitUnitary` objects as arguments as its ``base``. Instead, use ``qml.ctrl`` to construct a controlled `QubitUnitary`.
  [(#6840)](https://github.com/PennyLaneAI/pennylane/pull/6840)

* The `control_wires` argument in `qml.ControlledQubitUnitary` has been deprecated.
  Instead, use the `wires` argument as the second positional argument.
  [(#6839)](https://github.com/PennyLaneAI/pennylane/pull/6839)

* The `mcm_method` keyword in `qml.execute` has been deprecated.
  Instead, use the ``mcm_method`` and ``postselect_mode`` arguments.
  [(#6807)](https://github.com/PennyLaneAI/pennylane/pull/6807)

* Specifying gradient keyword arguments as any additional keyword argument to the qnode is deprecated
  and will be removed in v0.42.  The gradient keyword arguments should be passed to the new
  keyword argument `gradient_kwargs` via an explicit dictionary. This change will improve qnode argument
  validation.
  [(#6828)](https://github.com/PennyLaneAI/pennylane/pull/6828)

* The `qml.gradients.hamiltonian_grad` function has been deprecated.
  This gradient recipe is not required with the new operator arithmetic system.
  [(#6849)](https://github.com/PennyLaneAI/pennylane/pull/6849)

* The ``inner_transform_program`` and ``config`` keyword arguments in ``qml.execute`` have been deprecated.
  If more detailed control over the execution is required, use ``qml.workflow.run`` with these arguments instead.
  [(#6822)](https://github.com/PennyLaneAI/pennylane/pull/6822)
  [(#6879)](https://github.com/PennyLaneAI/pennylane/pull/6879)

* The property `MeasurementProcess.return_type` has been deprecated.
  If observable type checking is needed, please use direct `isinstance`; if other text information is needed, please use class name, or another internal temporary private member `_shortname`.
  [(#6841)](https://github.com/PennyLaneAI/pennylane/pull/6841)
  [(#6906)](https://github.com/PennyLaneAI/pennylane/pull/6906)
  [(#6910)](https://github.com/PennyLaneAI/pennylane/pull/6910)

<h3>Internal changes ⚙️</h3>

* Remove `QNode.get_gradient_fn` from source code.
  [(#6898)](https://github.com/PennyLaneAI/pennylane/pull/6898)
  
* The source code has been updated use black 25.1.0.
  [(#6897)](https://github.com/PennyLaneAI/pennylane/pull/6897)

* Improved the `InterfaceEnum` object to prevent direct comparisons to `str` objects.
  [(#6877)](https://github.com/PennyLaneAI/pennylane/pull/6877)

* Added a `QmlPrimitive` class that inherits `jax.core.Primitive` to a new `qml.capture.custom_primitives` module.
  This class contains a `prim_type` property so that we can differentiate between different sets of PennyLane primitives.
  Consequently, `QmlPrimitive` is now used to define all PennyLane primitives.
  [(#6847)](https://github.com/PennyLaneAI/pennylane/pull/6847)

* The `RiemannianGradientOptimizer` has been updated to take advantage of newer features.
  [(#6882)](https://github.com/PennyLaneAI/pennylane/pull/6882)

<h3>Documentation 📝</h3>

* The docstrings for `qml.unary_mapping`, `qml.binary_mapping`, `qml.christiansen_mapping`,
  `qml.qchem.localize_normal_modes`, and `qml.qchem.VibrationalPES` have been updated to include better
  code examples.
  [(#6717)](https://github.com/PennyLaneAI/pennylane/pull/6717)

* The docstrings for `qml.qchem.localize_normal_modes` and `qml.qchem.VibrationalPES` have been updated to include
  examples that can be copied.
  [(#6834)](https://github.com/PennyLaneAI/pennylane/pull/6834)

* Fixed a typo in the code example for `qml.labs.dla.lie_closure_dense`.
  [(#6858)](https://github.com/PennyLaneAI/pennylane/pull/6858)

<h3>Bug fixes 🐛</h3>

* `qml.capture.PlxprInterpreter` now correctly handles propagation of constants when interpreting higher-order primitives
  [(#6913)](https://github.com/PennyLaneAI/pennylane/pull/6913)

* `qml.capture.PlxprInterpreter` now uses `Primitive.get_bind_params` to resolve primitive calling signatures before binding
  primitives.
  [(#6913)](https://github.com/PennyLaneAI/pennylane/pull/6913)

* The interface is now detected from the data in the circuit, not the arguments to the `QNode`. This allows
  interface data to be strictly passed as closure variables and still be detected.
  [(#6892)](https://github.com/PennyLaneAI/pennylane/pull/6892)

* `BasisState` now casts its input to integers.
  [(#6844)](https://github.com/PennyLaneAI/pennylane/pull/6844)

* The `workflow.contstruct_batch` and `workflow.construct_tape` functions now correctly reflect the `mcm_method`
  passed to the `QNode`, instead of assuming the method is always `deferred`.
  [(#6903)](https://github.com/PennyLaneAI/pennylane/pull/6903)

<h3>Contributors ✍️</h3>

This release contains contributions from (in alphabetical order):

Utkarsh Azad,
Yushao Chen,
Isaac De Vlugt,
Diksha Dhawan,
Lillian M.A. Frederiksen,
Pietropaolo Frisoni,
Marcus Gisslén,
Christina Lee,
Mudit Pandey,
Andrija Paurevic<|MERGE_RESOLUTION|>--- conflicted
+++ resolved
@@ -6,14 +6,12 @@
 
 <h3>Improvements 🛠</h3>
 
-<<<<<<< HEAD
 * Added class `qml.capture.transforms.MergeAmplitudeEmbedding` that decomposes pennylane operators 
   following the same API as `qml.transforms.merge_amplitude_embedding` when experimental program capture is enabled.
   [(#6925)](https://github.com/PennyLaneAI/pennylane/pull/6925)
-=======
+
 * Add a `qml.capture.pause()` context manager for pausing program capture in an error-safe way.
   [(#6911)](https://github.com/PennyLaneAI/pennylane/pull/6911)
->>>>>>> 0d3bf87d
 
 * `qml.StatePrep` now accepts sparse state vectors. Users can create `StatePrep` using `scipy.sparse.csr_matrix`. Note that non-zero `pad_with` is forbidden.
   [(#6863)](https://github.com/PennyLaneAI/pennylane/pull/6863)
