--- conflicted
+++ resolved
@@ -127,13 +127,12 @@
 
 <h3>Breaking changes 💔</h3>
 
-<<<<<<< HEAD
 * The boolean functions provided in `qml.operation` are deprecated. See the 
   :doc:`deprecations page </development/deprecations>` for equivalent code to use instead. These 
   include `not_tape`, `has_gen`, `has_grad_method`, `has_multipar`, `has_nopar`, `has_unitary_gen`, 
   `is_measurement`, `defines_diagonalizing_gates`, and `gen_is_multi_term_hamiltonian`.
   [(#7924)](https://github.com/PennyLaneAI/pennylane/pull/7924)
-=======
+
 * Removed access for `lie_closure`, `structure_constants` and `center` via `qml.pauli`.
   Top level import and usage is advised. The functions now live in the `liealg` module.
 
@@ -143,7 +142,6 @@
   ```
 
   [(#7928)](https://github.com/PennyLaneAI/pennylane/pull/7928)
->>>>>>> 3eb2d3d0
 
 * `qml.operation.Observable` and the corresponding `Observable.compare` have been removed, as
   PennyLane now depends on the more general `Operator` interface instead. The
