--- conflicted
+++ resolved
@@ -718,8 +718,6 @@
 
 <h3>Breaking changes</h3>
 
-<<<<<<< HEAD
-=======
 - The operator attributes `has_unitary_generator`, `is_composable_rotation`,
   `is_self_inverse`, `is_symmetric_over_all_wires`, and
   `is_symmetric_over_control_wires` have been removed as attributes from the
@@ -727,11 +725,6 @@
   operations with similar properties in `ops/qubit/attributes.py`.
   [(#1763)](https://github.com/PennyLaneAI/pennylane/pull/1763)
 
-* The `template` decorator is now deprecated with a warning message and will be removed
-  in release `v0.20.0`.
-  [(#1794)](https://github.com/PennyLaneAI/pennylane/pull/1794)
-
->>>>>>> c81a0389
 * The `qml.inv` function has been removed, `qml.adjoint` should be used
   instead.
   [(#1778)](https://github.com/PennyLaneAI/pennylane/pull/1778)
