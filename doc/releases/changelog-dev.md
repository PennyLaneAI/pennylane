--- conflicted
+++ resolved
@@ -56,17 +56,14 @@
 
 <h3>Bug fixes</h3>
 
-<<<<<<< HEAD
 * `ExpvalCost` now returns corrects results shape when `optimize=True` with 
   shots batch.
   [(#1897)](https://github.com/PennyLaneAI/pennylane/pull/1897)
   
-=======
 * `qml.circuit_drawer.MPLDrawer` was slightly modified to work with
   matplotlib version 3.5.
   [(#1899)](https://github.com/PennyLaneAI/pennylane/pull/1899)
 
->>>>>>> 534de0a4
 * `qml.CSWAP` and `qml.CRot` now define `control_wires`, and `qml.SWAP` 
   returns the default empty wires object.
   [(#1830)](https://github.com/PennyLaneAI/pennylane/pull/1830)
