--- conflicted
+++ resolved
@@ -3,7 +3,6 @@
 
 <h3>New features since last release</h3>
 
-<<<<<<< HEAD
 * Dynamic wire allocation with `qml.allocation.allocate` can now be executed on `default.qubit`.
   [(#7718)](https://github.com/PennyLaneAI/pennylane/pull/7718)
 
@@ -20,7 +19,7 @@
   ```
   array([0.5, 0.5])
   ```
-=======
+
 * New ZX calculus-based transforms have been added to access circuit optimization
   passes implemented in [pyzx](https://pyzx.readthedocs.io/en/latest/):
 
@@ -33,7 +32,6 @@
   This makes the expensive depth computation performed by `qml.specs` optional.
   [(#7998)](https://github.com/PennyLaneAI/pennylane/pull/7998)
   [(#8042)](https://github.com/PennyLaneAI/pennylane/pull/8042)
->>>>>>> 33debf0d
 
 * New transforms called :func:`~.transforms.match_relative_phase_toffoli` and 
   :func:`~.transforms.match_controlled_iX_gate` have been added to implement passes that make use
