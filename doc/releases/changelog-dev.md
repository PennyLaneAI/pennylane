:orphan:

# Release 0.43.0-dev (development release)

<h3>New features since last release</h3>

<h3>Improvements 🛠</h3>

<<<<<<< HEAD
* The `mbqc` xDSL dialect has been added to the Python compiler, which is used to represent
  measurement-based quantum-computing instructions in the xDSL framework.
  [(#7815)](https://github.com/PennyLaneAI/pennylane/pull/7815)
=======
<h3>Labs: a place for unified and rapid prototyping of research software 🧪</h3>

* Added state of the art resources for the `ResourceSelectPauliRot` template and the
  `ResourceQubitUnitary` templates.
  [(#7786)](https://github.com/PennyLaneAI/pennylane/pull/7786)
>>>>>>> de48db55

<h3>Breaking changes 💔</h3>

<h3>Deprecations 👋</h3>

<h3>Internal changes ⚙️</h3>

* Upgrade `rc_sync.yml` to work with latest `pyproject.toml` changes.
  [(#7808)](https://github.com/PennyLaneAI/pennylane/pull/7808)
  [(#7818)](https://github.com/PennyLaneAI/pennylane/pull/7818)

<h3>Documentation 📝</h3>

<h3>Bug fixes 🐛</h3>

<h3>Contributors ✍️</h3>

This release contains contributions from (in alphabetical order):

<<<<<<< HEAD
Joey Carter
=======
Andrija Paurevic,
Jay Soni,
>>>>>>> de48db55
<|MERGE_RESOLUTION|>--- conflicted
+++ resolved
@@ -6,17 +6,15 @@
 
 <h3>Improvements 🛠</h3>
 
-<<<<<<< HEAD
 * The `mbqc` xDSL dialect has been added to the Python compiler, which is used to represent
   measurement-based quantum-computing instructions in the xDSL framework.
   [(#7815)](https://github.com/PennyLaneAI/pennylane/pull/7815)
-=======
+
 <h3>Labs: a place for unified and rapid prototyping of research software 🧪</h3>
 
 * Added state of the art resources for the `ResourceSelectPauliRot` template and the
   `ResourceQubitUnitary` templates.
   [(#7786)](https://github.com/PennyLaneAI/pennylane/pull/7786)
->>>>>>> de48db55
 
 <h3>Breaking changes 💔</h3>
 
@@ -36,9 +34,6 @@
 
 This release contains contributions from (in alphabetical order):
 
-<<<<<<< HEAD
-Joey Carter
-=======
+Joey Carter,
 Andrija Paurevic,
-Jay Soni,
->>>>>>> de48db55
+Jay Soni,