:orphan:

# Release 0.20.0-dev (development release)

<h3>New features since last release</h3>

* `qml.math.scatter_element_add` now supports adding multiple values at
  multiple indices with a single function call, in all interfaces
  [(#1864)](https://github.com/PennyLaneAI/pennylane/pull/1864)

  For example, we may set five values of a three-dimensional tensor
  in the following way:

  ```pycon
  >>> X = tf.zeros((3, 2, 9), dtype=tf.float64)
  >>> indices = [(0, 0, 1, 2, 2), (0, 0, 0, 0, 1), (1, 3, 8, 6, 7)]
  >>> values = [0.1 * i for i in range(5)]
  >>> qml.math.scatter_element_add(X, indices, values)
  <tf.Tensor: shape=(3, 2, 9), dtype=float64, numpy=
  array([[[0., 1., 0., 2., 0., 0., 0., 0., 0.],
          [0., 0., 0., 0., 0., 0., 0., 0., 0.]],

         [[0., 0., 0., 0., 0., 0., 0., 0., 3.],
          [0., 0., 0., 0., 0., 0., 0., 0., 0.]],

         [[0., 0., 0., 0., 0., 0., 4., 0., 0.],
          [0., 0., 0., 0., 0., 0., 0., 5., 0.]]])>
  ```

* The `qml.fourier.reconstruct` function is added. It can be used to
  reconstruct QNodes outputting expectation values along a specified
  parameter dimension, with a minimal number of calls to the
  original QNode. The returned
  reconstruction is exact and purely classical, and can be evaluated
  without any quantum executions.
  [(#1864)](https://github.com/PennyLaneAI/pennylane/pull/1864)

  The reconstruction technique differs for functions with equidistant frequencies
  that are reconstructed using the function value at equidistant sampling points, and
  for functions with arbitrary frequencies reconstructed using arbitrary sampling points.

  As an example, consider the following QNode:

  ```python
  dev = qml.device("default.qubit", wires=2)

  @qml.qnode(dev)
  def circuit(x, Y, f=1.0):
      qml.RX(f * x, wires=0)
      qml.RY(Y[0], wires=0)
      qml.RY(Y[1], wires=1)
      qml.CNOT(wires=[0, 1])
      qml.RY(3 * Y[1], wires=1)
      return qml.expval(qml.PauliZ(0) @ qml.PauliZ(1))
  ```

  It has three variational parameters overall: A scalar input `x`
  and an array-valued input `Y` with two entries. Additionally, we can
  tune the dependence on `x` with the frequency `f`.
  We then can reconstruct the QNode output function with respect to `x` via

  ```pycon
  >>> x = 0.3
  >>> Y = np.array([0.1, -0.9])
  >>> rec = qml.fourier.reconstruct(circuit, ids="x", nums_frequency={"x": {0: 1}})(x, Y)
  >>> rec
  {'x': {0: <function pennylane.fourier.reconstruct._reconstruct_equ.<locals>._reconstruction(x)>}}
  ```

  As we can see, we get a nested dictionary in the format of the input `nums_frequency`
  with functions as values. These functions are simple float-to-float callables:

  ```pycon
  >>> univariate = rec["x"][0]
  >>> univariate(x)
  -0.880208251507
  ```

  For more details on usage, reconstruction cost and differentiability support, please see the
  [fourier.reconstruct docstring](https://pennylane.readthedocs.io/en/latest/code/api/pennylane.fourier.reconstruct.html).

* A thermal relaxation channel is added to the Noisy channels. The channel description can be
  found on the supplementary information of [Quantum classifier with tailored quantum kernels](https://arxiv.org/abs/1909.02611).
  [(#1766)](https://github.com/PennyLaneAI/pennylane/pull/1766)

* Added the identity observable to be an operator. Now we can explicitly call the identity
  operation on our quantum circuits for both qubit and CV devices.
  [(#1829)](https://github.com/PennyLaneAI/pennylane/pull/1829)

* Added density matrix initialization gate for mixed state simulation. [(#1686)](https://github.com/PennyLaneAI/pennylane/issues/1686)

<h3>Improvements</h3>


* The QNode has been re-written to support batch execution across the board,
  custom gradients, better decomposition strategies, and higher-order derivatives.
  [(#1807)](https://github.com/PennyLaneAI/pennylane/pull/1807)

  - Internally, if multiple circuits are generated for simultaneous execution, they
    will be packaged into a single job for execution on the device. This can lead to
    significant performance improvement when executing the QNode on remote
    quantum hardware or simulator devices with parallelization capabilities.

  - Custom gradient transforms can be specified as the differentiation method:

    ```python
    @qml.gradients.gradient_transform
    def my_gradient_transform(tape):
        ...
        return tapes, processing_fn

    @qml.qnode(dev, diff_method=my_gradient_transform)
    def circuit():
    ```

  - Arbitrary :math:`n`-th order derivatives are supported on hardware using gradient transforms
    such as the parameter-shift rule. To specify that an :math:`n`-th order derivative of a QNode
    will be computed, the `max_diff` argument should be set. By default, this is set to 1
    (first-order derivatives only). Increasing this value allows for higher order derivatives to be
    extracted, at the cost of additional (classical) computational overhead during the backwards
    pass.

  - When decomposing the circuit, the default decomposition strategy `expansion_strategy="gradient"`
    will prioritize decompositions that result in the smallest number of parametrized operations
    required to satisfy the differentiation method. While this may lead to a slight increase in
    classical processing, it significantly reduces the number of circuit evaluations needed to
    compute gradients of complicated unitaries.

    To return to the old behaviour, `expansion_strategy="device"` can be specified.

  Note that the old QNode remains accessible at `@qml.qnode_old.qnode`, however this will
  be removed in the next release.

* Tests do not loop over automatically imported and instantiated operations any more, 
  which was opaque and created unnecessarily many tests.
  [(#1895)](https://github.com/PennyLaneAI/pennylane/pull/1895)

* A `decompose()` method has been added to the `Operator` class such that we can
  obtain (and queue) decompositions directly from instances of operations.
  [(#1873)](https://github.com/PennyLaneAI/pennylane/pull/1873)

  ```pycon
  >>> op = qml.PhaseShift(0.3, wires=0)
  >>> op.decompose()
  [RZ(0.3, wires=[0])]
  ```

* ``qml.circuit_drawer.draw_mpl`` produces a matplotlib figure and axes given a tape.
  [(#1787)](https://github.com/PennyLaneAI/pennylane/pull/1787)

* AngleEmbedding now supports `batch_params` decorator. [(#1812)](https://github.com/PennyLaneAI/pennylane/pull/1812)

* MottonenStatePreparation now supports `batch_params` decorator. [(#1893)](https://github.com/PennyLaneAI/pennylane/pull/1893)

* CircuitDrawer now supports a `max_length` argument to help prevent text overflows when printing circuits to the CLI. [#1841](https://github.com/PennyLaneAI/pennylane/pull/1841)

<h3>Breaking changes</h3>

- The `mutable` keyword argument has been removed from the QNode.
  [(#1807)](https://github.com/PennyLaneAI/pennylane/pull/1807)

- The reversible QNode differentiation method has been removed.
  [(#1807)](https://github.com/PennyLaneAI/pennylane/pull/1807)

* `QuantumTape.trainable_params` now is a list instead of a set. This
  means that `tape.trainable_params` will return a list unlike before,
  but setting the `trainable_params` with a set works exactly as before.
  [(#1904)](https://github.com/PennyLaneAI/pennylane/pull/1904)

* The `num_params` attribute in the operator class is now dynamic. This makes it easier
  to define operator subclasses with a flexible number of parameters. 
  [(#1898)](https://github.com/PennyLaneAI/pennylane/pull/1898)

* The static method `decomposition()`, formerly in the `Operation` class, has
  been moved to the base `Operator` class.
  [(#1873)](https://github.com/PennyLaneAI/pennylane/pull/1873)

* `DiagonalOperation` is not a separate subclass any more.
  [(#1889)](https://github.com/PennyLaneAI/pennylane/pull/1889)

  Instead, devices can check for the diagonal
  property using attributes:

  ``` python
  from pennylane.ops.qubit.attributes import diagonal_in_z_basis

  if op in diagonal_in_z_basis:
      # do something
  ```

<h3>Deprecations</h3>

<h3>Bug fixes</h3>

* `qml.CSWAP` and `qml.CRot` now define `control_wires`, and `qml.SWAP`

* `QuantumTape.trainable_params` now is a list instead of a set, making
  it more stable in very rare edge cases.
  [(#1904)](https://github.com/PennyLaneAI/pennylane/pull/1904)

* `ExpvalCost` now returns corrects results shape when `optimize=True` with 
  shots batch.
  [(#1897)](https://github.com/PennyLaneAI/pennylane/pull/1897)

* `qml.circuit_drawer.MPLDrawer` was slightly modified to work with
  matplotlib version 3.5.
  [(#1899)](https://github.com/PennyLaneAI/pennylane/pull/1899)

* `qml.CSWAP` and `qml.CRot` now define `control_wires`, and `qml.SWAP`
  returns the default empty wires object.
  [(#1830)](https://github.com/PennyLaneAI/pennylane/pull/1830)

* The `requires_grad` attribute of `qml.numpy.tensor` objects is now
  preserved when pickling/unpickling the object.
  [(#1856)](https://github.com/PennyLaneAI/pennylane/pull/1856)

<h3>Documentation</h3>

* Added examples in documentation for some operations.
  [(#1902)](https://github.com/PennyLaneAI/pennylane/pull/1902)

* Improves the Developer's Guide Testing document.
  [(#1896)](https://github.com/PennyLaneAI/pennylane/pull/1896)

<h3>Contributors</h3>

This release contains contributions from (in alphabetical order):

<<<<<<< HEAD
Guillermo Alonso-Linaje, Benjamin Cordier, Olivia Di Matteo, David Ittah, Jalani Kanem, Shumpei Kobayashi, Christina Lee, Alejandro Montanez,
Romain Moyard, Maria Schuld, Jay Soni, David Wierichs
=======
Guillermo Alonso-Linaje, Benjamin Cordier, Olivia Di Matteo, Jalani Kanem, Ankit Khandelwal, Shumpei Kobayashi,
Christina Lee, Alejandro Montanez, Romain Moyard, Maria Schuld, Jay Soni, David Wierichs
>>>>>>> 80a169d6
<|MERGE_RESOLUTION|>--- conflicted
+++ resolved
@@ -226,10 +226,5 @@
 
 This release contains contributions from (in alphabetical order):
 
-<<<<<<< HEAD
-Guillermo Alonso-Linaje, Benjamin Cordier, Olivia Di Matteo, David Ittah, Jalani Kanem, Shumpei Kobayashi, Christina Lee, Alejandro Montanez,
-Romain Moyard, Maria Schuld, Jay Soni, David Wierichs
-=======
-Guillermo Alonso-Linaje, Benjamin Cordier, Olivia Di Matteo, Jalani Kanem, Ankit Khandelwal, Shumpei Kobayashi,
-Christina Lee, Alejandro Montanez, Romain Moyard, Maria Schuld, Jay Soni, David Wierichs
->>>>>>> 80a169d6
+Guillermo Alonso-Linaje, Benjamin Cordier, Olivia Di Matteo, David Ittah, Jalani Kanem, Ankit Khandelwal, Shumpei Kobayashi,
+Christina Lee, Alejandro Montanez, Romain Moyard, Maria Schuld, Jay Soni, David Wierichs