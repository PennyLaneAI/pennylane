:orphan:

# Release 0.37.0-dev (development release)

<h3>New features since last release</h3>

* The `default.tensor` device is introduced to perform tensor network simulation of a quantum circuit.
  [(#5699)](https://github.com/PennyLaneAI/pennylane/pull/5699)

<h3>Improvements 🛠</h3>

* The wires for the `default.tensor` device are selected at runtime if they are not provided by user.
  [(#5744)](https://github.com/PennyLaneAI/pennylane/pull/5744)

* Added `packaging` in the required list of packages.
  [(#5769)](https://github.com/PennyLaneAI/pennylane/pull/5769).

* Logging now allows for an easier opt-in across the stack, and also extends control support to `catalyst`.
  [(#5528)](https://github.com/PennyLaneAI/pennylane/pull/5528).

* A number of templates have been updated to be valid pytrees and PennyLane operations.
  [(#5698)](https://github.com/PennyLaneAI/pennylane/pull/5698)

* `ctrl` now works with tuple-valued `control_values` when applied to any already controlled operation.
  [(#5725)](https://github.com/PennyLaneAI/pennylane/pull/5725)

* Add support for 3 new pytest markers: `unit`, `integration` and `system`.
  [(#5517)](https://github.com/PennyLaneAI/pennylane/pull/5517)

* The sorting order of parameter-shift terms is now guaranteed to resolve ties in the absolute value with the sign of the shifts.
  [(#5582)](https://github.com/PennyLaneAI/pennylane/pull/5582)

<<<<<<< HEAD
* `_equal_operators`,`_equal_controlled`, `_equal_adjoint`, `_equal_pow` and `_equal_exp`
  now return True or a string explaining why two operators are not equal.
  [(#TODO)](https://github.com/PennyLaneAI/pennylane/pull/TODO)
=======
* `qml.transforms.split_non_commuting` can now handle circuits containing measurements of multi-term observables.
  [(#5729)](https://github.com/PennyLaneAI/pennylane/pull/5729)
>>>>>>> ec0ebd60

<h4>Mid-circuit measurements and dynamic circuits</h4>

* The `dynamic_one_shot` transform uses a single auxiliary tape with a shot vector and `default.qubit` implements the loop over shots with `jax.vmap`.
  [(#5617)](https://github.com/PennyLaneAI/pennylane/pull/5617)
  
* The `dynamic_one_shot` transform can be compiled with `jax.jit`.
  [(#5557)](https://github.com/PennyLaneAI/pennylane/pull/5557)
  
* When using `defer_measurements` with postselecting mid-circuit measurements, operations
  that will never be active due to the postselected state are skipped in the transformed
  quantum circuit. In addition, postselected controls are skipped, as they are evaluated
  at transform time. This optimization feature can be turned off by setting `reduce_postselected=False`
  [(#5558)](https://github.com/PennyLaneAI/pennylane/pull/5558)

  Consider a simple circuit with three mid-circuit measurements, two of which are postselecting,
  and a single gate conditioned on those measurements:

  ```python
  @qml.qnode(qml.device("default.qubit"))
  def node(x):
      qml.RX(x, 0)
      qml.RX(x, 1)
      qml.RX(x, 2)
      mcm0 = qml.measure(0, postselect=0, reset=False)
      mcm1 = qml.measure(1, postselect=None, reset=True)
      mcm2 = qml.measure(2, postselect=1, reset=False)
      qml.cond(mcm0+mcm1+mcm2==1, qml.RX)(0.5, 3)
      return qml.expval(qml.Z(0) @ qml.Z(3))
  ```

  Without the new optimization, we obtain three gates, each controlled on the three measured
  qubits. They correspond to the combinations of controls that satisfy the condition
  `mcm0+mcm1+mcm2==1`:

  ```pycon
  >>> print(qml.draw(qml.defer_measurements(node, reduce_postselected=False))(0.6))
  0: ──RX(0.60)──|0⟩⟨0|─╭●─────────────────────────────────────────────┤ ╭<Z@Z>
  1: ──RX(0.60)─────────│──╭●─╭X───────────────────────────────────────┤ │
  2: ──RX(0.60)─────────│──│──│───|1⟩⟨1|─╭○────────╭○────────╭●────────┤ │
  3: ───────────────────│──│──│──────────├RX(0.50)─├RX(0.50)─├RX(0.50)─┤ ╰<Z@Z>
  4: ───────────────────╰X─│──│──────────├○────────├●────────├○────────┤
  5: ──────────────────────╰X─╰●─────────╰●────────╰○────────╰○────────┤
  ```

  If we do not explicitly deactivate the optimization, we obtain a much simpler circuit:

  ```pycon
  >>> print(qml.draw(qml.defer_measurements(node))(0.6))
  0: ──RX(0.60)──|0⟩⟨0|─╭●─────────────────┤ ╭<Z@Z>
  1: ──RX(0.60)─────────│──╭●─╭X───────────┤ │
  2: ──RX(0.60)─────────│──│──│───|1⟩⟨1|───┤ │
  3: ───────────────────│──│──│──╭RX(0.50)─┤ ╰<Z@Z>
  4: ───────────────────╰X─│──│──│─────────┤
  5: ──────────────────────╰X─╰●─╰○────────┤
  ```

  There is only one controlled gate with only one control wire.

* `qml.devices.LegacyDevice` is now an alias for `qml.Device`, so it is easier to distinguish it from
  `qml.devices.Device`, which follows the new device API.
  [(#5581)](https://github.com/PennyLaneAI/pennylane/pull/5581)

* The `dtype` for `eigvals` of `X`, `Y`, `Z` and `Hadamard` is changed from `int` to `float`, making them 
  consistent with the other observables. The `dtype` of the returned values when sampling these observables 
  (e.g. `qml.sample(X(0))`) is also changed to `float`. 
  [(#5607)](https://github.com/PennyLaneAI/pennylane/pull/5607)

* Sets up the framework for the development of an `assert_equal` function for testing operator comparison.
  [(#5634)](https://github.com/PennyLaneAI/pennylane/pull/5634)

* `qml.sample` can now be used on Boolean values representing mid-circuit measurement results in
  traced quantum functions. This feature is used with Catalyst to enable the pattern
  `m = measure(0); qml.sample(m)`.
  [(#5673)](https://github.com/PennyLaneAI/pennylane/pull/5673)

* PennyLane operators and measurements can now automatically be captured as instructions in JAXPR.
  [(#5564)](https://github.com/PennyLaneAI/pennylane/pull/5564)
  [(#5511)](https://github.com/PennyLaneAI/pennylane/pull/5511)
  [(#5523)](https://github.com/PennyLaneAI/pennylane/pull/5523)

* The `decompose` transform has an `error` kwarg to specify the type of error that should be raised, 
  allowing error types to be more consistent with the context the `decompose` function is used in.
  [(#5669)](https://github.com/PennyLaneAI/pennylane/pull/5669)

* The `qml.pytrees` module now has `flatten` and `unflatten` methods for serializing pytrees.
  [(#5701)](https://github.com/PennyLaneAI/pennylane/pull/5701)

* Empty initialization of `PauliVSpace` is permitted.
  [(#5675)](https://github.com/PennyLaneAI/pennylane/pull/5675)

* `QuantumScript` properties are only calculated when needed, instead of on initialization. This decreases the classical overhead by >20%.
  `par_info`, `obs_sharing_wires`, and `obs_sharing_wires_id` are now public attributes.
  [(#5696)](https://github.com/PennyLaneAI/pennylane/pull/5696)

* The `qml.qchem.Molecule` object is now the central object used by all qchem functions.
  [(#5571)](https://github.com/PennyLaneAI/pennylane/pull/5571)

* The `qml.qchem.Molecule` class now supports Angstrom as a unit.
  [(#5694)](https://github.com/PennyLaneAI/pennylane/pull/5694)

* The `qml.qchem.Molecule` class now supports open-shell systems.
  [(#5655)](https://github.com/PennyLaneAI/pennylane/pull/5655)

* The `qml.qchem.molecular_hamiltonian` function now supports parity and Bravyi-Kitaev mappings.
  [(#5657)](https://github.com/PennyLaneAI/pennylane/pull/5657/)

* The qchem docs are updated with the new qchem improvements.
  [(#5758)](https://github.com/PennyLaneAI/pennylane/pull/5758/)
  [(#5638)](https://github.com/PennyLaneAI/pennylane/pull/5638/)

<h4>Community contributions 🥳</h4>

* Implemented kwargs (`check_interface`, `check_trainability`, `rtol` and `atol`) support in `qml.equal` for the operators `Pow`, `Adjoint`, `Exp`, and `SProd`.
  [(#5668)](https://github.com/PennyLaneAI/pennylane/issues/5668)
  
* ``qml.QutritDepolarizingChannel`` has been added, allowing for depolarizing noise to be simulated on the `default.qutrit.mixed` device.
  [(#5502)](https://github.com/PennyLaneAI/pennylane/pull/5502)

<h3>Breaking changes 💔</h3>

* A custom decomposition can no longer be provided to `QDrift`. Instead, apply the operations in your custom
  operation directly with `qml.apply`.
  [(#5698)](https://github.com/PennyLaneAI/pennylane/pull/5698)

* Sampling observables composed of `X`, `Y`, `Z` and `Hadamard` now returns values of type `float` instead of `int`.
  [(#5607)](https://github.com/PennyLaneAI/pennylane/pull/5607)

* `qml.is_commuting` no longer accepts the `wire_map` argument, which does not bring any functionality.
  [(#5660)](https://github.com/PennyLaneAI/pennylane/pull/5660)

* `qml.from_qasm_file` has been removed. The user can open files and load their content using `qml.from_qasm`.
  [(#5659)](https://github.com/PennyLaneAI/pennylane/pull/5659)

* `qml.load` has been removed in favour of more specific functions, such as `qml.from_qiskit`, etc.
  [(#5654)](https://github.com/PennyLaneAI/pennylane/pull/5654)

* `qml.transforms.convert_to_numpy_parameters` is now a proper transform and its output signature has changed,
  returning a list of `QuantumTape`s and a post-processing function instead of simply the transformed circuit.
  [(#5693)](https://github.com/PennyLaneAI/pennylane/pull/5693)

* `Controlled.wires` does not include `self.work_wires` anymore. That can be accessed separately through `Controlled.work_wires`.
  Consequently, `Controlled.active_wires` has been removed in favour of the more common `Controlled.wires`.
  [(#5728)](https://github.com/PennyLaneAI/pennylane/pull/5728)
  
* `qml.QutritAmplitudeDamping` channel has been added, allowing for noise processes modelled by amplitude damping to be simulated on the `default.qutrit.mixed` device.
  [(#5503)](https://github.com/PennyLaneAI/pennylane/pull/5503)

<h3>Deprecations 👋</h3>

* The `simplify` argument in `qml.Hamiltonian` and `qml.ops.LinearCombination` is deprecated. 
  Instead, `qml.simplify()` can be called on the constructed operator.
  [(#5677)](https://github.com/PennyLaneAI/pennylane/pull/5677)

* `qml.transforms.map_batch_transform` is deprecated, since a transform can be applied directly to a batch of tapes.
  [(#5676)](https://github.com/PennyLaneAI/pennylane/pull/5676)

<h3>Documentation 📝</h3>

* The documentation for the `default.tensor` device has been added.
  [(#5719)](https://github.com/PennyLaneAI/pennylane/pull/5719)

* A small typo was fixed in the docstring for `qml.sample`.
  [(#5685)](https://github.com/PennyLaneAI/pennylane/pull/5685)

<h3>Bug fixes 🐛</h3>

* Disable Docker builds on PR merge.
  [(#5777)](https://github.com/PennyLaneAI/pennylane/pull/5777)

* The validation of the adjoint method in `DefaultQubit` correctly handles device wires now.
  [(#5761)](https://github.com/PennyLaneAI/pennylane/pull/5761)

* `QuantumPhaseEstimation.map_wires` on longer modifies the original operation instance.
  [(#5698)](https://github.com/PennyLaneAI/pennylane/pull/5698)

* The decomposition of `AmplitudeAmplification` now correctly queues all operations.
  [(#5698)](https://github.com/PennyLaneAI/pennylane/pull/5698)

* Replaced `semantic_version` with `packaging.version.Version`, since the former cannot
  handle the metadata `.post` in the version string.
  [(#5754)](https://github.com/PennyLaneAI/pennylane/pull/5754)

* The `dynamic_one_shot` transform now has expanded support for the `jax` and `torch` interfaces.
  [(#5672)](https://github.com/PennyLaneAI/pennylane/pull/5672)

* The decomposition of `StronglyEntanglingLayers` is now compatible with broadcasting.
  [(#5716)](https://github.com/PennyLaneAI/pennylane/pull/5716)

* `qml.cond` can now be applied to `ControlledOp` operations when deferring measurements.
  [(#5725)](https://github.com/PennyLaneAI/pennylane/pull/5725)

* The legacy `Tensor` class can now handle a `Projector` with abstract tracer input.
  [(#5720)](https://github.com/PennyLaneAI/pennylane/pull/5720)

* Fixed a bug that raised an error regarding expected vs actual `dtype` when using `JAX-JIT` on a circuit that 
  returned samples of observables containing the `qml.Identity` operator.
  [(#5607)](https://github.com/PennyLaneAI/pennylane/pull/5607)

* The signature of `CaptureMeta` objects (like `Operator`) now match the signature of the `__init__` call.
  [(#5727)](https://github.com/PennyLaneAI/pennylane/pull/5727)

* Use vanilla NumPy arrays in `test_projector_expectation` to avoid differentiating `qml.Projector` with respect to the state attribute.
  [(#5683)](https://github.com/PennyLaneAI/pennylane/pull/5683)

* `qml.Projector` is now compatible with jax-jit.
  [(#5595)](https://github.com/PennyLaneAI/pennylane/pull/5595)

* Finite shot circuits with a `qml.probs` measurement, both with a `wires` or `op` argument, can now be compiled with `jax.jit`.
  [(#5619)](https://github.com/PennyLaneAI/pennylane/pull/5619)
  
* `param_shift`, `finite_diff`, `compile`, `insert`, `merge_rotations`, and `transpile` now
  all work with circuits with non-commuting measurements.
  [(#5424)](https://github.com/PennyLaneAI/pennylane/pull/5424)
  [(#5681)](https://github.com/PennyLaneAI/pennylane/pull/5681)

* A correction is added to `bravyi_kitaev` to call the correct function for a FermiSentence input.
  [(#5671)](https://github.com/PennyLaneAI/pennylane/pull/5671)

* Fixes a bug where `sum_expand` produces incorrect result dimensions when combining shot vectors, 
  multiple measurements, and parameter broadcasting.
  [(#5702)](https://github.com/PennyLaneAI/pennylane/pull/5702)

* Fixes a bug in `qml.math.dot` that raises an error when only one of the operands is a scalar.
  [(#5702)](https://github.com/PennyLaneAI/pennylane/pull/5702)

* `qml.matrix` is now compatible with qnodes compiled by catalyst.qjit.
  [(#5753)](https://github.com/PennyLaneAI/pennylane/pull/5753)

<h3>Contributors ✍️</h3>

This release contains contributions from (in alphabetical order):

Lillian M. A. Frederiksen,
Gabriel Bottrill,
Astral Cai,
Ahmed Darwish,
Isaac De Vlugt,
Diksha Dhawan,
Pietropaolo Frisoni,
Emiliano Godinez,
David Ittah,
Soran Jahangiri,
Korbinian Kottmann,
Christina Lee,
Vincent Michaud-Rioux,
Lee James O'Riordan,
Mudit Pandey,
Kenya Sakka,
Haochen Paul Wang,
David Wierichs.<|MERGE_RESOLUTION|>--- conflicted
+++ resolved
@@ -30,14 +30,12 @@
 * The sorting order of parameter-shift terms is now guaranteed to resolve ties in the absolute value with the sign of the shifts.
   [(#5582)](https://github.com/PennyLaneAI/pennylane/pull/5582)
 
-<<<<<<< HEAD
+* `qml.transforms.split_non_commuting` can now handle circuits containing measurements of multi-term observables.
+  [(#5729)](https://github.com/PennyLaneAI/pennylane/pull/5729)
+  
 * `_equal_operators`,`_equal_controlled`, `_equal_adjoint`, `_equal_pow` and `_equal_exp`
   now return True or a string explaining why two operators are not equal.
-  [(#TODO)](https://github.com/PennyLaneAI/pennylane/pull/TODO)
-=======
-* `qml.transforms.split_non_commuting` can now handle circuits containing measurements of multi-term observables.
-  [(#5729)](https://github.com/PennyLaneAI/pennylane/pull/5729)
->>>>>>> ec0ebd60
+  [(#5778)](https://github.com/PennyLaneAI/pennylane/pull/5778)
 
 <h4>Mid-circuit measurements and dynamic circuits</h4>
 
