--- conflicted
+++ resolved
@@ -6,7 +6,6 @@
 
 <h3>Improvements 🛠</h3>
 
-<<<<<<< HEAD
 * The program capture execution pipeline supports control flow if program capture is enabled. 
   [(#6837)](https://github.com/PennyLaneAI/pennylane/pull/6837)
 
@@ -29,7 +28,7 @@
   >>> circuit(2.5)
   {'Probabilities': Array([0., 0., 1., 0.], dtype=float32),
    'State': Array([0.+0.j, 0.+0.j, 1.+0.j, 0.+0.j], dtype=complex64)} 
-=======
+
 * `QNode` objects now have an `update` method that allows for re-configuring settings like `diff_method`, `mcm_method`, and more. This allows for easier on-the-fly adjustments to workflows. Any arguments not specified will retain their original value.
   [(#6803)](https://github.com/PennyLaneAI/pennylane/pull/6803)
 
@@ -51,7 +50,6 @@
   >>> new_circuit = circuit.update(diff_method="parameter-shift")
   >>> print(new_circuit.diff_method)
   'parameter-shift'
->>>>>>> 74ae7122
   ```
   
 * Finite shot and parameter-shift executions on `default.qubit` can now
