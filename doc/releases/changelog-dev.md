
# Release 0.43.0-dev (development release)

<h3>New features since last release</h3>

<<<<<<< HEAD
* A new transform :func:`~.transforms.zx_full_reduce` has been added to reduce a given circuit by applying
  simplification rules based on the ZX calculus. Here is an example showcasing somes simple optimizations
  applied to the original circuit (e.g. inverses cancellation, rotations merging):

  ```python
  import pennylane as qml
  from pennylane.transforms import zx_full_reduce

  dev = qml.device("default.qubit", wires=2)

  @qml.qnode(dev)
  def circuit(x, y):
      qml.T(wires=0)
      qml.Hadamard(wires=0)
      qml.Hadamard(wires=0)
      qml.CNOT(wires=[0,1])
      qml.T(wires=0)
      qml.RX(x, wires=1)
      qml.RX(y, wires=1)
      return qml.state()

  new_circuit = zx_full_reduce(circuit)
  ```

  ```pycon
  >>> print(qml.draw(new_circuit)(3.2, -2.2))
  0: ──S─╭●─────────────────┤  State
  1: ────╰X──H──RZ(1.00)──H─┤  State
  ```
=======
* New transforms called :func:`~.transforms.match_relative_phase_toffoli` and 
  :func:`~.transforms.match_controlled_iX_gate` have been added to implement passes that make use
  of equivalencies to compile certain patterns to efficient Clifford+T equivalents.
  [(#7748)](https://github.com/PennyLaneAI/pennylane/pull/7748)
>>>>>>> ad4530d4

* Leveraging quantum just-in-time compilation to optimize parameterized hybrid workflows with the momentum
  quantum natural gradient optimizer is now possible with the new :class:`~.MomentumQNGOptimizerQJIT` optimizer.
  [(#7606)](https://github.com/PennyLaneAI/pennylane/pull/7606)

  Similar to the :class:`~.QNGOptimizerQJIT` optimizer, :class:`~.MomentumQNGOptimizerQJIT` offers a
  `qml.qjit`-compatible analogue to the existing :class:`~.MomentumQNGOptimizer` with an Optax-like interface:

  ```python
  import pennylane as qml
  import jax.numpy as jnp

  dev = qml.device("lightning.qubit", wires=2)

  @qml.qnode(dev)
  def circuit(params):
      qml.RX(params[0], wires=0)
      qml.RY(params[1], wires=1)
      return qml.expval(qml.Z(0) + qml.X(1))

  opt = qml.MomentumQNGOptimizerQJIT(stepsize=0.1, momentum=0.2)

  @qml.qjit
  def update_step_qjit(i, args):
      params, state = args
      return opt.step(circuit, params, state)

  @qml.qjit
  def optimization_qjit(params, iters):
      state = opt.init(params)
      args = (params, state)
      params, state = qml.for_loop(iters)(update_step_qjit)(args)
      return params
  ```

  ```pycon
  >>> params = jnp.array([0.1, 0.2])
  >>> iters = 1000
  >>> optimization_qjit(params=params, iters=iters)
  Array([ 3.14159265, -1.57079633], dtype=float64)
  ```

<h3>Improvements 🛠</h3>

* Several templates now have decompositions that can be accessed within the graph-based
  decomposition system (:func:`~.decomposition.enable_graph`), allowing workflows 
  that include these templates to be decomposed in a resource-efficient and performant
  manner.
  [(#7779)](https://github.com/PennyLaneAI/pennylane/pull/7779)
  [(#7908)](https://github.com/PennyLaneAI/pennylane/pull/7908)
  [(#7385)](https://github.com/PennyLaneAI/pennylane/pull/7385)
  
  The included templates are:

  * :class:`~.Adder`
    
  * :class:`~.ControlledSequence`
  
  * :class:`~.ModExp`

  * :class:`~.MottonenStatePreparation`

  * :class:`~.MPSPrep`

  * :class:`~.Multiplier`

  * :class:`~.OutAdder`

  * :class:`~.OutMultiplier`

  * :class:`~.OutPoly`

  * :class:`~.PrepSelPrep`

  * :class:`~.ops.Prod`

  * :class:`~.Reflection`

  * :class:`~.Select`

  * :class:`~.StatePrep`

  * :class:`~.TrotterProduct`

* A new function called :func:`~.math.choi_matrix` is available, which computes the [Choi matrix](https://en.wikipedia.org/wiki/Choi%E2%80%93Jamio%C5%82kowski_isomorphism) of a quantum channel.
  This is a useful tool in quantum information science and to check circuit identities involving non-unitary operations.
  [(#7951)](https://github.com/PennyLaneAI/pennylane/pull/7951)

  ```pycon
  >>> import numpy as np
  >>> Ks = [np.sqrt(0.3) * qml.CNOT((0, 1)), np.sqrt(1-0.3) * qml.X(0)]
  >>> Ks = [qml.matrix(op, wire_order=range(2)) for op in Ks]
  >>> Lambda = qml.math.choi_matrix(Ks)
  >>> np.trace(Lambda), np.trace(Lambda @ Lambda)
  (np.float64(1.0), np.float64(0.58))
  ```

<h4>OpenQASM-PennyLane interoperability</h4>

* The :func:`qml.from_qasm3` function can now convert OpenQASM 3.0 circuits that contain
  subroutines, constants, all remaining stdlib gates, qubit registers, and built-in mathematical functions.
  [(#7651)](https://github.com/PennyLaneAI/pennylane/pull/7651)
  [(#7653)](https://github.com/PennyLaneAI/pennylane/pull/7653)
  [(#7676)](https://github.com/PennyLaneAI/pennylane/pull/7676)
  [(#7679)](https://github.com/PennyLaneAI/pennylane/pull/7679)
  [(#7677)](https://github.com/PennyLaneAI/pennylane/pull/7677)
  [(#7767)](https://github.com/PennyLaneAI/pennylane/pull/7767)
  [(#7690)](https://github.com/PennyLaneAI/pennylane/pull/7690)

<h4>Other improvements</h4>

* The error message raised when using Python compiler transforms with :func:`pennylane.qjit` has been updated
  with suggested fixes.
  [(#7916)](https://github.com/PennyLaneAI/pennylane/pull/7916)

* A new `qml.transforms.resolve_dynamic_wires` transform can allocate concrete wire values for dynamic
  qubit allocation.
  [(#7678)](https://github.com/PennyLaneAI/pennylane/pull/7678)

* The :func:`qml.workflow.set_shots` transform can now be directly applied to a QNode without the need for `functools.partial`, providing a more user-friendly syntax and negating having to import the `functools` package.
  [(#7876)](https://github.com/PennyLaneAI/pennylane/pull/7876)
  [(#7919)](https://github.com/PennyLaneAI/pennylane/pull/7919)

  ```python
  @qml.set_shots(shots=1000)  # or @qml.set_shots(1000)
  @qml.qnode(dev)
  def circuit():
      qml.H(0)
      return qml.expval(qml.Z(0))
  ```

  ```pycon
  >>> circuit()
  0.002
  ```

* Added a `QuantumParser` class to the `qml.compiler.python_compiler` submodule that automatically loads relevant dialects.
  [(#7888)](https://github.com/PennyLaneAI/pennylane/pull/7888)

* Enforce various modules to follow modular architecture via `tach`.
  [(#7847)](https://github.com/PennyLaneAI/pennylane/pull/7847)

* A compilation pass written with xDSL called `qml.compiler.python_compiler.transforms.MeasurementsFromSamplesPass`
  has been added for the experimental xDSL Python compiler integration. This pass replaces all
  terminal measurements in a program with a single :func:`pennylane.sample` measurement, and adds
  postprocessing instructions to recover the original measurement.
  [(#7620)](https://github.com/PennyLaneAI/pennylane/pull/7620)

* A combine-global-phase pass has been added to the xDSL Python compiler integration.
  Note that the current implementation can only combine all the global phase operations at
  the last global phase operation in the same region. In other words, global phase operations inside a control flow region can't be combined with those in their parent
  region.
  [(#7675)](https://github.com/PennyLaneAI/pennylane/pull/7675)

* The `mbqc` xDSL dialect has been added to the Python compiler, which is used to represent
  measurement-based quantum-computing instructions in the xDSL framework.
  [(#7815)](https://github.com/PennyLaneAI/pennylane/pull/7815)

* The `AllocQubitOp` and `DeallocQubitOp` operations have been added to the `Quantum` dialect in the
  Python compiler.
  [(#7915)](https://github.com/PennyLaneAI/pennylane/pull/7915)

* The :func:`pennylane.ops.rs_decomposition` method now performs exact decomposition and returns
  complete global phase information when used for decomposing a phase gate to Clifford+T basis.
  [(#7793)](https://github.com/PennyLaneAI/pennylane/pull/7793)

* `default.qubit` will default to the tree-traversal MCM method when `mcm_method="device"`.
  [(#7885)](https://github.com/PennyLaneAI/pennylane/pull/7885)

* The default implementation of `Device.setup_execution_config` now choses `"device"` as the default mcm method if it is available as specified by the device TOML file.
  [(#7968)](https://github.com/PennyLaneAI/pennylane/pull/7968)

<h4>Resource-efficient decompositions 🔎</h4>

* With :func:`~.decomposition.enable_graph()`, dynamically allocated wires are now supported in decomposition rules. This provides a smoother overall experience when decomposing operators in a way that requires auxiliary/work wires.

  [(#7861)](https://github.com/PennyLaneAI/pennylane/pull/7861)
<h3>Labs: a place for unified and rapid prototyping of research software 🧪</h3>

* Added state of the art resources for the `ResourceSelectPauliRot` template and the
  `ResourceQubitUnitary` templates.
  [(#7786)](https://github.com/PennyLaneAI/pennylane/pull/7786)

* Added state of the art resources for the `ResourceQFT` and `ResourceAQFT` templates.
  [(#7920)](https://github.com/PennyLaneAI/pennylane/pull/7920)

* Added an internal `dequeue()` method to the `ResourceOperator` class to simplify the 
  instantiation of resource operators which require resource operators as input.
  [(#7974)](https://github.com/PennyLaneAI/pennylane/pull/7974)

* The `catalyst` xDSL dialect has been added to the Python compiler, which contains data structures that support core compiler functionality.
  [(#7901)](https://github.com/PennyLaneAI/pennylane/pull/7901)

<h3>Breaking changes 💔</h3>

* Move custom exceptions into `exceptions.py` and add a documentation page for them in the internals.
  [(#7856)](https://github.com/PennyLaneAI/pennylane/pull/7856)

* The boolean functions provided in `qml.operation` are deprecated. See the 
  :doc:`deprecations page </development/deprecations>` for equivalent code to use instead. These 
  include `not_tape`, `has_gen`, `has_grad_method`, `has_multipar`, `has_nopar`, `has_unitary_gen`, 
  `is_measurement`, `defines_diagonalizing_gates`, and `gen_is_multi_term_hamiltonian`.
  [(#7924)](https://github.com/PennyLaneAI/pennylane/pull/7924)

* Removed access for `lie_closure`, `structure_constants` and `center` via `qml.pauli`.
  Top level import and usage is advised. The functions now live in the `liealg` module.

  ```python
  import pennylane.liealg
  from pennylane.liealg import lie_closure, structure_constants, center
  ```

  [(#7928)](https://github.com/PennyLaneAI/pennylane/pull/7928)

* `qml.operation.Observable` and the corresponding `Observable.compare` have been removed, as
  PennyLane now depends on the more general `Operator` interface instead. The
  `Operator.is_hermitian` property can instead be used to check whether or not it is highly likely
  that the operator instance is Hermitian.
  [(#7927)](https://github.com/PennyLaneAI/pennylane/pull/7927)

* `qml.operation.WiresEnum`, `qml.operation.AllWires`, and `qml.operation.AnyWires` have been removed. Setting `Operator.num_wires = None` (the default)
  should instead indicate that the `Operator` does not need wire validation.
  [(#7911)](https://github.com/PennyLaneAI/pennylane/pull/7911)

* Removed `QNode.get_gradient_fn` method. Instead, use `qml.workflow.get_best_diff_method` to obtain the differentiation method.
  [(#7907)](https://github.com/PennyLaneAI/pennylane/pull/7907)

* Top-level access to ``DeviceError``, ``PennyLaneDeprecationWarning``, ``QuantumFunctionError`` and ``ExperimentalWarning`` has been removed. Please import these objects from the new ``pennylane.exceptions`` module.
  [(#7874)](https://github.com/PennyLaneAI/pennylane/pull/7874)

* `qml.cut_circuit_mc` no longer accepts a `shots` keyword argument. The shots should instead
  be set on the tape itself.
  [(#7882)](https://github.com/PennyLaneAI/pennylane/pull/7882)

<h3>Deprecations 👋</h3>

* Providing `num_steps` to `qml.evolve` and `Evolution` is deprecated and will be removed in a future version.
  Instead, use :class:`~.TrotterProduct` for approximate methods, providing the `n` parameter to perform the
  Suzuki-Trotter product approximation of a Hamiltonian with the specified number of Trotter steps.

  As a concrete example, consider the following case:

  ```python
  coeffs = [0.5, -0.6]
  ops = [qml.X(0), qml.X(0) @ qml.Y(1)]
  H_flat = qml.dot(coeffs, ops)
  ```

  Instead of computing the Suzuki-Trotter product approximation as:

  ```pycon
  >>> qml.evolve(H_flat, num_steps=2).decomposition()
  [RX(0.5, wires=[0]),
  PauliRot(-0.6, XY, wires=[0, 1]),
  RX(0.5, wires=[0]),
  PauliRot(-0.6, XY, wires=[0, 1])]
  ```

  The same result can be obtained using :class:`~.TrotterProduct` as follows:

  ```pycon
  >>> decomp_ops = qml.adjoint(qml.TrotterProduct(H_flat, time=1.0, n=2)).decomposition()
  >>> [simp_op for op in decomp_ops for simp_op in map(qml.simplify, op.decomposition())]
  [RX(0.5, wires=[0]),
  PauliRot(-0.6, XY, wires=[0, 1]),
  RX(0.5, wires=[0]),
  PauliRot(-0.6, XY, wires=[0, 1])]
  ```
  [(#7954)](https://github.com/PennyLaneAI/pennylane/pull/7954)

* `MeasurementProcess.expand` is deprecated. The relevant method can be replaced with 
  `qml.tape.QuantumScript(mp.obs.diagonalizing_gates(), [type(mp)(eigvals=mp.obs.eigvals(), wires=mp.obs.wires)])`
  [(#7953)](https://github.com/PennyLaneAI/pennylane/pull/7953)

* `shots=` in `QNode` calls is deprecated and will be removed in v0.44.
  Instead, please use the `qml.workflow.set_shots` transform to set the number of shots for a QNode.
  [(#7906)](https://github.com/PennyLaneAI/pennylane/pull/7906)

* ``QuantumScript.shape`` and ``QuantumScript.numeric_type`` are deprecated and will be removed in version v0.44.
  Instead, the corresponding ``.shape`` or ``.numeric_type`` of the ``MeasurementProcess`` class should be used.
  [(#7950)](https://github.com/PennyLaneAI/pennylane/pull/7950)

* Some unnecessary methods of the `qml.CircuitGraph` class are deprecated and will be removed in version v0.44:
  [(#7904)](https://github.com/PennyLaneAI/pennylane/pull/7904)

    - `print_contents` in favor of `print(obj)`
    - `observables_in_order` in favor of `observables`
    - `operations_in_order` in favor of `operations`
    - `ancestors_in_order` in favor of `ancestors(obj, sort=True)`
    - `descendants_in_order` in favore of `descendants(obj, sort=True)`

* The `QuantumScript.to_openqasm` method is deprecated and will be removed in version v0.44.
  Instead, the `qml.to_openqasm` function should be used.
  [(#7909)](https://github.com/PennyLaneAI/pennylane/pull/7909)

* The `level=None` argument in the :func:`pennylane.workflow.get_transform_program`, :func:`pennylane.workflow.construct_batch`, `qml.draw`, `qml.draw_mpl`, and `qml.specs` transforms is deprecated and will be removed in v0.43.
  Please use `level='device'` instead to apply the noise model at the device level.
  [(#7886)](https://github.com/PennyLaneAI/pennylane/pull/7886)

* `qml.qnn.cost.SquaredErrorLoss` is deprecated and will be removed in version v0.44. Instead, this hybrid workflow can be accomplished 
  with a function like `loss = lambda *args: (circuit(*args) - target)**2`.
  [(#7527)](https://github.com/PennyLaneAI/pennylane/pull/7527)
  
* Access to `add_noise`, `insert` and noise mitigation transforms from the `pennylane.transforms` module is deprecated.
  Instead, these functions should be imported from the `pennylane.noise` module.
  [(#7854)](https://github.com/PennyLaneAI/pennylane/pull/7854)

* The `qml.QNode.add_transform` method is deprecated and will be removed in v0.43.
  Instead, please use `QNode.transform_program.push_back(transform_container=transform_container)`.
  [(#7855)](https://github.com/PennyLaneAI/pennylane/pull/7855)

<h3>Internal changes ⚙️</h3>

* Capture does not block `wires=0` anymore. This allows Catalyst to work with zero-wire devices.
  Note that `wires=None` is still illegal.
  [(#7978)](https://github.com/PennyLaneAI/pennylane/pull/7978)

* Improves readability of `dynamic_one_shot` postprocessing to allow further modification.
  [(#7962)](https://github.com/PennyLaneAI/pennylane/pull/7962)

* Update PennyLane's top-level `__init__.py` file imports to improve Python language server support for finding
  PennyLane submodules.
  [(#7959)](https://github.com/PennyLaneAI/pennylane/pull/7959)

* Adds `measurements` as a "core" module in the tach specification.
 [(#7945)](https://github.com/PennyLaneAI/pennylane/pull/7945)

* Improves type hints in the `measurements` module.
  [(#7938)](https://github.com/PennyLaneAI/pennylane/pull/7938)

* Refactored the codebase to adopt modern type hint syntax for Python 3.11+ language features.
  [(#7860)](https://github.com/PennyLaneAI/pennylane/pull/7860)
  [(#7982)](https://github.com/PennyLaneAI/pennylane/pull/7982)

* Improve the pre-commit hook to add gitleaks.
  [(#7922)](https://github.com/PennyLaneAI/pennylane/pull/7922)

* Added a `run_filecheck_qjit` fixture that can be used to run FileCheck on integration tests for the
  `qml.compiler.python_compiler` submodule.
  [(#7888)](https://github.com/PennyLaneAI/pennylane/pull/7888)

* Added a `dialects` submodule to `qml.compiler.python_compiler` which now houses all the xDSL dialects we create.
  Additionally, the `MBQCDialect` and `QuantumDialect` dialects have been renamed to `MBQC` and `Quantum`.
  [(#7897)](https://github.com/PennyLaneAI/pennylane/pull/7897)

* Update minimum supported `pytest` version to `8.4.1`.
  [(#7853)](https://github.com/PennyLaneAI/pennylane/pull/7853)

* `DefaultQubitLegacy` (test suite only) no longer provides a customized classical shadow
  implementation
  [(#7895)](https://github.com/PennyLaneAI/pennylane/pull/7895)

* Make `pennylane.io` a tertiary module.
  [(#7877)](https://github.com/PennyLaneAI/pennylane/pull/7877)

* Seeded tests for the `split_to_single_terms` transformation.
  [(#7851)](https://github.com/PennyLaneAI/pennylane/pull/7851)

* Upgrade `rc_sync.yml` to work with latest `pyproject.toml` changes.
  [(#7808)](https://github.com/PennyLaneAI/pennylane/pull/7808)
  [(#7818)](https://github.com/PennyLaneAI/pennylane/pull/7818)

* `LinearCombination` instances can be created with `_primitive.impl` when
  capture is enabled and tracing is active.
  [(#7893)](https://github.com/PennyLaneAI/pennylane/pull/7893)

* The `TensorLike` type is now compatible with static type checkers.
  [(#7905)](https://github.com/PennyLaneAI/pennylane/pull/7905)

* Update xDSL supported version to `0.46`.
  [(#7923)](https://github.com/PennyLaneAI/pennylane/pull/7923)
  [(#7932)](https://github.com/PennyLaneAI/pennylane/pull/7932)

* Update JAX version used in tests to `0.6.2`
  [(#7925)](https://github.com/PennyLaneAI/pennylane/pull/7925)

* The measurement-plane attribute of the Python compiler `mbqc` dialect now uses the "opaque syntax"
  format when printing in the generic IR format. This enables usage of this attribute when IR needs
  to be passed from the python compiler to Catalyst.
  [(#7957)](https://github.com/PennyLaneAI/pennylane/pull/7957)

<h3>Documentation 📝</h3>

* The docstring of the `is_hermitian` operator property has been updated to better describe its behaviour.
  [(#7946)](https://github.com/PennyLaneAI/pennylane/pull/7946)

* Improved the docstrings of all optimizers for consistency and legibility.
  [(#7891)](https://github.com/PennyLaneAI/pennylane/pull/7891)

* Updated the code example in the documentation for :func:`~.transforms.split_non_commuting`.
  [(#7892)](https://github.com/PennyLaneAI/pennylane/pull/7892)

<h3>Bug fixes 🐛</h3>

* Fixes a bug in :func:`~.matrix` where an operator's
  constituents were incorrectly queued if its decomposition was requested.
  [(#7975)](https://github.com/PennyLaneAI/pennylane/pull/7975)

* An error is now raised if an `end` statement is found in a measurement conditioned branch in a QASM string being imported into PennyLane.
  [(#7872)](https://github.com/PennyLaneAI/pennylane/pull/7872)

* Fixes issue related to :func:`~.transforms.to_zx` adding the support for
  `Toffoli` and `CCZ` gates conversion into their ZX-graph representation.
  [(#7899)](https://github.com/PennyLaneAI/pennylane/pull/7899)

* `get_best_diff_method` now correctly aligns with `execute` and `construct_batch` logic in workflows.
  [(#7898)](https://github.com/PennyLaneAI/pennylane/pull/7898)

* Resolve issues with AutoGraph transforming internal PennyLane library code due to incorrect
  module attribution of wrapper functions.
  [(#7889)](https://github.com/PennyLaneAI/pennylane/pull/7889)

* Calling `QNode.update` no longer acts as if `set_shots` has been applied.
  [(#7881)](https://github.com/PennyLaneAI/pennylane/pull/7881)

* Fixes attributes and types in the quantum dialect.
  This allows for types to be inferred correctly when parsing.
  [(#7825)](https://github.com/PennyLaneAI/pennylane/pull/7825)

* Fixes `SemiAdder` to work when inputs are defined with a single wire.
  [(#7940)](https://github.com/PennyLaneAI/pennylane/pull/7940)

<h3>Contributors ✍️</h3>

This release contains contributions from (in alphabetical order):

Guillermo Alonso,
Utkarsh Azad,
Joey Carter,
Yushao Chen,
Marcus Edwards,
Simone Gasperini,
David Ittah,
Korbinian Kottmann,
Mehrdad Malekmohammadi
Erick Ochoa,
Mudit Pandey,
Andrija Paurevic,
Shuli Shu,
Jay Soni,
David Wierichs,
Jake Zaia<|MERGE_RESOLUTION|>--- conflicted
+++ resolved
@@ -1,9 +1,7 @@
-
 # Release 0.43.0-dev (development release)
 
 <h3>New features since last release</h3>
 
-<<<<<<< HEAD
 * A new transform :func:`~.transforms.zx_full_reduce` has been added to reduce a given circuit by applying
   simplification rules based on the ZX calculus. Here is an example showcasing somes simple optimizations
   applied to the original circuit (e.g. inverses cancellation, rotations merging):
@@ -33,12 +31,11 @@
   0: ──S─╭●─────────────────┤  State
   1: ────╰X──H──RZ(1.00)──H─┤  State
   ```
-=======
+
 * New transforms called :func:`~.transforms.match_relative_phase_toffoli` and 
   :func:`~.transforms.match_controlled_iX_gate` have been added to implement passes that make use
   of equivalencies to compile certain patterns to efficient Clifford+T equivalents.
   [(#7748)](https://github.com/PennyLaneAI/pennylane/pull/7748)
->>>>>>> ad4530d4
 
 * Leveraging quantum just-in-time compilation to optimize parameterized hybrid workflows with the momentum
   quantum natural gradient optimizer is now possible with the new :class:`~.MomentumQNGOptimizerQJIT` optimizer.
