--- conflicted
+++ resolved
@@ -505,14 +505,12 @@
 * A note about the eigenspectrum of second-quantized Hamiltonians added to `qml.eigvals`.
   [(#5095)](https://github.com/PennyLaneAI/pennylane/pull/5095)
 
-<<<<<<< HEAD
-* Update the RTD build to fail on warnings, and remove the now-redundant warning-checking action.
-=======
 * A warning about two mathematically equivalent Hamiltonians undergoing different time evolutions was added to `qml.TrotterProduct` and `qml.ApproxTimeEvolution`.
   [(#5137)](https://github.com/PennyLaneAI/pennylane/pull/5137)
 
 * Added a reference to the paper that provides the image of the `qml.QAOAEmbedding` template. [(#5130)](https://github.com/PennyLaneAI/pennylane/pull/5130)
->>>>>>> f7bba2b8
+
+* Update the RTD build to fail on warnings, and remove the now-redundant warning-checking action.
 
 <h3>Bug fixes 🐛</h3>
 
