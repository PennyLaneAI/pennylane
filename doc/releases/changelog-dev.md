:orphan:

# Release 0.25.0-dev (development release)

<h3>New features since last release</h3>

* Added the new optimizer, `qml.SPSAOptimizer` that implements the simultaneous
  perturbation stochastic approximation method based on
  [An Overview of the Simultaneous Perturbation Method for Efficient Optimization](https://www.jhuapl.edu/SPSA/PDF-SPSA/Spall_An_Overview.PDF).
  [(#2661)](https://github.com/PennyLaneAI/pennylane/pull/2661)

  It is a suitable optimizer for cost functions whose evaluation may involve
  noise, as optimization with SPSA may significantly decrease the number of
  quantum executions for the entire optimization.

  ```pycon
  >>> dev = qml.device("default.qubit", wires=1)
  >>> def circuit(params):
  ...     qml.RX(params[0], wires=0)
  ...     qml.RY(params[1], wires=0)
  >>> coeffs = [1, 1]
  >>> obs = [qml.PauliX(0), qml.PauliZ(0)]
  >>> H = qml.Hamiltonian(coeffs, obs)
  >>> @qml.qnode(dev)
  ... def cost(params):
  ...     circuit(params)
  ...     return qml.expval(H)
  >>> params = np.random.normal(0, np.pi, (2), requires_grad=True)
  >>> print(params)
  [-5.92774911 -4.26420843]
  >>> print(cost(params))
  0.43866366253270167
  >>> max_iterations = 50
  >>> opt = qml.SPSAOptimizer(maxiter=max_iterations)
  >>> for _ in range(max_iterations):
  ...     params, energy = opt.step_and_cost(cost, params)
  >>> print(params)
  [-6.21193761 -2.99360548]
  >>> print(energy)
  -1.1258709813834058
  ```

* New PennyLane-inspired `sketch` and `sketch_dark` styles are now available for drawing circuit diagram graphics.
  [(#2709)](https://github.com/PennyLaneAI/pennylane/pull/2709)

* Added operation `qml.QutritUnitary` for applying user-specified unitary operations on qutrit devices.
  [(#2699)](https://github.com/PennyLaneAI/pennylane/pull/2699)  

<h3>Improvements</h3>

* Adds a new function to compare operators. `qml.equal` can be used to compare equality of parametric operators taking into account their interfaces and trainability.
  [(#2651)](https://github.com/PennyLaneAI/pennylane/pull/2651)

* The `default.mixed` device now supports backpropagation with the `"jax"` interface.
  [(#2754)](https://github.com/PennyLaneAI/pennylane/pull/2754)

<h3>Breaking changes</h3>

* PennyLane now depends on newer versions (>=2.7) of the `semantic_version` package,
  which provides an updated API that is incompatible which versions of the package prior to 2.7.
  If you run into issues relating to this package, please reinstall PennyLane.
  [(#2744)](https://github.com/PennyLaneAI/pennylane/pull/2744)
  [(#2767)](https://github.com/PennyLaneAI/pennylane/pull/2767)

<h3>Deprecations</h3>

<h3>Documentation</h3>

<h3>Bug fixes</h3>

* `qml.grouping.group_observables` now works when individual wire
  labels are iterable.
  [(#2752)](https://github.com/PennyLaneAI/pennylane/pull/2752)

* The adjoint of an adjoint has a correct `expand` result.
  [(#2766)](https://github.com/PennyLaneAI/pennylane/pull/2766)

<h3>Contributors</h3>

This release contains contributions from (in alphabetical order):

<<<<<<< HEAD
David Ittah, Edward Jiang, Ankit Khandelwal, Ixchel Meza Chavez, Mudit Pandey, Moritz Willmann
=======
David Ittah, Edward Jiang, Ankit Khandelwal, Christina Lee, Ixchel Meza Chavez, Moritz Willmann
>>>>>>> ef3ececa
<|MERGE_RESOLUTION|>--- conflicted
+++ resolved
@@ -79,8 +79,4 @@
 
 This release contains contributions from (in alphabetical order):
 
-<<<<<<< HEAD
-David Ittah, Edward Jiang, Ankit Khandelwal, Ixchel Meza Chavez, Mudit Pandey, Moritz Willmann
-=======
-David Ittah, Edward Jiang, Ankit Khandelwal, Christina Lee, Ixchel Meza Chavez, Moritz Willmann
->>>>>>> ef3ececa
+David Ittah, Edward Jiang, Ankit Khandelwal, Christina Lee, Ixchel Meza Chavez, Mudit Pandey, Moritz Willmann