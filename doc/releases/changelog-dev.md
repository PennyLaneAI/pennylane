--- conflicted
+++ resolved
@@ -334,12 +334,9 @@
 
 <h3>Bug fixes 🐛</h3>
 
-<<<<<<< HEAD
-=======
 * `qml.capture.PlxprInterpreter` now flattens pytree arguments before evaluation.
   [(#6975)](https://github.com/PennyLaneAI/pennylane/pull/6975)
 
->>>>>>> 16601cff
 * `qml.GlobalPhase.sparse_matrix` now correctly returns a sparse matrix of the same shape as `matrix`.
   [(#6940)](https://github.com/PennyLaneAI/pennylane/pull/6940)
 
