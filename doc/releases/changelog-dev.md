--- conflicted
+++ resolved
@@ -35,13 +35,11 @@
 
 <h3>Improvements 🛠</h3>
 
-<<<<<<< HEAD
 * Bump `rng_salt` to `v0.40.0`.
   [(#6854)](https://github.com/PennyLaneAI/pennylane/pull/6854)
-=======
+
 * `qml.SWAP` now has sparse representation.
   [(#6965)](https://github.com/PennyLaneAI/pennylane/pull/6965)
->>>>>>> 2682f45f
 
 * `qml.QubitUnitary` now accepts sparse CSR matrices (from `scipy.sparse`). This allows efficient representation of large unitaries with mostly zero entries. Note that sparse unitaries are still in early development and may not support all features of their dense counterparts.
   [(#6889)](https://github.com/PennyLaneAI/pennylane/pull/6889)
