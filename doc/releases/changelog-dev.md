--- conflicted
+++ resolved
@@ -44,16 +44,13 @@
 
 <h3>Breaking changes</h3>
 
-<<<<<<< HEAD
 * Both JIT interfaces are not compatible with Jax `>0.4.3`, we raise an error for those versions.
   [(#3877)](https://github.com/PennyLaneAI/pennylane/pull/3877)
 
-=======
 * An operation that implements a custom `generator` method, but does not always return a valid generator, also has
   to implement a `has_generator` property that reflects in which scenarios a generator will be returned.
   [(#3875)](https://github.com/PennyLaneAI/pennylane/pull/3875)
  
->>>>>>> 7f08481f
 * Trainable parameters for the Jax interface are the parameters that are `JVPTracer`, defined by setting
   `argnums`. Previously, all JAX tracers, including those used for JIT compilation, were interpreted to be trainable.
   [(#3697)](https://github.com/PennyLaneAI/pennylane/pull/3697)
