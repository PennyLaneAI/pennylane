:orphan:

# Release 0.42.0-dev (development release)

<h3>New features since last release</h3>

* A new template called :class:`~.SelectPauliRot` that applies a sequence of uniformly controlled rotations to a target qubit 
  is now available. This operator appears frequently in unitary decomposition and block encoding techniques. 
  [(#7206)](https://github.com/PennyLaneAI/pennylane/pull/7206)

  ```python
  angles = np.array([1.0, 2.0, 3.0, 4.0])

  wires = qml.registers({"control": 2, "target": 1})
  dev = qml.device("default.qubit", wires=3)

  @qml.qnode(dev)
  def circuit():
      qml.SelectPauliRot(
        angles,
        control_wires=wires["control"],
        target_wire=wires["target"],
        rot_axis="Y")
      return qml.state()
  ```
  
  ```pycon
  >>> print(circuit())
  [0.87758256+0.j 0.47942554+0.j 0.        +0.j 0.        +0.j
   0.        +0.j 0.        +0.j 0.        +0.j 0.        +0.j]
  ```

* The transform `convert_to_mbqc_gateset` is added to the `ftqc` module to convert arbitrary 
  circuits to a limited gate-set that can be translated to the MBQC formalism.
  [(7271)](https://github.com/PennyLaneAI/pennylane/pull/7271)

* The `RotXZX` operation is added to the `ftqc` module to support definition of a universal
  gate-set that can be translated to the MBQC formalism.
  [(7271)](https://github.com/PennyLaneAI/pennylane/pull/7271)

* Two new functions called :func:`~.math.convert_to_su2` and :func:`~.math.convert_to_su4` have been added to `qml.math`, which convert unitary matrices to SU(2) or SU(4), respectively, and optionally a global phase.
  [(#7211)](https://github.com/PennyLaneAI/pennylane/pull/7211)

<h4>Resource-efficient Decompositions 🔎</h4>

* The decomposition of `qml.PCPhase` is now significantly more efficient for more than 2 qubits.
  [(#7166)](https://github.com/PennyLaneAI/pennylane/pull/7166)

* New decomposition rules comprising rotation gates and global phases have been added to `QubitUnitary` that 
  can be accessed with the new graph-based decomposition system. The most efficient set of rotations to 
  decompose into will be chosen based on the target gate set.
  [(#7211)](https://github.com/PennyLaneAI/pennylane/pull/7211)

  ```python
  from functools import partial
  import numpy as np
  import pennylane as qml
  
  qml.decomposition.enable_graph()
  
  U = np.array([[1, 1], [1, -1]]) / np.sqrt(2)
  
  @partial(qml.transforms.decompose, gate_set={"RX", "RY", "GlobalPhase"})
  @qml.qnode(qml.device("default.qubit"))
  def circuit():
      qml.QubitUnitary(np.array([[1, 1], [1, -1]]) / np.sqrt(2), wires=[0])
      return qml.expval(qml.PauliZ(0))
  ```
  ```pycon
  >>> print(qml.draw(circuit)())
  0: ──RX(0.00)──RY(1.57)──RX(3.14)──GlobalPhase(-1.57)─┤  <Z>
  ```

* Decomposition rules can be marked as not-applicable with :class:`~.decomposition.DecompositionNotApplicable`, allowing for flexibility when creating conditional decomposition 
  rules based on parameters that affects the rule's resources.
  [(#7211)](https://github.com/PennyLaneAI/pennylane/pull/7211)

  ```python
  import pennylane as qml
  from pennylane.decomposition import DecompositionNotApplicable
  from pennylane.math.decomposition import zyz_rotation_angles
  
  def _zyz_resource(num_wires):
      if num_wires != 1:
          # This decomposition is only applicable when num_wires is 1
          raise DecompositionNotApplicable
      return {qml.RZ: 2, qml.RY: 1, qml.GlobalPhase: 1}

  @qml.register_resources(_zyz_resource)
  def zyz_decomposition(U, wires, **__):
      phi, theta, omega, phase = zyz_rotation_angles(U, return_global_phase=True)
      qml.RZ(phi, wires=wires[0])
      qml.RY(theta, wires=wires[0])
      qml.RZ(omega, wires=wires[0])
      qml.GlobalPhase(-phase)
  
  qml.add_decomps(QubitUnitary, zyz_decomposition)
  ```
  
  This decomposition will be ignored for `QubitUnitary` on more than one wire.

* The :func:`~.transforms.decompose` transform now supports symbolic operators (e.g., `Adjoint` and `Controlled`) specified as strings in the `gate_set` argument
  when the new graph-based decomposition system is enabled.
  [(#7331)](https://github.com/PennyLaneAI/pennylane/pull/7331)

  ```python
  from functools import partial
  import pennylane as qml
  
  qml.decomposition.enable_graph()
   
  @partial(qml.transforms.decompose, gate_set={"T", "Adjoint(T)", "H", "CNOT"})
  @qml.qnode(qml.device("default.qubit"))
  def circuit():
      qml.Toffoli(wires=[0, 1, 2])
  ```
  ```pycon
  >>> print(qml.draw(circuit)())
  0: ───────────╭●───────────╭●────╭●──T──╭●─┤  
  1: ────╭●─────│─────╭●─────│───T─╰X──T†─╰X─┤  
  2: ──H─╰X──T†─╰X──T─╰X──T†─╰X──T──H────────┤
  ```

<h3>Improvements 🛠</h3>

* An experimental quantum dialect written in [xDSL](https://xdsl.dev/index) has been introduced.
  This is similar to [Catalyst's MLIR dialects](https://docs.pennylane.ai/projects/catalyst/en/stable/dev/dialects.html#mlir-dialects-in-catalyst), 
  but it is coded in Python instead of C++.
  [(#7357)](https://github.com/PennyLaneAI/pennylane/pull/7357)
  
* The :func:`~.transforms.cancel_inverses` transform no longer changes the order of operations that don't have shared wires, providing a deterministic output.
  [(#7328)](https://github.com/PennyLaneAI/pennylane/pull/7328)

* Alias for Identity (`I`) is now accessible from `qml.ops`.
  [(#7200)](https://github.com/PennyLaneAI/pennylane/pull/7200)

* The `ftqc` module `measure_arbitrary_basis`, `measure_x` and `measure_y` functions
  can now be captured when program capture is enabled.
  [(#7219)](https://github.com/PennyLaneAI/pennylane/pull/7219)
  [(#7368)](https://github.com/PennyLaneAI/pennylane/pull/7368)

* `Operator.num_wires` now defaults to `None` to indicate that the operator can be on
  any number of wires.
  [(#7312)](https://github.com/PennyLaneAI/pennylane/pull/7312)

* Shots can now be overridden for specific `qml.Snapshot` instances via a `shots` keyword argument.
  [(#7326)](https://github.com/PennyLaneAI/pennylane/pull/7326)

  ```python
  dev = qml.device("default.qubit", wires=2, shots=10)

  @qml.qnode(dev)
  def circuit():
      qml.Snapshot("sample", measurement=qml.sample(qml.X(0)), shots=5)
      return qml.sample(qml.X(0))
  ```

  ```pycon
  >>> qml.snapshots(circuit)()
  {'sample': array([-1., -1., -1., -1., -1.]),
   'execution_results': array([ 1., -1., -1., -1., -1.,  1., -1., -1.,  1., -1.])}
  ```

* Two-qubit `QubitUnitary` gates no longer decompose into fundamental rotation gates; it now 
  decomposes into single-qubit `QubitUnitary` gates. This allows the decomposition system to
  further decompose single-qubit unitary gates more flexibly using different rotations.
  [(#7211)](https://github.com/PennyLaneAI/pennylane/pull/7211)

* The `gate_set` argument of :func:`~.transforms.decompose` now accepts `"X"`, `"Y"`, `"Z"`, `"H"`, 
  `"I"` as aliases for `"PauliX"`, `"PauliY"`, `"PauliZ"`, `"Hadamard"`, and `"Identity"`. These 
  aliases are also recognized as part of symbolic operators. For example, `"Adjoint(H)"` is now 
  accepted as an alias for `"Adjoint(Hadamard)"`.
  [(#7331)](https://github.com/PennyLaneAI/pennylane/pull/7331)

* PennyLane no longer validates that an operation has at least one wire, as having this check required the abstract
  interface to maintain a list of special implementations.
  [(#7327)](https://github.com/PennyLaneAI/pennylane/pull/7327)

* Sphinx version was updated to 8.1. Sphinx is upgraded to version 8.1 and uses Python 3.10. References to intersphinx (e.g. `<demos/>` or `<catalyst/>` are updated to remove the :doc: prefix that is incompatible with sphinx 8.1. [(7212)](https://github.com/PennyLaneAI/pennylane/pull/7212)

<h3>Breaking changes 💔</h3>

* The `return_type` property of `MeasurementProcess` has been removed. Please use `isinstance` for type checking instead.
  [(#7322)](https://github.com/PennyLaneAI/pennylane/pull/7322)

* The `KerasLayer` class in `qml.qnn.keras` has been removed because Keras 2 is no longer actively maintained.
  Please consider using a different machine learning framework, like `PyTorch <demos/tutorial_qnn_module_torch>`__ or `JAX <demos/tutorial_How_to_optimize_QML_model_using_JAX_and_Optax>`__.
  [(#7320)](https://github.com/PennyLaneAI/pennylane/pull/7320)

* The `qml.gradients.hamiltonian_grad` function has been removed because this gradient recipe is no
  longer required with the :doc:`new operator arithmetic system </news/new_opmath>`.
  [(#7302)](https://github.com/PennyLaneAI/pennylane/pull/7302)

* Accessing terms of a tensor product (e.g., `op = X(0) @ X(1)`) via `op.obs` has been removed.
  [(#7324)](https://github.com/PennyLaneAI/pennylane/pull/7324)

* The `mcm_method` keyword argument in `qml.execute` has been removed.
  [(#7301)](https://github.com/PennyLaneAI/pennylane/pull/7301)

* The `inner_transform` and `config` keyword arguments in `qml.execute` have been removed.
  [(#7300)](https://github.com/PennyLaneAI/pennylane/pull/7300)

* `Sum.ops`, `Sum.coeffs`, `Prod.ops` and `Prod.coeffs` have been removed.
  [(#7304)](https://github.com/PennyLaneAI/pennylane/pull/7304)

* Specifying `pipeline=None` with `qml.compile` has been removed.
  [(#7307)](https://github.com/PennyLaneAI/pennylane/pull/7307)

* The `control_wires` argument in `qml.ControlledQubitUnitary` has been removed.
  Furthermore, the `ControlledQubitUnitary` no longer accepts `QubitUnitary` objects as arguments as its `base`.
  [(#7305)](https://github.com/PennyLaneAI/pennylane/pull/7305)

* `qml.tape.TapeError` has been removed.
  [(#7205)](https://github.com/PennyLaneAI/pennylane/pull/7205)

<h3>Deprecations 👋</h3>

Here's a list of deprecations made this release. For a more detailed breakdown of deprecations and alternative code to use instead, Please consult the :doc:`deprecations and removals page </development/deprecations>`.

* `qml.operation.Observable` and the corresponding `Observable.compare` have been deprecated, as
  pennylane now depends on the more general `Operator` interface instead. The
  `Operator.is_hermitian` property can instead be used to check whether or not it is highly likely
  that the operator instance is Hermitian.
  [(#7316)](https://github.com/PennyLaneAI/pennylane/pull/7316)

* The boolean functions provided in `pennylane.operation` are deprecated. See the :doc:`deprecations page </development/deprecations>` 
  for equivalent code to use instead. These include `not_tape`, `has_gen`, `has_grad_method`, `has_multipar`,
  `has_nopar`, `has_unitary_gen`, `is_measurement`, `defines_diagonalizing_gates`, and `gen_is_multi_term_hamiltonian`.
  [(#7319)](https://github.com/PennyLaneAI/pennylane/pull/7319)

* `qml.operation.WiresEnum`, `qml.operation.AllWires`, and `qml.operation.AnyWires` are deprecated. To indicate that
  an operator can act on any number of wires, `Operator.num_wires = None` should be used instead. This is the default
  and does not need to be overwritten unless the operator developer wants to add wire number validation.
  [(#7313)](https://github.com/PennyLaneAI/pennylane/pull/7313)

* The :func:`qml.QNode.get_gradient_fn` method is now deprecated. Instead, use :func:`~.workflow.get_best_diff_method` to obtain the differentiation method.
  [(#7323)](https://github.com/PennyLaneAI/pennylane/pull/7323)

<h3>Internal changes ⚙️</h3>

* Wheel releases for PennyLane now follow the `PyPA binary-distribution format <https://packaging.python.org/en/latest/specifications/binary-distribution-format/>_` guidelines more closely.
  [(#7382)](https://github.com/PennyLaneAI/pennylane/pull/7382)

* `null.qubit` can now support an optional `track_resources` argument which allows it to record which gates are executed.
  [(#7226)](https://github.com/PennyLaneAI/pennylane/pull/7226)
  [(#7372)](https://github.com/PennyLaneAI/pennylane/pull/7372)

* A new internal module, `qml.concurrency`, is added to support internal use of multiprocess and multithreaded execution of workloads. This also migrates the use of `concurrent.futures` in `default.qubit` to this new design.
  [(#7303)](https://github.com/PennyLaneAI/pennylane/pull/7303)

* Test suites in `tests/transforms/test_defer_measurement.py` use analytic mocker devices to test numeric results.
  [(#7329)](https://github.com/PennyLaneAI/pennylane/pull/7329)

* Introduce module dependency management using `tach`.
  [(#7185)](https://github.com/PennyLaneAI/pennylane/pull/7185)

* Add new `pennylane.exceptions` module for custom errors and warnings.
  [(#7205)](https://github.com/PennyLaneAI/pennylane/pull/7205)

* Clean up `__init__.py` files in `math`, `ops`, `qaoa`, `tape` and `templates` to be explicit in what they import. 
  [(#7200)](https://github.com/PennyLaneAI/pennylane/pull/7200)
  
* The `Tracker` class has been moved into the `devices` module.
  [(#7281)](https://github.com/PennyLaneAI/pennylane/pull/7281)

* Moved functions that calculate rotation angles for unitary decompositions into an internal
  module `qml.math.decomposition`
  [(#7211)](https://github.com/PennyLaneAI/pennylane/pull/7211)

<h3>Documentation 📝</h3>

* The entry in the :doc:`/news/program_capture_sharp_bits` page for using program capture with Catalyst 
  has been updated. Instead of using ``qjit(experimental_capture=True)``, Catalyst is now compatible 
  with the global toggles ``qml.capture.enable()`` and ``qml.capture.disable()`` for enabling and
  disabling program capture.
  [(#7298)](https://github.com/PennyLaneAI/pennylane/pull/7298)

<h3>Bug fixes 🐛</h3>

* Usage of NumPy in `default.mixed` source code has been converted to `qml.math` to avoid
  unnecessary dependency on NumPy and to fix a bug that caused an error when using `default.mixed` with PyTorch and GPUs.
  [(#7384)](https://github.com/PennyLaneAI/pennylane/pull/7384)

* With program capture enabled (`qml.capture.enable()`), `QSVT` no treats abstract values as metadata.
  [(#7360)](https://github.com/PennyLaneAI/pennylane/pull/7360)

* A fix was made to `default.qubit` to allow for using `qml.Snapshot` with defer-measurements (`mcm_method="deferred"`).
  [(#7335)](https://github.com/PennyLaneAI/pennylane/pull/7335)

* Fixes the repr for empty `Prod` and `Sum` instances to better communicate the existence of an empty instance.
  [(#7346)](https://github.com/PennyLaneAI/pennylane/pull/7346)

* Fixes a bug where circuit execution fails with ``BlockEncode`` initialized with sparse matrices.
  [(#7285)](https://github.com/PennyLaneAI/pennylane/pull/7285)

* Adds an informative error if `qml.cond` is used with an abstract condition with
  jitting on `default.qubit` if capture is enabled.
  [(#7314)](https://github.com/PennyLaneAI/pennylane/pull/7314)

* Fixes a bug where using a ``StatePrep`` operation with `batch_size=1` did not work with ``default.mixed``.
  [(#7280)](https://github.com/PennyLaneAI/pennylane/pull/7280)

* Gradient transforms can now be used in conjunction with batch transforms with all interfaces.
  [(#7287)](https://github.com/PennyLaneAI/pennylane/pull/7287)

* Fixes a bug where the global phase was not being added in the ``QubitUnitary`` decomposition.  
  [(#7244)](https://github.com/PennyLaneAI/pennylane/pull/7244)
  [(#7270)](https://github.com/PennyLaneAI/pennylane/pull/7270)

* Using finite differences with program capture without x64 mode enabled now raises a warning.
  [(#7282)](https://github.com/PennyLaneAI/pennylane/pull/7282)

* When the `mcm_method` is specified to the `"device"`, the `defer_measurements` transform will 
  no longer be applied. Instead, the device will be responsible for all MCM handling.
  [(#7243)](https://github.com/PennyLaneAI/pennylane/pull/7243)

* Fixed coverage of `qml.liealg.CII` and `qml.liealg.AIII`.
  [(#7291)](https://github.com/PennyLaneAI/pennylane/pull/7291)

* Fixed a bug where the phase is used as the wire label for a `qml.GlobalPhase` when capture is enabled.
  [(#7211)](https://github.com/PennyLaneAI/pennylane/pull/7211)

* Fixed a bug that caused `CountsMP.process_counts` to return results in the computational basis, even if
  an observable was specified.
  [(#7342)](https://github.com/PennyLaneAI/pennylane/pull/7342)

* Fixed a bug that caused `SamplesMP.process_counts` used with an observable to return a list of eigenvalues 
  for each individual operation in the observable, instead of the overall result.
  [(#7342)](https://github.com/PennyLaneAI/pennylane/pull/7342)

* Fixed a bug where `two_qubit_decomposition` provides an incorrect decomposition for some special matrices.
  [(#7340)](https://github.com/PennyLaneAI/pennylane/pull/7340)

* Fixes a bug where the powers of `qml.ISWAP` and `qml.SISWAP` were decomposed incorrectly.
  [(#7361)](https://github.com/PennyLaneAI/pennylane/pull/7361)

* Returning `MeasurementValue`s from the `ftqc` module's parametric mid-circuit measurements
  (`measure_arbitrary_basis`, `measure_x` and `measure_y`) no longer raises an error in circuits 
  using `diagonalize_mcms`.
  [(#7387)](https://github.com/PennyLaneAI/pennylane/pull/7387)

<h3>Contributors ✍️</h3>

This release contains contributions from (in alphabetical order):

Guillermo Alonso-Linaje,
Astral Cai,
Yushao Chen,
Lillian Frederiksen,
Pietropaolo Frisoni,
Korbinian Kottmann,
Christina Lee,
Andrija Paurevic,
Lee J. O'Riordan,
<<<<<<< HEAD
Andrija Paurevic,
David Wierichs,
=======
Jake Zaia
>>>>>>> 9a968645
<|MERGE_RESOLUTION|>--- conflicted
+++ resolved
@@ -352,9 +352,5 @@
 Christina Lee,
 Andrija Paurevic,
 Lee J. O'Riordan,
-<<<<<<< HEAD
-Andrija Paurevic,
 David Wierichs,
-=======
-Jake Zaia
->>>>>>> 9a968645
+Jake Zaia,