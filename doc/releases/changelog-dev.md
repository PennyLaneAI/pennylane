:orphan:

# Release 0.41.0-dev (development release)

<h3>New features since last release</h3>

<h3>Improvements 🛠</h3>

* Add a `qml.capture.pause()` context manager for pausing program capture in an error-safe way.
  [(#6911)](https://github.com/PennyLaneAI/pennylane/pull/6911)

* `qml.StatePrep` now accepts sparse state vectors. Users can create `StatePrep` using `scipy.sparse.csr_matrix`. Note that non-zero `pad_with` is forbidden.
  [(#6863)](https://github.com/PennyLaneAI/pennylane/pull/6863)

  ```pycon
  >>> import scipy as sp
  >>> init_state = sp.sparse.csr_matrix([0, 0, 1, 0])
  >>> qsv_op = qml.StatePrep(init_state, wires=[1, 2])
  >>> wire_order = [0, 1, 2]
  >>> ket = qsv_op.state_vector(wire_order=wire_order)
  >>> print(ket)
  <Compressed Sparse Row sparse matrix of dtype 'float64'
         with 1 stored elements and shape (1, 8)>
    Coords        Values
    (0, 2)        1.0
  ```

* A `RuntimeWarning` is now raised by `qml.QNode` and `qml.execute` if executing JAX workflows and the installed version of JAX
  is greater than `0.4.28`.
  [(#6864)](https://github.com/PennyLaneAI/pennylane/pull/6864)

* Python control flow (`if/else`, `for`, `while`) is now supported when program capture is enabled by setting 
  `autograph=True` at the QNode level. 
  [(#6837)](https://github.com/PennyLaneAI/pennylane/pull/6837)

  ```python
  qml.capture.enable()

  dev = qml.device("default.qubit", wires=[0, 1, 2])

  @qml.qnode(dev, autograph=True)
  def circuit(num_loops: int):
      for i in range(num_loops):
          if i % 2 == 0:
              qml.H(i)
          else:
              qml.RX(1,i)
      return qml.state()
  ```

  ```pycon
  >>> print(qml.draw(circuit)(num_loops=3))
  0: ──H────────┤  State
  1: ──RX(1.00)─┤  State
  2: ──H────────┤  State
  >>> circuit(3)
  Array([0.43879125+0.j        , 0.43879125+0.j        ,
         0.        -0.23971277j, 0.        -0.23971277j,
         0.43879125+0.j        , 0.43879125+0.j        ,
         0.        -0.23971277j, 0.        -0.23971277j], dtype=complex64)
  ```

* Added the `qml.workflow.construct_execution_config(qnode)(*args,**kwargs)` helper function.
  Users can now construct the execution configuration from a particular `QNode` instance.
  [(#6901)](https://github.com/PennyLaneAI/pennylane/pull/6901)

  ```python
  @qml.qnode(qml.device("default.qubit", wires=1))
  def circuit(x):
      qml.RX(x, 0)
      return qml.expval(qml.Z(0))
  ```

  ```pycon
  >>> config = qml.workflow.construct_execution_config(circuit)(1)
  >>> pprint.pprint(config)
  ExecutionConfig(grad_on_execution=False,
                  use_device_gradient=True,
                  use_device_jacobian_product=False,
                  gradient_method='backprop',
                  gradient_keyword_arguments={},
                  device_options={'max_workers': None,
                                  'prng_key': None,
                                  'rng': Generator(PCG64) at 0x15F6BB680},
                  interface=<Interface.NUMPY: 'numpy'>,
                  derivative_order=1,
                  mcm_config=MCMConfig(mcm_method=None, postselect_mode=None),
                  convert_to_numpy=True)
  ```

* `QNode` objects now have an `update` method that allows for re-configuring settings like `diff_method`, `mcm_method`, and more. This allows for easier on-the-fly adjustments to workflows. Any arguments not specified will retain their original value.
  [(#6803)](https://github.com/PennyLaneAI/pennylane/pull/6803)

  After constructing a `QNode`,

  ```python
  import pennylane as qml

  @qml.qnode(device=qml.device("default.qubit"))
  def circuit():
    qml.H(0)
    qml.CNOT([0,1])
    return qml.probs()
  ```

  its settings can be modified with `update`, which returns a new `QNode` object. Here is an example
  of updating a QNode's `diff_method`:

  ```pycon
  >>> print(circuit.diff_method)
  best
  >>> new_circuit = circuit.update(diff_method="parameter-shift")
  >>> print(new_circuit.diff_method)
  'parameter-shift'
  ```
  
* Devices can now configure whether or not ML framework data is sent to them
  via an `ExecutionConfig.convert_to_numpy` parameter. End-to-end jitting on
  `default.qubit` is used if the user specified a `jax.random.PRNGKey` as a seed.
  [(#6899)](https://github.com/PennyLaneAI/pennylane/pull/6899)
  [(#6788)](https://github.com/PennyLaneAI/pennylane/pull/6788)
  [(#6869)](https://github.com/PennyLaneAI/pennylane/pull/6869)

* The coefficients of observables now have improved differentiability.
  [(#6598)](https://github.com/PennyLaneAI/pennylane/pull/6598)

* An empty basis set in `qml.compile` is now recognized as valid, resulting in decomposition of all operators that can be decomposed.
   [(#6821)](https://github.com/PennyLaneAI/pennylane/pull/6821)

* An informative error is raised when a `QNode` with `diff_method=None` is differentiated.
  [(#6770)](https://github.com/PennyLaneAI/pennylane/pull/6770)

* `qml.ops.sk_decomposition` has been improved to produce less gates for certain edge cases. This greatly impacts
  the performance of `qml.clifford_t_decomposition`, which should now give less extraneous `qml.T` gates.
  [(#6855)](https://github.com/PennyLaneAI/pennylane/pull/6855)

* `qml.gradients.finite_diff_jvp` has been added to compute the jvp of an arbitrary numeric
  function.
  [(#6853)](https://github.com/PennyLaneAI/pennylane/pull/6853)

* With program capture enabled, `QNode`'s can now be differentiated with `diff_method="finite-diff"`.
  [(#6853)](https://github.com/PennyLaneAI/pennylane/pull/6853)

* The requested `diff_method` is now validated when program capture is enabled.
  [(#6852)](https://github.com/PennyLaneAI/pennylane/pull/6852)

<<<<<<< HEAD

<h4>Capturing and representing hybrid programs</h4>

* Implemented a new `DynamicDecomposeInterpreter` to capture decompositions of operators with control-flow instructions.
  [(#6859)](https://github.com/PennyLaneAI/pennylane/pull/6859)

* The higher order primitives in program capture can now accept inputs with abstract shapes.
  [(#6786)](https://github.com/PennyLaneAI/pennylane/pull/6786)

* The `PlxprInterpreter` classes can now handle creating dynamic arrays via `jnp.ones`, `jnp.zeros`,
  `jnp.arange`, and `jnp.full`.
  [#6865)](https://github.com/PennyLaneAI/pennylane/pull/6865)
=======
* The `qml.clifford_t_decomposition` has been improved to use less gates when decomposing `qml.PhaseShift`.
  [(#6842)](https://github.com/PennyLaneAI/pennylane/pull/6842)
>>>>>>> 0d3bf87d

<h3>Breaking changes 💔</h3>

* `MultiControlledX` no longer accepts strings as control values.
  [(#6835)](https://github.com/PennyLaneAI/pennylane/pull/6835)

* The input argument `control_wires` of `MultiControlledX` has been removed.
  [(#6832)](https://github.com/PennyLaneAI/pennylane/pull/6832)
  [(#6862)](https://github.com/PennyLaneAI/pennylane/pull/6862)

* `qml.execute` now has a collection of keyword-only arguments.
  [(#6598)](https://github.com/PennyLaneAI/pennylane/pull/6598)

* The ``decomp_depth`` argument in :func:`~pennylane.transforms.set_decomposition` has been removed.
  [(#6824)](https://github.com/PennyLaneAI/pennylane/pull/6824)

* The ``max_expansion`` argument in :func:`~pennylane.devices.preprocess.decompose` has been removed.
  [(#6824)](https://github.com/PennyLaneAI/pennylane/pull/6824)

* The ``tape`` and ``qtape`` properties of ``QNode`` have been removed.
  Instead, use the ``qml.workflow.construct_tape`` function.
  [(#6825)](https://github.com/PennyLaneAI/pennylane/pull/6825)

* The ``gradient_fn`` keyword argument to ``qml.execute`` has been removed. Instead, it has been replaced with ``diff_method``.
  [(#6830)](https://github.com/PennyLaneAI/pennylane/pull/6830)
  
* The ``QNode.get_best_method`` and ``QNode.best_method_str`` methods have been removed.
  Instead, use the ``qml.workflow.get_best_diff_method`` function.
  [(#6823)](https://github.com/PennyLaneAI/pennylane/pull/6823)

* The `output_dim` property of `qml.tape.QuantumScript` has been removed. Instead, use method `shape` of `QuantumScript` or `MeasurementProcess` to get the same information.
  [(#6829)](https://github.com/PennyLaneAI/pennylane/pull/6829)

* Removed method `qsvt_legacy` along with its private helper `_qsp_to_qsvt`
  [(#6827)](https://github.com/PennyLaneAI/pennylane/pull/6827)

<h3>Deprecations 👋</h3>

* The ``ControlledQubitUnitary`` will stop accepting `QubitUnitary` objects as arguments as its ``base``. Instead, use ``qml.ctrl`` to construct a controlled `QubitUnitary`.
  [(#6840)](https://github.com/PennyLaneAI/pennylane/pull/6840)

* The `control_wires` argument in `qml.ControlledQubitUnitary` has been deprecated.
  Instead, use the `wires` argument as the second positional argument.
  [(#6839)](https://github.com/PennyLaneAI/pennylane/pull/6839)

* The `mcm_method` keyword in `qml.execute` has been deprecated.
  Instead, use the ``mcm_method`` and ``postselect_mode`` arguments.
  [(#6807)](https://github.com/PennyLaneAI/pennylane/pull/6807)

* Specifying gradient keyword arguments as any additional keyword argument to the qnode is deprecated
  and will be removed in v0.42.  The gradient keyword arguments should be passed to the new
  keyword argument `gradient_kwargs` via an explicit dictionary. This change will improve qnode argument
  validation.
  [(#6828)](https://github.com/PennyLaneAI/pennylane/pull/6828)

* The `qml.gradients.hamiltonian_grad` function has been deprecated.
  This gradient recipe is not required with the new operator arithmetic system.
  [(#6849)](https://github.com/PennyLaneAI/pennylane/pull/6849)

* The ``inner_transform_program`` and ``config`` keyword arguments in ``qml.execute`` have been deprecated.
  If more detailed control over the execution is required, use ``qml.workflow.run`` with these arguments instead.
  [(#6822)](https://github.com/PennyLaneAI/pennylane/pull/6822)
  [(#6879)](https://github.com/PennyLaneAI/pennylane/pull/6879)

* The property `MeasurementProcess.return_type` has been deprecated.
  If observable type checking is needed, please use direct `isinstance`; if other text information is needed, please use class name, or another internal temporary private member `_shortname`.
  [(#6841)](https://github.com/PennyLaneAI/pennylane/pull/6841)
  [(#6906)](https://github.com/PennyLaneAI/pennylane/pull/6906)
  [(#6910)](https://github.com/PennyLaneAI/pennylane/pull/6910)

<h3>Internal changes ⚙️</h3>

* Remove `QNode.get_gradient_fn` from source code.
  [(#6898)](https://github.com/PennyLaneAI/pennylane/pull/6898)
  
* The source code has been updated use black 25.1.0.
  [(#6897)](https://github.com/PennyLaneAI/pennylane/pull/6897)

* Improved the `InterfaceEnum` object to prevent direct comparisons to `str` objects.
  [(#6877)](https://github.com/PennyLaneAI/pennylane/pull/6877)

* Added a `QmlPrimitive` class that inherits `jax.core.Primitive` to a new `qml.capture.custom_primitives` module.
  This class contains a `prim_type` property so that we can differentiate between different sets of PennyLane primitives.
  Consequently, `QmlPrimitive` is now used to define all PennyLane primitives.
  [(#6847)](https://github.com/PennyLaneAI/pennylane/pull/6847)

* The `RiemannianGradientOptimizer` has been updated to take advantage of newer features.
  [(#6882)](https://github.com/PennyLaneAI/pennylane/pull/6882)

<h3>Documentation 📝</h3>

* The docstrings for `qml.unary_mapping`, `qml.binary_mapping`, `qml.christiansen_mapping`,
  `qml.qchem.localize_normal_modes`, and `qml.qchem.VibrationalPES` have been updated to include better
  code examples.
  [(#6717)](https://github.com/PennyLaneAI/pennylane/pull/6717)

* The docstrings for `qml.qchem.localize_normal_modes` and `qml.qchem.VibrationalPES` have been updated to include
  examples that can be copied.
  [(#6834)](https://github.com/PennyLaneAI/pennylane/pull/6834)

* Fixed a typo in the code example for `qml.labs.dla.lie_closure_dense`.
  [(#6858)](https://github.com/PennyLaneAI/pennylane/pull/6858)

<h3>Bug fixes 🐛</h3>

* `qml.capture.PlxprInterpreter` now correctly handles propagation of constants when interpreting higher-order primitives
  [(#6913)](https://github.com/PennyLaneAI/pennylane/pull/6913)

* `qml.capture.PlxprInterpreter` now uses `Primitive.get_bind_params` to resolve primitive calling signatures before binding
  primitives.
  [(#6913)](https://github.com/PennyLaneAI/pennylane/pull/6913)

* The interface is now detected from the data in the circuit, not the arguments to the `QNode`. This allows
  interface data to be strictly passed as closure variables and still be detected.
  [(#6892)](https://github.com/PennyLaneAI/pennylane/pull/6892)

* `BasisState` now casts its input to integers.
  [(#6844)](https://github.com/PennyLaneAI/pennylane/pull/6844)

* The `workflow.contstruct_batch` and `workflow.construct_tape` functions now correctly reflect the `mcm_method`
  passed to the `QNode`, instead of assuming the method is always `deferred`.
  [(#6903)](https://github.com/PennyLaneAI/pennylane/pull/6903)

<h3>Contributors ✍️</h3>

This release contains contributions from (in alphabetical order):

Utkarsh Azad,
Yushao Chen,
Isaac De Vlugt,
Diksha Dhawan,
Lillian M.A. Frederiksen,
Pietropaolo Frisoni,
Marcus Gisslén,
Christina Lee,
Mudit Pandey,
Andrija Paurevic<|MERGE_RESOLUTION|>--- conflicted
+++ resolved
@@ -144,7 +144,9 @@
 * The requested `diff_method` is now validated when program capture is enabled.
   [(#6852)](https://github.com/PennyLaneAI/pennylane/pull/6852)
 
-<<<<<<< HEAD
+* The `qml.clifford_t_decomposition` has been improved to use less gates when decomposing `qml.PhaseShift`.
+  [(#6842)](https://github.com/PennyLaneAI/pennylane/pull/6842)
+
 
 <h4>Capturing and representing hybrid programs</h4>
 
@@ -157,10 +159,6 @@
 * The `PlxprInterpreter` classes can now handle creating dynamic arrays via `jnp.ones`, `jnp.zeros`,
   `jnp.arange`, and `jnp.full`.
   [#6865)](https://github.com/PennyLaneAI/pennylane/pull/6865)
-=======
-* The `qml.clifford_t_decomposition` has been improved to use less gates when decomposing `qml.PhaseShift`.
-  [(#6842)](https://github.com/PennyLaneAI/pennylane/pull/6842)
->>>>>>> 0d3bf87d
 
 <h3>Breaking changes 💔</h3>
 
