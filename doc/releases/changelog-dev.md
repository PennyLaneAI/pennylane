:orphan:

# Release 0.43.0-dev (development release)

<h3>New features since last release</h3>

* Leveraging quantum just-in-time compilation to optimize parameterized hybrid workflows with the momentum
  quantum natural gradient optimizer is now possible with the new :class:`~.MomentumQNGOptimizerQJIT` optimizer.
  [(#7606)](https://github.com/PennyLaneAI/pennylane/pull/7606)

  Similar to the :class:`~.QNGOptimizerQJIT` optimizer, :class:`~.MomentumQNGOptimizerQJIT` offers a
  `qml.qjit`-compatible analogue to the existing :class:`~.MomentumQNGOptimizer` with an Optax-like interface:

  ```python
  import pennylane as qml
  import jax.numpy as jnp

  dev = qml.device("lightning.qubit", wires=2)

  @qml.qnode(dev)
  def circuit(params):
      qml.RX(params[0], wires=0)
      qml.RY(params[1], wires=1)
      return qml.expval(qml.Z(0) + qml.X(1))

  opt = qml.MomentumQNGOptimizerQJIT(stepsize=0.1, momentum=0.2)

  @qml.qjit
  def update_step_qjit(i, args):
      params, state = args
      return opt.step(circuit, params, state)

  @qml.qjit
  def optimization_qjit(params, iters):
      state = opt.init(params)
      args = (params, state)
      params, state = qml.for_loop(iters)(update_step_qjit)(args)
      return params
  ```

  ```pycon
  >>> params = jnp.array([0.1, 0.2])
  >>> iters = 1000
  >>> optimization_qjit(params=params, iters=iters)
  Array([ 3.14159265, -1.57079633], dtype=float64)
  ```

<h3>Improvements 🛠</h3>

<h4>OpenQASM-PennyLane interoperability</h4>

* The :func:`qml.from_qasm3` function can now convert OpenQASM 3.0 circuits that contain
  subroutines, constants, all remaining stdlib gates, qubit registers, and built-in mathematical functions.
  [(#7651)](https://github.com/PennyLaneAI/pennylane/pull/7651)
  [(#7653)](https://github.com/PennyLaneAI/pennylane/pull/7653)
  [(#7676)](https://github.com/PennyLaneAI/pennylane/pull/7676)
  [(#7679)](https://github.com/PennyLaneAI/pennylane/pull/7679)
  [(#7677)](https://github.com/PennyLaneAI/pennylane/pull/7677)
  [(#7767)](https://github.com/PennyLaneAI/pennylane/pull/7767)
  [(#7690)](https://github.com/PennyLaneAI/pennylane/pull/7690)

<h4>Other improvements</h4>

* The error message raised when using Python compiler transforms with :func:`pennylane.qjit` has been updated
  with suggested fixes.
  [(#7916)](https://github.com/PennyLaneAI/pennylane/pull/7916)

* A new `qml.transforms.resolve_dynamic_wires` transform can allocate concrete wire values for dynamic
  qubit allocation.
  [(#7678)](https://github.com/PennyLaneAI/pennylane/pull/7678)


* The :func:`qml.workflow.set_shots` transform can now be directly applied to a QNode without the need for `functools.partial`, providing a more user-friendly syntax and negating having to import the `functools` package.
  [(#7876)](https://github.com/PennyLaneAI/pennylane/pull/7876)

  ```python
  @qml.set_shots(shots=1000)
  @qml.qnode(dev)
  def circuit():
      qml.H(0)
      return qml.expval(qml.Z(0))
  ```

  ```pycon
  >>> circuit()
  0.002
  ```

* Added a `QuantumParser` class to the `qml.compiler.python_compiler` submodule that automatically loads relevant dialects.
  [(#7888)](https://github.com/PennyLaneAI/pennylane/pull/7888)

* Enforce various modules to follow modular architecture via `tach`.
  [(#7847)](https://github.com/PennyLaneAI/pennylane/pull/7847)

* A compilation pass written with xDSL called `qml.compiler.python_compiler.transforms.MeasurementsFromSamplesPass`
  has been added for the experimental xDSL Python compiler integration. This pass replaces all
  terminal measurements in a program with a single :func:`pennylane.sample` measurement, and adds
  postprocessing instructions to recover the original measurement.
  [(#7620)](https://github.com/PennyLaneAI/pennylane/pull/7620)

* A combine-global-phase pass has been added to the xDSL Python compiler integration.
  Note that the current implementation can only combine all the global phase operations at
  the last global phase operation in the same region. In other words, global phase operations inside a control flow region can't be combined with those in their parent
  region.
  [(#7675)](https://github.com/PennyLaneAI/pennylane/pull/7675)

* The `mbqc` xDSL dialect has been added to the Python compiler, which is used to represent
  measurement-based quantum-computing instructions in the xDSL framework.
  [(#7815)](https://github.com/PennyLaneAI/pennylane/pull/7815)

* The `AllocQubitOp` and `DeallocQubitOp` operations have been added to the `Quantum` dialect in the
  Python compiler.
  [(#7915)](https://github.com/PennyLaneAI/pennylane/pull/7915)

* The :func:`pennylane.ops.rs_decomposition` method now performs exact decomposition and returns
  complete global phase information when used for decomposing a phase gate to Clifford+T basis.
  [(#7793)](https://github.com/PennyLaneAI/pennylane/pull/7793)

* `default.qubit` will default to the tree-traversal MCM method when `mcm_method="device"`.
  [(#7885)](https://github.com/PennyLaneAI/pennylane/pull/7885)

<h3>Labs: a place for unified and rapid prototyping of research software 🧪</h3>

* Added state of the art resources for the `ResourceSelectPauliRot` template and the
  `ResourceQubitUnitary` templates.
  [(#7786)](https://github.com/PennyLaneAI/pennylane/pull/7786)

<h3>Breaking changes 💔</h3>

<<<<<<< HEAD
* Move custom exceptions into `exceptions.py` and add a documentation page for them in the internals.
  [(#7856)](https://github.com/PennyLaneAI/pennylane/pull/7856)
=======
* The boolean functions provided in `qml.operation` are deprecated. See the 
  :doc:`deprecations page </development/deprecations>` for equivalent code to use instead. These 
  include `not_tape`, `has_gen`, `has_grad_method`, `has_multipar`, `has_nopar`, `has_unitary_gen`, 
  `is_measurement`, `defines_diagonalizing_gates`, and `gen_is_multi_term_hamiltonian`.
  [(#7924)](https://github.com/PennyLaneAI/pennylane/pull/7924)
>>>>>>> b2beee1e

* Removed access for `lie_closure`, `structure_constants` and `center` via `qml.pauli`.
  Top level import and usage is advised. The functions now live in the `liealg` module.

  ```python
  import pennylane.liealg
  from pennylane.liealg import lie_closure, structure_constants, center
  ```

  [(#7928)](https://github.com/PennyLaneAI/pennylane/pull/7928)

* `qml.operation.Observable` and the corresponding `Observable.compare` have been removed, as
  PennyLane now depends on the more general `Operator` interface instead. The
  `Operator.is_hermitian` property can instead be used to check whether or not it is highly likely
  that the operator instance is Hermitian.
  [(#7927)](https://github.com/PennyLaneAI/pennylane/pull/7927)

* `qml.operation.WiresEnum`, `qml.operation.AllWires`, and `qml.operation.AnyWires` have been removed. Setting `Operator.num_wires = None` (the default)
  should instead indicate that the `Operator` does not need wire validation.
  [(#7911)](https://github.com/PennyLaneAI/pennylane/pull/7911)

* Removed `QNode.get_gradient_fn` method. Instead, use `qml.workflow.get_best_diff_method` to obtain the differentiation method.
  [(#7907)](https://github.com/PennyLaneAI/pennylane/pull/7907)

* Top-level access to ``DeviceError``, ``PennyLaneDeprecationWarning``, ``QuantumFunctionError`` and ``ExperimentalWarning`` has been removed. Please import these objects from the new ``pennylane.exceptions`` module.
  [(#7874)](https://github.com/PennyLaneAI/pennylane/pull/7874)

* `qml.cut_circuit_mc` no longer accepts a `shots` keyword argument. The shots should instead
  be set on the tape itself.
  [(#7882)](https://github.com/PennyLaneAI/pennylane/pull/7882)

<h3>Deprecations 👋</h3>

* The `QuantumScript.to_openqasm` method is deprecated and will be removed in version v0.44.
  Instead, the `qml.to_openqasm` function should be used.
  [(#7909)](https://github.com/PennyLaneAI/pennylane/pull/7909)

* The `level=None` argument in the :func:`pennylane.workflow.get_transform_program`, :func:`pennylane.workflow.construct_batch`, `qml.draw`, `qml.draw_mpl`, and `qml.specs` transforms is deprecated and will be removed in v0.43.
  Please use `level='device'` instead to apply the noise model at the device level.
  [(#7886)](https://github.com/PennyLaneAI/pennylane/pull/7886)

* `qml.qnn.cost.SquaredErrorLoss` is deprecated and will be removed in version v0.44. Instead, this hybrid workflow can be accomplished 
  with a function like `loss = lambda *args: (circuit(*args) - target)**2`.
  [(#7527)](https://github.com/PennyLaneAI/pennylane/pull/7527)
  
* Access to `add_noise`, `insert` and noise mitigation transforms from the `pennylane.transforms` module is deprecated.
  Instead, these functions should be imported from the `pennylane.noise` module.
  [(#7854)](https://github.com/PennyLaneAI/pennylane/pull/7854)

* The `qml.QNode.add_transform` method is deprecated and will be removed in v0.43.
  Instead, please use `QNode.transform_program.push_back(transform_container=transform_container)`.
  [(#7855)](https://github.com/PennyLaneAI/pennylane/pull/7855)

<h3>Internal changes ⚙️</h3>

* Refactored the codebase to adopt modern type hint syntax for Python 3.11+ language features.
  [(#7860)](https://github.com/PennyLaneAI/pennylane/pull/7860)

* Added a `run_filecheck_qjit` fixture that can be used to run FileCheck on integration tests for the
  `qml.compiler.python_compiler` submodule.
  [(#7888)](https://github.com/PennyLaneAI/pennylane/pull/7888)

* Added a `dialects` submodule to `qml.compiler.python_compiler` which now houses all the xDSL dialects we create.
  Additionally, the `MBQCDialect` and `QuantumDialect` dialects have been renamed to `MBQC` and `Quantum`.
  [(#7897)](https://github.com/PennyLaneAI/pennylane/pull/7897)

* Update minimum supported `pytest` version to `8.4.1`.
  [(#7853)](https://github.com/PennyLaneAI/pennylane/pull/7853)

* `DefaultQubitLegacy` (test suite only) no longer provides a customized classical shadow
  implementation
  [(#7895)](https://github.com/PennyLaneAI/pennylane/pull/7895)

* Make `pennylane.io` a tertiary module.
  [(#7877)](https://github.com/PennyLaneAI/pennylane/pull/7877)

* Seeded tests for the `split_to_single_terms` transformation.
  [(#7851)](https://github.com/PennyLaneAI/pennylane/pull/7851)

* Upgrade `rc_sync.yml` to work with latest `pyproject.toml` changes.
  [(#7808)](https://github.com/PennyLaneAI/pennylane/pull/7808)
  [(#7818)](https://github.com/PennyLaneAI/pennylane/pull/7818)

* `LinearCombination` instances can be created with `_primitive.impl` when
  capture is enabled and tracing is active.
  [(#7893)](https://github.com/PennyLaneAI/pennylane/pull/7893)

* The `TensorLike` type is now compatible with static type checkers.
  [(#7905)](https://github.com/PennyLaneAI/pennylane/pull/7905)

* Update xDSL supported version to `0.46`.
  [(#7923)](https://github.com/PennyLaneAI/pennylane/pull/7923)
  [(#7932)](https://github.com/PennyLaneAI/pennylane/pull/7932)

* Update JAX version used in tests to `0.6.2`
  [(#7925)](https://github.com/PennyLaneAI/pennylane/pull/7925)

<h3>Documentation 📝</h3>

* Improved the docstrings of all optimizers for consistency and legibility.
  [(#7891)](https://github.com/PennyLaneAI/pennylane/pull/7891)

* Updated the code example in the documentation for :func:`~.transforms.split_non_commuting`.
  [(#7892)](https://github.com/PennyLaneAI/pennylane/pull/7892)

<h3>Bug fixes 🐛</h3>

* An error is now raised if an `end` statement is found in a measurement conditioned branch in a QASM string being imported into PennyLane.
  [(#7872)](https://github.com/PennyLaneAI/pennylane/pull/7872)

* Fixes issue related to :func:`~.transforms.to_zx` adding the support for
  `Toffoli` and `CCZ` gates conversion into their ZX-graph representation.
  [(#7899)](https://github.com/PennyLaneAI/pennylane/pull/7899)

* `get_best_diff_method` now correctly aligns with `execute` and `construct_batch` logic in workflows.
  [(#7898)](https://github.com/PennyLaneAI/pennylane/pull/7898)

* Resolve issues with AutoGraph transforming internal PennyLane library code due to incorrect
  module attribution of wrapper functions.
  [(#7889)](https://github.com/PennyLaneAI/pennylane/pull/7889)

* Calling `QNode.update` no longer acts as if `set_shots` has been applied.
  [(#7881)](https://github.com/PennyLaneAI/pennylane/pull/7881)

* Fixes attributes and types in the quantum dialect.
  This allows for types to be inferred correctly when parsing.
  [(#7825)](https://github.com/PennyLaneAI/pennylane/pull/7825)

<h3>Contributors ✍️</h3>

This release contains contributions from (in alphabetical order):

Utkarsh Azad,
Joey Carter,
Yushao Chen,
Marcus Edwards,
Simone Gasperini,
David Ittah,
Erick Ochoa,
Mudit Pandey,
Andrija Paurevic,
Shuli Shu,
Jay Soni,
Jake Zaia<|MERGE_RESOLUTION|>--- conflicted
+++ resolved
@@ -127,16 +127,14 @@
 
 <h3>Breaking changes 💔</h3>
 
-<<<<<<< HEAD
 * Move custom exceptions into `exceptions.py` and add a documentation page for them in the internals.
   [(#7856)](https://github.com/PennyLaneAI/pennylane/pull/7856)
-=======
+
 * The boolean functions provided in `qml.operation` are deprecated. See the 
   :doc:`deprecations page </development/deprecations>` for equivalent code to use instead. These 
   include `not_tape`, `has_gen`, `has_grad_method`, `has_multipar`, `has_nopar`, `has_unitary_gen`, 
   `is_measurement`, `defines_diagonalizing_gates`, and `gen_is_multi_term_hamiltonian`.
   [(#7924)](https://github.com/PennyLaneAI/pennylane/pull/7924)
->>>>>>> b2beee1e
 
 * Removed access for `lie_closure`, `structure_constants` and `center` via `qml.pauli`.
   Top level import and usage is advised. The functions now live in the `liealg` module.
