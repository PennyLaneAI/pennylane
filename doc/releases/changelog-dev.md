--- conflicted
+++ resolved
@@ -74,8 +74,4 @@
 
 This release contains contributions from (in alphabetical order):
 
-<<<<<<< HEAD
-Karim Alaa El-Din, Anthony Hayes, Josh Izaac, Christina Lee, Jay Soni.
-=======
-Karim Alaa El-Din, Thomas Bromley, Anthony Hayes, Josh Izaac, Christina Lee.
->>>>>>> 5bb5eb93
+Karim Alaa El-Din, Thomas Bromley, Anthony Hayes, Josh Izaac, Christina Lee, Jay Soni.