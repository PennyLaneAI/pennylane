:orphan:

# Release 0.42.0-dev (development release)

<h3>New features since last release</h3>

<<<<<<< HEAD
* Leveraging quantum just-in-time compilation to optimize parameterized hybrid workflows with the quantum 
  natural gradient optimizer is now possible with the new :class:`~.QNGOptimizerQJIT` optimizer. 
  [(#7452)](https://github.com/PennyLaneAI/pennylane/pull/7452)
  
  The :class:`~.QNGOptimizerQJIT` optimizer offers a `jax.jit`- and `qml.qjit`-compatible analogue to the existing 
  :class:`~.QNGOptimizer` with an Optax-like interface:

  ```python
  import pennylane as qml
  import jax.numpy as jnp

  @qml.qjit(autograph=True)
  def workflow():
      dev = qml.device("lightning.qubit", wires=2)
  
      @qml.qnode(dev)
      def circuit(params):
          qml.RX(params[0], wires=0)
          qml.RY(params[1], wires=1)
          return qml.expval(qml.Z(0) + qml.X(1))
  
      opt = qml.QNGOptimizerQJIT(stepsize=0.2)
  
      params = jnp.array([0.1, 0.2])
      state = opt.init(params)
      for _ in range(100):
          params, state = opt.step(circuit, params, state)
  
      return params
  ```

  ```pycon
  >>> workflow()
  Array([ 3.14159265, -1.57079633], dtype=float64)
  ```

* The `qchem` module is upgraded with new functions to construct a vibrational Hamiltonian in 
  the Christiansen representation. 
  [(#7491)](https://github.com/PennyLaneAI/pennylane/pull/7491)
  [(#7596)](https://github.com/PennyLaneAI/pennylane/pull/7596)

  The new functions :func:`christiansen_hamiltonian` and :func:`qml.qchem.christiansen_bosonic` can
  be used to create the qubit and bosonic form of the Christiansen Hamiltonian, respectively. These
  functions need input parameters that can be easily obtained by using the
  :func:`christiansen_integrals` and :func:`vibrational_pes` functions. Similarly, a Christiansen
  dipole operator can be created by using the :func:`christiansen_dipole` and
  :func:`christiansen_integrals_dipole` functions.

  ```python
  import pennylane as qml
  import numpy as np

  symbols  = ['H', 'F']
  geometry = np.array([[0.0, 0.0, -0.40277116], [0.0, 0.0, 1.40277116]])
  mol = qml.qchem.Molecule(symbols, geometry)
  pes = qml.qchem.vibrational_pes(mol, optimize=False)
  ham = qml.qchem.vibrational.christiansen_hamiltonian(pes, n_states = 4)
  ```

  ```pycon
  >>> ham
  (
      0.08527499987546708 * I(0)
    + -0.0051774006335491545 * Z(0)
    + 0.0009697024705108074 * (X(0) @ X(1))
    + 0.0009697024705108074 * (Y(0) @ Y(1))
    + 0.0002321787923591865 * (X(0) @ X(2))
    + 0.0002321787923591865 * (Y(0) @ Y(2))
    + 0.0008190498635406456 * (X(0) @ X(3))
    + 0.0008190498635406456 * (Y(0) @ Y(3))
    + -0.015699890427524253 * Z(1)
    + 0.002790002362847834 * (X(1) @ X(2))
    + 0.002790002362847834 * (Y(1) @ Y(2))
    + 0.000687929225764568 * (X(1) @ X(3))
    + 0.000687929225764568 * (Y(1) @ Y(3))
    + -0.026572392417060237 * Z(2)
    + 0.005239546276220405 * (X(2) @ X(3))
    + 0.005239546276220405 * (Y(2) @ Y(3))
    + -0.037825316397333435 * Z(3)
  )
  ```  
=======
<h4>State-of-the-art templates and decompositions 🐝</h4>
>>>>>>> b67a66bb

* A new decomposition based on *unary iteration* has been added to :class:`qml.Select`.
  This decomposition reduces the :class:`T` count significantly, and uses :math:`c-1`
  auxiliary wires for a :class:`qml.Select` operation with :math:`c` control wires.
  Unary iteration leverages these auxiliary wires to store intermediate values for reuse
  among the different multi-controlled operators, avoiding unnecessary recomputation.
  Check out the documentation for a thorough explanation.
  [(#7623)](https://github.com/PennyLaneAI/pennylane/pull/7623)
  [(#7744)](https://github.com/PennyLaneAI/pennylane/pull/7744)

* A new template :class:`~.TemporaryAND` has been added. The  :class:`~.TemporaryAND` (a.k.a.  :class:`~.Elbow`)
  operation is a three-qubit gate equivalent to an ``AND``, or reversible :class:`~pennylane.Toffoli`, gate
  that leverages extra information about the target wire to enable more efficient circuit decompositions.
  The ``TemporaryAND`` assumes the target qubit to be initialized in ``|0〉``, while the ``Adjoint(TemporaryAND)`` assumes the target output to be ``|0〉``.
  For more details, see Fig. 4 in `arXiv:1805.03662 <https://arxiv.org/abs/1805.03662>`_.
  :class:`~.TemporaryAND` is useful for an efficient decomposition of the :class:`~.Select` template, for example. 
  [(#7472)](https://github.com/PennyLaneAI/pennylane/pull/7472)

  ```python
  dev = qml.device("default.qubit", shots=1)
  @qml.qnode(dev)
  def circuit():
      # |0000⟩
      qml.X(0) # |1000⟩
      qml.X(1) # |1100⟩
      # The target wire is in state |0>, so we can apply TemporaryAND
      qml.TemporaryAND([0,1,2]) # |1110⟩
      qml.CNOT([2,3]) # |1111⟩
      # The target wire will be in state |0> after adjoint(TemporaryAND) gate is applied, so we can apply adjoint(TemporaryAND)
      qml.adjoint(qml.TemporaryAND([0,1,2])) # |1101⟩
      return qml.sample(wires=[0,1,2,3])
  ```
  
  ```pycon
  >>> print(circuit())
  [1 1 0 1]
  ```

* A new template :class:`~.SemiAdder` has been added, allowing for quantum-quantum in-place addition.
  This operator performs the plain addition of two integers in the computational basis.
  [(#7494)](https://github.com/PennyLaneAI/pennylane/pull/7494)

  ```python
  x = 3
  y = 4

  wires = qml.registers({"x":3, "y":6, "work":5})

  dev = qml.device("default.qubit", shots=1)

  @qml.qnode(dev)
  def circuit():
      qml.BasisEmbedding(x, wires=wires["x"])
      qml.BasisEmbedding(y, wires=wires["y"])
      qml.SemiAdder(wires["x"], wires["y"], wires["work"])
      return qml.sample(wires=wires["y"])
  ```
  
  ```pycon
  >>> print(circuit())
  [0 0 0 1 1 1]
  ```

* A new template called :class:`~.SelectPauliRot` that applies a sequence of uniformly controlled rotations to a target qubit 
  is now available. This operator appears frequently in unitary decomposition and block encoding techniques. 
  [(#7206)](https://github.com/PennyLaneAI/pennylane/pull/7206)
  [(#7617)](https://github.com/PennyLaneAI/pennylane/pull/7617)

  ```python
  angles = np.array([1.0, 2.0, 3.0, 4.0])

  wires = qml.registers({"control": 2, "target": 1})
  dev = qml.device("default.qubit", wires=3)

  @qml.qnode(dev)
  def circuit():
      qml.SelectPauliRot(
        angles,
        control_wires=wires["control"],
        target_wire=wires["target"],
        rot_axis="Y")
      return qml.state()
  ```
  
  ```pycon
  >>> print(circuit())
  [0.87758256+0.j 0.47942554+0.j 0.        +0.j 0.        +0.j
   0.        +0.j 0.        +0.j 0.        +0.j 0.        +0.j]
  ```

<h4>QSVT & QSP angle solver for large polynomials 🕸️</h4>

* A new iterative angle solver for QSVT and QSP is available in the :func:`poly_to_angles <pennylane.poly_to_angles>` function,
  allowing angle computation for polynomials of large degrees (> 1000).
  Set `angle_solver="iterative"` in the :func:`poly_to_angles  <pennylane.poly_to_angles>` function
  (or from the :func:`qsvt <pennylane.qsvt>` function!) to use it.
  [(6694)](https://github.com/PennyLaneAI/pennylane/pull/6694)

<h4>Qualtran integration 🔗</h4>

* It's now possible to convert PennyLane operators to [Qualtran](https://qualtran.readthedocs.io/en/latest/) bloqs with the new :func:`qml.to_bloq <pennylane.to_bloq>` function. 
  [(#7197)](https://github.com/PennyLaneAI/pennylane/pull/7197)
  [(#7604)](https://github.com/PennyLaneAI/pennylane/pull/7604)
  [(#7536)](https://github.com/PennyLaneAI/pennylane/pull/7536)
  
  :func:`qml.to_bloq <pennylane.to_bloq>` translates PennyLane operators into equivalent [Qualtran bloqs](https://qualtran.readthedocs.io/en/latest/bloqs/index.html#bloqs-library). It requires one input and takes in two optional inputs:
  * ``circuit (QNode| Qfunc | Operation)``: a PennyLane ``QNode``, ``Qfunc``, or operator to be wrapped as a Qualtran Bloq.
  * ``map_ops (bool)``: Whether to map operations to a Qualtran Bloq. Operations are wrapped as a ``ToBloq`` when ``False``. Default is ``True``.
  * custom_mapping (dict): Dictionary to specify a mapping between a PennyLane operator and a Qualtran Bloq. A default mapping is used if not defined.
  The following example converts a PennyLane Operator into a Qualtran Bloq:

  ```python
  import pennylane as qml
  from qualtran.drawing import get_musical_score_data, draw_musical_score, show_bloq

  control_wires = [2, 3]
  estimation_wires = [4, 5, 6, 7, 8, 9]

  H = -0.4 * qml.Z(0) + 0.3 * qml.Z(1) + 0.4 * qml.Z(0) @ qml.Z(1)

  op = qml.QuantumPhaseEstimation(
      qml.Qubitization(H, control_wires), estimation_wires=estimation_wires
  )

  cbloq = qml.to_bloq(op).decompose_bloq()
  fig, ax = draw_musical_score(get_musical_score_data(cbloq))
  show_bloq(cbloq)
  ```

  Let's define a custom mapping instead.

  ```python
  from qualtran.bloqs.phase_estimation import LPResourceState
  from qualtran.bloqs.phase_estimation.text_book_qpe import TextbookQPE

  custom_map = {
    op: TextbookQPE(
        unitary=qml.to_bloq(qml.Qubitization(H, control_wires)), 
        ctrl_state_prep=LPResourceState(len(estimation_wires))
    )
  }

  cbloq = qml.to_bloq(op, map_ops=True, custom_mapping=custom_map).decompose_bloq()
  draw_musical_score(get_musical_score_data(cbloq))
  show_bloq(cbloq)
  ```

  Alternatively, rather than map directly to a Qualtran Bloq, we can preserve the original
  PennyLane decomposition by setting `map_ops` to False.

  ```python
  op_wrapped_as_bloq = qml.to_bloq(op, map_ops=False)
  cbloq = op_wrapped_as_bloq.decompose_bloq()
  draw_musical_score(get_musical_score_data(cbloq))
  show_bloq(cbloq)

  # We can also leverage Qualtran features to get resource counts and call graphs, among other things
  from qualtran.drawing import show_call_graph, show_counts_sigma  

  graph, sigma = qml.to_bloq(op, map_ops=True).call_graph()
  show_call_graph(graph)
  show_counts_sigma(sigma)
  ```

<h4>Resource-efficient Clifford-T decompositions 🍃</h4>

* A new decomposition method for :func:`~.clifford_t_decomposition` is now available with `method="rs"`
  (the [Ross-Selinger algorithm](https://arxiv.org/abs/1403.2975)) that produces orders of magnitude
  less gates than `method="sk"` (the Solovay-Kitaev algorithm) in many cases. It is directly accessible
  via :func:`~.ops.rs_decomposition` function.
  [(#7588)](https://github.com/PennyLaneAI/pennylane/pull/7588)
  [(#7641)](https://github.com/PennyLaneAI/pennylane/pull/7641)
  [(#7611)](https://github.com/PennyLaneAI/pennylane/pull/7611)
  [(#7711)](https://github.com/PennyLaneAI/pennylane/pull/7711)

  The Ross-Selinger algorithm can drastically outperform the Solovay-Kitaev algorithm in many cases.
  Consider this simple circuit:

  ```python
  @qml.qnode(qml.device("lightning.qubit", wires=2))
  def circuit(x, y):

      qml.RX(x, 0)
      qml.CNOT([0, 1])
      qml.RY(y, 0)

      return qml.expval(qml.Z(0))

  rs_circuit = qml.clifford_t_decomposition(circuit, method="rs")
  sk_circuit = qml.clifford_t_decomposition(circuit, method="sk")

  rs_specs = qml.specs(rs_circuit)(x, y)["resources"]
  sk_specs = qml.specs(sk_circuit)(x, y)["resources"]
  ```

  Decomposing with `method="rs"` instead of `method="sk"` gives a significant reduction in overall 
  gate counts, specifically the `qml.T` count:

  ```pycon
  >>> print(rs_specs.num_gates, sk_specs.num_gates)
  267 48637
  >>> print(rs_specs.gate_types['T'], sk_specs.gate_types['T'])
  104 8507
  ```

* Improved performance for `qml.clifford_t_decomposition` transform by introducing caching support and changed the
  default basis set of `qml.ops.sk_decomposition` to `(H, S, T)`, resulting in shorter decomposition sequences.
  [(#7454)](https://github.com/PennyLaneAI/pennylane/pull/7454)

<h4>OpenQASM 🤝 PennyLane</h4>

* A new function called :func:`qml.from_qasm3` has been added, which converts OpenQASM 3.0 circuits into quantum functions
  that can be subsequently loaded into QNodes and executed. 
  [(#7432)](https://github.com/PennyLaneAI/pennylane/pull/7432)
  [(#7486)](https://github.com/PennyLaneAI/pennylane/pull/7486)
  [(#7488)](https://github.com/PennyLaneAI/pennylane/pull/7488)
  [(#7593)](https://github.com/PennyLaneAI/pennylane/pull/7593)
  [(#7498)](https://github.com/PennyLaneAI/pennylane/pull/7498)

  ```python
  import pennylane as qml

  dev = qml.device("default.qubit", wires=[0, 1])
  
  @qml.qnode(dev)
  def my_circuit():
      qml.from_qasm3("qubit q0; qubit q1; ry(0.2) q0; rx(1.0) q1; pow(2) @ x q0;", {'q0': 0, 'q1': 1})
      return qml.expval(qml.Z(0))
  ```

  ```pycon
  >>> print(qml.draw(my_circuit)())
  0: ──RY(0.20)──X²─┤  <Z>
  1: ──RX(1.00)─────┤  
  ```
  
  Some gates and operations in OpenQASM 3.0 programs are not currently supported. For more details, 
  please consult the documentation for :func:`qml.from_qasm3` and ensure that you have installed `openqasm3` and 
  `'openqasm3[parser]'` in your environment by following the [OpenQASM 3.0 installation instructions](https://pypi.org/project/openqasm3/).

* A new function called `qml.to_openqasm` has been added, which allows for converting PennyLane circuits to OpenQASM 2.0 programs.
  [(#7393)](https://github.com/PennyLaneAI/pennylane/pull/7393)

  Consider this simple circuit in PennyLane:
  ```python
  dev = qml.device("default.qubit", wires=2, shots=100)

  @qml.qnode(dev)
  def circuit(theta, phi):
      qml.RX(theta, wires=0)
      qml.CNOT(wires=[0,1])
      qml.RZ(phi, wires=1)
      return qml.sample()
  ```

  This can be easily converted to OpenQASM 2.0 with `qml.to_openqasm`:
  ```pycon
  >>> openqasm_circ = qml.to_openqasm(circuit)(1.2, 0.9)
  >>> print(openqasm_circ)
  OPENQASM 2.0;
  include "qelib1.inc";
  qreg q[2];
  creg c[2];
  rx(1.2) q[0];
  cx q[0],q[1];
  rz(0.9) q[1];
  measure q[0] -> c[0];
  measure q[1] -> c[1];
  ```

<h3>Improvements 🛠</h3>

<h4>Resource-efficient decompositions 🔎</h4>

* The :func:`~.transforms.decompose` transform now supports weighting gates in the target `gate_set`, allowing for 
  preferential treatment of certain gates in a target `gate_set` over others.
  [(#7389)](https://github.com/PennyLaneAI/pennylane/pull/7389)

  Gates specified in `gate_set` can be given a numerical weight associated with their effective cost to have in a circuit:
  
  * Gate weights that are greater than 1 indicate a *greater cost* (less preferred).
  * Gate weights that are less than 1 indicate a *lower cost* (more preferred).

  Consider the following toy example.

  ```python
  qml.decomposition.enable_graph()
  
  @partial(
    qml.transforms.decompose, gate_set={qml.Toffoli: 1.23, qml.RX: 4.56, qml.CZ: 0.01, qml.H: 420, qml.CRZ: 100}
  )
  @qml.qnode(qml.device("default.qubit"))
  def circuit():
      qml.CRX(0.1, wires=[0, 1])
      qml.Toffoli(wires=[0, 1, 2])
      return qml.expval(qml.Z(0))
  ```

  ```pycon
  >>> print(qml.draw(circuit)())

  0: ───────────╭●────────────╭●─╭●─┤  <Z>
  1: ──RX(0.05)─╰Z──RX(-0.05)─╰Z─├●─┤     
  2: ────────────────────────────╰X─┤     
  ```

  ```python
  qml.decomposition.enable_graph()

  @partial(
      qml.transforms.decompose, gate_set={qml.Toffoli: 1.23, qml.RX: 4.56, qml.CZ: 0.01, qml.H: 0.1, qml.CRZ: 0.1}
  )
  @qml.qnode(qml.device("default.qubit"))
  def circuit():
      qml.CRX(0.1, wires=[0, 1])
      qml.Toffoli(wires=[0, 1, 2])
      return qml.expval(qml.Z(0))
  ```

  ```pycon
  >>> print(qml.draw(circuit)())

  0: ────╭●───────────╭●─┤  <Z>
  1: ──H─╰RZ(0.10)──H─├●─┤     
  2: ─────────────────╰X─┤  
  ```

  Here, when the Hadamard and ``CRZ`` have relatively high weights, a decomposition involving them is considered *less* 
  efficient. When they have relatively low weights, a decomposition involving them is considered *more* efficient.

* Decomposition rules that can be accessed with the new graph-based decomposition system are
  implemented for the following operators:

  * :class:`~.QubitUnitary`
    [(#7211)](https://github.com/PennyLaneAI/pennylane/pull/7211)

  * :class:`~.ControlledQubitUnitary`
    [(#7371)](https://github.com/PennyLaneAI/pennylane/pull/7371)

  * :class:`~.DiagonalQubitUnitary`
    [(#7625)](https://github.com/PennyLaneAI/pennylane/pull/7625)

  * :class:`~.MultiControlledX`
    [(#7405)](https://github.com/PennyLaneAI/pennylane/pull/7405)

  * :class:`~pennylane.ops.Exp`. 
    [(#7489)](https://github.com/PennyLaneAI/pennylane/pull/7489)

    Specifically, the following decompositions have been added:
    * Suzuki-Trotter decomposition when the `num_steps` keyword argument is specified.
    * Decomposition to a :class:`~pennylane.PauliRot` when the base is a single-term Pauli word.

  * :class:`~.PCPhase`
    [(#7591)](https://github.com/PennyLaneAI/pennylane/pull/7591)

  * :class:`~.QuantumPhaseEstimation`
    [(#7637)](https://github.com/PennyLaneAI/pennylane/pull/7637)

  * :class:`~.BasisRotation`
    [(#7074)](https://github.com/PennyLaneAI/pennylane/pull/7074)

  * :class:`~.PhaseAdder`
    [(#7070)](https://github.com/PennyLaneAI/pennylane/pull/7070)

  * :class:`~.IntegerComparator`
    [(#7636)](https://github.com/PennyLaneAI/pennylane/pull/7636)

* A new decomposition rule that uses a single work wire for decomposing multi-controlled operators is added.
  [(#7383)](https://github.com/PennyLaneAI/pennylane/pull/7383)

* A :func:`~.decomposition.register_condition` decorator is added that allows users to bind a condition to a
  decomposition rule for when it is applicable. The condition should be a function that takes the
  resource parameters of an operator as arguments and returns `True` or `False` based on whether
  these parameters satisfy the condition for when this rule can be applied.
  [(#7439)](https://github.com/PennyLaneAI/pennylane/pull/7439)

  ```python
  import pennylane as qml
  from pennylane.math.decomposition import zyz_rotation_angles
  
  # The parameters must be consistent with ``qml.QubitUnitary.resource_keys``
  def _zyz_condition(num_wires):
    return num_wires == 1

  @qml.register_condition(_zyz_condition)
  @qml.register_resources({qml.RZ: 2, qml.RY: 1, qml.GlobalPhase: 1})
  def zyz_decomposition(U, wires, **__):
      # Assumes that U is a 2x2 unitary matrix
      phi, theta, omega, phase = zyz_rotation_angles(U, return_global_phase=True)
      qml.RZ(phi, wires=wires[0])
      qml.RY(theta, wires=wires[0])
      qml.RZ(omega, wires=wires[0])
      qml.GlobalPhase(-phase)
  
  # This decomposition will be ignored for `QubitUnitary` on more than one wire.
  qml.add_decomps(qml.QubitUnitary, zyz_decomposition)
  ```

* Symbolic operator types (e.g., `Adjoint`, `Controlled`, and `Pow`) can now be specified as strings
  in various parts of the new graph-based decomposition system, specifically:

  * The `gate_set` argument of the :func:`~.transforms.decompose` transform now supports adding symbolic
    operators in the target gate set.
    [(#7331)](https://github.com/PennyLaneAI/pennylane/pull/7331)

  ```python
  from functools import partial
  import pennylane as qml

  qml.decomposition.enable_graph()
  
  @partial(qml.transforms.decompose, gate_set={"T", "Adjoint(T)", "H", "CNOT"})
  @qml.qnode(qml.device("default.qubit"))
  def circuit():
      qml.Toffoli(wires=[0, 1, 2])
  ```
  ```pycon
  >>> print(qml.draw(circuit)())
  0: ───────────╭●───────────╭●────╭●──T──╭●─┤
  1: ────╭●─────│─────╭●─────│───T─╰X──T†─╰X─┤
  2: ──H─╰X──T†─╰X──T─╰X──T†─╰X──T──H────────┤
  ```

  * Symbolic operator types can now be given as strings to the `op_type` argument of :func:`~.decomposition.add_decomps`,
    or as keys of the dictionaries passed to the `alt_decomps` and `fixed_decomps` arguments of the
    :func:`~.transforms.decompose` transform, allowing custom decomposition rules to be defined and
    registered for symbolic operators.
    [(#7347)](https://github.com/PennyLaneAI/pennylane/pull/7347)
    [(#7352)](https://github.com/PennyLaneAI/pennylane/pull/7352)
    [(#7362)](https://github.com/PennyLaneAI/pennylane/pull/7362)
    [(#7499)](https://github.com/PennyLaneAI/pennylane/pull/7499)

  ```python
  @qml.register_resources({qml.RY: 1})
  def my_adjoint_ry(phi, wires, **_):
      qml.RY(-phi, wires=wires)

  @qml.register_resources({qml.RX: 1})
  def my_adjoint_rx(phi, wires, **__):
      qml.RX(-phi, wires)

  # Registers a decomposition rule for the adjoint of RY globally
  qml.add_decomps("Adjoint(RY)", my_adjoint_ry)

  @partial(
      qml.transforms.decompose,
      gate_set={"RX", "RY", "CNOT"},
      fixed_decomps={"Adjoint(RX)": my_adjoint_rx}
  )
  @qml.qnode(qml.device("default.qubit"))
  def circuit():
      qml.adjoint(qml.RX(0.5, wires=[0]))
      qml.CNOT(wires=[0, 1])
      qml.adjoint(qml.RY(0.5, wires=[1]))
      return qml.expval(qml.Z(0))
  ```
  ```pycon
  >>> print(qml.draw(circuit)())
  0: ──RX(-0.50)─╭●────────────┤  <Z>
  1: ────────────╰X──RY(-0.50)─┤
  ```

* A `work_wire_type` argument has been added to :func:`~pennylane.ctrl` and :class:`~pennylane.ControlledQubitUnitary`
  for more fine-grained control over the type of work wire used in their decompositions.
  [(#7612)](https://github.com/PennyLaneAI/pennylane/pull/7612)

* The :func:`~.transforms.decompose` transform now accepts a `stopping_condition` argument with 
  graph-based decomposition enabled, which must be a function that returns `True` if an operator 
  does not need to be decomposed (it meets the requirements as described in `stopping_condition`).
  See the documentation for more details.
  [(#7531)](https://github.com/PennyLaneAI/pennylane/pull/7531)

* Two-qubit `QubitUnitary` gates no longer decompose into fundamental rotation gates; it now 
  decomposes into single-qubit `QubitUnitary` gates. This allows the decomposition system to
  further decompose single-qubit unitary gates more flexibly using different rotations.
  [(#7211)](https://github.com/PennyLaneAI/pennylane/pull/7211)

* The `gate_set` argument of :func:`~.transforms.decompose` now accepts `"X"`, `"Y"`, `"Z"`, `"H"`, 
  `"I"` as aliases for `"PauliX"`, `"PauliY"`, `"PauliZ"`, `"Hadamard"`, and `"Identity"`. These 
  aliases are also recognized as part of symbolic operators. For example, `"Adjoint(H)"` is now 
  accepted as an alias for `"Adjoint(Hadamard)"`.
  [(#7331)](https://github.com/PennyLaneAI/pennylane/pull/7331)

<h4>Setting shots 🔁</h4>

* A new QNode transform called :func:`~.transforms.set_shots` has been added to set or update the number of shots to be performed, overriding shots specified in the device.
  [(#7337)](https://github.com/PennyLaneAI/pennylane/pull/7337)
  [(#7358)](https://github.com/PennyLaneAI/pennylane/pull/7358)
  [(#7500)](https://github.com/PennyLaneAI/pennylane/pull/7500)
  [(#7627)](https://github.com/PennyLaneAI/pennylane/pull/7627)

  The :func:`~.transforms.set_shots` transform can be used as a decorator:

  ```python
  @partial(qml.set_shots, shots=2)
  @qml.qnode(qml.device("default.qubit", wires=1))
  def circuit():
      qml.RX(1.23, wires=0)
      return qml.sample(qml.Z(0))
  ```

  ```pycon
  >>> circuit()
  array([1., -1.])
  ```
  
  Additionally, it can be used in-line to update a circuit's `shots`:

  ```pycon
  >>> new_circ = qml.set_shots(circuit, shots=(4, 10)) # shot vector
  >>> new_circ()
  (array([-1.,  1., -1.,  1.]), array([ 1.,  1.,  1., -1.,  1.,  1., -1., -1.,  1.,  1.]))
  ```

<h4>QChem</h4>

* The `qchem` module is upgraded with new functions to construct a vibrational Hamiltonian in 
  the Christiansen representation. 
  [(#7491)](https://github.com/PennyLaneAI/pennylane/pull/7491)
  [(#7596)](https://github.com/PennyLaneAI/pennylane/pull/7596)

  The new functions :func:`christiansen_hamiltonian` and :func:`qml.qchem.christiansen_bosonic` can
  be used to create the qubit and bosonic form of the Christiansen Hamiltonian, respectively. These
  functions need input parameters that can be easily obtained by using the
  :func:`christiansen_integrals` and :func:`vibrational_pes` functions. Similarly, a Christiansen
  dipole operator can be created by using the :func:`christiansen_dipole` and
  :func:`christiansen_integrals_dipole` functions.

  ```python
  import pennylane as qml
  import numpy as np

  symbols  = ['H', 'F']
  geometry = np.array([[0.0, 0.0, -0.40277116], [0.0, 0.0, 1.40277116]])
  mol = qml.qchem.Molecule(symbols, geometry)
  pes = qml.qchem.vibrational_pes(mol, optimize=False)
  ham = qml.qchem.vibrational.christiansen_hamiltonian(pes, n_states = 4)
  ```

  ```pycon
  >>> ham
  (
      0.08527499987546708 * I(0)
    + -0.0051774006335491545 * Z(0)
    + 0.0009697024705108074 * (X(0) @ X(1))
    + 0.0009697024705108074 * (Y(0) @ Y(1))
    + 0.0002321787923591865 * (X(0) @ X(2))
    + 0.0002321787923591865 * (Y(0) @ Y(2))
    + 0.0008190498635406456 * (X(0) @ X(3))
    + 0.0008190498635406456 * (Y(0) @ Y(3))
    + -0.015699890427524253 * Z(1)
    + 0.002790002362847834 * (X(1) @ X(2))
    + 0.002790002362847834 * (Y(1) @ Y(2))
    + 0.000687929225764568 * (X(1) @ X(3))
    + 0.000687929225764568 * (Y(1) @ Y(3))
    + -0.026572392417060237 * Z(2)
    + 0.005239546276220405 * (X(2) @ X(3))
    + 0.005239546276220405 * (Y(2) @ Y(3))
    + -0.037825316397333435 * Z(3)
  )
  ```  

<h4>Experimental FTQC module</h4>

* Add commutation rules for a Clifford gate set (`qml.H`, `qml.S`, `qml.CNOT`) to the `ftqc.pauli_tracker` module,
  accessible via the `commute_clifford_op` function.
  [(#7444)](https://github.com/PennyLaneAI/pennylane/pull/7444)

* Add offline byproduct correction support to the `ftqc` module.
  [(#7447)](https://github.com/PennyLaneAI/pennylane/pull/7447)

* The `ftqc` module `measure_arbitrary_basis`, `measure_x` and `measure_y` functions
  can now be captured when program capture is enabled.
  [(#7219)](https://github.com/PennyLaneAI/pennylane/pull/7219)
  [(#7368)](https://github.com/PennyLaneAI/pennylane/pull/7368)

* Add xz encoding related `pauli_to_xz`, `xz_to_pauli` and `pauli_prod` functions to the `ftqc` module.
  [(#7433)](https://github.com/PennyLaneAI/pennylane/pull/7433)

* The transform `convert_to_mbqc_formalism` is added to the `ftqc` module to convert a circuit already
  expressed in a limited, compatible gate-set into the MBQC formalism. Circuits can be converted to the 
  relevant gate-set with the `convert_to_mbqc_gateset` transform.
  [(#7355)](https://github.com/PennyLaneAI/pennylane/pull/7355)
  [(#7586)](https://github.com/PennyLaneAI/pennylane/pull/7586)

* The `RotXZX` operation is added to the `ftqc` module to support definition of a universal
  gate-set that can be translated to the MBQC formalism.
  [(#7271)](https://github.com/PennyLaneAI/pennylane/pull/7271)


<h4>Other improvements</h4>

* `qml.PauliError` now accepts Pauli strings that include the identity operator.
  [(#7760)](https://github.com/PennyLaneAI/pennylane/pull/7760)

* Caching with finite shots now always warns about the lack of expected noise.
  [(#7644)](https://github.com/PennyLaneAI/pennylane/pull/7644)

* `cache` now defaults to `"auto"` with `qml.execute`, matching the behavior of `QNode` and reducing the 
  performance cost of using `qml.execute` for standard executions.
  [(#7644)](https://github.com/PennyLaneAI/pennylane/pull/7644)

* `qml.grad` and `qml.jacobian` can now handle inputs with dynamic shapes being captured into plxpr.
  [(#7544)](https://github.com/PennyLaneAI/pennylane/pull/7544/)

* Improved the drawing of `GlobalPhase`, `ctrl(GlobalPhase)`, `Identity` and `ctrl(Identity)` operations.
  The labels are grouped together like for other multi-qubit operations, and the drawing
  no longer depends on the wires of `GlobalPhase` or `Identity`. Control nodes of controlled global phases
  and identities no longer receive the operator label, which is in line with other controlled operations.
  [(#7457)](https://github.com/PennyLaneAI/pennylane/pull/7457)

* The decomposition of `qml.PCPhase` is now significantly more efficient for more than 2 qubits.
  [(#7166)](https://github.com/PennyLaneAI/pennylane/pull/7166)

* The decomposition of :class:`~.IntegerComparator` is now significantly more efficient.
  [(#7636)](https://github.com/PennyLaneAI/pennylane/pull/7636)

* :class:`~.QubitUnitary` now supports a decomposition that is compatible with an arbitrary number of qubits. 
  This represents a fundamental improvement over the previous implementation, which was limited to two-qubit systems.
  [(#7277)](https://github.com/PennyLaneAI/pennylane/pull/7277)

* Setting up the configuration of a workflow, including the determination of the best diff
  method, is now done *after* user transforms have been applied. This allows transforms to
  update the shots and change measurement processes with fewer issues.
  [(#7358)](https://github.com/PennyLaneAI/pennylane/pull/7358)

* The decomposition of `DiagonalQubitUnitary` has been updated to a recursive decomposition
  into a smaller `DiagonalQubitUnitary` and a `SelectPauliRot` operation. This is a known
  decomposition [Theorem 7 in Shende et al.](https://arxiv.org/abs/quant-ph/0406176)
  that contains fewer gates than the previous decomposition.
  [(#7370)](https://github.com/PennyLaneAI/pennylane/pull/7370)

* An xDSL `qml.compiler.python_compiler.transforms.MergeRotationsPass` pass for applying `merge_rotations` to an
  xDSL module has been added for the experimental xDSL Python compiler integration.
  [(#7364)](https://github.com/PennyLaneAI/pennylane/pull/7364)
  [(#7595)](https://github.com/PennyLaneAI/pennylane/pull/7595)
  [(#7664)](https://github.com/PennyLaneAI/pennylane/pull/7664)

* An xDSL `qml.compiler.python_compiler.transforms.IterativeCancelInversesPass` pass for applying `cancel_inverses`
  iteratively to an xDSL module has been added for the experimental xDSL Python compiler integration. This pass is
  optimized to cancel self-inverse operations iteratively to cancel nested self-inverse operations.
  [(#7364)](https://github.com/PennyLaneAI/pennylane/pull/7364)
  [(#7595)](https://github.com/PennyLaneAI/pennylane/pull/7595)
 
* An experimental integration for a Python compiler using [xDSL](https://xdsl.dev/index) has been introduced.
  This is similar to [Catalyst's MLIR dialects](https://docs.pennylane.ai/projects/catalyst/en/stable/dev/dialects.html#mlir-dialects-in-catalyst), 
  but it is coded in Python instead of C++.
  [(#7509)](https://github.com/PennyLaneAI/pennylane/pull/7509)
  [(#7357)](https://github.com/PennyLaneAI/pennylane/pull/7357)
  [(#7367)](https://github.com/PennyLaneAI/pennylane/pull/7367)
  [(#7462)](https://github.com/PennyLaneAI/pennylane/pull/7462)
  [(#7470)](https://github.com/PennyLaneAI/pennylane/pull/7470)
  [(#7510)](https://github.com/PennyLaneAI/pennylane/pull/7510)
  [(#7590)](https://github.com/PennyLaneAI/pennylane/pull/7590)
  [(#7706)](https://github.com/PennyLaneAI/pennylane/pull/7706)

* PennyLane supports `jax == 0.6.0` and `0.5.3`.
  [(#6919)](https://github.com/PennyLaneAI/pennylane/pull/6919)
  [(#7299)](https://github.com/PennyLaneAI/pennylane/pull/7299)

* The :func:`~.transforms.cancel_inverses` transform no longer changes the order of operations that don't have shared wires, providing a deterministic output.
  [(#7328)](https://github.com/PennyLaneAI/pennylane/pull/7328)

* Alias for Identity (`I`) is now accessible from `qml.ops`.
  [(#7200)](https://github.com/PennyLaneAI/pennylane/pull/7200)
  
* Adds a new `allocation` module containing `allocate` and `deallocate` instructions for requesting dynamic wires. This is currently
  experimental and not integrated.
  [(#7704)](https://github.com/PennyLaneAI/pennylane/pull/7704)
  [(#7710)](https://github.com/PennyLaneAI/pennylane/pull/7710)

* Computing the angles for uniformly controlled rotations, used in :class:`~.MottonenStatePreparation`
  and :class:`~.SelectPauliRot`, now takes much less computational effort and memory.
  [(#7377)](https://github.com/PennyLaneAI/pennylane/pull/7377)

* Classical shadows with mixed quantum states are now computed with a dedicated method that uses an
  iterative algorithm similar to the handling of shadows with state vectors. This makes shadows with density 
  matrices much more performant.
  [(#6748)](https://github.com/PennyLaneAI/pennylane/pull/6748)
  [(#7458)](https://github.com/PennyLaneAI/pennylane/pull/7458)

* Two new functions called :func:`~.math.convert_to_su2` and :func:`~.math.convert_to_su4` have been added to `qml.math`, which convert unitary matrices to SU(2) or SU(4), respectively, and optionally a global phase.
  [(#7211)](https://github.com/PennyLaneAI/pennylane/pull/7211)

* `Operator.num_wires` now defaults to `None` to indicate that the operator can be on
  any number of wires.
  [(#7312)](https://github.com/PennyLaneAI/pennylane/pull/7312)

* Shots can now be overridden for specific `qml.Snapshot` instances via a `shots` keyword argument.
  [(#7326)](https://github.com/PennyLaneAI/pennylane/pull/7326)

  ```python
  dev = qml.device("default.qubit", wires=2, shots=10)

  @qml.qnode(dev)
  def circuit():
      qml.Snapshot("sample", measurement=qml.sample(qml.X(0)), shots=5)
      return qml.sample(qml.X(0))
  ```

  ```pycon
  >>> qml.snapshots(circuit)()
  {'sample': array([-1., -1., -1., -1., -1.]),
   'execution_results': array([ 1., -1., -1., -1., -1.,  1., -1., -1.,  1., -1.])}
  ```

* PennyLane no longer validates that an operation has at least one wire, as having this check required the abstract
  interface to maintain a list of special implementations.
  [(#7327)](https://github.com/PennyLaneAI/pennylane/pull/7327)

* Two new device-developer transforms have been added to `devices.preprocess`: 
  :func:`~.devices.preprocess.measurements_from_counts` and :func:`~.devices.preprocess.measurements_from_samples`.
  These transforms modify the tape to instead contain a `counts` or `sample` measurement process, 
  deriving the original measurements from the raw counts/samples in post-processing. This allows 
  expanded measurement support for devices that only 
  support counts/samples at execution, like real hardware devices.
  [(#7317)](https://github.com/PennyLaneAI/pennylane/pull/7317)

* Sphinx version was updated to 8.1. Sphinx is upgraded to version 8.1 and uses Python 3.10. References to intersphinx (e.g. `<demos/>` or `<catalyst/>` are updated to remove the :doc: prefix that is incompatible with sphinx 8.1. 
  [(7212)](https://github.com/PennyLaneAI/pennylane/pull/7212)

* Migrated `setup.py` package build and install to `pyproject.toml`
  [(#7375)](https://github.com/PennyLaneAI/pennylane/pull/7375)

* Updated GitHub Actions workflows (`rtd.yml`, `readthedocs.yml`, and `docs.yml`) to use `ubuntu-24.04` runners.
 [(#7396)](https://github.com/PennyLaneAI/pennylane/pull/7396)

* Updated requirements and pyproject files to include the other package.  
  [(#7417)](https://github.com/PennyLaneAI/pennylane/pull/7417)

* Updated documentation check to remove duplicate docstring references. [(#7453)](https://github.com/PennyLaneAI/pennylane/pull/7453)

<h3>Labs: a place for unified and rapid prototyping of research software 🧪</h3>

* The imports of dependencies introduced by ``labs`` functionalities have been modified such that
  these dependencies only have to be installed for the functions that use them, not to use
  ``labs`` functionalities in general. This decouples the various submodules, and even functions
  within the same submodule, from each other.
  [(#7650)](https://github.com/PennyLaneAI/pennylane/pull/7650)

* A new module :mod:`pennylane.labs.intermediate_reps <pennylane.labs.intermediate_reps>`
  provides functionality to compute intermediate representations for particular circuits.
  :func:`parity_matrix <pennylane.labs.intermediate_reps.parity_matrix>` computes
  the parity matrix intermediate representation for CNOT circuits.
  :func:`phase_polynomial <pennylane.labs.intermediate_reps.phase_polynomial>` computes
  the phase polynomial intermediate representation for {CNOT, RZ} circuits.
  These efficient intermediate representations are important
  for CNOT routing algorithms and other quantum compilation routines.
  [(#7229)](https://github.com/PennyLaneAI/pennylane/pull/7229)
  [(#7333)](https://github.com/PennyLaneAI/pennylane/pull/7333)
  [(#7629)](https://github.com/PennyLaneAI/pennylane/pull/7629)
  
* The `pennylane.labs.vibrational` module is upgraded to use features from the `concurrency` module
  to perform multiprocess and multithreaded execution of workloads. 
  [(#7401)](https://github.com/PennyLaneAI/pennylane/pull/7401)

* A `rowcol` function is now available in `pennylane.labs.intermediate_reps`.
  Given the parity matrix of a CNOT circuit and a qubit connectivity graph, it synthesizes a
  possible implementation of the parity matrix that respects the connectivity.
  [(#7394)](https://github.com/PennyLaneAI/pennylane/pull/7394)

* `pennylane.labs.QubitManager`, `pennylane.labs.AllocWires`, and `pennylane.labs.FreeWires` classes have been added to track and manage auxilliary qubits.
  [(#7404)](https://github.com/PennyLaneAI/pennylane/pull/7404)

* `pennylane.labs.map_to_resource_op` function has been added to map PennyLane Operations to their resource equivalents.
  [(#7434)](https://github.com/PennyLaneAI/pennylane/pull/7434)

* Added a `pennylane.labs.Resources` class to store and track the quantum resources from a circuit.
  [(#7406)](https://github.com/PennyLaneAI/pennylane/pull/7406)
  
* `pennylane.labs.CompressedResourceOp` class has been added to store information about the operator type and parameters.
  [(#7408)](https://github.com/PennyLaneAI/pennylane/pull/7408)

* Added the base `pennylane.labs.ResourceOperator` class which will be used to implement all quantum 
  operators for resource estimation.
  [(#7399)](https://github.com/PennyLaneAI/pennylane/pull/7399)

* Added the `pennylane.labs.estimate_resources` function which will be used to perform resource
  estimation on circuits, `pennylane.labs.ResourceOperator` and `pennylane.labs.Resources` objects.
  [(#7407)](https://github.com/PennyLaneAI/pennylane/pull/7407)

* Added the `pennylane.labs.ResourceOperator` templates which will be used to perform resource
  estimation for non-parametric single qubit gates.
  [(#7540)](https://github.com/PennyLaneAI/pennylane/pull/7540)

* Added the `pennylane.labs.ResourceOperator` templates which will be used to perform resource
  estimation for parametric single qubit gates.
  [(#7541)](https://github.com/PennyLaneAI/pennylane/pull/7541)

* Added the `pennylane.labs.ResourceOperator` templates which will be used to perform resource
  estimation for controlled gates.
  [(#7526)](https://github.com/PennyLaneAI/pennylane/pull/7526)

* Added the `pennylane.labs.ResourceOperator` templates which will be used to perform resource
  estimation for symbolic operators of gates.
  [(#7584)](https://github.com/PennyLaneAI/pennylane/pull/7584)

* Added the `pennylane.labs.ResourceOperator` templates which will be used to perform resource
  estimation for multi-qubit parametic gates.
  [(#7549)](https://github.com/PennyLaneAI/pennylane/pull/7549)

* Added the `pennylane.labs.resource_estimation.CompactHamiltonian` to unblock the need to pass full
  Hamiltonian
  Added `pennylane.labs.resource_estimation.ResourceTrotterCDF`, and `pennylane.labs.resource_estimation.ResourceTrotterTHC`
  templates which will be used to perform resource estimation for trotterization of CDF and THC Hamiltonians respectively.
  [(#7705)](https://github.com/PennyLaneAI/pennylane/pull/7705)

* Added the `pennylane.labs.ResourceQubitize` template which can be used to perform resource
  estimation for qubitization of THC Hamiltonian.
  [(#7730)](https://github.com/PennyLaneAI/pennylane/pull/7730)

* Added `pennylane.labs.resource_estimation.ResourceTrotterVibrational` and `pennylane.labs.resource_estimation.ResourceTrotterVibronic`
  templates which can be used to perform resource estimation for trotterization of vibrational and vibronic Hamiltonians respectively.
  [(#7720)](https://github.com/PennyLaneAI/pennylane/pull/7720)

* Added `pennylane.labs.ResourceOperator` templates for various algorithms required for 
  supporting compact hamiltonian development.
  [(#7725)](https://github.com/PennyLaneAI/pennylane/pull/7725)

* A new module :mod:`pennylane.labs.zxopt <pennylane.labs.zxopt>` provides access to the basic optimization
  passes from [pyzx](https://pyzx.readthedocs.io/en/latest/) for PennyLane circuits.
  
    * :func:`basic_optimization <pennylane.labs.zxopt.basic_optimization>` performs peephole optimizations on the circuit and is a useful subroutine for other optimization passes.
    * :func:`full_optimize <pennylane.labs.zxopt.full_optimize>` optimizes [(Clifford + T)](https://pennylane.ai/compilation/clifford-t-gate-set) circuits.
    * :func:`full_reduce <pennylane.labs.zxopt.full_reduce>` can optimize arbitrary PennyLane circuits and follows the pipeline described in the [the pyzx docs](https://pyzx.readthedocs.io/en/latest/simplify.html).
    * :func:`todd <pennylane.labs.zxopt.todd>` performs Third Order Duplicate and Destroy (`TODD <https://arxiv.org/abs/1712.01557>`__) via phase polynomials and reduces T gate counts.

  [(#7471)](https://github.com/PennyLaneAI/pennylane/pull/7471)

* New functionality is added to create and manipulate product formulas in the `trotter_error` module.
  [(#7224)](https://github.com/PennyLaneAI/pennylane/pull/7224)
 
    * :class:`ProductFormula <pennylane.labs.trotter_error.ProductFormula` allows users to create custom product formulas.
    * :func:`bch_expansion <pennylane.labs.trotter_error.bch_expansion` computes the Baker-Campbell-Hausdorff  expansion of a product formula.
    * :func:`effective_hamiltonian <pennylane.labs.trotter_error.effective_hamiltonian` computes the effective Hamiltonian of a product formula.

* Optimized the :func:`perturbation_error <pennylane.labs.trotter_error.perturbation_error>`
  module for better performance by using a task-based executor to parallelize the computationally heavy
  parts of the algorithm.
  [(#7681)](https://github.com/PennyLaneAI/pennylane/pull/7681)

* Fixed missing table descriptions for :class:`qml.FromBloq <pennylane.FromBloq>`,
  :func:`qml.qchem.two_particle <pennylane.qchem.two_particle>`,
  and :class:`qml.ParticleConservingU2 <pennylane.ParticleConservingU2>`.
  [(#7628)](https://github.com/PennyLaneAI/pennylane/pull/7628)

<h3>Breaking changes 💔</h3>

* Support for gradient keyword arguments as QNode keyword arguments has been removed. Instead please use the
  new `gradient_kwargs` keyword argument accordingly.
  [(#7648)](https://github.com/PennyLaneAI/pennylane/pull/7648)

* The default value of `cache` is now `"auto"` with `qml.execute`. Like `QNode`, `"auto"` only turns on caching
  when `max_diff > 1`.
  [(#7644)](https://github.com/PennyLaneAI/pennylane/pull/7644)

* A new decomposition for two-qubit unitaries was implemented in `two_qubit_decomposition`.
  It ensures the correctness of the decomposition in some edge cases but uses 3 CNOT gates
  even if 2 CNOTs would suffice theoretically.
  [(#7474)](https://github.com/PennyLaneAI/pennylane/pull/7474)

* The `return_type` property of `MeasurementProcess` has been removed. Please use `isinstance` for type checking instead.
  [(#7322)](https://github.com/PennyLaneAI/pennylane/pull/7322)

* The `KerasLayer` class in `qml.qnn.keras` has been removed because Keras 2 is no longer actively maintained.
  Please consider using a different machine learning framework, like `PyTorch <demos/tutorial_qnn_module_torch>`__ or `JAX <demos/tutorial_How_to_optimize_QML_model_using_JAX_and_Optax>`__.
  [(#7320)](https://github.com/PennyLaneAI/pennylane/pull/7320)

* The `qml.gradients.hamiltonian_grad` function has been removed because this gradient recipe is no
  longer required with the :doc:`new operator arithmetic system </news/new_opmath>`.
  [(#7302)](https://github.com/PennyLaneAI/pennylane/pull/7302)

* Accessing terms of a tensor product (e.g., `op = X(0) @ X(1)`) via `op.obs` has been removed.
  [(#7324)](https://github.com/PennyLaneAI/pennylane/pull/7324)

* The `mcm_method` keyword argument in `qml.execute` has been removed.
  [(#7301)](https://github.com/PennyLaneAI/pennylane/pull/7301)

* The `inner_transform` and `config` keyword arguments in `qml.execute` have been removed.
  [(#7300)](https://github.com/PennyLaneAI/pennylane/pull/7300)

* `Sum.ops`, `Sum.coeffs`, `Prod.ops` and `Prod.coeffs` have been removed.
  [(#7304)](https://github.com/PennyLaneAI/pennylane/pull/7304)

* Specifying `pipeline=None` with `qml.compile` has been removed.
  [(#7307)](https://github.com/PennyLaneAI/pennylane/pull/7307)

* The `control_wires` argument in `qml.ControlledQubitUnitary` has been removed.
  Furthermore, the `ControlledQubitUnitary` no longer accepts `QubitUnitary` objects as arguments as its `base`.
  [(#7305)](https://github.com/PennyLaneAI/pennylane/pull/7305)

* `qml.tape.TapeError` has been removed.
  [(#7205)](https://github.com/PennyLaneAI/pennylane/pull/7205)

<h3>Deprecations 👋</h3>

Here's a list of deprecations made this release. For a more detailed breakdown of deprecations and alternative code to use instead, Please consult the :doc:`deprecations and removals page </development/deprecations>`.

* Top-level access to `DeviceError`, `PennyLaneDeprecationWarning`, `QuantumFunctionError` and `ExperimentalWarning` have been deprecated and will be removed in v0.43. Please import them from the new `exceptions` module.
  [(#7292)](https://github.com/PennyLaneAI/pennylane/pull/7292)
  [(#7477)](https://github.com/PennyLaneAI/pennylane/pull/7477)
  [(#7508)](https://github.com/PennyLaneAI/pennylane/pull/7508)
  [(#7603)](https://github.com/PennyLaneAI/pennylane/pull/7603)

* `qml.operation.Observable` and the corresponding `Observable.compare` have been deprecated, as
  pennylane now depends on the more general `Operator` interface instead. The
  `Operator.is_hermitian` property can instead be used to check whether or not it is highly likely
  that the operator instance is Hermitian.
  [(#7316)](https://github.com/PennyLaneAI/pennylane/pull/7316)

* The boolean functions provided in `pennylane.operation` are deprecated. See the :doc:`deprecations page </development/deprecations>` 
  for equivalent code to use instead. These include `not_tape`, `has_gen`, `has_grad_method`, `has_multipar`,
  `has_nopar`, `has_unitary_gen`, `is_measurement`, `defines_diagonalizing_gates`, and `gen_is_multi_term_hamiltonian`.
  [(#7319)](https://github.com/PennyLaneAI/pennylane/pull/7319)

* `qml.operation.WiresEnum`, `qml.operation.AllWires`, and `qml.operation.AnyWires` are deprecated. To indicate that
  an operator can act on any number of wires, `Operator.num_wires = None` should be used instead. This is the default
  and does not need to be overwritten unless the operator developer wants to add wire number validation.
  [(#7313)](https://github.com/PennyLaneAI/pennylane/pull/7313)

* The :func:`qml.QNode.get_gradient_fn` method is now deprecated. Instead, use :func:`~.workflow.get_best_diff_method` to obtain the differentiation method.
  [(#7323)](https://github.com/PennyLaneAI/pennylane/pull/7323)

<h3>Internal changes ⚙️</h3>

* Move private code in the `TransformProgram` onto the `CotransformCache` class.
  [(#7750)](https://github.com/PennyLaneAI/pennylane/pull/7750)

* Improve type hinting in the `workflow` module.
  [(#7745)](https://github.com/PennyLaneAI/pennylane/pull/7745)

* Unpin `mitiq` in CI.
  [(#7742)](https://github.com/PennyLaneAI/pennylane/pull/7742)

* The `qml.measurements.Shots` class can now handle abstract numbers of shots.
  [(#7729)](https://github.com/PennyLaneAI/pennylane/pull/7729)

* Update `jax` and `tensorflow` dependencies for `doc` builds.
  [(#7667)](https://github.com/PennyLaneAI/pennylane/pull/7667)

* `Pennylane` has been renamed to `pennylane` in the `pyproject.toml` file 
  to match the expected binary distribution format naming conventions.
  [(#7689)](https://github.com/PennyLaneAI/pennylane/pull/7689)

* The `qml.compiler.python_compiler` submodule has been restructured.
  [(#7645)](https://github.com/PennyLaneAI/pennylane/pull/7645)

* Move program capture code closer to where it is used.
  [(#7608)](https://github.com/PennyLaneAI/pennylane/pull/7608)

* Tests using `OpenFermion` in `tests/qchem` do not fail with NumPy>=2.0.0 any more.
  [(#7626)](https://github.com/PennyLaneAI/pennylane/pull/7626)

* Move `givens_decomposition` and private helpers from `qchem` to `math` module.
  [(#7545)](https://github.com/PennyLaneAI/pennylane/pull/7545)

* Enforce module dependencies in `pennylane` using `tach`.
  [(#7185)](https://github.com/PennyLaneAI/pennylane/pull/7185)
  [(#7416)](https://github.com/PennyLaneAI/pennylane/pull/7416)
  [(#7418)](https://github.com/PennyLaneAI/pennylane/pull/7418)
  [(#7429)](https://github.com/PennyLaneAI/pennylane/pull/7429)
  [(#7430)](https://github.com/PennyLaneAI/pennylane/pull/7430)
  [(#7437)](https://github.com/PennyLaneAI/pennylane/pull/7437)
  [(#7504)](https://github.com/PennyLaneAI/pennylane/pull/7504)
  [(#7538)](https://github.com/PennyLaneAI/pennylane/pull/7538)
  [(#7542)](https://github.com/PennyLaneAI/pennylane/pull/7542)
  [(#7667)](https://github.com/PennyLaneAI/pennylane/pull/7667)
  [(#7743)](https://github.com/PennyLaneAI/pennylane/pull/7743)

* With program capture enabled, mcm method validation now happens on execution rather than setup.
  [(#7475)](https://github.com/PennyLaneAI/pennylane/pull/7475)

* Add `.git-blame-ignore-revs` file to the PennyLane repository. This file will allow specifying commits that should
  be ignored in the output of `git blame`. For example, this can be useful when a single commit includes bulk reformatting.
  [(#7507)](https://github.com/PennyLaneAI/pennylane/pull/7507)

* Add a `.gitattributes` file to standardize LF as the end-of-line character for the PennyLane
  repository.
  [(#7502)](https://github.com/PennyLaneAI/pennylane/pull/7502)

* `DefaultQubit` now implements `preprocess_transforms` and `setup_execution_config` instead of `preprocess`.
  [(#7468)](https://github.com/PennyLaneAI/pennylane/pull/7468)

* Fix subset of `pylint` errors in the `tests` folder.
  [(#7446)](https://github.com/PennyLaneAI/pennylane/pull/7446)

* Remove and reduce excessively expensive test cases in `tests/templates/test_subroutines/` that do not add value.
  [(#7436)](https://github.com/PennyLaneAI/pennylane/pull/7436)

* Stop using `pytest-timeout` in the PennyLane CI/CD pipeline.
  [(#7451)](https://github.com/PennyLaneAI/pennylane/pull/7451)

* A `RuntimeWarning` raised when using versions of JAX > 0.4.28 has been removed.
  [(#7398)](https://github.com/PennyLaneAI/pennylane/pull/7398)

* Wheel releases for PennyLane now follow the `PyPA binary-distribution format <https://packaging.python.org/en/latest/specifications/binary-distribution-format/>_` guidelines more closely.
  [(#7382)](https://github.com/PennyLaneAI/pennylane/pull/7382)

* `null.qubit` can now support an optional `track_resources` argument which allows it to record which gates are executed.
  [(#7226)](https://github.com/PennyLaneAI/pennylane/pull/7226)
  [(#7372)](https://github.com/PennyLaneAI/pennylane/pull/7372)
  [(#7392)](https://github.com/PennyLaneAI/pennylane/pull/7392)

* A new internal module, `qml.concurrency`, is added to support internal use of multiprocess and multithreaded execution of workloads. This also migrates the use of `concurrent.futures` in `default.qubit` to this new design.
  [(#7303)](https://github.com/PennyLaneAI/pennylane/pull/7303)

* Test suites in `tests/transforms/test_defer_measurement.py` use analytic mocker devices to test numeric results.
  [(#7329)](https://github.com/PennyLaneAI/pennylane/pull/7329)

* Add new `pennylane.exceptions` module for custom errors and warnings.
  [(#7205)](https://github.com/PennyLaneAI/pennylane/pull/7205)
  [(#7292)](https://github.com/PennyLaneAI/pennylane/pull/7292)

* Clean up `__init__.py` files in `math`, `ops`, `qaoa`, `tape` and `templates` to be explicit in what they import. 
  [(#7200)](https://github.com/PennyLaneAI/pennylane/pull/7200)
  
* The `Tracker` class has been moved into the `devices` module.
  [(#7281)](https://github.com/PennyLaneAI/pennylane/pull/7281)

* Moved functions that calculate rotation angles for unitary decompositions into an internal
  module `qml.math.decomposition`
  [(#7211)](https://github.com/PennyLaneAI/pennylane/pull/7211)

* Fixed a failing integration test for `qml.QDrift`  which multiplied the operators of the decomposition incorrectly to evolve the state.
  [(#7621)](https://github.com/PennyLaneAI/pennylane/pull/7621)

* The decomposition test in `assert_valid` no longer checks the matrix of the decomposition if the operator
  does not define a matrix representation.
  [(#7655)](https://github.com/PennyLaneAI/pennylane/pull/7655)

<h3>Documentation 📝</h3>

* The functions in `qml.qchem.vibrational` are updated to include additional information about the 
  theory and input arguments.
  [(#6918)](https://github.com/PennyLaneAI/pennylane/pull/6918)

* The usage examples for `qml.decomposition.DecompositionGraph` have been updated.
  [(#7692)](https://github.com/PennyLaneAI/pennylane/pull/7692)

* The entry in the :doc:`/news/program_capture_sharp_bits` has been updated to include
  additional supported lightning devices: `lightning.kokkos` and `lightning.gpu`.
  [(#7674)](https://github.com/PennyLaneAI/pennylane/pull/7674)

* Updated the circuit drawing for `qml.Select` to include two commonly used symbols for 
  Select-applying, or multiplexing, an operator. Added a similar drawing for `qml.SelectPauliRot`.
  [(#7464)](https://github.com/PennyLaneAI/pennylane/pull/7464)
  
* The entry in the :doc:`/news/program_capture_sharp_bits` page for transforms has been updated; non-native transforms being applied
  to QNodes wherein operators have dynamic wires can lead to incorrect results.
  [(#7426)](https://github.com/PennyLaneAI/pennylane/pull/7426)

* Fixed the wrong `theta` to `phi` in :class:`~pennylane.IsingXY`.
  [(#7427)](https://github.com/PennyLaneAI/pennylane/pull/7427)

* In the :doc:`/introduction/compiling_circuits` page, in the "Decomposition in stages" section,
  circuit drawings now render in a way that's easier to read.
  [(#7419)](https://github.com/PennyLaneAI/pennylane/pull/7419)

* The entry in the :doc:`/news/program_capture_sharp_bits` page for using program capture with Catalyst 
  has been updated. Instead of using ``qjit(experimental_capture=True)``, Catalyst is now compatible 
  with the global toggles ``qml.capture.enable()`` and ``qml.capture.disable()`` for enabling and
  disabling program capture.
  [(#7298)](https://github.com/PennyLaneAI/pennylane/pull/7298)

* Added a warning to the documentation for `qml.snapshots` and `qml.Snapshot`, clarifying that compilation transforms 
may move operations across a `Snapshot`.
  [(#7746)](https://github.com/PennyLaneAI/pennylane/pull/7746)

* In the :doc:`/development/guide/documentation` page, removed references to the outdated Sphinx and unsupported Python 3.8 version. 
  This helps ensure contributors follow current standards and avoid compatibility issues.
  [(#7479)](https://github.com/PennyLaneAI/pennylane/pull/7479)

<h3>Bug fixes 🐛</h3>

* Fixes `CircuitGraph.iterate_parametrized_layers`, and thus `metric_tensor`, when the same operation occurs multiple
  times in the circuit.
  [(#7757)](https://github.com/PennyLaneAI/pennylane/pull/7757)

* Fixes a bug with transforms that require the classical Jacobian applied to QNodes, where only
  some arguments are trainable and an intermediate transform does not preserve trainability information.
  [(#7345)](https://github.com/PennyLaneAI/pennylane/pull/7345)

* The `qml.ftqc.ParametricMidMeasureMP` class was unable to accept data from `jax.numpy.array` inputs
  when specifying the angle, due to the given hashing policy. The implementation was updated to ensure
  correct hashing behavior for `float`, `numpy.array`, and `jax.numpy.array` inputs.
  [(#7693)](https://github.com/PennyLaneAI/pennylane/pull/7693)

* A bug in `qml.draw_mpl` for circuits with work wires has been fixed. The previously
  inconsistent mapping for these wires has been resolved, ensuring accurate assignment during
  drawing.
  [(#7668)](https://github.com/PennyLaneAI/pennylane/pull/7668)

* A bug in `ops.op_math.Prod.simplify()` has been fixed that led to global phases being discarded
  in special cases. Concretely, this problem occurs when Pauli factors combine into the identity
  up to a global phase _and_ there is no Pauli representation of the product operator.
  [(#7671)](https://github.com/PennyLaneAI/pennylane/pull/7671)

* The behaviour of the `qml.FlipSign` operation has been fixed: passing an integer `m` as the wires argument is now
  interpreted as a single wire (i.e. `wires=[m]`). This is different from the previous interpretation of `wires=range(m)`.
  Also, the `qml.FlipSign.wires` attribute is now returning the correct `Wires` object as for all other operations in PennyLane.
  [(#7647)](https://github.com/PennyLaneAI/pennylane/pull/7647)

* `qml.equal` now works with `qml.PauliError`s.
  [(#7618)](https://github.com/PennyLaneAI/pennylane/pull/7618)

* The `qml.transforms.cancel_inverses` transform can be used with `jax.jit`.
  [(#7487)](https://github.com/PennyLaneAI/pennylane/pull/7487)

* `qml.StatePrep` does not validate the norm of statevectors any more, default to `False` during initialization.
  [(#7615)](https://github.com/PennyLaneAI/pennylane/pull/7615)

* `qml.PhaseShift` operation is now working correctly with a batch size of 1.
  [(#7622)](https://github.com/PennyLaneAI/pennylane/pull/7622)

* `qml.metric_tensor` can now be calculated with catalyst.
  [(#7528)](https://github.com/PennyLaneAI/pennylane/pull/7528)

* The mapping to standard wires (consecutive integers) of `qml.tape.QuantumScript` has been fixed
  to correctly consider work wires that are not used otherwise in the circuit.
  [(#7581)](https://github.com/PennyLaneAI/pennylane/pull/7581)

* Fixed a bug where certain transforms with a native program capture implementation give incorrect results when
  dynamic wires were present in the circuit. The affected transforms were:
  * :func:`~pennylane.transforms.cancel_inverses`
  * :func:`~pennylane.transforms.merge_rotations`
  * :func:`~pennylane.transforms.single_qubit_fusion`
  * :func:`~pennylane.transforms.merge_amplitude_embedding`
  [(#7426)](https://github.com/PennyLaneAI/pennylane/pull/7426)

* The `Operator.pow` method has been fixed to raise to the power of 2 the qutrit operators `~.TShift`, `~.TClock`, and `~.TAdd`.
  [(#7505)](https://github.com/PennyLaneAI/pennylane/pull/7505)

* The queuing behavior of the controlled of a controlled operation is fixed.
  [(#7532)](https://github.com/PennyLaneAI/pennylane/pull/7532)

* A new decomposition was implemented for two-qubit `QubitUnitary` operators in `two_qubit_decomposition`
  based on a type-AI Cartan decomposition. It fixes previously faulty edge cases for unitaries
  that require 2 or 3 CNOT gates. Now, 3 CNOTs are used for both cases, using one more
  CNOT than theoretically required in the former case.
  [(#7474)](https://github.com/PennyLaneAI/pennylane/pull/7474)

* The documentation of `qml.pulse.drive` has been updated and corrected.
  [(#7459)](https://github.com/PennyLaneAI/pennylane/pull/7459)

* Fixed a bug in `to_openfermion` where identity qubit-to-wires mapping was not obeyed.
  [(#7332)](https://github.com/PennyLaneAI/pennylane/pull/7332)

* Fixed a bug in the validation of :class:`~.SelectPauliRot` that prevents parameter broadcasting.
  [(#7377)](https://github.com/PennyLaneAI/pennylane/pull/7377)

* Usage of NumPy in `default.mixed` source code has been converted to `qml.math` to avoid
  unnecessary dependency on NumPy and to fix a bug that caused an error when using `default.mixed` with PyTorch and GPUs.
  [(#7384)](https://github.com/PennyLaneAI/pennylane/pull/7384)

* With program capture enabled (`qml.capture.enable()`), `QSVT` no treats abstract values as metadata.
  [(#7360)](https://github.com/PennyLaneAI/pennylane/pull/7360)

* A fix was made to `default.qubit` to allow for using `qml.Snapshot` with defer-measurements (`mcm_method="deferred"`).
  [(#7335)](https://github.com/PennyLaneAI/pennylane/pull/7335)

* Fixes the repr for empty `Prod` and `Sum` instances to better communicate the existence of an empty instance.
  [(#7346)](https://github.com/PennyLaneAI/pennylane/pull/7346)

* Fixes a bug where circuit execution fails with ``BlockEncode`` initialized with sparse matrices.
  [(#7285)](https://github.com/PennyLaneAI/pennylane/pull/7285)

* Adds an informative error if `qml.cond` is used with an abstract condition with
  jitting on `default.qubit` if capture is enabled.
  [(#7314)](https://github.com/PennyLaneAI/pennylane/pull/7314)

* Fixes a bug where using a ``StatePrep`` operation with `batch_size=1` did not work with ``default.mixed``.
  [(#7280)](https://github.com/PennyLaneAI/pennylane/pull/7280)

* Gradient transforms can now be used in conjunction with batch transforms with all interfaces.
  [(#7287)](https://github.com/PennyLaneAI/pennylane/pull/7287)

* Fixes a bug where the global phase was not being added in the ``QubitUnitary`` decomposition.  
  [(#7244)](https://github.com/PennyLaneAI/pennylane/pull/7244)
  [(#7270)](https://github.com/PennyLaneAI/pennylane/pull/7270)

* Using finite differences with program capture without x64 mode enabled now raises a warning.
  [(#7282)](https://github.com/PennyLaneAI/pennylane/pull/7282)

* When the `mcm_method` is specified to the `"device"`, the `defer_measurements` transform will 
  no longer be applied. Instead, the device will be responsible for all MCM handling.
  [(#7243)](https://github.com/PennyLaneAI/pennylane/pull/7243)

* Fixed coverage of `qml.liealg.CII` and `qml.liealg.AIII`.
  [(#7291)](https://github.com/PennyLaneAI/pennylane/pull/7291)

* Fixed a bug where the phase is used as the wire label for a `qml.GlobalPhase` when capture is enabled.
  [(#7211)](https://github.com/PennyLaneAI/pennylane/pull/7211)

* Fixed a bug that caused `CountsMP.process_counts` to return results in the computational basis, even if
  an observable was specified.
  [(#7342)](https://github.com/PennyLaneAI/pennylane/pull/7342)

* Fixed a bug that caused `SamplesMP.process_counts` used with an observable to return a list of eigenvalues 
  for each individual operation in the observable, instead of the overall result.
  [(#7342)](https://github.com/PennyLaneAI/pennylane/pull/7342)

* Fixed a bug where `two_qubit_decomposition` provides an incorrect decomposition for some special matrices.
  [(#7340)](https://github.com/PennyLaneAI/pennylane/pull/7340)

* Fixes a bug where the powers of `qml.ISWAP` and `qml.SISWAP` were decomposed incorrectly.
  [(#7361)](https://github.com/PennyLaneAI/pennylane/pull/7361)

* Returning `MeasurementValue`s from the `ftqc` module's parametric mid-circuit measurements
  (`measure_arbitrary_basis`, `measure_x` and `measure_y`) no longer raises an error in circuits 
  using `diagonalize_mcms`.
  [(#7387)](https://github.com/PennyLaneAI/pennylane/pull/7387)

* Fixes a bug where the :func:`~.transforms.single_qubit_fusion` transform produces a tape that is
  off from the original tape by a global phase.
  [(#7619)](https://github.com/PennyLaneAI/pennylane/pull/7619)

* Updated documentation for mid-circuit measurements using the Tree Traversal algorithm
  to reflect supported devices and usage in analytic simulations,
  in the :doc:`/introduction/dynamic_quantum_circuits` page.
  [(#7691)](https://github.com/PennyLaneAI/pennylane/pull/7691)

<h3>Contributors ✍️</h3>

This release contains contributions from (in alphabetical order):

Guillermo Alonso-Linaje,
Ali Asadi,
Utkarsh Azad,
Astral Cai,
Yushao Chen,
Diksha Dhawan,
Marcus Edwards,
Lillian Frederiksen,
Pietropaolo Frisoni,
Simone Gasperini,
Korbinian Kottmann,
Christina Lee,
Austin Huang,
Anton Naim Ibrahim,
William Maxwell
Luis Alfredo Nuñez Meneses
Oumarou Oumarou,
Lee J. O'Riordan,
Mudit Pandey,
Andrija Paurevic,
Justin Pickering,
Shuli Shu,
Jay Soni,
Kalman Szenes,
Marc Vandelle,
David Wierichs,
Jake Zaia<|MERGE_RESOLUTION|>--- conflicted
+++ resolved
@@ -4,7 +4,6 @@
 
 <h3>New features since last release</h3>
 
-<<<<<<< HEAD
 * Leveraging quantum just-in-time compilation to optimize parameterized hybrid workflows with the quantum 
   natural gradient optimizer is now possible with the new :class:`~.QNGOptimizerQJIT` optimizer. 
   [(#7452)](https://github.com/PennyLaneAI/pennylane/pull/7452)
@@ -41,54 +40,7 @@
   Array([ 3.14159265, -1.57079633], dtype=float64)
   ```
 
-* The `qchem` module is upgraded with new functions to construct a vibrational Hamiltonian in 
-  the Christiansen representation. 
-  [(#7491)](https://github.com/PennyLaneAI/pennylane/pull/7491)
-  [(#7596)](https://github.com/PennyLaneAI/pennylane/pull/7596)
-
-  The new functions :func:`christiansen_hamiltonian` and :func:`qml.qchem.christiansen_bosonic` can
-  be used to create the qubit and bosonic form of the Christiansen Hamiltonian, respectively. These
-  functions need input parameters that can be easily obtained by using the
-  :func:`christiansen_integrals` and :func:`vibrational_pes` functions. Similarly, a Christiansen
-  dipole operator can be created by using the :func:`christiansen_dipole` and
-  :func:`christiansen_integrals_dipole` functions.
-
-  ```python
-  import pennylane as qml
-  import numpy as np
-
-  symbols  = ['H', 'F']
-  geometry = np.array([[0.0, 0.0, -0.40277116], [0.0, 0.0, 1.40277116]])
-  mol = qml.qchem.Molecule(symbols, geometry)
-  pes = qml.qchem.vibrational_pes(mol, optimize=False)
-  ham = qml.qchem.vibrational.christiansen_hamiltonian(pes, n_states = 4)
-  ```
-
-  ```pycon
-  >>> ham
-  (
-      0.08527499987546708 * I(0)
-    + -0.0051774006335491545 * Z(0)
-    + 0.0009697024705108074 * (X(0) @ X(1))
-    + 0.0009697024705108074 * (Y(0) @ Y(1))
-    + 0.0002321787923591865 * (X(0) @ X(2))
-    + 0.0002321787923591865 * (Y(0) @ Y(2))
-    + 0.0008190498635406456 * (X(0) @ X(3))
-    + 0.0008190498635406456 * (Y(0) @ Y(3))
-    + -0.015699890427524253 * Z(1)
-    + 0.002790002362847834 * (X(1) @ X(2))
-    + 0.002790002362847834 * (Y(1) @ Y(2))
-    + 0.000687929225764568 * (X(1) @ X(3))
-    + 0.000687929225764568 * (Y(1) @ Y(3))
-    + -0.026572392417060237 * Z(2)
-    + 0.005239546276220405 * (X(2) @ X(3))
-    + 0.005239546276220405 * (Y(2) @ Y(3))
-    + -0.037825316397333435 * Z(3)
-  )
-  ```  
-=======
 <h4>State-of-the-art templates and decompositions 🐝</h4>
->>>>>>> b67a66bb
 
 * A new decomposition based on *unary iteration* has been added to :class:`qml.Select`.
   This decomposition reduces the :class:`T` count significantly, and uses :math:`c-1`
