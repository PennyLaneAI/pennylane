--- conflicted
+++ resolved
@@ -604,7 +604,6 @@
 
 <h3>Bug fixes 🐛</h3>
 
-<<<<<<< HEAD
 * Fix a bug where certain program capture native transforms transformed circuits incorrectly when
   dynamic wires were present in the circuit. The affected transforms were:
   * :func:`~pennylane.transforms.cancel_inverses`
@@ -612,7 +611,7 @@
   * :func:`~pennylane.transforms.single_qubit_fusion`
   * :func:`~pennylane.transforms.merge_amplitude_embedding`
   [(#7426)](https://github.com/PennyLaneAI/pennylane/pull/7426)
-=======
+
 * The queuing behavior of the controlled of a controlled operation is fixed.
   [(#7532)](https://github.com/PennyLaneAI/pennylane/pull/7532)
 
@@ -621,7 +620,6 @@
   that require 2 or 3 CNOT gates. Now, 3 CNOTs are used for both cases, using one more
   CNOT than theoretically required in the former case.
   [(#7474)](https://github.com/PennyLaneAI/pennylane/pull/7474)
->>>>>>> 7bd103c5
 
 * The documentation of `qml.pulse.drive` has been updated and corrected.
   [(#7459)](https://github.com/PennyLaneAI/pennylane/pull/7459)
