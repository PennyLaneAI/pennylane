--- conflicted
+++ resolved
@@ -4,46 +4,6 @@
 
 <h3>New features since last release</h3>
 
-<<<<<<< HEAD
-=======
-* Added a class `qml.capture.transforms.MergeRotationsInterpreter` that merges rotation operators
-  following the same API as `qml.transforms.optimization.merge_rotations` when experimental program capture is enabled.
-  [(#6957)](https://github.com/PennyLaneAI/pennylane/pull/6957)
-
-* `qml.defer_measurements` can now be used with program capture enabled. Programs transformed by
-  `qml.defer_measurements` can be executed on `default.qubit`.
-  [(#6838)](https://github.com/PennyLaneAI/pennylane/pull/6838)
-  [(#6937)](https://github.com/PennyLaneAI/pennylane/pull/6937)
-  [(#6961)](https://github.com/PennyLaneAI/pennylane/pull/6961)
-
-  Using `qml.defer_measurements` with program capture enables many new features, including:
-  * Significantly richer variety of classical processing on mid-circuit measurement values.
-  * Using mid-circuit measurement values as gate parameters.
-
-  Functions such as the following can now be captured:
-
-  ```python
-  import jax.numpy as jnp
-
-  qml.capture.enable()
-
-  def f(x):
-      m0 = qml.measure(0)
-      m1 = qml.measure(0)
-      a = jnp.sin(0.5 * jnp.pi * m0)
-      phi = a - (m1 + 1) ** 4
-
-      qml.s_prod(x, qml.RZ(phi, 0))
-
-      return qml.expval(qml.Z(0))
-  ```
-
-* Added class `qml.capture.transforms.UnitaryToRotInterpreter` that decomposes `qml.QubitUnitary` operators 
-  following the same API as `qml.transforms.unitary_to_rot` when experimental program capture is enabled.
-  [(#6916)](https://github.com/PennyLaneAI/pennylane/pull/6916)
-  [(#6977)](https://github.com/PennyLaneAI/pennylane/pull/6977)
-
->>>>>>> fbcd2d3e
 * ``qml.lie_closure`` now accepts and outputs matrix inputs using the ``matrix`` keyword.
   Also added ``qml.pauli.trace_inner_product`` that can handle batches of dense matrices.
   [(#6811)](https://github.com/PennyLaneAI/pennylane/pull/6811)
@@ -277,6 +237,10 @@
 * `QNode` now supports using the `mcm_method` and `postselect_mode` arguments with program capture enabled.
   [(#6914)](https://github.com/PennyLaneAI/pennylane/pull/6914/)
 
+* Added a class `qml.capture.transforms.MergeRotationsInterpreter` that merges rotation operators
+  following the same API as `qml.transforms.optimization.merge_rotations` when experimental program capture is enabled.
+  [(#6957)](https://github.com/PennyLaneAI/pennylane/pull/6957)
+
 * `qml.defer_measurements` can now be used with program capture enabled. Programs transformed by
   `qml.defer_measurements` can be executed on `default.qubit`.
   [(#6838)](https://github.com/PennyLaneAI/pennylane/pull/6838)
