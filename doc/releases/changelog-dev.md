--- conflicted
+++ resolved
@@ -127,12 +127,10 @@
 
 This release contains contributions from (in alphabetical order):
 
-<<<<<<< HEAD
+
 Lillian M. A. Frederiksen,
-=======
 Soran Jahangiri,
 Isaac De Vlugt,
->>>>>>> e7f4b82f
 Edward Jiang,
 Christina Lee,
 Mudit Pandey,
