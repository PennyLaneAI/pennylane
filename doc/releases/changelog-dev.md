--- conflicted
+++ resolved
@@ -183,26 +183,23 @@
   interface-specific scalar data, eg `[(tf.Variable(1.1), tf.Variable(2.2))]`.
   [(#4603)](https://github.com/PennyLaneAI/pennylane/pull/4603)
 
-<<<<<<< HEAD
 * When decomposing a unitary matrix with `one_qubit_decomposition`, and opting to include the `GlobalPhase` 
   in the decomposition, the phase is no longer cast to `dtype=complex`.
   [(#4653)](https://github.com/PennyLaneAI/pennylane/pull/4653)
-=======
+
 * `qml.cut_circuit` is now compatible with circuits that compute the expectation values of Hamiltonians 
   with two or more terms.
   [(#4642)](https://github.com/PennyLaneAI/pennylane/pull/4642)
->>>>>>> 7ce1d4f4
+
 
 * `_qfunc_output` has been removed from `QuantumScript`, as it is no longer necessary. There is
   still a `_qfunc_output` property on `QNode` instances.
   [(#4651)](https://github.com/PennyLaneAI/pennylane/pull/4651)
 
-<<<<<<< HEAD
-=======
 * The `qml.jordan_wigner` function has been modified to optionally remove the imaginary components
   of the computed qubit operator, if imaginary components are smaller than a threshold. 
   [(#4639)](https://github.com/PennyLaneAI/pennylane/pull/4639)
->>>>>>> 7ce1d4f4
+
 
 <h3>Breaking changes 💔</h3>
 
