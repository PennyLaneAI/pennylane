--- conflicted
+++ resolved
@@ -4,14 +4,13 @@
 
 <h3>New features since last release</h3>
 
-<<<<<<< HEAD
 * Support adding `Observable` objects to the integer `0`. [(#2603)](https://github.com/PennyLaneAI/pennylane/pull/2603)
 
   This allows us to directly sum a list of observables as follows:
   ```
   H = sum([qml.PauliX(i) for i in range(10)])
   ```
-=======
+
 * Operators have new attributes `ndim_params` and `batch_size`, and `QuantumTapes` have the new
   attribute `batch_size`.
   - `Operator.ndim_params` contains the expected number of dimensions per parameter of the operator,
@@ -26,7 +25,6 @@
   For this, all `Operators` in the tape must have the same `batch_size` or `batch_size=None`.
   That is, mixing broadcasted and unbroadcasted `Operators` is allowed, but mixing broadcasted
   `Operators` with differing `batch_size` is not, similar to NumPy broadcasting.
->>>>>>> 8593ad73
 
 * Boolean mask indexing of the parameter-shift Hessian
   [(#2538)](https://github.com/PennyLaneAI/pennylane/pull/2538)
@@ -184,9 +182,5 @@
 
 This release contains contributions from (in alphabetical order):
 
-<<<<<<< HEAD
-Amintor Dusko, Chae-Yeun Park, Christian Gogolin, Christina Lee, Edward Jiang, Guillermo Alonso-Linaje, Jay Soni, Juan Miguel Arrazola, Maria Schuld, Mikhail Andrenkov, Qi Hu, Soran Jahangiri, Utkarsh Azad
-=======
 Amintor Dusko, Chae-Yeun Park, Christian Gogolin, Christina Lee, David Wierichs, Edward Jiang, Guillermo Alonso-Linaje,
-Jay Soni, Juan Miguel Arrazola, Maria Schuld, Mikhail Andrenkov, Soran Jahangiri, Utkarsh Azad
->>>>>>> 8593ad73
+Jay Soni, Juan Miguel Arrazola, Maria Schuld, Mikhail Andrenkov, Qi Hu, Soran Jahangiri, Utkarsh Azad