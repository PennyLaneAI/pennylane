:orphan:

# Release 0.41.0-dev (development release)

<h3>New features since last release</h3>

* Added method `qml.math.sqrt_matrix_sparse` to compute the square root of a sparse Hermitian matrix.
  [(#6976)](https://github.com/PennyLaneAI/pennylane/pull/6976)

* Added a class `qml.capture.transforms.MergeRotationsInterpreter` that merges rotation operators
  following the same API as `qml.transforms.optimization.merge_rotations` when experimental program capture is enabled.
  [(#6957)](https://github.com/PennyLaneAI/pennylane/pull/6957)

* `qml.defer_measurements` can now be used with program capture enabled. Programs transformed by
  `qml.defer_measurements` can be executed on `default.qubit`.
  [(#6838)](https://github.com/PennyLaneAI/pennylane/pull/6838)
  [(#6937)](https://github.com/PennyLaneAI/pennylane/pull/6937)
  [(#6961)](https://github.com/PennyLaneAI/pennylane/pull/6961)

  Using `qml.defer_measurements` with program capture enables many new features, including:
  * Significantly richer variety of classical processing on mid-circuit measurement values.
  * Using mid-circuit measurement values as gate parameters.

  Functions such as the following can now be captured:

  ```python
  import jax.numpy as jnp

  qml.capture.enable()

  def f(x):
      m0 = qml.measure(0)
      m1 = qml.measure(0)
      a = jnp.sin(0.5 * jnp.pi * m0)
      phi = a - (m1 + 1) ** 4

      qml.s_prod(x, qml.RZ(phi, 0))

      return qml.expval(qml.Z(0))
  ```

* Added class `qml.capture.transforms.UnitaryToRotInterpreter` that decomposes `qml.QubitUnitary` operators 
  following the same API as `qml.transforms.unitary_to_rot` when experimental program capture is enabled.
  [(#6916)](https://github.com/PennyLaneAI/pennylane/pull/6916)
  [(#6977)](https://github.com/PennyLaneAI/pennylane/pull/6977)

* ``qml.lie_closure`` now accepts and outputs matrix inputs using the ``matrix`` keyword.
  Also added ``qml.pauli.trace_inner_product`` that can handle batches of dense matrices.
  [(#6811)](https://github.com/PennyLaneAI/pennylane/pull/6811)

* ``qml.structure_constants`` now accepts and outputs matrix inputs using the ``matrix`` keyword.
  [(#6861)](https://github.com/PennyLaneAI/pennylane/pull/6861)

<h3>Improvements 🛠</h3>

<<<<<<< HEAD
* The `default.mixed` device now adheres to the newer device API introduced in 
  [v0.33](https://docs.pennylane.ai/en/stable/development/release_notes.html#release-0-33-0).
  This means that `default.mixed` now supports not having to specify the number of wires,
  more predictable behaviour with interfaces, support for `qml.Snapshot`, and more.
  [(#6684)](https://github.com/PennyLaneAI/pennylane/pull/6684)
=======
* `Operator.sparse_matrix` now supports `format` parameter to specify the returned scipy sparse matrix format,
  with the default being `'csr'`
  [(#6995)](https://github.com/PennyLaneAI/pennylane/pull/6995)

* Dispatch the linear algebra methods of `scipy` backend to `scipy.sparse.linalg` explicitly. Now `qml.math` can correctly
  handle sparse matrices.
  [(#6947)](https://github.com/PennyLaneAI/pennylane/pull/6947)

* Added a class `qml.capture.transforms.MergeAmplitudeEmbedding` that merges `qml.AmplitudeEmbedding` operators
  following the same API as `qml.transforms.merge_amplitude_embedding` when experimental program capture is enabled.
  [(#6925)](https://github.com/PennyLaneAI/pennylane/pull/6925)
  
* `default.qubit` now supports the sparse matrices to be applied to the state vector. Specifically, `QubitUnitary` initialized with a sparse matrix can now be applied to the state vector in the `default.qubit` device.
  [(#6883)](https://github.com/PennyLaneAI/pennylane/pull/6883)
>>>>>>> 51484c7c

* `merge_rotations` now correctly simplifies merged `qml.Rot` operators whose angles yield the identity operator.
  [(#7011)](https://github.com/PennyLaneAI/pennylane/pull/7011)
  
* Bump `rng_salt` to `v0.40.0`.
  [(#6854)](https://github.com/PennyLaneAI/pennylane/pull/6854)

* `qml.gradients.hadamard_grad` can now differentiate anything with a generator, and can accept circuits with non-commuting measurements.
[(#6928)](https://github.com/PennyLaneAI/pennylane/pull/6928)

* `Controlled` operators now have a full implementation of `sparse_matrix` that supports `wire_order` configuration.
  [(#6994)](https://github.com/PennyLaneAI/pennylane/pull/6994)

* The `qml.measurements.NullMeasurement` measurement process is added to allow for profiling problems
  without the overheads associated with performing measurements.
  [(#6989)](https://github.com/PennyLaneAI/pennylane/pull/6989)

* `pauli_rep` property is now accessible for `Adjoint` operator when there is a Pauli representation.
  [(#6871)](https://github.com/PennyLaneAI/pennylane/pull/6871)

* `qml.SWAP` now has sparse representation.
  [(#6965)](https://github.com/PennyLaneAI/pennylane/pull/6965)

* A `Lattice` class and a `generate_lattice` method is added to the `qml.ftqc` module. The `generate_lattice` method is to generate 1D, 2D, 3D grid graphs with the given geometric parameters.
  [(#6958)](https://github.com/PennyLaneAI/pennylane/pull/6958)

* `qml.QubitUnitary` now accepts sparse CSR matrices (from `scipy.sparse`). This allows efficient representation of large unitaries with mostly zero entries. Note that sparse unitaries are still in early development and may not support all features of their dense counterparts.
  [(#6889)](https://github.com/PennyLaneAI/pennylane/pull/6889)
  [(#6986)](https://github.com/PennyLaneAI/pennylane/pull/6986)

  ```pycon
  >>> import numpy as np
  >>> import pennylane as qml
  >>> import scipy as sp
  >>> U_dense = np.eye(4)  # 2-wire identity
  >>> U_sparse = sp.sparse.csr_matrix(U_dense)
  >>> op = qml.QubitUnitary(U_sparse, wires=[0, 1])
  >>> print(op.matrix())
  <Compressed Sparse Row sparse matrix of dtype 'float64'
          with 4 stored elements and shape (4, 4)>
    Coords        Values
    (0, 0)        1.0
    (1, 1)        1.0
    (2, 2)        1.0
    (3, 3)        1.0
  >>> op.matrix().toarray()
  array([[1., 0., 0., 0.],
        [0., 1., 0., 0.],
        [0., 0., 1., 0.],
        [0., 0., 0., 1.]])
  ```

* Add a decomposition for multi-controlled global phases into a one-less-controlled phase shift.
  [(#6936)](https://github.com/PennyLaneAI/pennylane/pull/6936)
 
* `qml.StatePrep` now accepts sparse state vectors. Users can create `StatePrep` using `scipy.sparse.csr_matrix`. Note that non-zero `pad_with` is forbidden.
  [(#6863)](https://github.com/PennyLaneAI/pennylane/pull/6863)

  ```pycon
  >>> import scipy as sp
  >>> init_state = sp.sparse.csr_matrix([0, 0, 1, 0])
  >>> qsv_op = qml.StatePrep(init_state, wires=[1, 2])
  >>> wire_order = [0, 1, 2]
  >>> ket = qsv_op.state_vector(wire_order=wire_order)
  >>> print(ket)
  <Compressed Sparse Row sparse matrix of dtype 'float64'
         with 1 stored elements and shape (1, 8)>
    Coords        Values
    (0, 2)        1.0
  ```

* A `RuntimeWarning` is now raised by `qml.QNode` and `qml.execute` if executing JAX workflows and the installed version of JAX
  is greater than `0.4.28`.
  [(#6864)](https://github.com/PennyLaneAI/pennylane/pull/6864)

* Added the `qml.workflow.construct_execution_config(qnode)(*args,**kwargs)` helper function.
  Users can now construct the execution configuration from a particular `QNode` instance.
  [(#6901)](https://github.com/PennyLaneAI/pennylane/pull/6901)

  ```python
  @qml.qnode(qml.device("default.qubit", wires=1))
  def circuit(x):
      qml.RX(x, 0)
      return qml.expval(qml.Z(0))
  ```

  ```pycon
  >>> config = qml.workflow.construct_execution_config(circuit)(1)
  >>> pprint.pprint(config)
  ExecutionConfig(grad_on_execution=False,
                  use_device_gradient=True,
                  use_device_jacobian_product=False,
                  gradient_method='backprop',
                  gradient_keyword_arguments={},
                  device_options={'max_workers': None,
                                  'prng_key': None,
                                  'rng': Generator(PCG64) at 0x15F6BB680},
                  interface=<Interface.NUMPY: 'numpy'>,
                  derivative_order=1,
                  mcm_config=MCMConfig(mcm_method=None, postselect_mode=None),
                  convert_to_numpy=True)
  ```

* `QNode` objects now have an `update` method that allows for re-configuring settings like `diff_method`, `mcm_method`, and more. This allows for easier on-the-fly adjustments to workflows. Any arguments not specified will retain their original value.
  [(#6803)](https://github.com/PennyLaneAI/pennylane/pull/6803)

  After constructing a `QNode`,

  ```python
  import pennylane as qml

  @qml.qnode(device=qml.device("default.qubit"))
  def circuit():
    qml.H(0)
    qml.CNOT([0,1])
    return qml.probs()
  ```

  its settings can be modified with `update`, which returns a new `QNode` object. Here is an example
  of updating a QNode's `diff_method`:

  ```pycon
  >>> print(circuit.diff_method)
  best
  >>> new_circuit = circuit.update(diff_method="parameter-shift")
  >>> print(new_circuit.diff_method)
  'parameter-shift'
  ```

* Devices can now configure whether or not ML framework data is sent to them
  via an `ExecutionConfig.convert_to_numpy` parameter. End-to-end jitting on
  `default.qubit` is used if the user specified a `jax.random.PRNGKey` as a seed.
  [(#6899)](https://github.com/PennyLaneAI/pennylane/pull/6899)
  [(#6788)](https://github.com/PennyLaneAI/pennylane/pull/6788)
  [(#6869)](https://github.com/PennyLaneAI/pennylane/pull/6869)

* The coefficients of observables now have improved differentiability.
  [(#6598)](https://github.com/PennyLaneAI/pennylane/pull/6598)

* An empty basis set in `qml.compile` is now recognized as valid, resulting in decomposition of all operators that can be decomposed.
   [(#6821)](https://github.com/PennyLaneAI/pennylane/pull/6821)

* An informative error is raised when a `QNode` with `diff_method=None` is differentiated.
  [(#6770)](https://github.com/PennyLaneAI/pennylane/pull/6770)

* `qml.ops.sk_decomposition` has been improved to produce less gates for certain edge cases. This greatly impacts
  the performance of `qml.clifford_t_decomposition`, which should now give less extraneous `qml.T` gates.
  [(#6855)](https://github.com/PennyLaneAI/pennylane/pull/6855)

* `qml.gradients.finite_diff_jvp` has been added to compute the jvp of an arbitrary numeric
  function.
  [(#6853)](https://github.com/PennyLaneAI/pennylane/pull/6853)

* With program capture enabled, `QNode`'s can now be differentiated with `diff_method="finite-diff"`.
  [(#6853)](https://github.com/PennyLaneAI/pennylane/pull/6853)

* The requested `diff_method` is now validated when program capture is enabled.
  [(#6852)](https://github.com/PennyLaneAI/pennylane/pull/6852)

* The `qml.clifford_t_decomposition` has been improved to use less gates when decomposing `qml.PhaseShift`.
  [(#6842)](https://github.com/PennyLaneAI/pennylane/pull/6842)
 
* `qml.qchem.taper` now handles wire ordering for the tapered observables more robustly.
  [(#6954)](https://github.com/PennyLaneAI/pennylane/pull/6954)

* A `ParametrizedMidMeasure` class is added to represent a mid-circuit measurement in an arbitrary
  measurement basis in the XY, YZ or ZX plane. Subclasses `XMidMeasureMP` and `YMidMeasureMP` represent
  X-basis and Y-basis measurements. These classes are part of the experimental `ftqc` module.
  [(#6938)](https://github.com/PennyLaneAI/pennylane/pull/6938)
  [(#6953)](https://github.com/PennyLaneAI/pennylane/pull/6953)

* A `diagonalize_mcms` transform is added that diagonalizes any `ParametrizedMidMeasure`, for devices 
  that only natively support mid-circuit measurements in the computational basis.
  [(#6938)](https://github.com/PennyLaneAI/pennylane/pull/6938)

* Measurement functions `measure_x`, `measure_y` and `measure_arbitrary_basis` are added in the experimental `ftqc` module. These functions 
  apply a mid-circuit measurement and return a `MeasurementValue`. They are analogous to `qml.measure` for 
  the computational basis, but instead measure in the X-basis, Y-basis, or an arbitrary basis, respectively.
  Function `qml.ftqc.measure_z` is also added as an alias for `qml.measure`.
  [(#6953)](https://github.com/PennyLaneAI/pennylane/pull/6953)
  
* `null.qubit` can now execute jaxpr.
  [(#6924)](https://github.com/PennyLaneAI/pennylane/pull/6924)

<h4>Capturing and representing hybrid programs</h4>

* Traditional tape transforms in PennyLane can be automatically converted to work with program capture enabled.
  [(#6922)](https://github.com/PennyLaneAI/pennylane/pull/6922)

  As an example, here is a custom tape transform, working with capture enabled, that shifts every `qml.RX` gate to the end of the circuit:

  ```python
  qml.capture.enable()

  @qml.transform
  def shift_rx_to_end(tape):
      """Transform that moves all RX gates to the end of the operations list."""
      new_ops, rxs = [], []

      for op in tape.operations:
          if isinstance(op, qml.RX):
              rxs.append(op)
          else:
                new_ops.append(op)

      operations = new_ops + rxs
      new_tape = tape.copy(operations=operations)
      return [new_tape], lambda res: res[0]
  ```
  A requirement for tape transforms to be compatible with program capture is to further decorate QNodes with the experimental
  `qml.capture.expand_plxpr_transforms` decorator.

  ```python
  @qml.capture.expand_plxpr_transforms
  @shift_rx_to_end
  @qml.qnode(qml.device("default.qubit", wires=1))
  def circuit():
      qml.RX(0.1, wires=0)
      qml.H(wires=0)
      return qml.state()
  ```

  ```pycon
  >>> print(qml.draw(circuit)())
  0: ──H──RX(0.10)─┤  State
  ```

  There are some exceptions to getting tape transforms to work with capture enabled:
  * Transforms that return multiple tapes cannot be converted.
  * Transforms that return non-trivial post-processing functions cannot be converted.
  * Transforms will fail to execute if the transformed quantum function or QNode contains:
    * `qml.cond` with dynamic parameters as predicates.
    * `qml.for_loop` with dynamic parameters for ``start``, ``stop``, or ``step``.
    * `qml.while_loop`.

* `Device.jaxpr_jvp` has been added to the device API to allow the definition of device derivatives
  when using program capture to jaxpr.
  [(#7019)](https://github.com/PennyLaneAI/pennylane/pull/7019)

* Device-provided derivatives are integrated into the program capture pipeline.
  `diff_method="adjoint"` can now be used with `default.qubit` when capture is enabled.
  [(#7019)](https://github.com/PennyLaneAI/pennylane/pull/7019)

* The `qml.transforms.single_qubit_fusion` quantum transform can now be applied with program capture enabled.
  [(#6945)](https://github.com/PennyLaneAI/pennylane/pull/6945)
  [(#7020)](https://github.com/PennyLaneAI/pennylane/pull/7020)

* Added class `qml.capture.transforms.CommuteControlledInterpreter` that moves commuting gates past control 
  and target qubits of controlled operations when experimental program capture is enabled.
  It follows the same API as `qml.transforms.commute_controlled`.
  [(#6946)](https://github.com/PennyLaneAI/pennylane/pull/6946)

* `qml.QNode` can now cache plxpr. When executing a `QNode` for the first time, its plxpr representation will
  be cached based on the abstract evaluation of the arguments. Later executions that have arguments with the
  same shapes and data types will be able to use this cached plxpr instead of capturing the program again.
  [(#6923)](https://github.com/PennyLaneAI/pennylane/pull/6923)

* `qml.QNode` now accepts a `static_argnums` argument. This argument can be used to indicate any arguments that
  should be considered static when capturing the quantum program.
  [(#6923)](https://github.com/PennyLaneAI/pennylane/pull/6923)

* A new, experimental `Operator` method called `compute_qfunc_decomposition` has been added to represent decompositions with structure (e.g., control flow). 
  This method is only used when capture is enabled with `qml.capture.enable()`.
  [(#6859)](https://github.com/PennyLaneAI/pennylane/pull/6859)
  [(#6881)](https://github.com/PennyLaneAI/pennylane/pull/6881)
  [(#7022)](https://github.com/PennyLaneAI/pennylane/pull/7022)
  [(#6917)](https://github.com/PennyLaneAI/pennylane/pull/6917)

  * Autograph can now be used with custom operations defined outside of the pennylane namespace.
  [(#6931)](https://github.com/PennyLaneAI/pennylane/pull/6931)

  * Add a `qml.capture.pause()` context manager for pausing program capture in an error-safe way.
  [(#6911)](https://github.com/PennyLaneAI/pennylane/pull/6911)

* Python control flow (`if/else`, `for`, `while`) is now supported when program capture is enabled by setting 
  `autograph=True` at the QNode level. 
  [(#6837)](https://github.com/PennyLaneAI/pennylane/pull/6837)

  ```python
  qml.capture.enable()

  dev = qml.device("default.qubit", wires=[0, 1, 2])

  @qml.qnode(dev, autograph=True)
  def circuit(num_loops: int):
      for i in range(num_loops):
          if i % 2 == 0:
              qml.H(i)
          else:
              qml.RX(1,i)
      return qml.state()
  ```

  ```pycon
  >>> print(qml.draw(circuit)(num_loops=3))
  0: ──H────────┤  State
  1: ──RX(1.00)─┤  State
  2: ──H────────┤  State
  >>> circuit(3)
  Array([0.43879125+0.j        , 0.43879125+0.j        ,
         0.        -0.23971277j, 0.        -0.23971277j,
         0.43879125+0.j        , 0.43879125+0.j        ,
         0.        -0.23971277j, 0.        -0.23971277j], dtype=complex64)
  ```

* The higher order primitives in program capture can now accept inputs with abstract shapes.
  [(#6786)](https://github.com/PennyLaneAI/pennylane/pull/6786)

* The `PlxprInterpreter` classes can now handle creating dynamic arrays via `jnp.ones`, `jnp.zeros`,
  `jnp.arange`, and `jnp.full`.
  [#6865)](https://github.com/PennyLaneAI/pennylane/pull/6865)

* The qnode primitive now stores the `ExecutionConfig` instead of `qnode_kwargs`.
  [(#6991)](https://github.com/PennyLaneAI/pennylane/pull/6991)

* `Device.eval_jaxpr` now accepts an `execution_config` keyword argument.
  [(#6991)](https://github.com/PennyLaneAI/pennylane/pull/6991)

* The adjoint jvp of a jaxpr can be computed using default.qubit tooling.
  [(#6875)](https://github.com/PennyLaneAI/pennylane/pull/6875)

* A new `qml.capture.eval_jaxpr` function has been implemented. This is a variant of `jax.core.eval_jaxpr` that can handle the creation
  of arrays with dynamic shapes.
  [(#7052)](https://github.com/PennyLaneAI/pennylane/pull/7052)

<h3>Labs: a place for unified and rapid prototyping of research software 🧪</h3>

* ``pennylane.labs.dla.lie_closure_dense`` is removed and integrated into ``qml.lie_closure`` using the new ``dense`` keyword.
  [(#6811)](https://github.com/PennyLaneAI/pennylane/pull/6811)

* ``pennylane.labs.dla.structure_constants_dense`` is removed and integrated into ``qml.structure_constants`` using the new ``matrix`` keyword.
  [(#6861)](https://github.com/PennyLaneAI/pennylane/pull/6861)

* ``ResourceOperator.resource_params`` is changed to a property.
  [(#6973)](https://github.com/PennyLaneAI/pennylane/pull/6973)

<h3>Breaking changes 💔</h3>

* `num_diagonalizing_gates` is no longer accessible in `qml.specs` or `QuantumScript.specs`. The calculation of
  this quantity is extremely expensive, and the definition is ambiguous for non-commuting observables.
  [(#7047)](https://github.com/PennyLaneAI/pennylane/pull/7047)

* `qml.gradients.gradient_transform.choose_trainable_params` has been renamed to `choose_trainable_param_indices`
  to better reflect what it actually does.
  [(#6928)](https://github.com/PennyLaneAI/pennylane/pull/6928)

* `MultiControlledX` no longer accepts strings as control values.
  [(#6835)](https://github.com/PennyLaneAI/pennylane/pull/6835)

* The input argument `control_wires` of `MultiControlledX` has been removed.
  [(#6832)](https://github.com/PennyLaneAI/pennylane/pull/6832)
  [(#6862)](https://github.com/PennyLaneAI/pennylane/pull/6862)

* `qml.execute` now has a collection of keyword-only arguments.
  [(#6598)](https://github.com/PennyLaneAI/pennylane/pull/6598)

* The ``decomp_depth`` argument in :func:`~pennylane.transforms.set_decomposition` has been removed.
  [(#6824)](https://github.com/PennyLaneAI/pennylane/pull/6824)

* The ``max_expansion`` argument in :func:`~pennylane.devices.preprocess.decompose` has been removed.
  [(#6824)](https://github.com/PennyLaneAI/pennylane/pull/6824)

* The ``tape`` and ``qtape`` properties of ``QNode`` have been removed.
  Instead, use the ``qml.workflow.construct_tape`` function.
  [(#6825)](https://github.com/PennyLaneAI/pennylane/pull/6825)

* The ``gradient_fn`` keyword argument to ``qml.execute`` has been removed. Instead, it has been replaced with ``diff_method``.
  [(#6830)](https://github.com/PennyLaneAI/pennylane/pull/6830)
  
* The ``QNode.get_best_method`` and ``QNode.best_method_str`` methods have been removed.
  Instead, use the ``qml.workflow.get_best_diff_method`` function.
  [(#6823)](https://github.com/PennyLaneAI/pennylane/pull/6823)

* The `output_dim` property of `qml.tape.QuantumScript` has been removed. Instead, use method `shape` of `QuantumScript` or `MeasurementProcess` to get the same information.
  [(#6829)](https://github.com/PennyLaneAI/pennylane/pull/6829)

* Removed method `qsvt_legacy` along with its private helper `_qsp_to_qsvt`
  [(#6827)](https://github.com/PennyLaneAI/pennylane/pull/6827)

<h3>Deprecations 👋</h3>

* Specifying `pipeline=None` with `qml.compile` is now deprecated. A sequence of
  transforms should always be specified.
  [(#7004)](https://github.com/PennyLaneAI/pennylane/pull/7004)

* The ``ControlledQubitUnitary`` will stop accepting `QubitUnitary` objects as arguments as its ``base``. Instead, use ``qml.ctrl`` to construct a controlled `QubitUnitary`.
  A folllow-on PR fixed accidental double-queuing when using `qml.ctrl` with `QubitUnitary`.
  [(#6840)](https://github.com/PennyLaneAI/pennylane/pull/6840)
  [(#6926)](https://github.com/PennyLaneAI/pennylane/pull/6926)

* The `control_wires` argument in `qml.ControlledQubitUnitary` has been deprecated.
  Instead, use the `wires` argument as the second positional argument.
  [(#6839)](https://github.com/PennyLaneAI/pennylane/pull/6839)

* The `mcm_method` keyword in `qml.execute` has been deprecated.
  Instead, use the ``mcm_method`` and ``postselect_mode`` arguments.
  [(#6807)](https://github.com/PennyLaneAI/pennylane/pull/6807)

* Specifying gradient keyword arguments as any additional keyword argument to the qnode is deprecated
  and will be removed in v0.42.  The gradient keyword arguments should be passed to the new
  keyword argument `gradient_kwargs` via an explicit dictionary. This change will improve qnode argument
  validation.
  [(#6828)](https://github.com/PennyLaneAI/pennylane/pull/6828)

* The `qml.gradients.hamiltonian_grad` function has been deprecated.
  This gradient recipe is not required with the new operator arithmetic system.
  [(#6849)](https://github.com/PennyLaneAI/pennylane/pull/6849)

* The ``inner_transform_program`` and ``config`` keyword arguments in ``qml.execute`` have been deprecated.
  If more detailed control over the execution is required, use ``qml.workflow.run`` with these arguments instead.
  [(#6822)](https://github.com/PennyLaneAI/pennylane/pull/6822)
  [(#6879)](https://github.com/PennyLaneAI/pennylane/pull/6879)

* The property `MeasurementProcess.return_type` has been deprecated.
  If observable type checking is needed, please use direct `isinstance`; if other text information is needed, please use class name, or another internal temporary private member `_shortname`.
  [(#6841)](https://github.com/PennyLaneAI/pennylane/pull/6841)
  [(#6906)](https://github.com/PennyLaneAI/pennylane/pull/6906)
  [(#6910)](https://github.com/PennyLaneAI/pennylane/pull/6910)

<h3>Internal changes ⚙️</h3>

* Replace `matrix_power` dispatch for `scipy` interface with an in-place implementation.
  [(#7055)](https://github.com/PennyLaneAI/pennylane/pull/7055)

* Add support to `CollectOpsandMeas` for handling `qnode` primitives.
  [(#6922)](https://github.com/PennyLaneAI/pennylane/pull/6922)

* Change some `scipy` imports from submodules to whole module to reduce memory footprint of importing pennylane. 
  [(#7040)](https://github.com/PennyLaneAI/pennylane/pull/7040)

* Add `NotImplementedError`s for `grad` and `jacobian` in `CollectOpsandMeas`.
  [(#7041)](https://github.com/PennyLaneAI/pennylane/pull/7041)

* Quantum transform interpreters now perform argument validation and will no longer 
  check if the equation in the `jaxpr` is a transform primitive.
  [(#7023)](https://github.com/PennyLaneAI/pennylane/pull/7023)

* `qml.for_loop` and `qml.while_loop` have been moved from the `compiler` module 
  to a new `control_flow` module.
  [(#7017)](https://github.com/PennyLaneAI/pennylane/pull/7017)

* `qml.capture.run_autograph` is now idempotent.
  This means `run_autograph(fn) = run_autograph(run_autograph(fn))`.
  [(#7001)](https://github.com/PennyLaneAI/pennylane/pull/7001)

* Minor changes to `DQInterpreter` for speedups with program capture execution.
  [(#6984)](https://github.com/PennyLaneAI/pennylane/pull/6984)

* Globally silences `no-member` pylint issues from jax.
  [(#6987)](https://github.com/PennyLaneAI/pennylane/pull/6987)

* Fix `pylint=3.3.4` errors in source code.
  [(#6980)](https://github.com/PennyLaneAI/pennylane/pull/6980)
  [(#6988)](https://github.com/PennyLaneAI/pennylane/pull/6988)

* Remove `QNode.get_gradient_fn` from source code.
  [(#6898)](https://github.com/PennyLaneAI/pennylane/pull/6898)
  
* The source code has been updated use black 25.1.0.
  [(#6897)](https://github.com/PennyLaneAI/pennylane/pull/6897)

* Improved the `InterfaceEnum` object to prevent direct comparisons to `str` objects.
  [(#6877)](https://github.com/PennyLaneAI/pennylane/pull/6877)

* Added a `QmlPrimitive` class that inherits `jax.core.Primitive` to a new `qml.capture.custom_primitives` module.
  This class contains a `prim_type` property so that we can differentiate between different sets of PennyLane primitives.
  Consequently, `QmlPrimitive` is now used to define all PennyLane primitives.
  [(#6847)](https://github.com/PennyLaneAI/pennylane/pull/6847)

* The `RiemannianGradientOptimizer` has been updated to take advantage of newer features.
  [(#6882)](https://github.com/PennyLaneAI/pennylane/pull/6882)

* Use `keep_intermediate=True` flag to keep Catalyst's IR when testing.
  Also use a different way of testing to see if something was compiled.
  [(#6990)](https://github.com/PennyLaneAI/pennylane/pull/6990)

<h3>Documentation 📝</h3>

* The code example in the docstring for `qml.PauliSentence` now properly copy-pastes.
  [(#6949)](https://github.com/PennyLaneAI/pennylane/pull/6949)

* The docstrings for `qml.unary_mapping`, `qml.binary_mapping`, `qml.christiansen_mapping`,
  `qml.qchem.localize_normal_modes`, and `qml.qchem.VibrationalPES` have been updated to include better
  code examples.
  [(#6717)](https://github.com/PennyLaneAI/pennylane/pull/6717)

* The docstrings for `qml.qchem.localize_normal_modes` and `qml.qchem.VibrationalPES` have been updated to include
  examples that can be copied.
  [(#6834)](https://github.com/PennyLaneAI/pennylane/pull/6834)

* Fixed a typo in the code example for `qml.labs.dla.lie_closure_dense`.
  [(#6858)](https://github.com/PennyLaneAI/pennylane/pull/6858)

* The code example in the docstring for `qml.BasisRotation` was corrected by including `wire_order` in the 
  call to `qml.matrix`.
  [(#6891)](https://github.com/PennyLaneAI/pennylane/pull/6891)

* The docstring of `qml.noise.meas_eq` has been updated to make its functionality clearer.
  [(#6920)](https://github.com/PennyLaneAI/pennylane/pull/6920)

<h3>Bug fixes 🐛</h3>

* `qml.transforms.single_qubit_fusion` and `qml.transforms.cancel_inverses` now correctly handle mid-circuit measurements
  when experimental program capture is enabled.
  [(#7020)](https://github.com/PennyLaneAI/pennylane/pull/7020)

* `qml.math.get_interface` now correctly extracts the `"scipy"` interface if provided a list/array
  of sparse matrices. 
  [(#7015)](https://github.com/PennyLaneAI/pennylane/pull/7015)

* `qml.ops.Controlled.has_sparse_matrix` now provides the correct information
  by checking if the target operator has a sparse or dense matrix defined.
  [(#7025)](https://github.com/PennyLaneAI/pennylane/pull/7025)

* `qml.capture.PlxprInterpreter` now flattens pytree arguments before evaluation.
  [(#6975)](https://github.com/PennyLaneAI/pennylane/pull/6975)

* `qml.GlobalPhase.sparse_matrix` now correctly returns a sparse matrix of the same shape as `matrix`.
  [(#6940)](https://github.com/PennyLaneAI/pennylane/pull/6940)

* `qml.expval` no longer silently casts to a real number when observable coefficients are imaginary.
  [(#6939)](https://github.com/PennyLaneAI/pennylane/pull/6939)

* Fixed `qml.wires.Wires` initialization to disallow `Wires` objects as wires labels.
  Now, `Wires` is idempotent, e.g. `Wires([Wires([0]), Wires([1])])==Wires([0, 1])`.
  [(#6933)](https://github.com/PennyLaneAI/pennylane/pull/6933)

* `qml.capture.PlxprInterpreter` now correctly handles propagation of constants when interpreting higher-order primitives
  [(#6913)](https://github.com/PennyLaneAI/pennylane/pull/6913)

* `qml.capture.PlxprInterpreter` now uses `Primitive.get_bind_params` to resolve primitive calling signatures before binding
  primitives.
  [(#6913)](https://github.com/PennyLaneAI/pennylane/pull/6913)

* The interface is now detected from the data in the circuit, not the arguments to the `QNode`. This allows
  interface data to be strictly passed as closure variables and still be detected.
  [(#6892)](https://github.com/PennyLaneAI/pennylane/pull/6892)

* `BasisState` now casts its input to integers.
  [(#6844)](https://github.com/PennyLaneAI/pennylane/pull/6844)

* The `workflow.contstruct_batch` and `workflow.construct_tape` functions now correctly reflect the `mcm_method`
  passed to the `QNode`, instead of assuming the method is always `deferred`.
  [(#6903)](https://github.com/PennyLaneAI/pennylane/pull/6903)

* The `poly_to_angles` function has been improved to correctly work with different interfaces and
  no longer manipulate the input angles tensor internally.
  [(#6979)](https://github.com/PennyLaneAI/pennylane/pull/6979)

* The `QROM` template is upgraded to decompose more efficiently when `work_wires` are not used.
  [#6967)](https://github.com/PennyLaneAI/pennylane/pull/6967)

* Processing mid-circuit measurements inside conditionals is not supported and previously resulted in 
  unclear error messages or incorrect results. It is now explicitly not allowed, and raises an error when 
  processing the tape.
  [(#7027)](https://github.com/PennyLaneAI/pennylane/pull/7027)

<h3>Contributors ✍️</h3>

This release contains contributions from (in alphabetical order):

Guillermo Alonso,
Utkarsh Azad,
Henry Chang,
Yushao Chen,
Isaac De Vlugt,
Diksha Dhawan,
Lillian M.A. Frederiksen,
Pietropaolo Frisoni,
Marcus Gisslén,
Korbinian Kottmann,
Christina Lee,
Joseph Lee,
Mudit Pandey,
Andrija Paurevic,
Shuli Shu,
David Wierichs<|MERGE_RESOLUTION|>--- conflicted
+++ resolved
@@ -53,13 +53,12 @@
 
 <h3>Improvements 🛠</h3>
 
-<<<<<<< HEAD
 * The `default.mixed` device now adheres to the newer device API introduced in 
   [v0.33](https://docs.pennylane.ai/en/stable/development/release_notes.html#release-0-33-0).
   This means that `default.mixed` now supports not having to specify the number of wires,
   more predictable behaviour with interfaces, support for `qml.Snapshot`, and more.
   [(#6684)](https://github.com/PennyLaneAI/pennylane/pull/6684)
-=======
+
 * `Operator.sparse_matrix` now supports `format` parameter to specify the returned scipy sparse matrix format,
   with the default being `'csr'`
   [(#6995)](https://github.com/PennyLaneAI/pennylane/pull/6995)
@@ -74,7 +73,6 @@
   
 * `default.qubit` now supports the sparse matrices to be applied to the state vector. Specifically, `QubitUnitary` initialized with a sparse matrix can now be applied to the state vector in the `default.qubit` device.
   [(#6883)](https://github.com/PennyLaneAI/pennylane/pull/6883)
->>>>>>> 51484c7c
 
 * `merge_rotations` now correctly simplifies merged `qml.Rot` operators whose angles yield the identity operator.
   [(#7011)](https://github.com/PennyLaneAI/pennylane/pull/7011)
