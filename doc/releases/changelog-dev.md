:orphan:

# Release 0.36.0-dev (development release)

<h3>New features since last release</h3>

* `qml.ops.Sum` now supports storing grouping information. Grouping type and method can be
  specified during construction using the `grouping_type` and `method` keyword arguments of
  `qml.dot`, `qml.sum`, or `qml.ops.Sum`. The grouping indices are stored in `Sum.grouping_indices`.
  [(#5179)](https://github.com/PennyLaneAI/pennylane/pull/5179)

  ```python
  import pennylane as qml

  a = qml.X(0)
  b = qml.prod(qml.X(0), qml.X(1))
  c = qml.Z(0)
  obs = [a, b, c]
  coeffs = [1.0, 2.0, 3.0]

  op = qml.dot(coeffs, obs, grouping_type="qwc")
  ```
  ```pycon
  >>> op.grouping_indices
  ((2,), (0, 1))
  ```

  Additionally, grouping type and method can be set or changed after construction using
  `Sum.compute_grouping()`:

  ```python
  import pennylane as qml

  a = qml.X(0)
  b = qml.prod(qml.X(0), qml.X(1))
  c = qml.Z(0)
  obs = [a, b, c]
  coeffs = [1.0, 2.0, 3.0]

  op = qml.dot(coeffs, obs)
  ```
  ```pycon
  >>> op.grouping_indices is None
  True
  >>> op.compute_grouping(grouping_type="qwc")
  >>> op.grouping_indices
  ((2,), (0, 1))
  ```

  Note that the grouping indices refer to the lists returned by `Sum.terms()`, not `Sum.operands`.

* Added new `SpectralNormError` class to the new error tracking functionality.
  [(#5154)](https://github.com/PennyLaneAI/pennylane/pull/5154)

* The `dynamic_one_shot` transform is introduced enabling dynamic circuit execution on circuits with shots and devices that support `MidMeasureMP` operations natively.
  [(#5266)](https://github.com/PennyLaneAI/pennylane/pull/5266)

* Added new function `qml.operation.convert_to_legacy_H` to convert `Sum`, `SProd`, and `Prod` to `Hamiltonian` instances.
  [(#5309)](https://github.com/PennyLaneAI/pennylane/pull/5309)

<h3>Improvements 🛠</h3>

* The `qml.is_commuting` function now accepts `Sum`, `SProd`, and `Prod` instances.
  [(#5351)](https://github.com/PennyLaneAI/pennylane/pull/5351)

* Operators can now be left multiplied `x * op` by numpy arrays.
  [(#5361)](https://github.com/PennyLaneAI/pennylane/pull/5361)

* Create the `qml.Reflection` operator, useful for amplitude amplification and its variants.
  [(##5159)](https://github.com/PennyLaneAI/pennylane/pull/5159)

  ```python
  @qml.prod
  def generator(wires):
        qml.Hadamard(wires=wires)

  U = generator(wires=0)

  dev = qml.device('default.qubit')
  @qml.qnode(dev)
  def circuit():

        # Initialize to the state |1>
        qml.PauliX(wires=0)

        # Apply the reflection
        qml.Reflection(U)

        return qml.state()

  ```

  ```pycon
  >>> circuit()
  tensor([1.+6.123234e-17j, 0.-6.123234e-17j], requires_grad=True)
  ```

* The `molecular_hamiltonian` function calls `PySCF` directly when `method='pyscf'` is selected.
  [(#5118)](https://github.com/PennyLaneAI/pennylane/pull/5118)

* All generators in the source code (except those in the `qchem` module) no longer return
  `Hamiltonian` or `Tensor` instances. Wherever possible, these return `Sum`, `SProd`, and `Prod` instances.
  [(#5253)](https://github.com/PennyLaneAI/pennylane/pull/5253)

* Upgraded `null.qubit` to the new device API. Also, added support for all measurements and various modes of differentiation.
  [(#5211)](https://github.com/PennyLaneAI/pennylane/pull/5211)
  
* `ApproxTimeEvolution` is now compatible with any operator that defines a `pauli_rep`.
  [(#5362)](https://github.com/PennyLaneAI/pennylane/pull/5362)

* `Hamiltonian.pauli_rep` is now defined if the hamiltonian is a linear combination of paulis.
  [(#5377)](https://github.com/PennyLaneAI/pennylane/pull/5377)

<h4>Community contributions 🥳</h4>

* Functions `measure_with_samples` and `sample_state` have been added to the new `qutrit_mixed` module found in
 `qml.devices`. These functions are used to sample device-compatible states, returning either the final measured state or value of an observable.
  [(#5082)](https://github.com/PennyLaneAI/pennylane/pull/5082)

* The `QNode` now defers `diff_method` validation to the device under the new device api `qml.devices.Device`.
  [(#5176)](https://github.com/PennyLaneAI/pennylane/pull/5176)

* `taper_operation` method is compatible with new operator arithmetic.
  [(#5326)](https://github.com/PennyLaneAI/pennylane/pull/5326)

* `qml.transforms.split_non_commuting` will now work with single-term operator arithmetic.
  [(#5314)](https://github.com/PennyLaneAI/pennylane/pull/5314)

* Implemented the method `process_counts` in `ExpectationMP`, `VarianceMP`, and `CountsMP`.
  [(#5256)](https://github.com/PennyLaneAI/pennylane/pull/5256)

<h3>Breaking changes 💔</h3>

* The private functions `_pauli_mult`, `_binary_matrix` and `_get_pauli_map` from the `pauli` module have been removed. The same functionality can be achieved using newer features in the ``pauli`` module.
  [(#5323)](https://github.com/PennyLaneAI/pennylane/pull/5323)

* `qml.matrix()` called on the following will raise an error if `wire_order` is not specified:
  * tapes with more than one wire.
  * quantum functions.
  * Operator class where `num_wires` does not equal to 1
  * QNodes if the device does not have wires specified.
  * PauliWords and PauliSentences with more than one wire.
  [(#5328)](https://github.com/PennyLaneAI/pennylane/pull/5328)
  [(#5359)](https://github.com/PennyLaneAI/pennylane/pull/5359)

* `qml.pauli.pauli_mult` and `qml.pauli.pauli_mult_with_phase` are now removed. Instead, you  should use `qml.simplify(qml.prod(pauli_1, pauli_2))` to get the reduced operator.
  [(#5324)](https://github.com/PennyLaneAI/pennylane/pull/5324)
  
  ```pycon
  >>> op = qml.simplify(qml.prod(qml.PauliX(0), qml.PauliZ(0)))
  >>> op
  -1j*(PauliY(wires=[0]))
  >>> [phase], [base] = op.terms()
  >>> phase, base
  (-1j, PauliY(wires=[0]))
  ```

* `MeasurementProcess.name` and `MeasurementProcess.data` have been removed. Use `MeasurementProcess.obs.name` and `MeasurementProcess.obs.data` instead.
  [(#5321)](https://github.com/PennyLaneAI/pennylane/pull/5321)

* `Operator.validate_subspace(subspace)` has been removed. Instead, you should use `qml.ops.qutrit.validate_subspace(subspace)`.
  [(#5311)](https://github.com/PennyLaneAI/pennylane/pull/5311)

* The contents of `qml.interfaces` is moved inside `qml.workflow`. The old import path no longer exists.
  [(#5329)](https://github.com/PennyLaneAI/pennylane/pull/5329)

* `single_tape_transform`, `batch_transform`, `qfunc_transform`, `op_transform`, `gradient_transform`
  and `hessian_transform` are removed. Instead, switch to using the new `qml.transform` function. Please refer to
  `the transform docs <https://docs.pennylane.ai/en/stable/code/qml_transforms.html#custom-transforms>`_
  to see how this can be done.
  [(#5339)](https://github.com/PennyLaneAI/pennylane/pull/5339)

* Attempting to multiply `PauliWord` and `PauliSentence` with `*` will raise an error. Instead, use `@` to conform with the PennyLane convention.
  [(#5341)](https://github.com/PennyLaneAI/pennylane/pull/5341)

<h3>Deprecations 👋</h3>

* `qml.load` is deprecated. Instead, please use the functions outlined in the *Importing workflows* quickstart guide, such as `qml.from_qiskit`.
  [(#5312)](https://github.com/PennyLaneAI/pennylane/pull/5312)

<<<<<<< HEAD
* Specifying ``control_values`` with a bit string to ``qml.MultiControlledX`` is deprecated. Instead, use a list of booleans or 1s and 0s.
  [(#5352)](https://github.com/PennyLaneAI/pennylane/pull/5352)

* ``qml.from_qasm_file`` is deprecated. Instead, please open the file and then load its content using ``qml.from_qasm``.
=======
* `qml.from_qasm_file` is deprecated. Instead, please open the file and then load its content using `qml.from_qasm`.
>>>>>>> d42f5ee9
  [(#5331)](https://github.com/PennyLaneAI/pennylane/pull/5331)

  ```pycon
  >>> with open("test.qasm", "r") as f:
  ...     circuit = qml.from_qasm(f.read())
  ```

<h3>Documentation 📝</h3>

* Removed some redundant documentation for the `evolve` function.
  [(#5347)](https://github.com/PennyLaneAI/pennylane/pull/5347)

* Updated the final example in the `compile` docstring to use transforms correctly.
  [(#5348)](https://github.com/PennyLaneAI/pennylane/pull/5348)

<h3>Bug fixes 🐛</h3>

* We no longer perform unwanted dtype promotion in the `pauli_rep` of `SProd` instances when using tensorflow.
  [(#5246)](https://github.com/PennyLaneAI/pennylane/pull/5246)

* Fixed `TestQubitIntegration.test_counts` in `tests/interfaces/test_jax_qnode.py` to always produce counts for all outcomes.
  [(#5336)](https://github.com/PennyLaneAI/pennylane/pull/5336)

<h3>Contributors ✍️</h3>

This release contains contributions from (in alphabetical order):

Tarun Kumar Allamsetty,
Guillermo Alonso,
Mikhail Andrenkov,
Utkarsh Azad,
Gabriel Bottrill,
Astral Cai,
Amintor Dusko,
Pietropaolo Frisoni,
Soran Jahangiri,
Korbinian Kottmann,
Christina Lee,
Mudit Pandey,
Matthew Silverman.<|MERGE_RESOLUTION|>--- conflicted
+++ resolved
@@ -178,14 +178,10 @@
 * `qml.load` is deprecated. Instead, please use the functions outlined in the *Importing workflows* quickstart guide, such as `qml.from_qiskit`.
   [(#5312)](https://github.com/PennyLaneAI/pennylane/pull/5312)
 
-<<<<<<< HEAD
-* Specifying ``control_values`` with a bit string to ``qml.MultiControlledX`` is deprecated. Instead, use a list of booleans or 1s and 0s.
+* Specifying `control_values` with a bit string to `qml.MultiControlledX` is deprecated. Instead, use a list of booleans or 1s and 0s.
   [(#5352)](https://github.com/PennyLaneAI/pennylane/pull/5352)
 
-* ``qml.from_qasm_file`` is deprecated. Instead, please open the file and then load its content using ``qml.from_qasm``.
-=======
 * `qml.from_qasm_file` is deprecated. Instead, please open the file and then load its content using `qml.from_qasm`.
->>>>>>> d42f5ee9
   [(#5331)](https://github.com/PennyLaneAI/pennylane/pull/5331)
 
   ```pycon
