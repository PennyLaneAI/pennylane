:orphan:

# Release 0.41.0-dev (development release)

<h3>New features since last release</h3>

<h3>Improvements 🛠</h3>

* `QNode` objects now have an `update` method that allows for re-configuring settings like `diff_method`, `mcm_method`, and more. This allows for easier on-the-fly adjustments to workflows. Any arguments not specified will retain their original value.
  [(#6803)](https://github.com/PennyLaneAI/pennylane/pull/6803)

  After constructing a `QNode`,
  ```python
  import pennylane as qml

  @qml.qnode(device=qml.device("default.qubit"))
  def circuit():
    qml.H(0)
    qml.CNOT([0,1])
    return qml.probs()
  ```
  its settings can be modified with `update`, which returns a new `QNode` object. Here is an example
  of updating a QNode's `diff_method`:
  ```pycon
  >>> print(circuit.diff_method)
  best
  >>> new_circuit = circuit.update(diff_method="parameter-shift")
  >>> print(new_circuit.diff_method)
  'parameter-shift'
  ```
  
* Finite shot and parameter-shift executions on `default.qubit` can now
  be natively jitted end-to-end, leading to performance improvements.
  Devices can now configure whether or not ML framework data is sent to them
  via an `ExecutionConfig.convert_to_numpy` parameter.
  [(#6788)](https://github.com/PennyLaneAI/pennylane/pull/6788)

* The coefficients of observables now have improved differentiability.
  [(#6598)](https://github.com/PennyLaneAI/pennylane/pull/6598)

* An empty basis set in `qml.compile` is now recognized as valid, resulting in decomposition of all operators that can be decomposed. 
   [(#6821)](https://github.com/PennyLaneAI/pennylane/pull/6821)

* An informative error is raised when a `QNode` with `diff_method=None` is differentiated.
  [(#6770)](https://github.com/PennyLaneAI/pennylane/pull/6770)

* The requested `diff_method` is now validated when program capture is enabled.
  [(#6852)](https://github.com/PennyLaneAI/pennylane/pull/6852)

<h3>Breaking changes 💔</h3>

* `MultiControlledX` no longer accepts strings as control values.
  [(#6835)](https://github.com/PennyLaneAI/pennylane/pull/6835)

* The input argument `control_wires` of `MultiControlledX` has been removed.
  [(#6832)](https://github.com/PennyLaneAI/pennylane/pull/6832)
  [(#6862)](https://github.com/PennyLaneAI/pennylane/pull/6862)

* `qml.execute` now has a collection of keyword-only arguments.
  [(#6598)](https://github.com/PennyLaneAI/pennylane/pull/6598)

* The ``decomp_depth`` argument in :func:`~pennylane.transforms.set_decomposition` has been removed. 
  [(#6824)](https://github.com/PennyLaneAI/pennylane/pull/6824)

* The ``max_expansion`` argument in :func:`~pennylane.devices.preprocess.decompose` has been removed. 
  [(#6824)](https://github.com/PennyLaneAI/pennylane/pull/6824)

* The ``tape`` and ``qtape`` properties of ``QNode`` have been removed. 
  Instead, use the ``qml.workflow.construct_tape`` function.
  [(#6825)](https://github.com/PennyLaneAI/pennylane/pull/6825)

* The ``gradient_fn`` keyword argument to ``qml.execute`` has been removed. Instead, it has been replaced with ``diff_method``.
  [(#6830)](https://github.com/PennyLaneAI/pennylane/pull/6830)
  
* The ``QNode.get_best_method`` and ``QNode.best_method_str`` methods have been removed. 
  Instead, use the ``qml.workflow.get_best_diff_method`` function. 
  [(#6823)](https://github.com/PennyLaneAI/pennylane/pull/6823)

* The `output_dim` property of `qml.tape.QuantumScript` has been removed. Instead, use method `shape` of `QuantumScript` or `MeasurementProcess` to get the same information.
  [(#6829)](https://github.com/PennyLaneAI/pennylane/pull/6829)

* Removed method `qsvt_legacy` along with its private helper `_qsp_to_qsvt`
  [(#6827)](https://github.com/PennyLaneAI/pennylane/pull/6827)

<h3>Deprecations 👋</h3>

<<<<<<< HEAD
* Specifying gradient keyword arguments as any additional keyword argument to the qnode is deprecated
  and will be removed in v0.42.  The gradient keyword arguments should be passed to the new
  keyword argument `gradient_kwargs` via an explicit dictionary. This change will improve qnode argument
  validation.
  [(#6828)](https://github.com/PennyLaneAI/pennylane/pull/6828)
=======
* The `qml.gradients.hamiltonian_grad` function has been deprecated.
  This gradient recipe is not required with the new operator arithmetic system.
  [(#6849)](https://github.com/PennyLaneAI/pennylane/pull/6849)
>>>>>>> 61dbc714

* The ``inner_transform_program`` and ``config`` keyword arguments in ``qml.execute`` have been deprecated.
  If more detailed control over the execution is required, use ``qml.workflow.run`` with these arguments instead.
  [(#6822)](https://github.com/PennyLaneAI/pennylane/pull/6822)

<h3>Internal changes ⚙️</h3>

* Added a `QmlPrimitive` class that inherits `jax.core.Primitive` to a new `qml.capture.custom_primitives` module.
  This class contains a `prim_type` property so that we can differentiate between different sets of PennyLane primitives.
  Consequently, `QmlPrimitive` is now used to define all PennyLane primitives.
  [(#6847)](https://github.com/PennyLaneAI/pennylane/pull/6847)

<h3>Documentation 📝</h3>

* The docstrings for `qml.unary_mapping`, `qml.binary_mapping`, `qml.christiansen_mapping`, 
  `qml.qchem.localize_normal_modes`, and `qml.qchem.VibrationalPES` have been updated to include better 
  code examples.
  [(#6717)](https://github.com/PennyLaneAI/pennylane/pull/6717)

* Fixed a typo in the code example for `qml.labs.dla.lie_closure_dense`.
  [(#6858)](https://github.com/PennyLaneAI/pennylane/pull/6858)

<h3>Bug fixes 🐛</h3>

* `BasisState` now casts its input to integers.
  [(#6844)](https://github.com/PennyLaneAI/pennylane/pull/6844)

<h3>Contributors ✍️</h3>

This release contains contributions from (in alphabetical order):

Yushao Chen,
Isaac De Vlugt,
Diksha Dhawan,
Pietropaolo Frisoni,
Marcus Gisslén,
Christina Lee,
Mudit Pandey,
Andrija Paurevic<|MERGE_RESOLUTION|>--- conflicted
+++ resolved
@@ -84,17 +84,15 @@
 
 <h3>Deprecations 👋</h3>
 
-<<<<<<< HEAD
 * Specifying gradient keyword arguments as any additional keyword argument to the qnode is deprecated
   and will be removed in v0.42.  The gradient keyword arguments should be passed to the new
   keyword argument `gradient_kwargs` via an explicit dictionary. This change will improve qnode argument
   validation.
   [(#6828)](https://github.com/PennyLaneAI/pennylane/pull/6828)
-=======
+
 * The `qml.gradients.hamiltonian_grad` function has been deprecated.
   This gradient recipe is not required with the new operator arithmetic system.
   [(#6849)](https://github.com/PennyLaneAI/pennylane/pull/6849)
->>>>>>> 61dbc714
 
 * The ``inner_transform_program`` and ``config`` keyword arguments in ``qml.execute`` have been deprecated.
   If more detailed control over the execution is required, use ``qml.workflow.run`` with these arguments instead.
