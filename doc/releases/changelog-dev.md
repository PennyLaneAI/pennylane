--- conflicted
+++ resolved
@@ -664,7 +664,6 @@
 
 <h3>Documentation</h3>
 
-<<<<<<< HEAD
 * Added documentation on parameter broadcasting regarding both its usage and technical aspects
   [#3356](https://github.com/PennyLaneAI/pennylane/pull/3356)
 
@@ -675,11 +674,10 @@
   now contain introductions and details on parameter broadcasting. The QNode documentation
   mostly contains usage details, the Operator documentation is concerned with implementation
   details and a guide to support broadcasting in custom operators.
-=======
+
 * Corrects the return type statements of gradient and Hessian transforms, as well as a series
   of other functions that are a `batch_transform`.
   [(#3476)](https://github.com/PennyLaneAI/pennylane/pull/3476)
->>>>>>> f07897cd
 
 * Adds developer documentation for the queuing module.
   [(#3268)](https://github.com/PennyLaneAI/pennylane/pull/3268)
