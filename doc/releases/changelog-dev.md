--- conflicted
+++ resolved
@@ -113,8 +113,5 @@
 
 This release contains contributions from (in alphabetical order):
 
-<<<<<<< HEAD
-David Ittah, Ankit Khandelwal, Bogdan Reznychenko, Ixchel Meza Chavez, Moritz Willmann
-=======
-David Ittah, Edward Jiang, Ankit Khandelwal, Christina Lee, Ixchel Meza Chavez, Moritz Willmann
->>>>>>> ef3ececa
+David Ittah, Edward Jiang, Bogdan Reznychenko, Ankit Khandelwal, Christina Lee,
+Ixchel Meza Chavez, Moritz Willmann