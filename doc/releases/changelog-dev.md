# Release 0.44.0-dev (development release)

<h3>New features since last release</h3>

<h4>Bucket-Brigade QRAM </h4>

* Bucket Brigade QRAM is implemented as a template :class:`~.BBQRAM` to allow for selection of bitstrings in 
  superposition.
  [(#8670)](https://github.com/PennyLaneAI/pennylane/pull/8670)

<h4>Quantum Automatic Differentiation </h4>

* Quantum Automatic Differentiation implemented to allow automatic selection of optimal
  Hadamard gradient differentiation methods per [the paper](https://arxiv.org/pdf/2408.05406).
  [(#8640)](https://github.com/PennyLaneAI/pennylane/pull/8640)

<h4>Instantaneous Quantum Polynomial Circuits </h4>

* A new template for building an Instantaneous Quantum Polynomial (`~.IQP`) circuit has been added along with a 
  lightweight version (based on the :class:`~.estimator.resource_operator.ResourceOperator` class) to rapidly 
  estimate its resources. This unlocks easily estimating the resources of the IQP circuit introduced in the 
  `Train on classical, deploy on quantum <https://arxiv.org/abs/2503.02934>`_ work for generative quantum machine 
  learning.
  [(#8748)](https://github.com/PennyLaneAI/pennylane/pull/8748)

<h4>Pauli-based computation </h4>

<<<<<<< HEAD
* A new template :class:`~.MultiplexerStatePreparation` has been added. This template allows preparing arbitrary states
  using the :class:`~.SelectPauliRot` operations.
  [(#8581)](https://github.com/PennyLaneAI/pennylane/pull/8581)

<h4>Pauli product measurements</h4>
=======
* Users can now perform rapid Clifford+T decomposition with :func:`pennylane.qjit` using the new 
  :func:`~pennylane.transforms.gridsynth` compilation pass.
  This pass discretizes ``RZ`` and ``PhaseShift`` gates to either the Clifford+T basis or to the PPR basis.
  [(#8609)](https://github.com/PennyLaneAI/pennylane/pull/8609)
  [(#8764)](https://github.com/PennyLaneAI/pennylane/pull/8764)
>>>>>>> 003a47a8

* Writing circuits in terms of `Pauli product measurements <https://pennylane.ai/compilation/pauli-product-measurement>`_
  (PPMs) in PennyLane is now possible with the new :func:`~.pauli_measure` function.
  Using this function in tandem with :class:`~.PauliRot` to represent Pauli product rotations (PPRs) unlocks surface-code fault-tolerant quantum computing research spurred from `A Game of Surface Codes <http://arxiv.org/abs/1808.02892>`_.
  [(#8461)](https://github.com/PennyLaneAI/pennylane/pull/8461)
  [(#8631)](https://github.com/PennyLaneAI/pennylane/pull/8631)
  [(#8623)](https://github.com/PennyLaneAI/pennylane/pull/8623)
  [(#8663)](https://github.com/PennyLaneAI/pennylane/pull/8663)
  [(#8692)](https://github.com/PennyLaneAI/pennylane/pull/8692)

  The new :func:`~.pauli_measure` function is currently only for analysis on the ``null.qubit`` device, which allows for resource tracking with :func:`~.specs` and circuit inspection with :func:`~.drawer.draw`.

  In the following example, a measurement of the ``XY`` Pauli product on wires ``0`` and ``2`` is performed
  using :func:`~.pauli_measure`, followed by application of a :class:`~.PauliX` gate conditional on
  the outcome of the PPM:

  ```python
  import pennylane as qml
  
  dev = qml.device("null.qubit", wires=3)

  @qml.qnode(dev)
  def circuit():
      qml.Hadamard(0)
      qml.Hadamard(2)
      qml.PauliRot(np.pi / 4, pauli_word="XYZ", wires=[0, 1, 2])
      ppm = qml.pauli_measure(pauli_word="XY", wires=[0, 2])
      qml.cond(ppm, qml.X)(wires=1)
      return qml.expval(qml.Z(0))
  ```

  ```pycon
  >>> print(qml.draw(circuit)())
  0: ──H─╭RXYZ(0.79)─╭┤↗X├────┤  <Z>
  1: ────├RXYZ(0.79)─│──────X─┤
  2: ──H─╰RXYZ(0.79)─╰┤↗Y├──║─┤
                       ╚════╝
  ```

  By appliying the :func:`~.specs` function to the circuit above, you can easily determine its resource information.
  In this case, in addition to other gates, we can see that the circuit includes one PPR and one PPM operation (represented
  by the :class:`~.PauliRot` and :class:`~.ops.mid_measure.pauli_measure.PauliMeasure` gate types):

  ```pycon
  >>> print(qml.specs(circuit)()['resources'])
  Total qubit allocations: 3
  Total gates: 5
  Circuit depth: 4

  Gate types:
    Hadamard: 2
    PauliRot: 1
    PauliMeasure: 1
    Conditional(PauliX): 1

  Measurements:
    expval(PauliZ): 1
  ```

* New decomposition rules that decompose to :class:`~.PauliRot` are added for the following operators.
  [(#8700)](https://github.com/PennyLaneAI/pennylane/pull/8700)
  [(#8704)](https://github.com/PennyLaneAI/pennylane/pull/8704)

  - :class:`~.CRX`, :class:`~.CRY`, :class:`~.CRZ`
  - :class:`~.ControlledPhaseShift`
  - :class:`~.IsingXX`, :class:`~.IsingYY`, :class:`~.IsingZZ`
  - :class:`~.PSWAP`
  - :class:`~.RX`, :class:`~.RY`, :class:`~.RZ`
  - :class:`~.SingleExcitation`, :class:`~.DoubleExcitation`
  - :class:`~.SWAP`, :class:`~.ISWAP`, :class:`~.SISWAP`
  - :class:`~.CY`, :class:`~.CZ`, :class:`~.CSWAP`, :class:`~.CNOT`, :class:`~.Toffoli`

<h4>Compile Pipeline and Transforms </h4>

* Added decompositions of the ``RX``, ``RY`` and ``RZ`` rotations into one of the other two, as well
  as basis changing Clifford gates, to the graph-based decomposition system.
  [(#8569)](https://github.com/PennyLaneAI/pennylane/pull/8569)

* Arithmetic dunder methods (`__add__`, `__mul__`, `__rmul__`) have been added to 
  :class:`~.transforms.core.TransformDispatcher`, :class:`~.transforms.core.TransformContainer`, 
  and :class:`~.CompilePipeline` (previously known as the `TransformProgram`) to enable intuitive composition of transform programs using `+` and `*` operators.
  [(#8703)](https://github.com/PennyLaneAI/pennylane/pull/8703)

* `TransformProgram` now has a new method `remove` to remove all bound transforms that match the input.
  [(#8751)](https://github.com/PennyLaneAI/pennylane/pull/8751)

* In the past, calling a transform with only arguments or keyword but no tapes would raise an error.
  Now, two transforms can be concatenated naturally as

  ```python
  decompose(gate_set=gate_set) + merge_rotations(1e-6)
  ```

  [(#8730)](https://github.com/PennyLaneAI/pennylane/pull/8730)

* The `TransformProgram` has been renamed to :class:`~pennylane.transforms.core.CompilePipeline`, and uses of
  the term "transform program" has been updated to "compile pipeline" across the codebase. The class is still
  accessible as `TransformProgram` from `pennylane.transforms.core`, but the module `pennylane.transforms.core.transform_program`
  has been renamed to `pennylane.transforms.core.compile_pipeline`, and the old name is no longer available.
  [(#8735)](https://github.com/PennyLaneAI/pennylane/pull/8735)

* The :class:`~pennylane.transforms.core.CompilePipeline` (previously known as `TransformProgram`)
  is available at the top level namespace as `qml.CompilePipeline`.
  [(#8735)](https://github.com/PennyLaneAI/pennylane/pull/8735)

* Now `CompilePipeline` can dispatch to anything individual transforms can dispatch onto, including
  QNodes.
  [(#8731)](https://github.com/PennyLaneAI/pennylane/pull/8731)

* The :class:`~.CompilePipeline` (previously known as the `TransformProgram`) can now be constructed
  more flexibility with a variable number of arguments that are of types `TransformDispatcher`,
  `TransformContainer`, or other `CompilePipeline`s.
  [(#8750)](https://github.com/PennyLaneAI/pennylane/pull/8750)

* Quantum compilation passes in MLIR and XDSL can now be applied using the core PennyLane transform
  infrastructure, instead of using Catalyst-specific tools. This is made possible by a new argument in
  :func:`~pennylane.transform` and `~.TransformDispatcher` called ``pass_name``, which accepts a string
  corresponding to the name of the compilation pass.
  The ``pass_name`` argument ensures that the given compilation pass will be used when qjit'ing a
  workflow, where the pass is performed in MLIR or xDSL.
  [(#8539)](https://github.com/PennyLaneAI/pennylane/pull/8539)

<h4>Analyzing your algorithms quickly and easily with resource estimation</h4>

* Users can now set precisions for a larger variety of `ResourceOperator`s in
  :mod:`estimator <pennylane.estimator>` using
  :meth:`ResourceConfig.set_precision <pennylane.estimator.resource_config.ResourceConfig.set_precision>`
  thanks to the addition of the `resource_key` keyword argument.
  [(#8561)](https://github.com/PennyLaneAI/pennylane/pull/8561)

* Users can now estimate the resources of Trotterization for Pauli Hamiltonians, using the new
  :class:`estimator.PauliHamiltonian <pennylane.estimator.compact_hamiltonian.PauliHamiltonian>`
  resource Hamiltonian class and the new
  :class:`estimator.TrotterPauli <pennylane.estimator.templates.TrotterPauli>`
  resource operator.
  [(#8546)](https://github.com/PennyLaneAI/pennylane/pull/8546)

* Added `PauliHamiltonian.num_terms` property to the ``qml.estimator.PauliHamiltonian`` class.
  Users can more easily access the total number of terms (Pauli words) from the `PauliHamiltonian` object directly.
  [(#8761)](https://github.com/PennyLaneAI/pennylane/pull/8761)

<h4>Seamless resource tracking and circuit visualization for compiled programs </h4>

* A new :func:`~.marker` function allows for easy inspection at particular points in a transform program
  with :func:`~.specs` and :func:`~.drawer.draw` instead of having to increment ``level``
  by integer amounts when not using any Catalyst passes.
  [(#8684)](https://github.com/PennyLaneAI/pennylane/pull/8684)

  The :func:`~.marker` function works like a transform in PennyLane, and can be deployed as
  a decorator on top of QNodes:

  ```
  @qml.marker(level="rotations-merged")
  @qml.transforms.merge_rotations
  @qml.marker(level="my-level")
  @qml.transforms.cancel_inverses
  @qml.transforms.decompose(gate_set={qml.RX})
  @qml.qnode(qml.device('lightning.qubit'))
  def circuit():
      qml.RX(0.2,0)
      qml.X(0)
      qml.X(0)
      qml.RX(0.2, 0)
      return qml.state()
  ```

  The string supplied to ``marker`` can then be used as an argument to ``level`` in ``draw``
  and ``specs``, showing the cumulative result of applying transforms up to the marker:

  ```pycon
  >>> print(qml.draw(circuit, level="my-level")())
  0: ──RX(0.20)──RX(3.14)──RX(3.14)──RX(0.20)─┤  State
  >>> print(qml.draw(circuit, level="rotations-merged")())
  0: ──RX(6.68)─┤  State
  ```

<h3>Improvements 🛠</h3>

<h4>Resource estimation</h4>

* Added `Resources.total_wires` and `Resources.total_gates` properties to the 
  ``qml.estimator.Resources`` class. Users can more easily access these quantities from the `Resources` object directly.
  [(#8761)](https://github.com/PennyLaneAI/pennylane/pull/8761)

* Improved the resource decomposition for the :class:`~pennylane.estimator.QROM` class. The cost has
  been reduced in cases when users specify `restored = True` and `sel_swap_depth = 1`.
  [(#8761)](https://github.com/PennyLaneAI/pennylane/pull/8761)

* Improved :mod:`estimator <pennylane.estimator>`'s
  resource decomposition of `PauliRot` to match the optimal resources
  for certain special cases of Pauli strings (e.g. for `XX` and `YY` type Pauli strings).
  [(#8562)](https://github.com/PennyLaneAI/pennylane/pull/8562)

* Users can now estimate the resources for quantum circuits that contain or decompose into
  any of the following symbolic operators: :class:`~.ChangeOpBasis`, :class:`~.Prod`,
  :class:`~.Controlled`, :class:`~.ControlledOp`, :class:`~.Pow`, and :class:`~.Adjoint`.
  [(#8464)](https://github.com/PennyLaneAI/pennylane/pull/8464)

<h4>Decompositions</h4>

* A new decomposition has been added for the Controlled :class:`~.SemiAdder`,
  which is efficient and skips controlling all gates in its decomposition.
  [(#8423)](https://github.com/PennyLaneAI/pennylane/pull/8423)

* Added a :meth:`~pennylane.devices.DeviceCapabilities.gate_set` method to :class:`~pennylane.devices.DeviceCapabilities`
  that produces a set of gate names to be used as the target gate set in decompositions.
  [(#8522)](https://github.com/PennyLaneAI/pennylane/pull/8522)

* The :func:`~pennylane.transforms.decompose` transform now accepts a `minimize_work_wires` argument. With
  the new graph-based decomposition system activated via :func:`~pennylane.decomposition.enable_graph`,
  and `minimize_work_wires` set to `True`, the decomposition system will select decomposition rules that
  minimizes the maximum number of simultaneously allocated work wires.
  [(#8729)](https://github.com/PennyLaneAI/pennylane/pull/8729)
  [(#8734)](https://github.com/PennyLaneAI/pennylane/pull/8734)

* Added a new decomposition, `_decompose_2_cnots`, for the two-qubit decomposition for `QubitUnitary`.
  It supports the analytical decomposition a two-qubit unitary known to require exactly 2 CNOTs.
  [(#8666)](https://github.com/PennyLaneAI/pennylane/issues/8666)

* `Operator.decomposition` will fallback to the first entry in `qml.list_decomps` if the `Operator.compute_decomposition`
  method is not overridden.
  [(#8686)](https://github.com/PennyLaneAI/pennylane/pull/8686)

* The `~.BasisRotation` graph decomposition was re-written in a qjit friendly way with PennyLane control flow.
  [(#8560)](https://github.com/PennyLaneAI/pennylane/pull/8560)
  [(#8608)](https://github.com/PennyLaneAI/pennylane/pull/8608)
  [(#8620)](https://github.com/PennyLaneAI/pennylane/pull/8620)

* The new graph based decompositions system enabled via :func:`~.decomposition.enable_graph` now supports the following
  additional templates.
  [(#8520)](https://github.com/PennyLaneAI/pennylane/pull/8520)
  [(#8515)](https://github.com/PennyLaneAI/pennylane/pull/8515)
  [(#8516)](https://github.com/PennyLaneAI/pennylane/pull/8516)
  [(#8555)](https://github.com/PennyLaneAI/pennylane/pull/8555)
  [(#8558)](https://github.com/PennyLaneAI/pennylane/pull/8558)
  [(#8538)](https://github.com/PennyLaneAI/pennylane/pull/8538)
  [(#8534)](https://github.com/PennyLaneAI/pennylane/pull/8534)
  [(#8582)](https://github.com/PennyLaneAI/pennylane/pull/8582)
  [(#8543)](https://github.com/PennyLaneAI/pennylane/pull/8543)
  [(#8554)](https://github.com/PennyLaneAI/pennylane/pull/8554)
  [(#8616)](https://github.com/PennyLaneAI/pennylane/pull/8616)
  [(#8602)](https://github.com/PennyLaneAI/pennylane/pull/8602)
  [(#8600)](https://github.com/PennyLaneAI/pennylane/pull/8600)
  [(#8601)](https://github.com/PennyLaneAI/pennylane/pull/8601)
  [(#8595)](https://github.com/PennyLaneAI/pennylane/pull/8595)
  [(#8586)](https://github.com/PennyLaneAI/pennylane/pull/8586)
  [(#8614)](https://github.com/PennyLaneAI/pennylane/pull/8614)

  - :class:`~.QSVT`
  - :class:`~.AmplitudeEmbedding`
  - :class:`~.AllSinglesDoubles`
  - :class:`~.SimplifiedTwoDesign`
  - :class:`~.GateFabric`
  - :class:`~.AngleEmbedding`
  - :class:`~.IQPEmbedding`
  - :class:`~.kUpCCGSD`
  - :class:`~.QAOAEmbedding`
  - :class:`~.BasicEntanglerLayers`
  - :class:`~.HilbertSchmidt`
  - :class:`~.LocalHilbertSchmidt`
  - :class:`~.QuantumMonteCarlo`
  - :class:`~.ArbitraryUnitary`
  - :class:`~.ApproxTimeEvolution`
  - :class:`~.ParticleConservingU2`
  - :class:`~.ParticleConservingU1`
  - :class:`~.CommutingEvolution`

* A new decomposition has been added to :class:`pennylane.Toffoli`. This decomposition uses one
  work wire and :class:`pennylane.TemporaryAND` operators to reduce the resources needed.
  [(#8549)](https://github.com/PennyLaneAI/pennylane/pull/8549)

* The :func:`~pennylane.pauli_decompose` now supports decomposing scipy's sparse matrices,
  allowing for efficient decomposition of large matrices that cannot fit in memory when written as
  dense arrays.
  [(#8612)](https://github.com/PennyLaneAI/pennylane/pull/8612)
  
* A decomposition has been added to the adjoint of :class:`pennylane.TemporaryAND`. This decomposition relies on mid-circuit measurments and does not require any T gates.
  [(#8633)](https://github.com/PennyLaneAI/pennylane/pull/8633)

* The graph-based decomposition system now supports decomposition rules that contains mid-circuit measurements.
  [(#8079)](https://github.com/PennyLaneAI/pennylane/pull/8079)

* The decompositions for several templates have been updated to use
  :class:`~.ops.op_math.ChangeOpBasis`, which makes their decompositions more resource efficient
  by eliminating unnecessary controlled operations. The templates include :class:`~.PhaseAdder`,
  :class:`~.TemporaryAND`, :class:`~.QSVT`, and :class:`~.SelectPauliRot`.
  [(#8490)](https://github.com/PennyLaneAI/pennylane/pull/8490)
  [(#8577)](https://github.com/PennyLaneAI/pennylane/pull/8577)
  [(#8721)](https://github.com/PennyLaneAI/pennylane/issues/8721)

<h4>Other improvements</h4>

* The constant to convert the length unit Bohr to Angstrom in ``qml.qchem`` is updated to use scipy
  constants.
  [(#8537)](https://github.com/PennyLaneAI/pennylane/pull/8537)

* `@partial` is not needed anymore for using transforms as decorators with arguments.
  Now, the following two usages are equivalent:

  ```python
  @partial(qml.transforms.decompose, gate_set={qml.RX, qml.CNOT})
  @qml.qnode(qml.device('default.qubit', wires=2))
  def circuit():
      qml.Hadamard(wires=0)
      qml.CZ(wires=[0,1])
      return qml.expval(qml.Z(0))
  ```

  ```python
  @qml.transforms.decompose(gate_set={qml.RX, qml.CNOT})
  @qml.qnode(qml.device('default.qubit', wires=2))
  def circuit():
      qml.Hadamard(wires=0)
      qml.CZ(wires=[0,1])
      return qml.expval(qml.Z(0))
  ```

  [(#8730)](https://github.com/PennyLaneAI/pennylane/pull/8730)
  [(#8754)](https://github.com/PennyLaneAI/pennylane/pull/8754)

* :class:`~.transforms.core.TransformContainer` has been renamed to :class:`~.transforms.core.BoundTransform`.
  The old name is still available in the same location.
  [(#8753)](https://github.com/PennyLaneAI/pennylane/pull/8753)

* `qml.for_loop` will now fall back to a standard Python `for` loop if capturing a condensed, structured loop fails
  with program capture enabled.
  [(#8615)](https://github.com/PennyLaneAI/pennylane/pull/8615)

* `qml.cond` will now use standard Python logic if all predicates have concrete values. A nested
  control flow primitive will no longer be captured as it is not needed.
  [(#8634)](https://github.com/PennyLaneAI/pennylane/pull/8634)

* Added a keyword argument ``recursive`` to ``qml.transforms.cancel_inverses`` that enables
  recursive cancellation of nested pairs of mutually inverse gates. This makes the transform
  more powerful, because it can cancel larger blocks of inverse gates without having to scan
  the circuit from scratch. By default, the recursive cancellation is enabled (``recursive=True``).
  To obtain previous behaviour, disable it by setting ``recursive=False``.
  [(#8483)](https://github.com/PennyLaneAI/pennylane/pull/8483)

* `qml.grad` and `qml.jacobian` now lazily dispatch to catalyst and program
  capture, allowing for `qml.qjit(qml.grad(c))` and `qml.qjit(qml.jacobian(c))` to work.
  [(#8382)](https://github.com/PennyLaneAI/pennylane/pull/8382)

* Both the generic and transform-specific application behavior of a `qml.transforms.core.TransformDispatcher`
  can be overwritten with `TransformDispatcher.generic_register` and `my_transform.register`.
  [(#7797)](https://github.com/PennyLaneAI/pennylane/pull/7797)

* With capture enabled, measurements can now be performed on Operator instances passed as closure
  variables from outside the workflow scope.
  [(#8504)](https://github.com/PennyLaneAI/pennylane/pull/8504)

* Wires can be specified via `range` with program capture and autograph.
  [(#8500)](https://github.com/PennyLaneAI/pennylane/pull/8500)

* The :func:`~pennylane.transforms.decompose` transform no longer raises an error if both `gate_set` and
  `stopping_condition` are provided, or if `gate_set` is a dictionary, when the new graph-based decomposition
  system is disabled.
  [(#8532)](https://github.com/PennyLaneAI/pennylane/pull/8532)

* The `~pennylane.estimator.compact_hamiltonian.CDFHamiltonian`, `~pennylane.estimator.compact_hamiltonian.THCHamiltonian`,
  `~pennylane.estimator.compact_hamiltonian.VibrationalHamiltonian`, and `~pennylane.estimator.compact_hamiltonian.VibronicHamiltonian`
  classes were modified to take the 1-norm of the Hamiltonian as an optional argument.
  [(#8697)](https://github.com/PennyLaneAI/pennylane/pull/8697)

<h3>Labs: a place for unified and rapid prototyping of research software 🧪</h3>

* A new transform :func:`~.transforms.select_pauli_rot_phase_gradient` has been added. It allows 
  implementing arbitrary :class:`~.SelectPauliRot` rotations with a phase gradient resource state and 
  semi-in-place addition (:class:`~.SemiAdder`).
  [(#8738)](https://github.com/PennyLaneAI/pennylane/pull/8738)

<h3>Breaking changes 💔</h3>

* The output format of `qml.specs` has been restructured into a dataclass to streamline the outputs.
  Some legacy information has been removed from the new output format.
  [(#8713)](https://github.com/PennyLaneAI/pennylane/pull/8713)

* The unified compiler, implemented in the `qml.compiler.python_compiler` submodule, has been removed from PennyLane.
  It has been migrated to Catalyst, available as `catalyst.python_interface`.
  [(#8662)](https://github.com/PennyLaneAI/pennylane/pull/8662)

* `qml.transforms.map_wires` no longer supports plxpr transforms.
  [(#8683)](https://github.com/PennyLaneAI/pennylane/pull/8683)

* ``QuantumScript.to_openqasm`` has been removed. Please use ``qml.to_openqasm`` instead. This removes duplicated
  functionality for converting a circuit to OpenQASM code.
  [(#8499)](https://github.com/PennyLaneAI/pennylane/pull/8499)

* Providing ``num_steps`` to :func:`pennylane.evolve`, :func:`pennylane.exp`, :class:`pennylane.ops.Evolution`,
  and :class:`pennylane.ops.Exp` has been disallowed. Instead, use :class:`~.TrotterProduct` for approximate
  methods, providing the ``n`` parameter to perform the Suzuki-Trotter product approximation of a Hamiltonian
  with the specified number of Trotter steps.
  [(#8474)](https://github.com/PennyLaneAI/pennylane/pull/8474)

  As a concrete example, consider the following case:

  .. code-block:: python

    coeffs = [0.5, -0.6]
    ops = [qml.X(0), qml.X(0) @ qml.Y(1)]
    H_flat = qml.dot(coeffs, ops)

  Instead of computing the Suzuki-Trotter product approximation as:

  ```pycon
  >>> qml.evolve(H_flat, num_steps=2).decomposition()
  [RX(0.5, wires=[0]),
  PauliRot(-0.6, XY, wires=[0, 1]),
  RX(0.5, wires=[0]),
  PauliRot(-0.6, XY, wires=[0, 1])]
  ```

  The same result can be obtained using :class:`~.TrotterProduct` as follows:

  ```pycon
  >>> decomp_ops = qml.adjoint(qml.TrotterProduct(H_flat, time=1.0, n=2)).decomposition()
  >>> [simp_op for op in decomp_ops for simp_op in map(qml.simplify, op.decomposition())]
  [RX(0.5, wires=[0]),
  PauliRot(-0.6, XY, wires=[0, 1]),
  RX(0.5, wires=[0]),
  PauliRot(-0.6, XY, wires=[0, 1])]
  ```

* The value ``None`` has been removed as a valid argument to the ``level`` parameter in the
  :func:`pennylane.workflow.get_transform_program`, :func:`pennylane.workflow.construct_batch`,
  :func:`pennylane.draw`, :func:`pennylane.draw_mpl`, and :func:`pennylane.specs` transforms.
  Please use ``level='device'`` instead to apply the transform at the device level.
  [(#8477)](https://github.com/PennyLaneAI/pennylane/pull/8477)

* Access to ``add_noise``, ``insert`` and noise mitigation transforms from the ``pennylane.transforms`` module is deprecated.
  Instead, these functions should be imported from the ``pennylane.noise`` module.
  [(#8477)](https://github.com/PennyLaneAI/pennylane/pull/8477)

* ``qml.qnn.cost.SquaredErrorLoss`` has been removed. Instead, this hybrid workflow can be accomplished
  with a function like ``loss = lambda *args: (circuit(*args) - target)**2``.
  [(#8477)](https://github.com/PennyLaneAI/pennylane/pull/8477)

* Some unnecessary methods of the ``qml.CircuitGraph`` class have been removed:
  [(#8477)](https://github.com/PennyLaneAI/pennylane/pull/8477)

  - ``print_contents`` in favor of ``print(obj)``
  - ``observables_in_order`` in favor of ``observables``
  - ``operations_in_order`` in favor of ``operations``
  - ``ancestors_in_order(obj)`` in favor of ``ancestors(obj, sort=True)``
  - ``descendants_in_order(obj)`` in favor of ``descendants(obj, sort=True)``

* ``pennylane.devices.DefaultExecutionConfig`` has been removed. Instead, use
  ``qml.devices.ExecutionConfig()`` to create a default execution configuration.
  [(#8470)](https://github.com/PennyLaneAI/pennylane/pull/8470)

* Specifying the ``work_wire_type`` argument in ``qml.ctrl`` and other controlled operators as ``"clean"`` or
  ``"dirty"`` is disallowed. Use ``"zeroed"`` to indicate that the work wires are initially in the :math:`|0\rangle`
  state, and ``"borrowed"`` to indicate that the work wires can be in any arbitrary state. In both cases, the
  work wires are assumed to be restored to their original state upon completing the decomposition.
  [(#8470)](https://github.com/PennyLaneAI/pennylane/pull/8470)

* `QuantumScript.shape` and `QuantumScript.numeric_type` are removed. The corresponding `MeasurementProcess`
  methods should be used instead.
  [(#8468)](https://github.com/PennyLaneAI/pennylane/pull/8468)

* `MeasurementProcess.expand` is removed.
  `qml.tape.QuantumScript(mp.obs.diagonalizing_gates(), [type(mp)(eigvals=mp.obs.eigvals(), wires=mp.obs.wires)])`
  can be used instead.
  [(#8468)](https://github.com/PennyLaneAI/pennylane/pull/8468)

* The `qml.QNode.add_transform` method is removed.
  Instead, please use `QNode.transform_program.push_back(transform_container=transform_container)`.
  [(#8468)](https://github.com/PennyLaneAI/pennylane/pull/8468)

* The `TransformProgram` has been renamed to :class:`~pennylane.transforms.core.CompilePipeline`, and uses of
  the term "transform program" has been updated to "compile pipeline" across the codebase. The class is still
  accessible as `TransformProgram` from `pennylane.transforms.core`, but the module `pennylane.transforms.core.transform_program`
  has been renamed to `pennylane.transforms.core.compile_pipeline`, and the old name is no longer available.
  [(#8735)](https://github.com/PennyLaneAI/pennylane/pull/8735)

* The ``max_work_wires`` argument of the :func:`~pennylane.transforms.decompose` transform has been renamed to ``num_work_wires``.
  [(#8769)](https://github.com/PennyLaneAI/pennylane/pull/8769)

* ``argnum`` has been renamed ``argnums`` for ``qml.grad``, ``qml.jacobian``, ``qml.jvp`` and ``qml.vjp``.
  [(#8496)](https://github.com/PennyLaneAI/pennylane/pull/8496)
  [(#8481)](https://github.com/PennyLaneAI/pennylane/pull/8481)

* `qml.cond`, the `QNode`, transforms, `qml.grad`, and `qml.jacobian` no longer treat all keyword arguments as static
  arguments. They are instead treated as dynamic, numerical inputs, matching the behaviour of Jax and Catalyst.
  [(#8290)](https://github.com/PennyLaneAI/pennylane/pull/8290)

* `qml.cond` will also accept a partial of an operator type as the true function without a false function
  when capture is enabled.
  [(#8776)](https://github.com/PennyLaneAI/pennylane/pull/8776)
  
<h3>Deprecations 👋</h3>

* Maintenance support of NumPy<2.0 is deprecated as of v0.44 and will be completely dropped in v0.45.
  Future versions of PennyLane will only work with NumPy>=2.0.
  We recommend upgrading your version of NumPy to benefit from enhanced support and features.
  [(#8578)](https://github.com/PennyLaneAI/pennylane/pull/8578)
  [(#8497)](https://github.com/PennyLaneAI/pennylane/pull/8497)

* The ``custom_decomps`` keyword argument to ``qml.device`` has been deprecated and will be removed
  in 0.45. Instead, with ``qml.decomposition.enable_graph()``, new decomposition rules can be defined as
  quantum functions with registered resources. See :mod:`pennylane.decomposition` for more details.

* `qml.measure`, `qml.measurements.MidMeasureMP`, `qml.measurements.MeasurementValue`,
  and `qml.measurements.get_mcm_predicates` are now located in `qml.ops.mid_measure`.
  `MidMeasureMP` is now renamed to `MidMeasure`.
  `qml.measurements.find_post_processed_mcms` is now `qml.devices.qubit.simulate._find_post_processed_mcms`,
  and is being made private, as it is an utility for tree-traversal.
  [(#8466)](https://github.com/PennyLaneAI/pennylane/pull/8466)

* The ``pennylane.operation.Operator.is_hermitian`` property has been deprecated and renamed
  to ``pennylane.operation.Operator.is_verified_hermitian`` as it better reflects the functionality of this property.
  The deprecated access through ``is_hermitian`` will be removed in PennyLane v0.45.
  Alternatively, consider using the ``pennylane.is_hermitian`` function instead as it provides a more reliable check for hermiticity.
  Please be aware that it comes with a higher computational cost.
  [(#8494)](https://github.com/PennyLaneAI/pennylane/pull/8494)

* Access to the follow functions and classes from the ``pennylane.resources`` module are deprecated. Instead, these functions must be imported from the ``pennylane.estimator`` module.
  [(#8484)](https://github.com/PennyLaneAI/pennylane/pull/8484)

  - ``qml.estimator.estimate_shots`` in favor of ``qml.resources.estimate_shots``
  - ``qml.estimator.estimate_error`` in favor of ``qml.resources.estimate_error``
  - ``qml.estimator.FirstQuantization`` in favor of ``qml.resources.FirstQuantization``
  - ``qml.estimator.DoubleFactorization`` in favor of ``qml.resources.DoubleFactorization``

* The :func:`pennylane.devices.preprocess.mid_circuit_measurements` transform is deprecated. Instead,
  the device should determine which mcm method to use, and explicitly include :func:`~pennylane.transforms.dynamic_one_shot`
  or :func:`~pennylane.transforms.defer_measurements` in its preprocess transforms if necessary.
  [(#8467)](https://github.com/PennyLaneAI/pennylane/pull/8467)

* Passing a function to the ``gate_set`` argument in the :func:`~pennylane.transforms.decompose` transform
  is deprecated. The ``gate_set`` argument expects a static iterable of operator type and/or operator names,
  and the function should be passed to the ``stopping_condition`` argument instead.
  [(#8533)](https://github.com/PennyLaneAI/pennylane/pull/8533)

  The example below illustrates how you can provide a function as the ``stopping_condition`` in addition to providing a
  ``gate_set``. The decomposition of each operator will then stop once it reaches the gates in the ``gate_set`` or the
  ``stopping_condition`` is satisfied.

  ```python
  import pennylane as qml
  
  @qml.transforms.decompose(gate_set={"H", "T", "CNOT"}, stopping_condition=lambda op: len(op.wires) <= 2)
  @qml.qnode(qml.device("default.qubit"))
  def circuit():
      qml.Hadamard(wires=[0])
      qml.Toffoli(wires=[0,1,2])
      return qml.expval(qml.Z(0))
  ```

  ```pycon
  >>> print(qml.draw(circuit)())
  0: ──H────────╭●───────────╭●────╭●──T──╭●─┤  <Z>
  1: ────╭●─────│─────╭●─────│───T─╰X──T†─╰X─┤
  2: ──H─╰X──T†─╰X──T─╰X──T†─╰X──T──H────────┤
  ```

<h3>Internal changes ⚙️</h3>

* Updated `pyproject.toml` with project dependencies to replace the requirements files. Updated workflows to use installations from `pyproject.toml`.
  [(8702)](https://github.com/PennyLaneAI/pennylane/pull/8702)

* `qml.cond`, the `QNode`, transforms, `qml.grad`, and `qml.jacobian` no longer treat all keyword arguments as static
  arguments. They are instead treated as dynamic, numerical inputs, matching the behaviour of Jax and Catalyst.
  [(#8290)](https://github.com/PennyLaneAI/pennylane/pull/8290)

* To adjust to the Python 3.14, some error messages expectations have been updated in tests; `get_type_str` added a special branch to handle `Union`.
  The import of networkx is softened to not occur on import of pennylane to work around a bug in Python 3.14.1.
  [(#8568)](https://github.com/PennyLaneAI/pennylane/pull/8568)
  [(#8737)](https://github.com/PennyLaneAI/pennylane/pull/8737)

* Bump `jax` version to `0.7.1` for `capture` module.
  [(#8715)](https://github.com/PennyLaneAI/pennylane/pull/8715)

* Bump `jax` version to `0.7.0` for `capture` module.
  [(#8701)](https://github.com/PennyLaneAI/pennylane/pull/8701)

* Improve error handling when using PennyLane's experimental program capture functionality with an incompatible JAX version.
  [(#8723)](https://github.com/PennyLaneAI/pennylane/pull/8723)

* Bump `autoray` package version to `0.8.2`.
  [(#8674)](https://github.com/PennyLaneAI/pennylane/pull/8674)

* Update the schedule of nightly TestPyPI uploads to occur at the end rather than the beginning of all week days.
  [(#8672)](https://github.com/PennyLaneAI/pennylane/pull/8672)

* Add workflow to bump Catalyst and Lightning versions in the RC branch, create a new release tag and draft release, tag the RC branch, and create a PR to merge the RC branch into master.
  [(#8352)](https://github.com/PennyLaneAI/pennylane/pull/8352)

* Added `MCM_METHOD` and `POSTSELECT_MODE` `StrEnum` objects to improve validation and handling of `MCMConfig` creation.
  [(#8596)](https://github.com/PennyLaneAI/pennylane/pull/8596)

* Updated various docstrings to be compatible with the new documentation testing approach.
  [(#8635)](https://github.com/PennyLaneAI/pennylane/pull/8635)

* In program capture, transforms now have a single transform primitive that have a `transform` param that stores
  the `TransformDispatcher`. Before, each transform had its own primitive stored on the
  `TransformDispatcher._primitive` private property. It proved difficult to keep maintaining dispatch behaviour
  for every single transform.
  [(#8576)](https://github.com/PennyLaneAI/pennylane/pull/8576)
  [(#8639)](https://github.com/PennyLaneAI/pennylane/pull/8639)

* Updated documentation check workflow to run on pull requests on `v[0-9]+\.[0-9]+\.[0-9]+-docs` branches.
  [(#8590)](https://github.com/PennyLaneAI/pennylane/pull/8590)

* When program capture is enabled, there is no longer caching of the jaxpr on the QNode.
  [(#8629)](https://github.com/PennyLaneAI/pennylane/pull/8629)

* The `grad` and `jacobian` primitives now store the function under `fn`. There is also now a single `jacobian_p`
  primitive for use in program capture.
  [(#8357)](https://github.com/PennyLaneAI/pennylane/pull/8357)

* Update versions for `pylint`, `isort` and `black` in `format.yml`
  [(#8506)](https://github.com/PennyLaneAI/pennylane/pull/8506)

* Reclassifies `registers` as a tertiary module for use with tach.
  [(#8513)](https://github.com/PennyLaneAI/pennylane/pull/8513)

* The :class:`~pennylane.devices.LegacyDeviceFacade` is slightly refactored to implement `setup_execution_config` and `preprocess_transforms`
  separately as opposed to implementing a single `preprocess` method. Additionally, the `mid_circuit_measurements` transform has been removed
  from the preprocess transform program. Instead, the best mcm method is chosen in `setup_execution_config`. By default, the ``_capabilities``
  dictionary is queried for the ``"supports_mid_measure"`` property. If the underlying device defines a TOML file, the ``supported_mcm_methods``
  field in the TOML file is used as the source of truth.
  [(#8469)](https://github.com/PennyLaneAI/pennylane/pull/8469)
  [(#8486)](https://github.com/PennyLaneAI/pennylane/pull/8486)
  [(#8495)](https://github.com/PennyLaneAI/pennylane/pull/8495)

* The various private functions of the :class:`~pennylane.estimator.FirstQuantization` class have
  been modified to avoid using `numpy.matrix` as this function is deprecated.
  [(#8523)](https://github.com/PennyLaneAI/pennylane/pull/8523)

* The `ftqc` module now includes dummy transforms for several Catalyst/MLIR passes (`to-ppr`, `commute-ppr`, `merge-ppr-ppm`,
  `decompose-clifford-ppr`, `decompose-non-clifford-ppr`, `ppr-to-ppm`, `ppr-to-mbqc` and `reduce-t-depth`), to allow them to
  be captured as primitives in PLxPR and mapped to the MLIR passes in Catalyst. This enables using the passes with the unified
  compiler and program capture.
  [(#8519)](https://github.com/PennyLaneAI/pennylane/pull/8519)
  [(#8544)](https://github.com/PennyLaneAI/pennylane/pull/8544)

* Solovay-Kitaev decomposition using the :func:`~.clifford_t_decompostion` transform
  with ``method="sk"`` or directly via :func:`~.ops.sk_decomposition` now raises a more
  informative ``RuntimeError`` when used with JAX-JIT or :func:`~.qjit`.
  [(#8489)](https://github.com/PennyLaneAI/pennylane/pull/8489)

* Added a `skip_decomp_matrix_check` argument to :func:`~pennylane.ops.functions.assert_valid` that
  allows the test to skip the matrix check part of testing a decomposition rule but still verify
  that the resource function is correct.
  [(#8687)](https://github.com/PennyLaneAI/pennylane/pull/8687)

* Disabled autograph for the PauliRot decomposition rule as it should not be used with autograph. 
  [(#8765)](https://github.com/PennyLaneAI/pennylane/pull/8765)

<h3>Documentation 📝</h3>

* A note clarifying that the factors of a ``~.ChangeOpBasis`` are iterated in reverse order has been
  added to the documentation of ``~.ChangeOpBasis``.
  [(#8757)](https://github.com/PennyLaneAI/pennylane/pull/8757)

* The documentation of ``qml.transforms.rz_phase_gradient`` has been updated with respect to the
  sign convention of phase gradient states, how it prepares the phase gradient state in the code
  example, and the verification of the code example result.

* The code example in the documentation for ``qml.decomposition.register_resources`` has been
  updated to adhere to renamed keyword arguments and default behaviour of ``num_work_wires``.
  [(#8536)](https://github.com/PennyLaneAI/pennylane/pull/8536)

* The docstring for ``qml.device`` has been updated to include a section on custom decompositions,
  and a warning about the removal of the ``custom_decomps`` kwarg in v0.45. Additionally, the page
  :doc:`Building a plugin <../development/plugins>` now includes instructions on using
  the :func:`~pennylane.devices.preprocess.decompose` transform for device-level decompositions.
  The documentation for :doc:`Compiling circuits <../introduction/compiling_circuits>` has also been
  updated with a warning message about ``custom_decomps`` future removal.
  [(#8492)](https://github.com/PennyLaneAI/pennylane/pull/8492)
  [(#8564)](https://github.com/PennyLaneAI/pennylane/pull/8564)

A warning message has been added to :doc:`Building a plugin <../development/plugins>`
  docstring for ``qml.device`` has been updated to include a section on custom decompositions,
  and a warning about the removal of the ``custom_decomps`` kwarg in v0.44. Additionally, the page
  :doc:`Building a plugin <../development/plugins>` now includes instructions on using
  the :func:`~pennylane.devices.preprocess.decompose` transform for device-level decompositions.
  [(#8492)](https://github.com/PennyLaneAI/pennylane/pull/8492)

* Improves documentation in the transforms module and adds documentation testing for it.
  [(#8557)](https://github.com/PennyLaneAI/pennylane/pull/8557)

* The :class:`~.GeneralizedAmplitudeDamping` error channel method has been
  updated to match the literature convention for the definition of the Kraus matrices.
  [(#8707)](https://github.com/PennyLaneAI/pennylane/pull/8707)

<h3>Bug fixes 🐛</h3>

* Handles floating point errors in the norm of the state when applying
  mid circuit measurements.
  [(#8741)](https://github.com/PennyLaneAI/pennylane/pull/8741)

* Update `interface-unit-tests.yml` to use its input parameter `pytest_additional_args` when running pytest.
  [(#8705)](https://github.com/PennyLaneAI/pennylane/pull/8705)

* Fixes a bug where in `resolve_work_wire_type` we incorrectly returned a value of `zeroed` if `both work_wires`
  and `base_work_wires` were empty, causing an incorrect work wire type.
  [(#8718)](https://github.com/PennyLaneAI/pennylane/pull/8718)

* The warnings-as-errors CI action was failing due to an incompatibility between `pytest-xdist` and `pytest-benchmark`.
  Disabling the benchmark package allows the tests to be collected an executed.
  [(#8699)](https://github.com/PennyLaneAI/pennylane/pull/8699)

* Adds an `expand_transform` to `param_shift_hessian` to pre-decompose
  operations till they are supported.
  [(#8698)](https://github.com/PennyLaneAI/pennylane/pull/8698)

* Fixes a bug in `default.mixed` device where certain diagonal operations were incorrectly
  reshaped during application when using broadcasting.
  [(#8593)](https://github.com/PennyLaneAI/pennylane/pull/8593)

* Add an exception to the warning for unsolved operators within the graph-based decomposition
  system if the unsolved operators are :class:`.allocation.Allocate` or :class:`.allocation.Deallocate`.
  [(#8553)](https://github.com/PennyLaneAI/pennylane/pull/8553)

* Fixes a bug in `clifford_t_decomposition` with `method="gridsynth"` and qjit, where using cached decomposition with the same parameter causes an error.
  [(#8535)](https://github.com/PennyLaneAI/pennylane/pull/8535)

* Fixes a bug in :class:`~.SemiAdder` where the results were incorrect when more ``work_wires`` than required were passed.
 [(#8423)](https://github.com/PennyLaneAI/pennylane/pull/8423)

* Fixes a bug where the deferred measurement method is used silently even if ``mcm_method="one-shot"`` is explicitly requested,
  when a device that extends the ``LegacyDevice`` does not declare support for mid-circuit measurements.
  [(#8486)](https://github.com/PennyLaneAI/pennylane/pull/8486)

* Fixes a bug where a `KeyError` is raised when querying the decomposition rule for an operator in the gate set from a :class:`~pennylane.decomposition.DecompGraphSolution`.
  [(#8526)](https://github.com/PennyLaneAI/pennylane/pull/8526)

* Fixes a bug where mid-circuit measurements were generating incomplete QASM.
  [(#8556)](https://github.com/PennyLaneAI/pennylane/pull/8556)

* Fixes a bug where `qml.specs` incorrectly computes the circuit depth when classically controlled operators are involved.
  [(#8668)](https://github.com/PennyLaneAI/pennylane/pull/8668)

* Fixes a bug where an error is raised when trying to decompose a nested composite operator with capture and the new graph system enabled.
  [(#8695)](https://github.com/PennyLaneAI/pennylane/pull/8695)

* Fixes a bug where :func:`~.change_op_basis` cannot be captured when the `uncompute_op` is left out.
  [(#8695)](https://github.com/PennyLaneAI/pennylane/pull/8695)

* Fixes a bug in :func:`~qml.ops.rs_decomposition` where correct solution candidates were being rejected
  due to some incorrect GCD computations.
  [(#8625)](https://github.com/PennyLaneAI/pennylane/pull/8625)

* Fixes a bug where decomposition rules are sometimes incorrectly disregarded by the `DecompositionGraph` when a higher level
  decomposition rule uses dynamically allocated work wires.
  [(#8725)](https://github.com/PennyLaneAI/pennylane/pull/8725)

* Fixes a bug where :class:`~.ops.ChangeOpBasis` is not correctly reconstructed using `qml.pytrees.unflatten(*qml.pytrees.flatten(op))`
  [(#8721)](https://github.com/PennyLaneAI/pennylane/issues/8721)

* Fixes a bug where :class:`~.estimator.SelectTHC`, `~.estimator.QubitizeTHC`, `~.estimator.PrepTHC` are not accounting for auxiliary
  wires correctly.
  [(#8719)](https://github.com/PennyLaneAI/pennylane/pull/8719)

<h3>Contributors ✍️</h3>

This release contains contributions from (in alphabetical order):

Runor Agbaire,
Guillermo Alonso,
Utkarsh Azad,
Astral Cai,
Yushao Chen,
Diksha Dhawan,
Marcus Edwards,
Lillian Frederiksen,
Sengthai Heng,
Soran Jahangiri,
Jeffrey Kam,
Jacob Kitchen,
Christina Lee,
Joseph Lee,
Lee J. O'Riordan,
Gabriela Sanchez Diaz,
Mudit Pandey,
Shuli Shu,
Jay Soni,
nate stemen,
Theodoros Trochatos,
David Wierichs,
Hongsheng Zheng,
Zinan Zhou<|MERGE_RESOLUTION|>--- conflicted
+++ resolved
@@ -25,19 +25,17 @@
 
 <h4>Pauli-based computation </h4>
 
-<<<<<<< HEAD
 * A new template :class:`~.MultiplexerStatePreparation` has been added. This template allows preparing arbitrary states
   using the :class:`~.SelectPauliRot` operations.
   [(#8581)](https://github.com/PennyLaneAI/pennylane/pull/8581)
 
-<h4>Pauli product measurements</h4>
-=======
 * Users can now perform rapid Clifford+T decomposition with :func:`pennylane.qjit` using the new 
   :func:`~pennylane.transforms.gridsynth` compilation pass.
   This pass discretizes ``RZ`` and ``PhaseShift`` gates to either the Clifford+T basis or to the PPR basis.
   [(#8609)](https://github.com/PennyLaneAI/pennylane/pull/8609)
   [(#8764)](https://github.com/PennyLaneAI/pennylane/pull/8764)
->>>>>>> 003a47a8
+
+<h4>Pauli product measurements</h4>
 
 * Writing circuits in terms of `Pauli product measurements <https://pennylane.ai/compilation/pauli-product-measurement>`_
   (PPMs) in PennyLane is now possible with the new :func:`~.pauli_measure` function.
