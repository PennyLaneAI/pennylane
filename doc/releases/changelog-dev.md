--- conflicted
+++ resolved
@@ -476,13 +476,11 @@
 
 <h3>Internal changes ⚙️</h3>
 
-<<<<<<< HEAD
 * Add support to `CollectOpsandMeas` for handling `qnode` primitives.
   [(#6922)](https://github.com/PennyLaneAI/pennylane/pull/6922)
-=======
+
 * Change some `scipy` imports from submodules to whole module to reduce memory footprint of importing pennylane. 
   [(#7040)](https://github.com/PennyLaneAI/pennylane/pull/7040)
->>>>>>> 3f6a036d
 
 * Add `NotImplementedError`s for `grad` and `jacobian` in `CollectOpsandMeas`.
   [(#7041)](https://github.com/PennyLaneAI/pennylane/pull/7041)
