--- conflicted
+++ resolved
@@ -317,7 +317,6 @@
 
 <h3>Deprecations 👋</h3>
 
-<<<<<<< HEAD
 * Setting shots on device, e.g. `qml.device("default.qubit", wires=2, shots=1000)`, is deprecated. Please use `set_shots` on the `QNode` instead.
 
   ```python
@@ -331,13 +330,12 @@
   ```
 
   [(#7979)](https://github.com/PennyLaneAI/pennylane/pull/7979)
-=======
+
 * Specifying the ``work_wire_type`` argument in ``qml.ctrl`` and other controlled operators as ``"clean"`` or 
   ``"dirty"`` is deprecated. Use ``"zeroed"`` to indicate that the work wires are initially in the :math:`|0\rangle`
   state, and ``"borrowed"`` to indicate that the work wires can be in any arbitrary state. In both cases, the
   work wires are restored to their original state upon completing the decomposition.
   [(#7993)](https://github.com/PennyLaneAI/pennylane/pull/7993)
->>>>>>> 56c74cb1
 
 * Providing `num_steps` to :func:`pennylane.evolve`, :func:`pennylane.exp`, :class:`pennylane.ops.Evolution`,
   and :class:`pennylane.ops.Exp` is deprecated and will be removed in a future release. Instead, use
