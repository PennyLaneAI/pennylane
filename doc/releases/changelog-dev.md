
# Release 0.43.0-dev (development release)

<h3>New features since last release</h3>

* New ZX calculus-based transforms have been added to access circuit optimization
  passes implemented in [pyzx](https://pyzx.readthedocs.io/en/latest/):

    * :func:`~.transforms.push_hadamards` to optimize phase-polynomial + Hadamard circuits pushing
      Hadamard gates to the side to create fewer larger phase-polynomial blocks
      (see [pyzx.basic_optimization](https://pyzx.readthedocs.io/en/latest/api.html#pyzx.optimize.basic_optimization)).
      [(#8025)](https://github.com/PennyLaneAI/pennylane/pull/8025)

* The `qml.specs` function now accepts a `compute_depth` keyword argument, which is set to `True` by default.
  This makes the expensive depth computation performed by `qml.specs` optional.
  [(#7998)](https://github.com/PennyLaneAI/pennylane/pull/7998)
  [(#8042)](https://github.com/PennyLaneAI/pennylane/pull/8042)

* New transforms called :func:`~.transforms.match_relative_phase_toffoli` and 
  :func:`~.transforms.match_controlled_iX_gate` have been added to implement passes that make use
  of equivalencies to compile certain patterns to efficient Clifford+T equivalents.
  [(#7748)](https://github.com/PennyLaneAI/pennylane/pull/7748)

* Leveraging quantum just-in-time compilation to optimize parameterized hybrid workflows with the momentum
  quantum natural gradient optimizer is now possible with the new :class:`~.MomentumQNGOptimizerQJIT` optimizer.
  [(#7606)](https://github.com/PennyLaneAI/pennylane/pull/7606)

  Similar to the :class:`~.QNGOptimizerQJIT` optimizer, :class:`~.MomentumQNGOptimizerQJIT` offers a
  `qml.qjit`-compatible analogue to the existing :class:`~.MomentumQNGOptimizer` with an Optax-like interface:

  ```python
  import pennylane as qml
  import jax.numpy as jnp

  dev = qml.device("lightning.qubit", wires=2)

  @qml.qnode(dev)
  def circuit(params):
      qml.RX(params[0], wires=0)
      qml.RY(params[1], wires=1)
      return qml.expval(qml.Z(0) + qml.X(1))

  opt = qml.MomentumQNGOptimizerQJIT(stepsize=0.1, momentum=0.2)

  @qml.qjit
  def update_step_qjit(i, args):
      params, state = args
      return opt.step(circuit, params, state)

  @qml.qjit
  def optimization_qjit(params, iters):
      state = opt.init(params)
      args = (params, state)
      params, state = qml.for_loop(iters)(update_step_qjit)(args)
      return params
  ```

  ```pycon
  >>> params = jnp.array([0.1, 0.2])
  >>> iters = 1000
  >>> optimization_qjit(params=params, iters=iters)
  Array([ 3.14159265, -1.57079633], dtype=float64)
  ```

<h3>Improvements 🛠</h3>

* Several templates now have decompositions that can be accessed within the graph-based
  decomposition system (:func:`~.decomposition.enable_graph`), allowing workflows
  that include these templates to be decomposed in a resource-efficient and performant
  manner.
  [(#7779)](https://github.com/PennyLaneAI/pennylane/pull/7779)
  [(#7908)](https://github.com/PennyLaneAI/pennylane/pull/7908)
  [(#7385)](https://github.com/PennyLaneAI/pennylane/pull/7385)
  [(#7941)](https://github.com/PennyLaneAI/pennylane/pull/7941)
  [(#7943)](https://github.com/PennyLaneAI/pennylane/pull/7943)
  
  The included templates are: :class:`~.Adder`, :class:`~.ControlledSequence`, :class:`~.ModExp`, :class:`~.MottonenStatePreparation`, 
  :class:`~.MPSPrep`, :class:`~.Multiplier`, :class:`~.OutAdder`, :class:`~.OutMultiplier`, :class:`~.OutPoly`, :class:`~.PrepSelPrep`,
  :class:`~.ops.Prod`, :class:`~.Reflection`, :class:`~.Select`, :class:`~.StatePrep`, :class:`~.TrotterProduct`, :class:`~.QROM`, 
  :class:`~.GroverOperator`, :class:`~.UCCSD`, :class:`~.StronglyEntanglingLayers`, :class:`~.GQSP`, :class:`~.FermionicSingleExcitation`, 
  :class:`~.FermionicDoubleExcitation`, :class:`~.QROM`

* A new function called :func:`~.math.choi_matrix` is available, which computes the [Choi matrix](https://en.wikipedia.org/wiki/Choi%E2%80%93Jamio%C5%82kowski_isomorphism) of a quantum channel.
  This is a useful tool in quantum information science and to check circuit identities involving non-unitary operations.
  [(#7951)](https://github.com/PennyLaneAI/pennylane/pull/7951)

  ```pycon
  >>> import numpy as np
  >>> Ks = [np.sqrt(0.3) * qml.CNOT((0, 1)), np.sqrt(1-0.3) * qml.X(0)]
  >>> Ks = [qml.matrix(op, wire_order=range(2)) for op in Ks]
  >>> Lambda = qml.math.choi_matrix(Ks)
  >>> np.trace(Lambda), np.trace(Lambda @ Lambda)
  (np.float64(1.0), np.float64(0.58))
  ```

* A new device preprocess transform, `~.devices.preprocess.no_analytic`, is available for hardware devices and hardware-like simulators.
  It validates that all executions are shot-based.
  [(#8037)](https://github.com/PennyLaneAI/pennylane/pull/8037)

* With program capture, the `true_fn` can now be a subclass of `Operator` when no `false_fn` is provided.
  `qml.cond(condition, qml.X)(0)` is now valid code and will return nothing, even though `qml.X` is
  technically a callable that returns an `X` operator.
  [(#8060)](https://github.com/PennyLaneAI/pennylane/pull/8060)

* With program capture, an error is now raised if the conditional predicate is not a scalar.
  [(#8066)](https://github.com/PennyLaneAI/pennylane/pull/8066)

<h4>OpenQASM-PennyLane interoperability</h4>

* The :func:`qml.from_qasm3` function can now convert OpenQASM 3.0 circuits that contain
  subroutines, constants, all remaining stdlib gates, qubit registers, and built-in mathematical functions.
  [(#7651)](https://github.com/PennyLaneAI/pennylane/pull/7651)
  [(#7653)](https://github.com/PennyLaneAI/pennylane/pull/7653)
  [(#7676)](https://github.com/PennyLaneAI/pennylane/pull/7676)
  [(#7679)](https://github.com/PennyLaneAI/pennylane/pull/7679)
  [(#7677)](https://github.com/PennyLaneAI/pennylane/pull/7677)
  [(#7767)](https://github.com/PennyLaneAI/pennylane/pull/7767)
  [(#7690)](https://github.com/PennyLaneAI/pennylane/pull/7690)

<h4>Other improvements</h4>

<<<<<<< HEAD
* Program capture can now handle dynamic shots, shot vectors, and shots set with `qml.set_shots`.
  [(#7652)](https://github.com/PennyLaneAI/pennylane/pull/7652)
=======
* Added the `NumQubitsOp` operation to the `Quantum` dialect of the Python compiler.
[(#8063)](https://github.com/PennyLaneAI/pennylane/pull/8063)

* An error is no longer raised when non-integer wire labels are used in QNodes using `mcm_method="deferred"`.
  [(#7934)](https://github.com/PennyLaneAI/pennylane/pull/7934)
  

  ```python
  @qml.qnode(qml.device("default.qubit"), mcm_method="deferred")
  def circuit():
      m = qml.measure("a")
      qml.cond(m == 0, qml.X)("aux")
      return qml.expval(qml.Z("a"))
  ```

  ```pycon
  >>> print(qml.draw(circuit)())
    a: ──┤↗├────┤  <Z>
  aux: ───║───X─┤     
          ╚═══╝      
  ```


>>>>>>> aab82556

* PennyLane is now compatible with `quimb` 1.11.2 after a bug affecting `default.tensor` was fixed.
  [(#7931)](https://github.com/PennyLaneAI/pennylane/pull/7931)

* The error message raised when using Python compiler transforms with :func:`pennylane.qjit` has been updated
  with suggested fixes.
  [(#7916)](https://github.com/PennyLaneAI/pennylane/pull/7916)

* A new `qml.transforms.resolve_dynamic_wires` transform can allocate concrete wire values for dynamic
  qubit allocation.
  [(#7678)](https://github.com/PennyLaneAI/pennylane/pull/7678)

* The :func:`qml.workflow.set_shots` transform can now be directly applied to a QNode without the need for `functools.partial`, providing a more user-friendly syntax and negating having to import the `functools` package.
  [(#7876)](https://github.com/PennyLaneAI/pennylane/pull/7876)
  [(#7919)](https://github.com/PennyLaneAI/pennylane/pull/7919)

  ```python
  @qml.set_shots(shots=1000)  # or @qml.set_shots(1000)
  @qml.qnode(dev)
  def circuit():
      qml.H(0)
      return qml.expval(qml.Z(0))
  ```

  ```pycon
  >>> circuit()
  0.002
  ```

* Added a `QuantumParser` class to the `qml.compiler.python_compiler` submodule that automatically loads relevant dialects.
  [(#7888)](https://github.com/PennyLaneAI/pennylane/pull/7888)

* Enforce various modules to follow modular architecture via `tach`.
  [(#7847)](https://github.com/PennyLaneAI/pennylane/pull/7847)

* A compilation pass written with xDSL called `qml.compiler.python_compiler.transforms.MeasurementsFromSamplesPass`
  has been added for the experimental xDSL Python compiler integration. This pass replaces all
  terminal measurements in a program with a single :func:`pennylane.sample` measurement, and adds
  postprocessing instructions to recover the original measurement.
  [(#7620)](https://github.com/PennyLaneAI/pennylane/pull/7620)

* A combine-global-phase pass has been added to the xDSL Python compiler integration.
  Note that the current implementation can only combine all the global phase operations at
  the last global phase operation in the same region. In other words, global phase operations inside a control flow region can't be combined with those in their parent
  region.
  [(#7675)](https://github.com/PennyLaneAI/pennylane/pull/7675)

* The `mbqc` xDSL dialect has been added to the Python compiler, which is used to represent
  measurement-based quantum-computing instructions in the xDSL framework.
  [(#7815)](https://github.com/PennyLaneAI/pennylane/pull/7815)
  [(#8059)](https://github.com/PennyLaneAI/pennylane/pull/8059)

* The `AllocQubitOp` and `DeallocQubitOp` operations have been added to the `Quantum` dialect in the
  Python compiler.
  [(#7915)](https://github.com/PennyLaneAI/pennylane/pull/7915)

* The :func:`pennylane.ops.rs_decomposition` method now performs exact decomposition and returns
  complete global phase information when used for decomposing a phase gate to Clifford+T basis.
  [(#7793)](https://github.com/PennyLaneAI/pennylane/pull/7793)

* `default.qubit` will default to the tree-traversal MCM method when `mcm_method="device"`.
  [(#7885)](https://github.com/PennyLaneAI/pennylane/pull/7885)

* The :func:`~.clifford_t_decomposition` transform can now handle circuits with mid-circuit
  measurements including Catalyst's measurements operations. It also now handles `RZ` and `PhaseShift`
  operations where angles are odd multiples of `±pi/4` more efficiently while using `method="gridsynth"`.
  [(#7793)](https://github.com/PennyLaneAI/pennylane/pull/7793)
  [(#7942)](https://github.com/PennyLaneAI/pennylane/pull/7942)

* The default implementation of `Device.setup_execution_config` now choses `"device"` as the default mcm method if it is available as specified by the device TOML file.
  [(#7968)](https://github.com/PennyLaneAI/pennylane/pull/7968)

<h4>Resource-efficient decompositions 🔎</h4>

* With :func:`~.decomposition.enable_graph()`, dynamically allocated wires are now supported in decomposition rules. This provides a smoother overall experience when decomposing operators in a way that requires auxiliary/work wires.
  [(#7861)](https://github.com/PennyLaneAI/pennylane/pull/7861)

* A :class:`~.decomposition.decomposition_graph.DecompGraphSolution` class is added to store the solution of a decomposition graph. An instance of this class is returned from the `solve` method of the :class:`~.decomposition.decomposition_graph.DecompositionGraph`.
  [(#8031)](https://github.com/PennyLaneAI/pennylane/pull/8031)

<h3>Labs: a place for unified and rapid prototyping of research software 🧪</h3>

* Added state of the art resources for the `ResourceSelectPauliRot` template and the
  `ResourceQubitUnitary` templates.
  [(#7786)](https://github.com/PennyLaneAI/pennylane/pull/7786)

* Added state of the art resources for the `ResourceSingleQubitCompare`, `ResourceTwoQubitCompare`,
  `ResourceIntegerComparator` and `ResourceRegisterComparator` templates.
  [(#7857)](https://github.com/PennyLaneAI/pennylane/pull/7857)

* Added state of the art resources for the `ResourceUniformStatePrep`,
  and `ResourceAliasSampling` templates.
  [(#7883)](https://github.com/PennyLaneAI/pennylane/pull/7883)

* Added state of the art resources for the `ResourceQFT` and `ResourceAQFT` templates.
  [(#7920)](https://github.com/PennyLaneAI/pennylane/pull/7920)

* Added an internal `dequeue()` method to the `ResourceOperator` class to simplify the 
  instantiation of resource operators which require resource operators as input.
  [(#7974)](https://github.com/PennyLaneAI/pennylane/pull/7974)

* The `catalyst` xDSL dialect has been added to the Python compiler, which contains data structures that support core compiler functionality.
  [(#7901)](https://github.com/PennyLaneAI/pennylane/pull/7901)

* New `SparseFragment` and `SparseState` classes have been created that allow to use sparse matrices for the Hamiltonian Fragments when estimating the Trotter error.
  [(#7971)](https://github.com/PennyLaneAI/pennylane/pull/7971)

* The `qec` xDSL dialect has been added to the Python compiler, which contains data structures that support quantum error correction functionality.
  [(#7985)](https://github.com/PennyLaneAI/pennylane/pull/7985)

<h3>Breaking changes 💔</h3>

* `ExecutionConfig` and `MCMConfig` from `pennylane.devices` are now frozen dataclasses whose fields should be updated with `dataclass.replace`. 
  [(#7697)](https://github.com/PennyLaneAI/pennylane/pull/7697)

* Functions involving an execution configuration will now default to `None` instead of `pennylane.devices.DefaultExecutionConfig` and have to be handled accordingly. 
  This prevents the potential mutation of a global object. 

  This means that functions like,
  ```python
  ...
    def some_func(..., execution_config = DefaultExecutionConfig):
      ...
  ...
  ```
  should be written as follows,
  ```python
  ...
    def some_func(..., execution_config: ExecutionConfig | None = None):
      if execution_config is None:
          execution_config = ExecutionConfig()
  ...
  ```

  [(#7697)](https://github.com/PennyLaneAI/pennylane/pull/7697)

* The `qml.HilbertSchmidt` and `qml.LocalHilbertSchmidt` templates have been updated and their UI has been remarkably simplified. 
  They now accept an operation or a list of operations as quantum unitaries.
  [(#7933)](https://github.com/PennyLaneAI/pennylane/pull/7933)

  In past versions of PennyLane, these templates required providing the `U` and `V` unitaries as a `qml.tape.QuantumTape` and a quantum function,
  respectively, along with separate parameters and wires.

  With this release, each template has been improved to accept one or more operators as  unitaries. 
  The wires and parameters of the approximate unitary `V` are inferred from the inputs, according to the order provided.

  ```python
  >>> U = qml.Hadamard(0)
  >>> V = qml.RZ(0.1, wires=1)
  >>> qml.HilbertSchmidt(V, U)
  HilbertSchmidt(0.1, wires=[0, 1])
  ```

* Remove support for Python 3.10 and adds support for 3.13.
  [(#7935)](https://github.com/PennyLaneAI/pennylane/pull/7935)

* Move custom exceptions into `exceptions.py` and add a documentation page for them in the internals.
  [(#7856)](https://github.com/PennyLaneAI/pennylane/pull/7856)

* The boolean functions provided in `qml.operation` are deprecated. See the
  :doc:`deprecations page </development/deprecations>` for equivalent code to use instead. These
  include `not_tape`, `has_gen`, `has_grad_method`, `has_multipar`, `has_nopar`, `has_unitary_gen`,
  `is_measurement`, `defines_diagonalizing_gates`, and `gen_is_multi_term_hamiltonian`.
  [(#7924)](https://github.com/PennyLaneAI/pennylane/pull/7924)

* Removed access for `lie_closure`, `structure_constants` and `center` via `qml.pauli`.
  Top level import and usage is advised. The functions now live in the `liealg` module.

  ```python
  import pennylane.liealg
  from pennylane.liealg import lie_closure, structure_constants, center
  ```

  [(#7928)](https://github.com/PennyLaneAI/pennylane/pull/7928)
  [(#7994)](https://github.com/PennyLaneAI/pennylane/pull/7994)

* `qml.operation.Observable` and the corresponding `Observable.compare` have been removed, as
  PennyLane now depends on the more general `Operator` interface instead. The
  `Operator.is_hermitian` property can instead be used to check whether or not it is highly likely
  that the operator instance is Hermitian.
  [(#7927)](https://github.com/PennyLaneAI/pennylane/pull/7927)

* `qml.operation.WiresEnum`, `qml.operation.AllWires`, and `qml.operation.AnyWires` have been removed. Setting `Operator.num_wires = None` (the default)
  should instead indicate that the `Operator` does not need wire validation.
  [(#7911)](https://github.com/PennyLaneAI/pennylane/pull/7911)

* Removed `QNode.get_gradient_fn` method. Instead, use `qml.workflow.get_best_diff_method` to obtain the differentiation method.
  [(#7907)](https://github.com/PennyLaneAI/pennylane/pull/7907)

* Top-level access to ``DeviceError``, ``PennyLaneDeprecationWarning``, ``QuantumFunctionError`` and ``ExperimentalWarning`` has been removed. Please import these objects from the new ``pennylane.exceptions`` module.
  [(#7874)](https://github.com/PennyLaneAI/pennylane/pull/7874)

* `qml.cut_circuit_mc` no longer accepts a `shots` keyword argument. The shots should instead
  be set on the tape itself.
  [(#7882)](https://github.com/PennyLaneAI/pennylane/pull/7882)

<h3>Deprecations 👋</h3>

* `pennylane.devices.DefaultExecutionConfig` is deprecated and will be removed in v0.44.
  Instead, use `qml.devices.ExecutionConfig()` to create a default execution configuration.
  [(#7987)](https://github.com/PennyLaneAI/pennylane/pull/7987)

* Specifying the ``work_wire_type`` argument in ``qml.ctrl`` and other controlled operators as ``"clean"`` or 
  ``"dirty"`` is deprecated. Use ``"zeroed"`` to indicate that the work wires are initially in the :math:`|0\rangle`
  state, and ``"borrowed"`` to indicate that the work wires can be in any arbitrary state. In both cases, the
  work wires are restored to their original state upon completing the decomposition.
  [(#7993)](https://github.com/PennyLaneAI/pennylane/pull/7993)

* Providing `num_steps` to :func:`pennylane.evolve`, :func:`pennylane.exp`, :class:`pennylane.ops.Evolution`,
  and :class:`pennylane.ops.Exp` is deprecated and will be removed in a future release. Instead, use
  :class:`~.TrotterProduct` for approximate methods, providing the `n` parameter to perform the Suzuki-Trotter
  product approximation of a Hamiltonian with the specified number of Trotter steps.

  As a concrete example, consider the following case:

  ```python
  coeffs = [0.5, -0.6]
  ops = [qml.X(0), qml.X(0) @ qml.Y(1)]
  H_flat = qml.dot(coeffs, ops)
  ```

  Instead of computing the Suzuki-Trotter product approximation as:

  ```pycon
  >>> qml.evolve(H_flat, num_steps=2).decomposition()
  [RX(0.5, wires=[0]),
  PauliRot(-0.6, XY, wires=[0, 1]),
  RX(0.5, wires=[0]),
  PauliRot(-0.6, XY, wires=[0, 1])]
  ```

  The same result can be obtained using :class:`~.TrotterProduct` as follows:

  ```pycon
  >>> decomp_ops = qml.adjoint(qml.TrotterProduct(H_flat, time=1.0, n=2)).decomposition()
  >>> [simp_op for op in decomp_ops for simp_op in map(qml.simplify, op.decomposition())]
  [RX(0.5, wires=[0]),
  PauliRot(-0.6, XY, wires=[0, 1]),
  RX(0.5, wires=[0]),
  PauliRot(-0.6, XY, wires=[0, 1])]
  ```
  [(#7954)](https://github.com/PennyLaneAI/pennylane/pull/7954)
  [(#7977)](https://github.com/PennyLaneAI/pennylane/pull/7977)

* `MeasurementProcess.expand` is deprecated. The relevant method can be replaced with 
  `qml.tape.QuantumScript(mp.obs.diagonalizing_gates(), [type(mp)(eigvals=mp.obs.eigvals(), wires=mp.obs.wires)])`
  [(#7953)](https://github.com/PennyLaneAI/pennylane/pull/7953)

* `shots=` in `QNode` calls is deprecated and will be removed in v0.44.
  Instead, please use the `qml.workflow.set_shots` transform to set the number of shots for a QNode.
  [(#7906)](https://github.com/PennyLaneAI/pennylane/pull/7906)

* ``QuantumScript.shape`` and ``QuantumScript.numeric_type`` are deprecated and will be removed in version v0.44.
  Instead, the corresponding ``.shape`` or ``.numeric_type`` of the ``MeasurementProcess`` class should be used.
  [(#7950)](https://github.com/PennyLaneAI/pennylane/pull/7950)

* Some unnecessary methods of the `qml.CircuitGraph` class are deprecated and will be removed in version v0.44:
  [(#7904)](https://github.com/PennyLaneAI/pennylane/pull/7904)

    - `print_contents` in favor of `print(obj)`
    - `observables_in_order` in favor of `observables`
    - `operations_in_order` in favor of `operations`
    - `ancestors_in_order` in favor of `ancestors(obj, sort=True)`
    - `descendants_in_order` in favore of `descendants(obj, sort=True)`

* The `QuantumScript.to_openqasm` method is deprecated and will be removed in version v0.44.
  Instead, the `qml.to_openqasm` function should be used.
  [(#7909)](https://github.com/PennyLaneAI/pennylane/pull/7909)

* The `level=None` argument in the :func:`pennylane.workflow.get_transform_program`, :func:`pennylane.workflow.construct_batch`, `qml.draw`, `qml.draw_mpl`, and `qml.specs` transforms is deprecated and will be removed in v0.43.
  Please use `level='device'` instead to apply the noise model at the device level.
  [(#7886)](https://github.com/PennyLaneAI/pennylane/pull/7886)

* `qml.qnn.cost.SquaredErrorLoss` is deprecated and will be removed in version v0.44. Instead, this hybrid workflow can be accomplished
  with a function like `loss = lambda *args: (circuit(*args) - target)**2`.
  [(#7527)](https://github.com/PennyLaneAI/pennylane/pull/7527)

* Access to `add_noise`, `insert` and noise mitigation transforms from the `pennylane.transforms` module is deprecated.
  Instead, these functions should be imported from the `pennylane.noise` module.
  [(#7854)](https://github.com/PennyLaneAI/pennylane/pull/7854)

* The `qml.QNode.add_transform` method is deprecated and will be removed in v0.43.
  Instead, please use `QNode.transform_program.push_back(transform_container=transform_container)`.
  [(#7855)](https://github.com/PennyLaneAI/pennylane/pull/7855)

<h3>Internal changes ⚙️</h3>

* Removed unnecessary execution tests along with accuracy validation in `tests/ops/functions/test_map_wires.py`.
  [(#8032)](https://github.com/PennyLaneAI/pennylane/pull/8032)

* Added a new `all-tests-passed` gatekeeper job to `interface-unit-tests.yml` to ensure all test
  jobs complete successfully before triggering downstream actions. This reduces the need to
  maintain a long list of required checks in GitHub settings. Also added the previously missing
  `capture-jax-tests` job to the list of required test jobs, ensuring this test suite is properly
  enforced in CI.
  [(#7996)](https://github.com/PennyLaneAI/pennylane/pull/7996)

* Equipped `DefaultQubitLegacy` (test suite only) with seeded sampling.
  This allows for reproducible sampling results of legacy classical shadow across CI.
  [(#7903)](https://github.com/PennyLaneAI/pennylane/pull/7903)

* Capture does not block `wires=0` anymore. This allows Catalyst to work with zero-wire devices.
  Note that `wires=None` is still illegal.
  [(#7978)](https://github.com/PennyLaneAI/pennylane/pull/7978)

* Improves readability of `dynamic_one_shot` postprocessing to allow further modification.
  [(#7962)](https://github.com/PennyLaneAI/pennylane/pull/7962)
  [(#8041)](https://github.com/PennyLaneAI/pennylane/pull/8041)

* Update PennyLane's top-level `__init__.py` file imports to improve Python language server support for finding
  PennyLane submodules.
  [(#7959)](https://github.com/PennyLaneAI/pennylane/pull/7959)

* Adds `measurements` as a "core" module in the tach specification.
  [(#7945)](https://github.com/PennyLaneAI/pennylane/pull/7945)

* Improves type hints in the `measurements` module.
  [(#7938)](https://github.com/PennyLaneAI/pennylane/pull/7938)

* Refactored the codebase to adopt modern type hint syntax for Python 3.11+ language features.
  [(#7860)](https://github.com/PennyLaneAI/pennylane/pull/7860)
  [(#7982)](https://github.com/PennyLaneAI/pennylane/pull/7982)

* Improve the pre-commit hook to add gitleaks.
  [(#7922)](https://github.com/PennyLaneAI/pennylane/pull/7922)

* Added a `run_filecheck_qjit` fixture that can be used to run FileCheck on integration tests for the
  `qml.compiler.python_compiler` submodule.
  [(#7888)](https://github.com/PennyLaneAI/pennylane/pull/7888)

* Added a `dialects` submodule to `qml.compiler.python_compiler` which now houses all the xDSL dialects we create.
  Additionally, the `MBQCDialect` and `QuantumDialect` dialects have been renamed to `MBQC` and `Quantum`.
  [(#7897)](https://github.com/PennyLaneAI/pennylane/pull/7897)

* Update minimum supported `pytest` version to `8.4.1`.
  [(#7853)](https://github.com/PennyLaneAI/pennylane/pull/7853)

* `DefaultQubitLegacy` (test suite only) no longer provides a customized classical shadow
  implementation
  [(#7895)](https://github.com/PennyLaneAI/pennylane/pull/7895)

* Make `pennylane.io` a tertiary module.
  [(#7877)](https://github.com/PennyLaneAI/pennylane/pull/7877)

* Seeded tests for the `split_to_single_terms` transformation.
  [(#7851)](https://github.com/PennyLaneAI/pennylane/pull/7851)

* Upgrade `rc_sync.yml` to work with latest `pyproject.toml` changes.
  [(#7808)](https://github.com/PennyLaneAI/pennylane/pull/7808)
  [(#7818)](https://github.com/PennyLaneAI/pennylane/pull/7818)

* `LinearCombination` instances can be created with `_primitive.impl` when
  capture is enabled and tracing is active.
  [(#7893)](https://github.com/PennyLaneAI/pennylane/pull/7893)

* The `TensorLike` type is now compatible with static type checkers.
  [(#7905)](https://github.com/PennyLaneAI/pennylane/pull/7905)

* Update xDSL supported version to `0.46`.
  [(#7923)](https://github.com/PennyLaneAI/pennylane/pull/7923)
  [(#7932)](https://github.com/PennyLaneAI/pennylane/pull/7932)

* Update JAX version used in tests to `0.6.2`
  [(#7925)](https://github.com/PennyLaneAI/pennylane/pull/7925)

* The measurement-plane attribute of the Python compiler `mbqc` dialect now uses the "opaque syntax"
  format when printing in the generic IR format. This enables usage of this attribute when IR needs
  to be passed from the python compiler to Catalyst.
  [(#7957)](https://github.com/PennyLaneAI/pennylane/pull/7957)

* An `xdsl_extras` module has been added to the Python compiler to house additional utilities and
  functionality not available upstream in xDSL.
  [(#8067)](https://github.com/PennyLaneAI/pennylane/pull/8067)

<h3>Documentation 📝</h3>

* Updated the code examples in the documentation of :func:`~.specs`.
  [(#8003)](https://github.com/PennyLaneAI/pennylane/pull/8003)

* Clarifies the use case for `Operator.pow` and `Operator.adjoint`.
  [(#7999)](https://github.com/PennyLaneAI/pennylane/pull/7999)

* The docstring of the `is_hermitian` operator property has been updated to better describe its behaviour.
  [(#7946)](https://github.com/PennyLaneAI/pennylane/pull/7946)

* Improved the docstrings of all optimizers for consistency and legibility.
  [(#7891)](https://github.com/PennyLaneAI/pennylane/pull/7891)

* Updated the code example in the documentation for :func:`~.transforms.split_non_commuting`.
  [(#7892)](https://github.com/PennyLaneAI/pennylane/pull/7892)

* Fixed :math:`\LaTeX` rendering in the documentation for `qml.TrotterProduct` and `qml.trotterize`.
  [(#8014)](https://github.com/PennyLaneAI/pennylane/pull/8014)

<h3>Bug fixes 🐛</h3>

* Simplifying operators raised to integer powers no longer causes recursion errors.
  [(#8044)](https://github.com/PennyLaneAI/pennylane/pull/8044)

* Fixes the GPU selection issue in `qml.math` with PyTorch when multiple GPUs are present.
  [(#8008)](https://github.com/PennyLaneAI/pennylane/pull/8008)

* The `~.for_loop` function with capture enabled can now handle over indexing
  into an empty array when `start == stop`.
  [(#8026)](https://github.com/PennyLaneAI/pennylane/pull/8026)

* Plxpr primitives now only return dynamically shaped arrays if their outputs
  actually have dynamic shapes.
  [(#8004)](https://github.com/PennyLaneAI/pennylane/pull/8004)

* Fixes an issue with tree-traversal and non-sequential wire orders.
  [(#7991)](https://github.com/PennyLaneAI/pennylane/pull/7991)

* Fixes a bug in :func:`~.matrix` where an operator's
  constituents were incorrectly queued if its decomposition was requested.
  [(#7975)](https://github.com/PennyLaneAI/pennylane/pull/7975)

* An error is now raised if an `end` statement is found in a measurement conditioned branch in a QASM string being imported into PennyLane.
  [(#7872)](https://github.com/PennyLaneAI/pennylane/pull/7872)

* Fixes issue related to :func:`~.transforms.to_zx` adding the support for
  `Toffoli` and `CCZ` gates conversion into their ZX-graph representation.
  [(#7899)](https://github.com/PennyLaneAI/pennylane/pull/7899)

* `get_best_diff_method` now correctly aligns with `execute` and `construct_batch` logic in workflows.
  [(#7898)](https://github.com/PennyLaneAI/pennylane/pull/7898)

* Resolve issues with AutoGraph transforming internal PennyLane library code due to incorrect
  module attribution of wrapper functions.
  [(#7889)](https://github.com/PennyLaneAI/pennylane/pull/7889)

* Calling `QNode.update` no longer acts as if `set_shots` has been applied.
  [(#7881)](https://github.com/PennyLaneAI/pennylane/pull/7881)

* Fixes attributes and types in the quantum dialect.
  This allows for types to be inferred correctly when parsing.
  [(#7825)](https://github.com/PennyLaneAI/pennylane/pull/7825)

* Fixes `SemiAdder` to work when inputs are defined with a single wire.
  [(#7940)](https://github.com/PennyLaneAI/pennylane/pull/7940)

<h3>Contributors ✍️</h3>

This release contains contributions from (in alphabetical order):

Guillermo Alonso,
Ali Asadi,
Utkarsh Azad,
Joey Carter,
Yushao Chen,
Diksha Dhawan,
Marcus Edwards,
Lillian Frederiksen,
Pietropaolo Frisoni,
Simone Gasperini,
David Ittah,
Korbinian Kottmann,
Mehrdad Malekmohammadi
Pablo Antonio Moreno Casares
Erick Ochoa,
Mudit Pandey,
Andrija Paurevic,
Alex Preciado,
Shuli Shu,
Jay Soni,
David Wierichs,
Jake Zaia<|MERGE_RESOLUTION|>--- conflicted
+++ resolved
@@ -119,10 +119,9 @@
 
 <h4>Other improvements</h4>
 
-<<<<<<< HEAD
 * Program capture can now handle dynamic shots, shot vectors, and shots set with `qml.set_shots`.
   [(#7652)](https://github.com/PennyLaneAI/pennylane/pull/7652)
-=======
+
 * Added the `NumQubitsOp` operation to the `Quantum` dialect of the Python compiler.
 [(#8063)](https://github.com/PennyLaneAI/pennylane/pull/8063)
 
@@ -146,7 +145,6 @@
   ```
 
 
->>>>>>> aab82556
 
 * PennyLane is now compatible with `quimb` 1.11.2 after a bug affecting `default.tensor` was fixed.
   [(#7931)](https://github.com/PennyLaneAI/pennylane/pull/7931)
