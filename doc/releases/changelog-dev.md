--- conflicted
+++ resolved
@@ -1326,13 +1326,11 @@
 
 <h3>Bug fixes 🐛</h3>
 
-<<<<<<< HEAD
 * Return `dtype` of `qml.samples` when using `mcm_method="tree-traversal"` is now `int` - consistent with other MCMs.
   [(#8274)](https://github.com/PennyLaneAI/pennylane/pull/8274)
-=======
+
 * :class:`~.SpecialUnitary` now correctly obeys the interfaces of input parameters when large numbers of wires are used.
   [(#8209)](https://github.com/PennyLaneAI/pennylane/pull/8209)
->>>>>>> 0546add8
 
 * Autograph will now be correctly applied to the wrapped functions of :func:`~pennylane.adjoint`
   and :func:`~pennylane.ctrl`.
