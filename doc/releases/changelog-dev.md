:orphan:

# Release 0.32.0-dev (development release)

<h3>New features since last release</h3>

<h3>Improvements 🛠</h3>

* `PauliWord` sparse matrices are much faster, which directly improves `PauliSentence`.
  [#4272](https://github.com/PennyLaneAI/pennylane/pull/4272)

<<<<<<< HEAD
* The default label for a `StatePrep` operator is now $|\psi \rangle$.
=======
* Added a function `qml.math.fidelity_statevector` that computes the fidelity between two state vectors.
  [(#4322)](https://github.com/PennyLaneAI/pennylane/pull/4322)
>>>>>>> 030447eb

<h3>Breaking changes 💔</h3>

* The `do_queue` keyword argument in `qml.operation.Operator` has been removed. Instead of
  setting `do_queue=False`, use the `qml.QueuingManager.stop_recording()` context.
  [(#4317)](https://github.com/PennyLaneAI/pennylane/pull/4317)

* The `grouping_type` and `grouping_method` keyword arguments are removed from `qchem.molecular_hamiltonian`.

* `zyz_decomposition` and `xyx_decomposition` are removed. Use `one_qubit_decomposition` instead.

* `LieAlgebraOptimizer` has been removed. Use `RiemannianGradientOptimizer` instead.

* `Operation.base_name` has been removed.

* `QuantumScript.name` has been removed.

* `qml.math.reduced_dm` has been removed. Use `qml.math.reduce_dm` or `qml.math.reduce_statevector` instead.

* The ``qml.specs`` dictionary longer supports direct key access to certain keys. Instead
  these quantities can be accessed as fields of the new ``Resources`` object saved under
  ``specs_dict["resources"]``:

  - ``num_operations`` is no longer supported, use ``specs_dict["resources"].num_gates``
  - ``num_used_wires`` is no longer supported, use ``specs_dict["resources"].num_wires``
  - ``gate_types`` is no longer supported, use ``specs_dict["resources"].gate_types``
  - ``gate_sizes`` is no longer supported, use ``specs_dict["resources"].gate_sizes``
  - ``depth`` is no longer supported, use ``specs_dict["resources"].depth``

* `qml.math.purity`, `qml.math.vn_entropy`, `qml.math.mutual_info`, `qml.math.fidelity`,
  `qml.math.relative_entropy`, and `qml.math.max_entropy` no longer support state vectors as
  input.
  [(#4322)](https://github.com/PennyLaneAI/pennylane/pull/4322)

<h3>Deprecations 👋</h3>

<h3>Documentation 📝</h3>

<h3>Bug fixes 🐛</h3>

* Raise a warning if control indicators are hidden when calling `qml.draw_mpl`
  [(#4295)](https://github.com/PennyLaneAI/pennylane/pull/4295)

<h3>Contributors ✍️</h3>

This release contains contributions from (in alphabetical order):

Edward Jiang,
Christina Lee,
Borja Requena,
Matthew Silverman<|MERGE_RESOLUTION|>--- conflicted
+++ resolved
@@ -9,12 +9,11 @@
 * `PauliWord` sparse matrices are much faster, which directly improves `PauliSentence`.
   [#4272](https://github.com/PennyLaneAI/pennylane/pull/4272)
 
-<<<<<<< HEAD
-* The default label for a `StatePrep` operator is now $|\psi \rangle$.
-=======
 * Added a function `qml.math.fidelity_statevector` that computes the fidelity between two state vectors.
   [(#4322)](https://github.com/PennyLaneAI/pennylane/pull/4322)
->>>>>>> 030447eb
+
+* The default label for a `StatePrep` operator is now $|\psi \rangle$.
+  [(#4340)](https://github.com/PennyLaneAI/pennylane/pull/4340)
 
 <h3>Breaking changes 💔</h3>
 
