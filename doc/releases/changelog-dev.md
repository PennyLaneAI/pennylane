--- conflicted
+++ resolved
@@ -24,7 +24,6 @@
   >>> grad_fn(x)
   array(-0.38876964)
   ```
-<<<<<<< HEAD
   This method also is registered as QNode differentiation method and can be
   selected via
   ```pycon
@@ -37,8 +36,6 @@
   >>> jax.jacobian(circuit)(jax.numpy.array(0.5)) 
   DeviceArray(-0.4792258, dtype=float32, weak_type=True)
   ```
-=======
->>>>>>> 4f69ee34
   The argument `num_directions` determines how many directions of simultaneous
   perturbation are used and therefore the number of circuit evaluations, up
   to a prefactor. See the
