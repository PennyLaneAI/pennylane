:orphan:

# Release 0.37.0-dev (development release)

<h3>New features since last release</h3>

<<<<<<< HEAD
* Added a qml.capture module that will contain PennyLane's own capturing mechanism for hybrid
  quantum-classical programs.
  [(#5509)](https://github.com/PennyLaneAI/pennylane/pull/5509)

* The `FABLE` template is added for efficient block encoding of matrices. Users can now call FABLE to efficiently construct circuits according to a user-set approximation level. 
[(#5107)](https://github.com/PennyLaneAI/pennylane/pull/5107)

* The `QubitDevice` class and children classes support the `dynamic_one_shot` transform provided that they support `MidMeasureMP` operations natively.
  [(#5317)](https://github.com/PennyLaneAI/pennylane/pull/5317)

* `qml.ops.Sum` now supports storing grouping information. Grouping type and method can be
  specified during construction using the `grouping_type` and `method` keyword arguments of
  `qml.dot`, `qml.sum`, or `qml.ops.Sum`. The grouping indices are stored in `Sum.grouping_indices`.
  [(#5179)](https://github.com/PennyLaneAI/pennylane/pull/5179)

  ```python
  import pennylane as qml

  a = qml.X(0)
  b = qml.prod(qml.X(0), qml.X(1))
  c = qml.Z(0)
  obs = [a, b, c]
  coeffs = [1.0, 2.0, 3.0]

  op = qml.dot(coeffs, obs, grouping_type="qwc")
  ```
  ```pycon
  >>> op.grouping_indices
  ((2,), (0, 1))
  ```

  Additionally, grouping type and method can be set or changed after construction using
  `Sum.compute_grouping()`:

  ```python
  import pennylane as qml

  a = qml.X(0)
  b = qml.prod(qml.X(0), qml.X(1))
  c = qml.Z(0)
  obs = [a, b, c]
  coeffs = [1.0, 2.0, 3.0]

  op = qml.dot(coeffs, obs)
  ```
  ```pycon
  >>> op.grouping_indices is None
  True
  >>> op.compute_grouping(grouping_type="qwc")
  >>> op.grouping_indices
  ((2,), (0, 1))
  ```

  Note that the grouping indices refer to the lists returned by `Sum.terms()`, not `Sum.operands`.

* Added new `SpectralNormError` class to the new error tracking functionality.
  [(#5154)](https://github.com/PennyLaneAI/pennylane/pull/5154)

* Added `error` method to `QuantumPhaseEstimation` template.
  [(#5278)](https://github.com/PennyLaneAI/pennylane/pull/5278)

* The `dynamic_one_shot` transform is introduced enabling dynamic circuit execution on circuits with shots and devices that support `MidMeasureMP` operations natively.
  [(#5266)](https://github.com/PennyLaneAI/pennylane/pull/5266)

* Added new function `qml.operation.convert_to_legacy_H` to convert `Sum`, `SProd`, and `Prod` to `Hamiltonian` instances.
  [(#5309)](https://github.com/PennyLaneAI/pennylane/pull/5309)
=======
* The `default.tensor` device is introduced to perform tensor network simulation of a quantum circuit.
  [(#5699)](https://github.com/PennyLaneAI/pennylane/pull/5699)
>>>>>>> c83d98c2

<h3>Improvements 🛠</h3>

* The wires for the `default.tensor` device are selected at runtime if they are not provided by user.
  [(#5744)](https://github.com/PennyLaneAI/pennylane/pull/5744)

* Added `packaging` in the required list of packages.
  [(#5769)](https://github.com/PennyLaneAI/pennylane/pull/5769).

* Logging now allows for an easier opt-in across the stack, and also extends control support to `catalyst`.
  [(#5528)](https://github.com/PennyLaneAI/pennylane/pull/5528).

* A number of templates have been updated to be valid pytrees and PennyLane operations.
  [(#5698)](https://github.com/PennyLaneAI/pennylane/pull/5698)

* `ctrl` now works with tuple-valued `control_values` when applied to any already controlled operation.
  [(#5725)](https://github.com/PennyLaneAI/pennylane/pull/5725)

* Add support for 3 new pytest markers: `unit`, `integration` and `system`.
  [(#5517)](https://github.com/PennyLaneAI/pennylane/pull/5517)

* The sorting order of parameter-shift terms is now guaranteed to resolve ties in the absolute value with the sign of the shifts.
  [(#5582)](https://github.com/PennyLaneAI/pennylane/pull/5582)

* `qml.transforms.split_non_commuting` can now handle circuits containing measurements of multi-term observables.
  [(#5729)](https://github.com/PennyLaneAI/pennylane/pull/5729)

<h4>Mid-circuit measurements and dynamic circuits</h4>

* The `dynamic_one_shot` transform uses a single auxiliary tape with a shot vector and `default.qubit` implements the loop over shots with `jax.vmap`.
  [(#5617)](https://github.com/PennyLaneAI/pennylane/pull/5617)
  
* The `dynamic_one_shot` transform can be compiled with `jax.jit`.
  [(#5557)](https://github.com/PennyLaneAI/pennylane/pull/5557)
  
* When using `defer_measurements` with postselecting mid-circuit measurements, operations
  that will never be active due to the postselected state are skipped in the transformed
  quantum circuit. In addition, postselected controls are skipped, as they are evaluated
  at transform time. This optimization feature can be turned off by setting `reduce_postselected=False`
  [(#5558)](https://github.com/PennyLaneAI/pennylane/pull/5558)

  Consider a simple circuit with three mid-circuit measurements, two of which are postselecting,
  and a single gate conditioned on those measurements:

  ```python
  @qml.qnode(qml.device("default.qubit"))
  def node(x):
      qml.RX(x, 0)
      qml.RX(x, 1)
      qml.RX(x, 2)
      mcm0 = qml.measure(0, postselect=0, reset=False)
      mcm1 = qml.measure(1, postselect=None, reset=True)
      mcm2 = qml.measure(2, postselect=1, reset=False)
      qml.cond(mcm0+mcm1+mcm2==1, qml.RX)(0.5, 3)
      return qml.expval(qml.Z(0) @ qml.Z(3))
  ```

  Without the new optimization, we obtain three gates, each controlled on the three measured
  qubits. They correspond to the combinations of controls that satisfy the condition
  `mcm0+mcm1+mcm2==1`:

  ```pycon
  >>> print(qml.draw(qml.defer_measurements(node, reduce_postselected=False))(0.6))
  0: ──RX(0.60)──|0⟩⟨0|─╭●─────────────────────────────────────────────┤ ╭<Z@Z>
  1: ──RX(0.60)─────────│──╭●─╭X───────────────────────────────────────┤ │
  2: ──RX(0.60)─────────│──│──│───|1⟩⟨1|─╭○────────╭○────────╭●────────┤ │
  3: ───────────────────│──│──│──────────├RX(0.50)─├RX(0.50)─├RX(0.50)─┤ ╰<Z@Z>
  4: ───────────────────╰X─│──│──────────├○────────├●────────├○────────┤
  5: ──────────────────────╰X─╰●─────────╰●────────╰○────────╰○────────┤
  ```

  If we do not explicitly deactivate the optimization, we obtain a much simpler circuit:

  ```pycon
  >>> print(qml.draw(qml.defer_measurements(node))(0.6))
  0: ──RX(0.60)──|0⟩⟨0|─╭●─────────────────┤ ╭<Z@Z>
  1: ──RX(0.60)─────────│──╭●─╭X───────────┤ │
  2: ──RX(0.60)─────────│──│──│───|1⟩⟨1|───┤ │
  3: ───────────────────│──│──│──╭RX(0.50)─┤ ╰<Z@Z>
  4: ───────────────────╰X─│──│──│─────────┤
  5: ──────────────────────╰X─╰●─╰○────────┤
  ```

  There is only one controlled gate with only one control wire.

* `qml.devices.LegacyDevice` is now an alias for `qml.Device`, so it is easier to distinguish it from
  `qml.devices.Device`, which follows the new device API.
  [(#5581)](https://github.com/PennyLaneAI/pennylane/pull/5581)

* The `dtype` for `eigvals` of `X`, `Y`, `Z` and `Hadamard` is changed from `int` to `float`, making them 
  consistent with the other observables. The `dtype` of the returned values when sampling these observables 
  (e.g. `qml.sample(X(0))`) is also changed to `float`. 
  [(#5607)](https://github.com/PennyLaneAI/pennylane/pull/5607)

* Sets up the framework for the development of an `assert_equal` function for testing operator comparison.
  [(#5634)](https://github.com/PennyLaneAI/pennylane/pull/5634)

* `qml.sample` can now be used on Boolean values representing mid-circuit measurement results in
  traced quantum functions. This feature is used with Catalyst to enable the pattern
  `m = measure(0); qml.sample(m)`.
  [(#5673)](https://github.com/PennyLaneAI/pennylane/pull/5673)

* PennyLane operators, measurements, and QNodes can now automatically be captured as instructions in JAXPR.
  [(#5564)](https://github.com/PennyLaneAI/pennylane/pull/5564)
  [(#5511)](https://github.com/PennyLaneAI/pennylane/pull/5511)
  [(#5708)](https://github.com/PennyLaneAI/pennylane/pull/5708)
  [(#5523)](https://github.com/PennyLaneAI/pennylane/pull/5523)

* The `decompose` transform has an `error` kwarg to specify the type of error that should be raised, 
  allowing error types to be more consistent with the context the `decompose` function is used in.
  [(#5669)](https://github.com/PennyLaneAI/pennylane/pull/5669)

* The `qml.pytrees` module now has `flatten` and `unflatten` methods for serializing pytrees.
  [(#5701)](https://github.com/PennyLaneAI/pennylane/pull/5701)

* Empty initialization of `PauliVSpace` is permitted.
  [(#5675)](https://github.com/PennyLaneAI/pennylane/pull/5675)

* `QuantumScript` properties are only calculated when needed, instead of on initialization. This decreases the classical overhead by >20%.
  `par_info`, `obs_sharing_wires`, and `obs_sharing_wires_id` are now public attributes.
  [(#5696)](https://github.com/PennyLaneAI/pennylane/pull/5696)

* The `qml.qchem.Molecule` object is now the central object used by all qchem functions.
  [(#5571)](https://github.com/PennyLaneAI/pennylane/pull/5571)

* The `qml.qchem.Molecule` class now supports Angstrom as a unit.
  [(#5694)](https://github.com/PennyLaneAI/pennylane/pull/5694)

* The `qml.qchem.Molecule` class now supports open-shell systems.
  [(#5655)](https://github.com/PennyLaneAI/pennylane/pull/5655)

* The `qml.qchem.molecular_hamiltonian` function now supports parity and Bravyi-Kitaev mappings.
  [(#5657)](https://github.com/PennyLaneAI/pennylane/pull/5657/)

* The qchem docs are updated with the new qchem improvements.
  [(#5758)](https://github.com/PennyLaneAI/pennylane/pull/5758/)
  [(#5638)](https://github.com/PennyLaneAI/pennylane/pull/5638/)

<h4>Community contributions 🥳</h4>

* Implemented kwargs (`check_interface`, `check_trainability`, `rtol` and `atol`) support in `qml.equal` for the operators `Pow`, `Adjoint`, `Exp`, and `SProd`.
  [(#5668)](https://github.com/PennyLaneAI/pennylane/issues/5668)
  
* ``qml.QutritDepolarizingChannel`` has been added, allowing for depolarizing noise to be simulated on the `default.qutrit.mixed` device.
  [(#5502)](https://github.com/PennyLaneAI/pennylane/pull/5502)

<h3>Breaking changes 💔</h3>

* A custom decomposition can no longer be provided to `QDrift`. Instead, apply the operations in your custom
  operation directly with `qml.apply`.
  [(#5698)](https://github.com/PennyLaneAI/pennylane/pull/5698)

* Sampling observables composed of `X`, `Y`, `Z` and `Hadamard` now returns values of type `float` instead of `int`.
  [(#5607)](https://github.com/PennyLaneAI/pennylane/pull/5607)

* `qml.is_commuting` no longer accepts the `wire_map` argument, which does not bring any functionality.
  [(#5660)](https://github.com/PennyLaneAI/pennylane/pull/5660)

* `qml.from_qasm_file` has been removed. The user can open files and load their content using `qml.from_qasm`.
  [(#5659)](https://github.com/PennyLaneAI/pennylane/pull/5659)

* `qml.load` has been removed in favour of more specific functions, such as `qml.from_qiskit`, etc.
  [(#5654)](https://github.com/PennyLaneAI/pennylane/pull/5654)

* `qml.transforms.convert_to_numpy_parameters` is now a proper transform and its output signature has changed,
  returning a list of `QuantumTape`s and a post-processing function instead of simply the transformed circuit.
  [(#5693)](https://github.com/PennyLaneAI/pennylane/pull/5693)

* `Controlled.wires` does not include `self.work_wires` anymore. That can be accessed separately through `Controlled.work_wires`.
  Consequently, `Controlled.active_wires` has been removed in favour of the more common `Controlled.wires`.
  [(#5728)](https://github.com/PennyLaneAI/pennylane/pull/5728)
  
* `qml.QutritAmplitudeDamping` channel has been added, allowing for noise processes modelled by amplitude damping to be simulated on the `default.qutrit.mixed` device.
  [(#5503)](https://github.com/PennyLaneAI/pennylane/pull/5503)

<h3>Deprecations 👋</h3>

* The `simplify` argument in `qml.Hamiltonian` and `qml.ops.LinearCombination` is deprecated. 
  Instead, `qml.simplify()` can be called on the constructed operator.
  [(#5677)](https://github.com/PennyLaneAI/pennylane/pull/5677)

* `qml.transforms.map_batch_transform` is deprecated, since a transform can be applied directly to a batch of tapes.
  [(#5676)](https://github.com/PennyLaneAI/pennylane/pull/5676)

<h3>Documentation 📝</h3>

* The documentation for the `default.tensor` device has been added.
  [(#5719)](https://github.com/PennyLaneAI/pennylane/pull/5719)

* A small typo was fixed in the docstring for `qml.sample`.
  [(#5685)](https://github.com/PennyLaneAI/pennylane/pull/5685)

<h3>Bug fixes 🐛</h3>

* Disable Docker builds on PR merge.
  [(#5777)](https://github.com/PennyLaneAI/pennylane/pull/5777)

* The validation of the adjoint method in `DefaultQubit` correctly handles device wires now.
  [(#5761)](https://github.com/PennyLaneAI/pennylane/pull/5761)

* `QuantumPhaseEstimation.map_wires` on longer modifies the original operation instance.
  [(#5698)](https://github.com/PennyLaneAI/pennylane/pull/5698)

* The decomposition of `AmplitudeAmplification` now correctly queues all operations.
  [(#5698)](https://github.com/PennyLaneAI/pennylane/pull/5698)

* Replaced `semantic_version` with `packaging.version.Version`, since the former cannot
  handle the metadata `.post` in the version string.
  [(#5754)](https://github.com/PennyLaneAI/pennylane/pull/5754)

* The `dynamic_one_shot` transform now has expanded support for the `jax` and `torch` interfaces.
  [(#5672)](https://github.com/PennyLaneAI/pennylane/pull/5672)

* The decomposition of `StronglyEntanglingLayers` is now compatible with broadcasting.
  [(#5716)](https://github.com/PennyLaneAI/pennylane/pull/5716)

* `qml.cond` can now be applied to `ControlledOp` operations when deferring measurements.
  [(#5725)](https://github.com/PennyLaneAI/pennylane/pull/5725)

* The legacy `Tensor` class can now handle a `Projector` with abstract tracer input.
  [(#5720)](https://github.com/PennyLaneAI/pennylane/pull/5720)

* Fixed a bug that raised an error regarding expected vs actual `dtype` when using `JAX-JIT` on a circuit that 
  returned samples of observables containing the `qml.Identity` operator.
  [(#5607)](https://github.com/PennyLaneAI/pennylane/pull/5607)

* The signature of `CaptureMeta` objects (like `Operator`) now match the signature of the `__init__` call.
  [(#5727)](https://github.com/PennyLaneAI/pennylane/pull/5727)

* Use vanilla NumPy arrays in `test_projector_expectation` to avoid differentiating `qml.Projector` with respect to the state attribute.
  [(#5683)](https://github.com/PennyLaneAI/pennylane/pull/5683)

* `qml.Projector` is now compatible with jax-jit.
  [(#5595)](https://github.com/PennyLaneAI/pennylane/pull/5595)

* Finite shot circuits with a `qml.probs` measurement, both with a `wires` or `op` argument, can now be compiled with `jax.jit`.
  [(#5619)](https://github.com/PennyLaneAI/pennylane/pull/5619)
  
* `param_shift`, `finite_diff`, `compile`, `insert`, `merge_rotations`, and `transpile` now
  all work with circuits with non-commuting measurements.
  [(#5424)](https://github.com/PennyLaneAI/pennylane/pull/5424)
  [(#5681)](https://github.com/PennyLaneAI/pennylane/pull/5681)

* A correction is added to `bravyi_kitaev` to call the correct function for a FermiSentence input.
  [(#5671)](https://github.com/PennyLaneAI/pennylane/pull/5671)

* Fixes a bug where `sum_expand` produces incorrect result dimensions when combining shot vectors, 
  multiple measurements, and parameter broadcasting.
  [(#5702)](https://github.com/PennyLaneAI/pennylane/pull/5702)

* Fixes a bug in `qml.math.dot` that raises an error when only one of the operands is a scalar.
  [(#5702)](https://github.com/PennyLaneAI/pennylane/pull/5702)

* `qml.matrix` is now compatible with qnodes compiled by catalyst.qjit.
  [(#5753)](https://github.com/PennyLaneAI/pennylane/pull/5753)

<h3>Contributors ✍️</h3>

This release contains contributions from (in alphabetical order):

Lillian M. A. Frederiksen,
Gabriel Bottrill,
Astral Cai,
Ahmed Darwish,
Isaac De Vlugt,
Diksha Dhawan,
Pietropaolo Frisoni,
Emiliano Godinez,
David Ittah,
Soran Jahangiri,
Korbinian Kottmann,
Christina Lee,
Vincent Michaud-Rioux,
Lee James O'Riordan,
Mudit Pandey,
Kenya Sakka,
Haochen Paul Wang,
David Wierichs.<|MERGE_RESOLUTION|>--- conflicted
+++ resolved
@@ -4,77 +4,8 @@
 
 <h3>New features since last release</h3>
 
-<<<<<<< HEAD
-* Added a qml.capture module that will contain PennyLane's own capturing mechanism for hybrid
-  quantum-classical programs.
-  [(#5509)](https://github.com/PennyLaneAI/pennylane/pull/5509)
-
-* The `FABLE` template is added for efficient block encoding of matrices. Users can now call FABLE to efficiently construct circuits according to a user-set approximation level. 
-[(#5107)](https://github.com/PennyLaneAI/pennylane/pull/5107)
-
-* The `QubitDevice` class and children classes support the `dynamic_one_shot` transform provided that they support `MidMeasureMP` operations natively.
-  [(#5317)](https://github.com/PennyLaneAI/pennylane/pull/5317)
-
-* `qml.ops.Sum` now supports storing grouping information. Grouping type and method can be
-  specified during construction using the `grouping_type` and `method` keyword arguments of
-  `qml.dot`, `qml.sum`, or `qml.ops.Sum`. The grouping indices are stored in `Sum.grouping_indices`.
-  [(#5179)](https://github.com/PennyLaneAI/pennylane/pull/5179)
-
-  ```python
-  import pennylane as qml
-
-  a = qml.X(0)
-  b = qml.prod(qml.X(0), qml.X(1))
-  c = qml.Z(0)
-  obs = [a, b, c]
-  coeffs = [1.0, 2.0, 3.0]
-
-  op = qml.dot(coeffs, obs, grouping_type="qwc")
-  ```
-  ```pycon
-  >>> op.grouping_indices
-  ((2,), (0, 1))
-  ```
-
-  Additionally, grouping type and method can be set or changed after construction using
-  `Sum.compute_grouping()`:
-
-  ```python
-  import pennylane as qml
-
-  a = qml.X(0)
-  b = qml.prod(qml.X(0), qml.X(1))
-  c = qml.Z(0)
-  obs = [a, b, c]
-  coeffs = [1.0, 2.0, 3.0]
-
-  op = qml.dot(coeffs, obs)
-  ```
-  ```pycon
-  >>> op.grouping_indices is None
-  True
-  >>> op.compute_grouping(grouping_type="qwc")
-  >>> op.grouping_indices
-  ((2,), (0, 1))
-  ```
-
-  Note that the grouping indices refer to the lists returned by `Sum.terms()`, not `Sum.operands`.
-
-* Added new `SpectralNormError` class to the new error tracking functionality.
-  [(#5154)](https://github.com/PennyLaneAI/pennylane/pull/5154)
-
-* Added `error` method to `QuantumPhaseEstimation` template.
-  [(#5278)](https://github.com/PennyLaneAI/pennylane/pull/5278)
-
-* The `dynamic_one_shot` transform is introduced enabling dynamic circuit execution on circuits with shots and devices that support `MidMeasureMP` operations natively.
-  [(#5266)](https://github.com/PennyLaneAI/pennylane/pull/5266)
-
-* Added new function `qml.operation.convert_to_legacy_H` to convert `Sum`, `SProd`, and `Prod` to `Hamiltonian` instances.
-  [(#5309)](https://github.com/PennyLaneAI/pennylane/pull/5309)
-=======
 * The `default.tensor` device is introduced to perform tensor network simulation of a quantum circuit.
   [(#5699)](https://github.com/PennyLaneAI/pennylane/pull/5699)
->>>>>>> c83d98c2
 
 <h3>Improvements 🛠</h3>
 
