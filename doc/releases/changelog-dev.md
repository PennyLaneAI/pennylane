--- conflicted
+++ resolved
@@ -4,10 +4,9 @@
 
 <h3>New features since last release</h3>
 
-<<<<<<< HEAD
 * ``qml.circuit_drawer.draw_mpl`` produces a matplotlib figure and axes given a tape.
   [(#1787)](https://github.com/PennyLaneAI/pennylane/pull/1787)
-=======
+
 * A differentiable Hartree-Fock (HF) solver has been added. It can be used to construct molecular Hamiltonians 
   that can be differentiated with respect to nuclear coordinates and basis-set parameters.
   [(#1610)](https://github.com/PennyLaneAI/pennylane/pull/1610)
@@ -102,7 +101,6 @@
   g_alpha = autograd.grad(qml.hf.generate_overlap(a, b), argnum = 0)(*args)
   g_coeff = autograd.grad(qml.hf.generate_overlap(a, b), argnum = 1)(*args)
   ```
->>>>>>> 2b3566e3
 
 * The `insert` transform has now been added, providing a way to insert single-qubit operations into
   a quantum circuit. The transform can apply to quantum functions, tapes, and devices.
