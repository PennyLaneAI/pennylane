:orphan:

# Release 0.27.0-dev (development release)

<h3>New features since last release</h3>

* The `qml.qchem.basis_rotation` function is added to the `qchem` module. This function returns
  grouped coefficients, grouped observables and basis rotation transformation matrices needed to
  construct a qubit Hamiltonian in the rotated basis of molecular orbitals. In this basis, the
  one-electron integral matrix and the symmetric matrices obtained from factorizing the two-electron
  integrals tensor are diagonal.
  ([#3011](https://github.com/PennyLaneAI/pennylane/pull/3011))

* Added the `qml.GellMann` qutrit observable, which is the ternary generalization of the Pauli observables. Users must include an index as a
keyword argument when using `GellMann`, which determines which of the 8 Gell-Mann matrices is used as the observable.
  ([#3035](https://github.com/PennyLaneAI/pennylane/pull/3035))

* `qml.qchem.taper_operation` tapers any gate operation according to the `Z2`
  symmetries of the Hamiltonian.
  [(#3002)](https://github.com/PennyLaneAI/pennylane/pull/3002)

  ```pycon
    >>> symbols = ['He', 'H']
    >>> geometry =  np.array([[0.0, 0.0, 0.0], [0.0, 0.0, 1.4589]])
    >>> mol = qchem.Molecule(symbols, geometry, charge=1)
    >>> H, n_qubits = qchem.molecular_hamiltonian(symbols, geometry)
    >>> generators = qchem.symmetry_generators(H)
    >>> paulixops = qchem.paulix_ops(generators, n_qubits)
    >>> paulix_sector = qchem.optimal_sector(H, generators, mol.n_electrons)
    >>> tap_op = qchem.taper_operation(qml.SingleExcitation, generators, paulixops,
    ...                paulix_sector, wire_order=H.wires, op_wires=[0, 2])
    >>> tap_op(3.14159)
    [Exp(1.570795j, 'PauliY', wires=[0])]
  ```

  Moreover, the obtained tapered operation can be directly used within a QNode:

  ```pycon
    >>> dev = qml.device('default.qubit', wires=[0, 1])
    >>> @qml.qnode(dev)
    ... def circuit(params):
    ...     tap_op(params[0])
    ...     return qml.expval(qml.PauliZ(0)@qml.PauliZ(1))
    >>> drawer = qml.draw(circuit, show_all_wires=True)
    >>> print(drawer(params=[3.14159]))
        0: ─Exp(1.570795j PauliY)─┤ ╭<Z@Z>
        1: ───────────────────────┤ ╰<Z@Z>

  ```

<h3>Improvements</h3>

* Added a new `pennylane.tape.QuantumScript` class that contains all the non-queuing behavior of `QuantumTape`. Now `QuantumTape` inherits from `QuantumScript` as well
  as `AnnotatedQueue`.
  This is a developer-facing change, and users should not manipulate `QuantumScript` directly.  Instead, they
  should continue to rely on `QNode`s.
  [(#3097)](https://github.com/PennyLaneAI/pennylane/pull/3097)

<<<<<<< HEAD
=======
* The UCCSD and kUpCCGSD template are modified to remove a redundant flipping of the initial state.
  [(#3148)](https://github.com/PennyLaneAI/pennylane/pull/3148)

>>>>>>> 351c6bdb
* `Adjoint` now supports batching if the base operation supports batching.
  [(#3168)](https://github.com/PennyLaneAI/pennylane/pull/3168)

* `OrbitalRotation` is now decomposed into two `SingleExcitation` operations for faster execution and more efficient parameter-shift gradient calculations on devices that natively support `SingleExcitation`.
  [(#3171)](https://github.com/PennyLaneAI/pennylane/pull/3171)

* Added the `Operator` attributes `has_decomposition` and `has_adjoint` that indicate
  whether a corresponding `decomposition` or `adjoint` method is available.
  [(#2986)](https://github.com/PennyLaneAI/pennylane/pull/2986)

* Structural improvements are made to `QueuingManager`, formerly `QueuingContext`, and `AnnotatedQueue`.
  [(#2794)](https://github.com/PennyLaneAI/pennylane/pull/2794)
  [(#3061)](https://github.com/PennyLaneAI/pennylane/pull/3061)

  * `QueuingContext` is renamed to `QueuingManager`.
  * `QueuingManager` should now be the global communication point for putting queuable objects into the active queue.
  * `QueuingManager` is no longer an abstract base class.
  * `AnnotatedQueue` and its children no longer inherit from `QueuingManager`.
  * `QueuingManager` is no longer a context manager.
  * Recording queues should start and stop recording via the `QueuingManager.add_active_queue` and
     `QueueingContext.remove_active_queue` class methods instead of directly manipulating the `_active_contexts` property.
  * `AnnotatedQueue` and its children no longer provide global information about actively recording queues. This information
      is now only available through `QueuingManager`.
  * `AnnotatedQueue` and its children no longer have the private `_append`, `_remove`, `_update_info`, `_safe_update_info`,
      and `_get_info` methods. The public analogues should be used instead.
  * `QueuingManager.safe_update_info` and `AnnotatedQueue.safe_update_info` are deprecated.  Their functionality is moved to
      `update_info`.

* `qml.Identity` now accepts multiple wires.
    [(#3049)](https://github.com/PennyLaneAI/pennylane/pull/3049)

    ```pycon
    >>> id_op = qml.Identity([0, 1])
    >>> id_op.matrix()
    array([[1., 0., 0., 0.],
        [0., 1., 0., 0.],
        [0., 0., 1., 0.],
        [0., 0., 0., 1.]])
    >>> id_op.sparse_matrix()
    <4x4 sparse matrix of type '<class 'numpy.float64'>'
        with 4 stored elements in Compressed Sparse Row format>
    >>> id_op.eigvals()
    array([1., 1., 1., 1.])
    ```

* Added `unitary_check` keyword argument to the constructor of the `QubitUnitary` class which
  indicates whether the user wants to check for unitarity of the input matrix or not. Its default
  value is `false`.
  [(#3063)](https://github.com/PennyLaneAI/pennylane/pull/3063)

* Modified the representation of `WireCut` by using `qml.draw_mpl`.
  [(#3067)](https://github.com/PennyLaneAI/pennylane/pull/3067)

* Improved the performance of the `qml.math.expand_matrix` function for dense matrices.
  [(#3064)](https://github.com/PennyLaneAI/pennylane/pull/3064)

* Improve `qml.math.expand_matrix` method for sparse matrices.
  [(#3060)](https://github.com/PennyLaneAI/pennylane/pull/3060)

* Added the `map_wires` method to the `Operator` class, which returns a copy of the operator with
  its wires changed according to the given wire map.
  [(#3143)](https://github.com/PennyLaneAI/pennylane/pull/3143)

  ```pycon
  >>> op = qml.Toffoli([0, 1, 2])
  >>> wire_map = {0: 2, 2: 0}
  >>> op.map_wires(wire_map=wire_map)
  Toffoli(wires=[2, 1, 0])
  ```

* Adds caching to the `compute_matrix` and `compute_sparse_matrix` of simple non-parametric operations.
  [(#3134)](https://github.com/PennyLaneAI/pennylane/pull/3134)

* Add details to the output of `Exp.label()`.
  [(#3126)](https://github.com/PennyLaneAI/pennylane/pull/3126)

* `qml.math.unwrap` no longer creates ragged arrays. Lists remain lists.
  [(#3163)](https://github.com/PennyLaneAI/pennylane/pull/3163)

* New `null.qubit` device. The `null.qubit`performs no operations or memory allocations. 
  [(#2589)](https://github.com/PennyLaneAI/pennylane/pull/2589)
  
<h3>Breaking changes</h3>

* `QuantumTape._par_info` is now a list of dictionaries, instead of a dictionary whose keys are integers starting from zero.
  [(#3185)](https://github.com/PennyLaneAI/pennylane/pull/3185)

* `QueuingContext` is renamed `QueuingManager`.
  [(#3061)](https://github.com/PennyLaneAI/pennylane/pull/3061)

* `QueuingManager.safe_update_info` and `AnnotatedQueue.safe_update_info` are deprecated. Instead, `update_info` no longer raises errors
   if the object isn't in the queue.

* Deprecation patches for the return types enum's location and `qml.utils.expand` are removed.
  [(#3092)](https://github.com/PennyLaneAI/pennylane/pull/3092)

* `_multi_dispatch` functionality has been moved inside the `get_interface` function. This function
  can now be called with one or multiple tensors as arguments.
  [(#3136)](https://github.com/PennyLaneAI/pennylane/pull/3136)

  ```pycon
  >>> torch_scalar = torch.tensor(1)
  >>> torch_tensor = torch.Tensor([2, 3, 4])
  >>> numpy_tensor = np.array([5, 6, 7])
  >>> qml.math.get_interface(torch_scalar)
  'torch'
  >>> qml.math.get_interface(numpy_tensor)
  'numpy'
  ```

  `_multi_dispatch` previously had only one argument which contained a list of the tensors to be
  dispatched:

  ```pycon
  >>> qml.math._multi_dispatch([torch_scalar, torch_tensor, numpy_tensor])
  'torch'
  ```

  To differentiate whether the user wants to get the interface of a single tensor or multiple
  tensors, `get_interface` now accepts a different argument per tensor to be dispatched:

  ```pycon
  >>> qml.math.get_interface(*[torch_scalar, torch_tensor, numpy_tensor])
  'torch'
  >>> qml.math.get_interface(torch_scalar, torch_tensor, numpy_tensor)
  'torch'
  ```

<h3>Deprecations</h3>

* `qml.tape.stop_recording` and `QuantumTape.stop_recording` are moved to `qml.QueuingManager.stop_recording`.
  The old functions will still be available untill v0.29.
  [(#3068)](https://github.com/PennyLaneAI/pennylane/pull/3068)

* `qml.tape.get_active_tape` is deprecated. Please use `qml.QueuingManager.active_context()` instead.
  [(#3068)](https://github.com/PennyLaneAI/pennylane/pull/3068)

<h3>Documentation</h3>

* The code block in the usage details of the UCCSD template is updated.
  [(#3140)](https://github.com/PennyLaneAI/pennylane/pull/3140)

<h3>Bug fixes</h3>

* The evaluation of QNodes that return either `vn_entropy` or `mutual_info` raises an
  informative error message when using devices that define a vector of shots.
  [(#3180)](https://github.com/PennyLaneAI/pennylane/pull/3180)

* Fixed a bug that made `qml.AmplitudeEmbedding` incompatible with JITting.
  [(#3166)](https://github.com/PennyLaneAI/pennylane/pull/3166)

* Fixed the `qml.transforms.transpile` transform to work correctly for all two-qubit operations.
  [(#3104)](https://github.com/PennyLaneAI/pennylane/pull/3104)

* Fixed a bug with the control values of a controlled version of a `ControlledQubitUnitary`.
  [(#3119)](https://github.com/PennyLaneAI/pennylane/pull/3119)

* Fixed a bug where `qml.math.fidelity(non_trainable_state, trainable_state)` failed unexpectedly.
  [(#3160)](https://github.com/PennyLaneAI/pennylane/pull/3160)

* Fixed a bug where `qml.QueuingManager.stop_recording` did not clean up if yielded code raises an exception.
  [(#3182)](https://github.com/PennyLaneAI/pennylane/pull/3182)

<h3>Contributors</h3>

This release contains contributions from (in alphabetical order):

Guillermo Alonso-Linaje,
Juan Miguel Arrazola,
Albert Mitjans Coma,
Utkarsh Azad,
Amintor Dusko,
Diego Guala,
Soran Jahangiri,
Christina Lee,
Lee J. O'Riordan,
Mudit Pandey,
Matthew Silverman,
Jay Soni,
Antal Száva,
David Wierichs,<|MERGE_RESOLUTION|>--- conflicted
+++ resolved
@@ -56,12 +56,9 @@
   should continue to rely on `QNode`s.
   [(#3097)](https://github.com/PennyLaneAI/pennylane/pull/3097)
 
-<<<<<<< HEAD
-=======
 * The UCCSD and kUpCCGSD template are modified to remove a redundant flipping of the initial state.
   [(#3148)](https://github.com/PennyLaneAI/pennylane/pull/3148)
 
->>>>>>> 351c6bdb
 * `Adjoint` now supports batching if the base operation supports batching.
   [(#3168)](https://github.com/PennyLaneAI/pennylane/pull/3168)
 
