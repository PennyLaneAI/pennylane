--- conflicted
+++ resolved
@@ -4,7 +4,6 @@
 
 <h3>New features since last release</h3>
 
-<<<<<<< HEAD
 * A new function :func:`~.from_qasm3` is provided that allows simple circuits composed of
   simple classical logic and gate applications to be converted into callables that may be loaded 
   [(#7432)](https://github.com/PennyLaneAI/pennylane/pull/7432)
@@ -46,7 +45,6 @@
               0: ─────────────────────────────────────────────┤  <Z>
  ```
   
-=======
 * A new QNode transform called :func:`~.transforms.set_shots` has been added to set or update the number of shots to be performed, overriding shots specified in the device.
   [(#7337)](https://github.com/PennyLaneAI/pennylane/pull/7337)
 
@@ -73,7 +71,6 @@
   (array([-1.,  1., -1.,  1.]), array([ 1.,  1.,  1., -1.,  1.,  1., -1., -1.,  1.,  1.]))
   ```
 
->>>>>>> 9979b4ae
 * A new function called `qml.to_openqasm` has been added, which allows for converting PennyLane circuits to OpenQASM 2.0 programs.
   [(#7393)](https://github.com/PennyLaneAI/pennylane/pull/7393)
 
