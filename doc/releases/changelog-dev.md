:orphan:

# Release 0.21.0-dev (development release)

<h3>New features since last release</h3>

<h3>Improvements</h3>

<h3>Breaking changes</h3>

<h3>Bug fixes</h3>

* Fixes a bug in `classical_jacobian` when used with Torch, where the
  Jacobian of the preprocessing was also computed for non-trainable
  parameters.
  [(#2020)](https://github.com/PennyLaneAI/pennylane/pull/2020)

* Fixes a bug in queueing of the `two_qubit_decomposition` method that
  originally led to circuits with >3 two-qubit unitaries failing when passed
  through the `unitary_to_rot` optimization transform.
  [(#2015)](https://github.com/PennyLaneAI/pennylane/pull/2015)

<h3>Documentation</h3>

<h3>Operator class refactor</h3>

The Operator class has undergone a major refactor with the following changes:

<<<<<<< HEAD
* The `diagonalizing_gates()` representation has been moved to the highest-level 
  `Operator` class and is therefore available to all subclasses. A condition 
  `qml.operation.defines_diagonalizing_gates` has been added, which can be used 
  in tape contexts without queueing.
  [(#1985)](https://github.com/PennyLaneAI/pennylane/pull/1985)

This release contains contributions from (in alphabetical order):

Olivia Di Matteo, Maria Schuld
=======
* A `hyperparameters` attribute was added to the operator class.
  [(#2017)](https://github.com/PennyLaneAI/pennylane/pull/2017)

* The `string_for_inverse` attribute is removed.
  [(#2021)](https://github.com/PennyLaneAI/pennylane/pull/2021)

<h3>Contributors</h3>

This release contains contributions from (in alphabetical order):

Olivia Di Matteo, David Wierichs
>>>>>>> 811a57cb
<|MERGE_RESOLUTION|>--- conflicted
+++ resolved
@@ -26,17 +26,12 @@
 
 The Operator class has undergone a major refactor with the following changes:
 
-<<<<<<< HEAD
 * The `diagonalizing_gates()` representation has been moved to the highest-level 
   `Operator` class and is therefore available to all subclasses. A condition 
   `qml.operation.defines_diagonalizing_gates` has been added, which can be used 
   in tape contexts without queueing.
   [(#1985)](https://github.com/PennyLaneAI/pennylane/pull/1985)
 
-This release contains contributions from (in alphabetical order):
-
-Olivia Di Matteo, Maria Schuld
-=======
 * A `hyperparameters` attribute was added to the operator class.
   [(#2017)](https://github.com/PennyLaneAI/pennylane/pull/2017)
 
@@ -47,5 +42,4 @@
 
 This release contains contributions from (in alphabetical order):
 
-Olivia Di Matteo, David Wierichs
->>>>>>> 811a57cb
+Olivia Di Matteo, Maria Schuld, David Wierichs
