--- conflicted
+++ resolved
@@ -3,6 +3,12 @@
 # Release 0.36.0-dev (development release)
 
 <h3>New features since last release</h3>
+
+* The `default.qubit` device implements a depth-first tree-traversal algorithm to
+  accelerate native mid-circuit measurement execution. The new implementation
+  comprises all features supported with `qml.defer_measurements`, including
+  classical control, collecting statistics, and post-selection.
+  [(#5180)](https://github.com/PennyLaneAI/pennylane/pull/5180)
 
 * The `QubitDevice` class and children classes support the `dynamic_one_shot` transform provided that they support `MidMeasureMP` operations natively.
   [(#5317)](https://github.com/PennyLaneAI/pennylane/pull/5317)
@@ -83,38 +89,7 @@
   def generator(wires):
         qml.Hadamard(wires=wires)
 
-<<<<<<< HEAD
-  ```pycon
-  >>> print(qubit_ham)
-  (-0.25j*(PauliY(wires=[0]))) + ((-0.25+0j)*(PauliX(wires=[0]) @ PauliZ(wires=[1]))) +
-  ((0.25+0j)*(PauliX(wires=[0]))) + (0.25j*(PauliY(wires=[0]) @ PauliZ(wires=[1])))
-  ```
-
-<h3>Improvements 🛠</h3>
-
-* The `default.qubit` device implements a depth-first tree-traversal algorithm to
-  accelerate native mid-circuit measurement execution. The new implementation
-  comprises all features supported with `qml.defer_measurements`, including
-  classical control, collecting statistics, and post-selection.
-  [(#5180)](https://github.com/PennyLaneAI/pennylane/pull/5180)
-
-* The `default.qubit` device now supports mid-circuit measurements without using the deferred measurement
-  principle when using finite shots. The native execution mode comprises all features supported with `qml.defer_measurements`, including
-  classical control, collecting statistics, and post-selection. This PR notably introduces support for
-  post-selection, measurement value lists, and composite measurements.
-  [(#5120)](https://github.com/PennyLaneAI/pennylane/pull/5120)
-
-* The transform `split_non_commuting` now accepts measurements of type `probs`, `sample` and `counts` which accept both wires and observables.
-  [(#4972)](https://github.com/PennyLaneAI/pennylane/pull/4972)
-
-* Improve efficiency of matrix calculation when operator is symmetric over wires.
-  [(#3601)](https://github.com/PennyLaneAI/pennylane/pull/3601)
-
-* The module `pennylane/math/quantum.py` has now support for the min-entropy.
-  [(#3959)](https://github.com/PennyLaneAI/pennylane/pull/3959/)
-=======
   U = generator(wires=0)
->>>>>>> 68f47625
 
   dev = qml.device('default.qubit')
   @qml.qnode(dev)
@@ -181,8 +156,6 @@
   >>> op.error(method="commutator")
   SpectralNormError(6.166666666666668e-06)
   ```
-
-<h3>Improvements 🛠</h3>
 
 * The `qml.is_commuting` function now accepts `Sum`, `SProd`, and `Prod` instances.
   [(#5351)](https://github.com/PennyLaneAI/pennylane/pull/5351)
