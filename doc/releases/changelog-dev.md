--- conflicted
+++ resolved
@@ -30,12 +30,10 @@
 
 <h3>Breaking changes</h3>
 
-<<<<<<< HEAD
 * The static method `decomposition()`, formerly in the `Operation` class, has
   been moved to the base `Operator` class.
   [(#1873)](https://github.com/PennyLaneAI/pennylane/pull/1873)
   
-=======
 * `DiagonalOperation` is not a separate subclass any more. 
   [(#1889)](https://github.com/PennyLaneAI/pennylane/pull/1889) 
 
@@ -49,7 +47,6 @@
       # do something
   ``` 
 
->>>>>>> 91479c65
 <h3>Deprecations</h3>
 
 <h3>Bug fixes</h3>
@@ -68,8 +65,4 @@
 
 This release contains contributions from (in alphabetical order): 
 
-<<<<<<< HEAD
-Guillermo Alonso-Linaje, Olivia Di Matteo, Jalani Kanem, Christina Lee, Alejandro Montanez, Jay Soni
-=======
-Jalani Kanem, Christina Lee, Guillermo Alonso-Linaje, Alejandro Montanez, Maria Schuld, Jay Soni
->>>>>>> 91479c65
+Guillermo Alonso-Linaje, Olivia Di Matteo, Jalani Kanem, Christina Lee, Alejandro Montanez, Maria Schuld, Jay Soni