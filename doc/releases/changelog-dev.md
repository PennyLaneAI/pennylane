--- conflicted
+++ resolved
@@ -503,6 +503,10 @@
 * `qml.cond`, the `QNode`, transforms, `qml.grad`, and `qml.jacobian` no longer treat all keyword arguments as static
   arguments. They are instead treated as dynamic, numerical inputs, matching the behaviour of Jax and Catalyst.
   [(#8290)](https://github.com/PennyLaneAI/pennylane/pull/8290)
+
+* `qml.cond` will also accept a partial of an operator type as the true function without a false function
+  when capture is enabled.
+  [(#8776)](https://github.com/PennyLaneAI/pennylane/pull/8776)
   
 <h3>Deprecations 👋</h3>
 
@@ -572,17 +576,6 @@
 
 <h3>Internal changes ⚙️</h3>
 
-<<<<<<< HEAD
-=======
-* `qml.cond` will also accept a partial of an operator type as the true function without a false function
-  when capture is enabled.
-  [(#8776)](https://github.com/PennyLaneAI/pennylane/pull/8776)
-
-* `qml.cond`, the `QNode`, transforms, `qml.grad`, and `qml.jacobian` no longer treat all keyword arguments as static
-  arguments. They are instead treated as dynamic, numerical inputs, matching the behaviour of Jax and Catalyst.
-  [(#8290)](https://github.com/PennyLaneAI/pennylane/pull/8290)
-
->>>>>>> 9798268e
 * To adjust to the Python 3.14, some error messages expectations have been updated in tests; `get_type_str` added a special branch to handle `Union`.
   The import of networkx is softened to not occur on import of pennylane to work around a bug in Python 3.14.1.
   [(#8568)](https://github.com/PennyLaneAI/pennylane/pull/8568)
