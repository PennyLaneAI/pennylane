:orphan:

# Release 0.34.0-dev (development release)

<h3>New features since last release</h3>

* Approximate Quantum Fourier Transform (AQFT) is now available from `qml.AQFT`.
  [(#4656)](https://github.com/PennyLaneAI/pennylane/pull/4656)

<h3>Improvements 🛠</h3>

* Updates to some relevant Pytests to enable its use as a suite of benchmarks.
  [(#4703)](https://github.com/PennyLaneAI/pennylane/pull/4703)

* Added `__iadd__` method to PauliSentence, which enables inplace-addition using `+=`, we no longer need to perform a copy, leading to performance improvements.
[(#4662)](https://github.com/PennyLaneAI/pennylane/pull/4662) 

* `qml.ArbitraryUnitary` now supports batching.
  [(#4745)](https://github.com/PennyLaneAI/pennylane/pull/4745)

* `qml.draw` and `qml.draw_mpl` now render operator ids.
  [(#4749)](https://github.com/PennyLaneAI/pennylane/pull/4749)

<h3>Breaking changes 💔</h3>

* The `prep` keyword argument has been removed from `QuantumScript` and `QuantumTape`.
  `StatePrepBase` operations should be placed at the beginning of the `ops` list instead.
  [(#4756)](https://github.com/PennyLaneAI/pennylane/pull/4756)

* `qml.gradients.pulse_generator` has become `qml.gradients.pulse_odegen` to adhere to paper naming conventions.
  [(#4769)](https://github.com/PennyLaneAI/pennylane/pull/4769)

<h3>Deprecations 👋</h3>

<<<<<<< HEAD
* `single_tape_transform`, `batch_transform`, `qfunc_transform`, and `op_transform` are deprecated.
  Instead switch to using the new `qml.transform` function.
  [(#4774)](https://github.com/PennyLaneAI/pennylane/pull/4774)

* `map_batch_transform` is renamed to `map_transform`. The old name is still available, but will be
  removed in an upcoming release.
  [(#4774)](https://github.com/PennyLaneAI/pennylane/pull/4774)
=======
* `QuantumScript.is_sampled` and `QuantumScript.all_sampled` are deprecated.
  Users should now validate these properties manually.
  [(#4773)](https://github.com/PennyLaneAI/pennylane/pull/4773)
>>>>>>> e8ac0a1d

<h3>Documentation 📝</h3>

* Documentation page for `qml.measurements` now links top-level accessible functions (e.g. `qml.expval`) 
  to their top-level pages (rather than their module-level pages, eg. `qml.measurements.expval`).
  [(#4750)](https://github.com/PennyLaneAI/pennylane/pull/4750)

<h3>Bug fixes 🐛</h3>

* Jax jit now works with shot vectors.
  [(#4772)](https://github.com/PennyLaneAI/pennylane/pull/4772/)

* Any `ScalarSymbolicOp`, like `Evolution`, now states that it has a matrix if the target
  is a `Hamiltonian`.
  [(#4768)](https://github.com/PennyLaneAI/pennylane/pull/4768)

<h3>Contributors ✍️</h3>

This release contains contributions from (in alphabetical order):

Amintor Dusko,
Lillian Frederiksen,
Ankit Khandelwal,
Christina Lee,
Anurav Modak,
Matthew Silverman,
David Wierichs,
Justin Woodring,<|MERGE_RESOLUTION|>--- conflicted
+++ resolved
@@ -32,7 +32,10 @@
 
 <h3>Deprecations 👋</h3>
 
-<<<<<<< HEAD
+* `QuantumScript.is_sampled` and `QuantumScript.all_sampled` are deprecated.
+  Users should now validate these properties manually.
+  [(#4773)](https://github.com/PennyLaneAI/pennylane/pull/4773)
+
 * `single_tape_transform`, `batch_transform`, `qfunc_transform`, and `op_transform` are deprecated.
   Instead switch to using the new `qml.transform` function.
   [(#4774)](https://github.com/PennyLaneAI/pennylane/pull/4774)
@@ -40,11 +43,6 @@
 * `map_batch_transform` is renamed to `map_transform`. The old name is still available, but will be
   removed in an upcoming release.
   [(#4774)](https://github.com/PennyLaneAI/pennylane/pull/4774)
-=======
-* `QuantumScript.is_sampled` and `QuantumScript.all_sampled` are deprecated.
-  Users should now validate these properties manually.
-  [(#4773)](https://github.com/PennyLaneAI/pennylane/pull/4773)
->>>>>>> e8ac0a1d
 
 <h3>Documentation 📝</h3>
 
