--- conflicted
+++ resolved
@@ -139,13 +139,11 @@
 
 <h3>Internal changes ⚙️</h3>
 
-<<<<<<< HEAD
 * The `grad` and `jacobian` primitives now store the function under `fn`.
   [(#8357)](https://github.com/PennyLaneAI/pennylane/pull/8357)
-=======
+
 * Reclassifies `registers` as a tertiary module for use with tach.
   [(#8513)](https://github.com/PennyLaneAI/pennylane/pull/8513)
->>>>>>> 5442984f
 
 * The experimental xDSL implementation of `diagonalize_measurements` has been updated to fix a bug
   that included the wrong SSA value for final qubit insertion and deallocation at the end of the
