--- conflicted
+++ resolved
@@ -150,11 +150,9 @@
 
 * AngleEmbedding now supports `batch_params` decorator. [(#1812)](https://github.com/PennyLaneAI/pennylane/pull/1812)
 
-<<<<<<< HEAD
 * MottonenStatePreparation now supports `batch_params` decorator. [(#1893)](https://github.com/PennyLaneAI/pennylane/pull/1893)
-=======
+
 * CircuitDrawer now supports a `max_length` argument to help prevent text overflows when printing circuits to the CLI. [#1841](https://github.com/PennyLaneAI/pennylane/pull/1841)
->>>>>>> 0f70b83b
 
 <h3>Breaking changes</h3>
 
@@ -225,9 +223,5 @@
 
 This release contains contributions from (in alphabetical order):
 
-<<<<<<< HEAD
-David Ittah, Jalani Kanem, Christina Lee, Guillermo Alonso-Linaje, Alejandro Montanez, Jay Soni
-=======
-Guillermo Alonso-Linaje, Benjamin Cordier, Olivia Di Matteo, Jalani Kanem, Shumpei Kobayashi, Christina Lee, Alejandro Montanez,
-Romain Moyard, Maria Schuld, Jay Soni, David Wierichs
->>>>>>> 0f70b83b
+Guillermo Alonso-Linaje, Benjamin Cordier, Olivia Di Matteo, David Ittah, Jalani Kanem, Shumpei Kobayashi, Christina Lee, Alejandro Montanez,
+Romain Moyard, Maria Schuld, Jay Soni, David Wierichs