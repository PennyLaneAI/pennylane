:orphan:

# Release 0.44.0-dev (development release)

<h3>New features since last release</h3>

<h3>Improvements 🛠</h3>

* `qml.grad` and `qml.jacobian` now lazily dispatch to catalyst and program
  capture, allowing for `qml.qjit(qml.grad(c))` and `qml.qjit(qml.jacobian(c))` to work.
  [(#8382)](https://github.com/PennyLaneAI/pennylane/pull/8382)

* Both the generic and transform-specific application behavior of a `qml.transforms.core.TransformDispatcher`
  can be overwritten with `TransformDispatcher.generic_register` and `my_transform.register`.
  [(#7797)](https://github.com/PennyLaneAI/pennylane/pull/7797)

* Users can now estimate the resources for quantum circuits that contain symbolic operators 
  like the `qml.ChangeOpBasis` operator.
  [(#8464)](https://github.com/PennyLaneAI/pennylane/pull/8464)

<h3>Breaking changes 💔</h3>

<h3>Deprecations 👋</h3>

<h3>Internal changes ⚙️</h3>

* The experimental xDSL implementation of `diagonalize_measurements` has been updated to fix a bug
  that included the wrong SSA value for final qubit insertion and deallocation at the end of the circuit. A clear error is not also raised when there are observables with overlapping wires.
  [(#8383)](https://github.com/PennyLaneAI/pennylane/pull/8383)

<h3>Documentation 📝</h3>

<h3>Bug fixes 🐛</h3>

<h3>Contributors ✍️</h3>

This release contains contributions from (in alphabetical order):

Lillian Frederiksen,
<<<<<<< HEAD
Jay Soni,
=======
Christina Lee,
>>>>>>> df168df0
<|MERGE_RESOLUTION|>--- conflicted
+++ resolved
@@ -37,8 +37,5 @@
 This release contains contributions from (in alphabetical order):
 
 Lillian Frederiksen,
-<<<<<<< HEAD
-Jay Soni,
-=======
 Christina Lee,
->>>>>>> df168df0
+Jay Soni,