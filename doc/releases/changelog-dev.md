
# Release 0.43.0-dev (development release)

<h3>New features since last release</h3>

* A new keyword argument ``partial`` has been added to :class:`qml.Select`. It allows for 
  simplifications in the decomposition of ``Select`` under the assumption that the state of the
  control wires has no overlap with computational basis states that are not used by ``Select``.
  [(#7658)](https://github.com/PennyLaneAI/pennylane/pull/7658)

* Leveraging quantum just-in-time compilation to optimize parameterized hybrid workflows with the momentum
  quantum natural gradient optimizer is now possible with the new :class:`~.MomentumQNGOptimizerQJIT` optimizer.
  [(#7606)](https://github.com/PennyLaneAI/pennylane/pull/7606)

  Similar to the :class:`~.QNGOptimizerQJIT` optimizer, :class:`~.MomentumQNGOptimizerQJIT` offers a
  `qml.qjit`-compatible analogue to the existing :class:`~.MomentumQNGOptimizer` with an Optax-like interface:

  ```python
  import pennylane as qml
  import jax.numpy as jnp

  dev = qml.device("lightning.qubit", wires=2)

  @qml.qnode(dev)
  def circuit(params):
      qml.RX(params[0], wires=0)
      qml.RY(params[1], wires=1)
      return qml.expval(qml.Z(0) + qml.X(1))

  opt = qml.MomentumQNGOptimizerQJIT(stepsize=0.1, momentum=0.2)

  @qml.qjit
  def update_step_qjit(i, args):
      params, state = args
      return opt.step(circuit, params, state)

  @qml.qjit
  def optimization_qjit(params, iters):
      state = opt.init(params)
      args = (params, state)
      params, state = qml.for_loop(iters)(update_step_qjit)(args)
      return params
  ```

  ```pycon
  >>> params = jnp.array([0.1, 0.2])
  >>> iters = 1000
  >>> optimization_qjit(params=params, iters=iters)
  Array([ 3.14159265, -1.57079633], dtype=float64)
  ```

<h3>Improvements 🛠</h3>

* Several templates now have decompositions that can be accessed within the graph-based
  decomposition system (:func:`~.decomposition.enable_graph`), allowing workflows 
  that include these templates to be decomposed in a resource-efficient and performant
  manner.
  [(#7779)](https://github.com/PennyLaneAI/pennylane/pull/7779)
  [(#7908)](https://github.com/PennyLaneAI/pennylane/pull/7908)
  [(#7385)](https://github.com/PennyLaneAI/pennylane/pull/7385)
  
  The included templates are:

  * :class:`~.Adder`
    
  * :class:`~.ControlledSequence`
  
  * :class:`~.ModExp`

  * :class:`~.MottonenStatePreparation`

  * :class:`~.MPSPrep`

  * :class:`~.Multiplier`

  * :class:`~.OutAdder`

  * :class:`~.OutMultiplier`

  * :class:`~.OutPoly`

  * :class:`~.PrepSelPrep`

  * :class:`~.ops.Prod`

  * :class:`~.Reflection`

  * :class:`~.Select`
<<<<<<< HEAD

  * :class:`~.StatePrep`

  * :class:`~.TrotterProduct`
=======

  * :class:`~.StatePrep`

  * :class:`~.TrotterProduct`

* A new function called :func:`~.math.choi_matrix` is available, which computes the [Choi matrix](https://en.wikipedia.org/wiki/Choi%E2%80%93Jamio%C5%82kowski_isomorphism) of a quantum channel.
  This is a useful tool in quantum information science and to check circuit identities involving non-unitary operations.
  [(#7951)](https://github.com/PennyLaneAI/pennylane/pull/7951)

  ```pycon
  >>> import numpy as np
  >>> Ks = [np.sqrt(0.3) * qml.CNOT((0, 1)), np.sqrt(1-0.3) * qml.X(0)]
  >>> Ks = [qml.matrix(op, wire_order=range(2)) for op in Ks]
  >>> Lambda = qml.math.choi_matrix(Ks)
  >>> np.trace(Lambda), np.trace(Lambda @ Lambda)
  (np.float64(1.0), np.float64(0.58))
  ```
>>>>>>> 120ab7fc

<h4>OpenQASM-PennyLane interoperability</h4>

* The :func:`qml.from_qasm3` function can now convert OpenQASM 3.0 circuits that contain
  subroutines, constants, all remaining stdlib gates, qubit registers, and built-in mathematical functions.
  [(#7651)](https://github.com/PennyLaneAI/pennylane/pull/7651)
  [(#7653)](https://github.com/PennyLaneAI/pennylane/pull/7653)
  [(#7676)](https://github.com/PennyLaneAI/pennylane/pull/7676)
  [(#7679)](https://github.com/PennyLaneAI/pennylane/pull/7679)
  [(#7677)](https://github.com/PennyLaneAI/pennylane/pull/7677)
  [(#7767)](https://github.com/PennyLaneAI/pennylane/pull/7767)
  [(#7690)](https://github.com/PennyLaneAI/pennylane/pull/7690)

<h4>Other improvements</h4>

* The error message raised when using Python compiler transforms with :func:`pennylane.qjit` has been updated
  with suggested fixes.
  [(#7916)](https://github.com/PennyLaneAI/pennylane/pull/7916)

* A new `qml.transforms.resolve_dynamic_wires` transform can allocate concrete wire values for dynamic
  qubit allocation.
  [(#7678)](https://github.com/PennyLaneAI/pennylane/pull/7678)

* The :func:`qml.workflow.set_shots` transform can now be directly applied to a QNode without the need for `functools.partial`, providing a more user-friendly syntax and negating having to import the `functools` package.
  [(#7876)](https://github.com/PennyLaneAI/pennylane/pull/7876)
  [(#7919)](https://github.com/PennyLaneAI/pennylane/pull/7919)

  ```python
  @qml.set_shots(shots=1000)  # or @qml.set_shots(1000)
  @qml.qnode(dev)
  def circuit():
      qml.H(0)
      return qml.expval(qml.Z(0))
  ```

  ```pycon
  >>> circuit()
  0.002
  ```

* Added a `QuantumParser` class to the `qml.compiler.python_compiler` submodule that automatically loads relevant dialects.
  [(#7888)](https://github.com/PennyLaneAI/pennylane/pull/7888)

* Enforce various modules to follow modular architecture via `tach`.
  [(#7847)](https://github.com/PennyLaneAI/pennylane/pull/7847)

* A compilation pass written with xDSL called `qml.compiler.python_compiler.transforms.MeasurementsFromSamplesPass`
  has been added for the experimental xDSL Python compiler integration. This pass replaces all
  terminal measurements in a program with a single :func:`pennylane.sample` measurement, and adds
  postprocessing instructions to recover the original measurement.
  [(#7620)](https://github.com/PennyLaneAI/pennylane/pull/7620)

* A combine-global-phase pass has been added to the xDSL Python compiler integration.
  Note that the current implementation can only combine all the global phase operations at
  the last global phase operation in the same region. In other words, global phase operations inside a control flow region can't be combined with those in their parent
  region.
  [(#7675)](https://github.com/PennyLaneAI/pennylane/pull/7675)

* The `mbqc` xDSL dialect has been added to the Python compiler, which is used to represent
  measurement-based quantum-computing instructions in the xDSL framework.
  [(#7815)](https://github.com/PennyLaneAI/pennylane/pull/7815)

* The `AllocQubitOp` and `DeallocQubitOp` operations have been added to the `Quantum` dialect in the
  Python compiler.
  [(#7915)](https://github.com/PennyLaneAI/pennylane/pull/7915)

* The :func:`pennylane.ops.rs_decomposition` method now performs exact decomposition and returns
  complete global phase information when used for decomposing a phase gate to Clifford+T basis.
  [(#7793)](https://github.com/PennyLaneAI/pennylane/pull/7793)

* `default.qubit` will default to the tree-traversal MCM method when `mcm_method="device"`.
  [(#7885)](https://github.com/PennyLaneAI/pennylane/pull/7885)

* The default implementation of `Device.setup_execution_config` now choses `"device"` as the default mcm method if it is available as specified by the device TOML file.
  [(#7968)](https://github.com/PennyLaneAI/pennylane/pull/7968)

<h4>Resource-efficient decompositions 🔎</h4>

* With :func:`~.decomposition.enable_graph()`, dynamically allocated wires are now supported in decomposition rules. This provides a smoother overall experience when decomposing operators in a way that requires auxiliary/work wires.

  [(#7861)](https://github.com/PennyLaneAI/pennylane/pull/7861)
<h3>Labs: a place for unified and rapid prototyping of research software 🧪</h3>

* Added state of the art resources for the `ResourceSelectPauliRot` template and the
  `ResourceQubitUnitary` templates.
  [(#7786)](https://github.com/PennyLaneAI/pennylane/pull/7786)

* Added state of the art resources for the `ResourceQFT` and `ResourceAQFT` templates.
  [(#7920)](https://github.com/PennyLaneAI/pennylane/pull/7920)

* The `catalyst` xDSL dialect has been added to the Python compiler, which contains data structures that support core compiler functionality.
  [(#7901)](https://github.com/PennyLaneAI/pennylane/pull/7901)

<h3>Breaking changes 💔</h3>

* Move custom exceptions into `exceptions.py` and add a documentation page for them in the internals.
  [(#7856)](https://github.com/PennyLaneAI/pennylane/pull/7856)

* The boolean functions provided in `qml.operation` are deprecated. See the 
  :doc:`deprecations page </development/deprecations>` for equivalent code to use instead. These 
  include `not_tape`, `has_gen`, `has_grad_method`, `has_multipar`, `has_nopar`, `has_unitary_gen`, 
  `is_measurement`, `defines_diagonalizing_gates`, and `gen_is_multi_term_hamiltonian`.
  [(#7924)](https://github.com/PennyLaneAI/pennylane/pull/7924)

* Removed access for `lie_closure`, `structure_constants` and `center` via `qml.pauli`.
  Top level import and usage is advised. The functions now live in the `liealg` module.

  ```python
  import pennylane.liealg
  from pennylane.liealg import lie_closure, structure_constants, center
  ```

  [(#7928)](https://github.com/PennyLaneAI/pennylane/pull/7928)

* `qml.operation.Observable` and the corresponding `Observable.compare` have been removed, as
  PennyLane now depends on the more general `Operator` interface instead. The
  `Operator.is_hermitian` property can instead be used to check whether or not it is highly likely
  that the operator instance is Hermitian.
  [(#7927)](https://github.com/PennyLaneAI/pennylane/pull/7927)

* `qml.operation.WiresEnum`, `qml.operation.AllWires`, and `qml.operation.AnyWires` have been removed. Setting `Operator.num_wires = None` (the default)
  should instead indicate that the `Operator` does not need wire validation.
  [(#7911)](https://github.com/PennyLaneAI/pennylane/pull/7911)

* Removed `QNode.get_gradient_fn` method. Instead, use `qml.workflow.get_best_diff_method` to obtain the differentiation method.
  [(#7907)](https://github.com/PennyLaneAI/pennylane/pull/7907)

* Top-level access to ``DeviceError``, ``PennyLaneDeprecationWarning``, ``QuantumFunctionError`` and ``ExperimentalWarning`` has been removed. Please import these objects from the new ``pennylane.exceptions`` module.
  [(#7874)](https://github.com/PennyLaneAI/pennylane/pull/7874)

* `qml.cut_circuit_mc` no longer accepts a `shots` keyword argument. The shots should instead
  be set on the tape itself.
  [(#7882)](https://github.com/PennyLaneAI/pennylane/pull/7882)

<h3>Deprecations 👋</h3>

* Providing `num_steps` to `qml.evolve` and `Evolution` is deprecated and will be removed in a future version.
  Instead, use :class:`~.TrotterProduct` for approximate methods, providing the `n` parameter to perform the
  Suzuki-Trotter product approximation of a Hamiltonian with the specified number of Trotter steps.

  As a concrete example, consider the following case:

  ```python
  coeffs = [0.5, -0.6]
  ops = [qml.X(0), qml.X(0) @ qml.Y(1)]
  H_flat = qml.dot(coeffs, ops)
  ```

  Instead of computing the Suzuki-Trotter product approximation as:

  ```pycon
  >>> qml.evolve(H_flat, num_steps=2).decomposition()
  [RX(0.5, wires=[0]),
  PauliRot(-0.6, XY, wires=[0, 1]),
  RX(0.5, wires=[0]),
  PauliRot(-0.6, XY, wires=[0, 1])]
  ```

  The same result can be obtained using :class:`~.TrotterProduct` as follows:

  ```pycon
  >>> decomp_ops = qml.adjoint(qml.TrotterProduct(H_flat, time=1.0, n=2)).decomposition()
  >>> [simp_op for op in decomp_ops for simp_op in map(qml.simplify, op.decomposition())]
  [RX(0.5, wires=[0]),
  PauliRot(-0.6, XY, wires=[0, 1]),
  RX(0.5, wires=[0]),
  PauliRot(-0.6, XY, wires=[0, 1])]
  ```
  [(#7954)](https://github.com/PennyLaneAI/pennylane/pull/7954)

* `MeasurementProcess.expand` is deprecated. The relevant method can be replaced with 
  `qml.tape.QuantumScript(mp.obs.diagonalizing_gates(), [type(mp)(eigvals=mp.obs.eigvals(), wires=mp.obs.wires)])`
  [(#7953)](https://github.com/PennyLaneAI/pennylane/pull/7953)

* `shots=` in `QNode` calls is deprecated and will be removed in v0.44.
  Instead, please use the `qml.workflow.set_shots` transform to set the number of shots for a QNode.
  [(#7906)](https://github.com/PennyLaneAI/pennylane/pull/7906)

* ``QuantumScript.shape`` and ``QuantumScript.numeric_type`` are deprecated and will be removed in version v0.44.
  Instead, the corresponding ``.shape`` or ``.numeric_type`` of the ``MeasurementProcess`` class should be used.
  [(#7950)](https://github.com/PennyLaneAI/pennylane/pull/7950)

* Some unnecessary methods of the `qml.CircuitGraph` class are deprecated and will be removed in version v0.44:
  [(#7904)](https://github.com/PennyLaneAI/pennylane/pull/7904)

    - `print_contents` in favor of `print(obj)`
    - `observables_in_order` in favor of `observables`
    - `operations_in_order` in favor of `operations`
    - `ancestors_in_order` in favor of `ancestors(obj, sort=True)`
    - `descendants_in_order` in favore of `descendants(obj, sort=True)`

* The `QuantumScript.to_openqasm` method is deprecated and will be removed in version v0.44.
  Instead, the `qml.to_openqasm` function should be used.
  [(#7909)](https://github.com/PennyLaneAI/pennylane/pull/7909)

* The `level=None` argument in the :func:`pennylane.workflow.get_transform_program`, :func:`pennylane.workflow.construct_batch`, `qml.draw`, `qml.draw_mpl`, and `qml.specs` transforms is deprecated and will be removed in v0.43.
  Please use `level='device'` instead to apply the noise model at the device level.
  [(#7886)](https://github.com/PennyLaneAI/pennylane/pull/7886)

* `qml.qnn.cost.SquaredErrorLoss` is deprecated and will be removed in version v0.44. Instead, this hybrid workflow can be accomplished 
  with a function like `loss = lambda *args: (circuit(*args) - target)**2`.
  [(#7527)](https://github.com/PennyLaneAI/pennylane/pull/7527)
  
* Access to `add_noise`, `insert` and noise mitigation transforms from the `pennylane.transforms` module is deprecated.
  Instead, these functions should be imported from the `pennylane.noise` module.
  [(#7854)](https://github.com/PennyLaneAI/pennylane/pull/7854)

* The `qml.QNode.add_transform` method is deprecated and will be removed in v0.43.
  Instead, please use `QNode.transform_program.push_back(transform_container=transform_container)`.
  [(#7855)](https://github.com/PennyLaneAI/pennylane/pull/7855)

<h3>Internal changes ⚙️</h3>

* Update PennyLane's top-level `__init__.py` file imports to improve Python language server support for finding
  PennyLane submodules.
  [(#7959)](https://github.com/PennyLaneAI/pennylane/pull/7959)

* Adds `measurements` as a "core" module in the tach specification.
 [(#7945)](https://github.com/PennyLaneAI/pennylane/pull/7945)

* Improves type hints in the `measurements` module.
  [(#7938)](https://github.com/PennyLaneAI/pennylane/pull/7938)

* Refactored the codebase to adopt modern type hint syntax for Python 3.11+ language features.
  [(#7860)](https://github.com/PennyLaneAI/pennylane/pull/7860)

* Improve the pre-commit hook to add gitleaks.
  [(#7922)](https://github.com/PennyLaneAI/pennylane/pull/7922)

* Added a `run_filecheck_qjit` fixture that can be used to run FileCheck on integration tests for the
  `qml.compiler.python_compiler` submodule.
  [(#7888)](https://github.com/PennyLaneAI/pennylane/pull/7888)

* Added a `dialects` submodule to `qml.compiler.python_compiler` which now houses all the xDSL dialects we create.
  Additionally, the `MBQCDialect` and `QuantumDialect` dialects have been renamed to `MBQC` and `Quantum`.
  [(#7897)](https://github.com/PennyLaneAI/pennylane/pull/7897)

* Update minimum supported `pytest` version to `8.4.1`.
  [(#7853)](https://github.com/PennyLaneAI/pennylane/pull/7853)

* `DefaultQubitLegacy` (test suite only) no longer provides a customized classical shadow
  implementation
  [(#7895)](https://github.com/PennyLaneAI/pennylane/pull/7895)

* Make `pennylane.io` a tertiary module.
  [(#7877)](https://github.com/PennyLaneAI/pennylane/pull/7877)

* Seeded tests for the `split_to_single_terms` transformation.
  [(#7851)](https://github.com/PennyLaneAI/pennylane/pull/7851)

* Upgrade `rc_sync.yml` to work with latest `pyproject.toml` changes.
  [(#7808)](https://github.com/PennyLaneAI/pennylane/pull/7808)
  [(#7818)](https://github.com/PennyLaneAI/pennylane/pull/7818)

* `LinearCombination` instances can be created with `_primitive.impl` when
  capture is enabled and tracing is active.
  [(#7893)](https://github.com/PennyLaneAI/pennylane/pull/7893)

* The `TensorLike` type is now compatible with static type checkers.
  [(#7905)](https://github.com/PennyLaneAI/pennylane/pull/7905)

* Update xDSL supported version to `0.46`.
  [(#7923)](https://github.com/PennyLaneAI/pennylane/pull/7923)
  [(#7932)](https://github.com/PennyLaneAI/pennylane/pull/7932)

* Update JAX version used in tests to `0.6.2`
  [(#7925)](https://github.com/PennyLaneAI/pennylane/pull/7925)

* The measurement-plane attribute of the Python compiler `mbqc` dialect now uses the "opaque syntax"
  format when printing in the generic IR format. This enables usage of this attribute when IR needs
  to be passed from the python compiler to Catalyst.
  [(#7957)](https://github.com/PennyLaneAI/pennylane/pull/7957)

<h3>Documentation 📝</h3>

* The docstring of the `is_hermitian` operator property has been updated to better describe its behaviour.
  [(#7946)](https://github.com/PennyLaneAI/pennylane/pull/7946)

* Improved the docstrings of all optimizers for consistency and legibility.
  [(#7891)](https://github.com/PennyLaneAI/pennylane/pull/7891)

* Updated the code example in the documentation for :func:`~.transforms.split_non_commuting`.
  [(#7892)](https://github.com/PennyLaneAI/pennylane/pull/7892)

<h3>Bug fixes 🐛</h3>

* An error is now raised if an `end` statement is found in a measurement conditioned branch in a QASM string being imported into PennyLane.
  [(#7872)](https://github.com/PennyLaneAI/pennylane/pull/7872)

* Fixes issue related to :func:`~.transforms.to_zx` adding the support for
  `Toffoli` and `CCZ` gates conversion into their ZX-graph representation.
  [(#7899)](https://github.com/PennyLaneAI/pennylane/pull/7899)

* `get_best_diff_method` now correctly aligns with `execute` and `construct_batch` logic in workflows.
  [(#7898)](https://github.com/PennyLaneAI/pennylane/pull/7898)

* Resolve issues with AutoGraph transforming internal PennyLane library code due to incorrect
  module attribution of wrapper functions.
  [(#7889)](https://github.com/PennyLaneAI/pennylane/pull/7889)

* Calling `QNode.update` no longer acts as if `set_shots` has been applied.
  [(#7881)](https://github.com/PennyLaneAI/pennylane/pull/7881)

* Fixes attributes and types in the quantum dialect.
  This allows for types to be inferred correctly when parsing.
  [(#7825)](https://github.com/PennyLaneAI/pennylane/pull/7825)

* Fixes `SemiAdder` to work when inputs are defined with a single wire.
  [(#7940)](https://github.com/PennyLaneAI/pennylane/pull/7940)

<h3>Contributors ✍️</h3>

This release contains contributions from (in alphabetical order):

Guillermo Alonso,
Utkarsh Azad,
Joey Carter,
Yushao Chen,
Marcus Edwards,
Simone Gasperini,
David Ittah,
Korbinian Kottmann,
Mehrdad Malekmohammadi
Erick Ochoa,
Mudit Pandey,
Andrija Paurevic,
Shuli Shu,
Jay Soni,
David Wierichs,
Jake Zaia<|MERGE_RESOLUTION|>--- conflicted
+++ resolved
@@ -86,12 +86,6 @@
   * :class:`~.Reflection`
 
   * :class:`~.Select`
-<<<<<<< HEAD
-
-  * :class:`~.StatePrep`
-
-  * :class:`~.TrotterProduct`
-=======
 
   * :class:`~.StatePrep`
 
@@ -109,7 +103,6 @@
   >>> np.trace(Lambda), np.trace(Lambda @ Lambda)
   (np.float64(1.0), np.float64(0.58))
   ```
->>>>>>> 120ab7fc
 
 <h4>OpenQASM-PennyLane interoperability</h4>
 
