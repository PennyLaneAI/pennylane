:orphan:

# Release 0.35.0-dev (development release)

<h3>New features since last release</h3>

<h4>Native mid-circuit measurements on default qubit 💡</h4>

* The `default.qubit` device treats mid-circuit measurements natively when operating in
  shots-mode (i.e. `shots is not None`). Previously, circuits with mid-circuit measurements
  would be decomposed using the `@qml.defer_measurements` transform (which is still a valid
  decorator), requiring one extra wire for each mid-circuit measurement. The new
  behavior is to evaluate the circuit `shots` times, "collapsing" the circuit state
  stochastically along the way. While this is oftentimes slower, it requires much less
  memory for circuits with several mid-circuit measurements, or circuits which have already
  several wires.
  [(#5088)](https://github.com/PennyLaneAI/pennylane/pull/5088)

<h4>Work easily and efficiently with Pauli operators 🔧</h4>

* New `qml.commutator` function that allows to compute commutators between
  `qml.operation.Operator`, `qml.pauli.PauliWord` and `qml.pauli.PauliSentence` instances.
  [(#5051)](https://github.com/PennyLaneAI/pennylane/pull/5051)
  [(#5052)](https://github.com/PennyLaneAI/pennylane/pull/5052)

  Basic usage with PennyLane operators.

  ```pycon
  >>> qml.commutator(qml.PauliX(0), qml.PauliY(0))
  2j*(PauliZ(wires=[0]))
  ```

  We can return a `PauliSentence` instance by setting `pauli=True`.

  ```pycon
  >>> op1 = qml.PauliX(0) @ qml.PauliX(1)
  >>> op2 = qml.PauliY(0) + qml.PauliY(1)
  >>> qml.commutator(op1, op2, pauli=True)
  2j * X(1) @ Z(0)
  + 2j * Z(1) @ X(0)
  ```

  We can also input `PauliWord` and `PauliSentence` instances.

  ```pycon
  >>> op1 = PauliWord({0:"X", 1:"X"})
  >>> op2 = PauliWord({0:"Y"}) + PauliWord({1:"Y"})
  >>> qml.commutator(op1, op2, pauli=True)
  2j * Z(0) @ X(1)
  + 2j * X(0) @ Z(1)
  ```

  We can also compute commutators with Pauli operators natively with the `PauliSentence.commutator` method.

  ```pycon
  >>> op1 = PauliWord({0:"X", 1:"X"})
  >>> op2 = PauliWord({0:"Y"}) + PauliWord({1:"Y"})
  >>> op1.commutator(op2)
  2j * Z(0) @ X(1)
  + 2j * X(0) @ Z(1)
  ```

* Upgrade Pauli arithmetic:
  You can now multiply `PauliWord` and `PauliSentence` instances by scalars, e.g. `0.5 * PauliWord({0:"X"})` or `0.5 * PauliSentence({PauliWord({0:"X"}): 1.})`.
  You can now intuitively add together
  `PauliWord` and `PauliSentence` as well as scalars, which are treated implicitly as identities.
  For example `ps1 + pw1 + 1.` for some Pauli word `pw1 = PauliWord({0: "X", 1: "Y"})` and Pauli
  sentence `ps1 = PauliSentence({pw1: 3.})`.
  You can now subtract `PauliWord` and `PauliSentence` instances, as well as scalars, from each other. For example `ps1 - pw1 - 1`.
  Overall, you can now intuitively construct `PauliSentence` operators like `0.5 * pw1 - 1.5 * ps1 + 2`.
  You can now also use `qml.dot` with `PauliWord`, `PauliSentence` and operators, e.g. `qml.dot([0.5, -1.5, 2], [pw1, ps1, id_word])` with `id_word = PauliWord({})`.
  [(#4989)](https://github.com/PennyLaneAI/pennylane/pull/4989)
  [(#5001)](https://github.com/PennyLaneAI/pennylane/pull/5001)
  [(#5003)](https://github.com/PennyLaneAI/pennylane/pull/5003)
  [(#5017)](https://github.com/PennyLaneAI/pennylane/pull/5017)
  [(#5027)](https://github.com/PennyLaneAI/pennylane/pull/5027)

* `qml.matrix` now accepts `PauliWord` and `PauliSentence` instances, `qml.matrix(PauliWord({0:"X"}))`.
  [(#5018)](https://github.com/PennyLaneAI/pennylane/pull/5018)

* Composite operations (eg. those made with `qml.prod` and `qml.sum`) and `SProd` operations convert `Hamiltonian` and
  `Tensor` operands to `Sum` and `Prod` types, respectively. This helps avoid the mixing of
  incompatible operator types.
  [(#5031)](https://github.com/PennyLaneAI/pennylane/pull/5031)
  [(#5063)](https://github.com/PennyLaneAI/pennylane/pull/5063)

* `qml.Identity()` can be initialized without wires. Measuring it is currently not possible though.
  [(#5106)](https://github.com/PennyLaneAI/pennylane/pull/5106)

<h4>Easy to inspect transforms 🔎</h4>

<h4>New Clifford and noisy qutrit devices 🦾</h4>

* A new `default.clifford` device enables efficient simulation of large-scale Clifford circuits
  defined in PennyLane through the use of [stim](https://github.com/quantumlib/Stim) as a backend.
  [(#4936)](https://github.com/PennyLaneAI/pennylane/pull/4936)

  Given a circuit with only Clifford gates, one can use this device to obtain the usual range
  of PennyLane [measurements](https://docs.pennylane.ai/en/stable/introduction/measurements.html)
  as well as the state represented in the Tableau form of
  [Aaronson & Gottesman (2004)](https://journals.aps.org/pra/abstract/10.1103/PhysRevA.70.052328):

  ```python
  import pennylane as qml

  dev = qml.device("default.clifford", tableau=True)
  @qml.qnode(dev)
  def circuit():
      qml.CNOT(wires=[0, 1])
      qml.PauliX(wires=[1])
      qml.ISWAP(wires=[0, 1])
      qml.Hadamard(wires=[0])
      return qml.state()
  ```

  ```pycon
  >>> circuit()
  array([[0, 1, 1, 0, 0],
         [1, 0, 1, 1, 1],
         [0, 0, 0, 1, 0],
         [1, 0, 0, 1, 1]])
  ```

* A function called `apply_operation` has been added to the new `qutrit_mixed` module found in `qml.devices` that applies operations to device-compatible states.
  [(#5032)](https://github.com/PennyLaneAI/pennylane/pull/5032)

* Added new error tracking and propagation functionality. 
  [(#5115)](https://github.com/PennyLaneAI/pennylane/pull/5115)
  [(#5121)](https://github.com/PennyLaneAI/pennylane/pull/5121)


<h3>Improvements 🛠</h3>

<h4>Faster gradients with VJPs and other performance improvements</h4>

* Adjoint device VJP's are now supported with `jax.jacobian`. `device_vjp=True` is
  is now strictly faster for jax.
  [(#4963)](https://github.com/PennyLaneAI/pennylane/pull/4963)

* `device_vjp` can now be used with normal Tensorflow. Support has not yet been added
  for `tf.Function` and Tensorflow Autograph.
  [(#4676)](https://github.com/PennyLaneAI/pennylane/pull/4676)

* PennyLane can now use lightning provided VJPs by selecting `device_vjp=True` on the QNode.
  [(#4914)](https://github.com/PennyLaneAI/pennylane/pull/4914)

* Remove queuing (`AnnotatedQueue`) from `qml.cut_circuit` and `qml.cut_circuit_mc` to improve performance 
  for large workflows.
  [(#5108)](https://github.com/PennyLaneAI/pennylane/pull/5108)

* Improve the performance of circuit-cutting workloads with large numbers of generated tapes.
  [(#5005)](https://github.com/PennyLaneAI/pennylane/pull/5005)

<h4>Community contributions 🥳</h4>

* `parity_transform` is added for parity mapping of a fermionic Hamiltonian.
   [(#4928)](https://github.com/PennyLaneAI/pennylane/pull/4928)
   It is now possible to transform a fermionic Hamiltonian to a qubit Hamiltonian with parity mapping.

   ```python
   import pennylane as qml
   fermi_ham = qml.fermi.FermiWord({(0, 0) : '+', (1, 1) : '-'})

   qubit_ham = qml.fermi.parity_transform(fermi_ham, n=6)
   ```

   ```pycon
   >>> print(qubit_ham)
   (-0.25j*(PauliY(wires=[0]))) + ((-0.25+0j)*(PauliX(wires=[0]) @ PauliZ(wires=[1]))) +
   ((0.25+0j)*(PauliX(wires=[0]))) + (0.25j*(PauliY(wires=[0]) @ PauliZ(wires=[1])))
   ```

* The transform `split_non_commuting` now accepts measurements of type `probs`, `sample` and `counts` which accept both wires and observables.
  [(#4972)](https://github.com/PennyLaneAI/pennylane/pull/4972)

* Improve efficiency of matrix calculation when operator is symmetric over wires
   [(#3601)](https://github.com/PennyLaneAI/pennylane/pull/3601)

* The module `pennylane/math/quantum.py` has now support for the min-entropy.
  [(#3959)](https://github.com/PennyLaneAI/pennylane/pull/3959/)

* A function called `apply_operation` has been added to the new `qutrit_mixed` module found in `qml.devices` that applies operations to device-compatible states.
  [(#5032)](https://github.com/PennyLaneAI/pennylane/pull/5032)

* A function called `measure` has been added to the new `qutrit_mixed` module found in `qml.devices` that measures device-compatible states for a collection of measurement processes.
  [(#5049)](https://github.com/PennyLaneAI/pennylane/pull/5049)


<h4>Other improvements</h4>

* `qml.dot` now returns a `Sum` class even when all the coefficients match.
  [(#5143)](https://github.com/PennyLaneAI/pennylane/pull/5143)

* `qml.pauli.group_observables` now supports grouping `Prod` and `SProd` operators.
  [(#5070)](https://github.com/PennyLaneAI/pennylane/pull/5070)

* Faster `qml.probs` measurements due to an optimization in `_samples_to_counts`.
  [(#5145)](https://github.com/PennyLaneAI/pennylane/pull/5145)

* Ensure the `BlockEncode` operator is JIT-compatible with JAX.
  [(#5110)](https://github.com/PennyLaneAI/pennylane/pull/5110)

* Cuts down on performance bottlenecks in converting a `PauliSentence` to a `Sum`.
  [(#5141)](https://github.com/PennyLaneAI/pennylane/pull/5141)
  [(#5150)](https://github.com/PennyLaneAI/pennylane/pull/5150)


* The `qml.qsvt` function uses `qml.GlobalPhase` instead of `qml.exp` to define global phase.
  [(#5105)](https://github.com/PennyLaneAI/pennylane/pull/5105)

* Update `tests/ops/functions/conftest.py` to ensure all operator types are tested for validity.
  [(#4978)](https://github.com/PennyLaneAI/pennylane/pull/4978)

* A new `pennylane.workflow` module is added. This module now contains `qnode.py`, `execution.py`, `set_shots.py`, `jacobian_products.py`, and the submodule `interfaces`.
  [(#5023)](https://github.com/PennyLaneAI/pennylane/pull/5023)

* Raise a more informative error when calling `adjoint_jacobian` with trainable state-prep operations.
  [(#5026)](https://github.com/PennyLaneAI/pennylane/pull/5026)

* Adds `qml.workflow.get_transform_program` and `qml.workflow.construct_batch` to inspect the transform program and batch of tapes
  at different stages.
  [(#5084)](https://github.com/PennyLaneAI/pennylane/pull/5084)

* `CRX`, `CRY`, `CRZ`, `CROT`, and `ControlledPhaseShift` (i.e. `CPhaseShift`) now inherit from `ControlledOp`, giving them additional properties such as `control_wire` and `control_values`. Calling `qml.ctrl` on `RX`, `RY`, `RZ`, `Rot`, and `PhaseShift` with a single control wire will return gates of types `CRX`, `CRY`, etc. as opposed to a general `Controlled` operator.
  [(#5069)](https://github.com/PennyLaneAI/pennylane/pull/5069)

* CI will now fail if coverage data fails to upload to codecov. Previously, it would silently pass
  and the codecov check itself would never execute.
  [(#5101)](https://github.com/PennyLaneAI/pennylane/pull/5101)


* Upgrade the `Prod.terms()` method to return a tuple `(coeffs, ops)` consisting of coefficients and pure product operators.
  ```python3
  >>> qml.operation.enable_new_opmath()
  >>> op = X(0) @ (0.5 * X(1) + X(2))
  >>> op.terms()
  ([0.5, 1.0],
   [X(1) @ X(0),
    X(2) @ X(0)])
  ```
  [(#5132)](https://github.com/PennyLaneAI/pennylane/pull/5132)

* Upgrade the `Sum.terms()` method to return a tuple `(coeffs, ops)` consisting of coefficients and pure product operators.
  ```python3
  >>> qml.operation.enable_new_opmath()
  >>> op = 0.5 * X(0) + 0.7 * X(1) + 1.5 * Y(0) @ Y(1)
  >>> op.terms()
  ([0.5, 0.7, 1.5],
   [X(0), X(1), Y(1) @ Y(0)])
  ```
  [(#5133)](https://github.com/PennyLaneAI/pennylane/pull/5133)


* String representations of Pauli operators have been improved and there are new aliases `X, Y, Z, I` for `PauliX, PauliY, PauliZ, Identity`.
  ```
  >>> qml.PauliX(0)
  X(0)
  >>> qml.PauliX('a')
  X('a')
  >>> 0.5 * X(0)
  0.5 * X(0)
  >>> 0.5 * (X(0) + Y(1))
  0.5 * (X(0) + Y(1))
  ```
  [(#5116)](https://github.com/PennyLaneAI/pennylane/pull/5116)

* String representations of `Sum` objects now break into multiple lines
  whenever the output is larger than 50 characters.
  ```
  >>> 0.5 * (X(0) @ X(1)) + 0.7 * (X(1) @ X(2)) + 0.8 * (X(2) @ X(3))
  (
      0.5 * (X(0) @ X(1))
    + 0.7 * (X(1) @ X(2))
    + 0.8 * (X(2) @ X(3))
  )
  ```
  [(#5138)](https://github.com/PennyLaneAI/pennylane/pull/5138)

* `qml.ctrl` called on operators with custom controlled versions will return instances
  of the custom class, and it will also flatten nested controlled operators to a single
  multi-controlled operation. For `PauliX`, `CNOT`, `Toffoli`, and `MultiControlledX`,
  calling `qml.ctrl` will always resolve to the best option in `CNOT`, `Toffoli`, or
  `MultiControlledX` depending on the number of control wires and control values.
  [(#5125)](https://github.com/PennyLaneAI/pennylane/pull/5125/)

* Remove the unwanted warning filter from tests, and ensure that no PennyLaneDeprecationWarnings
  are being raised unexpectedly.
  [(#5122)](https://github.com/PennyLaneAI/pennylane/pull/5122)

* Users can specify a list of PennyLane `measurements` they would want as terminal measurements
  when converting a `QuantumCircuit` using `qml.from_qiskit`.
  [(#5168)](https://github.com/PennyLaneAI/pennylane/pull/5168)

<h3>Breaking changes 💔</h3>

* The entry point convention registering compilers with PennyLane has changed.
  [(#5140)](https://github.com/PennyLaneAI/pennylane/pull/5140)

  To allow for packages to register multiple compilers with PennyLane,
  the `entry_points` convention under the designated group name
  `pennylane.compilers` has been modified.
  
  Previously, compilers would register `qjit` (JIT decorator),
  `ops` (compiler-specific operations), and `context` (for tracing and
  program capture).
  
  Now, compilers must register `compiler_name.qjit`, `compiler_name.ops`,
  and `compiler_name.context`, where `compiler_name` is replaced
  by the name of the provided compiler.
  
  For more information, please see the
  [documentation on adding compilers](https://docs.pennylane.ai/en/stable/code/qml_compiler.html#adding-a-compiler).

* Make PennyLane code compatible with the latest version of `black`.
  [(#5112)](https://github.com/PennyLaneAI/pennylane/pull/5112)
  [(#5119)](https://github.com/PennyLaneAI/pennylane/pull/5119)

* `gradient_analysis_and_validation` is now renamed to `find_and_validate_gradient_methods`. Instead of returning a list, it now returns a dictionary of gradient methods for each parameter index, and no longer mutates the tape.
  [(#5035)](https://github.com/PennyLaneAI/pennylane/pull/5035)

* Passing additional arguments to a transform that decorates a QNode must be done through the use
  of `functools.partial`.
  [(#5046)](https://github.com/PennyLaneAI/pennylane/pull/5046)

* Multiplying two `PauliWord` instances no longer returns a tuple `(new_word, coeff)`
  but instead `PauliSentence({new_word: coeff})`. The old behavior is still available
  with the private method `PauliWord._matmul(other)` for faster processing.
  [(#5045)](https://github.com/PennyLaneAI/pennylane/pull/5054)

* `Observable.return_type` has been removed. Instead, you should inspect the type
  of the surrounding measurement process.
  [(#5044)](https://github.com/PennyLaneAI/pennylane/pull/5044)

* `ClassicalShadow.entropy()` no longer needs an `atol` keyword as a better
  method to estimate entropies from approximate density matrix reconstructions
  (with potentially negative eigenvalues) has been implemented.
  [(#5048)](https://github.com/PennyLaneAI/pennylane/pull/5048)

* Controlled operators with a custom controlled version decomposes like how their
  controlled counterpart decomposes, as opposed to decomposing into their controlled version.   
  [(#5069)](https://github.com/PennyLaneAI/pennylane/pull/5069)
  [(#5125)](https://github.com/PennyLaneAI/pennylane/pull/5125/)
  
  For example:
  ```
  >>> qml.ctrl(qml.RX(0.123, wires=1), control=0).decomposition()
  [
    RZ(1.5707963267948966, wires=[1]),
    RY(0.0615, wires=[1]),
    CNOT(wires=[0, 1]),
    RY(-0.0615, wires=[1]),
    CNOT(wires=[0, 1]),
    RZ(-1.5707963267948966, wires=[1])
  ]
  ```

* `QuantumScript.is_sampled` and `QuantumScript.all_sampled` have been removed. Users should now
  validate these properties manually.
  [(#5072)](https://github.com/PennyLaneAI/pennylane/pull/5072)

* `qml.transforms.one_qubit_decomposition` and `qml.transforms.two_qubit_decomposition` are removed. Instead,
  you should use `qml.ops.one_qubit_decomposition` and `qml.ops.two_qubit_decomposition`.
  [(#5091)](https://github.com/PennyLaneAI/pennylane/pull/5091)

* `qml.ExpvalCost` has been removed. Users should use `qml.expval()` moving forward.
  [(#5097)](https://github.com/PennyLaneAI/pennylane/pull/5097)

<h3>Deprecations 👋</h3>

* `Operator.validate_subspace(subspace)` has been relocated to the `qml.ops.qutrit.parametric_ops`
  module and will be removed from the Operator class in an upcoming release.
  [(#5067)](https://github.com/PennyLaneAI/pennylane/pull/5067)

* Matrix and tensor products between `PauliWord` and `PauliSentence` instances are done using
  the `@` operator, `*` will be used only for scalar multiplication. Note also the breaking
  change that the product of two `PauliWord` instances now returns a `PauliSentence` instead
  of a tuple `(new_word, coeff)`.
  [(#4989)](https://github.com/PennyLaneAI/pennylane/pull/4989)
  [(#5054)](https://github.com/PennyLaneAI/pennylane/pull/5054)

* `MeasurementProcess.name` and `MeasurementProcess.data` are now deprecated, as they contain dummy
  values that are no longer needed.
  [(#5047)](https://github.com/PennyLaneAI/pennylane/pull/5047)
  [(#5071)](https://github.com/PennyLaneAI/pennylane/pull/5071)
  [(#5076)](https://github.com/PennyLaneAI/pennylane/pull/5076)
  [(#5122)](https://github.com/PennyLaneAI/pennylane/pull/5122)

* Calling `qml.matrix` without providing a `wire_order` on objects where the wire order could be
  ambiguous now raises a warning. In the future, the `wire_order` argument will be required in
  these cases.
  [(#5039)](https://github.com/PennyLaneAI/pennylane/pull/5039)

* `qml.pauli.pauli_mult` and `qml.pauli.pauli_mult_with_phase` are now deprecated. Instead, you
  should use `qml.simplify(qml.prod(pauli_1, pauli_2))` to get the reduced operator.
  [(#5057)](https://github.com/PennyLaneAI/pennylane/pull/5057)

* The private functions `_pauli_mult`, `_binary_matrix` and `_get_pauli_map` from the
  `pauli` module have been deprecated, as they are no longer used anywhere and the same
  functionality can be achieved using newer features in the `pauli` module.
  [(#5057)](https://github.com/PennyLaneAI/pennylane/pull/5057)

<h3>Documentation 📝</h3>

* The module documentation for `pennylane.tape` now explains the difference between `QuantumTape` and `QuantumScript`.
  [(#5065)](https://github.com/PennyLaneAI/pennylane/pull/5065)

* A typo in a code example in the `qml.transforms` API has been fixed.
  [(#5014)](https://github.com/PennyLaneAI/pennylane/pull/5014)

* Documentation `qml.data` has been updated and now mentions a way to access the same dataset simultaneously from multiple environments.
  [(#5029)](https://github.com/PennyLaneAI/pennylane/pull/5029)

* Clarification for the definition of `argnum` added to gradient methods
  [(#5035)](https://github.com/PennyLaneAI/pennylane/pull/5035)

* A typo in the code example for `qml.qchem.dipole_of` has been fixed.
  [(#5036)](https://github.com/PennyLaneAI/pennylane/pull/5036)

* Added a development guide on deprecations and removals.
  [(#5083)](https://github.com/PennyLaneAI/pennylane/pull/5083)

* A note about the eigenspectrum of second-quantized Hamiltonians added to `qml.eigvals`.
  [(#5095)](https://github.com/PennyLaneAI/pennylane/pull/5095)

<<<<<<< HEAD
* A warning about two mathematically equivalent Hamiltonians undergoing different time evolutions was added to `qml.TrotterProduct` and `qml.ApproxTimeEvolution`.
  [(#5137)](https://github.com/PennyLaneAI/pennylane/pull/5137)
=======
* Added a reference to the paper that provides the image of the `qml.QAOAEmbedding` template. [(#5130)](https://github.com/PennyLaneAI/pennylane/pull/5130)
>>>>>>> 16609591

<h3>Bug fixes 🐛</h3>

* `qml.ops.Pow.matrix()` is now differentiable with TensorFlow with integer exponents.
[(#5178)](https://github.com/PennyLaneAI/pennylane/pull/5178)

* The `qml.MottonenStatePreparation` template is updated to include a global phase operation.
  [(#5166)](https://github.com/PennyLaneAI/pennylane/pull/5166)

* Fixes a queuing bug when using `qml.prod` with a qfunc that queues a single operator.
  [(#5170)](https://github.com/PennyLaneAI/pennylane/pull/5170)

* The `qml.TrotterProduct` template is updated to accept `SProd` as input Hamiltonian.
  [(#5073)](https://github.com/PennyLaneAI/pennylane/pull/5073)

* Fixed a bug where caching together with JIT compilation and broadcasted tapes yielded wrong results
  `Operator.hash` now depends on the memory location, `id`, of a Jax tracer instead of its string representation.
  [(#3917)](https://github.com/PennyLaneAI/pennylane/pull/3917)

* `qml.transforms.undo_swaps` can now work with operators with hyperparameters or nesting.
  [(#5081)](https://github.com/PennyLaneAI/pennylane/pull/5081)

* `qml.transforms.split_non_commuting` will now pass the original shots along.
  [(#5081)](https://github.com/PennyLaneAI/pennylane/pull/5081)

* If `argnum` is provided to a gradient transform, only the parameters specified in `argnum` will have their gradient methods validated.
  [(#5035)](https://github.com/PennyLaneAI/pennylane/pull/5035)

* `StatePrep` operations expanded onto more wires are now compatible with backprop.
  [(#5028)](https://github.com/PennyLaneAI/pennylane/pull/5028)

* `qml.equal` works well with `qml.Sum` operators when wire labels are a mix of integers and strings.
  [(#5037)](https://github.com/PennyLaneAI/pennylane/pull/5037)

* The return value of `Controlled.generator` now contains a projector that projects onto the correct subspace based on the control value specified.
  [(#5068)](https://github.com/PennyLaneAI/pennylane/pull/5068)

* `CosineWindow` no longer raises an unexpected error when used on a subset of wires at the beginning of a circuit.
  [(#5080)](https://github.com/PennyLaneAI/pennylane/pull/5080)

* Ensure `tf.function` works with `TensorSpec(shape=None)` by skipping batch size computation.
  [(#5089)](https://github.com/PennyLaneAI/pennylane/pull/5089)

* `PauliSentence.wires` no longer imposes a false order.
  [(#5041)](https://github.com/PennyLaneAI/pennylane/pull/5041)

* `qml.qchem.import_state` now applies the chemist-to-physicist 
  sign convention when initializing a PennyLane state vector from
  classically pre-computed wavefunctions. That is, it interleaves 
  spin-up/spin-down operators for the same spatial orbital index,
  as standard in PennyLane (instead of commuting all spin-up 
  operators to the left, as is standard in quantum chemistry). 
  [(#5114)](https://github.com/PennyLaneAI/pennylane/pull/5114)

* Multi-wire controlled `CNOT` and `PhaseShift` can now be decomposed correctly.
  [(#5125)](https://github.com/PennyLaneAI/pennylane/pull/5125/) 
  [(#5148)](https://github.com/PennyLaneAI/pennylane/pull/5148)

* `draw_mpl` no longer raises an error when drawing a circuit containing an adjoint of a controlled operation.
  [(#5149)](https://github.com/PennyLaneAI/pennylane/pull/5149)

* `default.mixed` no longer throws `ValueError` when applying a state vector that is not of type `complex128` when used with tensorflow.
  [(#5155)](https://github.com/PennyLaneAI/pennylane/pull/5155)

* `ctrl_decomp_zyz` no longer raises a `TypeError` if the rotation parameters are of type `torch.Tensor`
  [(#5183)](https://github.com/PennyLaneAI/pennylane/pull/5183)

* Comparing `Prod` and `Sum` objects now works regardless of nested structure with `qml.equal` if the
  operators have a valid `pauli_rep` property.
  [(#5177)](https://github.com/PennyLaneAI/pennylane/pull/5177)

* Controlled `GlobalPhase` with non-zero control wire no longer throws an error.
  [(#5194)](https://github.com/PennyLaneAI/pennylane/pull/5194)

* A `QNode` transformed with `mitigate_with_zne` now accepts batch parameters.
  [(#5195)](https://github.com/PennyLaneAI/pennylane/pull/5195)

* The matrix of an empty `PauliSentence` instance is now correct (all-zeros).
  Further, matrices of empty `PauliWord` and `PauliSentence` instances can be turned to matrices now.
  [(#5188)](https://github.com/PennyLaneAI/pennylane/pull/5188)

<h3>Contributors ✍️</h3>

This release contains contributions from (in alphabetical order):

Abhishek Abhishek,
Utkarsh Azad,
Gabriel Bottrill,
Astral Cai,
Skylar Chan,
Isaac De Vlugt,
Diksha Dhawan,
Lillian Frederiksen,
Eugenio Gigante,
Diego Guala,
David Ittah,
Soran Jahangiri,
Jacky Jiang,
Korbinian Kottmann,
Christina Lee,
Xiaoran Li,
Vincent Michaud-Rioux,
Romain Moyard,
Pablo Antonio Moreno Casares,
Erick Ochoa Lopez,
Lee J. O'Riordan,
Mudit Pandey,
Alex Preciado,
Matthew Silverman,
Jay Soni.<|MERGE_RESOLUTION|>--- conflicted
+++ resolved
@@ -422,12 +422,10 @@
 * A note about the eigenspectrum of second-quantized Hamiltonians added to `qml.eigvals`.
   [(#5095)](https://github.com/PennyLaneAI/pennylane/pull/5095)
 
-<<<<<<< HEAD
 * A warning about two mathematically equivalent Hamiltonians undergoing different time evolutions was added to `qml.TrotterProduct` and `qml.ApproxTimeEvolution`.
   [(#5137)](https://github.com/PennyLaneAI/pennylane/pull/5137)
-=======
+
 * Added a reference to the paper that provides the image of the `qml.QAOAEmbedding` template. [(#5130)](https://github.com/PennyLaneAI/pennylane/pull/5130)
->>>>>>> 16609591
 
 <h3>Bug fixes 🐛</h3>
 
