:orphan:

# Release 0.36.0-dev (development release)

<h3>New features since last release</h3>

* Added new `SpectralNormError` class to the new error tracking functionality.
  [(#5154)](https://github.com/PennyLaneAI/pennylane/pull/5154)
* The `dynamic_one_shot` transform is introduced enabling dynamic circuit execution on circuits with shots and devices that support `MidMeasureMP` operations natively.
  [(#5266)](https://github.com/PennyLaneAI/pennylane/pull/5266)

<h3>Improvements 🛠</h3>

* Create the `qml.Reflection` operator, useful for amplitude amplification and its variants.
  [(##5159)](https://github.com/PennyLaneAI/pennylane/pull/5159)

  ```python
  @qml.prod
  def generator(wires):
        qml.Hadamard(wires=wires)

  U = generator(wires=0)

  dev = qml.device('default.qubit')
  @qml.qnode(dev)
  def circuit():

        # Initialize to the state |1>
        qml.PauliX(wires=0)

        # Apply the reflection
        qml.Reflection(U)

        return qml.state()

<<<<<<< HEAD
<h3>Improvements 🛠</h3>

<h4>Faster gradients with VJPs and other performance improvements</h4>

* Adjoint device VJP's are now supported with `jax.jacobian`. `device_vjp=True` is
  is now strictly faster for jax.
  [(#4963)](https://github.com/PennyLaneAI/pennylane/pull/4963)

* `device_vjp` can now be used with normal Tensorflow. Support has not yet been added
  for `tf.Function` and Tensorflow Autograph.
  [(#4676)](https://github.com/PennyLaneAI/pennylane/pull/4676)

* PennyLane can now use lightning provided VJPs by selecting `device_vjp=True` on the QNode.
  [(#4914)](https://github.com/PennyLaneAI/pennylane/pull/4914)

* Remove queuing (`AnnotatedQueue`) from `qml.cut_circuit` and `qml.cut_circuit_mc` to improve performance 
  for large workflows.
  [(#5108)](https://github.com/PennyLaneAI/pennylane/pull/5108)

* Improve the performance of circuit-cutting workloads with large numbers of generated tapes.
  [(#5005)](https://github.com/PennyLaneAI/pennylane/pull/5005)

<h4>Community contributions 🥳</h4>

* `parity_transform` is added for parity mapping of a fermionic Hamiltonian.
   [(#4928)](https://github.com/PennyLaneAI/pennylane/pull/4928)
   It is now possible to transform a fermionic Hamiltonian to a qubit Hamiltonian with parity mapping.

   ```python
   import pennylane as qml
   fermi_ham = qml.fermi.FermiWord({(0, 0) : '+', (1, 1) : '-'})

   qubit_ham = qml.fermi.parity_transform(fermi_ham, n=6)
   ```

   ```pycon
   >>> print(qubit_ham)
   (-0.25j*(PauliY(wires=[0]))) + ((-0.25+0j)*(PauliX(wires=[0]) @ PauliZ(wires=[1]))) +
   ((0.25+0j)*(PauliX(wires=[0]))) + (0.25j*(PauliY(wires=[0]) @ PauliZ(wires=[1])))
   ```

* The transform `split_non_commuting` now accepts measurements of type `probs`, `sample` and `counts` which accept both wires and observables.
  [(#4972)](https://github.com/PennyLaneAI/pennylane/pull/4972)

* Improve efficiency of matrix calculation when operator is symmetric over wires
   [(#3601)](https://github.com/PennyLaneAI/pennylane/pull/3601)

* The module `pennylane/math/quantum.py` has now support for the min-entropy.
  [(#3959)](https://github.com/PennyLaneAI/pennylane/pull/3959/)

* A function called `apply_operation` has been added to the new `qutrit_mixed` module found in `qml.devices` that applies operations to device-compatible states.
  [(#5032)](https://github.com/PennyLaneAI/pennylane/pull/5032)

* A function called `measure` has been added to the new `qutrit_mixed` module found in `qml.devices` that measures device-compatible states for a collection of measurement processes.
  [(#5049)](https://github.com/PennyLaneAI/pennylane/pull/5049)

* Functions `measure_with_samples` and `sample_state` have been added to the new `qutrit_mixed` module found in
 `qml.devices`. These functions are used to sample device-compatible states, returning either the final measured state or value of an observable.
  [(#5082)](https://github.com/PennyLaneAI/pennylane/pull/5082)

<h4>Other improvements</h4>

* `qml.dot` now returns a `Sum` class even when all the coefficients match.
  [(#5143)](https://github.com/PennyLaneAI/pennylane/pull/5143)

* `qml.pauli.group_observables` now supports grouping `Prod` and `SProd` operators.
  [(#5070)](https://github.com/PennyLaneAI/pennylane/pull/5070)

* Faster `qml.probs` measurements due to an optimization in `_samples_to_counts`.
  [(#5145)](https://github.com/PennyLaneAI/pennylane/pull/5145)

* Ensure the `BlockEncode` operator is JIT-compatible with JAX.
  [(#5110)](https://github.com/PennyLaneAI/pennylane/pull/5110)

* Cuts down on performance bottlenecks in converting a `PauliSentence` to a `Sum`.
  [(#5141)](https://github.com/PennyLaneAI/pennylane/pull/5141)
  [(#5150)](https://github.com/PennyLaneAI/pennylane/pull/5150)


* The `qml.qsvt` function uses `qml.GlobalPhase` instead of `qml.exp` to define global phase.
  [(#5105)](https://github.com/PennyLaneAI/pennylane/pull/5105)

* Update `tests/ops/functions/conftest.py` to ensure all operator types are tested for validity.
  [(#4978)](https://github.com/PennyLaneAI/pennylane/pull/4978)

* A new `pennylane.workflow` module is added. This module now contains `qnode.py`, `execution.py`, `set_shots.py`, `jacobian_products.py`, and the submodule `interfaces`.
  [(#5023)](https://github.com/PennyLaneAI/pennylane/pull/5023)

* Raise a more informative error when calling `adjoint_jacobian` with trainable state-prep operations.
  [(#5026)](https://github.com/PennyLaneAI/pennylane/pull/5026)

* Adds `qml.workflow.get_transform_program` and `qml.workflow.construct_batch` to inspect the transform program and batch of tapes
  at different stages.
  [(#5084)](https://github.com/PennyLaneAI/pennylane/pull/5084)

* `CRX`, `CRY`, `CRZ`, `CROT`, and `ControlledPhaseShift` (i.e. `CPhaseShift`) now inherit from `ControlledOp`, giving them additional properties such as `control_wire` and `control_values`. Calling `qml.ctrl` on `RX`, `RY`, `RZ`, `Rot`, and `PhaseShift` with a single control wire will return gates of types `CRX`, `CRY`, etc. as opposed to a general `Controlled` operator.
  [(#5069)](https://github.com/PennyLaneAI/pennylane/pull/5069)

* CI will now fail if coverage data fails to upload to codecov. Previously, it would silently pass
  and the codecov check itself would never execute.
  [(#5101)](https://github.com/PennyLaneAI/pennylane/pull/5101)


* Upgrade the `Prod.terms()` method to return a tuple `(coeffs, ops)` consisting of coefficients and pure product operators.
  ```python3
  >>> qml.operation.enable_new_opmath()
  >>> op = X(0) @ (0.5 * X(1) + X(2))
  >>> op.terms()
  ([0.5, 1.0],
   [X(1) @ X(0),
    X(2) @ X(0)])
=======
>>>>>>> fb9ad8cf
  ```
  
  ```pycon
  >>> circuit()
  tensor([1.+6.123234e-17j, 0.-6.123234e-17j], requires_grad=True)
  ```
  
* The `molecular_hamiltonian` function calls `PySCF` directly when `method='pyscf'` is selected.
  [(#5118)](https://github.com/PennyLaneAI/pennylane/pull/5118)
  
* All generators in the source code (except those in the `qchem` module) no longer return 
  `Hamiltonian` or `Tensor` instances. Wherever possible, these return `Sum`, `SProd`, and `Prod` instances.
  [(#5253)](https://github.com/PennyLaneAI/pennylane/pull/5253)

* Upgraded `null.qubit` to the new device API. Also, added support for all measurements and various modes of differentiation.
  [(#5211)](https://github.com/PennyLaneAI/pennylane/pull/5211)

<h3>Breaking changes 💔</h3>

<h3>Deprecations 👋</h3>

<h3>Documentation 📝</h3>

<h3>Bug fixes 🐛</h3>

* We no longer perform unwanted dtype promotion in the `pauli_rep` of `SProd` instances when using tensorflow.
  [(#5246)](https://github.com/PennyLaneAI/pennylane/pull/5246)

<h3>Contributors ✍️</h3>

This release contains contributions from (in alphabetical order):

Guillermo Alonso,
Amintor Dusko
Pietropaolo Frisoni,
Soran Jahangiri,
Korbinian Kottmann,
Matthew Silverman.<|MERGE_RESOLUTION|>--- conflicted
+++ resolved
@@ -33,120 +33,6 @@
 
         return qml.state()
 
-<<<<<<< HEAD
-<h3>Improvements 🛠</h3>
-
-<h4>Faster gradients with VJPs and other performance improvements</h4>
-
-* Adjoint device VJP's are now supported with `jax.jacobian`. `device_vjp=True` is
-  is now strictly faster for jax.
-  [(#4963)](https://github.com/PennyLaneAI/pennylane/pull/4963)
-
-* `device_vjp` can now be used with normal Tensorflow. Support has not yet been added
-  for `tf.Function` and Tensorflow Autograph.
-  [(#4676)](https://github.com/PennyLaneAI/pennylane/pull/4676)
-
-* PennyLane can now use lightning provided VJPs by selecting `device_vjp=True` on the QNode.
-  [(#4914)](https://github.com/PennyLaneAI/pennylane/pull/4914)
-
-* Remove queuing (`AnnotatedQueue`) from `qml.cut_circuit` and `qml.cut_circuit_mc` to improve performance 
-  for large workflows.
-  [(#5108)](https://github.com/PennyLaneAI/pennylane/pull/5108)
-
-* Improve the performance of circuit-cutting workloads with large numbers of generated tapes.
-  [(#5005)](https://github.com/PennyLaneAI/pennylane/pull/5005)
-
-<h4>Community contributions 🥳</h4>
-
-* `parity_transform` is added for parity mapping of a fermionic Hamiltonian.
-   [(#4928)](https://github.com/PennyLaneAI/pennylane/pull/4928)
-   It is now possible to transform a fermionic Hamiltonian to a qubit Hamiltonian with parity mapping.
-
-   ```python
-   import pennylane as qml
-   fermi_ham = qml.fermi.FermiWord({(0, 0) : '+', (1, 1) : '-'})
-
-   qubit_ham = qml.fermi.parity_transform(fermi_ham, n=6)
-   ```
-
-   ```pycon
-   >>> print(qubit_ham)
-   (-0.25j*(PauliY(wires=[0]))) + ((-0.25+0j)*(PauliX(wires=[0]) @ PauliZ(wires=[1]))) +
-   ((0.25+0j)*(PauliX(wires=[0]))) + (0.25j*(PauliY(wires=[0]) @ PauliZ(wires=[1])))
-   ```
-
-* The transform `split_non_commuting` now accepts measurements of type `probs`, `sample` and `counts` which accept both wires and observables.
-  [(#4972)](https://github.com/PennyLaneAI/pennylane/pull/4972)
-
-* Improve efficiency of matrix calculation when operator is symmetric over wires
-   [(#3601)](https://github.com/PennyLaneAI/pennylane/pull/3601)
-
-* The module `pennylane/math/quantum.py` has now support for the min-entropy.
-  [(#3959)](https://github.com/PennyLaneAI/pennylane/pull/3959/)
-
-* A function called `apply_operation` has been added to the new `qutrit_mixed` module found in `qml.devices` that applies operations to device-compatible states.
-  [(#5032)](https://github.com/PennyLaneAI/pennylane/pull/5032)
-
-* A function called `measure` has been added to the new `qutrit_mixed` module found in `qml.devices` that measures device-compatible states for a collection of measurement processes.
-  [(#5049)](https://github.com/PennyLaneAI/pennylane/pull/5049)
-
-* Functions `measure_with_samples` and `sample_state` have been added to the new `qutrit_mixed` module found in
- `qml.devices`. These functions are used to sample device-compatible states, returning either the final measured state or value of an observable.
-  [(#5082)](https://github.com/PennyLaneAI/pennylane/pull/5082)
-
-<h4>Other improvements</h4>
-
-* `qml.dot` now returns a `Sum` class even when all the coefficients match.
-  [(#5143)](https://github.com/PennyLaneAI/pennylane/pull/5143)
-
-* `qml.pauli.group_observables` now supports grouping `Prod` and `SProd` operators.
-  [(#5070)](https://github.com/PennyLaneAI/pennylane/pull/5070)
-
-* Faster `qml.probs` measurements due to an optimization in `_samples_to_counts`.
-  [(#5145)](https://github.com/PennyLaneAI/pennylane/pull/5145)
-
-* Ensure the `BlockEncode` operator is JIT-compatible with JAX.
-  [(#5110)](https://github.com/PennyLaneAI/pennylane/pull/5110)
-
-* Cuts down on performance bottlenecks in converting a `PauliSentence` to a `Sum`.
-  [(#5141)](https://github.com/PennyLaneAI/pennylane/pull/5141)
-  [(#5150)](https://github.com/PennyLaneAI/pennylane/pull/5150)
-
-
-* The `qml.qsvt` function uses `qml.GlobalPhase` instead of `qml.exp` to define global phase.
-  [(#5105)](https://github.com/PennyLaneAI/pennylane/pull/5105)
-
-* Update `tests/ops/functions/conftest.py` to ensure all operator types are tested for validity.
-  [(#4978)](https://github.com/PennyLaneAI/pennylane/pull/4978)
-
-* A new `pennylane.workflow` module is added. This module now contains `qnode.py`, `execution.py`, `set_shots.py`, `jacobian_products.py`, and the submodule `interfaces`.
-  [(#5023)](https://github.com/PennyLaneAI/pennylane/pull/5023)
-
-* Raise a more informative error when calling `adjoint_jacobian` with trainable state-prep operations.
-  [(#5026)](https://github.com/PennyLaneAI/pennylane/pull/5026)
-
-* Adds `qml.workflow.get_transform_program` and `qml.workflow.construct_batch` to inspect the transform program and batch of tapes
-  at different stages.
-  [(#5084)](https://github.com/PennyLaneAI/pennylane/pull/5084)
-
-* `CRX`, `CRY`, `CRZ`, `CROT`, and `ControlledPhaseShift` (i.e. `CPhaseShift`) now inherit from `ControlledOp`, giving them additional properties such as `control_wire` and `control_values`. Calling `qml.ctrl` on `RX`, `RY`, `RZ`, `Rot`, and `PhaseShift` with a single control wire will return gates of types `CRX`, `CRY`, etc. as opposed to a general `Controlled` operator.
-  [(#5069)](https://github.com/PennyLaneAI/pennylane/pull/5069)
-
-* CI will now fail if coverage data fails to upload to codecov. Previously, it would silently pass
-  and the codecov check itself would never execute.
-  [(#5101)](https://github.com/PennyLaneAI/pennylane/pull/5101)
-
-
-* Upgrade the `Prod.terms()` method to return a tuple `(coeffs, ops)` consisting of coefficients and pure product operators.
-  ```python3
-  >>> qml.operation.enable_new_opmath()
-  >>> op = X(0) @ (0.5 * X(1) + X(2))
-  >>> op.terms()
-  ([0.5, 1.0],
-   [X(1) @ X(0),
-    X(2) @ X(0)])
-=======
->>>>>>> fb9ad8cf
   ```
   
   ```pycon
@@ -163,6 +49,12 @@
 
 * Upgraded `null.qubit` to the new device API. Also, added support for all measurements and various modes of differentiation.
   [(#5211)](https://github.com/PennyLaneAI/pennylane/pull/5211)
+  
+<h4>Community contributions 🥳</h4>
+
+* Functions `measure_with_samples` and `sample_state` have been added to the new `qutrit_mixed` module found in
+ `qml.devices`. These functions are used to sample device-compatible states, returning either the final measured state or value of an observable.
+  [(#5082)](https://github.com/PennyLaneAI/pennylane/pull/5082)
 
 <h3>Breaking changes 💔</h3>
 
@@ -180,6 +72,7 @@
 This release contains contributions from (in alphabetical order):
 
 Guillermo Alonso,
+Gabriel Bottrill
 Amintor Dusko
 Pietropaolo Frisoni,
 Soran Jahangiri,
