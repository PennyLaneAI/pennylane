--- conflicted
+++ resolved
@@ -4,122 +4,9 @@
 
 <h3>New features since last release</h3>
 
-<<<<<<< HEAD
-* `qml.purity` is added as a measurement process for purity
-  [(#3551)](https://github.com/PennyLaneAI/pennylane/pull/3551)
-
-* Added a new template that implements a canonical 2-complete linear (2-CCL) swap network
-  described in [arXiv:1905.05118](https://arxiv.org/abs/1905.05118).
-  [(#3447)](https://github.com/PennyLaneAI/pennylane/pull/3447)
-
-  ```python3
-  dev = qml.device('default.qubit', wires=5)
-  weights = np.random.random(size=TwoLocalSwapNetwork.shape(len(dev.wires)))
-  acquaintances = lambda index, wires, param: (qml.CRY(param, wires=index)
-                                   if np.abs(wires[0]-wires[1]) else qml.CRZ(param, wires=index))
-  @qml.qnode(dev)
-  def swap_network_circuit():
-     qml.templates.TwoLocalSwapNetwork(dev.wires, acquaintances, weights, fermionic=False)
-     return qml.state()
-  ```
-
-  ```pycon
-  >>> print(weights)
-  tensor([0.20308242, 0.91906199, 0.67988804, 0.81290256, 0.08708985,
-          0.81860084, 0.34448344, 0.05655892, 0.61781612, 0.51829044], requires_grad=True)
-  >>> qml.draw(swap_network_circuit, expansion_strategy = 'device')()
-  0: ─╭●────────╭SWAP─────────────────╭●────────╭SWAP─────────────────╭●────────╭SWAP─┤  State
-  1: ─╰RY(0.20)─╰SWAP─╭●────────╭SWAP─╰RY(0.09)─╰SWAP─╭●────────╭SWAP─╰RY(0.62)─╰SWAP─┤  State
-  2: ─╭●────────╭SWAP─╰RY(0.68)─╰SWAP─╭●────────╭SWAP─╰RY(0.34)─╰SWAP─╭●────────╭SWAP─┤  State
-  3: ─╰RY(0.92)─╰SWAP─╭●────────╭SWAP─╰RY(0.82)─╰SWAP─╭●────────╭SWAP─╰RY(0.52)─╰SWAP─┤  State
-  4: ─────────────────╰RY(0.81)─╰SWAP─────────────────╰RY(0.06)─╰SWAP─────────────────┤  State
-  ```
-
-* The JAX-JIT interface now supports higher-order gradient computation with the new return types system.
-  [(#3498)](https://github.com/PennyLaneAI/pennylane/pull/3498)
-
-  ```python
-  import pennylane as qml
-  import jax
-  from jax import numpy as jnp
-
-  jax.config.update("jax_enable_x64", True)
-
-  qml.enable_return()
-
-  dev = qml.device("lightning.qubit", wires=2)
-
-  @jax.jit
-  @qml.qnode(dev, interface="jax-jit", diff_method="parameter-shift", max_diff=2)
-  def circuit(a, b):
-      qml.RY(a, wires=0)
-      qml.RX(b, wires=1)
-      return qml.expval(qml.PauliZ(0)), qml.expval(qml.PauliZ(1))
-
-  a, b = jnp.array(1.0), jnp.array(2.0)
-  ```
-
-  ```pycon
-  >>> jax.hessian(circuit, argnums=[0, 1])(a, b)
-  (((DeviceArray(-0.54030231, dtype=float64, weak_type=True),
-     DeviceArray(1.76002563e-17, dtype=float64, weak_type=True)),
-    (DeviceArray(1.76002563e-17, dtype=float64, weak_type=True),
-     DeviceArray(1.11578284e-34, dtype=float64, weak_type=True))),
-   ((DeviceArray(2.77555756e-17, dtype=float64, weak_type=True),
-     DeviceArray(-4.54411427e-17, dtype=float64, weak_type=True)),
-    (DeviceArray(-1.76855671e-17, dtype=float64, weak_type=True),
-     DeviceArray(0.41614684, dtype=float64, weak_type=True))))
-  ```
-
-* The qchem workflow is modified to support both Autograd and JAX frameworks.
-  [(#3458)](https://github.com/PennyLaneAI/pennylane/pull/3458)
-  [(#3462)](https://github.com/PennyLaneAI/pennylane/pull/3462)
-  [(#3495)](https://github.com/PennyLaneAI/pennylane/pull/3495)
-
-  The JAX interface is automatically used when the differentiable parameters are JAX objects. Here
-  is an example for computing the Hartree-Fock energy gradients with respect to the atomic
-  coordinates.
-
-  ```python
-  import pennylane as qml
-  from pennylane import numpy as np
-  import jax
-
-  symbols = ["H", "H"]
-  geometry = np.array([[0.0, 0.0, 0.0], [0.0, 0.0, 1.0]])
-
-  mol = qml.qchem.Molecule(symbols, geometry)
-
-  args = [jax.numpy.array(mol.coordinates)]
-  ```
-
-  ```pycon
-  >>> jax.grad(qml.qchem.hf_energy(mol))(*args)
-  >>> DeviceArray([[0.0, 0.0, 0.3650435], [0.0, 0.0, -0.3650435]], dtype=float32)
-  ```
-
-* The function `load_basisset` is added to extract qchem basis set data from the Basis Set Exchange
-  library.
-  [(#3363)](https://github.com/PennyLaneAI/pennylane/pull/3363)
-
-* Added `qml.ops.dot` function to compute the dot product between a vector and a list of operators.
-
-  ```pycon
-  >>> coeffs = np.array([1.1, 2.2])
-  >>> ops = [qml.PauliX(0), qml.PauliY(0)]
-  >>> qml.ops.dot(coeffs, ops)
-  (1.1*(PauliX(wires=[0]))) + (2.2*(PauliY(wires=[0])))
-  >>> qml.ops.dot(coeffs, ops, pauli=True)
-  1.1 * X(0)
-  + 2.2 * Y(0)
-  ```
-
-  [(#3586)](https://github.com/PennyLaneAI/pennylane/pull/3586)
-=======
 * The `sample_state` function is added to `devices/qubit` that returns a series of samples based on a given
   state vector and a number of shots.
   [(#3720)](https://github.com/PennyLaneAI/pennylane/pull/3720)
->>>>>>> 6daabc6c
 
 * The `simulate` function added to `devices/qubit` now supports measuring expectation values of large observables such as
   `qml.Hamiltonian`, `qml.SparseHamiltonian`, `qml.Sum`.
@@ -138,6 +25,9 @@
 * `AdaptiveOptimizer` is updated to use non-default user-defined qnode arguments.
   [(#3765)](https://github.com/PennyLaneAI/pennylane/pull/3765)
 
+* Improve efficiency of matrix calculation when operator is symmetric over wires
+   [(#3565)](https://github.com/PennyLaneAI/pennylane/pull/3565)
+
 <h3>Breaking changes</h3>
 
 <h3>Deprecations</h3>
@@ -147,24 +37,7 @@
 * A typo was corrected in the documentation for introduction to `inspecting_circuits` and `chemistry`.
 [(#3844)](https://github.com/PennyLaneAI/pennylane/pull/3844)
 
-<<<<<<< HEAD
-* Fixed the wires for the Y decomposition in the ZX calculus transform.
-  [(#3598)](https://github.com/PennyLaneAI/pennylane/pull/3598)
-*
-* `qml.pauli.PauliWord` is now pickle-able.
-  [(#3588)](https://github.com/PennyLaneAI/pennylane/pull/3588)
-
-* Child classes of `QuantumScript` now return their own type when using `SomeChildClass.from_queue`.
-  [(#3501)](https://github.com/PennyLaneAI/pennylane/pull/3501)
-
-* Fixed typo in calculation error message and comment in operation.py
-  [(#3536)](https://github.com/PennyLaneAI/pennylane/pull/3536)
-=======
 <h3>Bug fixes</h3>
->>>>>>> 6daabc6c
-
-* Improve efficiency of matrix calculation when operator is symmetric over wires
-  [(#3565)](https://github.com/PennyLaneAI/pennylane/pull/3565)
 
 <h3>Contributors</h3>
 
@@ -172,13 +45,9 @@
 
 Utkarsh Azad
 Soran Jahangiri
+Xiaoran Li
 Vincent Michaud-Rioux
 Mudit Pandey
 Matthew Silverman
-<<<<<<< HEAD
-Antal Száva
-Xiaoran Li
-=======
 Jay Soni
-David Wierichs
->>>>>>> 6daabc6c
+David Wierichs