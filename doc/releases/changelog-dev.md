--- conflicted
+++ resolved
@@ -5,7 +5,6 @@
 <h3>New features since last release</h3>
 
 * New functions and transforms of operators have been added. These include:
-<<<<<<< HEAD
 
   - `qml.matrix()` for computing the matrix representation of one or more unitary operators.
     [(#2241)](https://github.com/PennyLaneAI/pennylane/pull/2241)
@@ -15,59 +14,6 @@
 
   - `qml.generator()` for computing the generator of a single-parameter unitary operation.
     [(#2256)](https://github.com/PennyLaneAI/pennylane/pull/2256)
-
-  All operator transforms can be used on instantiated operators,
-
-  ```pycon
-  >>> op = qml.RX(0.54, wires=0)
-  >>> qml.matrix(op)
-  [[0.9637709+0.j         0.       -0.26673144j]
-  [0.       -0.26673144j 0.9637709+0.j        ]]
-  ```
-
-  Operator transforms can also be used in a functional form:
-
-  ```pycon
-  >>> x = torch.tensor(0.6, requires_grad=True)
-  >>> matrix_fn = qml.matrix(qml.RX)
-  >>> matrix_fn(x)
-  tensor([[0.9553+0.0000j, 0.0000-0.2955j],
-          [0.0000-0.2955j, 0.9553+0.0000j]], grad_fn=<AddBackward0>)
-  ```
-
-  In its functional form, it is fully differentiable with respect to gate arguments:
-
-  ```pycon
-  >>> loss = torch.real(torch.trace(matrix_fn(x, wires=0)))
-  >>> loss.backward()
-  >>> x.grad
-  tensor(-0.5910)
-  ```
-
-  Some operator transform can also act on multiple operations, by passing
-  quantum functions or tapes:
-
-  ```pycon
-  >>> def circuit(theta):
-  ...     qml.RX(theta, wires=1)
-  ...     qml.PauliZ(wires=0)
-  >>> qml.matrix(circuit)(np.pi / 4)
-  array([[ 0.92387953+0.j,  0.+0.j ,  0.-0.38268343j,  0.+0.j],
-  [ 0.+0.j,  -0.92387953+0.j,  0.+0.j,  0. +0.38268343j],
-  [ 0. -0.38268343j,  0.+0.j,  0.92387953+0.j,  0.+0.j],
-  [ 0.+0.j,  0.+0.38268343j,  0.+0.j,  -0.92387953+0.j]])
-  ```
-
-* Added the user-interface for mid-circuit measurements.
-  [(#2236)](https://github.com/PennyLaneAI/pennylane/pull/2236)
-=======
->>>>>>> f60407fc
-
-  - `qml.matrix()` for computing the matrix representation of one or more unitary operators.
-    [(#2241)](https://github.com/PennyLaneAI/pennylane/pull/2241)
-    
-  - `qml.eigvals()` for computing the eigenvalues of one or more operators.
-    [(#2248)](https://github.com/PennyLaneAI/pennylane/pull/2248)
 
   All operator transforms can be used on instantiated operators,
 
