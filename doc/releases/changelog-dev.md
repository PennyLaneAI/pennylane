:orphan:

# Release 0.39.0-dev (development release)

<h3>New features since last release</h3>

<h3>Improvements 🛠</h3>

* Some custom primitives for the capture project can now be imported via
  `from pennylane.capture.primitives import *`.
  [(#6129)](https://github.com/PennyLaneAI/pennylane/pull/6129)

<h3>Breaking changes 💔</h3>

<h3>Deprecations 👋</h3>

<h3>Documentation 📝</h3>

<h3>Bug fixes 🐛</h3>

* Fix Pytree serialization of operators with empty shot vectors:
  [(#6155)](https://github.com/PennyLaneAI/pennylane/pull/6155)

<h3>Contributors ✍️</h3>

This release contains contributions from (in alphabetical order):

<<<<<<< HEAD
Christina Lee
=======
Jack Brown
>>>>>>> 814878a9
<|MERGE_RESOLUTION|>--- conflicted
+++ resolved
@@ -25,8 +25,5 @@
 
 This release contains contributions from (in alphabetical order):
 
-<<<<<<< HEAD
-Christina Lee
-=======
 Jack Brown
->>>>>>> 814878a9
+Christina Lee