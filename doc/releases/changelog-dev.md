--- conflicted
+++ resolved
@@ -91,8 +91,6 @@
 * PennyLane no longer directly relies on `Operator.__eq__`.
   [(#4398)](https://github.com/PennyLaneAI/pennylane/pull/4398)
 
-<<<<<<< HEAD
-=======
 * If no seed is specified on initialization with `DefaultQubit2`, the local random number generator will be
   seeded from on the NumPy's global random number generator.
   [(#4394)](https://github.com/PennyLaneAI/pennylane/pull/4394)
@@ -100,7 +98,6 @@
 * The experimental `DefaultQubit2` device now supports computing VJPs and JVPs using the adjoint method.
   [(#4374)](https://github.com/PennyLaneAI/pennylane/pull/4374)
 
->>>>>>> 1d3ce14d
 <h3>Breaking changes 💔</h3>
 
 * `Operator.expand` now uses the output of `Operator.decomposition` instead of what it queues.
@@ -168,7 +165,7 @@
   been deprecated. Please use `QuantumScript.bind_new_parameters` instead.
   [(#4346)](https://github.com/PennyLaneAI/pennylane/pull/4346)
 
-* Added a warning to the documentation of `Operator.__eq__` and `Operator.__hash__` to reflect upcoming
+* `Operator.__eq__` and `Operator.__hash__` will now raise warnings to reflect upcoming
   changes to operator equality and hashing.
   [(#4144)](https://github.com/PennyLaneAI/pennylane/pull/4144)
 
