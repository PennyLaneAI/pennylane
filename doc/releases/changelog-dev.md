:orphan:

# Release 0.33.0-dev (development release)

<h3>New features since last release</h3>

<h3>Improvements 🛠</h3>

* Dunder ``__add__`` method is added to the ``TransformProgram`` class, therefore two programs can be added using ``+`` .
  [(#4549)](https://github.com/PennyLaneAI/pennylane/pull/4549)

* `qml.sample()` in the new device API now returns a `np.int64` array instead of `np.bool8`.
  [(#4539)](https://github.com/PennyLaneAI/pennylane/pull/4539)

* Wires can be provided to the new device API.
  [(#4538)](https://github.com/PennyLaneAI/pennylane/pull/4538)

<h3>Breaking changes 💔</h3>

* The `__eq__` and `__hash__` methods of `Operator` and `MeasurementProcess` no longer rely on the
  object's address is memory. Using `==` with operators and measurement processes will now behave the
  same as `qml.equal`, and objects of the same type with the same data and hyperparameters will have
  the same hash.
  [(#4536)](https://github.com/PennyLaneAI/pennylane/pull/4536)

  In the following scenario, the second and third code blocks show the previous and current behaviour
  of operator and measurement process equality, determined by the `__eq__` dunder method:

  ```python
  op1 = qml.PauliX(0)
  op2 = qml.PauliX(0)
  op3 = op1
  ```
  Old behaviour:
  ```pycon
  >>> op1 == op2
  False
  >>> op1 == op3
  True
  ```
  New behaviour:
  ```pycon
  >>> op1 == op2
  True
  >>> op1 == op3
  True
  ```

  The `__hash__` dunder method defines the hash of an object. The default hash of an object
  is determined by the objects memory address. However, the new hash is determined by the
  properties and attributes of operators and measurement processes. Consider the scenario below.
  The second and third code blocks show the previous and current behaviour.

  ```python
  op1 = qml.PauliX(0)
  op2 = qml.PauliX(0)
  ```
  Old behaviour:
  ```pycon
  >>> print({op1, op2})
  {PauliX(wires=[0]), PauliX(wires=[0])}
  ```
  New behaviour:
  ```pycon
  >>> print({op1, op2})
  {PauliX(wires=[0])}
  ```

* The old return type and associated functions ``qml.enable_return`` and ``qml.disable_return`` are removed.
<<<<<<< HEAD
 [(#4503)](https://github.com/PennyLaneAI/pennylane/pull/4503)

* The ``mode`` keyword argument in ``QNode`` is removed. Please use ``grad_on_execution`` instead.
 [(#4503)](https://github.com/PennyLaneAI/pennylane/pull/4503)
=======
  [(#4503)](https://github.com/PennyLaneAI/pennylane/pull/4503)

* The ``mode`` keyword argument in ``QNode`` is removed. Please use ``grad_on_execution`` instead.
  [(#4503)](https://github.com/PennyLaneAI/pennylane/pull/4503)
>>>>>>> 27229fc9

* The CV observables ``qml.X`` and ``qml.P`` are removed. Please use ``qml.QuadX`` and ``qml.QuadP`` instead.
  [(#4533)](https://github.com/PennyLaneAI/pennylane/pull/4533)

* The method ``tape.unwrap()`` and corresponding ``UnwrapTape`` and ``Unwrap`` classes are removed.
  Instead of ``tape.unwrap()``, use :func:`~.transforms.convert_to_numpy_parameters`.
  [(#4535)](https://github.com/PennyLaneAI/pennylane/pull/4535)

* The ``RandomLayers.compute_decomposition`` keyword argument ``ratio_imprivitive`` has been changed to
  ``ratio_imprim`` to match the call signature of the operation.
  [(#4552)](https://github.com/PennyLaneAI/pennylane/pull/4552)

* The ``sampler_seed`` argument of ``qml.gradients.spsa_grad`` has been removed.
  Instead, the ``sampler_rng`` argument should be set, either to an integer value, which will be used
  to create a PRNG internally, or to a NumPy pseudo-random number generator (PRNG) created via
  ``np.random.default_rng(seed)``.
  [(#4550)](https://github.com/PennyLaneAI/pennylane/pull/4550)

<h3>Deprecations 👋</h3>

* The ``prep`` keyword argument in ``QuantumScript`` is deprecated and will be removed from `QuantumScript`.
  ``StatePrepBase`` operations should be placed at the beginning of the `ops` list instead.
  [(#4554)](https://github.com/PennyLaneAI/pennylane/pull/4554)

<h3>Documentation 📝</h3>

* Add functions for qubit-simulation to the `qml.devices` sub-page of the "Internal" section.
  Note that these functions are unstable while device upgrades are underway.
  [(#4555)](https://github.com/PennyLaneAI/pennylane/pull/4555)

<h3>Bug fixes 🐛</h3>

* `tf.function` no longer breaks `ProbabilityMP.process_state` which is needed by new devices.
  [(#4470)](https://github.com/PennyLaneAI/pennylane/pull/4470)

<h3>Contributors ✍️</h3>

This release contains contributions from (in alphabetical order):

Romain Moyard,
<<<<<<< HEAD
Mudit Pandey
=======
Matthew Silverman
>>>>>>> 27229fc9
<|MERGE_RESOLUTION|>--- conflicted
+++ resolved
@@ -67,17 +67,10 @@
   ```
 
 * The old return type and associated functions ``qml.enable_return`` and ``qml.disable_return`` are removed.
-<<<<<<< HEAD
- [(#4503)](https://github.com/PennyLaneAI/pennylane/pull/4503)
-
-* The ``mode`` keyword argument in ``QNode`` is removed. Please use ``grad_on_execution`` instead.
- [(#4503)](https://github.com/PennyLaneAI/pennylane/pull/4503)
-=======
   [(#4503)](https://github.com/PennyLaneAI/pennylane/pull/4503)
 
 * The ``mode`` keyword argument in ``QNode`` is removed. Please use ``grad_on_execution`` instead.
   [(#4503)](https://github.com/PennyLaneAI/pennylane/pull/4503)
->>>>>>> 27229fc9
 
 * The CV observables ``qml.X`` and ``qml.P`` are removed. Please use ``qml.QuadX`` and ``qml.QuadP`` instead.
   [(#4533)](https://github.com/PennyLaneAI/pennylane/pull/4533)
@@ -118,8 +111,5 @@
 This release contains contributions from (in alphabetical order):
 
 Romain Moyard,
-<<<<<<< HEAD
-Mudit Pandey
-=======
-Matthew Silverman
->>>>>>> 27229fc9
+Mudit Pandey,
+Matthew Silverman