:orphan:

# Release 0.42.0-dev (development release)

<h3>New features since last release</h3>

* The transform `convert_to_mbqc_gateset` is added to the `ftqc` module to convert arbitrary 
  circuits to a limited gate-set that can be translated to the MBQC formalism.
  [(7271)](https://github.com/PennyLaneAI/pennylane/pull/7271)

* The `RotXZX` operation is added to the `ftqc` module to support definition of a universal
  gate-set that can be translated to the MBQC formalism.
  [(7271)](https://github.com/PennyLaneAI/pennylane/pull/7271)

<h3>Improvements 🛠</h3>

* Alias for Identity (`I`) is now accessible from `qml.ops`.
  [(#7200)](https://github.com/PennyLaneAI/pennylane/pull/7200)

<h3>Breaking changes 💔</h3>

* `qml.tape.TapeError` has been removed.
  [(#7205)](https://github.com/PennyLaneAI/pennylane/pull/7205)

<h3>Deprecations 👋</h3>

<h3>Internal changes ⚙️</h3>

* Add new `pennylane.exceptions` module for custom errors and warnings.
  [(#7205)](https://github.com/PennyLaneAI/pennylane/pull/7205)

* Clean up `__init__.py` files in `math`, `ops`, `qaoa`, `tape` and `templates` to be explicit in what they import. 
  [(#7200)](https://github.com/PennyLaneAI/pennylane/pull/7200)
  
* The `Tracker` class has been moved into the `devices` module.
  [(#7281)](https://github.com/PennyLaneAI/pennylane/pull/7281)

<h3>Documentation 📝</h3>

<h3>Bug fixes 🐛</h3>

* Fixes a bug where the global phase was not being added in the ``QubitUnitary`` decomposition.  
  [(#7244)](https://github.com/PennyLaneAI/pennylane/pull/7244)
  [(#7270)](https://github.com/PennyLaneAI/pennylane/pull/7270)

* Using finite differences with program capture without x64 mode enabled now raises a warning.
  [(#7282)](https://github.com/PennyLaneAI/pennylane/pull/7282)

* When the `mcm_method` is specified to the `"device"`, the `defer_measurements` transform will 
  no longer be applied. Instead, the device will be responsible for all MCM handling.
  [(#7243)](https://github.com/PennyLaneAI/pennylane/pull/7243)

* Fixed coverage of `qml.liealg.CII` and `qml.liealg.AIII`.
  [(#7291)](https://github.com/PennyLaneAI/pennylane/pull/7291)

<h3>Contributors ✍️</h3>

This release contains contributions from (in alphabetical order):

<<<<<<< HEAD
Guillermo Alonso-Linaje
Lillian Frederiksen
=======
Guillermo Alonso-Linaje,
Andrija Paurevic,
Korbinian Kottmann,
>>>>>>> 3b489823
Christina Lee<|MERGE_RESOLUTION|>--- conflicted
+++ resolved
@@ -57,12 +57,8 @@
 
 This release contains contributions from (in alphabetical order):
 
-<<<<<<< HEAD
 Guillermo Alonso-Linaje
 Lillian Frederiksen
-=======
-Guillermo Alonso-Linaje,
 Andrija Paurevic,
 Korbinian Kottmann,
->>>>>>> 3b489823
 Christina Lee