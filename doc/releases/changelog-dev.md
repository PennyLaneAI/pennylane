--- conflicted
+++ resolved
@@ -4,7 +4,6 @@
 
 <h3>New features since last release</h3>
 
-<<<<<<< HEAD
 * The `metric_tensor` transform can now be used to compute the full
   tensor, beyond the block diagonal approximation. 
   [(#1725)](https://github.com/PennyLaneAI/pennylane/pull/1725)
@@ -17,7 +16,7 @@
   See the 
   [qml.metric_tensor docstring](https://pennylane.readthedocs.io/en/latest/code/api/pennylane.transforms.metric_tensor.html).
   for more information and usage details.
-=======
+
 * The `insert` transform has now been added, providing a way to insert single-qubit operations into
   a quantum circuit. The transform can apply to quantum functions, tapes, and devices.
   [(#1795)](https://github.com/PennyLaneAI/pennylane/pull/1795)
@@ -85,7 +84,6 @@
 
   will enable the gate to be considered by the `cancel_inverses` compilation
   transform if two such gates are adjacent in a circuit.
->>>>>>> b9db331b
 
 * Common tape expansion functions are now available in `qml.transforms`,
   alongside a new `create_expand_fn` function for easily creating expansion functions
@@ -734,19 +732,17 @@
 
 <h3>Breaking changes</h3>
 
-<<<<<<< HEAD
 * The expansion rule and the default approximation behaviour
   in the `qml.metric_tensor` transform has been changed.
   If `hybrid=False`, this changed expansion rule might lead to a changed output.
   [(#1725)](https://github.com/PennyLaneAI/pennylane/pull/1725)
-=======
-- The operator attributes `has_unitary_generator`, `is_composable_rotation`,
+
+* The operator attributes `has_unitary_generator`, `is_composable_rotation`,
   `is_self_inverse`, `is_symmetric_over_all_wires`, and
   `is_symmetric_over_control_wires` have been removed as attributes from the
   base class. They have been replaced by the sets that store the names of
   operations with similar properties in `ops/qubit/attributes.py`.
   [(#1763)](https://github.com/PennyLaneAI/pennylane/pull/1763)
->>>>>>> b9db331b
 
 * The `template` decorator is now deprecated with a warning message and will be removed
   in release `v0.20.0`.
