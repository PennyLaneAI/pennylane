:orphan:

# Release 0.36.0-dev (development release)

<h3>New features since last release</h3>

* Added a qml.capture module that will contain PennyLane's own capturing mechanism for hybrid
  quantum-classical programs.
  [(#5509)](https://github.com/PennyLaneAI/pennylane/pull/5509)

* The `FABLE` template is added for efficient block encoding of matrices. Users can now call FABLE to efficiently construct circuits according to a user-set approximation level. 
[(#5107)](https://github.com/PennyLaneAI/pennylane/pull/5107)

* The `QubitDevice` class and children classes support the `dynamic_one_shot` transform provided that they support `MidMeasureMP` operations natively.
  [(#5317)](https://github.com/PennyLaneAI/pennylane/pull/5317)

* `qml.ops.Sum` now supports storing grouping information. Grouping type and method can be
  specified during construction using the `grouping_type` and `method` keyword arguments of
  `qml.dot`, `qml.sum`, or `qml.ops.Sum`. The grouping indices are stored in `Sum.grouping_indices`.
  [(#5179)](https://github.com/PennyLaneAI/pennylane/pull/5179)

  ```python
  import pennylane as qml

  a = qml.X(0)
  b = qml.prod(qml.X(0), qml.X(1))
  c = qml.Z(0)
  obs = [a, b, c]
  coeffs = [1.0, 2.0, 3.0]

  op = qml.dot(coeffs, obs, grouping_type="qwc")
  ```
  ```pycon
  >>> op.grouping_indices
  ((2,), (0, 1))
  ```

  Additionally, grouping type and method can be set or changed after construction using
  `Sum.compute_grouping()`:

  ```python
  import pennylane as qml

  a = qml.X(0)
  b = qml.prod(qml.X(0), qml.X(1))
  c = qml.Z(0)
  obs = [a, b, c]
  coeffs = [1.0, 2.0, 3.0]

  op = qml.dot(coeffs, obs)
  ```
  ```pycon
  >>> op.grouping_indices is None
  True
  >>> op.compute_grouping(grouping_type="qwc")
  >>> op.grouping_indices
  ((2,), (0, 1))
  ```

  Note that the grouping indices refer to the lists returned by `Sum.terms()`, not `Sum.operands`.

* Added new `SpectralNormError` class to the new error tracking functionality.
  [(#5154)](https://github.com/PennyLaneAI/pennylane/pull/5154)

* Added `error` method to `QuantumPhaseEstimation` template.
  [(#5278)](https://github.com/PennyLaneAI/pennylane/pull/5278)

* The `dynamic_one_shot` transform is introduced enabling dynamic circuit execution on circuits with shots and devices that support `MidMeasureMP` operations natively.
  [(#5266)](https://github.com/PennyLaneAI/pennylane/pull/5266)

* Added new function `qml.operation.convert_to_legacy_H` to convert `Sum`, `SProd`, and `Prod` to `Hamiltonian` instances.
  [(#5309)](https://github.com/PennyLaneAI/pennylane/pull/5309)

<h3>Improvements 🛠</h3>

* Gradient transforms may now be applied to batched/broadcasted QNodes, as long as the
  broadcasting is in non-trainable parameters.
  [(#5452)](https://github.com/PennyLaneAI/pennylane/pull/5452)

* Improve the performance of computing the matrix of `qml.QFT`
  [(#5351)](https://github.com/PennyLaneAI/pennylane/pull/5351)
  
* The `qml.is_commuting` function now accepts `Sum`, `SProd`, and `Prod` instances.
  [(#5351)](https://github.com/PennyLaneAI/pennylane/pull/5351)

* Operators can now be left multiplied `x * op` by numpy arrays.
  [(#5361)](https://github.com/PennyLaneAI/pennylane/pull/5361)

* Create the `qml.Reflection` operator, useful for amplitude amplification and its variants.
  [(#5159)](https://github.com/PennyLaneAI/pennylane/pull/5159)

  ```python
  @qml.prod
  def generator(wires):
        qml.Hadamard(wires=wires)

  U = generator(wires=0)

  dev = qml.device('default.qubit')
  @qml.qnode(dev)
  def circuit():

        # Initialize to the state |1>
        qml.PauliX(wires=0)

        # Apply the reflection
        qml.Reflection(U)

        return qml.state()

  ```

  ```pycon
  >>> circuit()
  tensor([1.+6.123234e-17j, 0.-6.123234e-17j], requires_grad=True)
  ```
  
* The `qml.AmplitudeAmplification` operator is introduced, which is a high-level interface for amplitude amplification and its variants.
  [(#5160)](https://github.com/PennyLaneAI/pennylane/pull/5160)

  ```python
  @qml.prod
  def generator(wires):
      for wire in wires:
          qml.Hadamard(wires=wire)

  U = generator(wires=range(3))
  O = qml.FlipSign(2, wires=range(3))

  dev = qml.device("default.qubit")

  @qml.qnode(dev)
  def circuit():

      generator(wires=range(3))
      qml.AmplitudeAmplification(U, O, iters=5, fixed_point=True, work_wire=3)

      return qml.probs(wires=range(3))

  ```
  
  ```pycon
  >>> print(np.round(circuit(), 3))
  [0.013, 0.013, 0.91, 0.013, 0.013, 0.013, 0.013, 0.013]

  ```


* Added new function `qml.bravyi_kitaev` to map fermionic Hamiltonians to qubit Hamiltonians.
  [(#5390)](https://github.com/PennyLaneAI/pennylane/pull/5390)

  ```python
  import pennylane as qml
  fermi_ham = qml.fermi.from_string('0+ 1-')

  qubit_ham = qml.bravyi_kitaev(fermi_ham, n=6)
  ```

  ```pycon
  >>> print(qubit_ham)
  -0.25j * Y(0.0) + (-0.25+0j) * X(0) @ Z(1.0) + (0.25+0j) * X(0.0) + 0.25j * Y(0) @ Z(1.0)
  ```
  
* A new class `qml.ops.LinearCombination` is introduced. In essence, this class is an updated equivalent of `qml.ops.Hamiltonian`
  but for usage with new operator arithmetic.
  [(#5216)](https://github.com/PennyLaneAI/pennylane/pull/5216)

* The `qml.TrotterProduct` operator now supports error estimation functionality. 
  [(#5384)](https://github.com/PennyLaneAI/pennylane/pull/5384)

  ```pycon
  >>> hamiltonian = qml.dot([1.0, 0.5, -0.25], [qml.X(0), qml.Y(0), qml.Z(0)])
  >>> op = qml.TrotterProduct(hamiltonian, time=0.01, order=2)
  >>> op.error(method="one-norm")
  SpectralNormError(8.039062500000003e-06)
  >>>
  >>> op.error(method="commutator")
  SpectralNormError(6.166666666666668e-06)
  ```
<h3>Improvements 🛠</h3>

* `qml.ops.Conditional` now stores the `data`, `num_params`, and `ndim_param` attributes of
  the operator it wraps.
  [(#5473)](https://github.com/PennyLaneAI/pennylane/pull/5473)

* `qml.transforms.broadcast_expand` now supports shot vectors when returning `qml.sample()`.
  [(#5473)](https://github.com/PennyLaneAI/pennylane/pull/5473)

* `LightningVJPs` is now compatible with Lightning devices using the new device API.
  [(#5469)](https://github.com/PennyLaneAI/pennylane/pull/5469)

* The `qml.is_commuting` function now accepts `Sum`, `SProd`, and `Prod` instances.
  [(#5351)](https://github.com/PennyLaneAI/pennylane/pull/5351)

* Operators can now be left multiplied `x * op` by numpy arrays.
  [(#5361)](https://github.com/PennyLaneAI/pennylane/pull/5361)

* The `molecular_hamiltonian` function calls `PySCF` directly when `method='pyscf'` is selected.
  [(#5118)](https://github.com/PennyLaneAI/pennylane/pull/5118)

* The generators in the source code return operators consistent with the global setting for 
  `qml.operator.active_new_opmath()` wherever possible. `Sum`, `SProd` and `Prod` instances 
  will be returned even after disabling the new operator arithmetic in cases where they offer 
  additional functionality not available using legacy operators.
  [(#5253)](https://github.com/PennyLaneAI/pennylane/pull/5253)
  [(#5410)](https://github.com/PennyLaneAI/pennylane/pull/5410)
  [(#5411)](https://github.com/PennyLaneAI/pennylane/pull/5411) 
  [(#5421)](https://github.com/PennyLaneAI/pennylane/pull/5421)

* Upgraded `null.qubit` to the new device API. Also, added support for all measurements and various modes of differentiation.
  [(#5211)](https://github.com/PennyLaneAI/pennylane/pull/5211)
  
* `ApproxTimeEvolution` is now compatible with any operator that defines a `pauli_rep`.
  [(#5362)](https://github.com/PennyLaneAI/pennylane/pull/5362)

* `Hamiltonian.pauli_rep` is now defined if the hamiltonian is a linear combination of paulis.
  [(#5377)](https://github.com/PennyLaneAI/pennylane/pull/5377)

* `Prod.eigvals()` is now compatible with Qudit operators.
  [(#5400)](https://github.com/PennyLaneAI/pennylane/pull/5400)

* Obtaining classical shadows using the `default.clifford` device is now compatible with
  [stim](https://github.com/quantumlib/Stim) `v1.13.0`.
  [(#5409)](https://github.com/PennyLaneAI/pennylane/pull/5409)

* `qml.specs` and `qml.Tracker` now return information about algorithmic errors for the qnode as well.
  [(#5464)](https://github.com/PennyLaneAI/pennylane/pull/5464)
  [(#5465)](https://github.com/PennyLaneAI/pennylane/pull/5465)

* `qml.specs` now returns information regarding algorithmic errors for the qnode as well.
  [(#5464)](https://github.com/PennyLaneAI/pennylane/pull/5464)

* `qml.transforms.hamiltonian_expand` can now handle multi-term observables with a constant offset.
  [(#5414)](https://github.com/PennyLaneAI/pennylane/pull/5414)

* The `qml.qchem.hf_state` function is upgraded to be compatible with the parity and Bravyi-Kitaev bases.
  [(#5472)](https://github.com/PennyLaneAI/pennylane/pull/5472)

<h4>Community contributions 🥳</h4>

* Functions `measure_with_samples` and `sample_state` have been added to the new `qutrit_mixed` module found in
 `qml.devices`. These functions are used to sample device-compatible states, returning either the final measured state or value of an observable.
  [(#5082)](https://github.com/PennyLaneAI/pennylane/pull/5082)

* Replaced `cache_execute` with an alternate implementation based on `@transform`.
  [(#5318)](https://github.com/PennyLaneAI/pennylane/pull/5318)

* The `QNode` now defers `diff_method` validation to the device under the new device api `qml.devices.Device`.
  [(#5176)](https://github.com/PennyLaneAI/pennylane/pull/5176)

* `taper_operation` method is compatible with new operator arithmetic.
  [(#5326)](https://github.com/PennyLaneAI/pennylane/pull/5326)

* `qml.transforms.split_non_commuting` will now work with single-term operator arithmetic.
  [(#5314)](https://github.com/PennyLaneAI/pennylane/pull/5314)

* Fixed differentiability for Hamiltonian measurements in new `qutrit_mixed` module. 
  [(#5186)](https://github.com/PennyLaneAI/pennylane/pull/5186)
  
* Added `simulate` function to the new `qutrit_mixed` module in `qml.devices`. This allows for simulation of a 
  noisy qutrit circuit with measurement and sampling.
  [(#5213)](https://github.com/PennyLaneAI/pennylane/pull/5213)

* Implemented the method `process_counts` in `ExpectationMP`, `VarianceMP`, `CountsMP`, and `SampleMP`
  [(#5256)](https://github.com/PennyLaneAI/pennylane/pull/5256)
  [(#5395)](https://github.com/PennyLaneAI/pennylane/pull/5395)

* Extend the device test suite to cover gradient methods, templates and arithmetic observables.
  [(#5273)](https://github.com/PennyLaneAI/pennylane/pull/5273)
  [(#5518)](https://github.com/PennyLaneAI/pennylane/pull/5518)

* Add type hints for unimplemented methods of the abstract class `Operator`.
  [(#5490)](https://github.com/PennyLaneAI/pennylane/pull/5490)

* A clear error message is added in `KerasLayer` when using the newest version of TensorFlow with Keras 3 
  (which is not currently compatible with `KerasLayer`), linking to instructions to enable Keras 2.
  [(#5488)](https://github.com/PennyLaneAI/pennylane/pull/5488)

* Removed the warning that an observable might not be hermitian in `qnode` executions. This enables jit-compilation.
  [(#5506)](https://github.com/PennyLaneAI/pennylane/pull/5506)

* Implement `Shots.bins()` method.
  [(#5476)](https://github.com/PennyLaneAI/pennylane/pull/5476)

<h3>Breaking changes 💔</h3>

* Operator dunder methods now combine like-operator arithmetic classes via `lazy=False`. This reduces the chance of `RecursionError` and makes nested
  operators easier to work with.
  [(#5478)](https://github.com/PennyLaneAI/pennylane/pull/5478)

* The private functions `_pauli_mult`, `_binary_matrix` and `_get_pauli_map` from the `pauli` module have been removed. The same functionality can be achieved using newer features in the ``pauli`` module.
  [(#5323)](https://github.com/PennyLaneAI/pennylane/pull/5323)

* `qml.matrix()` called on the following will raise an error if `wire_order` is not specified:
  * tapes with more than one wire.
  * quantum functions.
  * Operator class where `num_wires` does not equal to 1
  * QNodes if the device does not have wires specified.
  * PauliWords and PauliSentences with more than one wire.
  [(#5328)](https://github.com/PennyLaneAI/pennylane/pull/5328)
  [(#5359)](https://github.com/PennyLaneAI/pennylane/pull/5359)

* `qml.pauli.pauli_mult` and `qml.pauli.pauli_mult_with_phase` are now removed. Instead, you  should use `qml.simplify(qml.prod(pauli_1, pauli_2))` to get the reduced operator.
  [(#5324)](https://github.com/PennyLaneAI/pennylane/pull/5324)
  
  ```pycon
  >>> op = qml.simplify(qml.prod(qml.PauliX(0), qml.PauliZ(0)))
  >>> op
  -1j*(PauliY(wires=[0]))
  >>> [phase], [base] = op.terms()
  >>> phase, base
  (-1j, PauliY(wires=[0]))
  ```

* `MeasurementProcess.name` and `MeasurementProcess.data` have been removed. Use `MeasurementProcess.obs.name` and `MeasurementProcess.obs.data` instead.
  [(#5321)](https://github.com/PennyLaneAI/pennylane/pull/5321)

* `Operator.validate_subspace(subspace)` has been removed. Instead, you should use `qml.ops.qutrit.validate_subspace(subspace)`.
  [(#5311)](https://github.com/PennyLaneAI/pennylane/pull/5311)

* The contents of `qml.interfaces` is moved inside `qml.workflow`. The old import path no longer exists.
  [(#5329)](https://github.com/PennyLaneAI/pennylane/pull/5329)

* `single_tape_transform`, `batch_transform`, `qfunc_transform`, `op_transform`, `gradient_transform`
  and `hessian_transform` are removed. Instead, switch to using the new `qml.transform` function. Please refer to
  `the transform docs <https://docs.pennylane.ai/en/stable/code/qml_transforms.html#custom-transforms>`_
  to see how this can be done.
  [(#5339)](https://github.com/PennyLaneAI/pennylane/pull/5339)

* Attempting to multiply `PauliWord` and `PauliSentence` with `*` will raise an error. Instead, use `@` to conform with the PennyLane convention.
  [(#5341)](https://github.com/PennyLaneAI/pennylane/pull/5341)

* When new operator arithmetic is enabled, `qml.Hamiltonian` is now an alias for `qml.ops.LinearCombination`.
  `Hamiltonian` will still be accessible as `qml.ops.Hamiltonian`.
  [(#5393)](https://github.com/PennyLaneAI/pennylane/pull/5393)

* Since `default.mixed` does not support snapshots with measurements, attempting to do so will result in a `DeviceError` instead of getting the density matrix.
  [(#5416)](https://github.com/PennyLaneAI/pennylane/pull/5416)

<h3>Deprecations 👋</h3>

* `qml.load` is deprecated. Instead, please use the functions outlined in the *Importing workflows* quickstart guide, such as `qml.from_qiskit`.
  [(#5312)](https://github.com/PennyLaneAI/pennylane/pull/5312)

* Specifying `control_values` with a bit string to `qml.MultiControlledX` is deprecated. Instead, use a list of booleans or 1s and 0s.
  [(#5352)](https://github.com/PennyLaneAI/pennylane/pull/5352)

* `qml.from_qasm_file` is deprecated. Instead, please open the file and then load its content using `qml.from_qasm`.
  [(#5331)](https://github.com/PennyLaneAI/pennylane/pull/5331)

  ```pycon
  >>> with open("test.qasm", "r") as f:
  ...     circuit = qml.from_qasm(f.read())
  ```

* Accessing `qml.ops.Hamiltonian` with new operator arithmetic is deprecated. Using `qml.Hamiltonian` with new operator arithmetic enabled now
  returns a `LinearCombination` instance. Some functionality may not work as expected. To continue using the `Hamiltonian` class, you can use
  `qml.operation.disable_new_opmath()` to disable the new operator arithmetic.
  [(#5393)](https://github.com/PennyLaneAI/pennylane/pull/5393)

<h3>Documentation 📝</h3>

* Adds a page explaining the shapes and nesting of result objects.
  [(#5418)](https://github.com/PennyLaneAI/pennylane/pull/5418)

* Removed some redundant documentation for the `evolve` function.
  [(#5347)](https://github.com/PennyLaneAI/pennylane/pull/5347)

* Updated the final example in the `compile` docstring to use transforms correctly.
  [(#5348)](https://github.com/PennyLaneAI/pennylane/pull/5348)

* A link to the demos for using `qml.SpecialUnitary` and `qml.QNGOptimizer` has been added to their respective docstrings.
  [(#5376)](https://github.com/PennyLaneAI/pennylane/pull/5376)

* A code example in the `qml.measure` docstring has been added that showcases returning mid-circuit measurement statistics from QNodes.
  [(#5441)](https://github.com/PennyLaneAI/pennylane/pull/5441)

* The computational basis convention used for `qml.measure` — 0 and 1 rather than ±1 — has been clarified in its docstring.
  [(#5474)](https://github.com/PennyLaneAI/pennylane/pull/5474)

<h3>Bug fixes 🐛</h3>

<<<<<<< HEAD
* `qml.ParticleConservingU1` and `qml.ParticleConservingU2` no longer raise an error when the initial state is not specified.
  [(#5535)](https://github.com/PennyLaneAI/pennylane/pull/5535)
=======
* `qml.counts` no longer returns negative samples when measuring 8 or more wires.
  [(#5544)](https://github.com/PennyLaneAI/pennylane/pull/5544)
>>>>>>> 016d2cc7

* The `dynamic_one_shot` transform now works with broadcasting.
  [(#5473)](https://github.com/PennyLaneAI/pennylane/pull/5473)

* Diagonalize the state around `ProbabilityMP` measurements in `statistics` when executing on a Lightning device.
  [(#5529)](https://github.com/PennyLaneAI/pennylane/pull/5529)

* `two_qubit_decomposition` no longer diverges at a special case of unitary matrix.
  [(#5448)](https://github.com/PennyLaneAI/pennylane/pull/5448)

* The `qml.QNSPSAOptimizer` now correctly handles optimization for legacy devices that do not follow the new API design.
  [(#5497)](https://github.com/PennyLaneAI/pennylane/pull/5497)

* Operators applied to all wires are now drawn correctly in a circuit with mid-circuit measurements.
  [(#5501)](https://github.com/PennyLaneAI/pennylane/pull/5501)

* Fix a bug where certain unary mid-circuit measurement expressions would raise an uncaught error.
  [(#5480)](https://github.com/PennyLaneAI/pennylane/pull/5480)

* The probabilities now sum to one using the `torch` interface with `default_dtype` set to `torch.float32`. 
  [(#5462)](https://github.com/PennyLaneAI/pennylane/pull/5462)

* Tensorflow can now handle devices with float32 results but float64 input parameters.
  [(#5446)](https://github.com/PennyLaneAI/pennylane/pull/5446)

* Fix a bug where the `argnum` kwarg of `qml.gradients.stoch_pulse_grad` references the wrong parameters in a tape,
  creating an inconsistency with other differentiation methods and preventing some use cases.
  [(#5458)](https://github.com/PennyLaneAI/pennylane/pull/5458)

* Avoid bounded value failures due to numerical noise with calls to `np.random.binomial`.
  [(#5447)](https://github.com/PennyLaneAI/pennylane/pull/5447)

* Using `@` with legacy Hamiltonian instances now properly de-queues the previously existing operations.
  [(#5454)](https://github.com/PennyLaneAI/pennylane/pull/5455)

* The `QNSPSAOptimizer` now properly handles differentiable parameters, resulting in being able to use it for more than one optimization step.
  [(#5439)](https://github.com/PennyLaneAI/pennylane/pull/5439)

* The `QNode` interface now resets if an error occurs during execution.
  [(#5449)](https://github.com/PennyLaneAI/pennylane/pull/5449)

* Fix failing tests due to changes with Lightning's adjoint diff pipeline.
  [(#5450)](https://github.com/PennyLaneAI/pennylane/pull/5450)

* Fix Torch tensor locality with autoray-registered coerce method.
  [(#5438)](https://github.com/PennyLaneAI/pennylane/pull/5438)

* `jax.jit` now works with `qml.sample` with a multi-wire observable.
  [(#5422)](https://github.com/PennyLaneAI/pennylane/pull/5422)

* `qml.qinfo.quantum_fisher` now works with non-`default.qubit` devices.
  [(#5423)](https://github.com/PennyLaneAI/pennylane/pull/5423)

* We no longer perform unwanted dtype promotion in the `pauli_rep` of `SProd` instances when using tensorflow.
  [(#5246)](https://github.com/PennyLaneAI/pennylane/pull/5246)

* Fixed `TestQubitIntegration.test_counts` in `tests/interfaces/test_jax_qnode.py` to always produce counts for all
  outcomes.
  [(#5336)](https://github.com/PennyLaneAI/pennylane/pull/5336)

* Fixed `PauliSentence.to_mat(wire_order)` to support identities with wires.
  [(#5407)](https://github.com/PennyLaneAI/pennylane/pull/5407)

* `CompositeOp.map_wires` now correctly maps the `overlapping_ops` property.
  [(#5430)](https://github.com/PennyLaneAI/pennylane/pull/5430)

* Update `DefaultQubit.supports_derivatives` to correctly handle circuits containing `MidMeasureMP` with adjoint
  differentiation.
  [(#5434)](https://github.com/PennyLaneAI/pennylane/pull/5434)

* `SampleMP`, `ExpectationMP`, `CountsMP`, `VarianceMP` constructed with ``eigvals`` can now properly process samples.
  [(#5463)](https://github.com/PennyLaneAI/pennylane/pull/5463)

* Fixes a bug in `hamiltonian_expand` that produces incorrect output dimensions when shot vectors are combined with parameter broadcasting.
  [(#5494)](https://github.com/PennyLaneAI/pennylane/pull/5494)

<h3>Contributors ✍️</h3>

This release contains contributions from (in alphabetical order):

Tarun Kumar Allamsetty,
Guillermo Alonso,
Mikhail Andrenkov,
Utkarsh Azad,
Gabriel Bottrill,
Astral Cai,
Diksha Dhawan,
Isaac De Vlugt,
Amintor Dusko,
Pietropaolo Frisoni,
Lillian M. A. Frederiksen,
Austin Huang,
Soran Jahangiri,
Korbinian Kottmann,
Christina Lee,
Vincent Michaud-Rioux,
Mudit Pandey,
Kenya Sakka,
Jay Soni,
Matthew Silverman,
David Wierichs.<|MERGE_RESOLUTION|>--- conflicted
+++ resolved
@@ -380,13 +380,11 @@
 
 <h3>Bug fixes 🐛</h3>
 
-<<<<<<< HEAD
 * `qml.ParticleConservingU1` and `qml.ParticleConservingU2` no longer raise an error when the initial state is not specified.
   [(#5535)](https://github.com/PennyLaneAI/pennylane/pull/5535)
-=======
+
 * `qml.counts` no longer returns negative samples when measuring 8 or more wires.
   [(#5544)](https://github.com/PennyLaneAI/pennylane/pull/5544)
->>>>>>> 016d2cc7
 
 * The `dynamic_one_shot` transform now works with broadcasting.
   [(#5473)](https://github.com/PennyLaneAI/pennylane/pull/5473)
