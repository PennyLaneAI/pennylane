--- conflicted
+++ resolved
@@ -4,23 +4,12 @@
 
 <h3>New features since last release</h3>
 
-<<<<<<< HEAD
-* Function is added for user-facing circuit decomposition. 
-  [(#6334)](https://github.com/PennyLaneAI/pennylane/pull/6334)
-
-* Added `process_density_matrix` implementations to 5 `StateMeasurement` subclasses:
-  `ExpVal`, `Var`, `Purity`, `MutualInformation`, and `VnEntropy`.
-  This enables `process_density_matrix` to be an abstract method in `StateMeasurement`,
-  facilitating future support for mixed-state devices and expanded density matrix operations. Also, there is a quick fix for the `np.sqrt` call in the `ProbabilityMP` class to be replaced by `qml.math.sqrt`.
-  [(#6330)](https://github.com/PennyLaneAI/pennylane/pull/6330)
-=======
 * Two new methods: `setup_execution_config` and `preprocess_transforms` are added to the `Device`
   class. Device developers are encouraged to override these two methods separately instead of the
   `preprocess` method. For now, to avoid ambiguity, a device is allowed to override either these
   two methods or `preprocess`, but not both. In the long term, we will slowly phase out the use of
   `preprocess` in favour of these two methods for better separation of concerns.
   [(#6617)](https://github.com/PennyLaneAI/pennylane/pull/6617)
->>>>>>> fa633727
 
 * Developers of plugin devices now have the option of providing a TOML-formatted configuration file
   to declare the capabilities of the device. See [Device Capabilities](https://docs.pennylane.ai/en/latest/development/plugins.html#device-capabilities) for details.
@@ -416,15 +405,8 @@
 Korbinian Kottmann,
 Christina Lee,
 William Maxwell,
-<<<<<<< HEAD
-Erick Ochoa Lopez,
-Lee J. O'Riordan,
-Mudit Pandey,
-David Wierichs,
-Andrija Paurevic,
-=======
 Andrija Paurevic,
 Justin Pickering,
 Jay Soni,
 David Wierichs,
->>>>>>> fa633727
+Andrija Paurevic,