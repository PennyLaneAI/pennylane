:orphan:

# Release 0.35.0-dev (development release)

<h3>New features since last release</h3>

<h4>Native mid-circuit measurements on default qubit 💡</h4>

* The `default.qubit` device treats mid-circuit measurements natively when operating in
  shots-mode (i.e. `shots is not None`). Previously, circuits with mid-circuit measurements
  would be decomposed using the `@qml.defer_measurements` transform (which is still a valid
  decorator), requiring one extra wire for each mid-circuit measurement. The new
  behavior is to evaluate the circuit `shots` times, "collapsing" the circuit state
  stochastically along the way. While this is oftentimes slower, it requires much less
  memory for circuits with several mid-circuit measurements, or circuits which have already
  several wires.
  [(#5088)](https://github.com/PennyLaneAI/pennylane/pull/5088)

<h4>Work easily and efficiently with Pauli operators 🔧</h4>

* New `qml.commutator` function that allows to compute commutators between
  `qml.operation.Operator`, `qml.pauli.PauliWord` and `qml.pauli.PauliSentence` instances.
  [(#5051)](https://github.com/PennyLaneAI/pennylane/pull/5051)
  [(#5052)](https://github.com/PennyLaneAI/pennylane/pull/5052)

  Basic usage with PennyLane operators.

  ```pycon
  >>> qml.commutator(qml.PauliX(0), qml.PauliY(0))
  2j*(PauliZ(wires=[0]))
  ```

  We can return a `PauliSentence` instance by setting `pauli=True`.

  ```pycon
  >>> op1 = qml.PauliX(0) @ qml.PauliX(1)
  >>> op2 = qml.PauliY(0) + qml.PauliY(1)
  >>> qml.commutator(op1, op2, pauli=True)
  2j * X(1) @ Z(0)
  + 2j * Z(1) @ X(0)
  ```

  We can also input `PauliWord` and `PauliSentence` instances.

  ```pycon
  >>> op1 = PauliWord({0:"X", 1:"X"})
  >>> op2 = PauliWord({0:"Y"}) + PauliWord({1:"Y"})
  >>> qml.commutator(op1, op2, pauli=True)
  2j * Z(0) @ X(1)
  + 2j * X(0) @ Z(1)
  ```

  We can also compute commutators with Pauli operators natively with the `PauliSentence.commutator` method.

  ```pycon
  >>> op1 = PauliWord({0:"X", 1:"X"})
  >>> op2 = PauliWord({0:"Y"}) + PauliWord({1:"Y"})
  >>> op1.commutator(op2)
  2j * Z(0) @ X(1)
  + 2j * X(0) @ Z(1)
  ```

* Upgrade Pauli arithmetic:
  You can now multiply `PauliWord` and `PauliSentence` instances by scalars, e.g. `0.5 * PauliWord({0:"X"})` or `0.5 * PauliSentence({PauliWord({0:"X"}): 1.})`.
  You can now intuitively add together
  `PauliWord` and `PauliSentence` as well as scalars, which are treated implicitly as identities.
  For example `ps1 + pw1 + 1.` for some Pauli word `pw1 = PauliWord({0: "X", 1: "Y"})` and Pauli
  sentence `ps1 = PauliSentence({pw1: 3.})`.
  You can now subtract `PauliWord` and `PauliSentence` instances, as well as scalars, from each other. For example `ps1 - pw1 - 1`.
  Overall, you can now intuitively construct `PauliSentence` operators like `0.5 * pw1 - 1.5 * ps1 + 2`.
  [(#4989)](https://github.com/PennyLaneAI/pennylane/pull/4989)
  [(#5001)](https://github.com/PennyLaneAI/pennylane/pull/5001)
  [(#5003)](https://github.com/PennyLaneAI/pennylane/pull/5003)
  [(#5017)](https://github.com/PennyLaneAI/pennylane/pull/5017)

* `qml.matrix` now accepts `PauliWord` and `PauliSentence` instances, `qml.matrix(PauliWord({0:"X"}))`.
  [(#5018)](https://github.com/PennyLaneAI/pennylane/pull/5018)

* Composite operations (eg. those made with `qml.prod` and `qml.sum`) and `SProd` operations convert `Hamiltonian` and
  `Tensor` operands to `Sum` and `Prod` types, respectively. This helps avoid the mixing of
  incompatible operator types.
  [(#5031)](https://github.com/PennyLaneAI/pennylane/pull/5031)
  [(#5063)](https://github.com/PennyLaneAI/pennylane/pull/5063)

* `qml.Identity()` can be initialized without wires. Measuring it is currently not possible though.
  [(#5106)](https://github.com/PennyLaneAI/pennylane/pull/5106)

<h4>Easy to inspect transforms 🔎</h4>

<h4>New Clifford and noisy qutrit devices 🦾</h4>

* A new `default.clifford` device enables efficient simulation of large-scale Clifford circuits
  defined in PennyLane through the use of [stim](https://github.com/quantumlib/Stim) as a backend.
  [(#4936)](https://github.com/PennyLaneAI/pennylane/pull/4936)

  Given a circuit with only Clifford gates, one can use this device to obtain the usual range
  of PennyLane [measurements](https://docs.pennylane.ai/en/stable/introduction/measurements.html)
  as well as the state represented in the Tableau form of
  [Aaronson & Gottesman (2004)](https://journals.aps.org/pra/abstract/10.1103/PhysRevA.70.052328):

  ```python
  import pennylane as qml

  dev = qml.device("default.clifford", tableau=True)
  @qml.qnode(dev)
  def circuit():
      qml.CNOT(wires=[0, 1])
      qml.PauliX(wires=[1])
      qml.ISWAP(wires=[0, 1])
      qml.Hadamard(wires=[0])
      return qml.state()
  ```

  ```pycon
  >>> circuit()
  array([[0, 1, 1, 0, 0],
         [1, 0, 1, 1, 1],
         [0, 0, 0, 1, 0],
         [1, 0, 0, 1, 1]])
  ```

* A function called `apply_operation` has been added to the new `qutrit_mixed` module found in `qml.devices` that applies operations to device-compatible states.
  [(#5032)](https://github.com/PennyLaneAI/pennylane/pull/5032)

<h3>Improvements 🛠</h3>

<h4>Faster gradients with VJPs and other performance improvements</h4>

* Adjoint device VJP's are now supported with `jax.jacobian`. `device_vjp=True` is
  is now strictly faster for jax.
  [(#4963)](https://github.com/PennyLaneAI/pennylane/pull/4963)

* `device_vjp` can now be used with normal Tensorflow. Support has not yet been added
  for `tf.Function` and Tensorflow Autograph.
  [(#4676)](https://github.com/PennyLaneAI/pennylane/pull/4676)

* PennyLane can now use lightning provided VJPs by selecting `device_vjp=True` on the QNode.
  [(#4914)](https://github.com/PennyLaneAI/pennylane/pull/4914)

* Remove queuing (`AnnotatedQueue`) from `qml.cut_circuit` and `qml.cut_circuit_mc` to improve performance 
  for large workflows.
  [(#5108)](https://github.com/PennyLaneAI/pennylane/pull/5108)

* Improve the performance of circuit-cutting workloads with large numbers of generated tapes.
  [(#5005)](https://github.com/PennyLaneAI/pennylane/pull/5005)

<h4>Community contributions 🥳</h4>

* `parity_transform` is added for parity mapping of a fermionic Hamiltonian.
   [(#4928)](https://github.com/PennyLaneAI/pennylane/pull/4928)
   It is now possible to transform a fermionic Hamiltonian to a qubit Hamiltonian with parity mapping.

   ```python
   import pennylane as qml
   fermi_ham = qml.fermi.FermiWord({(0, 0) : '+', (1, 1) : '-'})

   qubit_ham = qml.fermi.parity_transform(fermi_ham, n=6)
   ```

   ```pycon
   >>> print(qubit_ham)
   (-0.25j*(PauliY(wires=[0]))) + ((-0.25+0j)*(PauliX(wires=[0]) @ PauliZ(wires=[1]))) +
   ((0.25+0j)*(PauliX(wires=[0]))) + (0.25j*(PauliY(wires=[0]) @ PauliZ(wires=[1])))
   ```

* The transform `split_non_commuting` now accepts measurements of type `probs`, `sample` and `counts` which accept both wires and observables.
  [(#4972)](https://github.com/PennyLaneAI/pennylane/pull/4972)

<<<<<<< HEAD
* The `default.qubit` device handles measurement value lists when executing mid-circuit measurements natively.
  [(#5111)](https://github.com/PennyLaneAI/pennylane/pull/5111)

* The `default.qubit` device handles composite measurements when executing mid-circuit measurements natively.
  [(#5111)](https://github.com/PennyLaneAI/pennylane/pull/5111)

* The `default.qubit` device handles post-selection when executing mid-circuit measurements natively.
  [(#5111)](https://github.com/PennyLaneAI/pennylane/pull/5111)

* The `qml.qsvt` function uses `qml.GlobalPhase` instead of `qml.exp` to define global phase.
  [(#5105)](https://github.com/PennyLaneAI/pennylane/pull/5105)
=======
* Improve efficiency of matrix calculation when operator is symmetric over wires
   [(#3601)](https://github.com/PennyLaneAI/pennylane/pull/3601)
>>>>>>> 12e761b5

* The module `pennylane/math/quantum.py` has now support for the min-entropy.
  [(#3959)](https://github.com/PennyLaneAI/pennylane/pull/3959/)

<h4>Other improvements</h4>

* Cuts down on performance bottlenecks in converting a `PauliSentence` to a `Sum`.
  [(#5141)](https://github.com/PennyLaneAI/pennylane/pull/5141)
  [(#5150)](https://github.com/PennyLaneAI/pennylane/pull/5150)

* The `qml.qsvt` function uses `qml.GlobalPhase` instead of `qml.exp` to define global phase.
  [(#5105)](https://github.com/PennyLaneAI/pennylane/pull/5105)

* Update `tests/ops/functions/conftest.py` to ensure all operator types are tested for validity.
  [(#4978)](https://github.com/PennyLaneAI/pennylane/pull/4978)

* A new `pennylane.workflow` module is added. This module now contains `qnode.py`, `execution.py`, `set_shots.py`, `jacobian_products.py`, and the submodule `interfaces`.
  [(#5023)](https://github.com/PennyLaneAI/pennylane/pull/5023)

* Raise a more informative error when calling `adjoint_jacobian` with trainable state-prep operations.
  [(#5026)](https://github.com/PennyLaneAI/pennylane/pull/5026)

* Adds `qml.workflow.get_transform_program` and `qml.workflow.construct_batch` to inspect the transform program and batch of tapes
  at different stages.
  [(#5084)](https://github.com/PennyLaneAI/pennylane/pull/5084)

* `CRX`, `CRY`, `CRZ`, `CROT`, and `ControlledPhaseShift` (i.e. `CPhaseShift`) now inherit from `ControlledOp`, giving them additional properties such as `control_wire` and `control_values`. Calling `qml.ctrl` on `RX`, `RY`, `RZ`, `Rot`, and `PhaseShift` with a single control wire will return gates of types `CRX`, `CRY`, etc. as opposed to a general `Controlled` operator.
  [(#5069)](https://github.com/PennyLaneAI/pennylane/pull/5069)

* CI will now fail if coverage data fails to upload to codecov. Previously, it would silently pass
  and the codecov check itself would never execute.
  [(#5101)](https://github.com/PennyLaneAI/pennylane/pull/5101)

* String representations of Pauli operators have been improved and there are new aliases `X, Y, Z, I` for `PauliX, PauliY, PauliZ, Identity`.
  ```
  >>> qml.PauliX(0)
  X(0)
  >>> qml.PauliX('a')
  X('a')
  >>> 0.5 * X(0)
  0.5 * X(0)
  >>> 0.5 * (X(0) + Y(1))
  0.5 * (X(0) + Y(1))
  ```
  [(#5116)](https://github.com/PennyLaneAI/pennylane/pull/5116)

* `qml.ctrl` called on operators with custom controlled versions will return instances
  of the custom class, and it will also flatten nested controlled operators to a single
  multi-controlled operation. For `PauliX`, `CNOT`, `Toffoli`, and `MultiControlledX`,
  calling `qml.ctrl` will always resolve to the best option in `CNOT`, `Toffoli`, or
  `MultiControlledX` depending on the number of control wires and control values.
  [(#5125)](https://github.com/PennyLaneAI/pennylane/pull/5125/)

* Remove the unwanted warning filter from tests, and ensure that no PennyLaneDeprecationWarnings
  are being raised unexpectedly.
  [(#5122)](https://github.com/PennyLaneAI/pennylane/pull/5122)

<h3>Breaking changes 💔</h3>

* Make PennyLane code compatible with the latest version of `black`.
  [(#5112)](https://github.com/PennyLaneAI/pennylane/pull/5112)
  [(#5119)](https://github.com/PennyLaneAI/pennylane/pull/5119)

* `gradient_analysis_and_validation` is now renamed to `find_and_validate_gradient_methods`. Instead of returning a list, it now returns a dictionary of gradient methods for each parameter index, and no longer mutates the tape.
  [(#5035)](https://github.com/PennyLaneAI/pennylane/pull/5035)

* Passing additional arguments to a transform that decorates a QNode must be done through the use
  of `functools.partial`.
  [(#5046)](https://github.com/PennyLaneAI/pennylane/pull/5046)

* Multiplying two `PauliWord` instances no longer returns a tuple `(new_word, coeff)`
  but instead `PauliSentence({new_word: coeff})`. The old behavior is still available
  with the private method `PauliWord._matmul(other)` for faster processing.
  [(#5045)](https://github.com/PennyLaneAI/pennylane/pull/5054)

* `Observable.return_type` has been removed. Instead, you should inspect the type
  of the surrounding measurement process.
  [(#5044)](https://github.com/PennyLaneAI/pennylane/pull/5044)

* `ClassicalShadow.entropy()` no longer needs an `atol` keyword as a better
  method to estimate entropies from approximate density matrix reconstructions
  (with potentially negative eigenvalues) has been implemented.
  [(#5048)](https://github.com/PennyLaneAI/pennylane/pull/5048)

* Controlled operators with a custom controlled version decomposes like how their
  controlled counterpart decomposes, as opposed to decomposing into their controlled version.   
  [(#5069)](https://github.com/PennyLaneAI/pennylane/pull/5069)
  [(#5125)](https://github.com/PennyLaneAI/pennylane/pull/5125/)
  
  For example:
  ```
  >>> qml.ctrl(qml.RX(0.123, wires=1), control=0).decomposition()
  [
    RZ(1.5707963267948966, wires=[1]),
    RY(0.0615, wires=[1]),
    CNOT(wires=[0, 1]),
    RY(-0.0615, wires=[1]),
    CNOT(wires=[0, 1]),
    RZ(-1.5707963267948966, wires=[1])
  ]
  ```

* `QuantumScript.is_sampled` and `QuantumScript.all_sampled` have been removed. Users should now
  validate these properties manually.
  [(#5072)](https://github.com/PennyLaneAI/pennylane/pull/5072)

* `qml.transforms.one_qubit_decomposition` and `qml.transforms.two_qubit_decomposition` are removed. Instead,
  you should use `qml.ops.one_qubit_decomposition` and `qml.ops.two_qubit_decomposition`.
  [(#5091)](https://github.com/PennyLaneAI/pennylane/pull/5091)

* `qml.ExpvalCost` has been removed. Users should use `qml.expval()` moving forward.
  [(#5097)](https://github.com/PennyLaneAI/pennylane/pull/5097)

<h3>Deprecations 👋</h3>

* `Operator.validate_subspace(subspace)` has been relocated to the `qml.ops.qutrit.parametric_ops`
  module and will be removed from the Operator class in an upcoming release.
  [(#5067)](https://github.com/PennyLaneAI/pennylane/pull/5067)

* Matrix and tensor products between `PauliWord` and `PauliSentence` instances are done using
  the `@` operator, `*` will be used only for scalar multiplication. Note also the breaking
  change that the product of two `PauliWord` instances now returns a `PauliSentence` instead
  of a tuple `(new_word, coeff)`.
  [(#4989)](https://github.com/PennyLaneAI/pennylane/pull/4989)
  [(#5054)](https://github.com/PennyLaneAI/pennylane/pull/5054)

* `MeasurementProcess.name` and `MeasurementProcess.data` are now deprecated, as they contain dummy
  values that are no longer needed.
  [(#5047)](https://github.com/PennyLaneAI/pennylane/pull/5047)
  [(#5071)](https://github.com/PennyLaneAI/pennylane/pull/5071)
  [(#5076)](https://github.com/PennyLaneAI/pennylane/pull/5076)
  [(#5122)](https://github.com/PennyLaneAI/pennylane/pull/5122)

* Calling `qml.matrix` without providing a `wire_order` on objects where the wire order could be
  ambiguous now raises a warning. In the future, the `wire_order` argument will be required in
  these cases.
  [(#5039)](https://github.com/PennyLaneAI/pennylane/pull/5039)

* `qml.pauli.pauli_mult` and `qml.pauli.pauli_mult_with_phase` are now deprecated. Instead, you
  should use `qml.simplify(qml.prod(pauli_1, pauli_2))` to get the reduced operator.
  [(#5057)](https://github.com/PennyLaneAI/pennylane/pull/5057)

* The private functions `_pauli_mult`, `_binary_matrix` and `_get_pauli_map` from the
  `pauli` module have been deprecated, as they are no longer used anywhere and the same
  functionality can be achieved using newer features in the `pauli` module.
  [(#5057)](https://github.com/PennyLaneAI/pennylane/pull/5057)

<h3>Documentation 📝</h3>

* The module documentation for `pennylane.tape` now explains the difference between `QuantumTape` and `QuantumScript`.
  [(#5065)](https://github.com/PennyLaneAI/pennylane/pull/5065)

* A typo in a code example in the `qml.transforms` API has been fixed.
  [(#5014)](https://github.com/PennyLaneAI/pennylane/pull/5014)

* Documentation `qml.data` has been updated and now mentions a way to access the same dataset simultaneously from multiple environments.
  [(#5029)](https://github.com/PennyLaneAI/pennylane/pull/5029)

* Clarification for the definition of `argnum` added to gradient methods
  [(#5035)](https://github.com/PennyLaneAI/pennylane/pull/5035)

* A typo in the code example for `qml.qchem.dipole_of` has been fixed.
  [(#5036)](https://github.com/PennyLaneAI/pennylane/pull/5036)

* Added a development guide on deprecations and removals.
  [(#5083)](https://github.com/PennyLaneAI/pennylane/pull/5083)

* A note about the eigenspectrum of second-quantized Hamiltonians added to `qml.eigvals`.
  [(#5095)](https://github.com/PennyLaneAI/pennylane/pull/5095)

<h3>Bug fixes 🐛</h3>

* The `qml.TrotterProduct` template is updated to accept `SProd` as input Hamiltonian.
  [(#5073)](https://github.com/PennyLaneAI/pennylane/pull/5073)

* Fixed a bug where caching together with JIT compilation and broadcasted tapes yielded wrong results
  `Operator.hash` now depends on the memory location, `id`, of a Jax tracer instead of its string representation.
  [(#3917)](https://github.com/PennyLaneAI/pennylane/pull/3917)

* `qml.transforms.undo_swaps` can now work with operators with hyperparameters or nesting.
  [(#5081)](https://github.com/PennyLaneAI/pennylane/pull/5081)

* `qml.transforms.split_non_commuting` will now pass the original shots along.
  [(#5081)](https://github.com/PennyLaneAI/pennylane/pull/5081)

* If `argnum` is provided to a gradient transform, only the parameters specified in `argnum` will have their gradient methods validated.
  [(#5035)](https://github.com/PennyLaneAI/pennylane/pull/5035)

* `StatePrep` operations expanded onto more wires are now compatible with backprop.
  [(#5028)](https://github.com/PennyLaneAI/pennylane/pull/5028)

* `qml.equal` works well with `qml.Sum` operators when wire labels are a mix of integers and strings.
  [(#5037)](https://github.com/PennyLaneAI/pennylane/pull/5037)

* The return value of `Controlled.generator` now contains a projector that projects onto the correct subspace based on the control value specified.
  [(#5068)](https://github.com/PennyLaneAI/pennylane/pull/5068)

* `CosineWindow` no longer raises an unexpected error when used on a subset of wires at the beginning of a circuit.
  [(#5080)](https://github.com/PennyLaneAI/pennylane/pull/5080)

* Ensure `tf.function` works with `TensorSpec(shape=None)` by skipping batch size computation.
  [(#5089)](https://github.com/PennyLaneAI/pennylane/pull/5089)

* `PauliSentence.wires` no longer imposes a false order.
  [(#5041)](https://github.com/PennyLaneAI/pennylane/pull/5041)

* `qml.qchem.import_state` now applies the chemist-to-physicist 
  sign convention when initializing a PennyLane state vector from
  classically pre-computed wavefunctions. That is, it interleaves 
  spin-up/spin-down operators for the same spatial orbital index,
  as standard in PennyLane (instead of commuting all spin-up 
  operators to the left, as is standard in quantum chemistry). 
  [(#5114)](https://github.com/PennyLaneAI/pennylane/pull/5114)

* Multi-wire controlled `CNOT` and `PhaseShift` can now be decomposed correctly.
  [(#5125)](https://github.com/PennyLaneAI/pennylane/pull/5125/) 
  [(#5148)](https://github.com/PennyLaneAI/pennylane/pull/5148)

* `draw_mpl` no longer raises an error when drawing a circuit containing an adjoint of a controlled operation.
  [(#5149)](https://github.com/PennyLaneAI/pennylane/pull/5149)

* `default.mixed` no longer throws `ValueError` when applying a state vector that is not of type `complex128` when used with tensorflow.
  [(#5155)](https://github.com/PennyLaneAI/pennylane/pull/5155)

<h3>Contributors ✍️</h3>

This release contains contributions from (in alphabetical order):

Abhishek Abhishek,
Utkarsh Azad,
Gabriel Bottrill,
Astral Cai,
Isaac De Vlugt,
Diksha Dhawan,
Eugenio Gigante,
Diego Guala,
Soran Jahangiri,
Korbinian Kottmann,
Christina Lee,
Xiaoran Li,
Vincent Michaud-Rioux,
Romain Moyard,
Pablo Antonio Moreno Casares,
Lee J. O'Riordan,
Mudit Pandey,
Alex Preciado,
Matthew Silverman,
Jay Soni.
<|MERGE_RESOLUTION|>--- conflicted
+++ resolved
@@ -163,25 +163,22 @@
    ((0.25+0j)*(PauliX(wires=[0]))) + (0.25j*(PauliY(wires=[0]) @ PauliZ(wires=[1])))
    ```
 
+<h3>Improvements 🛠</h3>
+
+* The `default.qubit` device handles measurement value lists when executing mid-circuit measurements natively.
+  [(#5120)](https://github.com/PennyLaneAI/pennylane/pull/5120)
+
+* The `default.qubit` device handles composite measurements when executing mid-circuit measurements natively.
+  [(#5120)](https://github.com/PennyLaneAI/pennylane/pull/5120)
+
+* The `default.qubit` device handles post-selection when executing mid-circuit measurements natively.
+  [(#5120)](https://github.com/PennyLaneAI/pennylane/pull/5120)
+
 * The transform `split_non_commuting` now accepts measurements of type `probs`, `sample` and `counts` which accept both wires and observables.
   [(#4972)](https://github.com/PennyLaneAI/pennylane/pull/4972)
 
-<<<<<<< HEAD
-* The `default.qubit` device handles measurement value lists when executing mid-circuit measurements natively.
-  [(#5111)](https://github.com/PennyLaneAI/pennylane/pull/5111)
-
-* The `default.qubit` device handles composite measurements when executing mid-circuit measurements natively.
-  [(#5111)](https://github.com/PennyLaneAI/pennylane/pull/5111)
-
-* The `default.qubit` device handles post-selection when executing mid-circuit measurements natively.
-  [(#5111)](https://github.com/PennyLaneAI/pennylane/pull/5111)
-
-* The `qml.qsvt` function uses `qml.GlobalPhase` instead of `qml.exp` to define global phase.
-  [(#5105)](https://github.com/PennyLaneAI/pennylane/pull/5105)
-=======
 * Improve efficiency of matrix calculation when operator is symmetric over wires
    [(#3601)](https://github.com/PennyLaneAI/pennylane/pull/3601)
->>>>>>> 12e761b5
 
 * The module `pennylane/math/quantum.py` has now support for the min-entropy.
   [(#3959)](https://github.com/PennyLaneAI/pennylane/pull/3959/)
