--- conflicted
+++ resolved
@@ -4,9 +4,8 @@
 
  <h3>New features since last release</h3>
 
-<<<<<<< HEAD
 * `qml.purity` is added as a measurement process for purity
-=======
+
 * The JAX-JIT interface now supports higher-order gradient computation with the new return types system.
   [(#3498)](https://github.com/PennyLaneAI/pennylane/pull/3498)
 
@@ -42,7 +41,6 @@
     (DeviceArray(-1.76855671e-17, dtype=float64, weak_type=True),
      DeviceArray(0.41614684, dtype=float64, weak_type=True))))
   ```
->>>>>>> 3fded4c1
 
  <h3>Improvements</h3>
 * The `qml.generator` function now checks if the generator is hermitian, rather than whether it is a subclass of 
@@ -60,12 +58,7 @@
  <h3>Contributors</h3>
 
  This release contains contributions from (in alphabetical order):
-<<<<<<< HEAD
 
 Astral Cai
 Lillian M. A. Frederiksen
-=======
- 
-Lillian M. A. Frederiksen
-Antal Száva
->>>>>>> 3fded4c1
+Antal Száva