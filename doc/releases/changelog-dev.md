--- conflicted
+++ resolved
@@ -17,15 +17,9 @@
   order, which looks like the following for one and two qubits:
 
   ```pycon
-<<<<<<< HEAD
-  >>> qml.ops.qubit.matrix_ops.pauli_words(1) # 4**1-1 = 3 Pauli words
-  ['X', 'Y', 'Z']
-  >>> qml.ops.qubit.matrix_ops.pauli_words(2) # 4**2-1 = 15 Pauli words
-=======
   >>> qml.ops.qubit.special_unitary.pauli_basis_strings(1) # 4**1-1 = 3 Pauli words
   ['X', 'Y', 'Z']
   >>> qml.ops.qubit.special_unitary.pauli_basis_strings(2) # 4**2-1 = 15 Pauli words
->>>>>>> 5e0e4cc0
   ['IX', 'IY', 'IZ', 'XI', 'XX', 'XY', 'XZ', 'YI', 'YX', 'YY', 'YZ', 'ZI', 'ZX', 'ZY', 'ZZ'] 
   ```
   
@@ -50,12 +44,8 @@
   True
   ```
   
-<<<<<<< HEAD
-  This operation can be differentiated with hardware-compatible methods like parameter shifts,
-  and it supports parameter broadcasting/batching.
-=======
-  This operation supports parameter broadcasting/batching.
->>>>>>> 5e0e4cc0
+  This operation can be differentiated with hardware-compatible methods like parameter shifts
+  and it supports parameter broadcasting/batching, but not both at the same time.
 
 * Add `typing.TensorLike` type.
   [(#3675)](https://github.com/PennyLaneAI/pennylane/pull/3675)
