--- conflicted
+++ resolved
@@ -136,9 +136,6 @@
 Pietropaolo Frisoni,
 Soran Jahangiri,
 Korbinian Kottmann,
-<<<<<<< HEAD
+Christina Lee,
 Mudit Pandey,
-=======
-Christina Lee,
->>>>>>> 50ddca42
 Matthew Silverman.