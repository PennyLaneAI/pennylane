:orphan:

# Release 0.32.0-dev (development release)

<h3>New features since last release</h3>

<<<<<<< HEAD
* Transform programs 

<h3>Improvements 🛠</h3>

* Transform Programs, `qml.transforms.core.TransformProgram`, can now be called on a batch of circuits
  and return a new batch of circuits and a single post processing function.
  [(#4364)](https://github.com/PennyLaneAI/pennylane/pull/4364)
=======
* `DefaultQubit2` accepts a `max_workers` argument which controls multiprocessing. 
  A `ProcessPoolExecutor` executes tapes asynchronously
  using a pool of at most `max_workers` processes. If `max_workers` is `None`
  or not given, only the current process executes tapes. If you experience any
  issue, say using JAX, TensorFlow, Torch, try setting `max_workers` to `None`.
  [(#4319)](https://github.com/PennyLaneAI/pennylane/pull/4319)

<h3>Improvements 🛠</h3>

* `HardwareHamiltonian`s can now be summed with `int` or `float`.
  A sequence of `HardwareHamiltonian`s can now be summed via the builtin `sum`.
  [(#4343)](https://github.com/PennyLaneAI/pennylane/pull/4343)
>>>>>>> 34688855

* All `Operator` objects now define `Operator._flatten` and `Operator._unflatten` methods that separate
  trainable from untrainable components. These methods will be used in serialization and pytree registration.
  Custom operations may need an update to ensure compatibility with new PennyLane features.
  [(#4314)](https://github.com/PennyLaneAI/pennylane/pull/4314)

* Treat auxiliary wires and device wires in the same way in `transforms.metric_tensor`
  as in `gradients.hadamard_grad`. Support all valid wire input formats for `aux_wire`.
  [(#4328)](https://github.com/PennyLaneAI/pennylane/pull/4328)

* `qml.equal` no longer raises errors when operators or measurements of different types are compared.
  Instead, it returns `False`.
  [(#4315)](https://github.com/PennyLaneAI/pennylane/pull/4315)

* The `qml.gradients` module no longer mutates operators in-place for any gradient transforms.
  Instead, operators that need to be mutated are copied with new parameters.
  [(#4220)](https://github.com/PennyLaneAI/pennylane/pull/4220)

* `PauliWord` sparse matrices are much faster, which directly improves `PauliSentence`.
  [(#4272)](https://github.com/PennyLaneAI/pennylane/pull/4272)

* Enable linting of all tests in CI and the pre-commit hook.
  [(#4335)](https://github.com/PennyLaneAI/pennylane/pull/4335)

* Added a function `qml.math.fidelity_statevector` that computes the fidelity between two state vectors.
  [(#4322)](https://github.com/PennyLaneAI/pennylane/pull/4322)

* The `qchem` module is upgraded to use the fermionic operators of the `fermi` module.
  [#4336](https://github.com/PennyLaneAI/pennylane/pull/4336)

* QNode transforms in `qml.qinfo` now support custom wire labels.
  [#4331](https://github.com/PennyLaneAI/pennylane/pull/4331)

* The `qchem` functions `primitive_norm` and `contracted_norm` are modified to be compatible with
  higher versions of scipy. The private function `_fac2` for computing double factorials is added. 
  [#4321](https://github.com/PennyLaneAI/pennylane/pull/4321)

* The default label for a `StatePrep` operator is now `|Ψ⟩`.
  [(#4340)](https://github.com/PennyLaneAI/pennylane/pull/4340)

* The experimental device interface is integrated with the `QNode` for Jax.
  [(#4323)](https://github.com/PennyLaneAI/pennylane/pull/4323)

* `tape_expand` now uses `Operator.decomposition` instead of `Operator.expand` in order to make
  more performant choices.
  [(#4355)](https://github.com/PennyLaneAI/pennylane/pull/4355)

* The `QuantumScript` class now has a `bind_new_parameters` method that allows creation of
  new `QuantumScript` objects with the provided parameters.
  [(#4345)](https://github.com/PennyLaneAI/pennylane/pull/4345)

* `qml.ctrl(qml.PauliX)` returns a `CNOT`, `Toffoli` or `MultiControlledX` instead of a `Controlled(PauliX)`.
  [(#4339)](https://github.com/PennyLaneAI/pennylane/pull/4339)

* The experimental device interface is integrated with the `QNode` for Jax jit.
  [(#4352)](https://github.com/PennyLaneAI/pennylane/pull/4352)

* Added functions `adjoint_jvp` and `adjoint_vjp` to `qml.devices.qubit.adjoint_jacobian` that computes
  the JVP and VJP of a tape using the adjoint method.
  [(#4358)](https://github.com/PennyLaneAI/pennylane/pull/4358)

* Readability improvements and stylistic changes to `pennylane/interfaces/jax_jit_tuple.py`
  [(#4379)](https://github.com/PennyLaneAI/pennylane/pull/4379/)

* When given a callable, `qml.ctrl` now does its custom pre-processing on all queued operators from the callable.
  [(#4370)](https://github.com/PennyLaneAI/pennylane/pull/4370)

<h3>Breaking changes 💔</h3>

* `Operator.expand` now uses the output of `Operator.decomposition` instead of what it queues.
  [(#4355)](https://github.com/PennyLaneAI/pennylane/pull/4355)

* The `do_queue` keyword argument in `qml.operation.Operator` has been removed. Instead of
  setting `do_queue=False`, use the `qml.QueuingManager.stop_recording()` context.
  [(#4317)](https://github.com/PennyLaneAI/pennylane/pull/4317)

* The `grouping_type` and `grouping_method` keyword arguments are removed from `qchem.molecular_hamiltonian`.

* `zyz_decomposition` and `xyx_decomposition` are removed. Use `one_qubit_decomposition` instead.

* `LieAlgebraOptimizer` has been removed. Use `RiemannianGradientOptimizer` instead.

* `Operation.base_name` has been removed.

* `QuantumScript.name` has been removed.

* `qml.math.reduced_dm` has been removed. Use `qml.math.reduce_dm` or `qml.math.reduce_statevector` instead.

* The ``qml.specs`` dictionary longer supports direct key access to certain keys. Instead
  these quantities can be accessed as fields of the new ``Resources`` object saved under
  ``specs_dict["resources"]``:

  - ``num_operations`` is no longer supported, use ``specs_dict["resources"].num_gates``
  - ``num_used_wires`` is no longer supported, use ``specs_dict["resources"].num_wires``
  - ``gate_types`` is no longer supported, use ``specs_dict["resources"].gate_types``
  - ``gate_sizes`` is no longer supported, use ``specs_dict["resources"].gate_sizes``
  - ``depth`` is no longer supported, use ``specs_dict["resources"].depth``

* `qml.math.purity`, `qml.math.vn_entropy`, `qml.math.mutual_info`, `qml.math.fidelity`,
  `qml.math.relative_entropy`, and `qml.math.max_entropy` no longer support state vectors as
  input.
  [(#4322)](https://github.com/PennyLaneAI/pennylane/pull/4322)

<h3>Deprecations 👋</h3>

* ``qml.qchem.jordan_wigner`` is deprecated, use ``qml.jordan_wigner`` instead. 
  List input to define the fermionic operator is also deprecated; the fermionic 
  operators in the ``qml.fermi`` module should be used instead.
  [(#4332)](https://github.com/PennyLaneAI/pennylane/pull/4332)

* The `qml.RandomLayers.compute_decomposition` keyword argument `ratio_imprimitive` will be changed to `ratio_imprim` to
  match the call signature of the operation.
  [(#4314)](https://github.com/PennyLaneAI/pennylane/pull/4314)

* The CV observables ``qml.X`` and ``qml.P`` have been deprecated. Use ``qml.QuadX`` 
  and ``qml.QuadP`` instead.
  [(#4330)](https://github.com/PennyLaneAI/pennylane/pull/4330)

* The method ``tape.unwrap()`` and corresponding ``UnwrapTape`` and ``Unwrap`` classes 
  are deprecated. Use ``convert_to_numpy_parameters`` instead.
  [(#4344)](https://github.com/PennyLaneAI/pennylane/pull/4344)

* `qml.enable_return` and `qml.disable_return` are deprecated. Please avoid calling
  `disable_return`, as the old return system is deprecated along with these switch functions.
  [(#4316)](https://github.com/PennyLaneAI/pennylane/pull/4316)

* The `mode` keyword argument in `QNode` is deprecated, as it was only used in the
  old return system (which is also deprecated). Please use `grad_on_execution` instead.
  [(#4316)](https://github.com/PennyLaneAI/pennylane/pull/4316)

* The `QuantumScript.set_parameters` method and the `QuantumScript.data` setter has
  been deprecated. Please use `QuantumScript.bind_new_parameters` instead.
  [(#4346)](https://github.com/PennyLaneAI/pennylane/pull/4346)

<h3>Documentation 📝</h3>

* The `qml.pulse.transmon_interaction` and `qml.pulse.transmon_drive` documentation has been updated.
  [#4327](https://github.com/PennyLaneAI/pennylane/pull/4327)

* `qml.ApproxTimeEvolution.compute_decomposition()` now has a code example.
  [(#4354)](https://github.com/PennyLaneAI/pennylane/pull/4354)

<h3>Bug fixes 🐛</h3>
  
* Stop `metric_tensor` from accidentally catching errors that stem from
  flawed wires assignments in the original circuit, leading to recursion errors
  [(#4328)](https://github.com/PennyLaneAI/pennylane/pull/4328)

* Raise a warning if control indicators are hidden when calling `qml.draw_mpl`
  [(#4295)](https://github.com/PennyLaneAI/pennylane/pull/4295)

* `qml.qinfo.purity` now produces correct results with custom wire labels.
  [(#4331)](https://github.com/PennyLaneAI/pennylane/pull/4331)

* `default.qutrit` now supports all qutrit operations used with `qml.adjoint`.
  [(#4348)](https://github.com/PennyLaneAI/pennylane/pull/4348)

* The observable data of `qml.GellMann` now includes its index, allowing correct comparison
  between instances of `qml.GellMann`, as well as Hamiltonians and Tensors
  containing `qml.GellMann`.
  [(#4366)](https://github.com/PennyLaneAI/pennylane/pull/4366)

* `qml.transforms.merge_amplitude_embedding` now works correctly when the `AmplitudeEmbedding`s
  have a batch dimension.
  [(#4353)](https://github.com/PennyLaneAI/pennylane/pull/4353)

* The `jordan_wigner` function is modified to work with Hamiltonians built with an active space.
  [(#4372)](https://github.com/PennyLaneAI/pennylane/pull/4372)

<h3>Contributors ✍️</h3>

This release contains contributions from (in alphabetical order):

Isaac De Vlugt,
Lillian M. A. Frederiksen,
Soran Jahangiri,
Edward Jiang,
Christina Lee,
<<<<<<< HEAD
Romain Moyard,
=======
Vincent Michaud-Rioux,
>>>>>>> 34688855
Mudit Pandey,
Borja Requena,
Matthew Silverman,
David Wierichs,<|MERGE_RESOLUTION|>--- conflicted
+++ resolved
@@ -4,15 +4,6 @@
 
 <h3>New features since last release</h3>
 
-<<<<<<< HEAD
-* Transform programs 
-
-<h3>Improvements 🛠</h3>
-
-* Transform Programs, `qml.transforms.core.TransformProgram`, can now be called on a batch of circuits
-  and return a new batch of circuits and a single post processing function.
-  [(#4364)](https://github.com/PennyLaneAI/pennylane/pull/4364)
-=======
 * `DefaultQubit2` accepts a `max_workers` argument which controls multiprocessing. 
   A `ProcessPoolExecutor` executes tapes asynchronously
   using a pool of at most `max_workers` processes. If `max_workers` is `None`
@@ -22,10 +13,13 @@
 
 <h3>Improvements 🛠</h3>
 
+* Transform Programs, `qml.transforms.core.TransformProgram`, can now be called on a batch of circuits
+  and return a new batch of circuits and a single post processing function.
+  [(#4364)](https://github.com/PennyLaneAI/pennylane/pull/4364)
+
 * `HardwareHamiltonian`s can now be summed with `int` or `float`.
   A sequence of `HardwareHamiltonian`s can now be summed via the builtin `sum`.
   [(#4343)](https://github.com/PennyLaneAI/pennylane/pull/4343)
->>>>>>> 34688855
 
 * All `Operator` objects now define `Operator._flatten` and `Operator._unflatten` methods that separate
   trainable from untrainable components. These methods will be used in serialization and pytree registration.
@@ -204,11 +198,8 @@
 Soran Jahangiri,
 Edward Jiang,
 Christina Lee,
-<<<<<<< HEAD
+Vincent Michaud-Rioux,
 Romain Moyard,
-=======
-Vincent Michaud-Rioux,
->>>>>>> 34688855
 Mudit Pandey,
 Borja Requena,
 Matthew Silverman,
