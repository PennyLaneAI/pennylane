:orphan:

# Release 0.23.0-dev (development release)

<h3>New features since last release</h3>

* Development of a circuit-cutting compiler extension to circuits with sampling
  measurements has begun:

  - The existing `qcut.tape_to_graph()` method has been extended to convert a
    sample measurement without an observable specified to multiple single-qubit sample
    nodes.
    [(#2313)](https://github.com/PennyLaneAI/pennylane/pull/2313)

<h3>Improvements</h3>

* The function `qml.eigvals` is modified to use the efficient `scipy.sparse.linalg.eigsh`
  method for obtaining the eigenvalues of a `SparseHamiltonian`. This new addition is used 
  to compute :math:`k` eigenvalues of a sparse :math:`N \times N` matrix if `k` is smaller
  than :math:`N-1`. If a larger :math:`k` is requested, the dense matrix representation of 
  the Hamiltonian is constructed and the regular `qml.math.linalg.eigvalsh` is applied.
  [(#2333)](https://github.com/PennyLaneAI/pennylane/pull/2333)

* The function `qml.ctrl` was given the optional argument `control_values=None`.
  If overridden, `control_values` takes an integer or a list of integers corresponding to
  the binary value that each control value should take. The same change is reflected in
  `ControlledOperation`. Control values of `0` are implemented by `qml.PauliX` applied
  before and after the controlled operation
  [(#2288)](https://github.com/PennyLaneAI/pennylane/pull/2288)

* Circuit cutting now performs expansion to search for wire cuts in contained operations or tapes.
  [(#2340)](https://github.com/PennyLaneAI/pennylane/pull/2340)

<h3>Deprecations</h3>

<h3>Breaking changes</h3>

* The `ObservableReturnTypes` `Sample`, `Variance`, `Expectation`, `Probability`, `State`, and `MidMeasure`
  have been moved to `measurements` from `operation`.
  [(#2329)](https://github.com/PennyLaneAI/pennylane/pull/2329)

* The deprecated QNode, available via `qml.qnode_old.QNode`, has been removed. Please
  transition to using the standard `qml.QNode`.
  [(#2336)](https://github.com/PennyLaneAI/pennylane/pull/2336)

* The deprecated, non-batch compatible interfaces, have been removed.
  [(#2336)](https://github.com/PennyLaneAI/pennylane/pull/2336)

* The deprecated tape subclasses `QubitParamShiftTape`, `JacobianTape`, `CVParamShiftTape`, and
  `ReversibleTape` have been removed.
  [(#2336)](https://github.com/PennyLaneAI/pennylane/pull/2336)

<h3>Bug fixes</h3>

<h3>Documentation</h3>

<h3>Contributors</h3>

This release contains contributions from (in alphabetical order):

<<<<<<< HEAD
Karim Alaa El-Din, Guillermo Alonso-Linaje, Juan Miguel Arrazola, Anthony Hayes, Josh Izaac,
Soran Jahangiri, Christina Lee, Jay Soni.
=======
Karim Alaa El-Din, Thomas Bromley, Anthony Hayes, Josh Izaac, Christina Lee.
>>>>>>> 5bb5eb93
<|MERGE_RESOLUTION|>--- conflicted
+++ resolved
@@ -58,9 +58,5 @@
 
 This release contains contributions from (in alphabetical order):
 
-<<<<<<< HEAD
-Karim Alaa El-Din, Guillermo Alonso-Linaje, Juan Miguel Arrazola, Anthony Hayes, Josh Izaac,
-Soran Jahangiri, Christina Lee, Jay Soni.
-=======
-Karim Alaa El-Din, Thomas Bromley, Anthony Hayes, Josh Izaac, Christina Lee.
->>>>>>> 5bb5eb93
+Karim Alaa El-Din, Guillermo Alonso-Linaje, Juan Miguel Arrazola, Thomas Bromley, Anthony Hayes,
+Josh Izaac, Soran Jahangiri, Christina Lee, Jay Soni.