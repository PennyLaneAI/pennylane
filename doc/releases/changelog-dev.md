--- conflicted
+++ resolved
@@ -152,17 +152,15 @@
 
 <h4>Other improvements</h4>
 
-<<<<<<< HEAD
 * Added a callback mechanism to the `qml.compiler.python_compiler` submodule to inspect the intermediate 
   representation of the program between multiple compilation passes.
   [(#7964)](https://github.com/PennyLaneAI/pennylane/pull/7964)
-=======
+
 * The matrix factorization using :func:`~.math.decomposition.givens_decomposition` has
   been optimized to factor out the redundant sign in the diagonal phase matrix for the
   real-valued (orthogonal) rotation matrices. For example, in case the determinant of a matrix is
   :math:`-1`, only a single element of the phase matrix is required.
   [(#7765)](https://github.com/PennyLaneAI/pennylane/pull/7765)
->>>>>>> 64fb6ac9
 
 * Added the `NumQubitsOp` operation to the `Quantum` dialect of the Python compiler.
 [(#8063)](https://github.com/PennyLaneAI/pennylane/pull/8063)
