:orphan:

# Release 0.30.0-dev (development release)

<h3>New features since last release</h3>
* The new return system is activated and public facing. The qnode kwarg `mode` is replaced by the boolean 
  `grad_on_execution` .
  [(#3957)](https://github.com/PennyLaneAI/pennylane/pull/3957)
  [(#3969)](https://github.com/PennyLaneAI/pennylane/pull/3969)

<h4>Pulse programming</h4>

* Adjoint differentiation support for the new qubit state-vector device has been added via
  `adjoint_jacobian` in `devices/qubit`.
  [(#3790)](https://github.com/PennyLaneAI/pennylane/pull/3790)

* Added the needed functions and classes to simulate an ensemble of Rydberg atoms:
  * A new internal `HardwareHamiltonian` class is added, which contains additional information about pulses and settings.
  * A new user-facing `rydberg_interaction` function is added, which returns a `HardwareHamiltonian` containing
    the Hamiltonian of the interaction of all the Rydberg atoms.
  * A new user-facing `transmon_interaction` function is added, constructing
    the Hamiltonian that describes the circuit QED interaction Hamiltonian of superconducting transmon systems.
  * A new user-facing `drive` function is added, which returns a `ParametrizedHamiltonian` (`HardwareHamiltonian`) containing
    the Hamiltonian of the interaction between a driving electro-magnetic field and a group of qubits.
  * A new user-facing `rydberg_drive` function is added, which returns a `ParametrizedHamiltonian` (`HardwareHamiltonian`) containing
    the Hamiltonian of the interaction between a driving laser field and a group of Rydberg atoms.
  [(#3749)](https://github.com/PennyLaneAI/pennylane/pull/3749)
  [(#3911)](https://github.com/PennyLaneAI/pennylane/pull/3911)
  [(#3930)](https://github.com/PennyLaneAI/pennylane/pull/3930)
  [(#3936)](https://github.com/PennyLaneAI/pennylane/pull/3936/)
  [(#3966)](https://github.com/PennyLaneAI/pennylane/pull/3966)

* Added `max_distance` keyword argument to `qml.pulse.rydberg_interaction` to allow removal of negligible contributions
  from atoms beyond `max_distance`from each other.
  [(#3889)](https://github.com/PennyLaneAI/pennylane/pull/3889)

<h3>Improvements 🛠</h3>

<h4>Next generation device API</h4>

* The `sample_state` function is added to `devices/qubit` that returns a series of samples based on a given
  state vector and a number of shots.
  [(#3720)](https://github.com/PennyLaneAI/pennylane/pull/3720)

* The `simulate` function added to `devices/qubit` now supports measuring expectation values of large observables such as
  `qml.Hamiltonian`, `qml.SparseHamiltonian`, `qml.Sum`.
  [(#3759)](https://github.com/PennyLaneAI/pennylane/pull/3759)

<<<<<<< HEAD
* The `apply_operation` function added to `devices/qubit` now supports broadcasting.
  [(#3852)](https://github.com/PennyLaneAI/pennylane/pull/3852)

* `pennylane.devices.qubit.preprocess` now allows circuits with non-commuting observables.
  [(#3857)](https://github.com/PennyLaneAI/pennylane/pull/3857)

<h4>Other improvements</h4>
=======
* Added a `Shots` class to the `measurements` module to hold shot-related data.
  [(#3682)](https://github.com/PennyLaneAI/pennylane/pull/3682)

<h3>Improvements</h3>
>>>>>>> a812c188

* The default gaussian device and parameter shift cv support the new return system but only for single measurement.
  [(3946)](https://github.com/PennyLaneAI/pennylane/pull/3946)

* Improve the efficiency of `tapering()`, `tapering_hf()` and `clifford()`.
  [(3942)](https://github.com/PennyLaneAI/pennylane/pull/3942)

* Update Pauli arithmetic to more efficiently convert to a Hamiltonian.
  [(#3939)](https://github.com/PennyLaneAI/pennylane/pull/3939)

* Keras and Torch NN modules are now compatible with the new return type system.
  [(#3913)](https://github.com/PennyLaneAI/pennylane/pull/3913)
  [(#3914)](https://github.com/PennyLaneAI/pennylane/pull/3914)

* The adjoint differentiation method now supports more operations, and does no longer decompose
  some operations that may be differentiated directly. In addition, all new operations with a
  generator are now supported by the method.
  [(#3874)](https://github.com/PennyLaneAI/pennylane/pull/3874)

* The `coefficients` function and the `visualize` submodule of the `qml.fourier` module
  now allow assigning different degrees for different parameters of the input function.
  [(#3005)](https://github.com/PennyLaneAI/pennylane/pull/3005)

  The arguments `degree` and `filter_threshold` to `qml.fourier.coefficients` previously were
  expected to be integers, and now can be a sequences of integers with one integer per function
  parameter (i.e. `len(degree)==n_inputs`), resulting in a returned array with shape
  `(2*degrees[0]+1,..., 2*degrees[-1]+1)`.
  The functions in `qml.fourier.visualize` accordingly accept such arrays of coefficients.

* `Operator` now has a `has_generator` attribute that returns whether or not the operator
  has a generator defined. It is used in `qml.operation.has_gen`, improving its performance.
  [(#3875)](https://github.com/PennyLaneAI/pennylane/pull/3875)

* The custom JVP rules in PennyLane now also support non-scalar and mixed-shape tape parameters as
  well as multi-dimensional tape return types, like broadcasted `qml.probs`, for example.
  [(#3766)](https://github.com/PennyLaneAI/pennylane/pull/3766)

* The `qchem.jordan_wigner` function is extended to support more fermionic operator orders.
  [(#3754)](https://github.com/PennyLaneAI/pennylane/pull/3754)
  [(#3751)](https://github.com/PennyLaneAI/pennylane/pull/3751)

* `AdaptiveOptimizer` is updated to use non-default user-defined qnode arguments.
  [(#3765)](https://github.com/PennyLaneAI/pennylane/pull/3765)

* Adds logic to `qml.devices.qubit.measure` to compute the expectation values of `Hamiltonian` and `Sum `
  in a backpropagation compatible way.
  [(#3862)](https://github.com/PennyLaneAI/pennylane/pull/3862/)

* Use `TensorLike` type in `Operator` dunder methods.
  [(#3749)](https://github.com/PennyLaneAI/pennylane/pull/3749)

* `qml.QubitStateVector.state_vector` now supports broadcasting.
  [(#3852)](https://github.com/PennyLaneAI/pennylane/pull/3852)

* When using Jax-jit with gradient transforms the trainable parameters are correctly set (instead of every parameter 
  to be set as trainable), and therefore the derivatives are computed more efficiently.
  [(#3697)](https://github.com/PennyLaneAI/pennylane/pull/3697)

* `qml.SparseHamiltonian` can now be applied to any wires in a circuit rather than being restricted to all wires
  in the circuit.
  [(#3888)](https://github.com/PennyLaneAI/pennylane/pull/3888)

* 3 new decomposition algorithms are added for n-controlled operations with single-qubit target,
  and are selected automatically when they produce a better result. They can be accessed via
  `ops.op_math.ctrl_decomp_bisect`.
  [(#3851)](https://github.com/PennyLaneAI/pennylane/pull/3851)

<<<<<<< HEAD
* Added `Operation.__truediv__` dunder method to be able to divide operators.
  [(#3749)](https://github.com/PennyLaneAI/pennylane/pull/3749)

<h3>Breaking changes 💔</h3>
=======
* `repr` for `MutualInfoMP` now displays the distribution of the wires between the two subsystems.
  [(#3898)](https://github.com/PennyLaneAI/pennylane/pull/3898)

* Changed `Operator.num_wires` from an abstract value to `AnyWires`.
  [(#3919)](https://github.com/PennyLaneAI/pennylane/pull/3919)

* Do not run `qml.transforms.sum_expand` in `Device.batch_transform` if the device supports Sum observables.
  [(#3915)](https://github.com/PennyLaneAI/pennylane/pull/3915)

* `CompositeOp` now overrides `Operator._check_batching`, providing a significant performance improvement.
  `Hamiltonian` also overrides this method and does nothing, because it does not support batching.
  [(#3915)](https://github.com/PennyLaneAI/pennylane/pull/3915)

* If a `Sum` operator has a pre-computed Pauli representation, `is_hermitian` now checks that all coefficients
  are real, providing a significant performance improvement.
  [(#3915)](https://github.com/PennyLaneAI/pennylane/pull/3915)

  * The type of `n_electrons` in `qml.qchem.Molecule` is set to `int`.
  [(#3885)](https://github.com/PennyLaneAI/pennylane/pull/3885)

* Added explicit errors to `QutritDevice` if `classical_shadow` or `shadow_expval` are measured.
  [(#3934)](https://github.com/PennyLaneAI/pennylane/pull/3934)

* `DefaultQutrit` supports the new return system.
  [(#3934)](https://github.com/PennyLaneAI/pennylane/pull/3934)

* `QubitDevice` now defines the private `_get_diagonalizing_gates(circuit)` method and uses it when executing circuits.
  This allows devices that inherit from `QubitDevice` to override and customize their definition of diagonalizing gates.
  [(#3938)](https://github.com/PennyLaneAI/pennylane/pull/3938)

* `retworkx` has been renamed to `rustworkx` to accomodate the change in name for the package.
  [(#3975)](https://github.com/PennyLaneAI/pennylane/pull/3975)

* `Sum`, `Prod`, and `SProd` operator data is now a flat list, instead of nested.
  [(#3958)](https://github.com/PennyLaneAI/pennylane/pull/3958)

* `qml.transforms.convert_to_numpy_parameters` is added to convert a circuit with interface-specific parameters to one
  with only numpy parameters. This transform is designed to replace `qml.tape.Unwrap`.
  [(#3899)](https://github.com/PennyLaneAI/pennylane/pull/3899)

* `qml.operation.WiresEnum.AllWires` is now -2 instead of 0 to avoid the
  ambiguity between `op.num_wires = 0` and `op.num_wires = AllWires`.
  [(#3978)](https://github.com/PennyLaneAI/pennylane/pull/3978)

<h3>Breaking changes</h3>
>>>>>>> a812c188

* Both JIT interfaces are not compatible with Jax `>0.4.3`, we raise an error for those versions.
  [(#3877)](https://github.com/PennyLaneAI/pennylane/pull/3877)

* An operation that implements a custom `generator` method, but does not always return a valid generator, also has
  to implement a `has_generator` property that reflects in which scenarios a generator will be returned.
  [(#3875)](https://github.com/PennyLaneAI/pennylane/pull/3875)
 
* Trainable parameters for the Jax interface are the parameters that are `JVPTracer`, defined by setting
  `argnums`. Previously, all JAX tracers, including those used for JIT compilation, were interpreted to be trainable.
  [(#3697)](https://github.com/PennyLaneAI/pennylane/pull/3697)

* The keyword argument `argnums` is now used for gradient transform using Jax, instead of `argnum`.
  `argnum` is automatically converted to `argnums` when using JAX, and will no longer be supported in v0.31.
  [(#3697)](https://github.com/PennyLaneAI/pennylane/pull/3697)
  [(#3847)](https://github.com/PennyLaneAI/pennylane/pull/3847)

* Made `qml.OrbitalRotation` and consequently `qml.GateFabric` consistent with the interleaved Jordan-Wigner ordering.
  Previously, they were consistent with the sequential Jordan-Wigner ordering.
  [(#3861)](https://github.com/PennyLaneAI/pennylane/pull/3861)

<<<<<<< HEAD
<h3>Deprecations 👋</h3>
=======
* Some `MeasurementProcess` classes can now only be instantiated with arguments that they will actually use.
  For example, you can no longer create `StateMP(qml.PauliX(0))` or `PurityMP(eigvals=(-1,1), wires=Wires(0))`.
  [(#3898)](https://github.com/PennyLaneAI/pennylane/pull/3898)

* `Sum`, `Prod`, and `SProd` operator data is now a flat list, instead of nested.
  [(#3958)](https://github.com/PennyLaneAI/pennylane/pull/3958)

<h3>Deprecations</h3>
>>>>>>> a812c188

<h3>Documentation 📝</h3>

* A typo was corrected in the documentation for introduction to `inspecting_circuits` and `chemistry`.
  [(#3844)](https://github.com/PennyLaneAI/pennylane/pull/3844)

<h3>Bug fixes 🐛</h3>

* Fixed a bug where calling `Evolution.generator` with `coeff` being a complex ArrayBox raised an error.
  [(#3796)](https://github.com/PennyLaneAI/pennylane/pull/3796)
  
* `MeasurementProcess.hash` now uses the hash property of the observable. The property now depends on all
  properties that affect the behaviour of the object, such as `VnEntropyMP.log_base` or the distribution of wires between
  the two subsystems in `MutualInfoMP`.
  [(#3898)](https://github.com/PennyLaneAI/pennylane/pull/3898)

* The enum `measurements.Purity` is added so that `PurityMP.return_type` is defined. `str` and `repr` for `PurityMP` are now defined.
  [(#3898)](https://github.com/PennyLaneAI/pennylane/pull/3898)

* `Sum.hash` and `Prod.hash` are slightly changed
  to work with non-numeric wire labels.  `sum_expand` should now return correct results and not treat some products as the same
  operation.
  [(#3898)](https://github.com/PennyLaneAI/pennylane/pull/3898)
  
* Fixed bug where the coefficients where not ordered correctly when summing a `ParametrizedHamiltonian`
  with other operators.
  [(#3749)](https://github.com/PennyLaneAI/pennylane/pull/3749)
  [(#3902)](https://github.com/PennyLaneAI/pennylane/pull/3902)

* The metric tensor transform is fully compatible with Jax and therefore users can provide multiple parameters.
  [(#3847)](https://github.com/PennyLaneAI/pennylane/pull/3847)

* Registers `math.ndim` and `math.shape` for built-ins and autograd to accomodate Autoray 0.6.1.
  [#3864](https://github.com/PennyLaneAI/pennylane/pull/3865)

* Ensure that `qml.data.load` returns datasets in a stable and expected order.
  [(#3856)](https://github.com/PennyLaneAI/pennylane/pull/3856)

* The `qml.equal` function now handles comparisons of `ParametrizedEvolution` operators.
  [(#3870)](https://github.com/PennyLaneAI/pennylane/pull/3870)

* Made `qml.OrbitalRotation` and consequently `qml.GateFabric` consistent with the interleaved Jordan-Wigner ordering.
  [(#3861)](https://github.com/PennyLaneAI/pennylane/pull/3861)

* `qml.devices.qubit.apply_operation` catches the `tf.errors.UnimplementedError` that occurs when `PauliZ` or `CNOT` gates
  are applied to a large (>8 wires) tensorflow state. When that occurs, the logic falls back to the tensordot logic instead.
  [(#3884)](https://github.com/PennyLaneAI/pennylane/pull/3884/)

* Fixed parameter broadcasting support with `qml.counts` in most cases, and introduced explicit errors otherwise.
  [(#3876)](https://github.com/PennyLaneAI/pennylane/pull/3876)

<<<<<<< HEAD
<h3>Contributors ✍️</h3>
=======
* An error is now raised if a `QNode` with Jax-jit in use returns `counts` while having trainable parameters
  [(#3892)](https://github.com/PennyLaneAI/pennylane/pull/3892)

* A correction is added to the reference values in `test_dipole_of` to account for small changes
  (~2e-8) in the computed dipole moment values, resulting from the new [PySCF 2.2.0](https://github.com/pyscf/pyscf/releases/tag/v2.2.0) release.
  [(#3908)](https://github.com/PennyLaneAI/pennylane/pull/3908)

* `SampleMP.shape` is now correct when sampling only occurs on a subset of the device wires.
  [(#3921)](https://github.com/PennyLaneAI/pennylane/pull/3921)

* An issue is fixed in `qchem.Molecule` to allow basis sets other than the hard-coded ones to be
  used in the `Molecule` class.
  [(#3955)](https://github.com/PennyLaneAI/pennylane/pull/3955)

* Fixed bug where all devices that inherit from DefaultQubit claimed to support `ParametrizedEvolution`.
  Now only `DefaultQubitJax` supports the operator, as expected.
  [(#3964)](https://github.com/PennyLaneAI/pennylane/pull/3964)

* Ensure that parallel `AnnotatedQueues` do not queue each other's contents.
  [(#3924)](https://github.com/PennyLaneAI/pennylane/pull/3924)

<h3>Contributors</h3>
>>>>>>> a812c188

This release contains contributions from (in alphabetical order):

Komi Amiko,
Utkarsh Azad,
Lillian M. A. Frederiksen,
Soran Jahangiri,
Christina Lee,
Vincent Michaud-Rioux,
Albert Mitjans,
Romain Moyard,
Mudit Pandey,
Matthew Silverman,
Jay Soni,
David Wierichs.<|MERGE_RESOLUTION|>--- conflicted
+++ resolved
@@ -46,7 +46,6 @@
   `qml.Hamiltonian`, `qml.SparseHamiltonian`, `qml.Sum`.
   [(#3759)](https://github.com/PennyLaneAI/pennylane/pull/3759)
 
-<<<<<<< HEAD
 * The `apply_operation` function added to `devices/qubit` now supports broadcasting.
   [(#3852)](https://github.com/PennyLaneAI/pennylane/pull/3852)
 
@@ -54,12 +53,9 @@
   [(#3857)](https://github.com/PennyLaneAI/pennylane/pull/3857)
 
 <h4>Other improvements</h4>
-=======
+
 * Added a `Shots` class to the `measurements` module to hold shot-related data.
   [(#3682)](https://github.com/PennyLaneAI/pennylane/pull/3682)
-
-<h3>Improvements</h3>
->>>>>>> a812c188
 
 * The default gaussian device and parameter shift cv support the new return system but only for single measurement.
   [(3946)](https://github.com/PennyLaneAI/pennylane/pull/3946)
@@ -127,12 +123,9 @@
   `ops.op_math.ctrl_decomp_bisect`.
   [(#3851)](https://github.com/PennyLaneAI/pennylane/pull/3851)
 
-<<<<<<< HEAD
 * Added `Operation.__truediv__` dunder method to be able to divide operators.
   [(#3749)](https://github.com/PennyLaneAI/pennylane/pull/3749)
 
-<h3>Breaking changes 💔</h3>
-=======
 * `repr` for `MutualInfoMP` now displays the distribution of the wires between the two subsystems.
   [(#3898)](https://github.com/PennyLaneAI/pennylane/pull/3898)
 
@@ -177,8 +170,7 @@
   ambiguity between `op.num_wires = 0` and `op.num_wires = AllWires`.
   [(#3978)](https://github.com/PennyLaneAI/pennylane/pull/3978)
 
-<h3>Breaking changes</h3>
->>>>>>> a812c188
+<h3>Breaking changes 💔</h3>
 
 * Both JIT interfaces are not compatible with Jax `>0.4.3`, we raise an error for those versions.
   [(#3877)](https://github.com/PennyLaneAI/pennylane/pull/3877)
@@ -200,9 +192,6 @@
   Previously, they were consistent with the sequential Jordan-Wigner ordering.
   [(#3861)](https://github.com/PennyLaneAI/pennylane/pull/3861)
 
-<<<<<<< HEAD
-<h3>Deprecations 👋</h3>
-=======
 * Some `MeasurementProcess` classes can now only be instantiated with arguments that they will actually use.
   For example, you can no longer create `StateMP(qml.PauliX(0))` or `PurityMP(eigvals=(-1,1), wires=Wires(0))`.
   [(#3898)](https://github.com/PennyLaneAI/pennylane/pull/3898)
@@ -210,8 +199,7 @@
 * `Sum`, `Prod`, and `SProd` operator data is now a flat list, instead of nested.
   [(#3958)](https://github.com/PennyLaneAI/pennylane/pull/3958)
 
-<h3>Deprecations</h3>
->>>>>>> a812c188
+<h3>Deprecations 👋</h3>
 
 <h3>Documentation 📝</h3>
 
@@ -263,9 +251,6 @@
 * Fixed parameter broadcasting support with `qml.counts` in most cases, and introduced explicit errors otherwise.
   [(#3876)](https://github.com/PennyLaneAI/pennylane/pull/3876)
 
-<<<<<<< HEAD
-<h3>Contributors ✍️</h3>
-=======
 * An error is now raised if a `QNode` with Jax-jit in use returns `counts` while having trainable parameters
   [(#3892)](https://github.com/PennyLaneAI/pennylane/pull/3892)
 
@@ -287,8 +272,7 @@
 * Ensure that parallel `AnnotatedQueues` do not queue each other's contents.
   [(#3924)](https://github.com/PennyLaneAI/pennylane/pull/3924)
 
-<h3>Contributors</h3>
->>>>>>> a812c188
+<h3>Contributors ✍️</h3>
 
 This release contains contributions from (in alphabetical order):
 
