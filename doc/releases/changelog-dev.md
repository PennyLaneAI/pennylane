:orphan:

# Release 0.42.0-dev (development release)

<h3>New features since last release</h3>

* Leveraging quantum just-in-time compilation to optimize parameterized hybrid workflows with the quantum 
  natural gradient optimizer is now possible with the new :class:`~.QNGOptimizerQJIT` optimizer. 
  [(#7452)](https://github.com/PennyLaneAI/pennylane/pull/7452)
  
  The :class:`~.QNGOptimizerQJIT` optimizer offers a `jax.jit`- and `qml.qjit`-compatible analogue to the existing 
  :class:`~.QNGOptimizer` with an Optax-like interface:

  ```python
  import pennylane as qml
  import jax.numpy as jnp

  @qml.qjit(autograph=True)
  def workflow():
      dev = qml.device("lightning.qubit", wires=2)
  
      @qml.qnode(dev)
      def circuit(params):
          qml.RX(params[0], wires=0)
          qml.RY(params[1], wires=1)
          return qml.expval(qml.Z(0) + qml.X(1))
  
      opt = qml.QNGOptimizerQJIT(stepsize=0.2)
  
      params = jnp.array([0.1, 0.2])
      state = opt.init(params)
      for _ in range(100):
          params, state = opt.step(circuit, params, state)
  
      return params
  ```

  ```pycon
  >>> workflow()
  Array([ 3.14159265, -1.57079633], dtype=float64)
  ```

<h4>State-of-the-art templates and decompositions 🐝</h4>

* The decompositions of `SingleExcitation`, `SingleExcitationMinus` and `SingleExcitationPlus`
  have been reduced to fewer rotations and/or (CNOT|CZ|CY) gates. This leads to lower circuit cost
  when decomposing these gates, both when focusing on two-qubit gates or on non-Clifford gates.
  [(#7771)](https://github.com/PennyLaneAI/pennylane/pull/7771)

* A new decomposition based on *unary iteration* has been added to :class:`qml.Select`.
  This decomposition reduces the :class:`T` count significantly, and uses :math:`c-1`
  auxiliary wires for a :class:`qml.Select` operation with :math:`c` control wires.
  Unary iteration leverages these auxiliary wires to store intermediate values for reuse
  among the different multi-controlled operators, avoiding unnecessary recomputation.
  Check out the documentation for a thorough explanation.
  [(#7623)](https://github.com/PennyLaneAI/pennylane/pull/7623)
  [(#7744)](https://github.com/PennyLaneAI/pennylane/pull/7744)

* A new template :class:`~.TemporaryAND` has been added. The  :class:`~.TemporaryAND` (a.k.a.  :class:`~.Elbow`)
  operation is a three-qubit gate equivalent to an ``AND``, or reversible :class:`~pennylane.Toffoli`, gate
  that leverages extra information about the target wire to enable more efficient circuit decompositions.
  The ``TemporaryAND`` assumes the target qubit to be initialized in ``|0〉``, while the ``Adjoint(TemporaryAND)`` assumes the target output to be ``|0〉``.
  For more details, see Fig. 4 in `arXiv:1805.03662 <https://arxiv.org/abs/1805.03662>`_.
  :class:`~.TemporaryAND` is useful for an efficient decomposition of the :class:`~.Select` template, for example. 
  [(#7472)](https://github.com/PennyLaneAI/pennylane/pull/7472)

  ```python
  dev = qml.device("default.qubit", shots=1)
  @qml.qnode(dev)
  def circuit():
      # |0000⟩
      qml.X(0) # |1000⟩
      qml.X(1) # |1100⟩
      # The target wire is in state |0>, so we can apply TemporaryAND
      qml.TemporaryAND([0,1,2]) # |1110⟩
      qml.CNOT([2,3]) # |1111⟩
      # The target wire will be in state |0> after adjoint(TemporaryAND) gate is applied, so we can apply adjoint(TemporaryAND)
      qml.adjoint(qml.TemporaryAND([0,1,2])) # |1101⟩
      return qml.sample(wires=[0,1,2,3])
  ```
  
  ```pycon
  >>> print(circuit())
  [1 1 0 1]
  ```

* A new template :class:`~.SemiAdder` has been added, allowing for quantum-quantum in-place addition.
  This operator performs the plain addition of two integers in the computational basis.
  [(#7494)](https://github.com/PennyLaneAI/pennylane/pull/7494)

  ```python
  x = 3
  y = 4

  wires = qml.registers({"x":3, "y":6, "work":5})

  dev = qml.device("default.qubit", shots=1)

  @qml.qnode(dev)
  def circuit():
      qml.BasisEmbedding(x, wires=wires["x"])
      qml.BasisEmbedding(y, wires=wires["y"])
      qml.SemiAdder(wires["x"], wires["y"], wires["work"])
      return qml.sample(wires=wires["y"])
  ```
  
  ```pycon
  >>> print(circuit())
  [0 0 0 1 1 1]
  ```

* A new template called :class:`~.SelectPauliRot` that applies a sequence of uniformly controlled rotations to a target qubit 
  is now available. This operator appears frequently in unitary decomposition and block encoding techniques. 
  [(#7206)](https://github.com/PennyLaneAI/pennylane/pull/7206)
  [(#7617)](https://github.com/PennyLaneAI/pennylane/pull/7617)

  ```python
  angles = np.array([1.0, 2.0, 3.0, 4.0])

  wires = qml.registers({"control": 2, "target": 1})
  dev = qml.device("default.qubit", wires=3)

  @qml.qnode(dev)
  def circuit():
      qml.SelectPauliRot(
        angles,
        control_wires=wires["control"],
        target_wire=wires["target"],
        rot_axis="Y")
      return qml.state()
  ```
  
  ```pycon
  >>> print(circuit())
  [0.87758256+0.j 0.47942554+0.j 0.        +0.j 0.        +0.j
   0.        +0.j 0.        +0.j 0.        +0.j 0.        +0.j]
  ```

<h4>QSVT & QSP angle solver for large polynomials 🕸️</h4>

* A new iterative angle solver for QSVT and QSP is available in the :func:`poly_to_angles <pennylane.poly_to_angles>` function,
  allowing angle computation for polynomials of large degrees (> 1000).
  Set `angle_solver="iterative"` in the :func:`poly_to_angles  <pennylane.poly_to_angles>` function
  (or from the :func:`qsvt <pennylane.qsvt>` function!) to use it.
  [(6694)](https://github.com/PennyLaneAI/pennylane/pull/6694)

<h4>Qualtran integration 🔗</h4>

* It's now possible to convert PennyLane operators to [Qualtran](https://qualtran.readthedocs.io/en/latest/) bloqs with the new :func:`qml.to_bloq <pennylane.to_bloq>` function. 
  [(#7197)](https://github.com/PennyLaneAI/pennylane/pull/7197)
  [(#7604)](https://github.com/PennyLaneAI/pennylane/pull/7604)
  [(#7536)](https://github.com/PennyLaneAI/pennylane/pull/7536)
  
  :func:`qml.to_bloq <pennylane.to_bloq>` translates PennyLane operators into equivalent [Qualtran bloqs](https://qualtran.readthedocs.io/en/latest/bloqs/index.html#bloqs-library). It requires one input and takes in two optional inputs:
  * ``circuit (QNode| Qfunc | Operation)``: a PennyLane ``QNode``, ``Qfunc``, or operator to be wrapped as a Qualtran Bloq.
  * ``map_ops (bool)``: Whether to map operations to a Qualtran Bloq. Operations are wrapped as a ``ToBloq`` when ``False``. Default is ``True``.
  * custom_mapping (dict): Dictionary to specify a mapping between a PennyLane operator and a Qualtran Bloq. A default mapping is used if not defined.
  The following example converts a PennyLane Operator into a Qualtran Bloq:

  ```python
  import pennylane as qml
  from qualtran.drawing import get_musical_score_data, draw_musical_score, show_bloq

  control_wires = [2, 3]
  estimation_wires = [4, 5, 6, 7, 8, 9]

  H = -0.4 * qml.Z(0) + 0.3 * qml.Z(1) + 0.4 * qml.Z(0) @ qml.Z(1)

  op = qml.QuantumPhaseEstimation(
      qml.Qubitization(H, control_wires), estimation_wires=estimation_wires
  )

  cbloq = qml.to_bloq(op).decompose_bloq()
  fig, ax = draw_musical_score(get_musical_score_data(cbloq))
  show_bloq(cbloq)
  ```

  Let's define a custom mapping instead.

  ```python
  from qualtran.bloqs.phase_estimation import LPResourceState
  from qualtran.bloqs.phase_estimation.text_book_qpe import TextbookQPE

  custom_map = {
    op: TextbookQPE(
        unitary=qml.to_bloq(qml.Qubitization(H, control_wires)), 
        ctrl_state_prep=LPResourceState(len(estimation_wires))
    )
  }

  cbloq = qml.to_bloq(op, map_ops=True, custom_mapping=custom_map).decompose_bloq()
  draw_musical_score(get_musical_score_data(cbloq))
  show_bloq(cbloq)
  ```

  Alternatively, rather than map directly to a Qualtran Bloq, we can preserve the original
  PennyLane decomposition by setting `map_ops` to False.

  ```python
  op_wrapped_as_bloq = qml.to_bloq(op, map_ops=False)
  cbloq = op_wrapped_as_bloq.decompose_bloq()
  draw_musical_score(get_musical_score_data(cbloq))
  show_bloq(cbloq)

  # We can also leverage Qualtran features to get resource counts and call graphs, among other things
  from qualtran.drawing import show_call_graph, show_counts_sigma  

  graph, sigma = qml.to_bloq(op, map_ops=True).call_graph()
  show_call_graph(graph)
  show_counts_sigma(sigma)
  ```

<h4>Resource-efficient Clifford-T decompositions 🍃</h4>

* A new decomposition method for :func:`~.clifford_t_decomposition` is now available with `method="rs"`
  (the [Ross-Selinger algorithm](https://arxiv.org/abs/1403.2975)) that produces orders of magnitude
  less gates than `method="sk"` (the Solovay-Kitaev algorithm) in many cases. It is directly accessible
  via :func:`~.ops.rs_decomposition` function.
  [(#7588)](https://github.com/PennyLaneAI/pennylane/pull/7588)
  [(#7641)](https://github.com/PennyLaneAI/pennylane/pull/7641)
  [(#7611)](https://github.com/PennyLaneAI/pennylane/pull/7611)
  [(#7711)](https://github.com/PennyLaneAI/pennylane/pull/7711)

  The Ross-Selinger algorithm can drastically outperform the Solovay-Kitaev algorithm in many cases.
  Consider this simple circuit:

  ```python
  @qml.qnode(qml.device("lightning.qubit", wires=2))
  def circuit(x, y):

      qml.RX(x, 0)
      qml.CNOT([0, 1])
      qml.RY(y, 0)

      return qml.expval(qml.Z(0))

  rs_circuit = qml.clifford_t_decomposition(circuit, method="rs")
  sk_circuit = qml.clifford_t_decomposition(circuit, method="sk")

  rs_specs = qml.specs(rs_circuit)(x, y)["resources"]
  sk_specs = qml.specs(sk_circuit)(x, y)["resources"]
  ```

  Decomposing with `method="rs"` instead of `method="sk"` gives a significant reduction in overall 
  gate counts, specifically the `qml.T` count:

  ```pycon
  >>> print(rs_specs.num_gates, sk_specs.num_gates)
  267 48637
  >>> print(rs_specs.gate_types['T'], sk_specs.gate_types['T'])
  104 8507
  ```

* Improved performance for `qml.clifford_t_decomposition` transform by introducing caching support and changed the
  default basis set of `qml.ops.sk_decomposition` to `(H, S, T)`, resulting in shorter decomposition sequences.
  [(#7454)](https://github.com/PennyLaneAI/pennylane/pull/7454)

<h4>OpenQASM 🤝 PennyLane</h4>

* A new function called :func:`qml.from_qasm3` has been added, which converts OpenQASM 3.0 circuits into quantum functions
  that can be subsequently loaded into QNodes and executed. 
  [(#7495)](https://github.com/PennyLaneAI/pennylane/pull/7495)
  [(#7486)](https://github.com/PennyLaneAI/pennylane/pull/7486)
  [(#7488)](https://github.com/PennyLaneAI/pennylane/pull/7488)
  [(#7593)](https://github.com/PennyLaneAI/pennylane/pull/7593)
  [(#7498)](https://github.com/PennyLaneAI/pennylane/pull/7498)
  [(#7469)](https://github.com/PennyLaneAI/pennylane/pull/7469)
  [(#7543)](https://github.com/PennyLaneAI/pennylane/pull/7543)
  [(#7783)](https://github.com/PennyLaneAI/pennylane/pull/7783)

  ```python
  import pennylane as qml

  dev = qml.device("default.qubit", wires=[0, 1, 2])
  
  @qml.qnode(dev)
  def my_circuit():
<<<<<<< HEAD
      qml.from_qasm3(
          """
          qubit q0; 
          qubit q1;
          qubit q2;
  
          float theta = 0.2;
          int power = 2;
  
          ry(theta / 2) q0; 
          rx(theta) q1; 
          pow(power) @ x q0;
  
          def random(qubit q) -> bit {
            bit b = "0";
            h q;
            measure q -> b;
            return b;
          }
  
          bit m = random(q2);
  
          if (m) {
            int i = 0;
            while (i < 5) {
              i = i + 1;
              rz(i) q1;
              if (m) {
                break;
              }
            }
          } else {
            x q0; 
            end;
          }
          """,
          {'q0': 0, 'q1': 1, 'q2': 2},
      )()
=======
      qml.from_qasm3("qubit q0; qubit q1; ry(0.2) q0; rx(1.0) q1; pow(2) @ x q0;", {'q0': 0, 'q1': 1})()
>>>>>>> 8b6cacfc
      return qml.expval(qml.Z(0))
  ```

  ```pycon
  >>> print(qml.draw(my_circuit)())
  0: ──RY(0.10)──X²────────────┤  <Z>
  1: ──RX(0.20)───────RZ(1.00)─┤     
  2: ──H─────────┤↗├──║────────┤     
                  ╚═══╝      
  ```
  
  Some gates and operations in OpenQASM 3.0 programs are not currently supported. For more details, 
  please consult the documentation for :func:`qml.from_qasm3` and ensure that you have installed `openqasm3` and 
  `'openqasm3[parser]'` in your environment by following the [OpenQASM 3.0 installation instructions](https://pypi.org/project/openqasm3/).

* A new function called `qml.to_openqasm` has been added, which allows for converting PennyLane circuits to OpenQASM 2.0 programs.
  [(#7393)](https://github.com/PennyLaneAI/pennylane/pull/7393)

  Consider this simple circuit in PennyLane:
  ```python
  dev = qml.device("default.qubit", wires=2, shots=100)

  @qml.qnode(dev)
  def circuit(theta, phi):
      qml.RX(theta, wires=0)
      qml.CNOT(wires=[0,1])
      qml.RZ(phi, wires=1)
      return qml.sample()
  ```

  This can be easily converted to OpenQASM 2.0 with `qml.to_openqasm`:
  ```pycon
  >>> openqasm_circ = qml.to_openqasm(circuit)(1.2, 0.9)
  >>> print(openqasm_circ)
  OPENQASM 2.0;
  include "qelib1.inc";
  qreg q[2];
  creg c[2];
  rx(1.2) q[0];
  cx q[0],q[1];
  rz(0.9) q[1];
  measure q[0] -> c[0];
  measure q[1] -> c[1];
  ```

<h3>Improvements 🛠</h3>

<h4>Resource-efficient decompositions 🔎</h4>

* The :func:`~.transforms.decompose` transform now supports weighting gates in the target `gate_set`, allowing for 
  preferential treatment of certain gates in a target `gate_set` over others.
  [(#7389)](https://github.com/PennyLaneAI/pennylane/pull/7389)

  Gates specified in `gate_set` can be given a numerical weight associated with their effective cost to have in a circuit:
  
  * Gate weights that are greater than 1 indicate a *greater cost* (less preferred).
  * Gate weights that are less than 1 indicate a *lower cost* (more preferred).

  Consider the following toy example.

  ```python
  qml.decomposition.enable_graph()
  
  @partial(
    qml.transforms.decompose, gate_set={qml.Toffoli: 1.23, qml.RX: 4.56, qml.CZ: 0.01, qml.H: 420, qml.CRZ: 100}
  )
  @qml.qnode(qml.device("default.qubit"))
  def circuit():
      qml.CRX(0.1, wires=[0, 1])
      qml.Toffoli(wires=[0, 1, 2])
      return qml.expval(qml.Z(0))
  ```

  ```pycon
  >>> print(qml.draw(circuit)())

  0: ───────────╭●────────────╭●─╭●─┤  <Z>
  1: ──RX(0.05)─╰Z──RX(-0.05)─╰Z─├●─┤     
  2: ────────────────────────────╰X─┤     
  ```

  ```python
  qml.decomposition.enable_graph()

  @partial(
      qml.transforms.decompose, gate_set={qml.Toffoli: 1.23, qml.RX: 4.56, qml.CZ: 0.01, qml.H: 0.1, qml.CRZ: 0.1}
  )
  @qml.qnode(qml.device("default.qubit"))
  def circuit():
      qml.CRX(0.1, wires=[0, 1])
      qml.Toffoli(wires=[0, 1, 2])
      return qml.expval(qml.Z(0))
  ```

  ```pycon
  >>> print(qml.draw(circuit)())

  0: ────╭●───────────╭●─┤  <Z>
  1: ──H─╰RZ(0.10)──H─├●─┤     
  2: ─────────────────╰X─┤  
  ```

  Here, when the Hadamard and ``CRZ`` have relatively high weights, a decomposition involving them is considered *less* 
  efficient. When they have relatively low weights, a decomposition involving them is considered *more* efficient.

* Decomposition rules that can be accessed with the new graph-based decomposition system are
  implemented for the following operators:

  * :class:`~.QubitUnitary`
    [(#7211)](https://github.com/PennyLaneAI/pennylane/pull/7211)

  * :class:`~.ControlledQubitUnitary`
    [(#7371)](https://github.com/PennyLaneAI/pennylane/pull/7371)

  * :class:`~.DiagonalQubitUnitary`
    [(#7625)](https://github.com/PennyLaneAI/pennylane/pull/7625)

  * :class:`~.MultiControlledX`
    [(#7405)](https://github.com/PennyLaneAI/pennylane/pull/7405)

  * :class:`~pennylane.ops.Exp`. 
    [(#7489)](https://github.com/PennyLaneAI/pennylane/pull/7489)

    Specifically, the following decompositions have been added:
    * Suzuki-Trotter decomposition when the `num_steps` keyword argument is specified.
    * Decomposition to a :class:`~pennylane.PauliRot` when the base is a single-term Pauli word.

  * :class:`~.PCPhase`
    [(#7591)](https://github.com/PennyLaneAI/pennylane/pull/7591)

  * :class:`~.QuantumPhaseEstimation`
    [(#7637)](https://github.com/PennyLaneAI/pennylane/pull/7637)

  * :class:`~.BasisRotation`
    [(#7074)](https://github.com/PennyLaneAI/pennylane/pull/7074)

  * :class:`~.PhaseAdder`
    [(#7070)](https://github.com/PennyLaneAI/pennylane/pull/7070)

  * :class:`~.IntegerComparator`
    [(#7636)](https://github.com/PennyLaneAI/pennylane/pull/7636)

* A new decomposition rule that uses a single work wire for decomposing multi-controlled operators is added.
  [(#7383)](https://github.com/PennyLaneAI/pennylane/pull/7383)

* A :func:`~.decomposition.register_condition` decorator is added that allows users to bind a condition to a
  decomposition rule for when it is applicable. The condition should be a function that takes the
  resource parameters of an operator as arguments and returns `True` or `False` based on whether
  these parameters satisfy the condition for when this rule can be applied.
  [(#7439)](https://github.com/PennyLaneAI/pennylane/pull/7439)

  ```python
  import pennylane as qml
  from pennylane.math.decomposition import zyz_rotation_angles
  
  # The parameters must be consistent with ``qml.QubitUnitary.resource_keys``
  def _zyz_condition(num_wires):
    return num_wires == 1

  @qml.register_condition(_zyz_condition)
  @qml.register_resources({qml.RZ: 2, qml.RY: 1, qml.GlobalPhase: 1})
  def zyz_decomposition(U, wires, **__):
      # Assumes that U is a 2x2 unitary matrix
      phi, theta, omega, phase = zyz_rotation_angles(U, return_global_phase=True)
      qml.RZ(phi, wires=wires[0])
      qml.RY(theta, wires=wires[0])
      qml.RZ(omega, wires=wires[0])
      qml.GlobalPhase(-phase)
  
  # This decomposition will be ignored for `QubitUnitary` on more than one wire.
  qml.add_decomps(qml.QubitUnitary, zyz_decomposition)
  ```

* Symbolic operator types (e.g., `Adjoint`, `Controlled`, and `Pow`) can now be specified as strings
  in various parts of the new graph-based decomposition system, specifically:

  * The `gate_set` argument of the :func:`~.transforms.decompose` transform now supports adding symbolic
    operators in the target gate set.
    [(#7331)](https://github.com/PennyLaneAI/pennylane/pull/7331)

  ```python
  from functools import partial
  import pennylane as qml

  qml.decomposition.enable_graph()
  
  @partial(qml.transforms.decompose, gate_set={"T", "Adjoint(T)", "H", "CNOT"})
  @qml.qnode(qml.device("default.qubit"))
  def circuit():
      qml.Toffoli(wires=[0, 1, 2])
  ```
  ```pycon
  >>> print(qml.draw(circuit)())
  0: ───────────╭●───────────╭●────╭●──T──╭●─┤
  1: ────╭●─────│─────╭●─────│───T─╰X──T†─╰X─┤
  2: ──H─╰X──T†─╰X──T─╰X──T†─╰X──T──H────────┤
  ```

  * Symbolic operator types can now be given as strings to the `op_type` argument of :func:`~.decomposition.add_decomps`,
    or as keys of the dictionaries passed to the `alt_decomps` and `fixed_decomps` arguments of the
    :func:`~.transforms.decompose` transform, allowing custom decomposition rules to be defined and
    registered for symbolic operators.
    [(#7347)](https://github.com/PennyLaneAI/pennylane/pull/7347)
    [(#7352)](https://github.com/PennyLaneAI/pennylane/pull/7352)
    [(#7362)](https://github.com/PennyLaneAI/pennylane/pull/7362)
    [(#7499)](https://github.com/PennyLaneAI/pennylane/pull/7499)

  ```python
  @qml.register_resources({qml.RY: 1})
  def my_adjoint_ry(phi, wires, **_):
      qml.RY(-phi, wires=wires)

  @qml.register_resources({qml.RX: 1})
  def my_adjoint_rx(phi, wires, **__):
      qml.RX(-phi, wires)

  # Registers a decomposition rule for the adjoint of RY globally
  qml.add_decomps("Adjoint(RY)", my_adjoint_ry)

  @partial(
      qml.transforms.decompose,
      gate_set={"RX", "RY", "CNOT"},
      fixed_decomps={"Adjoint(RX)": my_adjoint_rx}
  )
  @qml.qnode(qml.device("default.qubit"))
  def circuit():
      qml.adjoint(qml.RX(0.5, wires=[0]))
      qml.CNOT(wires=[0, 1])
      qml.adjoint(qml.RY(0.5, wires=[1]))
      return qml.expval(qml.Z(0))
  ```
  ```pycon
  >>> print(qml.draw(circuit)())
  0: ──RX(-0.50)─╭●────────────┤  <Z>
  1: ────────────╰X──RY(-0.50)─┤
  ```

* A `work_wire_type` argument has been added to :func:`~pennylane.ctrl` and :class:`~pennylane.ControlledQubitUnitary`
  for more fine-grained control over the type of work wire used in their decompositions.
  [(#7612)](https://github.com/PennyLaneAI/pennylane/pull/7612)

* The :func:`~.transforms.decompose` transform now accepts a `stopping_condition` argument with 
  graph-based decomposition enabled, which must be a function that returns `True` if an operator 
  does not need to be decomposed (it meets the requirements as described in `stopping_condition`).
  See the documentation for more details.
  [(#7531)](https://github.com/PennyLaneAI/pennylane/pull/7531)

* Two-qubit `QubitUnitary` gates no longer decompose into fundamental rotation gates; it now 
  decomposes into single-qubit `QubitUnitary` gates. This allows the decomposition system to
  further decompose single-qubit unitary gates more flexibly using different rotations.
  [(#7211)](https://github.com/PennyLaneAI/pennylane/pull/7211)

* The `gate_set` argument of :func:`~.transforms.decompose` now accepts `"X"`, `"Y"`, `"Z"`, `"H"`, 
  `"I"` as aliases for `"PauliX"`, `"PauliY"`, `"PauliZ"`, `"Hadamard"`, and `"Identity"`. These 
  aliases are also recognized as part of symbolic operators. For example, `"Adjoint(H)"` is now 
  accepted as an alias for `"Adjoint(Hadamard)"`.
  [(#7331)](https://github.com/PennyLaneAI/pennylane/pull/7331)

<h4>Setting shots 🔁</h4>

* A new QNode transform called :func:`~.transforms.set_shots` has been added to set or update the number of shots to be performed, overriding shots specified in the device.
  [(#7337)](https://github.com/PennyLaneAI/pennylane/pull/7337)
  [(#7358)](https://github.com/PennyLaneAI/pennylane/pull/7358)
  [(#7500)](https://github.com/PennyLaneAI/pennylane/pull/7500)
  [(#7627)](https://github.com/PennyLaneAI/pennylane/pull/7627)

  The :func:`~.transforms.set_shots` transform can be used as a decorator:

  ```python
  @partial(qml.set_shots, shots=2)
  @qml.qnode(qml.device("default.qubit", wires=1))
  def circuit():
      qml.RX(1.23, wires=0)
      return qml.sample(qml.Z(0))
  ```

  ```pycon
  >>> circuit()
  array([1., -1.])
  ```
  
  Additionally, it can be used in-line to update a circuit's `shots`:

  ```pycon
  >>> new_circ = qml.set_shots(circuit, shots=(4, 10)) # shot vector
  >>> new_circ()
  (array([-1.,  1., -1.,  1.]), array([ 1.,  1.,  1., -1.,  1.,  1., -1., -1.,  1.,  1.]))
  ```

<h4>QChem</h4>

* The `qchem` module is upgraded with new functions to construct a vibrational Hamiltonian in 
  the Christiansen representation. 
  [(#7491)](https://github.com/PennyLaneAI/pennylane/pull/7491)
  [(#7596)](https://github.com/PennyLaneAI/pennylane/pull/7596)

  The new functions :func:`christiansen_hamiltonian` and :func:`qml.qchem.christiansen_bosonic` can
  be used to create the qubit and bosonic form of the Christiansen Hamiltonian, respectively. These
  functions need input parameters that can be easily obtained by using the
  :func:`christiansen_integrals` and :func:`vibrational_pes` functions. Similarly, a Christiansen
  dipole operator can be created by using the :func:`christiansen_dipole` and
  :func:`christiansen_integrals_dipole` functions.

  ```python
  import pennylane as qml
  import numpy as np

  symbols  = ['H', 'F']
  geometry = np.array([[0.0, 0.0, -0.40277116], [0.0, 0.0, 1.40277116]])
  mol = qml.qchem.Molecule(symbols, geometry)
  pes = qml.qchem.vibrational_pes(mol, optimize=False)
  ham = qml.qchem.vibrational.christiansen_hamiltonian(pes, n_states = 4)
  ```

  ```pycon
  >>> ham
  (
      0.08527499987546708 * I(0)
    + -0.0051774006335491545 * Z(0)
    + 0.0009697024705108074 * (X(0) @ X(1))
    + 0.0009697024705108074 * (Y(0) @ Y(1))
    + 0.0002321787923591865 * (X(0) @ X(2))
    + 0.0002321787923591865 * (Y(0) @ Y(2))
    + 0.0008190498635406456 * (X(0) @ X(3))
    + 0.0008190498635406456 * (Y(0) @ Y(3))
    + -0.015699890427524253 * Z(1)
    + 0.002790002362847834 * (X(1) @ X(2))
    + 0.002790002362847834 * (Y(1) @ Y(2))
    + 0.000687929225764568 * (X(1) @ X(3))
    + 0.000687929225764568 * (Y(1) @ Y(3))
    + -0.026572392417060237 * Z(2)
    + 0.005239546276220405 * (X(2) @ X(3))
    + 0.005239546276220405 * (Y(2) @ Y(3))
    + -0.037825316397333435 * Z(3)
  )
  ```  

<h4>Experimental FTQC module</h4>

* Add commutation rules for a Clifford gate set (`qml.H`, `qml.S`, `qml.CNOT`) to the `ftqc.pauli_tracker` module,
  accessible via the `commute_clifford_op` function.
  [(#7444)](https://github.com/PennyLaneAI/pennylane/pull/7444)

* Add offline byproduct correction support to the `ftqc` module.
  [(#7447)](https://github.com/PennyLaneAI/pennylane/pull/7447)

* The `ftqc` module `measure_arbitrary_basis`, `measure_x` and `measure_y` functions
  can now be captured when program capture is enabled.
  [(#7219)](https://github.com/PennyLaneAI/pennylane/pull/7219)
  [(#7368)](https://github.com/PennyLaneAI/pennylane/pull/7368)

* Add xz encoding related `pauli_to_xz`, `xz_to_pauli` and `pauli_prod` functions to the `ftqc` module.
  [(#7433)](https://github.com/PennyLaneAI/pennylane/pull/7433)

* The transform `convert_to_mbqc_formalism` is added to the `ftqc` module to convert a circuit already
  expressed in a limited, compatible gate-set into the MBQC formalism. Circuits can be converted to the 
  relevant gate-set with the `convert_to_mbqc_gateset` transform.
  [(#7355)](https://github.com/PennyLaneAI/pennylane/pull/7355)
  [(#7586)](https://github.com/PennyLaneAI/pennylane/pull/7586)

* The `RotXZX` operation is added to the `ftqc` module to support definition of a universal
  gate-set that can be translated to the MBQC formalism.
  [(#7271)](https://github.com/PennyLaneAI/pennylane/pull/7271)


<h4>Other improvements</h4>

* `qml.evolve` now errors out if the first argument is not a valid type.
  [(#7768)](https://github.com/PennyLaneAI/pennylane/pull/7768)

* `qml.PauliError` now accepts Pauli strings that include the identity operator.
  [(#7760)](https://github.com/PennyLaneAI/pennylane/pull/7760)

* Caching with finite shots now always warns about the lack of expected noise.
  [(#7644)](https://github.com/PennyLaneAI/pennylane/pull/7644)

* `cache` now defaults to `"auto"` with `qml.execute`, matching the behavior of `QNode` and reducing the 
  performance cost of using `qml.execute` for standard executions.
  [(#7644)](https://github.com/PennyLaneAI/pennylane/pull/7644)

* `qml.grad` and `qml.jacobian` can now handle inputs with dynamic shapes being captured into plxpr.
  [(#7544)](https://github.com/PennyLaneAI/pennylane/pull/7544/)

* Improved the drawing of `GlobalPhase`, `ctrl(GlobalPhase)`, `Identity` and `ctrl(Identity)` operations.
  The labels are grouped together like for other multi-qubit operations, and the drawing
  no longer depends on the wires of `GlobalPhase` or `Identity`. Control nodes of controlled global phases
  and identities no longer receive the operator label, which is in line with other controlled operations.
  [(#7457)](https://github.com/PennyLaneAI/pennylane/pull/7457)

* The decomposition of `qml.PCPhase` is now significantly more efficient for more than 2 qubits.
  [(#7166)](https://github.com/PennyLaneAI/pennylane/pull/7166)

* The decomposition of :class:`~.IntegerComparator` is now significantly more efficient.
  [(#7636)](https://github.com/PennyLaneAI/pennylane/pull/7636)

* :class:`~.QubitUnitary` now supports a decomposition that is compatible with an arbitrary number of qubits. 
  This represents a fundamental improvement over the previous implementation, which was limited to two-qubit systems.
  [(#7277)](https://github.com/PennyLaneAI/pennylane/pull/7277)

* Setting up the configuration of a workflow, including the determination of the best diff
  method, is now done *after* user transforms have been applied. This allows transforms to
  update the shots and change measurement processes with fewer issues.
  [(#7358)](https://github.com/PennyLaneAI/pennylane/pull/7358)

* The decomposition of `DiagonalQubitUnitary` has been updated to a recursive decomposition
  into a smaller `DiagonalQubitUnitary` and a `SelectPauliRot` operation. This is a known
  decomposition [Theorem 7 in Shende et al.](https://arxiv.org/abs/quant-ph/0406176)
  that contains fewer gates than the previous decomposition.
  [(#7370)](https://github.com/PennyLaneAI/pennylane/pull/7370)

* An xDSL `qml.compiler.python_compiler.transforms.MergeRotationsPass` pass for applying `merge_rotations` to an
  xDSL module has been added for the experimental xDSL Python compiler integration.
  [(#7364)](https://github.com/PennyLaneAI/pennylane/pull/7364)
  [(#7595)](https://github.com/PennyLaneAI/pennylane/pull/7595)
  [(#7664)](https://github.com/PennyLaneAI/pennylane/pull/7664)

* An xDSL `qml.compiler.python_compiler.transforms.IterativeCancelInversesPass` pass for applying `cancel_inverses`
  iteratively to an xDSL module has been added for the experimental xDSL Python compiler integration. This pass is
  optimized to cancel self-inverse operations iteratively to cancel nested self-inverse operations.
  [(#7364)](https://github.com/PennyLaneAI/pennylane/pull/7364)
  [(#7595)](https://github.com/PennyLaneAI/pennylane/pull/7595)
 
* An experimental integration for a Python compiler using [xDSL](https://xdsl.dev/index) has been introduced.
  This is similar to [Catalyst's MLIR dialects](https://docs.pennylane.ai/projects/catalyst/en/stable/dev/dialects.html#mlir-dialects-in-catalyst), 
  but it is coded in Python instead of C++.
  [(#7509)](https://github.com/PennyLaneAI/pennylane/pull/7509)
  [(#7357)](https://github.com/PennyLaneAI/pennylane/pull/7357)
  [(#7367)](https://github.com/PennyLaneAI/pennylane/pull/7367)
  [(#7462)](https://github.com/PennyLaneAI/pennylane/pull/7462)
  [(#7470)](https://github.com/PennyLaneAI/pennylane/pull/7470)
  [(#7510)](https://github.com/PennyLaneAI/pennylane/pull/7510)
  [(#7590)](https://github.com/PennyLaneAI/pennylane/pull/7590)
  [(#7706)](https://github.com/PennyLaneAI/pennylane/pull/7706)

* PennyLane supports `jax == 0.6.0` and `0.5.3`.
  [(#6919)](https://github.com/PennyLaneAI/pennylane/pull/6919)
  [(#7299)](https://github.com/PennyLaneAI/pennylane/pull/7299)

* The :func:`~.transforms.cancel_inverses` transform no longer changes the order of operations that don't have shared wires, providing a deterministic output.
  [(#7328)](https://github.com/PennyLaneAI/pennylane/pull/7328)

* Alias for Identity (`I`) is now accessible from `qml.ops`.
  [(#7200)](https://github.com/PennyLaneAI/pennylane/pull/7200)
  
* Adds a new `allocation` module containing `allocate` and `deallocate` instructions for requesting dynamic wires. This is currently
  experimental and not integrated.
  [(#7704)](https://github.com/PennyLaneAI/pennylane/pull/7704)
  [(#7710)](https://github.com/PennyLaneAI/pennylane/pull/7710)

* Computing the angles for uniformly controlled rotations, used in :class:`~.MottonenStatePreparation`
  and :class:`~.SelectPauliRot`, now takes much less computational effort and memory.
  [(#7377)](https://github.com/PennyLaneAI/pennylane/pull/7377)

* Classical shadows with mixed quantum states are now computed with a dedicated method that uses an
  iterative algorithm similar to the handling of shadows with state vectors. This makes shadows with density 
  matrices much more performant.
  [(#6748)](https://github.com/PennyLaneAI/pennylane/pull/6748)
  [(#7458)](https://github.com/PennyLaneAI/pennylane/pull/7458)

* Two new functions called :func:`~.math.convert_to_su2` and :func:`~.math.convert_to_su4` have been added to `qml.math`, which convert unitary matrices to SU(2) or SU(4), respectively, and optionally a global phase.
  [(#7211)](https://github.com/PennyLaneAI/pennylane/pull/7211)

* `Operator.num_wires` now defaults to `None` to indicate that the operator can be on
  any number of wires.
  [(#7312)](https://github.com/PennyLaneAI/pennylane/pull/7312)

* Shots can now be overridden for specific `qml.Snapshot` instances via a `shots` keyword argument.
  [(#7326)](https://github.com/PennyLaneAI/pennylane/pull/7326)

  ```python
  dev = qml.device("default.qubit", wires=2, shots=10)

  @qml.qnode(dev)
  def circuit():
      qml.Snapshot("sample", measurement=qml.sample(qml.X(0)), shots=5)
      return qml.sample(qml.X(0))
  ```

  ```pycon
  >>> qml.snapshots(circuit)()
  {'sample': array([-1., -1., -1., -1., -1.]),
   'execution_results': array([ 1., -1., -1., -1., -1.,  1., -1., -1.,  1., -1.])}
  ```

* PennyLane no longer validates that an operation has at least one wire, as having this check required the abstract
  interface to maintain a list of special implementations.
  [(#7327)](https://github.com/PennyLaneAI/pennylane/pull/7327)

* Two new device-developer transforms have been added to `devices.preprocess`: 
  :func:`~.devices.preprocess.measurements_from_counts` and :func:`~.devices.preprocess.measurements_from_samples`.
  These transforms modify the tape to instead contain a `counts` or `sample` measurement process, 
  deriving the original measurements from the raw counts/samples in post-processing. This allows 
  expanded measurement support for devices that only 
  support counts/samples at execution, like real hardware devices.
  [(#7317)](https://github.com/PennyLaneAI/pennylane/pull/7317)

* Sphinx version was updated to 8.1. Sphinx is upgraded to version 8.1 and uses Python 3.10. References to intersphinx (e.g. `<demos/>` or `<catalyst/>` are updated to remove the :doc: prefix that is incompatible with sphinx 8.1. 
  [(7212)](https://github.com/PennyLaneAI/pennylane/pull/7212)

* Migrated `setup.py` package build and install to `pyproject.toml`
  [(#7375)](https://github.com/PennyLaneAI/pennylane/pull/7375)

* Updated GitHub Actions workflows (`rtd.yml`, `readthedocs.yml`, and `docs.yml`) to use `ubuntu-24.04` runners.
 [(#7396)](https://github.com/PennyLaneAI/pennylane/pull/7396)

* Updated requirements and pyproject files to include the other package.  
  [(#7417)](https://github.com/PennyLaneAI/pennylane/pull/7417)

* Updated documentation check to remove duplicate docstring references. [(#7453)](https://github.com/PennyLaneAI/pennylane/pull/7453)

* Improved performance for `qml.clifford_t_decomposition` transform by introducing caching support and changed the
  default basis set of `qml.ops.sk_decomposition` to `(H, S, T)`, resulting in shorter decomposition sequences.
  [(#7454)](https://github.com/PennyLaneAI/pennylane/pull/7454)

* The decomposition of `qml.BasisState` with capture and the graph-based decomposition system enabled is more efficient. 
  Additionally, the resource params of `qml.BasisState` is simplified to the number of wires.
  [(#7722)](https://github.com/PennyLaneAI/pennylane/pull/7722)

<h3>Labs: a place for unified and rapid prototyping of research software 🧪</h3>

* The imports of dependencies introduced by ``labs`` functionalities have been modified such that
  these dependencies only have to be installed for the functions that use them, not to use
  ``labs`` functionalities in general. This decouples the various submodules, and even functions
  within the same submodule, from each other.
  [(#7650)](https://github.com/PennyLaneAI/pennylane/pull/7650)

* A new module :mod:`pennylane.labs.intermediate_reps <pennylane.labs.intermediate_reps>`
  provides functionality to compute intermediate representations for particular circuits.
  :func:`parity_matrix <pennylane.labs.intermediate_reps.parity_matrix>` computes
  the parity matrix intermediate representation for CNOT circuits.
  :func:`phase_polynomial <pennylane.labs.intermediate_reps.phase_polynomial>` computes
  the phase polynomial intermediate representation for {CNOT, RZ} circuits.
  These efficient intermediate representations are important
  for CNOT routing algorithms and other quantum compilation routines.
  [(#7229)](https://github.com/PennyLaneAI/pennylane/pull/7229)
  [(#7333)](https://github.com/PennyLaneAI/pennylane/pull/7333)
  [(#7629)](https://github.com/PennyLaneAI/pennylane/pull/7629)
  
* The `pennylane.labs.vibrational` module is upgraded to use features from the `concurrency` module
  to perform multiprocess and multithreaded execution of workloads. 
  [(#7401)](https://github.com/PennyLaneAI/pennylane/pull/7401)

* A `rowcol` function is now available in `pennylane.labs.intermediate_reps`.
  Given the parity matrix of a CNOT circuit and a qubit connectivity graph, it synthesizes a
  possible implementation of the parity matrix that respects the connectivity.
  [(#7394)](https://github.com/PennyLaneAI/pennylane/pull/7394)

* `pennylane.labs.QubitManager`, `pennylane.labs.AllocWires`, and `pennylane.labs.FreeWires` classes have been added to track and manage auxilliary qubits.
  [(#7404)](https://github.com/PennyLaneAI/pennylane/pull/7404)

* `pennylane.labs.map_to_resource_op` function has been added to map PennyLane Operations to their resource equivalents.
  [(#7434)](https://github.com/PennyLaneAI/pennylane/pull/7434)

* Added a `pennylane.labs.Resources` class to store and track the quantum resources from a circuit.
  [(#7406)](https://github.com/PennyLaneAI/pennylane/pull/7406)
  
* `pennylane.labs.CompressedResourceOp` class has been added to store information about the operator type and parameters.
  [(#7408)](https://github.com/PennyLaneAI/pennylane/pull/7408)

* Added the base `pennylane.labs.ResourceOperator` class which will be used to implement all quantum 
  operators for resource estimation.
  [(#7399)](https://github.com/PennyLaneAI/pennylane/pull/7399)

* Added the `pennylane.labs.estimate_resources` function which will be used to perform resource
  estimation on circuits, `pennylane.labs.ResourceOperator` and `pennylane.labs.Resources` objects.
  [(#7407)](https://github.com/PennyLaneAI/pennylane/pull/7407)

* Added the `pennylane.labs.ResourceOperator` templates which will be used to perform resource
  estimation for non-parametric single qubit gates.
  [(#7540)](https://github.com/PennyLaneAI/pennylane/pull/7540)

* Added the `pennylane.labs.ResourceOperator` templates which will be used to perform resource
  estimation for parametric single qubit gates.
  [(#7541)](https://github.com/PennyLaneAI/pennylane/pull/7541)

* Added the `pennylane.labs.ResourceOperator` templates which will be used to perform resource
  estimation for controlled gates.
  [(#7526)](https://github.com/PennyLaneAI/pennylane/pull/7526)

* Added the `pennylane.labs.ResourceOperator` templates which will be used to perform resource
  estimation for symbolic operators of gates.
  [(#7584)](https://github.com/PennyLaneAI/pennylane/pull/7584)

* Added the `pennylane.labs.ResourceOperator` templates which will be used to perform resource
  estimation for multi-qubit parametic gates.
  [(#7549)](https://github.com/PennyLaneAI/pennylane/pull/7549)

* Added the `pennylane.labs.resource_estimation.CompactHamiltonian` to unblock the need to pass full
  Hamiltonian
  Added `pennylane.labs.resource_estimation.ResourceTrotterCDF`, and `pennylane.labs.resource_estimation.ResourceTrotterTHC`
  templates which will be used to perform resource estimation for trotterization of CDF and THC Hamiltonians respectively.
  [(#7705)](https://github.com/PennyLaneAI/pennylane/pull/7705)

* Added the `pennylane.labs.ResourceQubitize` template which can be used to perform resource
  estimation for qubitization of THC Hamiltonian.
  [(#7730)](https://github.com/PennyLaneAI/pennylane/pull/7730)

* Added `pennylane.labs.resource_estimation.ResourceTrotterVibrational` and `pennylane.labs.resource_estimation.ResourceTrotterVibronic`
  templates which can be used to perform resource estimation for trotterization of vibrational and vibronic Hamiltonians respectively.
  [(#7720)](https://github.com/PennyLaneAI/pennylane/pull/7720)

* Added `pennylane.labs.ResourceOperator` templates for various algorithms required for 
  supporting compact hamiltonian development.
  [(#7725)](https://github.com/PennyLaneAI/pennylane/pull/7725)

* A new module :mod:`pennylane.labs.zxopt <pennylane.labs.zxopt>` provides access to the basic optimization
  passes from [pyzx](https://pyzx.readthedocs.io/en/latest/) for PennyLane circuits.
  
    * :func:`basic_optimization <pennylane.labs.zxopt.basic_optimization>` performs peephole optimizations on the circuit and is a useful subroutine for other optimization passes.
    * :func:`full_optimize <pennylane.labs.zxopt.full_optimize>` optimizes [(Clifford + T)](https://pennylane.ai/compilation/clifford-t-gate-set) circuits.
    * :func:`full_reduce <pennylane.labs.zxopt.full_reduce>` can optimize arbitrary PennyLane circuits and follows the pipeline described in the [the pyzx docs](https://pyzx.readthedocs.io/en/latest/simplify.html).
    * :func:`todd <pennylane.labs.zxopt.todd>` performs Third Order Duplicate and Destroy (`TODD <https://arxiv.org/abs/1712.01557>`__) via phase polynomials and reduces T gate counts.

  [(#7471)](https://github.com/PennyLaneAI/pennylane/pull/7471)

* New functionality is added to create and manipulate product formulas in the `trotter_error` module.
  [(#7224)](https://github.com/PennyLaneAI/pennylane/pull/7224)
 
    * :class:`ProductFormula <pennylane.labs.trotter_error.ProductFormula` allows users to create custom product formulas.
    * :func:`bch_expansion <pennylane.labs.trotter_error.bch_expansion` computes the Baker-Campbell-Hausdorff  expansion of a product formula.
    * :func:`effective_hamiltonian <pennylane.labs.trotter_error.effective_hamiltonian` computes the effective Hamiltonian of a product formula.

* Optimized the :func:`perturbation_error <pennylane.labs.trotter_error.perturbation_error>`
  module for better performance by using a task-based executor to parallelize the computationally heavy
  parts of the algorithm.
  [(#7681)](https://github.com/PennyLaneAI/pennylane/pull/7681)

* Fixed missing table descriptions for :class:`qml.FromBloq <pennylane.FromBloq>`,
  :func:`qml.qchem.two_particle <pennylane.qchem.two_particle>`,
  and :class:`qml.ParticleConservingU2 <pennylane.ParticleConservingU2>`.
  [(#7628)](https://github.com/PennyLaneAI/pennylane/pull/7628)

<h3>Breaking changes 💔</h3>

* Support for gradient keyword arguments as QNode keyword arguments has been removed. Instead please use the
  new `gradient_kwargs` keyword argument accordingly.
  [(#7648)](https://github.com/PennyLaneAI/pennylane/pull/7648)

* The default value of `cache` is now `"auto"` with `qml.execute`. Like `QNode`, `"auto"` only turns on caching
  when `max_diff > 1`.
  [(#7644)](https://github.com/PennyLaneAI/pennylane/pull/7644)

* A new decomposition for two-qubit unitaries was implemented in `two_qubit_decomposition`.
  It ensures the correctness of the decomposition in some edge cases but uses 3 CNOT gates
  even if 2 CNOTs would suffice theoretically.
  [(#7474)](https://github.com/PennyLaneAI/pennylane/pull/7474)

* The `return_type` property of `MeasurementProcess` has been removed. Please use `isinstance` for type checking instead.
  [(#7322)](https://github.com/PennyLaneAI/pennylane/pull/7322)

* The `KerasLayer` class in `qml.qnn.keras` has been removed because Keras 2 is no longer actively maintained.
  Please consider using a different machine learning framework, like `PyTorch <demos/tutorial_qnn_module_torch>`__ or `JAX <demos/tutorial_How_to_optimize_QML_model_using_JAX_and_Optax>`__.
  [(#7320)](https://github.com/PennyLaneAI/pennylane/pull/7320)

* The `qml.gradients.hamiltonian_grad` function has been removed because this gradient recipe is no
  longer required with the :doc:`new operator arithmetic system </news/new_opmath>`.
  [(#7302)](https://github.com/PennyLaneAI/pennylane/pull/7302)

* Accessing terms of a tensor product (e.g., `op = X(0) @ X(1)`) via `op.obs` has been removed.
  [(#7324)](https://github.com/PennyLaneAI/pennylane/pull/7324)

* The `mcm_method` keyword argument in `qml.execute` has been removed.
  [(#7301)](https://github.com/PennyLaneAI/pennylane/pull/7301)

* The `inner_transform` and `config` keyword arguments in `qml.execute` have been removed.
  [(#7300)](https://github.com/PennyLaneAI/pennylane/pull/7300)

* `Sum.ops`, `Sum.coeffs`, `Prod.ops` and `Prod.coeffs` have been removed.
  [(#7304)](https://github.com/PennyLaneAI/pennylane/pull/7304)

* Specifying `pipeline=None` with `qml.compile` has been removed.
  [(#7307)](https://github.com/PennyLaneAI/pennylane/pull/7307)

* The `control_wires` argument in `qml.ControlledQubitUnitary` has been removed.
  Furthermore, the `ControlledQubitUnitary` no longer accepts `QubitUnitary` objects as arguments as its `base`.
  [(#7305)](https://github.com/PennyLaneAI/pennylane/pull/7305)

* `qml.tape.TapeError` has been removed.
  [(#7205)](https://github.com/PennyLaneAI/pennylane/pull/7205)

<h3>Deprecations 👋</h3>

Here's a list of deprecations made this release. For a more detailed breakdown of deprecations and alternative code to use instead, Please consult the :doc:`deprecations and removals page </development/deprecations>`.

* Top-level access to `DeviceError`, `PennyLaneDeprecationWarning`, `QuantumFunctionError` and `ExperimentalWarning` have been deprecated and will be removed in v0.43. Please import them from the new `exceptions` module.
  [(#7292)](https://github.com/PennyLaneAI/pennylane/pull/7292)
  [(#7477)](https://github.com/PennyLaneAI/pennylane/pull/7477)
  [(#7508)](https://github.com/PennyLaneAI/pennylane/pull/7508)
  [(#7603)](https://github.com/PennyLaneAI/pennylane/pull/7603)

* `qml.operation.Observable` and the corresponding `Observable.compare` have been deprecated, as
  pennylane now depends on the more general `Operator` interface instead. The
  `Operator.is_hermitian` property can instead be used to check whether or not it is highly likely
  that the operator instance is Hermitian.
  [(#7316)](https://github.com/PennyLaneAI/pennylane/pull/7316)

* The boolean functions provided in `pennylane.operation` are deprecated. See the :doc:`deprecations page </development/deprecations>` 
  for equivalent code to use instead. These include `not_tape`, `has_gen`, `has_grad_method`, `has_multipar`,
  `has_nopar`, `has_unitary_gen`, `is_measurement`, `defines_diagonalizing_gates`, and `gen_is_multi_term_hamiltonian`.
  [(#7319)](https://github.com/PennyLaneAI/pennylane/pull/7319)

* `qml.operation.WiresEnum`, `qml.operation.AllWires`, and `qml.operation.AnyWires` are deprecated. To indicate that
  an operator can act on any number of wires, `Operator.num_wires = None` should be used instead. This is the default
  and does not need to be overwritten unless the operator developer wants to add wire number validation.
  [(#7313)](https://github.com/PennyLaneAI/pennylane/pull/7313)

* The :func:`qml.QNode.get_gradient_fn` method is now deprecated. Instead, use :func:`~.workflow.get_best_diff_method` to obtain the differentiation method.
  [(#7323)](https://github.com/PennyLaneAI/pennylane/pull/7323)

<h3>Internal changes ⚙️</h3>

* Move private code in the `TransformProgram` onto the `CotransformCache` class.
  [(#7750)](https://github.com/PennyLaneAI/pennylane/pull/7750)

* Improve type hinting in the `workflow` module.
  [(#7745)](https://github.com/PennyLaneAI/pennylane/pull/7745)

* Unpin `mitiq` in CI.
  [(#7742)](https://github.com/PennyLaneAI/pennylane/pull/7742)

* The `qml.measurements.Shots` class can now handle abstract numbers of shots.
  [(#7729)](https://github.com/PennyLaneAI/pennylane/pull/7729)

* Update `jax` and `tensorflow` dependencies for `doc` builds.
  [(#7667)](https://github.com/PennyLaneAI/pennylane/pull/7667)

* `Pennylane` has been renamed to `pennylane` in the `pyproject.toml` file 
  to match the expected binary distribution format naming conventions.
  [(#7689)](https://github.com/PennyLaneAI/pennylane/pull/7689)

* The `qml.compiler.python_compiler` submodule has been restructured.
  [(#7645)](https://github.com/PennyLaneAI/pennylane/pull/7645)

* Move program capture code closer to where it is used.
  [(#7608)](https://github.com/PennyLaneAI/pennylane/pull/7608)

* Tests using `OpenFermion` in `tests/qchem` do not fail with NumPy>=2.0.0 any more.
  [(#7626)](https://github.com/PennyLaneAI/pennylane/pull/7626)

* Move `givens_decomposition` and private helpers from `qchem` to `math` module.
  [(#7545)](https://github.com/PennyLaneAI/pennylane/pull/7545)

* Enforce module dependencies in `pennylane` using `tach`.
  [(#7185)](https://github.com/PennyLaneAI/pennylane/pull/7185)
  [(#7416)](https://github.com/PennyLaneAI/pennylane/pull/7416)
  [(#7418)](https://github.com/PennyLaneAI/pennylane/pull/7418)
  [(#7429)](https://github.com/PennyLaneAI/pennylane/pull/7429)
  [(#7430)](https://github.com/PennyLaneAI/pennylane/pull/7430)
  [(#7437)](https://github.com/PennyLaneAI/pennylane/pull/7437)
  [(#7504)](https://github.com/PennyLaneAI/pennylane/pull/7504)
  [(#7538)](https://github.com/PennyLaneAI/pennylane/pull/7538)
  [(#7542)](https://github.com/PennyLaneAI/pennylane/pull/7542)
  [(#7667)](https://github.com/PennyLaneAI/pennylane/pull/7667)
  [(#7743)](https://github.com/PennyLaneAI/pennylane/pull/7743)

* With program capture enabled, mcm method validation now happens on execution rather than setup.
  [(#7475)](https://github.com/PennyLaneAI/pennylane/pull/7475)

* Add `.git-blame-ignore-revs` file to the PennyLane repository. This file will allow specifying commits that should
  be ignored in the output of `git blame`. For example, this can be useful when a single commit includes bulk reformatting.
  [(#7507)](https://github.com/PennyLaneAI/pennylane/pull/7507)

* Add a `.gitattributes` file to standardize LF as the end-of-line character for the PennyLane
  repository.
  [(#7502)](https://github.com/PennyLaneAI/pennylane/pull/7502)

* `DefaultQubit` now implements `preprocess_transforms` and `setup_execution_config` instead of `preprocess`.
  [(#7468)](https://github.com/PennyLaneAI/pennylane/pull/7468)

* Fix subset of `pylint` errors in the `tests` folder.
  [(#7446)](https://github.com/PennyLaneAI/pennylane/pull/7446)

* Remove and reduce excessively expensive test cases in `tests/templates/test_subroutines/` that do not add value.
  [(#7436)](https://github.com/PennyLaneAI/pennylane/pull/7436)

* Stop using `pytest-timeout` in the PennyLane CI/CD pipeline.
  [(#7451)](https://github.com/PennyLaneAI/pennylane/pull/7451)

* A `RuntimeWarning` raised when using versions of JAX > 0.4.28 has been removed.
  [(#7398)](https://github.com/PennyLaneAI/pennylane/pull/7398)

* Wheel releases for PennyLane now follow the `PyPA binary-distribution format <https://packaging.python.org/en/latest/specifications/binary-distribution-format/>_` guidelines more closely.
  [(#7382)](https://github.com/PennyLaneAI/pennylane/pull/7382)

* `null.qubit` can now support an optional `track_resources` argument which allows it to record which gates are executed.
  [(#7226)](https://github.com/PennyLaneAI/pennylane/pull/7226)
  [(#7372)](https://github.com/PennyLaneAI/pennylane/pull/7372)
  [(#7392)](https://github.com/PennyLaneAI/pennylane/pull/7392)

* A new internal module, `qml.concurrency`, is added to support internal use of multiprocess and multithreaded execution of workloads. This also migrates the use of `concurrent.futures` in `default.qubit` to this new design.
  [(#7303)](https://github.com/PennyLaneAI/pennylane/pull/7303)

* Test suites in `tests/transforms/test_defer_measurement.py` use analytic mocker devices to test numeric results.
  [(#7329)](https://github.com/PennyLaneAI/pennylane/pull/7329)

* Add new `pennylane.exceptions` module for custom errors and warnings.
  [(#7205)](https://github.com/PennyLaneAI/pennylane/pull/7205)
  [(#7292)](https://github.com/PennyLaneAI/pennylane/pull/7292)

* Clean up `__init__.py` files in `math`, `ops`, `qaoa`, `tape` and `templates` to be explicit in what they import. 
  [(#7200)](https://github.com/PennyLaneAI/pennylane/pull/7200)
  
* The `Tracker` class has been moved into the `devices` module.
  [(#7281)](https://github.com/PennyLaneAI/pennylane/pull/7281)

* Moved functions that calculate rotation angles for unitary decompositions into an internal
  module `qml.math.decomposition`
  [(#7211)](https://github.com/PennyLaneAI/pennylane/pull/7211)

* Fixed a failing integration test for `qml.QDrift`  which multiplied the operators of the decomposition incorrectly to evolve the state.
  [(#7621)](https://github.com/PennyLaneAI/pennylane/pull/7621)

* The decomposition test in `assert_valid` no longer checks the matrix of the decomposition if the operator
  does not define a matrix representation.
  [(#7655)](https://github.com/PennyLaneAI/pennylane/pull/7655)

<h3>Documentation 📝</h3>

* The functions in `qml.qchem.vibrational` are updated to include additional information about the 
  theory and input arguments.
  [(#6918)](https://github.com/PennyLaneAI/pennylane/pull/6918)

* The usage examples for `qml.decomposition.DecompositionGraph` have been updated.
  [(#7692)](https://github.com/PennyLaneAI/pennylane/pull/7692)

* The entry in the :doc:`/news/program_capture_sharp_bits` has been updated to include
  additional supported lightning devices: `lightning.kokkos` and `lightning.gpu`.
  [(#7674)](https://github.com/PennyLaneAI/pennylane/pull/7674)

* Updated the circuit drawing for `qml.Select` to include two commonly used symbols for 
  Select-applying, or multiplexing, an operator. Added a similar drawing for `qml.SelectPauliRot`.
  [(#7464)](https://github.com/PennyLaneAI/pennylane/pull/7464)
  
* The entry in the :doc:`/news/program_capture_sharp_bits` page for transforms has been updated; non-native transforms being applied
  to QNodes wherein operators have dynamic wires can lead to incorrect results.
  [(#7426)](https://github.com/PennyLaneAI/pennylane/pull/7426)

* Fixed the wrong `theta` to `phi` in :class:`~pennylane.IsingXY`.
  [(#7427)](https://github.com/PennyLaneAI/pennylane/pull/7427)

* In the :doc:`/introduction/compiling_circuits` page, in the "Decomposition in stages" section,
  circuit drawings now render in a way that's easier to read.
  [(#7419)](https://github.com/PennyLaneAI/pennylane/pull/7419)

* The entry in the :doc:`/news/program_capture_sharp_bits` page for using program capture with Catalyst 
  has been updated. Instead of using ``qjit(experimental_capture=True)``, Catalyst is now compatible 
  with the global toggles ``qml.capture.enable()`` and ``qml.capture.disable()`` for enabling and
  disabling program capture.
  [(#7298)](https://github.com/PennyLaneAI/pennylane/pull/7298)

* The simulation technique table in the :doc:`/introduction/dynamic_quantum_circuits` page has been updated 
  to correct an error regarding analytic mode support for the ``tree-traversal`` method. 
  ``tree-traversal`` supports analytic mode.
  [(#7490)](https://github.com/PennyLaneAI/pennylane/pull/7490)

* Added a warning to the documentation for `qml.snapshots` and `qml.Snapshot`, clarifying that compilation transforms 
may move operations across a `Snapshot`.
  [(#7746)](https://github.com/PennyLaneAI/pennylane/pull/7746)

* In the :doc:`/development/guide/documentation` page, removed references to the outdated Sphinx and unsupported Python 3.8 version. 
  This helps ensure contributors follow current standards and avoid compatibility issues.
  [(#7479)](https://github.com/PennyLaneAI/pennylane/pull/7479)

<h3>Bug fixes 🐛</h3>

* Fixes broken support of `qml.matrix` for a `QNode` when using mixed Torch GPU & CPU data for parametric tensors.
  [(#7775)](https://github.com/PennyLaneAI/pennylane/pull/7775) 

* Fixes `CircuitGraph.iterate_parametrized_layers`, and thus `metric_tensor`, when the same operation occurs multiple
  times in the circuit.
  [(#7757)](https://github.com/PennyLaneAI/pennylane/pull/7757)

* Fixes a bug with transforms that require the classical Jacobian applied to QNodes, where only
  some arguments are trainable and an intermediate transform does not preserve trainability information.
  [(#7345)](https://github.com/PennyLaneAI/pennylane/pull/7345)

* The `qml.ftqc.ParametricMidMeasureMP` class was unable to accept data from `jax.numpy.array` inputs
  when specifying the angle, due to the given hashing policy. The implementation was updated to ensure
  correct hashing behavior for `float`, `numpy.array`, and `jax.numpy.array` inputs.
  [(#7693)](https://github.com/PennyLaneAI/pennylane/pull/7693)

* A bug in `qml.draw_mpl` for circuits with work wires has been fixed. The previously
  inconsistent mapping for these wires has been resolved, ensuring accurate assignment during
  drawing.
  [(#7668)](https://github.com/PennyLaneAI/pennylane/pull/7668)

* A bug in `ops.op_math.Prod.simplify()` has been fixed that led to global phases being discarded
  in special cases. Concretely, this problem occurs when Pauli factors combine into the identity
  up to a global phase _and_ there is no Pauli representation of the product operator.
  [(#7671)](https://github.com/PennyLaneAI/pennylane/pull/7671)

* The behaviour of the `qml.FlipSign` operation has been fixed: passing an integer `m` as the wires argument is now
  interpreted as a single wire (i.e. `wires=[m]`). This is different from the previous interpretation of `wires=range(m)`.
  Also, the `qml.FlipSign.wires` attribute is now returning the correct `Wires` object as for all other operations in PennyLane.
  [(#7647)](https://github.com/PennyLaneAI/pennylane/pull/7647)

* `qml.equal` now works with `qml.PauliError`s.
  [(#7618)](https://github.com/PennyLaneAI/pennylane/pull/7618)

* The `qml.transforms.cancel_inverses` transform can be used with `jax.jit`.
  [(#7487)](https://github.com/PennyLaneAI/pennylane/pull/7487)

* `qml.StatePrep` does not validate the norm of statevectors any more, default to `False` during initialization.
  [(#7615)](https://github.com/PennyLaneAI/pennylane/pull/7615)

* `qml.PhaseShift` operation is now working correctly with a batch size of 1.
  [(#7622)](https://github.com/PennyLaneAI/pennylane/pull/7622)

* `qml.metric_tensor` can now be calculated with catalyst.
  [(#7528)](https://github.com/PennyLaneAI/pennylane/pull/7528)

* The mapping to standard wires (consecutive integers) of `qml.tape.QuantumScript` has been fixed
  to correctly consider work wires that are not used otherwise in the circuit.
  [(#7581)](https://github.com/PennyLaneAI/pennylane/pull/7581)

* Fixed a bug where certain transforms with a native program capture implementation give incorrect results when
  dynamic wires were present in the circuit. The affected transforms were:
  * :func:`~pennylane.transforms.cancel_inverses`
  * :func:`~pennylane.transforms.merge_rotations`
  * :func:`~pennylane.transforms.single_qubit_fusion`
  * :func:`~pennylane.transforms.merge_amplitude_embedding`
  [(#7426)](https://github.com/PennyLaneAI/pennylane/pull/7426)

* The `Operator.pow` method has been fixed to raise to the power of 2 the qutrit operators `~.TShift`, `~.TClock`, and `~.TAdd`.
  [(#7505)](https://github.com/PennyLaneAI/pennylane/pull/7505)

* The queuing behavior of the controlled of a controlled operation is fixed.
  [(#7532)](https://github.com/PennyLaneAI/pennylane/pull/7532)

* A new decomposition was implemented for two-qubit `QubitUnitary` operators in `two_qubit_decomposition`
  based on a type-AI Cartan decomposition. It fixes previously faulty edge cases for unitaries
  that require 2 or 3 CNOT gates. Now, 3 CNOTs are used for both cases, using one more
  CNOT than theoretically required in the former case.
  [(#7474)](https://github.com/PennyLaneAI/pennylane/pull/7474)

* The documentation of `qml.pulse.drive` has been updated and corrected.
  [(#7459)](https://github.com/PennyLaneAI/pennylane/pull/7459)

* Fixed a bug in `to_openfermion` where identity qubit-to-wires mapping was not obeyed.
  [(#7332)](https://github.com/PennyLaneAI/pennylane/pull/7332)

* Fixed a bug in the validation of :class:`~.SelectPauliRot` that prevents parameter broadcasting.
  [(#7377)](https://github.com/PennyLaneAI/pennylane/pull/7377)

* Usage of NumPy in `default.mixed` source code has been converted to `qml.math` to avoid
  unnecessary dependency on NumPy and to fix a bug that caused an error when using `default.mixed` with PyTorch and GPUs.
  [(#7384)](https://github.com/PennyLaneAI/pennylane/pull/7384)

* With program capture enabled (`qml.capture.enable()`), `QSVT` no treats abstract values as metadata.
  [(#7360)](https://github.com/PennyLaneAI/pennylane/pull/7360)

* A fix was made to `default.qubit` to allow for using `qml.Snapshot` with defer-measurements (`mcm_method="deferred"`).
  [(#7335)](https://github.com/PennyLaneAI/pennylane/pull/7335)

* Fixes the repr for empty `Prod` and `Sum` instances to better communicate the existence of an empty instance.
  [(#7346)](https://github.com/PennyLaneAI/pennylane/pull/7346)

* Fixes a bug where circuit execution fails with ``BlockEncode`` initialized with sparse matrices.
  [(#7285)](https://github.com/PennyLaneAI/pennylane/pull/7285)

* Adds an informative error if `qml.cond` is used with an abstract condition with
  jitting on `default.qubit` if capture is enabled.
  [(#7314)](https://github.com/PennyLaneAI/pennylane/pull/7314)

* Fixes a bug where using a ``StatePrep`` operation with `batch_size=1` did not work with ``default.mixed``.
  [(#7280)](https://github.com/PennyLaneAI/pennylane/pull/7280)

* Gradient transforms can now be used in conjunction with batch transforms with all interfaces.
  [(#7287)](https://github.com/PennyLaneAI/pennylane/pull/7287)

* Fixes a bug where the global phase was not being added in the ``QubitUnitary`` decomposition.  
  [(#7244)](https://github.com/PennyLaneAI/pennylane/pull/7244)
  [(#7270)](https://github.com/PennyLaneAI/pennylane/pull/7270)

* Using finite differences with program capture without x64 mode enabled now raises a warning.
  [(#7282)](https://github.com/PennyLaneAI/pennylane/pull/7282)

* When the `mcm_method` is specified to the `"device"`, the `defer_measurements` transform will 
  no longer be applied. Instead, the device will be responsible for all MCM handling.
  [(#7243)](https://github.com/PennyLaneAI/pennylane/pull/7243)

* Fixed coverage of `qml.liealg.CII` and `qml.liealg.AIII`.
  [(#7291)](https://github.com/PennyLaneAI/pennylane/pull/7291)

* Fixed a bug where the phase is used as the wire label for a `qml.GlobalPhase` when capture is enabled.
  [(#7211)](https://github.com/PennyLaneAI/pennylane/pull/7211)

* Fixed a bug that caused `CountsMP.process_counts` to return results in the computational basis, even if
  an observable was specified.
  [(#7342)](https://github.com/PennyLaneAI/pennylane/pull/7342)

* Fixed a bug that caused `SamplesMP.process_counts` used with an observable to return a list of eigenvalues 
  for each individual operation in the observable, instead of the overall result.
  [(#7342)](https://github.com/PennyLaneAI/pennylane/pull/7342)

* Fixed a bug where `two_qubit_decomposition` provides an incorrect decomposition for some special matrices.
  [(#7340)](https://github.com/PennyLaneAI/pennylane/pull/7340)

* Fixes a bug where the powers of `qml.ISWAP` and `qml.SISWAP` were decomposed incorrectly.
  [(#7361)](https://github.com/PennyLaneAI/pennylane/pull/7361)

* Returning `MeasurementValue`s from the `ftqc` module's parametric mid-circuit measurements
  (`measure_arbitrary_basis`, `measure_x` and `measure_y`) no longer raises an error in circuits 
  using `diagonalize_mcms`.
  [(#7387)](https://github.com/PennyLaneAI/pennylane/pull/7387)

* Fixes a bug where the :func:`~.transforms.single_qubit_fusion` transform produces a tape that is
  off from the original tape by a global phase.
  [(#7619)](https://github.com/PennyLaneAI/pennylane/pull/7619)

* Fixes a bug where an error is raised from the decomposition graph when the resource params of an operator contains lists.
  [(#7722)](https://github.com/PennyLaneAI/pennylane/pull/7722)

* Updated documentation for mid-circuit measurements using the Tree Traversal algorithm
  to reflect supported devices and usage in analytic simulations,
  in the :doc:`/introduction/dynamic_quantum_circuits` page.
  [(#7691)](https://github.com/PennyLaneAI/pennylane/pull/7691)

<h3>Contributors ✍️</h3>

This release contains contributions from (in alphabetical order):

Guillermo Alonso-Linaje,
Ali Asadi,
Utkarsh Azad,
Astral Cai,
Yushao Chen,
Diksha Dhawan,
Marcus Edwards,
Lillian Frederiksen,
Pietropaolo Frisoni,
Simone Gasperini,
Korbinian Kottmann,
Christina Lee,
Austin Huang,
Anton Naim Ibrahim,
William Maxwell
Luis Alfredo Nuñez Meneses
Oumarou Oumarou,
Lee J. O'Riordan,
Mudit Pandey,
Andrija Paurevic,
Justin Pickering,
Shuli Shu,
Jay Soni,
Kalman Szenes,
Marc Vandelle,
David Wierichs,
Jake Zaia<|MERGE_RESOLUTION|>--- conflicted
+++ resolved
@@ -275,7 +275,6 @@
   
   @qml.qnode(dev)
   def my_circuit():
-<<<<<<< HEAD
       qml.from_qasm3(
           """
           qubit q0; 
@@ -314,9 +313,6 @@
           """,
           {'q0': 0, 'q1': 1, 'q2': 2},
       )()
-=======
-      qml.from_qasm3("qubit q0; qubit q1; ry(0.2) q0; rx(1.0) q1; pow(2) @ x q0;", {'q0': 0, 'q1': 1})()
->>>>>>> 8b6cacfc
       return qml.expval(qml.Z(0))
   ```
 
