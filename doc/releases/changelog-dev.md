:orphan:

# Release 0.41.0-dev (development release)

<h3>New features since last release</h3>

<h3>Improvements 🛠</h3>

<<<<<<< HEAD
* The `qml.clifford_t_decomposition` has been improved to use less gates when decomposing `qml.PhaseShift`.
  [(#6842)](https://github.com/PennyLaneAI/pennylane/pull/6842)
=======
* Python control flow (`if/else`, `for`, `while`) is now supported when program capture is enabled by setting 
  autograph=True` at the QNode level. 
  [(#6837)](https://github.com/PennyLaneAI/pennylane/pull/6837)

  ```python
  qml.capture.enable()

  dev = qml.device("default.qubit", wires=[0, 1, 2])

  @qml.qnode(dev, autograph=True)
  def circuit(num_loops: int):
      for i in range(num_loops):
          if i % 2 == 0:
              qml.H(i)
          else:
              qml.RX(1,i)
      return qml.state()
  ```
  ```pycon
  >>> print(qml.draw(circuit)(num_loops=3))
  0: ──H────────┤  State
  1: ──RX(1.00)─┤  State
  2: ──H────────┤  State
  >>> circuit(3)
  Array([0.43879125+0.j        , 0.43879125+0.j        ,
         0.        -0.23971277j, 0.        -0.23971277j,
         0.43879125+0.j        , 0.43879125+0.j        ,
         0.        -0.23971277j, 0.        -0.23971277j], dtype=complex64)
  ```

* Added the `qml.workflow.construct_execution_config(qnode)(*args,**kwargs)` helper function.
  Users can now construct the execution configuration from a particular `QNode` instance.
  [(#6901)](https://github.com/PennyLaneAI/pennylane/pull/6901)

  ```python
  @qml.qnode(qml.device("default.qubit", wires=1))
  def circuit(x):
      qml.RX(x, 0)
      return qml.expval(qml.Z(0))
  ```
  ```pycon
  >>> config = qml.workflow.construct_execution_config(circuit)(1)
  >>> pprint.pprint(config)
  ExecutionConfig(grad_on_execution=False,
                  use_device_gradient=True,
                  use_device_jacobian_product=False,
                  gradient_method='backprop',
                  gradient_keyword_arguments={},
                  device_options={'max_workers': None,
                                  'prng_key': None,
                                  'rng': Generator(PCG64) at 0x15F6BB680},
                  interface=<Interface.NUMPY: 'numpy'>,
                  derivative_order=1,
                  mcm_config=MCMConfig(mcm_method=None, postselect_mode=None),
                  convert_to_numpy=True)
  ```
>>>>>>> 4e306059

* The higher order primitives in program capture can now accept inputs with abstract shapes.
  [(#6786)](https://github.com/PennyLaneAI/pennylane/pull/6786)

* The `PlxprInterpreter` classes can now handle creating dynamic arrays via `jnp.ones`, `jnp.zeros`,
  `jnp.arange`, and `jnp.full`.
  [#6865)](https://github.com/PennyLaneAI/pennylane/pull/6865)

* `QNode` objects now have an `update` method that allows for re-configuring settings like `diff_method`, `mcm_method`, and more. This allows for easier on-the-fly adjustments to workflows. Any arguments not specified will retain their original value.
  [(#6803)](https://github.com/PennyLaneAI/pennylane/pull/6803)

  After constructing a `QNode`,
  ```python
  import pennylane as qml

  @qml.qnode(device=qml.device("default.qubit"))
  def circuit():
    qml.H(0)
    qml.CNOT([0,1])
    return qml.probs()
  ```
  its settings can be modified with `update`, which returns a new `QNode` object. Here is an example
  of updating a QNode's `diff_method`:
  ```pycon
  >>> print(circuit.diff_method)
  best
  >>> new_circuit = circuit.update(diff_method="parameter-shift")
  >>> print(new_circuit.diff_method)
  'parameter-shift'
  ```
  
* Devices can now configure whether or not ML framework data is sent to them
  via an `ExecutionConfig.convert_to_numpy` parameter. This is not used on 
  `default.qubit` due to compilation overheads when jitting.
  [(#6788)](https://github.com/PennyLaneAI/pennylane/pull/6788)
  [(#6869)](https://github.com/PennyLaneAI/pennylane/pull/6869)

* The coefficients of observables now have improved differentiability.
  [(#6598)](https://github.com/PennyLaneAI/pennylane/pull/6598)

* An empty basis set in `qml.compile` is now recognized as valid, resulting in decomposition of all operators that can be decomposed. 
   [(#6821)](https://github.com/PennyLaneAI/pennylane/pull/6821)

* An informative error is raised when a `QNode` with `diff_method=None` is differentiated.
  [(#6770)](https://github.com/PennyLaneAI/pennylane/pull/6770)

* `qml.gradients.finite_diff_jvp` has been added to compute the jvp of an arbitrary numeric
  function.
  [(#6853)](https://github.com/PennyLaneAI/pennylane/pull/6853)

* With program capture enabled, `QNode`'s can now be differentiated with `diff_method="finite-diff"`.
  [(#6853)](https://github.com/PennyLaneAI/pennylane/pull/6853)

* The requested `diff_method` is now validated when program capture is enabled.
  [(#6852)](https://github.com/PennyLaneAI/pennylane/pull/6852)

<h3>Breaking changes 💔</h3>

* `MultiControlledX` no longer accepts strings as control values.
  [(#6835)](https://github.com/PennyLaneAI/pennylane/pull/6835)

* The input argument `control_wires` of `MultiControlledX` has been removed.
  [(#6832)](https://github.com/PennyLaneAI/pennylane/pull/6832)
  [(#6862)](https://github.com/PennyLaneAI/pennylane/pull/6862)

* `qml.execute` now has a collection of keyword-only arguments.
  [(#6598)](https://github.com/PennyLaneAI/pennylane/pull/6598)

* The ``decomp_depth`` argument in :func:`~pennylane.transforms.set_decomposition` has been removed. 
  [(#6824)](https://github.com/PennyLaneAI/pennylane/pull/6824)

* The ``max_expansion`` argument in :func:`~pennylane.devices.preprocess.decompose` has been removed. 
  [(#6824)](https://github.com/PennyLaneAI/pennylane/pull/6824)

* The ``tape`` and ``qtape`` properties of ``QNode`` have been removed. 
  Instead, use the ``qml.workflow.construct_tape`` function.
  [(#6825)](https://github.com/PennyLaneAI/pennylane/pull/6825)

* The ``gradient_fn`` keyword argument to ``qml.execute`` has been removed. Instead, it has been replaced with ``diff_method``.
  [(#6830)](https://github.com/PennyLaneAI/pennylane/pull/6830)
  
* The ``QNode.get_best_method`` and ``QNode.best_method_str`` methods have been removed. 
  Instead, use the ``qml.workflow.get_best_diff_method`` function. 
  [(#6823)](https://github.com/PennyLaneAI/pennylane/pull/6823)

* The `output_dim` property of `qml.tape.QuantumScript` has been removed. Instead, use method `shape` of `QuantumScript` or `MeasurementProcess` to get the same information.
  [(#6829)](https://github.com/PennyLaneAI/pennylane/pull/6829)

* Removed method `qsvt_legacy` along with its private helper `_qsp_to_qsvt`
  [(#6827)](https://github.com/PennyLaneAI/pennylane/pull/6827)

<h3>Deprecations 👋</h3>

* The `mcm_method` keyword in `qml.execute` has been deprecated. 
  Instead, use the ``mcm_method`` and ``postselect_mode`` arguments.
  [(#6807)](https://github.com/PennyLaneAI/pennylane/pull/6807)

* Specifying gradient keyword arguments as any additional keyword argument to the qnode is deprecated
  and will be removed in v0.42.  The gradient keyword arguments should be passed to the new
  keyword argument `gradient_kwargs` via an explicit dictionary. This change will improve qnode argument
  validation.
  [(#6828)](https://github.com/PennyLaneAI/pennylane/pull/6828)

* The `qml.gradients.hamiltonian_grad` function has been deprecated.
  This gradient recipe is not required with the new operator arithmetic system.
  [(#6849)](https://github.com/PennyLaneAI/pennylane/pull/6849)

* The ``inner_transform_program`` and ``config`` keyword arguments in ``qml.execute`` have been deprecated.
  If more detailed control over the execution is required, use ``qml.workflow.run`` with these arguments instead.
  [(#6822)](https://github.com/PennyLaneAI/pennylane/pull/6822)
  [(#6879)](https://github.com/PennyLaneAI/pennylane/pull/6879)

* The property `MeasurementProcess.return_type` has been deprecated.
  If observable type checking is needed, please use direct `isinstance`; if other text information is needed, please use class name, or another internal temporary private member `_shortname`.
  [(#6841)](https://github.com/PennyLaneAI/pennylane/pull/6841)
  [(#6906)](https://github.com/PennyLaneAI/pennylane/pull/6906)

<h3>Internal changes ⚙️</h3>

* Remove `QNode.get_gradient_fn` from source code.
  [(#6898)](https://github.com/PennyLaneAI/pennylane/pull/6898)
  
* The source code has been updated use black 25.1.0.
  [(#6897)](https://github.com/PennyLaneAI/pennylane/pull/6897)

* Improved the `InterfaceEnum` object to prevent direct comparisons to `str` objects.
  [(#6877)](https://github.com/PennyLaneAI/pennylane/pull/6877)

* Added a `QmlPrimitive` class that inherits `jax.core.Primitive` to a new `qml.capture.custom_primitives` module.
  This class contains a `prim_type` property so that we can differentiate between different sets of PennyLane primitives.
  Consequently, `QmlPrimitive` is now used to define all PennyLane primitives.
  [(#6847)](https://github.com/PennyLaneAI/pennylane/pull/6847)

* The `RiemannianGradientOptimizer` has been updated to take advantage of newer features.
  [(#6882)](https://github.com/PennyLaneAI/pennylane/pull/6882)

<h3>Documentation 📝</h3>

* The docstrings for `qml.unary_mapping`, `qml.binary_mapping`, `qml.christiansen_mapping`, 
  `qml.qchem.localize_normal_modes`, and `qml.qchem.VibrationalPES` have been updated to include better 
  code examples.
  [(#6717)](https://github.com/PennyLaneAI/pennylane/pull/6717)

* The docstrings for `qml.qchem.localize_normal_modes` and `qml.qchem.VibrationalPES` have been updated to include
  examples that can be copied.
  [(#6834)](https://github.com/PennyLaneAI/pennylane/pull/6834)

* Fixed a typo in the code example for `qml.labs.dla.lie_closure_dense`.
  [(#6858)](https://github.com/PennyLaneAI/pennylane/pull/6858)

<h3>Bug fixes 🐛</h3>

* The interface is now detected from the data in the circuit, not the arguments to the `QNode`. This allows
  interface data to be strictly passed as closure variables and still be detected.
  [(#6892)](https://github.com/PennyLaneAI/pennylane/pull/6892)

* `BasisState` now casts its input to integers.
  [(#6844)](https://github.com/PennyLaneAI/pennylane/pull/6844)

* The `workflow.contstruct_batch` and `workflow.construct_tape` functions now correctly reflect the `mcm_method`
  passed to the `QNode`, instead of assuming the method is always `deferred`.
  [(#6903)](https://github.com/PennyLaneAI/pennylane/pull/6903)

<h3>Contributors ✍️</h3>

This release contains contributions from (in alphabetical order):

Utkarsh Azad,
Yushao Chen,
Isaac De Vlugt,
Diksha Dhawan,
Lillian M.A. Frederiksen,
Pietropaolo Frisoni,
Marcus Gisslén,
Christina Lee,
Mudit Pandey,
Andrija Paurevic<|MERGE_RESOLUTION|>--- conflicted
+++ resolved
@@ -6,10 +6,6 @@
 
 <h3>Improvements 🛠</h3>
 
-<<<<<<< HEAD
-* The `qml.clifford_t_decomposition` has been improved to use less gates when decomposing `qml.PhaseShift`.
-  [(#6842)](https://github.com/PennyLaneAI/pennylane/pull/6842)
-=======
 * Python control flow (`if/else`, `for`, `while`) is now supported when program capture is enabled by setting 
   autograph=True` at the QNode level. 
   [(#6837)](https://github.com/PennyLaneAI/pennylane/pull/6837)
@@ -66,7 +62,6 @@
                   mcm_config=MCMConfig(mcm_method=None, postselect_mode=None),
                   convert_to_numpy=True)
   ```
->>>>>>> 4e306059
 
 * The higher order primitives in program capture can now accept inputs with abstract shapes.
   [(#6786)](https://github.com/PennyLaneAI/pennylane/pull/6786)
@@ -122,6 +117,9 @@
 
 * The requested `diff_method` is now validated when program capture is enabled.
   [(#6852)](https://github.com/PennyLaneAI/pennylane/pull/6852)
+
+* The `qml.clifford_t_decomposition` has been improved to use less gates when decomposing `qml.PhaseShift`.
+  [(#6842)](https://github.com/PennyLaneAI/pennylane/pull/6842)
 
 <h3>Breaking changes 💔</h3>
 
