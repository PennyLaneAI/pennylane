:orphan:

# Release 0.34.0-dev (development release)

<h3>New features since last release</h3>

<h4>Statistics and drawings for mid-circuit measurements 🎨</h4>

* Mid-circuit measurements can now be visualized with the text-based `qml.draw()` and the 
  graphical `qml.draw_mpl()`.
  [(#4775)](https://github.com/PennyLaneAI/pennylane/pull/4775)
  [(#4803)](https://github.com/PennyLaneAI/pennylane/pull/4803)
  [(#4832)](https://github.com/PennyLaneAI/pennylane/pull/4832)
  [(#4901)](https://github.com/PennyLaneAI/pennylane/pull/4901)
  [(#4850)](https://github.com/PennyLaneAI/pennylane/pull/4850)
  [(#4917)](https://github.com/PennyLaneAI/pennylane/pull/4917)

  Drawing of mid-circuit measurement capabilities including qubit reuse and reset,
  postselection, and conditioning are supported.

  ```python
  import pennylane as qml

  def circuit():
      m0 = qml.measure(0, reset=True)
      m1 = qml.measure(1, postselect=1)
      qml.cond(m0 - m1 == 0, qml.S)(0)
      m2 = qml.measure(1)
      qml.cond(m0 + m1 == 2, qml.T)(0)
      qml.cond(m2, qml.PauliX)(1)
  ```
  
  The text-based drawer outputs:

  ```pycon
  >>> print(qml.draw(circuit)())
  0: ──┤↗│  │0⟩────────S───────T────┤  
  1: ───║────────┤↗₁├──║──┤↗├──║──X─┤  
        ╚═════════║════╬═══║═══╣  ║    
                  ╚════╩═══║═══╝  ║    
                           ╚══════╝    
  ```
  
  The graphical drawer outputs:

  ```pycon
  >>> print(qml.draw_mpl(circuit)())
  ```
  
  <img src="https://docs.pennylane.ai/en/latest/_images/mid-circuit-measurement.png" width=70%/>

<h4>Catalyst is seamlessly integrated with PennyLane ⚗️</h4>

* Catalyst, our next-generation compilation framework, is now accessible within PennyLane,
  allowing you to more easily benefit from hybrid just-in-time (JIT) compilation.

  To access these features, simply install `pennylane-catalyst`:

  ```
  pip install pennylane-catalyst
  ```

  The [`qml.compiler`](https://docs.pennylane.ai/en/latest/code/qml_compiler.html) 
  module provides support for hybrid quantum-classical compilation.
  [(#4692)](https://github.com/PennyLaneAI/pennylane/pull/4692)

  Through the use of the `qml.qjit` decorator, entire workflows can be JIT
  compiled — including both quantum and classical processing — down to a machine binary on
  first-function execution. Subsequent calls to the compiled function will execute
  the previously-compiled binary, resulting in significant performance improvements.

  ```python
  import pennylane as qml

  dev = qml.device("lightning.qubit", wires=2)

  @qml.qjit
  @qml.qnode(dev)
  def circuit(theta):
      qml.Hadamard(wires=0)
      qml.RX(theta, wires=1)
      qml.CNOT(wires=[0,1])
      return qml.expval(qml.PauliZ(wires=1))
  ```

  ```pycon
  >>> circuit(0.5)  # the first call, compilation occurs here
  array(0.)
  >>> circuit(0.5)  # the precompiled quantum function is called
  array(0.)
  ```

  Currently, PennyLane supports the [Catalyst hybrid compiler](https://github.com/pennylaneai/catalyst)
  hybrid compiler with the `qml.qjit` decorator. A significant benefit of Catalyst
  is the ability to preserve complex control flow around quantum operations — such as
  if statements and for loops, and including measurement feedback — during compilation,
  while continuing to support end-to-end autodifferentiation. 


* The following functions can now be used with the `qml.qjit` decorator: `qml.grad`, 
  `qml.jacobian`, `qml.vjp`, `qml.jvp`, and `qml.adjoint`.
  [(#4709)](https://github.com/PennyLaneAI/pennylane/pull/4709)
  [(#4724)](https://github.com/PennyLaneAI/pennylane/pull/4724)
  [(#4725)](https://github.com/PennyLaneAI/pennylane/pull/4725)
  [(#4726)](https://github.com/PennyLaneAI/pennylane/pull/4726)

  When `qml.grad` or `qml.jacobian` are used with `@qml.qjit`, they are patched to
  [catalyst.grad](https://docs.pennylane.ai/projects/catalyst/en/stable/code/api/catalyst.grad.html) and
  [catalyst.jacobian](https://docs.pennylane.ai/projects/catalyst/en/stable/code/api/catalyst.jacobian.html), 
  respectively.

  ``` python
  dev = qml.device("lightning.qubit", wires=1)

  @qml.qjit
  def workflow(x):

      @qml.qnode(dev)
      def circuit(x):
          qml.RX(np.pi * x[0], wires=0)
          qml.RY(x[1], wires=0)
          return qml.probs()

      g = qml.jacobian(circuit)

      return g(x)
  ```

  ``` pycon
  >>> workflow(np.array([2.0, 1.0]))
  array([[-1.32116540e-07,  1.33781874e-07],
          [-4.20735506e-01,  4.20735506e-01]])
  ```

* JIT-compatible functionality for control flow has been added via `qml.for_loop`,
  `qml.while_loop`, and `qml.cond`.
  [(#4698)](https://github.com/PennyLaneAI/pennylane/pull/4698)

  ``` python
  dev = qml.device("lightning.qubit", wires=1)

  @qml.qjit
  @qml.qnode(dev)
  def circuit(n: int, x: float):

      @qml.for_loop(0, n, 1)
      def loop_rx(i, x):
          # perform some work and update (some of) the arguments
          qml.RX(x, wires=0)

          # update the value of x for the next iteration
          return jnp.sin(x)

      # apply the for loop
      final_x = loop_rx(x)

      return qml.expval(qml.PauliZ(0)), final_x
  ```

  ``` pycon
  >>> circuit(7, 1.6)
  (array(0.97926626), array(0.55395718))
  ```

<h4>Decompose circuits into the Clifford+T gateset 🧩</h4>

* The new `qml.clifford_t_decomposition()` transform provides an approximate breakdown 
  of an input circuit into the [Clifford+T](https://en.wikipedia.org/wiki/Clifford_gates) 
  gateset. Behind the scenes, this decomposition is enacted via the `sk_decomposition()` 
  function using the Solovay-Kitaev algorithm.
  [(#4801)](https://github.com/PennyLaneAI/pennylane/pull/4801)
  [(#4802)](https://github.com/PennyLaneAI/pennylane/pull/4802)

  Given a total circuit error `epsilon=0.001`, the following circuit can be decomposed:

  ```python
  import pennylane as qml

  with qml.tape.QuantumTape() as circuit:
      qml.RX(1.1, 0)
      qml.CNOT([0, 1])
      qml.RY(2.2, 0)

  (circuit,), _ = qml.clifford_t_decomposition(circuit, 0.001)
  ```

  The resource requirements of this circuit can also be evaluated.

  ```pycon
  >>> circuit.specs["resources"]
  wires: 2
  gates: 49770
  depth: 49770
  shots: Shots(total=None)
  gate_types:
  {'Adjoint(T)': 13647, 'Hadamard': 22468, 'T': 13651, 'CNOT': 1, 'Adjoint(S)': 1, 'S': 1, 'GlobalPhase': 1}
  gate_sizes:
  {1: 49768, 2: 1, 0: 1}
  ```

<h4>Use an iterative approach for quantum phase estimation 🔄</h4>

* Iterative Quantum Phase Estimation is now available from `qml.iterative_qpe`.
  [(#4804)](https://github.com/PennyLaneAI/pennylane/pull/4804)

  The subroutine can be used similarly to mid-circuit measurements:

  ```python

  import pennylane as qml

  dev = qml.device("default.qubit", shots = 5)

  @qml.qnode(dev)
  def circuit():

    # Initial state
    qml.PauliX(wires = [0])

    # Iterative QPE
    measurements = qml.iterative_qpe(qml.RZ(2., wires = [0]), ancilla = [1], iters = 3)

    return [qml.sample(op = meas) for meas in measurements]
  ```

  ```pycon
  >>> print(circuit())
  [array([0, 0, 0, 0, 0]), array([1, 0, 0, 0, 0]), array([0, 1, 1, 1, 1])]
  ```

  The i-th element in the list refers to the 5 samples generated by the i-th measurement of the algorithm.

<h3>Improvements 🛠</h3>

<h4>Community contributions 🥳</h4>

* The `+=` operand can now be used with a `PauliSentence`, which has also provided
  a performance boost.
  [(#4662)](https://github.com/PennyLaneAI/pennylane/pull/4662)

* The Approximate Quantum Fourier Transform (AQFT) is now available with `qml.AQFT`.
  [(#4715)](https://github.com/PennyLaneAI/pennylane/pull/4715)

* `qml.draw` and `qml.draw_mpl` now render operator IDs.
  [(#4749)](https://github.com/PennyLaneAI/pennylane/pull/4749)

* Non-parametric operators such as `Barrier`, `Snapshot` and `Wirecut` have been grouped together and moved to `pennylane/ops/meta.py`.
  Additionally, the relevant tests have been organized and placed in a new file, `tests/ops/test_meta.py`.
  [(#4789)](https://github.com/PennyLaneAI/pennylane/pull/4789)

* `TRX`, `TRY`, and `TRZ` operators are now differentiable via backpropagation on `default.qutrit`.
  [(#4790)](https://github.com/PennyLaneAI/pennylane/pull/4790)

* The function `qml.equal` now supports `ControlledSequence` operators.
  [(#4829)](https://github.com/PennyLaneAI/pennylane/pull/4829)

* XZX decomposition has been added to the list of supported single-qubit unitary decompositions.
  [(#4862)](https://github.com/PennyLaneAI/pennylane/pull/4862)

* `==` and `!=` operands can now be used with `TransformProgram` and `TransformContainers` instances.
  [(#4858)](https://github.com/PennyLaneAI/pennylane/pull/4858)

* `qml.equal` now supports comparison of `QuantumScript` objects.
  [(#4902)](https://github.com/PennyLaneAI/pennylane/pull/4902)

<h4>Better support for batching</h4>

* `default.qubit` now can evolve already batched states with `ParametrizedEvolution`
  [(#4863)](https://github.com/PennyLaneAI/pennylane/pull/4863)

* `AmplitudeEmbedding` now supports batching when used with Tensorflow.
  [(#4818)](https://github.com/PennyLaneAI/pennylane/pull/4818)

* `qml.ArbitraryUnitary` now supports batching.
  [(#4745)](https://github.com/PennyLaneAI/pennylane/pull/4745)

* Operator and tape batch sizes are evaluated lazily.
  [(#4911)](https://github.com/PennyLaneAI/pennylane/pull/4911)

<h4>Performance improvements and benchmarking</h4>

* Autograd, PyTorch, and JAX (non-jit) can now use VJPs provided by the device from the new device API. If a device provides
  a vector-Jacobian product, this can be selected by providing `device_vjp=True` to
  `qml.QNode` or `qml.execute`.
  [(#4557)](https://github.com/PennyLaneAI/pennylane/pull/4557)
  [(#4654)](https://github.com/PennyLaneAI/pennylane/pull/4654)
  [(#4878)](https://github.com/PennyLaneAI/pennylane/pull/4878)
  [(#4841)](https://github.com/PennyLaneAI/pennylane/pull/4841)

  ```pycon
  >>> dev = qml.device('default.qubit')
  >>> @qml.qnode(dev, diff_method="adjoint", device_vjp=True)
  >>> def circuit(x):
  ...     qml.RX(x, wires=0)
  ...     return qml.expval(qml.PauliZ(0))
  >>> with dev.tracker:
  ...     g = qml.grad(circuit)(qml.numpy.array(0.1))
  >>> dev.tracker.totals
  {'batches': 1, 'simulations': 1, 'executions': 1, 'vjp_batches': 1, 'vjps': 1}
  >>> g
  -0.09983341664682815
  ```

* `qml.expval` with large `Hamiltonian` objects is now faster and has a significantly lower memory footprint (and constant with respect to the number of `Hamiltonian` terms) when the `Hamiltonian` is a `PauliSentence`. This is due to the introduction of a specialized `dot` method in the `PauliSentence` class which performs `PauliSentence`-`state` products.
  [(#4839)](https://github.com/PennyLaneAI/pennylane/pull/4839)

* `default.qubit` no longer uses a dense matrix for `MultiControlledX` for more than 8 operation wires.
  [(#4673)](https://github.com/PennyLaneAI/pennylane/pull/4673)

* Some relevant Pytests have been updated to enable its use as a suite of benchmarks.
  [(#4703)](https://github.com/PennyLaneAI/pennylane/pull/4703)

* `default.qubit` now applies `GroverOperator` faster by not using its matrix representation but a
  custom rule for `apply_operation`. Also, the matrix representation of `GroverOperator` now runs faster.
  [(#4666)](https://github.com/PennyLaneAI/pennylane/pull/4666)

* A new pipeline to run benchmarks and plot graphs comparing with a fixed reference has been added. This pipeline will run on a schedule and can be activated on a PR with the label `ci:run_benchmarks`.
  [(#4741)](https://github.com/PennyLaneAI/pennylane/pull/4741)

* The benchmarks pipeline has been expanded to export all benchmark data to a single JSON file and a CSV file with runtimes. This includes all references and local benchmarks.
  [(#4873)](https://github.com/PennyLaneAI/pennylane/pull/4873)

<h4>Other improvements</h4>

* A new function called `ops.functions.assert_valid` has been added for checking if an `Operator` class is defined correctly.
  [(#4764)](https://github.com/PennyLaneAI/pennylane/pull/4764)

* `GlobalPhase` now decomposes to nothing in case devices do not support global phases.
  [(#4855)](https://github.com/PennyLaneAI/pennylane/pull/4855)

* Custom operations can now provide their matrix directly through the `Operator.matrix()` method
  without needing to update the `has_matrix` property. `has_matrix` will now automatically be
  `True` if `Operator.matrix` is overridden, even if
  `Operator.compute_matrix` is not.
  [(#4844)](https://github.com/PennyLaneAI/pennylane/pull/4844)

* The logic for re-arranging states before returning them has been improved.
  [(#4817)](https://github.com/PennyLaneAI/pennylane/pull/4817)

* When multiplying `SparseHamiltonian`s by a scalar value, the result now stays as a
  `SparseHamiltonian`.
  [(#4828)](https://github.com/PennyLaneAI/pennylane/pull/4828)

* `trainable_params` can now be set on initialization of `QuantumScript` instead of having to set the
  parameter after initialization.
  [(#4877)](https://github.com/PennyLaneAI/pennylane/pull/4877)

* `default.qubit` now calculates the expectation value of `Hermitian` operators in a differentiable manner.
  [(#4866)](https://github.com/PennyLaneAI/pennylane/pull/4866)

* The `rot` decomposition now has support for returning a global phase.
  [(#4869)](https://github.com/PennyLaneAI/pennylane/pull/4869)

* The `"pennylane_sketch"` MPL-drawer style has been added. This is the same as the `"pennylane"`
  style, but with sketch-style lines.
  [(#4880)](https://github.com/PennyLaneAI/pennylane/pull/4880)

* `Conditional` and `MeasurementValue` objects now implement `map_wires`.
  [(#4884)](https://github.com/PennyLaneAI/pennylane/pull/4884)

<<<<<<< HEAD
* `TRX`, `TRY`, and `TRZ` are now differentiable via backprop on `default.qutrit`
  [(#4790)](https://github.com/PennyLaneAI/pennylane/pull/4790)

=======
>>>>>>> 59526027
* Operators now define a `pauli_rep` property, an instance of `PauliSentence`, defaulting
  to `None` if the operator has not defined it (or has no definition in the pauli basis).
  [(#4915)](https://github.com/PennyLaneAI/pennylane/pull/4915)

* `qml.ShotAdaptiveOptimizer` can now use a multinomial distribution for spreading shots across
  the terms of a Hamiltonian measured in a QNode. Note that this is equivalent to what can be
  done with `qml.ExpvalCost`, but this is the preferred method because `ExpvalCost` is deprecated.
  [(#4896)](https://github.com/PennyLaneAI/pennylane/pull/4896)

<h3>Breaking changes 💔</h3>

* The transforms submodule `qml.transforms.qcut` is now its own module: `qml.qcut`.
  [(#4819)](https://github.com/PennyLaneAI/pennylane/pull/4819)

* The decomposition of `GroverOperator` now has an additional global phase operation.
  [(#4666)](https://github.com/PennyLaneAI/pennylane/pull/4666)

* `qml.cond` and the `Conditional` operation have been moved from the `transforms` folder to the `ops/op_math` folder.
  `qml.transforms.Conditional` will now be available as `qml.ops.Conditional`.
  [(#4860)](https://github.com/PennyLaneAI/pennylane/pull/4860)

* The `prep` keyword argument has been removed from `QuantumScript` and `QuantumTape`.
  `StatePrepBase` operations should be placed at the beginning of the `ops` list instead.
  [(#4756)](https://github.com/PennyLaneAI/pennylane/pull/4756)

* `qml.gradients.pulse_generator` is now named `qml.gradients.pulse_odegen` to adhere to paper naming conventions.
  [(#4769)](https://github.com/PennyLaneAI/pennylane/pull/4769)

* Specifying `control_values` passed to `qml.ctrl` as a string is no longer supported.
  [(#4816)](https://github.com/PennyLaneAI/pennylane/pull/4816)

* The `rot` decomposition will now normalize its rotation angles to the range `[0, 4pi]` for consistency
  [(#4869)](https://github.com/PennyLaneAI/pennylane/pull/4869)

* `QuantumScript.graph` is now built using `tape.measurements` instead of `tape.observables`
  because it depended on the now-deprecated `Observable.return_type` property.
  [(#4762)](https://github.com/PennyLaneAI/pennylane/pull/4762)

* The `"pennylane"` MPL-drawer style now draws straight lines instead of sketch-style lines.
  [(#4880)](https://github.com/PennyLaneAI/pennylane/pull/4880)

* The default value for the `term_sampling` argument of `ShotAdaptiveOptimizer` is now
  `None` instead of `"weighted_random_sampling"`.
  [(#4896)](https://github.com/PennyLaneAI/pennylane/pull/4896)

<h3>Deprecations 👋</h3>

* `single_tape_transform`, `batch_transform`, `qfunc_transform`, and `op_transform` are deprecated.
  Use the new `qml.transform` function instead.
  [(#4774)](https://github.com/PennyLaneAI/pennylane/pull/4774)

* `Observable.return_type` is deprecated. Instead, you should inspect the type
  of the surrounding measurement process.
  [(#4762)](https://github.com/PennyLaneAI/pennylane/pull/4762)
  [(#4798)](https://github.com/PennyLaneAI/pennylane/pull/4798)

* All deprecations now raise a `qml.PennyLaneDeprecationWarning` instead of a `UserWarning`.
  [(#4814)](https://github.com/PennyLaneAI/pennylane/pull/4814)

* `QuantumScript.is_sampled` and `QuantumScript.all_sampled` are deprecated.
  Users should now validate these properties manually.
  [(#4773)](https://github.com/PennyLaneAI/pennylane/pull/4773)

<h3>Documentation 📝</h3>

* Documentation for QCut has moved to its own API page `qml.qcut`.
  [(#4819)](https://github.com/PennyLaneAI/pennylane/pull/4819)

* The documentation page for `qml.measurements` now links top-level accessible functions (e.g., `qml.expval`) 
  to their top-level pages rather than their module-level pages (e.g., `qml.measurements.expval`).
  [(#4750)](https://github.com/PennyLaneAI/pennylane/pull/4750)

* Information to the documentation for `qml.matrix` about wire ordering has been added for using `qml.matrix` on a
  `QNode` which uses a device with `device.wires=None`.
  [(#4874)](https://github.com/PennyLaneAI/pennylane/pull/4874)

<h3>Bug fixes 🐛</h3>

* Fixed a bug where the parameter-shift rule of `qml.ctrl(op)` was wrong if `op` had a generator
  that has two or more eigenvalues and is stored as a `SparseHamiltonian`.
  [(#4899)](https://github.com/PennyLaneAI/pennylane/pull/4899)

* Fixed a bug where trainable parameters in the post-processing of finite-differences were incorrect for JAX when applying
  the transform directly on a QNode.
  [(#4879)](https://github.com/PennyLaneAI/pennylane/pull/4879)

* `qml.grad` and `qml.jacobian` now explicitly raise errors if trainable parameters are integers.
  [(#4836)](https://github.com/PennyLaneAI/pennylane/pull/4836)

* JAX-JIT now works with shot vectors.
  [(#4772)](https://github.com/PennyLaneAI/pennylane/pull/4772/)

* JAX can now differentiate a batch of circuits where one tape does not have trainable parameters.
  [(#4837)](https://github.com/PennyLaneAI/pennylane/pull/4837)

* The decomposition of `GroverOperator` now has the same global phase as its matrix.
  [(#4666)](https://github.com/PennyLaneAI/pennylane/pull/4666)

* The `tape.to_openqasm` method no longer mistakenly includes interface information in the parameter
  string when converting tapes using non-NumPy interfaces.
  [(#4849)](https://github.com/PennyLaneAI/pennylane/pull/4849)

* `qml.defer_measurements` now correctly transforms circuits when terminal measurements include wires
  used in mid-circuit measurements.
  [(#4787)](https://github.com/PennyLaneAI/pennylane/pull/4787)

* Fixed a bug where the adjoint differentiation method would fail if
  an operation that has a parameter with `grad_method=None` is present.
  [(#4820)](https://github.com/PennyLaneAI/pennylane/pull/4820)

* `MottonenStatePreparation` now raises an error if decomposing a broadcasted state vector.
  [(#4767)](https://github.com/PennyLaneAI/pennylane/pull/4767)

* `BasisStatePreparation` now raises an error if decomposing a broadcasted state vector.
  [(#4767)](https://github.com/PennyLaneAI/pennylane/pull/4767)

* Gradient transforms now work with overridden shot vectors and default qubit.
  [(#4795)](https://github.com/PennyLaneAI/pennylane/pull/4795)

* Any `ScalarSymbolicOp`, like `Evolution`, now states that it has a matrix if the target
  is a `Hamiltonian`.
  [(#4768)](https://github.com/PennyLaneAI/pennylane/pull/4768)

* In `default.qubit`, initial states are now initialized with the simulator's wire order, not the circuit's
  wire order.
  [(#4781)](https://github.com/PennyLaneAI/pennylane/pull/4781)

* `transpile` can now handle measurements that are broadcasted onto all wires.
  [(#4793)](https://github.com/PennyLaneAI/pennylane/pull/4793)

* Parametrized circuits whose operators do not act on all wires return PennyLane tensors instead of NumPy arrays, as
  expected.
  [(#4811)](https://github.com/PennyLaneAI/pennylane/pull/4811)
  [(#4817)](https://github.com/PennyLaneAI/pennylane/pull/4817)

* `merge_amplitude_embeddings` no longer depends on queuing, allowing it to work as expected
  with QNodes.
  [(#4831)](https://github.com/PennyLaneAI/pennylane/pull/4831)

* `qml.pow(op)` and `qml.QubitUnitary.pow()` now also work with Tensorflow data raised to an
  integer power.
  [(#4827)](https://github.com/PennyLaneAI/pennylane/pull/4827)

* The text drawer has been fixed to correctly label `qinfo` measurements, as well as `qml.classical_shadow`
  `qml.shadow_expval`.
  [(#4803)](https://github.com/PennyLaneAI/pennylane/pull/4803)

* Removed an implicit assumption that an empty `PauliSentence` gets treated as identity under 
  multiplication.
  [(#4887)](https://github.com/PennyLaneAI/pennylane/pull/4887)

* Using a `CNOT` or `PauliZ` operation with large batched states and the Tensorflow
  interface no longer raises an unexpected error.
  [(#4889)](https://github.com/PennyLaneAI/pennylane/pull/4889)

* `qml.map_wires` no longer fails when mapping nested quantum tapes.
  [(#4901)](https://github.com/PennyLaneAI/pennylane/pull/4901)

<h3>Contributors ✍️</h3>

This release contains contributions from (in alphabetical order):

Guillermo Alonso,
Ali Asadi,
Gabriel Bottrill,
Thomas Bromley,
Astral Cai,
Minh Chau,
Isaac De Vlugt,
Amintor Dusko,
Lillian Frederiksen,
Josh Izaac,
Emiliano Godinez Ramirez,
Ankit Khandelwal,
Christina Lee,
Romain Moyard,
Vincent Michaud-Rioux,
Romain Moyard,
Anurav Modak,
Mudit Pandey,
Matthew Silverman,
Jay Soni,
David Wierichs,
Justin Woodring.<|MERGE_RESOLUTION|>--- conflicted
+++ resolved
@@ -358,12 +358,6 @@
 * `Conditional` and `MeasurementValue` objects now implement `map_wires`.
   [(#4884)](https://github.com/PennyLaneAI/pennylane/pull/4884)
 
-<<<<<<< HEAD
-* `TRX`, `TRY`, and `TRZ` are now differentiable via backprop on `default.qutrit`
-  [(#4790)](https://github.com/PennyLaneAI/pennylane/pull/4790)
-
-=======
->>>>>>> 59526027
 * Operators now define a `pauli_rep` property, an instance of `PauliSentence`, defaulting
   to `None` if the operator has not defined it (or has no definition in the pauli basis).
   [(#4915)](https://github.com/PennyLaneAI/pennylane/pull/4915)
