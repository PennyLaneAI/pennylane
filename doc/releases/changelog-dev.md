:orphan:

# Release 0.28.0-dev (development release)

<h3>New features since last release</h3>

<<<<<<< HEAD
* Support for getting the ZX calculus graph of a circuit with the PyZX framework.
  [#3446](https://github.com/PennyLaneAI/pennylane/pull/3446)
  
  ```python
  dev = qml.device("default.qubit", wires=2)

  @qml.transforms.to_zx
  @qml.qnode(device=dev)
  def circuit(p):
      qml.RZ(p[0], wires=1),
      qml.RZ(p[1], wires=1),
      qml.RX(p[2], wires=0),
      qml.PauliZ(wires=0),
      qml.RZ(p[3], wires=1),
      qml.PauliX(wires=1),
      qml.CNOT(wires=[0, 1]),
      qml.CNOT(wires=[1, 0]),
      qml.SWAP(wires=[0, 1]),
      return qml.expval(qml.PauliZ(0) @ qml.PauliZ(1))
  ```
  ```pycon
  >>> params = [5 / 4 * np.pi, 3 / 4 * np.pi, 0.1, 0.3]
  >>> circuit(params)
  Graph(20 vertices, 23 edges)
  ```
  
=======
* Added ability to create expressions from mid-circuit measurements.
  [#3159](https://github.com/PennyLaneAI/pennylane/pull/3159)

  ```python
  def circuit():
      qml.Hadamard(wires=0)
      qml.Hadamard(wires=1)
      m0 = qml.measure(wires=0)
      m1 = qml.measure(wires=1)
      combined = 2 * m1 + m0
      qml.cond(combined == 2, qml.RX)(1.3, wires=2)
      return qml.probs(wires=2)
  ```
  ```pycon 
  >>> circuit()
  [0.90843735 0.09156265]  
  ```

>>>>>>> 63609d33
* New gradient transform `qml.gradients.spsa_grad` based on the idea of SPSA.
  [#3366](https://github.com/PennyLaneAI/pennylane/pull/3366)

  This new transform allows users to compute a single estimate of a quantum gradient
  using simultaneous perturbation of parameters and a stochastic approximation.
  Given some QNode `circuit` that takes, say, an argument `x`, the approximate
  gradient can be computed via

  ```pycon
  >>> dev = qml.device("default.qubit", wires=2)
  >>> x = pnp.array(0.4, requires_grad=True)
  >>> @qml.qnode(dev)
  ... def circuit(x):
  ...     qml.RX(x, 0)
  ...     qml.RX(x, 1)
  ...     return qml.expval(qml.PauliZ(0))
  >>> grad_fn = qml.gradients.spsa_grad(circuit, h=0.1, num_directions=1)
  >>> grad_fn(x)
  array(-0.38876964)
  ```

  The argument `num_directions` determines how many directions of simultaneous
  perturbation are used and therefore the number of circuit evaluations, up
  to a prefactor. See the
  [SPSA gradient transform documentation](https://docs.pennylane.ai/en/stable/code/api/pennylane.gradients.spsa_grad.html) for details.
  Note: The full SPSA optimization method is already available as `SPSAOptimizer`.

* Add the controlled CZ gate: CCZ.

  ```pycon
  >>> ccz = qml.CCZ(wires=[0, 1, 2])
  >>> matrix = ccz.compute_matrix()
  [[ 1  0  0  0  0  0  0  0]
   [ 0  1  0  0  0  0  0  0]
   [ 0  0  1  0  0  0  0  0]
   [ 0  0  0  1  0  0  0  0]
   [ 0  0  0  0  1  0  0  0]
   [ 0  0  0  0  0  1  0  0]
   [ 0  0  0  0  0  0  1  0]
   [ 0  0  0  0  0  0  0 -1]]
  ```

  [(#3408)](https://github.com/PennyLaneAI/pennylane/pull/3408)

* Add the controlled Hadamard gate.

  ```pycon
  >>> ch = qml.CH(wires=[0, 1])
  >>> matrix = ch.compute_matrix()
  [[ 1.          0.          0.          0.        ]
   [ 0.          1.          0.          0.        ]
   [ 0.          0.          0.70710678  0.70710678]
   [ 0.          0.          0.70710678 -0.70710678]]
  ```

  [(#3408)](https://github.com/PennyLaneAI/pennylane/pull/3408)

* Support custom measurement processes:
  * `SampleMeasurement`, `StateMeasurement` and `MeasurementTransform` classes have been added.
    They contain an abstract method to process samples/quantum state/quantum script.

  * Add `ExpectationMP`, `SampleMP`, `VarianceMP`, `ProbabilityMP`, `CountsMP`, `StateMP`,
    `VnEntropyMP`, `MutualInfoMP`, `ClassicalShadowMP` and `ShadowExpvalMP` classes.

  * Allow the execution of `SampleMeasurement`, `StateMeasurement` and `MeasurementTransform`
    measurement processes in `QubitDevice`. Also allow devices to override measurement processes by
    adding a `measurement_map` attribute, which should contain the measurement class as key and
    the method name as value.
    [(#3286)](https://github.com/PennyLaneAI/pennylane/pull/3286)
    [(#3388)](https://github.com/PennyLaneAI/pennylane/pull/3388)
    [(#3343)](https://github.com/PennyLaneAI/pennylane/pull/3343)
    [(#3288)](https://github.com/PennyLaneAI/pennylane/pull/3288)
    [(#3312)](https://github.com/PennyLaneAI/pennylane/pull/3312)
    [(#3287)](https://github.com/PennyLaneAI/pennylane/pull/3287)
    [(#3292)](https://github.com/PennyLaneAI/pennylane/pull/3292)
    [(#3287)](https://github.com/PennyLaneAI/pennylane/pull/3287)
    [(#3326)](https://github.com/PennyLaneAI/pennylane/pull/3326)
    [(#3327)](https://github.com/PennyLaneAI/pennylane/pull/3327)
    [(#3388)](https://github.com/PennyLaneAI/pennylane/pull/3388)
    [(#3388)](https://github.com/PennyLaneAI/pennylane/pull/3388)
    [(#3439)](https://github.com/PennyLaneAI/pennylane/pull/3439)
    [(#3466)](https://github.com/PennyLaneAI/pennylane/pull/3466)
    [(#3503)](https://github.com/PennyLaneAI/pennylane/pull/3503)

* Functionality for fetching symbols and geometry of a compound from the PubChem Database using `qchem.mol_data`.
  [(#3289)](https://github.com/PennyLaneAI/pennylane/pull/3289)
  [(#3378)](https://github.com/PennyLaneAI/pennylane/pull/3378)

  ```pycon
  >>> mol_data("BeH2")
  (['Be', 'H', 'H'],
  array([[ 4.79405604,  0.29290815,  0.        ],
         [ 3.77946   , -0.29290815,  0.        ],
         [ 5.80884105, -0.29290815,  0.        ]]))

  >>> mol_data(223, "CID")
  (['N', 'H', 'H', 'H', 'H'],
  array([[ 4.79404621,  0.        ,  0.        ],
         [ 5.80882913,  0.5858151 ,  0.        ],
         [ 3.77945225, -0.5858151 ,  0.        ],
         [ 4.20823111,  1.01459396,  0.        ],
         [ 5.3798613 , -1.01459396,  0.        ]]))
  ```

* New basis sets, `6-311g` and `CC-PVDZ`, are added to the qchem basis set repo.
  [#3279](https://github.com/PennyLaneAI/pennylane/pull/3279)

* Add `sum_expand` function, which splits a tape measuring a `Sum` expectation into mutliple tapes
  of summand expectations, and provides a function to recombine the results.
  [#3230](https://github.com/PennyLaneAI/pennylane/pull/3230)

* Added a `pauli_decompose()` which takes a hermitian matrix and decomposes it in the
  Pauli basis, returning it either as a `Hamiltonian` or `PauliSentence` instance.
  [(#3384)](https://github.com/PennyLaneAI/pennylane/pull/3384)

  ```pycon
  >>> mat = np.array([[1, 1], [1, -1]])
  >>> h = qml.pauli_decompose(mat)
  >>> print(h)
    (1.0) [X0]
  + (1.0) [Z0]
  >>> ps = qml.pauli_decompose(mat, pauli=True, wire_order=["a"])
  >>> print(ps)
  1.0 * X(a)
  + 1.0 * Z(a)
  ```

* New `pauli_sentence()` function which takes native `Operator` or `Hamiltonian`
  instances representing a linear combination of Pauli words and returns
  the equivalent `PauliSentence`.
  [(#3389)](https://github.com/PennyLaneAI/pennylane/pull/3389)

  ```pycon
  >>> op = 1.23 * qml.prod(qml.PauliX(wires=0), qml.PauliZ(wires=1))
  >>> op
  1.23*(PauliX(wires=[0]) @ PauliZ(wires=[1]))
  >>> h = qml.Hamiltonian([1.23], [qml.PauliX(wires=0) @ qml.PauliZ(wires=1)])
  >>> print(h)
    (1.23) [X0 Z1]
  >>> qml.pauli.pauli_sentence(op)
  1.23 * Z(1) @ X(0)
  >>> qml.pauli.pauli_sentence(h)
  1.23 * X(0) @ Z(1)
  ```

* Added two new methods `operation()`, `hamiltonian()` for both `PauliSentence` and `PauliWord` classes to generate an equivalent PennyLane
  `Operation` or `Hamiltonian` instance from a `PauliSentence` or `PauliWord` one.
  [(#3391)](https://github.com/PennyLaneAI/pennylane/pull/3391)

  ```pycon
  >>> pw = qml.pauli.PauliWord({0: 'X', 1: 'Y'})
  >>> print(pw.operation())
  PauliX(wires=[0]) @ PauliY(wires=[1])
  >>> print(pw.hamiltonian())
    (1) [X0 Y1]
  >>>
  >>> ps = qml.pauli.PauliSentence({pw: -1.23})
  >>> print(ps.operation())
  -1.23*(PauliX(wires=[0]) @ PauliY(wires=[1]))
  >>> print(ps.hamiltonian())
    (-1.23) [X0 Y1]
  ```

* Added a new gate operation `FermionicSWAP`, which implements the exchange of spin orbitals
  representing fermionic-modes while maintaining proper anti-symmetrization.
  [(#3380)](https://github.com/PennyLaneAI/pennylane/pull/3380)

  An example circuit that uses `FermionicSWAP` operation is:

  ```python
  dev = qml.device('default.qubit', wires=2)

  @qml.qnode(dev)
  def circuit(phi):
      qml.BasisState(np.array([0, 1]), wires=[0, 1])
      qml.FermionicSWAP(phi, wires=[0, 1])
      return qml.state()
  ```

  If we run this circuit, we will get the following output

  ```pycon
  >>> circuit(0.1)
  array([0.+0.j, 0.9975+0.04992j, 0.0025-0.04992j, 0.+0.j])
  ```

* New parametric qubit ops `qml.CPhaseShift00`, `qml.CPhaseShift01` and `qml.CPhaseShift10` which perform a phaseshift, similar to `qml.ControlledPhaseShift` but on different positions of the state vector.
  [(#2715)](https://github.com/PennyLaneAI/pennylane/pull/2715)

* Support for purity computation is added. The `qml.math.purity` function computes the purity from a state vector or a density matrix:

  [(#3290)](https://github.com/PennyLaneAI/pennylane/pull/3290)

  ```pycon
  >>> x = [1, 0, 0, 1] / np.sqrt(2)
  >>> qml.math.purity(x, [0, 1])
  1.0
  >>> qml.math.purity(x, [0])
  0.5

  >>> x = [[1 / 2, 0, 0, 0], [0, 0, 0, 0], [0, 0, 0, 0], [0, 0, 0, 1 / 2]]
  >>> qml.math.purity(x, [0, 1])
  0.5
  ```

  The `qml.qinfo.purity` can be used to transform a QNode returning a state to a function that returns the purity:

  ```python3
  dev = qml.device("default.mixed", wires=2)

  @qml.qnode(dev)
  def circuit(x):
    qml.IsingXX(x, wires=[0, 1])
    return qml.state()
  ```

  ```pycon
  >>> qml.qinfo.purity(circuit, wires=[0])(np.pi / 2)
  0.5
  >>> qml.qinfo.purity(circuit, wires=[0, 1])(np.pi / 2)
  1.0
  ```

  Taking the gradient is also supported:

  ```pycon
  >>> param = np.array(np.pi / 4, requires_grad=True)
  >>> qml.grad(qml.qinfo.purity(circuit, wires=[0]))(param)
  -0.5
  ```

<h3>Improvements</h3>

* The `qml.is_pauli_word` now supports instances of `Hamiltonian`.
  [(#3389)](https://github.com/PennyLaneAI/pennylane/pull/3389)

* Support calling `qml.probs()`, `qml.counts()` and `qml.sample()` with no arguments to measure all
  wires. Calling any measurement with an empty wire list will raise an error.
  [#3299](https://github.com/PennyLaneAI/pennylane/pull/3299)

* Made `gradients.finite_diff` more convenient to use with custom data type observables/devices.
  [(#3426)](https://github.com/PennyLaneAI/pennylane/pull/3426)

* The `qml.ISWAP` gate is now natively supported on `default.mixed`, improving on its efficiency.
  [(#3284)](https://github.com/PennyLaneAI/pennylane/pull/3284)

* Added more input validation to `hamiltonian_expand` such that Hamiltonian objects with no terms raise an error.
  [(#3339)](https://github.com/PennyLaneAI/pennylane/pull/3339)

* Continuous integration checks are now performed for Python 3.11 and Torch v1.13. Python 3.7 is dropped.
  [(#3276)](https://github.com/PennyLaneAI/pennylane/pull/3276)

* `qml.Tracker` now also logs results in `tracker.history` when tracking execution of a circuit.
   [(#3306)](https://github.com/PennyLaneAI/pennylane/pull/3306)

* Improve performance of `Wires.all_wires`.
  [(#3302)](https://github.com/PennyLaneAI/pennylane/pull/3302)

* A representation has been added to the `Molecule` class.
  [(#3364)](https://github.com/PennyLaneAI/pennylane/pull/3364)

* Add detail to the error message when the `insert` transform
  fails to diagonalize non-qubit-wise-commuting observables.
  [(#3381)](https://github.com/PennyLaneAI/pennylane/pull/3381)

* Extended the `qml.equal` function to `Hamiltonian` and `Tensor` objects.
  [(#3390)](https://github.com/PennyLaneAI/pennylane/pull/3390)

* Remove private `_wires` setter from the `Controlled.map_wires` method.
  [(#3405)](https://github.com/PennyLaneAI/pennylane/pull/3405)

* `QuantumTape._process_queue` has been moved to `qml.queuing.process_queue` to disentangle
  its functionality from the `QuantumTape` class.
  [(#3401)](https://github.com/PennyLaneAI/pennylane/pull/3401)

* Adds `qml.tape.make_qscript` for converting a quantum function into a quantum script.
  Replaces `qml.transforms.make_tape` with `make_qscript`.
  [(#3429)](https://github.com/PennyLaneAI/pennylane/pull/3429)

* File `qcut.py` in `qml.transforms` reorganized into multiple files in `qml.transforms.qcut`
  [3413](https://github.com/PennyLaneAI/pennylane/pull/3413)

* Add a UserWarning when creating a `Tensor` object with overlapping wires,
  informing that this can in some cases lead to undefined behaviour.
  [(#3459)](https://github.com/PennyLaneAI/pennylane/pull/3459)

* Extended the `qml.equal` function to `Controlled` and `ControlledOp` objects.
  [(#3463)](https://github.com/PennyLaneAI/pennylane/pull/3463)

* Replace (almost) all instances of `with QuantumTape()` with `QuantumScript` construction.
  [(#3454)](https://github.com/PennyLaneAI/pennylane/pull/3454)

* Extended the `qml.equal` function to `Pow`, `SProd`, `Exp` and `Adjoint` objects.
  [(#3471)](https://github.com/PennyLaneAI/pennylane/pull/3471)

* Adds support for devices disregarding observable grouping indices in Hamiltonians through
  the optional `use_grouping` attribute.
  [(#3456)](https://github.com/PennyLaneAI/pennylane/pull/3456)

* Updated `zyz_decomposition` function such that it now supports broadcast operators. This
  means that single-qubit `QubitUnitary` operators, instantiated from a batch of unitaries,
  can now be decomposed.
  [(#3477)](https://github.com/PennyLaneAI/pennylane/pull/3477)

* Reduce usage of `MeasurementProcess.return_type`. Use `isinstance` checks instead.
  [(#3399)](https://github.com/PennyLaneAI/pennylane/pull/3399)

* Improved the performance of executing circuits under the `jax.vmap` transformation, which can now leverage the batch-execution capabilities of some devices. [(#3452)](https://github.com/PennyLaneAI/pennylane/pull/3452)
  
<h4>Return types project</h4>

* The autograd interface for the new return types now supports devices with shot vectors.
  [(#3374)](https://github.com/PennyLaneAI/pennylane/pull/3374)

  Example with a single measurement:

  ```python
  dev = qml.device("default.qubit", wires=1, shots=[1000, 2000, 3000])

  @qml.qnode(dev, diff_method="parameter-shift")
  def circuit(a):
      qml.RY(a, wires=0)
      qml.RX(0.2, wires=0)
      return qml.expval(qml.PauliZ(0))

  def cost(a):
      return qml.math.stack(circuit(a))
  ```

  ```pycon
  >>> qml.enable_return()
  >>> a = np.array(0.4)
  >>> circuit(a)
  (array(0.902), array(0.922), array(0.896))
  >>> cost(a)
  array([0.9       , 0.907     , 0.89733333])
  >>> qml.jacobian(cost)(a)
  array([-0.391     , -0.389     , -0.38433333])
  ```

  Example with multiple measurements:

  ```python
  dev = qml.device("default.qubit", wires=2, shots=[1000, 2000, 3000])

  @qml.qnode(dev, diff_method="parameter-shift")
  def circuit(a):
      qml.RY(a, wires=0)
      qml.RX(0.2, wires=0)
      qml.CNOT(wires=[0, 1])
      return qml.expval(qml.PauliZ(0)), qml.probs([0, 1])

  def cost(a):
      res = circuit(a)
      return qml.math.stack([qml.math.hstack(r) for r in res])
  ```

  ```pycon
  >>> circuit(a)
  ((array(0.904), array([0.952, 0.   , 0.   , 0.048])),
   (array(0.915), array([0.9575, 0.    , 0.    , 0.0425])),
   (array(0.902), array([0.951, 0.   , 0.   , 0.049])))
  >>> cost(a)
  array([[0.91      , 0.955     , 0.        , 0.        , 0.045     ],
         [0.895     , 0.9475    , 0.        , 0.        , 0.0525    ],
         [0.90666667, 0.95333333, 0.        , 0.        , 0.04666667]])
  >>> qml.jacobian(cost)(a)
  array([[-0.37      , -0.185     ,  0.        ,  0.        ,  0.185     ],
         [-0.409     , -0.2045    ,  0.        ,  0.        ,  0.2045    ],
         [-0.37133333, -0.18566667,  0.        ,  0.        ,  0.18566667]])
  ```

* The TensorFlow interface for the new return types now supports devices with shot vectors.
  [(#3400)](https://github.com/PennyLaneAI/pennylane/pull/3400)

  Example with a single measurement:

  ```python
  dev = qml.device("default.qubit", wires=1, shots=[1000, 2000, 3000])

  @qml.qnode(dev, diff_method="parameter-shift", interface="tf")
  def circuit(a):
      qml.RY(a, wires=0)
      qml.RX(0.2, wires=0)
      return qml.expval(qml.PauliZ(0))
  ```

  ```
  >>> qml.enable_return()
  >>> a = tf.Variable(0.4)
  >>> with tf.GradientTape() as tape:
  ...     res = circuit(a)
  ...     res = tf.stack(res)
  ...
  >>> res
  <tf.Tensor: shape=(3,), dtype=float64, numpy=array([0.902     , 0.904     , 0.89533333])>
  >>> tape.jacobian(res, a)
  <tf.Tensor: shape=(3,), dtype=float64, numpy=array([-0.365     , -0.3765    , -0.37533333])>
  ```

  Example with multiple measurements:

  ```python
  dev = qml.device("default.qubit", wires=2, shots=[1000, 2000, 3000])

  @qml.qnode(dev, diff_method="parameter-shift", interface="tf")
  def circuit(a):
      qml.RY(a, wires=0)
      qml.RX(0.2, wires=0)
      qml.CNOT(wires=[0, 1])
      return qml.expval(qml.PauliZ(0)), qml.probs([0, 1])
  ```

  ```
  >>> with tf.GradientTape() as tape:
  ...     res = circuit(a)
  ...     res = tf.stack([tf.experimental.numpy.hstack(r) for r in res])
  ...
  >>> res
  <tf.Tensor: shape=(3, 5), dtype=float64, numpy=
  array([[0.902, 0.951, 0.   , 0.   , 0.049],
         [0.898, 0.949, 0.   , 0.   , 0.051],
         [0.892, 0.946, 0.   , 0.   , 0.054]])>
  >>> tape.jacobian(res, a)
  <tf.Tensor: shape=(3, 5), dtype=float64, numpy=
  array([[-0.345     , -0.1725    ,  0.        ,  0.        ,  0.1725    ],
         [-0.383     , -0.1915    ,  0.        ,  0.        ,  0.1915    ],
         [-0.38466667, -0.19233333,  0.        ,  0.        ,  0.19233333]])>
  ```

* Thy PyTorch interface supports the new return system and users can use jacobian and hessian using custom differentiation
  methods (e.g., parameter-shift, finite difference or adjoint).
  [(#3416)](https://github.com/PennyLaneAI/pennylane/pull/3414)
  
  ```python
  dev = qml.device("default.qubit", wires=2)

  @qml.qnode(dev, diff_method="parameter-shift", interface="torch")
  def circuit(a, b):
      qml.RY(a, wires=0)
      qml.RX(b, wires=1)
      qml.CNOT(wires=[0, 1])>
      return qml.expval(qml.PauliZ(0)), qml.probs([0, 1])
  ```

  ```pycon
  >>> a = torch.tensor(0.1, requires_grad=True)
  >>> b = torch.tensor(0.2, requires_grad=True)
  >>> torch.autograd.functional.jacobian(circuit, (a, b))
  ((tensor(-0.0998), tensor(0.)), (tensor([-0.0494, -0.0005,  0.0005,  0.0494]), tensor([-0.0991,  0.0991,  0.0002, -0.0002])))
  ```

* The JAX-JIT interface now supports first-order gradient computation with the new return types system.
  [(#3235)](https://github.com/PennyLaneAI/pennylane/pull/3235)
  [(#3445)](https://github.com/PennyLaneAI/pennylane/pull/3445)

  ```python
  import pennylane as qml
  import jax
  from jax import numpy as jnp

  jax.config.update("jax_enable_x64", True)

  qml.enable_return()

  dev = qml.device("lightning.qubit", wires=2)

  @jax.jit
  @qml.qnode(dev, interface="jax-jit", diff_method="parameter-shift")
  def circuit(a, b):
      qml.RY(a, wires=0)
      qml.RX(b, wires=0)
      return qml.expval(qml.PauliZ(0)), qml.expval(qml.PauliZ(1))

  a, b = jnp.array(1.0), jnp.array(2.0)
  ```

  ```pycon
  >>> jax.jacobian(circuit, argnums=[0, 1])(a, b)
  ((DeviceArray(0.35017549, dtype=float64, weak_type=True),
  DeviceArray(-0.4912955, dtype=float64, weak_type=True)),
  (DeviceArray(5.55111512e-17, dtype=float64, weak_type=True),
  DeviceArray(0., dtype=float64, weak_type=True)))
  ```

* Updated `qml.transforms.split_non_commuting` to support the new return types.
  [(#3414)](https://github.com/PennyLaneAI/pennylane/pull/3414)

* Updated `qml.transforms.mitigate_with_zne` to support the new return types.
  [(#3415)](https://github.com/PennyLaneAI/pennylane/pull/3415)

* Updated `qml.transforms.metric_tensor`, `qml.transforms.adjoint_metric_tensor`,
  `qml.qinfo.classical_fisher`, and `qml.qinfo.quantum_fisher` to support the new return types.
  [(#3449)](https://github.com/PennyLaneAI/pennylane/pull/3449)

* Updated `qml.transforms.batch_params` and `qml.transforms.batch_input` to support the new return types
  [(#3431)](https://github.com/PennyLaneAI/pennylane/pull/3431)

* Updated `qml.transforms.cut_circuit` and `qml.transforms.cut_circuit_mc` to
  support the new return types.
  [(#3346)](https://github.com/PennyLaneAI/pennylane/pull/3346)

<h3>Breaking changes</h3>

* The `log_base` attribute has been moved from `MeasurementProcess` to the new `VnEntropyMP` and
  `MutualInfoMP` classes, which inherit from `MeasurementProcess`.
  [(#3326)](https://github.com/PennyLaneAI/pennylane/pull/3326)

* Python 3.7 support is no longer maintained.
  [(#3276)](https://github.com/PennyLaneAI/pennylane/pull/3276)

* Removed `qml.utils.decompose_hamiltonian()`, please use `qml.pauli_decompose()` instead.
  [(#3384)](https://github.com/PennyLaneAI/pennylane/pull/3384)

* Instead of having an `OrderedDict` attribute called `_queue`, `AnnotatedQueue` now inherits from
  `OrderedDict` and encapsulates the queue. Consequentially, this also applies to the `QuantumTape`
  class which inherits from `AnnotatedQueue`.
  [(#3401)](https://github.com/PennyLaneAI/pennylane/pull/3401)

* Change class name `ShadowMeasurementProcess` to `ClassicalShadowMP`
  [(#3388)](https://github.com/PennyLaneAI/pennylane/pull/3388)

* The method `qml.Operation.get_parameter_shift` is removed. The `gradients` module should be used
  for general parameter-shift rules instead.
  [(#3419)](https://github.com/PennyLaneAI/pennylane/pull/3419)

* Changed the signature of the `QubitDevice.statistics` method from

  ```python
  def statistics(self, observables, shot_range=None, bin_size=None, circuit=None):
  ```

  to

  ```python
  def statistics(self, circuit: QuantumScript, shot_range=None, bin_size=None):
  ```

  [(#3421)](https://github.com/PennyLaneAI/pennylane/pull/3421)

* The `MeasurementProcess.return_type` argument has been removed from the `__init__` method. Now
  it is a property of the class.
  [(#3434)](https://github.com/PennyLaneAI/pennylane/pull/3434)

* The `MeasurementProcess` class is now an abstract class.
  [(#3434)](https://github.com/PennyLaneAI/pennylane/pull/3434)

<h3>Deprecations</h3>

Deprecations cycles are tracked at [doc/developement/deprecations.rst](https://docs.pennylane.ai/en/latest/development/deprecations.html).

* The following deprecated methods are removed:
  [(#3281)](https://github.com/PennyLaneAI/pennylane/pull/3281/)

  * `qml.tape.get_active_tape`: Use `qml.QueuingManager.active_context()`
  * `qml.transforms.qcut.remap_tape_wires`: Use `qml.map_wires`
  * `qml.tape.QuantumTape.inv()`: Use `qml.tape.QuantumTape.adjoint()`
  * `qml.tape.stop_recording()`: Use `qml.QueuingManager.stop_recording()`
  * `qml.tape.QuantumTape.stop_recording()`: Use `qml.QueuingManager.stop_recording()`
  * `qml.QueuingContext` is now `qml.QueuingManager`
  * `QueuingManager.safe_update_info` and `AnnotatedQueue.safe_update_info`: Use plain `update_info`

* `qml.transforms.measurement_grouping` has been deprecated. Use `qml.transforms.hamiltonian_expand` instead.
  [(#3417)](https://github.com/PennyLaneAI/pennylane/pull/3417)

* The `observables` argument in `QubitDevice.statistics` is deprecated. Please use `circuit`
  instead.
  [(#3433)](https://github.com/PennyLaneAI/pennylane/pull/3433)

* The `seed_recipes` argument in `qml.classical_shadow` and `qml.shadow_expval` is deprecated.
  A new argument `seed` has been added, which defaults to None and can contain an integer with the
  wanted seed.
  [(#3388)](https://github.com/PennyLaneAI/pennylane/pull/3388)

* `make_tape` is deprecated. Please use `qml.tape.make_qscript` instead.
  [(#3478)](https://github.com/PennyLaneAI/pennylane/pull/3478)

<h3>Documentation</h3>

* Corrects the return type statements of gradient and Hessian transforms, as well as a series
  of other functions that are a `batch_transform`.
  [(#3476)](https://github.com/PennyLaneAI/pennylane/pull/3476)

* Adds developer documentation for the queuing module.
  [(#3268)](https://github.com/PennyLaneAI/pennylane/pull/3268)

* Corrects more mentions for diagonalizing gates for all relevant operations. The docstrings for `compute_eigvals` used
  to say that the diagonalizing gates implemented $U$, the unitary such that $O = U \Sigma U^{\dagger}$, where $O$ is
  the original observable and $\Sigma$ a diagonal matrix. However, the diagonalizing gates actually implement
  $U^{\dagger}$, since $\langle \psi | O | \psi \rangle = \langle \psi | U \Sigma U^{\dagger} | \psi \rangle$, making
  $U^{\dagger} | \psi \rangle$ the actual state being measured in the $Z$-basis.
  [(#3409)](https://github.com/PennyLaneAI/pennylane/pull/3409)

<h3>Bug fixes</h3>

* Fixed a bug where `hamiltonian_expand` didn't preserve the type of the inputted results in its output.
  [(#3339)](https://github.com/PennyLaneAI/pennylane/pull/3339)

* Fixed a bug that made `gradients.param_shift` raise an error when used with unshifted terms only
  in a custom recipe, and when using any unshifted terms at all under the new return type system.
  [(#3177)](https://github.com/PennyLaneAI/pennylane/pull/3177)

* Original tape `_obs_sharing_wires` attribute is updated during its expansion.
  [(#3293)](https://github.com/PennyLaneAI/pennylane/pull/3293)

* Small fix of `MeasurementProcess.map_wires`, where both the `self.obs` and `self._wires`
  attributes were modified.
  [(#3292)](https://github.com/PennyLaneAI/pennylane/pull/3292)

* An issue with `drain=False` in the adaptive optimizer is fixed. Before the fix, the operator pool
  needed to be re-constructed inside the optimization pool when `drain=False`. With the new fix,
  this reconstruction is not needed.
  [(#3361)](https://github.com/PennyLaneAI/pennylane/pull/3361)

* If the device originally has no shots but finite shots are dynamically specified, Hamiltonian
  expansion now occurs.
  [(#3369)](https://github.com/PennyLaneAI/pennylane/pull/3369)

* `qml.matrix(op)` now fails if the operator truly has no matrix (eg. `Barrier`) to match `op.matrix()`
  [(#3386)](https://github.com/PennyLaneAI/pennylane/pull/3386)

* The `pad_with` argument in the `AmplitudeEmbedding` template is now compatible
  with all interfaces
  [(#3392)](https://github.com/PennyLaneAI/pennylane/pull/3392)

* Fixed a bug where a QNode returning `qml.sample` would produce incorrect results when
  run on a device defined with a shot vector.
  [(#3422)](https://github.com/PennyLaneAI/pennylane/pull/3422)

* The `qml.data` module now works as expected on Windows.
  [(#3504)](https://github.com/PennyLaneAI/pennylane/pull/3504)

<h3>Contributors</h3>

This release contains contributions from (in alphabetical order):

Juan Miguel Arrazola
Utkarsh Azad
Samuel Banning
Astral Cai
Ahmed Darwish
Isaac De Vlugt
Pieter Eendebak
Lillian M. A. Frederiksen
Katharine Hyatt
Soran Jahangiri
Edward Jiang
Christina Lee
Albert Mitjans Coma
Romain Moyard
Matthew Silverman
Jay Soni
Antal Száva
David Wierichs
Moritz Willmann
Filippo Vicentini<|MERGE_RESOLUTION|>--- conflicted
+++ resolved
@@ -4,7 +4,6 @@
 
 <h3>New features since last release</h3>
 
-<<<<<<< HEAD
 * Support for getting the ZX calculus graph of a circuit with the PyZX framework.
   [#3446](https://github.com/PennyLaneAI/pennylane/pull/3446)
   
@@ -31,7 +30,6 @@
   Graph(20 vertices, 23 edges)
   ```
   
-=======
 * Added ability to create expressions from mid-circuit measurements.
   [#3159](https://github.com/PennyLaneAI/pennylane/pull/3159)
 
@@ -50,7 +48,6 @@
   [0.90843735 0.09156265]  
   ```
 
->>>>>>> 63609d33
 * New gradient transform `qml.gradients.spsa_grad` based on the idea of SPSA.
   [#3366](https://github.com/PennyLaneAI/pennylane/pull/3366)
 
