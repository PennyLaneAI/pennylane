:orphan:

# Release 0.35.0-dev (development release)

<h3>New features since last release</h3>

<h4>Native mid-circuit measurements on default qubit 💡</h4>

* The `default.qubit` device treats mid-circuit measurements natively when operating in
  shots-mode (i.e. `shots is not None`). Previously, circuits with mid-circuit measurements
  would be decomposed using the `@qml.defer_measurements` transform (which is still a valid
  decorator), requiring one extra wire for each mid-circuit measurement. The new
  behavior is to evaluate the circuit `shots` times, "collapsing" the circuit state
  stochastically along the way. While this is oftentimes slower, it requires much less
  memory for circuits with several mid-circuit measurements, or circuits which have already
  several wires.
  [(#5088)](https://github.com/PennyLaneAI/pennylane/pull/5088)

<h4>Work easily and efficiently with Pauli operators 🔧</h4>

* New `qml.commutator` function that allows to compute commutators between
  `qml.operation.Operator`, `qml.pauli.PauliWord` and `qml.pauli.PauliSentence` instances.
  [(#5051)](https://github.com/PennyLaneAI/pennylane/pull/5051)
  [(#5052)](https://github.com/PennyLaneAI/pennylane/pull/5052)

  Basic usage with PennyLane operators.

  ```pycon
  >>> qml.commutator(qml.PauliX(0), qml.PauliY(0))
  2j*(PauliZ(wires=[0]))
  ```

  We can return a `PauliSentence` instance by setting `pauli=True`.

  ```pycon
  >>> op1 = qml.PauliX(0) @ qml.PauliX(1)
  >>> op2 = qml.PauliY(0) + qml.PauliY(1)
  >>> qml.commutator(op1, op2, pauli=True)
  2j * X(1) @ Z(0)
  + 2j * Z(1) @ X(0)
  ```

  We can also input `PauliWord` and `PauliSentence` instances.

  ```pycon
  >>> op1 = PauliWord({0:"X", 1:"X"})
  >>> op2 = PauliWord({0:"Y"}) + PauliWord({1:"Y"})
  >>> qml.commutator(op1, op2, pauli=True)
  2j * Z(0) @ X(1)
  + 2j * X(0) @ Z(1)
  ```

  We can also compute commutators with Pauli operators natively with the `PauliSentence.commutator` method.

  ```pycon
  >>> op1 = PauliWord({0:"X", 1:"X"})
  >>> op2 = PauliWord({0:"Y"}) + PauliWord({1:"Y"})
  >>> op1.commutator(op2)
  2j * Z(0) @ X(1)
  + 2j * X(0) @ Z(1)
  ```

* Upgrade Pauli arithmetic:
  You can now multiply `PauliWord` and `PauliSentence` instances by scalars, e.g. `0.5 * PauliWord({0:"X"})` or `0.5 * PauliSentence({PauliWord({0:"X"}): 1.})`.
  You can now intuitively add together
  `PauliWord` and `PauliSentence` as well as scalars, which are treated implicitly as identities.
  For example `ps1 + pw1 + 1.` for some Pauli word `pw1 = PauliWord({0: "X", 1: "Y"})` and Pauli
  sentence `ps1 = PauliSentence({pw1: 3.})`.
  You can now subtract `PauliWord` and `PauliSentence` instances, as well as scalars, from each other. For example `ps1 - pw1 - 1`.
  Overall, you can now intuitively construct `PauliSentence` operators like `0.5 * pw1 - 1.5 * ps1 + 2`.
  You can now also use `qml.dot` with `PauliWord`, `PauliSentence` and operators, e.g. `qml.dot([0.5, -1.5, 2], [pw1, ps1, id_word])` with `id_word = PauliWord({})`.
  [(#4989)](https://github.com/PennyLaneAI/pennylane/pull/4989)
  [(#5001)](https://github.com/PennyLaneAI/pennylane/pull/5001)
  [(#5003)](https://github.com/PennyLaneAI/pennylane/pull/5003)
  [(#5017)](https://github.com/PennyLaneAI/pennylane/pull/5017)
  [(#5027)](https://github.com/PennyLaneAI/pennylane/pull/5027)

* `qml.matrix` now accepts `PauliWord` and `PauliSentence` instances, `qml.matrix(PauliWord({0:"X"}))`.
  [(#5018)](https://github.com/PennyLaneAI/pennylane/pull/5018)

* Composite operations (eg. those made with `qml.prod` and `qml.sum`) and `SProd` operations convert `Hamiltonian` and
  `Tensor` operands to `Sum` and `Prod` types, respectively. This helps avoid the mixing of
  incompatible operator types.
  [(#5031)](https://github.com/PennyLaneAI/pennylane/pull/5031)
  [(#5063)](https://github.com/PennyLaneAI/pennylane/pull/5063)

* `qml.Identity()` can be initialized without wires. Measuring it is currently not possible though.
  [(#5106)](https://github.com/PennyLaneAI/pennylane/pull/5106)

<h4>Easy to inspect transforms 🔎</h4>

<h4>New Clifford and noisy qutrit devices 🦾</h4>

* A new `default.clifford` device enables efficient simulation of large-scale Clifford circuits
  defined in PennyLane through the use of [stim](https://github.com/quantumlib/Stim) as a backend.
  [(#4936)](https://github.com/PennyLaneAI/pennylane/pull/4936)

  Given a circuit with only Clifford gates, one can use this device to obtain the usual range
  of PennyLane [measurements](https://docs.pennylane.ai/en/stable/introduction/measurements.html)
  as well as the state represented in the Tableau form of
  [Aaronson & Gottesman (2004)](https://journals.aps.org/pra/abstract/10.1103/PhysRevA.70.052328):

  ```python
  import pennylane as qml

  dev = qml.device("default.clifford", tableau=True)
  @qml.qnode(dev)
  def circuit():
      qml.CNOT(wires=[0, 1])
      qml.PauliX(wires=[1])
      qml.ISWAP(wires=[0, 1])
      qml.Hadamard(wires=[0])
      return qml.state()
  ```

  ```pycon
  >>> circuit()
  array([[0, 1, 1, 0, 0],
         [1, 0, 1, 1, 1],
         [0, 0, 0, 1, 0],
         [1, 0, 0, 1, 1]])
  ```

<h3>Improvements 🛠</h3>

<h4>Faster gradients with VJPs and other performance improvements</h4>

* Adjoint device VJP's are now supported with `jax.jacobian`. `device_vjp=True` is
  is now strictly faster for jax.
  [(#4963)](https://github.com/PennyLaneAI/pennylane/pull/4963)

* `device_vjp` can now be used with normal Tensorflow. Support has not yet been added
  for `tf.Function` and Tensorflow Autograph.
  [(#4676)](https://github.com/PennyLaneAI/pennylane/pull/4676)

* PennyLane can now use lightning provided VJPs by selecting `device_vjp=True` on the QNode.
  [(#4914)](https://github.com/PennyLaneAI/pennylane/pull/4914)

* Remove queuing (`AnnotatedQueue`) from `qml.cut_circuit` and `qml.cut_circuit_mc` to improve performance 
  for large workflows.
  [(#5108)](https://github.com/PennyLaneAI/pennylane/pull/5108)

* Improve the performance of circuit-cutting workloads with large numbers of generated tapes.
  [(#5005)](https://github.com/PennyLaneAI/pennylane/pull/5005)

<h4>Community contributions 🥳</h4>

* `parity_transform` is added for parity mapping of a fermionic Hamiltonian.
   [(#4928)](https://github.com/PennyLaneAI/pennylane/pull/4928)
   It is now possible to transform a fermionic Hamiltonian to a qubit Hamiltonian with parity mapping.

   ```python
   import pennylane as qml
   fermi_ham = qml.fermi.FermiWord({(0, 0) : '+', (1, 1) : '-'})

   qubit_ham = qml.fermi.parity_transform(fermi_ham, n=6)
   ```

   ```pycon
   >>> print(qubit_ham)
   (-0.25j*(PauliY(wires=[0]))) + ((-0.25+0j)*(PauliX(wires=[0]) @ PauliZ(wires=[1]))) +
   ((0.25+0j)*(PauliX(wires=[0]))) + (0.25j*(PauliY(wires=[0]) @ PauliZ(wires=[1])))
   ```

* The transform `split_non_commuting` now accepts measurements of type `probs`, `sample` and `counts` which accept both wires and observables.
  [(#4972)](https://github.com/PennyLaneAI/pennylane/pull/4972)

* Improve efficiency of matrix calculation when operator is symmetric over wires
   [(#3601)](https://github.com/PennyLaneAI/pennylane/pull/3601)

* The module `pennylane/math/quantum.py` has now support for the min-entropy.
  [(#3959)](https://github.com/PennyLaneAI/pennylane/pull/3959/)

* A function called `apply_operation` has been added to the new `qutrit_mixed` module found in `qml.devices` that applies operations to device-compatible states.
  [(#5032)](https://github.com/PennyLaneAI/pennylane/pull/5032)

* A function called `measure` has been added to the new `qutrit_mixed` module found in `qml.devices` that measures device-compatible states for a collection of measurement processes.
  [(#5049)](https://github.com/PennyLaneAI/pennylane/pull/5049)


<h4>Other improvements</h4>

* `qml.pauli.group_observables` now supports grouping `Prod` and `SProd` operators.
  [(#5070)](https://github.com/PennyLaneAI/pennylane/pull/5070)

* Faster `qml.probs` measurements due to an optimization in `_samples_to_counts`.
  [(#5145)](https://github.com/PennyLaneAI/pennylane/pull/5145)

* Cuts down on performance bottlenecks in converting a `PauliSentence` to a `Sum`.
  [(#5141)](https://github.com/PennyLaneAI/pennylane/pull/5141)
  [(#5150)](https://github.com/PennyLaneAI/pennylane/pull/5150)

* The `qml.qsvt` function uses `qml.GlobalPhase` instead of `qml.exp` to define global phase.
  [(#5105)](https://github.com/PennyLaneAI/pennylane/pull/5105)

* Update `tests/ops/functions/conftest.py` to ensure all operator types are tested for validity.
  [(#4978)](https://github.com/PennyLaneAI/pennylane/pull/4978)

* A new `pennylane.workflow` module is added. This module now contains `qnode.py`, `execution.py`, `set_shots.py`, `jacobian_products.py`, and the submodule `interfaces`.
  [(#5023)](https://github.com/PennyLaneAI/pennylane/pull/5023)

* Raise a more informative error when calling `adjoint_jacobian` with trainable state-prep operations.
  [(#5026)](https://github.com/PennyLaneAI/pennylane/pull/5026)

* Adds `qml.workflow.get_transform_program` and `qml.workflow.construct_batch` to inspect the transform program and batch of tapes
  at different stages.
  [(#5084)](https://github.com/PennyLaneAI/pennylane/pull/5084)

* `CRX`, `CRY`, `CRZ`, `CROT`, and `ControlledPhaseShift` (i.e. `CPhaseShift`) now inherit from `ControlledOp`, giving them additional properties such as `control_wire` and `control_values`. Calling `qml.ctrl` on `RX`, `RY`, `RZ`, `Rot`, and `PhaseShift` with a single control wire will return gates of types `CRX`, `CRY`, etc. as opposed to a general `Controlled` operator.
  [(#5069)](https://github.com/PennyLaneAI/pennylane/pull/5069)

* CI will now fail if coverage data fails to upload to codecov. Previously, it would silently pass
  and the codecov check itself would never execute.
  [(#5101)](https://github.com/PennyLaneAI/pennylane/pull/5101)


* Upgrade the `Prod.terms()` method to return a tuple `(coeffs, ops)` consisting of coefficients and pure product operators.
  ```python3
  >>> qml.operation.enable_new_opmath()
  >>> op = X(0) @ (0.5 * X(1) + X(2))
  >>> op.terms()
  ([0.5, 1.0],
   [X(1) @ X(0),
    X(2) @ X(0)])
  ```
  [(#5132)](https://github.com/PennyLaneAI/pennylane/pull/5132)

* Upgrade the `Sum.terms()` method to return a tuple `(coeffs, ops)` consisting of coefficients and pure product operators.
  ```python3
  >>> qml.operation.enable_new_opmath()
  >>> op = 0.5 * X(0) + 0.7 * X(1) + 1.5 * Y(0) @ Y(1)
  >>> op.terms()
  ([0.5, 0.7, 1.5],
   [X(0), X(1), Y(1) @ Y(0)])
  ```
  [(#5133)](https://github.com/PennyLaneAI/pennylane/pull/5133)

<<<<<<< HEAD
=======

>>>>>>> 45429865
* String representations of Pauli operators have been improved and there are new aliases `X, Y, Z, I` for `PauliX, PauliY, PauliZ, Identity`.
  ```
  >>> qml.PauliX(0)
  X(0)
  >>> qml.PauliX('a')
  X('a')
  >>> 0.5 * X(0)
  0.5 * X(0)
  >>> 0.5 * (X(0) + Y(1))
  0.5 * (X(0) + Y(1))
  ```
  [(#5116)](https://github.com/PennyLaneAI/pennylane/pull/5116)

<<<<<<< HEAD
=======
* String representations of `Sum` objects now break into multiple lines
  whenever the output is larger than 50 characters.
  ```
  >>> 0.5 * (X(0) @ X(1)) + 0.7 * (X(1) @ X(2)) + 0.8 * (X(2) @ X(3))
  (
      0.5 * (X(0) @ X(1))
    + 0.7 * (X(1) @ X(2))
    + 0.8 * (X(2) @ X(3))
  )
  ```
  [(#5138)](https://github.com/PennyLaneAI/pennylane/pull/5138)
>>>>>>> 45429865

* `qml.ctrl` called on operators with custom controlled versions will return instances
  of the custom class, and it will also flatten nested controlled operators to a single
  multi-controlled operation. For `PauliX`, `CNOT`, `Toffoli`, and `MultiControlledX`,
  calling `qml.ctrl` will always resolve to the best option in `CNOT`, `Toffoli`, or
  `MultiControlledX` depending on the number of control wires and control values.
  [(#5125)](https://github.com/PennyLaneAI/pennylane/pull/5125/)

* Remove the unwanted warning filter from tests, and ensure that no PennyLaneDeprecationWarnings
  are being raised unexpectedly.
  [(#5122)](https://github.com/PennyLaneAI/pennylane/pull/5122)

<h3>Breaking changes 💔</h3>

* The entry point convention registering compilers with PennyLane has changed.
  [(#5140)](https://github.com/PennyLaneAI/pennylane/pull/5140)

  To allow for packages to register multiple compilers with PennyLane,
  the `entry_points` convention under the designated group name
  `pennylane.compilers` has been modified.
  
  Previously, compilers would register `qjit` (JIT decorator),
  `ops` (compiler-specific operations), and `context` (for tracing and
  program capture).
  
  Now, compilers must register `compiler_name.qjit`, `compiler_name.ops`,
  and `compiler_name.context`, where `compiler_name` is replaced
  by the name of the provided compiler.
  
  For more information, please see the
  [documentation on adding compilers](https://docs.pennylane.ai/en/stable/code/qml_compiler.html#adding-a-compiler).

* Make PennyLane code compatible with the latest version of `black`.
  [(#5112)](https://github.com/PennyLaneAI/pennylane/pull/5112)
  [(#5119)](https://github.com/PennyLaneAI/pennylane/pull/5119)

* `gradient_analysis_and_validation` is now renamed to `find_and_validate_gradient_methods`. Instead of returning a list, it now returns a dictionary of gradient methods for each parameter index, and no longer mutates the tape.
  [(#5035)](https://github.com/PennyLaneAI/pennylane/pull/5035)

* Passing additional arguments to a transform that decorates a QNode must be done through the use
  of `functools.partial`.
  [(#5046)](https://github.com/PennyLaneAI/pennylane/pull/5046)

* Multiplying two `PauliWord` instances no longer returns a tuple `(new_word, coeff)`
  but instead `PauliSentence({new_word: coeff})`. The old behavior is still available
  with the private method `PauliWord._matmul(other)` for faster processing.
  [(#5045)](https://github.com/PennyLaneAI/pennylane/pull/5054)

* `Observable.return_type` has been removed. Instead, you should inspect the type
  of the surrounding measurement process.
  [(#5044)](https://github.com/PennyLaneAI/pennylane/pull/5044)

* `ClassicalShadow.entropy()` no longer needs an `atol` keyword as a better
  method to estimate entropies from approximate density matrix reconstructions
  (with potentially negative eigenvalues) has been implemented.
  [(#5048)](https://github.com/PennyLaneAI/pennylane/pull/5048)

* Controlled operators with a custom controlled version decomposes like how their
  controlled counterpart decomposes, as opposed to decomposing into their controlled version.   
  [(#5069)](https://github.com/PennyLaneAI/pennylane/pull/5069)
  [(#5125)](https://github.com/PennyLaneAI/pennylane/pull/5125/)
  
  For example:
  ```
  >>> qml.ctrl(qml.RX(0.123, wires=1), control=0).decomposition()
  [
    RZ(1.5707963267948966, wires=[1]),
    RY(0.0615, wires=[1]),
    CNOT(wires=[0, 1]),
    RY(-0.0615, wires=[1]),
    CNOT(wires=[0, 1]),
    RZ(-1.5707963267948966, wires=[1])
  ]
  ```

* `QuantumScript.is_sampled` and `QuantumScript.all_sampled` have been removed. Users should now
  validate these properties manually.
  [(#5072)](https://github.com/PennyLaneAI/pennylane/pull/5072)

* `qml.transforms.one_qubit_decomposition` and `qml.transforms.two_qubit_decomposition` are removed. Instead,
  you should use `qml.ops.one_qubit_decomposition` and `qml.ops.two_qubit_decomposition`.
  [(#5091)](https://github.com/PennyLaneAI/pennylane/pull/5091)

* `qml.ExpvalCost` has been removed. Users should use `qml.expval()` moving forward.
  [(#5097)](https://github.com/PennyLaneAI/pennylane/pull/5097)

<h3>Deprecations 👋</h3>

* `Operator.validate_subspace(subspace)` has been relocated to the `qml.ops.qutrit.parametric_ops`
  module and will be removed from the Operator class in an upcoming release.
  [(#5067)](https://github.com/PennyLaneAI/pennylane/pull/5067)

* Matrix and tensor products between `PauliWord` and `PauliSentence` instances are done using
  the `@` operator, `*` will be used only for scalar multiplication. Note also the breaking
  change that the product of two `PauliWord` instances now returns a `PauliSentence` instead
  of a tuple `(new_word, coeff)`.
  [(#4989)](https://github.com/PennyLaneAI/pennylane/pull/4989)
  [(#5054)](https://github.com/PennyLaneAI/pennylane/pull/5054)

* `MeasurementProcess.name` and `MeasurementProcess.data` are now deprecated, as they contain dummy
  values that are no longer needed.
  [(#5047)](https://github.com/PennyLaneAI/pennylane/pull/5047)
  [(#5071)](https://github.com/PennyLaneAI/pennylane/pull/5071)
  [(#5076)](https://github.com/PennyLaneAI/pennylane/pull/5076)
  [(#5122)](https://github.com/PennyLaneAI/pennylane/pull/5122)

* Calling `qml.matrix` without providing a `wire_order` on objects where the wire order could be
  ambiguous now raises a warning. In the future, the `wire_order` argument will be required in
  these cases.
  [(#5039)](https://github.com/PennyLaneAI/pennylane/pull/5039)

* `qml.pauli.pauli_mult` and `qml.pauli.pauli_mult_with_phase` are now deprecated. Instead, you
  should use `qml.simplify(qml.prod(pauli_1, pauli_2))` to get the reduced operator.
  [(#5057)](https://github.com/PennyLaneAI/pennylane/pull/5057)

* The private functions `_pauli_mult`, `_binary_matrix` and `_get_pauli_map` from the
  `pauli` module have been deprecated, as they are no longer used anywhere and the same
  functionality can be achieved using newer features in the `pauli` module.
  [(#5057)](https://github.com/PennyLaneAI/pennylane/pull/5057)

<h3>Documentation 📝</h3>

* The module documentation for `pennylane.tape` now explains the difference between `QuantumTape` and `QuantumScript`.
  [(#5065)](https://github.com/PennyLaneAI/pennylane/pull/5065)

* A typo in a code example in the `qml.transforms` API has been fixed.
  [(#5014)](https://github.com/PennyLaneAI/pennylane/pull/5014)

* Documentation `qml.data` has been updated and now mentions a way to access the same dataset simultaneously from multiple environments.
  [(#5029)](https://github.com/PennyLaneAI/pennylane/pull/5029)

* Clarification for the definition of `argnum` added to gradient methods
  [(#5035)](https://github.com/PennyLaneAI/pennylane/pull/5035)

* A typo in the code example for `qml.qchem.dipole_of` has been fixed.
  [(#5036)](https://github.com/PennyLaneAI/pennylane/pull/5036)

* Added a development guide on deprecations and removals.
  [(#5083)](https://github.com/PennyLaneAI/pennylane/pull/5083)

* A note about the eigenspectrum of second-quantized Hamiltonians added to `qml.eigvals`.
  [(#5095)](https://github.com/PennyLaneAI/pennylane/pull/5095)

<h3>Bug fixes 🐛</h3>

* `qml.ops.Pow.matrix()` is now differentiable with TensorFlow with integer exponents.
[(#5178)](https://github.com/PennyLaneAI/pennylane/pull/5178)

* The `qml.MottonenStatePreparation` template is updated to include a global phase operation.
  [(#5166)](https://github.com/PennyLaneAI/pennylane/pull/5166)

* Fixes a queuing bug when using `qml.prod` with a qfunc that queues a single operator.
  [(#5170)](https://github.com/PennyLaneAI/pennylane/pull/5170)

* The `qml.TrotterProduct` template is updated to accept `SProd` as input Hamiltonian.
  [(#5073)](https://github.com/PennyLaneAI/pennylane/pull/5073)

* Fixed a bug where caching together with JIT compilation and broadcasted tapes yielded wrong results
  `Operator.hash` now depends on the memory location, `id`, of a Jax tracer instead of its string representation.
  [(#3917)](https://github.com/PennyLaneAI/pennylane/pull/3917)

* `qml.transforms.undo_swaps` can now work with operators with hyperparameters or nesting.
  [(#5081)](https://github.com/PennyLaneAI/pennylane/pull/5081)

* `qml.transforms.split_non_commuting` will now pass the original shots along.
  [(#5081)](https://github.com/PennyLaneAI/pennylane/pull/5081)

* If `argnum` is provided to a gradient transform, only the parameters specified in `argnum` will have their gradient methods validated.
  [(#5035)](https://github.com/PennyLaneAI/pennylane/pull/5035)

* `StatePrep` operations expanded onto more wires are now compatible with backprop.
  [(#5028)](https://github.com/PennyLaneAI/pennylane/pull/5028)

* `qml.equal` works well with `qml.Sum` operators when wire labels are a mix of integers and strings.
  [(#5037)](https://github.com/PennyLaneAI/pennylane/pull/5037)

* The return value of `Controlled.generator` now contains a projector that projects onto the correct subspace based on the control value specified.
  [(#5068)](https://github.com/PennyLaneAI/pennylane/pull/5068)

* `CosineWindow` no longer raises an unexpected error when used on a subset of wires at the beginning of a circuit.
  [(#5080)](https://github.com/PennyLaneAI/pennylane/pull/5080)

* Ensure `tf.function` works with `TensorSpec(shape=None)` by skipping batch size computation.
  [(#5089)](https://github.com/PennyLaneAI/pennylane/pull/5089)

* `PauliSentence.wires` no longer imposes a false order.
  [(#5041)](https://github.com/PennyLaneAI/pennylane/pull/5041)

* `qml.qchem.import_state` now applies the chemist-to-physicist 
  sign convention when initializing a PennyLane state vector from
  classically pre-computed wavefunctions. That is, it interleaves 
  spin-up/spin-down operators for the same spatial orbital index,
  as standard in PennyLane (instead of commuting all spin-up 
  operators to the left, as is standard in quantum chemistry). 
  [(#5114)](https://github.com/PennyLaneAI/pennylane/pull/5114)

* Multi-wire controlled `CNOT` and `PhaseShift` can now be decomposed correctly.
  [(#5125)](https://github.com/PennyLaneAI/pennylane/pull/5125/) 
  [(#5148)](https://github.com/PennyLaneAI/pennylane/pull/5148)

* `draw_mpl` no longer raises an error when drawing a circuit containing an adjoint of a controlled operation.
  [(#5149)](https://github.com/PennyLaneAI/pennylane/pull/5149)

* `default.mixed` no longer throws `ValueError` when applying a state vector that is not of type `complex128` when used with tensorflow.
  [(#5155)](https://github.com/PennyLaneAI/pennylane/pull/5155)

* `ctrl_decomp_zyz` no longer raises a `TypeError` if the rotation parameters are of type `torch.Tensor`
  [(#5183)](https://github.com/PennyLaneAI/pennylane/pull/5183)

* Comparing `Prod` and `Sum` objects now works regardless of nested structure with `qml.equal` if the
  operators have a valid `pauli_rep` property.
  [(#5177)](https://github.com/PennyLaneAI/pennylane/pull/5177)


<h3>Contributors ✍️</h3>

This release contains contributions from (in alphabetical order):

Abhishek Abhishek,
Utkarsh Azad,
Gabriel Bottrill,
Astral Cai,
Isaac De Vlugt,
Diksha Dhawan,
Lillian Frederiksen,
Eugenio Gigante,
Diego Guala,
Soran Jahangiri,
Korbinian Kottmann,
Christina Lee,
Xiaoran Li,
Vincent Michaud-Rioux,
Romain Moyard,
Pablo Antonio Moreno Casares,
Erick Ochoa Lopez,
Lee J. O'Riordan,
Mudit Pandey,
Alex Preciado,
Matthew Silverman,
Jay Soni.
<|MERGE_RESOLUTION|>--- conflicted
+++ resolved
@@ -235,10 +235,6 @@
   ```
   [(#5133)](https://github.com/PennyLaneAI/pennylane/pull/5133)
 
-<<<<<<< HEAD
-=======
-
->>>>>>> 45429865
 * String representations of Pauli operators have been improved and there are new aliases `X, Y, Z, I` for `PauliX, PauliY, PauliZ, Identity`.
   ```
   >>> qml.PauliX(0)
@@ -252,8 +248,6 @@
   ```
   [(#5116)](https://github.com/PennyLaneAI/pennylane/pull/5116)
 
-<<<<<<< HEAD
-=======
 * String representations of `Sum` objects now break into multiple lines
   whenever the output is larger than 50 characters.
   ```
@@ -265,7 +259,6 @@
   )
   ```
   [(#5138)](https://github.com/PennyLaneAI/pennylane/pull/5138)
->>>>>>> 45429865
 
 * `qml.ctrl` called on operators with custom controlled versions will return instances
   of the custom class, and it will also flatten nested controlled operators to a single
