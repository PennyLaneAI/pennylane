:orphan:

# Release 0.24.0-dev (development release)

<h3>New features since last release</h3>

<<<<<<< HEAD
* The JAX JIT interface now supports evaluating vector-valued QNodes
  enabling new types of workflows to utilize the power of just-in-time
  compilation for significant performance boosts.
  [(#2034)](https://github.com/PennyLaneAI/pennylane/pull/2034)

  Vector-valued QNodes include those with:
  * `qml.probs`;
  * `qml.state`;
  * `qml.sample` or
  * multiple `qml.expval` / `qml.var` measurements.

  Consider a QNode that returns basis-state probabilities:
  ```python
  dev = qml.device('default.qubit', wires=2)
  x = jnp.array(0.543)
  y = jnp.array(-0.654)

  @jax.jit
  @qml.qnode(dev, diff_method="parameter-shift", interface="jax")
  def circuit(x, y):
      qml.RX(x, wires=[0])
      qml.RY(y, wires=[1])
      qml.CNOT(wires=[0, 1])
      return qml.probs(wires=[1])
  ```
  The QNode can now be evaluated:
  ```pycon
  >>> circuit(x, y)
  DeviceArray([0.8397495 , 0.16025047], dtype=float32)
  ```
  Computing the jacobian of vector-valued QNodes is not supported with the JAX
  JIT interface. The output of vector-valued QNodes can, however, be used in
  the definition of scalar-valued cost functions whose gradients can be
  computed.

  For example, one can define a cost function that outputs the first element of
  the probability vector:
  ```python
  def cost(x, y):
      return circuit(x, y)[0]
  ```
  ```pycon
  >>> jax.grad(cost, argnums=[0])(x, y)
  (DeviceArray(-0.2050439, dtype=float32),)
  ```

* Operators have new attributes `ndim_params` and `batch_size`, and `QuantumTapes` have the new
  attribute `batch_size`.
  - `Operator.ndim_params` contains the expected number of dimensions per parameter of the operator,
  - `Operator.batch_size` contains the size of an additional parameter broadcasting axis, if present,
  - `QuantumTape.batch_size` contains the `batch_size` of its operations (see below).
=======
* Support adding `Observable` objects to the integer `0`.
  [(#2603)](https://github.com/PennyLaneAI/pennylane/pull/2603)

  This allows us to directly sum a list of observables as follows:
  ```
  H = sum([qml.PauliX(i) for i in range(10)])
  ```

* Parameter broadcasting within operations and tapes was introduced.
>>>>>>> f0edbebf
  [(#2575)](https://github.com/PennyLaneAI/pennylane/pull/2575)
  [(#2590)](https://github.com/PennyLaneAI/pennylane/pull/2590)
  [(#2609)](https://github.com/PennyLaneAI/pennylane/pull/2609)

  Parameter broadcasting refers to passing parameters with a (single) leading additional
  dimension (compared to the expected parameter shape) to `Operator`'s.
  Introducing this concept involves multiple changes:

  1. New class attributes
    - `Operator.ndim_params` can be specified by developers to provide the expected number of dimensions for each parameter
      of an operator.
    - `Operator.batch_size` returns the size of an additional parameter-broadcasting axis,
      if present.
    - `QuantumTape.batch_size` returns the `batch_size` of its operations (see logic below).
    - `Device.capabilities()["supports_broadcasting"]` is a Boolean flag indicating whether a
      device natively is able to apply broadcasted operators.
  2. New functionalities
    - `Operator`s use their new `ndim_params` attribute to set their new attribute `batch_size`
      at instantiation. `batch_size=None` corresponds to unbroadcasted operators.
    - `QuantumTape`s automatically determine their new `batch_size` attribute from the
      `batch_size`s of their operations. For this, all `Operators` in the tape must have the same
      `batch_size` or `batch_size=None`. That is, mixing broadcasted and unbroadcasted `Operators`
      is allowed, but mixing broadcasted `Operators` with differing `batch_size` is not,
      similar to NumPy broadcasting.
    - A new tape `batch_transform` called `broadcast_expand` was added. It transforms a single
      tape with `batch_size!=None` (broadcasted) into multiple tapes with `batch_size=None`
      (unbroadcasted) each.
    - `Device`s natively can handle broadcasted `QuantumTape`s by using `broadcast_expand` if
      the new flag `capabilities()["supports_broadcasting"]` is set to `False` (the default).
  3. Feature support
    - Many parametrized operations now have the attribute `ndim_params` and
      allow arguments with a broadcasting dimension in their numerical representations.
      This includes all gates in `ops/qubit/parametric_ops` and `ops/qubit/matrix_ops`.
      The broadcasted dimension is the first dimension in representations.
      Note that the broadcasted parameter has to be passed as an `tensor` but not as a python
      `list` or `tuple` for most operations.

  **Example**

  Instantiating a rotation gate with a one-dimensional array leads to a broadcasted `Operation`:

  ```pycon
  >>> op = qml.RX(np.array([0.1, 0.2, 0.3], requires_grad=True), 0)
  >>> op.batch_size
  3
  ```

  It's matrix correspondingly is augmented by a leading dimension of size `batch_size`:

  ```pycon
  >>> np.round(op.matrix(), 4)
  tensor([[[0.9988+0.j    , 0.    -0.05j  ],
         [0.    -0.05j  , 0.9988+0.j    ]],
        [[0.995 +0.j    , 0.    -0.0998j],
         [0.    -0.0998j, 0.995 +0.j    ]],
        [[0.9888+0.j    , 0.    -0.1494j],
         [0.    -0.1494j, 0.9888+0.j    ]]], requires_grad=True)
  >>> op.matrix().shape
  (3, 2, 2)
  ```

  A tape with such an operation will detect the `batch_size` and inherit it:

  ```pycon
  >>> with qml.tape.QuantumTape() as tape:
  >>>     qml.apply(op)
  >>> tape.batch_size
  3
  ```

  A tape may contain broadcasted and unbroadcasted `Operation`s

  ```pycon
  >>> with qml.tape.QuantumTape() as tape:
  >>>     qml.apply(op)
  >>>     qml.RY(1.9, 0)
  >>> tape.batch_size
  3
  ```

  but not `Operation`s with differing (non-`None`) `batch_size`s:

  ```pycon
  >>> with qml.tape.QuantumTape() as tape:
  >>>     qml.apply(op)
  >>>     qml.RY(np.array([1.9, 2.4]), 0)
  ValueError: The batch sizes of the tape operations do not match, they include 3 and 2.
  ```

  When creating a valid broadcasted tape, we can expand it into unbroadcasted tapes with
  the new `broadcast_expand` transform, and execute the three tapes independently.

  ```pycon
  >>> with qml.tape.QuantumTape() as tape:
  >>>     qml.apply(op)
  >>>     qml.RY(1.9, 0)
  >>>     qml.apply(op)
  >>>     qml.expval(qml.PauliZ(0))
  >>> tapes, fn = qml.transforms.broadcast_expand(tape)
  >>> len(tapes)
  3
  >>> dev = qml.device("default.qubit", wires=1)
  >>> fn(qml.execute(tapes, dev, None))
  array([-0.33003414, -0.34999899, -0.38238817])
  ```

  However, devices will handle this automatically under the hood:

  ```pycon
  >>> qml.execute([tape], dev, None)[0]
  array([-0.33003414, -0.34999899, -0.38238817])
  ```

* Boolean mask indexing of the parameter-shift Hessian
  [(#2538)](https://github.com/PennyLaneAI/pennylane/pull/2538)

  The `argnum` keyword argument for `param_shift_hessian`
  is now allowed to be a twodimensional Boolean `array_like`.
  Only the indicated entries of the Hessian will then be computed.
  A particularly useful example is the computation of the diagonal
  of the Hessian:

  ```python
  dev = qml.device("default.qubit", wires=1)
  with qml.tape.QuantumTape() as tape:
      qml.RX(0.2, wires=0)
      qml.RY(-0.9, wires=0)
      qml.RX(1.1, wires=0)
      qml.expval(qml.PauliZ(0))

  argnum = qml.math.eye(3, dtype=bool)
  ```
  ```pycon
  >>> tapes, fn = qml.gradients.param_shift_hessian(tape, argnum=argnum)
  >>> fn(qml.execute(tapes, dev, None))
  array([[[-0.09928388,  0.        ,  0.        ],
        [ 0.        , -0.27633945,  0.        ],
        [ 0.        ,  0.        , -0.09928388]]])
  ```

* Speed up measuring of commuting Pauli operators
  [(#2425)](https://github.com/PennyLaneAI/pennylane/pull/2425)

  The code that checks for qubit wise commuting (QWC) got a performance boost that is noticable
  when many commuting paulis of the same type are measured.

* Added the `qml.ECR` operation to represent the echoed RZX(pi/2) gate.
  [(#2613)](https://github.com/PennyLaneAI/pennylane/pull/2613)

* Added new transform `qml.batch_partial` which behaves similarly to `functools.partial` but supports batching in the unevaluated parameters.
  [(#2585)](https://github.com/PennyLaneAI/pennylane/pull/2585)

  This is useful for executing a circuit with a batch dimension in some of its parameters:

  ```python
  dev = qml.device("default.qubit", wires=1)

  @qml.qnode(dev)
  def circuit(x, y):
     qml.RX(x, wires=0)
     qml.RY(y, wires=0)
     return qml.expval(qml.PauliZ(wires=0))
  ```
  ```pycon
  >>> batched_partial_circuit = qml.batch_partial(circuit, x=np.array(np.pi / 2))
  >>> y = np.array([0.2, 0.3, 0.4])
  >>> batched_partial_circuit(y=y)
  tensor([0.69301172, 0.67552491, 0.65128847], requires_grad=True)
  ```

* The `default.mixed` device now supports backpropagation with the `"autograd"`
  interface.
  [(#2615)](https://github.com/PennyLaneAI/pennylane/pull/2615)

  As a result, the default differentiation method for the device is now `"backprop"`. To continue using the old default `"parameter-shift"`, explicitly specify this differentiation method in the QNode.

  ```python
  dev = qml.device("default.mixed", wires=2)

  @qml.qnode(dev, interface="autograd", diff_method="backprop")
  def circuit(x):
      qml.RY(x, wires=0)
      qml.CNOT(wires=[0, 1])
      return qml.expval(qml.PauliZ(wires=1))
  ```
  ```pycon
  >>> x = np.array(0.5, requires_grad=True)
  >>> circuit(x)
  array(0.87758256)
  >>> qml.grad(circuit)(x)
  -0.479425538604203
  ```

**Operator Arithmetic:**

* The adjoint transform `adjoint` can now accept either a single instantiated operator or
  a quantum function. It returns an entity of the same type/ call signature as what it was given:
  [(#2222)](https://github.com/PennyLaneAI/pennylane/pull/2222)
  [(#2672)](https://github.com/PennyLaneAI/pennylane/pull/2672)

  ```pycon
  >>> qml.adjoint(qml.PauliX(0))
  Adjoint(PauliX)(wires=[0])
  >>> qml.adjoint(lambda x: qml.RX(x, wires=0))(1.23)
  Adjoint(RX)(1.23, wires=[0])
  ```

  The adjoint now wraps operators in a symbolic operator class `qml.ops.op_math.Adjoint`. This class
  should not be constructed directly; the `adjoint` constructor should always be used instead.  The
  class behaves just like any other Operator:

  ```pycon
  >>> op = qml.adjoint(qml.S(0))
  >>> qml.matrix(op)
  array([[1.-0.j, 0.-0.j],
        [0.-0.j, 0.-1.j]])
  >>> qml.eigvals(op)
  array([1.-0.j, 0.-1.j])
  ```

* The `ctrl` transform and `ControlledOperation` have been moved to the new `qml.ops.op_math`
  submodule.  The developer-facing `ControlledOperation` class is no longer imported top-level.
  [(#2656)](https://github.com/PennyLaneAI/pennylane/pull/2656)

* A new symbolic operator class `qml.ops.op_math.Pow` represents an operator raised to a power.
  [(#2621)](https://github.com/PennyLaneAI/pennylane/pull/2621)

  ```pycon
  >>> op = qml.ops.op_math.Pow(qml.PauliX(0), 0.5)
  >>> op.decomposition()
  [SX(wires=[0])]
  >>> qml.matrix(op)
  array([[0.5+0.5j, 0.5-0.5j],
       [0.5-0.5j, 0.5+0.5j]])
  ```

* The unused keyword argument `do_queue` for `Operation.adjoint` is now fully removed.
  [(#2583)](https://github.com/PennyLaneAI/pennylane/pull/2583)

* Several non-decomposable `Adjoint` ops are added to the device test suite.
  [(#2658)](https://github.com/PennyLaneAI/pennylane/pull/2658)

* The developer-facing `pow` method has been added to `Operator` with concrete implementations
  for many classes.
  [(#2225)](https://github.com/PennyLaneAI/pennylane/pull/2225)

<h3>Improvements</h3>

* IPython displays the `str` representation of a `Hamiltonian`, rather than the `repr`. This displays
  more information about the object.
  [(#2648)](https://github.com/PennyLaneAI/pennylane/pull/2648)

* The qchem openfermion-dependent tests are localized and collected in `tests.qchem.of_tests`. The
  new module `test_structure` is created to collect the tests of the `qchem.structure` module in
  one place and remove their dependency to openfermion.
  [(#2593)](https://github.com/PennyLaneAI/pennylane/pull/2593)

* Test classes are created in qchem test modules to group the integrals and matrices unittests.
  [(#2545)](https://github.com/PennyLaneAI/pennylane/pull/2545)

* Introduced an `operations_only` argument to the `tape.get_parameters` method.
  [(#2543)](https://github.com/PennyLaneAI/pennylane/pull/2543)

* The `gradients` module now uses faster subroutines and uniform
  formats of gradient rules.
  [(#2452)](https://github.com/XanaduAI/pennylane/pull/2452)

* Wires can be passed as the final argument to an `Operator`, instead of requiring
  the wires to be explicitly specified with keyword `wires`. This functionality already
  existed for `Observable`'s, but now extends to all `Operator`'s.
  [(#2432)](https://github.com/PennyLaneAI/pennylane/pull/2432)

  ```pycon
  >>> qml.S(0)
  S(wires=[0])
  >>> qml.CNOT((0,1))
  CNOT(wires=[0, 1])
  ```

* Instead of checking types, objects are processed in `QuantumTape`'s based on a new `_queue_category` property.
  This is a temporary fix that will disappear in the future.
  [(#2408)](https://github.com/PennyLaneAI/pennylane/pull/2408)

* The `qml.taper` function can now be used to consistently taper any additional observables such as dipole moment,
  particle number, and spin operators using the symmetries obtained from the Hamiltonian.
  [(#2510)](https://github.com/PennyLaneAI/pennylane/pull/2510)

* The `QNode` class now contains a new method `best_method_str` that returns the best differentiation
  method for a provided device and interface, in human-readable format.
  [(#2533)](https://github.com/PennyLaneAI/pennylane/pull/2533)
   

* Using `Operation.inv()` in a queuing environment no longer updates the queue's metadata, but merely updates
  the operation in place.
  [(#2596)](https://github.com/PennyLaneAI/pennylane/pull/2596)

* Sparse Hamiltonians representation has changed from COOrdinate (COO) to Compressed Sparse Row (CSR) format. The CSR representation is more performant for arithmetic operations and matrix vector products. This change decreases the `expval()` calculation time, for `qml.SparseHamiltonian`, specially for large workflows. Also, the CRS format consumes less memory for the `qml.SparseHamiltonian` storage.
[(#2561)](https://github.com/PennyLaneAI/pennylane/pull/2561)

* A new method `safe_update_info` is added to `qml.QueuingContext`. This method is substituted
  for `qml.QueuingContext.update_info` in a variety of places.
  [(#2612)](https://github.com/PennyLaneAI/pennylane/pull/2612)

<<<<<<< HEAD
* `BasisEmbedding` can accept an int as argument instead of a list of bits (optionally). Example: `qml.BasisEmbedding(4, wires = range(4))` is now equivalent to `qml.BasisEmbedding([0,1,0,0], wires = range(4))` (because 4=0b100).
=======
* `BasisEmbedding` can accept an int as argument instead of a list of bits (optionally).
>>>>>>> f0edbebf
  [(#2601)](https://github.com/PennyLaneAI/pennylane/pull/2601)

  Example:

  `qml.BasisEmbedding(4, wires = range(4))` is now equivalent to
  `qml.BasisEmbedding([0,1,0,0], wires = range(4))` (because `4=0b100`).

* Introduced a new `is_hermitian` property to determine if an operator can be used in a measurement process.
  [(#2629)](https://github.com/PennyLaneAI/pennylane/pull/2629)

* Added separate requirements_dev.txt for separation of concerns for code development and just using PennyLane.
  [(#2635)](https://github.com/PennyLaneAI/pennylane/pull/2635)

* Add `IsingXY` gate.
  [(#2649)](https://github.com/PennyLaneAI/pennylane/pull/2649)

* The performance of building sparse Hamiltonians has been improved by accumulating the sparse representation of coefficient-operator pairs in a temporary storage and by eliminating unnecessary `kron` operations on identity matrices. 
  [(#2630)](https://github.com/PennyLaneAI/pennylane/pull/2630)

* Control values are now displayed distinctly in text and mpl drawings of circuits.
  [(#2668)](https://github.com/PennyLaneAI/pennylane/pull/2668)

<h3>Breaking changes</h3>

* The `qml.queuing.Queue` class is now removed.
  [(#2599)](https://github.com/PennyLaneAI/pennylane/pull/2599)

* The module `qml.gradients.param_shift_hessian` has been renamed to
  `qml.gradients.parameter_shift_hessian` in order to distinguish it from the identically named
  function. Note that the `param_shift_hessian` function is unaffected by this change and can be
  invoked in the same manner as before via the `qml.gradients` module.
  [(#2528)](https://github.com/PennyLaneAI/pennylane/pull/2528)
* The properties `eigval` and `matrix` from the `Operator` class were replaced with the
  methods `eigval()` and `matrix(wire_order=None)`.
  [(#2498)](https://github.com/PennyLaneAI/pennylane/pull/2498)

* `Operator.decomposition()` is now an instance method, and no longer accepts parameters.
  [(#2498)](https://github.com/PennyLaneAI/pennylane/pull/2498)

* Adds tests, adds no-coverage directives, and removes inaccessible logic to improve code coverage.
  [(#2537)](https://github.com/PennyLaneAI/pennylane/pull/2537)

* The base classes `QubitDevice` and `DefaultQubit` now accept data-types for a statevector. This
  enables a derived class (device) in a plugin to choose correct data-types.
  [(#2448)](https://github.com/PennyLaneAI/pennylane/pull/2448)

  ```pycon
  >>> dev = qml.device("default.qubit", wires=4, r_dtype=np.float32, c_dtype=np.complex64)
  >>> dev.R_DTYPE
  <class 'numpy.float32'>
  >>> dev.C_DTYPE
  <class 'numpy.complex64'>
  ```

<h3>Bug fixes</h3>

* Fixed a bug where returning `qml.density_matrix` using the PyTorch interface would return a density matrix with wrong shape.
  [(#2643)](https://github.com/PennyLaneAI/pennylane/pull/2643)

* Fixed a bug to make `param_shift_hessian` work with QNodes in which gates marked
  as trainable do not have any impact on the QNode output.
  [(#2584)](https://github.com/PennyLaneAI/pennylane/pull/2584)

<<<<<<< HEAD
* `QNode`'s now can interpret variations on the interface name, like `"tensorflow"` or `"jax-jit"`, when requesting backpropagation.
=======
* `QNode`'s now can interpret variations on the interface name, like `"tensorflow"`
  or `"jax-jit"`, when requesting backpropagation.
>>>>>>> f0edbebf
  [(#2591)](https://github.com/PennyLaneAI/pennylane/pull/2591)

* Fixed a bug for `diff_method="adjoint"` where incorrect gradients were
  computed for QNodes with parametrized observables (e.g., `qml.Hermitian`).
  [(#2543)](https://github.com/PennyLaneAI/pennylane/pull/2543)

* Fixed a bug where `QNGOptimizer` did not work with operators
  whose generator was a Hamiltonian.
  [(#2524)](https://github.com/PennyLaneAI/pennylane/pull/2524)

* Fixes a bug with the decomposition of `qml.CommutingEvolution`.
  [(#2542)](https://github.com/PennyLaneAI/pennylane/pull/2542)

* Fixed a bug enabling PennyLane to work with the latest version of Autoray.
  [(#2549)](https://github.com/PennyLaneAI/pennylane/pull/2549)

* Fixed a bug which caused different behaviour for `Hamiltonian @ Observable` and `Observable @ Hamiltonian`.
  [(#2570)](https://github.com/PennyLaneAI/pennylane/pull/2570)

* Fixes a bug in `DiagonalQubitUnitary._controlled` where an invalid operation was queued
  instead of the controlled version of the diagonal unitary.
  [(#2525)](https://github.com/PennyLaneAI/pennylane/pull/2525)

* Updated the gradients fix [(#2485)](https://github.com/PennyLaneAI/pennylane/pull/2485) to only apply to the `strawberryfields.gbs` device, since
  the original logic was breaking some devices. [(#2595)](https://github.com/PennyLaneAI/pennylane/pull/2595)

<h3>Deprecations</h3>

<h3>Documentation</h3>

* The centralized [Xanadu Sphinx Theme](https://github.com/XanaduAI/xanadu-sphinx-theme)
  is now used to style the Sphinx documentation.
  [(#2450)](https://github.com/PennyLaneAI/pennylane/pull/2450)

* Added reference to `qml.utils.sparse_hamiltonian` in `qml.SparseHamiltonian` to clarify
  how to construct sparse Hamiltonians in PennyLane.
  [(2572)](https://github.com/PennyLaneAI/pennylane/pull/2572)

* Added a new section in the [Gradients and Training](https://pennylane.readthedocs.io/en/stable/introduction/interfaces.html)
  page that summarizes the supported device configurations and provides justification. Also
  added [code examples](https://pennylane.readthedocs.io/en/stable/introduction/unsupported.html)
  for some selected configurations.
  [(#2540)](https://github.com/PennyLaneAI/pennylane/pull/2540)

* Added a note for the [Depolarization Channel](https://pennylane.readthedocs.io/en/stable/code/api/pennylane.DepolarizingChannel.html)
  that specifies how the channel behaves for the different values of depolarization probability `p`.
  [(#2669)](https://github.com/PennyLaneAI/pennylane/pull/2669)

<h3>Contributors</h3>

This release contains contributions from (in alphabetical order):

<<<<<<< HEAD
Amintor Dusko, Chae-Yeun Park, Christian Gogolin, Christina Lee, David Wierichs, Edward Jiang, Guillermo Alonso-Linaje,
Jay Soni, Juan Miguel Arrazola, Maria Schuld, Mikhail Andrenkov, Samuel Banning, Soran Jahangiri, Utkarsh Azad, Antal Száva
=======
Amintor Dusko, Ankit Khandelwal, Avani Bhardwaj, Chae-Yeun Park, Christian Gogolin, Christina Lee, David Wierichs, Edward Jiang, Guillermo Alonso-Linaje,
Jay Soni, Juan Miguel Arrazola, Katharine Hyatt, Korbinian Kottmann, Maria Schuld, Mikhail Andrenkov, Romain Moyard,
Qi Hu, Samuel Banning, Soran Jahangiri, Utkarsh Azad, WingCode
>>>>>>> f0edbebf
<|MERGE_RESOLUTION|>--- conflicted
+++ resolved
@@ -4,7 +4,6 @@
 
 <h3>New features since last release</h3>
 
-<<<<<<< HEAD
 * The JAX JIT interface now supports evaluating vector-valued QNodes
   enabling new types of workflows to utilize the power of just-in-time
   compilation for significant performance boosts.
@@ -51,12 +50,6 @@
   (DeviceArray(-0.2050439, dtype=float32),)
   ```
 
-* Operators have new attributes `ndim_params` and `batch_size`, and `QuantumTapes` have the new
-  attribute `batch_size`.
-  - `Operator.ndim_params` contains the expected number of dimensions per parameter of the operator,
-  - `Operator.batch_size` contains the size of an additional parameter broadcasting axis, if present,
-  - `QuantumTape.batch_size` contains the `batch_size` of its operations (see below).
-=======
 * Support adding `Observable` objects to the integer `0`.
   [(#2603)](https://github.com/PennyLaneAI/pennylane/pull/2603)
 
@@ -66,7 +59,6 @@
   ```
 
 * Parameter broadcasting within operations and tapes was introduced.
->>>>>>> f0edbebf
   [(#2575)](https://github.com/PennyLaneAI/pennylane/pull/2575)
   [(#2590)](https://github.com/PennyLaneAI/pennylane/pull/2590)
   [(#2609)](https://github.com/PennyLaneAI/pennylane/pull/2609)
@@ -370,11 +362,7 @@
   for `qml.QueuingContext.update_info` in a variety of places.
   [(#2612)](https://github.com/PennyLaneAI/pennylane/pull/2612)
 
-<<<<<<< HEAD
-* `BasisEmbedding` can accept an int as argument instead of a list of bits (optionally). Example: `qml.BasisEmbedding(4, wires = range(4))` is now equivalent to `qml.BasisEmbedding([0,1,0,0], wires = range(4))` (because 4=0b100).
-=======
 * `BasisEmbedding` can accept an int as argument instead of a list of bits (optionally).
->>>>>>> f0edbebf
   [(#2601)](https://github.com/PennyLaneAI/pennylane/pull/2601)
 
   Example:
@@ -438,12 +426,8 @@
   as trainable do not have any impact on the QNode output.
   [(#2584)](https://github.com/PennyLaneAI/pennylane/pull/2584)
 
-<<<<<<< HEAD
-* `QNode`'s now can interpret variations on the interface name, like `"tensorflow"` or `"jax-jit"`, when requesting backpropagation.
-=======
 * `QNode`'s now can interpret variations on the interface name, like `"tensorflow"`
   or `"jax-jit"`, when requesting backpropagation.
->>>>>>> f0edbebf
   [(#2591)](https://github.com/PennyLaneAI/pennylane/pull/2591)
 
 * Fixed a bug for `diff_method="adjoint"` where incorrect gradients were
@@ -496,11 +480,6 @@
 
 This release contains contributions from (in alphabetical order):
 
-<<<<<<< HEAD
-Amintor Dusko, Chae-Yeun Park, Christian Gogolin, Christina Lee, David Wierichs, Edward Jiang, Guillermo Alonso-Linaje,
-Jay Soni, Juan Miguel Arrazola, Maria Schuld, Mikhail Andrenkov, Samuel Banning, Soran Jahangiri, Utkarsh Azad, Antal Száva
-=======
-Amintor Dusko, Ankit Khandelwal, Avani Bhardwaj, Chae-Yeun Park, Christian Gogolin, Christina Lee, David Wierichs, Edward Jiang, Guillermo Alonso-Linaje,
-Jay Soni, Juan Miguel Arrazola, Katharine Hyatt, Korbinian Kottmann, Maria Schuld, Mikhail Andrenkov, Romain Moyard,
-Qi Hu, Samuel Banning, Soran Jahangiri, Utkarsh Azad, WingCode
->>>>>>> f0edbebf
+Amintor Dusko, Ankit Khandelwal, Avani Bhardwaj, Chae-Yeun Park, Christian Gogolin, Christina Lee, David Wierichs,
+Edward Jiang, Guillermo Alonso-Linaje, Jay Soni, Juan Miguel Arrazola, Maria Schuld, Mikhail Andrenkov, Romain Moyard,
+Qi Hu, Samuel Banning, Soran Jahangiri, Utkarsh Azad, Antal Száva, WingCode