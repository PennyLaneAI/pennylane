:orphan:

# Release 0.41.0-dev (development release)

<h3>New features since last release</h3>

* Added method `qml.math.sqrt_matrix_sparse` to compute the square root of a sparse Hermitian matrix.
  [(#6976)](https://github.com/PennyLaneAI/pennylane/pull/6976)

* Added a class `qml.capture.transforms.MergeRotationsInterpreter` that merges rotation operators
  following the same API as `qml.transforms.optimization.merge_rotations` when experimental program capture is enabled.
  [(#6957)](https://github.com/PennyLaneAI/pennylane/pull/6957)

* `qml.defer_measurements` can now be used with program capture enabled. Programs transformed by
  `qml.defer_measurements` can be executed on `default.qubit`.
  [(#6838)](https://github.com/PennyLaneAI/pennylane/pull/6838)
  [(#6937)](https://github.com/PennyLaneAI/pennylane/pull/6937)
  [(#6961)](https://github.com/PennyLaneAI/pennylane/pull/6961)

  Using `qml.defer_measurements` with program capture enables many new features, including:
  * Significantly richer variety of classical processing on mid-circuit measurement values.
  * Using mid-circuit measurement values as gate parameters.

  Functions such as the following can now be captured:

  ```python
  import jax.numpy as jnp

  qml.capture.enable()

  def f(x):
      m0 = qml.measure(0)
      m1 = qml.measure(0)
      a = jnp.sin(0.5 * jnp.pi * m0)
      phi = a - (m1 + 1) ** 4

      qml.s_prod(x, qml.RZ(phi, 0))

      return qml.expval(qml.Z(0))
  ```

* Added class `qml.capture.transforms.UnitaryToRotInterpreter` that decomposes `qml.QubitUnitary` operators 
  following the same API as `qml.transforms.unitary_to_rot` when experimental program capture is enabled.
  [(#6916)](https://github.com/PennyLaneAI/pennylane/pull/6916)
  [(#6977)](https://github.com/PennyLaneAI/pennylane/pull/6977)

* ``qml.lie_closure`` now accepts and outputs matrix inputs using the ``matrix`` keyword.
  Also added ``qml.pauli.trace_inner_product`` that can handle batches of dense matrices.
  [(#6811)](https://github.com/PennyLaneAI/pennylane/pull/6811)

* ``qml.structure_constants`` now accepts and outputs matrix inputs using the ``matrix`` keyword.
  [(#6861)](https://github.com/PennyLaneAI/pennylane/pull/6861)

<h3>Improvements 🛠</h3>

* The `default.mixed` device now adheres to the newer device API introduced in 
  [v0.33](https://docs.pennylane.ai/en/stable/development/release_notes.html#release-0-33-0).
  This means that `default.mixed` now supports not having to specify the number of wires,
  more predictable behaviour with interfaces, support for `qml.Snapshot`, and more.
  [(#6684)](https://github.com/PennyLaneAI/pennylane/pull/6684)

* `qml.BlockEncode` now accepts sparse input and outputs sparse matrices.
  [(#6963)](https://github.com/PennyLaneAI/pennylane/pull/6963)

* `Operator.sparse_matrix` now supports `format` parameter to specify the returned scipy sparse matrix format,
  with the default being `'csr'`
  [(#6995)](https://github.com/PennyLaneAI/pennylane/pull/6995)

* Dispatch the linear algebra methods of `scipy` backend to `scipy.sparse.linalg` explicitly. Now `qml.math` can correctly
  handle sparse matrices.
  [(#6947)](https://github.com/PennyLaneAI/pennylane/pull/6947)

* Added a class `qml.capture.transforms.MergeAmplitudeEmbedding` that merges `qml.AmplitudeEmbedding` operators
  following the same API as `qml.transforms.merge_amplitude_embedding` when experimental program capture is enabled.
  [(#6925)](https://github.com/PennyLaneAI/pennylane/pull/6925)
  
* `default.qubit` now supports the sparse matrices to be applied to the state vector. Specifically, `QubitUnitary` initialized with a sparse matrix can now be applied to the state vector in the `default.qubit` device.
  [(#6883)](https://github.com/PennyLaneAI/pennylane/pull/6883)

* `merge_rotations` now correctly simplifies merged `qml.Rot` operators whose angles yield the identity operator.
  [(#7011)](https://github.com/PennyLaneAI/pennylane/pull/7011)
  
* Bump `rng_salt` to `v0.40.0`.
  [(#6854)](https://github.com/PennyLaneAI/pennylane/pull/6854)

* `qml.gradients.hadamard_grad` can now differentiate anything with a generator, and can accept circuits with non-commuting measurements.
[(#6928)](https://github.com/PennyLaneAI/pennylane/pull/6928)

* `Controlled` operators now have a full implementation of `sparse_matrix` that supports `wire_order` configuration.
  [(#6994)](https://github.com/PennyLaneAI/pennylane/pull/6994)

* The `qml.measurements.NullMeasurement` measurement process is added to allow for profiling problems
  without the overheads associated with performing measurements.
  [(#6989)](https://github.com/PennyLaneAI/pennylane/pull/6989)

* `pauli_rep` property is now accessible for `Adjoint` operator when there is a Pauli representation.
  [(#6871)](https://github.com/PennyLaneAI/pennylane/pull/6871)

* `qml.SWAP` now has sparse representation.
  [(#6965)](https://github.com/PennyLaneAI/pennylane/pull/6965)

* A `Lattice` class and a `generate_lattice` method is added to the `qml.ftqc` module. The `generate_lattice` method is to generate 1D, 2D, 3D grid graphs with the given geometric parameters.
  [(#6958)](https://github.com/PennyLaneAI/pennylane/pull/6958)

* `qml.QubitUnitary` now accepts sparse CSR matrices (from `scipy.sparse`). This allows efficient representation of large unitaries with mostly zero entries. Note that sparse unitaries are still in early development and may not support all features of their dense counterparts.
  [(#6889)](https://github.com/PennyLaneAI/pennylane/pull/6889)
  [(#6986)](https://github.com/PennyLaneAI/pennylane/pull/6986)

  ```pycon
  >>> import numpy as np
  >>> import pennylane as qml
  >>> import scipy as sp
  >>> U_dense = np.eye(4)  # 2-wire identity
  >>> U_sparse = sp.sparse.csr_matrix(U_dense)
  >>> op = qml.QubitUnitary(U_sparse, wires=[0, 1])
  >>> print(op.matrix())
  <Compressed Sparse Row sparse matrix of dtype 'float64'
          with 4 stored elements and shape (4, 4)>
    Coords        Values
    (0, 0)        1.0
    (1, 1)        1.0
    (2, 2)        1.0
    (3, 3)        1.0
  >>> op.matrix().toarray()
  array([[1., 0., 0., 0.],
        [0., 1., 0., 0.],
        [0., 0., 1., 0.],
        [0., 0., 0., 1.]])
  ```

* Add a decomposition for multi-controlled global phases into a one-less-controlled phase shift.
  [(#6936)](https://github.com/PennyLaneAI/pennylane/pull/6936)
 
* `qml.StatePrep` now accepts sparse state vectors. Users can create `StatePrep` using `scipy.sparse.csr_matrix`. Note that non-zero `pad_with` is forbidden.
  [(#6863)](https://github.com/PennyLaneAI/pennylane/pull/6863)

  ```pycon
  >>> import scipy as sp
  >>> init_state = sp.sparse.csr_matrix([0, 0, 1, 0])
  >>> qsv_op = qml.StatePrep(init_state, wires=[1, 2])
  >>> wire_order = [0, 1, 2]
  >>> ket = qsv_op.state_vector(wire_order=wire_order)
  >>> print(ket)
  <Compressed Sparse Row sparse matrix of dtype 'float64'
         with 1 stored elements and shape (1, 8)>
    Coords        Values
    (0, 2)        1.0
  ```

* A `RuntimeWarning` is now raised by `qml.QNode` and `qml.execute` if executing JAX workflows and the installed version of JAX
  is greater than `0.4.28`.
  [(#6864)](https://github.com/PennyLaneAI/pennylane/pull/6864)

* Added the `qml.workflow.construct_execution_config(qnode)(*args,**kwargs)` helper function.
  Users can now construct the execution configuration from a particular `QNode` instance.
  [(#6901)](https://github.com/PennyLaneAI/pennylane/pull/6901)

  ```python
  @qml.qnode(qml.device("default.qubit", wires=1))
  def circuit(x):
      qml.RX(x, 0)
      return qml.expval(qml.Z(0))
  ```

  ```pycon
  >>> config = qml.workflow.construct_execution_config(circuit)(1)
  >>> pprint.pprint(config)
  ExecutionConfig(grad_on_execution=False,
                  use_device_gradient=True,
                  use_device_jacobian_product=False,
                  gradient_method='backprop',
                  gradient_keyword_arguments={},
                  device_options={'max_workers': None,
                                  'prng_key': None,
                                  'rng': Generator(PCG64) at 0x15F6BB680},
                  interface=<Interface.NUMPY: 'numpy'>,
                  derivative_order=1,
                  mcm_config=MCMConfig(mcm_method=None, postselect_mode=None),
                  convert_to_numpy=True)
  ```

* `QNode` objects now have an `update` method that allows for re-configuring settings like `diff_method`, `mcm_method`, and more. This allows for easier on-the-fly adjustments to workflows. Any arguments not specified will retain their original value.
  [(#6803)](https://github.com/PennyLaneAI/pennylane/pull/6803)

  After constructing a `QNode`,

  ```python
  import pennylane as qml

  @qml.qnode(device=qml.device("default.qubit"))
  def circuit():
    qml.H(0)
    qml.CNOT([0,1])
    return qml.probs()
  ```

  its settings can be modified with `update`, which returns a new `QNode` object. Here is an example
  of updating a QNode's `diff_method`:

  ```pycon
  >>> print(circuit.diff_method)
  best
  >>> new_circuit = circuit.update(diff_method="parameter-shift")
  >>> print(new_circuit.diff_method)
  'parameter-shift'
  ```

* Devices can now configure whether or not ML framework data is sent to them
  via an `ExecutionConfig.convert_to_numpy` parameter. End-to-end jitting on
  `default.qubit` is used if the user specified a `jax.random.PRNGKey` as a seed.
  [(#6899)](https://github.com/PennyLaneAI/pennylane/pull/6899)
  [(#6788)](https://github.com/PennyLaneAI/pennylane/pull/6788)
  [(#6869)](https://github.com/PennyLaneAI/pennylane/pull/6869)

* The coefficients of observables now have improved differentiability.
  [(#6598)](https://github.com/PennyLaneAI/pennylane/pull/6598)

* An empty basis set in `qml.compile` is now recognized as valid, resulting in decomposition of all operators that can be decomposed.
   [(#6821)](https://github.com/PennyLaneAI/pennylane/pull/6821)

* An informative error is raised when a `QNode` with `diff_method=None` is differentiated.
  [(#6770)](https://github.com/PennyLaneAI/pennylane/pull/6770)

* `qml.ops.sk_decomposition` has been improved to produce less gates for certain edge cases. This greatly impacts
  the performance of `qml.clifford_t_decomposition`, which should now give less extraneous `qml.T` gates.
  [(#6855)](https://github.com/PennyLaneAI/pennylane/pull/6855)

* `qml.gradients.finite_diff_jvp` has been added to compute the jvp of an arbitrary numeric
  function.
  [(#6853)](https://github.com/PennyLaneAI/pennylane/pull/6853)

* With program capture enabled, `QNode`'s can now be differentiated with `diff_method="finite-diff"`.
  [(#6853)](https://github.com/PennyLaneAI/pennylane/pull/6853)

* The requested `diff_method` is now validated when program capture is enabled.
  [(#6852)](https://github.com/PennyLaneAI/pennylane/pull/6852)

* The `qml.clifford_t_decomposition` has been improved to use less gates when decomposing `qml.PhaseShift`.
  [(#6842)](https://github.com/PennyLaneAI/pennylane/pull/6842)
 
* `qml.qchem.taper` now handles wire ordering for the tapered observables more robustly.
  [(#6954)](https://github.com/PennyLaneAI/pennylane/pull/6954)

* A `ParametrizedMidMeasure` class is added to represent a mid-circuit measurement in an arbitrary
  measurement basis in the XY, YZ or ZX plane. Subclasses `XMidMeasureMP` and `YMidMeasureMP` represent
  X-basis and Y-basis measurements. These classes are part of the experimental `ftqc` module.
  [(#6938)](https://github.com/PennyLaneAI/pennylane/pull/6938)
  [(#6953)](https://github.com/PennyLaneAI/pennylane/pull/6953)

* A `diagonalize_mcms` transform is added that diagonalizes any `ParametrizedMidMeasure`, for devices 
  that only natively support mid-circuit measurements in the computational basis.
  [(#6938)](https://github.com/PennyLaneAI/pennylane/pull/6938)

* Measurement functions `measure_x`, `measure_y` and `measure_arbitrary_basis` are added in the experimental `ftqc` module. These functions 
  apply a mid-circuit measurement and return a `MeasurementValue`. They are analogous to `qml.measure` for 
  the computational basis, but instead measure in the X-basis, Y-basis, or an arbitrary basis, respectively.
  Function `qml.ftqc.measure_z` is also added as an alias for `qml.measure`.
  [(#6953)](https://github.com/PennyLaneAI/pennylane/pull/6953)
  
* `null.qubit` can now execute jaxpr.
  [(#6924)](https://github.com/PennyLaneAI/pennylane/pull/6924)

* A new class, `qml.ftqc.QubitGraph`, is now available for representing a qubit memory-addressing
  model for mappings between logical and physical qubits. This representation allows for nesting of
  lower-level qubits with arbitrary depth to allow easy insertion of arbitrarily many levels of
  abstractions between logical qubits and physical qubits.
  [(#6962)](https://github.com/PennyLaneAI/pennylane/pull/6962)

<h4>Capturing and representing hybrid programs</h4>

* Traditional tape transforms in PennyLane can be automatically converted to work with program capture enabled.
  [(#6922)](https://github.com/PennyLaneAI/pennylane/pull/6922)

  As an example, here is a custom tape transform, working with capture enabled, that shifts every `qml.RX` gate to the end of the circuit:

  ```python
  qml.capture.enable()

  @qml.transform
  def shift_rx_to_end(tape):
      """Transform that moves all RX gates to the end of the operations list."""
      new_ops, rxs = [], []

      for op in tape.operations:
          if isinstance(op, qml.RX):
              rxs.append(op)
          else:
                new_ops.append(op)

      operations = new_ops + rxs
      new_tape = tape.copy(operations=operations)
      return [new_tape], lambda res: res[0]
  ```
  A requirement for tape transforms to be compatible with program capture is to further decorate QNodes with the experimental
  `qml.capture.expand_plxpr_transforms` decorator.

  ```python
  @qml.capture.expand_plxpr_transforms
  @shift_rx_to_end
  @qml.qnode(qml.device("default.qubit", wires=1))
  def circuit():
      qml.RX(0.1, wires=0)
      qml.H(wires=0)
      return qml.state()
  ```

  ```pycon
  >>> print(qml.draw(circuit)())
  0: ──H──RX(0.10)─┤  State
  ```

  There are some exceptions to getting tape transforms to work with capture enabled:
  * Transforms that return multiple tapes cannot be converted.
  * Transforms that return non-trivial post-processing functions cannot be converted.
  * Transforms will fail to execute if the transformed quantum function or QNode contains:
    * `qml.cond` with dynamic parameters as predicates.
    * `qml.for_loop` with dynamic parameters for ``start``, ``stop``, or ``step``.
    * `qml.while_loop`.

* `Device.jaxpr_jvp` has been added to the device API to allow the definition of device derivatives
  when using program capture to jaxpr.
  [(#7019)](https://github.com/PennyLaneAI/pennylane/pull/7019)

* Device-provided derivatives are integrated into the program capture pipeline.
  `diff_method="adjoint"` can now be used with `default.qubit` when capture is enabled.
  [(#7019)](https://github.com/PennyLaneAI/pennylane/pull/7019)

* The `qml.transforms.single_qubit_fusion` quantum transform can now be applied with program capture enabled.
  [(#6945)](https://github.com/PennyLaneAI/pennylane/pull/6945)
  [(#7020)](https://github.com/PennyLaneAI/pennylane/pull/7020)

* Added class `qml.capture.transforms.CommuteControlledInterpreter` that moves commuting gates past control 
  and target qubits of controlled operations when experimental program capture is enabled.
  It follows the same API as `qml.transforms.commute_controlled`.
  [(#6946)](https://github.com/PennyLaneAI/pennylane/pull/6946)

* `qml.QNode` can now cache plxpr. When executing a `QNode` for the first time, its plxpr representation will
  be cached based on the abstract evaluation of the arguments. Later executions that have arguments with the
  same shapes and data types will be able to use this cached plxpr instead of capturing the program again.
  [(#6923)](https://github.com/PennyLaneAI/pennylane/pull/6923)

* `qml.QNode` now accepts a `static_argnums` argument. This argument can be used to indicate any arguments that
  should be considered static when capturing the quantum program.
  [(#6923)](https://github.com/PennyLaneAI/pennylane/pull/6923)

* A new, experimental `Operator` method called `compute_qfunc_decomposition` has been added to represent decompositions with structure (e.g., control flow). 
  This method is only used when capture is enabled with `qml.capture.enable()`.
  [(#6859)](https://github.com/PennyLaneAI/pennylane/pull/6859)
  [(#6881)](https://github.com/PennyLaneAI/pennylane/pull/6881)
  [(#7022)](https://github.com/PennyLaneAI/pennylane/pull/7022)
  [(#6917)](https://github.com/PennyLaneAI/pennylane/pull/6917)

  * Autograph can now be used with custom operations defined outside of the pennylane namespace.
  [(#6931)](https://github.com/PennyLaneAI/pennylane/pull/6931)

  * Add a `qml.capture.pause()` context manager for pausing program capture in an error-safe way.
  [(#6911)](https://github.com/PennyLaneAI/pennylane/pull/6911)

* Python control flow (`if/else`, `for`, `while`) is now supported when program capture is enabled by setting 
  `autograph=True` at the QNode level. 
  [(#6837)](https://github.com/PennyLaneAI/pennylane/pull/6837)

  ```python
  qml.capture.enable()

  dev = qml.device("default.qubit", wires=[0, 1, 2])

  @qml.qnode(dev, autograph=True)
  def circuit(num_loops: int):
      for i in range(num_loops):
          if i % 2 == 0:
              qml.H(i)
          else:
              qml.RX(1,i)
      return qml.state()
  ```

  ```pycon
  >>> print(qml.draw(circuit)(num_loops=3))
  0: ──H────────┤  State
  1: ──RX(1.00)─┤  State
  2: ──H────────┤  State
  >>> circuit(3)
  Array([0.43879125+0.j        , 0.43879125+0.j        ,
         0.        -0.23971277j, 0.        -0.23971277j,
         0.43879125+0.j        , 0.43879125+0.j        ,
         0.        -0.23971277j, 0.        -0.23971277j], dtype=complex64)
  ```

* The higher order primitives in program capture can now accept inputs with abstract shapes.
  [(#6786)](https://github.com/PennyLaneAI/pennylane/pull/6786)

* The `PlxprInterpreter` classes can now handle creating dynamic arrays via `jnp.ones`, `jnp.zeros`,
  `jnp.arange`, and `jnp.full`.
  [#6865)](https://github.com/PennyLaneAI/pennylane/pull/6865)

<<<<<<< HEAD
=======
* `qml.cond` can return arrays with dynamic shapes.
  [(#6888)](https://github.com/PennyLaneAI/pennylane/pull/6888/)
>>>>>>> 23a535cb

* The qnode primitive now stores the `ExecutionConfig` instead of `qnode_kwargs`.
  [(#6991)](https://github.com/PennyLaneAI/pennylane/pull/6991)

* `Device.eval_jaxpr` now accepts an `execution_config` keyword argument.
  [(#6991)](https://github.com/PennyLaneAI/pennylane/pull/6991)

* The adjoint jvp of a jaxpr can be computed using default.qubit tooling.
  [(#6875)](https://github.com/PennyLaneAI/pennylane/pull/6875)

* A new `qml.capture.eval_jaxpr` function has been implemented. This is a variant of `jax.core.eval_jaxpr` that can handle the creation
  of arrays with dynamic shapes.
  [(#7052)](https://github.com/PennyLaneAI/pennylane/pull/7052)

<<<<<<< HEAD
* `for_loor`, `while_loop`, `cond`, `adjoint`, `ctrl`, and the QNode can handle accepting dynamically
  shaped arrays with the abstract shape matches another argument.
=======
* `for_loor`, `while_loop`, `cond`, `adjoint`, `ctrl`, and the `QNode` can handle accepting dynamically
  shaped arrays with the abstract shape matching another argument.
>>>>>>> 23a535cb
  [(#7059)](https://github.com/PennyLaneAI/pennylane/pull/7059)

<h3>Labs: a place for unified and rapid prototyping of research software 🧪</h3>

* ``pennylane.labs.dla.lie_closure_dense`` is removed and integrated into ``qml.lie_closure`` using the new ``dense`` keyword.
  [(#6811)](https://github.com/PennyLaneAI/pennylane/pull/6811)

* ``pennylane.labs.dla.structure_constants_dense`` is removed and integrated into ``qml.structure_constants`` using the new ``matrix`` keyword.
  [(#6861)](https://github.com/PennyLaneAI/pennylane/pull/6861)

* ``ResourceOperator.resource_params`` is changed to a property.
  [(#6973)](https://github.com/PennyLaneAI/pennylane/pull/6973)

<h3>Breaking changes 💔</h3>

* `num_diagonalizing_gates` is no longer accessible in `qml.specs` or `QuantumScript.specs`. The calculation of
  this quantity is extremely expensive, and the definition is ambiguous for non-commuting observables.
  [(#7047)](https://github.com/PennyLaneAI/pennylane/pull/7047)

* `qml.gradients.gradient_transform.choose_trainable_params` has been renamed to `choose_trainable_param_indices`
  to better reflect what it actually does.
  [(#6928)](https://github.com/PennyLaneAI/pennylane/pull/6928)

* `MultiControlledX` no longer accepts strings as control values.
  [(#6835)](https://github.com/PennyLaneAI/pennylane/pull/6835)

* The input argument `control_wires` of `MultiControlledX` has been removed.
  [(#6832)](https://github.com/PennyLaneAI/pennylane/pull/6832)
  [(#6862)](https://github.com/PennyLaneAI/pennylane/pull/6862)

* `qml.execute` now has a collection of keyword-only arguments.
  [(#6598)](https://github.com/PennyLaneAI/pennylane/pull/6598)

* The ``decomp_depth`` argument in :func:`~pennylane.transforms.set_decomposition` has been removed.
  [(#6824)](https://github.com/PennyLaneAI/pennylane/pull/6824)

* The ``max_expansion`` argument in :func:`~pennylane.devices.preprocess.decompose` has been removed.
  [(#6824)](https://github.com/PennyLaneAI/pennylane/pull/6824)

* The ``tape`` and ``qtape`` properties of ``QNode`` have been removed.
  Instead, use the ``qml.workflow.construct_tape`` function.
  [(#6825)](https://github.com/PennyLaneAI/pennylane/pull/6825)

* The ``gradient_fn`` keyword argument to ``qml.execute`` has been removed. Instead, it has been replaced with ``diff_method``.
  [(#6830)](https://github.com/PennyLaneAI/pennylane/pull/6830)
  
* The ``QNode.get_best_method`` and ``QNode.best_method_str`` methods have been removed.
  Instead, use the ``qml.workflow.get_best_diff_method`` function.
  [(#6823)](https://github.com/PennyLaneAI/pennylane/pull/6823)

* The `output_dim` property of `qml.tape.QuantumScript` has been removed. Instead, use method `shape` of `QuantumScript` or `MeasurementProcess` to get the same information.
  [(#6829)](https://github.com/PennyLaneAI/pennylane/pull/6829)

* Removed method `qsvt_legacy` along with its private helper `_qsp_to_qsvt`
  [(#6827)](https://github.com/PennyLaneAI/pennylane/pull/6827)

<h3>Deprecations 👋</h3>

* Specifying `pipeline=None` with `qml.compile` is now deprecated. A sequence of
  transforms should always be specified.
  [(#7004)](https://github.com/PennyLaneAI/pennylane/pull/7004)

* The ``ControlledQubitUnitary`` will stop accepting `QubitUnitary` objects as arguments as its ``base``. Instead, use ``qml.ctrl`` to construct a controlled `QubitUnitary`.
  A folllow-on PR fixed accidental double-queuing when using `qml.ctrl` with `QubitUnitary`.
  [(#6840)](https://github.com/PennyLaneAI/pennylane/pull/6840)
  [(#6926)](https://github.com/PennyLaneAI/pennylane/pull/6926)

* The `control_wires` argument in `qml.ControlledQubitUnitary` has been deprecated.
  Instead, use the `wires` argument as the second positional argument.
  [(#6839)](https://github.com/PennyLaneAI/pennylane/pull/6839)

* The `mcm_method` keyword in `qml.execute` has been deprecated.
  Instead, use the ``mcm_method`` and ``postselect_mode`` arguments.
  [(#6807)](https://github.com/PennyLaneAI/pennylane/pull/6807)

* Specifying gradient keyword arguments as any additional keyword argument to the qnode is deprecated
  and will be removed in v0.42.  The gradient keyword arguments should be passed to the new
  keyword argument `gradient_kwargs` via an explicit dictionary. This change will improve qnode argument
  validation.
  [(#6828)](https://github.com/PennyLaneAI/pennylane/pull/6828)

* The `qml.gradients.hamiltonian_grad` function has been deprecated.
  This gradient recipe is not required with the new operator arithmetic system.
  [(#6849)](https://github.com/PennyLaneAI/pennylane/pull/6849)

* The ``inner_transform_program`` and ``config`` keyword arguments in ``qml.execute`` have been deprecated.
  If more detailed control over the execution is required, use ``qml.workflow.run`` with these arguments instead.
  [(#6822)](https://github.com/PennyLaneAI/pennylane/pull/6822)
  [(#6879)](https://github.com/PennyLaneAI/pennylane/pull/6879)

* The property `MeasurementProcess.return_type` has been deprecated.
  If observable type checking is needed, please use direct `isinstance`; if other text information is needed, please use class name, or another internal temporary private member `_shortname`.
  [(#6841)](https://github.com/PennyLaneAI/pennylane/pull/6841)
  [(#6906)](https://github.com/PennyLaneAI/pennylane/pull/6906)
  [(#6910)](https://github.com/PennyLaneAI/pennylane/pull/6910)

<h3>Internal changes ⚙️</h3>

* Replace `matrix_power` dispatch for `scipy` interface with an in-place implementation.
  [(#7055)](https://github.com/PennyLaneAI/pennylane/pull/7055)

* Add support to `CollectOpsandMeas` for handling `qnode` primitives.
  [(#6922)](https://github.com/PennyLaneAI/pennylane/pull/6922)

* Change some `scipy` imports from submodules to whole module to reduce memory footprint of importing pennylane. 
  [(#7040)](https://github.com/PennyLaneAI/pennylane/pull/7040)

* Add `NotImplementedError`s for `grad` and `jacobian` in `CollectOpsandMeas`.
  [(#7041)](https://github.com/PennyLaneAI/pennylane/pull/7041)

* Quantum transform interpreters now perform argument validation and will no longer 
  check if the equation in the `jaxpr` is a transform primitive.
  [(#7023)](https://github.com/PennyLaneAI/pennylane/pull/7023)

* `qml.for_loop` and `qml.while_loop` have been moved from the `compiler` module 
  to a new `control_flow` module.
  [(#7017)](https://github.com/PennyLaneAI/pennylane/pull/7017)

* `qml.capture.run_autograph` is now idempotent.
  This means `run_autograph(fn) = run_autograph(run_autograph(fn))`.
  [(#7001)](https://github.com/PennyLaneAI/pennylane/pull/7001)

* Minor changes to `DQInterpreter` for speedups with program capture execution.
  [(#6984)](https://github.com/PennyLaneAI/pennylane/pull/6984)

* Globally silences `no-member` pylint issues from jax.
  [(#6987)](https://github.com/PennyLaneAI/pennylane/pull/6987)

* Fix `pylint=3.3.4` errors in source code.
  [(#6980)](https://github.com/PennyLaneAI/pennylane/pull/6980)
  [(#6988)](https://github.com/PennyLaneAI/pennylane/pull/6988)

* Remove `QNode.get_gradient_fn` from source code.
  [(#6898)](https://github.com/PennyLaneAI/pennylane/pull/6898)
  
* The source code has been updated use black 25.1.0.
  [(#6897)](https://github.com/PennyLaneAI/pennylane/pull/6897)

* Improved the `InterfaceEnum` object to prevent direct comparisons to `str` objects.
  [(#6877)](https://github.com/PennyLaneAI/pennylane/pull/6877)

* Added a `QmlPrimitive` class that inherits `jax.core.Primitive` to a new `qml.capture.custom_primitives` module.
  This class contains a `prim_type` property so that we can differentiate between different sets of PennyLane primitives.
  Consequently, `QmlPrimitive` is now used to define all PennyLane primitives.
  [(#6847)](https://github.com/PennyLaneAI/pennylane/pull/6847)

* The `RiemannianGradientOptimizer` has been updated to take advantage of newer features.
  [(#6882)](https://github.com/PennyLaneAI/pennylane/pull/6882)

* Use `keep_intermediate=True` flag to keep Catalyst's IR when testing.
  Also use a different way of testing to see if something was compiled.
  [(#6990)](https://github.com/PennyLaneAI/pennylane/pull/6990)

<h3>Documentation 📝</h3>

* The code example in the docstring for `qml.PauliSentence` now properly copy-pastes.
  [(#6949)](https://github.com/PennyLaneAI/pennylane/pull/6949)

* The docstrings for `qml.unary_mapping`, `qml.binary_mapping`, `qml.christiansen_mapping`,
  `qml.qchem.localize_normal_modes`, and `qml.qchem.VibrationalPES` have been updated to include better
  code examples.
  [(#6717)](https://github.com/PennyLaneAI/pennylane/pull/6717)

* The docstrings for `qml.qchem.localize_normal_modes` and `qml.qchem.VibrationalPES` have been updated to include
  examples that can be copied.
  [(#6834)](https://github.com/PennyLaneAI/pennylane/pull/6834)

* Fixed a typo in the code example for `qml.labs.dla.lie_closure_dense`.
  [(#6858)](https://github.com/PennyLaneAI/pennylane/pull/6858)

* The code example in the docstring for `qml.BasisRotation` was corrected by including `wire_order` in the 
  call to `qml.matrix`.
  [(#6891)](https://github.com/PennyLaneAI/pennylane/pull/6891)

* The docstring of `qml.noise.meas_eq` has been updated to make its functionality clearer.
  [(#6920)](https://github.com/PennyLaneAI/pennylane/pull/6920)

<h3>Bug fixes 🐛</h3>

* `qml.transforms.single_qubit_fusion` and `qml.transforms.cancel_inverses` now correctly handle mid-circuit measurements
  when experimental program capture is enabled.
  [(#7020)](https://github.com/PennyLaneAI/pennylane/pull/7020)

* `qml.math.get_interface` now correctly extracts the `"scipy"` interface if provided a list/array
  of sparse matrices. 
  [(#7015)](https://github.com/PennyLaneAI/pennylane/pull/7015)

* `qml.ops.Controlled.has_sparse_matrix` now provides the correct information
  by checking if the target operator has a sparse or dense matrix defined.
  [(#7025)](https://github.com/PennyLaneAI/pennylane/pull/7025)

* `qml.capture.PlxprInterpreter` now flattens pytree arguments before evaluation.
  [(#6975)](https://github.com/PennyLaneAI/pennylane/pull/6975)

* `qml.GlobalPhase.sparse_matrix` now correctly returns a sparse matrix of the same shape as `matrix`.
  [(#6940)](https://github.com/PennyLaneAI/pennylane/pull/6940)

* `qml.expval` no longer silently casts to a real number when observable coefficients are imaginary.
  [(#6939)](https://github.com/PennyLaneAI/pennylane/pull/6939)

* Fixed `qml.wires.Wires` initialization to disallow `Wires` objects as wires labels.
  Now, `Wires` is idempotent, e.g. `Wires([Wires([0]), Wires([1])])==Wires([0, 1])`.
  [(#6933)](https://github.com/PennyLaneAI/pennylane/pull/6933)

* `qml.capture.PlxprInterpreter` now correctly handles propagation of constants when interpreting higher-order primitives
  [(#6913)](https://github.com/PennyLaneAI/pennylane/pull/6913)

* `qml.capture.PlxprInterpreter` now uses `Primitive.get_bind_params` to resolve primitive calling signatures before binding
  primitives.
  [(#6913)](https://github.com/PennyLaneAI/pennylane/pull/6913)

* The interface is now detected from the data in the circuit, not the arguments to the `QNode`. This allows
  interface data to be strictly passed as closure variables and still be detected.
  [(#6892)](https://github.com/PennyLaneAI/pennylane/pull/6892)

* `BasisState` now casts its input to integers.
  [(#6844)](https://github.com/PennyLaneAI/pennylane/pull/6844)

* The `workflow.contstruct_batch` and `workflow.construct_tape` functions now correctly reflect the `mcm_method`
  passed to the `QNode`, instead of assuming the method is always `deferred`.
  [(#6903)](https://github.com/PennyLaneAI/pennylane/pull/6903)

* The `poly_to_angles` function has been improved to correctly work with different interfaces and
  no longer manipulate the input angles tensor internally.
  [(#6979)](https://github.com/PennyLaneAI/pennylane/pull/6979)

* The `QROM` template is upgraded to decompose more efficiently when `work_wires` are not used.
  [#6967)](https://github.com/PennyLaneAI/pennylane/pull/6967)

* Processing mid-circuit measurements inside conditionals is not supported and previously resulted in 
  unclear error messages or incorrect results. It is now explicitly not allowed, and raises an error when 
  processing the tape.
  [(#7027)](https://github.com/PennyLaneAI/pennylane/pull/7027)

<h3>Contributors ✍️</h3>

This release contains contributions from (in alphabetical order):

Guillermo Alonso,
Utkarsh Azad,
Joey Carter,
Henry Chang,
Yushao Chen,
Isaac De Vlugt,
Diksha Dhawan,
Lillian M.A. Frederiksen,
Pietropaolo Frisoni,
Marcus Gisslén,
Korbinian Kottmann,
Christina Lee,
Joseph Lee,
Mudit Pandey,
Andrija Paurevic,
Shuli Shu,
David Wierichs<|MERGE_RESOLUTION|>--- conflicted
+++ resolved
@@ -394,11 +394,8 @@
   `jnp.arange`, and `jnp.full`.
   [#6865)](https://github.com/PennyLaneAI/pennylane/pull/6865)
 
-<<<<<<< HEAD
-=======
 * `qml.cond` can return arrays with dynamic shapes.
   [(#6888)](https://github.com/PennyLaneAI/pennylane/pull/6888/)
->>>>>>> 23a535cb
 
 * The qnode primitive now stores the `ExecutionConfig` instead of `qnode_kwargs`.
   [(#6991)](https://github.com/PennyLaneAI/pennylane/pull/6991)
@@ -413,13 +410,8 @@
   of arrays with dynamic shapes.
   [(#7052)](https://github.com/PennyLaneAI/pennylane/pull/7052)
 
-<<<<<<< HEAD
-* `for_loor`, `while_loop`, `cond`, `adjoint`, `ctrl`, and the QNode can handle accepting dynamically
-  shaped arrays with the abstract shape matches another argument.
-=======
 * `for_loor`, `while_loop`, `cond`, `adjoint`, `ctrl`, and the `QNode` can handle accepting dynamically
   shaped arrays with the abstract shape matching another argument.
->>>>>>> 23a535cb
   [(#7059)](https://github.com/PennyLaneAI/pennylane/pull/7059)
 
 <h3>Labs: a place for unified and rapid prototyping of research software 🧪</h3>
