--- conflicted
+++ resolved
@@ -81,11 +81,10 @@
 
 <h3>Bug fixes</h3>
 
-<<<<<<< HEAD
 * Fixed a bug that made `gradients.param_shift` raise an error when used with unshifted terms only
   in a custom recipe, and when using any unshifted terms at all under the new return type system.
   [(#3177)](https://github.com/PennyLaneAI/pennylane/pull/3177)
-=======
+
 * Original tape `_obs_sharing_wires` attribute is updated during its expansion.
   [#3293](https://github.com/PennyLaneAI/pennylane/pull/3293)
   
@@ -109,15 +108,11 @@
   with all interfaces
   [(#3392)](https://github.com/PennyLaneAI/pennylane/pull/3392)
 
->>>>>>> dae6540b
 
 <h3>Contributors</h3>
 
 This release contains contributions from (in alphabetical order):
-<<<<<<< HEAD
 
-David Wierichs
-=======
 Juan Miguel Arrazola
 Utkarsh Azad
 Pieter Eendebak
@@ -127,4 +122,4 @@
 Christina Lee
 Albert Mitjans Coma
 Romain Moyard
->>>>>>> dae6540b
+David Wierichs