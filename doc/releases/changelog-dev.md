:orphan:

# Release 0.19.0-dev (development release)

<h3>New features since last release</h3>

* The `insert` transform has now been added, providing a way to insert single-qubit operations into
  a quantum circuit. The transform can apply to quantum functions, tapes, and devices.
  [(#1795)](https://github.com/PennyLaneAI/pennylane/pull/1795)
  
  The following QNode can be transformed to add noise to the circuit:

  ```python
  from pennylane.transforms import insert
    
  dev = qml.device("default.mixed", wires=2)
        
  @qml.qnode(dev)
  @insert(qml.AmplitudeDamping, 0.2, position="end")
  def f(w, x, y, z):
      qml.RX(w, wires=0)
      qml.RY(x, wires=1)
      qml.CNOT(wires=[0, 1])
      qml.RY(y, wires=0)
      qml.RX(z, wires=1)
      return qml.expval(qml.PauliZ(0) @ qml.PauliZ(1))
  ```
        
  Executions of this circuit will differ from the noise-free value:
  
  ```pycon  
  >>> f(0.9, 0.4, 0.5, 0.6)
  tensor(0.754847, requires_grad=True)
  >>> print(qml.draw(f)(0.9, 0.4, 0.5, 0.6))
   0: ──RX(0.9)──╭C──RY(0.5)──AmplitudeDamping(0.2)──╭┤ ⟨Z ⊗ Z⟩ 
   1: ──RY(0.4)──╰X──RX(0.6)──AmplitudeDamping(0.2)──╰┤ ⟨Z ⊗ Z⟩
  ``` 

* A new class has been added to store operator attributes, such as `self_inverses`,
  and `composable_rotation`, as a list of operation names.
  [(#1763)](https://github.com/PennyLaneAI/pennylane/pull/1763)

  A number of such attributes, for the purpose of compilation transforms, can be found
  in `ops/qubit/attributes.py`, but the class can also be used to create your own. For
  example, we can create a new Attribute, `pauli_ops`, like so:

  ```pycon
  >>> from pennylane.ops.qubits.attributes import Attribute
  >>> pauli_ops = Attribute(["PauliX", "PauliY", "PauliZ"])
  ```
  
  We can check either a string or an Operation for inclusion in this set:

  ```pycon
  >>> qml.PauliX(0) in pauli_ops
  True
  >>> "Hadamard" in pauli_ops
  False
  ```
  
  We can also dynamically add operators to the sets at runtime. This is useful
  for adding custom operations to the attributes such as `composable_rotations`
  and ``self_inverses`` that are used in compilation transforms. For example,
  suppose you have created a new Operation, `MyGate`, which you know to be its
  own inverse. Adding it to the set, like so

  ```pycon
  >>> from pennylane.ops.qubits.attributes import self_inverses
  >>> self_inverses.add("MyGate")
  ```

  will enable the gate to be considered by the `cancel_inverses` compilation
  transform if two such gates are adjacent in a circuit.

* Common tape expansion functions are now available in `qml.transforms`,
  alongside a new `create_expand_fn` function for easily creating expansion functions
  from stopping criteria.
  [(#1734)](https://github.com/PennyLaneAI/pennylane/pull/1734)
  [(#1760)](https://github.com/PennyLaneAI/pennylane/pull/1760)

  `create_expand_fn` takes the default depth to which the expansion function
  should expand a tape, a stopping criterion, an optional device, and a docstring to be set for the
  created function.
  The stopping criterion must take a queuable object and return a boolean.

* A new transform, `@qml.batch_params`, has been added, that makes QNodes
  handle a batch dimension in trainable parameters.
  [(#1710)](https://github.com/PennyLaneAI/pennylane/pull/1710)
  [(#1761)](https://github.com/PennyLaneAI/pennylane/pull/1761)

  This transform will create multiple circuits, one per batch dimension.
  As a result, it is both simulator and hardware compatible.

  ```python
  @qml.batch_params
  @qml.beta.qnode(dev)
  def circuit(x, weights):
      qml.RX(x, wires=0)
      qml.RY(0.2, wires=1)
      qml.templates.StronglyEntanglingLayers(weights, wires=[0, 1, 2])
      return qml.expval(qml.Hadamard(0))
  ```

  The `qml.batch_params` decorator allows us to pass arguments `x` and `weights`
  that have a batch dimension. For example,

  ```pycon
  >>> batch_size = 3
  >>> x = np.linspace(0.1, 0.5, batch_size)
  >>> weights = np.random.random((batch_size, 10, 3, 3))
  ```

  If we evaluate the QNode with these inputs, we will get an output
  of shape ``(batch_size,)``:

  ```pycon
  >>> circuit(x, weights)
  [-0.30773348  0.23135516  0.13086565]
  ```

* The new `qml.fourier.qnode_spectrum` function extends the former
  `qml.fourier.spectrum` function
  and takes classical processing of QNode arguments into account.
  The frequencies are computed per (requested) QNode argument instead
  of per gate `id`. The gate `id`s are ignored.
  [(#1681)](https://github.com/PennyLaneAI/pennylane/pull/1681)
  [(#1720)](https://github.com/PennyLaneAI/pennylane/pull/1720)

  Consider the following example, which uses non-trainable inputs `x`, `y` and `z`
  as well as trainable parameters `w` as arguments to the QNode.

  ```python
  import pennylane as qml
  import numpy as np

  n_qubits = 3
  dev = qml.device("default.qubit", wires=n_qubits)

  @qml.qnode(dev)
  def circuit(x, y, z, w):
      for i in range(n_qubits):
          qml.RX(0.5*x[i], wires=i)
          qml.Rot(w[0,i,0], w[0,i,1], w[0,i,2], wires=i)
          qml.RY(2.3*y[i], wires=i)
          qml.Rot(w[1,i,0], w[1,i,1], w[1,i,2], wires=i)
          qml.RX(z, wires=i)
      return qml.expval(qml.PauliZ(wires=0))

  x = np.array([1., 2., 3.])
  y = np.array([0.1, 0.3, 0.5])
  z = -1.8
  w = np.random.random((2, n_qubits, 3))
  ```

  This circuit looks as follows:

  ```pycon
  >>> print(qml.draw(circuit)(x, y, z, w))
  0: ──RX(0.5)──Rot(0.598, 0.949, 0.346)───RY(0.23)──Rot(0.693, 0.0738, 0.246)──RX(-1.8)──┤ ⟨Z⟩
  1: ──RX(1)────Rot(0.0711, 0.701, 0.445)──RY(0.69)──Rot(0.32, 0.0482, 0.437)───RX(-1.8)──┤
  2: ──RX(1.5)──Rot(0.401, 0.0795, 0.731)──RY(1.15)──Rot(0.756, 0.38, 0.38)─────RX(-1.8)──┤
  ```

  Applying the `qml.fourier.qnode_spectrum` function to the circuit for the non-trainable
  parameters, we obtain:

  ```pycon
  >>> spec = qml.fourier.qnode_spectrum(circuit, encoding_args={"x", "y", "z"})(x, y, z, w)
  >>> for inp, freqs in spec.items():
  ...     print(f"{inp}: {freqs}")
  "x": {(0,): [-0.5, 0.0, 0.5], (1,): [-0.5, 0.0, 0.5], (2,): [-0.5, 0.0, 0.5]}
  "y": {(0,): [-2.3, 0.0, 2.3], (1,): [-2.3, 0.0, 2.3], (2,): [-2.3, 0.0, 2.3]}
  "z": {(): [-3.0, -2.0, -1.0, 0.0, 1.0, 2.0, 3.0]}
  ```

  We can see that all three parameters in the QNode arguments ``x`` and ``y``
  contribute the spectrum of a Pauli rotation ``[-1.0, 0.0, 1.0]``, rescaled with the
  prefactor of the respective parameter in the circuit.
  The three ``RX`` rotations using the parameter ``z`` accumulate, yielding a more
  complex frequency spectrum.

  For details on how to control for which parameters the spectrum is computed,
  a comparison to `qml.fourier.circuit_spectrum`, and other usage details, please see the
  [fourier.qnode_spectrum docstring](https://pennylane.readthedocs.io/en/latest/code/api/pennylane.fourier.qnode_spectrum.html).

* There is a new utility function `qml.math.is_independent` that checks whether
  a callable is independent of its arguments.
  [(#1700)](https://github.com/PennyLaneAI/pennylane/pull/1700)

  **Warning**

  This function is experimental and might behave differently than expected.
  Also, it might be subject to change.

  **Disclaimer**

  Note that the test relies on both numerical and analytical checks, except
  when using the PyTorch interface which only performs a numerical check.
  It is known that there are edge cases on which this test will yield wrong
  results, in particular non-smooth functions may be problematic.
  For details, please refer to the
  [is_indpendent docstring](https://pennylane.readthedocs.io/en/latest/code/api/pennylane.math.is_independent.html).

* Support for differentiable execution of batches of circuits has been
  extended to the JAX interface for scalar functions, via the beta
  `pennylane.interfaces.batch` module.
  [(#1634)](https://github.com/PennyLaneAI/pennylane/pull/1634)
  [(#1685)](https://github.com/PennyLaneAI/pennylane/pull/1685)

  For example using the `execute` function from the `pennylane.interfaces.batch` module:

  ```python
  from pennylane.interfaces.batch import execute

  def cost_fn(x):
      with qml.tape.JacobianTape() as tape1:
          qml.RX(x[0], wires=[0])
          qml.RY(x[1], wires=[1])
          qml.CNOT(wires=[0, 1])
          qml.var(qml.PauliZ(0) @ qml.PauliX(1))

      with qml.tape.JacobianTape() as tape2:
          qml.RX(x[0], wires=0)
          qml.RY(x[0], wires=1)
          qml.CNOT(wires=[0, 1])
          qml.probs(wires=1)

      result = execute(
        [tape1, tape2], dev,
        gradient_fn=qml.gradients.param_shift,
        interface="autograd"
      )
      return (result[0] + result[1][0, 0])[0]

  res = jax.grad(cost_fn)(params)
  ```

* The unitary matrix corresponding to a quantum circuit can now be generated using the new
  `get_unitary_matrix()` transform.
  [(#1609)](https://github.com/PennyLaneAI/pennylane/pull/1609)
  [(#1786)](https://github.com/PennyLaneAI/pennylane/pull/1786)

  This transform is fully differentiable across all supported PennyLane autodiff frameworks.

  ```python
  def circuit(theta):
      qml.RX(theta, wires=1)
      qml.PauliZ(wires=0)
      qml.CNOT(wires=[0, 1])
  ```

  ```pycon
  >>> theta = torch.tensor(0.3, requires_grad=True)
  >>> matrix = qml.transforms.get_unitary_matrix(circuit)(theta)
  >>> print(matrix)
  tensor([[ 0.9888+0.0000j,  0.0000+0.0000j,  0.0000-0.1494j,  0.0000+0.0000j],
        [ 0.0000+0.0000j,  0.0000+0.1494j,  0.0000+0.0000j, -0.9888+0.0000j],
        [ 0.0000-0.1494j,  0.0000+0.0000j,  0.9888+0.0000j,  0.0000+0.0000j],
        [ 0.0000+0.0000j, -0.9888+0.0000j,  0.0000+0.0000j,  0.0000+0.1494j]],
       grad_fn=<MmBackward>)
  >>> loss = torch.real(torch.trace(matrix))
  >>> loss.backward()
  >>> theta.grad
  tensor(-0.1494)
  ```

* Arbitrary two-qubit unitaries can now be decomposed into elementary gates. This
  functionality has been incorporated into the `qml.transforms.unitary_to_rot` transform, and is
  available separately as `qml.transforms.two_qubit_decomposition`.
  [(#1552)](https://github.com/PennyLaneAI/pennylane/pull/1552)

  As an example, consider the following randomly-generated matrix and circuit that uses it:

  ```python
  U = np.array([
      [-0.03053706-0.03662692j,  0.01313778+0.38162226j, 0.4101526 -0.81893687j, -0.03864617+0.10743148j],
      [-0.17171136-0.24851809j,  0.06046239+0.1929145j, -0.04813084-0.01748555j, -0.29544883-0.88202604j],
      [ 0.39634931-0.78959795j, -0.25521689-0.17045233j, -0.1391033 -0.09670952j, -0.25043606+0.18393466j],
      [ 0.29599198-0.19573188j,  0.55605806+0.64025769j, 0.06140516+0.35499559j,  0.02674726+0.1563311j ]
  ])

  dev = qml.device('default.qubit', wires=2)

  @qml.qnode(dev)
  @qml.transforms.unitary_to_rot
  def circuit(x, y):
      qml.RX(x, wires=0)
      qml.QubitUnitary(U, wires=[0, 1])
      qml.RY(y, wires=0)
      return qml.expval(qml.PauliZ(wires=0))
  ```

  If we run the circuit, we can see the new decomposition:

  ```pycon
  >>> circuit(0.3, 0.4)
  tensor(-0.70520073, requires_grad=True)
  >>> print(qml.draw(circuit)(0.3, 0.4))
  0: ──RX(0.3)─────────────────Rot(-3.5, 0.242, 0.86)──╭X──RZ(0.176)───╭C─────────────╭X──Rot(5.56, 0.321, -2.09)───RY(0.4)──┤ ⟨Z⟩
  1: ──Rot(-1.64, 2.69, 1.58)──────────────────────────╰C──RY(-0.883)──╰X──RY(-1.47)──╰C──Rot(-1.46, 0.337, 0.587)───────────┤
  ```

* The transform for the Jacobian of the classical preprocessing within a QNode,
  `qml.transforms.classical_jacobian`, now takes a keyword argument `argnum` to specify
  the QNode argument indices with respect to which the Jacobian is computed.
  [(#1645)](https://github.com/PennyLaneAI/pennylane/pull/1645)

  An example for the usage of ``argnum`` is

  ```python
  @qml.qnode(dev)
  def circuit(x, y, z):
      qml.RX(qml.math.sin(x), wires=0)
      qml.CNOT(wires=[0, 1])
      qml.RY(y ** 2, wires=1)
      qml.RZ(1 / z, wires=1)
      return qml.expval(qml.PauliZ(0))

  jac_fn = qml.transforms.classical_jacobian(circuit, argnum=[1, 2])
  ```

  The Jacobian can then be computed at specified parameters.

  ```pycon
  >>> x, y, z = np.array([0.1, -2.5, 0.71])
  >>> jac_fn(x, y, z)
  (array([-0., -5., -0.]), array([-0.        , -0.        , -1.98373339]))
  ```

  The returned arrays are the derivatives of the three parametrized gates in the circuit
  with respect to `y` and `z` respectively.

  There also are explicit tests for `classical_jacobian` now, which previously was tested
  implicitly via its use in the `metric_tensor` transform.

  For more usage details, please see the
  [classical Jacobian docstring](https://pennylane.readthedocs.io/en/latest/code/api/pennylane.transforms.classical_jacobian.html).

* Added a new operation `OrbitalRotation`, which implements the spin-adapted spatial orbital rotation gate.
  [(#1665)](https://github.com/PennyLaneAI/pennylane/pull/1665)

  An example circuit that uses `OrbitalRotation` operation is:

  ```python
  dev = qml.device('default.qubit', wires=4)
  @qml.qnode(dev)
  def circuit(phi):
      qml.BasisState(np.array([1, 1, 0, 0]), wires=[0, 1, 2, 3])
      qml.OrbitalRotation(phi, wires=[0, 1, 2, 3])
      return qml.state()
  ```

  If we run this circuit, we will get the following output

  ```pycon
  >>> circuit(0.1)
  array([ 0.        +0.j,  0.        +0.j,  0.        +0.j,
          0.00249792+0.j,  0.        +0.j,  0.        +0.j,
          -0.04991671+0.j,  0.        +0.j,  0.        +0.j,
          -0.04991671+0.j,  0.        +0.j,  0.        +0.j,
          0.99750208+0.j,  0.        +0.j,  0.        +0.j,
          0.        +0.j])
  ```

* A new, experimental QNode has been added, that adds support for batch execution of circuits,
  custom quantum gradient support, and arbitrary order derivatives. This QNode is available via
  `qml.beta.QNode`, and `@qml.beta.qnode`.
  [(#1642)](https://github.com/PennyLaneAI/pennylane/pull/1642)
  [(#1646)](https://github.com/PennyLaneAI/pennylane/pull/1646)
  [(#1651)](https://github.com/PennyLaneAI/pennylane/pull/1651)

  It differs from the standard QNode in several ways:

  - Custom gradient transforms can be specified as the differentiation method:

    ```python
    @qml.gradients.gradient_transform
    def my_gradient_transform(tape):
        ...
        return tapes, processing_fn

    @qml.beta.qnode(dev, diff_method=my_gradient_transform)
    def circuit():
    ```

  - Arbitrary :math:`n`-th order derivatives are supported on hardware using
    gradient transforms such as the parameter-shift rule. To specify that an :math:`n`-th
    order derivative of a QNode will be computed, the `max_diff` argument should be set.
    By default, this is set to 1 (first-order derivatives only).

  - Internally, if multiple circuits are generated for execution simultaneously, they
    will be packaged into a single job for execution on the device. This can lead to
    significant performance improvement when executing the QNode on remote
    quantum hardware.

  - When decomposing the circuit, the default decomposition strategy will prioritize
    decompositions that result in the smallest number of parametrized operations
    required to satisfy the differentiation method. Additional decompositions required
    to satisfy the native gate set of the quantum device will be performed later, by the
    device at execution time. While this may lead to a slight increase in classical processing,
    it significantly reduces the number of circuit evaluations needed to compute
    gradients of complex unitaries.

  In an upcoming release, this QNode will replace the existing one. If you come across any bugs
  while using this QNode, please let us know via a [bug
  report](https://github.com/PennyLaneAI/pennylane/issues/new?assignees=&labels=bug+%3Abug%3A&template=bug_report.yml&title=%5BBUG%5D)
  on our GitHub bug tracker.

  Currently, this beta QNode does not support the following features:

  - Non-mutability via the `mutable` keyword argument
  - Viewing specifications with `qml.specs`
  - The `reversible` QNode differentiation method
  - The ability to specify a `dtype` when using PyTorch and TensorFlow.

  It is also not tested with the `qml.qnn` module.

* Two new methods were added to the Device API, allowing PennyLane devices
  increased control over circuit decompositions.
  [(#1651)](https://github.com/PennyLaneAI/pennylane/pull/1651)

  - `Device.expand_fn(tape) -> tape`: expands a tape such that it is supported by the device. By
    default, performs the standard device-specific gate set decomposition done in the default
    QNode. Devices may overwrite this method in order to define their own decomposition logic.

    Note that the numerical result after applying this method should remain unchanged; PennyLane
    will assume that the expanded tape returns exactly the same value as the original tape when
    executed.

  - `Device.batch_transform(tape) -> (tapes, processing_fn)`: preprocesses the tape in the case
    where the device needs to generate multiple circuits to execute from the input circuit. The
    requirement of a post-processing function makes this distinct to the `expand_fn` method above.

    By default, this method applies the transform

    .. math:: \left\langle \sum_i c_i h_i\right\rangle -> \sum_i c_i \left\langle h_i \right\rangle

    if `expval(H)` is present on devices that do not natively support Hamiltonians with
    non-commuting terms.

* Added a new template `GateFabric`, which implements a local, expressive, quantum-number-preserving
  ansatz proposed by Anselmetti *et al.* in [arXiv:2104.05692](https://arxiv.org/abs/2104.05695).
  [(#1687)](https://github.com/PennyLaneAI/pennylane/pull/1687)

  An example of a circuit using `GateFabric` template is:

  ```python
  coordinates = np.array([0.0, 0.0, -0.6614, 0.0, 0.0, 0.6614])
  H, qubits = qml.qchem.molecular_hamiltonian(["H", "H"], coordinates)
  ref_state = qml.qchem.hf_state(electrons=2, qubits)

  dev = qml.device('default.qubit', wires=qubits)
  @qml.qnode(dev)
  def ansatz(weights):
      qml.templates.GateFabric(weights, wires=[0,1,2,3],
                                  init_state=ref_state, include_pi=True)
      return qml.expval(H)
  ```

  For more details, see the [GateFabric documentation](../code/api/pennylane.templates.layers.GateFabric.html).

* Added a new template `kUpCCGSD`, which implements a unitary coupled cluster ansatz with
  generalized singles and pair doubles excitation operators, proposed by Joonho Lee *et al.*
  in [arXiv:1810.02327](https://arxiv.org/abs/1810.02327).

  An example of a circuit using `kUpCCGSD` template is:

  ```python
  coordinates = np.array([0.0, 0.0, -0.6614, 0.0, 0.0, 0.6614])
  H, qubits = qml.qchem.molecular_hamiltonian(["H", "H"], coordinates)
  ref_state = qml.qchem.hf_state(electrons=2, qubits)

  dev = qml.device('default.qubit', wires=qubits)
  @qml.qnode(dev)
  def ansatz(weights):
      qml.templates.kUpCCGSD(weights, wires=[0,1,2,3], k=0, delta_sz=0,
                                  init_state=ref_state)
      return qml.expval(H)
  ```


<h3>Improvements</h3>

<<<<<<< HEAD
* `qml.circuit_drawer.MPLDrawer` will now automatically rotate and resize text to fit inside
  the rectangle created by the `box_gate` method.
  [(#1764)](https://github.com/PennyLaneAI/pennylane/pull/1764)
  
=======
* Quantum function transforms can now be applied to devices.
  Once applied to a device, any quantum function executed on the
  modified device will be transformed prior to execution.
  [(#1809)](https://github.com/PennyLaneAI/pennylane/pull/1809)

  ```python
  dev = qml.device("default.mixed", wires=1)
  dev = qml.transforms.merge_rotations()(dev)
  
  @qml.beta.qnode(dev)
  def f(w, x, y, z):
      qml.RX(w, wires=0)
      qml.RX(x, wires=0)
      qml.RX(y, wires=0)
      qml.RX(z, wires=0)
      return qml.expval(qml.PauliZ(0))
  ```

  ```pycon
  >>> print(f(0.9, 0.4, 0.5, 0.6))
   -0.7373937155412453
  >>> print(qml.draw(f, expansion_strategy="device")(0.9, 0.4, 0.5, 0.6))
   0: ──RX(2.4)──┤ ⟨Z⟩
  ```

>>>>>>> 37d4254c
* The `ApproxTimeEvolution` template can now be used with Hamiltonians that have
  trainable coefficients.
  [(#1789)](https://github.com/PennyLaneAI/pennylane/pull/1789)

  Resulting QNodes can be differentiated with respect to both the time parameter
  *and* the Hamiltonian coefficients.

  ```python
  dev = qml.device('default.qubit', wires=2)
  obs = [qml.PauliX(0) @ qml.PauliY(1), qml.PauliY(0) @ qml.PauliX(1)]

  @qml.qnode(dev)
  def circuit(coeffs, t):
      H = qml.Hamiltonian(coeffs, obs)
      qml.templates.ApproxTimeEvolution(H, t, 2)
      return qml.expval(qml.PauliZ(0))
  ```

  ```pycon
  >>> t = np.array(0.54, requires_grad=True)
  >>> coeffs = np.array([-0.6, 2.0], requires_grad=True)
  >>> qml.grad(circuit)(coeffs, t)
  (array([-1.07813375, -1.07813375]), array(-2.79516158))
  ```

  All differentiation methods, including backpropagation and the parameter-shift
  rule, are supported.

* Templates are now top level imported and can be used directly e.g. `qml.QFT(wires=0)`.
  [(#1779)](https://github.com/PennyLaneAI/pennylane/pull/1779)

* Operators now have a `label` method to determine how they are drawn.  This will
  eventually override the `RepresentationResolver` class.
  [(#1678)](https://github.com/PennyLaneAI/pennylane/pull/1678)

* It is now possible to draw QNodes that have been transformed by a 'batch transform'; that is,
  a transform that maps a single QNode into multiple circuits under the hood. Examples of
  batch transforms include `@qml.metric_tensor` and `@qml.gradients`.
  [(#1762)](https://github.com/PennyLaneAI/pennylane/pull/1762)

  For example, consider the parameter-shift rule, which generates two circuits per parameter;
  one circuit that has the parameter shifted forward, and another that has the parameter shifted
  backwards:

  ```python
  dev = qml.device("default.qubit", wires=2)

  @qml.gradients.param_shift
  @qml.beta.qnode(dev)
  def circuit(x):
      qml.RX(x, wires=0)
      qml.CNOT(wires=[0, 1])
      return qml.expval(qml.PauliZ(wires=0))
  ```

  ```pycon
  >>> print(qml.draw(circuit)(0.6))
   0: ──RX(2.17)──╭C──┤ ⟨Z⟩
   1: ────────────╰X──┤

   0: ──RX(-0.971)──╭C──┤ ⟨Z⟩
   1: ──────────────╰X──┤
  ```

* All qubit operations have been re-written to use the `qml.math` framework
  for internal classical processing and the generation of their matrix representations.
  As a result these representations are now fully differentiable, and the
  framework-specific device classes no longer need to maintain framework-specific
  versions of these matrices.
  [(#1749)](https://github.com/PennyLaneAI/pennylane/pull/1749)

* A new utility class `qml.BooleanFn` is introduced. It wraps a function that takes a single
  argument and returns a Boolean.
  [(#1734)](https://github.com/PennyLaneAI/pennylane/pull/1734)

  After wrapping, `qml.BooleanFn` can be called like the wrapped function, and
  multiple instances can be manipulated and combined with the bitwise operators
  `&`, `|` and `~`.

* `qml.probs` now accepts an attribute `op` that allows to rotate the computational basis and get the
  probabilities in the rotated basis.
  [(#1692)](https://github.com/PennyLaneAI/pennylane/pull/1692)

* The `qml.beta.QNode` now supports the `qml.qnn` module.
  [(#1748)](https://github.com/PennyLaneAI/pennylane/pull/1748)

* `@qml.beta.QNode` now supports the `qml.specs` transform.
  [(#1739)](https://github.com/PennyLaneAI/pennylane/pull/1739)

* `qml.circuit_drawer.drawable_layers` and `qml.circuit_drawer.drawable_grid` process a list of
  operations to layer positions for drawing.
  [(#1639)](https://github.com/PennyLaneAI/pennylane/pull/1639)

* `qml.transforms.batch_transform` now accepts `expand_fn`s that take additional arguments and
  keyword arguments. In fact, `expand_fn` and `transform_fn` now **must** have the same signature.
  [(#1721)](https://github.com/PennyLaneAI/pennylane/pull/1721)

* The `qml.batch_transform` decorator is now ignored during Sphinx builds, allowing
  the correct signature to display in the built documentation.
  [(#1733)](https://github.com/PennyLaneAI/pennylane/pull/1733)

* The use of `expval(H)`, where `H` is a cost Hamiltonian generated by the `qaoa` module,
  has been sped up. This was achieved by making PennyLane decompose a circuit with an `expval(H)`
  measurement into subcircuits if the `Hamiltonian.grouping_indices` attribute is set, and setting
  this attribute in the relevant `qaoa` module functions.
  [(#1718)](https://github.com/PennyLaneAI/pennylane/pull/1718)

* The tests for qubit operations are split into multiple files.
  [(#1661)](https://github.com/PennyLaneAI/pennylane/pull/1661)

* The `qml.metric_tensor` transform has been improved with regards to
  both function and performance.
  [(#1638)](https://github.com/PennyLaneAI/pennylane/pull/1638)
  [(#1721)](https://github.com/PennyLaneAI/pennylane/pull/1721)

  - If the underlying device supports batch execution of circuits, the quantum circuits required to
    compute the metric tensor elements will be automatically submitted as a batched job. This can
    lead to significant performance improvements for devices with a non-trivial job submission
    overhead.

  - Previously, the transform would only return the metric tensor with respect to gate arguments,
    and ignore any classical processing inside the QNode, even very trivial classical processing
    such as parameter permutation. The metric tensor now takes into account classical processing,
    and returns the metric tensor with respect to QNode arguments, not simply gate arguments:

    ```pycon
    >>> @qml.qnode(dev)
    ... def circuit(x):
    ...     qml.Hadamard(wires=1)
    ...     qml.RX(x[0], wires=0)
    ...     qml.CNOT(wires=[0, 1])
    ...     qml.RY(x[1] ** 2, wires=1)
    ...     qml.RY(x[1], wires=0)
    ...     return qml.expval(qml.PauliZ(0))
    >>> x = np.array([0.1, 0.2], requires_grad=True)
    >>> qml.metric_tensor(circuit)(x)
    array([[0.25      , 0.        ],
           [0.        , 0.28750832]])
    ```

    To revert to the previous behaviour of returning the metric tensor with respect to gate
    arguments, `qml.metric_tensor(qnode, hybrid=False)` can be passed.

    ```pycon
    >>> qml.metric_tensor(circuit, hybrid=False)(x)
    array([[0.25      , 0.        , 0.        ],
           [0.        , 0.25      , 0.        ],
           [0.        , 0.        , 0.24750832]])
    ```

  - The metric tensor transform now works with a larger set of operations. In particular,
    all operations that have a single variational parameter and define a generator are now
    supported. In addition to a reduction in decomposition overhead, the change
    also results in fewer circuit evaluations.


* ``qml.circuit_drawer.CircuitDrawer`` can accept a string for the ``charset`` keyword, instead of a ``CharSet`` object.
  [(#1640)](https://github.com/PennyLaneAI/pennylane/pull/1640)

* ``qml.math.sort`` will now return only the sorted torch tensor and not the corresponding indices, making sort consistent across interfaces.
    [(#1691)](https://github.com/PennyLaneAI/pennylane/pull/1691)

* Operations can now have gradient recipes that depend on the state of the operation.
  [(#1674)](https://github.com/PennyLaneAI/pennylane/pull/1674)

  For example, this allows for gradient recipes that are parameter dependent:

  ```python
  class RX(qml.RX):

      @property
      def grad_recipe(self):
          # The gradient is given by [f(2x) - f(0)] / (2 sin(x)), by subsituting
          # shift = x into the two term parameter-shift rule.
          x = self.data[0]
          c = 0.5 / np.sin(x)
          return ([[c, 0.0, 2 * x], [-c, 0.0, 0.0]],)
  ```

* Shots can now be passed as a runtime argument to transforms that execute circuits in batches, similarly
  to QNodes.
  [(#1707)](https://github.com/PennyLaneAI/pennylane/pull/1707)

  An example of such a transform are the gradient transforms in the
  `qml.gradients` module. As a result, we can now call gradient transforms
  (such as `qml.gradients.param_shift`) and set the number of shots at runtime.

  ```pycon
  >>> dev = qml.device("default.qubit", wires=1, shots=1000)
  >>> @qml.beta.qnode(dev)
  ... def circuit(x):
  ...     qml.RX(x, wires=0)
  ...     return qml.expval(qml.PauliZ(0))
  >>> grad_fn = qml.gradients.param_shift(circuit)
  >>> grad_fn(0.564, shots=[(1, 10)]).T
  array([[-1., -1., -1., -1., -1.,  0., -1.,  0., -1.,  0.]])
  >>> grad_fn(0.1233, shots=None)
  array([[-0.53457096]])
  ```

* Specific QNode execution options are now re-used by batch transforms
  to execute transformed QNodes.
  [(#1708)](https://github.com/PennyLaneAI/pennylane/pull/1708)

* To standardize across all optimizers, `qml.optimize.AdamOptimizer` now also uses `accumulation` (in form of `collections.namedtuple`) to keep track of running quantities. Before it used three variables `fm`, `sm` and `t`. [(#1757)](https://github.com/PennyLaneAI/pennylane/pull/1757)

<h3>Breaking changes</h3>

- The operator attributes `has_unitary_generator`, `is_composable_rotation`,
  `is_self_inverse`, `is_symmetric_over_all_wires`, and
  `is_symmetric_over_control_wires` have been removed as attributes from the
  base class. They have been replaced by the sets that store the names of
  operations with similar properties in `ops/qubit/attributes.py`.
  [(#1763)](https://github.com/PennyLaneAI/pennylane/pull/1763)

* The `template` decorator is now deprecated with a warning message and will be removed
  in release `v0.20.0`.
  [(#1794)](https://github.com/PennyLaneAI/pennylane/pull/1794)

* The `qml.inv` function has been removed, `qml.adjoint` should be used
  instead.
  [(#1778)](https://github.com/PennyLaneAI/pennylane/pull/1778)

* The input signature of an `expand_fn` used in a `batch_transform`
  now **must** have the same signature as the provided `transform_fn`,
  and vice versa.
  [(#1721)](https://github.com/PennyLaneAI/pennylane/pull/1721)

* The expansion rule in the `qml.metric_tensor` transform has been changed.
  [(#1721)](https://github.com/PennyLaneAI/pennylane/pull/1721)

  If `hybrid=False`, the changed expansion rule might lead to a changed output.

* The `qml.metric_tensor` keyword argument `diag_approx` is deprecated.
  Approximations can be controlled with the more fine-grained `approx`
  keyword argument, with `approx="block-diag"` (the default) reproducing
  the old behaviour.
  [(#1721)](https://github.com/PennyLaneAI/pennylane/pull/1721)

* The `default.qubit.torch` device automatically determines if computations
  should be run on a CPU or a GPU and doesn't take a `torch_device` argument
  anymore.
  [(#1705)](https://github.com/PennyLaneAI/pennylane/pull/1705)

* The utility function `qml.math.requires_grad` now returns `True` when using Autograd
  if and only if the `requires_grad=True` attribute is set on the NumPy array. Previously,
  this function would return `True` for *all* NumPy arrays and Python floats, unless
  `requires_grad=False` was explicitly set.
  [(#1638)](https://github.com/PennyLaneAI/pennylane/pull/1638)

* The operation `qml.Interferometer` has been renamed `qml.InterferometerUnitary` in order to
  distinguish it from the template `qml.templates.Interferometer`.
  [(#1714)](https://github.com/PennyLaneAI/pennylane/pull/1714)

* The `qml.transforms.invisible` decorator has been replaced with `qml.tape.stop_recording`, which
  may act as a context manager as well as a decorator to ensure that contained logic is
  non-recordable or non-queueable within a QNode or quantum tape context.
  [(#1754)](https://github.com/PennyLaneAI/pennylane/pull/1754)

<h3>Deprecations</h3>

* Allowing cost functions to be differentiated using `qml.grad` or
  `qml.jacobian` without explicitly marking parameters as trainable is being
  deprecated, and will be removed in the next release.
  Please specify the `requires_grad` attribute for every argument, or specify
  `argnum` when using `qml.grad` or `qml.jacobian`.
  [(#1773)](https://github.com/PennyLaneAI/pennylane/pull/1773)

  The following raises a warning in v0.19.0 and will raise an error in
  v0.20.0:

  ```python
  import pennylane as qml

  dev = qml.device('default.qubit', wires=1)

  @qml.qnode(dev)
  def test(x):
      qml.RY(x, wires=[0])
      return qml.expval(qml.PauliZ(0))

  par = 0.3
  qml.grad(test)(par)
  ```

  Preferred approaches include specifying the `requires_grad` attribute:

  ```python
  import pennylane as qml
  from pennylane import numpy as np

  dev = qml.device('default.qubit', wires=1)

  @qml.qnode(dev)
  def test(x):
      qml.RY(x, wires=[0])
      return qml.expval(qml.PauliZ(0))

  par = np.array(0.3, requires_grad=True)
  qml.grad(test)(par)
  ```

  Or specifying the `argnum` argument when using `qml.grad` or `qml.jacobian`:

  ```python
  import pennylane as qml

  dev = qml.device('default.qubit', wires=1)

  @qml.qnode(dev)
  def test(x):
      qml.RY(x, wires=[0])
      return qml.expval(qml.PauliZ(0))

  par = 0.3
  qml.grad(test, argnum=0)(par)
  ```

* The `qml.fourier.spectrum` function has been renamed to `qml.fourier.circuit_spectrum`,
  in order to clearly separate the new `qnode_spectrum` function from this one.
  `qml.fourier.spectrum` is now an alias for `circuit_spectrum` but is flagged for
  deprecation and will be removed soon.
  [(#1681)](https://github.com/PennyLaneAI/pennylane/pull/1681)

* The `init` module, which contains functions to generate random parameter tensors for
  templates, is flagged for deprecation and will be removed in the next release cycle.
  Instead, the templates' `shape` method can be used to get the desired shape of the tensor,
  which can then be generated manually.
  [(#1689)](https://github.com/PennyLaneAI/pennylane/pull/1689)

* The `QNode.draw` method has been deprecated, and will be removed in an upcoming release.
  Please use the `qml.draw` transform instead.
  [(#1746)](https://github.com/PennyLaneAI/pennylane/pull/1746)

* The `QNode.metric_tensor` method has been deprecated, and will be removed in an upcoming release.
  Please use the `qml.metric_tensor` transform instead.
  [(#1638)](https://github.com/PennyLaneAI/pennylane/pull/1638)

<h3>Bug fixes</h3>

* Fixes a bug where the GPU cannot be used with `qml.qnn.TorchLayer`.
  [(#1705)](https://github.com/PennyLaneAI/pennylane/pull/1705)

* Fix a bug where the devices cache the same result for different observables return types.
  [(#1719)](https://github.com/PennyLaneAI/pennylane/pull/1719)

* Fixed a bug of the default circuit drawer where having more measurements
  compared to the number of measurements on any wire raised a `KeyError`.
  [(#1702)](https://github.com/PennyLaneAI/pennylane/pull/1702)

* Fix a bug where it was not possible to use `jax.jit` on a `QNode` when using `QubitStateVector`.
  [(#1683)](https://github.com/PennyLaneAI/pennylane/pull/1683)

* The device suite tests can now execute successfully if no shots configuration variable is given.
  [(#1641)](https://github.com/PennyLaneAI/pennylane/pull/1641)

* Fixes a bug where the `qml.gradients.param_shift` transform would raise an error while attempting
  to compute the variance of a QNode with ragged output.
  [(#1646)](https://github.com/PennyLaneAI/pennylane/pull/1646)

* Fixes a bug in `default.mixed`, to ensure that returned probabilities are always non-negative.
  [(#1680)](https://github.com/PennyLaneAI/pennylane/pull/1680)

* Fixes a bug where gradient transforms would fail to apply to QNodes
  containing classical processing.
  [(#1699)](https://github.com/PennyLaneAI/pennylane/pull/1699)

* Fixes a bug where the the parameter-shift method was not correctly using the
  fallback gradient function when *all* circuit parameters required the fallback.
  [(#1782)](https://github.com/PennyLaneAI/pennylane/pull/1782)

<h3>Documentation</h3>

* Adds a link to https://pennylane.ai/qml/demonstrations.html in the navbar.
  [(#1624)](https://github.com/PennyLaneAI/pennylane/pull/1624)

* Corrects the docstring of `ExpvalCost` by adding `wires` to the signature of the `ansatz` argument. [(#1715)](https://github.com/PennyLaneAI/pennylane/pull/1715)

* Updates the 'Gradients and training' quickstart guide to provide information
  on gradient transforms.
  [(#1751)](https://github.com/PennyLaneAI/pennylane/pull/1751)

* All instances of `qnode.draw()` have been updated to instead use the transform `qml.draw(qnode)`.
  [(#1750)](https://github.com/PennyLaneAI/pennylane/pull/1750)

* Add the `jax` interface in QNode Documentation. [(#1755)](https://github.com/PennyLaneAI/pennylane/pull/1755)

<h3>Contributors</h3>

This release contains contributions from (in alphabetical order):

Utkarsh Azad, Akash Narayanan B, Sam Banning, Thomas Bromley, Olivia Di Matteo, Andrew Gardhouse, David Ittah, Josh Izaac, Christina Lee,
Romain Moyard, Carrie-Anne Rubidge, Maria Schuld, Rishabh Singh, Ingrid Strandberg, Antal Száva, Cody Wang,
David Wierichs, Moritz Willmann.<|MERGE_RESOLUTION|>--- conflicted
+++ resolved
@@ -481,12 +481,10 @@
 
 <h3>Improvements</h3>
 
-<<<<<<< HEAD
 * `qml.circuit_drawer.MPLDrawer` will now automatically rotate and resize text to fit inside
   the rectangle created by the `box_gate` method.
   [(#1764)](https://github.com/PennyLaneAI/pennylane/pull/1764)
   
-=======
 * Quantum function transforms can now be applied to devices.
   Once applied to a device, any quantum function executed on the
   modified device will be transformed prior to execution.
@@ -512,7 +510,6 @@
    0: ──RX(2.4)──┤ ⟨Z⟩
   ```
 
->>>>>>> 37d4254c
 * The `ApproxTimeEvolution` template can now be used with Hamiltonians that have
   trainable coefficients.
   [(#1789)](https://github.com/PennyLaneAI/pennylane/pull/1789)
