--- conflicted
+++ resolved
@@ -11,11 +11,7 @@
   * Added functionality to map PennyLane operations
     to their associated resource operators for resource estimation.
     [(#8288)](https://github.com/PennyLaneAI/pennylane/pull/8288)
-<<<<<<< HEAD
-=======
     [(#8360)](https://github.com/PennyLaneAI/pennylane/pull/8360)
-
->>>>>>> e9c839d4
   * The `qml.estimator.WireResourceManager`, `qml.estimator.Allocate`, and `qml.estimator.Deallocate`
     classes were added to track auxiliary wires for resource estimation.
     [(#8203)](https://github.com/PennyLaneAI/pennylane/pull/8203)
