--- conflicted
+++ resolved
@@ -656,17 +656,15 @@
   composite operator.
   [(#3204)](https://github.com/PennyLaneAI/pennylane/pull/3204)
 
-<<<<<<< HEAD
+* Fixed a bug where `qml.BasisStatePreparation` was not jit-compilable with JAX.
+  [(#3239)](https://github.com/PennyLaneAI/pennylane/pull/3239)
+
+* Fixed a bug where `qml.BasisEmbedding` was not jit-compilable with JAX.
+  [(#3239)](https://github.com/PennyLaneAI/pennylane/pull/3239)
+
 * Fixed a bug where `qml.expval(qml.Hamiltonian())` would not raise an error
   if the Hamiltonian involved some wires that are not present on the device.
   [(#3266)](https://github.com/PennyLaneAI/pennylane/pull/3266)
-=======
-* Fixed a bug where `qml.BasisStatePreparation` was not jit-compilable with JAX.
-  [(#3239)](https://github.com/PennyLaneAI/pennylane/pull/3239)
-
-* Fixed a bug where `qml.BasisEmbedding` was not jit-compilable with JAX.
-  [(#3239)](https://github.com/PennyLaneAI/pennylane/pull/3239)
->>>>>>> 50c85cbd
 
 <h3>Contributors</h3>
 
