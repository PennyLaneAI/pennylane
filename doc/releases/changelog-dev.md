--- conflicted
+++ resolved
@@ -371,168 +371,6 @@
 * `qml.SWAP` now has sparse representation.
   [(#6965)](https://github.com/PennyLaneAI/pennylane/pull/6965)
 
-<<<<<<< HEAD
-=======
-  * `qml.liealg.change_basis_ad_rep` allows the transformation of an adjoint representation tensor according to a basis transformation on the underlying Lie algebra, without re-computing the representation.
-
-  [(#6935)](https://github.com/PennyLaneAI/pennylane/pull/6935)
-  [(#7026)](https://github.com/PennyLaneAI/pennylane/pull/7026)
-  [(#7054)](https://github.com/PennyLaneAI/pennylane/pull/7054)
-  [(#7129)](https://github.com/PennyLaneAI/pennylane/pull/7129)
-
-* ``qml.lie_closure`` now accepts and outputs matrix inputs using the ``matrix`` keyword.
-  Also added ``qml.pauli.trace_inner_product`` that can handle batches of dense matrices.
-  [(#6811)](https://github.com/PennyLaneAI/pennylane/pull/6811)
-
-* Added template `qml.QROMStatePreparation` that prepares arbitrary states using `qml.QROM`.
-  [(#6974)](https://github.com/PennyLaneAI/pennylane/pull/6974)
-
-* ``qml.structure_constants`` now accepts and outputs matrix inputs using the ``matrix`` keyword.
-  [(#6861)](https://github.com/PennyLaneAI/pennylane/pull/6861)
-
-<h4>Gate-set targeted decompositions</h4>
-
-* A new module called `qml.decomposition` that contains PennyLane's new experimental graph-based 
-  gate-set-targeted decomposition system has been added.
-  [(#6950)](https://github.com/PennyLaneAI/pennylane/pull/6950)
-
-  * A decomposition rule in the new system is defined as a quantum function that declares its own
-    resource requirements using `qml.register_resources`.
-    ```python
-    import pennylane as qml
-
-    @qml.register_resources({qml.H: 2, qml.CZ: 1})
-    def my_cnot(wires):
-        qml.H(wires=wires[1])
-        qml.CZ(wires=wires)
-        qml.H(wires=wires[1])
-    ```
-
-  * Operators with dynamic resource requirements must be declared in a resource estimate using `qml.resource_rep`.
-    ```python
-    import pennylane as qml
-
-    def _resource_fn(num_wires):
-        return {
-            qml.resource_rep(qml.MultiRZ, num_wires=num_wires - 1): 1,
-            qml.resource_rep(qml.MultiRZ, num_wires=3): 2
-        }
-    
-    @qml.register_resources(_resource_fn)
-    def my_decomp(thata, wires):
-        qml.MultiRZ(theta, wires=wires[:3])
-        qml.MultiRZ(theta, wires=wires[1:])
-        qml.MultiRZ(theta, wires=wires[:3])
-    ```
-
-  * The new system allows multiple decomposition rules to be registered for the same operator. 
-    Use `qml.add_decomps` to register a decomposition with an operator; use `qml.list_decomps`
-    to inspect all known decompositions for an operator.
-    ```pycon
-    >>> import pennylane as qml
-    >>> qml.list_decomps(qml.CRX)
-    [<pennylane.decomposition.decomposition_rule.DecompositionRule at 0x136da9de0>,
-     <pennylane.decomposition.decomposition_rule.DecompositionRule at 0x136da9db0>,
-     <pennylane.decomposition.decomposition_rule.DecompositionRule at 0x136da9f00>]
-    >>> print(qml.list_decomps(qml.CRX)[0])
-    @register_resources(_crx_to_rx_cz_resources)
-    def _crx_to_rx_cz(phi, wires, **__):
-        qml.RX(phi / 2, wires=wires[1])
-        qml.CZ(wires=wires)
-        qml.RX(-phi / 2, wires=wires[1])
-        qml.CZ(wires=wires)
-    >>> qml.list_decomps(qml.CRX)[0].compute_resources()
-    {qml.RX: 2, qml.CZ: 2}
-    >>> print(qml.draw(qml.list_decomps(qml.CRX)[0])(0.5, wires=[0, 1]))
-    0: ───────────╭●────────────╭●─┤
-    1: ──RX(0.25)─╰Z──RX(-0.25)─╰Z─┤
-    ```
-* Decomposition rules are implemented using the new infrastructure for most PennyLane operators excluding templates.
-  [(#6951)](https://github.com/PennyLaneAI/pennylane/pull/6951)
-
-* A graph-based decomposition solver has been implemented that solves for the optimal decomposition
-  rule to use for an operator towards a target gate set.
-  [(#6952)](https://github.com/PennyLaneAI/pennylane/pull/6952)
-  [(#7045)](https://github.com/PennyLaneAI/pennylane/pull/7045)
-  [(#7058)](https://github.com/PennyLaneAI/pennylane/pull/7058)
-  [(#7064)](https://github.com/PennyLaneAI/pennylane/pull/7064)
-
-* Integrate the graph-based decomposition solver with `qml.transforms.decompose`.
-  [(#6966)](https://github.com/PennyLaneAI/pennylane/pull/6966)
-  [(#7149)](https://github.com/PennyLaneAI/pennylane/pull/7149)
-
-<h3>Improvements 🛠</h3>
-
-* `PSWAP.matrix()` and `PSWAP.eigvals()` now support parameter broadcasting.
-  [(#7179)](https://github.com/PennyLaneAI/pennylane/pull/7179)
-
-* `PrepSelPrep` now has a concise representation when drawn with `qml.draw` or `qml.draw_mpl`.
-  [(#7164)](https://github.com/PennyLaneAI/pennylane/pull/7164)
-
-* The decomposition of a single qubit `qml.QubitUnitary` now includes the global phase.
-  [(#7143)](https://github.com/PennyLaneAI/pennylane/pull/7143)
-
-* A new utility module `qml.ftqc.utils` is provided, with support for functionality such as dynamic qubit recycling.
-  [(#7075)](https://github.com/PennyLaneAI/pennylane/pull/7075/)
-  
-* The decompositions of `qml.SX`, `qml.X` and `qml.Y` use `qml.GlobalPhase` instead of `qml.PhaseShift`.
-  [(#7073)](https://github.com/PennyLaneAI/pennylane/pull/7073)  
-
-* The `reference.qubit` device now enforces `sum(probs)==1` in `sample_state`.
-  [(#7076)](https://github.com/PennyLaneAI/pennylane/pull/7076)
-
-* The `default.mixed` device now adheres to the newer device API introduced in
-  [v0.33](https://docs.pennylane.ai/en/stable/development/release_notes.html#release-0-33-0).
-  This means that `default.mixed` now supports not having to specify the number of wires,
-  more predictable behaviour with interfaces, support for `qml.Snapshot`, and more.
-  [(#6684)](https://github.com/PennyLaneAI/pennylane/pull/6684)
-
-* `qml.BlockEncode` now accepts sparse input and outputs sparse matrices.
-  [(#6963)](https://github.com/PennyLaneAI/pennylane/pull/6963)
-  [(#7140)](https://github.com/PennyLaneAI/pennylane/pull/7140)
-
-* `Operator.sparse_matrix` now supports `format` parameter to specify the returned scipy sparse matrix format,
-  with the default being `'csr'`
-  [(#6995)](https://github.com/PennyLaneAI/pennylane/pull/6995)
-
-* Dispatch the linear algebra methods of `scipy` backend to `scipy.sparse.linalg` explicitly. Now `qml.math` can correctly
-  handle sparse matrices.
-  [(#6947)](https://github.com/PennyLaneAI/pennylane/pull/6947)
-
-* Added a class `qml.capture.transforms.MergeAmplitudeEmbedding` that merges `qml.AmplitudeEmbedding` operators
-  following the same API as `qml.transforms.merge_amplitude_embedding` when experimental program capture is enabled.
-  [(#6925)](https://github.com/PennyLaneAI/pennylane/pull/6925)
-  
-* `default.qubit` now supports the sparse matrices to be applied to the state vector. Specifically, `QubitUnitary` initialized with a sparse matrix can now be applied to the state vector in the `default.qubit` device.
-  [(#6883)](https://github.com/PennyLaneAI/pennylane/pull/6883)
-  [(#7139)](https://github.com/PennyLaneAI/pennylane/pull/7139)
-
-* `merge_rotations` now correctly simplifies merged `qml.Rot` operators whose angles yield the identity operator.
-  [(#7011)](https://github.com/PennyLaneAI/pennylane/pull/7011)
-  
-* Bump `rng_salt` to `v0.40.0`.
-  [(#6854)](https://github.com/PennyLaneAI/pennylane/pull/6854)
-
-* `qml.gradients.hadamard_grad` can now differentiate anything with a generator, and can accept circuits with non-commuting measurements.
-[(#6928)](https://github.com/PennyLaneAI/pennylane/pull/6928)
-
-* `Controlled` operators now have a full implementation of `sparse_matrix` that supports `wire_order` configuration.
-  [(#6994)](https://github.com/PennyLaneAI/pennylane/pull/6994)
-
-* The `qml.measurements.NullMeasurement` measurement process is added to allow for profiling problems
-  without the overheads associated with performing measurements.
-  [(#6989)](https://github.com/PennyLaneAI/pennylane/pull/6989)
-
-* `pauli_rep` property is now accessible for `Adjoint` operator when there is a Pauli representation.
-  [(#6871)](https://github.com/PennyLaneAI/pennylane/pull/6871)
-
-* `qml.SWAP` now has sparse representation.
-  [(#6965)](https://github.com/PennyLaneAI/pennylane/pull/6965)
-
-* A `Lattice` class and a `generate_lattice` method is added to the `qml.ftqc` module. The `generate_lattice` method is to generate 1D, 2D, 3D grid graphs with the given geometric parameters.
-  [(#6958)](https://github.com/PennyLaneAI/pennylane/pull/6958)
-
->>>>>>> b1a72f7d
 * `qml.QubitUnitary` now accepts sparse CSR matrices (from `scipy.sparse`). This allows efficient representation of large unitaries with mostly zero entries. Note that sparse unitaries are still in early development and may not support all features of their dense counterparts.
   [(#6889)](https://github.com/PennyLaneAI/pennylane/pull/6889)
   [(#6986)](https://github.com/PennyLaneAI/pennylane/pull/6986)
@@ -825,6 +663,9 @@
   [(#7037)](https://github.com/PennyLaneAI/pennylane/pull/7037)
 
 <h4>Other improvements</h4>
+
+* `PSWAP.matrix()` and `PSWAP.eigvals()` now support parameter broadcasting.
+  [(#7179)](https://github.com/PennyLaneAI/pennylane/pull/7179)
 
 * `Device.eval_jaxpr` now accepts an `execution_config` keyword argument.
   [(#6991)](https://github.com/PennyLaneAI/pennylane/pull/6991)
