--- conflicted
+++ resolved
@@ -30,10 +30,6 @@
 * QNode transforms in `qml.qinfo` now support custom wire labels.
   [#4331](https://github.com/PennyLaneAI/pennylane/pull/4331)
 
-<<<<<<< HEAD
-* `qml.ctrl(qml.PauliX)` returns a `CNOT`, `Toffoli` or `MultiControlledX` instead of a `Controlled(PauliX)`.
-  [(#4339)](https://github.com/PennyLaneAI/pennylane/pull/4339)
-=======
 * The `qchem` functions `primitive_norm` and `contracted_norm` are modified to be compatible with
   higher versions of scipy. The private function `_fac2` for computing double factorials is added. 
   [#4321](https://github.com/PennyLaneAI/pennylane/pull/4321)
@@ -43,7 +39,9 @@
 
 * The experimental device interface is integrated with the `QNode` for Jax.
   [(#4323)](https://github.com/PennyLaneAI/pennylane/pull/4323)
->>>>>>> 330491ec
+
+* `qml.ctrl(qml.PauliX)` returns a `CNOT`, `Toffoli` or `MultiControlledX` instead of a `Controlled(PauliX)`.
+  [(#4339)](https://github.com/PennyLaneAI/pennylane/pull/4339)
 
 <h3>Breaking changes 💔</h3>
 
