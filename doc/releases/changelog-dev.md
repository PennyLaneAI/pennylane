# Release 0.44.0-dev (development release)

<h3>New features since last release</h3>

* Added a :meth:`~pennylane.devices.DeviceCapabilities.gate_set` method to :class:`~pennylane.devices.DeviceCapabilities`
  that produces a set of gate names to be used as the target gate set in decompositions.
  [(#8522)](https://github.com/PennyLaneAI/pennylane/pull/8522)

* Added a :func:`~pennylane.measurements.pauli_measure` that takes a Pauli product measurement.
  [(#8461)](https://github.com/PennyLaneAI/pennylane/pull/8461)

<h3>Improvements 🛠</h3>

* A new `qml.compiler.python_compiler.utils` submodule has been added, containing general-purpose utilities for
  working with xDSL. This includes a function that extracts the concrete value of scalar, constant SSA values.
  [(#8514)](https://github.com/PennyLaneAI/pennylane/pull/8514)

* Added a keyword argument ``recursive`` to ``qml.transforms.cancel_inverses`` that enables
  recursive cancellation of nested pairs of mutually inverse gates. This makes the transform
  more powerful, because it can cancel larger blocks of inverse gates without having to scan
  the circuit from scratch. By default, the recursive cancellation is enabled (``recursive=True``).
  To obtain previous behaviour, disable it by setting ``recursive=False``.
  [(#8483)](https://github.com/PennyLaneAI/pennylane/pull/8483)

* The new graph based decompositions system enabled via :func:`~.decomposition.enable_graph` now supports the following
  additional templates.
  [(#8520)](https://github.com/PennyLaneAI/pennylane/pull/8520)
  [(#8515)](https://github.com/PennyLaneAI/pennylane/pull/8515)
  
  - :class:`~.QSVT`
  - :class:`~.AmplitudeEmbedding`

* `qml.grad` and `qml.jacobian` now lazily dispatch to catalyst and program
  capture, allowing for `qml.qjit(qml.grad(c))` and `qml.qjit(qml.jacobian(c))` to work.
  [(#8382)](https://github.com/PennyLaneAI/pennylane/pull/8382)

* Both the generic and transform-specific application behavior of a `qml.transforms.core.TransformDispatcher`
  can be overwritten with `TransformDispatcher.generic_register` and `my_transform.register`.
  [(#7797)](https://github.com/PennyLaneAI/pennylane/pull/7797)

* With capture enabled, measurements can now be performed on Operator instances passed as closure
  variables from outside the workflow scope.
  [(#8504)](https://github.com/PennyLaneAI/pennylane/pull/8504)

* Users can now estimate the resources for quantum circuits that contain or decompose into
  any of the following symbolic operators: :class:`~.ChangeOpBasis`, :class:`~.Prod`,
  :class:`~.Controlled`, :class:`~.ControlledOp`, :class:`~.Pow`, and :class:`~.Adjoint`.
  [(#8464)](https://github.com/PennyLaneAI/pennylane/pull/8464)

* Wires can be specified via `range` with program capture and autograph.

<h3>Breaking changes 💔</h3>

* Providing ``num_steps`` to :func:`pennylane.evolve`, :func:`pennylane.exp`, :class:`pennylane.ops.Evolution`,
  and :class:`pennylane.ops.Exp` has been disallowed. Instead, use :class:`~.TrotterProduct` for approximate
  methods, providing the ``n`` parameter to perform the Suzuki-Trotter product approximation of a Hamiltonian
  with the specified number of Trotter steps.
  [(#8474)](https://github.com/PennyLaneAI/pennylane/pull/8474)

  As a concrete example, consider the following case:

  .. code-block:: python

    coeffs = [0.5, -0.6]
    ops = [qml.X(0), qml.X(0) @ qml.Y(1)]
    H_flat = qml.dot(coeffs, ops)

  Instead of computing the Suzuki-Trotter product approximation as:

  ```pycon
  >>> qml.evolve(H_flat, num_steps=2).decomposition()
  [RX(0.5, wires=[0]),
  PauliRot(-0.6, XY, wires=[0, 1]),
  RX(0.5, wires=[0]),
  PauliRot(-0.6, XY, wires=[0, 1])]
  ```

  The same result can be obtained using :class:`~.TrotterProduct` as follows:

  ```pycon
  >>> decomp_ops = qml.adjoint(qml.TrotterProduct(H_flat, time=1.0, n=2)).decomposition()
  >>> [simp_op for op in decomp_ops for simp_op in map(qml.simplify, op.decomposition())]
  [RX(0.5, wires=[0]),
  PauliRot(-0.6, XY, wires=[0, 1]),
  RX(0.5, wires=[0]),
  PauliRot(-0.6, XY, wires=[0, 1])]
  ```

* The value ``None`` has been removed as a valid argument to the ``level`` parameter in the
  :func:`pennylane.workflow.get_transform_program`, :func:`pennylane.workflow.construct_batch`,
  :func:`pennylane.draw`, :func:`pennylane.draw_mpl`, and :func:`pennylane.specs` transforms.
  Please use ``level='device'`` instead to apply the transform at the device level.
  [(#8477)](https://github.com/PennyLaneAI/pennylane/pull/8477)

* Access to ``add_noise``, ``insert`` and noise mitigation transforms from the ``pennylane.transforms`` module is deprecated.
  Instead, these functions should be imported from the ``pennylane.noise`` module.
  [(#8477)](https://github.com/PennyLaneAI/pennylane/pull/8477)

* ``qml.qnn.cost.SquaredErrorLoss`` has been removed. Instead, this hybrid workflow can be accomplished
  with a function like ``loss = lambda *args: (circuit(*args) - target)**2``.
  [(#8477)](https://github.com/PennyLaneAI/pennylane/pull/8477)

* Some unnecessary methods of the ``qml.CircuitGraph`` class have been removed:
  [(#8477)](https://github.com/PennyLaneAI/pennylane/pull/8477)

  - ``print_contents`` in favor of ``print(obj)``
  - ``observables_in_order`` in favor of ``observables``
  - ``operations_in_order`` in favor of ``operations``
  - ``ancestors_in_order(obj)`` in favor of ``ancestors(obj, sort=True)``
  - ``descendants_in_order(obj)`` in favor of ``descendants(obj, sort=True)``

* ``pennylane.devices.DefaultExecutionConfig`` has been removed. Instead, use
  ``qml.devices.ExecutionConfig()`` to create a default execution configuration.
  [(#8470)](https://github.com/PennyLaneAI/pennylane/pull/8470)

* Specifying the ``work_wire_type`` argument in ``qml.ctrl`` and other controlled operators as ``"clean"`` or
  ``"dirty"`` is disallowed. Use ``"zeroed"`` to indicate that the work wires are initially in the :math:`|0\rangle`
  state, and ``"borrowed"`` to indicate that the work wires can be in any arbitrary state. In both cases, the
  work wires are assumed to be restored to their original state upon completing the decomposition.
  [(#8470)](https://github.com/PennyLaneAI/pennylane/pull/8470)

* `QuantumScript.shape` and `QuantumScript.numeric_type` are removed. The corresponding `MeasurementProcess`
  methods should be used instead.
  [(#8468)](https://github.com/PennyLaneAI/pennylane/pull/8468)

* `MeasurementProcess.expand` is removed.
  `qml.tape.QuantumScript(mp.obs.diagonalizing_gates(), [type(mp)(eigvals=mp.obs.eigvals(), wires=mp.obs.wires)])`
  can be used instead.
  [(#8468)](https://github.com/PennyLaneAI/pennylane/pull/8468)

* The `qml.QNode.add_transform` method is removed.
  Instead, please use `QNode.transform_program.push_back(transform_container=transform_container)`.
  [(#8468)](https://github.com/PennyLaneAI/pennylane/pull/8468)

<h3>Deprecations 👋</h3>

* Access to the follow functions and classes from the ``pennylane.resources`` module are deprecated. Instead, these functions must be imported from the ``pennylane.estimator`` module.
  [(#8484)](https://github.com/PennyLaneAI/pennylane/pull/8484)
    
    - ``qml.estimator.estimate_shots`` in favor of ``qml.resources.estimate_shots``
    - ``qml.estimator.estimate_error`` in favor of ``qml.resources.estimate_error``
    - ``qml.estimator.FirstQuantization`` in favor of ``qml.resources.FirstQuantization``
    - ``qml.estimator.DoubleFactorization`` in favor of ``qml.resources.DoubleFactorization``

* ``argnum`` has been renamed ``argnums`` for ``qml.grad``, ``qml.jacobian``, ``qml.jvp`` and `qml.vjp``.
  [(#8496)](https://github.com/PennyLaneAI/pennylane/pull/8496)
  [(#8481)](https://github.com/PennyLaneAI/pennylane/pull/8481)

* The :func:`pennylane.devices.preprocess.mid_circuit_measurements` transform is deprecated. Instead,
  the device should determine which mcm method to use, and explicitly include :func:`~pennylane.transforms.dynamic_one_shot`
  or :func:`~pennylane.transforms.defer_measurements` in its preprocess transforms if necessary.
  [(#8467)](https://github.com/PennyLaneAI/pennylane/pull/8467)

<h3>Internal changes ⚙️</h3>

* Fix all NumPy 1.X `DeprecationWarnings` in our source code.
  [(#8497)](https://github.com/PennyLaneAI/pennylane/pull/8497)
  
* Update versions for `pylint`, `isort` and `black` in `format.yml`
  [(#8506)](https://github.com/PennyLaneAI/pennylane/pull/8506)

* Reclassifies `registers` as a tertiary module for use with tach.
  [(#8513)](https://github.com/PennyLaneAI/pennylane/pull/8513)

* The experimental xDSL implementation of `diagonalize_measurements` has been updated to fix a bug
  that included the wrong SSA value for final qubit insertion and deallocation at the end of the
  circuit. A clear error is now also raised when there are observables with overlapping wires.
  [(#8383)](https://github.com/PennyLaneAI/pennylane/pull/8383)

* Add an `outline_state_evolution_pass` pass to the MBQC xDSL transform, which moves all 
  quantum gate operations to a private callable.
  [(#8367)](https://github.com/PennyLaneAI/pennylane/pull/8367)

* The experimental xDSL implementation of `measurements_from_samples_pass` has been updated to support `shots` defined by an `arith.constant` operation.
  [(#8460)](https://github.com/PennyLaneAI/pennylane/pull/8460)

* The :class:`~pennylane.devices.LegacyDeviceFacade` is slightly refactored to implement `setup_execution_config` and `preprocess_transforms`
  separately as opposed to implementing a single `preprocess` method. Additionally, the `mid_circuit_measurements` transform has been removed
  from the preprocess transform program. Instead, the best mcm method is chosen in `setup_execution_config`. By default, the ``_capabilities``
  dictionary is queried for the ``"supports_mid_measure"`` property. If the underlying device defines a TOML file, the ``supported_mcm_methods``
  field in the TOML file is used as the source of truth.
  [(#8469)](https://github.com/PennyLaneAI/pennylane/pull/8469)
  [(#8486)](https://github.com/PennyLaneAI/pennylane/pull/8486)
  [(#8495)](https://github.com/PennyLaneAI/pennylane/pull/8495)

* The various private functions of the :class:`~pennylane.estimator.FirstQuantization` class have 
  been modified to avoid using `numpy.matrix` as this function is deprecated.
  [(#8523)](https://github.com/PennyLaneAI/pennylane/pull/8523)

* The `ftqc` module now includes dummy transforms for several Catalyst/MLIR passes (`to-ppr`, `commute-ppr`, `merge-ppr-ppm`, `pprm-to-mbqc` 
  and `reduce-t-depth`), to allow them to be captured as primitives in PLxPR and mapped to the MLIR passes in Catalyst. This enables using the passes with the unified compiler and program capture.
  [(#8519)](https://github.com/PennyLaneAI/pennylane/pull/8519)

* The decompositions for several templates have been updated to use 
  :class:`~.ops.op_math.ChangeOpBasis`, which makes their decompositions more resource efficient
  by eliminating unnecessary controlled operations. The templates include :class:`~.PhaseAdder`, 
  :class:`~.TemporaryAND`, :class:`~.QSVT`, and :class:`~.SelectPauliRot`.
  [(#8490)](https://github.com/PennyLaneAI/pennylane/pull/8490)


<h3>Documentation 📝</h3>

* The docstring for ``qml.device`` has been updated to include a section on custom decompositions,
  and a warning about the removal of the ``custom_decomps`` kwarg in v0.44. Additionally, the page
  :doc:`Building a plugin <../development/plugins>` now includes instructions on using
  the :func:`~pennylane.devices.preprocess.decompose` transform for device-level decompositions.
  [(#8492)](https://github.com/PennyLaneAI/pennylane/pull/8492)

<h3>Bug fixes 🐛</h3>

* Fixes a bug in ``QubitUnitaryOp.__init__`` in the unified compiler module that prevented an
  instance from being constructed.
  [(#8456)](https://github.com/PennyLaneAI/pennylane/pull/8456)

* Fixes a bug where the deferred measurement method is used silently even if ``mcm_method="one-shot"`` is explicitly requested,
  when a device that extends the ``LegacyDevice`` does not declare support for mid-circuit measurements.
  [(#8486)](https://github.com/PennyLaneAI/pennylane/pull/8486)

* Fixes a bug where a `KeyError` is raised when querying the decomposition rule for an operator in the gate set from a :class:`~pennylane.decomposition.DecompGraphSolution`.
  [(#8526)](https://github.com/PennyLaneAI/pennylane/pull/8526)

<h3>Contributors ✍️</h3>

This release contains contributions from (in alphabetical order):

Utkarsh Azad,
Astral Cai,
Marcus Edwards,
Lillian Frederiksen,
Christina Lee,
<<<<<<< HEAD
Gabriela Sanchez Diaz,
=======
Mudit Pandey,
Shuli Shu,
Jay Soni,
David Wierichs,
Hongsheng Zheng
>>>>>>> 9f9ff88e
<|MERGE_RESOLUTION|>--- conflicted
+++ resolved
@@ -228,12 +228,9 @@
 Marcus Edwards,
 Lillian Frederiksen,
 Christina Lee,
-<<<<<<< HEAD
 Gabriela Sanchez Diaz,
-=======
 Mudit Pandey,
 Shuli Shu,
 Jay Soni,
 David Wierichs,
-Hongsheng Zheng
->>>>>>> 9f9ff88e
+Hongsheng Zheng