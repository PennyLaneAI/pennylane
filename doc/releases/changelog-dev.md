:orphan:

# Release 0.41.0-dev (development release)

<h3>New features since last release</h3>

* `qml.defer_measurements` can now be used with program capture enabled. Programs transformed by
  `qml.defer_measurements` can be executed on `default.qubit`.
  [(#6838)](https://github.com/PennyLaneAI/pennylane/pull/6838)
  [(#6937)](https://github.com/PennyLaneAI/pennylane/pull/6937)

  Using `qml.defer_measurements` with program capture enables many new features, including:
  * Significantly richer variety of classical processing on mid-circuit measurement values.
  * Using mid-circuit measurement values as gate parameters.

  Functions such as the following can now be captured:

  ```python
  import jax.numpy as jnp

  qml.capture.enable()

  def f(x):
      m0 = qml.measure(0)
      m1 = qml.measure(0)
      a = jnp.sin(0.5 * jnp.pi * m0)
      phi = a - (m1 + 1) ** 4

      qml.s_prod(x, qml.RZ(phi, 0))

      return qml.expval(qml.Z(0))
  ```

* Added class `qml.capture.transforms.UnitaryToRotInterpreter` that decomposes `qml.QubitUnitary` operators 
  following the same API as `qml.transforms.unitary_to_rot` when experimental program capture is enabled.
  [(#6916)](https://github.com/PennyLaneAI/pennylane/pull/6916)
  [(#6977)](https://github.com/PennyLaneAI/pennylane/pull/6977)

* ``qml.lie_closure`` now accepts and outputs matrix inputs using the ``matrix`` keyword.
  Also added ``qml.pauli.trace_inner_product`` that can handle batches of dense matrices.
  [(#6811)](https://github.com/PennyLaneAI/pennylane/pull/6811)

<h3>Improvements 🛠</h3>

<<<<<<< HEAD
* Bump `rng_salt` to `v0.40.0`.
  [(#6854)](https://github.com/PennyLaneAI/pennylane/pull/6854)
=======
* `qml.gradients.hadamard_grad` can now differentiate anything with a generator, and can accept circuits with non-commuting measurements.
[(#6928)](https://github.com/PennyLaneAI/pennylane/pull/6928)

* `Controlled` operators now have a full implementation of `sparse_matrix` that supports `wire_order` configuration.
  [(#6994)](https://github.com/PennyLaneAI/pennylane/pull/6994)

* The `qml.measurements.NullMeasurement` measurement process is added to allow for profiling problems
  without the overheads associated with performing measurements.
  [(#6989)](https://github.com/PennyLaneAI/pennylane/pull/6989)

* `pauli_rep` property is now accessible for `Adjoint` operator when there is a Pauli representation.
  [(#6871)](https://github.com/PennyLaneAI/pennylane/pull/6871)
>>>>>>> 2c3a11f7

* `qml.SWAP` now has sparse representation.
  [(#6965)](https://github.com/PennyLaneAI/pennylane/pull/6965)

* `qml.QubitUnitary` now accepts sparse CSR matrices (from `scipy.sparse`). This allows efficient representation of large unitaries with mostly zero entries. Note that sparse unitaries are still in early development and may not support all features of their dense counterparts.
  [(#6889)](https://github.com/PennyLaneAI/pennylane/pull/6889)

  ```pycon
  >>> import numpy as np
  >>> import pennylane as qml
  >>> import scipy as sp
  >>> U_dense = np.eye(4)  # 2-wire identity
  >>> U_sparse = sp.sparse.csr_matrix(U_dense)
  >>> op = qml.QubitUnitary(U_sparse, wires=[0, 1])
  >>> print(op.matrix())
  <Compressed Sparse Row sparse matrix of dtype 'float64'
          with 4 stored elements and shape (4, 4)>
    Coords        Values
    (0, 0)        1.0
    (1, 1)        1.0
    (2, 2)        1.0
    (3, 3)        1.0
  >>> op.matrix().toarray()
  array([[1., 0., 0., 0.],
        [0., 1., 0., 0.],
        [0., 0., 1., 0.],
        [0., 0., 0., 1.]])
  ```

* Add a decomposition for multi-controlled global phases into a one-less-controlled phase shift.
  [(#6936)](https://github.com/PennyLaneAI/pennylane/pull/6936)
 
* `qml.StatePrep` now accepts sparse state vectors. Users can create `StatePrep` using `scipy.sparse.csr_matrix`. Note that non-zero `pad_with` is forbidden.
  [(#6863)](https://github.com/PennyLaneAI/pennylane/pull/6863)

  ```pycon
  >>> import scipy as sp
  >>> init_state = sp.sparse.csr_matrix([0, 0, 1, 0])
  >>> qsv_op = qml.StatePrep(init_state, wires=[1, 2])
  >>> wire_order = [0, 1, 2]
  >>> ket = qsv_op.state_vector(wire_order=wire_order)
  >>> print(ket)
  <Compressed Sparse Row sparse matrix of dtype 'float64'
         with 1 stored elements and shape (1, 8)>
    Coords        Values
    (0, 2)        1.0
  ```

* A `RuntimeWarning` is now raised by `qml.QNode` and `qml.execute` if executing JAX workflows and the installed version of JAX
  is greater than `0.4.28`.
  [(#6864)](https://github.com/PennyLaneAI/pennylane/pull/6864)

* Added the `qml.workflow.construct_execution_config(qnode)(*args,**kwargs)` helper function.
  Users can now construct the execution configuration from a particular `QNode` instance.
  [(#6901)](https://github.com/PennyLaneAI/pennylane/pull/6901)

  ```python
  @qml.qnode(qml.device("default.qubit", wires=1))
  def circuit(x):
      qml.RX(x, 0)
      return qml.expval(qml.Z(0))
  ```

  ```pycon
  >>> config = qml.workflow.construct_execution_config(circuit)(1)
  >>> pprint.pprint(config)
  ExecutionConfig(grad_on_execution=False,
                  use_device_gradient=True,
                  use_device_jacobian_product=False,
                  gradient_method='backprop',
                  gradient_keyword_arguments={},
                  device_options={'max_workers': None,
                                  'prng_key': None,
                                  'rng': Generator(PCG64) at 0x15F6BB680},
                  interface=<Interface.NUMPY: 'numpy'>,
                  derivative_order=1,
                  mcm_config=MCMConfig(mcm_method=None, postselect_mode=None),
                  convert_to_numpy=True)
  ```

* `QNode` objects now have an `update` method that allows for re-configuring settings like `diff_method`, `mcm_method`, and more. This allows for easier on-the-fly adjustments to workflows. Any arguments not specified will retain their original value.
  [(#6803)](https://github.com/PennyLaneAI/pennylane/pull/6803)

  After constructing a `QNode`,

  ```python
  import pennylane as qml

  @qml.qnode(device=qml.device("default.qubit"))
  def circuit():
    qml.H(0)
    qml.CNOT([0,1])
    return qml.probs()
  ```

  its settings can be modified with `update`, which returns a new `QNode` object. Here is an example
  of updating a QNode's `diff_method`:

  ```pycon
  >>> print(circuit.diff_method)
  best
  >>> new_circuit = circuit.update(diff_method="parameter-shift")
  >>> print(new_circuit.diff_method)
  'parameter-shift'
  ```

* Devices can now configure whether or not ML framework data is sent to them
  via an `ExecutionConfig.convert_to_numpy` parameter. End-to-end jitting on
  `default.qubit` is used if the user specified a `jax.random.PRNGKey` as a seed.
  [(#6899)](https://github.com/PennyLaneAI/pennylane/pull/6899)
  [(#6788)](https://github.com/PennyLaneAI/pennylane/pull/6788)
  [(#6869)](https://github.com/PennyLaneAI/pennylane/pull/6869)

* The coefficients of observables now have improved differentiability.
  [(#6598)](https://github.com/PennyLaneAI/pennylane/pull/6598)

* An empty basis set in `qml.compile` is now recognized as valid, resulting in decomposition of all operators that can be decomposed.
   [(#6821)](https://github.com/PennyLaneAI/pennylane/pull/6821)

* An informative error is raised when a `QNode` with `diff_method=None` is differentiated.
  [(#6770)](https://github.com/PennyLaneAI/pennylane/pull/6770)

* `qml.ops.sk_decomposition` has been improved to produce less gates for certain edge cases. This greatly impacts
  the performance of `qml.clifford_t_decomposition`, which should now give less extraneous `qml.T` gates.
  [(#6855)](https://github.com/PennyLaneAI/pennylane/pull/6855)

* `qml.gradients.finite_diff_jvp` has been added to compute the jvp of an arbitrary numeric
  function.
  [(#6853)](https://github.com/PennyLaneAI/pennylane/pull/6853)

* With program capture enabled, `QNode`'s can now be differentiated with `diff_method="finite-diff"`.
  [(#6853)](https://github.com/PennyLaneAI/pennylane/pull/6853)

* The requested `diff_method` is now validated when program capture is enabled.
  [(#6852)](https://github.com/PennyLaneAI/pennylane/pull/6852)

* The `qml.clifford_t_decomposition` has been improved to use less gates when decomposing `qml.PhaseShift`.
  [(#6842)](https://github.com/PennyLaneAI/pennylane/pull/6842)
 
* `qml.qchem.taper` now handles wire ordering for the tapered observables more robustly.
  [(#6954)](https://github.com/PennyLaneAI/pennylane/pull/6954)

* A `ParametrizedMidMeasure` class is added to represent a mid-circuit measurement in an arbitrary
  measurement basis in the XY, YZ or ZX plane. 
  [(#6938)](https://github.com/PennyLaneAI/pennylane/pull/6938)

* A `diagonalize_mcms` transform is added that diagonalizes any `ParametrizedMidMeasure`, for devices 
  that only natively support mid-circuit measurements in the computational basis.
  [(#6938)](https://github.com/PennyLaneAI/pennylane/pull/6938)
  
* `null.qubit` can now execute jaxpr.
  [(#6924)](https://github.com/PennyLaneAI/pennylane/pull/6924)

<h4>Capturing and representing hybrid programs</h4>

* The `qml.transforms.single_qubit_fusion` quantum transform can now be applied with program capture enabled.
  [(#6945)](https://github.com/PennyLaneAI/pennylane/pull/6945)

* `qml.QNode` can now cache plxpr. When executing a `QNode` for the first time, its plxpr representation will
  be cached based on the abstract evaluation of the arguments. Later executions that have arguments with the
  same shapes and data types will be able to use this cached plxpr instead of capturing the program again.
  [(#6923)](https://github.com/PennyLaneAI/pennylane/pull/6923)

* `qml.QNode` now accepts a `static_argnums` argument. This argument can be used to indicate any arguments that
  should be considered static when capturing the quantum program.
  [(#6923)](https://github.com/PennyLaneAI/pennylane/pull/6923)

* Implemented a `compute_plxpr_decomposition` method in the `qml.operation.Operator` class to apply dynamic decompositions
  with program capture enabled.
  [(#6859)](https://github.com/PennyLaneAI/pennylane/pull/6859)
  [(#6881)](https://github.com/PennyLaneAI/pennylane/pull/6881)

  * Autograph can now be used with custom operations defined outside of the pennylane namespace.
  [(#6931)](https://github.com/PennyLaneAI/pennylane/pull/6931)

  * Add a `qml.capture.pause()` context manager for pausing program capture in an error-safe way.
  [(#6911)](https://github.com/PennyLaneAI/pennylane/pull/6911)

* Python control flow (`if/else`, `for`, `while`) is now supported when program capture is enabled by setting 
  `autograph=True` at the QNode level. 
  [(#6837)](https://github.com/PennyLaneAI/pennylane/pull/6837)

  ```python
  qml.capture.enable()

  dev = qml.device("default.qubit", wires=[0, 1, 2])

  @qml.qnode(dev, autograph=True)
  def circuit(num_loops: int):
      for i in range(num_loops):
          if i % 2 == 0:
              qml.H(i)
          else:
              qml.RX(1,i)
      return qml.state()
  ```

  ```pycon
  >>> print(qml.draw(circuit)(num_loops=3))
  0: ──H────────┤  State
  1: ──RX(1.00)─┤  State
  2: ──H────────┤  State
  >>> circuit(3)
  Array([0.43879125+0.j        , 0.43879125+0.j        ,
         0.        -0.23971277j, 0.        -0.23971277j,
         0.43879125+0.j        , 0.43879125+0.j        ,
         0.        -0.23971277j, 0.        -0.23971277j], dtype=complex64)
  ```

* The higher order primitives in program capture can now accept inputs with abstract shapes.
  [(#6786)](https://github.com/PennyLaneAI/pennylane/pull/6786)

* The `PlxprInterpreter` classes can now handle creating dynamic arrays via `jnp.ones`, `jnp.zeros`,
  `jnp.arange`, and `jnp.full`.
  [#6865)](https://github.com/PennyLaneAI/pennylane/pull/6865)

* The qnode primitive now stores the `ExecutionConfig` instead of `qnode_kwargs`.
  [(#6991)](https://github.com/PennyLaneAI/pennylane/pull/6991)

* `Device.eval_jaxpr` now accepts an `execution_config` keyword argument.
  [(#6991)](https://github.com/PennyLaneAI/pennylane/pull/6991)

* The adjoint jvp of a jaxpr can be computed using default.qubit tooling.
  [(#6875)](https://github.com/PennyLaneAI/pennylane/pull/6875)

<h3>Labs: a place for unified and rapid prototyping of research software 🧪</h3>

* ``pennylane.labs.dla.lie_closure_dense`` is removed and integrated into ``qml.lie_closure`` using the new ``dense`` keyword.
  [(#6811)](https://github.com/PennyLaneAI/pennylane/pull/6811)

<h3>Breaking changes 💔</h3>

* `qml.gradients.gradient_transform.choose_trainable_params` has been renamed to `choose_trainable_param_indices`
  to better reflect what it actually does.
  [(#6928)](https://github.com/PennyLaneAI/pennylane/pull/6928)

* `MultiControlledX` no longer accepts strings as control values.
  [(#6835)](https://github.com/PennyLaneAI/pennylane/pull/6835)

* The input argument `control_wires` of `MultiControlledX` has been removed.
  [(#6832)](https://github.com/PennyLaneAI/pennylane/pull/6832)
  [(#6862)](https://github.com/PennyLaneAI/pennylane/pull/6862)

* `qml.execute` now has a collection of keyword-only arguments.
  [(#6598)](https://github.com/PennyLaneAI/pennylane/pull/6598)

* The ``decomp_depth`` argument in :func:`~pennylane.transforms.set_decomposition` has been removed.
  [(#6824)](https://github.com/PennyLaneAI/pennylane/pull/6824)

* The ``max_expansion`` argument in :func:`~pennylane.devices.preprocess.decompose` has been removed.
  [(#6824)](https://github.com/PennyLaneAI/pennylane/pull/6824)

* The ``tape`` and ``qtape`` properties of ``QNode`` have been removed.
  Instead, use the ``qml.workflow.construct_tape`` function.
  [(#6825)](https://github.com/PennyLaneAI/pennylane/pull/6825)

* The ``gradient_fn`` keyword argument to ``qml.execute`` has been removed. Instead, it has been replaced with ``diff_method``.
  [(#6830)](https://github.com/PennyLaneAI/pennylane/pull/6830)
  
* The ``QNode.get_best_method`` and ``QNode.best_method_str`` methods have been removed.
  Instead, use the ``qml.workflow.get_best_diff_method`` function.
  [(#6823)](https://github.com/PennyLaneAI/pennylane/pull/6823)

* The `output_dim` property of `qml.tape.QuantumScript` has been removed. Instead, use method `shape` of `QuantumScript` or `MeasurementProcess` to get the same information.
  [(#6829)](https://github.com/PennyLaneAI/pennylane/pull/6829)

* Removed method `qsvt_legacy` along with its private helper `_qsp_to_qsvt`
  [(#6827)](https://github.com/PennyLaneAI/pennylane/pull/6827)

<h3>Deprecations 👋</h3>

* Specifying `pipeline=None` with `qml.compile` is now deprecated. A sequence of
  transforms should always be specified.
  [(#7004)](https://github.com/PennyLaneAI/pennylane/pull/7004)

* The ``ControlledQubitUnitary`` will stop accepting `QubitUnitary` objects as arguments as its ``base``. Instead, use ``qml.ctrl`` to construct a controlled `QubitUnitary`.
  A folllow-on PR fixed accidental double-queuing when using `qml.ctrl` with `QubitUnitary`.
  [(#6840)](https://github.com/PennyLaneAI/pennylane/pull/6840)
  [(#6926)](https://github.com/PennyLaneAI/pennylane/pull/6926)

* The `control_wires` argument in `qml.ControlledQubitUnitary` has been deprecated.
  Instead, use the `wires` argument as the second positional argument.
  [(#6839)](https://github.com/PennyLaneAI/pennylane/pull/6839)

* The `mcm_method` keyword in `qml.execute` has been deprecated.
  Instead, use the ``mcm_method`` and ``postselect_mode`` arguments.
  [(#6807)](https://github.com/PennyLaneAI/pennylane/pull/6807)

* Specifying gradient keyword arguments as any additional keyword argument to the qnode is deprecated
  and will be removed in v0.42.  The gradient keyword arguments should be passed to the new
  keyword argument `gradient_kwargs` via an explicit dictionary. This change will improve qnode argument
  validation.
  [(#6828)](https://github.com/PennyLaneAI/pennylane/pull/6828)

* The `qml.gradients.hamiltonian_grad` function has been deprecated.
  This gradient recipe is not required with the new operator arithmetic system.
  [(#6849)](https://github.com/PennyLaneAI/pennylane/pull/6849)

* The ``inner_transform_program`` and ``config`` keyword arguments in ``qml.execute`` have been deprecated.
  If more detailed control over the execution is required, use ``qml.workflow.run`` with these arguments instead.
  [(#6822)](https://github.com/PennyLaneAI/pennylane/pull/6822)
  [(#6879)](https://github.com/PennyLaneAI/pennylane/pull/6879)

* The property `MeasurementProcess.return_type` has been deprecated.
  If observable type checking is needed, please use direct `isinstance`; if other text information is needed, please use class name, or another internal temporary private member `_shortname`.
  [(#6841)](https://github.com/PennyLaneAI/pennylane/pull/6841)
  [(#6906)](https://github.com/PennyLaneAI/pennylane/pull/6906)
  [(#6910)](https://github.com/PennyLaneAI/pennylane/pull/6910)

<h3>Internal changes ⚙️</h3>

* `qml.capture.run_autograph` is now idempotent.
  This means `run_autograph(fn) = run_autograph(run_autograph(fn))`.
  [(#7001)](https://github.com/PennyLaneAI/pennylane/pull/7001)

* Minor changes to `DQInterpreter` for speedups with program capture execution.
  [(#6984)](https://github.com/PennyLaneAI/pennylane/pull/6984)

* Globally silences `no-member` pylint issues from jax.
  [(#6987)](https://github.com/PennyLaneAI/pennylane/pull/6987)

* Fix `pylint=3.3.4` errors in source code.
  [(#6980)](https://github.com/PennyLaneAI/pennylane/pull/6980)
  [(#6988)](https://github.com/PennyLaneAI/pennylane/pull/6988)

* Remove `QNode.get_gradient_fn` from source code.
  [(#6898)](https://github.com/PennyLaneAI/pennylane/pull/6898)
  
* The source code has been updated use black 25.1.0.
  [(#6897)](https://github.com/PennyLaneAI/pennylane/pull/6897)

* Improved the `InterfaceEnum` object to prevent direct comparisons to `str` objects.
  [(#6877)](https://github.com/PennyLaneAI/pennylane/pull/6877)

* Added a `QmlPrimitive` class that inherits `jax.core.Primitive` to a new `qml.capture.custom_primitives` module.
  This class contains a `prim_type` property so that we can differentiate between different sets of PennyLane primitives.
  Consequently, `QmlPrimitive` is now used to define all PennyLane primitives.
  [(#6847)](https://github.com/PennyLaneAI/pennylane/pull/6847)

* The `RiemannianGradientOptimizer` has been updated to take advantage of newer features.
  [(#6882)](https://github.com/PennyLaneAI/pennylane/pull/6882)

* Use `keep_intermediate=True` flag to keep Catalyst's IR when testing.
  Also use a different way of testing to see if something was compiled.
  [(#6990)](https://github.com/PennyLaneAI/pennylane/pull/6990)

<h3>Documentation 📝</h3>

* The code example in the docstring for `qml.PauliSentence` now properly copy-pastes.
  [(#6949)](https://github.com/PennyLaneAI/pennylane/pull/6949)

* The docstrings for `qml.unary_mapping`, `qml.binary_mapping`, `qml.christiansen_mapping`,
  `qml.qchem.localize_normal_modes`, and `qml.qchem.VibrationalPES` have been updated to include better
  code examples.
  [(#6717)](https://github.com/PennyLaneAI/pennylane/pull/6717)

* The docstrings for `qml.qchem.localize_normal_modes` and `qml.qchem.VibrationalPES` have been updated to include
  examples that can be copied.
  [(#6834)](https://github.com/PennyLaneAI/pennylane/pull/6834)

* Fixed a typo in the code example for `qml.labs.dla.lie_closure_dense`.
  [(#6858)](https://github.com/PennyLaneAI/pennylane/pull/6858)

* The code example in the docstring for `qml.BasisRotation` was corrected by including `wire_order` in the 
  call to `qml.matrix`.
  [(#6891)](https://github.com/PennyLaneAI/pennylane/pull/6891)

* The docstring of `qml.noise.meas_eq` has been updated to make its functionality clearer.
  [(#6920)](https://github.com/PennyLaneAI/pennylane/pull/6920)

<h3>Bug fixes 🐛</h3>

* `qml.capture.PlxprInterpreter` now flattens pytree arguments before evaluation.
  [(#6975)](https://github.com/PennyLaneAI/pennylane/pull/6975)

* `qml.GlobalPhase.sparse_matrix` now correctly returns a sparse matrix of the same shape as `matrix`.
  [(#6940)](https://github.com/PennyLaneAI/pennylane/pull/6940)

* `qml.expval` no longer silently casts to a real number when observable coefficients are imaginary.
  [(#6939)](https://github.com/PennyLaneAI/pennylane/pull/6939)

* Fixed `qml.wires.Wires` initialization to disallow `Wires` objects as wires labels.
  Now, `Wires` is idempotent, e.g. `Wires([Wires([0]), Wires([1])])==Wires([0, 1])`.
  [(#6933)](https://github.com/PennyLaneAI/pennylane/pull/6933)

* `qml.capture.PlxprInterpreter` now correctly handles propagation of constants when interpreting higher-order primitives
  [(#6913)](https://github.com/PennyLaneAI/pennylane/pull/6913)

* `qml.capture.PlxprInterpreter` now uses `Primitive.get_bind_params` to resolve primitive calling signatures before binding
  primitives.
  [(#6913)](https://github.com/PennyLaneAI/pennylane/pull/6913)

* The interface is now detected from the data in the circuit, not the arguments to the `QNode`. This allows
  interface data to be strictly passed as closure variables and still be detected.
  [(#6892)](https://github.com/PennyLaneAI/pennylane/pull/6892)

* `BasisState` now casts its input to integers.
  [(#6844)](https://github.com/PennyLaneAI/pennylane/pull/6844)

* The `workflow.contstruct_batch` and `workflow.construct_tape` functions now correctly reflect the `mcm_method`
  passed to the `QNode`, instead of assuming the method is always `deferred`.
  [(#6903)](https://github.com/PennyLaneAI/pennylane/pull/6903)

* The `poly_to_angles` function has been improved to correctly work with different interfaces and
  no longer manipulate the input angles tensor internally.
  [(#6979)](https://github.com/PennyLaneAI/pennylane/pull/6979)

* The `QROM` template is upgraded to decompose more efficiently when `work_wires` are not used.
  [#6967)](https://github.com/PennyLaneAI/pennylane/pull/6967)

<h3>Contributors ✍️</h3>

This release contains contributions from (in alphabetical order):

Guillermo Alonso,
Utkarsh Azad,
Henry Chang,
Yushao Chen,
Isaac De Vlugt,
Diksha Dhawan,
Lillian M.A. Frederiksen,
Pietropaolo Frisoni,
Marcus Gisslén,
Korbinian Kottmann,
Christina Lee,
Mudit Pandey,
Andrija Paurevic,
David Wierichs<|MERGE_RESOLUTION|>--- conflicted
+++ resolved
@@ -42,10 +42,9 @@
 
 <h3>Improvements 🛠</h3>
 
-<<<<<<< HEAD
 * Bump `rng_salt` to `v0.40.0`.
   [(#6854)](https://github.com/PennyLaneAI/pennylane/pull/6854)
-=======
+
 * `qml.gradients.hadamard_grad` can now differentiate anything with a generator, and can accept circuits with non-commuting measurements.
 [(#6928)](https://github.com/PennyLaneAI/pennylane/pull/6928)
 
@@ -58,7 +57,6 @@
 
 * `pauli_rep` property is now accessible for `Adjoint` operator when there is a Pauli representation.
   [(#6871)](https://github.com/PennyLaneAI/pennylane/pull/6871)
->>>>>>> 2c3a11f7
 
 * `qml.SWAP` now has sparse representation.
   [(#6965)](https://github.com/PennyLaneAI/pennylane/pull/6965)
