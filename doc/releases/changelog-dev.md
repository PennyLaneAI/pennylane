--- conflicted
+++ resolved
@@ -303,14 +303,12 @@
 
 <h3>Bug fixes 🐛</h3>
 
-<<<<<<< HEAD
 * The probabilities now sum to one using the `torch` interface with `default_dtype` set to `torch.float32`. 
   [(#5462)](https://github.com/PennyLaneAI/pennylane/pull/5462)
-=======
+
 * Fix a bug where the `argnum` kwarg of `qml.gradients.stoch_pulse_grad` references the wrong parameters in a tape,
   creating an inconsistency with other differentiation methods and preventing some use cases.
   [(#5458)](https://github.com/PennyLaneAI/pennylane/pull/5458)
->>>>>>> aa9411d5
 
 * Avoid bounded value failures due to numerical noise with calls to `np.random.binomial`.
   [(#5447)](https://github.com/PennyLaneAI/pennylane/pull/5447)
