# Release 0.44.0-dev (development release)

<h3>New features since last release</h3>

* Users can now set precisions for a larger variety of `ResourceOperator`s in
  :mod:`estimator <pennylane.estimator>` using
  :meth:`ResourceConfig.set_precision <pennylane.estimator.resource_config.ResourceConfig.set_precision>`
  thanks to the addition of the `resource_key` keyword argument.
  [(#8561)](https://github.com/PennyLaneAI/pennylane/pull/8561)

* Users can now estimate the resources of Trotterization for Pauli Hamiltonians, using the new
  :class:`estimator.PauliHamiltonian <pennylane.estimator.compact_hamiltonian.PauliHamiltonian>`
  resource Hamiltonian class and the new
  :class:`estimator.TrotterPauli <pennylane.estimator.templates.TrotterPauli>`
  resource operator.
  [(#8546)](https://github.com/PennyLaneAI/pennylane/pull/8546)

* Users can now perform rapid Clifford+T decomposition with QJIT and program capture enabled,
  using the new :func:`~pennylane.transforms.gridsynth` compilation pass.
  This pass discretizes ``RZ`` and ``PhaseShift`` gates to either the Clifford+T basis or to the PPR basis.
  [(#8609)](https://github.com/PennyLaneAI/pennylane/pull/8609)

* Quantum Automatic Differentiation implemented to allow automatic selection of optimal
  Hadamard gradient differentiation methods per [the paper](https://arxiv.org/pdf/2408.05406).
  [(#8640)](https://github.com/PennyLaneAI/pennylane/pull/8640)

* A new decomposition has been added for the Controlled :class:`~.SemiAdder`,
  which is efficient and skips controlling all gates in its decomposition.
  [(#8423)](https://github.com/PennyLaneAI/pennylane/pull/8423)

* Added a :meth:`~pennylane.devices.DeviceCapabilities.gate_set` method to :class:`~pennylane.devices.DeviceCapabilities`
  that produces a set of gate names to be used as the target gate set in decompositions.
  [(#8522)](https://github.com/PennyLaneAI/pennylane/pull/8522)

* The :func:`~pennylane.transforms.decompose` transform now accepts a `minimize_work_wires` argument. With
  the new graph-based decomposition system activated via :func:`~pennylane.decomposition.enable_graph`,
  and `minimize_work_wires` set to `True`, the decomposition system will select decomposition rules that
  minimizes the maximum number of simultaneously allocated work wires.
  [(#8729)](https://github.com/PennyLaneAI/pennylane/pull/8729)
  [(#8734)](https://github.com/PennyLaneAI/pennylane/pull/8734)

<h4>Pauli product measurements</h4>

* Writing circuits in terms of `Pauli product measurements <https://pennylane.ai/compilation/pauli-product-measurement>`_
  (PPMs) in PennyLane is now possible with the new :func:`~.pauli_measure` function.
  Using this function in tandem with :class:`~.PauliRot` to represent Pauli product rotations (PPRs) unlocks surface-code fault-tolerant quantum computing research spurred from `A Game of Surface Codes <http://arxiv.org/abs/1808.02892>`_.
  [(#8461)](https://github.com/PennyLaneAI/pennylane/pull/8461)
  [(#8631)](https://github.com/PennyLaneAI/pennylane/pull/8631)
  [(#8623)](https://github.com/PennyLaneAI/pennylane/pull/8623)
  [(#8663)](https://github.com/PennyLaneAI/pennylane/pull/8663)
  [(#8692)](https://github.com/PennyLaneAI/pennylane/pull/8692)

  The new :func:`~.pauli_measure` function is currently only for analysis on the ``null.qubit`` device, which allows for resource tracking with :func:`~.specs` and circuit inspection with :func:`~.drawer.draw`.

  In the following example, a measurement of the ``XY`` Pauli product on wires ``0`` and ``2`` is performed
  using :func:`~.pauli_measure`, followed by application of a :class:`~.PauliX` gate conditional on
  the outcome of the PPM:

  ```python
  import pennylane as qml
  
  dev = qml.device("null.qubit", wires=3)

  @qml.qnode(dev)
  def circuit():
      qml.Hadamard(0)
      qml.Hadamard(2)
      qml.PauliRot(np.pi / 4, pauli_word="XYZ", wires=[0, 1, 2])
      ppm = qml.pauli_measure(pauli_word="XY", wires=[0, 2])
      qml.cond(ppm, qml.X)(wires=1)
      return qml.expval(qml.Z(0))
  ```

  ```pycon
  >>> print(qml.draw(circuit)())
  0: ──H─╭RXYZ(0.79)─╭┤↗X├────┤  <Z>
  1: ────├RXYZ(0.79)─│──────X─┤
  2: ──H─╰RXYZ(0.79)─╰┤↗Y├──║─┤
                       ╚════╝
  ```

  By appliying the :func:`~.specs` function to the circuit above, you can easily determine its resource information.
  In this case, in addition to other gates, we can see that the circuit includes one PPR and one PPM operation (represented
  by the :class:`~.PauliRot` and :class:`~.ops.mid_measure.pauli_measure.PauliMeasure` gate types):

  ```pycon
  >>> print(qml.specs(circuit)()['resources'])
  Total qubit allocations: 3
  Total gates: 5
  Circuit depth: 4

  Gate types:
    Hadamard: 2
    PauliRot: 1
    PauliMeasure: 1
    Conditional(PauliX): 1

  Measurements:
    expval(PauliZ): 1
  ```

<h4> Compile Pipeline and Transforms </h4>

* Arithmetic dunder methods (`__add__`, `__mul__`, `__rmul__`) have been added to 
  :class:`~.transforms.core.TransformDispatcher`, :class:`~.transforms.core.TransformContainer`, 
  and :class:`~.CompilePipeline` (previously known as the `TransformProgram`) to enable intuitive composition of transform programs using `+` and `*` operators.
  [(#8703)](https://github.com/PennyLaneAI/pennylane/pull/8703)

* `TransformProgram` now has a new method `remove` to remove all bound transforms that match the input.
  [(#8751)](https://github.com/PennyLaneAI/pennylane/pull/8751)

* In the past, calling a transform with only arguments or keyword but no tapes would raise an error.
  Now, two transforms can be concatenated naturally as

  ```python
  decompose(gate_set=gate_set) + merge_rotations(1e-6)
  ```

  [(#8730)](https://github.com/PennyLaneAI/pennylane/pull/8730)

* `@partial` is not needed anymore for using transforms as decorators with arguments.
  Now, the following two usages are equivalent:

  ```python
  @partial(qml.transforms.decompose, gate_set={qml.RX, qml.CNOT})
  @qml.qnode(qml.device('default.qubit', wires=2))
  def circuit():
      qml.Hadamard(wires=0)
      qml.CZ(wires=[0,1])
      return qml.expval(qml.Z(0))
  ```

  ```python
  @qml.transforms.decompose(gate_set={qml.RX, qml.CNOT})
  @qml.qnode(qml.device('default.qubit', wires=2))
  def circuit():
      qml.Hadamard(wires=0)
      qml.CZ(wires=[0,1])
      return qml.expval(qml.Z(0))
  ```

  [(#8730)](https://github.com/PennyLaneAI/pennylane/pull/8730)
  [(#8754)](https://github.com/PennyLaneAI/pennylane/pull/8754)

* The `TransformProgram` has been renamed to :class:`~pennylane.transforms.core.CompilePipeline`, and uses of
  the term "transform program" has been updated to "compile pipeline" across the codebase. The class is still
  accessible as `TransformProgram` from `pennylane.transforms.core`, but the module `pennylane.transforms.core.transform_program`
  has been renamed to `pennylane.transforms.core.compile_pipeline`, and the old name is no longer available.
  [(#8735)](https://github.com/PennyLaneAI/pennylane/pull/8735)

* The :class:`~pennylane.transforms.core.CompilePipeline` (previously known as `TransformProgram`)
  is available at the top level namespace as `qml.CompilePipeline`.
  [(#8735)](https://github.com/PennyLaneAI/pennylane/pull/8735)

* Now `CompilePipeline` can dispatch to anything individual transforms can dispatch onto, including
  QNodes.
  [(#8731)](https://github.com/PennyLaneAI/pennylane/pull/8731)

* :class:`~.transforms.core.TransformContainer` has been renamed to :class:`~.transforms.core.BoundTransform`.
  The old name is still available in the same location.
  [(#8753)](https://github.com/PennyLaneAI/pennylane/pull/8753)
* The :class:`~.CompilePipeline` (previously known as the `TransformProgram`) can now be constructed
  more flexibility with a variable number of arguments that are of types `TransformDispatcher`,
  `TransformContainer`, or other `CompilePipeline`s.
  [(#8750)](https://github.com/PennyLaneAI/pennylane/pull/8750)

<h3>Improvements 🛠</h3>

* The `ResourcesUndefinedError` has been removed from the `adjoint`, `ctrl`, and `pow` resource
  decomposition methods of `ResourceOperator` to avoid using errors as control flow.
  [(#8598)](https://github.com/PennyLaneAI/pennylane/pull/8598)
  
* Improved :mod:`estimator <pennylane.estimator>`'s
  resource decomposition of `PauliRot` to match the optimal resources
  for certain special cases of Pauli strings (e.g. for `XX` and `YY` type Pauli strings).
  [(#8562)](https://github.com/PennyLaneAI/pennylane/pull/8562)

* Added a new decomposition, `_decompose_2_cnots`, for the two-qubit decomposition for `QubitUnitary`.
  It supports the analytical decomposition a two-qubit unitary known to require exactly 2 CNOTs.
  [(#8666)](https://github.com/PennyLaneAI/pennylane/issues/8666)

* Quantum compilation passes in MLIR and XDSL can now be applied using the core PennyLane transform
  infrastructure, instead of using Catalyst-specific tools. This is made possible by a new argument in
  :func:`~pennylane.transform` and `~.TransformDispatcher` called ``pass_name``, which accepts a string
  corresponding to the name of the compilation pass.
  The ``pass_name`` argument ensures that the given compilation pass will be used when qjit'ing a
  workflow, where the pass is performed in MLIR or xDSL.
  [(#8539)](https://github.com/PennyLaneAI/pennylane/pull/8539)

* `Operator.decomposition` will fallback to the first entry in `qml.list_decomps` if the `Operator.compute_decomposition`
  method is not overridden.
  [(#8686)](https://github.com/PennyLaneAI/pennylane/pull/8686)

* A new :func:`~.marker` function allows for easy inspection at particular points in a transform program
  with :func:`~.specs` and :func:`~.drawer.draw` instead of having to increment ``level``
  by integer amounts when not using any Catalyst passes.
  [(#8684)](https://github.com/PennyLaneAI/pennylane/pull/8684)

  The :func:`~.marker` function works like a transform in PennyLane, and can be deployed as
  a decorator on top of QNodes:

  ```
  @qml.marker(level="rotations-merged")
  @qml.transforms.merge_rotations
  @qml.marker(level="my-level")
  @qml.transforms.cancel_inverses
  @qml.transforms.decompose(gate_set={qml.RX})
  @qml.qnode(qml.device('lightning.qubit'))
  def circuit():
      qml.RX(0.2,0)
      qml.X(0)
      qml.X(0)
      qml.RX(0.2, 0)
      return qml.state()
  ```

  The string supplied to ``marker`` can then be used as an argument to ``level`` in ``draw``
  and ``specs``, showing the cumulative result of applying transforms up to the marker:

  ```pycon
  >>> print(qml.draw(circuit, level="my-level")())
  0: ──RX(0.20)──RX(3.14)──RX(3.14)──RX(0.20)─┤  State
  >>> print(qml.draw(circuit, level="rotations-merged")())
  0: ──RX(6.68)─┤  State
  ```

* `qml.for_loop` will now fall back to a standard Python `for` loop if capturing a condensed, structured loop fails
  with program capture enabled.
  [(#8615)](https://github.com/PennyLaneAI/pennylane/pull/8615)

* `qml.cond` will now use standard Python logic if all predicates have concrete values. A nested
  control flow primitive will no longer be captured as it is not needed.
  [(#8634)](https://github.com/PennyLaneAI/pennylane/pull/8634)

* The `~.BasisRotation` graph decomposition was re-written in a qjit friendly way with PennyLane control flow.
  [(#8560)](https://github.com/PennyLaneAI/pennylane/pull/8560)
  [(#8608)](https://github.com/PennyLaneAI/pennylane/pull/8608)
  [(#8620)](https://github.com/PennyLaneAI/pennylane/pull/8620)

* The new graph based decompositions system enabled via :func:`~.decomposition.enable_graph` now supports the following
  additional templates.
  [(#8520)](https://github.com/PennyLaneAI/pennylane/pull/8520)
  [(#8515)](https://github.com/PennyLaneAI/pennylane/pull/8515)
  [(#8516)](https://github.com/PennyLaneAI/pennylane/pull/8516)
  [(#8555)](https://github.com/PennyLaneAI/pennylane/pull/8555)
  [(#8558)](https://github.com/PennyLaneAI/pennylane/pull/8558)
  [(#8538)](https://github.com/PennyLaneAI/pennylane/pull/8538)
  [(#8534)](https://github.com/PennyLaneAI/pennylane/pull/8534)
  [(#8582)](https://github.com/PennyLaneAI/pennylane/pull/8582)
  [(#8543)](https://github.com/PennyLaneAI/pennylane/pull/8543)
  [(#8554)](https://github.com/PennyLaneAI/pennylane/pull/8554)
  [(#8616)](https://github.com/PennyLaneAI/pennylane/pull/8616)
  [(#8602)](https://github.com/PennyLaneAI/pennylane/pull/8602)
  [(#8600)](https://github.com/PennyLaneAI/pennylane/pull/8600)
  [(#8601)](https://github.com/PennyLaneAI/pennylane/pull/8601)
  [(#8595)](https://github.com/PennyLaneAI/pennylane/pull/8595)
  [(#8586)](https://github.com/PennyLaneAI/pennylane/pull/8586)
  [(#8614)](https://github.com/PennyLaneAI/pennylane/pull/8614)

  - :class:`~.QSVT`
  - :class:`~.AmplitudeEmbedding`
  - :class:`~.AllSinglesDoubles`
  - :class:`~.SimplifiedTwoDesign`
  - :class:`~.GateFabric`
  - :class:`~.AngleEmbedding`
  - :class:`~.IQPEmbedding`
  - :class:`~.kUpCCGSD`
  - :class:`~.QAOAEmbedding`
  - :class:`~.BasicEntanglerLayers`
  - :class:`~.HilbertSchmidt`
  - :class:`~.LocalHilbertSchmidt`
  - :class:`~.QuantumMonteCarlo`
  - :class:`~.ArbitraryUnitary`
  - :class:`~.ApproxTimeEvolution`
  - :class:`~.ParticleConservingU2`
  - :class:`~.ParticleConservingU1`
  - :class:`~.CommutingEvolution`

* Added a keyword argument ``recursive`` to ``qml.transforms.cancel_inverses`` that enables
  recursive cancellation of nested pairs of mutually inverse gates. This makes the transform
  more powerful, because it can cancel larger blocks of inverse gates without having to scan
  the circuit from scratch. By default, the recursive cancellation is enabled (``recursive=True``).
  To obtain previous behaviour, disable it by setting ``recursive=False``.
  [(#8483)](https://github.com/PennyLaneAI/pennylane/pull/8483)

* `qml.grad` and `qml.jacobian` now lazily dispatch to catalyst and program
  capture, allowing for `qml.qjit(qml.grad(c))` and `qml.qjit(qml.jacobian(c))` to work.
  [(#8382)](https://github.com/PennyLaneAI/pennylane/pull/8382)

* Both the generic and transform-specific application behavior of a `qml.transforms.core.TransformDispatcher`
  can be overwritten with `TransformDispatcher.generic_register` and `my_transform.register`.
  [(#7797)](https://github.com/PennyLaneAI/pennylane/pull/7797)

* With capture enabled, measurements can now be performed on Operator instances passed as closure
  variables from outside the workflow scope.
  [(#8504)](https://github.com/PennyLaneAI/pennylane/pull/8504)

* Users can now estimate the resources for quantum circuits that contain or decompose into
  any of the following symbolic operators: :class:`~.ChangeOpBasis`, :class:`~.Prod`,
  :class:`~.Controlled`, :class:`~.ControlledOp`, :class:`~.Pow`, and :class:`~.Adjoint`.
  [(#8464)](https://github.com/PennyLaneAI/pennylane/pull/8464)

* Wires can be specified via `range` with program capture and autograph.
  [(#8500)](https://github.com/PennyLaneAI/pennylane/pull/8500)

* The :func:`~pennylane.transforms.decompose` transform no longer raises an error if both `gate_set` and
  `stopping_condition` are provided, or if `gate_set` is a dictionary, when the new graph-based decomposition
  system is disabled.
  [(#8532)](https://github.com/PennyLaneAI/pennylane/pull/8532)

* A new decomposition has been added to :class:`pennylane.Toffoli`. This decomposition uses one
  work wire and :class:`pennylane.TemporaryAND` operators to reduce the resources needed.
  [(#8549)](https://github.com/PennyLaneAI/pennylane/pull/8549)

* The :func:`~pennylane.pauli_decompose` now supports decomposing scipy's sparse matrices,
  allowing for efficient decomposition of large matrices that cannot fit in memory when written as
  dense arrays.
  [(#8612)](https://github.com/PennyLaneAI/pennylane/pull/8612)
  
* A decomposition has been added to the adjoint of :class:`pennylane.TemporaryAND`. This decomposition relies on mid-circuit measurments and does not require any T gates.
  [(#8633)](https://github.com/PennyLaneAI/pennylane/pull/8633)

* The graph-based decomposition system now supports decomposition rules that contains mid-circuit measurements.
  [(#8079)](https://github.com/PennyLaneAI/pennylane/pull/8079)

* The `~pennylane.estimator.compact_hamiltonian.CDFHamiltonian`, `~pennylane.estimator.compact_hamiltonian.THCHamiltonian`,
  `~pennylane.estimator.compact_hamiltonian.VibrationalHamiltonian`, and `~pennylane.estimator.compact_hamiltonian.VibronicHamiltonian`
  classes were modified to take the 1-norm of the Hamiltonian as an optional argument.
  [(#8697)](https://github.com/PennyLaneAI/pennylane/pull/8697)

* New decomposition rules that decompose to :class:`~.PauliRot` are added for the following operators.
  [(#8700)](https://github.com/PennyLaneAI/pennylane/pull/8700)
  [(#8704)](https://github.com/PennyLaneAI/pennylane/pull/8704)

  - :class:`~.CRX`, :class:`~.CRY`, :class:`~.CRZ`
  - :class:`~.ControlledPhaseShift`
  - :class:`~.IsingXX`, :class:`~.IsingYY`, :class:`~.IsingZZ`
  - :class:`~.PSWAP`
  - :class:`~.RX`, :class:`~.RY`, :class:`~.RZ`
  - :class:`~.SingleExcitation`, :class:`~.DoubleExcitation`
  - :class:`~.SWAP`, :class:`~.ISWAP`, :class:`~.SISWAP`
  - :class:`~.CY`, :class:`~.CZ`, :class:`~.CSWAP`, :class:`~.CNOT`, :class:`~.Toffoli`

<h3>Breaking changes 💔</h3>

* The output format of `qml.specs` has been restructured into a dataclass to streamline the outputs.
  Some legacy information has been removed from the new output format.
  [(#8713)](https://github.com/PennyLaneAI/pennylane/pull/8713)

* The unified compiler, implemented in the `qml.compiler.python_compiler` submodule, has been removed from PennyLane.
  It has been migrated to Catalyst, available as `catalyst.python_interface`.
  [(#8662)](https://github.com/PennyLaneAI/pennylane/pull/8662)

* `qml.transforms.map_wires` no longer supports plxpr transforms.
  [(#8683)](https://github.com/PennyLaneAI/pennylane/pull/8683)

* ``QuantumScript.to_openqasm`` has been removed. Please use ``qml.to_openqasm`` instead. This removes duplicated
  functionality for converting a circuit to OpenQASM code.
  [(#8499)](https://github.com/PennyLaneAI/pennylane/pull/8499)

* Providing ``num_steps`` to :func:`pennylane.evolve`, :func:`pennylane.exp`, :class:`pennylane.ops.Evolution`,
  and :class:`pennylane.ops.Exp` has been disallowed. Instead, use :class:`~.TrotterProduct` for approximate
  methods, providing the ``n`` parameter to perform the Suzuki-Trotter product approximation of a Hamiltonian
  with the specified number of Trotter steps.
  [(#8474)](https://github.com/PennyLaneAI/pennylane/pull/8474)

  As a concrete example, consider the following case:

  .. code-block:: python

    coeffs = [0.5, -0.6]
    ops = [qml.X(0), qml.X(0) @ qml.Y(1)]
    H_flat = qml.dot(coeffs, ops)

  Instead of computing the Suzuki-Trotter product approximation as:

  ```pycon
  >>> qml.evolve(H_flat, num_steps=2).decomposition()
  [RX(0.5, wires=[0]),
  PauliRot(-0.6, XY, wires=[0, 1]),
  RX(0.5, wires=[0]),
  PauliRot(-0.6, XY, wires=[0, 1])]
  ```

  The same result can be obtained using :class:`~.TrotterProduct` as follows:

  ```pycon
  >>> decomp_ops = qml.adjoint(qml.TrotterProduct(H_flat, time=1.0, n=2)).decomposition()
  >>> [simp_op for op in decomp_ops for simp_op in map(qml.simplify, op.decomposition())]
  [RX(0.5, wires=[0]),
  PauliRot(-0.6, XY, wires=[0, 1]),
  RX(0.5, wires=[0]),
  PauliRot(-0.6, XY, wires=[0, 1])]
  ```

* The value ``None`` has been removed as a valid argument to the ``level`` parameter in the
  :func:`pennylane.workflow.get_transform_program`, :func:`pennylane.workflow.construct_batch`,
  :func:`pennylane.draw`, :func:`pennylane.draw_mpl`, and :func:`pennylane.specs` transforms.
  Please use ``level='device'`` instead to apply the transform at the device level.
  [(#8477)](https://github.com/PennyLaneAI/pennylane/pull/8477)

* Access to ``add_noise``, ``insert`` and noise mitigation transforms from the ``pennylane.transforms`` module is deprecated.
  Instead, these functions should be imported from the ``pennylane.noise`` module.
  [(#8477)](https://github.com/PennyLaneAI/pennylane/pull/8477)

* ``qml.qnn.cost.SquaredErrorLoss`` has been removed. Instead, this hybrid workflow can be accomplished
  with a function like ``loss = lambda *args: (circuit(*args) - target)**2``.
  [(#8477)](https://github.com/PennyLaneAI/pennylane/pull/8477)

* Some unnecessary methods of the ``qml.CircuitGraph`` class have been removed:
  [(#8477)](https://github.com/PennyLaneAI/pennylane/pull/8477)

  - ``print_contents`` in favor of ``print(obj)``
  - ``observables_in_order`` in favor of ``observables``
  - ``operations_in_order`` in favor of ``operations``
  - ``ancestors_in_order(obj)`` in favor of ``ancestors(obj, sort=True)``
  - ``descendants_in_order(obj)`` in favor of ``descendants(obj, sort=True)``

* ``pennylane.devices.DefaultExecutionConfig`` has been removed. Instead, use
  ``qml.devices.ExecutionConfig()`` to create a default execution configuration.
  [(#8470)](https://github.com/PennyLaneAI/pennylane/pull/8470)

* Specifying the ``work_wire_type`` argument in ``qml.ctrl`` and other controlled operators as ``"clean"`` or
  ``"dirty"`` is disallowed. Use ``"zeroed"`` to indicate that the work wires are initially in the :math:`|0\rangle`
  state, and ``"borrowed"`` to indicate that the work wires can be in any arbitrary state. In both cases, the
  work wires are assumed to be restored to their original state upon completing the decomposition.
  [(#8470)](https://github.com/PennyLaneAI/pennylane/pull/8470)

* `QuantumScript.shape` and `QuantumScript.numeric_type` are removed. The corresponding `MeasurementProcess`
  methods should be used instead.
  [(#8468)](https://github.com/PennyLaneAI/pennylane/pull/8468)

* `MeasurementProcess.expand` is removed.
  `qml.tape.QuantumScript(mp.obs.diagonalizing_gates(), [type(mp)(eigvals=mp.obs.eigvals(), wires=mp.obs.wires)])`
  can be used instead.
  [(#8468)](https://github.com/PennyLaneAI/pennylane/pull/8468)

* The `qml.QNode.add_transform` method is removed.
  Instead, please use `QNode.transform_program.push_back(transform_container=transform_container)`.
  [(#8468)](https://github.com/PennyLaneAI/pennylane/pull/8468)

* The `TransformProgram` has been renamed to :class:`~pennylane.transforms.core.CompilePipeline`, and uses of
  the term "transform program" has been updated to "compile pipeline" across the codebase. The class is still
  accessible as `TransformProgram` from `pennylane.transforms.core`, but the module `pennylane.transforms.core.transform_program`
  has been renamed to `pennylane.transforms.core.compile_pipeline`, and the old name is no longer available.
  [(#8735)](https://github.com/PennyLaneAI/pennylane/pull/8735)

<h3>Deprecations 👋</h3>

* Maintenance support of NumPy<2.0 is deprecated as of v0.44 and will be completely dropped in v0.45.
  Future versions of PennyLane will only work with NumPy>=2.0.
  We recommend upgrading your version of NumPy to benefit from enhanced support and features.
  [(#8578)](https://github.com/PennyLaneAI/pennylane/pull/8578)
  [(#8497)](https://github.com/PennyLaneAI/pennylane/pull/8497)

* The ``custom_decomps`` keyword argument to ``qml.device`` has been deprecated and will be removed
  in 0.45. Instead, with ``qml.decomposition.enable_graph()``, new decomposition rules can be defined as
  quantum functions with registered resources. See :mod:`pennylane.decomposition` for more details.

* `qml.measure`, `qml.measurements.MidMeasureMP`, `qml.measurements.MeasurementValue`,
  and `qml.measurements.get_mcm_predicates` are now located in `qml.ops.mid_measure`.
  `MidMeasureMP` is now renamed to `MidMeasure`.
  `qml.measurements.find_post_processed_mcms` is now `qml.devices.qubit.simulate._find_post_processed_mcms`,
  and is being made private, as it is an utility for tree-traversal.
  [(#8466)](https://github.com/PennyLaneAI/pennylane/pull/8466)

* The ``pennylane.operation.Operator.is_hermitian`` property has been deprecated and renamed
  to ``pennylane.operation.Operator.is_verified_hermitian`` as it better reflects the functionality of this property.
  The deprecated access through ``is_hermitian`` will be removed in PennyLane v0.45.
  Alternatively, consider using the ``pennylane.is_hermitian`` function instead as it provides a more reliable check for hermiticity.
  Please be aware that it comes with a higher computational cost.
  [(#8494)](https://github.com/PennyLaneAI/pennylane/pull/8494)

* Access to the follow functions and classes from the ``pennylane.resources`` module are deprecated. Instead, these functions must be imported from the ``pennylane.estimator`` module.
  [(#8484)](https://github.com/PennyLaneAI/pennylane/pull/8484)

  - ``qml.estimator.estimate_shots`` in favor of ``qml.resources.estimate_shots``
  - ``qml.estimator.estimate_error`` in favor of ``qml.resources.estimate_error``
  - ``qml.estimator.FirstQuantization`` in favor of ``qml.resources.FirstQuantization``
  - ``qml.estimator.DoubleFactorization`` in favor of ``qml.resources.DoubleFactorization``

* ``argnum`` has been renamed ``argnums`` for ``qml.grad``, ``qml.jacobian``, ``qml.jvp`` and ``qml.vjp``.
  [(#8496)](https://github.com/PennyLaneAI/pennylane/pull/8496)
  [(#8481)](https://github.com/PennyLaneAI/pennylane/pull/8481)

* The :func:`pennylane.devices.preprocess.mid_circuit_measurements` transform is deprecated. Instead,
  the device should determine which mcm method to use, and explicitly include :func:`~pennylane.transforms.dynamic_one_shot`
  or :func:`~pennylane.transforms.defer_measurements` in its preprocess transforms if necessary.
  [(#8467)](https://github.com/PennyLaneAI/pennylane/pull/8467)

* Passing a function to the ``gate_set`` argument in the :func:`~pennylane.transforms.decompose` transform
  is deprecated. The ``gate_set`` argument expects a static iterable of operator type and/or operator names,
  and the function should be passed to the ``stopping_condition`` argument instead.
  [(#8533)](https://github.com/PennyLaneAI/pennylane/pull/8533)

  The example below illustrates how you can provide a function as the ``stopping_condition`` in addition to providing a
  ``gate_set``. The decomposition of each operator will then stop once it reaches the gates in the ``gate_set`` or the
  ``stopping_condition`` is satisfied.

  ```python
  import pennylane as qml
  
  @qml.transforms.decompose(gate_set={"H", "T", "CNOT"}, stopping_condition=lambda op: len(op.wires) <= 2)
  @qml.qnode(qml.device("default.qubit"))
  def circuit():
      qml.Hadamard(wires=[0])
      qml.Toffoli(wires=[0,1,2])
      return qml.expval(qml.Z(0))
  ```

  ```pycon
  >>> print(qml.draw(circuit)())
  0: ──H────────╭●───────────╭●────╭●──T──╭●─┤  <Z>
  1: ────╭●─────│─────╭●─────│───T─╰X──T†─╰X─┤
  2: ──H─╰X──T†─╰X──T─╰X──T†─╰X──T──H────────┤
  ```

<h3>Internal changes ⚙️</h3>

* `qml.cond`, the `QNode`, transforms, `qml.grad`, and `qml.jacobian` no longer treat all keyword arguments as static
  arguments. They are instead treated as dynamic, numerical inputs, matching the behaviour of Jax and Catalyst.
  [(#8290)](https://github.com/PennyLaneAI/pennylane/pull/8290)

* To adjust to the Python 3.14, some error messages expectations have been updated in tests; `get_type_str` added a special branch to handle `Union`.
  [(#8568)](https://github.com/PennyLaneAI/pennylane/pull/8568)

* Bump `jax` version to `0.7.1` for `capture` module.
  [(#8715)](https://github.com/PennyLaneAI/pennylane/pull/8715)

* Bump `jax` version to `0.7.0` for `capture` module.
  [(#8701)](https://github.com/PennyLaneAI/pennylane/pull/8701)

* Improve error handling when using PennyLane's experimental program capture functionality with an incompatible JAX version.
  [(#8723)](https://github.com/PennyLaneAI/pennylane/pull/8723)

* Bump `autoray` package version to `0.8.2`.
  [(#8674)](https://github.com/PennyLaneAI/pennylane/pull/8674)

* Update the schedule of nightly TestPyPI uploads to occur at the end rather than the beginning of all week days.
  [(#8672)](https://github.com/PennyLaneAI/pennylane/pull/8672)

* Add workflow to bump Catalyst and Lightning versions in the RC branch, create a new release tag and draft release, tag the RC branch, and create a PR to merge the RC branch into master.
  [(#8352)](https://github.com/PennyLaneAI/pennylane/pull/8352)

* Added `MCM_METHOD` and `POSTSELECT_MODE` `StrEnum` objects to improve validation and handling of `MCMConfig` creation.
  [(#8596)](https://github.com/PennyLaneAI/pennylane/pull/8596)

* Updated various docstrings to be compatible with the new documentation testing approach.
  [(#8635)](https://github.com/PennyLaneAI/pennylane/pull/8635)

* In program capture, transforms now have a single transform primitive that have a `transform` param that stores
  the `TransformDispatcher`. Before, each transform had its own primitive stored on the
  `TransformDispatcher._primitive` private property. It proved difficult to keep maintaining dispatch behaviour
  for every single transform.
  [(#8576)](https://github.com/PennyLaneAI/pennylane/pull/8576)
  [(#8639)](https://github.com/PennyLaneAI/pennylane/pull/8639)

* Updated documentation check workflow to run on pull requests on `v[0-9]+\.[0-9]+\.[0-9]+-docs` branches.
  [(#8590)](https://github.com/PennyLaneAI/pennylane/pull/8590)

* When program capture is enabled, there is no longer caching of the jaxpr on the QNode.
  [(#8629)](https://github.com/PennyLaneAI/pennylane/pull/8629)

* The `grad` and `jacobian` primitives now store the function under `fn`. There is also now a single `jacobian_p`
  primitive for use in program capture.
  [(#8357)](https://github.com/PennyLaneAI/pennylane/pull/8357)

* Update versions for `pylint`, `isort` and `black` in `format.yml`
  [(#8506)](https://github.com/PennyLaneAI/pennylane/pull/8506)

* Reclassifies `registers` as a tertiary module for use with tach.
  [(#8513)](https://github.com/PennyLaneAI/pennylane/pull/8513)

* The :class:`~pennylane.devices.LegacyDeviceFacade` is slightly refactored to implement `setup_execution_config` and `preprocess_transforms`
  separately as opposed to implementing a single `preprocess` method. Additionally, the `mid_circuit_measurements` transform has been removed
  from the preprocess transform program. Instead, the best mcm method is chosen in `setup_execution_config`. By default, the ``_capabilities``
  dictionary is queried for the ``"supports_mid_measure"`` property. If the underlying device defines a TOML file, the ``supported_mcm_methods``
  field in the TOML file is used as the source of truth.
  [(#8469)](https://github.com/PennyLaneAI/pennylane/pull/8469)
  [(#8486)](https://github.com/PennyLaneAI/pennylane/pull/8486)
  [(#8495)](https://github.com/PennyLaneAI/pennylane/pull/8495)

* The various private functions of the :class:`~pennylane.estimator.FirstQuantization` class have
  been modified to avoid using `numpy.matrix` as this function is deprecated.
  [(#8523)](https://github.com/PennyLaneAI/pennylane/pull/8523)

* The `ftqc` module now includes dummy transforms for several Catalyst/MLIR passes (`to-ppr`, `commute-ppr`, `merge-ppr-ppm`,
  `decompose-clifford-ppr`, `decompose-non-clifford-ppr`, `ppr-to-ppm`, `ppr-to-mbqc` and `reduce-t-depth`), to allow them to
  be captured as primitives in PLxPR and mapped to the MLIR passes in Catalyst. This enables using the passes with the unified
  compiler and program capture.
  [(#8519)](https://github.com/PennyLaneAI/pennylane/pull/8519)
  [(#8544)](https://github.com/PennyLaneAI/pennylane/pull/8544)

* The decompositions for several templates have been updated to use
  :class:`~.ops.op_math.ChangeOpBasis`, which makes their decompositions more resource efficient
  by eliminating unnecessary controlled operations. The templates include :class:`~.PhaseAdder`,
  :class:`~.TemporaryAND`, :class:`~.QSVT`, and :class:`~.SelectPauliRot`.
  [(#8490)](https://github.com/PennyLaneAI/pennylane/pull/8490)
  [(#8577)](https://github.com/PennyLaneAI/pennylane/pull/8577)
  [(#8721)](https://github.com/PennyLaneAI/pennylane/issues/8721)

* The constant to convert the length unit Bohr to Angstrom in ``qml.qchem`` is updated to use scipy
  constants.
  [(#8537)](https://github.com/PennyLaneAI/pennylane/pull/8537)

* Solovay-Kitaev decomposition using the :func:`~.clifford_t_decompostion` transform
  with ``method="sk"`` or directly via :func:`~.ops.sk_decomposition` now raises a more
  informative ``RuntimeError`` when used with JAX-JIT or :func:`~.qjit`.
  [(#8489)](https://github.com/PennyLaneAI/pennylane/pull/8489)

<<<<<<< HEAD
* The `is_xdsl_pass` function has been added to the `pennylane.compiler.python_compiler.pass_api` module.
  This function checks if a pass name corresponds to an xDSL implemented pass.
  [(#8572)](https://github.com/PennyLaneAI/pennylane/pull/8572)

* The :func:`~pennylane.compiler.python_compiler.Compiler.run` method now accepts a string as input,
  which is parsed and transformed with xDSL.
  [(#8587)](https://github.com/PennyLaneAI/pennylane/pull/8587)

* The `_get_decomposition` and `_update_counts_from_compressed_op` methods in `pennylane/estimator/estimate.py` were updated to directly call the base class's `symbolic_resource_decomp` method, simplifying the decomposition pipeline.
  [(#8641)](https://github.com/PennyLaneAI/pennylane/pull/8641)
  
* The `convert_to_mbqc_formalism` compilation pass now outlines the operations to represent a gate
  in the MBQC formalism into subroutines in order to reduce the IR size for large programs.
  [(#8619)](https://github.com/PennyLaneAI/pennylane/pull/8619)

=======
* Added a `skip_decomp_matrix_check` argument to :func:`~pennylane.ops.functions.assert_valid` that
  allows the test to skip the matrix check part of testing a decomposition rule but still verify
  that the resource function is correct.
  [(#8687)](https://github.com/PennyLaneAI/pennylane/pull/8687)
>>>>>>> ad151d4d

<h3>Documentation 📝</h3>

* The documentation of ``qml.transforms.rz_phase_gradient`` has been updated with respect to the
  sign convention of phase gradient states, how it prepares the phase gradient state in the code
  example, and the verification of the code example result.

* The code example in the documentation for ``qml.decomposition.register_resources`` has been
  updated to adhere to renamed keyword arguments and default behaviour of ``max_work_wires``.
  [(#8536)](https://github.com/PennyLaneAI/pennylane/pull/8536)

* The docstring for ``qml.device`` has been updated to include a section on custom decompositions,
  and a warning about the removal of the ``custom_decomps`` kwarg in v0.45. Additionally, the page
  :doc:`Building a plugin <../development/plugins>` now includes instructions on using
  the :func:`~pennylane.devices.preprocess.decompose` transform for device-level decompositions.
  The documentation for :doc:`Compiling circuits <../introduction/compiling_circuits>` has also been
  updated with a warning message about ``custom_decomps`` future removal.
  [(#8492)](https://github.com/PennyLaneAI/pennylane/pull/8492)
  [(#8564)](https://github.com/PennyLaneAI/pennylane/pull/8564)

A warning message has been added to :doc:`Building a plugin <../development/plugins>`
  docstring for ``qml.device`` has been updated to include a section on custom decompositions,
  and a warning about the removal of the ``custom_decomps`` kwarg in v0.44. Additionally, the page
  :doc:`Building a plugin <../development/plugins>` now includes instructions on using
  the :func:`~pennylane.devices.preprocess.decompose` transform for device-level decompositions.
  [(#8492)](https://github.com/PennyLaneAI/pennylane/pull/8492)

* Improves documentation in the transforms module and adds documentation testing for it.
  [(#8557)](https://github.com/PennyLaneAI/pennylane/pull/8557)

<h3>Bug fixes 🐛</h3>

* Handles floating point errors in the norm of the state when applying
  mid circuit measurements.
  [(#8741)](https://github.com/PennyLaneAI/pennylane/pull/8741)

* Update `interface-unit-tests.yml` to use its input parameter `pytest_additional_args` when running pytest.
  [(#8705)](https://github.com/PennyLaneAI/pennylane/pull/8705)

* Fixes a bug where in `resolve_work_wire_type` we incorrectly returned a value of `zeroed` if `both work_wires`
  and `base_work_wires` were empty, causing an incorrect work wire type.
  [(#8718)](https://github.com/PennyLaneAI/pennylane/pull/8718)

* The warnings-as-errors CI action was failing due to an incompatibility between `pytest-xdist` and `pytest-benchmark`.
  Disabling the benchmark package allows the tests to be collected an executed.
  [(#8699)](https://github.com/PennyLaneAI/pennylane/pull/8699)

* Adds an `expand_transform` to `param_shift_hessian` to pre-decompose
  operations till they are supported.
  [(#8698)](https://github.com/PennyLaneAI/pennylane/pull/8698)

* Fixes a bug in `default.mixed` device where certain diagonal operations were incorrectly
  reshaped during application when using broadcasting.
  [(#8593)](https://github.com/PennyLaneAI/pennylane/pull/8593)

* Add an exception to the warning for unsolved operators within the graph-based decomposition
  system if the unsolved operators are :class:`.allocation.Allocate` or :class:`.allocation.Deallocate`.
  [(#8553)](https://github.com/PennyLaneAI/pennylane/pull/8553)

* Fixes a bug in `clifford_t_decomposition` with `method="gridsynth"` and qjit, where using cached decomposition with the same parameter causes an error.
  [(#8535)](https://github.com/PennyLaneAI/pennylane/pull/8535)

* Fixes a bug in :class:`~.SemiAdder` where the results were incorrect when more ``work_wires`` than required were passed.
 [(#8423)](https://github.com/PennyLaneAI/pennylane/pull/8423)

* Fixes a bug where the deferred measurement method is used silently even if ``mcm_method="one-shot"`` is explicitly requested,
  when a device that extends the ``LegacyDevice`` does not declare support for mid-circuit measurements.
  [(#8486)](https://github.com/PennyLaneAI/pennylane/pull/8486)

* Fixes a bug where a `KeyError` is raised when querying the decomposition rule for an operator in the gate set from a :class:`~pennylane.decomposition.DecompGraphSolution`.
  [(#8526)](https://github.com/PennyLaneAI/pennylane/pull/8526)

* Fixes a bug where mid-circuit measurements were generating incomplete QASM.
  [(#8556)](https://github.com/PennyLaneAI/pennylane/pull/8556)

* Fixes a bug where `qml.specs` incorrectly computes the circuit depth when classically controlled operators are involved.
  [(#8668)](https://github.com/PennyLaneAI/pennylane/pull/8668)

* Fixes a bug where an error is raised when trying to decompose a nested composite operator with capture and the new graph system enabled.
  [(#8695)](https://github.com/PennyLaneAI/pennylane/pull/8695)

* Fixes a bug where :func:`~.change_op_basis` cannot be captured when the `uncompute_op` is left out.
  [(#8695)](https://github.com/PennyLaneAI/pennylane/pull/8695)

* Fixes a bug in :func:`~qml.ops.rs_decomposition` where correct solution candidates were being rejected
  due to some incorrect GCD computations.
  [(#8625)](https://github.com/PennyLaneAI/pennylane/pull/8625)

* Fixes a bug where decomposition rules are sometimes incorrectly disregarded by the `DecompositionGraph` when a higher level
  decomposition rule uses dynamically allocated work wires.
  [(#8725)](https://github.com/PennyLaneAI/pennylane/pull/8725)

* Fixes a bug where :class:`~.ops.ChangeOpBasis` is not correctly reconstructed using `qml.pytrees.unflatten(*qml.pytrees.flatten(op))`
  [(#8721)](https://github.com/PennyLaneAI/pennylane/issues/8721)

<h3>Contributors ✍️</h3>

This release contains contributions from (in alphabetical order):

Guillermo Alonso,
Utkarsh Azad,
Astral Cai,
Yushao Chen,
Marcus Edwards,
Lillian Frederiksen,
Sengthai Heng,
Austin Huang,
Soran Jahangiri,
Jacob Kitchen,
Christina Lee,
Joseph Lee,
Lee J. O'Riordan,
Gabriela Sanchez Diaz,
Mudit Pandey,
Shuli Shu,
Jay Soni,
nate stemen,
Theodoros Trochatos,
David Wierichs,
Hongsheng Zheng,
Zinan Zhou<|MERGE_RESOLUTION|>--- conflicted
+++ resolved
@@ -608,7 +608,6 @@
   informative ``RuntimeError`` when used with JAX-JIT or :func:`~.qjit`.
   [(#8489)](https://github.com/PennyLaneAI/pennylane/pull/8489)
 
-<<<<<<< HEAD
 * The `is_xdsl_pass` function has been added to the `pennylane.compiler.python_compiler.pass_api` module.
   This function checks if a pass name corresponds to an xDSL implemented pass.
   [(#8572)](https://github.com/PennyLaneAI/pennylane/pull/8572)
@@ -624,12 +623,6 @@
   in the MBQC formalism into subroutines in order to reduce the IR size for large programs.
   [(#8619)](https://github.com/PennyLaneAI/pennylane/pull/8619)
 
-=======
-* Added a `skip_decomp_matrix_check` argument to :func:`~pennylane.ops.functions.assert_valid` that
-  allows the test to skip the matrix check part of testing a decomposition rule but still verify
-  that the resource function is correct.
-  [(#8687)](https://github.com/PennyLaneAI/pennylane/pull/8687)
->>>>>>> ad151d4d
 
 <h3>Documentation 📝</h3>
 
