:orphan:

# Release 0.40.0-dev (development release)

<h3>New features since last release</h3>

* A `DeviceCapabilities` data class is defined to contain all capabilities of the device's execution interface (i.e. its implementation of `Device.execute`). A TOML file can be used to define the capabilities of a device, and it can be loaded into a `DeviceCapabilities` object.
  [(#6407)](https://github.com/PennyLaneAI/pennylane/pull/6407)

  ```pycon
  >>> from pennylane.devices.capabilities import load_toml_file, parse_toml_document, DeviceCapabilities
  >>> document = load_toml_file("my_device.toml")
  >>> capabilities = parse_toml_document(document)
  >>> isinstance(capabilities, DeviceCapabilities)
  True
  ```

<h3>Improvements 🛠</h3>

<h4>Capturing and representing hybrid programs</h4>

* `jax.vmap` can be captured with `qml.capture.make_plxpr` and is compatible with quantum circuits. 
  [(#6349)](https://github.com/PennyLaneAI/pennylane/pull/6349)

<h4>Other Improvements</h4>

* Added `qml.devices.qubit_mixed` module for mixed-state qubit device support. This module introduces:
  - A new API for mixed-state operations
  - An `apply_operation` helper function featuring:
    - Two density matrix contraction methods using `einsum` and `tensordot`
    - Optimized handling of special cases including:
      - Diagonal operators
      - Identity operators 
      - CX (controlled-X)
      - Multi-controlled X gates
      - Grover operators
  [(#6379)](https://github.com/PennyLaneAI/pennylane/pull/6379)

* `qml.BasisRotation` template is now JIT compatible.
  [(#6019)](https://github.com/PennyLaneAI/pennylane/pull/6019)

* Expand `ExecutionConfig.gradient_method` to store `TransformDispatcher` type.
  [(#6455)](https://github.com/PennyLaneAI/pennylane/pull/6455)

<h3>Breaking changes 💔</h3>

<h3>Deprecations 👋</h3>

<h3>Documentation 📝</h3>

<h3>Bug fixes 🐛</h3>

<h3>Contributors ✍️</h3>

This release contains contributions from (in alphabetical order):
<<<<<<< HEAD
Pietropaolo Frisoni,
=======

Astral Cai,
Andrija Paurevic
>>>>>>> e0949ed0
<|MERGE_RESOLUTION|>--- conflicted
+++ resolved
@@ -53,10 +53,7 @@
 <h3>Contributors ✍️</h3>
 
 This release contains contributions from (in alphabetical order):
-<<<<<<< HEAD
-Pietropaolo Frisoni,
-=======
 
 Astral Cai,
-Andrija Paurevic
->>>>>>> e0949ed0
+Pietropaolo Frisoni,
+Andrija Paurevic