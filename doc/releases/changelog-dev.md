:orphan:

# Release 0.42.0-dev (development release)

<h3>New features since last release</h3>

<<<<<<< HEAD

* A new function :func:`~.from_qasm3` is provided that allows simple circuits composed of
  simple classical logic and gate applications to be converted into callables that may be loaded
  into a QNode and executed.
  [(#7432)](https://github.com/PennyLaneAI/pennylane/pull/7432)
  [(#7469)](https://github.com/PennyLaneAI/pennylane/pull/7469)

=======
* A new function called :func:`~.from_qasm3` has been added, which converts OpenQASM3 circuits into quantum functions
  that may be loaded into QNodes and executed. 
  [(#7432)](https://github.com/PennyLaneAI/pennylane/pull/7432)
>>>>>>> 752c319a

  ```python
  import pennylane as qml

<<<<<<< HEAD
  execute_qasm, wires = from_qasm3(
    """
    qubit q0; 
    qubit q1; 
    float theta = 0.2;
    if (theta < 1) {{
        ry(theta) q0;
    }} else {{ 
        rz(1.0) q1;
    }} 
    rx(1.0) q1;
    pow(2) @ x q0;
    """)
  dev = device("default.qubit", wires=[w for w in wires])
=======
  dev = qml.device("default.qubit", wires=[0, 1])
>>>>>>> 752c319a
  
  @qml.qnode(dev)
  def my_circuit():
      qml.from_qasm3("qubit q0; qubit q1; ry(0.2) q0; rx(1.0) q1; pow(2) @ x q0;", {'q0': 0, 'q1': 1})
      return qml.expval(qml.Z(0))
  ```

  ```pycon
  >>> print(qml.draw(my_circuit)())
  0: ──RY(0.20)──X²─┤  <Z>
  1: ──RX(1.00)─────┤  
  ```
  
  Some gates and operations in OpenQASM3 programs are not currently supported. For more details, 
  please consult the documentation for :func:`~.from_qasm3` and ensure that you have installed `openqasm3` and 
* `'openqasm3[parser]'` with `pip install openqasm3 'openqasm3[parser]'` in your environment.

* A new QNode transform called :func:`~.transforms.set_shots` has been added to set or update the number of shots to be performed, overriding shots specified in the device.
  [(#7337)](https://github.com/PennyLaneAI/pennylane/pull/7337)
  [(#7358)](https://github.com/PennyLaneAI/pennylane/pull/7358)

  The :func:`~.transforms.set_shots` transform can be used as a decorator:

  ```python
  @partial(qml.set_shots, shots=2)
  @qml.qnode(qml.device("default.qubit", wires=1))
  def circuit():
      qml.RX(1.23, wires=0)
      return qml.sample(qml.Z(0))
  ```

  ```pycon
  >>> circuit()
  array([1., -1.])
  ```
  
  Additionally, it can be used in-line to update a circuit's `shots`:

  ```pycon
  >>> new_circ = qml.set_shots(circuit, shots=(4, 10)) # shot vector
  >>> new_circ()
  (array([-1.,  1., -1.,  1.]), array([ 1.,  1.,  1., -1.,  1.,  1., -1., -1.,  1.,  1.]))
  ```

* A new function called `qml.to_openqasm` has been added, which allows for converting PennyLane circuits to OpenQASM 2.0 programs.
  [(#7393)](https://github.com/PennyLaneAI/pennylane/pull/7393)

  Consider this simple circuit in PennyLane:
  ```python
  dev = qml.device("default.qubit", wires=2, shots=100)

  @qml.qnode(dev)
  def circuit(theta, phi):
      qml.RX(theta, wires=0)
      qml.CNOT(wires=[0,1])
      qml.RZ(phi, wires=1)
      return qml.sample()
  ```

  This can be easily converted to OpenQASM 2.0 with `qml.to_openqasm`:
  ```pycon
  >>> openqasm_circ = qml.to_openqasm(circuit)(1.2, 0.9)
  >>> print(openqasm_circ)
  OPENQASM 2.0;
  include "qelib1.inc";
  qreg q[2];
  creg c[2];
  rx(1.2) q[0];
  cx q[0],q[1];
  rz(0.9) q[1];
  measure q[0] -> c[0];
  measure q[1] -> c[1];
  ```

* A new template called :class:`~.SelectPauliRot` that applies a sequence of uniformly controlled rotations to a target qubit 
  is now available. This operator appears frequently in unitary decomposition and block encoding techniques. 
  [(#7206)](https://github.com/PennyLaneAI/pennylane/pull/7206)

  ```python
  angles = np.array([1.0, 2.0, 3.0, 4.0])

  wires = qml.registers({"control": 2, "target": 1})
  dev = qml.device("default.qubit", wires=3)

  @qml.qnode(dev)
  def circuit():
      qml.SelectPauliRot(
        angles,
        control_wires=wires["control"],
        target_wire=wires["target"],
        rot_axis="Y")
      return qml.state()
  ```
  
  ```pycon
  >>> print(circuit())
  [0.87758256+0.j 0.47942554+0.j 0.        +0.j 0.        +0.j
   0.        +0.j 0.        +0.j 0.        +0.j 0.        +0.j]
  ```

* The transform `convert_to_mbqc_gateset` is added to the `ftqc` module to convert arbitrary 
  circuits to a limited gate-set that can be translated to the MBQC formalism.
  [(#7271)](https://github.com/PennyLaneAI/pennylane/pull/7271)

* Classical shadows with mixed quantum states are now computed with a dedicated method that uses an
  iterative algorithm similar to the handling of shadows with state vectors. This makes shadows with density 
  matrices much more performant.
  [(#6748)](https://github.com/PennyLaneAI/pennylane/pull/6748)
  [(#7458)](https://github.com/PennyLaneAI/pennylane/pull/7458)

* The `RotXZX` operation is added to the `ftqc` module to support definition of a universal
  gate-set that can be translated to the MBQC formalism.
  [(#7271)](https://github.com/PennyLaneAI/pennylane/pull/7271)

* A new iterative angle solver for QSVT and QSP is available in the :func:`poly_to_angles <pennylane.poly_to_angles>` function,
  allowing angle computation for polynomials of large degrees (> 1000).
  Set `angle_solver="iterative"` in the :func:`poly_to_angles  <pennylane.poly_to_angles>` function
  (or from the :func:`qsvt <pennylane.qsvt>` function!) to use it.
  [(6694)](https://github.com/PennyLaneAI/pennylane/pull/6694)

* Two new functions called :func:`~.math.convert_to_su2` and :func:`~.math.convert_to_su4` have been added to `qml.math`, which convert unitary matrices to SU(2) or SU(4), respectively, and optionally a global phase.
  [(#7211)](https://github.com/PennyLaneAI/pennylane/pull/7211)

* The transform `convert_to_mbqc_formalism` is added to the `ftqc` module to convert a circuit already
  expressed in a limited, compatible gate-set into the MBQC formalism. Circuits can be converted to the 
  relevant gate-set with the `convert_to_mbqc_gateset` transform.
  [(#7355)](https://github.com/PennyLaneAI/pennylane/pull/7355)

<h4>Resource-efficient Decompositions 🔎</h4>

* The :func:`~.transforms.decompose` transform now supports weighting gates in the target `gate_set`, allowing for 
  preferential treatment of certain gates in a target `gate_set` over others.
  [(#7389)](https://github.com/PennyLaneAI/pennylane/pull/7389)

  Gates specified in `gate_set` can be given a numerical weight associated with their effective cost to have in a circuit:
  
  * Gate weights that are greater than 1 indicate a *greater cost* (less preferred).
  * Gate weights that are less than 1 indicate a *lower cost* (more preferred).

  Consider the following toy example.

  ```python
  qml.decomposition.enable_graph()
  
  @partial(
    qml.transforms.decompose, gate_set={qml.Toffoli: 1.23, qml.RX: 4.56, qml.CZ: 0.01, qml.H: 420, qml.CRZ: 100}
  )
  @qml.qnode(qml.device("default.qubit"))
  def circuit():
      qml.CRX(0.1, wires=[0, 1])
      qml.Toffoli(wires=[0, 1, 2])
      return qml.expval(qml.Z(0))
  ```

  ```pycon
  >>> print(qml.draw(circuit)())

  0: ───────────╭●────────────╭●─╭●─┤  <Z>
  1: ──RX(0.05)─╰Z──RX(-0.05)─╰Z─├●─┤     
  2: ────────────────────────────╰X─┤     
  ```

  ```python
  qml.decomposition.enable_graph()

  @partial(
      qml.transforms.decompose, gate_set={qml.Toffoli: 1.23, qml.RX: 4.56, qml.CZ: 0.01, qml.H: 0.1, qml.CRZ: 0.1}
  )
  @qml.qnode(qml.device("default.qubit"))
  def circuit():
      qml.CRX(0.1, wires=[0, 1])
      qml.Toffoli(wires=[0, 1, 2])
      return qml.expval(qml.Z(0))
  ```

  ```pycon
  >>> print(qml.draw(circuit)())

  0: ────╭●───────────╭●─┤  <Z>
  1: ──H─╰RZ(0.10)──H─├●─┤     
  2: ─────────────────╰X─┤  
  ```

  Here, when the Hadamard and ``CRZ`` have relatively high weights, a decomposition involving them is considered *less* 
  efficient. When they have relatively low weights, a decomposition involving them is considered *more* efficient.

* The decomposition of `qml.PCPhase` is now significantly more efficient for more than 2 qubits.
  [(#7166)](https://github.com/PennyLaneAI/pennylane/pull/7166)

* New decomposition rules comprising rotation gates and global phases have been added to `QubitUnitary` 
  and `ControlledQubitUnitary` that can be accessed with the new graph-based decomposition system. 
  The most efficient set of rotations to decompose into will be chosen based on the target gate set.
  [(#7211)](https://github.com/PennyLaneAI/pennylane/pull/7211)
  [(#7371)](https://github.com/PennyLaneAI/pennylane/pull/7371)

  ```python
  from functools import partial
  import numpy as np
  import pennylane as qml
  
  qml.decomposition.enable_graph()
  
  U = np.array([[1, 1], [1, -1]]) / np.sqrt(2)
  
  @partial(qml.transforms.decompose, gate_set={"RX", "RY", "GlobalPhase"})
  @qml.qnode(qml.device("default.qubit"))
  def circuit():
      qml.QubitUnitary(np.array([[1, 1], [1, -1]]) / np.sqrt(2), wires=[0])
      return qml.expval(qml.PauliZ(0))
  ```
  ```pycon
  >>> print(qml.draw(circuit)())
  0: ──RX(0.00)──RY(1.57)──RX(3.14)──GlobalPhase(-1.57)─┤  <Z>
  ```

* A :func:`~.decomposition.register_condition` decorator is added that allows users to bind a condition to a
  decomposition rule for when it is applicable. The condition should be a function that takes the
  resource parameters of an operator as arguments and returns `True` or `False` based on whether
  these parameters satisfy the condition for when this rule can be applied.
  [(#7439)](https://github.com/PennyLaneAI/pennylane/pull/7439)

  ```python
  import pennylane as qml
  from pennylane.math.decomposition import zyz_rotation_angles
  
  # The parameters must be consistent with ``qml.QubitUnitary.resource_keys``
  def _zyz_condition(num_wires):
    return num_wires == 1

  @qml.register_condition(_zyz_condition)
  @qml.register_resources({qml.RZ: 2, qml.RY: 1, qml.GlobalPhase: 1})
  def zyz_decomposition(U, wires, **__):
      # Assumes that U is a 2x2 unitary matrix
      phi, theta, omega, phase = zyz_rotation_angles(U, return_global_phase=True)
      qml.RZ(phi, wires=wires[0])
      qml.RY(theta, wires=wires[0])
      qml.RZ(omega, wires=wires[0])
      qml.GlobalPhase(-phase)
  
  # This decomposition will be ignored for `QubitUnitary` on more than one wire.
  qml.add_decomps(qml.QubitUnitary, zyz_decomposition)
  ```

* Symbolic operator types (e.g., `Adjoint`, `Controlled`, and `Pow`) can now be specified as strings
  in various parts of the new graph-based decomposition system, specifically:

  * The `gate_set` argument of the :func:`~.transforms.decompose` transform now supports adding symbolic
    operators in the target gate set.
    [(#7331)](https://github.com/PennyLaneAI/pennylane/pull/7331)

  ```python
  from functools import partial
  import pennylane as qml

  qml.decomposition.enable_graph()
  
  @partial(qml.transforms.decompose, gate_set={"T", "Adjoint(T)", "H", "CNOT"})
  @qml.qnode(qml.device("default.qubit"))
  def circuit():
      qml.Toffoli(wires=[0, 1, 2])
  ```
  ```pycon
  >>> print(qml.draw(circuit)())
  0: ───────────╭●───────────╭●────╭●──T──╭●─┤
  1: ────╭●─────│─────╭●─────│───T─╰X──T†─╰X─┤
  2: ──H─╰X──T†─╰X──T─╰X──T†─╰X──T──H────────┤
  ```

  * Symbolic operator types can now be given as strings to the `op_type` argument of :func:`~.decomposition.add_decomps`,
    or as keys of the dictionaries passed to the `alt_decomps` and `fixed_decomps` arguments of the
    :func:`~.transforms.decompose` transform, allowing custom decomposition rules to be defined and
    registered for symbolic operators.
    [(#7347)](https://github.com/PennyLaneAI/pennylane/pull/7347)
    [(#7352)](https://github.com/PennyLaneAI/pennylane/pull/7352)
    [(#7362)](https://github.com/PennyLaneAI/pennylane/pull/7362)

  ```python
  @qml.register_resources({qml.RY: 1})
  def my_adjoint_ry(phi, wires, **_):
      qml.RY(-phi, wires=wires)

  @qml.register_resources({qml.RX: 1})
  def my_adjoint_rx(phi, wires, **__):
      qml.RX(-phi, wires)

  # Registers a decomposition rule for the adjoint of RY globally
  qml.add_decomps("Adjoint(RY)", my_adjoint_ry)

  @partial(
      qml.transforms.decompose,
      gate_set={"RX", "RY", "CNOT"},
      fixed_decomps={"Adjoint(RX)": my_adjoint_rx}
  )
  @qml.qnode(qml.device("default.qubit"))
  def circuit():
      qml.adjoint(qml.RX(0.5, wires=[0]))
      qml.CNOT(wires=[0, 1])
      qml.adjoint(qml.RY(0.5, wires=[1]))
      return qml.expval(qml.Z(0))
  ```
  ```pycon
  >>> print(qml.draw(circuit)())
  0: ──RX(-0.50)─╭●────────────┤  <Z>
  1: ────────────╰X──RY(-0.50)─┤
  ```

<h3>Improvements 🛠</h3>

* :class:`~.QubitUnitary` now supports a decomposition that is compatible with an arbitrary number of qubits. 
  This represents a fundamental improvement over the previous implementation, which was limited to two-qubit systems.
  [(#7277)](https://github.com/PennyLaneAI/pennylane/pull/7277)

* Setting up the configuration of a workflow, including the determination of the best diff
  method, is now done *after* user transforms have been applied. This allows transforms to
  update the shots and change measurement processes with fewer issues.
  [(#7358)](https://github.com/PennyLaneAI/pennylane/pull/7358)

* The decomposition of `DiagonalQubitUnitary` has been updated to a recursive decomposition
  into a smaller `DiagonalQubitUnitary` and a `SelectPauliRot` operation. This is a known
  decomposition [Theorem 7 in Shende et al.](https://arxiv.org/abs/quant-ph/0406176)
  that contains fewer gates than the previous decomposition.
  [(#7370)](https://github.com/PennyLaneAI/pennylane/pull/7370)

* A transform for applying `cancel_inverses` has been added that can be used with the experimental
  xDSL Python compiler integration. This transform is optimized to cancel self-inverse operations
  iteratively to cancel nested self-inverse operations.
  [(#7363)](https://github.com/PennyLaneAI/pennylane/pull/7363)
 
* An experimental integration for a Python compiler using [xDSL](https://xdsl.dev/index) has been introduced.
  This is similar to [Catalyst's MLIR dialects](https://docs.pennylane.ai/projects/catalyst/en/stable/dev/dialects.html#mlir-dialects-in-catalyst), 
  but it is coded in Python instead of C++.
  [(#7509)](https://github.com/PennyLaneAI/pennylane/pull/7509)
  [(#7357)](https://github.com/PennyLaneAI/pennylane/pull/7357)
  [(#7367)](https://github.com/PennyLaneAI/pennylane/pull/7367)
  [(#7462)](https://github.com/PennyLaneAI/pennylane/pull/7462)
  [(#7470)](https://github.com/PennyLaneAI/pennylane/pull/7470)

* PennyLane supports `JAX` version 0.6.0.
  [(#7299)](https://github.com/PennyLaneAI/pennylane/pull/7299)

* PennyLane supports `JAX` version 0.5.3.
  [(#6919)](https://github.com/PennyLaneAI/pennylane/pull/6919)

* Computing the angles for uniformly controlled rotations, used in :class:`~.MottonenStatePreparation`
  and :class:`~.SelectPauliRot`, now takes much less computational effort and memory.
  [(#7377)](https://github.com/PennyLaneAI/pennylane/pull/7377)

* The :func:`~.transforms.cancel_inverses` transform no longer changes the order of operations that don't have shared wires, providing a deterministic output.
  [(#7328)](https://github.com/PennyLaneAI/pennylane/pull/7328)

* Alias for Identity (`I`) is now accessible from `qml.ops`.
  [(#7200)](https://github.com/PennyLaneAI/pennylane/pull/7200)

* Add xz encoding related `pauli_to_xz`, `xz_to_pauli` and `pauli_prod` functions to the `ftqc` module.
  [(#7433)](https://github.com/PennyLaneAI/pennylane/pull/7433)

* Add commutation rules for a Clifford gate set (`qml.H`, `qml.S`, `qml.CNOT`) to the `ftqc.pauli_tracker` module,
  accessible via the `commute_clifford_op` function.
  [(#7444)](https://github.com/PennyLaneAI/pennylane/pull/7444)

* The `ftqc` module `measure_arbitrary_basis`, `measure_x` and `measure_y` functions
  can now be captured when program capture is enabled.
  [(#7219)](https://github.com/PennyLaneAI/pennylane/pull/7219)
  [(#7368)](https://github.com/PennyLaneAI/pennylane/pull/7368)

* `Operator.num_wires` now defaults to `None` to indicate that the operator can be on
  any number of wires.
  [(#7312)](https://github.com/PennyLaneAI/pennylane/pull/7312)

* Shots can now be overridden for specific `qml.Snapshot` instances via a `shots` keyword argument.
  [(#7326)](https://github.com/PennyLaneAI/pennylane/pull/7326)

  ```python
  dev = qml.device("default.qubit", wires=2, shots=10)

  @qml.qnode(dev)
  def circuit():
      qml.Snapshot("sample", measurement=qml.sample(qml.X(0)), shots=5)
      return qml.sample(qml.X(0))
  ```

  ```pycon
  >>> qml.snapshots(circuit)()
  {'sample': array([-1., -1., -1., -1., -1.]),
   'execution_results': array([ 1., -1., -1., -1., -1.,  1., -1., -1.,  1., -1.])}
  ```

* Two-qubit `QubitUnitary` gates no longer decompose into fundamental rotation gates; it now 
  decomposes into single-qubit `QubitUnitary` gates. This allows the decomposition system to
  further decompose single-qubit unitary gates more flexibly using different rotations.
  [(#7211)](https://github.com/PennyLaneAI/pennylane/pull/7211)

* The `gate_set` argument of :func:`~.transforms.decompose` now accepts `"X"`, `"Y"`, `"Z"`, `"H"`, 
  `"I"` as aliases for `"PauliX"`, `"PauliY"`, `"PauliZ"`, `"Hadamard"`, and `"Identity"`. These 
  aliases are also recognized as part of symbolic operators. For example, `"Adjoint(H)"` is now 
  accepted as an alias for `"Adjoint(Hadamard)"`.
  [(#7331)](https://github.com/PennyLaneAI/pennylane/pull/7331)

* PennyLane no longer validates that an operation has at least one wire, as having this check required the abstract
  interface to maintain a list of special implementations.
  [(#7327)](https://github.com/PennyLaneAI/pennylane/pull/7327)

* Two new device-developer transforms have been added to `devices.preprocess`: 
  :func:`~.devices.preprocess.measurements_from_counts` and :func:`~.devices.preprocess.measurements_from_samples`.
  These transforms modify the tape to instead contain a `counts` or `sample` measurement process, 
  deriving the original measurements from the raw counts/samples in post-processing. This allows 
  expanded measurement support for devices that only 
  support counts/samples at execution, like real hardware devices.
  [(#7317)](https://github.com/PennyLaneAI/pennylane/pull/7317)

* Sphinx version was updated to 8.1. Sphinx is upgraded to version 8.1 and uses Python 3.10. References to intersphinx (e.g. `<demos/>` or `<catalyst/>` are updated to remove the :doc: prefix that is incompatible with sphinx 8.1. 
  [(7212)](https://github.com/PennyLaneAI/pennylane/pull/7212)

* Migrated `setup.py` package build and install to `pyproject.toml`
  [(#7375)](https://github.com/PennyLaneAI/pennylane/pull/7375)

* Updated GitHub Actions workflows (`rtd.yml`, `readthedocs.yml`, and `docs.yml`) to use `ubuntu-24.04` runners.
 [(#7396)](https://github.com/PennyLaneAI/pennylane/pull/7396)

* Updated requirements and pyproject files to include the other package.  
  [(#7417)](https://github.com/PennyLaneAI/pennylane/pull/7417)

<h3>Labs: a place for unified and rapid prototyping of research software 🧪</h3>


* A new module :mod:`pennylane.labs.intermediate_reps <pennylane.labs.intermediate_reps>`
  provides functionality to compute intermediate representations for particular circuits.
  :func:`parity_matrix <pennylane.labs.intermediate_reps.parity_matrix>` computes
  the parity matrix intermediate representation for CNOT circuits.
  :func:`phase_polynomial <pennylane.labs.intermediate_reps.phase_polynomial>` computes
  the phase polynomial intermediate representation for {CNOT, RZ} circuits.
  These efficient intermediate representations are important
  for CNOT routing algorithms and other quantum compilation routines.
  [(#7229)](https://github.com/PennyLaneAI/pennylane/pull/7229)
  [(#7333)](https://github.com/PennyLaneAI/pennylane/pull/7333)


<h3>Breaking changes 💔</h3>

* The `return_type` property of `MeasurementProcess` has been removed. Please use `isinstance` for type checking instead.
  [(#7322)](https://github.com/PennyLaneAI/pennylane/pull/7322)

* The `KerasLayer` class in `qml.qnn.keras` has been removed because Keras 2 is no longer actively maintained.
  Please consider using a different machine learning framework, like `PyTorch <demos/tutorial_qnn_module_torch>`__ or `JAX <demos/tutorial_How_to_optimize_QML_model_using_JAX_and_Optax>`__.
  [(#7320)](https://github.com/PennyLaneAI/pennylane/pull/7320)

* The `qml.gradients.hamiltonian_grad` function has been removed because this gradient recipe is no
  longer required with the :doc:`new operator arithmetic system </news/new_opmath>`.
  [(#7302)](https://github.com/PennyLaneAI/pennylane/pull/7302)

* Accessing terms of a tensor product (e.g., `op = X(0) @ X(1)`) via `op.obs` has been removed.
  [(#7324)](https://github.com/PennyLaneAI/pennylane/pull/7324)

* The `mcm_method` keyword argument in `qml.execute` has been removed.
  [(#7301)](https://github.com/PennyLaneAI/pennylane/pull/7301)

* The `inner_transform` and `config` keyword arguments in `qml.execute` have been removed.
  [(#7300)](https://github.com/PennyLaneAI/pennylane/pull/7300)

* `Sum.ops`, `Sum.coeffs`, `Prod.ops` and `Prod.coeffs` have been removed.
  [(#7304)](https://github.com/PennyLaneAI/pennylane/pull/7304)

* Specifying `pipeline=None` with `qml.compile` has been removed.
  [(#7307)](https://github.com/PennyLaneAI/pennylane/pull/7307)

* The `control_wires` argument in `qml.ControlledQubitUnitary` has been removed.
  Furthermore, the `ControlledQubitUnitary` no longer accepts `QubitUnitary` objects as arguments as its `base`.
  [(#7305)](https://github.com/PennyLaneAI/pennylane/pull/7305)

* `qml.tape.TapeError` has been removed.
  [(#7205)](https://github.com/PennyLaneAI/pennylane/pull/7205)

<h3>Deprecations 👋</h3>

Here's a list of deprecations made this release. For a more detailed breakdown of deprecations and alternative code to use instead, Please consult the :doc:`deprecations and removals page </development/deprecations>`.

* Top-level access to `DeviceError`, `PennyLaneDeprecationWarning`, `QuantumFunctionError` and `ExperimentalWarning` have been deprecated and will be removed in v0.43. Please import them from the new `exceptions` module.
  [(#7292)](https://github.com/PennyLaneAI/pennylane/pull/7292)
  [(#7477)](https://github.com/PennyLaneAI/pennylane/pull/7477)
  [(#7508)](https://github.com/PennyLaneAI/pennylane/pull/7508)

* `qml.operation.Observable` and the corresponding `Observable.compare` have been deprecated, as
  pennylane now depends on the more general `Operator` interface instead. The
  `Operator.is_hermitian` property can instead be used to check whether or not it is highly likely
  that the operator instance is Hermitian.
  [(#7316)](https://github.com/PennyLaneAI/pennylane/pull/7316)

* The boolean functions provided in `pennylane.operation` are deprecated. See the :doc:`deprecations page </development/deprecations>` 
  for equivalent code to use instead. These include `not_tape`, `has_gen`, `has_grad_method`, `has_multipar`,
  `has_nopar`, `has_unitary_gen`, `is_measurement`, `defines_diagonalizing_gates`, and `gen_is_multi_term_hamiltonian`.
  [(#7319)](https://github.com/PennyLaneAI/pennylane/pull/7319)

* `qml.operation.WiresEnum`, `qml.operation.AllWires`, and `qml.operation.AnyWires` are deprecated. To indicate that
  an operator can act on any number of wires, `Operator.num_wires = None` should be used instead. This is the default
  and does not need to be overwritten unless the operator developer wants to add wire number validation.
  [(#7313)](https://github.com/PennyLaneAI/pennylane/pull/7313)

* The :func:`qml.QNode.get_gradient_fn` method is now deprecated. Instead, use :func:`~.workflow.get_best_diff_method` to obtain the differentiation method.
  [(#7323)](https://github.com/PennyLaneAI/pennylane/pull/7323)

<h3>Internal changes ⚙️</h3>

* With program capture enabled, mcm method validation now happens on execution rather than setup.
  [(#7475)](https://github.com/PennyLaneAI/pennylane/pull/7475)

* Add `.git-blame-ignore-revs` file to the PennyLane repository. This file will allow specifying commits that should
  be ignored in the output of `git blame`. For example, this can be useful when a single commit includes bulk reformatting.
  [(#7507)](https://github.com/PennyLaneAI/pennylane/pull/7507)

* Add a `.gitattributes` file to standardize LF as the end-of-line character for the PennyLane
  repository.
  [(#7502)](https://github.com/PennyLaneAI/pennylane/pull/7502)

* `DefaultQubit` now implements `preprocess_transforms` and `setup_execution_config` instead of `preprocess`.
  [(#7468)](https://github.com/PennyLaneAI/pennylane/pull/7468)

* Fix subset of `pylint` errors in the `tests` folder.
  [(#7446)](https://github.com/PennyLaneAI/pennylane/pull/7446)

* Remove and reduce excessively expensive test cases in `tests/templates/test_subroutines/` that do not add value.
  [(#7436)](https://github.com/PennyLaneAI/pennylane/pull/7436)

* Stop using `pytest-timeout` in the PennyLane CI/CD pipeline.
  [(#7451)](https://github.com/PennyLaneAI/pennylane/pull/7451)

* Enforce `debugging` module to be a tertiary module.
  [(#7504)](https://github.com/PennyLaneAI/pennylane/pull/7504)

* Enforce subset of submodules in `templates` to be auxiliary layer modules.
  [(#7437)](https://github.com/PennyLaneAI/pennylane/pull/7437)

* Enforce `noise` module to be a tertiary layer module.
  [(#7430)](https://github.com/PennyLaneAI/pennylane/pull/7430)

* Enforce `qaoa` module to be a tertiary layer module.
  [(#7429)](https://github.com/PennyLaneAI/pennylane/pull/7429)

* Enforce `gradients` module to be an auxiliary layer module.
  [(#7416)](https://github.com/PennyLaneAI/pennylane/pull/7416)

* Enforce `optimize` module to be an auxiliary layer module.
  [(#7418)](https://github.com/PennyLaneAI/pennylane/pull/7418)

* A `RuntimeWarning` raised when using versions of JAX > 0.4.28 has been removed.
  [(#7398)](https://github.com/PennyLaneAI/pennylane/pull/7398)

* Wheel releases for PennyLane now follow the `PyPA binary-distribution format <https://packaging.python.org/en/latest/specifications/binary-distribution-format/>_` guidelines more closely.
  [(#7382)](https://github.com/PennyLaneAI/pennylane/pull/7382)

* `null.qubit` can now support an optional `track_resources` argument which allows it to record which gates are executed.
  [(#7226)](https://github.com/PennyLaneAI/pennylane/pull/7226)
  [(#7372)](https://github.com/PennyLaneAI/pennylane/pull/7372)
  [(#7392)](https://github.com/PennyLaneAI/pennylane/pull/7392)

* A new internal module, `qml.concurrency`, is added to support internal use of multiprocess and multithreaded execution of workloads. This also migrates the use of `concurrent.futures` in `default.qubit` to this new design.
  [(#7303)](https://github.com/PennyLaneAI/pennylane/pull/7303)

* Test suites in `tests/transforms/test_defer_measurement.py` use analytic mocker devices to test numeric results.
  [(#7329)](https://github.com/PennyLaneAI/pennylane/pull/7329)

* Introduce module dependency management using `tach`.
  [(#7185)](https://github.com/PennyLaneAI/pennylane/pull/7185)

* Add new `pennylane.exceptions` module for custom errors and warnings.
  [(#7205)](https://github.com/PennyLaneAI/pennylane/pull/7205)
  [(#7292)](https://github.com/PennyLaneAI/pennylane/pull/7292)

* Clean up `__init__.py` files in `math`, `ops`, `qaoa`, `tape` and `templates` to be explicit in what they import. 
  [(#7200)](https://github.com/PennyLaneAI/pennylane/pull/7200)
  
* The `Tracker` class has been moved into the `devices` module.
  [(#7281)](https://github.com/PennyLaneAI/pennylane/pull/7281)

* Moved functions that calculate rotation angles for unitary decompositions into an internal
  module `qml.math.decomposition`
  [(#7211)](https://github.com/PennyLaneAI/pennylane/pull/7211)

<h3>Documentation 📝</h3>

* Fixed the wrong `theta` to `phi` in :class:`~pennylane.IsingXY`.
 [(#7427)](https://github.com/PennyLaneAI/pennylane/pull/7427)

* In the :doc:`/introduction/compiling_circuits` page, in the "Decomposition in stages" section,
  circuit drawings now render in a way that's easier to read.
  [(#7419)](https://github.com/PennyLaneAI/pennylane/pull/7419)

* The entry in the :doc:`/news/program_capture_sharp_bits` page for using program capture with Catalyst 
  has been updated. Instead of using ``qjit(experimental_capture=True)``, Catalyst is now compatible 
  with the global toggles ``qml.capture.enable()`` and ``qml.capture.disable()`` for enabling and
  disabling program capture.
  [(#7298)](https://github.com/PennyLaneAI/pennylane/pull/7298)

<h3>Bug fixes 🐛</h3>

* The documentation of `qml.pulse.drive` has been updated and corrected.
  [(#7459)](https://github.com/PennyLaneAI/pennylane/pull/7459)

* Fixed a bug in `to_openfermion` where identity qubit-to-wires mapping was not obeyed.
  [(#7332)](https://github.com/PennyLaneAI/pennylane/pull/7332)

* Fixed a bug in the validation of :class:`~.SelectPauliRot` that prevents parameter broadcasting.
  [(#7377)](https://github.com/PennyLaneAI/pennylane/pull/7377)

* Usage of NumPy in `default.mixed` source code has been converted to `qml.math` to avoid
  unnecessary dependency on NumPy and to fix a bug that caused an error when using `default.mixed` with PyTorch and GPUs.
  [(#7384)](https://github.com/PennyLaneAI/pennylane/pull/7384)

* With program capture enabled (`qml.capture.enable()`), `QSVT` no treats abstract values as metadata.
  [(#7360)](https://github.com/PennyLaneAI/pennylane/pull/7360)

* A fix was made to `default.qubit` to allow for using `qml.Snapshot` with defer-measurements (`mcm_method="deferred"`).
  [(#7335)](https://github.com/PennyLaneAI/pennylane/pull/7335)

* Fixes the repr for empty `Prod` and `Sum` instances to better communicate the existence of an empty instance.
  [(#7346)](https://github.com/PennyLaneAI/pennylane/pull/7346)

* Fixes a bug where circuit execution fails with ``BlockEncode`` initialized with sparse matrices.
  [(#7285)](https://github.com/PennyLaneAI/pennylane/pull/7285)

* Adds an informative error if `qml.cond` is used with an abstract condition with
  jitting on `default.qubit` if capture is enabled.
  [(#7314)](https://github.com/PennyLaneAI/pennylane/pull/7314)

* Fixes a bug where using a ``StatePrep`` operation with `batch_size=1` did not work with ``default.mixed``.
  [(#7280)](https://github.com/PennyLaneAI/pennylane/pull/7280)

* Gradient transforms can now be used in conjunction with batch transforms with all interfaces.
  [(#7287)](https://github.com/PennyLaneAI/pennylane/pull/7287)

* Fixes a bug where the global phase was not being added in the ``QubitUnitary`` decomposition.  
  [(#7244)](https://github.com/PennyLaneAI/pennylane/pull/7244)
  [(#7270)](https://github.com/PennyLaneAI/pennylane/pull/7270)

* Using finite differences with program capture without x64 mode enabled now raises a warning.
  [(#7282)](https://github.com/PennyLaneAI/pennylane/pull/7282)

* When the `mcm_method` is specified to the `"device"`, the `defer_measurements` transform will 
  no longer be applied. Instead, the device will be responsible for all MCM handling.
  [(#7243)](https://github.com/PennyLaneAI/pennylane/pull/7243)

* Fixed coverage of `qml.liealg.CII` and `qml.liealg.AIII`.
  [(#7291)](https://github.com/PennyLaneAI/pennylane/pull/7291)

* Fixed a bug where the phase is used as the wire label for a `qml.GlobalPhase` when capture is enabled.
  [(#7211)](https://github.com/PennyLaneAI/pennylane/pull/7211)

* Fixed a bug that caused `CountsMP.process_counts` to return results in the computational basis, even if
  an observable was specified.
  [(#7342)](https://github.com/PennyLaneAI/pennylane/pull/7342)

* Fixed a bug that caused `SamplesMP.process_counts` used with an observable to return a list of eigenvalues 
  for each individual operation in the observable, instead of the overall result.
  [(#7342)](https://github.com/PennyLaneAI/pennylane/pull/7342)

* Fixed a bug where `two_qubit_decomposition` provides an incorrect decomposition for some special matrices.
  [(#7340)](https://github.com/PennyLaneAI/pennylane/pull/7340)

* Fixes a bug where the powers of `qml.ISWAP` and `qml.SISWAP` were decomposed incorrectly.
  [(#7361)](https://github.com/PennyLaneAI/pennylane/pull/7361)

* Returning `MeasurementValue`s from the `ftqc` module's parametric mid-circuit measurements
  (`measure_arbitrary_basis`, `measure_x` and `measure_y`) no longer raises an error in circuits 
  using `diagonalize_mcms`.
  [(#7387)](https://github.com/PennyLaneAI/pennylane/pull/7387)

<h3>Contributors ✍️</h3>

This release contains contributions from (in alphabetical order):

Guillermo Alonso-Linaje,
Astral Cai,
Yushao Chen,
Marcus Edwards,
Lillian Frederiksen,
Pietropaolo Frisoni,
Simone Gasperini,
Korbinian Kottmann,
Christina Lee,
Anton Naim Ibrahim,
Oumarou Oumarou,
Lee J. O'Riordan,
Mudit Pandey,
Andrija Paurevic,
Shuli Shu,
Kalman Szenes,
David Wierichs,
Jake Zaia<|MERGE_RESOLUTION|>--- conflicted
+++ resolved
@@ -4,41 +4,14 @@
 
 <h3>New features since last release</h3>
 
-<<<<<<< HEAD
-
-* A new function :func:`~.from_qasm3` is provided that allows simple circuits composed of
-  simple classical logic and gate applications to be converted into callables that may be loaded
-  into a QNode and executed.
-  [(#7432)](https://github.com/PennyLaneAI/pennylane/pull/7432)
-  [(#7469)](https://github.com/PennyLaneAI/pennylane/pull/7469)
-
-=======
 * A new function called :func:`~.from_qasm3` has been added, which converts OpenQASM3 circuits into quantum functions
   that may be loaded into QNodes and executed. 
   [(#7432)](https://github.com/PennyLaneAI/pennylane/pull/7432)
->>>>>>> 752c319a
 
   ```python
   import pennylane as qml
 
-<<<<<<< HEAD
-  execute_qasm, wires = from_qasm3(
-    """
-    qubit q0; 
-    qubit q1; 
-    float theta = 0.2;
-    if (theta < 1) {{
-        ry(theta) q0;
-    }} else {{ 
-        rz(1.0) q1;
-    }} 
-    rx(1.0) q1;
-    pow(2) @ x q0;
-    """)
-  dev = device("default.qubit", wires=[w for w in wires])
-=======
   dev = qml.device("default.qubit", wires=[0, 1])
->>>>>>> 752c319a
   
   @qml.qnode(dev)
   def my_circuit():
