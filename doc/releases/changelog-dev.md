:orphan:

# Release 0.41.0-dev (development release)

<h3>New features since last release</h3>

<h3>Improvements 🛠</h3>

* Add a `qml.capture.pause()` context manager for pausing program capture in an error-safe way.
  [(#6911)](https://github.com/PennyLaneAI/pennylane/pull/6911)

* `qml.StatePrep` now accepts sparse state vectors. Users can create `StatePrep` using `scipy.sparse.csr_matrix`. Note that non-zero `pad_with` is forbidden.
  [(#6863)](https://github.com/PennyLaneAI/pennylane/pull/6863)

  ```pycon
  >>> import scipy as sp
  >>> init_state = sp.sparse.csr_matrix([0, 0, 1, 0])
  >>> qsv_op = qml.StatePrep(init_state, wires=[1, 2])
  >>> wire_order = [0, 1, 2]
  >>> ket = qsv_op.state_vector(wire_order=wire_order)
  >>> print(ket)
  <Compressed Sparse Row sparse matrix of dtype 'float64'
         with 1 stored elements and shape (1, 8)>
    Coords        Values
    (0, 2)        1.0
  ```

* A `RuntimeWarning` is now raised by `qml.QNode` and `qml.execute` if executing JAX workflows and the installed version of JAX
  is greater than `0.4.28`.
  [(#6864)](https://github.com/PennyLaneAI/pennylane/pull/6864)

* Python control flow (`if/else`, `for`, `while`) is now supported when program capture is enabled by setting 
  `autograph=True` at the QNode level. 
  [(#6837)](https://github.com/PennyLaneAI/pennylane/pull/6837)

  ```python
  qml.capture.enable()

  dev = qml.device("default.qubit", wires=[0, 1, 2])

  @qml.qnode(dev, autograph=True)
  def circuit(num_loops: int):
      for i in range(num_loops):
          if i % 2 == 0:
              qml.H(i)
          else:
              qml.RX(1,i)
      return qml.state()
  ```

  ```pycon
  >>> print(qml.draw(circuit)(num_loops=3))
  0: ──H────────┤  State
  1: ──RX(1.00)─┤  State
  2: ──H────────┤  State
  >>> circuit(3)
  Array([0.43879125+0.j        , 0.43879125+0.j        ,
         0.        -0.23971277j, 0.        -0.23971277j,
         0.43879125+0.j        , 0.43879125+0.j        ,
         0.        -0.23971277j, 0.        -0.23971277j], dtype=complex64)
  ```

* Added the `qml.workflow.construct_execution_config(qnode)(*args,**kwargs)` helper function.
  Users can now construct the execution configuration from a particular `QNode` instance.
  [(#6901)](https://github.com/PennyLaneAI/pennylane/pull/6901)

  ```python
  @qml.qnode(qml.device("default.qubit", wires=1))
  def circuit(x):
      qml.RX(x, 0)
      return qml.expval(qml.Z(0))
  ```

  ```pycon
  >>> config = qml.workflow.construct_execution_config(circuit)(1)
  >>> pprint.pprint(config)
  ExecutionConfig(grad_on_execution=False,
                  use_device_gradient=True,
                  use_device_jacobian_product=False,
                  gradient_method='backprop',
                  gradient_keyword_arguments={},
                  device_options={'max_workers': None,
                                  'prng_key': None,
                                  'rng': Generator(PCG64) at 0x15F6BB680},
                  interface=<Interface.NUMPY: 'numpy'>,
                  derivative_order=1,
                  mcm_config=MCMConfig(mcm_method=None, postselect_mode=None),
                  convert_to_numpy=True)
  ```

* The higher order primitives in program capture can now accept inputs with abstract shapes.
  [(#6786)](https://github.com/PennyLaneAI/pennylane/pull/6786)

* The `PlxprInterpreter` classes can now handle creating dynamic arrays via `jnp.ones`, `jnp.zeros`,
  `jnp.arange`, and `jnp.full`.
  [#6865)](https://github.com/PennyLaneAI/pennylane/pull/6865)

* `QNode` objects now have an `update` method that allows for re-configuring settings like `diff_method`, `mcm_method`, and more. This allows for easier on-the-fly adjustments to workflows. Any arguments not specified will retain their original value.
  [(#6803)](https://github.com/PennyLaneAI/pennylane/pull/6803)

  After constructing a `QNode`,

  ```python
  import pennylane as qml

  @qml.qnode(device=qml.device("default.qubit"))
  def circuit():
    qml.H(0)
    qml.CNOT([0,1])
    return qml.probs()
  ```

  its settings can be modified with `update`, which returns a new `QNode` object. Here is an example
  of updating a QNode's `diff_method`:

  ```pycon
  >>> print(circuit.diff_method)
  best
  >>> new_circuit = circuit.update(diff_method="parameter-shift")
  >>> print(new_circuit.diff_method)
  'parameter-shift'
  ```
  
* Devices can now configure whether or not ML framework data is sent to them
  via an `ExecutionConfig.convert_to_numpy` parameter. End-to-end jitting on
  `default.qubit` is used if the user specified a `jax.random.PRNGKey` as a seed.
  [(#6899)](https://github.com/PennyLaneAI/pennylane/pull/6899)
  [(#6788)](https://github.com/PennyLaneAI/pennylane/pull/6788)
  [(#6869)](https://github.com/PennyLaneAI/pennylane/pull/6869)

* The coefficients of observables now have improved differentiability.
  [(#6598)](https://github.com/PennyLaneAI/pennylane/pull/6598)

* An empty basis set in `qml.compile` is now recognized as valid, resulting in decomposition of all operators that can be decomposed.
   [(#6821)](https://github.com/PennyLaneAI/pennylane/pull/6821)

* An informative error is raised when a `QNode` with `diff_method=None` is differentiated.
  [(#6770)](https://github.com/PennyLaneAI/pennylane/pull/6770)

* `qml.ops.sk_decomposition` has been improved to produce less gates for certain edge cases. This greatly impacts
  the performance of `qml.clifford_t_decomposition`, which should now give less extraneous `qml.T` gates.
  [(#6855)](https://github.com/PennyLaneAI/pennylane/pull/6855)

* `qml.gradients.finite_diff_jvp` has been added to compute the jvp of an arbitrary numeric
  function.
  [(#6853)](https://github.com/PennyLaneAI/pennylane/pull/6853)

* With program capture enabled, `QNode`'s can now be differentiated with `diff_method="finite-diff"`.
  [(#6853)](https://github.com/PennyLaneAI/pennylane/pull/6853)

* The requested `diff_method` is now validated when program capture is enabled.
  [(#6852)](https://github.com/PennyLaneAI/pennylane/pull/6852)

* The `qml.clifford_t_decomposition` has been improved to use less gates when decomposing `qml.PhaseShift`.
  [(#6842)](https://github.com/PennyLaneAI/pennylane/pull/6842)

<<<<<<< HEAD
* A `ParametrizedMidMeasure` class is added to represent a mid-circuit measurement in an arbitrary
  measurement basis in the XY, ZX or ZY plane. 
  [(#6938)](https://github.com/PennyLaneAI/pennylane/pull/6938)

* A `diagonalize_mcms` transform is added that diagonalizes any `ParametrizedMidMeasure`, for devices 
  that only natively support mid-circuit measurements in the computational basis.
  [(#6938)](https://github.com/PennyLaneAI/pennylane/pull/6938)
=======
* `null.qubit` can now execute jaxpr.
  [(#6924)](https://github.com/PennyLaneAI/pennylane/pull/6924)

* Autograph can now be used with custom operations defined outside of the pennylane namespace.
  [(#6931)](https://github.com/PennyLaneAI/pennylane/pull/6931)
>>>>>>> a7514b72

<h3>Breaking changes 💔</h3>

* `MultiControlledX` no longer accepts strings as control values.
  [(#6835)](https://github.com/PennyLaneAI/pennylane/pull/6835)

* The input argument `control_wires` of `MultiControlledX` has been removed.
  [(#6832)](https://github.com/PennyLaneAI/pennylane/pull/6832)
  [(#6862)](https://github.com/PennyLaneAI/pennylane/pull/6862)

* `qml.execute` now has a collection of keyword-only arguments.
  [(#6598)](https://github.com/PennyLaneAI/pennylane/pull/6598)

* The ``decomp_depth`` argument in :func:`~pennylane.transforms.set_decomposition` has been removed.
  [(#6824)](https://github.com/PennyLaneAI/pennylane/pull/6824)

* The ``max_expansion`` argument in :func:`~pennylane.devices.preprocess.decompose` has been removed.
  [(#6824)](https://github.com/PennyLaneAI/pennylane/pull/6824)

* The ``tape`` and ``qtape`` properties of ``QNode`` have been removed.
  Instead, use the ``qml.workflow.construct_tape`` function.
  [(#6825)](https://github.com/PennyLaneAI/pennylane/pull/6825)

* The ``gradient_fn`` keyword argument to ``qml.execute`` has been removed. Instead, it has been replaced with ``diff_method``.
  [(#6830)](https://github.com/PennyLaneAI/pennylane/pull/6830)
  
* The ``QNode.get_best_method`` and ``QNode.best_method_str`` methods have been removed.
  Instead, use the ``qml.workflow.get_best_diff_method`` function.
  [(#6823)](https://github.com/PennyLaneAI/pennylane/pull/6823)

* The `output_dim` property of `qml.tape.QuantumScript` has been removed. Instead, use method `shape` of `QuantumScript` or `MeasurementProcess` to get the same information.
  [(#6829)](https://github.com/PennyLaneAI/pennylane/pull/6829)

* Removed method `qsvt_legacy` along with its private helper `_qsp_to_qsvt`
  [(#6827)](https://github.com/PennyLaneAI/pennylane/pull/6827)

<h3>Deprecations 👋</h3>

* The ``ControlledQubitUnitary`` will stop accepting `QubitUnitary` objects as arguments as its ``base``. Instead, use ``qml.ctrl`` to construct a controlled `QubitUnitary`.
  A folllow-on PR fixed accidental double-queuing when using `qml.ctrl` with `QubitUnitary`.
  [(#6840)](https://github.com/PennyLaneAI/pennylane/pull/6840)
  [(#6926)](https://github.com/PennyLaneAI/pennylane/pull/6926)

* The `control_wires` argument in `qml.ControlledQubitUnitary` has been deprecated.
  Instead, use the `wires` argument as the second positional argument.
  [(#6839)](https://github.com/PennyLaneAI/pennylane/pull/6839)

* The `mcm_method` keyword in `qml.execute` has been deprecated.
  Instead, use the ``mcm_method`` and ``postselect_mode`` arguments.
  [(#6807)](https://github.com/PennyLaneAI/pennylane/pull/6807)

* Specifying gradient keyword arguments as any additional keyword argument to the qnode is deprecated
  and will be removed in v0.42.  The gradient keyword arguments should be passed to the new
  keyword argument `gradient_kwargs` via an explicit dictionary. This change will improve qnode argument
  validation.
  [(#6828)](https://github.com/PennyLaneAI/pennylane/pull/6828)

* The `qml.gradients.hamiltonian_grad` function has been deprecated.
  This gradient recipe is not required with the new operator arithmetic system.
  [(#6849)](https://github.com/PennyLaneAI/pennylane/pull/6849)

* The ``inner_transform_program`` and ``config`` keyword arguments in ``qml.execute`` have been deprecated.
  If more detailed control over the execution is required, use ``qml.workflow.run`` with these arguments instead.
  [(#6822)](https://github.com/PennyLaneAI/pennylane/pull/6822)
  [(#6879)](https://github.com/PennyLaneAI/pennylane/pull/6879)

* The property `MeasurementProcess.return_type` has been deprecated.
  If observable type checking is needed, please use direct `isinstance`; if other text information is needed, please use class name, or another internal temporary private member `_shortname`.
  [(#6841)](https://github.com/PennyLaneAI/pennylane/pull/6841)
  [(#6906)](https://github.com/PennyLaneAI/pennylane/pull/6906)
  [(#6910)](https://github.com/PennyLaneAI/pennylane/pull/6910)

<h3>Internal changes ⚙️</h3>

* Remove `QNode.get_gradient_fn` from source code.
  [(#6898)](https://github.com/PennyLaneAI/pennylane/pull/6898)
  
* The source code has been updated use black 25.1.0.
  [(#6897)](https://github.com/PennyLaneAI/pennylane/pull/6897)

* Improved the `InterfaceEnum` object to prevent direct comparisons to `str` objects.
  [(#6877)](https://github.com/PennyLaneAI/pennylane/pull/6877)

* Added a `QmlPrimitive` class that inherits `jax.core.Primitive` to a new `qml.capture.custom_primitives` module.
  This class contains a `prim_type` property so that we can differentiate between different sets of PennyLane primitives.
  Consequently, `QmlPrimitive` is now used to define all PennyLane primitives.
  [(#6847)](https://github.com/PennyLaneAI/pennylane/pull/6847)

* The `RiemannianGradientOptimizer` has been updated to take advantage of newer features.
  [(#6882)](https://github.com/PennyLaneAI/pennylane/pull/6882)

<h3>Documentation 📝</h3>

* The docstrings for `qml.unary_mapping`, `qml.binary_mapping`, `qml.christiansen_mapping`,
  `qml.qchem.localize_normal_modes`, and `qml.qchem.VibrationalPES` have been updated to include better
  code examples.
  [(#6717)](https://github.com/PennyLaneAI/pennylane/pull/6717)

* The docstrings for `qml.qchem.localize_normal_modes` and `qml.qchem.VibrationalPES` have been updated to include
  examples that can be copied.
  [(#6834)](https://github.com/PennyLaneAI/pennylane/pull/6834)

* Fixed a typo in the code example for `qml.labs.dla.lie_closure_dense`.
  [(#6858)](https://github.com/PennyLaneAI/pennylane/pull/6858)

* The code example in the docstring for `qml.BasisRotation` was corrected by including `wire_order` in the 
  call to `qml.matrix`.
  [(#6891)](https://github.com/PennyLaneAI/pennylane/pull/6891)

* The docstring of `qml.noise.meas_eq` has been updated to make its functionality clearer.
  [(#6920)](https://github.com/PennyLaneAI/pennylane/pull/6920)

<h3>Bug fixes 🐛</h3>

* `qml.capture.PlxprInterpreter` now correctly handles propagation of constants when interpreting higher-order primitives
  [(#6913)](https://github.com/PennyLaneAI/pennylane/pull/6913)

* `qml.capture.PlxprInterpreter` now uses `Primitive.get_bind_params` to resolve primitive calling signatures before binding
  primitives.
  [(#6913)](https://github.com/PennyLaneAI/pennylane/pull/6913)

* The interface is now detected from the data in the circuit, not the arguments to the `QNode`. This allows
  interface data to be strictly passed as closure variables and still be detected.
  [(#6892)](https://github.com/PennyLaneAI/pennylane/pull/6892)

* `BasisState` now casts its input to integers.
  [(#6844)](https://github.com/PennyLaneAI/pennylane/pull/6844)

* The `workflow.contstruct_batch` and `workflow.construct_tape` functions now correctly reflect the `mcm_method`
  passed to the `QNode`, instead of assuming the method is always `deferred`.
  [(#6903)](https://github.com/PennyLaneAI/pennylane/pull/6903)

<h3>Contributors ✍️</h3>

This release contains contributions from (in alphabetical order):

Utkarsh Azad,
Yushao Chen,
Isaac De Vlugt,
Diksha Dhawan,
Lillian M.A. Frederiksen,
Pietropaolo Frisoni,
Marcus Gisslén,
Christina Lee,
Mudit Pandey,
Andrija Paurevic<|MERGE_RESOLUTION|>--- conflicted
+++ resolved
@@ -154,7 +154,6 @@
 * The `qml.clifford_t_decomposition` has been improved to use less gates when decomposing `qml.PhaseShift`.
   [(#6842)](https://github.com/PennyLaneAI/pennylane/pull/6842)
 
-<<<<<<< HEAD
 * A `ParametrizedMidMeasure` class is added to represent a mid-circuit measurement in an arbitrary
   measurement basis in the XY, ZX or ZY plane. 
   [(#6938)](https://github.com/PennyLaneAI/pennylane/pull/6938)
@@ -162,13 +161,12 @@
 * A `diagonalize_mcms` transform is added that diagonalizes any `ParametrizedMidMeasure`, for devices 
   that only natively support mid-circuit measurements in the computational basis.
   [(#6938)](https://github.com/PennyLaneAI/pennylane/pull/6938)
-=======
+  
 * `null.qubit` can now execute jaxpr.
   [(#6924)](https://github.com/PennyLaneAI/pennylane/pull/6924)
 
 * Autograph can now be used with custom operations defined outside of the pennylane namespace.
   [(#6931)](https://github.com/PennyLaneAI/pennylane/pull/6931)
->>>>>>> a7514b72
 
 <h3>Breaking changes 💔</h3>
 
