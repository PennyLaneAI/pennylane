--- conflicted
+++ resolved
@@ -201,111 +201,42 @@
 
   - arbitrary operators:
 
-<<<<<<< HEAD
-  ```pycon
-  >>> dev = qml.device("default.qubit", wires=[10, 11, 12, 13])
-  >>> @qml.qnode(dev)
-  ... def circuit():
-  ...     qml.RX(0.54, wires=0)
-  ...     qml.PauliX(1)
-  ...     qml.PauliZ(2)
-  ...     qml.RY(1.23, wires=3)
-  ...     return qml.probs(wires=0)
-  >>> mapped_circuit = qml.map_wires(circuit, wire_map)
-  >>> mapped_circuit()
-  tensor([0.92885434, 0.07114566], requires_grad=True)
-  >>> print(qml.draw(mapped_circuit)())
-  10: ──RX(0.54)─┤  Probs
-  11: ──X────────┤       
-  12: ──Z────────┤       
-  13: ──RY(1.23)─┤  
-  ```
-
-* An optimizer is added for building and optimizing quantum circuits adaptively.
-  [(#3192)](https://github.com/PennyLaneAI/pennylane/pull/3192)
-
-  The new optimizer, ``AdaptiveOptimizer``, takes an initial circuit and a collection of operators
-  as input and adds a selected gate to the circuits at each optimization step. The process of
-  growing the circuit can be repeated until the circuit gradients converge to zero within a given
-  threshold. The adaptive optimizer can be used to implement algorithms such as ``ADAPT-VQE`` as
-  shown in the following example.
-
-  First, the molecule is defined and the Hamiltonian is computed:
-
-  ```python
-  symbols = ["H", "H", "H"]
-  geometry = np.array([[0.01076341, 0.04449877, 0.0],
-                       [0.98729513, 1.63059094, 0.0],
-                       [1.87262415, -0.00815842, 0.0]], requires_grad=False)
-  H, qubits = qml.qchem.molecular_hamiltonian(symbols, geometry, charge = 1)
-  ```
-
-  The collection of gates to grow the circuit is built to contain all single and double excitations:
-
-  ```python
-  n_electrons = 2
-  singles, doubles = qml.qchem.excitations(n_electrons, qubits)
-  singles_excitations = [qml.SingleExcitation(0.0, x) for x in singles]
-  doubles_excitations = [qml.DoubleExcitation(0.0, x) for x in doubles]
-  operator_pool = doubles_excitations + singles_excitations
-  ```
-
-  An initial circuit that prepares a Hartree-Fock state and returns the expectation value of the
-  Hamiltonian is defined:
-
-  ```python
-  hf_state = qml.qchem.hf_state(n_electrons, qubits)
-  dev = qml.device("default.qubit", wires=qubits)
-  @qml.qnode(dev)
-  def circuit():
-      qml.BasisState(hf_state, wires=range(qubits))
-      return qml.expval(H)
-  ```
-
-  Finally, the optimizer is instantiated and then the circuit is created and optimized adaptively:
-
-  ```python
-  opt = qml.optimize.AdaptiveOptimizer()
-  for i in range(len(operator_pool)):
-      circuit, energy, gradient = opt.step_and_cost(circuit, operator_pool, drain_pool=True)
-      print('Energy:', energy)
-      print(qml.draw(circuit)())
-      print('Largest Gradient:', gradient)
-      print()
-      if gradient < 1e-3:
-          break
-  ```
-
-   ```pycon
-  Energy: -1.246549938420637
-  0: ─╭BasisState(M0)─╭G²(0.20)─┤ ╭<𝓗>
-  1: ─├BasisState(M0)─├G²(0.20)─┤ ├<𝓗>
-  2: ─├BasisState(M0)─│─────────┤ ├<𝓗>
-  3: ─├BasisState(M0)─│─────────┤ ├<𝓗>
-  4: ─├BasisState(M0)─├G²(0.20)─┤ ├<𝓗>
-  5: ─╰BasisState(M0)─╰G²(0.20)─┤ ╰<𝓗>
-  Largest Gradient: 0.14399872776755085
-
-  Energy: -1.2613740231529604
-  0: ─╭BasisState(M0)─╭G²(0.20)─╭G²(0.19)─┤ ╭<𝓗>
-  1: ─├BasisState(M0)─├G²(0.20)─├G²(0.19)─┤ ├<𝓗>
-  2: ─├BasisState(M0)─│─────────├G²(0.19)─┤ ├<𝓗>
-  3: ─├BasisState(M0)─│─────────╰G²(0.19)─┤ ├<𝓗>
-  4: ─├BasisState(M0)─├G²(0.20)───────────┤ ├<𝓗>
-  5: ─╰BasisState(M0)─╰G²(0.20)───────────┤ ╰<𝓗>
-  Largest Gradient: 0.1349349562423238
-
-  Energy: -1.2743971719780331
-  0: ─╭BasisState(M0)─╭G²(0.20)─╭G²(0.19)──────────┤ ╭<𝓗>
-  1: ─├BasisState(M0)─├G²(0.20)─├G²(0.19)─╭G(0.00)─┤ ├<𝓗>
-  2: ─├BasisState(M0)─│─────────├G²(0.19)─│────────┤ ├<𝓗>
-  3: ─├BasisState(M0)─│─────────╰G²(0.19)─╰G(0.00)─┤ ├<𝓗>
-  4: ─├BasisState(M0)─├G²(0.20)────────────────────┤ ├<𝓗>
-  5: ─╰BasisState(M0)─╰G²(0.20)────────────────────┤ ╰<𝓗>
-  Largest Gradient: 0.00040841755397108586
-  ```
-
-<h4>Data Module</h4>
+    ```pycon
+    >>> op = qml.RX(0.54, wires=0) + qml.PauliX(1) + (qml.PauliZ(2) @ qml.RY(1.23, wires=3))
+    >>> op
+    (RX(0.54, wires=[0]) + PauliX(wires=[1])) + (PauliZ(wires=[2]) @ RY(1.23, wires=[3]))
+    >>> wire_map = {0: 10, 1: 11, 2: 12, 3: 13}
+    >>> qml.map_wires(op, wire_map)
+    (RX(0.54, wires=[10]) + PauliX(wires=[11])) + (PauliZ(wires=[12]) @ RY(1.23, wires=[13]))
+    ```
+
+  - entire QNodes:
+
+    ```python
+    dev = qml.device("default.qubit", wires=["A", "B", "C", "D"])
+    wire_map = {0: "A", 1: "B", 2: "C", 3: "D"}
+
+    @qml.qnode(dev) 
+    def circuit():
+        qml.RX(0.54, wires=0)
+        qml.PauliX(1)
+        qml.PauliZ(2)
+        qml.RY(1.23, wires=3)
+        return qml.probs(wires=0)
+    ```
+
+    ```pycon
+    >>> mapped_circuit = qml.map_wires(circuit, wire_map)
+    >>> mapped_circuit()
+    tensor([0.92885434, 0.07114566], requires_grad=True)
+    >>> print(qml.draw(mapped_circuit)())
+    A: ──RX(0.54)─┤  Probs
+    B: ──X────────┤       
+    C: ──Z────────┤       
+    D: ──RY(1.23)─┤   
+    ```
+
+<h4>(TODO: title) Data Module</h4>
 
 * Added the `data` module to allow downloading, loading, and creating quantum datasets.
 
@@ -430,42 +361,6 @@
   >>> read_dataset.energies
   array([-1.5, -0.5,  0.5,  1.5])
   ```
-=======
-    ```pycon
-    >>> op = qml.RX(0.54, wires=0) + qml.PauliX(1) + (qml.PauliZ(2) @ qml.RY(1.23, wires=3))
-    >>> op
-    (RX(0.54, wires=[0]) + PauliX(wires=[1])) + (PauliZ(wires=[2]) @ RY(1.23, wires=[3]))
-    >>> wire_map = {0: 10, 1: 11, 2: 12, 3: 13}
-    >>> qml.map_wires(op, wire_map)
-    (RX(0.54, wires=[10]) + PauliX(wires=[11])) + (PauliZ(wires=[12]) @ RY(1.23, wires=[13]))
-    ```
-
-  - entire QNodes:
-
-    ```python
-    dev = qml.device("default.qubit", wires=["A", "B", "C", "D"])
-    wire_map = {0: "A", 1: "B", 2: "C", 3: "D"}
-
-    @qml.qnode(dev) 
-    def circuit():
-        qml.RX(0.54, wires=0)
-        qml.PauliX(1)
-        qml.PauliZ(2)
-        qml.RY(1.23, wires=3)
-        return qml.probs(wires=0)
-    ```
->>>>>>> a8f42eb2
-
-    ```pycon
-    >>> mapped_circuit = qml.map_wires(circuit, wire_map)
-    >>> mapped_circuit()
-    tensor([0.92885434, 0.07114566], requires_grad=True)
-    >>> print(qml.draw(mapped_circuit)())
-    A: ──RX(0.54)─┤  Probs
-    B: ──X────────┤       
-    C: ──Z────────┤       
-    D: ──RY(1.23)─┤   
-    ```
 
 <h3>Improvements</h3>
 
