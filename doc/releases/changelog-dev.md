--- conflicted
+++ resolved
@@ -4,377 +4,17 @@
 
 <h3>New features since last release</h3>
 
-<<<<<<< HEAD
-<h4>(TODO: title) JAX JIT</h4>
-
-<h4>(TODO: title) Qutrits</h4>
-
-* The `qml.GellMann` qutrit observable, the ternary generalization of the Pauli observables, is now available.
-  ([#3035](https://github.com/PennyLaneAI/pennylane/pull/3035))
-
-  When using `qml.GellMann`, the `index` keyword argument determines which of the 8 Gell-Mann matrices is used.
-
-  ```python
-  dev = qml.device("default.qutrit", wires=2)
-
-  @qml.qnode(dev)
-  def circuit():
-      qml.TClock(wires=0)
-      qml.TShift(wires=1)
-      qml.TAdd(wires=[0, 1])
-      return qml.expval(qml.GellMann(wires=0, index=8) + qml.GellMann(wires=1, index=3))
-  ```
-
-  ```pycon
-  >>> circuit()
-  -0.42264973081037416
-  ```
-
-* Controlled qutrit operations can now be performed with `qml.ControlledQutritUnitary`.
-  ([#2844](https://github.com/PennyLaneAI/pennylane/pull/2844))
-
-  The control wires and values that define the operation are defined analogously to the qubit operation.
-
-  ```python
-  dev = qml.device("default.qutrit", wires=3)
-
-  @qml.qnode(dev)
-  def circuit(U):
-      qml.TShift(wires=0)
-      qml.TAdd(wires=[0, 1])
-      qml.ControlledQutritUnitary(U, control_wires=[0, 1], control_values='12', wires=2)
-      return qml.state()
-  ```
-
-  ```pycon
-  >>> U = np.array([[1, 1, 0], [1, -1, 0], [0, 0, np.sqrt(2)]]) / np.sqrt(2)
-  >>> circuit(U)
-  tensor([0.+0.j, 0.+0.j, 0.+0.j, 0.+0.j, 0.+0.j, 0.+0.j, 0.+0.j, 0.+0.j,
-        0.+0.j, 0.+0.j, 0.+0.j, 0.+0.j, 1.+0.j, 0.+0.j, 0.+0.j, 0.+0.j,
-        0.+0.j, 0.+0.j, 0.+0.j, 0.+0.j, 0.+0.j, 0.+0.j, 0.+0.j, 0.+0.j,
-        0.+0.j, 0.+0.j, 0.+0.j], requires_grad=True)
-  ```
-
-<h4>(TODO: title) QChem</h4>
-
-* Grouped coefficients, observables, and basis rotation transformation matrices needed to construct a qubit Hamiltonian in the rotated basis of molecular orbitals are now calculable via `qml.qchem.basis_rotation()`. 
-  ([#3011](https://github.com/PennyLaneAI/pennylane/pull/3011))
-
-  ```pycon
-  >>> symbols  = ['H', 'H']
-  >>> geometry = np.array([[0.0, 0.0, 0.0], [1.398397361, 0.0, 0.0]], requires_grad = False)
-  >>> mol = qml.qchem.Molecule(symbols, geometry)
-  >>> core, one, two = qml.qchem.electron_integrals(mol)()
-  >>> coeffs, ops, unitaries = qml.qchem.basis_rotation(one, two, tol_factor=1.0e-5)
-  >>> unitaries
-  [tensor([[-1.00000000e+00, -5.46483514e-13],
-         [ 5.46483514e-13, -1.00000000e+00]], requires_grad=True),
-  tensor([[-1.00000000e+00,  3.17585063e-14],
-          [-3.17585063e-14, -1.00000000e+00]], requires_grad=True),
-  tensor([[-0.70710678, -0.70710678],
-          [-0.70710678,  0.70710678]], requires_grad=True),
-  tensor([[ 2.58789009e-11,  1.00000000e+00],
-          [-1.00000000e+00,  2.58789009e-11]], requires_grad=True)]
-  ```
-
-* Any gate operation can now be tapered according to :math:`\mathbb{Z}_2` symmetries of the Hamiltonian via `qml.qchem.taper_operation`.
-  [(#3002)](https://github.com/PennyLaneAI/pennylane/pull/3002)
-
-  ```pycon
-    >>> symbols = ['He', 'H']
-    >>> geometry =  np.array([[0.0, 0.0, 0.0], [0.0, 0.0, 1.4589]])
-    >>> mol = qml.qchem.Molecule(symbols, geometry, charge=1)
-    >>> H, n_qubits = qml.qchem.molecular_hamiltonian(symbols, geometry)
-    >>> generators = qml.qchem.symmetry_generators(H)
-    >>> paulixops = qml.qchem.paulix_ops(generators, n_qubits)
-    >>> paulix_sector = qml.qchem.optimal_sector(H, generators, mol.n_electrons)
-    >>> tap_op = qml.qchem.taper_operation(qml.SingleExcitation, generators, paulixops,
-    ...                paulix_sector, wire_order=H.wires, op_wires=[0, 2])
-    >>> tap_op(3.14159)
-    [Exp(1.570795j, 'PauliY', wires=[0])]
-  ```
-
-  Moreover, the obtained tapered operation can be used directly within a QNode.
-
-  ```pycon
-    >>> dev = qml.device('default.qubit', wires=[0, 1])
-    >>> @qml.qnode(dev)
-    ... def circuit(params):
-    ...     tap_op(params[0])
-    ...     return qml.expval(qml.PauliZ(0) @ qml.PauliZ(1))
-    >>> drawer = qml.draw(circuit, show_all_wires=True)
-    >>> print(drawer(params=[3.14159]))
-        0: ─Exp(1.570795j PauliY)─┤ ╭<Z@Z>
-        1: ───────────────────────┤ ╰<Z@Z>
-  ```
-
-<h4>(TODO: title) New operators and optimizers</h4>
-
-* Optimizing quantum circuits can now be done *adaptively* with `qml.AdaptiveOptimizer`.
-  [(#3192)](https://github.com/PennyLaneAI/pennylane/pull/3192)
-
-  The `qml.AdaptiveOptimizer` optimizer takes an initial circuit and a collection of operators
-  as input and adds a selected gate to the circuits at each optimization step. The process of
-  growing the circuit can be repeated until the circuit gradients converge to zero within a given
-  threshold. The adaptive optimizer can be used to implement algorithms such as `ADAPT-VQE`.
-
-  For a detailed breakdown of its implementation, check out [our demo!](https://pennylane.ai/qml/demos/tutorial_adaptive_circuits.html)
-
-* The `IntegerComparator` arithmetic operation is now available.
-[(#3113)](https://github.com/PennyLaneAI/pennylane/pull/3113)
-
-  Given a basis state :math:`\vert n \rangle`, where :math:`n` is a positive integer, and a fixed positive integer :math:`L`, the `IntegerComparator` operator flips a target qubit if :math:`n \geq L`. Alternatively, the flipping condition can be :math:`n < L` as demonstrated below:
-
-  ```python
-  dev = qml.device("default.qubit", wires=2)
-
-  @qml.qnode(dev)
-  def circuit():
-      qml.BasisState(np.array([0, 1]), wires=range(2))
-      qml.broadcast(qml.Hadamard, wires=range(2), pattern='single')
-      qml.IntegerComparator(2, geq=False, wires=[0, 1])
-      return qml.state()
-  ```
-
-  ```pycon
-  >>> circuit()
-  [-0.5+0.j  0.5+0.j -0.5+0.j  0.5+0.j]
-  ```
-
-<h4>(TODO: title) QNode QoL boosts</h4>
-
-* Added support to the JAX-JIT interface for computing the gradient of QNodes that return a single vector of probabilities or multiple expectation values.
-  [(#3244)](https://github.com/PennyLaneAI/pennylane/pull/3244)
-  [(#3261)](https://github.com/PennyLaneAI/pennylane/pull/3261)
-
-  ```python
-  dev = qml.device("lightning.qubit", wires=2)
-
-  @jax.jit
-  @qml.qnode(dev, diff_method="parameter-shift", interface="jax")
-  def circuit(x, y):
-      qml.RY(x, wires=0)
-      qml.RY(y, wires=1)
-      qml.CNOT(wires=[0, 1])
-      return qml.expval(qml.PauliZ(0)), qml.expval(qml.PauliZ(1))
-
-  x = jnp.array(1.0, dtype=jnp.float32)
-  y = jnp.array(2.0, dtype=jnp.float32)
-  ```
-
-  ```pycon
-  >>> jax.jacobian(circuit, argnums=[0, 1])(x, y)
-  (DeviceArray([-0.84147096,  0.3501755 ], dtype=float32),
-   DeviceArray([ 4.474455e-18, -4.912955e-01], dtype=float32))
-  ```
-
-  Note that this change depends on `jax.pure_callback`, which requires `jax==0.3.17`.
-
-* The `QNode` class now accepts an `auto` interface, which automatically detects the interface of the given input.
-  [(#3132)](https://github.com/PennyLaneAI/pennylane/pull/3132)
-
-  ```python
-  dev = qml.device("default.qubit", wires=2)
-  @qml.qnode(dev, interface="auto")
-  def circuit(weight):
-      qml.RX(weight[0], wires=0)
-      qml.RY(weight[1], wires=1)
-      return qml.expval(qml.PauliZ(0))
-
-  interface_tensors = [[0, 1], np.array([0, 1]), torch.Tensor([0, 1]), tf.Variable([0, 1], dtype=float), jnp.array([0, 1])]
-  for tensor in interface_tensors:
-      res = circuit(weight=tensor)
-      print(f"Result value: {res:.2f}; Result type: {type(res)}")
-  ```
-
-  ```pycon
-  Result value: 1.00; Result type: <class 'pennylane.numpy.tensor.tensor'>
-  Result value: 1.00; Result type: <class 'pennylane.numpy.tensor.tensor'>
-  Result value: 1.00; Result type: <class 'torch.Tensor'>
-  Result value: 1.00; Result type: <class 'tensorflow.python.framework.ops.EagerTensor'>
-  Result value: 1.00; Result type: <class 'jaxlib.xla_extension.DeviceArray'>
-  ```
-
-* Wires of operators or entire QNodes can now be mapped to other wires via `qml.map_wires()`. 
-  [(#3145)](https://github.com/PennyLaneAI/pennylane/pull/3145)
-
-  The `qml.map_wires()` function requires a dictionary representing a wire map. Use it with
-
-  - arbitrary operators:
-
-    ```pycon
-    >>> op = qml.RX(0.54, wires=0) + qml.PauliX(1) + (qml.PauliZ(2) @ qml.RY(1.23, wires=3))
-    >>> op
-    (RX(0.54, wires=[0]) + PauliX(wires=[1])) + (PauliZ(wires=[2]) @ RY(1.23, wires=[3]))
-    >>> wire_map = {0: 10, 1: 11, 2: 12, 3: 13}
-    >>> qml.map_wires(op, wire_map)
-    (RX(0.54, wires=[10]) + PauliX(wires=[11])) + (PauliZ(wires=[12]) @ RY(1.23, wires=[13]))
-    ```
-
-  - entire QNodes:
-
-    ```python
-    dev = qml.device("default.qubit", wires=["A", "B", "C", "D"])
-    wire_map = {0: "A", 1: "B", 2: "C", 3: "D"}
-
-    @qml.qnode(dev) 
-    def circuit():
-        qml.RX(0.54, wires=0)
-        qml.PauliX(1)
-        qml.PauliZ(2)
-        qml.RY(1.23, wires=3)
-        return qml.probs(wires=0)
-    ```
-
-    ```pycon
-    >>> mapped_circuit = qml.map_wires(circuit, wire_map)
-    >>> mapped_circuit()
-    tensor([0.92885434, 0.07114566], requires_grad=True)
-    >>> print(qml.draw(mapped_circuit)())
-    A: ──RX(0.54)─┤  Probs
-    B: ──X────────┤       
-    C: ──Z────────┤       
-    D: ──RY(1.23)─┤   
-    ```
+<h3>Improvements</h3>
 
 * The `coefficients` function and the `visualize` submodule of the `qml.fourier` module
   now allow assigning different degrees for different parameters of the input function.
   [(#3005)](https://github.com/PennyLaneAI/pennylane/pull/3005)
 
-  The argument `degree` to `qml.fourier.coefficients` previously was an integer, and now
-  can be a sequence of integers with one integer per function parameters, resulting in a
-  returned array with shape `(2*degrees[0]+1,..., 2*degrees[-1]+1)`.
-  The functions in `qml.fourier.visualize` accordingly accept such an array of coefficients.
-
-<h4>(TODO: title) Data Module</h4>
-
-* Added the `data` module to allow downloading, loading, and creating quantum datasets.
-
-* Datasets hosted on the cloud can be downloaded with the `qml.data.load` function as follows:
-
-  ```pycon
-  >>> H2datasets = qml.data.load("qchem", molname="H2", basis="STO-3G", bondlength=1.1)
-  >>> print(H2datasets)
-  [<pennylane.data.dataset.Dataset object at 0x7f14e4369640>]
-  >>> H2data = H2datasets[0]
-  ```
-
-* To see what datasets are available for download, we can call `qml.data.list_datasets`:
-
-  ```pycon
-  >>> available_data = qml.data.list_datasets()
-  >>> available_data.keys()
-  dict_keys(["qspin", "qchem"])
-  >>> available_data["qchem"].keys()
-  dict_keys(["H2", "LiH", ...])
-  >>> available_data['qchem']['H2'].keys()
-  dict_keys(["6-31G", "STO-3G"])
-  >>> print(available_data['qchem']['H2']['STO-3G'])
-  ["0.5", "0.54", "0.62", "0.66", ...]
-  ```
-
-* To download or load only specific properties of a dataset, we can specify the desired attributes in `qml.data.load`:
-
-  ```pycon
-  >>> part = qml.data.load("qchem", molname="H2", basis="STO-3G", bondlength=1.1, 
-  ...                      attributes=["molecule", "fci_energy"])[0]
-  >>> part.molecule
-  <pennylane.qchem.molecule.Molecule at 0x7f56c9d78e50>
-  >>> part.fci_energy
-  -1.0791924385860894
-  ```
-
-* The available `attributes` can be found using `qml.data.list_attributes`:
-
-  ```pycon
-  >>> qml.data.list_attributes(data_name='qchem')
-  ['molecule',
-  'hamiltonian',
-  'sparse_hamiltonian',
-  ...
-  'tapered_hamiltonian',
-  'full']
-  ```
-
-* To select data interactively by following a series of prompts, we can use `qml.data.load_interactive` as follows:
-
-  ```pycon
-  >>> qml.data.load_interactive()
-          Please select a data name:
-              1) qspin
-              2) qchem
-          Choice [1-2]: 1
-          Please select a sysname:
-              ...
-          Please select a periodicity:
-              ...
-          Please select a lattice:
-              ...
-          Please select a layout:
-              ...
-          Please select attributes:
-              ...
-          Force download files? (Default is no) [y/N]: N
-          Folder to download to? (Default is pwd, will download to /datasets subdirectory):
-
-          Please confirm your choices:
-          dataset: qspin/Ising/open/rectangular/4x4
-          attributes: ['parameters', 'ground_states']
-          force: False
-          dest folder: /Users/jovyan/Downloads/datasets
-          Would you like to continue? (Default is yes) [Y/n]:
-          <pennylane.data.dataset.Dataset object at 0x10157ab50>
-    ```
-
-* Once loaded, properties of a dataset can be accessed easily as follows:
-
-  ```pycon
-  >>> dev = qml.device("default.qubit",wires=4)
-  >>> @qml.qnode(dev)
-  ... def circuit():
-  ...     qml.BasisState(H2_dataset.hf_state, wires = [0, 1, 2, 3])
-  ...     for op in H2_dataset.vqe_gates:
-  ...         qml.apply(op)
-  ...     return qml.expval(H2_dataset.hamiltonian)
-  >>> print(circuit())
-  -1.0791430411076344
-  ```
-
-* It is also possible to create custom datasets with `qml.data.Dataset`
-
-  ```pycon
-  >>> coeffs = [1, 0.5]
-  >>> observables = [qml.PauliZ(wires=0), qml.PauliX(wires=1)]
-  >>> H = qml.Hamiltonian(coeffs, observables)
-  >>> energies, _ = np.linalg.eigh(qml.matrix(H)) #Calculate the energies
-  >>> dataset = qml.data.Dataset(data_name = "Example", hamiltonian=H, energies=energies)
-  >>> dataset.data_name
-  "Example"
-  >>> dataset.hamiltonian
-  (0.5) [X1]
-  + (1) [Z0]
-  >>> dataset.energies
-  array([-1.5, -0.5,  0.5,  1.5])
-  ```
-
-* These custom datasets can be saved and read with the `Dataset.write` and `Dataset.read` functions as follows:
-
-  ```pycon
-  >>> dataset.write("./path/to/dataset.dat")
-  >>> read_dataset = qml.data.Dataset()
-  >>> read_dataset.read("./path/to/dataset.dat")
-  >>> read_dataset.data_name
-  'Example'
-  >>> read_dataset.hamiltonian
-  (0.5) [X1]
-  + (1) [Z0]
-  >>> read_dataset.energies
-  array([-1.5, -0.5,  0.5,  1.5])
-  ```
-
-=======
->>>>>>> 1e5083d1
-<h3>Improvements</h3>
+  The arguments `degree` and `filter_threshold` to `qml.fourier.coefficients` previously were
+  expected to be integers, and now can be a sequences of integers with one integer per function
+  parameter (i.e. `len(degree)==n_inputs`), resulting in a returned array with shape
+  `(2*degrees[0]+1,..., 2*degrees[-1]+1)`.
+  The functions in `qml.fourier.visualize` accordingly accept such arrays of coefficients.
 
 <h3>Breaking changes</h3>
 
@@ -386,4 +26,6 @@
 
 <h3>Contributors</h3>
 
-This release contains contributions from (in alphabetical order):+This release contains contributions from (in alphabetical order):
+
+David Wierichs