--- conflicted
+++ resolved
@@ -170,10 +170,6 @@
   keyword argument to specify that the contents of the file being read should be directly assigned to an attribute.
   [(#3605)](https://github.com/PennyLaneAI/pennylane/pull/3605)
 
-<<<<<<< HEAD
-* Introduce the `ExecutionConfig` data class in the new `workflow` module.
-  [(#3614)](https://github.com/PennyLaneAI/pennylane/pull/3614)
-=======
 * Allow `Sum` and `Prod` to have broadcasted operands.
   [(#3611)](https://github.com/PennyLaneAI/pennylane/pull/3611)
 
@@ -183,7 +179,9 @@
 * All dunder methods now return `NotImplemented`, allowing the right dunder method (e.g. `__radd__`)
   of the other class to be called.
   [(#3631)](https://github.com/PennyLaneAI/pennylane/pull/3631)
->>>>>>> dcbe3924
+
+* Introduce the `ExecutionConfig` data class in the new `workflow` module.
+  [(#3614)](https://github.com/PennyLaneAI/pennylane/pull/3614)
 
 <h3>Breaking changes</h3>
 
