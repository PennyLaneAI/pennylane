--- conflicted
+++ resolved
@@ -905,11 +905,6 @@
 
 This release contains contributions from (in alphabetical order):
 
-<<<<<<< HEAD
-Utkarsh Azad, Akash Narayanan B, Olivia Di Matteo, Andrew Gardhouse, David Ittah, Josh Izaac, Christina Lee,
-Romain Moyard, Carrie-Anne Rubidge, Maria Schuld, Rishabh Singh, Jay Soni, Ingrid Strandberg, Antal Száva, Cody Wang,
-=======
-Utkarsh Azad, Akash Narayanan B, Sam Banning, Thomas Bromley, Olivia Di Matteo, Andrew Gardhouse, David Ittah, Josh Izaac, Christina Lee,
-Romain Moyard, Carrie-Anne Rubidge, Maria Schuld, Rishabh Singh, Ingrid Strandberg, Antal Száva, Cody Wang,
->>>>>>> c81a0389
-David Wierichs, Moritz Willmann.+Utkarsh Azad, Akash Narayanan B, Sam Banning, Thomas Bromley, Olivia Di Matteo, Andrew Gardhouse, David Ittah, 
+Josh Izaac, Christina Lee, Romain Moyard, Carrie-Anne Rubidge, Maria Schuld, Rishabh Singh, Jay Soni, Ingrid Strandberg, 
+Antal Száva, Cody Wang, David Wierichs, Moritz Willmann.