--- conflicted
+++ resolved
@@ -150,19 +150,17 @@
 
 <h3>Improvements 🛠</h3>
 
-<<<<<<< HEAD
+* The decomposition of `DiagonalQubitUnitary` has been updated to a recursive decomposition
+  into a smaller `DiagonalQubitUnitary` and a `SelectPauliRot` operation. This is a known
+  decomposition [Theorem 7 in Shende et al.](https://arxiv.org/abs/quant-ph/0406176)
+  that contains fewer gates than the previous decomposition.
+  [(#7370)](https://github.com/PennyLaneAI/pennylane/pull/7370)
+ 
 * An experimental integration for a Python compiler using [xDSL](https://xdsl.dev/index) has been introduced.
   This is similar to [Catalyst's MLIR dialects](https://docs.pennylane.ai/projects/catalyst/en/stable/dev/dialects.html#mlir-dialects-in-catalyst), 
   but it is coded in Python instead of C++.
   [(#7357)](https://github.com/PennyLaneAI/pennylane/pull/7357)
   [(#7367)](https://github.com/PennyLaneAI/pennylane/pull/7367)
-=======
-* The decomposition of `DiagonalQubitUnitary` has been updated to a recursive decomposition
-  into a smaller `DiagonalQubitUnitary` and a `SelectPauliRot` operation. This is a known
-  decomposition [Theorem 7 in Shende et al.](https://arxiv.org/abs/quant-ph/0406176)
-  that contains fewer gates than the previous decomposition.
-  [(#7370)](https://github.com/PennyLaneAI/pennylane/pull/7370)
->>>>>>> 11167460
 
 * PennyLane supports `JAX` version 0.6.0.
   [(#7299)](https://github.com/PennyLaneAI/pennylane/pull/7299)
