:orphan:

# Release 0.24.0-dev (development release)

<h3>New features since last release</h3>

* A new quantum information module is added. It includes a function for computing the reduced density matrix functions
  for state vectors and density matrices.

  [(#2554)](https://github.com/PennyLaneAI/pennylane/pull/2554)
  [(#2569)](https://github.com/PennyLaneAI/pennylane/pull/2569)
  [(#2598)](https://github.com/PennyLaneAI/pennylane/pull/2598)
  [(#2617)](https://github.com/PennyLaneAI/pennylane/pull/2617)
<<<<<<< HEAD
  [(#2631)](https://github.com/PennyLaneAI/pennylane/pull/2631)

  A `to_density_matrix` function that can handle both state vectors and density matrix, to return a reduced
  density matrix:
=======
  
  A `reduced_dm` function that can handle both state vectors and density matrix, to return a reduced density matrix:

>>>>>>> entropy
  ```pycon
  >>> x = [1, 0, 1, 0] / np.sqrt(2)
  >>> reduced_dm(x, indices=[0])
  [[0.5+0.j 0.5+0.j]
   [0.5+0.j 0.5+0.j]]

  >>> reduced_dm(x, indices=[1])
  [[1.+0.j 0.+0.j]
   [0.+0.j 0.+0.j]]

  >>> y = [[0.5, 0, 0.0, 0.5], [0, 0, 0, 0], [0, 0, 0, 0], [0.5, 0, 0, 0.5]]
  >>> reduced_dm(y, indices=[0])
  [[0.5+0.j 0.0+0.j]
   [0.0+0.j 0.5+0.j]]

  >>> import tensorflow as tf
  >>> z = tf.Variable([[1, 0, 0, 0], [0, 0, 0, 0], [0, 0, 0, 0], [0, 0, 0, 0]], dtype=tf.complex128)
  >>> reduced_dm(z, indices=[1])
  tf.Tensor(
  [[1.+0.j 0.+0.j]
   [0.+0.j 0.+0.j]], shape=(2, 2), dtype=complex128)
  ```
<<<<<<< HEAD
  It also contains a `QNode` transform `density_matrix_transform`, that returns the density matrix from a `QNode`
=======
  It also contains a `QNode` transform `qml.qinfo.reduced_dm`, that returns the density matrix from a `QNode` 
>>>>>>> entropy
  returning `qml.state`:
  ```python3
  dev = qml.device("default.qubit", wires=2)
  @qml.qnode(dev)
  def circuit(x):
      qml.IsingXX(x, wires=[0,1])
      return qml.state()
  ```
  ```pycon
  >>> qml.qinfo.reduced_dm(circuit, wires=[0])(np.pi/2)
  [[0.5+0.j 0.+0.j]
   [0.+0.j 0.5+0.j]]
  ```
<<<<<<< HEAD

  We add Von Neumann entropy capabilities, `qml.math.to_vn_entropy` that accepts both state vectors and density matrices
=======
  
  We add Von Neumann entropy capabilities, `qml.math.vn_entropy` that accepts both state vectors and density matrices
>>>>>>> entropy
  for all interfaces (Numpy, Autograd, Torch, Tensorflow and Jax).

  ```pycon
  >>> x = [1, 0, 0, 1] / np.sqrt(2)
  >>> vn_entropy(x, indices=[0])
  0.6931472

  >>> y = [[1/2, 0, 0, 1/2], [0, 0, 0, 0], [0, 0, 0, 0], [1/2, 0, 0, 1/2]]
  >>> vn_entropy(x, indices=[0])
  0.6931472
  ```

  A Von Neumann measurement process `qml.vn_entropy` can be used as return in QNodes:

  ```python3
  dev = qml.device("default.qubit", wires=2)
  @qml.qnode(dev)
  def circuit_entropy(x):
      qml.IsingXX(x, wires=[0,1])
      return qml.vn_entropy(wires=[0], log_base=2)
  ```

  ```pycon
  >>> circuit_entropy(np.pi/2)
  1.0
  ```
<<<<<<< HEAD
  The quantum information module also now contains a QNode (returning states) transform for the Von Neumann entropy
  `qml.qinfo.vn_entropy_transform`:
=======
  The quantum information module also now contains a QNode (returning states) transform for the Von Neumann entropy 
  `qml.qinfo.vn_entropy:
>>>>>>> entropy
  ```python3
  dev = qml.device("default.qubit", wires=2)
  @qml.qnode(dev)
  def circuit_entropy(x):
      qml.IsingXX(x, wires=[0,1])
      return qml.state()
  ```

  ```pycon
  >>> vn_entropy(circuit, indices=[0], base=2)(np.pi/2)
  1.0
  ```
<<<<<<< HEAD

  Support for mutual information computation is also added. The `qml.math.to_mutual_info`
  function computes the mutual information from a state vector or a density matrix:
  ```pycon
  >>> x = np.array([1, 0, 0, 1]) / np.sqrt(2)
  >>> qml.math.to_mutual_info(x, indices0=[0], indices1=[1])
  1.3862943611198906
  >>>
  >>> y = np.array([[1/2, 0, 0, 1/2], [0, 0, 0, 0], [0, 0, 0, 0], [1/2, 0, 0, 1/2]])
  >>> qml.math.to_mutual_info(x, indices0=[0], indices1=[1])
  1.3862943611198906
  ```
  The `qml.mutual_info` measurement process can be returned from a QNode:
  ```python3
  dev = qml.device("default.qubit", wires=2)

  @qml.qnode(dev)
  def circuit(x):
      qml.IsingXX(x, wires=[0, 1])
      return qml.mutual_info(wires0=[0], wires1=[1])
  ```
  ```pycon
  >>> circuit(np.pi / 2)
  tensor(1.38629436, requires_grad=True)
  ```
  The `qml.qinfo.mutual_info_transform` can be used to transform a QNode returning
  a state to a function that returns the mutual information:
  ```python3
  dev = qml.device("default.qubit", wires=2)

  @qml.qnode(dev)
  def circuit(x):
      qml.IsingXX(x, wires=[0, 1])
      return qml.state()
  ```

  ```pycon
  >>> mutual_info_circuit = qml.qinfo.mutual_info_transform(circuit, indices0=[0], indices1=[1])
  >>> mutual_info_circuit(np.pi / 2)
  1.3862943611198906
  ```

=======
  
>>>>>>> f536fac5
* Operators have new attributes `ndim_params` and `batch_size`, and `QuantumTapes` have the new
  attribute `batch_size`.
  - `Operator.ndim_params` contains the expected number of dimensions per parameter of the operator,
  - `Operator.batch_size` contains the size of an additional parameter broadcasting axis, if present,
  - `QuantumTape.batch_size` contains the `batch_size` of its operations (see below).

* New `solarized_light` and `solarized_dark` styles available for drawing circuit diagram graphics. 
  [(#2662)](https://github.com/PennyLaneAI/pennylane/pull/2662)

* Support adding `Observable` objects to the integer `0`.
  [(#2603)](https://github.com/PennyLaneAI/pennylane/pull/2603)

  This allows us to directly sum a list of observables as follows:
  ```
  H = sum([qml.PauliX(i) for i in range(10)])
  ```

* Parameter broadcasting within operations and tapes was introduced.

  [(#2575)](https://github.com/PennyLaneAI/pennylane/pull/2575)
  [(#2590)](https://github.com/PennyLaneAI/pennylane/pull/2590)
  [(#2609)](https://github.com/PennyLaneAI/pennylane/pull/2609)

  Parameter broadcasting refers to passing parameters with a (single) leading additional
  dimension (compared to the expected parameter shape) to `Operator`'s.
  Introducing this concept involves multiple changes:

  1. New class attributes
    - `Operator.ndim_params` can be specified by developers to provide the expected number of dimensions for each parameter
      of an operator.
    - `Operator.batch_size` returns the size of an additional parameter-broadcasting axis,
      if present.
    - `QuantumTape.batch_size` returns the `batch_size` of its operations (see logic below).
    - `Device.capabilities()["supports_broadcasting"]` is a Boolean flag indicating whether a
      device natively is able to apply broadcasted operators.
  2. New functionalities
    - `Operator`s use their new `ndim_params` attribute to set their new attribute `batch_size`
      at instantiation. `batch_size=None` corresponds to unbroadcasted operators.
    - `QuantumTape`s automatically determine their new `batch_size` attribute from the
      `batch_size`s of their operations. For this, all `Operators` in the tape must have the same
      `batch_size` or `batch_size=None`. That is, mixing broadcasted and unbroadcasted `Operators`
      is allowed, but mixing broadcasted `Operators` with differing `batch_size` is not,
      similar to NumPy broadcasting.
    - A new tape `batch_transform` called `broadcast_expand` was added. It transforms a single
      tape with `batch_size!=None` (broadcasted) into multiple tapes with `batch_size=None`
      (unbroadcasted) each.
    - `Device`s natively can handle broadcasted `QuantumTape`s by using `broadcast_expand` if
      the new flag `capabilities()["supports_broadcasting"]` is set to `False` (the default).
  3. Feature support
    - Many parametrized operations now have the attribute `ndim_params` and
      allow arguments with a broadcasting dimension in their numerical representations.
      This includes all gates in `ops/qubit/parametric_ops` and `ops/qubit/matrix_ops`.
      The broadcasted dimension is the first dimension in representations.
      Note that the broadcasted parameter has to be passed as an `tensor` but not as a python
      `list` or `tuple` for most operations.

  **Example**

  Instantiating a rotation gate with a one-dimensional array leads to a broadcasted `Operation`:

  ```pycon
  >>> op = qml.RX(np.array([0.1, 0.2, 0.3], requires_grad=True), 0)
  >>> op.batch_size
  3
  ```

  It's matrix correspondingly is augmented by a leading dimension of size `batch_size`:

  ```pycon
  >>> np.round(op.matrix(), 4)
  tensor([[[0.9988+0.j    , 0.    -0.05j  ],
         [0.    -0.05j  , 0.9988+0.j    ]],
        [[0.995 +0.j    , 0.    -0.0998j],
         [0.    -0.0998j, 0.995 +0.j    ]],
        [[0.9888+0.j    , 0.    -0.1494j],
         [0.    -0.1494j, 0.9888+0.j    ]]], requires_grad=True)
  >>> op.matrix().shape
  (3, 2, 2)
  ```

  A tape with such an operation will detect the `batch_size` and inherit it:

  ```pycon
  >>> with qml.tape.QuantumTape() as tape:
  >>>     qml.apply(op)
  >>> tape.batch_size
  3
  ```

  A tape may contain broadcasted and unbroadcasted `Operation`s

  ```pycon
  >>> with qml.tape.QuantumTape() as tape:
  >>>     qml.apply(op)
  >>>     qml.RY(1.9, 0)
  >>> tape.batch_size
  3
  ```

  but not `Operation`s with differing (non-`None`) `batch_size`s:

  ```pycon
  >>> with qml.tape.QuantumTape() as tape:
  >>>     qml.apply(op)
  >>>     qml.RY(np.array([1.9, 2.4]), 0)
  ValueError: The batch sizes of the tape operations do not match, they include 3 and 2.
  ```

  When creating a valid broadcasted tape, we can expand it into unbroadcasted tapes with
  the new `broadcast_expand` transform, and execute the three tapes independently.

  ```pycon
  >>> with qml.tape.QuantumTape() as tape:
  >>>     qml.apply(op)
  >>>     qml.RY(1.9, 0)
  >>>     qml.apply(op)
  >>>     qml.expval(qml.PauliZ(0))
  >>> tapes, fn = qml.transforms.broadcast_expand(tape)
  >>> len(tapes)
  3
  >>> dev = qml.device("default.qubit", wires=1)
  >>> fn(qml.execute(tapes, dev, None))
  array([-0.33003414, -0.34999899, -0.38238817])
  ```

  However, devices will handle this automatically under the hood:

  ```pycon
  >>> qml.execute([tape], dev, None)[0]
  array([-0.33003414, -0.34999899, -0.38238817])
  ```

* Boolean mask indexing of the parameter-shift Hessian
  [(#2538)](https://github.com/PennyLaneAI/pennylane/pull/2538)

  The `argnum` keyword argument for `param_shift_hessian`
  is now allowed to be a twodimensional Boolean `array_like`.
  Only the indicated entries of the Hessian will then be computed.
  A particularly useful example is the computation of the diagonal
  of the Hessian:

  ```python
  dev = qml.device("default.qubit", wires=1)
  with qml.tape.QuantumTape() as tape:
      qml.RX(0.2, wires=0)
      qml.RY(-0.9, wires=0)
      qml.RX(1.1, wires=0)
      qml.expval(qml.PauliZ(0))

  argnum = qml.math.eye(3, dtype=bool)
  ```
  ```pycon
  >>> tapes, fn = qml.gradients.param_shift_hessian(tape, argnum=argnum)
  >>> fn(qml.execute(tapes, dev, None))
  array([[[-0.09928388,  0.        ,  0.        ],
        [ 0.        , -0.27633945,  0.        ],
        [ 0.        ,  0.        , -0.09928388]]])
  ```

* Speed up measuring of commuting Pauli operators
  [(#2425)](https://github.com/PennyLaneAI/pennylane/pull/2425)

  The code that checks for qubit wise commuting (QWC) got a performance boost that is noticable
  when many commuting paulis of the same type are measured.

* Added the `qml.ECR` operation to represent the echoed RZX(pi/2) gate.
  [(#2613)](https://github.com/PennyLaneAI/pennylane/pull/2613)

* Added new transform `qml.batch_partial` which behaves similarly to `functools.partial` but supports batching in the unevaluated parameters.
  [(#2585)](https://github.com/PennyLaneAI/pennylane/pull/2585)

  This is useful for executing a circuit with a batch dimension in some of its parameters:

  ```python
  dev = qml.device("default.qubit", wires=1)

  @qml.qnode(dev)
  def circuit(x, y):
     qml.RX(x, wires=0)
     qml.RY(y, wires=0)
     return qml.expval(qml.PauliZ(wires=0))
  ```
  ```pycon
  >>> batched_partial_circuit = qml.batch_partial(circuit, x=np.array(np.pi / 2))
  >>> y = np.array([0.2, 0.3, 0.4])
  >>> batched_partial_circuit(y=y)
  tensor([0.69301172, 0.67552491, 0.65128847], requires_grad=True)
  ```

* The `default.mixed` device now supports backpropagation with the Autograd and TensorFlow
  interfaces.
  [(#2615)](https://github.com/PennyLaneAI/pennylane/pull/2615)
  [(#2670)](https://github.com/PennyLaneAI/pennylane/pull/2670)

  As a result, the default differentiation method for the device is now `"backprop"`. To continue using the old default `"parameter-shift"`, explicitly specify this differentiation method in the QNode.

  ```python
  dev = qml.device("default.mixed", wires=2)

  @qml.qnode(dev, interface="autograd", diff_method="backprop")
  def circuit(x):
      qml.RY(x, wires=0)
      qml.CNOT(wires=[0, 1])
      return qml.expval(qml.PauliZ(wires=1))
  ```
  ```pycon
  >>> x = np.array(0.5, requires_grad=True)
  >>> circuit(x)
  array(0.87758256)
  >>> qml.grad(circuit)(x)
  -0.479425538604203
  ```

**Operator Arithmetic:**

* The adjoint transform `adjoint` can now accept either a single instantiated operator or
  a quantum function. It returns an entity of the same type/ call signature as what it was given:
  [(#2222)](https://github.com/PennyLaneAI/pennylane/pull/2222)
  [(#2672)](https://github.com/PennyLaneAI/pennylane/pull/2672)

  ```pycon
  >>> qml.adjoint(qml.PauliX(0))
  Adjoint(PauliX)(wires=[0])
  >>> qml.adjoint(lambda x: qml.RX(x, wires=0))(1.23)
  Adjoint(RX)(1.23, wires=[0])
  ```

  The adjoint now wraps operators in a symbolic operator class `qml.ops.op_math.Adjoint`. This class
  should not be constructed directly; the `adjoint` constructor should always be used instead.  The
  class behaves just like any other Operator:

  ```pycon
  >>> op = qml.adjoint(qml.S(0))
  >>> qml.matrix(op)
  array([[1.-0.j, 0.-0.j],
        [0.-0.j, 0.-1.j]])
  >>> qml.eigvals(op)
  array([1.-0.j, 0.-1.j])
  ```

* The `ctrl` transform and `ControlledOperation` have been moved to the new `qml.ops.op_math`
  submodule.  The developer-facing `ControlledOperation` class is no longer imported top-level.
  [(#2656)](https://github.com/PennyLaneAI/pennylane/pull/2656)

* A new symbolic operator class `qml.ops.op_math.Pow` represents an operator raised to a power.
  [(#2621)](https://github.com/PennyLaneAI/pennylane/pull/2621)

  ```pycon
  >>> op = qml.ops.op_math.Pow(qml.PauliX(0), 0.5)
  >>> op.decomposition()
  [SX(wires=[0])]
  >>> qml.matrix(op)
  array([[0.5+0.5j, 0.5-0.5j],
       [0.5-0.5j, 0.5+0.5j]])
  ```

* The unused keyword argument `do_queue` for `Operation.adjoint` is now fully removed.
  [(#2583)](https://github.com/PennyLaneAI/pennylane/pull/2583)

* Several non-decomposable `Adjoint` ops are added to the device test suite.
  [(#2658)](https://github.com/PennyLaneAI/pennylane/pull/2658)

* The developer-facing `pow` method has been added to `Operator` with concrete implementations
  for many classes.
  [(#2225)](https://github.com/PennyLaneAI/pennylane/pull/2225)

<h3>Improvements</h3>

* IPython displays the `str` representation of a `Hamiltonian`, rather than the `repr`. This displays
  more information about the object.
  [(#2648)](https://github.com/PennyLaneAI/pennylane/pull/2648)

* The qchem openfermion-dependent tests are localized and collected in `tests.qchem.of_tests`. The
  new module `test_structure` is created to collect the tests of the `qchem.structure` module in
  one place and remove their dependency to openfermion.
  [(#2593)](https://github.com/PennyLaneAI/pennylane/pull/2593)

* Test classes are created in qchem test modules to group the integrals and matrices unittests.
  [(#2545)](https://github.com/PennyLaneAI/pennylane/pull/2545)

* Introduced an `operations_only` argument to the `tape.get_parameters` method.
  [(#2543)](https://github.com/PennyLaneAI/pennylane/pull/2543)

* The `gradients` module now uses faster subroutines and uniform
  formats of gradient rules.
  [(#2452)](https://github.com/XanaduAI/pennylane/pull/2452)

* Wires can be passed as the final argument to an `Operator`, instead of requiring
  the wires to be explicitly specified with keyword `wires`. This functionality already
  existed for `Observable`'s, but now extends to all `Operator`'s.
  [(#2432)](https://github.com/PennyLaneAI/pennylane/pull/2432)

  ```pycon
  >>> qml.S(0)
  S(wires=[0])
  >>> qml.CNOT((0,1))
  CNOT(wires=[0, 1])
  ```

* Instead of checking types, objects are processed in `QuantumTape`'s based on a new `_queue_category` property.
  This is a temporary fix that will disappear in the future.
  [(#2408)](https://github.com/PennyLaneAI/pennylane/pull/2408)

* The `qml.taper` function can now be used to consistently taper any additional observables such as dipole moment,
  particle number, and spin operators using the symmetries obtained from the Hamiltonian.
  [(#2510)](https://github.com/PennyLaneAI/pennylane/pull/2510)

* The `QNode` class now contains a new method `best_method_str` that returns the best differentiation
  method for a provided device and interface, in human-readable format.
  [(#2533)](https://github.com/PennyLaneAI/pennylane/pull/2533)


* Using `Operation.inv()` in a queuing environment no longer updates the queue's metadata, but merely updates
  the operation in place.
  [(#2596)](https://github.com/PennyLaneAI/pennylane/pull/2596)

* Sparse Hamiltonians representation has changed from COOrdinate (COO) to Compressed Sparse Row (CSR) format. The CSR representation is more performant for arithmetic operations and matrix vector products. This change decreases the `expval()` calculation time, for `qml.SparseHamiltonian`, specially for large workflows. Also, the CRS format consumes less memory for the `qml.SparseHamiltonian` storage.
[(#2561)](https://github.com/PennyLaneAI/pennylane/pull/2561)

* A new method `safe_update_info` is added to `qml.QueuingContext`. This method is substituted
  for `qml.QueuingContext.update_info` in a variety of places.
  [(#2612)](https://github.com/PennyLaneAI/pennylane/pull/2612)
  [(#2675)](https://github.com/PennyLaneAI/pennylane/pull/2675)

* `BasisEmbedding` can accept an int as argument instead of a list of bits (optionally).
  [(#2601)](https://github.com/PennyLaneAI/pennylane/pull/2601)

  Example:

  `qml.BasisEmbedding(4, wires = range(4))` is now equivalent to
  `qml.BasisEmbedding([0,1,0,0], wires = range(4))` (because `4=0b100`).

* Introduced a new `is_hermitian` property to determine if an operator can be used in a measurement process.
  [(#2629)](https://github.com/PennyLaneAI/pennylane/pull/2629)

* Added separate requirements_dev.txt for separation of concerns for code development and just using PennyLane.
  [(#2635)](https://github.com/PennyLaneAI/pennylane/pull/2635)

* Add `IsingXY` gate.
  [(#2649)](https://github.com/PennyLaneAI/pennylane/pull/2649)

* The performance of building sparse Hamiltonians has been improved by accumulating the sparse representation of coefficient-operator pairs in a temporary storage and by eliminating unnecessary `kron` operations on identity matrices.
  [(#2630)](https://github.com/PennyLaneAI/pennylane/pull/2630)

* Control values are now displayed distinctly in text and mpl drawings of circuits.
  [(#2668)](https://github.com/PennyLaneAI/pennylane/pull/2668)

<h3>Breaking changes</h3>

* PennyLane does not support TensorFlow `2.1.~` anymore.
  [(#2683)](https://github.com/PennyLaneAI/pennylane/pull/2683)

* The `qml.queuing.Queue` class is now removed.
  [(#2599)](https://github.com/PennyLaneAI/pennylane/pull/2599)

* The module `qml.gradients.param_shift_hessian` has been renamed to
  `qml.gradients.parameter_shift_hessian` in order to distinguish it from the identically named
  function. Note that the `param_shift_hessian` function is unaffected by this change and can be
  invoked in the same manner as before via the `qml.gradients` module.
  [(#2528)](https://github.com/PennyLaneAI/pennylane/pull/2528)
* The properties `eigval` and `matrix` from the `Operator` class were replaced with the
  methods `eigval()` and `matrix(wire_order=None)`.
  [(#2498)](https://github.com/PennyLaneAI/pennylane/pull/2498)

* `Operator.decomposition()` is now an instance method, and no longer accepts parameters.
  [(#2498)](https://github.com/PennyLaneAI/pennylane/pull/2498)

* Adds tests, adds no-coverage directives, and removes inaccessible logic to improve code coverage.
  [(#2537)](https://github.com/PennyLaneAI/pennylane/pull/2537)

* The base classes `QubitDevice` and `DefaultQubit` now accept data-types for a statevector. This
  enables a derived class (device) in a plugin to choose correct data-types.
  [(#2448)](https://github.com/PennyLaneAI/pennylane/pull/2448)

  ```pycon
  >>> dev = qml.device("default.qubit", wires=4, r_dtype=np.float32, c_dtype=np.complex64)
  >>> dev.R_DTYPE
  <class 'numpy.float32'>
  >>> dev.C_DTYPE
  <class 'numpy.complex64'>
  ```

<h3>Bug fixes</h3>

* Fixed a bug where returning `qml.density_matrix` using the PyTorch interface would return a density matrix with wrong shape.
  [(#2643)](https://github.com/PennyLaneAI/pennylane/pull/2643)

* Fixed a bug to make `param_shift_hessian` work with QNodes in which gates marked
  as trainable do not have any impact on the QNode output.
  [(#2584)](https://github.com/PennyLaneAI/pennylane/pull/2584)

* `QNode`'s now can interpret variations on the interface name, like `"tensorflow"`
  or `"jax-jit"`, when requesting backpropagation.
  [(#2591)](https://github.com/PennyLaneAI/pennylane/pull/2591)

* Fixed a bug for `diff_method="adjoint"` where incorrect gradients were
  computed for QNodes with parametrized observables (e.g., `qml.Hermitian`).
  [(#2543)](https://github.com/PennyLaneAI/pennylane/pull/2543)

* Fixed a bug where `QNGOptimizer` did not work with operators
  whose generator was a Hamiltonian.
  [(#2524)](https://github.com/PennyLaneAI/pennylane/pull/2524)

* Fixes a bug with the decomposition of `qml.CommutingEvolution`.
  [(#2542)](https://github.com/PennyLaneAI/pennylane/pull/2542)

* Fixed a bug enabling PennyLane to work with the latest version of Autoray.
  [(#2549)](https://github.com/PennyLaneAI/pennylane/pull/2549)

* Fixed a bug which caused different behaviour for `Hamiltonian @ Observable` and `Observable @ Hamiltonian`.
  [(#2570)](https://github.com/PennyLaneAI/pennylane/pull/2570)

* Fixes a bug in `DiagonalQubitUnitary._controlled` where an invalid operation was queued
  instead of the controlled version of the diagonal unitary.
  [(#2525)](https://github.com/PennyLaneAI/pennylane/pull/2525)

* Updated the gradients fix [(#2485)](https://github.com/PennyLaneAI/pennylane/pull/2485) to only apply to the `strawberryfields.gbs` device, since
  the original logic was breaking some devices. [(#2595)](https://github.com/PennyLaneAI/pennylane/pull/2595)

<h3>Deprecations</h3>

<h3>Documentation</h3>

* The centralized [Xanadu Sphinx Theme](https://github.com/XanaduAI/xanadu-sphinx-theme)
  is now used to style the Sphinx documentation.
  [(#2450)](https://github.com/PennyLaneAI/pennylane/pull/2450)

* Added reference to `qml.utils.sparse_hamiltonian` in `qml.SparseHamiltonian` to clarify
  how to construct sparse Hamiltonians in PennyLane.
  [(2572)](https://github.com/PennyLaneAI/pennylane/pull/2572)

* Added a new section in the [Gradients and Training](https://pennylane.readthedocs.io/en/stable/introduction/interfaces.html)
  page that summarizes the supported device configurations and provides justification. Also
  added [code examples](https://pennylane.readthedocs.io/en/stable/introduction/unsupported.html)
  for some selected configurations.
  [(#2540)](https://github.com/PennyLaneAI/pennylane/pull/2540)

* Added a note for the [Depolarization Channel](https://pennylane.readthedocs.io/en/stable/code/api/pennylane.DepolarizingChannel.html)
  that specifies how the channel behaves for the different values of depolarization probability `p`.
  [(#2669)](https://github.com/PennyLaneAI/pennylane/pull/2669)

<h3>Contributors</h3>

This release contains contributions from (in alphabetical order):

Amintor Dusko, Ankit Khandelwal, Avani Bhardwaj, Chae-Yeun Park, Christian Gogolin, Christina Lee, David Wierichs, Edward Jiang, Guillermo Alonso-Linaje,
Jay Soni, Juan Miguel Arrazola, Katharine Hyatt, Korbinian Kottmann, Maria Schuld, Mikhail Andrenkov, Romain Moyard,
Qi Hu, Samuel Banning, Soran Jahangiri, Utkarsh Azad, WingCode<|MERGE_RESOLUTION|>--- conflicted
+++ resolved
@@ -11,16 +11,10 @@
   [(#2569)](https://github.com/PennyLaneAI/pennylane/pull/2569)
   [(#2598)](https://github.com/PennyLaneAI/pennylane/pull/2598)
   [(#2617)](https://github.com/PennyLaneAI/pennylane/pull/2617)
-<<<<<<< HEAD
   [(#2631)](https://github.com/PennyLaneAI/pennylane/pull/2631)
-
-  A `to_density_matrix` function that can handle both state vectors and density matrix, to return a reduced
-  density matrix:
-=======
   
   A `reduced_dm` function that can handle both state vectors and density matrix, to return a reduced density matrix:
-
->>>>>>> entropy
+  
   ```pycon
   >>> x = [1, 0, 1, 0] / np.sqrt(2)
   >>> reduced_dm(x, indices=[0])
@@ -43,11 +37,8 @@
   [[1.+0.j 0.+0.j]
    [0.+0.j 0.+0.j]], shape=(2, 2), dtype=complex128)
   ```
-<<<<<<< HEAD
-  It also contains a `QNode` transform `density_matrix_transform`, that returns the density matrix from a `QNode`
-=======
-  It also contains a `QNode` transform `qml.qinfo.reduced_dm`, that returns the density matrix from a `QNode` 
->>>>>>> entropy
+
+  It also contains a `QNode` transform `qml.qinfo.reduced_dm`, that returns the density matrix from a `QNode`
   returning `qml.state`:
   ```python3
   dev = qml.device("default.qubit", wires=2)
@@ -61,13 +52,8 @@
   [[0.5+0.j 0.+0.j]
    [0.+0.j 0.5+0.j]]
   ```
-<<<<<<< HEAD
-
-  We add Von Neumann entropy capabilities, `qml.math.to_vn_entropy` that accepts both state vectors and density matrices
-=======
-  
+
   We add Von Neumann entropy capabilities, `qml.math.vn_entropy` that accepts both state vectors and density matrices
->>>>>>> entropy
   for all interfaces (Numpy, Autograd, Torch, Tensorflow and Jax).
 
   ```pycon
@@ -94,13 +80,10 @@
   >>> circuit_entropy(np.pi/2)
   1.0
   ```
-<<<<<<< HEAD
-  The quantum information module also now contains a QNode (returning states) transform for the Von Neumann entropy
-  `qml.qinfo.vn_entropy_transform`:
-=======
+
   The quantum information module also now contains a QNode (returning states) transform for the Von Neumann entropy 
   `qml.qinfo.vn_entropy:
->>>>>>> entropy
+
   ```python3
   dev = qml.device("default.qubit", wires=2)
   @qml.qnode(dev)
@@ -113,17 +96,16 @@
   >>> vn_entropy(circuit, indices=[0], base=2)(np.pi/2)
   1.0
   ```
-<<<<<<< HEAD
-
-  Support for mutual information computation is also added. The `qml.math.to_mutual_info`
+
+  Support for mutual information computation is also added. The `qml.math.mutual_info`
   function computes the mutual information from a state vector or a density matrix:
   ```pycon
   >>> x = np.array([1, 0, 0, 1]) / np.sqrt(2)
-  >>> qml.math.to_mutual_info(x, indices0=[0], indices1=[1])
+  >>> qml.math.mutual_info(x, indices0=[0], indices1=[1])
   1.3862943611198906
   >>>
   >>> y = np.array([[1/2, 0, 0, 1/2], [0, 0, 0, 0], [0, 0, 0, 0], [1/2, 0, 0, 1/2]])
-  >>> qml.math.to_mutual_info(x, indices0=[0], indices1=[1])
+  >>> qml.math.mutual_info(x, indices0=[0], indices1=[1])
   1.3862943611198906
   ```
   The `qml.mutual_info` measurement process can be returned from a QNode:
@@ -139,7 +121,7 @@
   >>> circuit(np.pi / 2)
   tensor(1.38629436, requires_grad=True)
   ```
-  The `qml.qinfo.mutual_info_transform` can be used to transform a QNode returning
+  The `qml.qinfo.mutual_info` can be used to transform a QNode returning
   a state to a function that returns the mutual information:
   ```python3
   dev = qml.device("default.qubit", wires=2)
@@ -151,14 +133,11 @@
   ```
 
   ```pycon
-  >>> mutual_info_circuit = qml.qinfo.mutual_info_transform(circuit, indices0=[0], indices1=[1])
+  >>> mutual_info_circuit = qml.qinfo.mutual_info(circuit, indices0=[0], indices1=[1])
   >>> mutual_info_circuit(np.pi / 2)
   1.3862943611198906
   ```
 
-=======
-  
->>>>>>> f536fac5
 * Operators have new attributes `ndim_params` and `batch_size`, and `QuantumTapes` have the new
   attribute `batch_size`.
   - `Operator.ndim_params` contains the expected number of dimensions per parameter of the operator,
