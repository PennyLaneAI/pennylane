--- conflicted
+++ resolved
@@ -173,7 +173,25 @@
   (6, 6, 6)
   ```
 
-<<<<<<< HEAD
+<h4>Simulate mixed-state qutrit systems 3️⃣</h4>
+
+* Functions `measure_with_samples` and `sample_state` have been added to the new `qutrit_mixed` module found in
+ `qml.devices`. These functions are used to sample device-compatible states, returning either the final measured state or value of an observable.
+  [(#5082)](https://github.com/PennyLaneAI/pennylane/pull/5082)
+
+* Fixed differentiability for Hamiltonian measurements in new `qutrit_mixed` module. 
+  [(#5186)](https://github.com/PennyLaneAI/pennylane/pull/5186)
+
+* Added `simulate` function to the new `qutrit_mixed` module in `qml.devices`. This allows for simulation of a 
+  noisy qutrit circuit with measurement and sampling.
+  [(#5213)](https://github.com/PennyLaneAI/pennylane/pull/5213)
+
+ * Created the `DefaultQutritMixed` class, which inherits from `qml.devices.Device`, with an implementation 
+  for `preprocess`.
+  [(#5451)](https://github.com/PennyLaneAI/pennylane/pull/5451)
+
+<h4>Work easily and efficiently with operators 🔧</h4>
+
 * We can compute the center of a dynamical Lie algebra.
   [(#5477)](https://github.com/PennyLaneAI/pennylane/pull/5477)
 
@@ -184,32 +202,6 @@
   >>> qml.center(g)
   [X(0)]
   ```
-
-<h3>Improvements 🛠</h3>
-
-* Gradient transforms may now be applied to batched/broadcasted QNodes, as long as the
-  broadcasting is in non-trainable parameters.
-  [(#5452)](https://github.com/PennyLaneAI/pennylane/pull/5452)
-=======
-<h4>Simulate mixed-state qutrit systems 3️⃣</h4>
->>>>>>> 10d59e77
-
-* Functions `measure_with_samples` and `sample_state` have been added to the new `qutrit_mixed` module found in
- `qml.devices`. These functions are used to sample device-compatible states, returning either the final measured state or value of an observable.
-  [(#5082)](https://github.com/PennyLaneAI/pennylane/pull/5082)
-
-* Fixed differentiability for Hamiltonian measurements in new `qutrit_mixed` module. 
-  [(#5186)](https://github.com/PennyLaneAI/pennylane/pull/5186)
-
-* Added `simulate` function to the new `qutrit_mixed` module in `qml.devices`. This allows for simulation of a 
-  noisy qutrit circuit with measurement and sampling.
-  [(#5213)](https://github.com/PennyLaneAI/pennylane/pull/5213)
-
- * Created the `DefaultQutritMixed` class, which inherits from `qml.devices.Device`, with an implementation 
-  for `preprocess`.
-  [(#5451)](https://github.com/PennyLaneAI/pennylane/pull/5451)
-
-<h4>Work easily and efficiently with operators 🔧</h4>
 
 <h3>Improvements 🛠</h3>
 
