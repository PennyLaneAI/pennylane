:orphan:

# Release 0.31.0-dev (development release)

<h3>New features since last release</h3>

<<<<<<< HEAD
<h4>Fermionic operators 🔬</h4>
=======
* Added a new function `qml.ops.functions.bind_new_parameters` that creates a copy of an operator with new parameters
  without mutating the original operator.
  [(#4113)](https://github.com/PennyLaneAI/pennylane/pull/4113)

* Added the `TRX` qutrit rotation operation, which allows applying an X rotation on a
  given subspace.
  [(#2845)](https://github.com/PennyLaneAI/pennylane/pull/2845)

* Added the `TRY` qutrit rotation operation, which allows applying a Y rotation on a
  given subspace.
  [(#2846)](https://github.com/PennyLaneAI/pennylane/pull/2846)
>>>>>>> eac03b73

* Added the `TRZ` qutrit rotation operation, which allows applying a Z rotation on a
  given subspace.
  [(#2847)](https://github.com/PennyLaneAI/pennylane/pull/2847)

* A function `pauli.pauli_word_prefactor()` is added to extract the prefactor for a given Pauli word.
  [(#4164)](https://github.com/PennyLaneAI/pennylane/pull/4164)

* Added the `FermiWord` class to represent a fermionic operator such as
  $\hat{c}_1 c_0 \hat{c}_2 c_3$.
  [(#4191)](https://github.com/PennyLaneAI/pennylane/pull/4191)

<<<<<<< HEAD
<h4>Workflow-level resource estimation 🧮</h4>
=======
* Added the `FermiSentence` class to represent a linear combination of fermionic operators.
  [(#4195)](https://github.com/PennyLaneAI/pennylane/pull/4195)

<h3>Improvements 🛠</h3>
>>>>>>> eac03b73

* PennyLane's [Tracker](https://docs.pennylane.ai/en/stable/code/api/pennylane.Tracker.html) now
  monitors the resource requirements of circuits being executed by the device.
  [(#4045)](https://github.com/PennyLaneAI/pennylane/pull/4045)
  [(#4110)](https://github.com/PennyLaneAI/pennylane/pull/4110)

  Suppose we have a workflow that involves executing circuits with different qubit numbers. This
  can be achieved by executing the workflow with the `Tracker` context:

  ```python
  dev = qml.device("default.qubit", wires=4)

  @qml.qnode(dev)
  def circuit(n_wires):
      for i in range(n_wires):
          qml.Hadamard(i)
      return qml.probs(range(n_wires))

  with qml.Tracker(dev) as tracker:
      for i in range(1, 5):
          circuit(i)
  ```

  It is then possible to inspect the resource requirements of individual circuits:

  ```pycon
  >>> resources = tracker.history["resources"]
  >>> resources[0]
  wires: 1
  gates: 1
  depth: 1
  shots: Shots(total=None)
  gate_types:
  {'Hadamard': 1}
  gate_sizes:
  {1: 1}
  >>> [r.num_wires for r in resources]
  [1, 2, 3, 4]
  ```
  
  Moreover, it is possible to predict the resource requirements without evaluating circuits
  using the `null.qubit` device, which follows the standard execution pipeline but returns numeric
  zeros. Consider the following workflow that takes the gradient of a
  `50`-qubit circuit:

  ```python
  from pennylane import numpy as np

  n_wires = 50
  dev = qml.device("null.qubit", wires=n_wires)

  weight_shape = qml.StronglyEntanglingLayers.shape(2, n_wires)
  weights = np.random.random(weight_shape, requires_grad=True)

  @qml.qnode(dev, diff_method="parameter-shift")
  def circuit(weights):
      qml.StronglyEntanglingLayers(weights, wires=range(n_wires))
      return qml.expval(qml.PauliZ(0))

  with qml.Tracker(dev) as tracker:
      qml.grad(circuit)(weights)
  ```

  The tracker can be inspected to extract resource requirements without requiring a 50-qubit circuit
  run:

  ```pycon
  >>> tracker.totals
  {'executions': 451, 'batches': 2, 'batch_len': 451}
  >>> tracker.history["resources"][0]
  wires: 50
  gates: 200
  depth: 77
  shots: Shots(total=None)
  gate_types:
  {'Rot': 100, 'CNOT': 100}
  gate_sizes:
  {1: 100, 2: 100}
  ```

* Support has been added for defining operations where only the resource requirements are known,
  without an explicit decomposition or matrix representation. PennyLane is now able to estimate
  the total resource requirements of circuits that include one or more of these operations. This
  will allow you to estimate the requirements for high-level algorithms composed of abstract
  subroutines.
  [(#4033)](https://github.com/PennyLaneAI/pennylane/pull/4033)

  These operations can be defined by inheriting from
  [ResourcesOperation](https://docs.pennylane.ai/en/stable/code/api/pennylane.resource.ResourcesOperation.html)
  and overriding the `resources()` method to return an appropriate
  [Resources](https://docs.pennylane.ai/en/stable/code/api/pennylane.resource.Resources.html)
  object:

  ```python
  class CustomOp(qml.resource.ResourcesOperation):
      def resources(self):
          n = len(self.wires)
          r = qml.resource.Resources(
              num_wires=n,
              num_gates=n ** 2,
              depth=5,
          )
          return r
  ```

  ```pycon
  >>> wires = [0, 1, 2]
  >>> c = CustomOp(wires)
  >>> c.resources()
  wires: 3
  gates: 9
  depth: 5
  shots: Shots(total=None)
  gate_types:
  {}
  gate_sizes:
  {}
  ```
  
  A quantum circuit can be created that contains `CustomOp` and inspected using
  [qml.specs](https://docs.pennylane.ai/en/stable/code/api/pennylane.specs.html):

  ```python
  dev = qml.device("default.qubit", wires=wires)

  @qml.qnode(dev)
  def circ():
      qml.PauliZ(wires=0)
      CustomOp(wires)
      return qml.state()
  ```
  
  ```pycon
  >>> specs = qml.specs(circ)()
  >>> specs["resources"].depth
  6
  ``` 

<h4>Community contributions from UnitaryHack 🤝</h4>

* [ParametrizedHamiltonian](https://docs.pennylane.ai/en/stable/code/api/pennylane.pulse.ParametrizedHamiltonian.html)
  now has an improved string representation.
  [(#4176)](https://github.com/PennyLaneAI/pennylane/pull/4176)

  ```pycon
  >>> def f1(p, t): return p[0] * jnp.sin(p[1] * t)
  >>> def f2(p, t): return p * t
  >>> coeffs = [2., f1, f2]
  >>> observables =  [qml.PauliX(0), qml.PauliY(0), qml.PauliZ(0)]
  >>> qml.dot(coeffs, observables)
    (2.0*(PauliX(wires=[0])))
  + (f1(params_0, t)*(PauliY(wires=[0])))
  + (f2(params_1, t)*(PauliZ(wires=[0])))
  ```

* The quantum information module now supports computation of [trace distance](https://en.wikipedia.org/wiki/Trace_distance).
  [(#4181)](https://github.com/PennyLaneAI/pennylane/pull/4181)

  We've enabled two cases for calculating the trace distance:
  
  - A QNode transform via `qml.qinfo.trace_distance`:

    ```python
    dev = qml.device('default.qubit', wires=2)

    @qml.qnode(dev)
    def circuit(param):
        qml.RY(param, wires=0)
        qml.CNOT(wires=[0, 1])
        return qml.state()
    ```

    ```pycon
    >>> trace_distance_circuit = qml.qinfo.trace_distance(circuit, circuit, wires0=[0], wires1=[0])
    >>> x, y = np.array(0.4), np.array(0.6)
    >>> trace_distance_circuit((x,), (y,))
    0.047862689546603415
    ```

  - Support in `qml.math` for flexible post-processing:

    ```pycon
    >>> rho = np.array([[0.3, 0], [0, 0.7]])
    >>> sigma = np.array([[0.5, 0], [0, 0.5]])
    >>> qml.math.trace_distance(rho, sigma)
    0.19999999999999998
    ```

<h4>Extended support for differentiating pulses</h4>

* `pulse.ParametrizedEvolution` now uses _batched_ compressed sparse row (`BCSR`) format. This allows computing Jacobians of the unitary directly even when `dense=False`.
  ```python
  def U(params):
      H = jnp.polyval * qml.PauliZ(0) # time dependent Hamiltonian
      Um = qml.evolve(H)(params, t=10., dense=False)
      return qml.matrix(Um)
  params = jnp.array([[0.5]], dtype=complex)
  jac = jax.jacobian(U, holomorphic=True)(params)
  ```
  [(#4126)](https://github.com/PennyLaneAI/pennylane/pull/4126)

* The stochastic parameter-shift gradient transform for pulses, `stoch_pulse_grad`, now
  supports arbitrary Hermitian generating terms in pulse Hamiltonians.
  [(4132)](https://github.com/PennyLaneAI/pennylane/pull/4132)

<h4>Broadcasting and other tweaks to Torch and Keras layers 🦾</h4>

* The `qml.qnn.KerasLayer` and `qml.qnn.TorchLayer` classes now natively support parameter broadcasting.
  [(#4131)](https://github.com/PennyLaneAI/pennylane/pull/4131)

<h3>Improvements 🛠</h3>

<h4>A more flexible projector</h4>

<h4>Do more with qutrits</h4>

* Updated `pennylane/qnode.py` to support parameter-shift differentiation on qutrit devices.
  [(#2845)](https://github.com/PennyLaneAI/pennylane/pull/2845)

* Added the `TRX` qutrit rotation operator, which allows applying a Pauli X rotation on a
  given subspace.
  [(#2845)](https://github.com/PennyLaneAI/pennylane/pull/2845)

* Added the `TRY` qutrit rotation operator, which allows applying a Y rotation on a
  given subspace.
  [(#2846)](https://github.com/PennyLaneAI/pennylane/pull/2846)

<h4>The qchem module</h4>

* The `qchem.molecular_hamiltonian` function is upgraded to support custom wires for constructing
  differentiable Hamiltonians. The zero imaginary component of the Hamiltonian coefficients are
  removed.
  [(#4050)](https://github.com/PennyLaneAI/pennylane/pull/4050)
  [(#4094)](https://github.com/PennyLaneAI/pennylane/pull/4094)

* An error is now raised by `qchem.molecular_hamiltonian` when the `dhf` method is used for an 
  open-shell system. This duplicates a similar error in `qchem.Molecule` but makes it easier to
  inform the users that the `pyscf` backend can be used for open-shell calculations.
  [(#4058)](https://github.com/PennyLaneAI/pennylane/pull/4058)

* Accelerate Jordan-Wigner transforms caching Pauli gate objects.
  [(#4046)](https://github.com/PennyLaneAI/pennylane/pull/4046)

<h4>Next-generation device API</h4>

* The new device interface in integrated with `qml.execute` for autograd, backpropagation, and no differentiation.
  [(#3903)](https://github.com/PennyLaneAI/pennylane/pull/3903)

* Support for adjoint differentiation has been added to the `DefaultQubit2` device.
  [(#4037)](https://github.com/PennyLaneAI/pennylane/pull/4037)

* Added a function `measure_with_samples` that returns a sample-based measurement result given a state
  [(#4083)](https://github.com/PennyLaneAI/pennylane/pull/4083)
  [(#4093)](https://github.com/PennyLaneAI/pennylane/pull/4093)

* `DefaultQubit2.preprocess` now returns a new `ExecutionConfig` object with decisions for `gradient_method`,
  `use_device_gradient`, and `grad_on_execution`.
  [(#4102)](https://github.com/PennyLaneAI/pennylane/pull/4102)

* Support for sample-based measurements has been added to the `DefaultQubit2` device.
  [(#4105)](https://github.com/PennyLaneAI/pennylane/pull/4105)
  [(#4114)](https://github.com/PennyLaneAI/pennylane/pull/4114)
  [(#4133)](https://github.com/PennyLaneAI/pennylane/pull/4133)
  [(#4172)](https://github.com/PennyLaneAI/pennylane/pull/4172)

* Added a keyword argument `seed` to the `DefaultQubit2` device.
  [(#4120)](https://github.com/PennyLaneAI/pennylane/pull/4120)

* The new device interface in integrated with `qml.execute` for Jax.
  [(#4137)](https://github.com/PennyLaneAI/pennylane/pull/4137)

* The experimental device `devices.experimental.DefaultQubit2` now supports `qml.Snapshot`.
  [(#4193)](https://github.com/PennyLaneAI/pennylane/pull/4193)

<h4>Handling shots</h4>

* Added a `shots` property to `QuantumScript`. This will allow shots to be tied to executions instead of devices more
  concretely.
  [(#4067)](https://github.com/PennyLaneAI/pennylane/pull/4067)
  [(#4103)](https://github.com/PennyLaneAI/pennylane/pull/4103)
  [(#4106)](https://github.com/PennyLaneAI/pennylane/pull/4106)
  [(#4112)](https://github.com/PennyLaneAI/pennylane/pull/4112)

* Added `__repr__` and `__str__` methods to the `Shots` class.
  [(#4081)](https://github.com/PennyLaneAI/pennylane/pull/4081)

* Added `__eq__` and `__hash__` methods to the `Shots` class.
  [(#4082)](https://github.com/PennyLaneAI/pennylane/pull/4082)

* `qml.devices.ExecutionConfig` no longer has a `shots` property, as it is now on the `QuantumScript`.  It now has a `use_device_gradient` property. `ExecutionConfig.grad_on_execution = None` indicates a request for `"best"`, instead of a string.
  [(#4102)](https://github.com/PennyLaneAI/pennylane/pull/4102)

* Integrated `QuantumScript.shots` with `QNode` so that shots are placed on the `QuantumScript`
  during `QNode` construction.
  [(#4110)](https://github.com/PennyLaneAI/pennylane/pull/4110)

* Updated the `gradients` module to use the new `Shots` object internally.
  [(#4152)](https://github.com/PennyLaneAI/pennylane/pull/4152)

<h4>Operators</h4>

* `qml.prod` now accepts a single qfunc input for creating new `Prod` operators.
  [(#4011)](https://github.com/PennyLaneAI/pennylane/pull/4011)

* `DiagonalQubitUnitary` now decomposes into `RZ`, `IsingZZ` and `MultiRZ` gates
  instead of a `QubitUnitary` operation with a dense matrix.
  [(#4035)](https://github.com/PennyLaneAI/pennylane/pull/4035)

* Wrap all objects being queued in an `AnnotatedQueue` so that `AnnotatedQueue` is not dependent on
  the hash of any operators/measurement processes.
  [(#4087)](https://github.com/PennyLaneAI/pennylane/pull/4087)

* Added a `dense` keyword to `ParametrizedEvolution` that allows forcing dense or sparse matrices.
  [(#4079)](https://github.com/PennyLaneAI/pennylane/pull/4079)
  [(#4095)](https://github.com/PennyLaneAI/pennylane/pull/4095)

* Added a new function `qml.ops.functions.bind_new_parameters` that creates a copy of an operator with new parameters
  without mutating the original operator.
  [(#4113)](https://github.com/PennyLaneAI/pennylane/pull/4113)

* `qml.CY` has been moved from `qml.ops.qubit.non_parametric_ops` to `qml.ops.op_math.controlled_ops`
  and now inherits from `qml.ops.op_math.ControlledOp`.
  [(#4116)](https://github.com/PennyLaneAI/pennylane/pull/4116/)

* `CZ` now inherits from the `ControlledOp` class. It now supports exponentiation to arbitrary powers with `pow`, which is no longer limited to integers. It also supports `sparse_matrix` and `decomposition` representations.
  [(#4117)](https://github.com/PennyLaneAI/pennylane/pull/4117)

* The construction of the pauli representation for the `Sum` class is now faster.
  [(#4142)](https://github.com/PennyLaneAI/pennylane/pull/4142)

* `qml.drawer.drawable_layers.drawable_layers` and `qml.CircuitGraph` have been updated to not rely on `Operator`
  equality or hash to work correctly.
  [(#4143)](https://github.com/PennyLaneAI/pennylane/pull/4143)

<h4>Other improvements</h4>

* All drawing methods changed their default value for the keyword argument `show_matrices`
  to `True`. This allows quick insights into broadcasted tapes for example.
  [(#3920)](https://github.com/PennyLaneAI/pennylane/pull/3920)

* Adds the Type variables `pennylane.typing.Result` and `pennylane.typing.ResultBatch` for type hinting the result of
  an execution.
  [(#4018)](https://github.com/PennyLaneAI/pennylane/pull/4108)
  
* The Jax-JIT interface now uses symbolic zeros to determine trainable parameters.
  [(4075)](https://github.com/PennyLaneAI/pennylane/pull/4075)

* A function `pauli.pauli_word_prefactor()` is added to extract the prefactor for a given Pauli word.
  [(#4164)](https://github.com/PennyLaneAI/pennylane/pull/4164)

* Added `qml.math.reduce_dm` and `qml.math.reduce_statevector` to produce reduced density matrices.
  Both functions have broadcasting support.
  [(#4173)](https://github.com/PennyLaneAI/pennylane/pull/4173)

<h3>Breaking changes 💔</h3>

* All drawing methods changed their default value for the keyword argument `show_matrices` to `True`.
  [(#3920)](https://github.com/PennyLaneAI/pennylane/pull/3920)

* `DiagonalQubitUnitary` does not decompose into `QubitUnitary` any longer, but into `RZ`, `IsingZZ`
  and `MultiRZ` gates.
  [(#4035)](https://github.com/PennyLaneAI/pennylane/pull/4035)

* Jax trainable parameters are now `Tracer` instead of `JVPTracer`, it is not always the right definition for the JIT 
  interface, but we update them in the custom JVP using symbolic zeros.
  [(4075)](https://github.com/PennyLaneAI/pennylane/pull/4075)

* The experimental Device interface `qml.devices.experimental.Device` now requires that the `preprocess` method
  also returns an `ExecutionConfig` object. This allows the device to choose what `"best"` means for various
  hyperparameters like `gradient_method` and `grad_on_execution`.
  [(#4007)](https://github.com/PennyLaneAI/pennylane/pull/4007)
  [(#4102)](https://github.com/PennyLaneAI/pennylane/pull/4102)

* Gradient transforms with Jax do not support `argnum` anymore,  `argnums` needs to be used.
  [(#4076)](https://github.com/PennyLaneAI/pennylane/pull/4076)

* `pennylane.collections`, `pennylane.op_sum`, and `pennylane.utils.sparse_hamiltonian` are removed.

<h3>Deprecations 👋</h3>

* `LieAlgebraOptimizer` is renamed. Please use `RiemannianGradientOptimizer` instead.
  [(#4153)(https://github.com/PennyLaneAI/pennylane/pull/4153)]

* `Operation.base_name` is deprecated. Please use `Operation.name` or `type(op).__name__` instead.

* `QuantumScript`'s `name` keyword argument and property are deprecated.
  This also affects `QuantumTape` and `OperationRecorder`.
  [(#4141)](https://github.com/PennyLaneAI/pennylane/pull/4141)

* `qml.grouping` module is removed. The functionality has been reorganized in the `qml.pauli` module.

* `qml.math.reduced_dm` has been deprecated. Please use `qml.math.reduce_dm` or `qml.math.reduce_statevector` instead.
  [(#4173)](https://github.com/PennyLaneAI/pennylane/pull/4173)

* `do_queue` keyword argument in `qml.operation.Operator` is deprecated. Instead of
  setting `do_queue=False`, use the `qml.QueuingManager.stop_recording()` context.
  [(#4148)](https://github.com/PennyLaneAI/pennylane/pull/4148)

<h3>Documentation 📝</h3>

* The docstring for `qml.grad` now states that it should be used with the Autograd interface only.
  [(#4202)](https://github.com/PennyLaneAI/pennylane/pull/4202)

* The description of `mult` in the `qchem.Molecule` docstring now correctly states the value
  of `mult` that is supported.
  [(#4058)](https://github.com/PennyLaneAI/pennylane/pull/4058)

<h3>Bug fixes 🐛</h3>

* Fixes a bug where `stoch_pulse_grad` would ignore prefactors of rescaled Pauli words in the
  generating terms of a pulse Hamiltonian.
  [(4156)](https://github.com/PennyLaneAI/pennylane/pull/4156)
  
* Fixes a bug where the wire ordering of the `wires` argument to `qml.density_matrix`
  was not taken into account.
  [(#4072)](https://github.com/PennyLaneAI/pennylane/pull/4072)

* Removes a patch in `interfaces/autograd.py` that checks for the `strawberryfields.gbs` device.  That device
  is pinned to PennyLane <= v0.29.0, so that patch is no longer necessary.

* `qml.pauli.are_identical_pauli_words` now treats all identities as equal. Identity terms on Hamiltonians with non-standard
  wire orders are no longer eliminated.
  [(#4161)](https://github.com/PennyLaneAI/pennylane/pull/4161)

* `qml.pauli_sentence()` is now compatible with empty Hamiltonians `qml.Hamiltonian([], [])`.
  [(#4171)](https://github.com/PennyLaneAI/pennylane/pull/4171)

* Fixes a bug with Jax where executing multiple tapes with `gradient_fn="device"` would fail.
  [(#4190)](https://github.com/PennyLaneAI/pennylane/pull/4190)

* A more meaningful error message is raised when broadcasting with adjoint differentation on `DefaultQubit`.
  [(#4203)](https://github.com/PennyLaneAI/pennylane/pull/4203)

* Fixes a bug where `op = qml.qsvt()` was incorrect up to a global phase when using `convention="Wx""` and `qml.matrix(op)`.
  [(#4214)](https://github.com/PennyLaneAI/pennylane/pull/4214)

<h3>Contributors ✍️</h3>

This release contains contributions from (in alphabetical order):

Venkatakrishnan AnushKrishna,
Isaac De Vlugt,
Soran Jahangiri,
Edward Jiang,
Korbinian Kottmann,
Christina Lee,
Vincent Michaud-Rioux,
Romain Moyard,
Tristan Nemoz,
Mudit Pandey,
Borja Requena,
Matthew Silverman,
Jay Soni,
David Wierichs,
Frederik Wilde.<|MERGE_RESOLUTION|>--- conflicted
+++ resolved
@@ -4,41 +4,16 @@
 
 <h3>New features since last release</h3>
 
-<<<<<<< HEAD
 <h4>Fermionic operators 🔬</h4>
-=======
-* Added a new function `qml.ops.functions.bind_new_parameters` that creates a copy of an operator with new parameters
-  without mutating the original operator.
-  [(#4113)](https://github.com/PennyLaneAI/pennylane/pull/4113)
-
-* Added the `TRX` qutrit rotation operation, which allows applying an X rotation on a
-  given subspace.
-  [(#2845)](https://github.com/PennyLaneAI/pennylane/pull/2845)
-
-* Added the `TRY` qutrit rotation operation, which allows applying a Y rotation on a
-  given subspace.
-  [(#2846)](https://github.com/PennyLaneAI/pennylane/pull/2846)
->>>>>>> eac03b73
-
-* Added the `TRZ` qutrit rotation operation, which allows applying a Z rotation on a
-  given subspace.
-  [(#2847)](https://github.com/PennyLaneAI/pennylane/pull/2847)
-
-* A function `pauli.pauli_word_prefactor()` is added to extract the prefactor for a given Pauli word.
-  [(#4164)](https://github.com/PennyLaneAI/pennylane/pull/4164)
 
 * Added the `FermiWord` class to represent a fermionic operator such as
   $\hat{c}_1 c_0 \hat{c}_2 c_3$.
   [(#4191)](https://github.com/PennyLaneAI/pennylane/pull/4191)
 
-<<<<<<< HEAD
-<h4>Workflow-level resource estimation 🧮</h4>
-=======
 * Added the `FermiSentence` class to represent a linear combination of fermionic operators.
   [(#4195)](https://github.com/PennyLaneAI/pennylane/pull/4195)
 
-<h3>Improvements 🛠</h3>
->>>>>>> eac03b73
+<h4>Workflow-level resource estimation 🧮</h4>
 
 * PennyLane's [Tracker](https://docs.pennylane.ai/en/stable/code/api/pennylane.Tracker.html) now
   monitors the resource requirements of circuits being executed by the device.
@@ -258,13 +233,17 @@
 * Updated `pennylane/qnode.py` to support parameter-shift differentiation on qutrit devices.
   [(#2845)](https://github.com/PennyLaneAI/pennylane/pull/2845)
 
-* Added the `TRX` qutrit rotation operator, which allows applying a Pauli X rotation on a
+* Added the `TRX` qutrit rotation operator, which allows applying an X rotation on a
   given subspace.
   [(#2845)](https://github.com/PennyLaneAI/pennylane/pull/2845)
 
 * Added the `TRY` qutrit rotation operator, which allows applying a Y rotation on a
   given subspace.
   [(#2846)](https://github.com/PennyLaneAI/pennylane/pull/2846)
+
+* Added the `TRZ` qutrit rotation operator, which allows applying a Z rotation on a
+  given subspace.
+  [(#2847)](https://github.com/PennyLaneAI/pennylane/pull/2847)
 
 <h4>The qchem module</h4>
 
