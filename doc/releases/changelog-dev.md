:orphan:

# Release 0.40.0-dev (development release)

<h3>New features since last release</h3>

* A `DeviceCapabilities` data class is defined to contain all capabilities of the device's execution interface (i.e. its implementation of `Device.execute`). A TOML file can be used to define the capabilities of a device, and it can be loaded into a `DeviceCapabilities` object.
  [(#6407)](https://github.com/PennyLaneAI/pennylane/pull/6407)

  ```pycon
  >>> from pennylane.devices.capabilities import load_toml_file, parse_toml_document, DeviceCapabilities
  >>> document = load_toml_file("my_device.toml")
  >>> capabilities = parse_toml_document(document)
  >>> isinstance(capabilities, DeviceCapabilities)
  True
  ```

<h3>Improvements 🛠</h3>

* Added support for the `wire_options` dictionary to customize wire line formatting in `qml.draw_mpl` circuit
  visualizations, allowing global and per-wire customization with options like `color`, `linestyle`, and `linewidth`.
  [(#6486)](https://github.com/PennyLaneAI/pennylane/pull/6486)

<h4>Capturing and representing hybrid programs</h4>

* `jax.vmap` can be captured with `qml.capture.make_plxpr` and is compatible with quantum circuits. 
  [(#6349)](https://github.com/PennyLaneAI/pennylane/pull/6349)

<h4>Other Improvements</h4>

* Added `qml.devices.qubit_mixed` module for mixed-state qubit device support. This module introduces:
  - A new API for mixed-state operations
  - An `apply_operation` helper function featuring:
    - Two density matrix contraction methods using `einsum` and `tensordot`
    - Optimized handling of special cases including:
      - Diagonal operators
      - Identity operators 
      - CX (controlled-X)
      - Multi-controlled X gates
      - Grover operators
  [(#6379)](https://github.com/PennyLaneAI/pennylane/pull/6379)

* `qml.BasisRotation` template is now JIT compatible.
  [(#6019)](https://github.com/PennyLaneAI/pennylane/pull/6019)

* Expand `ExecutionConfig.gradient_method` to store `TransformDispatcher` type.
  [(#6455)](https://github.com/PennyLaneAI/pennylane/pull/6455)

<h3>Breaking changes 💔</h3>

<<<<<<< HEAD
* The `qml.BasisStatePreparation` template has been removed. Instead, use `qml.BasisState`.
  [(#6528)](https://github.com/PennyLaneAI/pennylane/pull/6528)
=======
* The `'ancilla'` argument for `qml.iterative_qpe` has been removed. Instead, use the `'aux_wire'` argument.
  [(#6532)](https://github.com/PennyLaneAI/pennylane/pull/6532)
>>>>>>> 4b28d4c9

<h3>Deprecations 👋</h3>

<h3>Documentation 📝</h3>

* Add a warning message to Gradients and training documentation about ComplexWarnings
  [(#6543)](https://github.com/PennyLaneAI/pennylane/pull/6543)

<h3>Bug fixes 🐛</h3>

<h3>Contributors ✍️</h3>

This release contains contributions from (in alphabetical order):

Shiwen An,
Astral Cai,
Yushao Chen,
Pietropaolo Frisoni,
Andrija Paurevic,
Justin Pickering<|MERGE_RESOLUTION|>--- conflicted
+++ resolved
@@ -48,13 +48,11 @@
 
 <h3>Breaking changes 💔</h3>
 
-<<<<<<< HEAD
+* The `'ancilla'` argument for `qml.iterative_qpe` has been removed. Instead, use the `'aux_wire'` argument.
+  [(#6532)](https://github.com/PennyLaneAI/pennylane/pull/6532)
+
 * The `qml.BasisStatePreparation` template has been removed. Instead, use `qml.BasisState`.
   [(#6528)](https://github.com/PennyLaneAI/pennylane/pull/6528)
-=======
-* The `'ancilla'` argument for `qml.iterative_qpe` has been removed. Instead, use the `'aux_wire'` argument.
-  [(#6532)](https://github.com/PennyLaneAI/pennylane/pull/6532)
->>>>>>> 4b28d4c9
 
 <h3>Deprecations 👋</h3>
 
