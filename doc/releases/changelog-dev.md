--- conflicted
+++ resolved
@@ -4,7 +4,6 @@
 
 <h3>New features since last release</h3>
 
-<<<<<<< HEAD
 * Leveraging quantum just-in-time compilation to optimize parameterized hybrid workflows with the momentum
   quantum natural gradient optimizer is now possible with the new :class:`~.MomentumQNGOptimizerQJIT` optimizer.
   [(#7606)](https://github.com/PennyLaneAI/pennylane/pull/7606)
@@ -42,11 +41,10 @@
   Array([ 3.14159265, -1.57079633], dtype=float64)
   ```
 <h4>OpenQASM 🤝 PennyLane</h4>
-=======
+
 <h3>Improvements 🛠</h3>
 
 <h4>OpenQASM-PennyLane interoperability</h4>
->>>>>>> 76f53951
 
 * The :func:`qml.from_qasm3` function can now convert OpenQASM 3.0 circuits that contain
   subroutines, constants, and built-in mathematical functions.
