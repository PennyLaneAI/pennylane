--- conflicted
+++ resolved
@@ -279,12 +279,11 @@
   >>> qml.grad(qml.qinfo.purity(circuit, wires=[0]))(param)
   -0.5
   ```
-<<<<<<< HEAD
   
 * Added operation `qml.THadamard`, which is the qutrit Hadamard gate. The operation accepts a `subspace`
   keyword argument which determines which variant of the qutrit Hadamard to use.
   [#3340](https://github.com/PennyLaneAI/pennylane/pull/3340)
-=======
+
 * New operation `Evolution` defines the exponential of an operator $\hat{O}$ of the form $e^{ix\hat{O}}$, with a single 
   trainable parameter, x. Limiting to a single trainable parameter allows the use of `qml.gradient.param_shift` to 
   find the gradient with respect to the parameter x.
@@ -311,7 +310,6 @@
   >>> qml.grad(circuit)(phi)
   -0.9320390495504149
   ```
->>>>>>> beddd519
 
 <h3>Improvements</h3>
 
