:orphan:

# Release 0.28.0-dev (development release)

<h3>New features since last release</h3>

* Support custom measurement processes:
  * `SampleMeasurement` and `StateMeasurement` classes have been added. They contain an abstract
    method to process samples/quantum state.
    [#3286](https://github.com/PennyLaneAI/pennylane/pull/3286)
  
  * Add `_Sample` class.
    [#3288](https://github.com/PennyLaneAI/pennylane/pull/3288)

  * Add `_Probs` class.
    [#3287](https://github.com/PennyLaneAI/pennylane/pull/3287)

<<<<<<< HEAD
  * Add `_Expectation` class.
    [#3343](https://github.com/PennyLaneAI/pennylane/pull/3343)
=======
* New basis sets, `6-311g` and `CC-PVDZ`, are added to the qchem basis set repo.
  [#3279](https://github.com/PennyLaneAI/pennylane/pull/3279)
>>>>>>> f06d8448

<h3>Improvements</h3>

<h3>Breaking changes</h3>

<h3>Deprecations</h3>

<h3>Documentation</h3>

<h3>Bug fixes</h3>

* Small fix of `MeasurementProcess.map_wires`, where both the `self.obs` and `self._wires`
  attributes were modified.
  [#3292](https://github.com/PennyLaneAI/pennylane/pull/3292)

<h3>Contributors</h3>

This release contains contributions from (in alphabetical order):
Albert Mitjans Coma<|MERGE_RESOLUTION|>--- conflicted
+++ resolved
@@ -15,13 +15,11 @@
   * Add `_Probs` class.
     [#3287](https://github.com/PennyLaneAI/pennylane/pull/3287)
 
-<<<<<<< HEAD
   * Add `_Expectation` class.
     [#3343](https://github.com/PennyLaneAI/pennylane/pull/3343)
-=======
+
 * New basis sets, `6-311g` and `CC-PVDZ`, are added to the qchem basis set repo.
   [#3279](https://github.com/PennyLaneAI/pennylane/pull/3279)
->>>>>>> f06d8448
 
 <h3>Improvements</h3>
 
