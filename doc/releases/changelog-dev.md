:orphan:

# Release 0.36.0-dev (development release)

<h3>New features since last release</h3>

* The `QubitDevice` class and children classes support the `dynamic_one_shot` transform provided that they support `MidMeasureMP` operations natively.
  [(#5317)](https://github.com/PennyLaneAI/pennylane/pull/5317)

* `qml.ops.Sum` now supports storing grouping information. Grouping type and method can be
  specified during construction using the `grouping_type` and `method` keyword arguments of
  `qml.dot`, `qml.sum`, or `qml.ops.Sum`. The grouping indices are stored in `Sum.grouping_indices`.
  [(#5179)](https://github.com/PennyLaneAI/pennylane/pull/5179)

  ```python
  import pennylane as qml

  a = qml.X(0)
  b = qml.prod(qml.X(0), qml.X(1))
  c = qml.Z(0)
  obs = [a, b, c]
  coeffs = [1.0, 2.0, 3.0]

  op = qml.dot(coeffs, obs, grouping_type="qwc")
  ```
  ```pycon
  >>> op.grouping_indices
  ((2,), (0, 1))
  ```

  Additionally, grouping type and method can be set or changed after construction using
  `Sum.compute_grouping()`:

  ```python
  import pennylane as qml

  a = qml.X(0)
  b = qml.prod(qml.X(0), qml.X(1))
  c = qml.Z(0)
  obs = [a, b, c]
  coeffs = [1.0, 2.0, 3.0]

  op = qml.dot(coeffs, obs)
  ```
  ```pycon
  >>> op.grouping_indices is None
  True
  >>> op.compute_grouping(grouping_type="qwc")
  >>> op.grouping_indices
  ((2,), (0, 1))
  ```

  Note that the grouping indices refer to the lists returned by `Sum.terms()`, not `Sum.operands`.

* Added new `SpectralNormError` class to the new error tracking functionality.
  [(#5154)](https://github.com/PennyLaneAI/pennylane/pull/5154)

* Added `error` method to `QuantumPhaseEstimation` template.
  [(#5278)](https://github.com/PennyLaneAI/pennylane/pull/5278)

* The `dynamic_one_shot` transform is introduced enabling dynamic circuit execution on circuits with shots and devices that support `MidMeasureMP` operations natively.
  [(#5266)](https://github.com/PennyLaneAI/pennylane/pull/5266)

* Added new function `qml.operation.convert_to_legacy_H` to convert `Sum`, `SProd`, and `Prod` to `Hamiltonian` instances.
  [(#5309)](https://github.com/PennyLaneAI/pennylane/pull/5309)

* Create the `qml.Reflection` operator, useful for amplitude amplification and its variants.
  [(#5159)](https://github.com/PennyLaneAI/pennylane/pull/5159)

  ```python
  @qml.prod
  def generator(wires):
        qml.Hadamard(wires=wires)

  U = generator(wires=0)

  dev = qml.device('default.qubit')
  @qml.qnode(dev)
  def circuit():

        # Initialize to the state |1>
        qml.PauliX(wires=0)

        # Apply the reflection
        qml.Reflection(U)

        return qml.state()

  ```

  ```pycon
  >>> circuit()
  tensor([1.+6.123234e-17j, 0.-6.123234e-17j], requires_grad=True)
  ```
  
* The `qml.AmplitudeAmplification` operator is introduced, which is a high-level interface for amplitude amplification and its variants.
  [(#5160)](https://github.com/PennyLaneAI/pennylane/pull/5160)

  ```python
  @qml.prod
  def generator(wires):
      for wire in wires:
          qml.Hadamard(wires=wire)

  U = generator(wires=range(3))
  O = qml.FlipSign(2, wires=range(3))

  dev = qml.device("default.qubit")

  @qml.qnode(dev)
  def circuit():

      generator(wires=range(3))
      qml.AmplitudeAmplification(U, O, iters=5, fixed_point=True, work_wire=3)

      return qml.probs(wires=range(3))

  ```
  
  ```pycon
  >>> print(np.round(circuit(), 3))
  [0.013, 0.013, 0.91, 0.013, 0.013, 0.013, 0.013, 0.013]

  ```

<h3>Improvements 🛠</h3>

* The `qml.is_commuting` function now accepts `Sum`, `SProd`, and `Prod` instances.
  [(#5351)](https://github.com/PennyLaneAI/pennylane/pull/5351)

* Operators can now be left multiplied `x * op` by numpy arrays.
  [(#5361)](https://github.com/PennyLaneAI/pennylane/pull/5361)

* The `molecular_hamiltonian` function calls `PySCF` directly when `method='pyscf'` is selected.
  [(#5118)](https://github.com/PennyLaneAI/pennylane/pull/5118)

* All generators in the source code (except those in the `qchem` module) no longer return
  `Hamiltonian` or `Tensor` instances. Wherever possible, these return `Sum`, `SProd`, and `Prod` instances.
  [(#5253)](https://github.com/PennyLaneAI/pennylane/pull/5253)

* Upgraded `null.qubit` to the new device API. Also, added support for all measurements and various modes of differentiation.
  [(#5211)](https://github.com/PennyLaneAI/pennylane/pull/5211)
  
* `ApproxTimeEvolution` is now compatible with any operator that defines a `pauli_rep`.
  [(#5362)](https://github.com/PennyLaneAI/pennylane/pull/5362)

* `Hamiltonian.pauli_rep` is now defined if the hamiltonian is a linear combination of paulis.
  [(#5377)](https://github.com/PennyLaneAI/pennylane/pull/5377)

* Obtaining classical shadows using the `default.clifford` device is now compatible with
  [stim](https://github.com/quantumlib/Stim) `v1.13.0`.
  [(#5409)](https://github.com/PennyLaneAI/pennylane/pull/5409)

<h4>Community contributions 🥳</h4>

* Functions `measure_with_samples` and `sample_state` have been added to the new `qutrit_mixed` module found in
 `qml.devices`. These functions are used to sample device-compatible states, returning either the final measured state or value of an observable.
  [(#5082)](https://github.com/PennyLaneAI/pennylane/pull/5082)

* The `QNode` now defers `diff_method` validation to the device under the new device api `qml.devices.Device`.
  [(#5176)](https://github.com/PennyLaneAI/pennylane/pull/5176)

* `taper_operation` method is compatible with new operator arithmetic.
  [(#5326)](https://github.com/PennyLaneAI/pennylane/pull/5326)

* `qml.transforms.split_non_commuting` will now work with single-term operator arithmetic.
  [(#5314)](https://github.com/PennyLaneAI/pennylane/pull/5314)

* Implemented the method `process_counts` in `ExpectationMP`, `VarianceMP`, and `CountsMP`.
  [(#5256)](https://github.com/PennyLaneAI/pennylane/pull/5256)

<h3>Breaking changes 💔</h3>

* The private functions `_pauli_mult`, `_binary_matrix` and `_get_pauli_map` from the `pauli` module have been removed. The same functionality can be achieved using newer features in the ``pauli`` module.
  [(#5323)](https://github.com/PennyLaneAI/pennylane/pull/5323)

* `qml.matrix()` called on the following will raise an error if `wire_order` is not specified:
  * tapes with more than one wire.
  * quantum functions.
  * Operator class where `num_wires` does not equal to 1
  * QNodes if the device does not have wires specified.
  * PauliWords and PauliSentences with more than one wire.
  [(#5328)](https://github.com/PennyLaneAI/pennylane/pull/5328)
  [(#5359)](https://github.com/PennyLaneAI/pennylane/pull/5359)

* `qml.pauli.pauli_mult` and `qml.pauli.pauli_mult_with_phase` are now removed. Instead, you  should use `qml.simplify(qml.prod(pauli_1, pauli_2))` to get the reduced operator.
  [(#5324)](https://github.com/PennyLaneAI/pennylane/pull/5324)
  
  ```pycon
  >>> op = qml.simplify(qml.prod(qml.PauliX(0), qml.PauliZ(0)))
  >>> op
  -1j*(PauliY(wires=[0]))
  >>> [phase], [base] = op.terms()
  >>> phase, base
  (-1j, PauliY(wires=[0]))
  ```

* `MeasurementProcess.name` and `MeasurementProcess.data` have been removed. Use `MeasurementProcess.obs.name` and `MeasurementProcess.obs.data` instead.
  [(#5321)](https://github.com/PennyLaneAI/pennylane/pull/5321)

* `Operator.validate_subspace(subspace)` has been removed. Instead, you should use `qml.ops.qutrit.validate_subspace(subspace)`.
  [(#5311)](https://github.com/PennyLaneAI/pennylane/pull/5311)

* The contents of `qml.interfaces` is moved inside `qml.workflow`. The old import path no longer exists.
  [(#5329)](https://github.com/PennyLaneAI/pennylane/pull/5329)

* `single_tape_transform`, `batch_transform`, `qfunc_transform`, `op_transform`, `gradient_transform`
  and `hessian_transform` are removed. Instead, switch to using the new `qml.transform` function. Please refer to
  `the transform docs <https://docs.pennylane.ai/en/stable/code/qml_transforms.html#custom-transforms>`_
  to see how this can be done.
  [(#5339)](https://github.com/PennyLaneAI/pennylane/pull/5339)

* Attempting to multiply `PauliWord` and `PauliSentence` with `*` will raise an error. Instead, use `@` to conform with the PennyLane convention.
  [(#5341)](https://github.com/PennyLaneAI/pennylane/pull/5341)

* Since `default.mixed` does not support snapshots with measurements, attempting to do so will result in a `DeviceError` instead of getting the density matrix.
  [(#5416)](https://github.com/PennyLaneAI/pennylane/pull/5416)

<h3>Deprecations 👋</h3>

* `qml.load` is deprecated. Instead, please use the functions outlined in the *Importing workflows* quickstart guide, such as `qml.from_qiskit`.
  [(#5312)](https://github.com/PennyLaneAI/pennylane/pull/5312)

* Specifying `control_values` with a bit string to `qml.MultiControlledX` is deprecated. Instead, use a list of booleans or 1s and 0s.
  [(#5352)](https://github.com/PennyLaneAI/pennylane/pull/5352)

* `qml.from_qasm_file` is deprecated. Instead, please open the file and then load its content using `qml.from_qasm`.
  [(#5331)](https://github.com/PennyLaneAI/pennylane/pull/5331)

  ```pycon
  >>> with open("test.qasm", "r") as f:
  ...     circuit = qml.from_qasm(f.read())
  ```

<h3>Documentation 📝</h3>

* Removed some redundant documentation for the `evolve` function.
  [(#5347)](https://github.com/PennyLaneAI/pennylane/pull/5347)

* Updated the final example in the `compile` docstring to use transforms correctly.
  [(#5348)](https://github.com/PennyLaneAI/pennylane/pull/5348)

<h3>Bug fixes 🐛</h3>

<<<<<<< HEAD
* `jax.jit` now works with `qml.sample` with a multi-wire observable.
  [(#5422)](https://github.com/PennyLaneAI/pennylane/pull/5422)
=======
* `qml.qinfo.quantum_fisher` now works with non-`default.qubit` devices.
  [(#5423)](https://github.com/PennyLaneAI/pennylane/pull/5423)
>>>>>>> 54d43b84

* We no longer perform unwanted dtype promotion in the `pauli_rep` of `SProd` instances when using tensorflow.
  [(#5246)](https://github.com/PennyLaneAI/pennylane/pull/5246)

* Fixed `TestQubitIntegration.test_counts` in `tests/interfaces/test_jax_qnode.py` to always produce counts for all outcomes.
  [(#5336)](https://github.com/PennyLaneAI/pennylane/pull/5336)

<h3>Contributors ✍️</h3>

This release contains contributions from (in alphabetical order):

Tarun Kumar Allamsetty,
Guillermo Alonso,
Mikhail Andrenkov,
Utkarsh Azad,
Gabriel Bottrill,
Astral Cai,
Amintor Dusko,
Pietropaolo Frisoni,
Soran Jahangiri,
Korbinian Kottmann,
Christina Lee,
Vincent Michaud-Rioux,
Mudit Pandey,
Matthew Silverman.<|MERGE_RESOLUTION|>--- conflicted
+++ resolved
@@ -242,13 +242,11 @@
 
 <h3>Bug fixes 🐛</h3>
 
-<<<<<<< HEAD
 * `jax.jit` now works with `qml.sample` with a multi-wire observable.
   [(#5422)](https://github.com/PennyLaneAI/pennylane/pull/5422)
-=======
+
 * `qml.qinfo.quantum_fisher` now works with non-`default.qubit` devices.
   [(#5423)](https://github.com/PennyLaneAI/pennylane/pull/5423)
->>>>>>> 54d43b84
 
 * We no longer perform unwanted dtype promotion in the `pauli_rep` of `SProd` instances when using tensorflow.
   [(#5246)](https://github.com/PennyLaneAI/pennylane/pull/5246)
