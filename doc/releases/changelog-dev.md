:orphan:

# Release 0.36.0-dev (development release)

<h3>New features since last release</h3>

* The `QubitDevice` class and children classes support the `dynamic_one_shot` transform provided that they support `MidMeasureMP` operations natively.
  [(#5317)](https://github.com/PennyLaneAI/pennylane/pull/5317)

* `qml.ops.Sum` now supports storing grouping information. Grouping type and method can be
  specified during construction using the `grouping_type` and `method` keyword arguments of
  `qml.dot`, `qml.sum`, or `qml.ops.Sum`. The grouping indices are stored in `Sum.grouping_indices`.
  [(#5179)](https://github.com/PennyLaneAI/pennylane/pull/5179)

  ```python
  import pennylane as qml

  a = qml.X(0)
  b = qml.prod(qml.X(0), qml.X(1))
  c = qml.Z(0)
  obs = [a, b, c]
  coeffs = [1.0, 2.0, 3.0]

  op = qml.dot(coeffs, obs, grouping_type="qwc")
  ```
  ```pycon
  >>> op.grouping_indices
  ((2,), (0, 1))
  ```

  Additionally, grouping type and method can be set or changed after construction using
  `Sum.compute_grouping()`:

  ```python
  import pennylane as qml

  a = qml.X(0)
  b = qml.prod(qml.X(0), qml.X(1))
  c = qml.Z(0)
  obs = [a, b, c]
  coeffs = [1.0, 2.0, 3.0]

  op = qml.dot(coeffs, obs)
  ```
  ```pycon
  >>> op.grouping_indices is None
  True
  >>> op.compute_grouping(grouping_type="qwc")
  >>> op.grouping_indices
  ((2,), (0, 1))
  ```

  Note that the grouping indices refer to the lists returned by `Sum.terms()`, not `Sum.operands`.

* Added new `SpectralNormError` class to the new error tracking functionality.
  [(#5154)](https://github.com/PennyLaneAI/pennylane/pull/5154)

* Added `error` method to `QuantumPhaseEstimation` template.
  [(#5278)](https://github.com/PennyLaneAI/pennylane/pull/5278)

* The `dynamic_one_shot` transform is introduced enabling dynamic circuit execution on circuits with shots and devices that support `MidMeasureMP` operations natively.
  [(#5266)](https://github.com/PennyLaneAI/pennylane/pull/5266)

* Added new function `qml.operation.convert_to_legacy_H` to convert `Sum`, `SProd`, and `Prod` to `Hamiltonian` instances.
  [(#5309)](https://github.com/PennyLaneAI/pennylane/pull/5309)

<h3>Improvements 🛠</h3>

<<<<<<< HEAD
* Gradient transforms may now be applied to batched/broadcasted QNodes, as long as the
  broadcasting is in non-trainable parameters.
  [(#5452)](https://github.com/PennyLaneAI/pennylane/pull/5452)

=======
* Improve the performance of computing the matrix of `qml.QFT`
  [(#5351)](https://github.com/PennyLaneAI/pennylane/pull/5351)
  
>>>>>>> aa9411d5
* The `qml.is_commuting` function now accepts `Sum`, `SProd`, and `Prod` instances.
  [(#5351)](https://github.com/PennyLaneAI/pennylane/pull/5351)

* Operators can now be left multiplied `x * op` by numpy arrays.
  [(#5361)](https://github.com/PennyLaneAI/pennylane/pull/5361)

* Create the `qml.Reflection` operator, useful for amplitude amplification and its variants.
  [(#5159)](https://github.com/PennyLaneAI/pennylane/pull/5159)

  ```python
  @qml.prod
  def generator(wires):
        qml.Hadamard(wires=wires)

  U = generator(wires=0)

  dev = qml.device('default.qubit')
  @qml.qnode(dev)
  def circuit():

        # Initialize to the state |1>
        qml.PauliX(wires=0)

        # Apply the reflection
        qml.Reflection(U)

        return qml.state()

  ```

  ```pycon
  >>> circuit()
  tensor([1.+6.123234e-17j, 0.-6.123234e-17j], requires_grad=True)
  ```
  
* The `qml.AmplitudeAmplification` operator is introduced, which is a high-level interface for amplitude amplification and its variants.
  [(#5160)](https://github.com/PennyLaneAI/pennylane/pull/5160)

  ```python
  @qml.prod
  def generator(wires):
      for wire in wires:
          qml.Hadamard(wires=wire)

  U = generator(wires=range(3))
  O = qml.FlipSign(2, wires=range(3))

  dev = qml.device("default.qubit")

  @qml.qnode(dev)
  def circuit():

      generator(wires=range(3))
      qml.AmplitudeAmplification(U, O, iters=5, fixed_point=True, work_wire=3)

      return qml.probs(wires=range(3))

  ```
  
  ```pycon
  >>> print(np.round(circuit(), 3))
  [0.013, 0.013, 0.91, 0.013, 0.013, 0.013, 0.013, 0.013]

  ```

* A new class `qml.ops.LinearCombination` is introduced. In essence, this class is an updated equivalent of `qml.ops.Hamiltonian`
  but for usage with new operator arithmetic.
  [(#5216)](https://github.com/PennyLaneAI/pennylane/pull/5216)

* The `qml.TrotterProduct` operator now supports error estimation functionality. 
  [(#5384)](https://github.com/PennyLaneAI/pennylane/pull/5384)

  ```pycon
  >>> hamiltonian = qml.dot([1.0, 0.5, -0.25], [qml.X(0), qml.Y(0), qml.Z(0)])
  >>> op = qml.TrotterProduct(hamiltonian, time=0.01, order=2)
  >>> op.error(method="one-norm")
  SpectralNormError(8.039062500000003e-06)
  >>>
  >>> op.error(method="commutator")
  SpectralNormError(6.166666666666668e-06)
  ```

<h3>Improvements 🛠</h3>

* The `qml.is_commuting` function now accepts `Sum`, `SProd`, and `Prod` instances.
  [(#5351)](https://github.com/PennyLaneAI/pennylane/pull/5351)

* Operators can now be left multiplied `x * op` by numpy arrays.
  [(#5361)](https://github.com/PennyLaneAI/pennylane/pull/5361)

* The `molecular_hamiltonian` function calls `PySCF` directly when `method='pyscf'` is selected.
  [(#5118)](https://github.com/PennyLaneAI/pennylane/pull/5118)

* The generators in the source code return operators consistent with the global setting for 
  `qml.operator.active_new_opmath()` wherever possible. `Sum`, `SProd` and `Prod` instances 
  will be returned even after disabling the new operator arithmetic in cases where they offer 
  additional functionality not available using legacy operators.
  [(#5253)](https://github.com/PennyLaneAI/pennylane/pull/5253)
  [(#5410)](https://github.com/PennyLaneAI/pennylane/pull/5410)
  [(#5411)](https://github.com/PennyLaneAI/pennylane/pull/5411) 
  [(#5421)](https://github.com/PennyLaneAI/pennylane/pull/5421)

* Upgraded `null.qubit` to the new device API. Also, added support for all measurements and various modes of differentiation.
  [(#5211)](https://github.com/PennyLaneAI/pennylane/pull/5211)
  
* `ApproxTimeEvolution` is now compatible with any operator that defines a `pauli_rep`.
  [(#5362)](https://github.com/PennyLaneAI/pennylane/pull/5362)

* `Hamiltonian.pauli_rep` is now defined if the hamiltonian is a linear combination of paulis.
  [(#5377)](https://github.com/PennyLaneAI/pennylane/pull/5377)

* `Prod.eigvals()` is now compatible with Qudit operators.
  [(#5400)](https://github.com/PennyLaneAI/pennylane/pull/5400)

* Obtaining classical shadows using the `default.clifford` device is now compatible with
  [stim](https://github.com/quantumlib/Stim) `v1.13.0`.
  [(#5409)](https://github.com/PennyLaneAI/pennylane/pull/5409)

* `qml.transforms.hamiltonian_expand` can now handle multi-term observables with a constant offset.
  [(#5414)](https://github.com/PennyLaneAI/pennylane/pull/5414)

<h4>Community contributions 🥳</h4>

* Functions `measure_with_samples` and `sample_state` have been added to the new `qutrit_mixed` module found in
 `qml.devices`. These functions are used to sample device-compatible states, returning either the final measured state or value of an observable.
  [(#5082)](https://github.com/PennyLaneAI/pennylane/pull/5082)

* Replaced `cache_execute` with an alternate implementation based on `@transform`.
  [(#5318)](https://github.com/PennyLaneAI/pennylane/pull/5318)

* The `QNode` now defers `diff_method` validation to the device under the new device api `qml.devices.Device`.
  [(#5176)](https://github.com/PennyLaneAI/pennylane/pull/5176)

* `taper_operation` method is compatible with new operator arithmetic.
  [(#5326)](https://github.com/PennyLaneAI/pennylane/pull/5326)

* `qml.transforms.split_non_commuting` will now work with single-term operator arithmetic.
  [(#5314)](https://github.com/PennyLaneAI/pennylane/pull/5314)

* Implemented the method `process_counts` in `ExpectationMP`, `VarianceMP`, `CountsMP`, and `SampleMP`
  [(#5256)](https://github.com/PennyLaneAI/pennylane/pull/5256)
  [(#5395)](https://github.com/PennyLaneAI/pennylane/pull/5395)

<h3>Breaking changes 💔</h3>

* The private functions `_pauli_mult`, `_binary_matrix` and `_get_pauli_map` from the `pauli` module have been removed. The same functionality can be achieved using newer features in the ``pauli`` module.
  [(#5323)](https://github.com/PennyLaneAI/pennylane/pull/5323)

* `qml.matrix()` called on the following will raise an error if `wire_order` is not specified:
  * tapes with more than one wire.
  * quantum functions.
  * Operator class where `num_wires` does not equal to 1
  * QNodes if the device does not have wires specified.
  * PauliWords and PauliSentences with more than one wire.
  [(#5328)](https://github.com/PennyLaneAI/pennylane/pull/5328)
  [(#5359)](https://github.com/PennyLaneAI/pennylane/pull/5359)

* `qml.pauli.pauli_mult` and `qml.pauli.pauli_mult_with_phase` are now removed. Instead, you  should use `qml.simplify(qml.prod(pauli_1, pauli_2))` to get the reduced operator.
  [(#5324)](https://github.com/PennyLaneAI/pennylane/pull/5324)
  
  ```pycon
  >>> op = qml.simplify(qml.prod(qml.PauliX(0), qml.PauliZ(0)))
  >>> op
  -1j*(PauliY(wires=[0]))
  >>> [phase], [base] = op.terms()
  >>> phase, base
  (-1j, PauliY(wires=[0]))
  ```

* `MeasurementProcess.name` and `MeasurementProcess.data` have been removed. Use `MeasurementProcess.obs.name` and `MeasurementProcess.obs.data` instead.
  [(#5321)](https://github.com/PennyLaneAI/pennylane/pull/5321)

* `Operator.validate_subspace(subspace)` has been removed. Instead, you should use `qml.ops.qutrit.validate_subspace(subspace)`.
  [(#5311)](https://github.com/PennyLaneAI/pennylane/pull/5311)

* The contents of `qml.interfaces` is moved inside `qml.workflow`. The old import path no longer exists.
  [(#5329)](https://github.com/PennyLaneAI/pennylane/pull/5329)

* `single_tape_transform`, `batch_transform`, `qfunc_transform`, `op_transform`, `gradient_transform`
  and `hessian_transform` are removed. Instead, switch to using the new `qml.transform` function. Please refer to
  `the transform docs <https://docs.pennylane.ai/en/stable/code/qml_transforms.html#custom-transforms>`_
  to see how this can be done.
  [(#5339)](https://github.com/PennyLaneAI/pennylane/pull/5339)

* Attempting to multiply `PauliWord` and `PauliSentence` with `*` will raise an error. Instead, use `@` to conform with the PennyLane convention.
  [(#5341)](https://github.com/PennyLaneAI/pennylane/pull/5341)

* When new operator arithmetic is enabled, `qml.Hamiltonian` is now an alias for `qml.ops.LinearCombination`.
  `Hamiltonian` will still be accessible as `qml.ops.Hamiltonian`.
  [(#5393)](https://github.com/PennyLaneAI/pennylane/pull/5393)

* Since `default.mixed` does not support snapshots with measurements, attempting to do so will result in a `DeviceError` instead of getting the density matrix.
  [(#5416)](https://github.com/PennyLaneAI/pennylane/pull/5416)

<h3>Deprecations 👋</h3>

* `qml.load` is deprecated. Instead, please use the functions outlined in the *Importing workflows* quickstart guide, such as `qml.from_qiskit`.
  [(#5312)](https://github.com/PennyLaneAI/pennylane/pull/5312)

* Specifying `control_values` with a bit string to `qml.MultiControlledX` is deprecated. Instead, use a list of booleans or 1s and 0s.
  [(#5352)](https://github.com/PennyLaneAI/pennylane/pull/5352)

* `qml.from_qasm_file` is deprecated. Instead, please open the file and then load its content using `qml.from_qasm`.
  [(#5331)](https://github.com/PennyLaneAI/pennylane/pull/5331)

  ```pycon
  >>> with open("test.qasm", "r") as f:
  ...     circuit = qml.from_qasm(f.read())
  ```

* Accessing `qml.ops.Hamiltonian` with new operator arithmetic is deprecated. Using `qml.Hamiltonian` with new operator arithmetic enabled now
  returns a `LinearCombination` instance. Some functionality may not work as expected. To continue using the `Hamiltonian` class, you can use
  `qml.operation.disable_new_opmath()` to disable the new operator arithmetic.
  [(#5393)](https://github.com/PennyLaneAI/pennylane/pull/5393)

<h3>Documentation 📝</h3>

* Removed some redundant documentation for the `evolve` function.
  [(#5347)](https://github.com/PennyLaneAI/pennylane/pull/5347)

* Updated the final example in the `compile` docstring to use transforms correctly.
  [(#5348)](https://github.com/PennyLaneAI/pennylane/pull/5348)

* A link to the demos for using `qml.SpecialUnitary` and `qml.QNGOptimizer` has been added to their respective docstrings.
  [(#5376)](https://github.com/PennyLaneAI/pennylane/pull/5376)

* A code example in the `qml.measure` docstring has been added that showcases returning mid-circuit measurement statistics from QNodes.
  [(#5441)](https://github.com/PennyLaneAI/pennylane/pull/5441)

* The computational basis convention used for `qml.measure` — 0 and 1 rather than ±1 — has been clarified in its docstring.
  [(#5474)](https://github.com/PennyLaneAI/pennylane/pull/5474)

<h3>Bug fixes 🐛</h3>

* Fix a bug where the `argnum` kwarg of `qml.gradients.stoch_pulse_grad` references the wrong parameters in a tape,
  creating an inconsistency with other differentiation methods and preventing some use cases.
  [(#5458)](https://github.com/PennyLaneAI/pennylane/pull/5458)

* Avoid bounded value failures due to numerical noise with calls to `np.random.binomial`.
  [(#5447)](https://github.com/PennyLaneAI/pennylane/pull/5447)

* Using `@` with legacy Hamiltonian instances now properly de-queues the previously existing operations.
  [(#5454)](https://github.com/PennyLaneAI/pennylane/pull/5455)

* The `QNSPSAOptimizer` now properly handles differentiable parameters, resulting in being able to use it for more than one optimization step.
  [(#5439)](https://github.com/PennyLaneAI/pennylane/pull/5439)

* The `QNode` interface now resets if an error occurs during execution.
  [(#5449)](https://github.com/PennyLaneAI/pennylane/pull/5449)

* Fix failing tests due to changes with Lightning's adjoint diff pipeline.
  [(#5450)](https://github.com/PennyLaneAI/pennylane/pull/5450)

* Fix Torch tensor locality with autoray-registered coerce method.
  [(#5438)](https://github.com/PennyLaneAI/pennylane/pull/5438)

* `jax.jit` now works with `qml.sample` with a multi-wire observable.
  [(#5422)](https://github.com/PennyLaneAI/pennylane/pull/5422)

* `qml.qinfo.quantum_fisher` now works with non-`default.qubit` devices.
  [(#5423)](https://github.com/PennyLaneAI/pennylane/pull/5423)

* We no longer perform unwanted dtype promotion in the `pauli_rep` of `SProd` instances when using tensorflow.
  [(#5246)](https://github.com/PennyLaneAI/pennylane/pull/5246)

* Fixed `TestQubitIntegration.test_counts` in `tests/interfaces/test_jax_qnode.py` to always produce counts for all
  outcomes.
  [(#5336)](https://github.com/PennyLaneAI/pennylane/pull/5336)

* Fixed `PauliSentence.to_mat(wire_order)` to support identities with wires.
  [(#5407)](https://github.com/PennyLaneAI/pennylane/pull/5407)

* `CompositeOp.map_wires` now correctly maps the `overlapping_ops` property.
  [(#5430)](https://github.com/PennyLaneAI/pennylane/pull/5430)

* Update `DefaultQubit.supports_derivatives` to correctly handle circuits containing `MidMeasureMP` with adjoint
  differentiation.
  [(#5434)](https://github.com/PennyLaneAI/pennylane/pull/5434)

<h3>Contributors ✍️</h3>

This release contains contributions from (in alphabetical order):

Tarun Kumar Allamsetty,
Guillermo Alonso,
Mikhail Andrenkov,
Utkarsh Azad,
Gabriel Bottrill,
Astral Cai,
Isaac De Vlugt,
Amintor Dusko,
Pietropaolo Frisoni,
Soran Jahangiri,
Korbinian Kottmann,
Christina Lee,
Vincent Michaud-Rioux,
Mudit Pandey,
Jay Soni,
Matthew Silverman,
David Wierichs.<|MERGE_RESOLUTION|>--- conflicted
+++ resolved
@@ -66,16 +66,13 @@
 
 <h3>Improvements 🛠</h3>
 
-<<<<<<< HEAD
 * Gradient transforms may now be applied to batched/broadcasted QNodes, as long as the
   broadcasting is in non-trainable parameters.
   [(#5452)](https://github.com/PennyLaneAI/pennylane/pull/5452)
 
-=======
 * Improve the performance of computing the matrix of `qml.QFT`
   [(#5351)](https://github.com/PennyLaneAI/pennylane/pull/5351)
   
->>>>>>> aa9411d5
 * The `qml.is_commuting` function now accepts `Sum`, `SProd`, and `Prod` instances.
   [(#5351)](https://github.com/PennyLaneAI/pennylane/pull/5351)
 
