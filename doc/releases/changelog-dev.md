--- conflicted
+++ resolved
@@ -13,13 +13,6 @@
 
 <h3>Improvements 🛠</h3>
 
-<<<<<<< HEAD
-* The matrix factorization using :func:`~.math.decomposition.givens_decomposition` has
-  been optimized to factor out the redundant sign in the diagonal phase matrix for the
-  real-valued (orthogonal) rotation matrices. For example, in case the determinant of a matrix is
-  :math:`-1`, only a single element of the phase matrix is required.
-  [(#7765)](https://github.com/PennyLaneAI/pennylane/pull/7765)
-=======
 <h4>OpenQASM-PennyLane interoperability</h4>
 
 * The :func:`qml.from_qasm3` function can now convert OpenQASM 3.0 circuits that contain
@@ -30,6 +23,12 @@
   [(#7677)](https://github.com/PennyLaneAI/pennylane/pull/7677)
 
 <h4>Other improvements</h4>
+
+* The matrix factorization using :func:`~.math.decomposition.givens_decomposition` has
+  been optimized to factor out the redundant sign in the diagonal phase matrix for the
+  real-valued (orthogonal) rotation matrices. For example, in case the determinant of a matrix is
+  :math:`-1`, only a single element of the phase matrix is required.
+  [(#7765)](https://github.com/PennyLaneAI/pennylane/pull/7765)
 
 * The :func:`qml.workflow.set_shots` transform can now be directly applied to a QNode without the need for `functools.partial`, providing a more user-friendly syntax and negating having to import the `functools` package.
   [(#7876)](https://github.com/PennyLaneAI/pennylane/pull/7876)
@@ -75,7 +74,6 @@
 * Added state of the art resources for the `ResourceSelectPauliRot` template and the
   `ResourceQubitUnitary` templates.
   [(#7786)](https://github.com/PennyLaneAI/pennylane/pull/7786)
->>>>>>> 9e36f274
 
 <h3>Breaking changes 💔</h3>
 
@@ -112,14 +110,10 @@
 <h3>Contributors ✍️</h3>
 
 This release contains contributions from (in alphabetical order):
-<<<<<<< HEAD
-David Wierichs,
-=======
-
 Utkarsh Azad,
 Joey Carter,
 Erick Ochoa,
 Andrija Paurevic,
 Jay Soni,
-Jake Zaia
->>>>>>> 9e36f274
+Jake Zaia,
+David Wierichs,