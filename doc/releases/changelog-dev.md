:orphan:

# Release 0.44.0-dev (development release)

<h3>New features since last release</h3>

* Added a :meth:`~pennylane.devices.DeviceCapabilities.gate_set` method to :class:`~pennylane.devices.DeviceCapabilities`
  that produces a set of gate names to be used as the target gate set in decompositions.
  [(#8522)](https://github.com/PennyLaneAI/pennylane/pull/8522)

<h3>Improvements 🛠</h3>

* Added a keyword argument ``recursive`` to ``qml.transforms.cancel_inverses`` that enables
  recursive cancellation of nested pairs of mutually inverse gates. This makes the transform
  more powerful, because it can cancel larger blocks of inverse gates without having to scan
  the circuit from scratch. By default, the recursive cancellation is enabled (``recursive=True``).
  To obtain previous behaviour, disable it by setting ``recursive=False``.
  [(#8483)](https://github.com/PennyLaneAI/pennylane/pull/8483)

* The new graph based decompositions system enabled via :func:`~.decomposition.enable_graph` now supports the following
  additional templates.
  [(#8520)](https://github.com/PennyLaneAI/pennylane/pull/8520)
  [(#8515)](https://github.com/PennyLaneAI/pennylane/pull/8515)
  
  - :class:`~.QSVT`
  - :class:`~.AmplitudeEmbedding`

* `qml.grad` and `qml.jacobian` now lazily dispatch to catalyst and program
  capture, allowing for `qml.qjit(qml.grad(c))` and `qml.qjit(qml.jacobian(c))` to work.
  [(#8382)](https://github.com/PennyLaneAI/pennylane/pull/8382)

* Both the generic and transform-specific application behavior of a `qml.transforms.core.TransformDispatcher`
  can be overwritten with `TransformDispatcher.generic_register` and `my_transform.register`.
  [(#7797)](https://github.com/PennyLaneAI/pennylane/pull/7797)

* With capture enabled, measurements can now be performed on Operator instances passed as closure
  variables from outside the workflow scope.
  [(#8504)](https://github.com/PennyLaneAI/pennylane/pull/8504)

* Users can now estimate the resources for quantum circuits that contain or decompose into
  any of the following symbolic operators: :class:`~.ChangeOpBasis`, :class:`~.Prod`,
  :class:`~.Controlled`, :class:`~.ControlledOp`, :class:`~.Pow`, and :class:`~.Adjoint`.
  [(#8464)](https://github.com/PennyLaneAI/pennylane/pull/8464)

* Wires can be specified via `range` with program capture and autograph.

<h3>Breaking changes 💔</h3>

* Providing ``num_steps`` to :func:`pennylane.evolve`, :func:`pennylane.exp`, :class:`pennylane.ops.Evolution`,
  and :class:`pennylane.ops.Exp` has been disallowed. Instead, use :class:`~.TrotterProduct` for approximate
  methods, providing the ``n`` parameter to perform the Suzuki-Trotter product approximation of a Hamiltonian
  with the specified number of Trotter steps.
  [(#8474)](https://github.com/PennyLaneAI/pennylane/pull/8474)

  As a concrete example, consider the following case:

  .. code-block:: python

    coeffs = [0.5, -0.6]
    ops = [qml.X(0), qml.X(0) @ qml.Y(1)]
    H_flat = qml.dot(coeffs, ops)

  Instead of computing the Suzuki-Trotter product approximation as:

  ```pycon
  >>> qml.evolve(H_flat, num_steps=2).decomposition()
  [RX(0.5, wires=[0]),
  PauliRot(-0.6, XY, wires=[0, 1]),
  RX(0.5, wires=[0]),
  PauliRot(-0.6, XY, wires=[0, 1])]
  ```

  The same result can be obtained using :class:`~.TrotterProduct` as follows:

  ```pycon
  >>> decomp_ops = qml.adjoint(qml.TrotterProduct(H_flat, time=1.0, n=2)).decomposition()
  >>> [simp_op for op in decomp_ops for simp_op in map(qml.simplify, op.decomposition())]
  [RX(0.5, wires=[0]),
  PauliRot(-0.6, XY, wires=[0, 1]),
  RX(0.5, wires=[0]),
  PauliRot(-0.6, XY, wires=[0, 1])]
  ```

* The value ``None`` has been removed as a valid argument to the ``level`` parameter in the
  :func:`pennylane.workflow.get_transform_program`, :func:`pennylane.workflow.construct_batch`,
  :func:`pennylane.draw`, :func:`pennylane.draw_mpl`, and :func:`pennylane.specs` transforms.
  Please use ``level='device'`` instead to apply the transform at the device level.
  [(#8477)](https://github.com/PennyLaneAI/pennylane/pull/8477)

* Access to ``add_noise``, ``insert`` and noise mitigation transforms from the ``pennylane.transforms`` module is deprecated.
  Instead, these functions should be imported from the ``pennylane.noise`` module.
  [(#8477)](https://github.com/PennyLaneAI/pennylane/pull/8477)

* ``qml.qnn.cost.SquaredErrorLoss`` has been removed. Instead, this hybrid workflow can be accomplished
  with a function like ``loss = lambda *args: (circuit(*args) - target)**2``.
  [(#8477)](https://github.com/PennyLaneAI/pennylane/pull/8477)

* Some unnecessary methods of the ``qml.CircuitGraph`` class have been removed:
  [(#8477)](https://github.com/PennyLaneAI/pennylane/pull/8477)

  - ``print_contents`` in favor of ``print(obj)``
  - ``observables_in_order`` in favor of ``observables``
  - ``operations_in_order`` in favor of ``operations``
  - ``ancestors_in_order(obj)`` in favor of ``ancestors(obj, sort=True)``
  - ``descendants_in_order(obj)`` in favor of ``descendants(obj, sort=True)``

* ``pennylane.devices.DefaultExecutionConfig`` has been removed. Instead, use
  ``qml.devices.ExecutionConfig()`` to create a default execution configuration.
  [(#8470)](https://github.com/PennyLaneAI/pennylane/pull/8470)

* Specifying the ``work_wire_type`` argument in ``qml.ctrl`` and other controlled operators as ``"clean"`` or
  ``"dirty"`` is disallowed. Use ``"zeroed"`` to indicate that the work wires are initially in the :math:`|0\rangle`
  state, and ``"borrowed"`` to indicate that the work wires can be in any arbitrary state. In both cases, the
  work wires are assumed to be restored to their original state upon completing the decomposition.
  [(#8470)](https://github.com/PennyLaneAI/pennylane/pull/8470)

* `QuantumScript.shape` and `QuantumScript.numeric_type` are removed. The corresponding `MeasurementProcess`
  methods should be used instead.
  [(#8468)](https://github.com/PennyLaneAI/pennylane/pull/8468)

* `MeasurementProcess.expand` is removed.
  `qml.tape.QuantumScript(mp.obs.diagonalizing_gates(), [type(mp)(eigvals=mp.obs.eigvals(), wires=mp.obs.wires)])`
  can be used instead.
  [(#8468)](https://github.com/PennyLaneAI/pennylane/pull/8468)

* The `qml.QNode.add_transform` method is removed.
  Instead, please use `QNode.transform_program.push_back(transform_container=transform_container)`.
  [(#8468)](https://github.com/PennyLaneAI/pennylane/pull/8468)

<h3>Deprecations 👋</h3>

* Access to the follow functions and classes from the ``pennylane.resources`` module are deprecated. Instead, these functions must be imported from the ``pennylane.estimator`` module.
  [(#8484)](https://github.com/PennyLaneAI/pennylane/pull/8484)
    
    - ``qml.estimator.estimate_shots`` in favor of ``qml.resources.estimate_shots``
    - ``qml.estimator.estimate_error`` in favor of ``qml.resources.estimate_error``
    - ``qml.estimator.FirstQuantization`` in favor of ``qml.resources.FirstQuantization``
    - ``qml.estimator.DoubleFactorization`` in favor of ``qml.resources.DoubleFactorization``

* ``argnum`` has been renamed ``argnums`` for ``qml.grad``, ``qml.jacobian``, ``qml.jvp`` and `qml.vjp``.
  [(#8496)](https://github.com/PennyLaneAI/pennylane/pull/8496)
  [(#8481)](https://github.com/PennyLaneAI/pennylane/pull/8481)

* The :func:`pennylane.devices.preprocess.mid_circuit_measurements` transform is deprecated. Instead,
  the device should determine which mcm method to use, and explicitly include :func:`~pennylane.transforms.dynamic_one_shot`
  or :func:`~pennylane.transforms.defer_measurements` in its preprocess transforms if necessary.
  [(#8467)](https://github.com/PennyLaneAI/pennylane/pull/8467)

<h3>Internal changes ⚙️</h3>

* Reclassifies `registers` as a tertiary module for use with tach.
  [(#8513)](https://github.com/PennyLaneAI/pennylane/pull/8513)

* The experimental xDSL implementation of `diagonalize_measurements` has been updated to fix a bug
  that included the wrong SSA value for final qubit insertion and deallocation at the end of the
  circuit. A clear error is now also raised when there are observables with overlapping wires.
  [(#8383)](https://github.com/PennyLaneAI/pennylane/pull/8383)

* Add an `outline_state_evolution_pass` pass to the MBQC xDSL transform, which moves all 
  quantum gate operations to a private callable.
  [(#8367)](https://github.com/PennyLaneAI/pennylane/pull/8367)

* The experimental xDSL implementation of `measurements_from_samples_pass` has been updated to support `shots` defined by an `arith.constant` operation.
  [(#8460)](https://github.com/PennyLaneAI/pennylane/pull/8460)

* The :class:`~pennylane.devices.LegacyDeviceFacade` is slightly refactored to implement `setup_execution_config` and `preprocess_transforms`
  separately as opposed to implementing a single `preprocess` method. Additionally, the `mid_circuit_measurements` transform has been removed
  from the preprocess transform program. Instead, the best mcm method is chosen in `setup_execution_config`. By default, the ``_capabilities``
  dictionary is queried for the ``"supports_mid_measure"`` property. If the underlying device defines a TOML file, the ``supported_mcm_methods``
  field in the TOML file is used as the source of truth.
  [(#8469)](https://github.com/PennyLaneAI/pennylane/pull/8469)
  [(#8486)](https://github.com/PennyLaneAI/pennylane/pull/8486)
  [(#8495)](https://github.com/PennyLaneAI/pennylane/pull/8495)

<h3>Documentation 📝</h3>

<h3>Bug fixes 🐛</h3>

* Fixes a bug in ``QubitUnitaryOp.__init__`` in the unified compiler module that prevented an
  instance from being constructed.
  [(#8456)](https://github.com/PennyLaneAI/pennylane/pull/8456)

* Fixes a bug where the deferred measurement method is used silently even if ``mcm_method="one-shot"`` is explicitly requested,
  when a device that extends the ``LegacyDevice`` does not declare support for mid-circuit measurements.
  [(#8486)](https://github.com/PennyLaneAI/pennylane/pull/8486)

<h3>Contributors ✍️</h3>

This release contains contributions from (in alphabetical order):

Astral Cai,
Marcus Edwards,
Lillian Frederiksen,
Christina Lee,
Shuli Shu,
<<<<<<< HEAD
Hongsheng Zheng
=======
Jay Soni,
David Wierichs,
>>>>>>> 64156724
<|MERGE_RESOLUTION|>--- conflicted
+++ resolved
@@ -193,9 +193,6 @@
 Lillian Frederiksen,
 Christina Lee,
 Shuli Shu,
-<<<<<<< HEAD
-Hongsheng Zheng
-=======
 Jay Soni,
 David Wierichs,
->>>>>>> 64156724
+Hongsheng Zheng