:orphan:

# Release 0.41.0-dev (development release)

<h3>New features since last release</h3>

<h3>Improvements 🛠</h3>

<<<<<<< HEAD
* Improved decompositions done by `qml.clifford_t_decomposition` for `qml.PhaseShift` gates.
  [(#6842)](https://github.com/PennyLaneAI/pennylane/pull/6842)

=======
* `QNode` objects now have an `update` method that allows for re-configuring settings like `diff_method`, `mcm_method`, and more. This allows for easier on-the-fly adjustments to workflows. Any arguments not specified will retain their original value.
  [(#6803)](https://github.com/PennyLaneAI/pennylane/pull/6803)

  After constructing a `QNode`,
  ```python
  import pennylane as qml

  @qml.qnode(device=qml.device("default.qubit"))
  def circuit():
    qml.H(0)
    qml.CNOT([0,1])
    return qml.probs()
  ```
  its settings can be modified with `update`, which returns a new `QNode` object. Here is an example
  of updating a QNode's `diff_method`:
  ```pycon
  >>> print(circuit.diff_method)
  best
  >>> new_circuit = circuit.update(diff_method="parameter-shift")
  >>> print(new_circuit.diff_method)
  'parameter-shift'
  ```
  
>>>>>>> d8424874
* Finite shot and parameter-shift executions on `default.qubit` can now
  be natively jitted end-to-end, leading to performance improvements.
  Devices can now configure whether or not ML framework data is sent to them
  via an `ExecutionConfig.convert_to_numpy` parameter.
  [(#6788)](https://github.com/PennyLaneAI/pennylane/pull/6788)

* The coefficients of observables now have improved differentiability.
  [(#6598)](https://github.com/PennyLaneAI/pennylane/pull/6598)

* An empty basis set in `qml.compile` is now recognized as valid, resulting in decomposition of all operators that can be decomposed. 
   [(#6821)](https://github.com/PennyLaneAI/pennylane/pull/6821)

* An informative error is raised when a `QNode` with `diff_method=None` is differentiated.
  [(#6770)](https://github.com/PennyLaneAI/pennylane/pull/6770)

<h3>Breaking changes 💔</h3>

* `qml.execute` now has a collection of keyword-only arguments.
  [(#6598)](https://github.com/PennyLaneAI/pennylane/pull/6598)

* The ``decomp_depth`` argument in :func:`~pennylane.transforms.set_decomposition` has been removed. 
  [(#6824)](https://github.com/PennyLaneAI/pennylane/pull/6824)

* The ``max_expansion`` argument in :func:`~pennylane.devices.preprocess.decompose` has been removed. 
  [(#6824)](https://github.com/PennyLaneAI/pennylane/pull/6824)

* The ``tape`` and ``qtape`` properties of ``QNode`` have been removed. 
  Instead, use the ``qml.workflow.construct_tape`` function.
  [(#6825)](https://github.com/PennyLaneAI/pennylane/pull/6825)

* The ``gradient_fn`` keyword argument to ``qml.execute`` has been removed. Instead, it has been replaced with ``diff_method``.
  [(#6830)](https://github.com/PennyLaneAI/pennylane/pull/6830)
  
* The ``QNode.get_best_method`` and ``QNode.best_method_str`` methods have been removed. 
  Instead, use the ``qml.workflow.get_best_diff_method`` function. 
  [(#6823)](https://github.com/PennyLaneAI/pennylane/pull/6823)

* The `output_dim` property of `qml.tape.QuantumScript` has been removed. Instead, use method `shape` of `QuantumScript` or `MeasurementProcess` to get the same information.
  [(#6829)](https://github.com/PennyLaneAI/pennylane/pull/6829)

* Removed method `qsvt_legacy` along with its private helper `_qsp_to_qsvt`
  [(#6827)](https://github.com/PennyLaneAI/pennylane/pull/6827)

<h3>Deprecations 👋</h3>

* The ``inner_transform_program`` and ``config`` keyword arguments in ``qml.execute`` have been deprecated.
  If more detailed control over the execution is required, use ``qml.workflow.run`` with these arguments instead.
  [(#6822)](https://github.com/PennyLaneAI/pennylane/pull/6822)

<h3>Documentation 📝</h3>

* Updated documentation for vibrational Hamiltonians
  [(#6717)](https://github.com/PennyLaneAI/pennylane/pull/6717)

<h3>Bug fixes 🐛</h3>

* `BasisState` now casts its input to integers.
  [(#6844)](https://github.com/PennyLaneAI/pennylane/pull/6844)

<h3>Contributors ✍️</h3>

This release contains contributions from (in alphabetical order):

Utkarsh Azad,
Yushao Chen,
Diksha Dhawan,
Marcus Gisslén,
Christina Lee,
Andrija Paurevic<|MERGE_RESOLUTION|>--- conflicted
+++ resolved
@@ -6,11 +6,9 @@
 
 <h3>Improvements 🛠</h3>
 
-<<<<<<< HEAD
 * Improved decompositions done by `qml.clifford_t_decomposition` for `qml.PhaseShift` gates.
   [(#6842)](https://github.com/PennyLaneAI/pennylane/pull/6842)
 
-=======
 * `QNode` objects now have an `update` method that allows for re-configuring settings like `diff_method`, `mcm_method`, and more. This allows for easier on-the-fly adjustments to workflows. Any arguments not specified will retain their original value.
   [(#6803)](https://github.com/PennyLaneAI/pennylane/pull/6803)
 
@@ -33,8 +31,7 @@
   >>> print(new_circuit.diff_method)
   'parameter-shift'
   ```
-  
->>>>>>> d8424874
+
 * Finite shot and parameter-shift executions on `default.qubit` can now
   be natively jitted end-to-end, leading to performance improvements.
   Devices can now configure whether or not ML framework data is sent to them
