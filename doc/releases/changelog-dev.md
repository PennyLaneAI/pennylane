# Release 0.44.0-dev (development release)

<h3>New features since last release</h3>

<h4>Pass-by-Pass Circuit Specs </h4>

* Resource tracking with :func:`~pennylane.specs` can now be used to analyze the pass-by-pass impact of arbitrary 
  compilation passes on workflows compiled with :func:`~pennylane.qjit`.
  [(#8606)](https://github.com/PennyLaneAI/pennylane/pull/8606)
  
  Consider the following :func:`qjit <pennylane.qjit>`'d circuit with two compilation passes applied:
  
  ```python
  @qml.qjit
  @qml.transforms.merge_rotations
  @qml.transforms.cancel_inverses
  @qml.qnode(dev)
  def circuit(x):
      qml.RX(x, wires=0)
      qml.RX(x, wires=0)
      qml.X(0)
      qml.X(0)
      qml.CNOT([0, 1])
      return qml.probs()
  ```

  The supplied ``level`` to :func:`pennylane.specs` may be individual `int` values, or an iterable of multiple levels. 
  Additionally, the strings ``"all"`` and ``"all-mlir"`` are allowed, returning circuit resources for all user-applied transforms
  and MLIR passes, or all user-applied MLIR passes only, respectively.

  ```pycon
  >>> print(qml.specs(circuit, level=[1, 2])(1.23))
  Device: lightning.qubit
  Device wires: 3
  Shots: Shots(total=None)
  Level: ['Before MLIR Passes (MLIR-0)', 'cancel-inverses (MLIR-1)']
  <BLANKLINE>
  Resource specifications:
  Level = Before MLIR Passes (MLIR-0):
    Total wire allocations: 3
    Total gates: 5
    Circuit depth: Not computed
  <BLANKLINE>
    Gate types:
      RX: 2
      PauliX: 2
      CNOT: 1
  <BLANKLINE>
    Measurements:
      probs(all wires): 1
  <BLANKLINE>
  ------------------------------------------------------------
  <BLANKLINE>
  Level = cancel-inverses (MLIR-1):
    Total wire allocations: 3
    Total gates: 3
    Circuit depth: Not computed
  <BLANKLINE>
    Gate types:
      RX: 2
      CNOT: 1
  <BLANKLINE>
    Measurements:
      probs(all wires): 1
  ```


<h4>QRAM </h4>

* Bucket Brigade QRAM, a Hybrid QRAM and a Select-Only QRAM variant are implemented as a template :class:`~.BBQRAM`, :class:`~.HybridQRAM` and :class:`~.SelectOnlyQRAM` 
  to allow for selection of bitstrings in superposition.
  [(#8670)](https://github.com/PennyLaneAI/pennylane/pull/8670)
  [(#8679)](https://github.com/PennyLaneAI/pennylane/pull/8679)
  [(#8680)](https://github.com/PennyLaneAI/pennylane/pull/8680)
  [(#8801)](https://github.com/PennyLaneAI/pennylane/pull/8801)

<h4>Quantum Automatic Differentiation </h4>

* Quantum Automatic Differentiation implemented to allow automatic selection of optimal
  Hadamard gradient differentiation methods per [the paper](https://arxiv.org/pdf/2408.05406).
  [(#8640)](https://github.com/PennyLaneAI/pennylane/pull/8640)

<h4>Instantaneous Quantum Polynomial Circuits </h4>

* A new template for building an Instantaneous Quantum Polynomial (`~.IQP`) circuit has been added along with a 
  lightweight version (based on the :class:`~.estimator.resource_operator.ResourceOperator` class) to rapidly 
  estimate its resources. This unlocks easily estimating the resources of the IQP circuit introduced in the 
  `Train on classical, deploy on quantum <https://arxiv.org/abs/2503.02934>`_ work for generative quantum machine 
  learning.
  [(#8748)](https://github.com/PennyLaneAI/pennylane/pull/8748)

<h4>Pauli-based computation </h4>

* Users can now perform rapid Clifford+T decomposition with :func:`pennylane.qjit` using the new 
  :func:`~pennylane.transforms.gridsynth` compilation pass.
  This pass discretizes ``RZ`` and ``PhaseShift`` gates to either the Clifford+T basis or to the PPR basis.
  [(#8609)](https://github.com/PennyLaneAI/pennylane/pull/8609)
  [(#8764)](https://github.com/PennyLaneAI/pennylane/pull/8764)

* Writing circuits in terms of `Pauli product measurements <https://pennylane.ai/compilation/pauli-product-measurement>`_
  (PPMs) in PennyLane is now possible with the new :func:`~.pauli_measure` function.
  Using this function in tandem with :class:`~.PauliRot` to represent Pauli product rotations (PPRs) unlocks surface-code fault-tolerant quantum computing research spurred from `A Game of Surface Codes <http://arxiv.org/abs/1808.02892>`_.
  [(#8461)](https://github.com/PennyLaneAI/pennylane/pull/8461)
  [(#8631)](https://github.com/PennyLaneAI/pennylane/pull/8631)
  [(#8623)](https://github.com/PennyLaneAI/pennylane/pull/8623)
  [(#8663)](https://github.com/PennyLaneAI/pennylane/pull/8663)
  [(#8692)](https://github.com/PennyLaneAI/pennylane/pull/8692)

  The new :func:`~.pauli_measure` function is currently only for analysis on the ``null.qubit`` device, which allows for resource tracking with :func:`~.specs` and circuit inspection with :func:`~.drawer.draw`.

  In the following example, a measurement of the ``XY`` Pauli product on wires ``0`` and ``2`` is performed
  using :func:`~.pauli_measure`, followed by application of a :class:`~.PauliX` gate conditional on
  the outcome of the PPM:

  ```python
  import pennylane as qml

  dev = qml.device("null.qubit", wires=3)

  @qml.qnode(dev)
  def circuit():
      qml.Hadamard(0)
      qml.Hadamard(2)
      qml.PauliRot(np.pi / 4, pauli_word="XYZ", wires=[0, 1, 2])
      ppm = qml.pauli_measure(pauli_word="XY", wires=[0, 2])
      qml.cond(ppm, qml.X)(wires=1)
      return qml.expval(qml.Z(0))
  ```

  ```pycon
  >>> print(qml.draw(circuit)())
  0: ──H─╭RXYZ(0.79)─╭┤↗X├────┤  <Z>
  1: ────├RXYZ(0.79)─│──────X─┤
  2: ──H─╰RXYZ(0.79)─╰┤↗Y├──║─┤
                       ╚════╝
  ```

  By appliying the :func:`~.specs` function to the circuit above, you can easily determine its resource information.
  In this case, in addition to other gates, we can see that the circuit includes one PPR and one PPM operation (represented
  by the :class:`~.PauliRot` and :class:`~.ops.mid_measure.pauli_measure.PauliMeasure` gate types):

  ```pycon
  >>> print(qml.specs(circuit)()['resources'])
  Total wire allocations: 3
  Total gates: 5
  Circuit depth: 4

  Gate types:
    Hadamard: 2
    PauliRot: 1
    PauliMeasure: 1
    Conditional(PauliX): 1

  Measurements:
    expval(PauliZ): 1
  ```

* Catalyst compilation passes designed for Pauli-based computation are now available in PennyLane, 
  providing accessibility for logical compilation research by directly integrating with 
  :func:`~.pauli_measure` and :class:`~.PauliRot` operations. This includes 
  :func:`pennylane.transforms.to_ppr`, :func:`pennylane.transforms.commute_ppr`, 
  :func:`pennylane.transforms.ppr_to_ppm`, 
  :func:`pennylane.transforms.merge_ppr_ppm`, :func:`pennylane.transforms.ppm_compilation`, 
  :func:`pennylane.transforms.reduce_t_depth`, 
  [(#8762)](https://github.com/PennyLaneAI/pennylane/pull/8762)

* New decomposition rules that decompose to :class:`~.PauliRot` are added for the following operators.
  [(#8700)](https://github.com/PennyLaneAI/pennylane/pull/8700)
  [(#8704)](https://github.com/PennyLaneAI/pennylane/pull/8704)

  - :class:`~.CRX`, :class:`~.CRY`, :class:`~.CRZ`
  - :class:`~.ControlledPhaseShift`
  - :class:`~.IsingXX`, :class:`~.IsingYY`, :class:`~.IsingZZ`
  - :class:`~.PSWAP`
  - :class:`~.RX`, :class:`~.RY`, :class:`~.RZ`
  - :class:`~.SingleExcitation`, :class:`~.DoubleExcitation`
  - :class:`~.SWAP`, :class:`~.ISWAP`, :class:`~.SISWAP`
  - :class:`~.CY`, :class:`~.CZ`, :class:`~.CSWAP`, :class:`~.CNOT`, :class:`~.Toffoli`

<h4>Compile Pipeline and Transforms </h4>

* The `TransformProgram` has been renamed to :class:`~.CompilePipeline`, and is now available at the
  top level as `qml.CompilePipeline`. Uses of the term "transform program" has been updated to 
  "compile pipeline" across the codebase. The class is still accessible as `TransformProgram` from 
  `pennylane.transforms.core`, but the module `pennylane.transforms.core.transform_program`
  has been renamed to `pennylane.transforms.core.compile_pipeline`, and the old name is no longer available.
  [(#8735)](https://github.com/PennyLaneAI/pennylane/pull/8735)

* The `TransformDispatcher` has been renamed to :class:`~.transforms.core.Transform` and is now
  available at the top level as `qml.transform`.
  [(#8756)](https://github.com/PennyLaneAI/pennylane/pull/8756)

* The :class:`~.transforms.core.Transform` (previously known as the `TransformDispatcher`), 
  :class:`~.transforms.core.BoundTransform` (previously known as the `TransformContainer`), 
  and :class:`~.CompilePipeline` (previously known as the `TransformProgram`) are updated to
  support intuitive composition of transform programs using `+` and `*` operators.
  [(#8703)](https://github.com/PennyLaneAI/pennylane/pull/8703)
  [(#8730)](https://github.com/PennyLaneAI/pennylane/pull/8730)

  ```pycon
  >>> import pennylane as qml
  >>> qml.transforms.merge_rotations + qml.transforms.cancel_inverses(recursive=True)
  CompilePipeline(merge_rotations, cancel_inverses)
  ```

* The following changes are made to the API of the :class:`~.CompilePipeline` (previously known as the `TransformProgram`)
  [(#8751)](https://github.com/PennyLaneAI/pennylane/pull/8751)
  [(#8774)](https://github.com/PennyLaneAI/pennylane/pull/8774)
  [(#8781)](https://github.com/PennyLaneAI/pennylane/pull/8781)

  - `push_back` is renamed to `append`, and it now accepts both :class:`~.transforms.core.Transform` and :class:`~.trasnforms.core.BoundTransform`.
  - `insert_front` and `insert_front_transform` are removed in favour of a new `insert` method which inserts a transform at any given index.
  - `get_last` is removed, use `pipeline[-1]` to access the last transform instead.
  - `pop_front` is removed in favour of a new `pop` method which removes the transform at any given index.
  - `is_empty` is removed, use `bool(pipeline)` or `len(pipeline) == 0` to check if `pipeline` is empty.
  - Added a `remove` method which removes all matching transforms from the pipeline.
  - The `prune_dynamic_transform` method is removed.

* A :class:`~.CompilePipeline` (previously known as the `TransformProgram`) can now be applied directly on a :class:`~.QNode`.
  [(#8731)](https://github.com/PennyLaneAI/pennylane/pull/8731)

  ```python
  import pennylane as qml

  pipeline = qml.transforms.merge_rotations + qml.transforms.cancel_inverses(recursive=True)

  @pipeline
  @qml.qnode(qml.device("default.qubit"))
  def circuit():
    qml.H(0)
    qml.H(0)
    qml.RX(0.5, 1)
    qml.RX(0.2, 1)
    return qml.expval(qml.Z(0) @ qml.Z(1))
  ```
  ```pycon
  >>> print(qml.draw(circuit)())
  0: ───────────┤ ╭<Z@Z>
  1: ──RX(0.70)─┤ ╰<Z@Z>
  ```

* The :class:`~.CompilePipeline` (previously known as the `TransformProgram`) can now be constructed
  more flexibility with a variable number of arguments that are of types :class:`~.transforms.core.Transform`,
  :class:`~.transforms.core.BoundTransform`, or other `CompilePipeline`s.
  [(#8750)](https://github.com/PennyLaneAI/pennylane/pull/8750)

<h3>Improvements 🛠</h3>

* The `ResourcesUndefinedError` has been removed from the `adjoint`, `ctrl`, and `pow` resource
  decomposition methods of `ResourceOperator` to avoid using errors as control flow.
  [(#8598)](https://github.com/PennyLaneAI/pennylane/pull/8598)

* Quantum compilation passes in MLIR and XDSL can now be applied using the core PennyLane transform
  infrastructure, instead of using Catalyst-specific tools. This is made possible by a new argument in
  :func:`~pennylane.transform` and :class:`~.transforms.core.Transform` called ``pass_name``, which 
  accepts a string corresponding to the name of the compilation pass. The ``pass_name`` argument 
  ensures that the given compilation pass will be used when `qjit` is applied to a workflow, where the 
  pass is performed in MLIR or xDSL.
  [(#8539)](https://github.com/PennyLaneAI/pennylane/pull/8539)

* `@partial` is not needed anymore for using transforms as decorators with arguments.
  Now, the following two usages are equivalent:

  ```python
  @partial(qml.transforms.decompose, gate_set={qml.RX, qml.CNOT})
  @qml.qnode(qml.device('default.qubit', wires=2))
  def circuit():
      qml.Hadamard(wires=0)
      qml.CZ(wires=[0,1])
      return qml.expval(qml.Z(0))
  ```

  ```python
  @qml.transforms.decompose(gate_set={qml.RX, qml.CNOT})
  @qml.qnode(qml.device('default.qubit', wires=2))
  def circuit():
      qml.Hadamard(wires=0)
      qml.CZ(wires=[0,1])
      return qml.expval(qml.Z(0))
  ```

  [(#8730)](https://github.com/PennyLaneAI/pennylane/pull/8730)
  [(#8754)](https://github.com/PennyLaneAI/pennylane/pull/8754)

<h4>Analyzing your algorithms quickly and easily with resource estimation</h4>

* Users can now set precisions for a larger variety of `ResourceOperator`s in
  :mod:`estimator <pennylane.estimator>` using
  :meth:`ResourceConfig.set_precision <pennylane.estimator.resource_config.ResourceConfig.set_precision>`
  thanks to the addition of the `resource_key` keyword argument.
  [(#8561)](https://github.com/PennyLaneAI/pennylane/pull/8561)

* Users can now estimate the resources of Trotterization for Pauli Hamiltonians, using the new
  :class:`estimator.PauliHamiltonian <pennylane.estimator.compact_hamiltonian.PauliHamiltonian>`
  resource Hamiltonian class and the new
  :class:`estimator.TrotterPauli <pennylane.estimator.templates.TrotterPauli>`
  resource operator.
  [(#8546)](https://github.com/PennyLaneAI/pennylane/pull/8546)

* Added `PauliHamiltonian.num_terms` property to the ``qml.estimator.PauliHamiltonian`` class.
  Users can more easily access the total number of terms (Pauli words) from the `PauliHamiltonian` object directly.
  [(#8761)](https://github.com/PennyLaneAI/pennylane/pull/8761)

* Users can now estimate the resources for the Generalized Quantum Signal Processing (GQSP)
  algorithm using :class:`estimator.GQSP <pennylane.estimator.templates.qsp.GQSP>` and
  :class:`estimator.GQSPTimeEvolution <pennylane.estimator.templates.qsp.GQSPTimeEvolution>`.
  [(#8675)](https://github.com/PennyLaneAI/pennylane/pull/8675)

* Users can now easily generate the LCU representation of a ``qml.estimator.PauliHamiltonian``
  using the new :class:`estimator.SelectPauli <pennylane.estimator.templates.select.SelectPauli>` operator.
  [(#8675)](https://github.com/PennyLaneAI/pennylane/pull/8675)

* Users can now estimate the resources for the Qubitization algorithm with two new resource
  operators: :class:`estimator.Reflection <pennylane.estimator.templates.subroutines.Reflection>` and
  :class:`estimator.Qubitization <pennylane.estimator.templates.subroutines.Qubitization>`.
  [(#8675)](https://github.com/PennyLaneAI/pennylane/pull/8675)

* Users can now estimate the resources for the Quantum Signal Processing (QSP) and Quantum Singular
  Value Transformation (QSVT) algorithms using two new resource operators: :class:`estimator.QSP <pennylane.estimator.templates.qsp.QSP>` and :class:`estimator.QSVT <pennylane.estimator.templates.qsp.QSVT>`.
  [(#8733)](https://github.com/PennyLaneAI/pennylane/pull/8733)

* A new :func:`~pennylane.resource.algo_error` function has been added to compute algorithm-specific 
  errors from quantum circuits. This provides a dedicated entry point for retrieving error information 
  that was previously accessible through :func:`~pennylane.specs`. The function works with QNodes and 
  returns a dictionary of error types and their computed values.
  [(#8787)](https://github.com/PennyLaneAI/pennylane/pull/8787)

  ```python
  import pennylane as qml
  from pennylane.resource import SpectralNormError
  from pennylane.resource.error import ErrorOperation
  
  class ApproximateRX(ErrorOperation):
      def __init__(self, phi, wires):
          super().__init__(phi, wires=wires)
      
      def error(self):
          return SpectralNormError(0.01)  # simplified example
  
  dev = qml.device("default.qubit")
  
  @qml.qnode(dev)
  def circuit():
      ApproximateRX(0.5, wires=0)
      return qml.state()
  ```

  ```pycon
  >>> qml.resource.algo_error(circuit)()
  {'SpectralNormError': SpectralNormError(0.01)}
  ```

<h4>Seamless resource tracking and circuit visualization for compiled programs </h4>

* A new :func:`~.marker` function allows for easy inspection at particular points in a transform program
  with :func:`~.specs` and :func:`~.drawer.draw` instead of having to increment ``level``
  by integer amounts when not using any Catalyst passes.
  [(#8684)](https://github.com/PennyLaneAI/pennylane/pull/8684)

  The :func:`~.marker` function works like a transform in PennyLane, and can be deployed as
  a decorator on top of QNodes:

  ```python
  @qml.marker(level="rotations-merged")
  @qml.transforms.merge_rotations
  @qml.marker(level="my-level")
  @qml.transforms.cancel_inverses
  @qml.transforms.decompose(gate_set={qml.RX})
  @qml.qnode(qml.device('lightning.qubit'))
  def circuit():
      qml.RX(0.2,0)
      qml.X(0)
      qml.X(0)
      qml.RX(0.2, 0)
      return qml.state()
  ```

  The string supplied to ``marker`` can then be used as an argument to ``level`` in ``draw``
  and ``specs``, showing the cumulative result of applying transforms up to the marker:

  ```pycon
  >>> print(qml.draw(circuit, level="my-level")())
  0: ──RX(0.20)──RX(3.14)──RX(3.14)──RX(0.20)─┤  State
  >>> print(qml.draw(circuit, level="rotations-merged")())
  0: ──RX(6.68)─┤  State
  ```

<h3>Improvements 🛠</h3>

* `qml.measure` can now be used as a frontend for `catalyst.measure`.
  [(#8782)](https://github.com/PennyLaneAI/pennylane/pull/8782)

* `qml.while_loop` and `qml.for_loop` can now lazily dispatch to catalyst when called,
  instead of dispatching upon creation.
  [(#8786)](https://github.com/PennyLaneAI/pennylane/pull/8786)

<h4>Resource estimation</h4>

* Added `Resources.total_wires` and `Resources.total_gates` properties to the 
  ``qml.estimator.Resources`` class. Users can more easily access these quantities from the `Resources` object directly.
  [(#8761)](https://github.com/PennyLaneAI/pennylane/pull/8761)

* Improved the resource decomposition for the :class:`~pennylane.estimator.QROM` class. The cost has
  been reduced in cases when users specify `restored = True` and `sel_swap_depth = 1`.
  [(#8761)](https://github.com/PennyLaneAI/pennylane/pull/8761)

* Improved :mod:`estimator <pennylane.estimator>`'s
  resource decomposition of `PauliRot` to match the optimal resources
  for certain special cases of Pauli strings (e.g. for `XX` and `YY` type Pauli strings).
  [(#8562)](https://github.com/PennyLaneAI/pennylane/pull/8562)

* Users can now estimate the resources for quantum circuits that contain or decompose into
  any of the following symbolic operators: :class:`~.ChangeOpBasis`, :class:`~.Prod`,
  :class:`~.Controlled`, :class:`~.ControlledOp`, :class:`~.Pow`, and :class:`~.Adjoint`.
  [(#8464)](https://github.com/PennyLaneAI/pennylane/pull/8464)

<h4>Decompositions</h4>

* Added decompositions of the ``RX``, ``RY`` and ``RZ`` rotations into one of the other two, as well
  as basis changing Clifford gates, to the graph-based decomposition system.
  [(#8569)](https://github.com/PennyLaneAI/pennylane/pull/8569)

* A new decomposition has been added for the Controlled :class:`~.SemiAdder`,
  which is efficient and skips controlling all gates in its decomposition.
  [(#8423)](https://github.com/PennyLaneAI/pennylane/pull/8423)

* Added a :meth:`~pennylane.devices.DeviceCapabilities.gate_set` method to :class:`~pennylane.devices.DeviceCapabilities`
  that produces a set of gate names to be used as the target gate set in decompositions.
  [(#8522)](https://github.com/PennyLaneAI/pennylane/pull/8522)

* The :func:`~pennylane.transforms.decompose` transform now accepts a `minimize_work_wires` argument. With
  the new graph-based decomposition system activated via :func:`~pennylane.decomposition.enable_graph`,
  and `minimize_work_wires` set to `True`, the decomposition system will select decomposition rules that
  minimizes the maximum number of simultaneously allocated work wires.
  [(#8729)](https://github.com/PennyLaneAI/pennylane/pull/8729)
  [(#8734)](https://github.com/PennyLaneAI/pennylane/pull/8734)

<h3>Improvements 🛠</h3>

* Qualtran call graphs built via :func:`qml.to_bloq <pennylane.to_bloq>` now use PennyLane's resource estimation
  module by default (``call_graph='estimator'``). This provides faster resource counting. 
  To use the previous behaviour based on PennyLane decompositions, set 
  ``call_graph='decomposition'``.
  [(#8390)](https://github.com/PennyLaneAI/pennylane/pull/8390)

* Added a new decomposition, `_decompose_2_cnots`, for the two-qubit decomposition for `QubitUnitary`.
  It supports the analytical decomposition a two-qubit unitary known to require exactly 2 CNOTs.
  [(#8666)](https://github.com/PennyLaneAI/pennylane/issues/8666)

* `Operator.decomposition` will fallback to the first entry in `qml.list_decomps` if the `Operator.compute_decomposition`
  method is not overridden.
  [(#8686)](https://github.com/PennyLaneAI/pennylane/pull/8686)

* The `~.BasisRotation` graph decomposition was re-written in a qjit friendly way with PennyLane control flow.
  [(#8560)](https://github.com/PennyLaneAI/pennylane/pull/8560)
  [(#8608)](https://github.com/PennyLaneAI/pennylane/pull/8608)
  [(#8620)](https://github.com/PennyLaneAI/pennylane/pull/8620)

* The new graph based decompositions system enabled via :func:`~.decomposition.enable_graph` now supports the following
  additional templates.
  [(#8520)](https://github.com/PennyLaneAI/pennylane/pull/8520)
  [(#8515)](https://github.com/PennyLaneAI/pennylane/pull/8515)
  [(#8516)](https://github.com/PennyLaneAI/pennylane/pull/8516)
  [(#8555)](https://github.com/PennyLaneAI/pennylane/pull/8555)
  [(#8558)](https://github.com/PennyLaneAI/pennylane/pull/8558)
  [(#8538)](https://github.com/PennyLaneAI/pennylane/pull/8538)
  [(#8534)](https://github.com/PennyLaneAI/pennylane/pull/8534)
  [(#8582)](https://github.com/PennyLaneAI/pennylane/pull/8582)
  [(#8543)](https://github.com/PennyLaneAI/pennylane/pull/8543)
  [(#8554)](https://github.com/PennyLaneAI/pennylane/pull/8554)
  [(#8616)](https://github.com/PennyLaneAI/pennylane/pull/8616)
  [(#8602)](https://github.com/PennyLaneAI/pennylane/pull/8602)
  [(#8600)](https://github.com/PennyLaneAI/pennylane/pull/8600)
  [(#8601)](https://github.com/PennyLaneAI/pennylane/pull/8601)
  [(#8595)](https://github.com/PennyLaneAI/pennylane/pull/8595)
  [(#8586)](https://github.com/PennyLaneAI/pennylane/pull/8586)
  [(#8614)](https://github.com/PennyLaneAI/pennylane/pull/8614)

  - :class:`~.QSVT`
  - :class:`~.AmplitudeEmbedding`
  - :class:`~.AllSinglesDoubles`
  - :class:`~.SimplifiedTwoDesign`
  - :class:`~.GateFabric`
  - :class:`~.AngleEmbedding`
  - :class:`~.IQPEmbedding`
  - :class:`~.kUpCCGSD`
  - :class:`~.QAOAEmbedding`
  - :class:`~.BasicEntanglerLayers`
  - :class:`~.HilbertSchmidt`
  - :class:`~.LocalHilbertSchmidt`
  - :class:`~.QuantumMonteCarlo`
  - :class:`~.ArbitraryUnitary`
  - :class:`~.ApproxTimeEvolution`
  - :class:`~.ParticleConservingU2`
  - :class:`~.ParticleConservingU1`
  - :class:`~.CommutingEvolution`

* A new decomposition has been added to :class:`pennylane.Toffoli`. This decomposition uses one
  work wire and :class:`pennylane.TemporaryAND` operators to reduce the resources needed.
  [(#8549)](https://github.com/PennyLaneAI/pennylane/pull/8549)

* The :func:`~pennylane.pauli_decompose` now supports decomposing scipy's sparse matrices,
  allowing for efficient decomposition of large matrices that cannot fit in memory when written as
  dense arrays.
  [(#8612)](https://github.com/PennyLaneAI/pennylane/pull/8612)
  
* A decomposition has been added to the adjoint of :class:`pennylane.TemporaryAND`. This decomposition relies on mid-circuit measurments and does not require any T gates.
  [(#8633)](https://github.com/PennyLaneAI/pennylane/pull/8633)

* The graph-based decomposition system now supports decomposition rules that contains mid-circuit measurements.
  [(#8079)](https://github.com/PennyLaneAI/pennylane/pull/8079)

* The decompositions for several templates have been updated to use
  :class:`~.ops.op_math.ChangeOpBasis`, which makes their decompositions more resource efficient
  by eliminating unnecessary controlled operations. The templates include :class:`~.PhaseAdder`,
  :class:`~.TemporaryAND`, :class:`~.QSVT`, and :class:`~.SelectPauliRot`.
  [(#8490)](https://github.com/PennyLaneAI/pennylane/pull/8490)
  [(#8577)](https://github.com/PennyLaneAI/pennylane/pull/8577)
  [(#8721)](https://github.com/PennyLaneAI/pennylane/issues/8721)

<h4>Other improvements</h4>

* The constant to convert the length unit Bohr to Angstrom in ``qml.qchem`` is updated to use scipy constants.
  [(#8537)](https://github.com/PennyLaneAI/pennylane/pull/8537)

* :class:`~.transforms.core.TransformContainer` has been renamed to :class:`~.transforms.core.BoundTransform`.
  The old name is still available in the same location.
  [(#8753)](https://github.com/PennyLaneAI/pennylane/pull/8753)

* The `final_transform` property of the :class:`~.transforms.core.BoundTransform` has been renamed 
  to `is_final_transform` to better follow the naming convention for boolean properties. The `transform` 
  property of the :class:`~.transforms.core.Transform` and :class:`~.transforms.core.BoundTransform` 
  has been renamed to `tape_transform` to avoid ambiguity.
  [(#8756)](https://github.com/PennyLaneAI/pennylane/pull/8756)

* `qml.for_loop` will now fall back to a standard Python `for` loop if capturing a condensed, structured loop fails
  with program capture enabled.
  [(#8615)](https://github.com/PennyLaneAI/pennylane/pull/8615)

* `qml.cond` will now use standard Python logic if all predicates have concrete values. A nested
  control flow primitive will no longer be captured as it is not needed.
  [(#8634)](https://github.com/PennyLaneAI/pennylane/pull/8634)

* Added a keyword argument ``recursive`` to ``qml.transforms.cancel_inverses`` that enables
  recursive cancellation of nested pairs of mutually inverse gates. This makes the transform
  more powerful, because it can cancel larger blocks of inverse gates without having to scan
  the circuit from scratch. By default, the recursive cancellation is enabled (``recursive=True``).
  To obtain previous behaviour, disable it by setting ``recursive=False``.
  [(#8483)](https://github.com/PennyLaneAI/pennylane/pull/8483)

* `qml.grad` and `qml.jacobian` now lazily dispatch to catalyst and program
  capture, allowing for `qml.qjit(qml.grad(c))` and `qml.qjit(qml.jacobian(c))` to work.
  [(#8382)](https://github.com/PennyLaneAI/pennylane/pull/8382)

* Both the generic and transform-specific application behavior of a :class:`~.transforms.core.Transform`
  can be overwritten with `Transform.generic_register` and `my_transform.register`.
  [(#7797)](https://github.com/PennyLaneAI/pennylane/pull/7797)

* With capture enabled, measurements can now be performed on Operator instances passed as closure
  variables from outside the workflow scope.
  [(#8504)](https://github.com/PennyLaneAI/pennylane/pull/8504)

* Wires can be specified via `range` with program capture and autograph.
  [(#8500)](https://github.com/PennyLaneAI/pennylane/pull/8500)

* The :func:`~pennylane.transforms.decompose` transform no longer raises an error if both `gate_set` and
  `stopping_condition` are provided, or if `gate_set` is a dictionary, when the new graph-based decomposition
  system is disabled.
  [(#8532)](https://github.com/PennyLaneAI/pennylane/pull/8532)

* The :class:`~.pennylane.estimator.templates.SelectTHC` resource operation is upgraded to allow for a trade-off between the number of qubits and T-gates.
  This provides more flexibility in optimizing algorithms.
  [(#8682)](https://github.com/PennyLaneAI/pennylane/pull/8682)
  
* The `~pennylane.estimator.compact_hamiltonian.CDFHamiltonian`, `~pennylane.estimator.compact_hamiltonian.THCHamiltonian`,
  `~pennylane.estimator.compact_hamiltonian.VibrationalHamiltonian`, and `~pennylane.estimator.compact_hamiltonian.VibronicHamiltonian`
  classes were modified to take the 1-norm of the Hamiltonian as an optional argument.
  [(#8697)](https://github.com/PennyLaneAI/pennylane/pull/8697)

* Added a custom solver to :func:`~.transforms.intermediate_reps.rowcol` for linear systems
  over :math:`\mathbb{Z}_2` based on Gauss-Jordan elimination. This removes the need to install
  the ``galois`` package for this single function and provides a minor performance improvement.
  [(#8771)](https://github.com/PennyLaneAI/pennylane/pull/8771)

<h3>Labs: a place for unified and rapid prototyping of research software 🧪</h3>

* A new transform :func:`~.transforms.select_pauli_rot_phase_gradient` has been added. It allows 
  implementing arbitrary :class:`~.SelectPauliRot` rotations with a phase gradient resource state and 
  semi-in-place addition (:class:`~.SemiAdder`).
  [(#8738)](https://github.com/PennyLaneAI/pennylane/pull/8738)

<h3>Breaking changes 💔</h3>

* Qualtran call graphs built via :func`:~.to_bloq` now return resource counts via PennyLane's resource estimation module
  instead of via PennyLane decompositions. To restore the previous behaviour, set ``call_graph='decomposition'``.
  [(#8390)](https://github.com/PennyLaneAI/pennylane/pull/8390)

  ```python
  # New default behaviour (estimator mode)
  >>> qml.to_bloq(qml.QFT(wires=range(5)), map_ops=False).call_graph()[1]
  {Hadamard(): 5, CNOT(): 26, TGate(is_adjoint=False): 1320}

  # Previous behaviour (decomposition mode)
  >>> qml.to_bloq(qml.QFT(wires=range(5)), map_ops=False, call_graph='decomposition').call_graph()[1]
  {Hadamard(): 5,
   ZPowGate(exponent=-0.15915494309189535, eps=1e-11): 10,
   ZPowGate(exponent=-0.15915494309189535, eps=5e-12): 10,
   ZPowGate(exponent=0.15915494309189535, eps=5e-12): 10,
   CNOT(): 20,
   TwoBitSwap(): 2
  }
  ```
* The output format of `qml.specs` has been restructured into a dataclass to streamline the outputs.
  Some legacy information has been removed from the new output format.
  [(#8713)](https://github.com/PennyLaneAI/pennylane/pull/8713)

* The unified compiler, implemented in the `qml.compiler.python_compiler` submodule, has been removed from PennyLane.
  It has been migrated to Catalyst, available as `catalyst.python_interface`.
  [(#8662)](https://github.com/PennyLaneAI/pennylane/pull/8662)

* `qml.transforms.map_wires` no longer supports plxpr transforms.
  [(#8683)](https://github.com/PennyLaneAI/pennylane/pull/8683)

* ``QuantumScript.to_openqasm`` has been removed. Please use ``qml.to_openqasm`` instead. This removes duplicated
  functionality for converting a circuit to OpenQASM code.
  [(#8499)](https://github.com/PennyLaneAI/pennylane/pull/8499)

* Providing ``num_steps`` to :func:`pennylane.evolve`, :func:`pennylane.exp`, :class:`pennylane.ops.Evolution`,
  and :class:`pennylane.ops.Exp` has been disallowed. Instead, use :class:`~.TrotterProduct` for approximate
  methods, providing the ``n`` parameter to perform the Suzuki-Trotter product approximation of a Hamiltonian
  with the specified number of Trotter steps.
  [(#8474)](https://github.com/PennyLaneAI/pennylane/pull/8474)

  As a concrete example, consider the following case:

  .. code-block:: python

    coeffs = [0.5, -0.6]
    ops = [qml.X(0), qml.X(0) @ qml.Y(1)]
    H_flat = qml.dot(coeffs, ops)

  Instead of computing the Suzuki-Trotter product approximation as:

  ```pycon
  >>> qml.evolve(H_flat, num_steps=2).decomposition()
  [RX(0.5, wires=[0]),
  PauliRot(-0.6, XY, wires=[0, 1]),
  RX(0.5, wires=[0]),
  PauliRot(-0.6, XY, wires=[0, 1])]
  ```

  The same result can be obtained using :class:`~.TrotterProduct` as follows:

  ```pycon
  >>> decomp_ops = qml.adjoint(qml.TrotterProduct(H_flat, time=1.0, n=2)).decomposition()
  >>> [simp_op for op in decomp_ops for simp_op in map(qml.simplify, op.decomposition())]
  [RX(0.5, wires=[0]),
  PauliRot(-0.6, XY, wires=[0, 1]),
  RX(0.5, wires=[0]),
  PauliRot(-0.6, XY, wires=[0, 1])]
  ```

* The value ``None`` has been removed as a valid argument to the ``level`` parameter in the
  :func:`pennylane.workflow.get_transform_program`, :func:`pennylane.workflow.construct_batch`,
  :func:`pennylane.draw`, :func:`pennylane.draw_mpl`, and :func:`pennylane.specs` transforms.
  Please use ``level='device'`` instead to apply the transform at the device level.
  [(#8477)](https://github.com/PennyLaneAI/pennylane/pull/8477)

* Access to ``add_noise``, ``insert`` and noise mitigation transforms from the ``pennylane.transforms`` module is deprecated.
  Instead, these functions should be imported from the ``pennylane.noise`` module.
  [(#8477)](https://github.com/PennyLaneAI/pennylane/pull/8477)

* ``qml.qnn.cost.SquaredErrorLoss`` has been removed. Instead, this hybrid workflow can be accomplished
  with a function like ``loss = lambda *args: (circuit(*args) - target)**2``.
  [(#8477)](https://github.com/PennyLaneAI/pennylane/pull/8477)

* Some unnecessary methods of the ``qml.CircuitGraph`` class have been removed:
  [(#8477)](https://github.com/PennyLaneAI/pennylane/pull/8477)

  - ``print_contents`` in favor of ``print(obj)``
  - ``observables_in_order`` in favor of ``observables``
  - ``operations_in_order`` in favor of ``operations``
  - ``ancestors_in_order(obj)`` in favor of ``ancestors(obj, sort=True)``
  - ``descendants_in_order(obj)`` in favor of ``descendants(obj, sort=True)``

* ``pennylane.devices.DefaultExecutionConfig`` has been removed. Instead, use
  ``qml.devices.ExecutionConfig()`` to create a default execution configuration.
  [(#8470)](https://github.com/PennyLaneAI/pennylane/pull/8470)

* Specifying the ``work_wire_type`` argument in ``qml.ctrl`` and other controlled operators as ``"clean"`` or
  ``"dirty"`` is disallowed. Use ``"zeroed"`` to indicate that the work wires are initially in the :math:`|0\rangle`
  state, and ``"borrowed"`` to indicate that the work wires can be in any arbitrary state. In both cases, the
  work wires are assumed to be restored to their original state upon completing the decomposition.
  [(#8470)](https://github.com/PennyLaneAI/pennylane/pull/8470)

* `QuantumScript.shape` and `QuantumScript.numeric_type` are removed. The corresponding `MeasurementProcess`
  methods should be used instead.
  [(#8468)](https://github.com/PennyLaneAI/pennylane/pull/8468)

* `MeasurementProcess.expand` is removed.
  `qml.tape.QuantumScript(mp.obs.diagonalizing_gates(), [type(mp)(eigvals=mp.obs.eigvals(), wires=mp.obs.wires)])`
  can be used instead.
  [(#8468)](https://github.com/PennyLaneAI/pennylane/pull/8468)

* The `qml.QNode.add_transform` method is removed.
  Instead, please use `QNode.transform_program.push_back(transform_container=transform_container)`.
  [(#8468)](https://github.com/PennyLaneAI/pennylane/pull/8468)

* The ``max_work_wires`` argument of the :func:`~pennylane.transforms.decompose` transform has been renamed to ``num_work_wires``.
  [(#8769)](https://github.com/PennyLaneAI/pennylane/pull/8769)

* ``argnum`` has been renamed ``argnums`` for ``qml.grad``, ``qml.jacobian``, ``qml.jvp`` and ``qml.vjp``.
  [(#8496)](https://github.com/PennyLaneAI/pennylane/pull/8496)
  [(#8481)](https://github.com/PennyLaneAI/pennylane/pull/8481)

* `qml.cond`, the `QNode`, transforms, `qml.grad`, and `qml.jacobian` no longer treat all keyword arguments as static
  arguments. They are instead treated as dynamic, numerical inputs, matching the behaviour of Jax and Catalyst.
  [(#8290)](https://github.com/PennyLaneAI/pennylane/pull/8290)

* `qml.cond` will also accept a partial of an operator type as the true function without a false function
  when capture is enabled.
  [(#8776)](https://github.com/PennyLaneAI/pennylane/pull/8776)

* The :func:`~.dynamic_one_shot` transform can no longer be applied directly on a QNode.
  [(8781)](https://github.com/PennyLaneAI/pennylane/pull/8781)

<h3>Deprecations 👋</h3>

* Maintenance support of NumPy<2.0 is deprecated as of v0.44 and will be completely dropped in v0.45.
  Future versions of PennyLane will only work with NumPy>=2.0.
  We recommend upgrading your version of NumPy to benefit from enhanced support and features.
  [(#8578)](https://github.com/PennyLaneAI/pennylane/pull/8578)
  [(#8497)](https://github.com/PennyLaneAI/pennylane/pull/8497)

* The ``custom_decomps`` keyword argument to ``qml.device`` has been deprecated and will be removed
  in 0.45. Instead, with ``qml.decomposition.enable_graph()``, new decomposition rules can be defined as
  quantum functions with registered resources. See :mod:`pennylane.decomposition` for more details.

* `qml.measure`, `qml.measurements.MidMeasureMP`, `qml.measurements.MeasurementValue`,
  and `qml.measurements.get_mcm_predicates` are now located in `qml.ops.mid_measure`.
  `MidMeasureMP` is now renamed to `MidMeasure`.
  `qml.measurements.find_post_processed_mcms` is now `qml.devices.qubit.simulate._find_post_processed_mcms`,
  and is being made private, as it is an utility for tree-traversal.
  [(#8466)](https://github.com/PennyLaneAI/pennylane/pull/8466)

* The ``pennylane.operation.Operator.is_hermitian`` property has been deprecated and renamed
  to ``pennylane.operation.Operator.is_verified_hermitian`` as it better reflects the functionality of this property.
  The deprecated access through ``is_hermitian`` will be removed in PennyLane v0.45.
  Alternatively, consider using the ``pennylane.is_hermitian`` function instead as it provides a more reliable check for hermiticity.
  Please be aware that it comes with a higher computational cost.
  [(#8494)](https://github.com/PennyLaneAI/pennylane/pull/8494)

* Access to the follow functions and classes from the ``pennylane.resources`` module are deprecated. Instead, these functions must be imported from the ``pennylane.estimator`` module.
  [(#8484)](https://github.com/PennyLaneAI/pennylane/pull/8484)

  - ``qml.estimator.estimate_shots`` in favor of ``qml.resources.estimate_shots``
  - ``qml.estimator.estimate_error`` in favor of ``qml.resources.estimate_error``
  - ``qml.estimator.FirstQuantization`` in favor of ``qml.resources.FirstQuantization``
  - ``qml.estimator.DoubleFactorization`` in favor of ``qml.resources.DoubleFactorization``

* The :func:`pennylane.devices.preprocess.mid_circuit_measurements` transform is deprecated. Instead,
  the device should determine which mcm method to use, and explicitly include :func:`~pennylane.transforms.dynamic_one_shot`
  or :func:`~pennylane.transforms.defer_measurements` in its preprocess transforms if necessary.
  [(#8467)](https://github.com/PennyLaneAI/pennylane/pull/8467)

* Passing a function to the ``gate_set`` argument in the :func:`~pennylane.transforms.decompose` transform
  is deprecated. The ``gate_set`` argument expects a static iterable of operator type and/or operator names,
  and the function should be passed to the ``stopping_condition`` argument instead.
  [(#8533)](https://github.com/PennyLaneAI/pennylane/pull/8533)

  The example below illustrates how you can provide a function as the ``stopping_condition`` in addition to providing a
  ``gate_set``. The decomposition of each operator will then stop once it reaches the gates in the ``gate_set`` or the
  ``stopping_condition`` is satisfied.

  ```python
  import pennylane as qml

  @qml.transforms.decompose(gate_set={"H", "T", "CNOT"}, stopping_condition=lambda op: len(op.wires) <= 2)
  @qml.qnode(qml.device("default.qubit"))
  def circuit():
      qml.Hadamard(wires=[0])
      qml.Toffoli(wires=[0,1,2])
      return qml.expval(qml.Z(0))
  ```

  ```pycon
  >>> print(qml.draw(circuit)())
  0: ──H────────╭●───────────╭●────╭●──T──╭●─┤  <Z>
  1: ────╭●─────│─────╭●─────│───T─╰X──T†─╰X─┤
  2: ──H─╰X──T†─╰X──T─╰X──T†─╰X──T──H────────┤
  ```

<h3>Internal changes ⚙️</h3>

* The `_grad.py` file in split into a folder for improved source code organization.
  [(#8800)](https://github.com/PennyLaneAI/pennylane/pull/8800)

* Updated `pyproject.toml` with project dependencies to replace the requirements files. Updated workflows to use installations from `pyproject.toml`.
  [(8702)](https://github.com/PennyLaneAI/pennylane/pull/8702)

* `qml.cond`, the `QNode`, transforms, `qml.grad`, and `qml.jacobian` no longer treat all keyword arguments as static
  arguments. They are instead treated as dynamic, numerical inputs, matching the behaviour of Jax and Catalyst.
  [(#8290)](https://github.com/PennyLaneAI/pennylane/pull/8290)

* To adjust to the Python 3.14, some error messages expectations have been updated in tests; `get_type_str` added a special branch to handle `Union`.
  The import of networkx is softened to not occur on import of pennylane to work around a bug in Python 3.14.1.
  [(#8568)](https://github.com/PennyLaneAI/pennylane/pull/8568)
  [(#8737)](https://github.com/PennyLaneAI/pennylane/pull/8737)

* Bump `jax` version to `0.7.1` for `capture` module.
  [(#8715)](https://github.com/PennyLaneAI/pennylane/pull/8715)

* Bump `jax` version to `0.7.0` for `capture` module.
  [(#8701)](https://github.com/PennyLaneAI/pennylane/pull/8701)

* Improve error handling when using PennyLane's experimental program capture functionality with an incompatible JAX version.
  [(#8723)](https://github.com/PennyLaneAI/pennylane/pull/8723)

* Bump `autoray` package version to `0.8.2`.
  [(#8674)](https://github.com/PennyLaneAI/pennylane/pull/8674)

* Update the schedule of nightly TestPyPI uploads to occur at the end rather than the beginning of all week days.
  [(#8672)](https://github.com/PennyLaneAI/pennylane/pull/8672)

* Add workflow to bump Catalyst and Lightning versions in the RC branch, create a new release tag and draft release, tag the RC branch, and create a PR to merge the RC branch into master.
  [(#8352)](https://github.com/PennyLaneAI/pennylane/pull/8352)

* Added `MCM_METHOD` and `POSTSELECT_MODE` `StrEnum` objects to improve validation and handling of `MCMConfig` creation.
  [(#8596)](https://github.com/PennyLaneAI/pennylane/pull/8596)

* Updated various docstrings to be compatible with the new documentation testing approach.
  [(#8635)](https://github.com/PennyLaneAI/pennylane/pull/8635)

* In program capture, transforms now have a single transform primitive that have a `transform` param that stores
  the `Transform`. Before, each transform had its own primitive stored on the
  `Transform._primitive` private property. It proved difficult to keep maintaining dispatch behaviour
  for every single transform.
  [(#8576)](https://github.com/PennyLaneAI/pennylane/pull/8576)
  [(#8639)](https://github.com/PennyLaneAI/pennylane/pull/8639)

* Updated documentation check workflow to run on pull requests on `v[0-9]+\.[0-9]+\.[0-9]+-docs` branches.
  [(#8590)](https://github.com/PennyLaneAI/pennylane/pull/8590)

* When program capture is enabled, there is no longer caching of the jaxpr on the QNode.
  [(#8629)](https://github.com/PennyLaneAI/pennylane/pull/8629)

* The `grad` and `jacobian` primitives now store the function under `fn`. There is also now a single `jacobian_p`
  primitive for use in program capture.
  [(#8357)](https://github.com/PennyLaneAI/pennylane/pull/8357)

* Update versions for `pylint`, `isort` and `black` in `format.yml`
  [(#8506)](https://github.com/PennyLaneAI/pennylane/pull/8506)

* Reclassifies `registers` as a tertiary module for use with tach.
  [(#8513)](https://github.com/PennyLaneAI/pennylane/pull/8513)

* The :class:`~pennylane.devices.LegacyDeviceFacade` is slightly refactored to implement `setup_execution_config` and `preprocess_transforms`
  separately as opposed to implementing a single `preprocess` method. Additionally, the `mid_circuit_measurements` transform has been removed
  from the preprocess transform program. Instead, the best mcm method is chosen in `setup_execution_config`. By default, the ``_capabilities``
  dictionary is queried for the ``"supports_mid_measure"`` property. If the underlying device defines a TOML file, the ``supported_mcm_methods``
  field in the TOML file is used as the source of truth.
  [(#8469)](https://github.com/PennyLaneAI/pennylane/pull/8469)
  [(#8486)](https://github.com/PennyLaneAI/pennylane/pull/8486)
  [(#8495)](https://github.com/PennyLaneAI/pennylane/pull/8495)

* The various private functions of the :class:`~pennylane.estimator.FirstQuantization` class have
  been modified to avoid using `numpy.matrix` as this function is deprecated.
  [(#8523)](https://github.com/PennyLaneAI/pennylane/pull/8523)

* The `ftqc` module now includes dummy transforms for several Catalyst/MLIR passes (`to-ppr`, `commute-ppr`, `merge-ppr-ppm`,
  `decompose-clifford-ppr`, `decompose-non-clifford-ppr`, `ppr-to-ppm`, `ppr-to-mbqc` and `reduce-t-depth`), to allow them to
  be captured as primitives in PLxPR and mapped to the MLIR passes in Catalyst. This enables using the passes with the unified
  compiler and program capture.
  [(#8519)](https://github.com/PennyLaneAI/pennylane/pull/8519)
  [(#8544)](https://github.com/PennyLaneAI/pennylane/pull/8544)

* Solovay-Kitaev decomposition using the :func:`~.clifford_t_decompostion` transform
  with ``method="sk"`` or directly via :func:`~.ops.sk_decomposition` now raises a more
  informative ``RuntimeError`` when used with JAX-JIT or :func:`~.qjit`.
  [(#8489)](https://github.com/PennyLaneAI/pennylane/pull/8489)

* Added a `skip_decomp_matrix_check` argument to :func:`~pennylane.ops.functions.assert_valid` that
  allows the test to skip the matrix check part of testing a decomposition rule but still verify
  that the resource function is correct.
  [(#8687)](https://github.com/PennyLaneAI/pennylane/pull/8687)

* Simplified the decomposition pipeline for the estimator module. ``qre.estimate`` was updated to call the base class's `symbolic_resource_decomp` method directly.
  [(#8641)](https://github.com/PennyLaneAI/pennylane/pull/8641)
  
* Disabled autograph for the PauliRot decomposition rule as it should not be used with autograph. 
  [(#8765)](https://github.com/PennyLaneAI/pennylane/pull/8765)

<h3>Documentation 📝</h3>

* A note clarifying that the factors of a ``~.ChangeOpBasis`` are iterated in reverse order has been
  added to the documentation of ``~.ChangeOpBasis``.
  [(#8757)](https://github.com/PennyLaneAI/pennylane/pull/8757)

* The documentation of ``qml.transforms.rz_phase_gradient`` has been updated with respect to the
  sign convention of phase gradient states, how it prepares the phase gradient state in the code
  example, and the verification of the code example result.

* The code example in the documentation for ``qml.decomposition.register_resources`` has been
  updated to adhere to renamed keyword arguments and default behaviour of ``num_work_wires``.
  [(#8536)](https://github.com/PennyLaneAI/pennylane/pull/8536)

* The docstring for ``qml.device`` has been updated to include a section on custom decompositions,
  and a warning about the removal of the ``custom_decomps`` kwarg in v0.45. Additionally, the page
  :doc:`Building a plugin <../development/plugins>` now includes instructions on using
  the :func:`~pennylane.devices.preprocess.decompose` transform for device-level decompositions.
  The documentation for :doc:`Compiling circuits <../introduction/compiling_circuits>` has also been
  updated with a warning message about ``custom_decomps`` future removal.
  [(#8492)](https://github.com/PennyLaneAI/pennylane/pull/8492)
  [(#8564)](https://github.com/PennyLaneAI/pennylane/pull/8564)

A warning message has been added to :doc:`Building a plugin <../development/plugins>`
  docstring for ``qml.device`` has been updated to include a section on custom decompositions,
  and a warning about the removal of the ``custom_decomps`` kwarg in v0.44. Additionally, the page
  :doc:`Building a plugin <../development/plugins>` now includes instructions on using
  the :func:`~pennylane.devices.preprocess.decompose` transform for device-level decompositions.
  [(#8492)](https://github.com/PennyLaneAI/pennylane/pull/8492)

* Improves documentation in the transforms module and adds documentation testing for it.
  [(#8557)](https://github.com/PennyLaneAI/pennylane/pull/8557)

* The :class:`~.GeneralizedAmplitudeDamping` error channel method has been
  updated to match the literature convention for the definition of the Kraus matrices.
  [(#8707)](https://github.com/PennyLaneAI/pennylane/pull/8707)

<h3>Bug fixes 🐛</h3>

* Fixes a bug where `_double_factorization_compressed` of `pennylane/qchem/factorization.py` used to use `X`
  for `Z` param initialization.
  [(#8689)](https://github.com/PennyLaneAI/pennylane/pull/8689)

* Use a fixed floating number tolerance from `np.finfo` in `_apply_uniform_rotation_dagger`
  to avoid numerical stability issues on some platforms.
  [(#8780)](https://github.com/PennyLaneAI/pennylane/pull/8780)

* Handles floating point errors in the norm of the state when applying
  mid circuit measurements.
  [(#8741)](https://github.com/PennyLaneAI/pennylane/pull/8741)

* Update `interface-unit-tests.yml` to use its input parameter `pytest_additional_args` when running pytest.
  [(#8705)](https://github.com/PennyLaneAI/pennylane/pull/8705)

* Fixes a bug where in `resolve_work_wire_type` we incorrectly returned a value of `zeroed` if `both work_wires`
  and `base_work_wires` were empty, causing an incorrect work wire type.
  [(#8718)](https://github.com/PennyLaneAI/pennylane/pull/8718)

* The warnings-as-errors CI action was failing due to an incompatibility between `pytest-xdist` and `pytest-benchmark`.
  Disabling the benchmark package allows the tests to be collected an executed.
  [(#8699)](https://github.com/PennyLaneAI/pennylane/pull/8699)

* Adds an `expand_transform` to `param_shift_hessian` to pre-decompose
  operations till they are supported.
  [(#8698)](https://github.com/PennyLaneAI/pennylane/pull/8698)

* Fixes a bug in `default.mixed` device where certain diagonal operations were incorrectly
  reshaped during application when using broadcasting.
  [(#8593)](https://github.com/PennyLaneAI/pennylane/pull/8593)

* Add an exception to the warning for unsolved operators within the graph-based decomposition
  system if the unsolved operators are :class:`.allocation.Allocate` or :class:`.allocation.Deallocate`.
  [(#8553)](https://github.com/PennyLaneAI/pennylane/pull/8553)

* Fixes a bug in `clifford_t_decomposition` with `method="gridsynth"` and qjit, where using cached decomposition with the same parameter causes an error.
  [(#8535)](https://github.com/PennyLaneAI/pennylane/pull/8535)

* Fixes a bug in :class:`~.SemiAdder` where the results were incorrect when more ``work_wires`` than required were passed.
 [(#8423)](https://github.com/PennyLaneAI/pennylane/pull/8423)

* Fixes a bug where the deferred measurement method is used silently even if ``mcm_method="one-shot"`` is explicitly requested,
  when a device that extends the ``LegacyDevice`` does not declare support for mid-circuit measurements.
  [(#8486)](https://github.com/PennyLaneAI/pennylane/pull/8486)

* Fixes a bug where a `KeyError` is raised when querying the decomposition rule for an operator in the gate set from a :class:`~pennylane.decomposition.DecompGraphSolution`.
  [(#8526)](https://github.com/PennyLaneAI/pennylane/pull/8526)

* Fixes a bug where mid-circuit measurements were generating incomplete QASM.
  [(#8556)](https://github.com/PennyLaneAI/pennylane/pull/8556)

* Fixes a bug where `qml.specs` incorrectly computes the circuit depth when classically controlled operators are involved.
  [(#8668)](https://github.com/PennyLaneAI/pennylane/pull/8668)

* Fixes a bug where an error is raised when trying to decompose a nested composite operator with capture and the new graph system enabled.
  [(#8695)](https://github.com/PennyLaneAI/pennylane/pull/8695)

* Fixes a bug where :func:`~.change_op_basis` cannot be captured when the `uncompute_op` is left out.
  [(#8695)](https://github.com/PennyLaneAI/pennylane/pull/8695)

* Fixes a bug in :func:`~qml.ops.rs_decomposition` where correct solution candidates were being rejected
  due to some incorrect GCD computations.
  [(#8625)](https://github.com/PennyLaneAI/pennylane/pull/8625)

* Fixes a bug where decomposition rules are sometimes incorrectly disregarded by the `DecompositionGraph` when a higher level
  decomposition rule uses dynamically allocated work wires.
  [(#8725)](https://github.com/PennyLaneAI/pennylane/pull/8725)

* Fixes a bug where :class:`~.ops.ChangeOpBasis` is not correctly reconstructed using `qml.pytrees.unflatten(*qml.pytrees.flatten(op))`
  [(#8721)](https://github.com/PennyLaneAI/pennylane/issues/8721)

* Fixes a bug where :class:`~.estimator.SelectTHC`, `~.estimator.QubitizeTHC`, `~.estimator.PrepTHC` are not accounting for auxiliary
  wires correctly.
  [(#8719)](https://github.com/PennyLaneAI/pennylane/pull/8719)

* Fixes a bug where the associated `expand_transform` does not stay with the original :class:`~.transforms.core.Transform` in a :class:`~.CompilePipeline`
  during manipulations of the `CompilePipeline`.
  [(#8774)](https://github.com/PennyLaneAI/pennylane/pull/8774)

<<<<<<< HEAD
=======
* Fixes a bug where an error is raised when `to_openqasm` is used with `qml.decomposition.enable_graph()`
  [(#8809)](https://github.com/PennyLaneAI/pennylane/pull/8809)

>>>>>>> 3a63aa69
<h3>Contributors ✍️</h3>

This release contains contributions from (in alphabetical order):

Runor Agbaire,
Guillermo Alonso,
Utkarsh Azad,
Joseph Bowles,
Astral Cai,
Yushao Chen,
Diksha Dhawan,
Marcus Edwards,
Lillian Frederiksen,
Sengthai Heng,
Austin Huang,
Soran Jahangiri,
Jeffrey Kam,
Jacob Kitchen,
Christina Lee,
Joseph Lee,
Lee J. O'Riordan,
Gabriela Sanchez Diaz,
Mudit Pandey,
Shuli Shu,
Jay Soni,
nate stemen,
Theodoros Trochatos,
David Wierichs,
Shifan Xu,
Hongsheng Zheng,
Zinan Zhou<|MERGE_RESOLUTION|>--- conflicted
+++ resolved
@@ -1008,12 +1008,9 @@
   during manipulations of the `CompilePipeline`.
   [(#8774)](https://github.com/PennyLaneAI/pennylane/pull/8774)
 
-<<<<<<< HEAD
-=======
 * Fixes a bug where an error is raised when `to_openqasm` is used with `qml.decomposition.enable_graph()`
   [(#8809)](https://github.com/PennyLaneAI/pennylane/pull/8809)
 
->>>>>>> 3a63aa69
 <h3>Contributors ✍️</h3>
 
 This release contains contributions from (in alphabetical order):
