--- conflicted
+++ resolved
@@ -57,11 +57,8 @@
     [(#8305)](https://github.com/PennyLaneAI/pennylane/pull/8305)
   * The resource templates ``SelectTHC``, ``PrepTHC``, and ``QubitizeTHC`` were added to `qml.estimator.templates`.
     [(#8309)](https://github.com/PennyLaneAI/pennylane/pull/8309)
-<<<<<<< HEAD
   * Updated documentation and examples for the :mod:`~.estimator` module.
     [(#8313)](https://github.com/PennyLaneAI/pennylane/pull/8313)
-=======
->>>>>>> da9b5bfc
 
 <h4>Dynamic wire allocation 🎁</h4>
 
