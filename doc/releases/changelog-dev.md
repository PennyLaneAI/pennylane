--- conflicted
+++ resolved
@@ -580,10 +580,5 @@
 This release contains contributions from (in alphabetical order):
 
 Utkarsh Azad, Akash Narayanan B, Olivia Di Matteo, Andrew Gardhouse, Josh Izaac, Christina Lee,
-<<<<<<< HEAD
-Romain Moyard, Carrie-Anne Rubidge, Maria Schuld, Ingrid Strandberg, Antal Száva, Cody Wang,
-David Wierichs, Moritz Willmann.
-=======
 Romain Moyard, Carrie-Anne Rubidge, Maria Schuld, Rishabh Singh, Ingrid Strandberg, Antal Száva, Cody Wang,
-David Wierichs.
->>>>>>> 962f695d
+David Wierichs, Moritz Willmann.