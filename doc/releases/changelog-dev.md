--- conflicted
+++ resolved
@@ -8,13 +8,11 @@
   Also added ``qml.pauli.trace_inner_product`` that can handle batches of dense matrices.
   [(#6811)](https://github.com/PennyLaneAI/pennylane/pull/6811)
 
-<<<<<<< HEAD
 * Created a new ``qml.liealg`` module for advanved Lie algebra functionality.
   [(#6935)](https://github.com/PennyLaneAI/pennylane/pull/6935)
-=======
+
 * ``qml.structure_constants`` now accepts and outputs matrix inputs using the ``matrix`` keyword.
   [(#6861)](https://github.com/PennyLaneAI/pennylane/pull/6861)
->>>>>>> 572bba5e
 
 <h3>Improvements 🛠</h3>
 
