--- conflicted
+++ resolved
@@ -1157,16 +1157,14 @@
 
 <h3>Internal changes ⚙️</h3>
 
-<<<<<<< HEAD
 * GitHub actions and workflows (`interface-unit-tests.yml`, `tests-labs.yml`, `unit-test.yml`, `upload-nightly-release.yml` and `upload.yml`) have been updated to 
   use `ubuntu-24.04` runners. [(8371)](https://github.com/PennyLaneAI/pennylane/pull/8371)
-=======
+
 * Adds `measurements` as a "core" module in the tach specification.
   [(#7945)](https://github.com/PennyLaneAI/pennylane/pull/7945)
 
 * Enforce various modules to follow modular architecture via `tach`.
   [(#7847)](https://github.com/PennyLaneAI/pennylane/pull/7847)
->>>>>>> 8174da7b
 
 * Add CI workflow to test documentation using `sybil`. 
   [(#8324)](https://github.com/PennyLaneAI/pennylane/pull/8324)
