--- conflicted
+++ resolved
@@ -644,18 +644,11 @@
 * The `QROM` template is upgraded to decompose more efficiently when `work_wires` are not used.
   [#6967)](https://github.com/PennyLaneAI/pennylane/pull/6967)
 
-<<<<<<< HEAD
 * Applying mid-circuit measurements inside `qml.cond` is not supported, and previously resulted in 
   unclear error messages or incorrect results. It is now explicitly not allowed, and raises an error when 
   calling the function returned by `qml.cond`.
   [(#7027)](https://github.com/PennyLaneAI/pennylane/pull/7027)  
   [(#7051)](https://github.com/PennyLaneAI/pennylane/pull/7051)
-=======
-* Processing mid-circuit measurements inside conditionals is not supported and previously resulted in
-  unclear error messages or incorrect results. It is now explicitly not allowed, and raises an error when
-  processing the tape.
-  [(#7027)](https://github.com/PennyLaneAI/pennylane/pull/7027)
->>>>>>> 44cb4631
 
 <h3>Contributors ✍️</h3>
 
