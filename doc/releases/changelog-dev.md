--- conflicted
+++ resolved
@@ -668,13 +668,11 @@
 
 <h3>Bug fixes 🐛</h3>
 
-<<<<<<< HEAD
 * `qml.StatePrep` does not validate the norm of statevectors any more, default to `False` during initialization.
   [(#7615)](https://github.com/PennyLaneAI/pennylane/pull/7615)
-=======
+
 * `qml.PhaseShift` operation is now working correctly with a batch size of 1.
   [(#7622)](https://github.com/PennyLaneAI/pennylane/pull/7622)
->>>>>>> a4c5956f
 
 * `qml.metric_tensor` can now be calculated with catalyst.
   [(#7528)](https://github.com/PennyLaneAI/pennylane/pull/7528)
