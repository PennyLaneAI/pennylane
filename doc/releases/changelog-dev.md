:orphan:

# Release 0.28.0-dev (development release)

<h3>New features since last release</h3>

* New gradient transform `qml.gradients.spsa_grad` based on the idea of SPSA.
  [#3366](https://github.com/PennyLaneAI/pennylane/pull/3366)

  This new transform allows users to compute a single estimate of a quantum gradient
  using simultaneous perturbation of parameters and a stochastic approximation.
  Given some QNode `circuit` that takes, say, an argument `x`, the approximate
  gradient can be computed via

  ```pycon
  >>> dev = qml.device("default.qubit", wires=2)
  >>> x = pnp.array(0.4, requires_grad=True)
  >>> @qml.qnode(dev)
  ... def circuit(x):
  ...     qml.RX(x, 0)
  ...     qml.RX(x, 1)
  ...     return qml.expval(qml.PauliZ(0))
  >>> grad_fn = qml.gradients.spsa_grad(circuit, h=0.1, num_directions=1)
  >>> grad_fn(x)
  array(-0.38876964)
  ```

  The argument `num_directions` determines how many directions of simultaneous
  perturbation are used and therefore the number of circuit evaluations, up
  to a prefactor. See the
  [SPSA gradient transform documentation](https://docs.pennylane.ai/en/stable/code/api/pennylane.gradients.spsa_grad.html) for details.
  Note: The full SPSA optimization method is already available as `SPSAOptimizer`.

* Add the controlled CZ gate: CCZ.

  ```pycon
  >>> ccz = qml.CCZ(wires=[0, 1, 2])
  >>> matrix = ccz.compute_matrix()
  [[ 1  0  0  0  0  0  0  0]
   [ 0  1  0  0  0  0  0  0]
   [ 0  0  1  0  0  0  0  0]
   [ 0  0  0  1  0  0  0  0]
   [ 0  0  0  0  1  0  0  0]
   [ 0  0  0  0  0  1  0  0]
   [ 0  0  0  0  0  0  1  0]
   [ 0  0  0  0  0  0  0 -1]]
  ```

  [(#3408)](https://github.com/PennyLaneAI/pennylane/pull/3408)

* Add the controlled Hadamard gate.

  ```pycon
  >>> ch = qml.CH(wires=[0, 1])
  >>> matrix = ch.compute_matrix()
  [[ 1.          0.          0.          0.        ]
   [ 0.          1.          0.          0.        ]
   [ 0.          0.          0.70710678  0.70710678]
   [ 0.          0.          0.70710678 -0.70710678]]
  ```

  [(#3408)](https://github.com/PennyLaneAI/pennylane/pull/3408)

* Support custom measurement processes:
  * `SampleMeasurement`, `StateMeasurement` and `MeasurementTransform` classes have been added.
    They contain an abstract method to process samples/quantum state/quantum script.

  * Add `ExpectationMP`, `SampleMP`, `VarianceMP`, `ProbabilityMP`, `CountsMP`, `StateMP`,
    `VnEntropyMP`, `MutualInfoMP`, `ClassicalShadowMP` and `ShadowExpvalMP` classes.

  * Allow the execution of `SampleMeasurement`, `StateMeasurement` and `MeasurementTransform`
    measurement processes in `QubitDevice`.
    [(#3286)](https://github.com/PennyLaneAI/pennylane/pull/3286)
    [(#3388)](https://github.com/PennyLaneAI/pennylane/pull/3388)
    [(#3343)](https://github.com/PennyLaneAI/pennylane/pull/3343)
    [(#3288)](https://github.com/PennyLaneAI/pennylane/pull/3288)
    [(#3312)](https://github.com/PennyLaneAI/pennylane/pull/3312)
    [(#3287)](https://github.com/PennyLaneAI/pennylane/pull/3287)
    [(#3292)](https://github.com/PennyLaneAI/pennylane/pull/3292)
    [(#3287)](https://github.com/PennyLaneAI/pennylane/pull/3287)
    [(#3326)](https://github.com/PennyLaneAI/pennylane/pull/3326)
    [(#3327)](https://github.com/PennyLaneAI/pennylane/pull/3327)
    [(#3388)](https://github.com/PennyLaneAI/pennylane/pull/3388)
    [(#3388)](https://github.com/PennyLaneAI/pennylane/pull/3388)
    [(#3439)](https://github.com/PennyLaneAI/pennylane/pull/3439)
    [(#3466)](https://github.com/PennyLaneAI/pennylane/pull/3466)

* Functionality for fetching symbols and geometry of a compound from the PubChem Database using `qchem.mol_data`.
  [(#3289)](https://github.com/PennyLaneAI/pennylane/pull/3289)
  [(#3378)](https://github.com/PennyLaneAI/pennylane/pull/3378)

  ```pycon
  >>> mol_data("BeH2")
  (['Be', 'H', 'H'],
  array([[ 4.79405604,  0.29290815,  0.        ],
         [ 3.77946   , -0.29290815,  0.        ],
         [ 5.80884105, -0.29290815,  0.        ]]))

  >>> mol_data(223, "CID")
  (['N', 'H', 'H', 'H', 'H'],
  array([[ 4.79404621,  0.        ,  0.        ],
         [ 5.80882913,  0.5858151 ,  0.        ],
         [ 3.77945225, -0.5858151 ,  0.        ],
         [ 4.20823111,  1.01459396,  0.        ],
         [ 5.3798613 , -1.01459396,  0.        ]]))
  ```

* New basis sets, `6-311g` and `CC-PVDZ`, are added to the qchem basis set repo.
  [#3279](https://github.com/PennyLaneAI/pennylane/pull/3279)

* Added a `pauli_decompose()` which takes a hermitian matrix and decomposes it in the
  Pauli basis, returning it either as a `Hamiltonian` or `PauliSentence` instance.
  [(#3384)](https://github.com/PennyLaneAI/pennylane/pull/3384)

  ```pycon
  >>> mat = np.array([[1, 1], [1, -1]])
  >>> h = qml.pauli_decompose(mat)
  >>> print(h)
    (1.0) [X0]
  + (1.0) [Z0]
  >>> ps = qml.pauli_decompose(mat, pauli=True, wire_order=["a"])
  >>> print(ps)
  1.0 * X(a)
  + 1.0 * Z(a)
  ```

* New `pauli_sentence()` function which takes native `Operator` or `Hamiltonian`
  instances representing a linear combination of Pauli words and returns
  the equivalent `PauliSentence`.
  [(#3389)](https://github.com/PennyLaneAI/pennylane/pull/3389)

  ```pycon
  >>> op = 1.23 * qml.prod(qml.PauliX(wires=0), qml.PauliZ(wires=1))
  >>> op
  1.23*(PauliX(wires=[0]) @ PauliZ(wires=[1]))
  >>> h = qml.Hamiltonian([1.23], [qml.PauliX(wires=0) @ qml.PauliZ(wires=1)])
  >>> print(h)
    (1.23) [X0 Z1]
  >>> qml.pauli.pauli_sentence(op)
  1.23 * Z(1) @ X(0)
  >>> qml.pauli.pauli_sentence(h)
  1.23 * X(0) @ Z(1)
  ```

* Added two new methods `operation()`, `hamiltonian()` for both `PauliSentence` and `PauliWord` classes to generate an equivalent PennyLane
  `Operation` or `Hamiltonian` instance from a `PauliSentence` or `PauliWord` one.
  [(#3391)](https://github.com/PennyLaneAI/pennylane/pull/3391)

  ```pycon
  >>> pw = qml.pauli.PauliWord({0: 'X', 1: 'Y'})
  >>> print(pw.operation())
  PauliX(wires=[0]) @ PauliY(wires=[1])
  >>> print(pw.hamiltonian())
    (1) [X0 Y1]
  >>>
  >>> ps = qml.pauli.PauliSentence({pw: -1.23})
  >>> print(ps.operation())
  -1.23*(PauliX(wires=[0]) @ PauliY(wires=[1]))
  >>> print(ps.hamiltonian())
    (-1.23) [X0 Y1]
  ```

* Added a new gate operation `FermionicSWAP`, which implements the exchange of spin orbitals
  representing fermionic-modes while maintaining proper anti-symmetrization.
  [(#3380)](https://github.com/PennyLaneAI/pennylane/pull/3380)

  An example circuit that uses `FermionicSWAP` operation is:

  ```python
  dev = qml.device('default.qubit', wires=2)

  @qml.qnode(dev)
  def circuit(phi):
      qml.BasisState(np.array([0, 1]), wires=[0, 1])
      qml.FermionicSWAP(phi, wires=[0, 1])
      return qml.state()
  ```

  If we run this circuit, we will get the following output

  ```pycon
  >>> circuit(0.1)
  array([0.+0.j, 0.9975+0.04992j, 0.0025-0.04992j, 0.+0.j])
  ```

* New parametric qubit ops `qml.CPhaseShift00`, `qml.CPhaseShift01` and `qml.CPhaseShift10` which perform a phaseshift, similar to `qml.ControlledPhaseShift` but on different positions of the state vector.
  [(#2715)](https://github.com/PennyLaneAI/pennylane/pull/2715)

* Support for purity computation is added. The `qml.math.purity` function computes the purity from a state vector or a density matrix:

  [(#3290)](https://github.com/PennyLaneAI/pennylane/pull/3290)

  ```pycon
  >>> x = [1, 0, 0, 1] / np.sqrt(2)
  >>> qml.math.purity(x, [0, 1])
  1.0
  >>> qml.math.purity(x, [0])
  0.5

  >>> x = [[1 / 2, 0, 0, 0], [0, 0, 0, 0], [0, 0, 0, 0], [0, 0, 0, 1 / 2]]
  >>> qml.math.purity(x, [0, 1])
  0.5
  ```

  The `qml.qinfo.purity` can be used to transform a QNode returning a state to a function that returns the purity:

  ```python3
  dev = qml.device("default.mixed", wires=2)

  @qml.qnode(dev)
  def circuit(x):
    qml.IsingXX(x, wires=[0, 1])
    return qml.state()
  ```

  ```pycon
  >>> qml.qinfo.purity(circuit, wires=[0])(np.pi / 2)
  0.5
  >>> qml.qinfo.purity(circuit, wires=[0, 1])(np.pi / 2)
  1.0
  ```

  Taking the gradient is also supported:

  ```pycon
  >>> param = np.array(np.pi / 4, requires_grad=True)
  >>> qml.grad(qml.qinfo.purity(circuit, wires=[0]))(param)
  -0.5
  ```

<h3>Improvements</h3>

* The `qml.is_pauli_word` now supports instances of `Hamiltonian`.
  [(#3389)](https://github.com/PennyLaneAI/pennylane/pull/3389)

* Support calling `qml.probs()`, `qml.counts()` and `qml.sample()` with no arguments to measure all
  wires. Calling any measurement with an empty wire list will raise an error.
  [#3299](https://github.com/PennyLaneAI/pennylane/pull/3299)

* Made `gradients.finite_diff` more convenient to use with custom data type observables/devices.
  [(#3426)](https://github.com/PennyLaneAI/pennylane/pull/3426)

* The `qml.ISWAP` gate is now natively supported on `default.mixed`, improving on its efficiency.
  [(#3284)](https://github.com/PennyLaneAI/pennylane/pull/3284)

* Added more input validation to `hamiltonian_expand` such that Hamiltonian objects with no terms raise an error.
  [(#3339)](https://github.com/PennyLaneAI/pennylane/pull/3339)

* Continuous integration checks are now performed for Python 3.11 and Torch v1.13. Python 3.7 is dropped.
  [(#3276)](https://github.com/PennyLaneAI/pennylane/pull/3276)

* `qml.Tracker` now also logs results in `tracker.history` when tracking execution of a circuit.
   [(#3306)](https://github.com/PennyLaneAI/pennylane/pull/3306)

* Improve performance of `Wires.all_wires`.
  [(#3302)](https://github.com/PennyLaneAI/pennylane/pull/3302)

* A representation has been added to the `Molecule` class.
  [(#3364)](https://github.com/PennyLaneAI/pennylane/pull/3364)

* Add detail to the error message when the `insert` transform
  fails to diagonalize non-qubit-wise-commuting observables.
  [(#3381)](https://github.com/PennyLaneAI/pennylane/pull/3381)

* Extended the `qml.equal` function to `Hamiltonian` and `Tensor` objects.
  [(#3390)](https://github.com/PennyLaneAI/pennylane/pull/3390)

* Remove private `_wires` setter from the `Controlled.map_wires` method.
  [(#3405)](https://github.com/PennyLaneAI/pennylane/pull/3405)

* `QuantumTape._process_queue` has been moved to `qml.queuing.process_queue` to disentangle
  its functionality from the `QuantumTape` class.
  [(#3401)](https://github.com/PennyLaneAI/pennylane/pull/3401)

* Adds `qml.tape.make_qscript` for converting a quantum function into a quantum script.
  Replaces `qml.transforms.make_tape` with `make_qscript`.
  [(#3429)](https://github.com/PennyLaneAI/pennylane/pull/3429)

* Add a UserWarning when creating a `Tensor` object with overlapping wires,
  informing that this can in some cases lead to undefined behaviour.
  [(#3459)](https://github.com/PennyLaneAI/pennylane/pull/3459)

* Extended the `qml.equal` function to `Controlled` and `ControlledOp` objects.
  [(#3463)](https://github.com/PennyLaneAI/pennylane/pull/3463)

* Replace (almost) all instances of `with QuantumTape()` with `QuantumScript` construction.
  [(#3454)](https://github.com/PennyLaneAI/pennylane/pull/3454)

* Adds support for devices disregarding observable grouping indices in Hamiltonians through
  the optional `use_grouping` attribute.
  [(#3456)](https://github.com/PennyLaneAI/pennylane/pull/3456)

* Reduce usage of `MeasurementProcess.return_type`. Use `isinstance` checks instead.
  [(#3399)](https://github.com/PennyLaneAI/pennylane/pull/3399)
  
<h4>Return types project</h4>

* The autograd interface for the new return types now supports devices with shot vectors.
  [(#3374)](https://github.com/PennyLaneAI/pennylane/pull/3374)

  Example with a single measurement:

  ```python
  dev = qml.device("default.qubit", wires=1, shots=[1000, 2000, 3000])

  @qml.qnode(dev, diff_method="parameter-shift")
  def circuit(a):
      qml.RY(a, wires=0)
      qml.RX(0.2, wires=0)
      return qml.expval(qml.PauliZ(0))

  def cost(a):
      return qml.math.stack(circuit(a))
  ```

  ```pycon
  >>> qml.enable_return()
  >>> a = np.array(0.4)
  >>> circuit(a)
  (array(0.902), array(0.922), array(0.896))
  >>> cost(a)
  array([0.9       , 0.907     , 0.89733333])
  >>> qml.jacobian(cost)(a)
  array([-0.391     , -0.389     , -0.38433333])
  ```

  Example with multiple measurements:

  ```python
  dev = qml.device("default.qubit", wires=2, shots=[1000, 2000, 3000])

  @qml.qnode(dev, diff_method="parameter-shift")
  def circuit(a):
      qml.RY(a, wires=0)
      qml.RX(0.2, wires=0)
      qml.CNOT(wires=[0, 1])
      return qml.expval(qml.PauliZ(0)), qml.probs([0, 1])

  def cost(a):
      res = circuit(a)
      return qml.math.stack([qml.math.hstack(r) for r in res])
  ```

  ```pycon
  >>> circuit(a)
  ((array(0.904), array([0.952, 0.   , 0.   , 0.048])),
   (array(0.915), array([0.9575, 0.    , 0.    , 0.0425])),
   (array(0.902), array([0.951, 0.   , 0.   , 0.049])))
  >>> cost(a)
  array([[0.91      , 0.955     , 0.        , 0.        , 0.045     ],
         [0.895     , 0.9475    , 0.        , 0.        , 0.0525    ],
         [0.90666667, 0.95333333, 0.        , 0.        , 0.04666667]])
  >>> qml.jacobian(cost)(a)
  array([[-0.37      , -0.185     ,  0.        ,  0.        ,  0.185     ],
         [-0.409     , -0.2045    ,  0.        ,  0.        ,  0.2045    ],
         [-0.37133333, -0.18566667,  0.        ,  0.        ,  0.18566667]])
  ```

* The TensorFlow interface for the new return types now supports devices with shot vectors.
  [(#3400)](https://github.com/PennyLaneAI/pennylane/pull/3400)

  Example with a single measurement:

  ```python
  dev = qml.device("default.qubit", wires=1, shots=[1000, 2000, 3000])

  @qml.qnode(dev, diff_method="parameter-shift", interface="tf")
  def circuit(a):
      qml.RY(a, wires=0)
      qml.RX(0.2, wires=0)
      return qml.expval(qml.PauliZ(0))
  ```

  ```
  >>> qml.enable_return()
  >>> a = tf.Variable(0.4)
  >>> with tf.GradientTape() as tape:
  ...     res = circuit(a)
  ...     res = tf.stack(res)
  ...
  >>> res
  <tf.Tensor: shape=(3,), dtype=float64, numpy=array([0.902     , 0.904     , 0.89533333])>
  >>> tape.jacobian(res, a)
  <tf.Tensor: shape=(3,), dtype=float64, numpy=array([-0.365     , -0.3765    , -0.37533333])>
  ```

  Example with multiple measurements:

  ```python
  dev = qml.device("default.qubit", wires=2, shots=[1000, 2000, 3000])

  @qml.qnode(dev, diff_method="parameter-shift", interface="tf")
  def circuit(a):
      qml.RY(a, wires=0)
      qml.RX(0.2, wires=0)
      qml.CNOT(wires=[0, 1])
      return qml.expval(qml.PauliZ(0)), qml.probs([0, 1])
  ```

  ```
  >>> with tf.GradientTape() as tape:
  ...     res = circuit(a)
  ...     res = tf.stack([tf.experimental.numpy.hstack(r) for r in res])
  ...
  >>> res
  <tf.Tensor: shape=(3, 5), dtype=float64, numpy=
  array([[0.902, 0.951, 0.   , 0.   , 0.049],
         [0.898, 0.949, 0.   , 0.   , 0.051],
         [0.892, 0.946, 0.   , 0.   , 0.054]])>
  >>> tape.jacobian(res, a)
  <tf.Tensor: shape=(3, 5), dtype=float64, numpy=
  array([[-0.345     , -0.1725    ,  0.        ,  0.        ,  0.1725    ],
         [-0.383     , -0.1915    ,  0.        ,  0.        ,  0.1915    ],
         [-0.38466667, -0.19233333,  0.        ,  0.        ,  0.19233333]])>
  ```
* Thy PyTorch interface supports the new return system and users can use jacobian and hessian using custom differentiation
  methods (e.g., parameter-shift, finite difference or adjoint).
  [(#3416)](https://github.com/PennyLaneAI/pennylane/pull/3414)
  
  ```python
  dev = qml.device("default.qubit", wires=2)

<<<<<<< HEAD
  @qml.qnode(dev, diff_method="parameter-shift", interface="torch")
  def circuit(a, b):
      qml.RY(a, wires=0)
      qml.RX(b, wires=1)
      qml.CNOT(wires=[0, 1])>
      return qml.expval(qml.PauliZ(0)), qml.probs([0, 1])
  ```
  ```pycon
  >>> a = torch.tensor(0.1, requires_grad=True)
  >>> b = torch.tensor(0.2, requires_grad=True)
  >>> torch.autograd.functional.jacobian(circuit, (a, b))
  ((tensor(-0.0998), tensor(0.)), (tensor([-0.0494, -0.0005,  0.0005,  0.0494]), tensor([-0.0991,  0.0991,  0.0002, -0.0002])))
  ```
=======
* The JAX-JIT interface now supports gradient transforms and device gradient execution in `backward` mode with the new
  return types system.
  [(#3235)](https://github.com/PennyLaneAI/pennylane/pull/3235)

  ```python
  import pennylane as qml
  import jax
  from jax import numpy as jnp

  jax.config.update("jax_enable_x64", True)

  qml.enable_return()

  dev = qml.device("lightning.qubit", wires=2)

  @jax.jit
  @qml.qnode(dev, interface="jax-jit", diff_method="parameter-shift")
  def circuit(a, b):
      qml.RY(a, wires=0)
      qml.RX(b, wires=0)
      return qml.expval(qml.PauliZ(0)), qml.expval(qml.PauliZ(1))

  a, b = jnp.array(1.0), jnp.array(2.0)
  ```

  ```pycon
  >>> jax.jacobian(circuit, argnums=[0, 1])(a, b)
  ((DeviceArray(0.35017549, dtype=float64, weak_type=True),
  DeviceArray(-0.4912955, dtype=float64, weak_type=True)),
  (DeviceArray(5.55111512e-17, dtype=float64, weak_type=True),
  DeviceArray(0., dtype=float64, weak_type=True)))
  ```

>>>>>>> 3707d636
* Updated `qml.transforms.split_non_commuting` to support the new return types.
  [(#3414)](https://github.com/PennyLaneAI/pennylane/pull/3414)

* Updated `qml.transforms.mitigate_with_zne` to support the new return types.
  [(#3415)](https://github.com/PennyLaneAI/pennylane/pull/3415)

* Updated `qml.transforms.metric_tensor`, `qml.transforms.adjoint_metric_tensor`,
  `qml.qinfo.classical_fisher`, and `qml.qinfo.quantum_fisher` to support the new return types.
  [(#3449)](https://github.com/PennyLaneAI/pennylane/pull/3449)

* File `qcut.py` in `qml.transforms` reorganized into multiple files in `qml.transforms.qcut`
  [3413](https://github.com/PennyLaneAI/pennylane/pull/3413)

<h3>Breaking changes</h3>

* The `log_base` attribute has been moved from `MeasurementProcess` to the new `VnEntropyMP` and
  `MutualInfoMP` classes, which inherit from `MeasurementProcess`.
  [(#3326)](https://github.com/PennyLaneAI/pennylane/pull/3326)

* Python 3.7 support is no longer maintained.
  [(#3276)](https://github.com/PennyLaneAI/pennylane/pull/3276)

* Removed `qml.utils.decompose_hamiltonian()`, please use `qml.pauli_decompose()` instead.
  [(#3384)](https://github.com/PennyLaneAI/pennylane/pull/3384)

* Instead of having an `OrderedDict` attribute called `_queue`, `AnnotatedQueue` now inherits from
  `OrderedDict` and encapsulates the queue. Consequentially, this also applies to the `QuantumTape`
  class which inherits from `AnnotatedQueue`.
  [(#3401)](https://github.com/PennyLaneAI/pennylane/pull/3401)

* Change class name `ShadowMeasurementProcess` to `ClassicalShadow`, to be consistent with the
  `qml.classical_shadow` function name.
  [(#3388)](https://github.com/PennyLaneAI/pennylane/pull/3388)

* The method `qml.Operation.get_parameter_shift` is removed. The `gradients` module should be used
  for general parameter-shift rules instead.
  [(#3419)](https://github.com/PennyLaneAI/pennylane/pull/3419)

* Changed the signature of the `QubitDevice.statistics` method from

  ```python
  def statistics(self, observables, shot_range=None, bin_size=None, circuit=None):
  ```

  to

  ```python
  def statistics(self, circuit: QuantumScript, shot_range=None, bin_size=None):
  ```

  [(#3421)](https://github.com/PennyLaneAI/pennylane/pull/3421)

* The `MeasurementProcess.return_type` argument has been removed from the `__init__` method. Now
  it is a property of the class.
  [(#3434)](https://github.com/PennyLaneAI/pennylane/pull/3434)

* The `MeasurementProcess` class is now an abstract class.
  [(#3434)](https://github.com/PennyLaneAI/pennylane/pull/3434)

<h3>Deprecations</h3>

Deprecations cycles are tracked at [doc/developement/deprecations.rst](https://docs.pennylane.ai/en/latest/development/deprecations.html).

* The following deprecated methods are removed:
  [(#3281)](https://github.com/PennyLaneAI/pennylane/pull/3281/)

  * `qml.tape.get_active_tape`: Use `qml.QueuingManager.active_context()`
  * `qml.transforms.qcut.remap_tape_wires`: Use `qml.map_wires`
  * `qml.tape.QuantumTape.inv()`: Use `qml.tape.QuantumTape.adjoint()`
  * `qml.tape.stop_recording()`: Use `qml.QueuingManager.stop_recording()`
  * `qml.tape.QuantumTape.stop_recording()`: Use `qml.QueuingManager.stop_recording()`
  * `qml.QueuingContext` is now `qml.QueuingManager`
  * `QueuingManager.safe_update_info` and `AnnotatedQueue.safe_update_info`: Use plain `update_info`

* `qml.transforms.measurement_grouping` has been deprecated. Use `qml.transforms.hamiltonian_expand` instead.
  [(#3417)](https://github.com/PennyLaneAI/pennylane/pull/3417)

* The `observables` argument in `QubitDevice.statistics` is deprecated. Please use `circuit`
  instead.
  [(#3433)](https://github.com/PennyLaneAI/pennylane/pull/3433)

* The `seed_recipes` argument in `qml.classical_shadow` and `qml.shadow_expval` is deprecated.
  A new argument `seed` has been added, which defaults to None and can contain an integer with the
  wanted seed.
  [(#3388)](https://github.com/PennyLaneAI/pennylane/pull/3388)

* `make_tape` is deprecated. Please use `qml.tape.make_qscript` instead.
  [(#3478)](https://github.com/PennyLaneAI/pennylane/pull/3478)

<h3>Documentation</h3>

* Adds developer documentation for the queuing module.
  [(#3268)](https://github.com/PennyLaneAI/pennylane/pull/3268)

* Corrects more mentions for diagonalizing gates for all relevant operations. The docstrings for `compute_eigvals` used
  to say that the diagonalizing gates implemented $U$, the unitary such that $O = U \Sigma U^{\dagger}$, where $O$ is
  the original observable and $\Sigma$ a diagonal matrix. However, the diagonalizing gates actually implement
  $U^{\dagger}$, since $\langle \psi | O | \psi \rangle = \langle \psi | U \Sigma U^{\dagger} | \psi \rangle$, making
  $U^{\dagger} | \psi \rangle$ the actual state being measured in the $Z$-basis.
  [(#3409)](https://github.com/PennyLaneAI/pennylane/pull/3409)

<h3>Bug fixes</h3>

* Fixed a bug where `hamiltonian_expand` didn't preserve the type of the inputted results in its output.
  [(#3339)](https://github.com/PennyLaneAI/pennylane/pull/3339)

* Fixed a bug that made `gradients.param_shift` raise an error when used with unshifted terms only
  in a custom recipe, and when using any unshifted terms at all under the new return type system.
  [(#3177)](https://github.com/PennyLaneAI/pennylane/pull/3177)

* Original tape `_obs_sharing_wires` attribute is updated during its expansion.
  [(#3293)](https://github.com/PennyLaneAI/pennylane/pull/3293)

* Small fix of `MeasurementProcess.map_wires`, where both the `self.obs` and `self._wires`
  attributes were modified.
  [(#3292)](https://github.com/PennyLaneAI/pennylane/pull/3292)

* An issue with `drain=False` in the adaptive optimizer is fixed. Before the fix, the operator pool
  needed to be re-constructed inside the optimization pool when `drain=False`. With the new fix,
  this reconstruction is not needed.
  [(#3361)](https://github.com/PennyLaneAI/pennylane/pull/3361)

* If the device originally has no shots but finite shots are dynamically specified, Hamiltonian
  expansion now occurs.
  [(#3369)](https://github.com/PennyLaneAI/pennylane/pull/3369)

* `qml.matrix(op)` now fails if the operator truly has no matrix (eg. `Barrier`) to match `op.matrix()`
  [(#3386)](https://github.com/PennyLaneAI/pennylane/pull/3386)

* The `pad_with` argument in the `AmplitudeEmbedding` template is now compatible
  with all interfaces
  [(#3392)](https://github.com/PennyLaneAI/pennylane/pull/3392)

* Fixed a bug where a QNode returning `qml.sample` would produce incorrect results when
  run on a device defined with a shot vector.
  [(#3422)](https://github.com/PennyLaneAI/pennylane/pull/3422)

<h3>Contributors</h3>

This release contains contributions from (in alphabetical order):

Juan Miguel Arrazola
Utkarsh Azad
Astral Cai
Isaac De Vlugt
Pieter Eendebak
Lillian M. A. Frederiksen
Katharine Hyatt
Soran Jahangiri
Edward Jiang
Christina Lee
Albert Mitjans Coma
Romain Moyard
Matthew Silverman
Jay Soni
Antal Száva
David Wierichs
Moritz Willmann<|MERGE_RESOLUTION|>--- conflicted
+++ resolved
@@ -420,7 +420,6 @@
   ```python
   dev = qml.device("default.qubit", wires=2)
 
-<<<<<<< HEAD
   @qml.qnode(dev, diff_method="parameter-shift", interface="torch")
   def circuit(a, b):
       qml.RY(a, wires=0)
@@ -434,7 +433,6 @@
   >>> torch.autograd.functional.jacobian(circuit, (a, b))
   ((tensor(-0.0998), tensor(0.)), (tensor([-0.0494, -0.0005,  0.0005,  0.0494]), tensor([-0.0991,  0.0991,  0.0002, -0.0002])))
   ```
-=======
 * The JAX-JIT interface now supports gradient transforms and device gradient execution in `backward` mode with the new
   return types system.
   [(#3235)](https://github.com/PennyLaneAI/pennylane/pull/3235)
@@ -467,8 +465,6 @@
   (DeviceArray(5.55111512e-17, dtype=float64, weak_type=True),
   DeviceArray(0., dtype=float64, weak_type=True)))
   ```
-
->>>>>>> 3707d636
 * Updated `qml.transforms.split_non_commuting` to support the new return types.
   [(#3414)](https://github.com/PennyLaneAI/pennylane/pull/3414)
 
