:orphan:

# Release 0.27.0-dev (development release)

<h3>New features since last release</h3>

* The `qml.qchem.basis_rotation` function is added to the `qchem` module. This function returns
  grouped coefficients, grouped observables and basis rotation transformation matrices needed to
  construct a qubit Hamiltonian in the rotated basis of molecular orbitals. In this basis, the
  one-electron integral matrix and the symmetric matrices obtained from factorizing the two-electron
  integrals tensor are diagonal.
  ([#3011](https://github.com/PennyLaneAI/pennylane/pull/3011))

* Added the `qml.GellMann` qutrit observable, which is the ternary generalization of the Pauli observables. Users must include an index as a
keyword argument when using `GellMann`, which determines which of the 8 Gell-Mann matrices is used as the observable.
  ([#3035](https://github.com/PennyLaneAI/pennylane/pull/3035))
  
* Added the `qml.ControlledQutritUnitary` qutrit operation for applying a controlled arbitrary unitary matrix to the specified set of wires.
Users can specify the control wires as well as the values to control the operation on.
  ([#2844](https://github.com/PennyLaneAI/pennylane/pull/2844))

* `qml.qchem.taper_operation` tapers any gate operation according to the `Z2`
  symmetries of the Hamiltonian.
  [(#3002)](https://github.com/PennyLaneAI/pennylane/pull/3002)

  ```pycon
    >>> symbols = ['He', 'H']
    >>> geometry =  np.array([[0.0, 0.0, 0.0], [0.0, 0.0, 1.4589]])
    >>> mol = qchem.Molecule(symbols, geometry, charge=1)
    >>> H, n_qubits = qchem.molecular_hamiltonian(symbols, geometry)
    >>> generators = qchem.symmetry_generators(H)
    >>> paulixops = qchem.paulix_ops(generators, n_qubits)
    >>> paulix_sector = qchem.optimal_sector(H, generators, mol.n_electrons)
    >>> tap_op = qchem.taper_operation(qml.SingleExcitation, generators, paulixops,
    ...                paulix_sector, wire_order=H.wires, op_wires=[0, 2])
    >>> tap_op(3.14159)
    [Exp(1.570795j, 'PauliY', wires=[0])]
  ```

  Moreover, the obtained tapered operation can be directly used within a QNode:

  ```pycon
    >>> dev = qml.device('default.qubit', wires=[0, 1])
    >>> @qml.qnode(dev)
    ... def circuit(params):
    ...     tap_op(params[0])
    ...     return qml.expval(qml.PauliZ(0)@qml.PauliZ(1))
    >>> drawer = qml.draw(circuit, show_all_wires=True)
    >>> print(drawer(params=[3.14159]))
        0: ─Exp(1.570795j PauliY)─┤ ╭<Z@Z>
        1: ───────────────────────┤ ╰<Z@Z>

  ```

* The `IntegerComparator` arithmetic operation is now available.
[(#3113)](https://github.com/PennyLaneAI/pennylane/pull/3113)

  Given a basis state :math:`\vert n \rangle`, where :math:`n` is a positive integer, and a fixed positive
  integer :math:`L`, the `IntegerComparator` operator flips a target qubit if :math:`n \geq L`. 
  Alternatively, the flipping condition can be :math:`n < L`. This is accessed via the `geq` keyword
  argument.

  ```python
  dev = qml.device("default.qubit", wires=2)

  @qml.qnode(dev)
  def circuit():
      qml.BasisState(np.array([0, 1]), wires=range(2))
      qml.broadcast(qml.Hadamard, wires=range(2), pattern='single')
      qml.IntegerComparator(2, geq=False, wires=[0, 1])
      return qml.state()
  ```

  ```pycon
  >>> circuit()
  [-0.5+0.j  0.5+0.j -0.5+0.j  0.5+0.j]
  ```

* The `QNode` class now accepts an ``auto`` interface, which automatically detects the interface
  of the given input.
  [(#3132)](https://github.com/PennyLaneAI/pennylane/pull/3132)

  We can therefore execute the same parametrized QNode with parameters from different interfaces,
  and the class will automatically detect the interface:

  ```python
  dev = qml.device("default.qubit", wires=2)
  @qml.qnode(dev, interface="auto")
  def circuit(weight):
      qml.RX(weight[0], wires=0)
      qml.RY(weight[1], wires=1)
      return qml.expval(qml.PauliZ(0))

  interface_tensors = [[0, 1], np.array([0, 1]), torch.Tensor([0, 1]), tf.Variable([0, 1], dtype=float), jnp.array([0, 1])]
  for tensor in interface_tensors:
      res = circuit(weight=tensor)
      print(f"Result value: {res:.2f}; Result type: {type(res)}")
  ```

  ```pycon
  Result value: 1.00; Result type: <class 'pennylane.numpy.tensor.tensor'>
  Result value: 1.00; Result type: <class 'pennylane.numpy.tensor.tensor'>
  Result value: 1.00; Result type: <class 'torch.Tensor'>
  Result value: 1.00; Result type: <class 'tensorflow.python.framework.ops.EagerTensor'>
  Result value: 1.00; Result type: <class 'jaxlib.xla_extension.DeviceArray'>
  ```

* Added the `qml.map_wires` function, that changes the wires of the given operator, `QNode`, queue
  or quantum function according to the given wire map.
  [(#3145)](https://github.com/PennyLaneAI/pennylane/pull/3145)

  Using `qml.map_wires` with an operator:

  ```pycon
  >>> op = qml.RX(0.54, wires=0) + qml.PauliX(1) + (qml.PauliZ(2) @ qml.RY(1.23, wires=3))
  >>> op
  (RX(0.54, wires=[0]) + PauliX(wires=[1])) + (PauliZ(wires=[2]) @ RY(1.23, wires=[3]))
  >>> wire_map = {0: 10, 1: 11, 2: 12, 3: 13}
  >>> qml.map_wires(op, wire_map)
  (RX(0.54, wires=[10]) + PauliX(wires=[11])) + (PauliZ(wires=[12]) @ RY(1.23, wires=[13]))
  ```

<<<<<<< HEAD
* Added 'qml.sign_expand' tape tranforms which implements the optimal decomposition of a fast-forwardable Hamiltonian that minimizes the variance of its estimator in the Single-Qubit-Measurement from  arXiv:2207.09479
  [(#2852)](https://github.com/PennyLaneAI/pennylane/pull/2852)

<h3>Improvements</h3>
=======
  Using `qml.map_wires` with a `QNode`:
>>>>>>> 65e335e8

  ```pycon
  >>> dev = qml.device("default.qubit", wires=[10, 11, 12, 13])
  >>> @qml.qnode(dev)
  ... def circuit():
  ...     qml.RX(0.54, wires=0)
  ...     qml.PauliX(1)
  ...     qml.PauliZ(2)
  ...     qml.RY(1.23, wires=3)
  ...     return qml.probs(wires=0)
  >>> mapped_circuit = qml.map_wires(circuit, wire_map)
  >>> mapped_circuit()
  tensor([0.92885434, 0.07114566], requires_grad=True)
  >>> print(qml.draw(mapped_circuit)())
  10: ──RX(0.54)─┤  Probs
  11: ──X────────┤       
  12: ──Z────────┤       
  13: ──RY(1.23)─┤  
  ```

<h3>Improvements</h3>

* Added the `samples_computational_basis` attribute to the `MeasurementProcess` and `QuantumScript` classes to track
  if computational basis samples are being generated.
  [(#3207)](https://github.com/PennyLaneAI/pennylane/pull/3207)

* The parameters of a basis set containing different number of Gaussian functions are easier to 
  differentiate.
  [(#3213)](https://github.com/PennyLaneAI/pennylane/pull/3213)

* Printing `MultiControlledX` now shows the `control_values`.
[(#3113)](https://github.com/PennyLaneAI/pennylane/pull/3113)

* The matrix passed to `qml.Hermitian` is validated when creating the observable if the input is not abstract.
  [(#3181)](https://github.com/PennyLaneAI/pennylane/pull/3181)

* Added a new `pennylane.tape.QuantumScript` class that contains all the non-queuing behavior of `QuantumTape`. Now `QuantumTape` inherits from `QuantumScript` as well
  as `AnnotatedQueue`.
  This is a developer-facing change, and users should not manipulate `QuantumScript` directly.  Instead, they
  should continue to rely on `QNode`s.
  [(#3097)](https://github.com/PennyLaneAI/pennylane/pull/3097)

* `qml.simplify`, `op_tranform`'s like `qml.matrix`, `batch_transform`, `hamiltonian_expand` and `split_non_commuting` now work with
  `QuantumScript` as well as `QuantumTape`.
  [(#3209)](https://github.com/PennyLaneAI/pennylane/pull/3209)

* The UCCSD and kUpCCGSD template are modified to remove a redundant flipping of the initial state.
  [(#3148)](https://github.com/PennyLaneAI/pennylane/pull/3148)

* `Adjoint` now supports batching if the base operation supports batching.
  [(#3168)](https://github.com/PennyLaneAI/pennylane/pull/3168)

* `OrbitalRotation` is now decomposed into two `SingleExcitation` operations for faster execution and more efficient parameter-shift gradient calculations on devices that natively support `SingleExcitation`.
  [(#3171)](https://github.com/PennyLaneAI/pennylane/pull/3171)

* Added the `Operator` attributes `has_decomposition` and `has_adjoint` that indicate
  whether a corresponding `decomposition` or `adjoint` method is available.
  [(#2986)](https://github.com/PennyLaneAI/pennylane/pull/2986)

* Structural improvements are made to `QueuingManager`, formerly `QueuingContext`, and `AnnotatedQueue`.
  [(#2794)](https://github.com/PennyLaneAI/pennylane/pull/2794)
  [(#3061)](https://github.com/PennyLaneAI/pennylane/pull/3061)

  * `QueuingContext` is renamed to `QueuingManager`.
  * `QueuingManager` should now be the global communication point for putting queuable objects into the active queue.
  * `QueuingManager` is no longer an abstract base class.
  * `AnnotatedQueue` and its children no longer inherit from `QueuingManager`.
  * `QueuingManager` is no longer a context manager.
  * Recording queues should start and stop recording via the `QueuingManager.add_active_queue` and
     `QueueingContext.remove_active_queue` class methods instead of directly manipulating the `_active_contexts` property.
  * `AnnotatedQueue` and its children no longer provide global information about actively recording queues. This information
      is now only available through `QueuingManager`.
  * `AnnotatedQueue` and its children no longer have the private `_append`, `_remove`, `_update_info`, `_safe_update_info`,
      and `_get_info` methods. The public analogues should be used instead.
  * `QueuingManager.safe_update_info` and `AnnotatedQueue.safe_update_info` are deprecated.  Their functionality is moved to
      `update_info`.

* `qml.Identity` now accepts multiple wires.
    [(#3049)](https://github.com/PennyLaneAI/pennylane/pull/3049)

    ```pycon
    >>> id_op = qml.Identity([0, 1])
    >>> id_op.matrix()
    array([[1., 0., 0., 0.],
        [0., 1., 0., 0.],
        [0., 0., 1., 0.],
        [0., 0., 0., 1.]])
    >>> id_op.sparse_matrix()
    <4x4 sparse matrix of type '<class 'numpy.float64'>'
        with 4 stored elements in Compressed Sparse Row format>
    >>> id_op.eigvals()
    array([1., 1., 1., 1.])
    ```

* Added `unitary_check` keyword argument to the constructor of the `QubitUnitary` class which
  indicates whether the user wants to check for unitarity of the input matrix or not. Its default
  value is `false`.
  [(#3063)](https://github.com/PennyLaneAI/pennylane/pull/3063)

* Modified the representation of `WireCut` by using `qml.draw_mpl`.
  [(#3067)](https://github.com/PennyLaneAI/pennylane/pull/3067)

* Improved the performance of the `qml.math.expand_matrix` function for dense matrices.
  [(#3064)](https://github.com/PennyLaneAI/pennylane/pull/3064)

* Improve `qml.math.expand_matrix` method for sparse matrices.
  [(#3060)](https://github.com/PennyLaneAI/pennylane/pull/3060)

* Support sums and products of `Operator` classes with scalar tensors of any interface
  (numpy, jax, tensorflow, torch...).
  [(#3149)](https://github.com/PennyLaneAI/pennylane/pull/3149)

  ```pycon
  >>> s_prod = torch.tensor(4) * qml.RX(1.23, 0)
  >>> s_prod
  4*(RX(1.23, wires=[0]))
  >>> s_prod.scalar
  tensor(4)
  ```

* Added `overlapping_ops` property to the `Composite` class to improve the
  performance of the `eigvals`, `diagonalizing_gates` and `Prod.matrix` methods.
  [(#3084)](https://github.com/PennyLaneAI/pennylane/pull/3084)

* Added the `map_wires` method to the `Operator` class, which returns a copy of the operator with
  its wires changed according to the given wire map.
  [(#3143)](https://github.com/PennyLaneAI/pennylane/pull/3143)

  ```pycon
  >>> op = qml.Toffoli([0, 1, 2])
  >>> wire_map = {0: 2, 2: 0}
  >>> op.map_wires(wire_map=wire_map)
  Toffoli(wires=[2, 1, 0])
  ```

* Adds caching to the `compute_matrix` and `compute_sparse_matrix` of simple non-parametric operations.
  [(#3134)](https://github.com/PennyLaneAI/pennylane/pull/3134)

* Add details to the output of `Exp.label()`.
  [(#3126)](https://github.com/PennyLaneAI/pennylane/pull/3126)

* `qml.math.unwrap` no longer creates ragged arrays. Lists remain lists.
  [(#3163)](https://github.com/PennyLaneAI/pennylane/pull/3163)

* New `null.qubit` device. The `null.qubit`performs no operations or memory allocations.
  [(#2589)](https://github.com/PennyLaneAI/pennylane/pull/2589)

* `default.qubit` favours decomposition and avoids matrix construction for `QFT` and `GroverOperator` at larger qubit numbers.
  [(#3193)](https://github.com/PennyLaneAI/pennylane/pull/3193)

* `ControlledQubitUnitary` now has a `control_values` property.
  [(#3206)](https://github.com/PennyLaneAI/pennylane/pull/3206)

* Remove `_wires` properties and setters from the `ControlledClass` and the `SymbolicClass`.
  Stop using `op._wires = new_wires`, use `qml.map_wires(op, wire_map=dict(zip(op.wires, new_wires)))`
  instead.
  [(#3186)](https://github.com/PennyLaneAI/pennylane/pull/3186)

<h3>Breaking changes</h3>

* `QuantumTape._par_info` is now a list of dictionaries, instead of a dictionary whose keys are integers starting from zero.
  [(#3185)](https://github.com/PennyLaneAI/pennylane/pull/3185)

* `QueuingContext` is renamed `QueuingManager`.
  [(#3061)](https://github.com/PennyLaneAI/pennylane/pull/3061)

* `QueuingManager.safe_update_info` and `AnnotatedQueue.safe_update_info` are deprecated. Instead, `update_info` no longer raises errors
   if the object isn't in the queue.

* Deprecation patches for the return types enum's location and `qml.utils.expand` are removed.
  [(#3092)](https://github.com/PennyLaneAI/pennylane/pull/3092)

* `_multi_dispatch` functionality has been moved inside the `get_interface` function. This function
  can now be called with one or multiple tensors as arguments.
  [(#3136)](https://github.com/PennyLaneAI/pennylane/pull/3136)

  ```pycon
  >>> torch_scalar = torch.tensor(1)
  >>> torch_tensor = torch.Tensor([2, 3, 4])
  >>> numpy_tensor = np.array([5, 6, 7])
  >>> qml.math.get_interface(torch_scalar)
  'torch'
  >>> qml.math.get_interface(numpy_tensor)
  'numpy'
  ```

  `_multi_dispatch` previously had only one argument which contained a list of the tensors to be
  dispatched:

  ```pycon
  >>> qml.math._multi_dispatch([torch_scalar, torch_tensor, numpy_tensor])
  'torch'
  ```

  To differentiate whether the user wants to get the interface of a single tensor or multiple
  tensors, `get_interface` now accepts a different argument per tensor to be dispatched:

  ```pycon
  >>> qml.math.get_interface(*[torch_scalar, torch_tensor, numpy_tensor])
  'torch'
  >>> qml.math.get_interface(torch_scalar, torch_tensor, numpy_tensor)
  'torch'
  ```

<h3>Deprecations</h3>

* `qml.tape.stop_recording` and `QuantumTape.stop_recording` are moved to `qml.QueuingManager.stop_recording`.
  The old functions will still be available untill v0.29.
  [(#3068)](https://github.com/PennyLaneAI/pennylane/pull/3068)

* `qml.tape.get_active_tape` is deprecated. Please use `qml.QueuingManager.active_context()` instead.
  [(#3068)](https://github.com/PennyLaneAI/pennylane/pull/3068)

* `Operator.compute_terms` is removed. On a specific instance of an operator, `op.terms()` can be used
  instead. There is no longer a static method for this.
  [(#3215)](https://github.com/PennyLaneAI/pennylane/pull/3215)

<h3>Documentation</h3>

* The code block in the usage details of the UCCSD template is updated.
  [(#3140)](https://github.com/PennyLaneAI/pennylane/pull/3140)

* The example of the `FlipSign` template is updated.
  [(#3219)](https://github.com/PennyLaneAI/pennylane/pull/3219)

<h3>Bug fixes</h3>

* Fixed a bug where `qml.sample()` and `qml.counts()` would output incorrect results when mixed with measurements whose
  operators do not qubit-wise commute with computational basis projectors.
  [(#3207)](https://github.com/PennyLaneAI/pennylane/pull/3207)

* Users no longer see unintuitive errors when inputing sequences to `qml.Hermitian`.
  [(#3181)](https://github.com/PennyLaneAI/pennylane/pull/3181)

* `ControlledQubitUnitary.pow` now copies over the `control_values`.
  [(#3206)](https://github.com/PennyLaneAI/pennylane/pull/3206)

* The evaluation of QNodes that return either `vn_entropy` or `mutual_info` raises an
  informative error message when using devices that define a vector of shots.
  [(#3180)](https://github.com/PennyLaneAI/pennylane/pull/3180)

* Fixed a bug that made `qml.AmplitudeEmbedding` incompatible with JITting.
  [(#3166)](https://github.com/PennyLaneAI/pennylane/pull/3166)

* Fixed the `qml.transforms.transpile` transform to work correctly for all two-qubit operations.
  [(#3104)](https://github.com/PennyLaneAI/pennylane/pull/3104)

* Fixed a bug with the control values of a controlled version of a `ControlledQubitUnitary`.
  [(#3119)](https://github.com/PennyLaneAI/pennylane/pull/3119)

* Fixed a bug where `qml.math.fidelity(non_trainable_state, trainable_state)` failed unexpectedly.
  [(#3160)](https://github.com/PennyLaneAI/pennylane/pull/3160)

* Fixed a bug where `qml.QueuingManager.stop_recording` did not clean up if yielded code raises an exception.
  [(#3182)](https://github.com/PennyLaneAI/pennylane/pull/3182)

* Returning `qml.sample()` or `qml.counts()` with other measurements of non-commuting observables
  now raises a QuantumFunctionError (e.g., `return qml.expval(PauliX(wires=0)), qml.sample()`
  now raises an error).
  [(#2924)](https://github.com/PennyLaneAI/pennylane/pull/2924)

* Fixed a bug where `op.eigvals()` would return an incorrect result if the operator was a non-hermitian
  composite operator.
  [(#3204)](https://github.com/PennyLaneAI/pennylane/pull/3204)

* Deprecate `qml.transforms.qcut.remap_tape_wires`. Use `qml.map_wires` instead.
  [(#3186)](https://github.com/PennyLaneAI/pennylane/pull/3186)

<h3>Contributors</h3>

This release contains contributions from (in alphabetical order):

<<<<<<< HEAD
Gian-Luca Anselmetti,
Olivia Di Matteo,
Josh Izaac,
Edward Jiang,
Ankit Khandelwal,
Korbinian Kottmann,
Meenu Kumari,
=======
Guillermo Alonso-Linaje,
Juan Miguel Arrazola,
>>>>>>> 65e335e8
Albert Mitjans Coma,
Utkarsh Azad,
Isaac De Vlugt,
Amintor Dusko,
Lillian M. A. Frederiksen,
Diego Guala,
Soran Jahangiri,
Christina Lee,
Lee J. O'Riordan,
Mudit Pandey,
Matthew Silverman,
Jay Soni,
Antal Száva,
David Wierichs,<|MERGE_RESOLUTION|>--- conflicted
+++ resolved
@@ -119,15 +119,6 @@
   >>> qml.map_wires(op, wire_map)
   (RX(0.54, wires=[10]) + PauliX(wires=[11])) + (PauliZ(wires=[12]) @ RY(1.23, wires=[13]))
   ```
-
-<<<<<<< HEAD
-* Added 'qml.sign_expand' tape tranforms which implements the optimal decomposition of a fast-forwardable Hamiltonian that minimizes the variance of its estimator in the Single-Qubit-Measurement from  arXiv:2207.09479
-  [(#2852)](https://github.com/PennyLaneAI/pennylane/pull/2852)
-
-<h3>Improvements</h3>
-=======
-  Using `qml.map_wires` with a `QNode`:
->>>>>>> 65e335e8
 
   ```pycon
   >>> dev = qml.device("default.qubit", wires=[10, 11, 12, 13])
@@ -147,6 +138,9 @@
   12: ──Z────────┤       
   13: ──RY(1.23)─┤  
   ```
+  
+* Added 'qml.sign_expand' tape tranforms which implements the optimal decomposition of a fast-forwardable Hamiltonian that minimizes the variance of its estimator in the Single-Qubit-Measurement from  arXiv:2207.09479
+  [(#2852)](https://github.com/PennyLaneAI/pennylane/pull/2852)
 
 <h3>Improvements</h3>
 
@@ -400,18 +394,8 @@
 
 This release contains contributions from (in alphabetical order):
 
-<<<<<<< HEAD
+
 Gian-Luca Anselmetti,
-Olivia Di Matteo,
-Josh Izaac,
-Edward Jiang,
-Ankit Khandelwal,
-Korbinian Kottmann,
-Meenu Kumari,
-=======
-Guillermo Alonso-Linaje,
-Juan Miguel Arrazola,
->>>>>>> 65e335e8
 Albert Mitjans Coma,
 Utkarsh Azad,
 Isaac De Vlugt,
