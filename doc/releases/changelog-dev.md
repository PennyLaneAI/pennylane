--- conflicted
+++ resolved
@@ -154,16 +154,14 @@
 
 <h3>Breaking changes</h3>
 
-<<<<<<< HEAD
 * The `par_domain` attribute in the operator class has been removed. 
   [(#1907)](https://github.com/PennyLaneAI/pennylane/pull/1907)
-=======
+
 - The `mutable` keyword argument has been removed from the QNode.
   [(#1807)](https://github.com/PennyLaneAI/pennylane/pull/1807)
 
 - The reversible QNode differentiation method has been removed.
   [(#1807)](https://github.com/PennyLaneAI/pennylane/pull/1807)
->>>>>>> 80a169d6
 
 * `QuantumTape.trainable_params` now is a list instead of a set. This
   means that `tape.trainable_params` will return a list unlike before,
