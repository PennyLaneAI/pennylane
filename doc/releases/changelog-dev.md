--- conflicted
+++ resolved
@@ -56,19 +56,14 @@
 * Support for adjoint differentiation has been added to the `DefaultQubit2` device.
   [(#4037)](https://github.com/PennyLaneAI/pennylane/pull/4037)
 
-<<<<<<< HEAD
-=======
 * Support for sample-based measurements has been added to the `DefaultQubit2` device.
   [(#4105)](https://github.com/PennyLaneAI/pennylane/pull/4105)
   [(#4114)](https://github.com/PennyLaneAI/pennylane/pull/4114)
 
->>>>>>> 7e6a06bf
 * Added a `dense` keyword to `ParametrizedEvolution` that allows forcing dense or sparse matrices.
   [(#4079)](https://github.com/PennyLaneAI/pennylane/pull/4079)
   [(#4095)](https://github.com/PennyLaneAI/pennylane/pull/4095)
 
-<<<<<<< HEAD
-=======
 * `qml.devices.ExecutionConfig` no longer has a `shots` property, as it is now on the `QuantumScript`.  It now has a `use_device_gradient` property. `ExecutionConfig.grad_on_execution = None` indicates a request for `"best"`, instead of a string.
 [(#4102)](https://github.com/PennyLaneAI/pennylane/pull/4102)
 
@@ -76,8 +71,6 @@
   `use_device_gradient`, and `grad_on_execution`.
   [(#4102)](https://github.com/PennyLaneAI/pennylane/pull/4102)
 
-
->>>>>>> 7e6a06bf
 <h3>Breaking changes 💔</h3>
 
 * Jax trainable parameters are now `Tracer` instead of `JVPTracer`, it is not always the right definition for the JIT 
@@ -114,10 +107,7 @@
 
 Isaac De Vlugt,
 Soran Jahangiri,
-<<<<<<< HEAD
-=======
 Edward Jiang,
->>>>>>> 7e6a06bf
 Korbinian Kottmann
 Christina Lee,
 Vincent Michaud-Rioux,
