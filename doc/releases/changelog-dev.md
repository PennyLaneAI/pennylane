--- conflicted
+++ resolved
@@ -4,422 +4,17 @@
 
 <h3>New features since last release</h3>
 
-<<<<<<< HEAD
-* Added 'qml.sign_expand' tape tranforms which implements the optimal decomposition of a fast-forwardable Hamiltonian that minimizes the variance of its estimator in the Single-Qubit-Measurement from  arXiv:2207.09479
-  [(#2852)](https://github.com/PennyLaneAI/pennylane/pull/2852)
-
-* The `qml.math` module now also contains a submodule for
-  fast Fourier transforms, `qml.math.fft`.
-  [(#1440)](https://github.com/PennyLaneAI/pennylane/pull/1440)
-
-  The submodule in particular provides differentiable
-  versions of the following functions, available in all common
-  interfaces for PennyLane
-
-  * [fft](https://numpy.org/doc/stable/reference/generated/numpy.fft.fft.html)
-  * [ifft](https://numpy.org/doc/stable/reference/generated/numpy.fft.ifft.html)
-  * [fft2](https://numpy.org/doc/stable/reference/generated/numpy.fft.fft2.html)
-  * [ifft2](https://numpy.org/doc/stable/reference/generated/numpy.fft.ifft2.html)
-
-  Note that the output of the derivative of these functions
-  may differ when used with complex-valued inputs, due to different
-  conventions on complex-valued derivatives.
-
-* Add `qml.math.detach`, which detaches a tensor from its trace. This stops
-  automatic gradient computations.
-  [(#3674)](https://github.com/PennyLaneAI/pennylane/pull/3674)
-
-* A new operation `SpecialUnitary` was added, providing access to an arbitrary
-  unitary gate via a parametrization in the Pauli basis.
-  [(#3650)](https://github.com/PennyLaneAI/pennylane/pull/3650)
-  [(#3674)](https://github.com/PennyLaneAI/pennylane/pull/3674)
-
-  The new operation takes a single argument, a one-dimensional `tensor_like`
-  of length `4**num_wires-1`, where `num_wires` is the number of wires the unitary acts on.
-
-  The parameter `theta` refers to all Pauli words (except for the identity) in lexicographical
-  order, which looks like the following for one and two qubits:
-
-  ```pycon
-  >>> qml.ops.qubit.special_unitary.pauli_basis_strings(1) # 4**1-1 = 3 Pauli words
-  ['X', 'Y', 'Z']
-  >>> qml.ops.qubit.special_unitary.pauli_basis_strings(2) # 4**2-1 = 15 Pauli words
-  ['IX', 'IY', 'IZ', 'XI', 'XX', 'XY', 'XZ', 'YI', 'YX', 'YY', 'YZ', 'ZI', 'ZX', 'ZY', 'ZZ']
-  ```
-
-  For example, on a single qubit, we may define
-
-  ```pycon
-  >>> theta = np.array([0.2, 0.1, -0.5])
-  >>> U = qml.SpecialUnitary(theta, 0)
-  >>> U.matrix()
-  array([[ 0.8537127 -0.47537233j,  0.09507447+0.19014893j],
-         [-0.09507447+0.19014893j,  0.8537127 +0.47537233j]])
-  ```
-
-  A single non-zero entry in the parameters will create a Pauli rotation:
-
-  ```pycon
-  >>> x = 0.412
-  >>> theta = x * np.array([1, 0, 0]) # The first entry belongs to the Pauli word "X"
-  >>> su = qml.SpecialUnitary(theta, wires=0)
-  >>> rx = qml.RX(-2 * x, 0) # RX introduces a prefactor -0.5 that has to be compensated
-  >>> qml.math.allclose(su.matrix(), rx.matrix())
-  True
-  ```
-
-  This operation can be differentiated with hardware-compatible methods like parameter shifts
-  and it supports parameter broadcasting/batching, but not both at the same time.
-
-* Add `typing.TensorLike` type.
-  [(#3675)](https://github.com/PennyLaneAI/pennylane/pull/3675)
-
-<h4>Feel the pulse 🔊</h4>
-
-* Parameterized Hamiltonians can now be created with the addition of `ParametrizedHamiltonian`.
-  [(#3617)](https://github.com/PennyLaneAI/pennylane/pull/3617)
-
-  A `ParametrizedHamiltonian` holds information representing a linear combination of operators
-  with parametrized coefficents. The `ParametrizedHamiltonian` can be passed parameters to create the operator for
-  the specified parameters.
-
-  ```pycon
-  f1 = lambda p, t: p * np.sin(t) * (t - 1)
-  f2 = lambda p, t: p[0] * np.cos(p[1]* t ** 2)
-
-  XX = qml.PauliX(1) @ qml.PauliX(1)
-  YY = qml.PauliY(0) @ qml.PauliY(0)
-  ZZ = qml.PauliZ(0) @ qml.PauliZ(1)
-
-  H =  2 * XX + f1 * YY + f2 * ZZ
-  ```
-
-  ```pycon
-  >>> H
-  ParametrizedHamiltonian: terms=3
-  >>> params = [1.2, [2.3, 3.4]]
-  >>> H(params, t=0.5)
-  (2*(PauliX(wires=[1]) @ PauliX(wires=[1]))) + ((-0.2876553535461426*(PauliY(wires=[0]) @ PauliY(wires=[0]))) + (1.5179612636566162*(PauliZ(wires=[0]) @ PauliZ(wires=[1]))))
-  ```
-
-  The same `ParametrizedHamiltonian` can also be constructed via a list of coefficients and operators:
-
-  ```pycon
-  >>> coeffs = [2, f1, f2]
-  >>> ops = [XX, YY, ZZ]
-  >>> H =  qml.dot(coeffs, ops)
-  ```
-
-* A `ParametrizedHamiltonian` can be time-evolved by using `ParametrizedEvolution`.
-  [(#3617)](https://github.com/PennyLaneAI/pennylane/pull/3617)
-  [(#3706)](https://github.com/PennyLaneAI/pennylane/pull/3706)
-  [(#3730)](https://github.com/PennyLaneAI/pennylane/pull/3730)
+<h3>Improvements</h3>
 
 * The `coefficients` function and the `visualize` submodule of the `qml.fourier` module
   now allow assigning different degrees for different parameters of the input function.
-  [#3005](https://github.com/PennyLaneAI/pennylane/pull/3005)
+  [(#3005)](https://github.com/PennyLaneAI/pennylane/pull/3005)
 
   The arguments `degree` and `filter_threshold` to `qml.fourier.coefficients` previously were
   expected to be integers, and now can be a sequences of integers with one integer per function
   parameter (i.e. `len(degree)==n_inputs`), resulting in a returned array with shape
   `(2*degrees[0]+1,..., 2*degrees[-1]+1)`.
   The functions in `qml.fourier.visualize` accordingly accept such arrays of coefficients.
-
-* A new function called `qml.evolve` has been added that returns the evolution of an `Operator` or a `ParametrizedHamiltonian`.
-  [(#3617)](https://github.com/PennyLaneAI/pennylane/pull/3617)
-  [(#3706)](https://github.com/PennyLaneAI/pennylane/pull/3706)
-
-* A new function `dot` has been added to compute the dot product between a vector and a list of operators. `qml.dot` will now target this new function.
-  [(#3586)](https://github.com/PennyLaneAI/pennylane/pull/3586)
-
-  ```pycon
-  >>> coeffs = np.array([1.1, 2.2])
-  >>> ops = [qml.PauliX(0), qml.PauliY(0)]
-  >>> qml.dot(coeffs, ops)
-  (1.1*(PauliX(wires=[0]))) + (2.2*(PauliY(wires=[0])))
-  >>> qml.dot(coeffs, ops, pauli=True)
-  1.1 * X(0)
-  + 2.2 * Y(0)
-  ```
-
-  [(#3586)](https://github.com/PennyLaneAI/pennylane/pull/3586)
-
-<h4>Always differentiable 📈</h4>
-
-* The Hadamard test gradient tranform is now available via `qml.gradients.hadamard_grad`.
-  [#3625](https://github.com/PennyLaneAI/pennylane/pull/3625)
-
-  `qml.gradients.hadamard_grad` is a hardware-compatible transform that calculates the
-  gradient of a quantum circuit using the Hadamard test. Note that the device requires an
-  auxiliary wire to calculate the gradient.
-
-  ```pycon
-  >>> dev = qml.device("default.qubit", wires=2)
-  >>> @qml.qnode(dev)
-  ... def circuit(params):
-  ...     qml.RX(params[0], wires=0)
-  ...     qml.RY(params[1], wires=0)
-  ...     qml.RX(params[2], wires=0)
-  ...     return qml.expval(qml.PauliZ(0))
-  >>> params = np.array([0.1, 0.2, 0.3], requires_grad=True)
-  >>> qml.gradients.hadamard_grad(circuit)(params)
-  (tensor([-0.3875172], requires_grad=True),
-   tensor([-0.18884787], requires_grad=True),
-   tensor([-0.38355704], requires_grad=True))
-  ```
-
-* The gradient transform `qml.gradients.spsa_grad` is now registered as a
-  differentiation method for `QNode`s.
-  [#3440](https://github.com/PennyLaneAI/pennylane/pull/3440)
-
-  The SPSA gradient transform can now also be used implicitly by marking a `QNode`
-  as differentiable with SPSA. It can be selected via
-
-  ```pycon
-  >>> dev = qml.device("default.qubit", wires=2)
-  >>> @qml.qnode(dev, interface="jax", diff_method="spsa", h=0.05, num_directions=20)
-  ... def circuit(x):
-  ...     qml.RX(x, 0)
-  ...     qml.RX(x, 1)
-  ...     return qml.expval(qml.PauliZ(0))
-  >>> jax.jacobian(circuit)(jax.numpy.array(0.5))
-  DeviceArray(-0.4792258, dtype=float32, weak_type=True)
-  ```
-
-  The argument `num_directions` determines how many directions of simultaneous
-  perturbation are used and therefore the number of circuit evaluations, up
-  to a prefactor. See the
-  [SPSA gradient transform documentation](https://docs.pennylane.ai/en/stable/code/api/pennylane.gradients.spsa_grad.html) for details.
-  Note: The full SPSA optimization method is already available as `SPSAOptimizer`.
-
-* The JAX-JIT interface now supports higher-order gradient computation with the new return types system.
-  [(#3498)](https://github.com/PennyLaneAI/pennylane/pull/3498)
-
-  Here is an example of using JAX-JIT to compute the Hessian of a circuit:
-
-  ```python
-  import pennylane as qml
-  import jax
-  from jax import numpy as jnp
-
-  jax.config.update("jax_enable_x64", True)
-
-  qml.enable_return()
-
-  dev = qml.device("lightning.qubit", wires=2)
-
-  @jax.jit
-  @qml.qnode(dev, interface="jax-jit", diff_method="parameter-shift", max_diff=2)
-  def circuit(a, b):
-      qml.RY(a, wires=0)
-      qml.RX(b, wires=1)
-      return qml.expval(qml.PauliZ(0)), qml.expval(qml.PauliZ(1))
-
-  a, b = jnp.array(1.0), jnp.array(2.0)
-  ```
-
-  ```pycon
-  >>> jax.hessian(circuit, argnums=[0, 1])(a, b)
-  (((DeviceArray(-0.54030231, dtype=float64, weak_type=True),
-     DeviceArray(1.76002563e-17, dtype=float64, weak_type=True)),
-    (DeviceArray(1.76002563e-17, dtype=float64, weak_type=True),
-     DeviceArray(1.11578284e-34, dtype=float64, weak_type=True))),
-   ((DeviceArray(2.77555756e-17, dtype=float64, weak_type=True),
-     DeviceArray(-4.54411427e-17, dtype=float64, weak_type=True)),
-    (DeviceArray(-1.76855671e-17, dtype=float64, weak_type=True),
-     DeviceArray(0.41614684, dtype=float64, weak_type=True))))
-  ```
-
-* The `qchem` workflow has been modified to support both Autograd and JAX frameworks.
-  [(#3458)](https://github.com/PennyLaneAI/pennylane/pull/3458)
-  [(#3462)](https://github.com/PennyLaneAI/pennylane/pull/3462)
-  [(#3495)](https://github.com/PennyLaneAI/pennylane/pull/3495)
-
-  The JAX interface is automatically used when the differentiable parameters are JAX objects. Here
-  is an example for computing the Hartree-Fock energy gradients with respect to the atomic
-  coordinates.
-
-  ```python
-  import pennylane as qml
-  from pennylane import numpy as np
-  import jax
-
-  symbols = ["H", "H"]
-  geometry = np.array([[0.0, 0.0, 0.0], [0.0, 0.0, 1.0]])
-
-  mol = qml.qchem.Molecule(symbols, geometry)
-
-  args = [jax.numpy.array(mol.coordinates)]
-  ```
-
-  ```pycon
-  >>> jax.grad(qml.qchem.hf_energy(mol))(*args)
-  >>> DeviceArray([[0.0, 0.0, 0.3650435], [0.0, 0.0, -0.3650435]], dtype=float32)
-  ```
-
-<h4>Tools for quantum chemistry and other applications 🛠️</h4>
-
-* A new method called `qml.qchem.givens_decomposition` has been added, which decomposes a unitary into a sequence
-  of Givens rotation gates with phase shifts and a diagonal phase matrix.
-  [(#3573)](https://github.com/PennyLaneAI/pennylane/pull/3573)
-
-  ```python
-  unitary = np.array([[ 0.73678+0.27511j, -0.5095 +0.10704j, -0.06847+0.32515j]
-                      [-0.21271+0.34938j, -0.38853+0.36497j,  0.61467-0.41317j]
-                      [ 0.41356-0.20765j, -0.00651-0.66689j,  0.32839-0.48293j]])
-
-  phase_mat, ordered_rotations = givens_decomposition(matrix)
-  ```
-
-  ```pycon
-  >>> phase_mat
-  [-0.20606284+0.97853876j -0.82993403+0.55786154j  0.56230707-0.82692851j]
-  >>> ordered_rotations
-  [(tensor([[-0.65088844-0.63936314j, -0.40933972-0.j],
-            [-0.29202076-0.28684994j,  0.91238204-0.j]], requires_grad=True), (0, 1)),
-    (tensor([[ 0.47970417-0.33309047j, -0.8117479 -0.j],
-            [ 0.66676972-0.46298251j,  0.584008  -0.j]], requires_grad=True), (1, 2)),
-    (tensor([[ 0.36147511+0.73779414j, -0.57008381-0.j],
-            [ 0.25082094+0.5119418j ,  0.82158655-0.j]], requires_grad=True), (0, 1))]
-  ```
-
-* A new template called `qml.BasisRotation` has been added, which performs a basis transformation defined by a set of
-  fermionic ladder operators.
-  [(#3573)](https://github.com/PennyLaneAI/pennylane/pull/3573)
-
-  ```python
-  import pennylane as qml
-  from pennylane import numpy as np
-
-  V = np.array([[ 0.53672126+0.j        , -0.1126064 -2.41479668j],
-                [-0.1126064 +2.41479668j,  1.48694623+0.j        ]])
-  eigen_vals, eigen_vecs = np.linalg.eigh(V)
-  umat = eigen_vecs.T
-  wires = range(len(umat))
-  def circuit():
-      qml.adjoint(qml.BasisRotation(wires=wires, unitary_matrix=umat))
-      for idx, eigenval in enumerate(eigen_vals):
-          qml.RZ(eigenval, wires=[idx])
-      qml.BasisRotation(wires=wires, unitary_matrix=umat)
-  ```
-
-  ```pycon
-  >>> circ_unitary = qml.matrix(circuit)()
-  >>> np.round(circ_unitary/circ_unitary[0][0], 3)
-  tensor([[ 1.   +0.j   ,  0.   +0.j   ,  0.   +0.j   ,  0.   +0.j   ],
-          [ 0.   +0.j   , -0.516-0.596j, -0.302-0.536j,  0.   +0.j   ],
-          [ 0.   +0.j   ,  0.35 +0.506j, -0.311-0.724j,  0.   +0.j   ],
-          [ 0.   +0.j   ,  0.   +0.j   ,  0.   +0.j   , -0.438+0.899j]])
-  ```
-
-* A new function called `load_basisset` has been added to extract `qchem` basis set data from the Basis Set Exchange
-  library.
-  [(#3363)](https://github.com/PennyLaneAI/pennylane/pull/3363)
-
-* A new function called `max_entropy` has been added to compute the maximum entropy of a quantum state.
-  [(#3594)](https://github.com/PennyLaneAI/pennylane/pull/3594)
-
-* A new template called `TwoLocalSwapNetwork` has been added that implements a canonical 2-complete linear (2-CCL) swap network
-  described in [arXiv:1905.05118](https://arxiv.org/abs/1905.05118).
-  [(#3447)](https://github.com/PennyLaneAI/pennylane/pull/3447)
-
-  ```python3
-  dev = qml.device('default.qubit', wires=5)
-  weights = np.random.random(size=TwoLocalSwapNetwork.shape(len(dev.wires)))
-  acquaintances = lambda index, wires, param: (qml.CRY(param, wires=index)
-                                   if np.abs(wires[0]-wires[1]) else qml.CRZ(param, wires=index))
-  @qml.qnode(dev)
-  def swap_network_circuit():
-     qml.templates.TwoLocalSwapNetwork(dev.wires, acquaintances, weights, fermionic=False)
-     return qml.state()
-  ```
-
-  ```pycon
-  >>> print(weights)
-  tensor([0.20308242, 0.91906199, 0.67988804, 0.81290256, 0.08708985,
-          0.81860084, 0.34448344, 0.05655892, 0.61781612, 0.51829044], requires_grad=True)
-  >>> qml.draw(swap_network_circuit, expansion_strategy = 'device')()
-  0: ─╭●────────╭SWAP─────────────────╭●────────╭SWAP─────────────────╭●────────╭SWAP─┤  State
-  1: ─╰RY(0.20)─╰SWAP─╭●────────╭SWAP─╰RY(0.09)─╰SWAP─╭●────────╭SWAP─╰RY(0.62)─╰SWAP─┤  State
-  2: ─╭●────────╭SWAP─╰RY(0.68)─╰SWAP─╭●────────╭SWAP─╰RY(0.34)─╰SWAP─╭●────────╭SWAP─┤  State
-  3: ─╰RY(0.92)─╰SWAP─╭●────────╭SWAP─╰RY(0.82)─╰SWAP─╭●────────╭SWAP─╰RY(0.52)─╰SWAP─┤  State
-  4: ─────────────────╰RY(0.81)─╰SWAP─────────────────╰RY(0.06)─╰SWAP─────────────────┤  State
-  ```
-
-* Added `pwc` as a convenience function for defining a `ParametrizedHamiltonian`.
-  This function can be used to create a callable coefficient by setting
-  the timespan over which the function should be non-zero. The resulting callable
-  can be passed an array of parameters and a time.
-  [(#3645)](https://github.com/PennyLaneAI/pennylane/pull/3645)
-
-  ```pycon
-  >>> timespan = (2, 4)
-  >>> f = pwc(timespan)
-  >>> f * qml.PauliX(0)
-  ParametrizedHamiltonian: terms=1
-  ```
-
-  The `params` array will be used as bin values evenly distributed over the timespan,
-  and the parameter `t` will determine which of the bins is returned.
-
-  ```pycon
-  >>> f(params=[1.2, 2.3, 3.4, 4.5], t=3.9)
-  DeviceArray(4.5, dtype=float32)
-  >>> f(params=[1.2, 2.3, 3.4, 4.5], t=6)  # zero outside the range (2, 4)
-  DeviceArray(0., dtype=float32)
-  ```
-
-* Added `pwc_from_function` as a decorator for defining a `ParametrizedHamiltonian`.
-  This function can be used to decorate a function and create a piecewise constant
-  approximation of it.
-  [(#3645)](https://github.com/PennyLaneAI/pennylane/pull/3645)
-
-  ```pycon
-  >>> @pwc_from_function(t=(2, 4), num_bins=10)
-  ... def f1(p, t):
-  ...     return p * t
-  ```
-
-  The resulting function approximates the same of `p**2 * t` on the interval `t=(2, 4)`
-  in 10 bins, and returns zero outside the interval.
-
-  ```pycon
-  # t=2 and t=2.1 are within the same bin
-  >>> f1(3, 2), f1(3, 2.1)
-  (DeviceArray(6., dtype=float32), DeviceArray(6., dtype=float32))
-  # next bin
-  >>> f1(3, 2.2)
-  DeviceArray(6.6666665, dtype=float32)
-  # outside the interval t=(2, 4)
-  >>> f1(3, 5)
-  DeviceArray(0., dtype=float32)
-  ```
-
-* Added `qml.ops.ctrl_decomp_zyz` to compute the decomposition of a controlled single-qubit operation given
-  a single-qubit operation and the control wires.
-  [(#3681)](https://github.com/PennyLaneAI/pennylane/pull/3681)
-
-*Next generation device API:*
-
-* The `apply_operation` single-dispatch function is added to `devices/qubit` that applies an operation
-  to a state and returns a new state.
-  [(#3637)](https://github.com/PennyLaneAI/pennylane/pull/3637)
-
-* The `preprocess` function is added to `devices/qubit` that validates, expands, and transforms a batch
-  of `QuantumTape` objects to abstract preprocessing details away from the device.
-  [(#3708)](https://github.com/PennyLaneAI/pennylane/pull/3708)
-
-* The `create_initial_state` function is added to `devices/qubit` that returns an initial state for an execution.
-  [(#3683)](https://github.com/PennyLaneAI/pennylane/pull/3683)
-
-* The `simulate` function is added to `devices/qubit` that turns a single quantum tape into a measurement result.
-  The function only supports state based measurements with either no observables or observables with diagonalizing gates.
-  It supports simultanous measurement of non-commuting observables.
-  [(#3700)](https://github.com/PennyLaneAI/pennylane/pull/3700)
-
-=======
->>>>>>> 8c3f6fcf
-<h3>Improvements</h3>
 
 <h3>Breaking changes</h3>
 
@@ -431,4 +26,6 @@
 
 <h3>Contributors</h3>
 
-This release contains contributions from (in alphabetical order):+This release contains contributions from (in alphabetical order):
+
+David Wierichs