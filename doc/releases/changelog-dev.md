:orphan:

# Release 0.19.0-dev (development release)

<h3>New features since last release</h3>

* The `metric_tensor` transform can now be used to compute the full
  tensor, beyond the block diagonal approximation. 
  [(#1725)](https://github.com/PennyLaneAI/pennylane/pull/1725)

  This is done using Hadamard tests and requires an additional wire 
  on the device to execute the tapes produced by the transform, 
  as compared to the number of wires required by the original tape.
  The transform defaults to computing the full tensor, which can
  be controlled by the `approx` keyword argument.
  See the 
  [qml.metric_tensor docstring](https://pennylane.readthedocs.io/en/latest/code/api/pennylane.transforms.metric_tensor.html).
  for more information and usage details.

* Common tape expansion functions are now available in `qml.transforms`,
  alongside a new `create_expand_fn` function for easily creating expansion functions
  from stopping criteria.
  [(#1734)](https://github.com/PennyLaneAI/pennylane/pull/1734)
  [(#1760)](https://github.com/PennyLaneAI/pennylane/pull/1760)

  `create_expand_fn` takes the default depth to which the expansion function
  should expand a tape, a stopping criterion, an optional device, and a docstring to be set for the
  created function.
  The stopping criterion must take a queuable object and return a boolean.

* A new transform, `@qml.batch_params`, has been added, that makes QNodes
  handle a batch dimension in trainable parameters.
  [(#1710)](https://github.com/PennyLaneAI/pennylane/pull/1710)
  [(#1761)](https://github.com/PennyLaneAI/pennylane/pull/1761)

  This transform will create multiple circuits, one per batch dimension.
  As a result, it is both simulator and hardware compatible.

  ```python
  @qml.batch_params
  @qml.beta.qnode(dev)
  def circuit(x, weights):
      qml.RX(x, wires=0)
      qml.RY(0.2, wires=1)
      qml.templates.StronglyEntanglingLayers(weights, wires=[0, 1, 2])
      return qml.expval(qml.Hadamard(0))
  ```

  The `qml.batch_params` decorator allows us to pass arguments `x` and `weights`
  that have a batch dimension. For example,

  ```pycon
  >>> batch_size = 3
  >>> x = np.linspace(0.1, 0.5, batch_size)
  >>> weights = np.random.random((batch_size, 10, 3, 3))
  ```

  If we evaluate the QNode with these inputs, we will get an output
  of shape ``(batch_size,)``:

  ```pycon
  >>> circuit(x, weights)
  [-0.30773348  0.23135516  0.13086565]
  ```

* The new `qml.fourier.qnode_spectrum` function extends the former
  `qml.fourier.spectrum` function
  and takes classical processing of QNode arguments into account.
  The frequencies are computed per (requested) QNode argument instead
  of per gate `id`. The gate `id`s are ignored.
  [(#1681)](https://github.com/PennyLaneAI/pennylane/pull/1681)
  [(#1720)](https://github.com/PennyLaneAI/pennylane/pull/1720)

  Consider the following example, which uses non-trainable inputs `x`, `y` and `z`
  as well as trainable parameters `w` as arguments to the QNode.

  ```python
  import pennylane as qml
  import numpy as np

  n_qubits = 3
  dev = qml.device("default.qubit", wires=n_qubits)

  @qml.qnode(dev)
  def circuit(x, y, z, w):
      for i in range(n_qubits):
          qml.RX(0.5*x[i], wires=i)
          qml.Rot(w[0,i,0], w[0,i,1], w[0,i,2], wires=i)
          qml.RY(2.3*y[i], wires=i)
          qml.Rot(w[1,i,0], w[1,i,1], w[1,i,2], wires=i)
          qml.RX(z, wires=i)
      return qml.expval(qml.PauliZ(wires=0))

  x = np.array([1., 2., 3.])
  y = np.array([0.1, 0.3, 0.5])
  z = -1.8
  w = np.random.random((2, n_qubits, 3))
  ```

  This circuit looks as follows:

  ```pycon
  >>> print(qml.draw(circuit)(x, y, z, w))
  0: ──RX(0.5)──Rot(0.598, 0.949, 0.346)───RY(0.23)──Rot(0.693, 0.0738, 0.246)──RX(-1.8)──┤ ⟨Z⟩
  1: ──RX(1)────Rot(0.0711, 0.701, 0.445)──RY(0.69)──Rot(0.32, 0.0482, 0.437)───RX(-1.8)──┤
  2: ──RX(1.5)──Rot(0.401, 0.0795, 0.731)──RY(1.15)──Rot(0.756, 0.38, 0.38)─────RX(-1.8)──┤
  ```

  Applying the `qml.fourier.qnode_spectrum` function to the circuit for the non-trainable
  parameters, we obtain:

  ```pycon
  >>> spec = qml.fourier.qnode_spectrum(circuit, encoding_args={"x", "y", "z"})(x, y, z, w)
  >>> for inp, freqs in spec.items():
  ...     print(f"{inp}: {freqs}")
  "x": {(0,): [-0.5, 0.0, 0.5], (1,): [-0.5, 0.0, 0.5], (2,): [-0.5, 0.0, 0.5]}
  "y": {(0,): [-2.3, 0.0, 2.3], (1,): [-2.3, 0.0, 2.3], (2,): [-2.3, 0.0, 2.3]}
  "z": {(): [-3.0, -2.0, -1.0, 0.0, 1.0, 2.0, 3.0]}
  ```

  We can see that all three parameters in the QNode arguments ``x`` and ``y``
  contribute the spectrum of a Pauli rotation ``[-1.0, 0.0, 1.0]``, rescaled with the
  prefactor of the respective parameter in the circuit.
  The three ``RX`` rotations using the parameter ``z`` accumulate, yielding a more
  complex frequency spectrum.

  For details on how to control for which parameters the spectrum is computed,
  a comparison to `qml.fourier.circuit_spectrum`, and other usage details, please see the
  [fourier.qnode_spectrum docstring](https://pennylane.readthedocs.io/en/latest/code/api/pennylane.fourier.qnode_spectrum.html).

* There is a new utility function `qml.math.is_independent` that checks whether
  a callable is independent of its arguments.
  [(#1700)](https://github.com/PennyLaneAI/pennylane/pull/1700)

  **Warning**

  This function is experimental and might behave differently than expected.
  Also, it might be subject to change.

  **Disclaimer**

  Note that the test relies on both numerical and analytical checks, except
  when using the PyTorch interface which only performs a numerical check.
  It is known that there are edge cases on which this test will yield wrong
  results, in particular non-smooth functions may be problematic.
  For details, please refer to the
  [is_indpendent docstring](https://pennylane.readthedocs.io/en/latest/code/api/pennylane.math.is_independent.html).

* Support for differentiable execution of batches of circuits has been
  extended to the JAX interface for scalar functions, via the beta
  `pennylane.interfaces.batch` module.
  [(#1634)](https://github.com/PennyLaneAI/pennylane/pull/1634)
  [(#1685)](https://github.com/PennyLaneAI/pennylane/pull/1685)

  For example using the `execute` function from the `pennylane.interfaces.batch` module:

  ```python
  from pennylane.interfaces.batch import execute

  def cost_fn(x):
      with qml.tape.JacobianTape() as tape1:
          qml.RX(x[0], wires=[0])
          qml.RY(x[1], wires=[1])
          qml.CNOT(wires=[0, 1])
          qml.var(qml.PauliZ(0) @ qml.PauliX(1))

      with qml.tape.JacobianTape() as tape2:
          qml.RX(x[0], wires=0)
          qml.RY(x[0], wires=1)
          qml.CNOT(wires=[0, 1])
          qml.probs(wires=1)

      result = execute(
        [tape1, tape2], dev,
        gradient_fn=qml.gradients.param_shift,
        interface="autograd"
      )
      return (result[0] + result[1][0, 0])[0]

  res = jax.grad(cost_fn)(params)
  ```

* The unitary matrix corresponding to a quantum circuit can now be generated using the new
  `get_unitary_matrix()` transform.
  [(#1609)](https://github.com/PennyLaneAI/pennylane/pull/1609)
  [(#1786)](https://github.com/PennyLaneAI/pennylane/pull/1786)

  This transform is fully differentiable across all supported PennyLane autodiff frameworks.

  ```python
  def circuit(theta):
      qml.RX(theta, wires=1)
      qml.PauliZ(wires=0)
      qml.CNOT(wires=[0, 1])
  ```

  ```pycon
  >>> theta = torch.tensor(0.3, requires_grad=True)
  >>> matrix = qml.transforms.get_unitary_matrix(circuit)(theta)
  >>> print(matrix)
  tensor([[ 0.9888+0.0000j,  0.0000+0.0000j,  0.0000-0.1494j,  0.0000+0.0000j],
        [ 0.0000+0.0000j,  0.0000+0.1494j,  0.0000+0.0000j, -0.9888+0.0000j],
        [ 0.0000-0.1494j,  0.0000+0.0000j,  0.9888+0.0000j,  0.0000+0.0000j],
        [ 0.0000+0.0000j, -0.9888+0.0000j,  0.0000+0.0000j,  0.0000+0.1494j]],
       grad_fn=<MmBackward>)
  >>> loss = torch.real(torch.trace(matrix))
  >>> loss.backward()
  >>> theta.grad
  tensor(-0.1494)
  ```

* Arbitrary two-qubit unitaries can now be decomposed into elementary gates. This
  functionality has been incorporated into the `qml.transforms.unitary_to_rot` transform, and is
  available separately as `qml.transforms.two_qubit_decomposition`.
  [(#1552)](https://github.com/PennyLaneAI/pennylane/pull/1552)

  As an example, consider the following randomly-generated matrix and circuit that uses it:

  ```python
  U = np.array([
      [-0.03053706-0.03662692j,  0.01313778+0.38162226j, 0.4101526 -0.81893687j, -0.03864617+0.10743148j],
      [-0.17171136-0.24851809j,  0.06046239+0.1929145j, -0.04813084-0.01748555j, -0.29544883-0.88202604j],
      [ 0.39634931-0.78959795j, -0.25521689-0.17045233j, -0.1391033 -0.09670952j, -0.25043606+0.18393466j],
      [ 0.29599198-0.19573188j,  0.55605806+0.64025769j, 0.06140516+0.35499559j,  0.02674726+0.1563311j ]
  ])

  dev = qml.device('default.qubit', wires=2)

  @qml.qnode(dev)
  @qml.transforms.unitary_to_rot
  def circuit(x, y):
      qml.RX(x, wires=0)
      qml.QubitUnitary(U, wires=[0, 1])
      qml.RY(y, wires=0)
      return qml.expval(qml.PauliZ(wires=0))
  ```

  If we run the circuit, we can see the new decomposition:

  ```pycon
  >>> circuit(0.3, 0.4)
  tensor(-0.70520073, requires_grad=True)
  >>> print(qml.draw(circuit)(0.3, 0.4))
  0: ──RX(0.3)─────────────────Rot(-3.5, 0.242, 0.86)──╭X──RZ(0.176)───╭C─────────────╭X──Rot(5.56, 0.321, -2.09)───RY(0.4)──┤ ⟨Z⟩
  1: ──Rot(-1.64, 2.69, 1.58)──────────────────────────╰C──RY(-0.883)──╰X──RY(-1.47)──╰C──Rot(-1.46, 0.337, 0.587)───────────┤
  ```

* The transform for the Jacobian of the classical preprocessing within a QNode,
  `qml.transforms.classical_jacobian`, now takes a keyword argument `argnum` to specify
  the QNode argument indices with respect to which the Jacobian is computed.
  [(#1645)](https://github.com/PennyLaneAI/pennylane/pull/1645)

  An example for the usage of ``argnum`` is

  ```python
  @qml.qnode(dev)
  def circuit(x, y, z):
      qml.RX(qml.math.sin(x), wires=0)
      qml.CNOT(wires=[0, 1])
      qml.RY(y ** 2, wires=1)
      qml.RZ(1 / z, wires=1)
      return qml.expval(qml.PauliZ(0))

  jac_fn = qml.transforms.classical_jacobian(circuit, argnum=[1, 2])
  ```

  The Jacobian can then be computed at specified parameters.

  ```pycon
  >>> x, y, z = np.array([0.1, -2.5, 0.71])
  >>> jac_fn(x, y, z)
  (array([-0., -5., -0.]), array([-0.        , -0.        , -1.98373339]))
  ```

  The returned arrays are the derivatives of the three parametrized gates in the circuit
  with respect to `y` and `z` respectively.

  There also are explicit tests for `classical_jacobian` now, which previously was tested
  implicitly via its use in the `metric_tensor` transform.

  For more usage details, please see the
  [classical Jacobian docstring](https://pennylane.readthedocs.io/en/latest/code/api/pennylane.transforms.classical_jacobian.html).

* Added a new operation `OrbitalRotation`, which implements the spin-adapted spatial orbital rotation gate.
  [(#1665)](https://github.com/PennyLaneAI/pennylane/pull/1665)

  An example circuit that uses `OrbitalRotation` operation is:

  ```python
  dev = qml.device('default.qubit', wires=4)
  @qml.qnode(dev)
  def circuit(phi):
      qml.BasisState(np.array([1, 1, 0, 0]), wires=[0, 1, 2, 3])
      qml.OrbitalRotation(phi, wires=[0, 1, 2, 3])
      return qml.state()
  ```

  If we run this circuit, we will get the following output

  ```pycon
  >>> circuit(0.1)
  array([ 0.        +0.j,  0.        +0.j,  0.        +0.j,
          0.00249792+0.j,  0.        +0.j,  0.        +0.j,
          -0.04991671+0.j,  0.        +0.j,  0.        +0.j,
          -0.04991671+0.j,  0.        +0.j,  0.        +0.j,
          0.99750208+0.j,  0.        +0.j,  0.        +0.j,
          0.        +0.j])
  ```

* A new, experimental QNode has been added, that adds support for batch execution of circuits,
  custom quantum gradient support, and arbitrary order derivatives. This QNode is available via
  `qml.beta.QNode`, and `@qml.beta.qnode`.
  [(#1642)](https://github.com/PennyLaneAI/pennylane/pull/1642)
  [(#1646)](https://github.com/PennyLaneAI/pennylane/pull/1646)
  [(#1651)](https://github.com/PennyLaneAI/pennylane/pull/1651)

  It differs from the standard QNode in several ways:

  - Custom gradient transforms can be specified as the differentiation method:

    ```python
    @qml.gradients.gradient_transform
    def my_gradient_transform(tape):
        ...
        return tapes, processing_fn

    @qml.beta.qnode(dev, diff_method=my_gradient_transform)
    def circuit():
    ```

  - Arbitrary :math:`n`-th order derivatives are supported on hardware using
    gradient transforms such as the parameter-shift rule. To specify that an :math:`n`-th
    order derivative of a QNode will be computed, the `max_diff` argument should be set.
    By default, this is set to 1 (first-order derivatives only).

  - Internally, if multiple circuits are generated for execution simultaneously, they
    will be packaged into a single job for execution on the device. This can lead to
    significant performance improvement when executing the QNode on remote
    quantum hardware.

  - When decomposing the circuit, the default decomposition strategy will prioritize
    decompositions that result in the smallest number of parametrized operations
    required to satisfy the differentiation method. Additional decompositions required
    to satisfy the native gate set of the quantum device will be performed later, by the
    device at execution time. While this may lead to a slight increase in classical processing,
    it significantly reduces the number of circuit evaluations needed to compute
    gradients of complex unitaries.

  In an upcoming release, this QNode will replace the existing one. If you come across any bugs
  while using this QNode, please let us know via a [bug
  report](https://github.com/PennyLaneAI/pennylane/issues/new?assignees=&labels=bug+%3Abug%3A&template=bug_report.yml&title=%5BBUG%5D)
  on our GitHub bug tracker.

  Currently, this beta QNode does not support the following features:

  - Non-mutability via the `mutable` keyword argument
  - Viewing specifications with `qml.specs`
  - The `reversible` QNode differentiation method
  - The ability to specify a `dtype` when using PyTorch and TensorFlow.

  It is also not tested with the `qml.qnn` module.

* Two new methods were added to the Device API, allowing PennyLane devices
  increased control over circuit decompositions.
  [(#1651)](https://github.com/PennyLaneAI/pennylane/pull/1651)

  - `Device.expand_fn(tape) -> tape`: expands a tape such that it is supported by the device. By
    default, performs the standard device-specific gate set decomposition done in the default
    QNode. Devices may overwrite this method in order to define their own decomposition logic.

    Note that the numerical result after applying this method should remain unchanged; PennyLane
    will assume that the expanded tape returns exactly the same value as the original tape when
    executed.

  - `Device.batch_transform(tape) -> (tapes, processing_fn)`: preprocesses the tape in the case
    where the device needs to generate multiple circuits to execute from the input circuit. The
    requirement of a post-processing function makes this distinct to the `expand_fn` method above.

    By default, this method applies the transform

    .. math:: \left\langle \sum_i c_i h_i\right\rangle -> \sum_i c_i \left\langle h_i \right\rangle

    if `expval(H)` is present on devices that do not natively support Hamiltonians with
    non-commuting terms.

* Added a new template `GateFabric`, which implements a local, expressive, quantum-number-preserving
  ansatz proposed by Anselmetti *et al.* in [arXiv:2104.05692](https://arxiv.org/abs/2104.05695).
  [(#1687)](https://github.com/PennyLaneAI/pennylane/pull/1687)

  An example of a circuit using `GateFabric` template is:

  ```python
  coordinates = np.array([0.0, 0.0, -0.6614, 0.0, 0.0, 0.6614])
  H, qubits = qml.qchem.molecular_hamiltonian(["H", "H"], coordinates)
  ref_state = qml.qchem.hf_state(electrons=2, qubits)

  dev = qml.device('default.qubit', wires=qubits)
  @qml.qnode(dev)
  def ansatz(weights):
      qml.templates.GateFabric(weights, wires=[0,1,2,3],
                                  init_state=ref_state, include_pi=True)
      return qml.expval(H)
  ```

  For more details, see the [GateFabric documentation](../code/api/pennylane.templates.layers.GateFabric.html).

* Added a new template `kUpCCGSD`, which implements a unitary coupled cluster ansatz with
  generalized singles and pair doubles excitation operators, proposed by Joonho Lee *et al.*
  in [arXiv:1810.02327](https://arxiv.org/abs/1810.02327).

  An example of a circuit using `kUpCCGSD` template is:

  ```python
  coordinates = np.array([0.0, 0.0, -0.6614, 0.0, 0.0, 0.6614])
  H, qubits = qml.qchem.molecular_hamiltonian(["H", "H"], coordinates)
  ref_state = qml.qchem.hf_state(electrons=2, qubits)

  dev = qml.device('default.qubit', wires=qubits)
  @qml.qnode(dev)
  def ansatz(weights):
      qml.templates.kUpCCGSD(weights, wires=[0,1,2,3], k=0, delta_sz=0,
                                  init_state=ref_state)
      return qml.expval(H)
  ```


<h3>Improvements</h3>

* The `ApproxTimeEvolution` template can now be used with Hamiltonians that have
  trainable coefficients.
  [(#1789)](https://github.com/PennyLaneAI/pennylane/pull/1789)

  Resulting QNodes can be differentiated with respect to both the time parameter
  *and* the Hamiltonian coefficients.

  ```python
  dev = qml.device('default.qubit', wires=2)
  obs = [qml.PauliX(0) @ qml.PauliY(1), qml.PauliY(0) @ qml.PauliX(1)]

  @qml.qnode(dev)
  def circuit(coeffs, t):
      H = qml.Hamiltonian(coeffs, obs)
      qml.templates.ApproxTimeEvolution(H, t, 2)
      return qml.expval(qml.PauliZ(0))
  ```

  ```pycon
  >>> t = np.array(0.54, requires_grad=True)
  >>> coeffs = np.array([-0.6, 2.0], requires_grad=True)
  >>> qml.grad(circuit)(coeffs, t)
  (array([-1.07813375, -1.07813375]), array(-2.79516158))
  ```

  All differentiation methods, including backpropagation and the parameter-shift
  rule, are supported.

* Templates are now top level imported and can be used directly e.g. `qml.QFT(wires=0)`.
  [(#1779)](https://github.com/PennyLaneAI/pennylane/pull/1779)

* Operators now have a `label` method to determine how they are drawn.  This will
  eventually override the `RepresentationResolver` class.
  [(#1678)](https://github.com/PennyLaneAI/pennylane/pull/1678)

* It is now possible to draw QNodes that have been transformed by a 'batch transform'; that is,
  a transform that maps a single QNode into multiple circuits under the hood. Examples of
  batch transforms include `@qml.metric_tensor` and `@qml.gradients`.
  [(#1762)](https://github.com/PennyLaneAI/pennylane/pull/1762)

  For example, consider the parameter-shift rule, which generates two circuits per parameter;
  one circuit that has the parameter shifted forward, and another that has the parameter shifted
  backwards:

  ```python
  dev = qml.device("default.qubit", wires=2)

  @qml.gradients.param_shift
  @qml.beta.qnode(dev)
  def circuit(x):
      qml.RX(x, wires=0)
      qml.CNOT(wires=[0, 1])
      return qml.expval(qml.PauliZ(wires=0))
  ```

  ```pycon
  >>> print(qml.draw(circuit)(0.6))
   0: ──RX(2.17)──╭C──┤ ⟨Z⟩
   1: ────────────╰X──┤

   0: ──RX(-0.971)──╭C──┤ ⟨Z⟩
   1: ──────────────╰X──┤
  ```

* All qubit operations have been re-written to use the `qml.math` framework
  for internal classical processing and the generation of their matrix representations.
  As a result these representations are now fully differentiable, and the
  framework-specific device classes no longer need to maintain framework-specific
  versions of these matrices.
  [(#1749)](https://github.com/PennyLaneAI/pennylane/pull/1749)

* A new utility class `qml.BooleanFn` is introduced. It wraps a function that takes a single
  argument and returns a Boolean.
  [(#1734)](https://github.com/PennyLaneAI/pennylane/pull/1734)

  After wrapping, `qml.BooleanFn` can be called like the wrapped function, and
  multiple instances can be manipulated and combined with the bitwise operators
  `&`, `|` and `~`.

* `qml.probs` now accepts an attribute `op` that allows to rotate the computational basis and get the
  probabilities in the rotated basis.
  [(#1692)](https://github.com/PennyLaneAI/pennylane/pull/1692)

* The `qml.beta.QNode` now supports the `qml.qnn` module.
  [(#1748)](https://github.com/PennyLaneAI/pennylane/pull/1748)

* `@qml.beta.QNode` now supports the `qml.specs` transform.
  [(#1739)](https://github.com/PennyLaneAI/pennylane/pull/1739)

* `qml.circuit_drawer.drawable_layers` and `qml.circuit_drawer.drawable_grid` process a list of
  operations to layer positions for drawing.
  [(#1639)](https://github.com/PennyLaneAI/pennylane/pull/1639)

* `qml.transforms.batch_transform` now accepts `expand_fn`s that take additional arguments and
  keyword arguments. In fact, `expand_fn` and `transform_fn` now **must** have the same signature.
  [(#1721)](https://github.com/PennyLaneAI/pennylane/pull/1721)

* The `qml.batch_transform` decorator is now ignored during Sphinx builds, allowing
  the correct signature to display in the built documentation.
  [(#1733)](https://github.com/PennyLaneAI/pennylane/pull/1733)

* The use of `expval(H)`, where `H` is a cost Hamiltonian generated by the `qaoa` module,
  has been sped up. This was achieved by making PennyLane decompose a circuit with an `expval(H)`
  measurement into subcircuits if the `Hamiltonian.grouping_indices` attribute is set, and setting
  this attribute in the relevant `qaoa` module functions.
  [(#1718)](https://github.com/PennyLaneAI/pennylane/pull/1718)

* The tests for qubit operations are split into multiple files.
  [(#1661)](https://github.com/PennyLaneAI/pennylane/pull/1661)


* The `qml.metric_tensor` transform has been improved with regards to
  both function and performance.
  [(#1638)](https://github.com/PennyLaneAI/pennylane/pull/1638)
  [(#1721)](https://github.com/PennyLaneAI/pennylane/pull/1721)
  [(#1725)](https://github.com/PennyLaneAI/pennylane/pull/1725)

  - If the underlying device supports batch execution of circuits, the quantum circuits required to
    compute the metric tensor elements will be automatically submitted as a batched job. This can
    lead to significant performance improvements for devices with a non-trivial job submission
    overhead.

  - Previously, the transform would only return the metric tensor with respect to gate arguments,
    and ignore any classical processing inside the QNode, even very trivial classical processing
    such as parameter permutation. The metric tensor now takes into account classical processing,
    and returns the metric tensor with respect to QNode arguments, not simply gate arguments:

    ```pycon
    >>> @qml.qnode(dev)
    ... def circuit(x):
    ...     qml.Hadamard(wires=1)
    ...     qml.RX(x[0], wires=0)
    ...     qml.CNOT(wires=[0, 1])
    ...     qml.RY(x[1] ** 2, wires=1)
    ...     qml.RY(x[1], wires=0)
    ...     return qml.expval(qml.PauliZ(0))
    >>> x = np.array([0.1, 0.2], requires_grad=True)
    >>> qml.metric_tensor(circuit)(x)
    array([[0.25      , 0.        ],
           [0.        , 0.28750832]])
    ```

    To revert to the previous behaviour of returning the metric tensor with respect to gate
    arguments, `qml.metric_tensor(qnode, hybrid=False)` can be passed.

    ```pycon
    >>> qml.metric_tensor(circuit, hybrid=False)(x)
    array([[0.25      , 0.        , 0.        ],
           [0.        , 0.25      , 0.        ],
           [0.        , 0.        , 0.24750832]])
    ```
    
  - The metric tensor transform now works with a larger set of operations. In particular,
    all operations that have a single variational parameter and define a generator are now
    supported. In addition to a reduction in decomposition overhead, the change
    also results in fewer circuit evaluations.

* ``qml.circuit_drawer.CircuitDrawer`` can accept a string for the ``charset`` keyword, instead of a ``CharSet`` object.
  [(#1640)](https://github.com/PennyLaneAI/pennylane/pull/1640)

* ``qml.math.sort`` will now return only the sorted torch tensor and not the corresponding indices, making sort consistent across interfaces.
    [(#1691)](https://github.com/PennyLaneAI/pennylane/pull/1691)

* Operations can now have gradient recipes that depend on the state of the operation.
  [(#1674)](https://github.com/PennyLaneAI/pennylane/pull/1674)

  For example, this allows for gradient recipes that are parameter dependent:

  ```python
  class RX(qml.RX):

      @property
      def grad_recipe(self):
          # The gradient is given by [f(2x) - f(0)] / (2 sin(x)), by subsituting
          # shift = x into the two term parameter-shift rule.
          x = self.data[0]
          c = 0.5 / np.sin(x)
          return ([[c, 0.0, 2 * x], [-c, 0.0, 0.0]],)
  ```

* Shots can now be passed as a runtime argument to transforms that execute circuits in batches, similarly
  to QNodes.
  [(#1707)](https://github.com/PennyLaneAI/pennylane/pull/1707)

  An example of such a transform are the gradient transforms in the
  `qml.gradients` module. As a result, we can now call gradient transforms
  (such as `qml.gradients.param_shift`) and set the number of shots at runtime.

  ```pycon
  >>> dev = qml.device("default.qubit", wires=1, shots=1000)
  >>> @qml.beta.qnode(dev)
  ... def circuit(x):
  ...     qml.RX(x, wires=0)
  ...     return qml.expval(qml.PauliZ(0))
  >>> grad_fn = qml.gradients.param_shift(circuit)
  >>> grad_fn(0.564, shots=[(1, 10)]).T
  array([[-1., -1., -1., -1., -1.,  0., -1.,  0., -1.,  0.]])
  >>> grad_fn(0.1233, shots=None)
  array([[-0.53457096]])
  ```

* Specific QNode execution options are now re-used by batch transforms
  to execute transformed QNodes.
  [(#1708)](https://github.com/PennyLaneAI/pennylane/pull/1708)

* To standardize across all optimizers, `qml.optimize.AdamOptimizer` now also uses `accumulation` (in form of `collections.namedtuple`) to keep track of running quantities. Before it used three variables `fm`, `sm` and `t`. [(#1757)](https://github.com/PennyLaneAI/pennylane/pull/1757)

<h3>Breaking changes</h3>

<<<<<<< HEAD
- The expansion rule and the default approximation behaviour
  in the `qml.metric_tensor` transform has been changed.
  If `hybrid=False`, this changed expansion rule might lead to a changed output.
  [(#1725)](https://github.com/PennyLaneAI/pennylane/pull/1725)

- The input signature of an `expand_fn` used in a `batch_transform`
=======
* The `template` decorator is now deprecated with a warning message and will be removed
  in release `v0.20.0`.
  [(#1794)](https://github.com/PennyLaneAI/pennylane/pull/1794)

* The `qml.inv` function has been removed, `qml.adjoint` should be used
  instead.
  [(#1778)](https://github.com/PennyLaneAI/pennylane/pull/1778)

* The input signature of an `expand_fn` used in a `batch_transform`
>>>>>>> fe0b860b
  now **must** have the same signature as the provided `transform_fn`,
  and vice versa.
  [(#1721)](https://github.com/PennyLaneAI/pennylane/pull/1721)

* The expansion rule in the `qml.metric_tensor` transform has been changed.
  [(#1721)](https://github.com/PennyLaneAI/pennylane/pull/1721)

  If `hybrid=False`, the changed expansion rule might lead to a changed output.

* The `qml.metric_tensor` keyword argument `diag_approx` is deprecated.
  Approximations can be controlled with the more fine-grained `approx`
  keyword argument, with `approx="block-diag"` reproducing
  the old behaviour.
  [(#1721)](https://github.com/PennyLaneAI/pennylane/pull/1721)
  [(#1725)](https://github.com/PennyLaneAI/pennylane/pull/1725)

* The `default.qubit.torch` device automatically determines if computations
  should be run on a CPU or a GPU and doesn't take a `torch_device` argument
  anymore.
  [(#1705)](https://github.com/PennyLaneAI/pennylane/pull/1705)

* The utility function `qml.math.requires_grad` now returns `True` when using Autograd
  if and only if the `requires_grad=True` attribute is set on the NumPy array. Previously,
  this function would return `True` for *all* NumPy arrays and Python floats, unless
  `requires_grad=False` was explicitly set.
  [(#1638)](https://github.com/PennyLaneAI/pennylane/pull/1638)

* The operation `qml.Interferometer` has been renamed `qml.InterferometerUnitary` in order to
  distinguish it from the template `qml.templates.Interferometer`.
  [(#1714)](https://github.com/PennyLaneAI/pennylane/pull/1714)

* The `qml.transforms.invisible` decorator has been replaced with `qml.tape.stop_recording`, which
  may act as a context manager as well as a decorator to ensure that contained logic is
  non-recordable or non-queueable within a QNode or quantum tape context.
  [(#1754)](https://github.com/PennyLaneAI/pennylane/pull/1754)

<h3>Deprecations</h3>

* Allowing cost functions to be differentiated using `qml.grad` or
  `qml.jacobian` without explicitly marking parameters as trainable is being
  deprecated, and will be removed in the next release.
  Please specify the `requires_grad` attribute for every argument, or specify
  `argnum` when using `qml.grad` or `qml.jacobian`.
  [(#1773)](https://github.com/PennyLaneAI/pennylane/pull/1773)

  The following raises a warning in v0.19.0 and will raise an error in
  v0.20.0:

  ```python
  import pennylane as qml

  dev = qml.device('default.qubit', wires=1)

  @qml.qnode(dev)
  def test(x):
      qml.RY(x, wires=[0])
      return qml.expval(qml.PauliZ(0))

  par = 0.3
  qml.grad(test)(par)
  ```

  Preferred approaches include specifying the `requires_grad` attribute:

  ```python
  import pennylane as qml
  from pennylane import numpy as np

  dev = qml.device('default.qubit', wires=1)

  @qml.qnode(dev)
  def test(x):
      qml.RY(x, wires=[0])
      return qml.expval(qml.PauliZ(0))

  par = np.array(0.3, requires_grad=True)
  qml.grad(test)(par)
  ```

  Or specifying the `argnum` argument when using `qml.grad` or `qml.jacobian`:

  ```python
  import pennylane as qml

  dev = qml.device('default.qubit', wires=1)

  @qml.qnode(dev)
  def test(x):
      qml.RY(x, wires=[0])
      return qml.expval(qml.PauliZ(0))

  par = 0.3
  qml.grad(test, argnum=0)(par)
  ```

* The `qml.fourier.spectrum` function has been renamed to `qml.fourier.circuit_spectrum`,
  in order to clearly separate the new `qnode_spectrum` function from this one.
  `qml.fourier.spectrum` is now an alias for `circuit_spectrum` but is flagged for
  deprecation and will be removed soon.
  [(#1681)](https://github.com/PennyLaneAI/pennylane/pull/1681)

* The `init` module, which contains functions to generate random parameter tensors for
  templates, is flagged for deprecation and will be removed in the next release cycle.
  Instead, the templates' `shape` method can be used to get the desired shape of the tensor,
  which can then be generated manually.
  [(#1689)](https://github.com/PennyLaneAI/pennylane/pull/1689)

* The `QNode.draw` method has been deprecated, and will be removed in an upcoming release.
  Please use the `qml.draw` transform instead.
  [(#1746)](https://github.com/PennyLaneAI/pennylane/pull/1746)

* The `QNode.metric_tensor` method has been deprecated, and will be removed in an upcoming release.
  Please use the `qml.metric_tensor` transform instead.
  [(#1638)](https://github.com/PennyLaneAI/pennylane/pull/1638)

<h3>Bug fixes</h3>

* Fixes a bug where the GPU cannot be used with `qml.qnn.TorchLayer`.
  [(#1705)](https://github.com/PennyLaneAI/pennylane/pull/1705)

* Fix a bug where the devices cache the same result for different observables return types.
  [(#1719)](https://github.com/PennyLaneAI/pennylane/pull/1719)

* Fixed a bug of the default circuit drawer where having more measurements
  compared to the number of measurements on any wire raised a `KeyError`.
  [(#1702)](https://github.com/PennyLaneAI/pennylane/pull/1702)

* Fix a bug where it was not possible to use `jax.jit` on a `QNode` when using `QubitStateVector`.
  [(#1683)](https://github.com/PennyLaneAI/pennylane/pull/1683)

* The device suite tests can now execute successfully if no shots configuration variable is given.
  [(#1641)](https://github.com/PennyLaneAI/pennylane/pull/1641)

* Fixes a bug where the `qml.gradients.param_shift` transform would raise an error while attempting
  to compute the variance of a QNode with ragged output.
  [(#1646)](https://github.com/PennyLaneAI/pennylane/pull/1646)

* Fixes a bug in `default.mixed`, to ensure that returned probabilities are always non-negative.
  [(#1680)](https://github.com/PennyLaneAI/pennylane/pull/1680)

* Fixes a bug where gradient transforms would fail to apply to QNodes
  containing classical processing.
  [(#1699)](https://github.com/PennyLaneAI/pennylane/pull/1699)

* Fixes a bug where the the parameter-shift method was not correctly using the
  fallback gradient function when *all* circuit parameters required the fallback.
  [(#1782)](https://github.com/PennyLaneAI/pennylane/pull/1782)

<h3>Documentation</h3>

* Adds a link to https://pennylane.ai/qml/demonstrations.html in the navbar.
  [(#1624)](https://github.com/PennyLaneAI/pennylane/pull/1624)

* Corrects the docstring of `ExpvalCost` by adding `wires` to the signature of the `ansatz` argument. [(#1715)](https://github.com/PennyLaneAI/pennylane/pull/1715)

* Updates the 'Gradients and training' quickstart guide to provide information
  on gradient transforms.
  [(#1751)](https://github.com/PennyLaneAI/pennylane/pull/1751)

* All instances of `qnode.draw()` have been updated to instead use the transform `qml.draw(qnode)`.
  [(#1750)](https://github.com/PennyLaneAI/pennylane/pull/1750)

* Add the `jax` interface in QNode Documentation. [(#1755)](https://github.com/PennyLaneAI/pennylane/pull/1755)

<h3>Contributors</h3>

This release contains contributions from (in alphabetical order):

Utkarsh Azad, Akash Narayanan B, Sam Banning, Olivia Di Matteo, Andrew Gardhouse, David Ittah, Josh Izaac, Christina Lee,
Romain Moyard, Carrie-Anne Rubidge, Maria Schuld, Rishabh Singh, Ingrid Strandberg, Antal Száva, Cody Wang,
David Wierichs, Moritz Willmann.<|MERGE_RESOLUTION|>--- conflicted
+++ resolved
@@ -635,14 +635,11 @@
 
 <h3>Breaking changes</h3>
 
-<<<<<<< HEAD
-- The expansion rule and the default approximation behaviour
+* The expansion rule and the default approximation behaviour
   in the `qml.metric_tensor` transform has been changed.
   If `hybrid=False`, this changed expansion rule might lead to a changed output.
   [(#1725)](https://github.com/PennyLaneAI/pennylane/pull/1725)
 
-- The input signature of an `expand_fn` used in a `batch_transform`
-=======
 * The `template` decorator is now deprecated with a warning message and will be removed
   in release `v0.20.0`.
   [(#1794)](https://github.com/PennyLaneAI/pennylane/pull/1794)
@@ -652,7 +649,6 @@
   [(#1778)](https://github.com/PennyLaneAI/pennylane/pull/1778)
 
 * The input signature of an `expand_fn` used in a `batch_transform`
->>>>>>> fe0b860b
   now **must** have the same signature as the provided `transform_fn`,
   and vice versa.
   [(#1721)](https://github.com/PennyLaneAI/pennylane/pull/1721)
