:orphan:

# Release 0.38.0-dev (development release)

<h3>New features since last release</h3>

* A new method `process_density_matrix` has been added to the `ProbabilityMP` and `DensityMatrixMP`
  classes, allowing for more efficient handling of quantum density matrices, particularly with batch
  processing support. This method simplifies the calculation of probabilities from quantum states
  represented as density matrices.
  [(#5830)](https://github.com/PennyLaneAI/pennylane/pull/5830)

* Resolved the bug in `qml.ThermalRelaxationError` where there was a typo from `tq` to `tg`.
  [(#5988)](https://github.com/PennyLaneAI/pennylane/issues/5988)

* The `qml.PrepSelPrep` template is added. The template implements a block-encoding of a linear
  combination of unitaries.
  [(#5756)](https://github.com/PennyLaneAI/pennylane/pull/5756)
  [(#5987)](https://github.com/PennyLaneAI/pennylane/pull/5987)

* A new `qml.from_qiskit_noise` method now allows one to convert a Qiskit ``NoiseModel`` to a
  PennyLane ``NoiseModel`` via the Pennylane-Qiskit plugin.
  [(#5996)](https://github.com/PennyLaneAI/pennylane/pull/5996)

* A new function `qml.registers` has been added, enabling the creation of registers, which are implemented as a dictionary of `Wires` instances.
  [(#5957)](https://github.com/PennyLaneAI/pennylane/pull/5957)

* The `split_to_single_terms` transform is added. This transform splits expectation values of sums
  into multiple single-term measurements on a single tape, providing better support for simulators
  that can handle non-commuting observables but don't natively support multi-term observables.
  [(#5884)](https://github.com/PennyLaneAI/pennylane/pull/5884)

* `SProd.terms` now flattens out the terms if the base is a multi-term observable.
  [(#5885)](https://github.com/PennyLaneAI/pennylane/pull/5885)

* A new method `to_mat` has been added to the `FermiWord` and `FermiSentence` classes, which allows
  computing the matrix representation of these Fermi operators.
  [(#5920)](https://github.com/PennyLaneAI/pennylane/pull/5920)

* New functionality has been added to natively support exponential extrapolation when using the `mitigate_with_zne`. This allows
  users to have more control over the error mitigation protocol without needing to add further dependencies.
  [(#5972)](https://github.com/PennyLaneAI/pennylane/pull/5972)

<h3>Improvements 🛠</h3>

* `qml.devices.LegacyDeviceFacade` has been added to map the legacy devices to the new
  device interface.
  [(#5927)](https://github.com/PennyLaneAI/pennylane/pull/5927)

* Added the `compute_sparse_matrix` method for `qml.ops.qubit.BasisStateProjector`.
  [(#5790)](https://github.com/PennyLaneAI/pennylane/pull/5790)

* `StateMP.process_state` defines rules in `cast_to_complex` for complex casting, avoiding a superfluous state vector copy in Lightning simulations
  [(#5995)](https://github.com/PennyLaneAI/pennylane/pull/5995)

* Port the fast `apply_operation` implementation of `PauliZ` to `PhaseShift`, `S` and `T`.
  [(#5876)](https://github.com/PennyLaneAI/pennylane/pull/5876)

* `qml.UCCSD` now accepts an additional optional argument, `n_repeats`, which defines the number of
  times the UCCSD template is repeated. This can improve the accuracy of the template by reducing
  the Trotter error but would result in deeper circuits.
  [(#5801)](https://github.com/PennyLaneAI/pennylane/pull/5801)

* `QuantumScript.hash` is now cached, leading to performance improvements.
  [(#5919)](https://github.com/PennyLaneAI/pennylane/pull/5919)

* Set operations are now supported by Wires.
  [(#5983)](https://github.com/PennyLaneAI/pennylane/pull/5983)

* `qml.dynamic_one_shot` now supports circuits using the `"tensorflow"` interface.
  [(#5973)](https://github.com/PennyLaneAI/pennylane/pull/5973)

* The representation for `Wires` has now changed to be more copy-paste friendly.
  [(#5958)](https://github.com/PennyLaneAI/pennylane/pull/5958)

* Observable validation for `default.qubit` is now based on execution mode (analytic vs. finite shots) and measurement type (sample measurement vs. state measurement).
  [(#5890)](https://github.com/PennyLaneAI/pennylane/pull/5890)

* Molecules and Hamiltonians can now be constructed for all the elements present in the periodic table.
  [(#5821)](https://github.com/PennyLaneAI/pennylane/pull/5821)

* `qml.for_loop` and `qml.while_loop` now fallback to standard Python control
  flow if `@qjit` is not present, allowing the same code to work with and without
  `@qjit` without any rewrites.
  [(#6014)](https://github.com/PennyLaneAI/pennylane/pull/6014)

  ```python
  dev = qml.device("lightning.qubit", wires=3)

  @qml.qnode(dev)
  def circuit(x, n):

      @qml.for_loop(0, n, 1)
      def init_state(i):
          qml.Hadamard(wires=i)

      init_state()

      @qml.for_loop(0, n, 1)
      def apply_operations(i, x):
          qml.RX(x, wires=i)

          @qml.for_loop(i + 1, n, 1)
          def inner(j):
              qml.CRY(x**2, [i, j])

          inner()
          return jnp.sin(x)

      apply_operations(x)
      return qml.probs()
  ```

  ```pycon
  >>> print(qml.draw(circuit)(0.5, 3))
  0: ──H──RX(0.50)─╭●────────╭●──────────────────────────────────────┤  Probs
  1: ──H───────────╰RY(0.25)─│──────────RX(0.48)─╭●──────────────────┤  Probs
  2: ──H─────────────────────╰RY(0.25)───────────╰RY(0.23)──RX(0.46)─┤  Probs
  >>> circuit(0.5, 3)
  array([0.125     , 0.125     , 0.09949758, 0.15050242, 0.07594666,
       0.11917543, 0.08942104, 0.21545687])
  >>> qml.qjit(circuit)(0.5, 3)
  Array([0.125     , 0.125     , 0.09949758, 0.15050242, 0.07594666,
       0.11917543, 0.08942104, 0.21545687], dtype=float64)
  ```

* The `qubit_observable` function is modified to return an ascending wire order for molecular 
  Hamiltonians.
  [(#5950)](https://github.com/PennyLaneAI/pennylane/pull/5950)

* The `CNOT` operator no longer decomposes to itself. Instead, it raises a `qml.DecompositionUndefinedError`.
  [(#6039)](https://github.com/PennyLaneAI/pennylane/pull/6039)

<h4>Community contributions 🥳</h4>

* `DefaultQutritMixed` readout error has been added using parameters `readout_relaxation_probs` and 
  `readout_misclassification_probs` on the `default.qutrit.mixed` device. These parameters add a `~.QutritAmplitudeDamping`  and a `~.TritFlip` channel, respectively,
  after measurement diagonalization. The amplitude damping error represents the potential for
  relaxation to occur during longer measurements. The trit flip error represents misclassification during readout.
  [(#5842)](https://github.com/PennyLaneAI/pennylane/pull/5842)

<h3>Breaking changes 💔</h3>

* The `CircuitGraph.graph` rustworkx graph now stores indices into the circuit as the node labels,
  instead of the operator/ measurement itself.  This allows the same operator to occur multiple times in
  the circuit.
  [(#5907)](https://github.com/PennyLaneAI/pennylane/pull/5907)

* `queue_idx` attribute has been removed from the `Operator`, `CompositeOp`, and `SymbolicOp` classes.
  [(#6005)](https://github.com/PennyLaneAI/pennylane/pull/6005)

* `qml.from_qasm` no longer removes measurements from the QASM code. Use 
  `measurements=[]` to remove measurements from the original circuit.
  [(#5982)](https://github.com/PennyLaneAI/pennylane/pull/5982)

* `qml.transforms.map_batch_transform` has been removed, since transforms can be applied directly to a batch of tapes.
  See :func:`~.pennylane.transform` for more information.
  [(#5981)](https://github.com/PennyLaneAI/pennylane/pull/5981)

* `QuantumScript.interface` has been removed.
  [(#5980)](https://github.com/PennyLaneAI/pennylane/pull/5980)

<h3>Deprecations 👋</h3>

* The `decomp_depth` argument in `qml.device` has been deprecated.
  [(#6026)](https://github.com/PennyLaneAI/pennylane/pull/6026)

* The `max_expansion` argument in `qml.QNode` has been deprecated.
  [(#6026)](https://github.com/PennyLaneAI/pennylane/pull/6026)

* The `expansion_strategy` attribute in the `QNode` class is deprecated.
  [(#5989)](https://github.com/PennyLaneAI/pennylane/pull/5989)

* The `expansion_strategy` argument has been deprecated in all of `qml.draw`, `qml.draw_mpl`, and `qml.specs`.
  The `level` argument should be used instead.
  [(#5989)](https://github.com/PennyLaneAI/pennylane/pull/5989)

* `Operator.expand` has been deprecated. Users should simply use `qml.tape.QuantumScript(op.decomposition())`
  for equivalent behaviour.
  [(#5994)](https://github.com/PennyLaneAI/pennylane/pull/5994)

* `pennylane.transforms.sum_expand` and `pennylane.transforms.hamiltonian_expand` have been deprecated.
  Users should instead use `pennylane.transforms.split_non_commuting` for equivalent behaviour.
  [(#6003)](https://github.com/PennyLaneAI/pennylane/pull/6003)

* The `expand_fn` argument in `qml.execute` has been deprecated.
  Instead, please create a `qml.transforms.core.TransformProgram` with the desired preprocessing and pass it to the `transform_program` argument of `qml.execute`.
  [(#5984)](https://github.com/PennyLaneAI/pennylane/pull/5984)

* The `max_expansion` argument in `qml.execute` has been deprecated.
  Instead, please use `qml.devices.preprocess.decompose` with the desired expansion level, add it to a `TransformProgram` and pass it to the `transform_program` argument of `qml.execute`.
  [(#5984)](https://github.com/PennyLaneAI/pennylane/pull/5984)

* The `override_shots` argument in `qml.execute` is deprecated.
  Instead, please add the shots to the `QuantumTape`'s to be executed.
  [(#5984)](https://github.com/PennyLaneAI/pennylane/pull/5984)

* The `device_batch_transform` argument in `qml.execute` is deprecated.
  Instead, please create a `qml.transforms.core.TransformProgram` with the desired preprocessing and pass it to the `transform_program` argument of `qml.execute`.
  [(#5984)](https://github.com/PennyLaneAI/pennylane/pull/5984)

* `pennylane.qinfo.classical_fisher` and `pennylane.qinfo.quantum_fisher` have been deprecated.
  Instead, use `pennylane.gradients.classical_fisher` and `pennylane.gradients.quantum_fisher`.
  [(#5985)](https://github.com/PennyLaneAI/pennylane/pull/5985)

* The legacy devices `default.qubit.{autograd,torch,tf,jax,legacy}` are deprecated.
  Instead, use `default.qubit` as it now supports backpropagation through the several backends.
  [(#5997)](https://github.com/PennyLaneAI/pennylane/pull/5997)

* The logic for internally switching a device for a different backpropagation
  compatible device is now deprecated, as it was in place for the deprecated
  `default.qubit.legacy`.
  [(#6032)](https://github.com/PennyLaneAI/pennylane/pull/6032)

<h3>Documentation 📝</h3>

* Improves the docstring for `QuantumScript.expand` and `qml.tape.tape.expand_tape`.
  [(#5974)](https://github.com/PennyLaneAI/pennylane/pull/5974)

<h3>Bug fixes 🐛</h3>

* Fixed a bug in `qml.center` that omitted elements from the center if they were
  linear combinations of input elements.
  [(#6049)](https://github.com/PennyLaneAI/pennylane/pull/6049)

* Fixed a bug in `qml.SPSAOptimizer` that ignored keyword arguments in the objective function.
  [(#6027)](https://github.com/PennyLaneAI/pennylane/pull/6027)

* `dynamic_one_shot` was broken for old-API devices since `override_shots` was deprecated.
  [(#6024)](https://github.com/PennyLaneAI/pennylane/pull/6024)

* `CircuitGraph` can now handle circuits with the same operation instance occuring multiple times.
  [(#5907)](https://github.com/PennyLaneAI/pennylane/pull/5907)

* `qml.QSVT` is updated to store wire order correctly.
  [(#5959)](https://github.com/PennyLaneAI/pennylane/pull/5959)

* `qml.devices.qubit.measure_with_samples` now returns the correct result if the provided measurements
  contain sum of operators acting on the same wire.
  [(#5978)](https://github.com/PennyLaneAI/pennylane/pull/5978)

* `qml.AmplitudeEmbedding` has better support for features using low precision integer data types.
[(#5969)](https://github.com/PennyLaneAI/pennylane/pull/5969)

* `qml.lie_closure` works with sums of Paulis.
  [(#6023)](https://github.com/PennyLaneAI/pennylane/pull/6023)


<h3>Contributors ✍️</h3>

This release contains contributions from (in alphabetical order):

Guillermo Alonso,
Utkarsh Azad,
<<<<<<< HEAD
=======
Ahmed Darwish,
>>>>>>> 20eed810
Astral Cai,
Yushao Chen,
Gabriel Bottrill,
Ahmed Darwish,
Lillian M. A. Frederiksen,
Pietropaolo Frisoni,
Emiliano Godinez,
Austin Huang,
Renke Huang,
Josh Izaac,
Soran Jahangiri,
Korbinian Kottmann,
Christina Lee,
William Maxwell,
Vincent Michaud-Rioux,
Anurav Modak,
Mudit Pandey,
Erik Schultheis,
nate stemen,
David Wierichs,<|MERGE_RESOLUTION|>--- conflicted
+++ resolved
@@ -252,10 +252,7 @@
 
 Guillermo Alonso,
 Utkarsh Azad,
-<<<<<<< HEAD
-=======
 Ahmed Darwish,
->>>>>>> 20eed810
 Astral Cai,
 Yushao Chen,
 Gabriel Bottrill,
