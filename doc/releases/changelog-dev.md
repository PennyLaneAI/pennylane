--- conflicted
+++ resolved
@@ -52,15 +52,12 @@
 * Molecules and Hamiltonians can now be constructed for all the elements present in the periodic table.
   [(#5821)](https://github.com/PennyLaneAI/pennylane/pull/5821)
 
-<<<<<<< HEAD
 * `qml.BasisRotation` and `qml.qchem.givens_decomposition` are now jit compatible.
   [(#6004)](https://github.com/PennyLaneAI/pennylane/pull/6004)
 
-=======
 * The `qubit_observable` function is modified to return an ascending wire order for molecular 
   Hamiltonians.
   [(#5950)](https://github.com/PennyLaneAI/pennylane/pull/5950)
->>>>>>> 5aaf6973
 
 <h4>Community contributions 🥳</h4>
 
