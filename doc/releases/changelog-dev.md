--- conflicted
+++ resolved
@@ -58,7 +58,6 @@
 * Added new function `qml.operation.convert_to_legacy_H` to convert `Sum`, `SProd`, and `Prod` to `Hamiltonian` instances.
   [(#5309)](https://github.com/PennyLaneAI/pennylane/pull/5309)
 
-<<<<<<< HEAD
 * When new operator arithmetic is enabled, `qml.Hamiltonian` is now an alias for `qml.ops.LinearCombination`.
   [(#5322)](https://github.com/PennyLaneAI/pennylane/pull/5322)
 
@@ -70,8 +69,6 @@
 * Operators can now be left multiplied `x * op` by numpy arrays.
   [(#5361)](https://github.com/PennyLaneAI/pennylane/pull/5361)
 
-=======
->>>>>>> 9d1eef9c
 * Create the `qml.Reflection` operator, useful for amplitude amplification and its variants.
   [(#5159)](https://github.com/PennyLaneAI/pennylane/pull/5159)
 
