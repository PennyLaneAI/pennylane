--- conflicted
+++ resolved
@@ -6,8 +6,6 @@
 
 <h4>Add new features here</h4>
 
-<<<<<<< HEAD
-=======
 * The `qml.math` module now also contains a submodule for
   fast Fourier transforms, `qml.math.fft`.
   [(#1440)](https://github.com/PennyLaneAI/pennylane/pull/1440)
@@ -71,10 +69,6 @@
   This operation can be differentiated with hardware-compatible methods like parameter shifts
   and it supports parameter broadcasting/batching, but not both at the same time.
 
-* Add `typing.TensorLike` type.
-  [(#3675)](https://github.com/PennyLaneAI/pennylane/pull/3675)
-
->>>>>>> 023e001c
 <h4>Feel the pulse 🔊</h4>
 
 * Parameterized Hamiltonians can now be created with the addition of `ParametrizedHamiltonian`.
@@ -83,18 +77,9 @@
   [(#3645)](https://github.com/PennyLaneAI/pennylane/pull/3645)
 
   A `ParametrizedHamiltonian` holds information representing a linear combination of operators
-<<<<<<< HEAD
-  with parametrized coefficients.
-  
-  A `ParametrizedHamiltonian` can be created by
-  defining functions that define its coefficients and linearly combining them with operators.
-  Passing parameters to a `ParametrizedHamiltonian` will create a `Hamiltonian` object.
-  
-=======
   with parametrized coefficents. The `ParametrizedHamiltonian` can be passed parameters to create the operator for
   the specified parameters.
 
->>>>>>> 023e001c
   ```pycon
   f1 = lambda p, t: p * np.sin(t) * (t - 1)
   f2 = lambda p, t: p[0] * np.cos(p[1]* t ** 2)
@@ -114,10 +99,6 @@
   (2*(PauliX(wires=[1]) @ PauliX(wires=[1]))) + ((-0.2876553535461426*(PauliY(wires=[0]) @ PauliY(wires=[0]))) + (1.5179612636566162*(PauliZ(wires=[0]) @ PauliZ(wires=[1]))))
   ```
 
-<<<<<<< HEAD
-  In addition, a new `qml.dot` function has been added so that a `ParametrizedHamiltonian` can be constructed via a list of coefficients and operators:
-  
-=======
   The same `ParametrizedHamiltonian` can also be constructed via a list of coefficients and operators:
 
   ```pycon
@@ -138,7 +119,6 @@
 * A new function `dot` has been added to compute the dot product between a vector and a list of operators. `qml.dot` will now target this new function.
   [(#3586)](https://github.com/PennyLaneAI/pennylane/pull/3586)
 
->>>>>>> 023e001c
   ```pycon
   >>> coeffs = np.array([1.1, 2.2])
   >>> ops = [qml.PauliX(0), qml.PauliY(0)]
@@ -408,10 +388,6 @@
   3: ─╰RY(0.92)─╰SWAP─╭●────────╭SWAP─╰RY(0.82)─╰SWAP─╭●────────╭SWAP─╰RY(0.52)─╰SWAP─┤  State
   4: ─────────────────╰RY(0.81)─╰SWAP─────────────────╰RY(0.06)─╰SWAP─────────────────┤  State
   ```
-<<<<<<< HEAD
-  
-<h4>Next generation device API ⚙️</h4>
-=======
 
 * Added `pwc` as a convenience function for defining a `ParametrizedHamiltonian`.
   This function can be used to create a callable coefficient by setting
@@ -466,8 +442,7 @@
   a single-qubit operation and the control wires.
   [(#3681)](https://github.com/PennyLaneAI/pennylane/pull/3681)
 
-*Next generation device API:*
->>>>>>> 023e001c
+<h4>Next generation device API ⚙️</h4>
 
 * The `apply_operation` single-dispatch function is added to `devices/qubit` that applies an operation
   to a state and returns a new state.
@@ -487,10 +462,9 @@
 
 <h3>Improvements</h3>
 
-<<<<<<< HEAD
 * Add `typing.TensorLike` type.
   [(#3675)](https://github.com/PennyLaneAI/pennylane/pull/3675)
-=======
+
 * The kernel matrix utility functions in `qml.kernels` are now autodifferentiation-compatible.
   In addition they support batching, for example for quantum kernel execution with shot vectors.
   [(#3742)](https://github.com/PennyLaneAI/pennylane/pull/3742)
@@ -531,7 +505,6 @@
 * The parameter-shift derivative of variances saves a redundant evaluation of the
   corresponding unshifted expectation value tape, if possible
   [(#3744)](https://github.com/PennyLaneAI/pennylane/pull/3744)
->>>>>>> 023e001c
 
 * `qml.purity` is added as a measurement process for purity
   [(#3551)](https://github.com/PennyLaneAI/pennylane/pull/3551)
