--- conflicted
+++ resolved
@@ -128,7 +128,6 @@
 
 <h3>Breaking changes 💔</h3>
 
-<<<<<<< HEAD
 * `qml.sample` no longer has singleton dimensions squeezed out for single shots or single wires. This cuts
   down on the complexity of post-processing due to having to handle single shot and single wire cases
   separately. The return shape will now *always* be `(shots, num_wires)`.
@@ -149,10 +148,9 @@
 
   >>> qml.set_shots(c, shots=1)()
   array([[0]])
-=======
+
 * Move custom exceptions into `exceptions.py` and add a documentation page for them in the internals.
   [(#7856)](https://github.com/PennyLaneAI/pennylane/pull/7856)
->>>>>>> dc1c53ee
 
 * The boolean functions provided in `qml.operation` are deprecated. See the 
   :doc:`deprecations page </development/deprecations>` for equivalent code to use instead. These 
