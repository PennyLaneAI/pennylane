--- conflicted
+++ resolved
@@ -6,7 +6,6 @@
 
 <h3>Improvements 🛠</h3>
 
-<<<<<<< HEAD
 <h4>Community contributions 🥳</h4>
 
 * Implemented the method `process_counts` in `ExpectationMP`, `VarianceMP`, `CountsMP`, and `SampleMP`
@@ -180,8 +179,7 @@
 
 * The `molecular_hamiltonian` function now works with Molecule as the central object.
   [(#5571)](https://github.com/PennyLaneAI/pennylane/pull/5571)
-=======
->>>>>>> b5701cb3
+
 <h3>Breaking changes 💔</h3>
 
 <h3>Deprecations 👋</h3>
