
# Release 0.43.0-dev (development release)

<h3>New features since last release</h3>

* New ZX calculus-based transforms have been added to access circuit optimization
  passes implemented in [pyzx](https://pyzx.readthedocs.io/en/latest/):

    * :func:`~.transforms.push_hadamards` to optimize phase-polynomial + Hadamard circuits pushing
      Hadamard gates to the side to create fewer larger phase-polynomial blocks
      (see [pyzx.basic_optimization](https://pyzx.readthedocs.io/en/latest/api.html#pyzx.optimize.basic_optimization)).
      [(#8025)](https://github.com/PennyLaneAI/pennylane/pull/8025)

* The `qml.specs` function now accepts a `compute_depth` keyword argument, which is set to `True` by default.
  This makes the expensive depth computation performed by `qml.specs` optional.
  [(#7998)](https://github.com/PennyLaneAI/pennylane/pull/7998)
  [(#8042)](https://github.com/PennyLaneAI/pennylane/pull/8042)

* New transforms called :func:`~.transforms.match_relative_phase_toffoli` and 
  :func:`~.transforms.match_controlled_iX_gate` have been added to implement passes that make use
  of equivalencies to compile certain patterns to efficient Clifford+T equivalents.
  [(#7748)](https://github.com/PennyLaneAI/pennylane/pull/7748)

* Leveraging quantum just-in-time compilation to optimize parameterized hybrid workflows with the momentum
  quantum natural gradient optimizer is now possible with the new :class:`~.MomentumQNGOptimizerQJIT` optimizer.
  [(#7606)](https://github.com/PennyLaneAI/pennylane/pull/7606)

  Similar to the :class:`~.QNGOptimizerQJIT` optimizer, :class:`~.MomentumQNGOptimizerQJIT` offers a
  `qml.qjit`-compatible analogue to the existing :class:`~.MomentumQNGOptimizer` with an Optax-like interface:

  ```python
  import pennylane as qml
  import jax.numpy as jnp

  dev = qml.device("lightning.qubit", wires=2)

  @qml.qnode(dev)
  def circuit(params):
      qml.RX(params[0], wires=0)
      qml.RY(params[1], wires=1)
      return qml.expval(qml.Z(0) + qml.X(1))

  opt = qml.MomentumQNGOptimizerQJIT(stepsize=0.1, momentum=0.2)

  @qml.qjit
  def update_step_qjit(i, args):
      params, state = args
      return opt.step(circuit, params, state)

  @qml.qjit
  def optimization_qjit(params, iters):
      state = opt.init(params)
      args = (params, state)
      params, state = qml.for_loop(iters)(update_step_qjit)(args)
      return params
  ```

  ```pycon
  >>> params = jnp.array([0.1, 0.2])
  >>> iters = 1000
  >>> optimization_qjit(params=params, iters=iters)
  Array([ 3.14159265, -1.57079633], dtype=float64)
  ```

<h3>Improvements 🛠</h3>

<<<<<<< HEAD
* PennyLane `autograph` supports standard python `arr[i] = x` instead of jax `arr = arr.at[i].set(x)`.
  [(#8027)](https://github.com/PennyLaneAI/pennylane/pull/8027)
=======
* The decomposition of :class:`~.BasisRotation` has been optimized to skip redundant phase shift gates
  with angle :math:`\pm \pi` for real-valued, i.e., orthogonal, rotation matrices. This uses the fact that
  no or single :class:`~.PhaseShift` gate is required in case the matrix has a determinant :math:`\pm 1`.
  [(#7765)](https://github.com/PennyLaneAI/pennylane/pull/7765)

* Changed how basis states are assigned internally in `qml.Superposition`, improving its
  decomposition slightly both regarding classical computing time and gate decomposition.
  [(#7880)](https://github.com/PennyLaneAI/pennylane/pull/7880)

* The printing and drawing of :class:`~.TemporaryAND`, also known as ``qml.Elbow``, and its adjoint
  have been improved to be more legible and consistent with how it's depicted in circuits in the literature.
  [(#8017)](https://github.com/PennyLaneAI/pennylane/pull/8017)

  ```python
  import pennylane as qml

  @qml.draw
  @qml.qnode(qml.device("lightning.qubit", wires=4))
  def node():
      qml.TemporaryAND([0, 1, 2], control_values=[1, 0])
      qml.CNOT([2, 3])
      qml.adjoint(qml.TemporaryAND([0, 1, 2], control_values=[1, 0]))
      return qml.expval(qml.Z(3))
  ```

  ```pycon
  print(node())
  0: ─╭●─────●╮─┤     
  1: ─├○─────○┤─┤     
  2: ─╰──╭●───╯─┤     
  3: ────╰X─────┤  <Z>
  ```
>>>>>>> ef42df63

* Several templates now have decompositions that can be accessed within the graph-based
  decomposition system (:func:`~.decomposition.enable_graph`), allowing workflows
  that include these templates to be decomposed in a resource-efficient and performant
  manner.
  [(#7779)](https://github.com/PennyLaneAI/pennylane/pull/7779)
  [(#7908)](https://github.com/PennyLaneAI/pennylane/pull/7908)
  [(#7385)](https://github.com/PennyLaneAI/pennylane/pull/7385)
  [(#7941)](https://github.com/PennyLaneAI/pennylane/pull/7941)
  [(#7943)](https://github.com/PennyLaneAI/pennylane/pull/7943)
  [(#8002)](https://github.com/PennyLaneAI/pennylane/pull/8002)
  
  The included templates are: :class:`~.Adder`, :class:`~.ControlledSequence`, :class:`~.ModExp`, :class:`~.MottonenStatePreparation`, 
  :class:`~.MPSPrep`, :class:`~.Multiplier`, :class:`~.OutAdder`, :class:`~.OutMultiplier`, :class:`~.OutPoly`, :class:`~.PrepSelPrep`,
  :class:`~.ops.Prod`, :class:`~.Reflection`, :class:`~.Select`, :class:`~.StatePrep`, :class:`~.TrotterProduct`, :class:`~.QROM`, 
  :class:`~.GroverOperator`, :class:`~.UCCSD`, :class:`~.StronglyEntanglingLayers`, :class:`~.GQSP`, :class:`~.FermionicSingleExcitation`, 
  :class:`~.FermionicDoubleExcitation`, :class:`~.QROM`, :class:`~.Qubitization`, and :class:`~.Superposition`

* A new function called :func:`~.math.choi_matrix` is available, which computes the [Choi matrix](https://en.wikipedia.org/wiki/Choi%E2%80%93Jamio%C5%82kowski_isomorphism) of a quantum channel.
  This is a useful tool in quantum information science and to check circuit identities involving non-unitary operations.
  [(#7951)](https://github.com/PennyLaneAI/pennylane/pull/7951)

  ```pycon
  >>> import numpy as np
  >>> Ks = [np.sqrt(0.3) * qml.CNOT((0, 1)), np.sqrt(1-0.3) * qml.X(0)]
  >>> Ks = [qml.matrix(op, wire_order=range(2)) for op in Ks]
  >>> Lambda = qml.math.choi_matrix(Ks)
  >>> np.trace(Lambda), np.trace(Lambda @ Lambda)
  (np.float64(1.0), np.float64(0.58))
  ```

* A new device preprocess transform, `~.devices.preprocess.no_analytic`, is available for hardware devices and hardware-like simulators.
  It validates that all executions are shot-based.
  [(#8037)](https://github.com/PennyLaneAI/pennylane/pull/8037)

* With program capture, the `true_fn` can now be a subclass of `Operator` when no `false_fn` is provided.
  `qml.cond(condition, qml.X)(0)` is now valid code and will return nothing, even though `qml.X` is
  technically a callable that returns an `X` operator.
  [(#8060)](https://github.com/PennyLaneAI/pennylane/pull/8060)
  [(#8101)](https://github.com/PennyLaneAI/pennylane/pull/8101)

* With program capture, an error is now raised if the conditional predicate is not a scalar.
  [(#8066)](https://github.com/PennyLaneAI/pennylane/pull/8066)

<h4>OpenQASM-PennyLane interoperability</h4>

* The :func:`qml.from_qasm3` function can now convert OpenQASM 3.0 circuits that contain
  subroutines, constants, all remaining stdlib gates, qubit registers, and built-in mathematical functions.
  [(#7651)](https://github.com/PennyLaneAI/pennylane/pull/7651)
  [(#7653)](https://github.com/PennyLaneAI/pennylane/pull/7653)
  [(#7676)](https://github.com/PennyLaneAI/pennylane/pull/7676)
  [(#7679)](https://github.com/PennyLaneAI/pennylane/pull/7679)
  [(#7677)](https://github.com/PennyLaneAI/pennylane/pull/7677)
  [(#7767)](https://github.com/PennyLaneAI/pennylane/pull/7767)
  [(#7690)](https://github.com/PennyLaneAI/pennylane/pull/7690)

<h4>Other improvements</h4>

* Added a callback mechanism to the `qml.compiler.python_compiler` submodule to inspect the intermediate 
  representation of the program between multiple compilation passes.
  [(#7964)](https://github.com/PennyLaneAI/pennylane/pull/7964)

* The matrix factorization using :func:`~.math.decomposition.givens_decomposition` has
  been optimized to factor out the redundant sign in the diagonal phase matrix for the
  real-valued (orthogonal) rotation matrices. For example, in case the determinant of a matrix is
  :math:`-1`, only a single element of the phase matrix is required.
  [(#7765)](https://github.com/PennyLaneAI/pennylane/pull/7765)

* Added the `NumQubitsOp` operation to the `Quantum` dialect of the Python compiler.
[(#8063)](https://github.com/PennyLaneAI/pennylane/pull/8063)

* An error is no longer raised when non-integer wire labels are used in QNodes using `mcm_method="deferred"`.
  [(#7934)](https://github.com/PennyLaneAI/pennylane/pull/7934)
  

  ```python
  @qml.qnode(qml.device("default.qubit"), mcm_method="deferred")
  def circuit():
      m = qml.measure("a")
      qml.cond(m == 0, qml.X)("aux")
      return qml.expval(qml.Z("a"))
  ```

  ```pycon
  >>> print(qml.draw(circuit)())
    a: ──┤↗├────┤  <Z>
  aux: ───║───X─┤     
          ╚═══╝      
  ```

* PennyLane is now compatible with `quimb` 1.11.2 after a bug affecting `default.tensor` was fixed.
  [(#7931)](https://github.com/PennyLaneAI/pennylane/pull/7931)

* The error message raised when using Python compiler transforms with :func:`pennylane.qjit` has been updated
  with suggested fixes.
  [(#7916)](https://github.com/PennyLaneAI/pennylane/pull/7916)

* A new `qml.transforms.resolve_dynamic_wires` transform can allocate concrete wire values for dynamic
  qubit allocation.
  [(#7678)](https://github.com/PennyLaneAI/pennylane/pull/7678)

* The :func:`qml.workflow.set_shots` transform can now be directly applied to a QNode without the need for `functools.partial`, providing a more user-friendly syntax and negating having to import the `functools` package.
  [(#7876)](https://github.com/PennyLaneAI/pennylane/pull/7876)
  [(#7919)](https://github.com/PennyLaneAI/pennylane/pull/7919)

  ```python
  @qml.set_shots(shots=1000)  # or @qml.set_shots(1000)
  @qml.qnode(dev)
  def circuit():
      qml.H(0)
      return qml.expval(qml.Z(0))
  ```

  ```pycon
  >>> circuit()
  0.002
  ```

* Added a `QuantumParser` class to the `qml.compiler.python_compiler` submodule that automatically loads relevant dialects.
  [(#7888)](https://github.com/PennyLaneAI/pennylane/pull/7888)

* Enforce various modules to follow modular architecture via `tach`.
  [(#7847)](https://github.com/PennyLaneAI/pennylane/pull/7847)

* A compilation pass written with xDSL called `qml.compiler.python_compiler.transforms.MeasurementsFromSamplesPass`
  has been added for the experimental xDSL Python compiler integration. This pass replaces all
  terminal measurements in a program with a single :func:`pennylane.sample` measurement, and adds
  postprocessing instructions to recover the original measurement.
  [(#7620)](https://github.com/PennyLaneAI/pennylane/pull/7620)

* A combine-global-phase pass has been added to the xDSL Python compiler integration.
  Note that the current implementation can only combine all the global phase operations at
  the last global phase operation in the same region. In other words, global phase operations inside a control flow region can't be combined with those in their parent
  region.
  [(#7675)](https://github.com/PennyLaneAI/pennylane/pull/7675)

* The `mbqc` xDSL dialect has been added to the Python compiler, which is used to represent
  measurement-based quantum-computing instructions in the xDSL framework.
  [(#7815)](https://github.com/PennyLaneAI/pennylane/pull/7815)
  [(#8059)](https://github.com/PennyLaneAI/pennylane/pull/8059)

* The `AllocQubitOp` and `DeallocQubitOp` operations have been added to the `Quantum` dialect in the
  Python compiler.
  [(#7915)](https://github.com/PennyLaneAI/pennylane/pull/7915)

* The :func:`pennylane.ops.rs_decomposition` method now performs exact decomposition and returns
  complete global phase information when used for decomposing a phase gate to Clifford+T basis.
  [(#7793)](https://github.com/PennyLaneAI/pennylane/pull/7793)

* `default.qubit` will default to the tree-traversal MCM method when `mcm_method="device"`.
  [(#7885)](https://github.com/PennyLaneAI/pennylane/pull/7885)

* The :func:`~.clifford_t_decomposition` transform can now handle circuits with mid-circuit
  measurements including Catalyst's measurements operations. It also now handles `RZ` and `PhaseShift`
  operations where angles are odd multiples of `±pi/4` more efficiently while using `method="gridsynth"`.
  [(#7793)](https://github.com/PennyLaneAI/pennylane/pull/7793)
  [(#7942)](https://github.com/PennyLaneAI/pennylane/pull/7942)

* The default implementation of `Device.setup_execution_config` now choses `"device"` as the default mcm method if it is available as specified by the device TOML file.
  [(#7968)](https://github.com/PennyLaneAI/pennylane/pull/7968)

<h4>Resource-efficient decompositions 🔎</h4>

* With :func:`~.decomposition.enable_graph()`, dynamically allocated wires are now supported in decomposition rules. This provides a smoother overall experience when decomposing operators in a way that requires auxiliary/work wires.
  [(#7861)](https://github.com/PennyLaneAI/pennylane/pull/7861)
  [(#7963)](https://github.com/PennyLaneAI/pennylane/pull/7963)
  [(#7980)](https://github.com/PennyLaneAI/pennylane/pull/7980)

* A :class:`~.decomposition.decomposition_graph.DecompGraphSolution` class is added to store the solution of a decomposition graph. An instance of this class is returned from the `solve` method of the :class:`~.decomposition.decomposition_graph.DecompositionGraph`.
  [(#8031)](https://github.com/PennyLaneAI/pennylane/pull/8031)

<h3>Labs: a place for unified and rapid prototyping of research software 🧪</h3>

* Added state of the art resources for the `ResourceSelectPauliRot` template and the
  `ResourceQubitUnitary` templates.
  [(#7786)](https://github.com/PennyLaneAI/pennylane/pull/7786)

* Added state of the art resources for the `ResourceSingleQubitCompare`, `ResourceTwoQubitCompare`,
  `ResourceIntegerComparator` and `ResourceRegisterComparator` templates.
  [(#7857)](https://github.com/PennyLaneAI/pennylane/pull/7857)

* Added state of the art resources for the `ResourceUniformStatePrep`,
  and `ResourceAliasSampling` templates.
  [(#7883)](https://github.com/PennyLaneAI/pennylane/pull/7883)

* Added state of the art resources for the `ResourceQFT` and `ResourceAQFT` templates.
  [(#7920)](https://github.com/PennyLaneAI/pennylane/pull/7920)

* Added an internal `dequeue()` method to the `ResourceOperator` class to simplify the 
  instantiation of resource operators which require resource operators as input.
  [(#7974)](https://github.com/PennyLaneAI/pennylane/pull/7974)

* The `catalyst` xDSL dialect has been added to the Python compiler, which contains data structures that support core compiler functionality.
  [(#7901)](https://github.com/PennyLaneAI/pennylane/pull/7901)

* New `SparseFragment` and `SparseState` classes have been created that allow to use sparse matrices for the Hamiltonian Fragments when estimating the Trotter error.
  [(#7971)](https://github.com/PennyLaneAI/pennylane/pull/7971)

* The `qec` xDSL dialect has been added to the Python compiler, which contains data structures that support quantum error correction functionality.
  [(#7985)](https://github.com/PennyLaneAI/pennylane/pull/7985)

<h3>Breaking changes 💔</h3>

* `qml.sample` no longer has singleton dimensions squeezed out for single shots or single wires. This cuts
  down on the complexity of post-processing due to having to handle single shot and single wire cases
  separately. The return shape will now *always* be `(shots, num_wires)`.
  [(#7944)](https://github.com/PennyLaneAI/pennylane/pull/7944)

  For a simple qnode:

  ```pycon
  >>> @qml.qnode(qml.device('default.qubit'))
  ... def c():
  ...   return qml.sample(wires=0)
  ```

  Before the change, we had:
  
  ```pycon
  >>> qml.set_shots(c, shots=1)()
  0
  ```

  and now we have:

  ```pycon
  >>> qml.set_shots(c, shots=1)()
  array([[0]])
  ```

  Previous behavior can be recovered by squeezing the output:

  ```pycon
  >>> qml.math.squeeze(qml.set_shots(c, shots=1)())
  0
  ```

* `ExecutionConfig` and `MCMConfig` from `pennylane.devices` are now frozen dataclasses whose fields should be updated with `dataclass.replace`. 
  [(#7697)](https://github.com/PennyLaneAI/pennylane/pull/7697)

* Functions involving an execution configuration will now default to `None` instead of `pennylane.devices.DefaultExecutionConfig` and have to be handled accordingly. 
  This prevents the potential mutation of a global object. 

  This means that functions like,
  ```python
  ...
    def some_func(..., execution_config = DefaultExecutionConfig):
      ...
  ...
  ```
  should be written as follows,
  ```python
  ...
    def some_func(..., execution_config: ExecutionConfig | None = None):
      if execution_config is None:
          execution_config = ExecutionConfig()
  ...
  ```

  [(#7697)](https://github.com/PennyLaneAI/pennylane/pull/7697)

* The `qml.HilbertSchmidt` and `qml.LocalHilbertSchmidt` templates have been updated and their UI has been remarkably simplified. 
  They now accept an operation or a list of operations as quantum unitaries.
  [(#7933)](https://github.com/PennyLaneAI/pennylane/pull/7933)

  In past versions of PennyLane, these templates required providing the `U` and `V` unitaries as a `qml.tape.QuantumTape` and a quantum function,
  respectively, along with separate parameters and wires.

  With this release, each template has been improved to accept one or more operators as  unitaries. 
  The wires and parameters of the approximate unitary `V` are inferred from the inputs, according to the order provided.

  ```python
  >>> U = qml.Hadamard(0)
  >>> V = qml.RZ(0.1, wires=1)
  >>> qml.HilbertSchmidt(V, U)
  HilbertSchmidt(0.1, wires=[0, 1])
  ```

* Remove support for Python 3.10 and adds support for 3.13.
  [(#7935)](https://github.com/PennyLaneAI/pennylane/pull/7935)

* Move custom exceptions into `exceptions.py` and add a documentation page for them in the internals.
  [(#7856)](https://github.com/PennyLaneAI/pennylane/pull/7856)

* The boolean functions provided in `qml.operation` are deprecated. See the
  :doc:`deprecations page </development/deprecations>` for equivalent code to use instead. These
  include `not_tape`, `has_gen`, `has_grad_method`, `has_multipar`, `has_nopar`, `has_unitary_gen`,
  `is_measurement`, `defines_diagonalizing_gates`, and `gen_is_multi_term_hamiltonian`.
  [(#7924)](https://github.com/PennyLaneAI/pennylane/pull/7924)

* Removed access for `lie_closure`, `structure_constants` and `center` via `qml.pauli`.
  Top level import and usage is advised. The functions now live in the `liealg` module.

  ```python
  import pennylane.liealg
  from pennylane.liealg import lie_closure, structure_constants, center
  ```

  [(#7928)](https://github.com/PennyLaneAI/pennylane/pull/7928)
  [(#7994)](https://github.com/PennyLaneAI/pennylane/pull/7994)

* `qml.operation.Observable` and the corresponding `Observable.compare` have been removed, as
  PennyLane now depends on the more general `Operator` interface instead. The
  `Operator.is_hermitian` property can instead be used to check whether or not it is highly likely
  that the operator instance is Hermitian.
  [(#7927)](https://github.com/PennyLaneAI/pennylane/pull/7927)

* `qml.operation.WiresEnum`, `qml.operation.AllWires`, and `qml.operation.AnyWires` have been removed. Setting `Operator.num_wires = None` (the default)
  should instead indicate that the `Operator` does not need wire validation.
  [(#7911)](https://github.com/PennyLaneAI/pennylane/pull/7911)

* Removed `QNode.get_gradient_fn` method. Instead, use `qml.workflow.get_best_diff_method` to obtain the differentiation method.
  [(#7907)](https://github.com/PennyLaneAI/pennylane/pull/7907)

* Top-level access to ``DeviceError``, ``PennyLaneDeprecationWarning``, ``QuantumFunctionError`` and ``ExperimentalWarning`` has been removed. Please import these objects from the new ``pennylane.exceptions`` module.
  [(#7874)](https://github.com/PennyLaneAI/pennylane/pull/7874)

* `qml.cut_circuit_mc` no longer accepts a `shots` keyword argument. The shots should instead
  be set on the tape itself.
  [(#7882)](https://github.com/PennyLaneAI/pennylane/pull/7882)

<h3>Deprecations 👋</h3>

* Setting shots on a device through the `shots=` kwarg, e.g. `qml.device("default.qubit", wires=2, shots=1000)`, is deprecated. Please use the `set_shots` transform on the `QNode` instead.

  ```python
  dev = qml.device("default.qubit", wires=2)

  @qml.set_shots(1000)
  @qml.qnode(dev)
  def circuit(x):
      qml.RX(x, wires=0)
      return qml.expval(qml.Z(0))
  ```

  [(#7979)](https://github.com/PennyLaneAI/pennylane/pull/7979)

* Support for using TensorFlow with PennyLane has been deprecated and will be dropped in Pennylane v0.44.
  Future versions of PennyLane are not guaranteed to work with TensorFlow.
  Instead, we recommend using the :doc:`JAX </introduction/interfaces/jax>` or :doc:`PyTorch </introduction/interfaces/torch>` interface for
  machine learning applications to benefit from enhanced support and features. Please consult the following demos for
  more usage information: 
  [Turning quantum nodes into Torch Layers](https://pennylane.ai/qml/demos/tutorial_qnn_module_torch) and
  [How to optimize a QML model using JAX and Optax](https://pennylane.ai/qml/demos/tutorial_How_to_optimize_QML_model_using_JAX_and_Optax).
  [(#7989)](https://github.com/PennyLaneAI/pennylane/pull/7989)

* `pennylane.devices.DefaultExecutionConfig` is deprecated and will be removed in v0.44.
  Instead, use `qml.devices.ExecutionConfig()` to create a default execution configuration.
  [(#7987)](https://github.com/PennyLaneAI/pennylane/pull/7987)

* Specifying the ``work_wire_type`` argument in ``qml.ctrl`` and other controlled operators as ``"clean"`` or 
  ``"dirty"`` is deprecated. Use ``"zeroed"`` to indicate that the work wires are initially in the :math:`|0\rangle`
  state, and ``"borrowed"`` to indicate that the work wires can be in any arbitrary state. In both cases, the
  work wires are restored to their original state upon completing the decomposition.
  [(#7993)](https://github.com/PennyLaneAI/pennylane/pull/7993)

* Providing `num_steps` to :func:`pennylane.evolve`, :func:`pennylane.exp`, :class:`pennylane.ops.Evolution`,
  and :class:`pennylane.ops.Exp` is deprecated and will be removed in a future release. Instead, use
  :class:`~.TrotterProduct` for approximate methods, providing the `n` parameter to perform the Suzuki-Trotter
  product approximation of a Hamiltonian with the specified number of Trotter steps.

  As a concrete example, consider the following case:

  ```python
  coeffs = [0.5, -0.6]
  ops = [qml.X(0), qml.X(0) @ qml.Y(1)]
  H_flat = qml.dot(coeffs, ops)
  ```

  Instead of computing the Suzuki-Trotter product approximation as:

  ```pycon
  >>> qml.evolve(H_flat, num_steps=2).decomposition()
  [RX(0.5, wires=[0]),
  PauliRot(-0.6, XY, wires=[0, 1]),
  RX(0.5, wires=[0]),
  PauliRot(-0.6, XY, wires=[0, 1])]
  ```

  The same result can be obtained using :class:`~.TrotterProduct` as follows:

  ```pycon
  >>> decomp_ops = qml.adjoint(qml.TrotterProduct(H_flat, time=1.0, n=2)).decomposition()
  >>> [simp_op for op in decomp_ops for simp_op in map(qml.simplify, op.decomposition())]
  [RX(0.5, wires=[0]),
  PauliRot(-0.6, XY, wires=[0, 1]),
  RX(0.5, wires=[0]),
  PauliRot(-0.6, XY, wires=[0, 1])]
  ```
  [(#7954)](https://github.com/PennyLaneAI/pennylane/pull/7954)
  [(#7977)](https://github.com/PennyLaneAI/pennylane/pull/7977)

* `MeasurementProcess.expand` is deprecated. The relevant method can be replaced with 
  `qml.tape.QuantumScript(mp.obs.diagonalizing_gates(), [type(mp)(eigvals=mp.obs.eigvals(), wires=mp.obs.wires)])`
  [(#7953)](https://github.com/PennyLaneAI/pennylane/pull/7953)

* `shots=` in `QNode` calls is deprecated and will be removed in v0.44.
  Instead, please use the `qml.workflow.set_shots` transform to set the number of shots for a QNode.
  [(#7906)](https://github.com/PennyLaneAI/pennylane/pull/7906)

* ``QuantumScript.shape`` and ``QuantumScript.numeric_type`` are deprecated and will be removed in version v0.44.
  Instead, the corresponding ``.shape`` or ``.numeric_type`` of the ``MeasurementProcess`` class should be used.
  [(#7950)](https://github.com/PennyLaneAI/pennylane/pull/7950)

* Some unnecessary methods of the `qml.CircuitGraph` class are deprecated and will be removed in version v0.44:
  [(#7904)](https://github.com/PennyLaneAI/pennylane/pull/7904)

    - `print_contents` in favor of `print(obj)`
    - `observables_in_order` in favor of `observables`
    - `operations_in_order` in favor of `operations`
    - `ancestors_in_order` in favor of `ancestors(obj, sort=True)`
    - `descendants_in_order` in favore of `descendants(obj, sort=True)`

* The `QuantumScript.to_openqasm` method is deprecated and will be removed in version v0.44.
  Instead, the `qml.to_openqasm` function should be used.
  [(#7909)](https://github.com/PennyLaneAI/pennylane/pull/7909)

* The `level=None` argument in the :func:`pennylane.workflow.get_transform_program`, :func:`pennylane.workflow.construct_batch`, `qml.draw`, `qml.draw_mpl`, and `qml.specs` transforms is deprecated and will be removed in v0.43.
  Please use `level='device'` instead to apply the noise model at the device level.
  [(#7886)](https://github.com/PennyLaneAI/pennylane/pull/7886)

* `qml.qnn.cost.SquaredErrorLoss` is deprecated and will be removed in version v0.44. Instead, this hybrid workflow can be accomplished
  with a function like `loss = lambda *args: (circuit(*args) - target)**2`.
  [(#7527)](https://github.com/PennyLaneAI/pennylane/pull/7527)

* Access to `add_noise`, `insert` and noise mitigation transforms from the `pennylane.transforms` module is deprecated.
  Instead, these functions should be imported from the `pennylane.noise` module.
  [(#7854)](https://github.com/PennyLaneAI/pennylane/pull/7854)

* The `qml.QNode.add_transform` method is deprecated and will be removed in v0.43.
  Instead, please use `QNode.transform_program.push_back(transform_container=transform_container)`.
  [(#7855)](https://github.com/PennyLaneAI/pennylane/pull/7855)

<h3>Internal changes ⚙️</h3>

* Add capability for roundtrip testing and module verification to the Python compiler `run_filecheck` and
`run_filecheck_qjit` fixtures.
  [(#8049)](https://github.com/PennyLaneAI/pennylane/pull/8049)

* Improve type hinting internally.
  [(#8086)](https://github.com/PennyLaneAI/pennylane/pull/8086)

* The `cond` primitive with program capture no longer stores missing false branches as `None`, instead storing them
  as jaxprs with no output.
  [(#8080)](https://github.com/PennyLaneAI/pennylane/pull/8080)

* Removed unnecessary execution tests along with accuracy validation in `tests/ops/functions/test_map_wires.py`.
  [(#8032)](https://github.com/PennyLaneAI/pennylane/pull/8032)

* Added a new `all-tests-passed` gatekeeper job to `interface-unit-tests.yml` to ensure all test
  jobs complete successfully before triggering downstream actions. This reduces the need to
  maintain a long list of required checks in GitHub settings. Also added the previously missing
  `capture-jax-tests` job to the list of required test jobs, ensuring this test suite is properly
  enforced in CI.
  [(#7996)](https://github.com/PennyLaneAI/pennylane/pull/7996)

* Equipped `DefaultQubitLegacy` (test suite only) with seeded sampling.
  This allows for reproducible sampling results of legacy classical shadow across CI.
  [(#7903)](https://github.com/PennyLaneAI/pennylane/pull/7903)

* Capture does not block `wires=0` anymore. This allows Catalyst to work with zero-wire devices.
  Note that `wires=None` is still illegal.
  [(#7978)](https://github.com/PennyLaneAI/pennylane/pull/7978)

* Improves readability of `dynamic_one_shot` postprocessing to allow further modification.
  [(#7962)](https://github.com/PennyLaneAI/pennylane/pull/7962)
  [(#8041)](https://github.com/PennyLaneAI/pennylane/pull/8041)

* Update PennyLane's top-level `__init__.py` file imports to improve Python language server support for finding
  PennyLane submodules.
  [(#7959)](https://github.com/PennyLaneAI/pennylane/pull/7959)

* Adds `measurements` as a "core" module in the tach specification.
  [(#7945)](https://github.com/PennyLaneAI/pennylane/pull/7945)

* Improves type hints in the `measurements` module.
  [(#7938)](https://github.com/PennyLaneAI/pennylane/pull/7938)

* Refactored the codebase to adopt modern type hint syntax for Python 3.11+ language features.
  [(#7860)](https://github.com/PennyLaneAI/pennylane/pull/7860)
  [(#7982)](https://github.com/PennyLaneAI/pennylane/pull/7982)

* Improve the pre-commit hook to add gitleaks.
  [(#7922)](https://github.com/PennyLaneAI/pennylane/pull/7922)

* Added a `run_filecheck_qjit` fixture that can be used to run FileCheck on integration tests for the
  `qml.compiler.python_compiler` submodule.
  [(#7888)](https://github.com/PennyLaneAI/pennylane/pull/7888)

* Added a `dialects` submodule to `qml.compiler.python_compiler` which now houses all the xDSL dialects we create.
  Additionally, the `MBQCDialect` and `QuantumDialect` dialects have been renamed to `MBQC` and `Quantum`.
  [(#7897)](https://github.com/PennyLaneAI/pennylane/pull/7897)

* Update minimum supported `pytest` version to `8.4.1`.
  [(#7853)](https://github.com/PennyLaneAI/pennylane/pull/7853)

* `DefaultQubitLegacy` (test suite only) no longer provides a customized classical shadow
  implementation
  [(#7895)](https://github.com/PennyLaneAI/pennylane/pull/7895)

* Make `pennylane.io` a tertiary module.
  [(#7877)](https://github.com/PennyLaneAI/pennylane/pull/7877)

* Seeded tests for the `split_to_single_terms` transformation.
  [(#7851)](https://github.com/PennyLaneAI/pennylane/pull/7851)

* Upgrade `rc_sync.yml` to work with latest `pyproject.toml` changes.
  [(#7808)](https://github.com/PennyLaneAI/pennylane/pull/7808)
  [(#7818)](https://github.com/PennyLaneAI/pennylane/pull/7818)

* `LinearCombination` instances can be created with `_primitive.impl` when
  capture is enabled and tracing is active.
  [(#7893)](https://github.com/PennyLaneAI/pennylane/pull/7893)

* The `TensorLike` type is now compatible with static type checkers.
  [(#7905)](https://github.com/PennyLaneAI/pennylane/pull/7905)

* Update xDSL supported version to `0.46`.
  [(#7923)](https://github.com/PennyLaneAI/pennylane/pull/7923)
  [(#7932)](https://github.com/PennyLaneAI/pennylane/pull/7932)

* Update JAX version used in tests to `0.6.2`
  [(#7925)](https://github.com/PennyLaneAI/pennylane/pull/7925)

* The measurement-plane attribute of the Python compiler `mbqc` dialect now uses the "opaque syntax"
  format when printing in the generic IR format. This enables usage of this attribute when IR needs
  to be passed from the python compiler to Catalyst.
  [(#7957)](https://github.com/PennyLaneAI/pennylane/pull/7957)

* An `xdsl_extras` module has been added to the Python compiler to house additional utilities and
  functionality not available upstream in xDSL.
  [(#8067)](https://github.com/PennyLaneAI/pennylane/pull/8067)

<h3>Documentation 📝</h3>

* Rename `ancilla` to `auxiliary` in internal documentation.
  [(#8005)](https://github.com/PennyLaneAI/pennylane/pull/8005)

* Small typos in the docstring for `qml.noise.partial_wires` have been corrected.
  [(#8052)](https://github.com/PennyLaneAI/pennylane/pull/8052)

* The theoretical background section of :class:`~.BasisRotation` has been extended to explain
  the underlying Lie group/algebra homomorphism between the (dense) rotation matrix and the
  performed operations on the target qubits.
  [(#7765)](https://github.com/PennyLaneAI/pennylane/pull/7765)

* Updated the code examples in the documentation of :func:`~.specs`.
  [(#8003)](https://github.com/PennyLaneAI/pennylane/pull/8003)

* Clarifies the use case for `Operator.pow` and `Operator.adjoint`.
  [(#7999)](https://github.com/PennyLaneAI/pennylane/pull/7999)

* The docstring of the `is_hermitian` operator property has been updated to better describe its behaviour.
  [(#7946)](https://github.com/PennyLaneAI/pennylane/pull/7946)

* Improved the docstrings of all optimizers for consistency and legibility.
  [(#7891)](https://github.com/PennyLaneAI/pennylane/pull/7891)

* Updated the code example in the documentation for :func:`~.transforms.split_non_commuting`.
  [(#7892)](https://github.com/PennyLaneAI/pennylane/pull/7892)

* Fixed :math:`\LaTeX` rendering in the documentation for `qml.TrotterProduct` and `qml.trotterize`.
  [(#8014)](https://github.com/PennyLaneAI/pennylane/pull/8014)

<h3>Bug fixes 🐛</h3>

* Simplifying operators raised to integer powers no longer causes recursion errors.
  [(#8044)](https://github.com/PennyLaneAI/pennylane/pull/8044)

* Fixes the GPU selection issue in `qml.math` with PyTorch when multiple GPUs are present.
  [(#8008)](https://github.com/PennyLaneAI/pennylane/pull/8008)

* The `~.for_loop` function with capture enabled can now handle over indexing
  into an empty array when `start == stop`.
  [(#8026)](https://github.com/PennyLaneAI/pennylane/pull/8026)

* Plxpr primitives now only return dynamically shaped arrays if their outputs
  actually have dynamic shapes.
  [(#8004)](https://github.com/PennyLaneAI/pennylane/pull/8004)

* Fixes an issue with tree-traversal and non-sequential wire orders.
  [(#7991)](https://github.com/PennyLaneAI/pennylane/pull/7991)

* Fixes a bug in :func:`~.matrix` where an operator's
  constituents were incorrectly queued if its decomposition was requested.
  [(#7975)](https://github.com/PennyLaneAI/pennylane/pull/7975)

* An error is now raised if an `end` statement is found in a measurement conditioned branch in a QASM string being imported into PennyLane.
  [(#7872)](https://github.com/PennyLaneAI/pennylane/pull/7872)

* Fixes issue related to :func:`~.transforms.to_zx` adding the support for
  `Toffoli` and `CCZ` gates conversion into their ZX-graph representation.
  [(#7899)](https://github.com/PennyLaneAI/pennylane/pull/7899)

* `get_best_diff_method` now correctly aligns with `execute` and `construct_batch` logic in workflows.
  [(#7898)](https://github.com/PennyLaneAI/pennylane/pull/7898)

* Resolve issues with AutoGraph transforming internal PennyLane library code due to incorrect
  module attribution of wrapper functions.
  [(#7889)](https://github.com/PennyLaneAI/pennylane/pull/7889)

* Calling `QNode.update` no longer acts as if `set_shots` has been applied.
  [(#7881)](https://github.com/PennyLaneAI/pennylane/pull/7881)

* Fixes attributes and types in the quantum dialect.
  This allows for types to be inferred correctly when parsing.
  [(#7825)](https://github.com/PennyLaneAI/pennylane/pull/7825)

* Fixes `SemiAdder` to work when inputs are defined with a single wire.
  [(#7940)](https://github.com/PennyLaneAI/pennylane/pull/7940)

<h3>Contributors ✍️</h3>

This release contains contributions from (in alphabetical order):

Guillermo Alonso,
Ali Asadi,
Utkarsh Azad,
Joey Carter,
Yushao Chen,
Isaac De Vlugt,
Diksha Dhawan,
Marcus Edwards,
Lillian Frederiksen,
Pietropaolo Frisoni,
Simone Gasperini,
David Ittah,
Korbinian Kottmann,
Mehrdad Malekmohammadi
Pablo Antonio Moreno Casares
Erick Ochoa,
Mudit Pandey,
Andrija Paurevic,
Alex Preciado,
Shuli Shu,
Jay Soni,
David Wierichs,
Jake Zaia<|MERGE_RESOLUTION|>--- conflicted
+++ resolved
@@ -64,10 +64,9 @@
 
 <h3>Improvements 🛠</h3>
 
-<<<<<<< HEAD
 * PennyLane `autograph` supports standard python `arr[i] = x` instead of jax `arr = arr.at[i].set(x)`.
   [(#8027)](https://github.com/PennyLaneAI/pennylane/pull/8027)
-=======
+
 * The decomposition of :class:`~.BasisRotation` has been optimized to skip redundant phase shift gates
   with angle :math:`\pm \pi` for real-valued, i.e., orthogonal, rotation matrices. This uses the fact that
   no or single :class:`~.PhaseShift` gate is required in case the matrix has a determinant :math:`\pm 1`.
@@ -100,7 +99,6 @@
   2: ─╰──╭●───╯─┤     
   3: ────╰X─────┤  <Z>
   ```
->>>>>>> ef42df63
 
 * Several templates now have decompositions that can be accessed within the graph-based
   decomposition system (:func:`~.decomposition.enable_graph`), allowing workflows
