:orphan:

# Release 0.33.0-dev (development release)

<h3>New features since last release</h3>

* Support drawing QJIT QNode from Catalyst.
  [(#4609)](https://github.com/PennyLaneAI/pennylane/pull/4609)

  ```python
  import catalyst

  @catalyst.qjit
  @qml.qnode(qml.device("lightning.qubit", wires=3))
  def circuit(x, y, z, c):
      """A quantum circuit on three wires."""

      @catalyst.for_loop(0, c, 1)
      def loop(i):
          qml.Hadamard(wires=i)

      qml.RX(x, wires=0)
      loop()  # pylint: disable=no-value-for-parameter
      qml.RY(y, wires=1)
      qml.RZ(z, wires=2)
      return qml.expval(qml.PauliZ(0))
  
  draw = qml.draw(circuit, decimals=None)(1.234, 2.345, 3.456, 1)
  ```
  
  ```pycon
  >>>draw
  "0: ──RX──H──┤  <Z>\n1: ──H───RY─┤     \n2: ──RZ─────┤     "
  ```

* Measurement statistics can now be collected for mid-circuit measurements. Currently,
  `qml.expval`, `qml.var`, `qml.probs`, `qml.sample`, and `qml.counts` are supported on
  `default.qubit`, `default.mixed`, and the new `DefaultQubit2` device.
  [(#4544)](https://github.com/PennyLaneAI/pennylane/pull/4544)

  ```python
  dev = qml.device("default.qubit", wires=2)

  @qml.qnode(dev)
  def circ(x, y):
      qml.RX(x, wires=0)
      qml.RY(y, wires=1)
      m0 = qml.measure(1)
      return qml.expval(qml.PauliZ(0)), qml.sample(m0)
  ```

  QNodes can be executed as usual when collecting mid-circuit measurement statistics:

  ```pycon
  >>> circ(1.0, 2.0, shots=5)
  (array(0.6), array([1, 1, 1, 0, 1]))
  ```

* Operator transforms `qml.matrix`, `qml.eigvals`, `qml.generator`, and `qml.transforms.to_zx` are updated
  to the new transform program system.
  [(#4573)](https://github.com/PennyLaneAI/pennylane/pull/4573)

* All quantum functions transforms are update to the new transform program system.
 [(#4439)](https://github.com/PennyLaneAI/pennylane/pull/4439)

* All batch transforms are updated to the new transform program system.
  [(#4440)](https://github.com/PennyLaneAI/pennylane/pull/4440)

* Quantum information transforms are updated to the new transform program system.
  [(#4569)](https://github.com/PennyLaneAI/pennylane/pull/4569)

* `default.qubit` now implements the new device API. The old version of the device is still
  accessible by the short name `default.qubit.legacy`, or directly via `qml.devices.DefaultQubitLegacy`.
  [(#4594)](https://github.com/PennyLaneAI/pennylane/pull/4594)
  [(#4436)](https://github.com/PennyLaneAI/pennylane/pull/4436)
  [(#4620)](https://github.com/PennyLaneAI/pennylane/pull/4620)
  [(#4632)](https://github.com/PennyLaneAI/pennylane/pull/4632)

<h3>Improvements 🛠</h3>

* `default.qubit` now tracks the number of equivalent qpu executions and total shots
  when the device is sampling. Note that `"simulations"` denotes the number of simulation passes, where as
  `"executions"` denotes how many different computational bases need to be sampled in. Additionally, the
  new `default.qubit` also tracks the results of `device.execute`.
  [(#4628)](https://github.com/PennyLaneAI/pennylane/pull/4628)
  [(#4649)](https://github.com/PennyLaneAI/pennylane/pull/4649)

* The `JacobianProductCalculator` abstract base class and implementation `TransformJacobianProducts`
  have been added to `pennylane.interfaces.jacobian_products`.
  [(#4435)](https://github.com/PennyLaneAI/pennylane/pull/4435)

* Extended ``qml.qchem.import_state`` to import wavefunctions from MPS DMRG and SHCI classical
  calculations performed with the Block2 and Dice libraries, incorporating new tests and wavefunction
  input selection logic.
  [#4523](https://github.com/PennyLaneAI/pennylane/pull/4523)
  [#4524](https://github.com/PennyLaneAI/pennylane/pull/4524)
  [#4626](https://github.com/PennyLaneAI/pennylane/pull/4626)
  [#4634](https://github.com/PennyLaneAI/pennylane/pull/4634)

* `MeasurementProcess` and `QuantumScript` objects are now registered as jax pytrees.
  [(#4607)](https://github.com/PennyLaneAI/pennylane/pull/4607)
  [(#4608)](https://github.com/PennyLaneAI/pennylane/pull/4608)

* Tensor-network template `qml.MPS` now supports changing `offset` between subsequent blocks for more flexibility.
  [(#4531)](https://github.com/PennyLaneAI/pennylane/pull/4531)

* The qchem ``fermionic_dipole`` and ``particle_number`` functions are updated to use a
  ``FermiSentence``. The deprecated features for using tuples to represent fermionic operations are
  removed.
  [(#4546)](https://github.com/PennyLaneAI/pennylane/pull/4546)
  [(#4556)](https://github.com/PennyLaneAI/pennylane/pull/4556)

* Add the method ``add_transform`` and ``insert_front_transform`` transform in the ``TransformProgram``.
  [(#4559)](https://github.com/PennyLaneAI/pennylane/pull/4559)

* Dunder ``__add__`` method is added to the ``TransformProgram`` class, therefore two programs can be added using ``+`` .
  [(#4549)](https://github.com/PennyLaneAI/pennylane/pull/4549)

* `qml.sample()` in the new device API now returns a `np.int64` array instead of `np.bool8`.
  [(#4539)](https://github.com/PennyLaneAI/pennylane/pull/4539)

* Wires can be provided to the new device API.
  [(#4538)](https://github.com/PennyLaneAI/pennylane/pull/4538)
  [(#4562)](https://github.com/PennyLaneAI/pennylane/pull/4562)

* The new device API now has a `repr()`
  [(#4562)](https://github.com/PennyLaneAI/pennylane/pull/4562)

* The density matrix aspects of `StateMP` have been split into their own measurement
  process, `DensityMatrixMP`.
  [(#4558)](https://github.com/PennyLaneAI/pennylane/pull/4558)

* `qml.exp` returns a more informative error message when decomposition is unavailable for non-unitary operator.
  [(#4571)](https://github.com/PennyLaneAI/pennylane/pull/4571)

* The `StateMP` measurement now accepts a wire order (eg. a device wire order). The `process_state`
  method will re-order the given state to go from the inputted wire-order to the process's wire-order.
  If the process's wire-order contains extra wires, it will assume those are in the zero-state.
  [(#4570)](https://github.com/PennyLaneAI/pennylane/pull/4570)
  [(#4602)](https://github.com/PennyLaneAI/pennylane/pull/4602)

* Improve builtin types support with `qml.pauli_decompose`.
  [(#4577)](https://github.com/PennyLaneAI/pennylane/pull/4577)

* Various changes to measurements to improve feature parity between the legacy `default.qubit` and
  the new `DefaultQubit2`. This includes not trying to squeeze batched `CountsMP` results and implementing
  `MutualInfoMP.map_wires`.
  [(#4574)](https://github.com/PennyLaneAI/pennylane/pull/4574)

* `devices.qubit.simulate` now accepts an interface keyword argument. If a QNode with `DefaultQubit2`
  specifies an interface, the result will be computed with that interface.
  [(#4582)](https://github.com/PennyLaneAI/pennylane/pull/4582)

* `DefaultQubit2` now works as expected with measurement processes that don't specify wires.
  [(#4580)](https://github.com/PennyLaneAI/pennylane/pull/4580)

* `AmplitudeEmbedding` now inherits from `StatePrep`, allowing for it to not be decomposed
  when at the beginning of a circuit, thus behaving like `StatePrep`.
  [(#4583)](https://github.com/PennyLaneAI/pennylane/pull/4583)

* `DefaultQubit2` can now accept a `jax.random.PRNGKey` as a `seed`, to set the key for the JAX pseudo random 
  number generator when using the JAX interface. This corresponds to the `prng_key` on 
  `DefaultQubitJax` in the old API.
  [(#4596)](https://github.com/PennyLaneAI/pennylane/pull/4596)

* DefaultQubit2 dispatches to a faster implementation for applying `ParametrizedEvolution` to a state
  when it is more efficient to evolve the state than the operation matrix.
  [(#4598)](https://github.com/PennyLaneAI/pennylane/pull/4598)
  [(#4620)](https://github.com/PennyLaneAI/pennylane/pull/4620)

* `ShotAdaptiveOptimizer` has been updated to pass shots to QNode executions instead of overriding
  device shots before execution. This makes it compatible with the new device API.
  [(#4599)](https://github.com/PennyLaneAI/pennylane/pull/4599)

* `StateMeasurement.process_state` now assumes the input is flat. `ProbabilityMP.process_state` has
  been updated to reflect this assumption and avoid redundant reshaping.
  [(#4602)](https://github.com/PennyLaneAI/pennylane/pull/4602)

* Added `qml.math.get_deep_interface` to get the interface of a scalar hidden deep in lists or tuples.
  [(#4603)](https://github.com/PennyLaneAI/pennylane/pull/4603)

* Updated `qml.math.ndim` and `qml.math.shape` to work with built-in lists/tuples that contain
  interface-specific scalar data, eg `[(tf.Variable(1.1), tf.Variable(2.2))]`.
  [(#4603)](https://github.com/PennyLaneAI/pennylane/pull/4603)

<<<<<<< HEAD
* `qml.cut_circuit` is now compatible with circuits that compute the expectation values of Hamiltonians 
  with two or more terms.
  [(#4642)](https://github.com/PennyLaneAI/pennylane/pull/4642)
=======
* `_qfunc_output` has been removed from `QuantumScript`, as it is no longer necessary. There is
  still a `_qfunc_output` property on `QNode` instances.
  [(#4651)](https://github.com/PennyLaneAI/pennylane/pull/4651)
>>>>>>> 2086ce8c

<h3>Breaking changes 💔</h3>

* The device test suite now converts device kwargs to integers or floats if they can be converted to integers or floats.
  [(#4640)](https://github.com/PennyLaneAI/pennylane/pull/4640)

* `MeasurementProcess.eigvals()` now raises an `EigvalsUndefinedError` if the measurement observable
  does not have eigenvalues.
  [(#4544)](https://github.com/PennyLaneAI/pennylane/pull/4544)

* The `__eq__` and `__hash__` methods of `Operator` and `MeasurementProcess` no longer rely on the
  object's address is memory. Using `==` with operators and measurement processes will now behave the
  same as `qml.equal`, and objects of the same type with the same data and hyperparameters will have
  the same hash.
  [(#4536)](https://github.com/PennyLaneAI/pennylane/pull/4536)

  In the following scenario, the second and third code blocks show the previous and current behaviour
  of operator and measurement process equality, determined by the `__eq__` dunder method:

  ```python
  op1 = qml.PauliX(0)
  op2 = qml.PauliX(0)
  op3 = op1
  ```
  Old behaviour:
  ```pycon
  >>> op1 == op2
  False
  >>> op1 == op3
  True
  ```
  New behaviour:
  ```pycon
  >>> op1 == op2
  True
  >>> op1 == op3
  True
  ```

  The `__hash__` dunder method defines the hash of an object. The default hash of an object
  is determined by the objects memory address. However, the new hash is determined by the
  properties and attributes of operators and measurement processes. Consider the scenario below.
  The second and third code blocks show the previous and current behaviour.

  ```python
  op1 = qml.PauliX(0)
  op2 = qml.PauliX(0)
  ```
  Old behaviour:
  ```pycon
  >>> print({op1, op2})
  {PauliX(wires=[0]), PauliX(wires=[0])}
  ```
  New behaviour:
  ```pycon
  >>> print({op1, op2})
  {PauliX(wires=[0])}
  ```

* The old return type and associated functions ``qml.enable_return`` and ``qml.disable_return`` are removed.
  [(#4503)](https://github.com/PennyLaneAI/pennylane/pull/4503)

* The ``mode`` keyword argument in ``QNode`` is removed. Please use ``grad_on_execution`` instead.
  [(#4503)](https://github.com/PennyLaneAI/pennylane/pull/4503)

* The CV observables ``qml.X`` and ``qml.P`` are removed. Please use ``qml.QuadX`` and ``qml.QuadP`` instead.
  [(#4533)](https://github.com/PennyLaneAI/pennylane/pull/4533)

* The method ``tape.unwrap()`` and corresponding ``UnwrapTape`` and ``Unwrap`` classes are removed.
  Instead of ``tape.unwrap()``, use :func:`~.transforms.convert_to_numpy_parameters`.
  [(#4535)](https://github.com/PennyLaneAI/pennylane/pull/4535)

* The ``RandomLayers.compute_decomposition`` keyword argument ``ratio_imprivitive`` has been changed to
  ``ratio_imprim`` to match the call signature of the operation.
  [(#4552)](https://github.com/PennyLaneAI/pennylane/pull/4552)

* The ``sampler_seed`` argument of ``qml.gradients.spsa_grad`` has been removed.
  Instead, the ``sampler_rng`` argument should be set, either to an integer value, which will be used
  to create a PRNG internally, or to a NumPy pseudo-random number generator (PRNG) created via
  ``np.random.default_rng(seed)``.
  [(#4550)](https://github.com/PennyLaneAI/pennylane/pull/4550)

* The ``QuantumScript.set_parameters`` method and the ``QuantumScript.data`` setter have
  been removed. Please use ``QuantumScript.bind_new_parameters`` instead.
  [(#4548)](https://github.com/PennyLaneAI/pennylane/pull/4548)

* The private `TmpPauliRot` operator used for `SpecialUnitary` no longer decomposes to nothing
  when the theta value is trainable.
  [(#4585)](https://github.com/PennyLaneAI/pennylane/pull/4585)

* `ProbabilityMP.marginal_prob` has been removed. Its contents have been moved into `process_state`,
  which effectively just called `marginal_prob` with `np.abs(state) ** 2`.
  [(#4602)](https://github.com/PennyLaneAI/pennylane/pull/4602)

* `default.qubit` now implements the new device API. If you initialize a device
  with `qml.device("default.qubit")`, all functions and properties that were tied to the old
  device API will no longer be on the device. The legacy version can still be accessed with
  `qml.device("default.qubit.legacy", wires=n_wires)`.
  [(#4436)](https://github.com/PennyLaneAI/pennylane/pull/4436)

<h3>Deprecations 👋</h3>

* The ``prep`` keyword argument in ``QuantumScript`` is deprecated and will be removed from `QuantumScript`.
  ``StatePrepBase`` operations should be placed at the beginning of the `ops` list instead.
  [(#4554)](https://github.com/PennyLaneAI/pennylane/pull/4554)

* The following decorator syntax for transforms has been deprecated and will raise a warning:
  ```python
  @transform_fn(**transform_kwargs)
  @qml.qnode(dev)
  def circuit():
      ...
  ```
  If you are using a transform that has supporting `transform_kwargs`, please call the
  transform directly using `circuit = transform_fn(circuit, **transform_kwargs)`,
  or use `functools.partial`:
  ```python
  @functools.partial(transform_fn, **transform_kwargs)
  @qml.qnode(dev)
  def circuit():
      ...
  ```
  [(#4457)](https://github.com/PennyLaneAI/pennylane/pull/4457/)

* `qml.gradients.pulse_generator` becomes `qml.gradients.pulse_odegen` to adhere to paper naming conventions. During v0.33, `pulse_generator`
  is still available but raises a warning.
  [(#4633)](https://github.com/PennyLaneAI/pennylane/pull/4633)

<h3>Documentation 📝</h3>

* Add a warning section in DefaultQubit's docstring regarding the start method used in multiprocessing.
  This may help users circumvent issues arising in Jupyter notebooks on macOS for example.
  [(#4622)](https://github.com/PennyLaneAI/pennylane/pull/4622)

* Minor documentation improvements to the new device API. The documentation now correctly states that interface-specific
  parameters are only passed to the device for backpropagation derivatives. 
  [(#4542)](https://github.com/PennyLaneAI/pennylane/pull/4542)

* Add functions for qubit-simulation to the `qml.devices` sub-page of the "Internal" section.
  Note that these functions are unstable while device upgrades are underway.
  [(#4555)](https://github.com/PennyLaneAI/pennylane/pull/4555)

* Minor documentation improvement to the usage example in the `qml.QuantumMonteCarlo` page. Integral was missing the differential dx with respect to which the integration is being performed. [(#4593)](https://github.com/PennyLaneAI/pennylane/pull/4593)  

<h3>Bug fixes 🐛</h3>

* Fixed issue where `__copy__` method of the `qml.Select()` operator attempted to access un-initialized data.
[(#4551)](https://github.com/PennyLaneAI/pennylane/pull/4551)

* Fix `skip_first` option in `expand_tape_state_prep`.
  [(#4564)](https://github.com/PennyLaneAI/pennylane/pull/4564)

* `convert_to_numpy_parameters` now uses `qml.ops.functions.bind_new_parameters`. This reinitializes the operation and
  makes sure everything references the new numpy parameters.

* `tf.function` no longer breaks `ProbabilityMP.process_state` which is needed by new devices.
  [(#4470)](https://github.com/PennyLaneAI/pennylane/pull/4470)

* Fix mocking in the unit tests for `qml.qchem.mol_data`.
  [(#4591)](https://github.com/PennyLaneAI/pennylane/pull/4591)

* Fix `ProbabilityMP.process_state` so it allows for proper Autograph compilation. Without this,
  decorating a QNode that returns an `expval` with `tf.function` would fail when computing the
  expectation.
  [(#4590)](https://github.com/PennyLaneAI/pennylane/pull/4590)

* The `torch.nn.Module` properties are now accessible on a `pennylane.qnn.TorchLayer`.
  [(#4611)](https://github.com/PennyLaneAI/pennylane/pull/4611)

* `qml.math.take` with torch now returns `tensor[..., indices]` when the user requests
  the last axis (`axis=-1`). Without the fix, it would wrongly return `tensor[indices]`.
  [(#4605)](https://github.com/PennyLaneAI/pennylane/pull/4605)

<h3>Contributors ✍️</h3>

This release contains contributions from (in alphabetical order):

Utkarsh Azad,
Stepan Fomichev,
Joana Fraxanet,
Diego Guala,
Soran Jahangiri,
Korbinian Kottmann
Christina Lee,
Lillian M. A. Frederiksen,
Vincent Michaud-Rioux,
Romain Moyard,
Daniel F. Nino,
Mudit Pandey,
Matthew Silverman,
Jay Soni,<|MERGE_RESOLUTION|>--- conflicted
+++ resolved
@@ -183,15 +183,13 @@
   interface-specific scalar data, eg `[(tf.Variable(1.1), tf.Variable(2.2))]`.
   [(#4603)](https://github.com/PennyLaneAI/pennylane/pull/4603)
 
-<<<<<<< HEAD
 * `qml.cut_circuit` is now compatible with circuits that compute the expectation values of Hamiltonians 
   with two or more terms.
   [(#4642)](https://github.com/PennyLaneAI/pennylane/pull/4642)
-=======
+
 * `_qfunc_output` has been removed from `QuantumScript`, as it is no longer necessary. There is
   still a `_qfunc_output` property on `QNode` instances.
   [(#4651)](https://github.com/PennyLaneAI/pennylane/pull/4651)
->>>>>>> 2086ce8c
 
 <h3>Breaking changes 💔</h3>
 
