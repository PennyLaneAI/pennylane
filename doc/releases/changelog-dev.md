:orphan:

# Release 0.42.0-dev (development release)

<h3>New features since last release</h3>

<h4>State-of-the-art templates and decompositions 🐝</h4>

* A new decomposition based on *unary iteration* has been added to :class:`qml.Select`.
  This decomposition reduces the :class:`T` count significantly, and uses :math:`c-1`
  auxiliary wires for a :class:`qml.Select` operation with :math:`c` control wires.
  Unary iteration leverages these auxiliary wires to store intermediate values for reuse
  among the different multi-controlled operators, avoiding unnecessary recomputation.
  Check out the documentation for a thorough explanation.
  [(#7623)](https://github.com/PennyLaneAI/pennylane/pull/7623)
  [(#7744)](https://github.com/PennyLaneAI/pennylane/pull/7744)

* A new template :class:`~.TemporaryAND` has been added. The  :class:`~.TemporaryAND` (a.k.a.  :class:`~.Elbow`)
  operation is a three-qubit gate equivalent to an ``AND``, or reversible :class:`~pennylane.Toffoli`, gate
  that leverages extra information about the target wire to enable more efficient circuit decompositions.
  The ``TemporaryAND`` assumes the target qubit to be initialized in ``|0〉``, while the ``Adjoint(TemporaryAND)`` assumes the target output to be ``|0〉``.
  For more details, see Fig. 4 in `arXiv:1805.03662 <https://arxiv.org/abs/1805.03662>`_.
  :class:`~.TemporaryAND` is useful for an efficient decomposition of the :class:`~.Select` template, for example. 
  [(#7472)](https://github.com/PennyLaneAI/pennylane/pull/7472)

  ```python
  dev = qml.device("default.qubit", shots=1)
  @qml.qnode(dev)
  def circuit():
      # |0000⟩
      qml.X(0) # |1000⟩
      qml.X(1) # |1100⟩
      # The target wire is in state |0>, so we can apply TemporaryAND
      qml.TemporaryAND([0,1,2]) # |1110⟩
      qml.CNOT([2,3]) # |1111⟩
      # The target wire will be in state |0> after adjoint(TemporaryAND) gate is applied, so we can apply adjoint(TemporaryAND)
      qml.adjoint(qml.TemporaryAND([0,1,2])) # |1101⟩
      return qml.sample(wires=[0,1,2,3])
  ```
  
  ```pycon
  >>> print(circuit())
  [1 1 0 1]
  ```

* A new template :class:`~.SemiAdder` has been added, allowing for quantum-quantum in-place addition.
  This operator performs the plain addition of two integers in the computational basis.
  [(#7494)](https://github.com/PennyLaneAI/pennylane/pull/7494)

  ```python
  x = 3
  y = 4

  wires = qml.registers({"x":3, "y":6, "work":5})

  dev = qml.device("default.qubit", shots=1)

  @qml.qnode(dev)
  def circuit():
      qml.BasisEmbedding(x, wires=wires["x"])
      qml.BasisEmbedding(y, wires=wires["y"])
      qml.SemiAdder(wires["x"], wires["y"], wires["work"])
      return qml.sample(wires=wires["y"])
  ```
  
  ```pycon
  >>> print(circuit())
  [0 0 0 1 1 1]
  ```

* A new template called :class:`~.SelectPauliRot` that applies a sequence of uniformly controlled rotations to a target qubit 
  is now available. This operator appears frequently in unitary decomposition and block encoding techniques. 
  [(#7206)](https://github.com/PennyLaneAI/pennylane/pull/7206)
  [(#7617)](https://github.com/PennyLaneAI/pennylane/pull/7617)

  ```python
  angles = np.array([1.0, 2.0, 3.0, 4.0])

  wires = qml.registers({"control": 2, "target": 1})
  dev = qml.device("default.qubit", wires=3)

  @qml.qnode(dev)
  def circuit():
      qml.SelectPauliRot(
        angles,
        control_wires=wires["control"],
        target_wire=wires["target"],
        rot_axis="Y")
      return qml.state()
  ```
  
  ```pycon
  >>> print(circuit())
  [0.87758256+0.j 0.47942554+0.j 0.        +0.j 0.        +0.j
   0.        +0.j 0.        +0.j 0.        +0.j 0.        +0.j]
  ```

<h4>QSVT & QSP angle solver for large polynomials 🕸️</h4>

* A new iterative angle solver for QSVT and QSP is available in the :func:`poly_to_angles <pennylane.poly_to_angles>` function,
  allowing angle computation for polynomials of large degrees (> 1000).
  Set `angle_solver="iterative"` in the :func:`poly_to_angles  <pennylane.poly_to_angles>` function
  (or from the :func:`qsvt <pennylane.qsvt>` function!) to use it.
  [(6694)](https://github.com/PennyLaneAI/pennylane/pull/6694)

<h4>Qualtran integration 🔗</h4>

* It's now possible to convert PennyLane operators to [Qualtran](https://qualtran.readthedocs.io/en/latest/) bloqs with the new :func:`qml.to_bloq <pennylane.to_bloq>` function. 
  [(#7197)](https://github.com/PennyLaneAI/pennylane/pull/7197)
  [(#7604)](https://github.com/PennyLaneAI/pennylane/pull/7604)
  [(#7536)](https://github.com/PennyLaneAI/pennylane/pull/7536)
  
  :func:`qml.to_bloq <pennylane.to_bloq>` translates PennyLane operators into equivalent [Qualtran bloqs](https://qualtran.readthedocs.io/en/latest/bloqs/index.html#bloqs-library). It requires one input and takes in two optional inputs:
  * ``circuit (QNode| Qfunc | Operation)``: a PennyLane ``QNode``, ``Qfunc``, or operator to be wrapped as a Qualtran Bloq.
  * ``map_ops (bool)``: Whether to map operations to a Qualtran Bloq. Operations are wrapped as a ``ToBloq`` when ``False``. Default is ``True``.
  * custom_mapping (dict): Dictionary to specify a mapping between a PennyLane operator and a Qualtran Bloq. A default mapping is used if not defined.
  The following example converts a PennyLane Operator into a Qualtran Bloq:

  ```python
  import pennylane as qml
  from qualtran.drawing import get_musical_score_data, draw_musical_score, show_bloq

  control_wires = [2, 3]
  estimation_wires = [4, 5, 6, 7, 8, 9]

  H = -0.4 * qml.Z(0) + 0.3 * qml.Z(1) + 0.4 * qml.Z(0) @ qml.Z(1)

  op = qml.QuantumPhaseEstimation(
      qml.Qubitization(H, control_wires), estimation_wires=estimation_wires
  )

  cbloq = qml.to_bloq(op).decompose_bloq()
  fig, ax = draw_musical_score(get_musical_score_data(cbloq))
  show_bloq(cbloq)
  ```

  Let's define a custom mapping instead.

  ```python
  from qualtran.bloqs.phase_estimation import LPResourceState
  from qualtran.bloqs.phase_estimation.text_book_qpe import TextbookQPE

  custom_map = {
    op: TextbookQPE(
        unitary=qml.to_bloq(qml.Qubitization(H, control_wires)), 
        ctrl_state_prep=LPResourceState(len(estimation_wires))
    )
  }

  cbloq = qml.to_bloq(op, map_ops=True, custom_mapping=custom_map).decompose_bloq()
  draw_musical_score(get_musical_score_data(cbloq))
  show_bloq(cbloq)
  ```

  Alternatively, rather than map directly to a Qualtran Bloq, we can preserve the original
  PennyLane decomposition by setting `map_ops` to False.

  ```python
  op_wrapped_as_bloq = qml.to_bloq(op, map_ops=False)
  cbloq = op_wrapped_as_bloq.decompose_bloq()
  draw_musical_score(get_musical_score_data(cbloq))
  show_bloq(cbloq)

  # We can also leverage Qualtran features to get resource counts and call graphs, among other things
  from qualtran.drawing import show_call_graph, show_counts_sigma  

  graph, sigma = qml.to_bloq(op, map_ops=True).call_graph()
  show_call_graph(graph)
  show_counts_sigma(sigma)
  ```

<h4>Resource-efficient Clifford-T decompositions 🍃</h4>

* A new decomposition method for :func:`~.clifford_t_decomposition` is now available with `method="rs"`
  (the [Ross-Selinger algorithm](https://arxiv.org/abs/1403.2975)) that produces orders of magnitude
  less gates than `method="sk"` (the Solovay-Kitaev algorithm) in many cases. It is directly accessible
  via :func:`~.ops.rs_decomposition` function.
  [(#7588)](https://github.com/PennyLaneAI/pennylane/pull/7588)
  [(#7641)](https://github.com/PennyLaneAI/pennylane/pull/7641)
  [(#7611)](https://github.com/PennyLaneAI/pennylane/pull/7611)
  [(#7711)](https://github.com/PennyLaneAI/pennylane/pull/7711)

  The Ross-Selinger algorithm can drastically outperform the Solovay-Kitaev algorithm in many cases.
  Consider this simple circuit:

  ```python
  @qml.qnode(qml.device("lightning.qubit", wires=2))
  def circuit(x, y):

      qml.RX(x, 0)
      qml.CNOT([0, 1])
      qml.RY(y, 0)

      return qml.expval(qml.Z(0))

  rs_circuit = qml.clifford_t_decomposition(circuit, method="rs")
  sk_circuit = qml.clifford_t_decomposition(circuit, method="sk")

  rs_specs = qml.specs(rs_circuit)(x, y)["resources"]
  sk_specs = qml.specs(sk_circuit)(x, y)["resources"]
  ```

  Decomposing with `method="rs"` instead of `method="sk"` gives a significant reduction in overall 
  gate counts, specifically the `qml.T` count:

  ```pycon
  >>> print(rs_specs.num_gates, sk_specs.num_gates)
  267 48637
  >>> print(rs_specs.gate_types['T'], sk_specs.gate_types['T'])
  104 8507
  ```

* Improved performance for `qml.clifford_t_decomposition` transform by introducing caching support and changed the
  default basis set of `qml.ops.sk_decomposition` to `(H, S, T)`, resulting in shorter decomposition sequences.
  [(#7454)](https://github.com/PennyLaneAI/pennylane/pull/7454)

<h4>OpenQASM 🤝 PennyLane</h4>

* A new function called :func:`qml.from_qasm3` has been added, which converts OpenQASM 3.0 circuits into quantum functions
  that can be subsequently loaded into QNodes and executed. 
  [(#7432)](https://github.com/PennyLaneAI/pennylane/pull/7432)
  [(#7486)](https://github.com/PennyLaneAI/pennylane/pull/7486)
  [(#7488)](https://github.com/PennyLaneAI/pennylane/pull/7488)
  [(#7593)](https://github.com/PennyLaneAI/pennylane/pull/7593)
  [(#7498)](https://github.com/PennyLaneAI/pennylane/pull/7498)

  ```python
  import pennylane as qml

  dev = qml.device("default.qubit", wires=[0, 1])
  
  @qml.qnode(dev)
  def my_circuit():
      qml.from_qasm3("qubit q0; qubit q1; ry(0.2) q0; rx(1.0) q1; pow(2) @ x q0;", {'q0': 0, 'q1': 1})
      return qml.expval(qml.Z(0))
  ```

  ```pycon
  >>> print(qml.draw(my_circuit)())
  0: ──RY(0.20)──X²─┤  <Z>
  1: ──RX(1.00)─────┤  
  ```
  
  Some gates and operations in OpenQASM 3.0 programs are not currently supported. For more details, 
  please consult the documentation for :func:`qml.from_qasm3` and ensure that you have installed `openqasm3` and 
  `'openqasm3[parser]'` in your environment by following the [OpenQASM 3.0 installation instructions](https://pypi.org/project/openqasm3/).

* A new function called `qml.to_openqasm` has been added, which allows for converting PennyLane circuits to OpenQASM 2.0 programs.
  [(#7393)](https://github.com/PennyLaneAI/pennylane/pull/7393)

  Consider this simple circuit in PennyLane:
  ```python
  dev = qml.device("default.qubit", wires=2, shots=100)

  @qml.qnode(dev)
  def circuit(theta, phi):
      qml.RX(theta, wires=0)
      qml.CNOT(wires=[0,1])
      qml.RZ(phi, wires=1)
      return qml.sample()
  ```

  This can be easily converted to OpenQASM 2.0 with `qml.to_openqasm`:
  ```pycon
  >>> openqasm_circ = qml.to_openqasm(circuit)(1.2, 0.9)
  >>> print(openqasm_circ)
  OPENQASM 2.0;
  include "qelib1.inc";
  qreg q[2];
  creg c[2];
  rx(1.2) q[0];
  cx q[0],q[1];
  rz(0.9) q[1];
  measure q[0] -> c[0];
  measure q[1] -> c[1];
  ```

<h3>Improvements 🛠</h3>

<h4>Resource-efficient decompositions 🔎</h4>

* The :func:`~.transforms.decompose` transform now supports weighting gates in the target `gate_set`, allowing for 
  preferential treatment of certain gates in a target `gate_set` over others.
  [(#7389)](https://github.com/PennyLaneAI/pennylane/pull/7389)

  Gates specified in `gate_set` can be given a numerical weight associated with their effective cost to have in a circuit:
  
  * Gate weights that are greater than 1 indicate a *greater cost* (less preferred).
  * Gate weights that are less than 1 indicate a *lower cost* (more preferred).

  Consider the following toy example.

  ```python
  qml.decomposition.enable_graph()
  
  @partial(
    qml.transforms.decompose, gate_set={qml.Toffoli: 1.23, qml.RX: 4.56, qml.CZ: 0.01, qml.H: 420, qml.CRZ: 100}
  )
  @qml.qnode(qml.device("default.qubit"))
  def circuit():
      qml.CRX(0.1, wires=[0, 1])
      qml.Toffoli(wires=[0, 1, 2])
      return qml.expval(qml.Z(0))
  ```

  ```pycon
  >>> print(qml.draw(circuit)())

  0: ───────────╭●────────────╭●─╭●─┤  <Z>
  1: ──RX(0.05)─╰Z──RX(-0.05)─╰Z─├●─┤     
  2: ────────────────────────────╰X─┤     
  ```

  ```python
  qml.decomposition.enable_graph()

  @partial(
      qml.transforms.decompose, gate_set={qml.Toffoli: 1.23, qml.RX: 4.56, qml.CZ: 0.01, qml.H: 0.1, qml.CRZ: 0.1}
  )
  @qml.qnode(qml.device("default.qubit"))
  def circuit():
      qml.CRX(0.1, wires=[0, 1])
      qml.Toffoli(wires=[0, 1, 2])
      return qml.expval(qml.Z(0))
  ```

  ```pycon
  >>> print(qml.draw(circuit)())

  0: ────╭●───────────╭●─┤  <Z>
  1: ──H─╰RZ(0.10)──H─├●─┤     
  2: ─────────────────╰X─┤  
  ```

  Here, when the Hadamard and ``CRZ`` have relatively high weights, a decomposition involving them is considered *less* 
  efficient. When they have relatively low weights, a decomposition involving them is considered *more* efficient.

* Decomposition rules that can be accessed with the new graph-based decomposition system are
  implemented for the following operators:

  * :class:`~.QubitUnitary`
    [(#7211)](https://github.com/PennyLaneAI/pennylane/pull/7211)

  * :class:`~.ControlledQubitUnitary`
    [(#7371)](https://github.com/PennyLaneAI/pennylane/pull/7371)

  * :class:`~.DiagonalQubitUnitary`
    [(#7625)](https://github.com/PennyLaneAI/pennylane/pull/7625)

  * :class:`~.MultiControlledX`
    [(#7405)](https://github.com/PennyLaneAI/pennylane/pull/7405)

  * :class:`~pennylane.ops.Exp`. 
    [(#7489)](https://github.com/PennyLaneAI/pennylane/pull/7489)

    Specifically, the following decompositions have been added:
    * Suzuki-Trotter decomposition when the `num_steps` keyword argument is specified.
    * Decomposition to a :class:`~pennylane.PauliRot` when the base is a single-term Pauli word.

  * :class:`~.PCPhase`
    [(#7591)](https://github.com/PennyLaneAI/pennylane/pull/7591)

  * :class:`~.QuantumPhaseEstimation`
    [(#7637)](https://github.com/PennyLaneAI/pennylane/pull/7637)

  * :class:`~.BasisRotation`
    [(#7074)](https://github.com/PennyLaneAI/pennylane/pull/7074)

  * :class:`~.PhaseAdder`
    [(#7070)](https://github.com/PennyLaneAI/pennylane/pull/7070)

  * :class:`~.IntegerComparator`
    [(#7636)](https://github.com/PennyLaneAI/pennylane/pull/7636)

* A new decomposition rule that uses a single work wire for decomposing multi-controlled operators is added.
  [(#7383)](https://github.com/PennyLaneAI/pennylane/pull/7383)

* A :func:`~.decomposition.register_condition` decorator is added that allows users to bind a condition to a
  decomposition rule for when it is applicable. The condition should be a function that takes the
  resource parameters of an operator as arguments and returns `True` or `False` based on whether
  these parameters satisfy the condition for when this rule can be applied.
  [(#7439)](https://github.com/PennyLaneAI/pennylane/pull/7439)

  ```python
  import pennylane as qml
  from pennylane.math.decomposition import zyz_rotation_angles
  
  # The parameters must be consistent with ``qml.QubitUnitary.resource_keys``
  def _zyz_condition(num_wires):
    return num_wires == 1

  @qml.register_condition(_zyz_condition)
  @qml.register_resources({qml.RZ: 2, qml.RY: 1, qml.GlobalPhase: 1})
  def zyz_decomposition(U, wires, **__):
      # Assumes that U is a 2x2 unitary matrix
      phi, theta, omega, phase = zyz_rotation_angles(U, return_global_phase=True)
      qml.RZ(phi, wires=wires[0])
      qml.RY(theta, wires=wires[0])
      qml.RZ(omega, wires=wires[0])
      qml.GlobalPhase(-phase)
  
  # This decomposition will be ignored for `QubitUnitary` on more than one wire.
  qml.add_decomps(qml.QubitUnitary, zyz_decomposition)
  ```

* Symbolic operator types (e.g., `Adjoint`, `Controlled`, and `Pow`) can now be specified as strings
  in various parts of the new graph-based decomposition system, specifically:

  * The `gate_set` argument of the :func:`~.transforms.decompose` transform now supports adding symbolic
    operators in the target gate set.
    [(#7331)](https://github.com/PennyLaneAI/pennylane/pull/7331)

  ```python
  from functools import partial
  import pennylane as qml

  qml.decomposition.enable_graph()
  
  @partial(qml.transforms.decompose, gate_set={"T", "Adjoint(T)", "H", "CNOT"})
  @qml.qnode(qml.device("default.qubit"))
  def circuit():
      qml.Toffoli(wires=[0, 1, 2])
  ```
  ```pycon
  >>> print(qml.draw(circuit)())
  0: ───────────╭●───────────╭●────╭●──T──╭●─┤
  1: ────╭●─────│─────╭●─────│───T─╰X──T†─╰X─┤
  2: ──H─╰X──T†─╰X──T─╰X──T†─╰X──T──H────────┤
  ```

  * Symbolic operator types can now be given as strings to the `op_type` argument of :func:`~.decomposition.add_decomps`,
    or as keys of the dictionaries passed to the `alt_decomps` and `fixed_decomps` arguments of the
    :func:`~.transforms.decompose` transform, allowing custom decomposition rules to be defined and
    registered for symbolic operators.
    [(#7347)](https://github.com/PennyLaneAI/pennylane/pull/7347)
    [(#7352)](https://github.com/PennyLaneAI/pennylane/pull/7352)
    [(#7362)](https://github.com/PennyLaneAI/pennylane/pull/7362)
    [(#7499)](https://github.com/PennyLaneAI/pennylane/pull/7499)

  ```python
  @qml.register_resources({qml.RY: 1})
  def my_adjoint_ry(phi, wires, **_):
      qml.RY(-phi, wires=wires)

  @qml.register_resources({qml.RX: 1})
  def my_adjoint_rx(phi, wires, **__):
      qml.RX(-phi, wires)

  # Registers a decomposition rule for the adjoint of RY globally
  qml.add_decomps("Adjoint(RY)", my_adjoint_ry)

  @partial(
      qml.transforms.decompose,
      gate_set={"RX", "RY", "CNOT"},
      fixed_decomps={"Adjoint(RX)": my_adjoint_rx}
  )
  @qml.qnode(qml.device("default.qubit"))
  def circuit():
      qml.adjoint(qml.RX(0.5, wires=[0]))
      qml.CNOT(wires=[0, 1])
      qml.adjoint(qml.RY(0.5, wires=[1]))
      return qml.expval(qml.Z(0))
  ```
  ```pycon
  >>> print(qml.draw(circuit)())
  0: ──RX(-0.50)─╭●────────────┤  <Z>
  1: ────────────╰X──RY(-0.50)─┤
  ```

* A `work_wire_type` argument has been added to :func:`~pennylane.ctrl` and :class:`~pennylane.ControlledQubitUnitary`
  for more fine-grained control over the type of work wire used in their decompositions.
  [(#7612)](https://github.com/PennyLaneAI/pennylane/pull/7612)

* The :func:`~.transforms.decompose` transform now accepts a `stopping_condition` argument with 
  graph-based decomposition enabled, which must be a function that returns `True` if an operator 
  does not need to be decomposed (it meets the requirements as described in `stopping_condition`).
  See the documentation for more details.
  [(#7531)](https://github.com/PennyLaneAI/pennylane/pull/7531)

* Two-qubit `QubitUnitary` gates no longer decompose into fundamental rotation gates; it now 
  decomposes into single-qubit `QubitUnitary` gates. This allows the decomposition system to
  further decompose single-qubit unitary gates more flexibly using different rotations.
  [(#7211)](https://github.com/PennyLaneAI/pennylane/pull/7211)

* The `gate_set` argument of :func:`~.transforms.decompose` now accepts `"X"`, `"Y"`, `"Z"`, `"H"`, 
  `"I"` as aliases for `"PauliX"`, `"PauliY"`, `"PauliZ"`, `"Hadamard"`, and `"Identity"`. These 
  aliases are also recognized as part of symbolic operators. For example, `"Adjoint(H)"` is now 
  accepted as an alias for `"Adjoint(Hadamard)"`.
  [(#7331)](https://github.com/PennyLaneAI/pennylane/pull/7331)

<h4>Setting shots 🔁</h4>

* A new QNode transform called :func:`~.transforms.set_shots` has been added to set or update the number of shots to be performed, overriding shots specified in the device.
  [(#7337)](https://github.com/PennyLaneAI/pennylane/pull/7337)
  [(#7358)](https://github.com/PennyLaneAI/pennylane/pull/7358)
  [(#7500)](https://github.com/PennyLaneAI/pennylane/pull/7500)
  [(#7627)](https://github.com/PennyLaneAI/pennylane/pull/7627)

  The :func:`~.transforms.set_shots` transform can be used as a decorator:

  ```python
  @partial(qml.set_shots, shots=2)
  @qml.qnode(qml.device("default.qubit", wires=1))
  def circuit():
      qml.RX(1.23, wires=0)
      return qml.sample(qml.Z(0))
  ```

  ```pycon
  >>> circuit()
  array([1., -1.])
  ```
  
  Additionally, it can be used in-line to update a circuit's `shots`:

  ```pycon
  >>> new_circ = qml.set_shots(circuit, shots=(4, 10)) # shot vector
  >>> new_circ()
  (array([-1.,  1., -1.,  1.]), array([ 1.,  1.,  1., -1.,  1.,  1., -1., -1.,  1.,  1.]))
  ```

<h4>QChem</h4>

* The `qchem` module is upgraded with new functions to construct a vibrational Hamiltonian in 
  the Christiansen representation. 
  [(#7491)](https://github.com/PennyLaneAI/pennylane/pull/7491)
  [(#7596)](https://github.com/PennyLaneAI/pennylane/pull/7596)

  The new functions :func:`christiansen_hamiltonian` and :func:`qml.qchem.christiansen_bosonic` can
  be used to create the qubit and bosonic form of the Christiansen Hamiltonian, respectively. These
  functions need input parameters that can be easily obtained by using the
  :func:`christiansen_integrals` and :func:`vibrational_pes` functions. Similarly, a Christiansen
  dipole operator can be created by using the :func:`christiansen_dipole` and
  :func:`christiansen_integrals_dipole` functions.

  ```python
  import pennylane as qml
  import numpy as np

  symbols  = ['H', 'F']
  geometry = np.array([[0.0, 0.0, -0.40277116], [0.0, 0.0, 1.40277116]])
  mol = qml.qchem.Molecule(symbols, geometry)
  pes = qml.qchem.vibrational_pes(mol, optimize=False)
  ham = qml.qchem.vibrational.christiansen_hamiltonian(pes, n_states = 4)
  ```

  ```pycon
  >>> ham
  (
      0.08527499987546708 * I(0)
    + -0.0051774006335491545 * Z(0)
    + 0.0009697024705108074 * (X(0) @ X(1))
    + 0.0009697024705108074 * (Y(0) @ Y(1))
    + 0.0002321787923591865 * (X(0) @ X(2))
    + 0.0002321787923591865 * (Y(0) @ Y(2))
    + 0.0008190498635406456 * (X(0) @ X(3))
    + 0.0008190498635406456 * (Y(0) @ Y(3))
    + -0.015699890427524253 * Z(1)
    + 0.002790002362847834 * (X(1) @ X(2))
    + 0.002790002362847834 * (Y(1) @ Y(2))
    + 0.000687929225764568 * (X(1) @ X(3))
    + 0.000687929225764568 * (Y(1) @ Y(3))
    + -0.026572392417060237 * Z(2)
    + 0.005239546276220405 * (X(2) @ X(3))
    + 0.005239546276220405 * (Y(2) @ Y(3))
    + -0.037825316397333435 * Z(3)
  )
  ```  

<h4>Experimental FTQC module</h4>

* Add commutation rules for a Clifford gate set (`qml.H`, `qml.S`, `qml.CNOT`) to the `ftqc.pauli_tracker` module,
  accessible via the `commute_clifford_op` function.
  [(#7444)](https://github.com/PennyLaneAI/pennylane/pull/7444)

* Add offline byproduct correction support to the `ftqc` module.
  [(#7447)](https://github.com/PennyLaneAI/pennylane/pull/7447)

* The `ftqc` module `measure_arbitrary_basis`, `measure_x` and `measure_y` functions
  can now be captured when program capture is enabled.
  [(#7219)](https://github.com/PennyLaneAI/pennylane/pull/7219)
  [(#7368)](https://github.com/PennyLaneAI/pennylane/pull/7368)

* Add xz encoding related `pauli_to_xz`, `xz_to_pauli` and `pauli_prod` functions to the `ftqc` module.
  [(#7433)](https://github.com/PennyLaneAI/pennylane/pull/7433)

* The transform `convert_to_mbqc_formalism` is added to the `ftqc` module to convert a circuit already
  expressed in a limited, compatible gate-set into the MBQC formalism. Circuits can be converted to the 
  relevant gate-set with the `convert_to_mbqc_gateset` transform.
  [(#7355)](https://github.com/PennyLaneAI/pennylane/pull/7355)
  [(#7586)](https://github.com/PennyLaneAI/pennylane/pull/7586)

* The `RotXZX` operation is added to the `ftqc` module to support definition of a universal
  gate-set that can be translated to the MBQC formalism.
  [(#7271)](https://github.com/PennyLaneAI/pennylane/pull/7271)


<h4>Other improvements</h4>

* Caching with finite shots now always warns about the lack of expected noise.
  [(#7644)](https://github.com/PennyLaneAI/pennylane/pull/7644)

* `cache` now defaults to `"auto"` with `qml.execute`, matching the behavior of `QNode` and reducing the 
  performance cost of using `qml.execute` for standard executions.
  [(#7644)](https://github.com/PennyLaneAI/pennylane/pull/7644)

* `qml.grad` and `qml.jacobian` can now handle inputs with dynamic shapes being captured into plxpr.
  [(#7544)](https://github.com/PennyLaneAI/pennylane/pull/7544/)

* Improved the drawing of `GlobalPhase`, `ctrl(GlobalPhase)`, `Identity` and `ctrl(Identity)` operations.
  The labels are grouped together like for other multi-qubit operations, and the drawing
  no longer depends on the wires of `GlobalPhase` or `Identity`. Control nodes of controlled global phases
  and identities no longer receive the operator label, which is in line with other controlled operations.
  [(#7457)](https://github.com/PennyLaneAI/pennylane/pull/7457)

* The decomposition of `qml.PCPhase` is now significantly more efficient for more than 2 qubits.
  [(#7166)](https://github.com/PennyLaneAI/pennylane/pull/7166)

* The decomposition of :class:`~.IntegerComparator` is now significantly more efficient.
  [(#7636)](https://github.com/PennyLaneAI/pennylane/pull/7636)

* :class:`~.QubitUnitary` now supports a decomposition that is compatible with an arbitrary number of qubits. 
  This represents a fundamental improvement over the previous implementation, which was limited to two-qubit systems.
  [(#7277)](https://github.com/PennyLaneAI/pennylane/pull/7277)

* Setting up the configuration of a workflow, including the determination of the best diff
  method, is now done *after* user transforms have been applied. This allows transforms to
  update the shots and change measurement processes with fewer issues.
  [(#7358)](https://github.com/PennyLaneAI/pennylane/pull/7358)

* The decomposition of `DiagonalQubitUnitary` has been updated to a recursive decomposition
  into a smaller `DiagonalQubitUnitary` and a `SelectPauliRot` operation. This is a known
  decomposition [Theorem 7 in Shende et al.](https://arxiv.org/abs/quant-ph/0406176)
  that contains fewer gates than the previous decomposition.
  [(#7370)](https://github.com/PennyLaneAI/pennylane/pull/7370)

* An xDSL `qml.compiler.python_compiler.transforms.MergeRotationsPass` pass for applying `merge_rotations` to an
  xDSL module has been added for the experimental xDSL Python compiler integration.
  [(#7364)](https://github.com/PennyLaneAI/pennylane/pull/7364)
  [(#7595)](https://github.com/PennyLaneAI/pennylane/pull/7595)
  [(#7664)](https://github.com/PennyLaneAI/pennylane/pull/7664)

* An xDSL `qml.compiler.python_compiler.transforms.IterativeCancelInversesPass` pass for applying `cancel_inverses`
  iteratively to an xDSL module has been added for the experimental xDSL Python compiler integration. This pass is
  optimized to cancel self-inverse operations iteratively to cancel nested self-inverse operations.
  [(#7364)](https://github.com/PennyLaneAI/pennylane/pull/7364)
  [(#7595)](https://github.com/PennyLaneAI/pennylane/pull/7595)
 
* An experimental integration for a Python compiler using [xDSL](https://xdsl.dev/index) has been introduced.
  This is similar to [Catalyst's MLIR dialects](https://docs.pennylane.ai/projects/catalyst/en/stable/dev/dialects.html#mlir-dialects-in-catalyst), 
  but it is coded in Python instead of C++.
  [(#7509)](https://github.com/PennyLaneAI/pennylane/pull/7509)
  [(#7357)](https://github.com/PennyLaneAI/pennylane/pull/7357)
  [(#7367)](https://github.com/PennyLaneAI/pennylane/pull/7367)
  [(#7462)](https://github.com/PennyLaneAI/pennylane/pull/7462)
  [(#7470)](https://github.com/PennyLaneAI/pennylane/pull/7470)
  [(#7510)](https://github.com/PennyLaneAI/pennylane/pull/7510)
  [(#7590)](https://github.com/PennyLaneAI/pennylane/pull/7590)
  [(#7706)](https://github.com/PennyLaneAI/pennylane/pull/7706)

* PennyLane supports `jax == 0.6.0` and `0.5.3`.
  [(#6919)](https://github.com/PennyLaneAI/pennylane/pull/6919)
  [(#7299)](https://github.com/PennyLaneAI/pennylane/pull/7299)

* The :func:`~.transforms.cancel_inverses` transform no longer changes the order of operations that don't have shared wires, providing a deterministic output.
  [(#7328)](https://github.com/PennyLaneAI/pennylane/pull/7328)

* Alias for Identity (`I`) is now accessible from `qml.ops`.
  [(#7200)](https://github.com/PennyLaneAI/pennylane/pull/7200)
  
* Adds a new `allocation` module containing `allocate` and `deallocate` instructions for requesting dynamic wires. This is currently
  experimental and not integrated.
  [(#7704)](https://github.com/PennyLaneAI/pennylane/pull/7704)
  [(#7710)](https://github.com/PennyLaneAI/pennylane/pull/7710)

* Computing the angles for uniformly controlled rotations, used in :class:`~.MottonenStatePreparation`
  and :class:`~.SelectPauliRot`, now takes much less computational effort and memory.
  [(#7377)](https://github.com/PennyLaneAI/pennylane/pull/7377)

* Classical shadows with mixed quantum states are now computed with a dedicated method that uses an
  iterative algorithm similar to the handling of shadows with state vectors. This makes shadows with density 
  matrices much more performant.
  [(#6748)](https://github.com/PennyLaneAI/pennylane/pull/6748)
  [(#7458)](https://github.com/PennyLaneAI/pennylane/pull/7458)

* Two new functions called :func:`~.math.convert_to_su2` and :func:`~.math.convert_to_su4` have been added to `qml.math`, which convert unitary matrices to SU(2) or SU(4), respectively, and optionally a global phase.
  [(#7211)](https://github.com/PennyLaneAI/pennylane/pull/7211)

* `Operator.num_wires` now defaults to `None` to indicate that the operator can be on
  any number of wires.
  [(#7312)](https://github.com/PennyLaneAI/pennylane/pull/7312)

* Shots can now be overridden for specific `qml.Snapshot` instances via a `shots` keyword argument.
  [(#7326)](https://github.com/PennyLaneAI/pennylane/pull/7326)

  ```python
  dev = qml.device("default.qubit", wires=2, shots=10)

  @qml.qnode(dev)
  def circuit():
      qml.Snapshot("sample", measurement=qml.sample(qml.X(0)), shots=5)
      return qml.sample(qml.X(0))
  ```

  ```pycon
  >>> qml.snapshots(circuit)()
  {'sample': array([-1., -1., -1., -1., -1.]),
   'execution_results': array([ 1., -1., -1., -1., -1.,  1., -1., -1.,  1., -1.])}
  ```

* PennyLane no longer validates that an operation has at least one wire, as having this check required the abstract
  interface to maintain a list of special implementations.
  [(#7327)](https://github.com/PennyLaneAI/pennylane/pull/7327)

* Two new device-developer transforms have been added to `devices.preprocess`: 
  :func:`~.devices.preprocess.measurements_from_counts` and :func:`~.devices.preprocess.measurements_from_samples`.
  These transforms modify the tape to instead contain a `counts` or `sample` measurement process, 
  deriving the original measurements from the raw counts/samples in post-processing. This allows 
  expanded measurement support for devices that only 
  support counts/samples at execution, like real hardware devices.
  [(#7317)](https://github.com/PennyLaneAI/pennylane/pull/7317)

* Sphinx version was updated to 8.1. Sphinx is upgraded to version 8.1 and uses Python 3.10. References to intersphinx (e.g. `<demos/>` or `<catalyst/>` are updated to remove the :doc: prefix that is incompatible with sphinx 8.1. 
  [(7212)](https://github.com/PennyLaneAI/pennylane/pull/7212)

* Migrated `setup.py` package build and install to `pyproject.toml`
  [(#7375)](https://github.com/PennyLaneAI/pennylane/pull/7375)

* Updated GitHub Actions workflows (`rtd.yml`, `readthedocs.yml`, and `docs.yml`) to use `ubuntu-24.04` runners.
 [(#7396)](https://github.com/PennyLaneAI/pennylane/pull/7396)

* Updated requirements and pyproject files to include the other package.  
  [(#7417)](https://github.com/PennyLaneAI/pennylane/pull/7417)

* Updated documentation check to remove duplicate docstring references. [(#7453)](https://github.com/PennyLaneAI/pennylane/pull/7453)

<h3>Labs: a place for unified and rapid prototyping of research software 🧪</h3>

* The imports of dependencies introduced by ``labs`` functionalities have been modified such that
  these dependencies only have to be installed for the functions that use them, not to use
  ``labs`` functionalities in general. This decouples the various submodules, and even functions
  within the same submodule, from each other.
  [(#7650)](https://github.com/PennyLaneAI/pennylane/pull/7650)

* A new module :mod:`pennylane.labs.intermediate_reps <pennylane.labs.intermediate_reps>`
  provides functionality to compute intermediate representations for particular circuits.
  :func:`parity_matrix <pennylane.labs.intermediate_reps.parity_matrix>` computes
  the parity matrix intermediate representation for CNOT circuits.
  :func:`phase_polynomial <pennylane.labs.intermediate_reps.phase_polynomial>` computes
  the phase polynomial intermediate representation for {CNOT, RZ} circuits.
  These efficient intermediate representations are important
  for CNOT routing algorithms and other quantum compilation routines.
  [(#7229)](https://github.com/PennyLaneAI/pennylane/pull/7229)
  [(#7333)](https://github.com/PennyLaneAI/pennylane/pull/7333)
  [(#7629)](https://github.com/PennyLaneAI/pennylane/pull/7629)
  
* The `pennylane.labs.vibrational` module is upgraded to use features from the `concurrency` module
  to perform multiprocess and multithreaded execution of workloads. 
  [(#7401)](https://github.com/PennyLaneAI/pennylane/pull/7401)

* A `rowcol` function is now available in `pennylane.labs.intermediate_reps`.
  Given the parity matrix of a CNOT circuit and a qubit connectivity graph, it synthesizes a
  possible implementation of the parity matrix that respects the connectivity.
  [(#7394)](https://github.com/PennyLaneAI/pennylane/pull/7394)

* `pennylane.labs.QubitManager`, `pennylane.labs.AllocWires`, and `pennylane.labs.FreeWires` classes have been added to track and manage auxilliary qubits.
  [(#7404)](https://github.com/PennyLaneAI/pennylane/pull/7404)

* `pennylane.labs.map_to_resource_op` function has been added to map PennyLane Operations to their resource equivalents.
  [(#7434)](https://github.com/PennyLaneAI/pennylane/pull/7434)

* Added a `pennylane.labs.Resources` class to store and track the quantum resources from a circuit.
  [(#7406)](https://github.com/PennyLaneAI/pennylane/pull/7406)
  
* `pennylane.labs.CompressedResourceOp` class has been added to store information about the operator type and parameters.
  [(#7408)](https://github.com/PennyLaneAI/pennylane/pull/7408)

* Added the base `pennylane.labs.ResourceOperator` class which will be used to implement all quantum 
  operators for resource estimation.
  [(#7399)](https://github.com/PennyLaneAI/pennylane/pull/7399)

* Added the `pennylane.labs.estimate_resources` function which will be used to perform resource
  estimation on circuits, `pennylane.labs.ResourceOperator` and `pennylane.labs.Resources` objects.
  [(#7407)](https://github.com/PennyLaneAI/pennylane/pull/7407)

* Added the `pennylane.labs.ResourceOperator` templates which will be used to perform resource
  estimation for non-parametric single qubit gates.
  [(#7540)](https://github.com/PennyLaneAI/pennylane/pull/7540)

* Added the `pennylane.labs.ResourceOperator` templates which will be used to perform resource
  estimation for parametric single qubit gates.
  [(#7541)](https://github.com/PennyLaneAI/pennylane/pull/7541)

* Added the `pennylane.labs.ResourceOperator` templates which will be used to perform resource
  estimation for controlled gates.
  [(#7526)](https://github.com/PennyLaneAI/pennylane/pull/7526)

* Added the `pennylane.labs.ResourceOperator` templates which will be used to perform resource
  estimation for symbolic operators of gates.
  [(#7584)](https://github.com/PennyLaneAI/pennylane/pull/7584)

* Added the `pennylane.labs.ResourceOperator` templates which will be used to perform resource
  estimation for multi-qubit parametic gates.
  [(#7549)](https://github.com/PennyLaneAI/pennylane/pull/7549)

* Added the `pennylane.labs.resource_estimation.CompactHamiltonian` to unblock the need to pass full
  Hamiltonian
  Added `pennylane.labs.resource_estimation.ResourceTrotterCDF`, and `pennylane.labs.resource_estimation.ResourceTrotterTHC`
  templates which will be used to perform resource estimation for trotterization of CDF and THC Hamiltonians respectively.
  [(#7705)](https://github.com/PennyLaneAI/pennylane/pull/7705)

<<<<<<< HEAD
* Added the `pennylane.labs.ResourceQubitize` template which can be used to perform resource
  estimation for qubitization of THC Hamiltonian.
  [(#7730)](https://github.com/PennyLaneAI/pennylane/pull/7730)

=======
>>>>>>> 92b37b7c
* Added `pennylane.labs.resource_estimation.ResourceTrotterVibrational` and `pennylane.labs.resource_estimation.ResourceTrotterVibronic`
  templates which can be used to perform resource estimation for trotterization of vibrational and vibronic Hamiltonians respectively.
  [(#7720)](https://github.com/PennyLaneAI/pennylane/pull/7720)

* Added `pennylane.labs.ResourceOperator` templates for various algorithms required for 
  supporting compact hamiltonian development.
  [(#7725)](https://github.com/PennyLaneAI/pennylane/pull/7725)

* A new module :mod:`pennylane.labs.zxopt <pennylane.labs.zxopt>` provides access to the basic optimization
  passes from [pyzx](https://pyzx.readthedocs.io/en/latest/) for PennyLane circuits.
  
    * :func:`basic_optimization <pennylane.labs.zxopt.basic_optimization>` performs peephole optimizations on the circuit and is a useful subroutine for other optimization passes.
    * :func:`full_optimize <pennylane.labs.zxopt.full_optimize>` optimizes [(Clifford + T)](https://pennylane.ai/compilation/clifford-t-gate-set) circuits.
    * :func:`full_reduce <pennylane.labs.zxopt.full_reduce>` can optimize arbitrary PennyLane circuits and follows the pipeline described in the [the pyzx docs](https://pyzx.readthedocs.io/en/latest/simplify.html).
    * :func:`todd <pennylane.labs.zxopt.todd>` performs Third Order Duplicate and Destroy (`TODD <https://arxiv.org/abs/1712.01557>`__) via phase polynomials and reduces T gate counts.

  [(#7471)](https://github.com/PennyLaneAI/pennylane/pull/7471)

* New functionality is added to create and manipulate product formulas in the `trotter_error` module.
  [(#7224)](https://github.com/PennyLaneAI/pennylane/pull/7224)
 
    * :class:`ProductFormula <pennylane.labs.trotter_error.ProductFormula` allows users to create custom product formulas.
    * :func:`bch_expansion <pennylane.labs.trotter_error.bch_expansion` computes the Baker-Campbell-Hausdorff  expansion of a product formula.
    * :func:`effective_hamiltonian <pennylane.labs.trotter_error.effective_hamiltonian` computes the effective Hamiltonian of a product formula.

* Optimized the :func:`perturbation_error <pennylane.labs.trotter_error.perturbation_error>`
  module for better performance by using a task-based executor to parallelize the computationally heavy
  parts of the algorithm.
  [(#7681)](https://github.com/PennyLaneAI/pennylane/pull/7681)

* Fixed missing table descriptions for :class:`qml.FromBloq <pennylane.FromBloq>`,
  :func:`qml.qchem.two_particle <pennylane.qchem.two_particle>`,
  and :class:`qml.ParticleConservingU2 <pennylane.ParticleConservingU2>`.
  [(#7628)](https://github.com/PennyLaneAI/pennylane/pull/7628)

<h3>Breaking changes 💔</h3>

* Support for gradient keyword arguments as QNode keyword arguments has been removed. Instead please use the
  new `gradient_kwargs` keyword argument accordingly.
  [(#7648)](https://github.com/PennyLaneAI/pennylane/pull/7648)

* The default value of `cache` is now `"auto"` with `qml.execute`. Like `QNode`, `"auto"` only turns on caching
  when `max_diff > 1`.
  [(#7644)](https://github.com/PennyLaneAI/pennylane/pull/7644)

* A new decomposition for two-qubit unitaries was implemented in `two_qubit_decomposition`.
  It ensures the correctness of the decomposition in some edge cases but uses 3 CNOT gates
  even if 2 CNOTs would suffice theoretically.
  [(#7474)](https://github.com/PennyLaneAI/pennylane/pull/7474)

* The `return_type` property of `MeasurementProcess` has been removed. Please use `isinstance` for type checking instead.
  [(#7322)](https://github.com/PennyLaneAI/pennylane/pull/7322)

* The `KerasLayer` class in `qml.qnn.keras` has been removed because Keras 2 is no longer actively maintained.
  Please consider using a different machine learning framework, like `PyTorch <demos/tutorial_qnn_module_torch>`__ or `JAX <demos/tutorial_How_to_optimize_QML_model_using_JAX_and_Optax>`__.
  [(#7320)](https://github.com/PennyLaneAI/pennylane/pull/7320)

* The `qml.gradients.hamiltonian_grad` function has been removed because this gradient recipe is no
  longer required with the :doc:`new operator arithmetic system </news/new_opmath>`.
  [(#7302)](https://github.com/PennyLaneAI/pennylane/pull/7302)

* Accessing terms of a tensor product (e.g., `op = X(0) @ X(1)`) via `op.obs` has been removed.
  [(#7324)](https://github.com/PennyLaneAI/pennylane/pull/7324)

* The `mcm_method` keyword argument in `qml.execute` has been removed.
  [(#7301)](https://github.com/PennyLaneAI/pennylane/pull/7301)

* The `inner_transform` and `config` keyword arguments in `qml.execute` have been removed.
  [(#7300)](https://github.com/PennyLaneAI/pennylane/pull/7300)

* `Sum.ops`, `Sum.coeffs`, `Prod.ops` and `Prod.coeffs` have been removed.
  [(#7304)](https://github.com/PennyLaneAI/pennylane/pull/7304)

* Specifying `pipeline=None` with `qml.compile` has been removed.
  [(#7307)](https://github.com/PennyLaneAI/pennylane/pull/7307)

* The `control_wires` argument in `qml.ControlledQubitUnitary` has been removed.
  Furthermore, the `ControlledQubitUnitary` no longer accepts `QubitUnitary` objects as arguments as its `base`.
  [(#7305)](https://github.com/PennyLaneAI/pennylane/pull/7305)

* `qml.tape.TapeError` has been removed.
  [(#7205)](https://github.com/PennyLaneAI/pennylane/pull/7205)

<h3>Deprecations 👋</h3>

Here's a list of deprecations made this release. For a more detailed breakdown of deprecations and alternative code to use instead, Please consult the :doc:`deprecations and removals page </development/deprecations>`.

* Top-level access to `DeviceError`, `PennyLaneDeprecationWarning`, `QuantumFunctionError` and `ExperimentalWarning` have been deprecated and will be removed in v0.43. Please import them from the new `exceptions` module.
  [(#7292)](https://github.com/PennyLaneAI/pennylane/pull/7292)
  [(#7477)](https://github.com/PennyLaneAI/pennylane/pull/7477)
  [(#7508)](https://github.com/PennyLaneAI/pennylane/pull/7508)
  [(#7603)](https://github.com/PennyLaneAI/pennylane/pull/7603)

* `qml.operation.Observable` and the corresponding `Observable.compare` have been deprecated, as
  pennylane now depends on the more general `Operator` interface instead. The
  `Operator.is_hermitian` property can instead be used to check whether or not it is highly likely
  that the operator instance is Hermitian.
  [(#7316)](https://github.com/PennyLaneAI/pennylane/pull/7316)

* The boolean functions provided in `pennylane.operation` are deprecated. See the :doc:`deprecations page </development/deprecations>` 
  for equivalent code to use instead. These include `not_tape`, `has_gen`, `has_grad_method`, `has_multipar`,
  `has_nopar`, `has_unitary_gen`, `is_measurement`, `defines_diagonalizing_gates`, and `gen_is_multi_term_hamiltonian`.
  [(#7319)](https://github.com/PennyLaneAI/pennylane/pull/7319)

* `qml.operation.WiresEnum`, `qml.operation.AllWires`, and `qml.operation.AnyWires` are deprecated. To indicate that
  an operator can act on any number of wires, `Operator.num_wires = None` should be used instead. This is the default
  and does not need to be overwritten unless the operator developer wants to add wire number validation.
  [(#7313)](https://github.com/PennyLaneAI/pennylane/pull/7313)

* The :func:`qml.QNode.get_gradient_fn` method is now deprecated. Instead, use :func:`~.workflow.get_best_diff_method` to obtain the differentiation method.
  [(#7323)](https://github.com/PennyLaneAI/pennylane/pull/7323)

<h3>Internal changes ⚙️</h3>

* Move private code in the `TransformProgram` onto the `CotransformCache` class.
  [(#7750)](https://github.com/PennyLaneAI/pennylane/pull/7750)

* Improve type hinting in the `workflow` module.
  [(#7745)](https://github.com/PennyLaneAI/pennylane/pull/7745)

* Unpin `mitiq` in CI.
  [(#7742)](https://github.com/PennyLaneAI/pennylane/pull/7742)

* The `qml.measurements.Shots` class can now handle abstract numbers of shots.
  [(#7729)](https://github.com/PennyLaneAI/pennylane/pull/7729)

* Update `jax` and `tensorflow` dependencies for `doc` builds.
  [(#7667)](https://github.com/PennyLaneAI/pennylane/pull/7667)

* `Pennylane` has been renamed to `pennylane` in the `pyproject.toml` file 
  to match the expected binary distribution format naming conventions.
  [(#7689)](https://github.com/PennyLaneAI/pennylane/pull/7689)

* The `qml.compiler.python_compiler` submodule has been restructured.
  [(#7645)](https://github.com/PennyLaneAI/pennylane/pull/7645)

* Move program capture code closer to where it is used.
  [(#7608)](https://github.com/PennyLaneAI/pennylane/pull/7608)

* Tests using `OpenFermion` in `tests/qchem` do not fail with NumPy>=2.0.0 any more.
  [(#7626)](https://github.com/PennyLaneAI/pennylane/pull/7626)

* Move `givens_decomposition` and private helpers from `qchem` to `math` module.
  [(#7545)](https://github.com/PennyLaneAI/pennylane/pull/7545)

* Enforce module dependencies in `pennylane` using `tach`.
  [(#7185)](https://github.com/PennyLaneAI/pennylane/pull/7185)
  [(#7416)](https://github.com/PennyLaneAI/pennylane/pull/7416)
  [(#7418)](https://github.com/PennyLaneAI/pennylane/pull/7418)
  [(#7429)](https://github.com/PennyLaneAI/pennylane/pull/7429)
  [(#7430)](https://github.com/PennyLaneAI/pennylane/pull/7430)
  [(#7437)](https://github.com/PennyLaneAI/pennylane/pull/7437)
  [(#7504)](https://github.com/PennyLaneAI/pennylane/pull/7504)
  [(#7538)](https://github.com/PennyLaneAI/pennylane/pull/7538)
  [(#7542)](https://github.com/PennyLaneAI/pennylane/pull/7542)
  [(#7667)](https://github.com/PennyLaneAI/pennylane/pull/7667)
  [(#7743)](https://github.com/PennyLaneAI/pennylane/pull/7743)

* With program capture enabled, mcm method validation now happens on execution rather than setup.
  [(#7475)](https://github.com/PennyLaneAI/pennylane/pull/7475)

* Add `.git-blame-ignore-revs` file to the PennyLane repository. This file will allow specifying commits that should
  be ignored in the output of `git blame`. For example, this can be useful when a single commit includes bulk reformatting.
  [(#7507)](https://github.com/PennyLaneAI/pennylane/pull/7507)

* Add a `.gitattributes` file to standardize LF as the end-of-line character for the PennyLane
  repository.
  [(#7502)](https://github.com/PennyLaneAI/pennylane/pull/7502)

* `DefaultQubit` now implements `preprocess_transforms` and `setup_execution_config` instead of `preprocess`.
  [(#7468)](https://github.com/PennyLaneAI/pennylane/pull/7468)

* Fix subset of `pylint` errors in the `tests` folder.
  [(#7446)](https://github.com/PennyLaneAI/pennylane/pull/7446)

* Remove and reduce excessively expensive test cases in `tests/templates/test_subroutines/` that do not add value.
  [(#7436)](https://github.com/PennyLaneAI/pennylane/pull/7436)

* Stop using `pytest-timeout` in the PennyLane CI/CD pipeline.
  [(#7451)](https://github.com/PennyLaneAI/pennylane/pull/7451)

* A `RuntimeWarning` raised when using versions of JAX > 0.4.28 has been removed.
  [(#7398)](https://github.com/PennyLaneAI/pennylane/pull/7398)

* Wheel releases for PennyLane now follow the `PyPA binary-distribution format <https://packaging.python.org/en/latest/specifications/binary-distribution-format/>_` guidelines more closely.
  [(#7382)](https://github.com/PennyLaneAI/pennylane/pull/7382)

* `null.qubit` can now support an optional `track_resources` argument which allows it to record which gates are executed.
  [(#7226)](https://github.com/PennyLaneAI/pennylane/pull/7226)
  [(#7372)](https://github.com/PennyLaneAI/pennylane/pull/7372)
  [(#7392)](https://github.com/PennyLaneAI/pennylane/pull/7392)

* A new internal module, `qml.concurrency`, is added to support internal use of multiprocess and multithreaded execution of workloads. This also migrates the use of `concurrent.futures` in `default.qubit` to this new design.
  [(#7303)](https://github.com/PennyLaneAI/pennylane/pull/7303)

* Test suites in `tests/transforms/test_defer_measurement.py` use analytic mocker devices to test numeric results.
  [(#7329)](https://github.com/PennyLaneAI/pennylane/pull/7329)

* Add new `pennylane.exceptions` module for custom errors and warnings.
  [(#7205)](https://github.com/PennyLaneAI/pennylane/pull/7205)
  [(#7292)](https://github.com/PennyLaneAI/pennylane/pull/7292)

* Clean up `__init__.py` files in `math`, `ops`, `qaoa`, `tape` and `templates` to be explicit in what they import. 
  [(#7200)](https://github.com/PennyLaneAI/pennylane/pull/7200)
  
* The `Tracker` class has been moved into the `devices` module.
  [(#7281)](https://github.com/PennyLaneAI/pennylane/pull/7281)

* Moved functions that calculate rotation angles for unitary decompositions into an internal
  module `qml.math.decomposition`
  [(#7211)](https://github.com/PennyLaneAI/pennylane/pull/7211)

* Fixed a failing integration test for `qml.QDrift`  which multiplied the operators of the decomposition incorrectly to evolve the state.
  [(#7621)](https://github.com/PennyLaneAI/pennylane/pull/7621)

* The decomposition test in `assert_valid` no longer checks the matrix of the decomposition if the operator
  does not define a matrix representation.
  [(#7655)](https://github.com/PennyLaneAI/pennylane/pull/7655)

<h3>Documentation 📝</h3>

* The functions in `qml.qchem.vibrational` are updated to include additional information about the 
  theory and input arguments.
  [(#6918)](https://github.com/PennyLaneAI/pennylane/pull/6918)

* The usage examples for `qml.decomposition.DecompositionGraph` have been updated.
  [(#7692)](https://github.com/PennyLaneAI/pennylane/pull/7692)

* The entry in the :doc:`/news/program_capture_sharp_bits` has been updated to include
  additional supported lightning devices: `lightning.kokkos` and `lightning.gpu`.
  [(#7674)](https://github.com/PennyLaneAI/pennylane/pull/7674)

* Updated the circuit drawing for `qml.Select` to include two commonly used symbols for 
  Select-applying, or multiplexing, an operator. Added a similar drawing for `qml.SelectPauliRot`.
  [(#7464)](https://github.com/PennyLaneAI/pennylane/pull/7464)
  
* The entry in the :doc:`/news/program_capture_sharp_bits` page for transforms has been updated; non-native transforms being applied
  to QNodes wherein operators have dynamic wires can lead to incorrect results.
  [(#7426)](https://github.com/PennyLaneAI/pennylane/pull/7426)

* Fixed the wrong `theta` to `phi` in :class:`~pennylane.IsingXY`.
  [(#7427)](https://github.com/PennyLaneAI/pennylane/pull/7427)

* In the :doc:`/introduction/compiling_circuits` page, in the "Decomposition in stages" section,
  circuit drawings now render in a way that's easier to read.
  [(#7419)](https://github.com/PennyLaneAI/pennylane/pull/7419)

* The entry in the :doc:`/news/program_capture_sharp_bits` page for using program capture with Catalyst 
  has been updated. Instead of using ``qjit(experimental_capture=True)``, Catalyst is now compatible 
  with the global toggles ``qml.capture.enable()`` and ``qml.capture.disable()`` for enabling and
  disabling program capture.
  [(#7298)](https://github.com/PennyLaneAI/pennylane/pull/7298)

* Added a warning to the documentation for `qml.snapshots` and `qml.Snapshot`, clarifying that compilation transforms 
may move operations across a `Snapshot`.
  [(#7746)](https://github.com/PennyLaneAI/pennylane/pull/7746)

* In the :doc:`/development/guide/documentation` page, removed references to the outdated Sphinx and unsupported Python 3.8 version. 
  This helps ensure contributors follow current standards and avoid compatibility issues.
  [(#7479)](https://github.com/PennyLaneAI/pennylane/pull/7479)

<h3>Bug fixes 🐛</h3>

* Fixes a bug with transforms that require the classical Jacobian applied to QNodes, where only
  some arguments are trainable and an intermediate transform does not preserve trainability information.
  [(#7345)](https://github.com/PennyLaneAI/pennylane/pull/7345)

* The `qml.ftqc.ParametricMidMeasureMP` class was unable to accept data from `jax.numpy.array` inputs
  when specifying the angle, due to the given hashing policy. The implementation was updated to ensure
  correct hashing behavior for `float`, `numpy.array`, and `jax.numpy.array` inputs.
  [(#7693)](https://github.com/PennyLaneAI/pennylane/pull/7693)

* A bug in `qml.draw_mpl` for circuits with work wires has been fixed. The previously
  inconsistent mapping for these wires has been resolved, ensuring accurate assignment during
  drawing.
  [(#7668)](https://github.com/PennyLaneAI/pennylane/pull/7668)

* A bug in `ops.op_math.Prod.simplify()` has been fixed that led to global phases being discarded
  in special cases. Concretely, this problem occurs when Pauli factors combine into the identity
  up to a global phase _and_ there is no Pauli representation of the product operator.
  [(#7671)](https://github.com/PennyLaneAI/pennylane/pull/7671)

* The behaviour of the `qml.FlipSign` operation has been fixed: passing an integer `m` as the wires argument is now
  interpreted as a single wire (i.e. `wires=[m]`). This is different from the previous interpretation of `wires=range(m)`.
  Also, the `qml.FlipSign.wires` attribute is now returning the correct `Wires` object as for all other operations in PennyLane.
  [(#7647)](https://github.com/PennyLaneAI/pennylane/pull/7647)

* `qml.equal` now works with `qml.PauliError`s.
  [(#7618)](https://github.com/PennyLaneAI/pennylane/pull/7618)

* The `qml.transforms.cancel_inverses` transform can be used with `jax.jit`.
  [(#7487)](https://github.com/PennyLaneAI/pennylane/pull/7487)

* `qml.StatePrep` does not validate the norm of statevectors any more, default to `False` during initialization.
  [(#7615)](https://github.com/PennyLaneAI/pennylane/pull/7615)

* `qml.PhaseShift` operation is now working correctly with a batch size of 1.
  [(#7622)](https://github.com/PennyLaneAI/pennylane/pull/7622)

* `qml.metric_tensor` can now be calculated with catalyst.
  [(#7528)](https://github.com/PennyLaneAI/pennylane/pull/7528)

* The mapping to standard wires (consecutive integers) of `qml.tape.QuantumScript` has been fixed
  to correctly consider work wires that are not used otherwise in the circuit.
  [(#7581)](https://github.com/PennyLaneAI/pennylane/pull/7581)

* Fixed a bug where certain transforms with a native program capture implementation give incorrect results when
  dynamic wires were present in the circuit. The affected transforms were:
  * :func:`~pennylane.transforms.cancel_inverses`
  * :func:`~pennylane.transforms.merge_rotations`
  * :func:`~pennylane.transforms.single_qubit_fusion`
  * :func:`~pennylane.transforms.merge_amplitude_embedding`
  [(#7426)](https://github.com/PennyLaneAI/pennylane/pull/7426)

* The `Operator.pow` method has been fixed to raise to the power of 2 the qutrit operators `~.TShift`, `~.TClock`, and `~.TAdd`.
  [(#7505)](https://github.com/PennyLaneAI/pennylane/pull/7505)

* The queuing behavior of the controlled of a controlled operation is fixed.
  [(#7532)](https://github.com/PennyLaneAI/pennylane/pull/7532)

* A new decomposition was implemented for two-qubit `QubitUnitary` operators in `two_qubit_decomposition`
  based on a type-AI Cartan decomposition. It fixes previously faulty edge cases for unitaries
  that require 2 or 3 CNOT gates. Now, 3 CNOTs are used for both cases, using one more
  CNOT than theoretically required in the former case.
  [(#7474)](https://github.com/PennyLaneAI/pennylane/pull/7474)

* The documentation of `qml.pulse.drive` has been updated and corrected.
  [(#7459)](https://github.com/PennyLaneAI/pennylane/pull/7459)

* Fixed a bug in `to_openfermion` where identity qubit-to-wires mapping was not obeyed.
  [(#7332)](https://github.com/PennyLaneAI/pennylane/pull/7332)

* Fixed a bug in the validation of :class:`~.SelectPauliRot` that prevents parameter broadcasting.
  [(#7377)](https://github.com/PennyLaneAI/pennylane/pull/7377)

* Usage of NumPy in `default.mixed` source code has been converted to `qml.math` to avoid
  unnecessary dependency on NumPy and to fix a bug that caused an error when using `default.mixed` with PyTorch and GPUs.
  [(#7384)](https://github.com/PennyLaneAI/pennylane/pull/7384)

* With program capture enabled (`qml.capture.enable()`), `QSVT` no treats abstract values as metadata.
  [(#7360)](https://github.com/PennyLaneAI/pennylane/pull/7360)

* A fix was made to `default.qubit` to allow for using `qml.Snapshot` with defer-measurements (`mcm_method="deferred"`).
  [(#7335)](https://github.com/PennyLaneAI/pennylane/pull/7335)

* Fixes the repr for empty `Prod` and `Sum` instances to better communicate the existence of an empty instance.
  [(#7346)](https://github.com/PennyLaneAI/pennylane/pull/7346)

* Fixes a bug where circuit execution fails with ``BlockEncode`` initialized with sparse matrices.
  [(#7285)](https://github.com/PennyLaneAI/pennylane/pull/7285)

* Adds an informative error if `qml.cond` is used with an abstract condition with
  jitting on `default.qubit` if capture is enabled.
  [(#7314)](https://github.com/PennyLaneAI/pennylane/pull/7314)

* Fixes a bug where using a ``StatePrep`` operation with `batch_size=1` did not work with ``default.mixed``.
  [(#7280)](https://github.com/PennyLaneAI/pennylane/pull/7280)

* Gradient transforms can now be used in conjunction with batch transforms with all interfaces.
  [(#7287)](https://github.com/PennyLaneAI/pennylane/pull/7287)

* Fixes a bug where the global phase was not being added in the ``QubitUnitary`` decomposition.  
  [(#7244)](https://github.com/PennyLaneAI/pennylane/pull/7244)
  [(#7270)](https://github.com/PennyLaneAI/pennylane/pull/7270)

* Using finite differences with program capture without x64 mode enabled now raises a warning.
  [(#7282)](https://github.com/PennyLaneAI/pennylane/pull/7282)

* When the `mcm_method` is specified to the `"device"`, the `defer_measurements` transform will 
  no longer be applied. Instead, the device will be responsible for all MCM handling.
  [(#7243)](https://github.com/PennyLaneAI/pennylane/pull/7243)

* Fixed coverage of `qml.liealg.CII` and `qml.liealg.AIII`.
  [(#7291)](https://github.com/PennyLaneAI/pennylane/pull/7291)

* Fixed a bug where the phase is used as the wire label for a `qml.GlobalPhase` when capture is enabled.
  [(#7211)](https://github.com/PennyLaneAI/pennylane/pull/7211)

* Fixed a bug that caused `CountsMP.process_counts` to return results in the computational basis, even if
  an observable was specified.
  [(#7342)](https://github.com/PennyLaneAI/pennylane/pull/7342)

* Fixed a bug that caused `SamplesMP.process_counts` used with an observable to return a list of eigenvalues 
  for each individual operation in the observable, instead of the overall result.
  [(#7342)](https://github.com/PennyLaneAI/pennylane/pull/7342)

* Fixed a bug where `two_qubit_decomposition` provides an incorrect decomposition for some special matrices.
  [(#7340)](https://github.com/PennyLaneAI/pennylane/pull/7340)

* Fixes a bug where the powers of `qml.ISWAP` and `qml.SISWAP` were decomposed incorrectly.
  [(#7361)](https://github.com/PennyLaneAI/pennylane/pull/7361)

* Returning `MeasurementValue`s from the `ftqc` module's parametric mid-circuit measurements
  (`measure_arbitrary_basis`, `measure_x` and `measure_y`) no longer raises an error in circuits 
  using `diagonalize_mcms`.
  [(#7387)](https://github.com/PennyLaneAI/pennylane/pull/7387)

* Fixes a bug where the :func:`~.transforms.single_qubit_fusion` transform produces a tape that is
  off from the original tape by a global phase.
  [(#7619)](https://github.com/PennyLaneAI/pennylane/pull/7619)

* Updated documentation for mid-circuit measurements using the Tree Traversal algorithm
  to reflect supported devices and usage in analytic simulations,
  in the :doc:`/introduction/dynamic_quantum_circuits` page.
  [(#7691)](https://github.com/PennyLaneAI/pennylane/pull/7691)

<h3>Contributors ✍️</h3>

This release contains contributions from (in alphabetical order):

Guillermo Alonso-Linaje,
Ali Asadi,
Utkarsh Azad,
Astral Cai,
Yushao Chen,
Diksha Dhawan,
Marcus Edwards,
Lillian Frederiksen,
Pietropaolo Frisoni,
Simone Gasperini,
Korbinian Kottmann,
Christina Lee,
Austin Huang,
Anton Naim Ibrahim,
William Maxwell
Luis Alfredo Nuñez Meneses
Oumarou Oumarou,
Lee J. O'Riordan,
Mudit Pandey,
Andrija Paurevic,
Justin Pickering,
Shuli Shu,
Jay Soni,
Kalman Szenes,
Marc Vandelle,
David Wierichs,
Jake Zaia<|MERGE_RESOLUTION|>--- conflicted
+++ resolved
@@ -809,13 +809,10 @@
   templates which will be used to perform resource estimation for trotterization of CDF and THC Hamiltonians respectively.
   [(#7705)](https://github.com/PennyLaneAI/pennylane/pull/7705)
 
-<<<<<<< HEAD
 * Added the `pennylane.labs.ResourceQubitize` template which can be used to perform resource
   estimation for qubitization of THC Hamiltonian.
   [(#7730)](https://github.com/PennyLaneAI/pennylane/pull/7730)
 
-=======
->>>>>>> 92b37b7c
 * Added `pennylane.labs.resource_estimation.ResourceTrotterVibrational` and `pennylane.labs.resource_estimation.ResourceTrotterVibronic`
   templates which can be used to perform resource estimation for trotterization of vibrational and vibronic Hamiltonians respectively.
   [(#7720)](https://github.com/PennyLaneAI/pennylane/pull/7720)
