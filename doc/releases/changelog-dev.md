:orphan:

# Release 0.32.0-dev (development release)

<h3>New features since last release</h3>

<h3>Improvements 🛠</h3>

* `PauliWord` sparse matrices are much faster, which directly improves `PauliString`.
  [#4272](https://github.com/PennyLaneAI/pennylane/pull/4272)

<h3>Breaking changes 💔</h3>

<h3>Deprecations 👋</h3>

<h3>Documentation 📝</h3>

<h3>Bug fixes 🐛</h3>

* Raise a warning if control indicators are hidden when calling `qml.draw_mpl`
  [(#4295)](https://github.com/PennyLaneAI/pennylane/pull/4295)

<h3>Contributors ✍️</h3>

This release contains contributions from (in alphabetical order):

<<<<<<< HEAD
Borja Requena,
=======
Matthew Silverman
>>>>>>> d6955cf1
<|MERGE_RESOLUTION|>--- conflicted
+++ resolved
@@ -24,8 +24,5 @@
 
 This release contains contributions from (in alphabetical order):
 
-<<<<<<< HEAD
 Borja Requena,
-=======
-Matthew Silverman
->>>>>>> d6955cf1
+Matthew Silverman