:orphan:

# Release 0.39.0-dev (development release)

<h3>New features since last release</h3>

<<<<<<< HEAD
* Added support to handle any PyTree of measurements in a circuit. 
  [(#6378)](https://github.com/PennyLaneAI/pennylane/pull/6378)
=======
* Added functions `get_best_diff_method` to `qml.workflow`.
  [(#6399)](https://github.com/PennyLaneAI/pennylane/pull/6399)
>>>>>>> ef1067c5

* Add `qml.workflow.construct_tape` as a method for users to construct single tapes from a `QNode`.
  [(#6419)](https://github.com/PennyLaneAI/pennylane/pull/6419)

<h4>Spin Hamiltonians 💞</h4>
 
* Function is added for generating the spin Hamiltonian for the
  [Kitaev](https://arxiv.org/abs/cond-mat/0506438) model on a lattice.
  [(#6174)](https://github.com/PennyLaneAI/pennylane/pull/6174)

* Function is added for generating the spin Hamiltonians for custom lattices.
  [(#6226)](https://github.com/PennyLaneAI/pennylane/pull/6226)

* Functions are added for generating spin Hamiltonians for [Emery]
  (https://journals.aps.org/prl/abstract/10.1103/PhysRevLett.58.2794) and
  [Haldane](https://journals.aps.org/prl/pdf/10.1103/PhysRevLett.61.2015) models on a lattice.
  [(#6201)](https://github.com/PennyLaneAI/pennylane/pull/6201/)

* A `has_sparse_matrix` property is added to `Operator` to indicate whether a sparse matrix is defined.
  [(#6278)](https://github.com/PennyLaneAI/pennylane/pull/6278)
  [(#6310)](https://github.com/PennyLaneAI/pennylane/pull/6310)

<h3>Improvements 🛠</h3>

* RTD support for `qml.labs` added to API.
  [(#6397)](https://github.com/PennyLaneAI/pennylane/pull/6397)

* Module-level sandboxing added to `qml.labs` via pre-commit hooks.
  [(#6369)](https://github.com/PennyLaneAI/pennylane/pull/6369)

* `qml.matrix` now works with empty objects (such as empty tapes, `QNode`s and quantum functions that do
  not call operations, single operators with empty decompositions).
  [(#6347)](https://github.com/PennyLaneAI/pennylane/pull/6347)
  
* PennyLane is now compatible with NumPy 2.0.
  [(#6061)](https://github.com/PennyLaneAI/pennylane/pull/6061)
  [(#6258)](https://github.com/PennyLaneAI/pennylane/pull/6258)
  [(#6342)](https://github.com/PennyLaneAI/pennylane/pull/6342)

* PennyLane is now compatible with Jax 0.4.28.
  [(#6255)](https://github.com/PennyLaneAI/pennylane/pull/6255)

* `qml.qchem.excitations` now optionally returns fermionic operators.
  [(#6171)](https://github.com/PennyLaneAI/pennylane/pull/6171)

* The `diagonalize_measurements` transform now uses a more efficient method of diagonalization
  when possible, based on the `pauli_rep` of the relevant observables.
  [(#6113)](https://github.com/PennyLaneAI/pennylane/pull/6113/)

* The `QuantumScript.copy` method now takes `operations`, `measurements`, `shots` and 
  `trainable_params` as keyword arguments. If any of these are passed when copying a 
  tape, the specified attributes will replace the copied attributes on the new tape.
  [(#6285)](https://github.com/PennyLaneAI/pennylane/pull/6285)
  [(#6363)](https://github.com/PennyLaneAI/pennylane/pull/6363)

* Datasets are now downloaded via Dataset API.
  [(#6126)](https://github.com/PennyLaneAI/pennylane/pull/6126)

* The `Hermitian` operator now has a `compute_sparse_matrix` implementation.
  [(#6225)](https://github.com/PennyLaneAI/pennylane/pull/6225)

* All PL templates are now unit tested to ensure JIT compatibility.
  [(#6309)](https://github.com/PennyLaneAI/pennylane/pull/6309)

* `qml.QutritBasisStatePreparation` is now JIT compatible.
  [(#6308)](https://github.com/PennyLaneAI/pennylane/pull/6308)

* `qml.AmplitudeAmplification` is now compatible with QJIT.
  [(#6306)](https://github.com/PennyLaneAI/pennylane/pull/6306)


<h4>Calculating Polynomials 🔢</h4>

* `qml.OutPoly` template is added to implement polynomial arithmetic.
  [(#6320)](https://github.com/PennyLaneAI/pennylane/pull/6320)

<h4>Readout Noise 📠</h4>

* Support for applying readout errors to a quantum circuit has been added via the ``NoiseModel`` class
  and ``add_noise`` transform. One can specify conditions on measurement processes for this purpose via
  ``qml.noise.meas_eq(mps)``.
  [(#6321)](https://github.com/PennyLaneAI/pennylane/pull/6321/)

<h4>User-friendly decompositions 📠</h4>

* `qml.transforms.decompose` is added for stepping through decompositions to a target gate set. 
  [(#6334)](https://github.com/PennyLaneAI/pennylane/pull/6334)

<h3>Improvements 🛠</h3>

<h4>Capturing and representing hybrid programs</h4>

* `qml.wires.Wires` now accepts JAX arrays as input. Furthermore, a `FutureWarning` is no longer raised in `JAX 0.4.30+`
  when providing JAX tracers as input to `qml.wires.Wires`.
  [(#6312)](https://github.com/PennyLaneAI/pennylane/pull/6312)

* Differentiation of hybrid programs via `qml.grad` and `qml.jacobian` can now be captured
  into plxpr. When evaluating a captured `qml.grad` (`qml.jacobian`) instruction, it will
  dispatch to `jax.grad` (`jax.jacobian`), which differs from the Autograd implementation
  without capture. Pytree inputs and outputs are supported.
  [(#6120)](https://github.com/PennyLaneAI/pennylane/pull/6120)
  [(#6127)](https://github.com/PennyLaneAI/pennylane/pull/6127)
  [(#6134)](https://github.com/PennyLaneAI/pennylane/pull/6134)

* Improve unit testing for capturing of nested control flows.
  [(#6111)](https://github.com/PennyLaneAI/pennylane/pull/6111)

* Some custom primitives for the capture project can now be imported via
  `from pennylane.capture.primitives import *`.
  [(#6129)](https://github.com/PennyLaneAI/pennylane/pull/6129)

* All higher order primitives now use `jax.core.Jaxpr` as metadata instead of sometimes
  using `jax.core.ClosedJaxpr` and sometimes using `jax.core.Jaxpr`.
  [(#6319)](https://github.com/PennyLaneAI/pennylane/pull/6319)

* `FermiWord` class now has a method to apply anti-commutator relations.
   [(#6196)](https://github.com/PennyLaneAI/pennylane/pull/6196)

* `FermiWord` and `FermiSentence` classes now have methods to compute adjoints.
  [(#6166)](https://github.com/PennyLaneAI/pennylane/pull/6166)

* The `SampleMP.process_samples` method is updated to support using JAX tracers
  for samples, allowing compatiblity with Catalyst workflows.
  [(#6211)](https://github.com/PennyLaneAI/pennylane/pull/6211)

* Improve `qml.Qubitization` decomposition.
  [(#6182)](https://github.com/PennyLaneAI/pennylane/pull/6182)

* The `__repr__` methods for `FermiWord` and `FermiSentence` now returns a
  unique representation of the object.
  [(#6167)](https://github.com/PennyLaneAI/pennylane/pull/6167)

* Predefined lattice shapes such as `lieb`, `cubic`, `bcc`, `fcc`, and `diamond`
  can now be generated.
  [(6237)](https://github.com/PennyLaneAI/pennylane/pull/6237)

* A `ReferenceQubit` is introduced for testing purposes and as a reference for future plugin development.
  [(#6181)](https://github.com/PennyLaneAI/pennylane/pull/6181)

* The `to_mat` methods for `FermiWord` and `FermiSentence` now optionally return
  a sparse matrix.
  [(#6173)](https://github.com/PennyLaneAI/pennylane/pull/6173)

* `mitigate_with_zne` now gives clearer error message when being used with circuits with channel noise.
  [(#6346)](https://github.com/PennyLaneAI/pennylane/pull/6346)

* The `make_plxpr` function is added, to take a function and create a `Callable` that,
  when called, will return a PLxPR representation of the input function.
  [(#6326)](https://github.com/PennyLaneAI/pennylane/pull/6326)

* `FermiWord` and `FermiSentence` are now compatible with JAX arrays.
  [(#6324)](https://github.com/PennyLaneAI/pennylane/pull/6324)
  
<h4>Quantum information measurements</h4>

* Added `process_density_matrix` implementations to 5 `StateMeasurement` subclasses:
  `ExpVal`, `Var`, `Purity`, `MutualInformation`, and `VnEntropy`.
  This enables `process_density_matrix` to be an abstract method in `StateMeasurement`,
  facilitating future support for mixed-state devices and expanded density matrix operations. Also, there is a quick fix for the `np.sqrt` call in the `ProbabilityMP` class to be replaced by `qml.math.sqrt`.
  [(#6330)](https://github.com/PennyLaneAI/pennylane/pull/6330)

<h4>QJIT/JIT Compatibility</h4>

* All PL templates are now unit tested to ensure JIT compatibility.
  [(#6309)](https://github.com/PennyLaneAI/pennylane/pull/6309)

* The `qml.FABLE` template now returns the correct value when JIT is enabled.
  [(#6263)](https://github.com/PennyLaneAI/pennylane/pull/6263)

* `qml.QutritBasisStatePreparation` is now JIT compatible.
  [(#6308)](https://github.com/PennyLaneAI/pennylane/pull/6308)

* `qml.AmplitudeAmplification` is now compatible with QJIT.
  [(#6306)](https://github.com/PennyLaneAI/pennylane/pull/6306)

* The quantum arithmetic templates are now QJIT compatible.
  [(#6307)](https://github.com/PennyLaneAI/pennylane/pull/6307)
  
* The `qml.Qubitization` template is now QJIT compatible.
  [(#6305)](https://github.com/PennyLaneAI/pennylane/pull/6305)

<h4>Other Improvements</h4>

* Added `qml.H` as an alias for the Hadamard operator.
  [(#6450)](https://github.com/PennyLaneAI/pennylane/pull/6450)

* Added `show_wire_labels` option to `draw` and `draw_mpl`, which hides wire labels when set to `False`.
  Defaults to `True`.
  [(#6410)](https://github.com/PennyLaneAI/pennylane/pull/6410)

* Introduced `sample_probs` function for the `qml.devices.qubit` and `qml.devices.qutrit_mixed` modules:
  - This function takes probability distributions as input and returns sampled outcomes.
  - Simplifies the sampling process by separating it from other operations in the measurement chain.
  - Improves modularity: The same code can be easily adapted for other devices (e.g., a potential `default_mixed` device).
  - Enhances maintainability by isolating the sampling logic.
  [(#6354)](https://github.com/PennyLaneAI/pennylane/pull/6354)

* RTD support for `qml.labs` added to API.
  [(#6397)](https://github.com/PennyLaneAI/pennylane/pull/6397)

* Module-level sandboxing added to `qml.labs` via pre-commit hooks.
  [(#6369)](https://github.com/PennyLaneAI/pennylane/pull/6369)

* A new class `MomentumQNGOptimizer` is added. It inherits the basic `QNGOptimizer` class and requires one additional hyperparameter (the momentum coefficient) :math:`0 \leq \rho < 1`, the default value being :math:`\rho=0.9`. For :math:`\rho=0` Momentum-QNG reduces to the basic QNG.
  [(#6240)](https://github.com/PennyLaneAI/pennylane/pull/6240)

* A `has_sparse_matrix` property is added to `Operator` to indicate whether a sparse matrix is defined.
  [(#6278)](https://github.com/PennyLaneAI/pennylane/pull/6278)
  [(#6310)](https://github.com/PennyLaneAI/pennylane/pull/6310)

* `qml.matrix` now works with empty objects (such as empty tapes, `QNode`s and quantum functions that do
  not call operations, single operators with empty decompositions).
  [(#6347)](https://github.com/PennyLaneAI/pennylane/pull/6347)
  
* PennyLane is now compatible with NumPy 2.0.
  [(#6061)](https://github.com/PennyLaneAI/pennylane/pull/6061)
  [(#6258)](https://github.com/PennyLaneAI/pennylane/pull/6258)
  [(#6342)](https://github.com/PennyLaneAI/pennylane/pull/6342)

* PennyLane is now compatible with Jax 0.4.28.
  [(#6255)](https://github.com/PennyLaneAI/pennylane/pull/6255)

* `qml.qchem.excitations` now optionally returns fermionic operators.
  [(#6171)](https://github.com/PennyLaneAI/pennylane/pull/6171)

* The `diagonalize_measurements` transform now uses a more efficient method of diagonalization
  when possible, based on the `pauli_rep` of the relevant observables.
  [(#6113)](https://github.com/PennyLaneAI/pennylane/pull/6113/)

* The `QuantumScript.copy` method now takes `operations`, `measurements`, `shots` and 
  `trainable_params` as keyword arguments. If any of these are passed when copying a 
  tape, the specified attributes will replace the copied attributes on the new tape.
  [(#6285)](https://github.com/PennyLaneAI/pennylane/pull/6285)
  [(#6363)](https://github.com/PennyLaneAI/pennylane/pull/6363)

* The `Hermitian` operator now has a `compute_sparse_matrix` implementation.
  [(#6225)](https://github.com/PennyLaneAI/pennylane/pull/6225)

* When an observable is repeated on a tape, `tape.diagonalizing_gates` no longer returns the 
  diagonalizing gates for each instance of the observable. Instead, the diagonalizing gates of
  each observable on the tape are included just once.
  [(#6288)](https://github.com/PennyLaneAI/pennylane/pull/6288)

* The number of diagonalizing gates returned in `qml.specs` now follows the `level` keyword argument 
  regarding whether the diagonalizing gates are modified by device, instead of always counting 
  unprocessed diagonalizing gates.
  [(#6290)](https://github.com/PennyLaneAI/pennylane/pull/6290)

* A more sensible error message is raised from a `RecursionError` encountered when accessing properties and methods of a nested `CompositeOp` or `SProd`.
  [(#6375)](https://github.com/PennyLaneAI/pennylane/pull/6375)

* Moved the calculation of `shift_len = len(shifts)` outside of a loop in the `QFT.compute_decomposition` static method, reducing redundant recalculations and improving performance.
  [(#6434)](https://github.com/PennyLaneAI/pennylane/pull/6434)

<h3>Breaking changes 💔</h3>

* `AllWires` validation in `QNode.construct` has been removed. 
  [(#6373)](https://github.com/PennyLaneAI/pennylane/pull/6373)

* The `simplify` argument in `qml.Hamiltonian` and `qml.ops.LinearCombination` has been removed.
  Instead, `qml.simplify()` can be called on the constructed operator.
  [(#6279)](https://github.com/PennyLaneAI/pennylane/pull/6279)

* The functions `qml.qinfo.classical_fisher` and `qml.qinfo.quantum_fisher` have been removed and migrated to the `qml.gradients`
  module. Therefore, `qml.gradients.classical_fisher` and `qml.gradients.quantum_fisher` should be used instead.
  [(#5911)](https://github.com/PennyLaneAI/pennylane/pull/5911)

* Remove support for Python 3.9.
  [(#6223)](https://github.com/PennyLaneAI/pennylane/pull/6223)

* `DefaultQubitTF`, `DefaultQubitTorch`, `DefaultQubitJax`, and `DefaultQubitAutograd` are removed.
  Please use `default.qubit` for all interfaces.
  [(#6207)](https://github.com/PennyLaneAI/pennylane/pull/6207)
  [(#6208)](https://github.com/PennyLaneAI/pennylane/pull/6208)
  [(#6209)](https://github.com/PennyLaneAI/pennylane/pull/6209)
  [(#6210)](https://github.com/PennyLaneAI/pennylane/pull/6210)

* `expand_fn`, `max_expansion`, `override_shots`, and `device_batch_transform` are removed from the
  signature of `qml.execute`.
  [(#6203)](https://github.com/PennyLaneAI/pennylane/pull/6203)

* `max_expansion` and `expansion_strategy` are removed from the `QNode`.
  [(#6203)](https://github.com/PennyLaneAI/pennylane/pull/6203)

* `expansion_strategy` is removed from `qml.draw`, `qml.draw_mpl`, and `qml.specs`. `max_expansion` is removed from `qml.specs`, as it had no impact on the output.
  [(#6203)](https://github.com/PennyLaneAI/pennylane/pull/6203)

* `qml.transforms.hamiltonian_expand` and `qml.transforms.sum_expand` are removed.
  Please use `qml.transforms.split_non_commuting` instead.
  [(#6204)](https://github.com/PennyLaneAI/pennylane/pull/6204)

* The `decomp_depth` keyword argument to `qml.device` is removed.
  [(#6234)](https://github.com/PennyLaneAI/pennylane/pull/6234)

* `Operator.expand` is now removed. Use `qml.tape.QuantumScript(op.deocomposition())` instead.
  [(#6227)](https://github.com/PennyLaneAI/pennylane/pull/6227)

* Native folding method `qml.transforms.fold_global` for `qml.transforms.mitiagte_with_zne`
  transform no longer expands the circuit automatically. Instead, the user should apply `qml.transforms.decompose` to
  decompose a circuit into a target gate set before applying `fold_global` or `mitigate_with_zne`.
  [(#6382)](https://github.com/PennyLaneAI/pennylane/pull/6382)

* The `LightningVJPs` class is removed as all lightning devices now follow the new device interface.
  [(#6420)](https://github.com/PennyLaneAI/pennylane/pull/6420)

<h3>Deprecations 👋</h3>

* The `expand_depth` and `max_expansion` arguments for `qml.transforms.compile` and
  `qml.transforms.decompositions.clifford_t_decomposition` respectively have been deprecated.
  [(#6404)](https://github.com/PennyLaneAI/pennylane/pull/6404)

* Legacy operator arithmetic has been deprecated. This includes `qml.ops.Hamiltonian`, `qml.operation.Tensor`,
  `qml.operation.enable_new_opmath`, `qml.operation.disable_new_opmath`, and `qml.operation.convert_to_legacy_H`.
  Note that when new operator arithmetic is enabled, ``qml.Hamiltonian`` will continue to dispatch to
  `qml.ops.LinearCombination`; this behaviour is not deprecated. For more information, check out the
  [updated operator troubleshooting page](https://docs.pennylane.ai/en/stable/news/new_opmath.html).
  [(#6287)](https://github.com/PennyLaneAI/pennylane/pull/6287)
  [(#6365)](https://github.com/PennyLaneAI/pennylane/pull/6365)

* `qml.pauli.PauliSentence.hamiltonian` and `qml.pauli.PauliWord.hamiltonian` are deprecated. Instead, please use
  `qml.pauli.PauliSentence.operation` and `qml.pauli.PauliWord.operation` respectively.
  [(#6287)](https://github.com/PennyLaneAI/pennylane/pull/6287)

* `qml.pauli.simplify()` is deprecated. Instead, please use `qml.simplify(op)` or `op.simplify()`.
  [(#6287)](https://github.com/PennyLaneAI/pennylane/pull/6287)

* The `qml.BasisStatePreparation` template is deprecated.
  Instead, use `qml.BasisState`.
  [(#6021)](https://github.com/PennyLaneAI/pennylane/pull/6021)

* The `'ancilla'` argument for `qml.iterative_qpe` has been deprecated. Instead, use the `'aux_wire'` argument.
  [(#6277)](https://github.com/PennyLaneAI/pennylane/pull/6277)

* `qml.shadows.shadow_expval` has been deprecated. Instead, use the `qml.shadow_expval` measurement
  process.
  [(#6277)](https://github.com/PennyLaneAI/pennylane/pull/6277)

* `qml.broadcast` has been deprecated. Please use `for` loops instead.
  [(#6277)](https://github.com/PennyLaneAI/pennylane/pull/6277)

* The `qml.QubitStateVector` template is deprecated. Instead, use `qml.StatePrep`.
  [(#6172)](https://github.com/PennyLaneAI/pennylane/pull/6172)

* The `qml.qinfo` module has been deprecated. Please see the respective functions in the `qml.math` and
  `qml.measurements` modules instead.
  [(#5911)](https://github.com/PennyLaneAI/pennylane/pull/5911)

* `Device`, `QubitDevice`, and `QutritDevice` will no longer be accessible via top-level import in v0.40.
  They will still be accessible as `qml.devices.LegacyDevice`, `qml.devices.QubitDevice`, and `qml.devices.QutritDevice`
  respectively.
  [(#6238)](https://github.com/PennyLaneAI/pennylane/pull/6238/)

* `QNode.gradient_fn` is deprecated. Please use `QNode.diff_method` and `QNode.get_gradient_fn` instead.
  [(#6244)](https://github.com/PennyLaneAI/pennylane/pull/6244)

<h3>Documentation 📝</h3>

* Updated `qml.spin` documentation.
  [(#6387)](https://github.com/PennyLaneAI/pennylane/pull/6387)

* Updated links to PennyLane.ai in the documentation to use the latest URL format, which excludes the `.html` prefix.
  [(#6412)](https://github.com/PennyLaneAI/pennylane/pull/6412)

* Update `qml.Qubitization` documentation based on new decomposition.
  [(#6276)](https://github.com/PennyLaneAI/pennylane/pull/6276)

* Fixed examples in the documentation of a few optimizers.
  [(#6303)](https://github.com/PennyLaneAI/pennylane/pull/6303)
  [(#6315)](https://github.com/PennyLaneAI/pennylane/pull/6315)

* Corrected examples in the documentation of `qml.jacobian`.
  [(#6283)](https://github.com/PennyLaneAI/pennylane/pull/6283)
  [(#6315)](https://github.com/PennyLaneAI/pennylane/pull/6315)

* Fixed spelling in a number of places across the documentation.
  [(#6280)](https://github.com/PennyLaneAI/pennylane/pull/6280)

* Add `work_wires` parameter to `qml.MultiControlledX` docstring signature.
  [(#6271)](https://github.com/PennyLaneAI/pennylane/pull/6271)

* Removed ambiguity in error raised by the `PauliRot` class.
  [(#6298)](https://github.com/PennyLaneAI/pennylane/pull/6298)

* Renamed an incorrectly named test in `test_pow_ops.py`.
  [(#6388)](https://github.com/PennyLaneAI/pennylane/pull/6388)

<h3>Bug fixes 🐛</h3>

* Fixes unnecessary call of `eigvals` in `qml.ops.op_math.decompositions.two_qubit_unitary.py` that was causing an error in VJP. Raises warnings to users if this essentially nondifferentiable module is used.
  [(#6437)](https://github.com/PennyLaneAI/pennylane/pull/6437)

* Patches the `math` module to function with autoray 0.7.0.
  [(#6429)](https://github.com/PennyLaneAI/pennylane/pull/6429)

* Fixes incorrect differentiation of `PrepSelPrep` when using `diff_method="parameter-shift"`. 
  [(#6423)](https://github.com/PennyLaneAI/pennylane/pull/6423)

* `default.tensor` can now handle mid circuit measurements via the deferred measurement principle.
  [(#6408)](https://github.com/PennyLaneAI/pennylane/pull/6408)

* The `validate_device_wires` transform now raises an error if abstract wires are provided.
  [(#6405)](https://github.com/PennyLaneAI/pennylane/pull/6405)

* Fixes `qml.math.expand_matrix` for qutrit and arbitrary qudit operators.
  [(#6398)](https://github.com/PennyLaneAI/pennylane/pull/6398/)

* `MeasurementValue` now raises an error when it is used as a boolean.
  [(#6386)](https://github.com/PennyLaneAI/pennylane/pull/6386)

* `default.qutrit` now returns integer samples.
  [(#6385)](https://github.com/PennyLaneAI/pennylane/pull/6385)

* `adjoint_metric_tensor` now works with circuits containing state preparation operations.
  [(#6358)](https://github.com/PennyLaneAI/pennylane/pull/6358)

* `quantum_fisher` now respects the classical Jacobian of QNodes.
  [(#6350)](https://github.com/PennyLaneAI/pennylane/pull/6350)

* `qml.map_wires` can now be applied to a batch of tapes.
  [(#6295)](https://github.com/PennyLaneAI/pennylane/pull/6295)

* Fix float-to-complex casting in various places across PennyLane.
 [(#6260)](https://github.com/PennyLaneAI/pennylane/pull/6260)
 [(#6268)](https://github.com/PennyLaneAI/pennylane/pull/6268)

* Fix a bug where zero-valued JVPs were calculated wrongly in the presence of shot vectors.
  [(#6219)](https://github.com/PennyLaneAI/pennylane/pull/6219)

* Fix `qml.PrepSelPrep` template to work with `torch`.
  [(#6191)](https://github.com/PennyLaneAI/pennylane/pull/6191)

* Now `qml.equal` compares correctly `qml.PrepSelPrep` operators.
  [(#6182)](https://github.com/PennyLaneAI/pennylane/pull/6182)

* The `qml.QSVT` template now orders the `projector` wires first and the `UA` wires second, which is the expected order of the decomposition.
  [(#6212)](https://github.com/PennyLaneAI/pennylane/pull/6212)

* The `qml.Qubitization` template now orders the `control` wires first and the `hamiltonian` wires second, which is the expected according to other templates.
  [(#6229)](https://github.com/PennyLaneAI/pennylane/pull/6229)

* Fixes a bug where a circuit using the `autograd` interface sometimes returns nested values that are not of the `autograd` interface.
  [(#6225)](https://github.com/PennyLaneAI/pennylane/pull/6225)

* Fixes a bug where a simple circuit with no parameters or only builtin/numpy arrays as parameters returns autograd tensors.
  [(#6225)](https://github.com/PennyLaneAI/pennylane/pull/6225)

* `qml.pauli.PauliVSpace` now uses a more stable SVD-based linear independence check to avoid running into `LinAlgError: Singular matrix`. This stabilizes the usage of `qml.lie_closure`. It also introduces normalization of the basis vector's internal representation `_M` to avoid exploding coefficients.
  [(#6232)](https://github.com/PennyLaneAI/pennylane/pull/6232)

* Fixes a bug where `csc_dot_product` is used during measurement for `Sum`/`Hamiltonian` that contains observables that does not define a sparse matrix.
  [(#6278)](https://github.com/PennyLaneAI/pennylane/pull/6278)
  [(#6310)](https://github.com/PennyLaneAI/pennylane/pull/6310)

* Fixes a bug where `None` was added to the wires in `qml.PhaseAdder`, `qml.Adder` and `qml.OutAdder`.
  [(#6360)](https://github.com/PennyLaneAI/pennylane/pull/6360)

* Fixes a test after updating to the nightly version of Catalyst.
  [(#6362)](https://github.com/PennyLaneAI/pennylane/pull/6362)

* Fixes a bug where `CommutingEvolution` with a trainable `Hamiltonian` cannot be differentiated using parameter shift.
  [(#6372)](https://github.com/PennyLaneAI/pennylane/pull/6372)

* Fixes a bug where `mitigate_with_zne` loses the `shots` information of the original tape.
  [(#6444)](https://github.com/PennyLaneAI/pennylane/pull/6444)

* Fixes a bug where `default.tensor` raises an error when applying `Identity`/`GlobalPhase` on no wires, and `PauliRot`/`MultiRZ` on a single wire.
  [(#6448)](https://github.com/PennyLaneAI/pennylane/pull/6448)

<h3>Contributors ✍️</h3>

This release contains contributions from (in alphabetical order):

Guillermo Alonso,
Utkarsh Azad,
Oleksandr Borysenko,
Astral Cai,
Yushao Chen,
Isaac De Vlugt,
Diksha Dhawan,
Lillian M. A. Frederiksen,
Pietropaolo Frisoni,
Emiliano Godinez,
Anthony Hayes,
Austin Huang,
Soran Jahangiri,
Jacob Kitchen,
Korbinian Kottmann,
Christina Lee,
William Maxwell,
Erick Ochoa Lopez,
Lee J. O'Riordan,
Mudit Pandey,
Andrija Paurevic,
Alex Preciado,
Ashish Kanwar Singh,
David Wierichs,<|MERGE_RESOLUTION|>--- conflicted
+++ resolved
@@ -4,13 +4,11 @@
 
 <h3>New features since last release</h3>
 
-<<<<<<< HEAD
 * Added support to handle any PyTree of measurements in a circuit. 
   [(#6378)](https://github.com/PennyLaneAI/pennylane/pull/6378)
-=======
+
 * Added functions `get_best_diff_method` to `qml.workflow`.
   [(#6399)](https://github.com/PennyLaneAI/pennylane/pull/6399)
->>>>>>> ef1067c5
 
 * Add `qml.workflow.construct_tape` as a method for users to construct single tapes from a `QNode`.
   [(#6419)](https://github.com/PennyLaneAI/pennylane/pull/6419)
