--- conflicted
+++ resolved
@@ -15,12 +15,9 @@
 
 * `PauliWord` sparse matrices are much faster, which directly improves `PauliSentence`.
   [(#4272)](https://github.com/PennyLaneAI/pennylane/pull/4272)
-<<<<<<< HEAD
-=======
 
 * Enable linting of all tests in CI and the pre-commit hook.
   [(#4335)](https://github.com/PennyLaneAI/pennylane/pull/4335)
->>>>>>> f4537a9b
 
 * Added a function `qml.math.fidelity_statevector` that computes the fidelity between two state vectors.
   [(#4322)](https://github.com/PennyLaneAI/pennylane/pull/4322)
