:orphan:

# Release 0.44.0-dev (development release)

<h3>New features since last release</h3>

<h3>Improvements 🛠</h3>

* Added a keyword argument ``iterative`` to ``qml.transforms.cancel_inverses`` that enables
  iterative cancellation of nested pairs of mutually inverse gates. This makes the transform
  more powerful, because it can cancel larger blocks of inverse gates without having to scan
  the circuit from scratch. For backwards compatibility, the default is ``iterative=False``. Unless
  you run into performance issues, it is recommended to set ``iterative=True``.
  [(#8483)](https://github.com/PennyLaneAI/pennylane/pull/8483)

* `qml.grad` and `qml.jacobian` now lazily dispatch to catalyst and program
  capture, allowing for `qml.qjit(qml.grad(c))` and `qml.qjit(qml.jacobian(c))` to work.
  [(#8382)](https://github.com/PennyLaneAI/pennylane/pull/8382)

* Both the generic and transform-specific application behavior of a `qml.transforms.core.TransformDispatcher`
  can be overwritten with `TransformDispatcher.generic_register` and `my_transform.register`.
  [(#7797)](https://github.com/PennyLaneAI/pennylane/pull/7797)
  
* With capture enabled, measurements can now be performed on Operator instances passed as closure
  variables from outside the workflow scope.
  [(#8504)](https://github.com/PennyLaneAI/pennylane/pull/8504)

* Users can now estimate the resources for quantum circuits that contain or decompose into
  any of the following symbolic operators: :class:`~.ChangeOpBasis`, :class:`~.Prod`,
  :class:`~.Controlled`, :class:`~.ControlledOp`, :class:`~.Pow`, and :class:`~.Adjoint`.
  [(#8464)](https://github.com/PennyLaneAI/pennylane/pull/8464)

* Wires can be specified via `range` with program capture and autograph.

<h3>Breaking changes 💔</h3>

* Providing ``num_steps`` to :func:`pennylane.evolve`, :func:`pennylane.exp`, :class:`pennylane.ops.Evolution`,
  and :class:`pennylane.ops.Exp` has been disallowed. Instead, use :class:`~.TrotterProduct` for approximate
  methods, providing the ``n`` parameter to perform the Suzuki-Trotter product approximation of a Hamiltonian
  with the specified number of Trotter steps.
  [(#8474)](https://github.com/PennyLaneAI/pennylane/pull/8474)

  As a concrete example, consider the following case:

  .. code-block:: python

    coeffs = [0.5, -0.6]
    ops = [qml.X(0), qml.X(0) @ qml.Y(1)]
    H_flat = qml.dot(coeffs, ops)

  Instead of computing the Suzuki-Trotter product approximation as:

  >>> qml.evolve(H_flat, num_steps=2).decomposition()
  [RX(0.5, wires=[0]),
  PauliRot(-0.6, XY, wires=[0, 1]),
  RX(0.5, wires=[0]),
  PauliRot(-0.6, XY, wires=[0, 1])]

  The same result can be obtained using :class:`~.TrotterProduct` as follows:

  >>> decomp_ops = qml.adjoint(qml.TrotterProduct(H_flat, time=1.0, n=2)).decomposition()
  >>> [simp_op for op in decomp_ops for simp_op in map(qml.simplify, op.decomposition())]
  [RX(0.5, wires=[0]),
  PauliRot(-0.6, XY, wires=[0, 1]),
  RX(0.5, wires=[0]),
  PauliRot(-0.6, XY, wires=[0, 1])]

* The value ``None`` has been removed as a valid argument to the ``level`` parameter in the
  :func:`pennylane.workflow.get_transform_program`, :func:`pennylane.workflow.construct_batch`,
  :func:`pennylane.draw`, :func:`pennylane.draw_mpl`, and :func:`pennylane.specs` transforms.
  Please use ``level='device'`` instead to apply the transform at the device level.
  [(#8477)](https://github.com/PennyLaneAI/pennylane/pull/8477)

* Access to ``add_noise``, ``insert`` and noise mitigation transforms from the ``pennylane.transforms`` module is deprecated.
  Instead, these functions should be imported from the ``pennylane.noise`` module.
  [(#8477)](https://github.com/PennyLaneAI/pennylane/pull/8477)

* ``qml.qnn.cost.SquaredErrorLoss`` has been removed. Instead, this hybrid workflow can be accomplished
  with a function like ``loss = lambda *args: (circuit(*args) - target)**2``.
  [(#8477)](https://github.com/PennyLaneAI/pennylane/pull/8477)

* Some unnecessary methods of the ``qml.CircuitGraph`` class have been removed:
  [(#8477)](https://github.com/PennyLaneAI/pennylane/pull/8477)

  - ``print_contents`` in favor of ``print(obj)``
  - ``observables_in_order`` in favor of ``observables``
  - ``operations_in_order`` in favor of ``operations``
  - ``ancestors_in_order(obj)`` in favor of ``ancestors(obj, sort=True)``
  - ``descendants_in_order(obj)`` in favor of ``descendants(obj, sort=True)``

* ``pennylane.devices.DefaultExecutionConfig`` has been removed. Instead, use
  ``qml.devices.ExecutionConfig()`` to create a default execution configuration.
  [(#8470)](https://github.com/PennyLaneAI/pennylane/pull/8470)

* Specifying the ``work_wire_type`` argument in ``qml.ctrl`` and other controlled operators as ``"clean"`` or
  ``"dirty"`` is disallowed. Use ``"zeroed"`` to indicate that the work wires are initially in the :math:`|0\rangle`
  state, and ``"borrowed"`` to indicate that the work wires can be in any arbitrary state. In both cases, the
  work wires are assumed to be restored to their original state upon completing the decomposition.
  [(#8470)](https://github.com/PennyLaneAI/pennylane/pull/8470)

* `QuantumScript.shape` and `QuantumScript.numeric_type` are removed. The corresponding `MeasurementProcess`
  methods should be used instead.
  [(#8468)](https://github.com/PennyLaneAI/pennylane/pull/8468)

* `MeasurementProcess.expand` is removed.
  `qml.tape.QuantumScript(mp.obs.diagonalizing_gates(), [type(mp)(eigvals=mp.obs.eigvals(), wires=mp.obs.wires)])`
  can be used instead.
  [(#8468)](https://github.com/PennyLaneAI/pennylane/pull/8468)

* The `qml.QNode.add_transform` method is removed.
  Instead, please use `QNode.transform_program.push_back(transform_container=transform_container)`.
  [(#8468)](https://github.com/PennyLaneAI/pennylane/pull/8468)

<h3>Deprecations 👋</h3>

* `argnum` has been renamed `argnums` for `qml.grad`, `qml.jacobian`, `qml.jvp` and `qml.vjp`.
  [(#8496)](https://github.com/PennyLaneAI/pennylane/pull/8496)
  [(#8481)](https://github.com/PennyLaneAI/pennylane/pull/8481)

* The :func:`pennylane.devices.preprocess.mid_circuit_measurements` transform is deprecated. Instead,
  the device should determine which mcm method to use, and explicitly include :func:`~pennylane.transforms.dynamic_one_shot`
  or :func:`~pennylane.transforms.defer_measurements` in its preprocess transforms if necessary.
  [(#8467)](https://github.com/PennyLaneAI/pennylane/pull/8467)

<h3>Internal changes ⚙️</h3>

* The experimental xDSL implementation of `diagonalize_measurements` has been updated to fix a bug
  that included the wrong SSA value for final qubit insertion and deallocation at the end of the circuit. A clear error is not also raised when there are observables with overlapping wires.
  [(#8383)](https://github.com/PennyLaneAI/pennylane/pull/8383)

* The experimental xDSL implementation of `measurements_from_samples_pass` has been updated to support `shots` defined by an `arith.constant` operation.
  [(#8460)](https://github.com/PennyLaneAI/pennylane/pull/8460)

* The :class:`~pennylane.devices.LegacyDeviceFacade` is slightly refactored to implement `setup_execution_config` and `preprocess_transforms`
  separately as opposed to implementing a single `preprocess` method. Additionally, the `mid_circuit_measurements` transform has been removed
  from the preprocess transform program. Instead, the best mcm method is chosen in `setup_execution_config`. By default, the ``_capabilities``
  dictionary is queried for the ``"supports_mid_measure"`` property. If the underlying device defines a TOML file, the ``supported_mcm_methods``
  field in the TOML file is used as the source of truth.
  [(#8469)](https://github.com/PennyLaneAI/pennylane/pull/8469)
  [(#8486)](https://github.com/PennyLaneAI/pennylane/pull/8486)
  [(#8495)](https://github.com/PennyLaneAI/pennylane/pull/8495)

<h3>Documentation 📝</h3>

<h3>Bug fixes 🐛</h3>

* Fixes a bug where the deferred measurement method is used silently even if ``mcm_method="one-shot"`` is explicitly requested,
  when a device that extends the ``LegacyDevice`` does not declare support for mid-circuit measurements.
  [(#8486)](https://github.com/PennyLaneAI/pennylane/pull/8486)

<h3>Contributors ✍️</h3>

This release contains contributions from (in alphabetical order):

Astral Cai,
Lillian Frederiksen,
Christina Lee,
Shuli Shu,
<<<<<<< HEAD
David Wierichs,
=======
Jay Soni,
>>>>>>> eda6b6c5
<|MERGE_RESOLUTION|>--- conflicted
+++ resolved
@@ -20,7 +20,7 @@
 * Both the generic and transform-specific application behavior of a `qml.transforms.core.TransformDispatcher`
   can be overwritten with `TransformDispatcher.generic_register` and `my_transform.register`.
   [(#7797)](https://github.com/PennyLaneAI/pennylane/pull/7797)
-  
+
 * With capture enabled, measurements can now be performed on Operator instances passed as closure
   variables from outside the workflow scope.
   [(#8504)](https://github.com/PennyLaneAI/pennylane/pull/8504)
@@ -156,8 +156,5 @@
 Lillian Frederiksen,
 Christina Lee,
 Shuli Shu,
-<<<<<<< HEAD
-David Wierichs,
-=======
 Jay Soni,
->>>>>>> eda6b6c5
+David Wierichs,