:orphan:

# Release 0.42.0-dev (development release)

<h3>New features since last release</h3>

<h3>Improvements 🛠</h3>

<<<<<<< HEAD
  
<h4>QNode improvements</h4>

* `QNode` objects now have an `update` method that allows for re-configuring settings like `diff_method`, `mcm_method`, and more. This allows for easier on-the-fly adjustments to workflows. Any arguments not specified will retain their original value.
  [(#6803)](https://github.com/PennyLaneAI/pennylane/pull/6803)

  After constructing a `QNode`,

  ```python
  import pennylane as qml

  @qml.qnode(device=qml.device("default.qubit"))
  def circuit():
    qml.H(0)
    qml.CNOT([0,1])
    return qml.probs()
  ```

  its settings can be modified with `update`, which returns a new `QNode` object. Here is an example
  of updating a QNode's `diff_method`:

  ```pycon
  >>> print(circuit.diff_method)
  best
  >>> new_circuit = circuit.update(diff_method="parameter-shift")
  >>> print(new_circuit.diff_method)
  'parameter-shift'
  ```

* Added the `qml.workflow.construct_execution_config(qnode)(*args,**kwargs)` helper function.
  Users can now construct the execution configuration from a particular `QNode` instance.
  [(#6901)](https://github.com/PennyLaneAI/pennylane/pull/6901)

  ```python
  @qml.qnode(qml.device("default.qubit", wires=1))
  def circuit(x):
      qml.RX(x, 0)
      return qml.expval(qml.Z(0))
  ```

  ```pycon
  >>> config = qml.workflow.construct_execution_config(circuit)(1)
  >>> pprint.pprint(config)
  ExecutionConfig(grad_on_execution=False,
                  use_device_gradient=True,
                  use_device_jacobian_product=False,
                  gradient_method='backprop',
                  gradient_keyword_arguments={},
                  device_options={'max_workers': None,
                                  'prng_key': None,
                                  'rng': Generator(PCG64) at 0x15F6BB680},
                  interface=<Interface.NUMPY: 'numpy'>,
                  derivative_order=1,
                  mcm_config=MCMConfig(mcm_method=None, postselect_mode=None),
                  convert_to_numpy=True)
  ```

* The qnode primitive now stores the `ExecutionConfig` instead of `qnode_kwargs`.
  [(#6991)](https://github.com/PennyLaneAI/pennylane/pull/6991)

<h4>Decompositions</h4>

* The decomposition of a single qubit `qml.QubitUnitary` now includes the global phase.
  [(#7143)](https://github.com/PennyLaneAI/pennylane/pull/7143)
  
* The decompositions of `qml.SX`, `qml.X` and `qml.Y` use `qml.GlobalPhase` instead of `qml.PhaseShift`.
  [(#7073)](https://github.com/PennyLaneAI/pennylane/pull/7073)  

* Add a decomposition for multi-controlled global phases into a one-less-controlled phase shift.
  [(#6936)](https://github.com/PennyLaneAI/pennylane/pull/6936)

* `qml.ops.sk_decomposition` has been improved to produce less gates for certain edge cases. This greatly impacts
  the performance of `qml.clifford_t_decomposition`, which should now give less extraneous `qml.T` gates.
  [(#6855)](https://github.com/PennyLaneAI/pennylane/pull/6855)

* The template `MPSPrep` now has a gate decomposition. This enables its use with any device.
  The `right_canonicalize_mps` function has also been added to transform an MPS into its right-canonical form.
  [(#6896)](https://github.com/PennyLaneAI/pennylane/pull/6896)

* The `qml.clifford_t_decomposition` has been improved to use less gates when decomposing `qml.PhaseShift`.
  [(#6842)](https://github.com/PennyLaneAI/pennylane/pull/6842)

* An empty basis set in `qml.compile` is now recognized as valid, resulting in decomposition of all operators that can be decomposed.
  [(#6821)](https://github.com/PennyLaneAI/pennylane/pull/6821)

* The `assert_valid` method now validates that an operator's decomposition does not contain 
  the operator itself, instead of checking that it does not contain any operators of the same class as the operator.
  [(#7099)](https://github.com/PennyLaneAI/pennylane/pull/7099)

<h4>Better drawing functionality</h4>

* `qml.draw_mpl` can now split deep circuits over multiple figures via a `max_length` keyword argument.
   [(#7128)](https://github.com/PennyLaneAI/pennylane/pull/7128)

* `qml.draw` and `qml.draw_mpl` can now reuse lines for different classical wires, saving whitespace without
  changing the represented circuit.
  [(#7163)](https://github.com/PennyLaneAI/pennylane/pull/7163)

* `PrepSelPrep` now has a concise representation when drawn with `qml.draw` or `qml.draw_mpl`.
  [(#7164)](https://github.com/PennyLaneAI/pennylane/pull/7164)

<h4>Gradients and differentiability</h4>

* `qml.gradients.hadamard_grad` can now differentiate anything with a generator, and can accept circuits with non-commuting measurements.
  [(#6928)](https://github.com/PennyLaneAI/pennylane/pull/6928)

* The coefficients of observables now have improved differentiability.
  [(#6598)](https://github.com/PennyLaneAI/pennylane/pull/6598)

* An informative error is raised when a `QNode` with `diff_method=None` is differentiated.
  [(#6770)](https://github.com/PennyLaneAI/pennylane/pull/6770)

* `qml.gradients.finite_diff_jvp` has been added to compute the jvp of an arbitrary numeric
  function.
  [(#6853)](https://github.com/PennyLaneAI/pennylane/pull/6853)

<h4>Device improvements</h4>

* Devices can now configure whether or not ML framework data is sent to them
  via an `ExecutionConfig.convert_to_numpy` parameter. End-to-end jitting on
  `default.qubit` is used if the user specified a `jax.random.PRNGKey` as a seed.
  [(#6899)](https://github.com/PennyLaneAI/pennylane/pull/6899)
  [(#6788)](https://github.com/PennyLaneAI/pennylane/pull/6788)
  [(#6869)](https://github.com/PennyLaneAI/pennylane/pull/6869)

* The `reference.qubit` device now enforces `sum(probs)==1` in `sample_state`.
  [(#7076)](https://github.com/PennyLaneAI/pennylane/pull/7076)

* The `default.mixed` device now adheres to the newer device API introduced in
  [v0.33](https://docs.pennylane.ai/en/stable/development/release_notes.html#release-0-33-0).
  This means that `default.mixed` now supports not having to specify the number of wires,
  more predictable behaviour with interfaces, support for `qml.Snapshot`, and more.
  [(#6684)](https://github.com/PennyLaneAI/pennylane/pull/6684)

* `null.qubit` can now execute jaxpr.
  [(#6924)](https://github.com/PennyLaneAI/pennylane/pull/6924)

<h4>Experimental FTQC module</h4>

* A template class, `qml.ftqc.GraphStatePrep`, is added for the Graph state construction.
  [(#6985)](https://github.com/PennyLaneAI/pennylane/pull/6985)
  [(#7092)](https://github.com/PennyLaneAI/pennylane/pull/7092)

* A new utility module `qml.ftqc.utils` is provided, with support for functionality such as dynamic qubit recycling.
  [(#7075)](https://github.com/PennyLaneAI/pennylane/pull/7075/)

* A new class, `qml.ftqc.QubitGraph`, is now available for representing a qubit memory-addressing
  model for mappings between logical and physical qubits. This representation allows for nesting of
  lower-level qubits with arbitrary depth to allow easy insertion of arbitrarily many levels of
  abstractions between logical qubits and physical qubits.
  [(#6962)](https://github.com/PennyLaneAI/pennylane/pull/6962)

* A `Lattice` class and a `generate_lattice` method is added to the `qml.ftqc` module. The `generate_lattice` method is to generate 1D, 2D, 3D grid graphs with the given geometric parameters.
  [(#6958)](https://github.com/PennyLaneAI/pennylane/pull/6958)

* Measurement functions `measure_x`, `measure_y` and `measure_arbitrary_basis` are added in the experimental `ftqc` module. These functions
  apply a mid-circuit measurement and return a `MeasurementValue`. They are analogous to `qml.measure` for
  the computational basis, but instead measure in the X-basis, Y-basis, or an arbitrary basis, respectively.
  Function `qml.ftqc.measure_z` is also added as an alias for `qml.measure`.
  [(#6953)](https://github.com/PennyLaneAI/pennylane/pull/6953)

* The function `cond_measure` is added to the experimental `ftqc` module to apply a mid-circuit 
  measurement with a measurement basis conditional on the function input.
  [(#7037)](https://github.com/PennyLaneAI/pennylane/pull/7037)

* A `ParametrizedMidMeasure` class is added to represent a mid-circuit measurement in an arbitrary
  measurement basis in the XY, YZ or ZX plane. Subclasses `XMidMeasureMP` and `YMidMeasureMP` represent
  X-basis and Y-basis measurements. These classes are part of the experimental `ftqc` module.
  [(#6938)](https://github.com/PennyLaneAI/pennylane/pull/6938)
  [(#6953)](https://github.com/PennyLaneAI/pennylane/pull/6953)

* A `diagonalize_mcms` transform is added that diagonalizes any `ParametrizedMidMeasure`, for devices
  that only natively support mid-circuit measurements in the computational basis.
  [(#6938)](https://github.com/PennyLaneAI/pennylane/pull/6938)
  [(#7037)](https://github.com/PennyLaneAI/pennylane/pull/7037)

<h4>Other improvements</h4>

* The `gates`, `qubits` and `lamb` attributes of `DoubleFactorization` and `FirstQuantization` have
  dedicated documentation.
  [(#7173)](https://github.com/PennyLaneAI/pennylane/pull/7173)

* The qchem functions that accept a string input have been updated to consistently work with both
  lower-case and upper-case inputs.
  [(#7186)](https://github.com/PennyLaneAI/pennylane/pull/7186)

* `PSWAP.matrix()` and `PSWAP.eigvals()` now support parameter broadcasting.
  [(#7179)](https://github.com/PennyLaneAI/pennylane/pull/7179)

* `Device.eval_jaxpr` now accepts an `execution_config` keyword argument.
  [(#6991)](https://github.com/PennyLaneAI/pennylane/pull/6991)

* Add a `qml.capture.pause()` context manager for pausing program capture in an error-safe way.
  [(#6911)](https://github.com/PennyLaneAI/pennylane/pull/6911)

* The requested `diff_method` is now validated when program capture is enabled.
  [(#6852)](https://github.com/PennyLaneAI/pennylane/pull/6852)

* Add a `qml.capture.register_custom_staging_rule` for handling higher-order primitives
  that return new dynamically shaped arrays.
  [(#7086)](https://github.com/PennyLaneAI/pennylane/pull/7086)

* A new, experimental `Operator` method called `compute_qfunc_decomposition` has been added to represent decompositions with structure (e.g., control flow).
  This method is only used when capture is enabled with `qml.capture.enable()`.
  [(#6859)](https://github.com/PennyLaneAI/pennylane/pull/6859)
  [(#6881)](https://github.com/PennyLaneAI/pennylane/pull/6881)
  [(#7022)](https://github.com/PennyLaneAI/pennylane/pull/7022)
  [(#6917)](https://github.com/PennyLaneAI/pennylane/pull/6917)
  [(#7081)](https://github.com/PennyLaneAI/pennylane/pull/7081)

* Improves support when specifying wires as type `jax.numpy.ndarray` if program capture is enabled.
  [(#7108)](https://github.com/PennyLaneAI/pennylane/pull/7108)

* `merge_rotations` now correctly simplifies merged `qml.Rot` operators whose angles yield the identity operator.
  [(#7011)](https://github.com/PennyLaneAI/pennylane/pull/7011)

* The `qml.measurements.NullMeasurement` measurement process is added to allow for profiling problems
  without the overheads associated with performing measurements.
  [(#6989)](https://github.com/PennyLaneAI/pennylane/pull/6989)

* `pauli_rep` property is now accessible for `Adjoint` operator when there is a Pauli representation.
  [(#6871)](https://github.com/PennyLaneAI/pennylane/pull/6871)

* `qml.pauli.PauliVSpace` is now iterable.
  [(#7054)](https://github.com/PennyLaneAI/pennylane/pull/7054)

* `qml.qchem.taper` now handles wire ordering for the tapered observables more robustly.
  [(#6954)](https://github.com/PennyLaneAI/pennylane/pull/6954)

* A `RuntimeWarning` is now raised by `qml.QNode` and `qml.execute` if executing JAX workflows and the installed version of JAX
  is greater than `0.4.28`.
  [(#6864)](https://github.com/PennyLaneAI/pennylane/pull/6864)

* Bump `rng_salt` to `v0.40.0`.
  [(#6854)](https://github.com/PennyLaneAI/pennylane/pull/6854)

<h3>Labs: a place for unified and rapid prototyping of research software 🧪</h3>

* ``pennylane.labs.dla.lie_closure_dense`` is removed and integrated into ``qml.lie_closure`` using the new ``dense`` keyword.
  [(#6811)](https://github.com/PennyLaneAI/pennylane/pull/6811)

* ``pennylane.labs.dla.structure_constants_dense`` is removed and integrated into ``qml.structure_constants`` using the new ``matrix`` keyword.
  [(#6861)](https://github.com/PennyLaneAI/pennylane/pull/6861)

* ``ResourceOperator.resource_params`` is changed to a property.
  [(#6973)](https://github.com/PennyLaneAI/pennylane/pull/6973)

* Added ResourceOperator implementations for the ``ModExp``, ``PhaseAdder``, ``Multiplier``, ``ControlledSequence``, ``AmplitudeAmplification``, ``QROM``, ``SuperPosition``, ``MottonenStatePreparation``, ``StatePrep``, ``BasisState`` templates.
  [(#6638)](https://github.com/PennyLaneAI/pennylane/pull/6638)

* `pennylane.labs.khaneja_glaser_involution` is removed.
  `pennylane.labs.check_commutation` is moved to `qml.liealg.check_commutation_relation`.
  `pennylane.labs.check_cartan_decomp` is moved to `qml.liealg.check_cartan_decomp`.
  All involution functions are moved to `qml.liealg`.
  `pennylane.labs.adjvec_to_op` is moved to `qml.liealg.adjvec_to_op`.
  `pennylane.labs.op_to_adjvec` is moved to `qml.liealg.op_to_adjvec`.
  `pennylane.labs.change_basis_ad_rep` is moved to `qml.liealg.change_basis_ad_rep`.
  `pennylane.labs.cartan_subalgebra` is moved to `qml.liealg.horizontal_cartan_subalgebra`.
  [(#7026)](https://github.com/PennyLaneAI/pennylane/pull/7026)
  [(#7054)](https://github.com/PennyLaneAI/pennylane/pull/7054)

* Adding `HOState` and `VibronicHO` classes for representing harmonic oscillator states.
  [(#7035)](https://github.com/PennyLaneAI/pennylane/pull/7035)

* Adding base classes for Trotter error estimation on Realspace Hamiltonians: ``RealspaceOperator``, ``RealspaceSum``, ``RealspaceCoeffs``, and ``RealspaceMatrix``
  [(#7034)](https://github.com/PennyLaneAI/pennylane/pull/7034)

* Adding functions for Trotter error estimation and Hamiltonian fragment generation: ``trotter_error``, ``perturbation_error``, ``vibrational_fragments``, ``vibronic_fragments``, and ``generic_fragments``.
  [(#7036)](https://github.com/PennyLaneAI/pennylane/pull/7036)

  As an example we compute the peruturbation error of a vibrational Hamiltonian.
  First we generate random harmonic frequences and Taylor coefficients to iniitialize the vibrational Hamiltonian.

  ```pycon
  >>> from pennylane.labs.trotter_error import HOState, vibrational_fragments, perturbation_error
  >>> import numpy as np
  >>> n_modes = 2
  >>> r_state = np.random.RandomState(42)
  >>> freqs = r_state.random(n_modes)
  >>> taylor_coeffs = [
  >>>     np.array(0),
  >>>     r_state.random(size=(n_modes, )),
  >>>     r_state.random(size=(n_modes, n_modes)),
  >>>     r_state.random(size=(n_modes, n_modes, n_modes))
  >>> ]
  ```
    
  We call ``vibrational_fragments`` to get the harmonic and anharmonic fragments of the vibrational Hamiltonian.
  ```pycon
  >>> frags = vibrational_fragments(n_modes, freqs, taylor_coeffs)
  ```

  We build state vectors in the harmonic oscilator basis with the ``HOState`` class. 

  ```pycon
  >>> gridpoints = 5
  >>> state1 = HOState(n_modes, gridpoints, {(0, 0): 1})
  >>> state2 = HOState(n_modes, gridpoints, {(1, 1): 1})
  ```

  Finally, we compute the error by calling ``perturbation_error``.

  ```pycon
  >>> perturbation_error(frags, [state1, state2])
  [(-0.9189251160920879+0j), (-4.797716682426851+0j)]
  ```

* Added `CompactState`, a class to more efficiently represent quantum states for
resource estimation.
  [(#7126)](https://github.com/PennyLaneAI/pennylane/pull/7126)

=======
>>>>>>> 29a90b90
<h3>Breaking changes 💔</h3>

<h3>Deprecations 👋</h3>

<h3>Internal changes ⚙️</h3>

<h3>Documentation 📝</h3>

<h3>Bug fixes 🐛</h3>

<h3>Contributors ✍️</h3>

<<<<<<< HEAD
This release contains contributions from (in alphabetical order):

Guillermo Alonso,
Daniela Angulo,
Ali Asadi,
Utkarsh Azad,
Astral Cai,
Joey Carter,
Henry Chang,
Yushao Chen,
Isaac De Vlugt,
Diksha Dhawan,
Lillian M.A. Frederiksen,
Pietropaolo Frisoni,
Marcus Gisslén,
Diego Guala,
Austin Huang,
Soran Jahangiri,
Korbinian Kottmann,
Christina Lee,
Joseph Lee,
Dantong Li,
William Maxwell,
Anton Naim Ibrahim,
Lee J. O'Riordan,
Mudit Pandey,
Andrija Paurevic,
Justin Pickering,
Shuli Shu,
Jay Soni,
David Wierichs
=======
This release contains contributions from (in alphabetical order):
>>>>>>> 29a90b90
<|MERGE_RESOLUTION|>--- conflicted
+++ resolved
@@ -6,320 +6,6 @@
 
 <h3>Improvements 🛠</h3>
 
-<<<<<<< HEAD
-  
-<h4>QNode improvements</h4>
-
-* `QNode` objects now have an `update` method that allows for re-configuring settings like `diff_method`, `mcm_method`, and more. This allows for easier on-the-fly adjustments to workflows. Any arguments not specified will retain their original value.
-  [(#6803)](https://github.com/PennyLaneAI/pennylane/pull/6803)
-
-  After constructing a `QNode`,
-
-  ```python
-  import pennylane as qml
-
-  @qml.qnode(device=qml.device("default.qubit"))
-  def circuit():
-    qml.H(0)
-    qml.CNOT([0,1])
-    return qml.probs()
-  ```
-
-  its settings can be modified with `update`, which returns a new `QNode` object. Here is an example
-  of updating a QNode's `diff_method`:
-
-  ```pycon
-  >>> print(circuit.diff_method)
-  best
-  >>> new_circuit = circuit.update(diff_method="parameter-shift")
-  >>> print(new_circuit.diff_method)
-  'parameter-shift'
-  ```
-
-* Added the `qml.workflow.construct_execution_config(qnode)(*args,**kwargs)` helper function.
-  Users can now construct the execution configuration from a particular `QNode` instance.
-  [(#6901)](https://github.com/PennyLaneAI/pennylane/pull/6901)
-
-  ```python
-  @qml.qnode(qml.device("default.qubit", wires=1))
-  def circuit(x):
-      qml.RX(x, 0)
-      return qml.expval(qml.Z(0))
-  ```
-
-  ```pycon
-  >>> config = qml.workflow.construct_execution_config(circuit)(1)
-  >>> pprint.pprint(config)
-  ExecutionConfig(grad_on_execution=False,
-                  use_device_gradient=True,
-                  use_device_jacobian_product=False,
-                  gradient_method='backprop',
-                  gradient_keyword_arguments={},
-                  device_options={'max_workers': None,
-                                  'prng_key': None,
-                                  'rng': Generator(PCG64) at 0x15F6BB680},
-                  interface=<Interface.NUMPY: 'numpy'>,
-                  derivative_order=1,
-                  mcm_config=MCMConfig(mcm_method=None, postselect_mode=None),
-                  convert_to_numpy=True)
-  ```
-
-* The qnode primitive now stores the `ExecutionConfig` instead of `qnode_kwargs`.
-  [(#6991)](https://github.com/PennyLaneAI/pennylane/pull/6991)
-
-<h4>Decompositions</h4>
-
-* The decomposition of a single qubit `qml.QubitUnitary` now includes the global phase.
-  [(#7143)](https://github.com/PennyLaneAI/pennylane/pull/7143)
-  
-* The decompositions of `qml.SX`, `qml.X` and `qml.Y` use `qml.GlobalPhase` instead of `qml.PhaseShift`.
-  [(#7073)](https://github.com/PennyLaneAI/pennylane/pull/7073)  
-
-* Add a decomposition for multi-controlled global phases into a one-less-controlled phase shift.
-  [(#6936)](https://github.com/PennyLaneAI/pennylane/pull/6936)
-
-* `qml.ops.sk_decomposition` has been improved to produce less gates for certain edge cases. This greatly impacts
-  the performance of `qml.clifford_t_decomposition`, which should now give less extraneous `qml.T` gates.
-  [(#6855)](https://github.com/PennyLaneAI/pennylane/pull/6855)
-
-* The template `MPSPrep` now has a gate decomposition. This enables its use with any device.
-  The `right_canonicalize_mps` function has also been added to transform an MPS into its right-canonical form.
-  [(#6896)](https://github.com/PennyLaneAI/pennylane/pull/6896)
-
-* The `qml.clifford_t_decomposition` has been improved to use less gates when decomposing `qml.PhaseShift`.
-  [(#6842)](https://github.com/PennyLaneAI/pennylane/pull/6842)
-
-* An empty basis set in `qml.compile` is now recognized as valid, resulting in decomposition of all operators that can be decomposed.
-  [(#6821)](https://github.com/PennyLaneAI/pennylane/pull/6821)
-
-* The `assert_valid` method now validates that an operator's decomposition does not contain 
-  the operator itself, instead of checking that it does not contain any operators of the same class as the operator.
-  [(#7099)](https://github.com/PennyLaneAI/pennylane/pull/7099)
-
-<h4>Better drawing functionality</h4>
-
-* `qml.draw_mpl` can now split deep circuits over multiple figures via a `max_length` keyword argument.
-   [(#7128)](https://github.com/PennyLaneAI/pennylane/pull/7128)
-
-* `qml.draw` and `qml.draw_mpl` can now reuse lines for different classical wires, saving whitespace without
-  changing the represented circuit.
-  [(#7163)](https://github.com/PennyLaneAI/pennylane/pull/7163)
-
-* `PrepSelPrep` now has a concise representation when drawn with `qml.draw` or `qml.draw_mpl`.
-  [(#7164)](https://github.com/PennyLaneAI/pennylane/pull/7164)
-
-<h4>Gradients and differentiability</h4>
-
-* `qml.gradients.hadamard_grad` can now differentiate anything with a generator, and can accept circuits with non-commuting measurements.
-  [(#6928)](https://github.com/PennyLaneAI/pennylane/pull/6928)
-
-* The coefficients of observables now have improved differentiability.
-  [(#6598)](https://github.com/PennyLaneAI/pennylane/pull/6598)
-
-* An informative error is raised when a `QNode` with `diff_method=None` is differentiated.
-  [(#6770)](https://github.com/PennyLaneAI/pennylane/pull/6770)
-
-* `qml.gradients.finite_diff_jvp` has been added to compute the jvp of an arbitrary numeric
-  function.
-  [(#6853)](https://github.com/PennyLaneAI/pennylane/pull/6853)
-
-<h4>Device improvements</h4>
-
-* Devices can now configure whether or not ML framework data is sent to them
-  via an `ExecutionConfig.convert_to_numpy` parameter. End-to-end jitting on
-  `default.qubit` is used if the user specified a `jax.random.PRNGKey` as a seed.
-  [(#6899)](https://github.com/PennyLaneAI/pennylane/pull/6899)
-  [(#6788)](https://github.com/PennyLaneAI/pennylane/pull/6788)
-  [(#6869)](https://github.com/PennyLaneAI/pennylane/pull/6869)
-
-* The `reference.qubit` device now enforces `sum(probs)==1` in `sample_state`.
-  [(#7076)](https://github.com/PennyLaneAI/pennylane/pull/7076)
-
-* The `default.mixed` device now adheres to the newer device API introduced in
-  [v0.33](https://docs.pennylane.ai/en/stable/development/release_notes.html#release-0-33-0).
-  This means that `default.mixed` now supports not having to specify the number of wires,
-  more predictable behaviour with interfaces, support for `qml.Snapshot`, and more.
-  [(#6684)](https://github.com/PennyLaneAI/pennylane/pull/6684)
-
-* `null.qubit` can now execute jaxpr.
-  [(#6924)](https://github.com/PennyLaneAI/pennylane/pull/6924)
-
-<h4>Experimental FTQC module</h4>
-
-* A template class, `qml.ftqc.GraphStatePrep`, is added for the Graph state construction.
-  [(#6985)](https://github.com/PennyLaneAI/pennylane/pull/6985)
-  [(#7092)](https://github.com/PennyLaneAI/pennylane/pull/7092)
-
-* A new utility module `qml.ftqc.utils` is provided, with support for functionality such as dynamic qubit recycling.
-  [(#7075)](https://github.com/PennyLaneAI/pennylane/pull/7075/)
-
-* A new class, `qml.ftqc.QubitGraph`, is now available for representing a qubit memory-addressing
-  model for mappings between logical and physical qubits. This representation allows for nesting of
-  lower-level qubits with arbitrary depth to allow easy insertion of arbitrarily many levels of
-  abstractions between logical qubits and physical qubits.
-  [(#6962)](https://github.com/PennyLaneAI/pennylane/pull/6962)
-
-* A `Lattice` class and a `generate_lattice` method is added to the `qml.ftqc` module. The `generate_lattice` method is to generate 1D, 2D, 3D grid graphs with the given geometric parameters.
-  [(#6958)](https://github.com/PennyLaneAI/pennylane/pull/6958)
-
-* Measurement functions `measure_x`, `measure_y` and `measure_arbitrary_basis` are added in the experimental `ftqc` module. These functions
-  apply a mid-circuit measurement and return a `MeasurementValue`. They are analogous to `qml.measure` for
-  the computational basis, but instead measure in the X-basis, Y-basis, or an arbitrary basis, respectively.
-  Function `qml.ftqc.measure_z` is also added as an alias for `qml.measure`.
-  [(#6953)](https://github.com/PennyLaneAI/pennylane/pull/6953)
-
-* The function `cond_measure` is added to the experimental `ftqc` module to apply a mid-circuit 
-  measurement with a measurement basis conditional on the function input.
-  [(#7037)](https://github.com/PennyLaneAI/pennylane/pull/7037)
-
-* A `ParametrizedMidMeasure` class is added to represent a mid-circuit measurement in an arbitrary
-  measurement basis in the XY, YZ or ZX plane. Subclasses `XMidMeasureMP` and `YMidMeasureMP` represent
-  X-basis and Y-basis measurements. These classes are part of the experimental `ftqc` module.
-  [(#6938)](https://github.com/PennyLaneAI/pennylane/pull/6938)
-  [(#6953)](https://github.com/PennyLaneAI/pennylane/pull/6953)
-
-* A `diagonalize_mcms` transform is added that diagonalizes any `ParametrizedMidMeasure`, for devices
-  that only natively support mid-circuit measurements in the computational basis.
-  [(#6938)](https://github.com/PennyLaneAI/pennylane/pull/6938)
-  [(#7037)](https://github.com/PennyLaneAI/pennylane/pull/7037)
-
-<h4>Other improvements</h4>
-
-* The `gates`, `qubits` and `lamb` attributes of `DoubleFactorization` and `FirstQuantization` have
-  dedicated documentation.
-  [(#7173)](https://github.com/PennyLaneAI/pennylane/pull/7173)
-
-* The qchem functions that accept a string input have been updated to consistently work with both
-  lower-case and upper-case inputs.
-  [(#7186)](https://github.com/PennyLaneAI/pennylane/pull/7186)
-
-* `PSWAP.matrix()` and `PSWAP.eigvals()` now support parameter broadcasting.
-  [(#7179)](https://github.com/PennyLaneAI/pennylane/pull/7179)
-
-* `Device.eval_jaxpr` now accepts an `execution_config` keyword argument.
-  [(#6991)](https://github.com/PennyLaneAI/pennylane/pull/6991)
-
-* Add a `qml.capture.pause()` context manager for pausing program capture in an error-safe way.
-  [(#6911)](https://github.com/PennyLaneAI/pennylane/pull/6911)
-
-* The requested `diff_method` is now validated when program capture is enabled.
-  [(#6852)](https://github.com/PennyLaneAI/pennylane/pull/6852)
-
-* Add a `qml.capture.register_custom_staging_rule` for handling higher-order primitives
-  that return new dynamically shaped arrays.
-  [(#7086)](https://github.com/PennyLaneAI/pennylane/pull/7086)
-
-* A new, experimental `Operator` method called `compute_qfunc_decomposition` has been added to represent decompositions with structure (e.g., control flow).
-  This method is only used when capture is enabled with `qml.capture.enable()`.
-  [(#6859)](https://github.com/PennyLaneAI/pennylane/pull/6859)
-  [(#6881)](https://github.com/PennyLaneAI/pennylane/pull/6881)
-  [(#7022)](https://github.com/PennyLaneAI/pennylane/pull/7022)
-  [(#6917)](https://github.com/PennyLaneAI/pennylane/pull/6917)
-  [(#7081)](https://github.com/PennyLaneAI/pennylane/pull/7081)
-
-* Improves support when specifying wires as type `jax.numpy.ndarray` if program capture is enabled.
-  [(#7108)](https://github.com/PennyLaneAI/pennylane/pull/7108)
-
-* `merge_rotations` now correctly simplifies merged `qml.Rot` operators whose angles yield the identity operator.
-  [(#7011)](https://github.com/PennyLaneAI/pennylane/pull/7011)
-
-* The `qml.measurements.NullMeasurement` measurement process is added to allow for profiling problems
-  without the overheads associated with performing measurements.
-  [(#6989)](https://github.com/PennyLaneAI/pennylane/pull/6989)
-
-* `pauli_rep` property is now accessible for `Adjoint` operator when there is a Pauli representation.
-  [(#6871)](https://github.com/PennyLaneAI/pennylane/pull/6871)
-
-* `qml.pauli.PauliVSpace` is now iterable.
-  [(#7054)](https://github.com/PennyLaneAI/pennylane/pull/7054)
-
-* `qml.qchem.taper` now handles wire ordering for the tapered observables more robustly.
-  [(#6954)](https://github.com/PennyLaneAI/pennylane/pull/6954)
-
-* A `RuntimeWarning` is now raised by `qml.QNode` and `qml.execute` if executing JAX workflows and the installed version of JAX
-  is greater than `0.4.28`.
-  [(#6864)](https://github.com/PennyLaneAI/pennylane/pull/6864)
-
-* Bump `rng_salt` to `v0.40.0`.
-  [(#6854)](https://github.com/PennyLaneAI/pennylane/pull/6854)
-
-<h3>Labs: a place for unified and rapid prototyping of research software 🧪</h3>
-
-* ``pennylane.labs.dla.lie_closure_dense`` is removed and integrated into ``qml.lie_closure`` using the new ``dense`` keyword.
-  [(#6811)](https://github.com/PennyLaneAI/pennylane/pull/6811)
-
-* ``pennylane.labs.dla.structure_constants_dense`` is removed and integrated into ``qml.structure_constants`` using the new ``matrix`` keyword.
-  [(#6861)](https://github.com/PennyLaneAI/pennylane/pull/6861)
-
-* ``ResourceOperator.resource_params`` is changed to a property.
-  [(#6973)](https://github.com/PennyLaneAI/pennylane/pull/6973)
-
-* Added ResourceOperator implementations for the ``ModExp``, ``PhaseAdder``, ``Multiplier``, ``ControlledSequence``, ``AmplitudeAmplification``, ``QROM``, ``SuperPosition``, ``MottonenStatePreparation``, ``StatePrep``, ``BasisState`` templates.
-  [(#6638)](https://github.com/PennyLaneAI/pennylane/pull/6638)
-
-* `pennylane.labs.khaneja_glaser_involution` is removed.
-  `pennylane.labs.check_commutation` is moved to `qml.liealg.check_commutation_relation`.
-  `pennylane.labs.check_cartan_decomp` is moved to `qml.liealg.check_cartan_decomp`.
-  All involution functions are moved to `qml.liealg`.
-  `pennylane.labs.adjvec_to_op` is moved to `qml.liealg.adjvec_to_op`.
-  `pennylane.labs.op_to_adjvec` is moved to `qml.liealg.op_to_adjvec`.
-  `pennylane.labs.change_basis_ad_rep` is moved to `qml.liealg.change_basis_ad_rep`.
-  `pennylane.labs.cartan_subalgebra` is moved to `qml.liealg.horizontal_cartan_subalgebra`.
-  [(#7026)](https://github.com/PennyLaneAI/pennylane/pull/7026)
-  [(#7054)](https://github.com/PennyLaneAI/pennylane/pull/7054)
-
-* Adding `HOState` and `VibronicHO` classes for representing harmonic oscillator states.
-  [(#7035)](https://github.com/PennyLaneAI/pennylane/pull/7035)
-
-* Adding base classes for Trotter error estimation on Realspace Hamiltonians: ``RealspaceOperator``, ``RealspaceSum``, ``RealspaceCoeffs``, and ``RealspaceMatrix``
-  [(#7034)](https://github.com/PennyLaneAI/pennylane/pull/7034)
-
-* Adding functions for Trotter error estimation and Hamiltonian fragment generation: ``trotter_error``, ``perturbation_error``, ``vibrational_fragments``, ``vibronic_fragments``, and ``generic_fragments``.
-  [(#7036)](https://github.com/PennyLaneAI/pennylane/pull/7036)
-
-  As an example we compute the peruturbation error of a vibrational Hamiltonian.
-  First we generate random harmonic frequences and Taylor coefficients to iniitialize the vibrational Hamiltonian.
-
-  ```pycon
-  >>> from pennylane.labs.trotter_error import HOState, vibrational_fragments, perturbation_error
-  >>> import numpy as np
-  >>> n_modes = 2
-  >>> r_state = np.random.RandomState(42)
-  >>> freqs = r_state.random(n_modes)
-  >>> taylor_coeffs = [
-  >>>     np.array(0),
-  >>>     r_state.random(size=(n_modes, )),
-  >>>     r_state.random(size=(n_modes, n_modes)),
-  >>>     r_state.random(size=(n_modes, n_modes, n_modes))
-  >>> ]
-  ```
-    
-  We call ``vibrational_fragments`` to get the harmonic and anharmonic fragments of the vibrational Hamiltonian.
-  ```pycon
-  >>> frags = vibrational_fragments(n_modes, freqs, taylor_coeffs)
-  ```
-
-  We build state vectors in the harmonic oscilator basis with the ``HOState`` class. 
-
-  ```pycon
-  >>> gridpoints = 5
-  >>> state1 = HOState(n_modes, gridpoints, {(0, 0): 1})
-  >>> state2 = HOState(n_modes, gridpoints, {(1, 1): 1})
-  ```
-
-  Finally, we compute the error by calling ``perturbation_error``.
-
-  ```pycon
-  >>> perturbation_error(frags, [state1, state2])
-  [(-0.9189251160920879+0j), (-4.797716682426851+0j)]
-  ```
-
-* Added `CompactState`, a class to more efficiently represent quantum states for
-resource estimation.
-  [(#7126)](https://github.com/PennyLaneAI/pennylane/pull/7126)
-
-=======
->>>>>>> 29a90b90
 <h3>Breaking changes 💔</h3>
 
 <h3>Deprecations 👋</h3>
@@ -330,40 +16,14 @@
 
 <h3>Bug fixes 🐛</h3>
 
+<h3>Labs: a place for unified and rapid prototyping of research software 🧪</h3>
+
+* Added `CompactState`, a class to more efficiently represent quantum states for
+resource estimation.
+  [(#7126)](https://github.com/PennyLaneAI/pennylane/pull/7126)
+
 <h3>Contributors ✍️</h3>
 
-<<<<<<< HEAD
 This release contains contributions from (in alphabetical order):
 
-Guillermo Alonso,
-Daniela Angulo,
-Ali Asadi,
-Utkarsh Azad,
-Astral Cai,
-Joey Carter,
-Henry Chang,
-Yushao Chen,
-Isaac De Vlugt,
-Diksha Dhawan,
-Lillian M.A. Frederiksen,
-Pietropaolo Frisoni,
-Marcus Gisslén,
-Diego Guala,
-Austin Huang,
-Soran Jahangiri,
-Korbinian Kottmann,
-Christina Lee,
-Joseph Lee,
-Dantong Li,
-William Maxwell,
-Anton Naim Ibrahim,
-Lee J. O'Riordan,
-Mudit Pandey,
-Andrija Paurevic,
-Justin Pickering,
-Shuli Shu,
-Jay Soni,
-David Wierichs
-=======
-This release contains contributions from (in alphabetical order):
->>>>>>> 29a90b90
+Jay Soni