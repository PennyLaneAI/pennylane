--- conflicted
+++ resolved
@@ -58,8 +58,4 @@
 Romain Moyard,
 Mudit Pandey,
 Matthew Silverman,
-<<<<<<< HEAD
-Jay Soni.
-=======
-Jay Soni
->>>>>>> f0cabe85
+Jay Soni.