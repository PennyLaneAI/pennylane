--- conflicted
+++ resolved
@@ -211,11 +211,6 @@
   `ResourceQubitUnitary` templates.
   [(#7786)](https://github.com/PennyLaneAI/pennylane/pull/7786)
 
-<<<<<<< HEAD
-* Added state of the art resources for the `ResourceQFT` and `ResourceAQFT` templates.
-  [(#7920)](https://github.com/PennyLaneAI/pennylane/pull/7920)
-
-=======
 * Added state of the art resources for the `ResourceSingleQubitCompare`, `ResourceTwoQubitCompare`,
   `ResourceIntegerComparator` and `ResourceRegisterComparator` templates.
   [(#7857)](https://github.com/PennyLaneAI/pennylane/pull/7857)
@@ -231,7 +226,6 @@
   instantiation of resource operators which require resource operators as input.
   [(#7974)](https://github.com/PennyLaneAI/pennylane/pull/7974)
 
->>>>>>> 40ad7d4d
 * The `catalyst` xDSL dialect has been added to the Python compiler, which contains data structures that support core compiler functionality.
   [(#7901)](https://github.com/PennyLaneAI/pennylane/pull/7901)
 
