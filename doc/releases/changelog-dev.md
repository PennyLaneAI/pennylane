:orphan:

# Release 0.43.0-dev (development release)

<h3>New features since last release</h3>

<h3>Improvements 🛠</h3>

<h4>OpenQASM-PennyLane interoperability</h4>

* The :func:`qml.from_qasm3` function can now convert OpenQASM 3.0 circuits that contain
  subroutines, constants, and built-in mathematical functions.
  [(#7651)](https://github.com/PennyLaneAI/pennylane/pull/7651)
  [(#7653)](https://github.com/PennyLaneAI/pennylane/pull/7653)
  [(#7676)](https://github.com/PennyLaneAI/pennylane/pull/7676)
  [(#7679)](https://github.com/PennyLaneAI/pennylane/pull/7679)
  [(#7677)](https://github.com/PennyLaneAI/pennylane/pull/7677)

<h4>Other improvements</h4>

* The :func:`qml.workflow.set_shots` transform can now be directly applied to a QNode without the need for `functools.partial`, providing a more user-friendly syntax and negating having to import the `functools` package.
  [(#7876)](https://github.com/PennyLaneAI/pennylane/pull/7876)
  
  ```python
  @qml.set_shots(shots=1000)
  @qml.qnode(dev)
  def circuit():
      qml.H(0)
      return qml.expval(qml.Z(0))
  ```

  ```pycon
  >>> circuit()
  0.002
  ```

* Enforce various modules to follow modular architecture via `tach`.
  [(#7847)](https://github.com/PennyLaneAI/pennylane/pull/7847)

* A compilation pass written with xDSL called `qml.compiler.python_compiler.transforms.MeasurementsFromSamplesPass`
  has been added for the experimental xDSL Python compiler integration. This pass replaces all
  terminal measurements in a program with a single :func:`pennylane.sample` measurement, and adds
  postprocessing instructions to recover the original measurement.
  [(#7620)](https://github.com/PennyLaneAI/pennylane/pull/7620)

* A combine-global-phase pass has been added to the xDSL Python compiler integration.
  Note that the current implementation can only combine all the global phase operations at
  the last global phase operation in the same region. In other words, global phase operations inside a control flow region can't be combined with those in their parent 
  region.
  [(#7675)](https://github.com/PennyLaneAI/pennylane/pull/7675)

* The `mbqc` xDSL dialect has been added to the Python compiler, which is used to represent
  measurement-based quantum-computing instructions in the xDSL framework.
  [(#7815)](https://github.com/PennyLaneAI/pennylane/pull/7815)

* The :func:`pennylane.ops.rs_decomposition` method now performs exact decomposition and returns
  complete global phase information when used for decomposing a phase gate to Clifford+T basis.
  [(#7793)](https://github.com/PennyLaneAI/pennylane/pull/7793)

<h3>Labs: a place for unified and rapid prototyping of research software 🧪</h3>

* Added state of the art resources for the `ResourceSelectPauliRot` template and the
  `ResourceQubitUnitary` templates.
  [(#7786)](https://github.com/PennyLaneAI/pennylane/pull/7786)

<h3>Breaking changes 💔</h3>

* `qml.cut_circuit_mc` no longer accepts a `shots` keyword argument. The shots should instead
  be set on the tape itself.
  [(#7882)](https://github.com/PennyLaneAI/pennylane/pull/7882)

<h3>Deprecations 👋</h3>

<h3>Internal changes ⚙️</h3>

<<<<<<< HEAD
* Added a `dialects` submodule to `qml.compiler.python_compiler` which now houses all the xDSL dialects we create.
  Additionally, the `MBQCDialect` and `QuantumDialect` dialects have been renamed to `MBQC` and `Quantum`.
  [(#7897)](https://github.com/PennyLaneAI/pennylane/pull/7897)

* Update minimum supported `pytest` version to `8.4.1`.
  [(#7853)](https://github.com/PennyLaneAI/pennylane/pull/7853)
=======
* `DefaultQubitLegacy` (test suite only) no longer provides a customized classical shadow
  implementation
  [(#7895)](https://github.com/PennyLaneAI/pennylane/pull/7895)
>>>>>>> d38c99ed

* Make `pennylane.io` a tertiary module.
  [(#7877)](https://github.com/PennyLaneAI/pennylane/pull/7877)

* Seeded tests for the `split_to_single_terms` transformation.
  [(#7851)](https://github.com/PennyLaneAI/pennylane/pull/7851)

* Upgrade `rc_sync.yml` to work with latest `pyproject.toml` changes.
  [(#7808)](https://github.com/PennyLaneAI/pennylane/pull/7808)
  [(#7818)](https://github.com/PennyLaneAI/pennylane/pull/7818)

<h3>Documentation 📝</h3>

* Updated the code example in the documentation for :func:`~.transforms.split_non_commuting`.
  [(#7892)](https://github.com/PennyLaneAI/pennylane/pull/7892)

<h3>Bug fixes 🐛</h3>

* Calling `QNode.update` no longer acts as if `set_shots` has been applied.
  [(#7881)](https://github.com/PennyLaneAI/pennylane/pull/7881)

* Fixes attributes and types in the quantum dialect.
  This allows for types to be inferred correctly when parsing.
  [(#7825)](https://github.com/PennyLaneAI/pennylane/pull/7825)

<h3>Contributors ✍️</h3>

This release contains contributions from (in alphabetical order):

Utkarsh Azad,
Joey Carter,
Yushao Chen,
Erick Ochoa,
Andrija Paurevic,
Jay Soni,
Jake Zaia<|MERGE_RESOLUTION|>--- conflicted
+++ resolved
@@ -73,18 +73,16 @@
 
 <h3>Internal changes ⚙️</h3>
 
-<<<<<<< HEAD
 * Added a `dialects` submodule to `qml.compiler.python_compiler` which now houses all the xDSL dialects we create.
   Additionally, the `MBQCDialect` and `QuantumDialect` dialects have been renamed to `MBQC` and `Quantum`.
   [(#7897)](https://github.com/PennyLaneAI/pennylane/pull/7897)
 
 * Update minimum supported `pytest` version to `8.4.1`.
   [(#7853)](https://github.com/PennyLaneAI/pennylane/pull/7853)
-=======
+
 * `DefaultQubitLegacy` (test suite only) no longer provides a customized classical shadow
   implementation
   [(#7895)](https://github.com/PennyLaneAI/pennylane/pull/7895)
->>>>>>> d38c99ed
 
 * Make `pennylane.io` a tertiary module.
   [(#7877)](https://github.com/PennyLaneAI/pennylane/pull/7877)
