--- conflicted
+++ resolved
@@ -168,10 +168,9 @@
 * Remove private `_wires` setter from the `Controlled.map_wires` method.
   [3405](https://github.com/PennyLaneAI/pennylane/pull/3405)
 
-<<<<<<< HEAD
 * QPE can now accept a target operator instead of a matrix and target wires pair.
   [#3373](https://github.com/PennyLaneAI/pennylane/pull/3373)
-=======
+
 * `QuantumTape._process_queue` has been moved to `qml.queuing.process_queue` to disentangle
   its functionality from the `QuantumTape` class.
   [(#3401)](https://github.com/PennyLaneAI/pennylane/pull/3401)
@@ -303,7 +302,6 @@
 
 * Updated `qml.transforms.split_non_commuting` to support the new return types.
   [#3414](https://github.com/PennyLaneAI/pennylane/pull/3414)
->>>>>>> 679c8906
 
 <h3>Breaking changes</h3>
 
@@ -408,14 +406,12 @@
   with all interfaces
   [(#3392)](https://github.com/PennyLaneAI/pennylane/pull/3392)
 
-<<<<<<< HEAD
 * `Operator.pow` now queues its constituents by default.
   [(#3373)](https://github.com/PennyLaneAI/pennylane/pull/3373)
-=======
+
 * Fixed a bug where a QNode returning `qml.sample` would produce incorrect results when
   run on a device defined with a shot vector.
   [#3422](https://github.com/PennyLaneAI/pennylane/pull/3422)
->>>>>>> 679c8906
 
 <h3>Contributors</h3>
 
