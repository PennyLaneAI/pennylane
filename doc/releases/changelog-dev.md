--- conflicted
+++ resolved
@@ -6,17 +6,15 @@
 
 <h3>Improvements 🛠</h3>
 
-<<<<<<< HEAD
 * A compilation pass written with xDSL called `qml.compiler.python_compiler.transforms.MeasurementsFromSamplesPass`
   has been added for the experimental xDSL Python compiler integration. This pass replaces all
   terminal measurements in a program with a single :func:`pennylane.sample` measurement, and adds
   postprocessing instructions to recover the original measurement.
   [(#7620)](https://github.com/PennyLaneAI/pennylane/pull/7620)
-=======
+
 * The `mbqc` xDSL dialect has been added to the Python compiler, which is used to represent
   measurement-based quantum-computing instructions in the xDSL framework.
   [(#7815)](https://github.com/PennyLaneAI/pennylane/pull/7815)
->>>>>>> b2bb41f5
 
 <h3>Labs: a place for unified and rapid prototyping of research software 🧪</h3>
 
