--- conflicted
+++ resolved
@@ -109,11 +109,7 @@
       qml.Hadamard(0)
       qml.CNOT((0,1))
       qml.RX(x, wires=0)
-<<<<<<< HEAD
-      return shadow_expval(H)
-=======
       return qml.shadow_expval(H)
->>>>>>> 77e996eb
 
   x = np.array(0.5, requires_grad=True)
 
