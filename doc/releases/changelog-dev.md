--- conflicted
+++ resolved
@@ -188,14 +188,11 @@
 
 <h3>Breaking changes 💔</h3>
 
-<<<<<<< HEAD
 * The tape method `get_operation` has an updated signature.
   [(#3998)](https://github.com/PennyLaneAI/pennylane/pull/3998)
 
-* Both JIT interfaces are not compatible with Jax `>0.4.3`, we raise an error for those versions.
-=======
+
 * Both JIT interfaces are not compatible with JAX `>0.4.3`, we raise an error for those versions.
->>>>>>> 6fe52895
   [(#3877)](https://github.com/PennyLaneAI/pennylane/pull/3877)
 
 * An operation that implements a custom `generator` method, but does not always return a valid generator, also has
