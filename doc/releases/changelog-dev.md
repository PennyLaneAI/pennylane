:orphan:

# Release 0.41.0-dev (development release)

<h3>New features since last release</h3>

* `qml.defer_measurements` can now be used with program capture enabled. Programs transformed by
  `qml.defer_measurements` can be executed on `default.qubit`.
  [(#6838)](https://github.com/PennyLaneAI/pennylane/pull/6838)
  [(#6937)](https://github.com/PennyLaneAI/pennylane/pull/6937)

  Using `qml.defer_measurements` with program capture enables many new features, including:
  * Significantly richer variety of classical processing on mid-circuit measurement values.
  * Using mid-circuit measurement values as gate parameters.

  Functions such as the following can now be captured:

  ```python
  import jax.numpy as jnp

  qml.capture.enable()

  def f(x):
      m0 = qml.measure(0)
      m1 = qml.measure(0)
      a = jnp.sin(0.5 * jnp.pi * m0)
      phi = a - (m1 + 1) ** 4

      qml.s_prod(x, qml.RZ(phi, 0))

      return qml.expval(qml.Z(0))
  ```

* Added class `qml.capture.transforms.UnitaryToRotInterpreter` that decomposes `qml.QubitUnitary` operators 
  following the same API as `qml.transforms.unitary_to_rot` when experimental program capture is enabled.
  [(#6916)](https://github.com/PennyLaneAI/pennylane/pull/6916)

<h3>Improvements 🛠</h3>

<<<<<<< HEAD
* Added class `qml.capture.transforms.MergeAmplitudeEmbedding` that merges `qml.AmplitudeEmbedding` operators
  following the same API as `qml.transforms.merge_amplitude_embedding` when experimental program capture is enabled.
  [(#6925)](https://github.com/PennyLaneAI/pennylane/pull/6925)
  
=======
* `Controlled` operators now have a full implementation of `sparse_matrix` that supports `wire_order` configuration.
  [(#6994)](https://github.com/PennyLaneAI/pennylane/pull/6994)

* The `qml.measurements.NullMeasurement` measurement process is added to allow for profiling problems
  without the overheads associated with performing measurements.
  [(#6989)](https://github.com/PennyLaneAI/pennylane/pull/6989)

>>>>>>> 4a5d44f0
* `pauli_rep` property is now accessible for `Adjoint` operator when there is a Pauli representation.
  [(#6871)](https://github.com/PennyLaneAI/pennylane/pull/6871)

* `qml.SWAP` now has sparse representation.
  [(#6965)](https://github.com/PennyLaneAI/pennylane/pull/6965)

* `qml.QubitUnitary` now accepts sparse CSR matrices (from `scipy.sparse`). This allows efficient representation of large unitaries with mostly zero entries. Note that sparse unitaries are still in early development and may not support all features of their dense counterparts.
  [(#6889)](https://github.com/PennyLaneAI/pennylane/pull/6889)

  ```pycon
  >>> import numpy as np
  >>> import pennylane as qml
  >>> import scipy as sp
  >>> U_dense = np.eye(4)  # 2-wire identity
  >>> U_sparse = sp.sparse.csr_matrix(U_dense)
  >>> op = qml.QubitUnitary(U_sparse, wires=[0, 1])
  >>> print(op.matrix())
  <Compressed Sparse Row sparse matrix of dtype 'float64'
          with 4 stored elements and shape (4, 4)>
    Coords        Values
    (0, 0)        1.0
    (1, 1)        1.0
    (2, 2)        1.0
    (3, 3)        1.0
  >>> op.matrix().toarray()
  array([[1., 0., 0., 0.],
        [0., 1., 0., 0.],
        [0., 0., 1., 0.],
        [0., 0., 0., 1.]])
  ```

* Add a decomposition for multi-controlled global phases into a one-less-controlled phase shift.
  [(#6936)](https://github.com/PennyLaneAI/pennylane/pull/6936)
 
* `qml.StatePrep` now accepts sparse state vectors. Users can create `StatePrep` using `scipy.sparse.csr_matrix`. Note that non-zero `pad_with` is forbidden.
  [(#6863)](https://github.com/PennyLaneAI/pennylane/pull/6863)

  ```pycon
  >>> import scipy as sp
  >>> init_state = sp.sparse.csr_matrix([0, 0, 1, 0])
  >>> qsv_op = qml.StatePrep(init_state, wires=[1, 2])
  >>> wire_order = [0, 1, 2]
  >>> ket = qsv_op.state_vector(wire_order=wire_order)
  >>> print(ket)
  <Compressed Sparse Row sparse matrix of dtype 'float64'
         with 1 stored elements and shape (1, 8)>
    Coords        Values
    (0, 2)        1.0
  ```

* A `RuntimeWarning` is now raised by `qml.QNode` and `qml.execute` if executing JAX workflows and the installed version of JAX
  is greater than `0.4.28`.
  [(#6864)](https://github.com/PennyLaneAI/pennylane/pull/6864)

* Added the `qml.workflow.construct_execution_config(qnode)(*args,**kwargs)` helper function.
  Users can now construct the execution configuration from a particular `QNode` instance.
  [(#6901)](https://github.com/PennyLaneAI/pennylane/pull/6901)

  ```python
  @qml.qnode(qml.device("default.qubit", wires=1))
  def circuit(x):
      qml.RX(x, 0)
      return qml.expval(qml.Z(0))
  ```

  ```pycon
  >>> config = qml.workflow.construct_execution_config(circuit)(1)
  >>> pprint.pprint(config)
  ExecutionConfig(grad_on_execution=False,
                  use_device_gradient=True,
                  use_device_jacobian_product=False,
                  gradient_method='backprop',
                  gradient_keyword_arguments={},
                  device_options={'max_workers': None,
                                  'prng_key': None,
                                  'rng': Generator(PCG64) at 0x15F6BB680},
                  interface=<Interface.NUMPY: 'numpy'>,
                  derivative_order=1,
                  mcm_config=MCMConfig(mcm_method=None, postselect_mode=None),
                  convert_to_numpy=True)
  ```

* `QNode` objects now have an `update` method that allows for re-configuring settings like `diff_method`, `mcm_method`, and more. This allows for easier on-the-fly adjustments to workflows. Any arguments not specified will retain their original value.
  [(#6803)](https://github.com/PennyLaneAI/pennylane/pull/6803)

  After constructing a `QNode`,

  ```python
  import pennylane as qml

  @qml.qnode(device=qml.device("default.qubit"))
  def circuit():
    qml.H(0)
    qml.CNOT([0,1])
    return qml.probs()
  ```

  its settings can be modified with `update`, which returns a new `QNode` object. Here is an example
  of updating a QNode's `diff_method`:

  ```pycon
  >>> print(circuit.diff_method)
  best
  >>> new_circuit = circuit.update(diff_method="parameter-shift")
  >>> print(new_circuit.diff_method)
  'parameter-shift'
  ```

* Devices can now configure whether or not ML framework data is sent to them
  via an `ExecutionConfig.convert_to_numpy` parameter. End-to-end jitting on
  `default.qubit` is used if the user specified a `jax.random.PRNGKey` as a seed.
  [(#6899)](https://github.com/PennyLaneAI/pennylane/pull/6899)
  [(#6788)](https://github.com/PennyLaneAI/pennylane/pull/6788)
  [(#6869)](https://github.com/PennyLaneAI/pennylane/pull/6869)

* The coefficients of observables now have improved differentiability.
  [(#6598)](https://github.com/PennyLaneAI/pennylane/pull/6598)

* An empty basis set in `qml.compile` is now recognized as valid, resulting in decomposition of all operators that can be decomposed.
   [(#6821)](https://github.com/PennyLaneAI/pennylane/pull/6821)

* An informative error is raised when a `QNode` with `diff_method=None` is differentiated.
  [(#6770)](https://github.com/PennyLaneAI/pennylane/pull/6770)

* `qml.ops.sk_decomposition` has been improved to produce less gates for certain edge cases. This greatly impacts
  the performance of `qml.clifford_t_decomposition`, which should now give less extraneous `qml.T` gates.
  [(#6855)](https://github.com/PennyLaneAI/pennylane/pull/6855)

* `qml.gradients.finite_diff_jvp` has been added to compute the jvp of an arbitrary numeric
  function.
  [(#6853)](https://github.com/PennyLaneAI/pennylane/pull/6853)

* With program capture enabled, `QNode`'s can now be differentiated with `diff_method="finite-diff"`.
  [(#6853)](https://github.com/PennyLaneAI/pennylane/pull/6853)

* The requested `diff_method` is now validated when program capture is enabled.
  [(#6852)](https://github.com/PennyLaneAI/pennylane/pull/6852)

* The `qml.clifford_t_decomposition` has been improved to use less gates when decomposing `qml.PhaseShift`.
  [(#6842)](https://github.com/PennyLaneAI/pennylane/pull/6842)

* A `ParametrizedMidMeasure` class is added to represent a mid-circuit measurement in an arbitrary
  measurement basis in the XY, YZ or ZX plane. 
  [(#6938)](https://github.com/PennyLaneAI/pennylane/pull/6938)

* A `diagonalize_mcms` transform is added that diagonalizes any `ParametrizedMidMeasure`, for devices 
  that only natively support mid-circuit measurements in the computational basis.
  [(#6938)](https://github.com/PennyLaneAI/pennylane/pull/6938)
  
* `null.qubit` can now execute jaxpr.
  [(#6924)](https://github.com/PennyLaneAI/pennylane/pull/6924)

<h4>Capturing and representing hybrid programs</h4>

* `qml.QNode` can now cache plxpr. When executing a `QNode` for the first time, its plxpr representation will
  be cached based on the abstract evaluation of the arguments. Later executions that have arguments with the
  same shapes and data types will be able to use this cached plxpr instead of capturing the program again.
  [(#6923)](https://github.com/PennyLaneAI/pennylane/pull/6923)

* `qml.QNode` now accepts a `static_argnums` argument. This argument can be used to indicate any arguments that
  should be considered static when capturing the quantum program.
  [(#6923)](https://github.com/PennyLaneAI/pennylane/pull/6923)

* Implemented a `compute_plxpr_decomposition` method in the `qml.operation.Operator` class to apply dynamic decompositions
  with program capture enabled.
  [(#6859)](https://github.com/PennyLaneAI/pennylane/pull/6859)

  * Autograph can now be used with custom operations defined outside of the pennylane namespace.
  [(#6931)](https://github.com/PennyLaneAI/pennylane/pull/6931)

  * Add a `qml.capture.pause()` context manager for pausing program capture in an error-safe way.
  [(#6911)](https://github.com/PennyLaneAI/pennylane/pull/6911)

* Python control flow (`if/else`, `for`, `while`) is now supported when program capture is enabled by setting 
  `autograph=True` at the QNode level. 
  [(#6837)](https://github.com/PennyLaneAI/pennylane/pull/6837)

  ```python
  qml.capture.enable()

  dev = qml.device("default.qubit", wires=[0, 1, 2])

  @qml.qnode(dev, autograph=True)
  def circuit(num_loops: int):
      for i in range(num_loops):
          if i % 2 == 0:
              qml.H(i)
          else:
              qml.RX(1,i)
      return qml.state()
  ```

  ```pycon
  >>> print(qml.draw(circuit)(num_loops=3))
  0: ──H────────┤  State
  1: ──RX(1.00)─┤  State
  2: ──H────────┤  State
  >>> circuit(3)
  Array([0.43879125+0.j        , 0.43879125+0.j        ,
         0.        -0.23971277j, 0.        -0.23971277j,
         0.43879125+0.j        , 0.43879125+0.j        ,
         0.        -0.23971277j, 0.        -0.23971277j], dtype=complex64)
  ```

* The higher order primitives in program capture can now accept inputs with abstract shapes.
  [(#6786)](https://github.com/PennyLaneAI/pennylane/pull/6786)

* The `PlxprInterpreter` classes can now handle creating dynamic arrays via `jnp.ones`, `jnp.zeros`,
  `jnp.arange`, and `jnp.full`.
  [#6865)](https://github.com/PennyLaneAI/pennylane/pull/6865)

* The qnode primitive now stores the `ExecutionConfig` instead of `qnode_kwargs`.
  [(#6991)](https://github.com/PennyLaneAI/pennylane/pull/6991)

* `Device.eval_jaxpr` now accepts an `execution_config` keyword argument.
  [(#6991)](https://github.com/PennyLaneAI/pennylane/pull/6991)

* The adjoint jvp of a jaxpr can be computed using default.qubit tooling.
  [(#6875)](https://github.com/PennyLaneAI/pennylane/pull/6875)

<h3>Breaking changes 💔</h3>

* `MultiControlledX` no longer accepts strings as control values.
  [(#6835)](https://github.com/PennyLaneAI/pennylane/pull/6835)

* The input argument `control_wires` of `MultiControlledX` has been removed.
  [(#6832)](https://github.com/PennyLaneAI/pennylane/pull/6832)
  [(#6862)](https://github.com/PennyLaneAI/pennylane/pull/6862)

* `qml.execute` now has a collection of keyword-only arguments.
  [(#6598)](https://github.com/PennyLaneAI/pennylane/pull/6598)

* The ``decomp_depth`` argument in :func:`~pennylane.transforms.set_decomposition` has been removed.
  [(#6824)](https://github.com/PennyLaneAI/pennylane/pull/6824)

* The ``max_expansion`` argument in :func:`~pennylane.devices.preprocess.decompose` has been removed.
  [(#6824)](https://github.com/PennyLaneAI/pennylane/pull/6824)

* The ``tape`` and ``qtape`` properties of ``QNode`` have been removed.
  Instead, use the ``qml.workflow.construct_tape`` function.
  [(#6825)](https://github.com/PennyLaneAI/pennylane/pull/6825)

* The ``gradient_fn`` keyword argument to ``qml.execute`` has been removed. Instead, it has been replaced with ``diff_method``.
  [(#6830)](https://github.com/PennyLaneAI/pennylane/pull/6830)
  
* The ``QNode.get_best_method`` and ``QNode.best_method_str`` methods have been removed.
  Instead, use the ``qml.workflow.get_best_diff_method`` function.
  [(#6823)](https://github.com/PennyLaneAI/pennylane/pull/6823)

* The `output_dim` property of `qml.tape.QuantumScript` has been removed. Instead, use method `shape` of `QuantumScript` or `MeasurementProcess` to get the same information.
  [(#6829)](https://github.com/PennyLaneAI/pennylane/pull/6829)

* Removed method `qsvt_legacy` along with its private helper `_qsp_to_qsvt`
  [(#6827)](https://github.com/PennyLaneAI/pennylane/pull/6827)

<h3>Deprecations 👋</h3>

* The ``ControlledQubitUnitary`` will stop accepting `QubitUnitary` objects as arguments as its ``base``. Instead, use ``qml.ctrl`` to construct a controlled `QubitUnitary`.
  A folllow-on PR fixed accidental double-queuing when using `qml.ctrl` with `QubitUnitary`.
  [(#6840)](https://github.com/PennyLaneAI/pennylane/pull/6840)
  [(#6926)](https://github.com/PennyLaneAI/pennylane/pull/6926)

* The `control_wires` argument in `qml.ControlledQubitUnitary` has been deprecated.
  Instead, use the `wires` argument as the second positional argument.
  [(#6839)](https://github.com/PennyLaneAI/pennylane/pull/6839)

* The `mcm_method` keyword in `qml.execute` has been deprecated.
  Instead, use the ``mcm_method`` and ``postselect_mode`` arguments.
  [(#6807)](https://github.com/PennyLaneAI/pennylane/pull/6807)

* Specifying gradient keyword arguments as any additional keyword argument to the qnode is deprecated
  and will be removed in v0.42.  The gradient keyword arguments should be passed to the new
  keyword argument `gradient_kwargs` via an explicit dictionary. This change will improve qnode argument
  validation.
  [(#6828)](https://github.com/PennyLaneAI/pennylane/pull/6828)

* The `qml.gradients.hamiltonian_grad` function has been deprecated.
  This gradient recipe is not required with the new operator arithmetic system.
  [(#6849)](https://github.com/PennyLaneAI/pennylane/pull/6849)

* The ``inner_transform_program`` and ``config`` keyword arguments in ``qml.execute`` have been deprecated.
  If more detailed control over the execution is required, use ``qml.workflow.run`` with these arguments instead.
  [(#6822)](https://github.com/PennyLaneAI/pennylane/pull/6822)
  [(#6879)](https://github.com/PennyLaneAI/pennylane/pull/6879)

* The property `MeasurementProcess.return_type` has been deprecated.
  If observable type checking is needed, please use direct `isinstance`; if other text information is needed, please use class name, or another internal temporary private member `_shortname`.
  [(#6841)](https://github.com/PennyLaneAI/pennylane/pull/6841)
  [(#6906)](https://github.com/PennyLaneAI/pennylane/pull/6906)
  [(#6910)](https://github.com/PennyLaneAI/pennylane/pull/6910)

<h3>Internal changes ⚙️</h3>

* Minor changes to `DQInterpreter` for speedups with program capture execution.
  [(#6984)](https://github.com/PennyLaneAI/pennylane/pull/6984)

* Globally silences `no-member` pylint issues from jax.
  [(#6987)](https://github.com/PennyLaneAI/pennylane/pull/6987)

* Fix `pylint=3.3.4` errors in source code.
  [(#6980)](https://github.com/PennyLaneAI/pennylane/pull/6980)
  [(#6988)](https://github.com/PennyLaneAI/pennylane/pull/6988)

* Remove `QNode.get_gradient_fn` from source code.
  [(#6898)](https://github.com/PennyLaneAI/pennylane/pull/6898)
  
* The source code has been updated use black 25.1.0.
  [(#6897)](https://github.com/PennyLaneAI/pennylane/pull/6897)

* Improved the `InterfaceEnum` object to prevent direct comparisons to `str` objects.
  [(#6877)](https://github.com/PennyLaneAI/pennylane/pull/6877)

* Added a `QmlPrimitive` class that inherits `jax.core.Primitive` to a new `qml.capture.custom_primitives` module.
  This class contains a `prim_type` property so that we can differentiate between different sets of PennyLane primitives.
  Consequently, `QmlPrimitive` is now used to define all PennyLane primitives.
  [(#6847)](https://github.com/PennyLaneAI/pennylane/pull/6847)

* The `RiemannianGradientOptimizer` has been updated to take advantage of newer features.
  [(#6882)](https://github.com/PennyLaneAI/pennylane/pull/6882)

* Use `keep_intermediate=True` flag to keep Catalyst's IR when testing.
  Also use a different way of testing to see if something was compiled.
  [(#6990)](https://github.com/PennyLaneAI/pennylane/pull/6990)

<h3>Documentation 📝</h3>

* The code example in the docstring for `qml.PauliSentence` now properly copy-pastes.
  [(#6949)](https://github.com/PennyLaneAI/pennylane/pull/6949)

* The docstrings for `qml.unary_mapping`, `qml.binary_mapping`, `qml.christiansen_mapping`,
  `qml.qchem.localize_normal_modes`, and `qml.qchem.VibrationalPES` have been updated to include better
  code examples.
  [(#6717)](https://github.com/PennyLaneAI/pennylane/pull/6717)

* The docstrings for `qml.qchem.localize_normal_modes` and `qml.qchem.VibrationalPES` have been updated to include
  examples that can be copied.
  [(#6834)](https://github.com/PennyLaneAI/pennylane/pull/6834)

* Fixed a typo in the code example for `qml.labs.dla.lie_closure_dense`.
  [(#6858)](https://github.com/PennyLaneAI/pennylane/pull/6858)

* The code example in the docstring for `qml.BasisRotation` was corrected by including `wire_order` in the 
  call to `qml.matrix`.
  [(#6891)](https://github.com/PennyLaneAI/pennylane/pull/6891)

* The docstring of `qml.noise.meas_eq` has been updated to make its functionality clearer.
  [(#6920)](https://github.com/PennyLaneAI/pennylane/pull/6920)

<h3>Bug fixes 🐛</h3>

* `qml.capture.PlxprInterpreter` now flattens pytree arguments before evaluation.
  [(#6975)](https://github.com/PennyLaneAI/pennylane/pull/6975)

* `qml.GlobalPhase.sparse_matrix` now correctly returns a sparse matrix of the same shape as `matrix`.
  [(#6940)](https://github.com/PennyLaneAI/pennylane/pull/6940)

* `qml.expval` no longer silently casts to a real number when observable coefficients are imaginary.
  [(#6939)](https://github.com/PennyLaneAI/pennylane/pull/6939)

* Fixed `qml.wires.Wires` initialization to disallow `Wires` objects as wires labels.
  Now, `Wires` is idempotent, e.g. `Wires([Wires([0]), Wires([1])])==Wires([0, 1])`.
  [(#6933)](https://github.com/PennyLaneAI/pennylane/pull/6933)

* `qml.capture.PlxprInterpreter` now correctly handles propagation of constants when interpreting higher-order primitives
  [(#6913)](https://github.com/PennyLaneAI/pennylane/pull/6913)

* `qml.capture.PlxprInterpreter` now uses `Primitive.get_bind_params` to resolve primitive calling signatures before binding
  primitives.
  [(#6913)](https://github.com/PennyLaneAI/pennylane/pull/6913)

* The interface is now detected from the data in the circuit, not the arguments to the `QNode`. This allows
  interface data to be strictly passed as closure variables and still be detected.
  [(#6892)](https://github.com/PennyLaneAI/pennylane/pull/6892)

* `BasisState` now casts its input to integers.
  [(#6844)](https://github.com/PennyLaneAI/pennylane/pull/6844)

* The `workflow.contstruct_batch` and `workflow.construct_tape` functions now correctly reflect the `mcm_method`
  passed to the `QNode`, instead of assuming the method is always `deferred`.
  [(#6903)](https://github.com/PennyLaneAI/pennylane/pull/6903)

<h3>Contributors ✍️</h3>

This release contains contributions from (in alphabetical order):

Utkarsh Azad,
Henry Chang,
Yushao Chen,
Isaac De Vlugt,
Diksha Dhawan,
Lillian M.A. Frederiksen,
Pietropaolo Frisoni,
Marcus Gisslén,
Christina Lee,
Mudit Pandey,
Andrija Paurevic,
David Wierichs<|MERGE_RESOLUTION|>--- conflicted
+++ resolved
@@ -37,12 +37,10 @@
 
 <h3>Improvements 🛠</h3>
 
-<<<<<<< HEAD
 * Added class `qml.capture.transforms.MergeAmplitudeEmbedding` that merges `qml.AmplitudeEmbedding` operators
   following the same API as `qml.transforms.merge_amplitude_embedding` when experimental program capture is enabled.
   [(#6925)](https://github.com/PennyLaneAI/pennylane/pull/6925)
   
-=======
 * `Controlled` operators now have a full implementation of `sparse_matrix` that supports `wire_order` configuration.
   [(#6994)](https://github.com/PennyLaneAI/pennylane/pull/6994)
 
@@ -50,7 +48,6 @@
   without the overheads associated with performing measurements.
   [(#6989)](https://github.com/PennyLaneAI/pennylane/pull/6989)
 
->>>>>>> 4a5d44f0
 * `pauli_rep` property is now accessible for `Adjoint` operator when there is a Pauli representation.
   [(#6871)](https://github.com/PennyLaneAI/pennylane/pull/6871)
 
