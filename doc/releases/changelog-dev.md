--- conflicted
+++ resolved
@@ -781,13 +781,11 @@
 
 <h3>Internal changes ⚙️</h3>
 
-<<<<<<< HEAD
 * Update links in `README.md`.
   [(#8165)](https://github.com/PennyLaneAI/pennylane/pull/8165)
-=======
+
 * Update `autograph` guide to reflect new capabilities.
   [(#8132)](https://github.com/PennyLaneAI/pennylane/pull/8132)
->>>>>>> 3d2b79e2
 
 * Start using `strict=True` to `zip` usage in source code.
   [(#8164)](https://github.com/PennyLaneAI/pennylane/pull/8164)
