:orphan:

# Release 0.19.0-dev (development release)

<h3>New features since last release</h3>

A new transform, `@qml.batch_params`, has been added, that makes QNodes 
handle a batch dimension in trainable parameters.
[(#1710)](https://github.com/PennyLaneAI/pennylane/pull/1710)

This transform will create multiple circuits, one per batch dimension.
As a result, it is both simulator and hardware compatible.

```python
@qml.batch_params
@qml.beta.qnode(dev)
def circuit(x, weights):
    qml.RX(x, wires=0)
    qml.RY(0.2, wires=1)
    qml.templates.StronglyEntanglingLayers(weights, wires=[0, 1, 2])
    return qml.expval(qml.Hadamard(0))
```

The `qml.batch_params` decorator allows us to pass arguments `x` and `weights`
that have a batch dimension. For example,

```pycon
>>> batch_size = 3
>>> x = np.linspace(0.1, 0.5, batch_size)
>>> weights = np.random.random((batch_size, 10, 3, 3))
```

If we evaluate the QNode with these inputs, we will get an output
of shape ``(batch_size,)``:

```pycon
>>> circuit(x, weights)
[-0.30773348  0.23135516  0.13086565]
```

* The new `qml.fourier.qnode_spectrum` function extends the former
  `qml.fourier.spectrum` function
  and takes classical processing of QNode arguments into account.
  The frequencies are computed per (requested) QNode argument instead
  of per gate `id`. The gate `id`s are ignored.
  [(#1681)](https://github.com/PennyLaneAI/pennylane/pull/1681)
  [(#1720)](https://github.com/PennyLaneAI/pennylane/pull/1720)

  Consider the following example, which uses non-trainable inputs `x`, `y` and `z`
  as well as trainable parameters `w` as arguments to the QNode.

  ```python
  import pennylane as qml
  import numpy as np

  n_qubits = 3
  dev = qml.device("default.qubit", wires=n_qubits)

  @qml.qnode(dev)
  def circuit(x, y, z, w):
      for i in range(n_qubits):
          qml.RX(0.5*x[i], wires=i)
          qml.Rot(w[0,i,0], w[0,i,1], w[0,i,2], wires=i)
          qml.RY(2.3*y[i], wires=i)
          qml.Rot(w[1,i,0], w[1,i,1], w[1,i,2], wires=i)
          qml.RX(z, wires=i)
      return qml.expval(qml.PauliZ(wires=0))

  x = np.array([1., 2., 3.])
  y = np.array([0.1, 0.3, 0.5])
  z = -1.8
  w = np.random.random((2, n_qubits, 3))
  ```

  This circuit looks as follows:

  ```pycon
  >>> print(qml.draw(circuit)(x, y, z, w))
  0: ──RX(0.5)──Rot(0.598, 0.949, 0.346)───RY(0.23)──Rot(0.693, 0.0738, 0.246)──RX(-1.8)──┤ ⟨Z⟩
  1: ──RX(1)────Rot(0.0711, 0.701, 0.445)──RY(0.69)──Rot(0.32, 0.0482, 0.437)───RX(-1.8)──┤
  2: ──RX(1.5)──Rot(0.401, 0.0795, 0.731)──RY(1.15)──Rot(0.756, 0.38, 0.38)─────RX(-1.8)──┤
  ```

  Applying the `qml.fourier.qnode_spectrum` function to the circuit for the non-trainable
  parameters, we obtain:

  ```pycon
  >>> spec = qml.fourier.qnode_spectrum(circuit, encoding_args={"x", "y", "z"})(x, y, z, w)
  >>> for inp, freqs in spec.items():
  ...     print(f"{inp}: {freqs}")
  "x": {(0,): [-0.5, 0.0, 0.5], (1,): [-0.5, 0.0, 0.5], (2,): [-0.5, 0.0, 0.5]}
  "y": {(0,): [-2.3, 0.0, 2.3], (1,): [-2.3, 0.0, 2.3], (2,): [-2.3, 0.0, 2.3]}
  "z": {(): [-3.0, -2.0, -1.0, 0.0, 1.0, 2.0, 3.0]}
  ```

  We can see that all three parameters in the QNode arguments ``x`` and ``y``
  contribute the spectrum of a Pauli rotation ``[-1.0, 0.0, 1.0]``, rescaled with the
  prefactor of the respective parameter in the circuit.
  The three ``RX`` rotations using the parameter ``z`` accumulate, yielding a more
  complex frequency spectrum.

  For details on how to control for which parameters the spectrum is computed,
  a comparison to `qml.fourier.circuit_spectrum`, and other usage details, please see the
  [fourier.qnode_spectrum docstring](https://pennylane.readthedocs.io/en/latest/code/api/pennylane.fourier.qnode_spectrum.html).

* There is a new utility function `qml.math.is_independent` that checks whether
  a callable is independent of its arguments.
  [(#1700)](https://github.com/PennyLaneAI/pennylane/pull/1700)

  **Warning**

  This function is experimental and might behave differently than expected.
  Also, it might be subject to change.

  **Disclaimer**

  Note that the test relies on both numerical and analytical checks, except
  when using the PyTorch interface which only performs a numerical check.
  It is known that there are edge cases on which this test will yield wrong
  results, in particular non-smooth functions may be problematic.
  For details, please refer to the
  [is_indpendent docstring](https://pennylane.readthedocs.io/en/latest/code/api/pennylane.math.is_independent.html).

* Support for differentiable execution of batches of circuits has been
  extended to the JAX interface for scalar functions, via the beta
  `pennylane.interfaces.batch` module.
  [(#1634)](https://github.com/PennyLaneAI/pennylane/pull/1634)

  For example using the `execute` function from the `pennylane.interfaces.batch` module:

  ```python
  from pennylane.interfaces.batch import execute

  def cost_fn(x):
      with qml.tape.JacobianTape() as tape1:
          qml.RX(x[0], wires=[0])
          qml.RY(x[1], wires=[1])
          qml.CNOT(wires=[0, 1])
          qml.var(qml.PauliZ(0) @ qml.PauliX(1))

      with qml.tape.JacobianTape() as tape2:
          qml.RX(x[0], wires=0)
          qml.RY(x[0], wires=1)
          qml.CNOT(wires=[0, 1])
          qml.probs(wires=1)

      result = execute(
        [tape1, tape2], dev,
        gradient_fn=qml.gradients.param_shift,
        interface="autograd"
      )
      return (result[0] + result[1][0, 0])[0]

  res = jax.grad(cost_fn)(params)
  ```

* The unitary matrix corresponding to a quantum circuit can now be created using the new
  `get_unitary_matrix()` transform.
  [(#1609)](https://github.com/PennyLaneAI/pennylane/pull/1609)

* Arbitrary two-qubit unitaries can now be decomposed into elementary gates. This
  functionality has been incorporated into the `qml.transforms.unitary_to_rot` transform, and is
  available separately as `qml.transforms.two_qubit_decomposition`.
  [(#1552)](https://github.com/PennyLaneAI/pennylane/pull/1552)

  As an example, consider the following randomly-generated matrix and circuit that uses it:

  ```python
  U = np.array([
      [-0.03053706-0.03662692j,  0.01313778+0.38162226j, 0.4101526 -0.81893687j, -0.03864617+0.10743148j],
      [-0.17171136-0.24851809j,  0.06046239+0.1929145j, -0.04813084-0.01748555j, -0.29544883-0.88202604j],
      [ 0.39634931-0.78959795j, -0.25521689-0.17045233j, -0.1391033 -0.09670952j, -0.25043606+0.18393466j],
      [ 0.29599198-0.19573188j,  0.55605806+0.64025769j, 0.06140516+0.35499559j,  0.02674726+0.1563311j ]
  ])

  dev = qml.device('default.qubit', wires=2)

  @qml.qnode(dev)
  @qml.transforms.unitary_to_rot
  def circuit(x, y):
      qml.RX(x, wires=0)
      qml.QubitUnitary(U, wires=[0, 1])
      qml.RY(y, wires=0)
      return qml.expval(qml.PauliZ(wires=0))
  ```

  If we run the circuit, we can see the new decomposition:

  ```pycon
  >>> circuit(0.3, 0.4)
  tensor(-0.70520073, requires_grad=True)
  >>> print(qml.draw(circuit)(0.3, 0.4))
  0: ──RX(0.3)─────────────────Rot(-3.5, 0.242, 0.86)──╭X──RZ(0.176)───╭C─────────────╭X──Rot(5.56, 0.321, -2.09)───RY(0.4)──┤ ⟨Z⟩
  1: ──Rot(-1.64, 2.69, 1.58)──────────────────────────╰C──RY(-0.883)──╰X──RY(-1.47)──╰C──Rot(-1.46, 0.337, 0.587)───────────┤
  ```

* The transform for the Jacobian of the classical preprocessing within a QNode,
  `qml.transforms.classical_jacobian`, now takes a keyword argument `argnum` to specify
  the QNode argument indices with respect to which the Jacobian is computed.
  [(#1645)](https://github.com/PennyLaneAI/pennylane/pull/1645)

  An example for the usage of ``argnum`` is

  ```python
  @qml.qnode(dev)
  def circuit(x, y, z):
      qml.RX(qml.math.sin(x), wires=0)
      qml.CNOT(wires=[0, 1])
      qml.RY(y ** 2, wires=1)
      qml.RZ(1 / z, wires=1)
      return qml.expval(qml.PauliZ(0))

  jac_fn = qml.transforms.classical_jacobian(circuit, argnum=[1, 2])
  ```

  The Jacobian can then be computed at specified parameters.

  ```pycon
  >>> x, y, z = np.array([0.1, -2.5, 0.71])
  >>> jac_fn(x, y, z)
  (array([-0., -5., -0.]), array([-0.        , -0.        , -1.98373339]))
  ```

  The returned arrays are the derivatives of the three parametrized gates in the circuit
  with respect to `y` and `z` respectively.

  There also are explicit tests for `classical_jacobian` now, which previously was tested
  implicitly via its use in the `metric_tensor` transform.

  For more usage details, please see the
  [classical Jacobian docstring](https://pennylane.readthedocs.io/en/latest/code/api/pennylane.transforms.classical_jacobian.html).

* Added a new operation `OrbitalRotation`, which implements the spin-adapted spatial orbital rotation gate.
  [(#1665)](https://github.com/PennyLaneAI/pennylane/pull/1665)

  An example circuit that uses `OrbitalRotation` operation is:

  ```python
  dev = qml.device('default.qubit', wires=4)
  @qml.qnode(dev)
  def circuit(phi):
      qml.BasisState(np.array([1, 1, 0, 0]), wires=[0, 1, 2, 3])
      qml.OrbitalRotation(phi, wires=[0, 1, 2, 3])
      return qml.state()
  ```

  If we run this circuit, we will get the following output

  ```pycon
  >>> circuit(0.1)
  array([ 0.        +0.j,  0.        +0.j,  0.        +0.j,
          0.00249792+0.j,  0.        +0.j,  0.        +0.j,
          -0.04991671+0.j,  0.        +0.j,  0.        +0.j,
          -0.04991671+0.j,  0.        +0.j,  0.        +0.j,
          0.99750208+0.j,  0.        +0.j,  0.        +0.j,
          0.        +0.j])
  ```

* A new, experimental QNode has been added, that adds support for batch execution of circuits,
  custom quantum gradient support, and arbitrary order derivatives. This QNode is available via
  `qml.beta.QNode`, and `@qml.beta.qnode`.
  [(#1642)](https://github.com/PennyLaneAI/pennylane/pull/1642)
  [(#1646)](https://github.com/PennyLaneAI/pennylane/pull/1646)
  [(#1651)](https://github.com/PennyLaneAI/pennylane/pull/1651)

  It differs from the standard QNode in several ways:

  - Custom gradient transforms can be specified as the differentiation method:

    ```python
    @qml.gradients.gradient_transform
    def my_gradient_transform(tape):
        ...
        return tapes, processing_fn

    @qml.beta.qnode(dev, diff_method=my_gradient_transform)
    def circuit():
    ```

  - Arbitrary :math:`n`-th order derivatives are supported on hardware using
    gradient transforms such as the parameter-shift rule. To specify that an :math:`n`-th
    order derivative of a QNode will be computed, the `max_diff` argument should be set.
    By default, this is set to 1 (first-order derivatives only).

  - Internally, if multiple circuits are generated for execution simultaneously, they
    will be packaged into a single job for execution on the device. This can lead to
    significant performance improvement when executing the QNode on remote
    quantum hardware.

  - When decomposing the circuit, the default decomposition strategy will prioritize
    decompositions that result in the smallest number of parametrized operations
    required to satisfy the differentiation method. Additional decompositions required
    to satisfy the native gate set of the quantum device will be performed later, by the
    device at execution time. While this may lead to a slight increase in classical processing,
    it significantly reduces the number of circuit evaluations needed to compute
    gradients of complex unitaries.

  In an upcoming release, this QNode will replace the existing one. If you come across any bugs
  while using this QNode, please let us know via a [bug
  report](https://github.com/PennyLaneAI/pennylane/issues/new?assignees=&labels=bug+%3Abug%3A&template=bug_report.yml&title=%5BBUG%5D)
  on our GitHub bug tracker.

  Currently, this beta QNode does not support the following features:

  - Non-mutability via the `mutable` keyword argument
  - Viewing specifications with `qml.specs`
  - The `reversible` QNode differentiation method
  - The ability to specify a `dtype` when using PyTorch and TensorFlow.

  It is also not tested with the `qml.qnn` module.

* Two new methods were added to the Device API, allowing PennyLane devices
  increased control over circuit decompositions.
  [(#1651)](https://github.com/PennyLaneAI/pennylane/pull/1651)

  - `Device.expand_fn(tape) -> tape`: expands a tape such that it is supported by the device. By
    default, performs the standard device-specific gate set decomposition done in the default
    QNode. Devices may overwrite this method in order to define their own decomposition logic.

    Note that the numerical result after applying this method should remain unchanged; PennyLane
    will assume that the expanded tape returns exactly the same value as the original tape when
    executed.

  - `Device.batch_transform(tape) -> (tapes, processing_fn)`: preprocesses the tape in the case
    where the device needs to generate multiple circuits to execute from the input circuit. The
    requirement of a post-processing function makes this distinct to the `expand_fn` method above.

    By default, this method applies the transform

    .. math:: \left\langle \sum_i c_i h_i\right\rangle -> \sum_i c_i \left\langle h_i \right\rangle

    if `expval(H)` is present on devices that do not natively support Hamiltonians with
    non-commuting terms.

* Added a new template `GateFabric`, which implements a local, expressive, quantum-number-preserving
  ansatz proposed by Anselmetti *et al.* in [arXiv:2104.05692](https://arxiv.org/abs/2104.05695).
  [(#1687)](https://github.com/PennyLaneAI/pennylane/pull/1687)

  An example of a circuit using `GateFabric` template is:

  ```python
  coordinates = np.array([0.0, 0.0, -0.6614, 0.0, 0.0, 0.6614])
  H, qubits = qml.qchem.molecular_hamiltonian(["H", "H"], coordinates)
  ref_state = qml.qchem.hf_state(electrons=2, qubits)

  dev = qml.device('default.qubit', wires=qubits)
  @qml.qnode(dev)
  def ansatz(weights):
      qml.templates.GateFabric(weights, wires=[0,1,2,3],
                                  init_state=ref_state, include_pi=True)
      return qml.expval(H)
  ```

  For more details, see the [GateFabric documentation](../code/api/pennylane.templates.layers.GateFabric.html).


<h3>Improvements</h3>

<<<<<<< HEAD
* All qubit operations have been re-written to use the `qml.math` framework
  for internal classical processing and the generation of their matrix representations.
  As a result these representations are now fully differentiable, and the
  framework-specific device classes no longer need to maintain framework-specific
  versions of these matrices.
  [(#1749)](https://github.com/PennyLaneAI/pennylane/pull/1749)

=======
* `qml.probs` now accepts an attribute `op` that allows to rotate the computational basis and get the 
  probabilities in the rotated basis.
  [(#1692)](https://github.com/PennyLaneAI/pennylane/pull/1692)
  
>>>>>>> 962f695d
* The `qml.beta.QNode` now supports the `qml.qnn` module.
  [(#1748)](https://github.com/PennyLaneAI/pennylane/pull/1748)

* `@qml.beta.QNode` now supports the `qml.specs` transform.
  [(#1739)](https://github.com/PennyLaneAI/pennylane/pull/1739)

* `qml.circuit_drawer.drawable_layers` and `qml.circuit_drawer.drawable_grid` process a list of
  operations to layer positions for drawing.
  [(#1639)](https://github.com/PennyLaneAI/pennylane/pull/1639)

* `qml.transforms.batch_transform` now accepts `expand_fn`s that take additional arguments and
  keyword arguments. In fact, `expand_fn` and `transform_fn` now **must** have the same signature.
  [(#1721)](https://github.com/PennyLaneAI/pennylane/pull/1721)

* The `qml.batch_transform` decorator is now ignored during Sphinx builds, allowing
  the correct signature to display in the built documentation.
  [(#1733)](https://github.com/PennyLaneAI/pennylane/pull/1733)

* The use of `expval(H)`, where `H` is a cost Hamiltonian generated by the `qaoa` module,
  has been sped up. This was achieved by making PennyLane decompose a circuit with an `expval(H)`
  measurement into subcircuits if the `Hamiltonian.grouping_indices` attribute is set, and setting
  this attribute in the relevant `qaoa` module functions.
  [(#1718)](https://github.com/PennyLaneAI/pennylane/pull/1718)

* The tests for qubit operations are split into multiple files.
  [(#1661)](https://github.com/PennyLaneAI/pennylane/pull/1661)

* The `qml.metric_tensor` transform has been improved with regards to
  both function and performance.
  [(#1638)](https://github.com/PennyLaneAI/pennylane/pull/1638)
  [(#1721)](https://github.com/PennyLaneAI/pennylane/pull/1721)

  - If the underlying device supports batch execution of circuits, the quantum circuits required to
    compute the metric tensor elements will be automatically submitted as a batched job. This can
    lead to significant performance improvements for devices with a non-trivial job submission
    overhead.

  - Previously, the transform would only return the metric tensor with respect to gate arguments,
    and ignore any classical processing inside the QNode, even very trivial classical processing
    such as parameter permutation. The metric tensor now takes into account classical processing,
    and returns the metric tensor with respect to QNode arguments, not simply gate arguments:

    ```pycon
    >>> @qml.qnode(dev)
    ... def circuit(x):
    ...     qml.Hadamard(wires=1)
    ...     qml.RX(x[0], wires=0)
    ...     qml.CNOT(wires=[0, 1])
    ...     qml.RY(x[1] ** 2, wires=1)
    ...     qml.RY(x[1], wires=0)
    ...     return qml.expval(qml.PauliZ(0))
    >>> x = np.array([0.1, 0.2], requires_grad=True)
    >>> qml.metric_tensor(circuit)(x)
    array([[0.25      , 0.        ],
           [0.        , 0.28750832]])
    ```

    To revert to the previous behaviour of returning the metric tensor with respect to gate
    arguments, `qml.metric_tensor(qnode, hybrid=False)` can be passed.

    ```pycon
    >>> qml.metric_tensor(circuit, hybrid=False)(x)
    array([[0.25      , 0.        , 0.        ],
           [0.        , 0.25      , 0.        ],
           [0.        , 0.        , 0.24750832]])
    ```

  - The metric tensor transform now works with a larger set of operations. In particular,
    all operations that have a single variational parameter and define a generator are now
    supported. In addition to a reduction in decomposition overhead, the change
    also results in fewer circuit evaluations.


* ``qml.circuit_drawer.CircuitDrawer`` can accept a string for the ``charset`` keyword, instead of a ``CharSet`` object.
  [(#1640)](https://github.com/PennyLaneAI/pennylane/pull/1640)

* ``qml.math.sort`` will now return only the sorted torch tensor and not the corresponding indices, making sort consistent across interfaces.
    [(#1691)](https://github.com/PennyLaneAI/pennylane/pull/1691)

* Operations can now have gradient recipes that depend on the state of the operation.
  [(#1674)](https://github.com/PennyLaneAI/pennylane/pull/1674)

  For example, this allows for gradient recipes that are parameter dependent:

  ```python
  class RX(qml.RX):

      @property
      def grad_recipe(self):
          # The gradient is given by [f(2x) - f(0)] / (2 sin(x)), by subsituting
          # shift = x into the two term parameter-shift rule.
          x = self.data[0]
          c = 0.5 / np.sin(x)
          return ([[c, 0.0, 2 * x], [-c, 0.0, 0.0]],)
  ```

* Shots can now be passed as a runtime argument to transforms that execute circuits in batches, similarly
  to QNodes.
  [(#1707)](https://github.com/PennyLaneAI/pennylane/pull/1707)

  An example of such a transform are the gradient transforms in the
  `qml.gradients` module. As a result, we can now call gradient transforms
  (such as `qml.gradients.param_shift`) and set the number of shots at runtime.

  ```pycon
  >>> dev = qml.device("default.qubit", wires=1, shots=1000)
  >>> @qml.beta.qnode(dev)
  ... def circuit(x):
  ...     qml.RX(x, wires=0)
  ...     return qml.expval(qml.PauliZ(0))
  >>> grad_fn = qml.gradients.param_shift(circuit)
  >>> grad_fn(0.564, shots=[(1, 10)]).T
  array([[-1., -1., -1., -1., -1.,  0., -1.,  0., -1.,  0.]])
  >>> grad_fn(0.1233, shots=None)
  array([[-0.53457096]])
  ```

* Specific QNode execution options are now re-used by batch transforms
  to execute transformed QNodes.
  [(#1708)](https://github.com/PennyLaneAI/pennylane/pull/1708)

<h3>Breaking changes</h3>

- The input signature of an `expand_fn` used in a `batch_transform`
  now **must** have the same signature as the provided `transform_fn`,
  and vice versa.
  [(#1721)](https://github.com/PennyLaneAI/pennylane/pull/1721)

- The expansion rule in the `qml.metric_tensor` transform has been changed.
  [(#1721)](https://github.com/PennyLaneAI/pennylane/pull/1721)

  If `hybrid=False`, the changed expansion rule might lead to a changed output.

- The `qml.metric_tensor` keyword argument `diag_approx` is deprecated.
  Approximations can be controlled with the more fine-grained `approx`
  keyword argument, with `approx="block-diag"` (the default) reproducing
  the old behaviour.
  [(#1721)](https://github.com/PennyLaneAI/pennylane/pull/1721)

* The `default.qubit.torch` device automatically determines if computations
  should be run on a CPU or a GPU and doesn't take a `torch_device` argument
  anymore.
  [(#1705)](https://github.com/PennyLaneAI/pennylane/pull/1705)

* The `QNode.metric_tensor` method has been deprecated, and will be removed in an upcoming release.
  Please use the `qml.metric_tensor` transform instead.
  [(#1638)](https://github.com/PennyLaneAI/pennylane/pull/1638)

* The utility function `qml.math.requires_grad` now returns `True` when using Autograd
  if and only if the `requires_grad=True` attribute is set on the NumPy array. Previously,
  this function would return `True` for *all* NumPy arrays and Python floats, unless
  `requires_grad=False` was explicitly set.
  [(#1638)](https://github.com/PennyLaneAI/pennylane/pull/1638)

- The operation `qml.Interferometer` has been renamed `qml.InterferometerUnitary` in order to
  distinguish it from the template `qml.templates.Interferometer`.
  [(#1714)](https://github.com/PennyLaneAI/pennylane/pull/1714)

<h3>Deprecations</h3>

* The `qml.fourier.spectrum` function has been renamed to `qml.fourier.circuit_spectrum`,
  in order to clearly separate the new `qnode_spectrum` function from this one.
  `qml.fourier.spectrum` is now an alias for `circuit_spectrum` but is flagged for
  deprecation and will be removed soon.
  [(#1681)](https://github.com/PennyLaneAI/pennylane/pull/1681)

* The `init` module, which contains functions to generate random parameter tensors for
  templates, is flagged for deprecation and will be removed in the next release cycle.
  Instead, the templates' `shape` method can be used to get the desired shape of the tensor,
  which can then be generated manually.
  [(#1689)](https://github.com/PennyLaneAI/pennylane/pull/1689)

<h3>Bug fixes</h3>

* Fixes a bug where the GPU cannot be used with `qml.qnn.TorchLayer`.
  [(#1705)](https://github.com/PennyLaneAI/pennylane/pull/1705)

* Fix a bug where the devices cache the same result for different observables return types.
  [(#1719)](https://github.com/PennyLaneAI/pennylane/pull/1719)

* Fixed a bug of the default circuit drawer where having more measurements
  compared to the number of measurements on any wire raised a `KeyError`.
  [(#1702)](https://github.com/PennyLaneAI/pennylane/pull/1702)

* Fix a bug where it was not possible to use `jax.jit` on a `QNode` when using `QubitStateVector`.
  [(#1683)](https://github.com/PennyLaneAI/pennylane/pull/1683)

* The device suite tests can now execute successfully if no shots configuration variable is given.
  [(#1641)](https://github.com/PennyLaneAI/pennylane/pull/1641)

* Fixes a bug where the `qml.gradients.param_shift` transform would raise an error while attempting
  to compute the variance of a QNode with ragged output.
  [(#1646)](https://github.com/PennyLaneAI/pennylane/pull/1646)

* Fixes a bug in `default.mixed`, to ensure that returned probabilities are always non-negative.
  [(#1680)](https://github.com/PennyLaneAI/pennylane/pull/1680)

* Fixes a bug where gradient transforms would fail to apply to QNodes
  containing classical processing.
  [(#1699)](https://github.com/PennyLaneAI/pennylane/pull/1699)

<h3>Documentation</h3>

* Adds a link to https://pennylane.ai/qml/demonstrations.html in the navbar.
  [(#1624)](https://github.com/PennyLaneAI/pennylane/pull/1624)

* Corrects the docstring of `ExpvalCost` by adding `wires` to the signature of the `ansatz` argument. [(#1715)](https://github.com/PennyLaneAI/pennylane/pull/1715)

* All instances of `qnode.draw()` have been updated to instead use the transform `qml.draw(qnode)`.
  [(#1750)](https://github.com/PennyLaneAI/pennylane/pull/1750)

* Add the `jax` interface in QNode Documentation. [(#1755)](https://github.com/PennyLaneAI/pennylane/pull/1755)

<h3>Contributors</h3>

This release contains contributions from (in alphabetical order):

Utkarsh Azad, Akash Narayanan B, Olivia Di Matteo, Andrew Gardhouse, Josh Izaac, Christina Lee,
Romain Moyard, Carrie-Anne Rubidge, Maria Schuld, Rishabh Singh, Ingrid Strandberg, Antal Száva, Cody Wang,
David Wierichs.<|MERGE_RESOLUTION|>--- conflicted
+++ resolved
@@ -356,7 +356,6 @@
 
 <h3>Improvements</h3>
 
-<<<<<<< HEAD
 * All qubit operations have been re-written to use the `qml.math` framework
   for internal classical processing and the generation of their matrix representations.
   As a result these representations are now fully differentiable, and the
@@ -364,12 +363,10 @@
   versions of these matrices.
   [(#1749)](https://github.com/PennyLaneAI/pennylane/pull/1749)
 
-=======
 * `qml.probs` now accepts an attribute `op` that allows to rotate the computational basis and get the 
   probabilities in the rotated basis.
   [(#1692)](https://github.com/PennyLaneAI/pennylane/pull/1692)
   
->>>>>>> 962f695d
 * The `qml.beta.QNode` now supports the `qml.qnn` module.
   [(#1748)](https://github.com/PennyLaneAI/pennylane/pull/1748)
 
