:orphan:

# Release 0.40.0-dev (development release)

<h3>New features since last release</h3>
  
* A `DeviceCapabilities` data class is defined to contain all capabilities of the device's execution interface (i.e. its implementation of `Device.execute`). A TOML file can be used to define the capabilities of a device, and it can be loaded into a `DeviceCapabilities` object.
  [(#6407)](https://github.com/PennyLaneAI/pennylane/pull/6407)

  ```pycon
  >>> from pennylane.devices.capabilities import load_toml_file, parse_toml_document, DeviceCapabilities
  >>> document = load_toml_file("my_device.toml")
  >>> capabilities = parse_toml_document(document)
  >>> isinstance(capabilities, DeviceCapabilities)
  True
  ```

<h4>New API for Qubit Mixed</h4>

* Added `qml.devices.qubit_mixed` module for mixed-state qubit device support [(#6379)](https://github.com/PennyLaneAI/pennylane/pull/6379). This module introduces an `apply_operation` helper function that features:


  * Two density matrix contraction methods using `einsum` and `tensordot`

  * Optimized handling of special cases including: Diagonal operators, Identity operators, CX (controlled-X), Multi-controlled X gates, Grover operators

* Added submodule 'initialize_state' featuring a `create_initial_state` function for initializing a density matrix from `qml.StatePrep` operations or `qml.QubitDensityMatrix` operations.
  [(#6503)](https://github.com/PennyLaneAI/pennylane/pull/6503) 

<h3>Improvements 🛠</h3>

* Added support for the `wire_options` dictionary to customize wire line formatting in `qml.draw_mpl` circuit
  visualizations, allowing global and per-wire customization with options like `color`, `linestyle`, and `linewidth`.
  [(#6486)](https://github.com/PennyLaneAI/pennylane/pull/6486)

* Shortened the string representation for the `qml.S`, `qml.T`, and `qml.SX` operators.
  [(#6542)](https://github.com/PennyLaneAI/pennylane/pull/6542)

* Added `qml.devices.qubit_mixed` module for mixed-state qubit device support. This module introduces:
  - A new API for mixed-state operations
  - An `apply_operation` helper function featuring:
    - Two density matrix contraction methods using `einsum` and `tensordot`
    - Optimized handling of special cases including:
      - Diagonal operators
      - Identity operators 
      - CX (controlled-X)
      - Multi-controlled X gates
      - Grover operators
  [(#6379)](https://github.com/PennyLaneAI/pennylane/pull/6379)

<h4>Capturing and representing hybrid programs</h4>

* `jax.vmap` can be captured with `qml.capture.make_plxpr` and is compatible with quantum circuits. 
  [(#6349)](https://github.com/PennyLaneAI/pennylane/pull/6349)

<h4>Other Improvements</h4>

* `qml.BasisRotation` template is now JIT compatible.
  [(#6019)](https://github.com/PennyLaneAI/pennylane/pull/6019)

* The Jaxpr primitives for `for_loop`, `while_loop` and `cond` now store slices instead of
  numbers of args.
  [(#6521)](https://github.com/PennyLaneAI/pennylane/pull/6521)

* Expand `ExecutionConfig.gradient_method` to store `TransformDispatcher` type.
  [(#6455)](https://github.com/PennyLaneAI/pennylane/pull/6455)

<h3>Breaking changes 💔</h3>

* The `qml.shadows.shadow_expval` transform has been removed. Instead, please use the
  `qml.shadow_expval` measurement process.
  [(#6530)](https://github.com/PennyLaneAI/pennylane/pull/6530)
  [(#6561)](https://github.com/PennyLaneAI/pennylane/pull/6561)

<h3>Deprecations 👋</h3>

* The `qml.execute` `gradient_fn` keyword argument has been renamed `diff_method`,
  to better align with the termionology used by the `QNode`.
  `gradient_fn` will be removed in v0.41.
  [(#6549)](https://github.com/PennyLaneAI/pennylane/pull/6549)

<h3>Documentation 📝</h3>

* Add a warning message to Gradients and training documentation about ComplexWarnings
  [(#6543)](https://github.com/PennyLaneAI/pennylane/pull/6543)

<h3>Bug fixes 🐛</h3>

<<<<<<< HEAD
* `qml.math.get_deep_interface` now works properly for autograd arrays.
  [(#6557)](https://github.com/PennyLaneAI/pennylane/pull/6557)
=======
* Fixed `Identity.__repr__` to return correct wires list.
  [(#6506)](https://github.com/PennyLaneAI/pennylane/pull/6506)
>>>>>>> 8cbcfb22

<h3>Contributors ✍️</h3>

This release contains contributions from (in alphabetical order):

Shiwen An
Astral Cai,
<<<<<<< HEAD
Pietropaolo Frisoni
Austin Huang,
Andrija Paurevic,
Justin Pickering,
=======
Yushao Chen,
Pietropaolo Frisoni,
Andrija Paurevic,
Justin Pickering
>>>>>>> 8cbcfb22
<|MERGE_RESOLUTION|>--- conflicted
+++ resolved
@@ -86,13 +86,12 @@
 
 <h3>Bug fixes 🐛</h3>
 
-<<<<<<< HEAD
 * `qml.math.get_deep_interface` now works properly for autograd arrays.
   [(#6557)](https://github.com/PennyLaneAI/pennylane/pull/6557)
-=======
+
 * Fixed `Identity.__repr__` to return correct wires list.
   [(#6506)](https://github.com/PennyLaneAI/pennylane/pull/6506)
->>>>>>> 8cbcfb22
+
 
 <h3>Contributors ✍️</h3>
 
@@ -100,14 +99,8 @@
 
 Shiwen An
 Astral Cai,
-<<<<<<< HEAD
-Pietropaolo Frisoni
+Yushao Chen,
+Pietropaolo Frisoni,
 Austin Huang,
 Andrija Paurevic,
-Justin Pickering,
-=======
-Yushao Chen,
-Pietropaolo Frisoni,
-Andrija Paurevic,
-Justin Pickering
->>>>>>> 8cbcfb22
+Justin Pickering