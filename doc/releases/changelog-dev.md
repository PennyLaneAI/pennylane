--- conflicted
+++ resolved
@@ -364,7 +364,6 @@
 
 <h3>Deprecations 👋</h3>
 
-<<<<<<< HEAD
 * Setting shots on a device through the `shots=` kwarg, e.g. `qml.device("default.qubit", wires=2, shots=1000)`, is deprecated. Please use the `set_shots` transform on the `QNode` instead.
 
   ```python
@@ -378,7 +377,7 @@
   ```
 
   [(#7979)](https://github.com/PennyLaneAI/pennylane/pull/7979)
-=======
+
 * Support for using TensorFlow with PennyLane has been deprecated and will be dropped in Pennylane v0.44.
   Future versions of PennyLane are not guaranteed to work with TensorFlow.
   Instead, we recommend using the :doc:`JAX </introduction/interfaces/jax>` or :doc:`PyTorch </introduction/interfaces/torch>` interface for
@@ -387,7 +386,6 @@
   [Turning quantum nodes into Torch Layers](https://pennylane.ai/qml/demos/tutorial_qnn_module_torch) and
   [How to optimize a QML model using JAX and Optax](https://pennylane.ai/qml/demos/tutorial_How_to_optimize_QML_model_using_JAX_and_Optax).
   [(#7989)](https://github.com/PennyLaneAI/pennylane/pull/7989)
->>>>>>> 07608a33
 
 * `pennylane.devices.DefaultExecutionConfig` is deprecated and will be removed in v0.44.
   Instead, use `qml.devices.ExecutionConfig()` to create a default execution configuration.
