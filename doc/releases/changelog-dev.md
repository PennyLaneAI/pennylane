--- conflicted
+++ resolved
@@ -213,13 +213,11 @@
   expectation.
   [(#4590)](https://github.com/PennyLaneAI/pennylane/pull/4590)
 
-<<<<<<< HEAD
 * The `torch.nn.Module` properties are now accessible on a `pennylane.qnn.TorchLayer`.
-=======
+
 * `qml.math.take` with torch now returns `tensor[..., indices]` when the user requests
   the last axis (`axis=-1`). Without the fix, it would wrongly return `tensor[indices]`.
   [(#4605)](https://github.com/PennyLaneAI/pennylane/pull/4605)
->>>>>>> de559253
 
 <h3>Contributors ✍️</h3>
 
