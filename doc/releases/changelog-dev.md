--- conflicted
+++ resolved
@@ -32,11 +32,10 @@
   in tape contexts without queueing.
   [(#1985)](https://github.com/PennyLaneAI/pennylane/pull/1985)
 
-<<<<<<< HEAD
 * A static `compute_diagonalizing_gates` method has been added, which is called 
   by default in `diagonalizing_gates()`.
   [(#1993)](https://github.com/PennyLaneAI/pennylane/pull/1993)
-=======
+
 * A `hyperparameters` attribute was added to the operator class.
   [(#2017)](https://github.com/PennyLaneAI/pennylane/pull/2017)
 
@@ -44,7 +43,6 @@
   [(#2021)](https://github.com/PennyLaneAI/pennylane/pull/2021)
 
 <h3>Contributors</h3>
->>>>>>> e05e8530
 
 This release contains contributions from (in alphabetical order):
 
