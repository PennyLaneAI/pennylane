--- conflicted
+++ resolved
@@ -121,25 +121,18 @@
     sampled Pauli measurements and state preparations.
     [(#2332)](https://github.com/PennyLaneAI/pennylane/pull/2332)
 
-<<<<<<< HEAD
-  - Postprocessing functions `qcut_processing_fn_sample()` and
-    `qcut_processing_fn_mc()` have been added to return samples and expectation
-=======
+
   - Postprocessing functions `qcut.qcut_processing_fn_sample()` and
     `qcut.qcut_processing_fn_mc()` have been added to return samples and expectation
->>>>>>> 62afe041
     values, respectively, of recombined fragments using the Monte Carlo sampling
     approach.
     [(#2358)](https://github.com/PennyLaneAI/pennylane/pull/2358)
 
-<<<<<<< HEAD
   - A user-facing transform for circuit cutting with sample measurements has
     been added. A `qnode` containing `WireCut` operations and `sample` measurements
     can be decorated with `@qml.cut_circuit_mc()` to perform this type of cutting.
     [(#2382)](https://github.com/PennyLaneAI/pennylane/pull/2382)
 
-=======
->>>>>>> 62afe041
 <h3>Improvements</h3>
 
 * `default.qubit` and `default.mixed` now skip over identity operators instead of performing matrix multiplication
