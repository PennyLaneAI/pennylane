--- conflicted
+++ resolved
@@ -6,229 +6,9 @@
 
 <h3>Improvements 🛠</h3>
 
-<<<<<<< HEAD
-<h4>Faster gradients with VJPs and other performance improvements</h4>
-
-* Adjoint device VJP's are now supported with `jax.jacobian`. `device_vjp=True` is
-  now strictly faster for jax.
-  [(#4963)](https://github.com/PennyLaneAI/pennylane/pull/4963)
-
-* `device_vjp` can now be used with normal Tensorflow. Support has not yet been added
-  for `tf.Function` and Tensorflow Autograph.
-  [(#4676)](https://github.com/PennyLaneAI/pennylane/pull/4676)
-
-* PennyLane can now use lightning provided VJPs by selecting `device_vjp=True` on the QNode.
-  [(#4914)](https://github.com/PennyLaneAI/pennylane/pull/4914)
-
-* Remove queuing (`AnnotatedQueue`) from `qml.cut_circuit` and `qml.cut_circuit_mc` to improve performance
-  for large workflows.
-  [(#5108)](https://github.com/PennyLaneAI/pennylane/pull/5108)
-
-* Improve the performance of circuit-cutting workloads with large numbers of generated tapes.
-  [(#5005)](https://github.com/PennyLaneAI/pennylane/pull/5005)
-
-<h4>Community contributions 🥳</h4>
-
-* `parity_transform` is added for parity mapping of a fermionic Hamiltonian.
-  [(#4928)](https://github.com/PennyLaneAI/pennylane/pull/4928)
-  It is now possible to transform a fermionic Hamiltonian to a qubit Hamiltonian with parity mapping.
-
-  ```python
-  import pennylane as qml
-  fermi_ham = qml.fermi.FermiWord({(0, 0) : '+', (1, 1) : '-'})
-
-  qubit_ham = qml.fermi.parity_transform(fermi_ham, n=6)
-  ```
-
-  ```pycon
-  >>> print(qubit_ham)
-  (-0.25j*(PauliY(wires=[0]))) + ((-0.25+0j)*(PauliX(wires=[0]) @ PauliZ(wires=[1]))) +
-  ((0.25+0j)*(PauliX(wires=[0]))) + (0.25j*(PauliY(wires=[0]) @ PauliZ(wires=[1])))
-  ```
-
-* The transform `split_non_commuting` now accepts measurements of type `probs`, `sample` and `counts` which accept both wires and observables.
-  [(#4972)](https://github.com/PennyLaneAI/pennylane/pull/4972)
-
-* Improve efficiency of matrix calculation when operator is symmetric over wires
-  [(#3601)](https://github.com/PennyLaneAI/pennylane/pull/3601)
-
-* The module `pennylane/math/quantum.py` has now support for the min-entropy.
-  [(#3959)](https://github.com/PennyLaneAI/pennylane/pull/3959/)
-
-* A function called `apply_operation` has been added to the new `qutrit_mixed` module found in `qml.devices` that applies operations to device-compatible states.
-  [(#5032)](https://github.com/PennyLaneAI/pennylane/pull/5032)
-
-* A function called `measure` has been added to the new `qutrit_mixed` module found in `qml.devices` that measures device-compatible states for a collection of measurement processes.
-  [(#5049)](https://github.com/PennyLaneAI/pennylane/pull/5049)
-
-* A function called `apply_operation` has been added to the new `qutrit_mixed` module found in `qml.devices` that applies operations to device-compatible states.
-  [(#5032)](https://github.com/PennyLaneAI/pennylane/pull/5032)
-
-<h4>Other operator arithmetic improvements</h4>
-
-* The following capabilities have been added for Pauli arithmetic:
-  [(#4989)](https://github.com/PennyLaneAI/pennylane/pull/4989)
-  [(#5001)](https://github.com/PennyLaneAI/pennylane/pull/5001)
-  [(#5003)](https://github.com/PennyLaneAI/pennylane/pull/5003)
-  [(#5017)](https://github.com/PennyLaneAI/pennylane/pull/5017)
-  [(#5027)](https://github.com/PennyLaneAI/pennylane/pull/5027)
-  [(#5018)](https://github.com/PennyLaneAI/pennylane/pull/5018)
-
-  * You can now multiply `PauliWord` and `PauliSentence` instances by scalars, e.g.
-    `0.5 * PauliWord({0:"X"})` or `0.5 * PauliSentence({PauliWord({0:"X"}): 1.})`.
-
-  * You can now intuitively add together
-    `PauliWord` and `PauliSentence` as well as scalars, which are treated implicitly as identities.
-    For example, `ps1 + pw1 + 1.` for some Pauli word `pw1 = PauliWord({0: "X", 1: "Y"})` and Pauli
-    sentence `ps1 = PauliSentence({pw1: 3.})`.
-
-  * You can now subtract `PauliWord` and `PauliSentence` instances, as well as scalars, from each
-    other. For example `ps1 - pw1 - 1`.
-
-  * You can now also use `qml.dot` with `PauliWord`, `PauliSentence` and operators, e.g.
-    `qml.dot([0.5, -1.5, 2], [pw1, ps1, id_word])` with `id_word = PauliWord({})`.
-
-  * `qml.matrix` now accepts `PauliWord` and `PauliSentence` instances,
-    `qml.matrix(PauliWord({0:"X"}))`.
-
-  * It is possible to compute commutators with Pauli operators natively with the
-    `PauliSentence.commutator` method.
-
-    ```pycon
-    >>> op1 = PauliWord({0: "X", 1: "X"})
-    >>> op2 = PauliWord({0: "Y"}) + PauliWord({1: "Y"})
-    >>> op1.commutator(op2)
-    2j * Z(0) @ X(1)
-    + 2j * X(0) @ Z(1)
-    ```
-
-* Controlled composite operations can be decomposed using ZYZ rotations.
-  [(#5242)](https://github.com/PennyLaneAI/pennylane/pull/5242)
-
-* Composite operations (e.g., those made with `qml.prod` and `qml.sum`) and `SProd` operations
-  convert `Hamiltonian` and `Tensor` operands to `Sum` and `Prod` types, respectively. This helps
-  avoid the mixing of incompatible operator types.
-  [(#5031)](https://github.com/PennyLaneAI/pennylane/pull/5031)
-  [(#5063)](https://github.com/PennyLaneAI/pennylane/pull/5063)
-
-* `qml.Identity()` can be initialized without wires. Measuring it is currently not possible though.
-  [(#5106)](https://github.com/PennyLaneAI/pennylane/pull/5106)
-
-* Adds `qml.devices.modifiers.simulator_tracking` and `qml.devices.modifiers.single_tape_support`
-  to add basic default behavior onto a device class.
-  [(#5200)](https://github.com/PennyLaneAI/pennylane/pull/5200)
-
-* `qml.dot` now returns a `Sum` class even when all the coefficients match.
-  [(#5143)](https://github.com/PennyLaneAI/pennylane/pull/5143)
-
-* `qml.pauli.group_observables` now supports grouping `Prod` and `SProd` operators.
-  [(#5070)](https://github.com/PennyLaneAI/pennylane/pull/5070)
-
-* Cuts down on performance bottlenecks in converting a `PauliSentence` to a `Sum`.
-  [(#5141)](https://github.com/PennyLaneAI/pennylane/pull/5141)
-  [(#5150)](https://github.com/PennyLaneAI/pennylane/pull/5150)
-
-* Upgrade the `Prod.terms()` method to return a tuple `(coeffs, ops)` consisting of coefficients and
-  pure product operators.
-  [(#5132)](https://github.com/PennyLaneAI/pennylane/pull/5132)
-
-  ```python
-  >>> qml.operation.enable_new_opmath()
-  >>> op = X(0) @ (0.5 * X(1) + X(2))
-  >>> op.terms()
-  ([0.5, 1.0],
-   [X(1) @ X(0),
-    X(2) @ X(0)])
-  ```
-
-* Upgrade the `Sum.terms()` method to return a tuple `(coeffs, ops)` consisting of coefficients and
-  pure product operators.
-  [(#5133)](https://github.com/PennyLaneAI/pennylane/pull/5133)
-
-  ```python
-  >>> qml.operation.enable_new_opmath()
-  >>> op = 0.5 * X(0) + 0.7 * X(1) + 1.5 * Y(0) @ Y(1)
-  >>> op.terms()
-  ([0.5, 0.7, 1.5],
-   [X(0), X(1), Y(1) @ Y(0)])
-  ```
-
-<h4>Other improvements</h4>
-
-* The `QSVT` operation now determines its `data` from the block encoding and projector operator data.
-  [(#5226)](https://github.com/PennyLaneAI/pennylane/pull/5226)
-
-* Faster `qml.probs` measurements due to an optimization in `_samples_to_counts`.
-  [(#5145)](https://github.com/PennyLaneAI/pennylane/pull/5145)
-
-* Ensure the `BlockEncode` operator is JIT-compatible with JAX.
-  [(#5110)](https://github.com/PennyLaneAI/pennylane/pull/5110)
-
-* The `qml.qsvt` function uses `qml.GlobalPhase` instead of `qml.exp` to define global phase.
-  [(#5105)](https://github.com/PennyLaneAI/pennylane/pull/5105)
-
-* Update `tests/ops/functions/conftest.py` to ensure all operator types are tested for validity.
-  [(#4978)](https://github.com/PennyLaneAI/pennylane/pull/4978)
-
-* A new `pennylane.workflow` module is added. This module now contains `qnode.py`, `execution.py`, `set_shots.py`, `jacobian_products.py`, and the submodule `interfaces`.
-  [(#5023)](https://github.com/PennyLaneAI/pennylane/pull/5023)
-
-* Raise a more informative error when calling `adjoint_jacobian` with trainable state-prep operations.
-  [(#5026)](https://github.com/PennyLaneAI/pennylane/pull/5026)
-
-* Adds `qml.workflow.get_transform_program` and `qml.workflow.construct_batch` to inspect the transform program and batch of tapes
-  at different stages.
-  [(#5084)](https://github.com/PennyLaneAI/pennylane/pull/5084)
-
-* All custom controlled operations such as `CRX`, `CZ`, `CNOT`, `ControlledPhaseShift` now inherit from `ControlledOp`, giving them additional properties such as `control_wire` and `control_values`. Calling `qml.ctrl` on `RX`, `RY`, `RZ`, `Rot`, and `PhaseShift` with a single control wire will return gates of types `CRX`, `CRY`, etc. as opposed to a general `Controlled` operator.
-  [(#5069)](https://github.com/PennyLaneAI/pennylane/pull/5069)
-  [(#5199)](https://github.com/PennyLaneAI/pennylane/pull/5199)
-
-* CI will now fail if coverage data fails to upload to codecov. Previously, it would silently pass
-  and the codecov check itself would never execute.
-  [(#5101)](https://github.com/PennyLaneAI/pennylane/pull/5101)
-
-* String representations of `ParametrizedHamiltonian` have been updated to match the style of other PL operators.
-  [(#5215)](https://github.com/PennyLaneAI/pennylane/pull/5215)
-
-* `qml.ctrl` called on operators with custom controlled versions will return instances
-  of the custom class, and it will also flatten nested controlled operators to a single
-  multi-controlled operation. For `PauliX`, `CNOT`, `Toffoli`, and `MultiControlledX`,
-  calling `qml.ctrl` will always resolve to the best option in `CNOT`, `Toffoli`, or
-  `MultiControlledX` depending on the number of control wires and control values.
-  [(#5125)](https://github.com/PennyLaneAI/pennylane/pull/5125/)
-
-* Remove the unwanted warning filter from tests, and ensure that no PennyLaneDeprecationWarnings
-  are being raised unexpectedly.
-  [(#5122)](https://github.com/PennyLaneAI/pennylane/pull/5122)
-
-* `Sum.ops`, `Sum.coeffs`, `Prod.ops`, `Prod.coeffs` have been added for feature parity with `qml.Hamiltonian` but will be deprecated in the future.
-  [(#5164)](https://github.com/PennyLaneAI/pennylane/pull/5164)
-
-* Added a `partial_trace` function to `pennylane.math` for matrices.
-  [(#5152)](https://github.com/PennyLaneAI/pennylane/pull/5152)
-
-* Users can specify a list of PennyLane `measurements` they would want as terminal measurements
-  when converting a `QuantumCircuit` using `qml.from_qiskit`.
-  [(#5168)](https://github.com/PennyLaneAI/pennylane/pull/5168)
-
-* Added new error tracking and propagation functionality.
-  [(#5115)](https://github.com/PennyLaneAI/pennylane/pull/5115)
-  [(#5121)](https://github.com/PennyLaneAI/pennylane/pull/5121)
-
-* Replacing `map_batch_transform` in the source code with the method `_batch_transform`
-  implemented in `TransformDispatcher`.
-  [(#5212)](https://github.com/PennyLaneAI/pennylane/pull/5212)
-
-* `TransformDispatcher` can now dispatch onto a batch of tapes, so that it is easier to compose transforms
-  when working in the tape paradigm.
-  [(#5163)](https://github.com/PennyLaneAI/pennylane/pull/5163)
-
 * Upgraded `null.qubit` to the new device API. Also, added support for all measurements and various modes of differentiation.
   [(#5211)](https://github.com/PennyLaneAI/pennylane/pull/5211)
 
-=======
->>>>>>> cb6f1cdb
 <h3>Breaking changes 💔</h3>
 
 <h3>Deprecations 👋</h3>
