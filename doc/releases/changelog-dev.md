--- conflicted
+++ resolved
@@ -829,10 +829,6 @@
 
 This release contains contributions from (in alphabetical order):
 
-<<<<<<< HEAD
-Utkarsh Azad, Akash Narayanan B, Thomas Bromley, Olivia Di Matteo, Andrew Gardhouse, David Ittah, Josh Izaac, Christina Lee,
-=======
-Utkarsh Azad, Akash Narayanan B, Sam Banning, Olivia Di Matteo, Andrew Gardhouse, David Ittah, Josh Izaac, Christina Lee,
->>>>>>> fe0b860b
+Utkarsh Azad, Akash Narayanan B, Sam Banning, Thomas Bromley, Olivia Di Matteo, Andrew Gardhouse, David Ittah, Josh Izaac, Christina Lee,
 Romain Moyard, Carrie-Anne Rubidge, Maria Schuld, Rishabh Singh, Ingrid Strandberg, Antal Száva, Cody Wang,
 David Wierichs, Moritz Willmann.