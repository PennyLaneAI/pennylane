--- conflicted
+++ resolved
@@ -13,16 +13,14 @@
 
 <h3>Improvements 🛠</h3>
 
-<<<<<<< HEAD
 * `HardwareHamiltonian`s can now be summed with `int` or `float`.
   A sequence of `HardwareHamiltonian`s can now be summed via the builtin `sum`.
   [(#4343)](https://github.com/PennyLaneAI/pennylane/pull/4343)
-=======
+
 * All `Operator` objects now define `Operator._flatten` and `Operator._unflatten` methods that separate
   trainable from untrainable components. These methods will be used in serialization and pytree registration.
   Custom operations may need an update to ensure compatibility with new PennyLane features.
   [(#4314)](https://github.com/PennyLaneAI/pennylane/pull/4314)
->>>>>>> c627a5df
 
 * Treat auxiliary wires and device wires in the same way in `transforms.metric_tensor`
   as in `gradients.hadamard_grad`. Support all valid wire input formats for `aux_wire`.
