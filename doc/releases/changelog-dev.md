--- conflicted
+++ resolved
@@ -46,9 +46,6 @@
 
 This release contains contributions from (in alphabetical order):
 
-<<<<<<< HEAD
+Christina Lee,
 Borja Requena,
-=======
-Christina Lee,
->>>>>>> 7bc6255e
 Matthew Silverman