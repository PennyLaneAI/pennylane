:orphan:

# Release 0.42.0-dev (development release)

<h3>New features since last release</h3>

* A new function called `qml.to_openqasm` has been added, which allows for converting PennyLane circuits to OpenQASM 2.0 programs.
  [(#7393)](https://github.com/PennyLaneAI/pennylane/pull/7393)

  Consider this simple circuit in PennyLane:
  ```python
  dev = qml.device("default.qubit", wires=2, shots=100)

  @qml.qnode(dev)
  def circuit(theta, phi):
      qml.RX(theta, wires=0)
      qml.CNOT(wires=[0,1])
      qml.RZ(phi, wires=1)
      return qml.sample()
  ```

  This can be easily converted to OpenQASM 2.0 with `qml.to_openqasm`:
  ```pycon
  >>> openqasm_circ = qml.to_openqasm(circuit)(1.2, 0.9)
  >>> print(openqasm_circ)
  OPENQASM 2.0;
  include "qelib1.inc";
  qreg q[2];
  creg c[2];
  rx(1.2) q[0];
  cx q[0],q[1];
  rz(0.9) q[1];
  measure q[0] -> c[0];
  measure q[1] -> c[1];
  ```

* A new template called :class:`~.SelectPauliRot` that applies a sequence of uniformly controlled rotations to a target qubit 
  is now available. This operator appears frequently in unitary decomposition and block encoding techniques. 
  [(#7206)](https://github.com/PennyLaneAI/pennylane/pull/7206)

  ```python
  angles = np.array([1.0, 2.0, 3.0, 4.0])

  wires = qml.registers({"control": 2, "target": 1})
  dev = qml.device("default.qubit", wires=3)

  @qml.qnode(dev)
  def circuit():
      qml.SelectPauliRot(
        angles,
        control_wires=wires["control"],
        target_wire=wires["target"],
        rot_axis="Y")
      return qml.state()
  ```
  
  ```pycon
  >>> print(circuit())
  [0.87758256+0.j 0.47942554+0.j 0.        +0.j 0.        +0.j
   0.        +0.j 0.        +0.j 0.        +0.j 0.        +0.j]
  ```

* The transform `convert_to_mbqc_gateset` is added to the `ftqc` module to convert arbitrary 
  circuits to a limited gate-set that can be translated to the MBQC formalism.
  [(7271)](https://github.com/PennyLaneAI/pennylane/pull/7271)

* The `RotXZX` operation is added to the `ftqc` module to support definition of a universal
  gate-set that can be translated to the MBQC formalism.
  [(7271)](https://github.com/PennyLaneAI/pennylane/pull/7271)

* Two new functions called :func:`~.math.convert_to_su2` and :func:`~.math.convert_to_su4` have been added to `qml.math`, which convert unitary matrices to SU(2) or SU(4), respectively, and optionally a global phase.
  [(#7211)](https://github.com/PennyLaneAI/pennylane/pull/7211)

<h4>Resource-efficient Decompositions 🔎</h4>

* New decomposition rules comprising rotation gates and global phases have been added to `QubitUnitary` that 
  can be accessed with the new graph-based decomposition system. The most efficient set of rotations to 
  decompose into will be chosen based on the target gate set.
  [(#7211)](https://github.com/PennyLaneAI/pennylane/pull/7211)

  ```python
  from functools import partial
  import numpy as np
  import pennylane as qml
  
  qml.decomposition.enable_graph()
  
  U = np.array([[1, 1], [1, -1]]) / np.sqrt(2)
  
  @partial(qml.transforms.decompose, gate_set={"RX", "RY", "GlobalPhase"})
  @qml.qnode(qml.device("default.qubit"))
  def circuit():
      qml.QubitUnitary(np.array([[1, 1], [1, -1]]) / np.sqrt(2), wires=[0])
      return qml.expval(qml.PauliZ(0))
  ```
  ```pycon
  >>> print(qml.draw(circuit)())
  0: ──RX(0.00)──RY(1.57)──RX(3.14)──GlobalPhase(-1.57)─┤  <Z>
  ```

* Decomposition rules can be marked as not-applicable with :class:`~.decomposition.DecompositionNotApplicable`, allowing for flexibility when creating conditional decomposition 
  rules based on parameters that affects the rule's resources.
  [(#7211)](https://github.com/PennyLaneAI/pennylane/pull/7211)

  ```python
  import pennylane as qml
  from pennylane.decomposition import DecompositionNotApplicable
  from pennylane.math.decomposition import zyz_rotation_angles
  
  def _zyz_resource(num_wires):
      if num_wires != 1:
          # This decomposition is only applicable when num_wires is 1
          raise DecompositionNotApplicable
      return {qml.RZ: 2, qml.RY: 1, qml.GlobalPhase: 1}

  @qml.register_resources(_zyz_resource)
  def zyz_decomposition(U, wires, **__):
      phi, theta, omega, phase = zyz_rotation_angles(U, return_global_phase=True)
      qml.RZ(phi, wires=wires[0])
      qml.RY(theta, wires=wires[0])
      qml.RZ(omega, wires=wires[0])
      qml.GlobalPhase(-phase)
  
  qml.add_decomps(QubitUnitary, zyz_decomposition)
  ```
  
  This decomposition will be ignored for `QubitUnitary` on more than one wire.

* The :func:`~.transforms.decompose` transform now supports symbolic operators (e.g., `Adjoint` and `Controlled`) specified as strings in the `gate_set` argument
  when the new graph-based decomposition system is enabled.
  [(#7331)](https://github.com/PennyLaneAI/pennylane/pull/7331)

  ```python
  from functools import partial
  import pennylane as qml
  
  qml.decomposition.enable_graph()
   
  @partial(qml.transforms.decompose, gate_set={"T", "Adjoint(T)", "H", "CNOT"})
  @qml.qnode(qml.device("default.qubit"))
  def circuit():
      qml.Toffoli(wires=[0, 1, 2])
  ```
  ```pycon
  >>> print(qml.draw(circuit)())
  0: ───────────╭●───────────╭●────╭●──T──╭●─┤  
  1: ────╭●─────│─────╭●─────│───T─╰X──T†─╰X─┤  
  2: ──H─╰X──T†─╰X──T─╰X──T†─╰X──T──H────────┤
  ```

<h3>Improvements 🛠</h3>

* PennyLane supports `JAX` version 0.6.0.
  [(#7299)](https://github.com/PennyLaneAI/pennylane/pull/7299)

* PennyLane supports `JAX` version 0.5.3.
  [(#6919)](https://github.com/PennyLaneAI/pennylane/pull/6919)

* Computing the angles for uniformly controlled rotations, used in :class:`~.MottonenStatePreparation`
  and :class:`~.SelectPauliRot`, now takes much less computational effort and memory.
  [(#7377)](https://github.com/PennyLaneAI/pennylane/pull/7377)

* An experimental quantum dialect written in [xDSL](https://xdsl.dev/index) has been introduced.
  This is similar to [Catalyst's MLIR dialects](https://docs.pennylane.ai/projects/catalyst/en/stable/dev/dialects.html#mlir-dialects-in-catalyst), 
  but it is coded in Python instead of C++.
  [(#7357)](https://github.com/PennyLaneAI/pennylane/pull/7357)
  
* The :func:`~.transforms.cancel_inverses` transform no longer changes the order of operations that don't have shared wires, providing a deterministic output.
  [(#7328)](https://github.com/PennyLaneAI/pennylane/pull/7328)

* Alias for Identity (`I`) is now accessible from `qml.ops`.
  [(#7200)](https://github.com/PennyLaneAI/pennylane/pull/7200)

* The `ftqc` module `measure_arbitrary_basis`, `measure_x` and `measure_y` functions
  can now be captured when program capture is enabled.
  [(#7219)](https://github.com/PennyLaneAI/pennylane/pull/7219)
  [(#7368)](https://github.com/PennyLaneAI/pennylane/pull/7368)

* `Operator.num_wires` now defaults to `None` to indicate that the operator can be on
  any number of wires.
  [(#7312)](https://github.com/PennyLaneAI/pennylane/pull/7312)

* Shots can now be overridden for specific `qml.Snapshot` instances via a `shots` keyword argument.
  [(#7326)](https://github.com/PennyLaneAI/pennylane/pull/7326)

  ```python
  dev = qml.device("default.qubit", wires=2, shots=10)

  @qml.qnode(dev)
  def circuit():
      qml.Snapshot("sample", measurement=qml.sample(qml.X(0)), shots=5)
      return qml.sample(qml.X(0))
  ```

  ```pycon
  >>> qml.snapshots(circuit)()
  {'sample': array([-1., -1., -1., -1., -1.]),
   'execution_results': array([ 1., -1., -1., -1., -1.,  1., -1., -1.,  1., -1.])}
  ```

* Two-qubit `QubitUnitary` gates no longer decompose into fundamental rotation gates; it now 
  decomposes into single-qubit `QubitUnitary` gates. This allows the decomposition system to
  further decompose single-qubit unitary gates more flexibly using different rotations.
  [(#7211)](https://github.com/PennyLaneAI/pennylane/pull/7211)

* The `gate_set` argument of :func:`~.transforms.decompose` now accepts `"X"`, `"Y"`, `"Z"`, `"H"`, 
  `"I"` as aliases for `"PauliX"`, `"PauliY"`, `"PauliZ"`, `"Hadamard"`, and `"Identity"`. These 
  aliases are also recognized as part of symbolic operators. For example, `"Adjoint(H)"` is now 
  accepted as an alias for `"Adjoint(Hadamard)"`.
  [(#7331)](https://github.com/PennyLaneAI/pennylane/pull/7331)

* PennyLane no longer validates that an operation has at least one wire, as having this check required the abstract
  interface to maintain a list of special implementations.
  [(#7327)](https://github.com/PennyLaneAI/pennylane/pull/7327)

* Two new device-developer transforms have been added to `devices.preprocess`: 
  :func:`~.devices.preprocess.measurements_from_counts` and :func:`~.devices.preprocess.measurements_from_samples`.
  These transforms modify the tape to instead contain a `counts` or `sample` measurement process, 
  deriving the original measurements from the raw counts/samples in post-processing. This allows 
  expanded measurement support for devices that only 
  support counts/samples at execution, like real hardware devices.
  [(#7317)](https://github.com/PennyLaneAI/pennylane/pull/7317)

* Sphinx version was updated to 8.1. Sphinx is upgraded to version 8.1 and uses Python 3.10. References to intersphinx (e.g. `<demos/>` or `<catalyst/>` are updated to remove the :doc: prefix that is incompatible with sphinx 8.1. 
  [(7212)](https://github.com/PennyLaneAI/pennylane/pull/7212)

* Migrated `setup.py` package build and install to `pyproject.toml`
  [(#7375)](https://github.com/PennyLaneAI/pennylane/pull/7375)

* Updated GitHub Actions workflows (`rtd.yml`, `readthedocs.yml`, and `docs.yml`) to use `ubuntu-24.04` runners.
 [(#7396)](https://github.com/PennyLaneAI/pennylane/pull/7396)

* Updated requirements and pyproject files to include the other package.  
  [(#7417)](https://github.com/PennyLaneAI/pennylane/pull/7417)

<h3>Labs: a place for unified and rapid prototyping of research software 🧪</h3>

* A :func:`parity_matrix <pennylane.labs.intermediate_reps.parity_matrix>` function is now available
  in :mod:`pennylane.labs.intermediate_reps <pennylane.labs.intermediate_reps>`.
  It allows computation of the parity matrix of a CNOT circuit; an efficient intermediate representation.
  It is important for CNOT routing algorithms and other quantum compilation routines.
  [(#7229)](https://github.com/PennyLaneAI/pennylane/pull/7229)


<h3>Breaking changes 💔</h3>

* The `return_type` property of `MeasurementProcess` has been removed. Please use `isinstance` for type checking instead.
  [(#7322)](https://github.com/PennyLaneAI/pennylane/pull/7322)

* The `KerasLayer` class in `qml.qnn.keras` has been removed because Keras 2 is no longer actively maintained.
  Please consider using a different machine learning framework, like `PyTorch <demos/tutorial_qnn_module_torch>`__ or `JAX <demos/tutorial_How_to_optimize_QML_model_using_JAX_and_Optax>`__.
  [(#7320)](https://github.com/PennyLaneAI/pennylane/pull/7320)

* The `qml.gradients.hamiltonian_grad` function has been removed because this gradient recipe is no
  longer required with the :doc:`new operator arithmetic system </news/new_opmath>`.
  [(#7302)](https://github.com/PennyLaneAI/pennylane/pull/7302)

* Accessing terms of a tensor product (e.g., `op = X(0) @ X(1)`) via `op.obs` has been removed.
  [(#7324)](https://github.com/PennyLaneAI/pennylane/pull/7324)

* The `mcm_method` keyword argument in `qml.execute` has been removed.
  [(#7301)](https://github.com/PennyLaneAI/pennylane/pull/7301)

* The `inner_transform` and `config` keyword arguments in `qml.execute` have been removed.
  [(#7300)](https://github.com/PennyLaneAI/pennylane/pull/7300)

* `Sum.ops`, `Sum.coeffs`, `Prod.ops` and `Prod.coeffs` have been removed.
  [(#7304)](https://github.com/PennyLaneAI/pennylane/pull/7304)

* Specifying `pipeline=None` with `qml.compile` has been removed.
  [(#7307)](https://github.com/PennyLaneAI/pennylane/pull/7307)

* The `control_wires` argument in `qml.ControlledQubitUnitary` has been removed.
  Furthermore, the `ControlledQubitUnitary` no longer accepts `QubitUnitary` objects as arguments as its `base`.
  [(#7305)](https://github.com/PennyLaneAI/pennylane/pull/7305)

* `qml.tape.TapeError` has been removed.
  [(#7205)](https://github.com/PennyLaneAI/pennylane/pull/7205)

<h3>Deprecations 👋</h3>

Here's a list of deprecations made this release. For a more detailed breakdown of deprecations and alternative code to use instead, Please consult the :doc:`deprecations and removals page </development/deprecations>`.

* `qml.operation.Observable` and the corresponding `Observable.compare` have been deprecated, as
  pennylane now depends on the more general `Operator` interface instead. The
  `Operator.is_hermitian` property can instead be used to check whether or not it is highly likely
  that the operator instance is Hermitian.
  [(#7316)](https://github.com/PennyLaneAI/pennylane/pull/7316)

* The boolean functions provided in `pennylane.operation` are deprecated. See the :doc:`deprecations page </development/deprecations>` 
  for equivalent code to use instead. These include `not_tape`, `has_gen`, `has_grad_method`, `has_multipar`,
  `has_nopar`, `has_unitary_gen`, `is_measurement`, `defines_diagonalizing_gates`, and `gen_is_multi_term_hamiltonian`.
  [(#7319)](https://github.com/PennyLaneAI/pennylane/pull/7319)

* `qml.operation.WiresEnum`, `qml.operation.AllWires`, and `qml.operation.AnyWires` are deprecated. To indicate that
  an operator can act on any number of wires, `Operator.num_wires = None` should be used instead. This is the default
  and does not need to be overwritten unless the operator developer wants to add wire number validation.
  [(#7313)](https://github.com/PennyLaneAI/pennylane/pull/7313)

* The :func:`qml.QNode.get_gradient_fn` method is now deprecated. Instead, use :func:`~.workflow.get_best_diff_method` to obtain the differentiation method.
  [(#7323)](https://github.com/PennyLaneAI/pennylane/pull/7323)

<h3>Internal changes ⚙️</h3>

<<<<<<< HEAD
* Enforce `noise` module to be a tertiary layer module.
  [(#7430)](https://github.com/PennyLaneAI/pennylane/pull/7430)
=======
* Enforce `qaoa` module to be a tertiary layer module.
  [(#7429)](https://github.com/PennyLaneAI/pennylane/pull/7429)
>>>>>>> 9a907249

* Enforce `gradients` module to be an auxiliary layer module.
  [(#7416)](https://github.com/PennyLaneAI/pennylane/pull/7416)

* Enforce `optimize` module to be an auxiliary layer module.
  [(#7418)](https://github.com/PennyLaneAI/pennylane/pull/7418)

* A `RuntimeWarning` raised when using versions of JAX > 0.4.28 has been removed.
  [(#7398)](https://github.com/PennyLaneAI/pennylane/pull/7398)

* Wheel releases for PennyLane now follow the `PyPA binary-distribution format <https://packaging.python.org/en/latest/specifications/binary-distribution-format/>_` guidelines more closely.
  [(#7382)](https://github.com/PennyLaneAI/pennylane/pull/7382)

* `null.qubit` can now support an optional `track_resources` argument which allows it to record which gates are executed.
  [(#7226)](https://github.com/PennyLaneAI/pennylane/pull/7226)
  [(#7372)](https://github.com/PennyLaneAI/pennylane/pull/7372)
  [(#7392)](https://github.com/PennyLaneAI/pennylane/pull/7392)

* A new internal module, `qml.concurrency`, is added to support internal use of multiprocess and multithreaded execution of workloads. This also migrates the use of `concurrent.futures` in `default.qubit` to this new design.
  [(#7303)](https://github.com/PennyLaneAI/pennylane/pull/7303)

* Test suites in `tests/transforms/test_defer_measurement.py` use analytic mocker devices to test numeric results.
  [(#7329)](https://github.com/PennyLaneAI/pennylane/pull/7329)

* Introduce module dependency management using `tach`.
  [(#7185)](https://github.com/PennyLaneAI/pennylane/pull/7185)

* Add new `pennylane.exceptions` module for custom errors and warnings.
  [(#7205)](https://github.com/PennyLaneAI/pennylane/pull/7205)

* Clean up `__init__.py` files in `math`, `ops`, `qaoa`, `tape` and `templates` to be explicit in what they import. 
  [(#7200)](https://github.com/PennyLaneAI/pennylane/pull/7200)
  
* The `Tracker` class has been moved into the `devices` module.
  [(#7281)](https://github.com/PennyLaneAI/pennylane/pull/7281)

* Moved functions that calculate rotation angles for unitary decompositions into an internal
  module `qml.math.decomposition`
  [(#7211)](https://github.com/PennyLaneAI/pennylane/pull/7211)

<h3>Documentation 📝</h3>

* Fixed the wrong `theta` to `phi` in :class:`~pennylane.IsingXY`.
 [(#7427)](https://github.com/PennyLaneAI/pennylane/pull/7427)

* In the :doc:`/introduction/compiling_circuits` page, in the "Decomposition in stages" section,
  circuit drawings now render in a way that's easier to read.
  [(#7419)](https://github.com/PennyLaneAI/pennylane/pull/7419)

* The entry in the :doc:`/news/program_capture_sharp_bits` page for using program capture with Catalyst 
  has been updated. Instead of using ``qjit(experimental_capture=True)``, Catalyst is now compatible 
  with the global toggles ``qml.capture.enable()`` and ``qml.capture.disable()`` for enabling and
  disabling program capture.
  [(#7298)](https://github.com/PennyLaneAI/pennylane/pull/7298)

<h3>Bug fixes 🐛</h3>

* Fixed a bug in `to_openfermion` where identity qubit-to-wires mapping was not obeyed.
  [(#7332)](https://github.com/PennyLaneAI/pennylane/pull/7332)

* Fixed a bug in the validation of :class:`~.SelectPauliRot` that prevents parameter broadcasting.
  [(#7377)](https://github.com/PennyLaneAI/pennylane/pull/7377)

* Usage of NumPy in `default.mixed` source code has been converted to `qml.math` to avoid
  unnecessary dependency on NumPy and to fix a bug that caused an error when using `default.mixed` with PyTorch and GPUs.
  [(#7384)](https://github.com/PennyLaneAI/pennylane/pull/7384)

* With program capture enabled (`qml.capture.enable()`), `QSVT` no treats abstract values as metadata.
  [(#7360)](https://github.com/PennyLaneAI/pennylane/pull/7360)

* A fix was made to `default.qubit` to allow for using `qml.Snapshot` with defer-measurements (`mcm_method="deferred"`).
  [(#7335)](https://github.com/PennyLaneAI/pennylane/pull/7335)

* Fixes the repr for empty `Prod` and `Sum` instances to better communicate the existence of an empty instance.
  [(#7346)](https://github.com/PennyLaneAI/pennylane/pull/7346)

* Fixes a bug where circuit execution fails with ``BlockEncode`` initialized with sparse matrices.
  [(#7285)](https://github.com/PennyLaneAI/pennylane/pull/7285)

* Adds an informative error if `qml.cond` is used with an abstract condition with
  jitting on `default.qubit` if capture is enabled.
  [(#7314)](https://github.com/PennyLaneAI/pennylane/pull/7314)

* Fixes a bug where using a ``StatePrep`` operation with `batch_size=1` did not work with ``default.mixed``.
  [(#7280)](https://github.com/PennyLaneAI/pennylane/pull/7280)

* Gradient transforms can now be used in conjunction with batch transforms with all interfaces.
  [(#7287)](https://github.com/PennyLaneAI/pennylane/pull/7287)

* Fixes a bug where the global phase was not being added in the ``QubitUnitary`` decomposition.  
  [(#7244)](https://github.com/PennyLaneAI/pennylane/pull/7244)
  [(#7270)](https://github.com/PennyLaneAI/pennylane/pull/7270)

* Using finite differences with program capture without x64 mode enabled now raises a warning.
  [(#7282)](https://github.com/PennyLaneAI/pennylane/pull/7282)

* When the `mcm_method` is specified to the `"device"`, the `defer_measurements` transform will 
  no longer be applied. Instead, the device will be responsible for all MCM handling.
  [(#7243)](https://github.com/PennyLaneAI/pennylane/pull/7243)

* Fixed coverage of `qml.liealg.CII` and `qml.liealg.AIII`.
  [(#7291)](https://github.com/PennyLaneAI/pennylane/pull/7291)

* Fixed a bug where the phase is used as the wire label for a `qml.GlobalPhase` when capture is enabled.
  [(#7211)](https://github.com/PennyLaneAI/pennylane/pull/7211)

* Fixed a bug that caused `CountsMP.process_counts` to return results in the computational basis, even if
  an observable was specified.
  [(#7342)](https://github.com/PennyLaneAI/pennylane/pull/7342)

* Fixed a bug that caused `SamplesMP.process_counts` used with an observable to return a list of eigenvalues 
  for each individual operation in the observable, instead of the overall result.
  [(#7342)](https://github.com/PennyLaneAI/pennylane/pull/7342)

* Fixed a bug where `two_qubit_decomposition` provides an incorrect decomposition for some special matrices.
  [(#7340)](https://github.com/PennyLaneAI/pennylane/pull/7340)

* Fixes a bug where the powers of `qml.ISWAP` and `qml.SISWAP` were decomposed incorrectly.
  [(#7361)](https://github.com/PennyLaneAI/pennylane/pull/7361)

* Returning `MeasurementValue`s from the `ftqc` module's parametric mid-circuit measurements
  (`measure_arbitrary_basis`, `measure_x` and `measure_y`) no longer raises an error in circuits 
  using `diagonalize_mcms`.
  [(#7387)](https://github.com/PennyLaneAI/pennylane/pull/7387)

<h3>Contributors ✍️</h3>

This release contains contributions from (in alphabetical order):

Guillermo Alonso-Linaje,
Astral Cai,
Yushao Chen,
Lillian Frederiksen,
Pietropaolo Frisoni,
Simone Gasperini,
Korbinian Kottmann,
Christina Lee,
Anton Naim Ibrahim,
Lee J. O'Riordan,
Mudit Pandey,
Andrija Paurevic,
Kalman Szenes,
David Wierichs,
Jake Zaia<|MERGE_RESOLUTION|>--- conflicted
+++ resolved
@@ -302,13 +302,11 @@
 
 <h3>Internal changes ⚙️</h3>
 
-<<<<<<< HEAD
 * Enforce `noise` module to be a tertiary layer module.
   [(#7430)](https://github.com/PennyLaneAI/pennylane/pull/7430)
-=======
+
 * Enforce `qaoa` module to be a tertiary layer module.
   [(#7429)](https://github.com/PennyLaneAI/pennylane/pull/7429)
->>>>>>> 9a907249
 
 * Enforce `gradients` module to be an auxiliary layer module.
   [(#7416)](https://github.com/PennyLaneAI/pennylane/pull/7416)
