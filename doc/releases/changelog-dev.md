:orphan:

# Release 0.23.0-dev (development release)

<h3>New features since last release</h3>

* Development of a circuit-cutting compiler extension to circuits with sampling
  measurements has begun:

  - The existing `qcut.tape_to_graph()` method has been extended to convert a
    sample measurement without an observable specified to multiple single-qubit sample
    nodes.
    [(#2313)](https://github.com/PennyLaneAI/pennylane/pull/2313)
  - An automatic graph partitioning method `qcut.kahypar_cut()` has been implemented for cutting
    arbitrary tape-converted graphs using the general purpose graph partitioning framework
    [KaHyPar](https://pypi.org/project/kahypar/) which needs to be installed separately.
    To integrate with existing manual cut pipeline, method `qcut.find_and_place_cuts()` and related
    utilities are implemented which uses `qcut.kahypar_cut()` as the default auto cutter.
    [(#2330)](https://github.com/PennyLaneAI/pennylane/pull/2330)

  - The existing `qcut.graph_to_tape()` method has been extended to convert
    graphs containing sample measurement nodes to tapes.
    [(#2321)](https://github.com/PennyLaneAI/pennylane/pull/2321)

<h3>Improvements</h3>

* The function `qml.ctrl` was given the optional argument `control_values=None`.
  If overridden, `control_values` takes an integer or a list of integers corresponding to
  the binary value that each control value should take. The same change is reflected in
  `ControlledOperation`. Control values of `0` are implemented by `qml.PauliX` applied
  before and after the controlled operation
  [(#2288)](https://github.com/PennyLaneAI/pennylane/pull/2288)

* Circuit cutting now performs expansion to search for wire cuts in contained operations or tapes.
  [(#2340)](https://github.com/PennyLaneAI/pennylane/pull/2340)

<h3>Deprecations</h3>

<h3>Breaking changes</h3>

* The `ObservableReturnTypes` `Sample`, `Variance`, `Expectation`, `Probability`, `State`, and `MidMeasure`
  have been moved to `measurements` from `operation`.
  [(#2329)](https://github.com/PennyLaneAI/pennylane/pull/2329)

* The deprecated QNode, available via `qml.qnode_old.QNode`, has been removed. Please
  transition to using the standard `qml.QNode`.
  [(#2336)](https://github.com/PennyLaneAI/pennylane/pull/2336)

* The deprecated, non-batch compatible interfaces, have been removed.
  [(#2336)](https://github.com/PennyLaneAI/pennylane/pull/2336)

* The deprecated tape subclasses `QubitParamShiftTape`, `JacobianTape`, `CVParamShiftTape`, and
  `ReversibleTape` have been removed.
  [(#2336)](https://github.com/PennyLaneAI/pennylane/pull/2336)

<h3>Bug fixes</h3>

<h3>Documentation</h3>

<h3>Contributors</h3>

This release contains contributions from (in alphabetical order):

<<<<<<< HEAD
Karim Alaa El-Din, Anthony Hayes, Josh Izaac, Christina Lee, Zeyue Niu.
=======
Karim Alaa El-Din, Thomas Bromley, Anthony Hayes, Josh Izaac, Christina Lee.
>>>>>>> 6c534caa
<|MERGE_RESOLUTION|>--- conflicted
+++ resolved
@@ -61,8 +61,4 @@
 
 This release contains contributions from (in alphabetical order):
 
-<<<<<<< HEAD
-Karim Alaa El-Din, Anthony Hayes, Josh Izaac, Christina Lee, Zeyue Niu.
-=======
-Karim Alaa El-Din, Thomas Bromley, Anthony Hayes, Josh Izaac, Christina Lee.
->>>>>>> 6c534caa
+Karim Alaa El-Din, Thomas Bromley, Anthony Hayes, Josh Izaac, Christina Lee, Zeyue Niu.