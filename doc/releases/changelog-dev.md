:orphan:

# Release 0.20.0-dev (development release)

<h3>New features since last release</h3>

<<<<<<< HEAD
* PennyLane now supports drawing a QNode with matplotlib!
  [(#1803)](https://github.com/PennyLaneAI/pennylane/pull/1803)

  ```python
  dev = qml.device("default.qubit", wires=4)

  @qml.qnode(dev)
  def circuit(x, z):
      qml.QFT(wires=(0,1,2,3))
      qml.Toffoli(wires=(0,1,2))
      qml.CSWAP(wires=(0,2,3))
      qml.RX(x, wires=0)
      qml.CRZ(z, wires=(3,0))
      return qml.expval(qml.PauliZ(0))
  
  fig, ax = qml.draw_mpl(circuit)(1.2345, 1.2345)
  fig.show()
  ```

  <img src="https://pennylane.readthedocs.io/en/latest/_static/draw_mpl_qnode/main_example.png" width=70%/>
=======
* It is now possible to use TensorFlow's [AutoGraph
  mode](https://www.tensorflow.org/guide/function) with QNodes on all devices and with arbitrary
  differentiation methods. Previously, AutoGraph mode only support `diff_method="backprop"`. This
  will result in significantly more performant model execution, at the cost of a more expensive
  initial compilation. [(#1866)](https://github.com/PennyLaneAI/pennylane/pull/1886)

  Use AutoGraph to convert your QNodes or cost functions into TensorFlow
  graphs by decorating them with `@tf.function`:

  ```python
  dev = qml.device("lightning.qubit", wires=2)

  @qml.beta.qnode(dev, diff_method="adjoint", interface="tf", max_diff=1)
  def circuit(x):
      qml.RX(x[0], wires=0)
      qml.RY(x[1], wires=1)
      return qml.expval(qml.PauliZ(0) @ qml.PauliZ(1)), qml.expval(qml.PauliZ(0))

  @tf.function
  def cost(x):
      return tf.reduce_sum(circuit(x))

  x = tf.Variable([0.5, 0.7], dtype=tf.float64)

  with tf.GradientTape() as tape:
      loss = cost(x)

  grad = tape.gradient(loss, x)
  ```

  The initial execution may take slightly longer than when executing the circuit in
  eager mode; this is because TensorFlow is tracing the function to create the graph.
  Subsequent executions will be much more performant.

  Note that using AutoGraph with backprop-enabled devices, such as `default.qubit`,
  will yield the best performance.

  For more details, please see the [TensorFlow AutoGraph
  documentation](https://www.tensorflow.org/guide/function).
>>>>>>> 8b313e47

* `qml.math.scatter_element_add` now supports adding multiple values at
  multiple indices with a single function call, in all interfaces
  [(#1864)](https://github.com/PennyLaneAI/pennylane/pull/1864)

  For example, we may set five values of a three-dimensional tensor
  in the following way:

  ```pycon
  >>> X = tf.zeros((3, 2, 9), dtype=tf.float64)
  >>> indices = [(0, 0, 1, 2, 2), (0, 0, 0, 0, 1), (1, 3, 8, 6, 7)]
  >>> values = [0.1 * i for i in range(5)]
  >>> qml.math.scatter_element_add(X, indices, values)
  <tf.Tensor: shape=(3, 2, 9), dtype=float64, numpy=
  array([[[0., 1., 0., 2., 0., 0., 0., 0., 0.],
          [0., 0., 0., 0., 0., 0., 0., 0., 0.]],

         [[0., 0., 0., 0., 0., 0., 0., 0., 3.],
          [0., 0., 0., 0., 0., 0., 0., 0., 0.]],

         [[0., 0., 0., 0., 0., 0., 4., 0., 0.],
          [0., 0., 0., 0., 0., 0., 0., 5., 0.]]])>
  ```

* The `qml.fourier.reconstruct` function is added. It can be used to
  reconstruct QNodes outputting expectation values along a specified
  parameter dimension, with a minimal number of calls to the
  original QNode. The returned
  reconstruction is exact and purely classical, and can be evaluated
  without any quantum executions.
  [(#1864)](https://github.com/PennyLaneAI/pennylane/pull/1864)

  The reconstruction technique differs for functions with equidistant frequencies
  that are reconstructed using the function value at equidistant sampling points, and
  for functions with arbitrary frequencies reconstructed using arbitrary sampling points.

  As an example, consider the following QNode:

  ```python
  dev = qml.device("default.qubit", wires=2)

  @qml.qnode(dev)
  def circuit(x, Y, f=1.0):
      qml.RX(f * x, wires=0)
      qml.RY(Y[0], wires=0)
      qml.RY(Y[1], wires=1)
      qml.CNOT(wires=[0, 1])
      qml.RY(3 * Y[1], wires=1)
      return qml.expval(qml.PauliZ(0) @ qml.PauliZ(1))
  ```

  It has three variational parameters overall: A scalar input `x`
  and an array-valued input `Y` with two entries. Additionally, we can
  tune the dependence on `x` with the frequency `f`.
  We then can reconstruct the QNode output function with respect to `x` via

  ```pycon
  >>> x = 0.3
  >>> Y = np.array([0.1, -0.9])
  >>> rec = qml.fourier.reconstruct(circuit, ids="x", nums_frequency={"x": {0: 1}})(x, Y)
  >>> rec
  {'x': {0: <function pennylane.fourier.reconstruct._reconstruct_equ.<locals>._reconstruction(x)>}}
  ```

  As we can see, we get a nested dictionary in the format of the input `nums_frequency`
  with functions as values. These functions are simple float-to-float callables:

  ```pycon
  >>> univariate = rec["x"][0]
  >>> univariate(x)
  -0.880208251507
  ```

  For more details on usage, reconstruction cost and differentiability support, please see the
  [fourier.reconstruct docstring](https://pennylane.readthedocs.io/en/latest/code/api/pennylane.fourier.reconstruct.html).

* A thermal relaxation channel is added to the Noisy channels. The channel description can be
  found on the supplementary information of [Quantum classifier with tailored quantum kernels](https://arxiv.org/abs/1909.02611).
  [(#1766)](https://github.com/PennyLaneAI/pennylane/pull/1766)

* Added the identity observable to be an operator. Now we can explicitly call the identity
  operation on our quantum circuits for both qubit and CV devices.
  [(#1829)](https://github.com/PennyLaneAI/pennylane/pull/1829)

* Added density matrix initialization gate for mixed state simulation. [(#1686)](https://github.com/PennyLaneAI/pennylane/issues/1686)

<h3>Improvements</h3>


* The QNode has been re-written to support batch execution across the board,
  custom gradients, better decomposition strategies, and higher-order derivatives.
  [(#1807)](https://github.com/PennyLaneAI/pennylane/pull/1807)

  - Internally, if multiple circuits are generated for simultaneous execution, they
    will be packaged into a single job for execution on the device. This can lead to
    significant performance improvement when executing the QNode on remote
    quantum hardware or simulator devices with parallelization capabilities.

  - Custom gradient transforms can be specified as the differentiation method:

    ```python
    @qml.gradients.gradient_transform
    def my_gradient_transform(tape):
        ...
        return tapes, processing_fn

    @qml.qnode(dev, diff_method=my_gradient_transform)
    def circuit():
    ```

  - Arbitrary :math:`n`-th order derivatives are supported on hardware using gradient transforms
    such as the parameter-shift rule. To specify that an :math:`n`-th order derivative of a QNode
    will be computed, the `max_diff` argument should be set. By default, this is set to 1
    (first-order derivatives only). Increasing this value allows for higher order derivatives to be
    extracted, at the cost of additional (classical) computational overhead during the backwards
    pass.

  - When decomposing the circuit, the default decomposition strategy `expansion_strategy="gradient"`
    will prioritize decompositions that result in the smallest number of parametrized operations
    required to satisfy the differentiation method. While this may lead to a slight increase in
    classical processing, it significantly reduces the number of circuit evaluations needed to
    compute gradients of complicated unitaries.

    To return to the old behaviour, `expansion_strategy="device"` can be specified.

  Note that the old QNode remains accessible at `@qml.qnode_old.qnode`, however this will
  be removed in the next release.

* Tests do not loop over automatically imported and instantiated operations any more, 
  which was opaque and created unnecessarily many tests.
  [(#1895)](https://github.com/PennyLaneAI/pennylane/pull/1895)

* A `decompose()` method has been added to the `Operator` class such that we can
  obtain (and queue) decompositions directly from instances of operations.
  [(#1873)](https://github.com/PennyLaneAI/pennylane/pull/1873)

  ```pycon
  >>> op = qml.PhaseShift(0.3, wires=0)
  >>> op.decompose()
  [RZ(0.3, wires=[0])]
  ```

* ``qml.circuit_drawer.tape_mpl`` produces a matplotlib figure and axes given a tape.
  [(#1787)](https://github.com/PennyLaneAI/pennylane/pull/1787)

* AngleEmbedding now supports `batch_params` decorator. [(#1812)](https://github.com/PennyLaneAI/pennylane/pull/1812)

* CircuitDrawer now supports a `max_length` argument to help prevent text overflows when printing circuits to the CLI. [#1841](https://github.com/PennyLaneAI/pennylane/pull/1841)

<h3>Breaking changes</h3>

* The `par_domain` attribute in the operator class has been removed. 
  [(#1907)](https://github.com/PennyLaneAI/pennylane/pull/1907)

- The `mutable` keyword argument has been removed from the QNode.
  [(#1807)](https://github.com/PennyLaneAI/pennylane/pull/1807)

- The reversible QNode differentiation method has been removed.
  [(#1807)](https://github.com/PennyLaneAI/pennylane/pull/1807)

* `QuantumTape.trainable_params` now is a list instead of a set. This
  means that `tape.trainable_params` will return a list unlike before,
  but setting the `trainable_params` with a set works exactly as before.
  [(#1904)](https://github.com/PennyLaneAI/pennylane/pull/1904)

* The `num_params` attribute in the operator class is now dynamic. This makes it easier
  to define operator subclasses with a flexible number of parameters. 
  [(#1898)](https://github.com/PennyLaneAI/pennylane/pull/1898)

* The static method `decomposition()`, formerly in the `Operation` class, has
  been moved to the base `Operator` class.
  [(#1873)](https://github.com/PennyLaneAI/pennylane/pull/1873)

* `DiagonalOperation` is not a separate subclass any more.
  [(#1889)](https://github.com/PennyLaneAI/pennylane/pull/1889)

  Instead, devices can check for the diagonal
  property using attributes:

  ``` python
  from pennylane.ops.qubit.attributes import diagonal_in_z_basis

  if op in diagonal_in_z_basis:
      # do something
  ```

<h3>Deprecations</h3>

<h3>Bug fixes</h3>

* `qml.CSWAP` and `qml.CRot` now define `control_wires`, and `qml.SWAP`

* `QuantumTape.trainable_params` now is a list instead of a set, making
  it more stable in very rare edge cases.
  [(#1904)](https://github.com/PennyLaneAI/pennylane/pull/1904)

* `ExpvalCost` now returns corrects results shape when `optimize=True` with 
  shots batch.
  [(#1897)](https://github.com/PennyLaneAI/pennylane/pull/1897)

* `qml.circuit_drawer.MPLDrawer` was slightly modified to work with
  matplotlib version 3.5.
  [(#1899)](https://github.com/PennyLaneAI/pennylane/pull/1899)

* `qml.CSWAP` and `qml.CRot` now define `control_wires`, and `qml.SWAP`
  returns the default empty wires object.
  [(#1830)](https://github.com/PennyLaneAI/pennylane/pull/1830)

* The `requires_grad` attribute of `qml.numpy.tensor` objects is now
  preserved when pickling/unpickling the object.
  [(#1856)](https://github.com/PennyLaneAI/pennylane/pull/1856)

<h3>Documentation</h3>

* Added examples in documentation for some operations.
  [(#1902)](https://github.com/PennyLaneAI/pennylane/pull/1902)

* Improves the Developer's Guide Testing document.
  [(#1896)](https://github.com/PennyLaneAI/pennylane/pull/1896)

* Add documentation example for AngleEmbedding and BasisEmbedding.
  [(#1910)](https://github.com/PennyLaneAI/pennylane/pull/1910)
  [(#1908)](https://github.com/PennyLaneAI/pennylane/pull/1908)

<h3>Contributors</h3>

This release contains contributions from (in alphabetical order):

Guillermo Alonso-Linaje, Benjamin Cordier, Olivia Di Matteo, Josh Izaac,
Jalani Kanem, Ankit Khandelwal, Shumpei Kobayashi, Christina Lee, Alejandro Montanez,
Romain Moyard, Maria Schuld, Jay Soni, David Wierichs<|MERGE_RESOLUTION|>--- conflicted
+++ resolved
@@ -4,7 +4,6 @@
 
 <h3>New features since last release</h3>
 
-<<<<<<< HEAD
 * PennyLane now supports drawing a QNode with matplotlib!
   [(#1803)](https://github.com/PennyLaneAI/pennylane/pull/1803)
 
@@ -25,7 +24,7 @@
   ```
 
   <img src="https://pennylane.readthedocs.io/en/latest/_static/draw_mpl_qnode/main_example.png" width=70%/>
-=======
+
 * It is now possible to use TensorFlow's [AutoGraph
   mode](https://www.tensorflow.org/guide/function) with QNodes on all devices and with arbitrary
   differentiation methods. Previously, AutoGraph mode only support `diff_method="backprop"`. This
@@ -65,7 +64,6 @@
 
   For more details, please see the [TensorFlow AutoGraph
   documentation](https://www.tensorflow.org/guide/function).
->>>>>>> 8b313e47
 
 * `qml.math.scatter_element_add` now supports adding multiple values at
   multiple indices with a single function call, in all interfaces
