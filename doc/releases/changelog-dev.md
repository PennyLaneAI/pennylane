:orphan:

# Release 0.22.0-dev (development release)

<h3>New features since last release</h3>

<h3>Improvements</h3>

<h3>Breaking changes</h3>

<h3>Deprecations</h3>

<h3>Bug fixes</h3>

<h3>Documentation</h3>

<h3>Contributors</h3>

This release contains contributions from (in alphabetical order):
<<<<<<< HEAD

Juan Miguel Arrazola, Ali Asadi, Utkarsh Azad, Esther Cruz, Christian Gogolin Christina Lee, Olivia Di Matteo, Diego Guala,
Anthony Hayes, Josh Izaac, Soran Jahangiri, Edward Jiang, Ankit Khandelwal, Korbinian Kottmann, Maria Fernanda Morris,
Jay Soni, Antal Száva, David Wierichs, Shaoming Zhang
=======
>>>>>>> 92e572f0
<|MERGE_RESOLUTION|>--- conflicted
+++ resolved
@@ -17,10 +17,5 @@
 <h3>Contributors</h3>
 
 This release contains contributions from (in alphabetical order):
-<<<<<<< HEAD
 
-Juan Miguel Arrazola, Ali Asadi, Utkarsh Azad, Esther Cruz, Christian Gogolin Christina Lee, Olivia Di Matteo, Diego Guala,
-Anthony Hayes, Josh Izaac, Soran Jahangiri, Edward Jiang, Ankit Khandelwal, Korbinian Kottmann, Maria Fernanda Morris,
-Jay Soni, Antal Száva, David Wierichs, Shaoming Zhang
-=======
->>>>>>> 92e572f0
+Maria Fernanda Morris