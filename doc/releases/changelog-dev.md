:orphan:

# Release 0.32.0-dev (development release)

<h3>New features since last release</h3>

<h3>Improvements 🛠</h3>

<<<<<<< HEAD
* `HardwareHamiltonian`s can now be summed with `int` or `float`.
  A sequence of `HardwareHamiltonian`s can now be summed via the builtin `sum`.
  [(#4343)](https://github.com/PennyLaneAI/pennylane/pull/4343)
=======
* Treat auxiliary wires and device wires in the same way in `transforms.metric_tensor`
  as in `gradients.hadamard_grad`. Support all valid wire input formats for `aux_wire`.
  [(#4328)](https://github.com/PennyLaneAI/pennylane/pull/4328)
>>>>>>> d9382eff

* `qml.equal` no longer raises errors when operators or measurements of different types are compared.
  Instead, it returns `False`.
  [(#4315)](https://github.com/PennyLaneAI/pennylane/pull/4315)

* The `qml.gradients` module no longer mutates operators in-place for any gradient transforms.
  Instead, operators that need to be mutated are copied with new parameters.
  [(#4220)](https://github.com/PennyLaneAI/pennylane/pull/4220)

* `PauliWord` sparse matrices are much faster, which directly improves `PauliSentence`.
  [(#4272)](https://github.com/PennyLaneAI/pennylane/pull/4272)

* Enable linting of all tests in CI and the pre-commit hook.
  [(#4335)](https://github.com/PennyLaneAI/pennylane/pull/4335)

* Added a function `qml.math.fidelity_statevector` that computes the fidelity between two state vectors.
  [(#4322)](https://github.com/PennyLaneAI/pennylane/pull/4322)

* QNode transforms in `qml.qinfo` now support custom wire labels.
  [#4331](https://github.com/PennyLaneAI/pennylane/pull/4331)

* The default label for a `StatePrep` operator is now `|Ψ⟩`.
  [(#4340)](https://github.com/PennyLaneAI/pennylane/pull/4340)

<h3>Breaking changes 💔</h3>

* The `do_queue` keyword argument in `qml.operation.Operator` has been removed. Instead of
  setting `do_queue=False`, use the `qml.QueuingManager.stop_recording()` context.
  [(#4317)](https://github.com/PennyLaneAI/pennylane/pull/4317)

* The `grouping_type` and `grouping_method` keyword arguments are removed from `qchem.molecular_hamiltonian`.

* `zyz_decomposition` and `xyx_decomposition` are removed. Use `one_qubit_decomposition` instead.

* `LieAlgebraOptimizer` has been removed. Use `RiemannianGradientOptimizer` instead.

* `Operation.base_name` has been removed.

* `QuantumScript.name` has been removed.

* `qml.math.reduced_dm` has been removed. Use `qml.math.reduce_dm` or `qml.math.reduce_statevector` instead.

* The ``qml.specs`` dictionary longer supports direct key access to certain keys. Instead
  these quantities can be accessed as fields of the new ``Resources`` object saved under
  ``specs_dict["resources"]``:

  - ``num_operations`` is no longer supported, use ``specs_dict["resources"].num_gates``
  - ``num_used_wires`` is no longer supported, use ``specs_dict["resources"].num_wires``
  - ``gate_types`` is no longer supported, use ``specs_dict["resources"].gate_types``
  - ``gate_sizes`` is no longer supported, use ``specs_dict["resources"].gate_sizes``
  - ``depth`` is no longer supported, use ``specs_dict["resources"].depth``

* `qml.math.purity`, `qml.math.vn_entropy`, `qml.math.mutual_info`, `qml.math.fidelity`,
  `qml.math.relative_entropy`, and `qml.math.max_entropy` no longer support state vectors as
  input.
  [(#4322)](https://github.com/PennyLaneAI/pennylane/pull/4322)

<h3>Deprecations 👋</h3>

* The CV observables ``qml.X`` and ``qml.P`` have been deprecated. Use ``qml.QuadX`` 
  and ``qml.QuadP`` instead.
  [(#4330)](https://github.com/PennyLaneAI/pennylane/pull/4330)

* `qml.enable_return` and `qml.disable_return` are deprecated. Please avoid calling
  `disable_return`, as the old return system is deprecated along with these switch functions.
  [(#4316)](https://github.com/PennyLaneAI/pennylane/pull/4316)

* The `mode` keyword argument in `QNode` is deprecated, as it was only used in the
  old return system (which is also deprecated). Please use `grad_on_execution` instead.
  [(#4316)](https://github.com/PennyLaneAI/pennylane/pull/4316)

<h3>Documentation 📝</h3>

<h3>Bug fixes 🐛</h3>
  
* Stop `metric_tensor` from accidentally catching errors that stem from
  flawed wires assignments in the original circuit, leading to recursion errors
  [(#4328)](https://github.com/PennyLaneAI/pennylane/pull/4328)

* Raise a warning if control indicators are hidden when calling `qml.draw_mpl`
  [(#4295)](https://github.com/PennyLaneAI/pennylane/pull/4295)

* `qml.qinfo.purity` now produces correct results with custom wire labels.
  [(#4331)](https://github.com/PennyLaneAI/pennylane/pull/4331)

* `default.qutrit` now supports all qutrit operations used with `qml.adjoint`.
  [(#4348)](https://github.com/PennyLaneAI/pennylane/pull/4348)

* `qml.transforms.merge_amplitude_embedding` now works correctly when the `AmplitudeEmbedding`s
  have a batch dimension.
  [(#4353)](https://github.com/PennyLaneAI/pennylane/pull/4353)

<h3>Contributors ✍️</h3>

This release contains contributions from (in alphabetical order):

Edward Jiang,
Christina Lee,
Mudit Pandey,
Borja Requena,
Matthew Silverman,
David Wierichs,<|MERGE_RESOLUTION|>--- conflicted
+++ resolved
@@ -6,15 +6,13 @@
 
 <h3>Improvements 🛠</h3>
 
-<<<<<<< HEAD
 * `HardwareHamiltonian`s can now be summed with `int` or `float`.
   A sequence of `HardwareHamiltonian`s can now be summed via the builtin `sum`.
   [(#4343)](https://github.com/PennyLaneAI/pennylane/pull/4343)
-=======
+
 * Treat auxiliary wires and device wires in the same way in `transforms.metric_tensor`
   as in `gradients.hadamard_grad`. Support all valid wire input formats for `aux_wire`.
   [(#4328)](https://github.com/PennyLaneAI/pennylane/pull/4328)
->>>>>>> d9382eff
 
 * `qml.equal` no longer raises errors when operators or measurements of different types are compared.
   Instead, it returns `False`.
