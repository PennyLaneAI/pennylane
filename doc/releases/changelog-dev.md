--- conflicted
+++ resolved
@@ -9,13 +9,6 @@
 * Update `tests/ops/functions/conftest.py` to ensure all operator types are tested for validity.
   [(#4978)](https://github.com/PennyLaneAI/pennylane/pull/4978)
 
-<<<<<<< HEAD
-* Upgrade Pauli arithmetic with multiplying by scalars, addition and subtraction. You can now construct operators like `0.5 * w1 - 1.5 * w2 + 2`.
-  [(#4989)](https://github.com/PennyLaneAI/pennylane/pull/4989)
-  [(#5001)](https://github.com/PennyLaneAI/pennylane/pull/5001)
-  [(#5003)](https://github.com/PennyLaneAI/pennylane/pull/5003)
-  [(#5017)](https://github.com/PennyLaneAI/pennylane/pull/5017)
-=======
 * Upgrade Pauli arithmetic with multiplying by scalars `0.5 * PauliWord({0:"X"})`
   [(#4989)](https://github.com/PennyLaneAI/pennylane/pull/4989)
 
@@ -24,7 +17,9 @@
 
 * Upgrade Pauli arithmetic with subtraction `w1 - w2 - 1`.
   [(#5003)](https://github.com/PennyLaneAI/pennylane/pull/5003)
->>>>>>> 2188e757
+
+* Upgrade Pauli arithmetic with multiplying by scalars, addition and subtraction. You can now construct operators like `0.5 * w1 - 1.5 * w2 + 2`.
+  [(#5017)](https://github.com/PennyLaneAI/pennylane/pull/5017)
   
 <h4>Community contributions 🥳</h4>
 
@@ -47,9 +42,6 @@
 This release contains contributions from (in alphabetical order):
 
 Abhishek Abhishek,
-<<<<<<< HEAD
-=======
 Isaac De Vlugt,
->>>>>>> 2188e757
 Korbinian Kottmann,
 Matthew Silverman.