:orphan:

# Release 0.37.0-dev (development release)

<h3>New features since last release</h3>

* The `default.tensor` device now supports the `tn` method to simulate quantum circuits using exact tensor networks.
  [(#5786)](https://github.com/PennyLaneAI/pennylane/pull/5786)

* QROM template is added. This template allows you to enter classic data in the form of bitstrings.
  [(#5688)](https://github.com/PennyLaneAI/pennylane/pull/5688)

  ```python
  # a list of bitstrings is defined
  bitstrings = ["010", "111", "110", "000"]

  dev = qml.device("default.qubit", shots = 1)

  @qml.qnode(dev)
  def circuit():

      # the third index is encoded in the control wires [0, 1]
      qml.BasisEmbedding(2, wires = [0,1])

      qml.QROM(bitstrings = bitstrings,
              control_wires = [0,1],
              target_wires = [2,3,4],
              work_wires = [5,6,7])

      return qml.sample(wires = [2,3,4])
  ```
   ```pycon
  >>> print(circuit())
  [1 1 0]
  ```

* `qml.QNode` and `qml.qnode` now accept two new keyword arguments: `postselect_mode` and `mcm_method`.
  These keyword arguments can be used to configure how the device should behave when running circuits with
  mid-circuit measurements.
  [(#5679)](https://github.com/PennyLaneAI/pennylane/pull/5679)
  [(#5833)](https://github.com/PennyLaneAI/pennylane/pull/5833)

  * `postselect_mode="hw-like"` will indicate to devices to discard invalid shots when postselecting
    mid-circuit measurements. Use `postselect_mode="fill-shots"` to unconditionally sample the postselected
    value, thus making all samples valid. This is equivalent to sampling until the number of valid samples
    matches the total number of shots.
  * `mcm_method` will indicate which strategy to use for running circuits with mid-circuit measurements.
    Use `mcm_method="deferred"` to use the deferred measurements principle, or `mcm_method="one-shot"`
    to execute once for each shot. If using `qml.jit` with the Catalyst compiler, `mcm_method="single-branch-statistics"`
    is also available. Using this method, a single branch of the execution tree will be randomly explored.

* The `default.tensor` device is introduced to perform tensor network simulations of quantum circuits using the `mps` (Matrix Product State) method.
  [(#5699)](https://github.com/PennyLaneAI/pennylane/pull/5699)

* A new `qml.noise` module which contains utility functions for building `NoiseModels`.
  [(#5674)](https://github.com/PennyLaneAI/pennylane/pull/5674)
  [(#5684)](https://github.com/PennyLaneAI/pennylane/pull/5684)

  ```python
  fcond = qml.noise.op_eq(qml.X) | qml.noise.op_eq(qml.Y)
  noise = qml.noise.partial_wires(qml.AmplitudeDamping, 0.4)
  ```

  ```pycon
  >>> qml.NoiseModel({fcond: noise}, t1=0.04)
  NoiseModel({
    OpEq(PauliX) | OpEq(PauliY) = AmplitudeDamping(gamma=0.4)
  }, t1 = 0.04)
  ```

<h3>Improvements 🛠</h3>

<<<<<<< HEAD
* Add operation and measurement specific routines in `default.tensor` to improve scalability.
  [(#5795)](https://github.com/PennyLaneAI/pennylane/pull/5795)
  
=======
* `default.clifford` now supports arbitrary state-based measurements with `qml.Snapshot`.
  [(#5794)](https://github.com/PennyLaneAI/pennylane/pull/5794)

>>>>>>> 2450f169
* `qml.TrotterProduct` is now compatible with resource tracking by inheriting from `ResourcesOperation`. 
   [(#5680)](https://github.com/PennyLaneAI/pennylane/pull/5680)

* The wires for the `default.tensor` device are selected at runtime if they are not provided by user.
  [(#5744)](https://github.com/PennyLaneAI/pennylane/pull/5744)

* Added `packaging` in the required list of packages.
  [(#5769)](https://github.com/PennyLaneAI/pennylane/pull/5769).

* Logging now allows for an easier opt-in across the stack, and also extends control support to `catalyst`.
  [(#5528)](https://github.com/PennyLaneAI/pennylane/pull/5528).

* A number of templates have been updated to be valid pytrees and PennyLane operations.
  [(#5698)](https://github.com/PennyLaneAI/pennylane/pull/5698)

* `ctrl` now works with tuple-valued `control_values` when applied to any already controlled operation.
  [(#5725)](https://github.com/PennyLaneAI/pennylane/pull/5725)

* Add support for 3 new pytest markers: `unit`, `integration` and `system`.
  [(#5517)](https://github.com/PennyLaneAI/pennylane/pull/5517)

* The sorting order of parameter-shift terms is now guaranteed to resolve ties in the absolute value with the sign of the shifts.
  [(#5582)](https://github.com/PennyLaneAI/pennylane/pull/5582)

* `qml.transforms.split_non_commuting` can now handle circuits containing measurements of multi-term observables.
  [(#5729)](https://github.com/PennyLaneAI/pennylane/pull/5729)
  [(#5853)](https://github.com/PennyLaneAI/pennylane/pull/5838)

* The qchem module has dedicated functions for calling `pyscf` and `openfermion` backends.
  [(#5553)](https://github.com/PennyLaneAI/pennylane/pull/5553)

* `qml.from_qasm` now supports the ability to convert mid-circuit measurements from `OpenQASM 2` code, and it can now also take an
   optional argument to specify a list of measurements to be performed at the end of the circuit, just like `from_qiskit`.
   [(#5818)](https://github.com/PennyLaneAI/pennylane/pull/5818)

<h4>Mid-circuit measurements and dynamic circuits</h4>

* The `dynamic_one_shot` transform is made compatible with the Catalyst compiler.
  [(#5766)](https://github.com/PennyLaneAI/pennylane/pull/5766)
  
* Rationalize MCM tests, removing most end-to-end tests from the native MCM test file,
  but keeping one that validates multiple mid-circuit measurements with any allowed return
  and interface end-to-end tests.
  [(#5787)](https://github.com/PennyLaneAI/pennylane/pull/5787)

* The `dynamic_one_shot` transform uses a single auxiliary tape with a shot vector and `default.qubit` implements the loop over shots with `jax.vmap`.
  [(#5617)](https://github.com/PennyLaneAI/pennylane/pull/5617)

* The `dynamic_one_shot` transform can be compiled with `jax.jit`.
  [(#5557)](https://github.com/PennyLaneAI/pennylane/pull/5557)

* When using `defer_measurements` with postselecting mid-circuit measurements, operations
  that will never be active due to the postselected state are skipped in the transformed
  quantum circuit. In addition, postselected controls are skipped, as they are evaluated
  at transform time. This optimization feature can be turned off by setting `reduce_postselected=False`
  [(#5558)](https://github.com/PennyLaneAI/pennylane/pull/5558)

  Consider a simple circuit with three mid-circuit measurements, two of which are postselecting,
  and a single gate conditioned on those measurements:

  ```python
  @qml.qnode(qml.device("default.qubit"))
  def node(x):
      qml.RX(x, 0)
      qml.RX(x, 1)
      qml.RX(x, 2)
      mcm0 = qml.measure(0, postselect=0, reset=False)
      mcm1 = qml.measure(1, postselect=None, reset=True)
      mcm2 = qml.measure(2, postselect=1, reset=False)
      qml.cond(mcm0+mcm1+mcm2==1, qml.RX)(0.5, 3)
      return qml.expval(qml.Z(0) @ qml.Z(3))
  ```

  Without the new optimization, we obtain three gates, each controlled on the three measured
  qubits. They correspond to the combinations of controls that satisfy the condition
  `mcm0+mcm1+mcm2==1`:

  ```pycon
  >>> print(qml.draw(qml.defer_measurements(node, reduce_postselected=False))(0.6))
  0: ──RX(0.60)──|0⟩⟨0|─╭●─────────────────────────────────────────────┤ ╭<Z@Z>
  1: ──RX(0.60)─────────│──╭●─╭X───────────────────────────────────────┤ │
  2: ──RX(0.60)─────────│──│──│───|1⟩⟨1|─╭○────────╭○────────╭●────────┤ │
  3: ───────────────────│──│──│──────────├RX(0.50)─├RX(0.50)─├RX(0.50)─┤ ╰<Z@Z>
  4: ───────────────────╰X─│──│──────────├○────────├●────────├○────────┤
  5: ──────────────────────╰X─╰●─────────╰●────────╰○────────╰○────────┤
  ```

  If we do not explicitly deactivate the optimization, we obtain a much simpler circuit:

  ```pycon
  >>> print(qml.draw(qml.defer_measurements(node))(0.6))
  0: ──RX(0.60)──|0⟩⟨0|─╭●─────────────────┤ ╭<Z@Z>
  1: ──RX(0.60)─────────│──╭●─╭X───────────┤ │
  2: ──RX(0.60)─────────│──│──│───|1⟩⟨1|───┤ │
  3: ───────────────────│──│──│──╭RX(0.50)─┤ ╰<Z@Z>
  4: ───────────────────╰X─│──│──│─────────┤
  5: ──────────────────────╰X─╰●─╰○────────┤
  ```

  There is only one controlled gate with only one control wire.

* `qml.devices.LegacyDevice` is now an alias for `qml.Device`, so it is easier to distinguish it from
  `qml.devices.Device`, which follows the new device API.
  [(#5581)](https://github.com/PennyLaneAI/pennylane/pull/5581)

* The `dtype` for `eigvals` of `X`, `Y`, `Z` and `Hadamard` is changed from `int` to `float`, making them
  consistent with the other observables. The `dtype` of the returned values when sampling these observables
  (e.g. `qml.sample(X(0))`) is also changed to `float`.
  [(#5607)](https://github.com/PennyLaneAI/pennylane/pull/5607)

* Sets up the framework for the development of an `assert_equal` function for testing operator comparison.
  [(#5634)](https://github.com/PennyLaneAI/pennylane/pull/5634)

* `qml.sample` can now be used on Boolean values representing mid-circuit measurement results in
  traced quantum functions. This feature is used with Catalyst to enable the pattern
  `m = measure(0); qml.sample(m)`.
  [(#5673)](https://github.com/PennyLaneAI/pennylane/pull/5673)

* PennyLane operators, measurements, and QNodes can now automatically be captured as instructions in JAXPR.
  [(#5564)](https://github.com/PennyLaneAI/pennylane/pull/5564)
  [(#5511)](https://github.com/PennyLaneAI/pennylane/pull/5511)
  [(#5708)](https://github.com/PennyLaneAI/pennylane/pull/5708)
  [(#5523)](https://github.com/PennyLaneAI/pennylane/pull/5523)
  [(#5686)](https://github.com/PennyLaneAI/pennylane/pull/5686)

* The `decompose` transform has an `error` kwarg to specify the type of error that should be raised,
  allowing error types to be more consistent with the context the `decompose` function is used in.
  [(#5669)](https://github.com/PennyLaneAI/pennylane/pull/5669)

* The `qml.pytrees` module now has `flatten` and `unflatten` methods for serializing pytrees.
  [(#5701)](https://github.com/PennyLaneAI/pennylane/pull/5701)

* Empty initialization of `PauliVSpace` is permitted.
  [(#5675)](https://github.com/PennyLaneAI/pennylane/pull/5675)

* `MultiControlledX` can now be decomposed even when no `work_wires` are provided. The implementation returns $\mathcal{O}(\text{len(control\_wires)}^2)$ operations, and is applicable for any multi controlled unitary gate.
  [(#5735)](https://github.com/PennyLaneAI/pennylane/pull/5735)

* Single control unitary now includes the correct global phase.
  [(#5735)](https://github.com/PennyLaneAI/pennylane/pull/5735)

* Single control `GlobalPhase` has now a decomposition, i.e. relative phase on control wire.
  [(#5735)](https://github.com/PennyLaneAI/pennylane/pull/5735)

* `QuantumScript` properties are only calculated when needed, instead of on initialization. This decreases the classical overhead by >20%.
  `par_info`, `obs_sharing_wires`, and `obs_sharing_wires_id` are now public attributes.
  [(#5696)](https://github.com/PennyLaneAI/pennylane/pull/5696)

* `qml.ops.Conditional` now inherits from `qml.ops.SymbolicOp`, thus it inherits several useful common functionalities. Other properties such as adjoint and diagonalizing gates have been added using the `base` properties.
  [(##5772)](https://github.com/PennyLaneAI/pennylane/pull/5772)

* New dispatches for `qml.ops.Conditional` and `qml.MeasurementValue` have been added to `qml.equal`.
  [(##5772)](https://github.com/PennyLaneAI/pennylane/pull/5772)

* The `qml.qchem.Molecule` object is now the central object used by all qchem functions.
  [(#5571)](https://github.com/PennyLaneAI/pennylane/pull/5571)

* The `qml.qchem.Molecule` class now supports Angstrom as a unit.
  [(#5694)](https://github.com/PennyLaneAI/pennylane/pull/5694)

* The `qml.qchem.Molecule` class now supports open-shell systems.
  [(#5655)](https://github.com/PennyLaneAI/pennylane/pull/5655)

* The `qml.qchem.molecular_hamiltonian` function now supports parity and Bravyi-Kitaev mappings.
  [(#5657)](https://github.com/PennyLaneAI/pennylane/pull/5657/)

* The qchem docs are updated with the new qchem improvements.
  [(#5758)](https://github.com/PennyLaneAI/pennylane/pull/5758/)
  [(#5638)](https://github.com/PennyLaneAI/pennylane/pull/5638/)

* Device preprocess transforms now happen inside the ml boundary.
  [(#5791)](https://github.com/PennyLaneAI/pennylane/pull/5791)

* `qml.qchem.molecular_dipole` function is added for calculating the dipole operator using "dhf" and "openfermion" backends.
  [(#5764)](https://github.com/PennyLaneAI/pennylane/pull/5764)

<h4>Community contributions 🥳</h4>

* Implemented kwargs (`check_interface`, `check_trainability`, `rtol` and `atol`) support in `qml.equal` for the operators `Pow`, `Adjoint`, `Exp`, and `SProd`.
  [(#5668)](https://github.com/PennyLaneAI/pennylane/issues/5668)
  
* `qml.QutritDepolarizingChannel` has been added, allowing for depolarizing noise to be simulated on the `default.qutrit.mixed` device.
  [(#5502)](https://github.com/PennyLaneAI/pennylane/pull/5502)
 
* Implement support in `assert_equal` for `Operator`, `Controlled`, `Adjoint`, `Pow`, `Exp`, `SProd`, `ControlledSequence`, `Prod`, `Sum`, `Tensor` and `Hamiltonian`
 [(#5780)](https://github.com/PennyLaneAI/pennylane/pull/5780)

* `qml.QutritChannel` has been added, enabling the specification of noise using a collection of (3x3) Kraus matrices on the `default.qutrit.mixed` device.
  [(#5793)](https://github.com/PennyLaneAI/pennylane/issues/5793)

* `qml.QutritAmplitudeDamping` channel has been added, allowing for noise processes modelled by amplitude damping to be simulated on the `default.qutrit.mixed` device.
  [(#5503)](https://github.com/PennyLaneAI/pennylane/pull/5503)
  [(#5757)](https://github.com/PennyLaneAI/pennylane/pull/5757)
  [(#5799)](https://github.com/PennyLaneAI/pennylane/pull/5799)
  
* `qml.TritFlip` has been added, allowing for trit flip errors, such as misclassification, 
  to be simulated on the `default.qutrit.mixed` device.
  [(#5784)](https://github.com/PennyLaneAI/pennylane/pull/5784)

<h3>Breaking changes 💔</h3>

* Passing `shots` as a keyword argument to a `QNode` initialization now raises an error, instead of ignoring the input.
  [(#5748)](https://github.com/PennyLaneAI/pennylane/pull/5748)

* A custom decomposition can no longer be provided to `QDrift`. Instead, apply the operations in your custom
  operation directly with `qml.apply`.
  [(#5698)](https://github.com/PennyLaneAI/pennylane/pull/5698)

* Sampling observables composed of `X`, `Y`, `Z` and `Hadamard` now returns values of type `float` instead of `int`.
  [(#5607)](https://github.com/PennyLaneAI/pennylane/pull/5607)

* `qml.is_commuting` no longer accepts the `wire_map` argument, which does not bring any functionality.
  [(#5660)](https://github.com/PennyLaneAI/pennylane/pull/5660)

* `qml.from_qasm_file` has been removed. The user can open files and load their content using `qml.from_qasm`.
  [(#5659)](https://github.com/PennyLaneAI/pennylane/pull/5659)

* `qml.load` has been removed in favour of more specific functions, such as `qml.from_qiskit`, etc.
  [(#5654)](https://github.com/PennyLaneAI/pennylane/pull/5654)

* `qml.transforms.convert_to_numpy_parameters` is now a proper transform and its output signature has changed,
  returning a list of `QuantumTape`s and a post-processing function instead of simply the transformed circuit.
  [(#5693)](https://github.com/PennyLaneAI/pennylane/pull/5693)

* `Controlled.wires` does not include `self.work_wires` anymore. That can be accessed separately through `Controlled.work_wires`.
  Consequently, `Controlled.active_wires` has been removed in favour of the more common `Controlled.wires`.
  [(#5728)](https://github.com/PennyLaneAI/pennylane/pull/5728)

<h3>Deprecations 👋</h3>

* The `simplify` argument in `qml.Hamiltonian` and `qml.ops.LinearCombination` is deprecated.
  Instead, `qml.simplify()` can be called on the constructed operator.
  [(#5677)](https://github.com/PennyLaneAI/pennylane/pull/5677)

* `qml.transforms.map_batch_transform` is deprecated, since a transform can be applied directly to a batch of tapes.
  [(#5676)](https://github.com/PennyLaneAI/pennylane/pull/5676)

<h3>Documentation 📝</h3>

* The documentation for the `default.tensor` device has been added.
  [(#5719)](https://github.com/PennyLaneAI/pennylane/pull/5719)

* A small typo was fixed in the docstring for `qml.sample`.
  [(#5685)](https://github.com/PennyLaneAI/pennylane/pull/5685)

* Typesetting for some of the documentation was fixed, (use of left/right delimiters, fractions, and fix of incorrectly set up commands)
  [(#5804)](https://github.com/PennyLaneAI/pennylane/pull/5804)

* The `qml.Tracker` examples are updated.
  [(#5803)](https://github.com/PennyLaneAI/pennylane/pull/5803)

<h3>Bug fixes 🐛</h3>

* `qml.qaoa.cost_layer` and `qml.qaoa.mixer_layer` can now be used with `Sum` operators.
  [(#5846)](https://github.com/PennyLaneAI/pennylane/pull/5846)

* Fixes a bug where `MottonenStatePreparation` produces wrong derivatives at special parameter values.
  [(#5774)](https://github.com/PennyLaneAI/pennylane/pull/5774)

* Fixes a bug where fractional powers and adjoints of operators were commuted, which is
  not well-defined/correct in general. Adjoints of fractional powers can no longer be evaluated.
  [(#5835)](https://github.com/PennyLaneAI/pennylane/pull/5835)

* `qml.qnn.TorchLayer` now works with tuple returns.
  [(#5816)](https://github.com/PennyLaneAI/pennylane/pull/5816)

* An error is now raised if a transform is applied to a catalyst qjit object.
  [(#5826)](https://github.com/PennyLaneAI/pennylane/pull/5826)

* `KerasLayer` and `TorchLayer` no longer mutate the input `QNode`'s interface.
  [(#5800)](https://github.com/PennyLaneAI/pennylane/pull/5800)

* Disable Docker builds on PR merge.
  [(#5777)](https://github.com/PennyLaneAI/pennylane/pull/5777)

* The validation of the adjoint method in `DefaultQubit` correctly handles device wires now.
  [(#5761)](https://github.com/PennyLaneAI/pennylane/pull/5761)

* `QuantumPhaseEstimation.map_wires` on longer modifies the original operation instance.
  [(#5698)](https://github.com/PennyLaneAI/pennylane/pull/5698)

* The decomposition of `AmplitudeAmplification` now correctly queues all operations.
  [(#5698)](https://github.com/PennyLaneAI/pennylane/pull/5698)

* Replaced `semantic_version` with `packaging.version.Version`, since the former cannot
  handle the metadata `.post` in the version string.
  [(#5754)](https://github.com/PennyLaneAI/pennylane/pull/5754)

* The `dynamic_one_shot` transform now has expanded support for the `jax` and `torch` interfaces.
  [(#5672)](https://github.com/PennyLaneAI/pennylane/pull/5672)

* The decomposition of `StronglyEntanglingLayers` is now compatible with broadcasting.
  [(#5716)](https://github.com/PennyLaneAI/pennylane/pull/5716)

* `qml.cond` can now be applied to `ControlledOp` operations when deferring measurements.
  [(#5725)](https://github.com/PennyLaneAI/pennylane/pull/5725)

* The legacy `Tensor` class can now handle a `Projector` with abstract tracer input.
  [(#5720)](https://github.com/PennyLaneAI/pennylane/pull/5720)

* Fixed a bug that raised an error regarding expected vs actual `dtype` when using `JAX-JIT` on a circuit that
  returned samples of observables containing the `qml.Identity` operator.
  [(#5607)](https://github.com/PennyLaneAI/pennylane/pull/5607)

* The signature of `CaptureMeta` objects (like `Operator`) now match the signature of the `__init__` call.
  [(#5727)](https://github.com/PennyLaneAI/pennylane/pull/5727)

* Use vanilla NumPy arrays in `test_projector_expectation` to avoid differentiating `qml.Projector` with respect to the state attribute.
  [(#5683)](https://github.com/PennyLaneAI/pennylane/pull/5683)

* `qml.Projector` is now compatible with jax-jit.
  [(#5595)](https://github.com/PennyLaneAI/pennylane/pull/5595)

* Finite shot circuits with a `qml.probs` measurement, both with a `wires` or `op` argument, can now be compiled with `jax.jit`.
  [(#5619)](https://github.com/PennyLaneAI/pennylane/pull/5619)

* `param_shift`, `finite_diff`, `compile`, `insert`, `merge_rotations`, and `transpile` now
  all work with circuits with non-commuting measurements.
  [(#5424)](https://github.com/PennyLaneAI/pennylane/pull/5424)
  [(#5681)](https://github.com/PennyLaneAI/pennylane/pull/5681)

* A correction is added to `bravyi_kitaev` to call the correct function for a FermiSentence input.
  [(#5671)](https://github.com/PennyLaneAI/pennylane/pull/5671)

* Fixes a bug where `sum_expand` produces incorrect result dimensions when combining shot vectors,
  multiple measurements, and parameter broadcasting.
  [(#5702)](https://github.com/PennyLaneAI/pennylane/pull/5702)

* Fixes a bug in `qml.math.dot` that raises an error when only one of the operands is a scalar.
  [(#5702)](https://github.com/PennyLaneAI/pennylane/pull/5702)

* `qml.matrix` is now compatible with qnodes compiled by catalyst.qjit.
  [(#5753)](https://github.com/PennyLaneAI/pennylane/pull/5753)

* `CNOT` and `Toffoli` now have an `arithmetic_depth` of `1`, as they are controlled operations.
  [(#5797)](https://github.com/PennyLaneAI/pennylane/pull/5797)

* Fixes a bug where the gradient of `ControlledSequence`, `Reflection`, `AmplitudeAmplification`, and `Qubitization` is incorrect on `default.qubit.legacy` with `parameter_shift`.
  [(#5806)](https://github.com/PennyLaneAI/pennylane/pull/5806)

* Fixed a bug where `split_non_commuting` raises an error when the circuit contains measurements of observables that are not pauli words.
  [(#5827)](https://github.com/PennyLaneAI/pennylane/pull/5827)

* Simplify method for `Exp` now returns an operator with the correct number of Trotter steps, i.e. equal to the one from the pre-simplified operator.
  [(#5831)](https://github.com/PennyLaneAI/pennylane/pull/5831)

<h3>Contributors ✍️</h3>

This release contains contributions from (in alphabetical order):

Tarun Kumar Allamsetty,
Guillermo Alonso-Linaje,
Utkarsh Azad,
Lillian M. A. Frederiksen,
Gabriel Bottrill,
Astral Cai,
Ahmed Darwish,
Isaac De Vlugt,
Diksha Dhawan,
Pietropaolo Frisoni,
Emiliano Godinez,
Austin Huang,
David Ittah,
Soran Jahangiri,
Rohan Jain,
Mashhood Khan,
Korbinian Kottmann,
Christina Lee,
Vincent Michaud-Rioux,
Lee James O'Riordan,
Mudit Pandey,
Kenya Sakka,
Jay Soni,
Kazuki Tsuoka,
Haochen Paul Wang,
David Wierichs.<|MERGE_RESOLUTION|>--- conflicted
+++ resolved
@@ -70,15 +70,12 @@
 
 <h3>Improvements 🛠</h3>
 
-<<<<<<< HEAD
 * Add operation and measurement specific routines in `default.tensor` to improve scalability.
   [(#5795)](https://github.com/PennyLaneAI/pennylane/pull/5795)
   
-=======
 * `default.clifford` now supports arbitrary state-based measurements with `qml.Snapshot`.
   [(#5794)](https://github.com/PennyLaneAI/pennylane/pull/5794)
 
->>>>>>> 2450f169
 * `qml.TrotterProduct` is now compatible with resource tracking by inheriting from `ResourcesOperation`. 
    [(#5680)](https://github.com/PennyLaneAI/pennylane/pull/5680)
 
