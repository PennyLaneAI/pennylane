:orphan:

# Release 0.32.0-dev (development release)

<h3>New features since last release</h3>

<h3>Improvements 🛠</h3>

<h3>Breaking changes 💔</h3>

<<<<<<< HEAD
<h3>Deprecations 👋</h3>

=======
* The `grouping_type` and `grouping_method` keyword arguments are removed from `qchem.molecular_hamiltonian`.

* `zyz_decomposition` and `xyx_decomposition` are removed. Use `one_qubit_decomposition` instead.

* `LieAlgebraOptimizer` has been removed. Use `RiemannianGradientOptimizer` instead.

* `Operation.base_name` has been removed.

* `QuantumScript.name` has been removed.

* `qml.math.reduced_dm` has been removed. Use `qml.math.reduce_dm` or `qml.math.reduce_statevector` instead.

* The ``qml.specs`` dictionary longer supports direct key access to certain keys. Instead
  these quantities can be accessed as fields of the new ``Resources`` object saved under
  ``specs_dict["resources"]``:

  - ``num_operations`` is no longer supported, use ``specs_dict["resources"].num_gates``
  - ``num_used_wires`` is no longer supported, use ``specs_dict["resources"].num_wires``
  - ``gate_types`` is no longer supported, use ``specs_dict["resources"].gate_types``
  - ``gate_sizes`` is no longer supported, use ``specs_dict["resources"].gate_sizes``
  - ``depth`` is no longer supported, use ``specs_dict["resources"].depth``

<h3>Deprecations 👋</h3>

>>>>>>> 7bc6255e
<h3>Documentation 📝</h3>

<h3>Bug fixes 🐛</h3>

* Raise a warning if control indicators are hidden when calling `qml.draw_mpl`
  [(#4295)](https://github.com/PennyLaneAI/pennylane/pull/4295)

<h3>Contributors ✍️</h3>

This release contains contributions from (in alphabetical order):

<<<<<<< HEAD
=======
Christina Lee,
>>>>>>> 7bc6255e
Matthew Silverman<|MERGE_RESOLUTION|>--- conflicted
+++ resolved
@@ -8,10 +8,6 @@
 
 <h3>Breaking changes 💔</h3>
 
-<<<<<<< HEAD
-<h3>Deprecations 👋</h3>
-
-=======
 * The `grouping_type` and `grouping_method` keyword arguments are removed from `qchem.molecular_hamiltonian`.
 
 * `zyz_decomposition` and `xyx_decomposition` are removed. Use `one_qubit_decomposition` instead.
@@ -36,7 +32,6 @@
 
 <h3>Deprecations 👋</h3>
 
->>>>>>> 7bc6255e
 <h3>Documentation 📝</h3>
 
 <h3>Bug fixes 🐛</h3>
@@ -48,8 +43,5 @@
 
 This release contains contributions from (in alphabetical order):
 
-<<<<<<< HEAD
-=======
 Christina Lee,
->>>>>>> 7bc6255e
 Matthew Silverman