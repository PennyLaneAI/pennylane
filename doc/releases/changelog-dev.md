--- conflicted
+++ resolved
@@ -4,13 +4,11 @@
 
 <h3>New features since last release</h3>
 
-<<<<<<< HEAD
 * Added 'qml.sign_expand' tape tranforms which implements the optimal decomposition of a fast-forwardable Hamiltonian that minimizes the variance of its estimator in the Single-Qubit-Measurement from  arXiv:2207.09479
   [(#2852)](https://github.com/PennyLaneAI/pennylane/pull/2852)
-=======
+
 * New basis sets, `6-311g` and `CC-PVDZ`, are added to the qchem basis set repo.
   [#3279](https://github.com/PennyLaneAI/pennylane/pull/3279)
->>>>>>> 3144cced
 
 <h3>Improvements</h3>
 
