:orphan:

# Release 0.41.0-dev (development release)

<h3>New features since last release</h3>

* Added method `qml.math.sqrt_matrix_sparse` to compute the square root of a sparse Hermitian matrix.
  [(#6976)](https://github.com/PennyLaneAI/pennylane/pull/6976)

* Added a class `qml.capture.transforms.MergeRotationsInterpreter` that merges rotation operators
  following the same API as `qml.transforms.optimization.merge_rotations` when experimental program capture is enabled.
  [(#6957)](https://github.com/PennyLaneAI/pennylane/pull/6957)

* `qml.defer_measurements` can now be used with program capture enabled. Programs transformed by
  `qml.defer_measurements` can be executed on `default.qubit`.
  [(#6838)](https://github.com/PennyLaneAI/pennylane/pull/6838)
  [(#6937)](https://github.com/PennyLaneAI/pennylane/pull/6937)
  [(#6961)](https://github.com/PennyLaneAI/pennylane/pull/6961)

  Using `qml.defer_measurements` with program capture enables many new features, including:
  * Significantly richer variety of classical processing on mid-circuit measurement values.
  * Using mid-circuit measurement values as gate parameters.

  Functions such as the following can now be captured:

  ```python
  import jax.numpy as jnp

  qml.capture.enable()

  def f(x):
      m0 = qml.measure(0)
      m1 = qml.measure(0)
      a = jnp.sin(0.5 * jnp.pi * m0)
      phi = a - (m1 + 1) ** 4

      qml.s_prod(x, qml.RZ(phi, 0))

      return qml.expval(qml.Z(0))
  ```

* Added class `qml.capture.transforms.UnitaryToRotInterpreter` that decomposes `qml.QubitUnitary` operators
  following the same API as `qml.transforms.unitary_to_rot` when experimental program capture is enabled.
  [(#6916)](https://github.com/PennyLaneAI/pennylane/pull/6916)
  [(#6977)](https://github.com/PennyLaneAI/pennylane/pull/6977)

* Created a new ``qml.liealg`` module for Lie algebra functionality.
  [(#6935)](https://github.com/PennyLaneAI/pennylane/pull/6935)

* ``qml.lie_closure`` now accepts and outputs matrix inputs using the ``matrix`` keyword.
  Also added ``qml.pauli.trace_inner_product`` that can handle batches of dense matrices.
  [(#6811)](https://github.com/PennyLaneAI/pennylane/pull/6811)

* ``qml.structure_constants`` now accepts and outputs matrix inputs using the ``matrix`` keyword.
  [(#6861)](https://github.com/PennyLaneAI/pennylane/pull/6861)

<h3>Improvements 🛠</h3>
  
* The decompositions of `qml.SX`, `qml.X` and `qml.Y` use `qml.GlobalPhase` instead of `qml.PhaseShift`.
  [(#7073)](https://github.com/PennyLaneAI/pennylane/pull/7073)  

* The `reference.qubit` device now enforces `sum(probs)==1` in `sample_state`.
  [(#7076)](https://github.com/PennyLaneAI/pennylane/pull/7076)

* The `default.mixed` device now adheres to the newer device API introduced in
  [v0.33](https://docs.pennylane.ai/en/stable/development/release_notes.html#release-0-33-0).
  This means that `default.mixed` now supports not having to specify the number of wires,
  more predictable behaviour with interfaces, support for `qml.Snapshot`, and more.
  [(#6684)](https://github.com/PennyLaneAI/pennylane/pull/6684)

* `qml.BlockEncode` now accepts sparse input and outputs sparse matrices.
  [(#6963)](https://github.com/PennyLaneAI/pennylane/pull/6963)

* `Operator.sparse_matrix` now supports `format` parameter to specify the returned scipy sparse matrix format,
  with the default being `'csr'`
  [(#6995)](https://github.com/PennyLaneAI/pennylane/pull/6995)

* Dispatch the linear algebra methods of `scipy` backend to `scipy.sparse.linalg` explicitly. Now `qml.math` can correctly
  handle sparse matrices.
  [(#6947)](https://github.com/PennyLaneAI/pennylane/pull/6947)

* Added a class `qml.capture.transforms.MergeAmplitudeEmbedding` that merges `qml.AmplitudeEmbedding` operators
  following the same API as `qml.transforms.merge_amplitude_embedding` when experimental program capture is enabled.
  [(#6925)](https://github.com/PennyLaneAI/pennylane/pull/6925)
  
* `default.qubit` now supports the sparse matrices to be applied to the state vector. Specifically, `QubitUnitary` initialized with a sparse matrix can now be applied to the state vector in the `default.qubit` device.
  [(#6883)](https://github.com/PennyLaneAI/pennylane/pull/6883)

* `merge_rotations` now correctly simplifies merged `qml.Rot` operators whose angles yield the identity operator.
  [(#7011)](https://github.com/PennyLaneAI/pennylane/pull/7011)
  
* Bump `rng_salt` to `v0.40.0`.
  [(#6854)](https://github.com/PennyLaneAI/pennylane/pull/6854)

* `qml.gradients.hadamard_grad` can now differentiate anything with a generator, and can accept circuits with non-commuting measurements.
[(#6928)](https://github.com/PennyLaneAI/pennylane/pull/6928)

* `Controlled` operators now have a full implementation of `sparse_matrix` that supports `wire_order` configuration.
  [(#6994)](https://github.com/PennyLaneAI/pennylane/pull/6994)

* The `qml.measurements.NullMeasurement` measurement process is added to allow for profiling problems
  without the overheads associated with performing measurements.
  [(#6989)](https://github.com/PennyLaneAI/pennylane/pull/6989)

* `pauli_rep` property is now accessible for `Adjoint` operator when there is a Pauli representation.
  [(#6871)](https://github.com/PennyLaneAI/pennylane/pull/6871)

* `qml.SWAP` now has sparse representation.
  [(#6965)](https://github.com/PennyLaneAI/pennylane/pull/6965)

* A `Lattice` class and a `generate_lattice` method is added to the `qml.ftqc` module. The `generate_lattice` method is to generate 1D, 2D, 3D grid graphs with the given geometric parameters.
  [(#6958)](https://github.com/PennyLaneAI/pennylane/pull/6958)

* `qml.QubitUnitary` now accepts sparse CSR matrices (from `scipy.sparse`). This allows efficient representation of large unitaries with mostly zero entries. Note that sparse unitaries are still in early development and may not support all features of their dense counterparts.
  [(#6889)](https://github.com/PennyLaneAI/pennylane/pull/6889)
  [(#6986)](https://github.com/PennyLaneAI/pennylane/pull/6986)

  ```pycon
  >>> import numpy as np
  >>> import pennylane as qml
  >>> import scipy as sp
  >>> U_dense = np.eye(4)  # 2-wire identity
  >>> U_sparse = sp.sparse.csr_matrix(U_dense)
  >>> op = qml.QubitUnitary(U_sparse, wires=[0, 1])
  >>> print(op.matrix())
  <Compressed Sparse Row sparse matrix of dtype 'float64'
          with 4 stored elements and shape (4, 4)>
    Coords        Values
    (0, 0)        1.0
    (1, 1)        1.0
    (2, 2)        1.0
    (3, 3)        1.0
  >>> op.matrix().toarray()
  array([[1., 0., 0., 0.],
        [0., 1., 0., 0.],
        [0., 0., 1., 0.],
        [0., 0., 0., 1.]])
  ```

* Add a decomposition for multi-controlled global phases into a one-less-controlled phase shift.
  [(#6936)](https://github.com/PennyLaneAI/pennylane/pull/6936)

* `qml.StatePrep` now accepts sparse state vectors. Users can create `StatePrep` using `scipy.sparse.csr_matrix`. Note that non-zero `pad_with` is forbidden.
  [(#6863)](https://github.com/PennyLaneAI/pennylane/pull/6863)

  ```pycon
  >>> import scipy as sp
  >>> init_state = sp.sparse.csr_matrix([0, 0, 1, 0])
  >>> qsv_op = qml.StatePrep(init_state, wires=[1, 2])
  >>> wire_order = [0, 1, 2]
  >>> ket = qsv_op.state_vector(wire_order=wire_order)
  >>> print(ket)
  <Compressed Sparse Row sparse matrix of dtype 'float64'
         with 1 stored elements and shape (1, 8)>
    Coords        Values
    (0, 2)        1.0
  ```

* A `RuntimeWarning` is now raised by `qml.QNode` and `qml.execute` if executing JAX workflows and the installed version of JAX
  is greater than `0.4.28`.
  [(#6864)](https://github.com/PennyLaneAI/pennylane/pull/6864)

* Added the `qml.workflow.construct_execution_config(qnode)(*args,**kwargs)` helper function.
  Users can now construct the execution configuration from a particular `QNode` instance.
  [(#6901)](https://github.com/PennyLaneAI/pennylane/pull/6901)

  ```python
  @qml.qnode(qml.device("default.qubit", wires=1))
  def circuit(x):
      qml.RX(x, 0)
      return qml.expval(qml.Z(0))
  ```

  ```pycon
  >>> config = qml.workflow.construct_execution_config(circuit)(1)
  >>> pprint.pprint(config)
  ExecutionConfig(grad_on_execution=False,
                  use_device_gradient=True,
                  use_device_jacobian_product=False,
                  gradient_method='backprop',
                  gradient_keyword_arguments={},
                  device_options={'max_workers': None,
                                  'prng_key': None,
                                  'rng': Generator(PCG64) at 0x15F6BB680},
                  interface=<Interface.NUMPY: 'numpy'>,
                  derivative_order=1,
                  mcm_config=MCMConfig(mcm_method=None, postselect_mode=None),
                  convert_to_numpy=True)
  ```

* `QNode` objects now have an `update` method that allows for re-configuring settings like `diff_method`, `mcm_method`, and more. This allows for easier on-the-fly adjustments to workflows. Any arguments not specified will retain their original value.
  [(#6803)](https://github.com/PennyLaneAI/pennylane/pull/6803)

  After constructing a `QNode`,

  ```python
  import pennylane as qml

  @qml.qnode(device=qml.device("default.qubit"))
  def circuit():
    qml.H(0)
    qml.CNOT([0,1])
    return qml.probs()
  ```

  its settings can be modified with `update`, which returns a new `QNode` object. Here is an example
  of updating a QNode's `diff_method`:

  ```pycon
  >>> print(circuit.diff_method)
  best
  >>> new_circuit = circuit.update(diff_method="parameter-shift")
  >>> print(new_circuit.diff_method)
  'parameter-shift'
  ```

* Devices can now configure whether or not ML framework data is sent to them
  via an `ExecutionConfig.convert_to_numpy` parameter. End-to-end jitting on
  `default.qubit` is used if the user specified a `jax.random.PRNGKey` as a seed.
  [(#6899)](https://github.com/PennyLaneAI/pennylane/pull/6899)
  [(#6788)](https://github.com/PennyLaneAI/pennylane/pull/6788)
  [(#6869)](https://github.com/PennyLaneAI/pennylane/pull/6869)

* The coefficients of observables now have improved differentiability.
  [(#6598)](https://github.com/PennyLaneAI/pennylane/pull/6598)

* An empty basis set in `qml.compile` is now recognized as valid, resulting in decomposition of all operators that can be decomposed.
   [(#6821)](https://github.com/PennyLaneAI/pennylane/pull/6821)

* An informative error is raised when a `QNode` with `diff_method=None` is differentiated.
  [(#6770)](https://github.com/PennyLaneAI/pennylane/pull/6770)

* `qml.ops.sk_decomposition` has been improved to produce less gates for certain edge cases. This greatly impacts
  the performance of `qml.clifford_t_decomposition`, which should now give less extraneous `qml.T` gates.
  [(#6855)](https://github.com/PennyLaneAI/pennylane/pull/6855)

* `qml.gradients.finite_diff_jvp` has been added to compute the jvp of an arbitrary numeric
  function.
  [(#6853)](https://github.com/PennyLaneAI/pennylane/pull/6853)

* With program capture enabled, `QNode`'s can now be differentiated with `diff_method="finite-diff"`.
  [(#6853)](https://github.com/PennyLaneAI/pennylane/pull/6853)

* The requested `diff_method` is now validated when program capture is enabled.
  [(#6852)](https://github.com/PennyLaneAI/pennylane/pull/6852)

* The template `MPSPrep` now has a gate decomposition. This enables its use with any device.
  The `right_canonicalize_mps` function has also been added to transform an MPS into its right-canonical form.
  [(#6896)](https://github.com/PennyLaneAI/pennylane/pull/6896)

* The `qml.clifford_t_decomposition` has been improved to use less gates when decomposing `qml.PhaseShift`.
  [(#6842)](https://github.com/PennyLaneAI/pennylane/pull/6842)

* `qml.qchem.taper` now handles wire ordering for the tapered observables more robustly.
  [(#6954)](https://github.com/PennyLaneAI/pennylane/pull/6954)

* A `ParametrizedMidMeasure` class is added to represent a mid-circuit measurement in an arbitrary
  measurement basis in the XY, YZ or ZX plane. Subclasses `XMidMeasureMP` and `YMidMeasureMP` represent
  X-basis and Y-basis measurements. These classes are part of the experimental `ftqc` module.
  [(#6938)](https://github.com/PennyLaneAI/pennylane/pull/6938)
  [(#6953)](https://github.com/PennyLaneAI/pennylane/pull/6953)

* A `diagonalize_mcms` transform is added that diagonalizes any `ParametrizedMidMeasure`, for devices
  that only natively support mid-circuit measurements in the computational basis.
  [(#6938)](https://github.com/PennyLaneAI/pennylane/pull/6938)
  [(#7037)](https://github.com/PennyLaneAI/pennylane/pull/7037)

* Measurement functions `measure_x`, `measure_y` and `measure_arbitrary_basis` are added in the experimental `ftqc` module. These functions
  apply a mid-circuit measurement and return a `MeasurementValue`. They are analogous to `qml.measure` for
  the computational basis, but instead measure in the X-basis, Y-basis, or an arbitrary basis, respectively.
  Function `qml.ftqc.measure_z` is also added as an alias for `qml.measure`.
  [(#6953)](https://github.com/PennyLaneAI/pennylane/pull/6953)

* The function `cond_measure` is added to the experimental `ftqc` module to apply a mid-circuit 
  measurement with a measurement basis conditional on the function input.
  [(#7037)](https://github.com/PennyLaneAI/pennylane/pull/7037)
  
* `null.qubit` can now execute jaxpr.
  [(#6924)](https://github.com/PennyLaneAI/pennylane/pull/6924)

* A new class, `qml.ftqc.QubitGraph`, is now available for representing a qubit memory-addressing
  model for mappings between logical and physical qubits. This representation allows for nesting of
  lower-level qubits with arbitrary depth to allow easy insertion of arbitrarily many levels of
  abstractions between logical qubits and physical qubits.
  [(#6962)](https://github.com/PennyLaneAI/pennylane/pull/6962)

<h4>Capturing and representing hybrid programs</h4>

* Traditional tape transforms in PennyLane can be automatically converted to work with program capture enabled.
  [(#6922)](https://github.com/PennyLaneAI/pennylane/pull/6922)

  As an example, here is a custom tape transform, working with capture enabled, that shifts every `qml.RX` gate to the end of the circuit:

  ```python
  qml.capture.enable()

  @qml.transform
  def shift_rx_to_end(tape):
      """Transform that moves all RX gates to the end of the operations list."""
      new_ops, rxs = [], []

      for op in tape.operations:
          if isinstance(op, qml.RX):
              rxs.append(op)
          else:
                new_ops.append(op)

      operations = new_ops + rxs
      new_tape = tape.copy(operations=operations)
      return [new_tape], lambda res: res[0]
  ```

  A requirement for tape transforms to be compatible with program capture is to further decorate QNodes with the experimental
  `qml.capture.expand_plxpr_transforms` decorator.

  ```python
  @qml.capture.expand_plxpr_transforms
  @shift_rx_to_end
  @qml.qnode(qml.device("default.qubit", wires=1))
  def circuit():
      qml.RX(0.1, wires=0)
      qml.H(wires=0)
      return qml.state()
  ```

  ```pycon
  >>> print(qml.draw(circuit)())
  0: ──H──RX(0.10)─┤  State
  ```

  There are some exceptions to getting tape transforms to work with capture enabled:
  * Transforms that return multiple tapes cannot be converted.
  * Transforms that return non-trivial post-processing functions cannot be converted.
  * Transforms will fail to execute if the transformed quantum function or QNode contains:
    * `qml.cond` with dynamic parameters as predicates.
    * `qml.for_loop` with dynamic parameters for ``start``, ``stop``, or ``step``.
    * `qml.while_loop`.

* `Device.jaxpr_jvp` has been added to the device API to allow the definition of device derivatives
  when using program capture to jaxpr.
  [(#7019)](https://github.com/PennyLaneAI/pennylane/pull/7019)

* Device-provided derivatives are integrated into the program capture pipeline.
  `diff_method="adjoint"` can now be used with `default.qubit` when capture is enabled.
  [(#7019)](https://github.com/PennyLaneAI/pennylane/pull/7019)

* The `qml.transforms.single_qubit_fusion` quantum transform can now be applied with program capture enabled.
  [(#6945)](https://github.com/PennyLaneAI/pennylane/pull/6945)
  [(#7020)](https://github.com/PennyLaneAI/pennylane/pull/7020)

* Added class `qml.capture.transforms.CommuteControlledInterpreter` that moves commuting gates past control
  and target qubits of controlled operations when experimental program capture is enabled.
  It follows the same API as `qml.transforms.commute_controlled`.
  [(#6946)](https://github.com/PennyLaneAI/pennylane/pull/6946)

* `qml.QNode` can now cache plxpr. When executing a `QNode` for the first time, its plxpr representation will
  be cached based on the abstract evaluation of the arguments. Later executions that have arguments with the
  same shapes and data types will be able to use this cached plxpr instead of capturing the program again.
  [(#6923)](https://github.com/PennyLaneAI/pennylane/pull/6923)

* `qml.QNode` now accepts a `static_argnums` argument. This argument can be used to indicate any arguments that
  should be considered static when capturing the quantum program.
  [(#6923)](https://github.com/PennyLaneAI/pennylane/pull/6923)

* A new, experimental `Operator` method called `compute_qfunc_decomposition` has been added to represent decompositions with structure (e.g., control flow).
  This method is only used when capture is enabled with `qml.capture.enable()`.
  [(#6859)](https://github.com/PennyLaneAI/pennylane/pull/6859)
  [(#6881)](https://github.com/PennyLaneAI/pennylane/pull/6881)
  [(#7022)](https://github.com/PennyLaneAI/pennylane/pull/7022)
  [(#6917)](https://github.com/PennyLaneAI/pennylane/pull/6917)
  [(#7081)](https://github.com/PennyLaneAI/pennylane/pull/7081)

  * Autograph can now be used with custom operations defined outside of the pennylane namespace.
  [(#6931)](https://github.com/PennyLaneAI/pennylane/pull/6931)

  * Add a `qml.capture.pause()` context manager for pausing program capture in an error-safe way.
  [(#6911)](https://github.com/PennyLaneAI/pennylane/pull/6911)

* Python control flow (`if/else`, `for`, `while`) is now supported when program capture is enabled by setting
  `autograph=True` at the QNode level.
  [(#6837)](https://github.com/PennyLaneAI/pennylane/pull/6837)

  ```python
  qml.capture.enable()

  dev = qml.device("default.qubit", wires=[0, 1, 2])

  @qml.qnode(dev, autograph=True)
  def circuit(num_loops: int):
      for i in range(num_loops):
          if i % 2 == 0:
              qml.H(i)
          else:
              qml.RX(1,i)
      return qml.state()
  ```

  ```pycon
  >>> print(qml.draw(circuit)(num_loops=3))
  0: ──H────────┤  State
  1: ──RX(1.00)─┤  State
  2: ──H────────┤  State
  >>> circuit(3)
  Array([0.43879125+0.j        , 0.43879125+0.j        ,
         0.        -0.23971277j, 0.        -0.23971277j,
         0.43879125+0.j        , 0.43879125+0.j        ,
         0.        -0.23971277j, 0.        -0.23971277j], dtype=complex64)
  ```

* The higher order primitives in program capture can now accept inputs with abstract shapes.
  [(#6786)](https://github.com/PennyLaneAI/pennylane/pull/6786)

* The `PlxprInterpreter` classes can now handle creating dynamic arrays via `jnp.ones`, `jnp.zeros`,
  `jnp.arange`, and `jnp.full`.
  [#6865)](https://github.com/PennyLaneAI/pennylane/pull/6865)

* A template class, `qml.ftqc.GraphStatePrep`, is added for the Graph state construction.
  [(#6985)](https://github.com/PennyLaneAI/pennylane/pull/6985)

* `qml.cond` can return arrays with dynamic shapes.
  [(#6888)](https://github.com/PennyLaneAI/pennylane/pull/6888/)
  [(#7080)](https://github.com/PennyLaneAI/pennylane/pull/7080)

* The qnode primitive now stores the `ExecutionConfig` instead of `qnode_kwargs`.
  [(#6991)](https://github.com/PennyLaneAI/pennylane/pull/6991)

* `Device.eval_jaxpr` now accepts an `execution_config` keyword argument.
  [(#6991)](https://github.com/PennyLaneAI/pennylane/pull/6991)

* The adjoint jvp of a jaxpr can be computed using default.qubit tooling.
  [(#6875)](https://github.com/PennyLaneAI/pennylane/pull/6875)

* A new `qml.capture.eval_jaxpr` function has been implemented. This is a variant of `jax.core.eval_jaxpr` that can handle the creation
  of arrays with dynamic shapes.
  [(#7052)](https://github.com/PennyLaneAI/pennylane/pull/7052)

<<<<<<< HEAD
* Add a `qml.capture.register_custom_staging_rule` for handling higher order primitives
=======
* Add a `qml.capture.register_custom_staging_rule` for handling higher-order primitives
>>>>>>> 28aa033a
  that return new dynamically shaped arrays.
  [(#7086)](https://github.com/PennyLaneAI/pennylane/pull/7086)

* Execution interpreters and `qml.capture.eval_jaxpr` can now handle jax `pjit` primitives when dynamic shapes are being used.
  [(#7078)](https://github.com/PennyLaneAI/pennylane/pull/7078)

<h3>Labs: a place for unified and rapid prototyping of research software 🧪</h3>

* ``pennylane.labs.dla.lie_closure_dense`` is removed and integrated into ``qml.lie_closure`` using the new ``dense`` keyword.
  [(#6811)](https://github.com/PennyLaneAI/pennylane/pull/6811)

* ``pennylane.labs.dla.structure_constants_dense`` is removed and integrated into ``qml.structure_constants`` using the new ``matrix`` keyword.
  [(#6861)](https://github.com/PennyLaneAI/pennylane/pull/6861)

* ``ResourceOperator.resource_params`` is changed to a property.
  [(#6973)](https://github.com/PennyLaneAI/pennylane/pull/6973)

<h3>Breaking changes 💔</h3>

* `num_diagonalizing_gates` is no longer accessible in `qml.specs` or `QuantumScript.specs`. The calculation of
  this quantity is extremely expensive, and the definition is ambiguous for non-commuting observables.
  [(#7047)](https://github.com/PennyLaneAI/pennylane/pull/7047)

* `qml.gradients.gradient_transform.choose_trainable_params` has been renamed to `choose_trainable_param_indices`
  to better reflect what it actually does.
  [(#6928)](https://github.com/PennyLaneAI/pennylane/pull/6928)

* `MultiControlledX` no longer accepts strings as control values.
  [(#6835)](https://github.com/PennyLaneAI/pennylane/pull/6835)

* The input argument `control_wires` of `MultiControlledX` has been removed.
  [(#6832)](https://github.com/PennyLaneAI/pennylane/pull/6832)
  [(#6862)](https://github.com/PennyLaneAI/pennylane/pull/6862)

* `qml.execute` now has a collection of keyword-only arguments.
  [(#6598)](https://github.com/PennyLaneAI/pennylane/pull/6598)

* The ``decomp_depth`` argument in :func:`~pennylane.transforms.set_decomposition` has been removed.
  [(#6824)](https://github.com/PennyLaneAI/pennylane/pull/6824)

* The ``max_expansion`` argument in :func:`~pennylane.devices.preprocess.decompose` has been removed.
  [(#6824)](https://github.com/PennyLaneAI/pennylane/pull/6824)

* The ``tape`` and ``qtape`` properties of ``QNode`` have been removed.
  Instead, use the ``qml.workflow.construct_tape`` function.
  [(#6825)](https://github.com/PennyLaneAI/pennylane/pull/6825)

* The ``gradient_fn`` keyword argument to ``qml.execute`` has been removed. Instead, it has been replaced with ``diff_method``.
  [(#6830)](https://github.com/PennyLaneAI/pennylane/pull/6830)
  
* The ``QNode.get_best_method`` and ``QNode.best_method_str`` methods have been removed.
  Instead, use the ``qml.workflow.get_best_diff_method`` function.
  [(#6823)](https://github.com/PennyLaneAI/pennylane/pull/6823)

* The `output_dim` property of `qml.tape.QuantumScript` has been removed. Instead, use method `shape` of `QuantumScript` or `MeasurementProcess` to get the same information.
  [(#6829)](https://github.com/PennyLaneAI/pennylane/pull/6829)

* Removed method `qsvt_legacy` along with its private helper `_qsp_to_qsvt`
  [(#6827)](https://github.com/PennyLaneAI/pennylane/pull/6827)

<h3>Deprecations 👋</h3>

* Specifying `pipeline=None` with `qml.compile` is now deprecated. A sequence of
  transforms should always be specified.
  [(#7004)](https://github.com/PennyLaneAI/pennylane/pull/7004)

* The ``ControlledQubitUnitary`` will stop accepting `QubitUnitary` objects as arguments as its ``base``. Instead, use ``qml.ctrl`` to construct a controlled `QubitUnitary`.
  A folllow-on PR fixed accidental double-queuing when using `qml.ctrl` with `QubitUnitary`.
  [(#6840)](https://github.com/PennyLaneAI/pennylane/pull/6840)
  [(#6926)](https://github.com/PennyLaneAI/pennylane/pull/6926)

* The `control_wires` argument in `qml.ControlledQubitUnitary` has been deprecated.
  Instead, use the `wires` argument as the second positional argument.
  [(#6839)](https://github.com/PennyLaneAI/pennylane/pull/6839)

* The `mcm_method` keyword in `qml.execute` has been deprecated.
  Instead, use the ``mcm_method`` and ``postselect_mode`` arguments.
  [(#6807)](https://github.com/PennyLaneAI/pennylane/pull/6807)

* Specifying gradient keyword arguments as any additional keyword argument to the qnode is deprecated
  and will be removed in v0.42.  The gradient keyword arguments should be passed to the new
  keyword argument `gradient_kwargs` via an explicit dictionary. This change will improve qnode argument
  validation.
  [(#6828)](https://github.com/PennyLaneAI/pennylane/pull/6828)

* The `qml.gradients.hamiltonian_grad` function has been deprecated.
  This gradient recipe is not required with the new operator arithmetic system.
  [(#6849)](https://github.com/PennyLaneAI/pennylane/pull/6849)

* The ``inner_transform_program`` and ``config`` keyword arguments in ``qml.execute`` have been deprecated.
  If more detailed control over the execution is required, use ``qml.workflow.run`` with these arguments instead.
  [(#6822)](https://github.com/PennyLaneAI/pennylane/pull/6822)
  [(#6879)](https://github.com/PennyLaneAI/pennylane/pull/6879)

* The property `MeasurementProcess.return_type` has been deprecated.
  If observable type checking is needed, please use direct `isinstance`; if other text information is needed, please use class name, or another internal temporary private member `_shortname`.
  [(#6841)](https://github.com/PennyLaneAI/pennylane/pull/6841)
  [(#6906)](https://github.com/PennyLaneAI/pennylane/pull/6906)
  [(#6910)](https://github.com/PennyLaneAI/pennylane/pull/6910)

* Pauli module level imports of ``lie_closure``, ``structure_constants`` and ``center`` are deprecated, as functionality is moved to new ``liealg`` module.
  [(#6935)](https://github.com/PennyLaneAI/pennylane/pull/6935)

<h3>Internal changes ⚙️</h3>

* The test for `qml.math.quantum._denman_beavers_iterations` has been improved such that tested random matrices are guaranteed positive.
  [(#7071)](https://github.com/PennyLaneAI/pennylane/pull/7071)

* Replace `matrix_power` dispatch for `scipy` interface with an in-place implementation.
  [(#7055)](https://github.com/PennyLaneAI/pennylane/pull/7055)

* Add support to `CollectOpsandMeas` for handling `qnode` primitives.
  [(#6922)](https://github.com/PennyLaneAI/pennylane/pull/6922)

* Change some `scipy` imports from submodules to whole module to reduce memory footprint of importing pennylane.
  [(#7040)](https://github.com/PennyLaneAI/pennylane/pull/7040)

* Add `NotImplementedError`s for `grad` and `jacobian` in `CollectOpsandMeas`.
  [(#7041)](https://github.com/PennyLaneAI/pennylane/pull/7041)

* Quantum transform interpreters now perform argument validation and will no longer
  check if the equation in the `jaxpr` is a transform primitive.
  [(#7023)](https://github.com/PennyLaneAI/pennylane/pull/7023)

* `qml.for_loop` and `qml.while_loop` have been moved from the `compiler` module
  to a new `control_flow` module.
  [(#7017)](https://github.com/PennyLaneAI/pennylane/pull/7017)

* `qml.capture.run_autograph` is now idempotent.
  This means `run_autograph(fn) = run_autograph(run_autograph(fn))`.
  [(#7001)](https://github.com/PennyLaneAI/pennylane/pull/7001)

* Minor changes to `DQInterpreter` for speedups with program capture execution.
  [(#6984)](https://github.com/PennyLaneAI/pennylane/pull/6984)

* Globally silences `no-member` pylint issues from jax.
  [(#6987)](https://github.com/PennyLaneAI/pennylane/pull/6987)

* Fix `pylint=3.3.4` errors in source code.
  [(#6980)](https://github.com/PennyLaneAI/pennylane/pull/6980)
  [(#6988)](https://github.com/PennyLaneAI/pennylane/pull/6988)

* Remove `QNode.get_gradient_fn` from source code.
  [(#6898)](https://github.com/PennyLaneAI/pennylane/pull/6898)
  
* The source code has been updated use black 25.1.0.
  [(#6897)](https://github.com/PennyLaneAI/pennylane/pull/6897)

* Improved the `InterfaceEnum` object to prevent direct comparisons to `str` objects.
  [(#6877)](https://github.com/PennyLaneAI/pennylane/pull/6877)

* Added a `QmlPrimitive` class that inherits `jax.core.Primitive` to a new `qml.capture.custom_primitives` module.
  This class contains a `prim_type` property so that we can differentiate between different sets of PennyLane primitives.
  Consequently, `QmlPrimitive` is now used to define all PennyLane primitives.
  [(#6847)](https://github.com/PennyLaneAI/pennylane/pull/6847)

* The `RiemannianGradientOptimizer` has been updated to take advantage of newer features.
  [(#6882)](https://github.com/PennyLaneAI/pennylane/pull/6882)

* Use `keep_intermediate=True` flag to keep Catalyst's IR when testing.
  Also use a different way of testing to see if something was compiled.
  [(#6990)](https://github.com/PennyLaneAI/pennylane/pull/6990)

<h3>Documentation 📝</h3>

* The docstring for `qml.prod` has been updated to explain that the order of the output may seem reversed but it is correct.
  [(#7083)](https://github.com/PennyLaneAI/pennylane/pull/7083)

* The code example in the docstring for `qml.PauliSentence` now properly copy-pastes.
  [(#6949)](https://github.com/PennyLaneAI/pennylane/pull/6949)

* The docstrings for `qml.unary_mapping`, `qml.binary_mapping`, `qml.christiansen_mapping`,
  `qml.qchem.localize_normal_modes`, and `qml.qchem.VibrationalPES` have been updated to include better
  code examples.
  [(#6717)](https://github.com/PennyLaneAI/pennylane/pull/6717)

* The docstrings for `qml.qchem.localize_normal_modes` and `qml.qchem.VibrationalPES` have been updated to include
  examples that can be copied.
  [(#6834)](https://github.com/PennyLaneAI/pennylane/pull/6834)

* Fixed a typo in the code example for `qml.labs.dla.lie_closure_dense`.
  [(#6858)](https://github.com/PennyLaneAI/pennylane/pull/6858)

* The code example in the docstring for `qml.BasisRotation` was corrected by including `wire_order` in the
  call to `qml.matrix`.
  [(#6891)](https://github.com/PennyLaneAI/pennylane/pull/6891)

* The docstring of `qml.noise.meas_eq` has been updated to make its functionality clearer.
  [(#6920)](https://github.com/PennyLaneAI/pennylane/pull/6920)

<h3>Bug fixes 🐛</h3>

* Modulo operator calls on MCMs now correctly offload to the autoray-backed `qml.math.mod` dispatch.
  [(#7085)](https://github.com/PennyLaneAI/pennylane/pull/7085)

* Dynamic one-shot workloads are now faster for `null.qubit`.
  Removed a redundant `functools.lru_cache` call that was capturing all `SampleMP` objects in a workload.
  [(#7077)](https://github.com/PennyLaneAI/pennylane/pull/7077)

* `qml.transforms.single_qubit_fusion` and `qml.transforms.cancel_inverses` now correctly handle mid-circuit measurements
  when experimental program capture is enabled.
  [(#7020)](https://github.com/PennyLaneAI/pennylane/pull/7020)

* `qml.math.get_interface` now correctly extracts the `"scipy"` interface if provided a list/array
  of sparse matrices.
  [(#7015)](https://github.com/PennyLaneAI/pennylane/pull/7015)

* `qml.ops.Controlled.has_sparse_matrix` now provides the correct information
  by checking if the target operator has a sparse or dense matrix defined.
  [(#7025)](https://github.com/PennyLaneAI/pennylane/pull/7025)

* `qml.capture.PlxprInterpreter` now flattens pytree arguments before evaluation.
  [(#6975)](https://github.com/PennyLaneAI/pennylane/pull/6975)

* `qml.GlobalPhase.sparse_matrix` now correctly returns a sparse matrix of the same shape as `matrix`.
  [(#6940)](https://github.com/PennyLaneAI/pennylane/pull/6940)

* `qml.expval` no longer silently casts to a real number when observable coefficients are imaginary.
  [(#6939)](https://github.com/PennyLaneAI/pennylane/pull/6939)

* Fixed `qml.wires.Wires` initialization to disallow `Wires` objects as wires labels.
  Now, `Wires` is idempotent, e.g. `Wires([Wires([0]), Wires([1])])==Wires([0, 1])`.
  [(#6933)](https://github.com/PennyLaneAI/pennylane/pull/6933)

* `qml.capture.PlxprInterpreter` now correctly handles propagation of constants when interpreting higher-order primitives
  [(#6913)](https://github.com/PennyLaneAI/pennylane/pull/6913)

* `qml.capture.PlxprInterpreter` now uses `Primitive.get_bind_params` to resolve primitive calling signatures before binding
  primitives.
  [(#6913)](https://github.com/PennyLaneAI/pennylane/pull/6913)

* The interface is now detected from the data in the circuit, not the arguments to the `QNode`. This allows
  interface data to be strictly passed as closure variables and still be detected.
  [(#6892)](https://github.com/PennyLaneAI/pennylane/pull/6892)

* `BasisState` now casts its input to integers.
  [(#6844)](https://github.com/PennyLaneAI/pennylane/pull/6844)

* The `workflow.contstruct_batch` and `workflow.construct_tape` functions now correctly reflect the `mcm_method`
  passed to the `QNode`, instead of assuming the method is always `deferred`.
  [(#6903)](https://github.com/PennyLaneAI/pennylane/pull/6903)

* The `poly_to_angles` function has been improved to correctly work with different interfaces and
  no longer manipulate the input angles tensor internally.
  [(#6979)](https://github.com/PennyLaneAI/pennylane/pull/6979)

* The `QROM` template is upgraded to decompose more efficiently when `work_wires` are not used.
  [#6967)](https://github.com/PennyLaneAI/pennylane/pull/6967)

* Applying mid-circuit measurements inside `qml.cond` is not supported, and previously resulted in 
  unclear error messages or incorrect results. It is now explicitly not allowed, and raises an error when 
  calling the function returned by `qml.cond`.
  [(#7027)](https://github.com/PennyLaneAI/pennylane/pull/7027)  
  [(#7051)](https://github.com/PennyLaneAI/pennylane/pull/7051)

* `qml.qchem.givens_decomposition` no longer raises a `RuntimeWarning` when the input is a zero matrix.
  [#7053)](https://github.com/PennyLaneAI/pennylane/pull/7053)

<h3>Contributors ✍️</h3>

This release contains contributions from (in alphabetical order):

Guillermo Alonso,
Daniela Angulo,
Utkarsh Azad,
Joey Carter,
Henry Chang,
Yushao Chen,
Isaac De Vlugt,
Diksha Dhawan,
Lillian M.A. Frederiksen,
Pietropaolo Frisoni,
Marcus Gisslén,
Korbinian Kottmann,
Christina Lee,
Joseph Lee,
Lee J. O'Riordan,
Mudit Pandey,
Andrija Paurevic,
Shuli Shu,
David Wierichs<|MERGE_RESOLUTION|>--- conflicted
+++ resolved
@@ -434,11 +434,7 @@
   of arrays with dynamic shapes.
   [(#7052)](https://github.com/PennyLaneAI/pennylane/pull/7052)
 
-<<<<<<< HEAD
-* Add a `qml.capture.register_custom_staging_rule` for handling higher order primitives
-=======
 * Add a `qml.capture.register_custom_staging_rule` for handling higher-order primitives
->>>>>>> 28aa033a
   that return new dynamically shaped arrays.
   [(#7086)](https://github.com/PennyLaneAI/pennylane/pull/7086)
 
