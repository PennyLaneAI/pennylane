--- conflicted
+++ resolved
@@ -6,12 +6,11 @@
 
 <h3>Improvements 🛠</h3>
 
-<<<<<<< HEAD
 <h4>Capturing and representing hybrid programs</h4>
 
 * `jax.vmap` can be captured with `qml.capture.make_plxpr` and is compatible with quantum circuits. 
   [(#6349)](https://github.com/PennyLaneAI/pennylane/pull/6349)
-=======
+
 <h4>Other Improvements</h4>
 
 * Added `qml.devices.qubit_mixed` module for mixed-state qubit device support. This module introduces:
@@ -28,7 +27,6 @@
 
 * `qml.BasisRotation` template is now JIT compatible.
   [(#6019)](https://github.com/PennyLaneAI/pennylane/pull/6019)
->>>>>>> 1c242a6a
 
 <h3>Breaking changes 💔</h3>
 
