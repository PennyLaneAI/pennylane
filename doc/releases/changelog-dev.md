--- conflicted
+++ resolved
@@ -3,355 +3,8 @@
 # Release 0.38.0-dev (development release)
 
 <h3>New features since last release</h3>
-<<<<<<< HEAD
-
-* Added a quantum debugger (`PLDB`) which interfaces via `qml.breakpoint()` and provides tools for 
-  debugging quantum circuits. Users can step through the quantum circuit operations, dynamically
-  queue operations and make measurements using (`qml.debug_state()`, `qml.debug_probs()`, 
-  `qml.debug_expval()`, and `qml.debug_tape()`).
-  [(#5680)](https://github.com/PennyLaneAI/pennylane/pull/5680)
-  [(#5749)](https://github.com/PennyLaneAI/pennylane/pull/5749)
-  [(#5789)](https://github.com/PennyLaneAI/pennylane/pull/5789)
-
-* The `default.tensor` device now supports the `tn` method to simulate quantum circuits using exact tensor networks.
-  [(#5786)](https://github.com/PennyLaneAI/pennylane/pull/5786)
-
-* QROM template is added. This template allows you to enter classic data in the form of bitstrings.
-  [(#5688)](https://github.com/PennyLaneAI/pennylane/pull/5688)
-
-  ```python
-  # a list of bitstrings is defined
-  bitstrings = ["010", "111", "110", "000"]
-
-  dev = qml.device("default.qubit", shots = 1)
-
-  @qml.qnode(dev)
-  def circuit():
-
-      # the third index is encoded in the control wires [0, 1]
-      qml.BasisEmbedding(2, wires = [0,1])
-
-      qml.QROM(bitstrings = bitstrings,
-              control_wires = [0,1],
-              target_wires = [2,3,4],
-              work_wires = [5,6,7])
-
-      return qml.sample(wires = [2,3,4])
-  ```
-   ```pycon
-  >>> print(circuit())
-  [1 1 0]
-  ```
-
-* `expectation_value` was added to `qml.math` to calculate the expectation value of a matrix for pure states.
-  [(#4484)](https://github.com/PennyLaneAI/pennylane/pull/4484)
-
-  ```pycon
-  >>> state_vector = [1/np.sqrt(2), 0, 1/np.sqrt(2), 0]
-  >>> operator_matrix = qml.matrix(qml.PauliZ(0), wire_order=[0,1])
-  >>> qml.math.expectation_value(operator_matrix, state_vector)
-  tensor(-2.23711432e-17+0.j, requires_grad=True)
-  ```
-
-* The `default.tensor` device is introduced to perform tensor network simulations of quantum circuits using the `mps` (Matrix Product State) method.
-  [(#5699)](https://github.com/PennyLaneAI/pennylane/pull/5699)
-
-* A new `qml.noise` module which contains utility function for building `NoiseModels` 
-  and an `add_noise` tranform for addding it to quantum circuits.
-  [(#5674)](https://github.com/PennyLaneAI/pennylane/pull/5674)
-  [(#5684)](https://github.com/PennyLaneAI/pennylane/pull/5684)
-  [(#5718)](https://github.com/PennyLaneAI/pennylane/pull/5718)
-
-  ```pycon
-  >>> fcond1 = qml.noise.op_eq(qml.RX) & qml.noise.wires_in([0, 1])
-  >>> noise1 = qml.noise.partial_wires(qml.PhaseDamping, 0.4)
-  >>> fcond2 = qml.noise.op_in([qml.RY, qml.RZ])
-  >>> def noise2(op, **kwargs):
-  ...     qml.ThermalRelaxationError(op.parameters[0] * 0.05, kwargs["t1"], 0.2, 0.6, op.wires)
-  >>> noise_model = qml.NoiseModel({fcond1: noise1, fcond2: noise2}, t1=2.0)
-  >>> noise_model
-  NoiseModel({
-      OpEq(RX) & WiresIn([0, 1]) = PhaseDamping(gamma=0.4)
-      OpIn(['RY', 'RZ']) = noise2
-  }, t1 = 2.0)
-  ```
-
-  ```pycon
-  >>> @partial(qml.transforms.add_noise, noise_model=noise_model)
-  ... @qml.qnode(dev)
-  ... def circuit(w, x, y, z):
-  ...    qml.RX(w, wires=0)
-  ...    qml.RY(x, wires=1)
-  ...    qml.CNOT(wires=[0, 1])
-  ...    qml.RY(y, wires=0)
-  ...    qml.RX(z, wires=1)
-  ...    return qml.expval(qml.Z(0) @ qml.Z(1))
-  >>> print(qml.draw(circuit)(0.9, 0.4, 0.5, 0.6))
-  0: ──RX(0.90)──PhaseDamping(0.40)──────────────────────────╭●──RY(0.50)
-  1: ──RY(0.40)──ThermalRelaxationError(0.02,2.00,0.20,0.60)─╰X──RX(0.60)
-  ───ThermalRelaxationError(0.03,2.00,0.20,0.60)─┤ ╭<Z@Z>
-  ───PhaseDamping(0.40)──────────────────────────┤ ╰<Z@Z>
-  ```
-
-* The ``from_openfermion`` and ``to_openfermion`` functions are added to convert between 
-  OpenFermion and PennyLane objects.
-  [(#5773)](https://github.com/PennyLaneAI/pennylane/pull/5773)
-  [(#5808)](https://github.com/PennyLaneAI/pennylane/pull/5808)
-  [(#5881)](https://github.com/PennyLaneAI/pennylane/pull/5881)
-
-  ```python
-  of_op = openfermion.FermionOperator('0^ 2')
-  pl_op = qml.from_openfermion(of_op)
-  of_op_new = qml.to_openfermion(pl_op)
-  ```
-
-  ```pycon
-  >>> print(pl_op)
-  a⁺(0) a(2)
-  >>> print(of_op_new)
-  1.0 [0^ 2]
-  ```
-
-<h3>Improvements 🛠</h3>
-
-* Add operation and measurement specific routines in `default.tensor` to improve scalability.
-  [(#5795)](https://github.com/PennyLaneAI/pennylane/pull/5795)
-  
-* `param_shift` with the `broadcast=True` option now supports shot vectors and multiple measurements.
-  [(#5667)](https://github.com/PennyLaneAI/pennylane/pull/5667)
-
-* `default.clifford` now supports arbitrary state-based measurements with `qml.Snapshot`.
-  [(#5794)](https://github.com/PennyLaneAI/pennylane/pull/5794)
-
-* `qml.TrotterProduct` is now compatible with resource tracking by inheriting from `ResourcesOperation`. 
-   [(#5680)](https://github.com/PennyLaneAI/pennylane/pull/5680)
-
-* The wires for the `default.tensor` device are selected at runtime if they are not provided by user.
-  [(#5744)](https://github.com/PennyLaneAI/pennylane/pull/5744)
-
-* Added `packaging` in the required list of packages.
-  [(#5769)](https://github.com/PennyLaneAI/pennylane/pull/5769).
-
-* Logging now allows for an easier opt-in across the stack, and also extends control support to `catalyst`.
-  [(#5528)](https://github.com/PennyLaneAI/pennylane/pull/5528).
-
-* A number of templates have been updated to be valid pytrees and PennyLane operations.
-  [(#5698)](https://github.com/PennyLaneAI/pennylane/pull/5698)
-
-* `ctrl` now works with tuple-valued `control_values` when applied to any already controlled operation.
-  [(#5725)](https://github.com/PennyLaneAI/pennylane/pull/5725)
-
-* Add support for 3 new pytest markers: `unit`, `integration` and `system`.
-  [(#5517)](https://github.com/PennyLaneAI/pennylane/pull/5517)
-
-* The sorting order of parameter-shift terms is now guaranteed to resolve ties in the absolute value with the sign of the shifts.
-  [(#5582)](https://github.com/PennyLaneAI/pennylane/pull/5582)
-
-* `qml.transforms.split_non_commuting` can now handle circuits containing measurements of multi-term observables.
-  [(#5729)](https://github.com/PennyLaneAI/pennylane/pull/5729)
-  [(#5853)](https://github.com/PennyLaneAI/pennylane/pull/5838)
-  [(#5828)](https://github.com/PennyLaneAI/pennylane/pull/5828)
-  [(#5869)](https://github.com/PennyLaneAI/pennylane/pull/5869)
-
-* The qchem module has dedicated functions for calling `pyscf` and `openfermion` backends. The
-  ``molecular_hamiltonian`` and ``molecular_dipole`` functions are moved to ``hamiltonian`` and
-  ``dipole`` modules.
-  [(#5553)](https://github.com/PennyLaneAI/pennylane/pull/5553)
-  [(#5863)](https://github.com/PennyLaneAI/pennylane/pull/5863)
-
-* `qml.from_qasm` now supports the ability to convert mid-circuit measurements from `OpenQASM 2` code, and it can now also take an
-   optional argument to specify a list of measurements to be performed at the end of the circuit, just like `from_qiskit`.
-   [(#5818)](https://github.com/PennyLaneAI/pennylane/pull/5818)
-
-* Add more fermionic-to-qubit tests to cover cases when the mapped operator is different for various mapping schemes.
-  [(#5873)](https://github.com/PennyLaneAI/pennylane/pull/5873)
-
-<h4>Mid-circuit measurements and dynamic circuits</h4>
-
-* The `default.qubit` device implements a depth-first tree-traversal algorithm to
-  accelerate native mid-circuit measurement execution. The new implementation
-  supports classical control, collecting statistics, and post-selection, along
-  with all measurements enabled with `qml.dynamic_one_shot`.
-  [(#5180)](https://github.com/PennyLaneAI/pennylane/pull/5180)
-
-* `qml.QNode` and `qml.qnode` now accept two new keyword arguments: `postselect_mode` and `mcm_method`.
-  These keyword arguments can be used to configure how the device should behave when running circuits with
-  mid-circuit measurements.
-  [(#5679)](https://github.com/PennyLaneAI/pennylane/pull/5679)
-  [(#5833)](https://github.com/PennyLaneAI/pennylane/pull/5833)
-  [(#5850)](https://github.com/PennyLaneAI/pennylane/pull/5850)
-
-  * `postselect_mode="hw-like"` will indicate to devices to discard invalid shots when postselecting
-    mid-circuit measurements. Use `postselect_mode="fill-shots"` to unconditionally sample the postselected
-    value, thus making all samples valid. This is equivalent to sampling until the number of valid samples
-    matches the total number of shots.
-  * `mcm_method` will indicate which strategy to use for running circuits with mid-circuit measurements.
-    Use `mcm_method="deferred"` to use the deferred measurements principle, or `mcm_method="one-shot"`
-    to execute once for each shot. If using `qml.jit` with the Catalyst compiler, `mcm_method="single-branch-statistics"`
-    is also available. Using this method, a single branch of the execution tree will be randomly explored.
-
-* The `dynamic_one_shot` transform is made compatible with the Catalyst compiler.
-  [(#5766)](https://github.com/PennyLaneAI/pennylane/pull/5766)
-  
-* Rationalize MCM tests, removing most end-to-end tests from the native MCM test file,
-  but keeping one that validates multiple mid-circuit measurements with any allowed return
-  and interface end-to-end tests.
-  [(#5787)](https://github.com/PennyLaneAI/pennylane/pull/5787)
-
-* The `dynamic_one_shot` transform uses a single auxiliary tape with a shot vector and `default.qubit` implements the loop over shots with `jax.vmap`.
-  [(#5617)](https://github.com/PennyLaneAI/pennylane/pull/5617)
-
-* The `dynamic_one_shot` transform can be compiled with `jax.jit`.
-  [(#5557)](https://github.com/PennyLaneAI/pennylane/pull/5557)
-
-* When using `defer_measurements` with postselecting mid-circuit measurements, operations
-  that will never be active due to the postselected state are skipped in the transformed
-  quantum circuit. In addition, postselected controls are skipped, as they are evaluated
-  at transform time. This optimization feature can be turned off by setting `reduce_postselected=False`
-  [(#5558)](https://github.com/PennyLaneAI/pennylane/pull/5558)
-
-  Consider a simple circuit with three mid-circuit measurements, two of which are postselecting,
-  and a single gate conditioned on those measurements:
-
-  ```python
-  @qml.qnode(qml.device("default.qubit"))
-  def node(x):
-      qml.RX(x, 0)
-      qml.RX(x, 1)
-      qml.RX(x, 2)
-      mcm0 = qml.measure(0, postselect=0, reset=False)
-      mcm1 = qml.measure(1, postselect=None, reset=True)
-      mcm2 = qml.measure(2, postselect=1, reset=False)
-      qml.cond(mcm0+mcm1+mcm2==1, qml.RX)(0.5, 3)
-      return qml.expval(qml.Z(0) @ qml.Z(3))
-  ```
-
-  Without the new optimization, we obtain three gates, each controlled on the three measured
-  qubits. They correspond to the combinations of controls that satisfy the condition
-  `mcm0+mcm1+mcm2==1`:
-
-  ```pycon
-  >>> print(qml.draw(qml.defer_measurements(node, reduce_postselected=False))(0.6))
-  0: ──RX(0.60)──|0⟩⟨0|─╭●─────────────────────────────────────────────┤ ╭<Z@Z>
-  1: ──RX(0.60)─────────│──╭●─╭X───────────────────────────────────────┤ │
-  2: ──RX(0.60)─────────│──│──│───|1⟩⟨1|─╭○────────╭○────────╭●────────┤ │
-  3: ───────────────────│──│──│──────────├RX(0.50)─├RX(0.50)─├RX(0.50)─┤ ╰<Z@Z>
-  4: ───────────────────╰X─│──│──────────├○────────├●────────├○────────┤
-  5: ──────────────────────╰X─╰●─────────╰●────────╰○────────╰○────────┤
-  ```
-
-  If we do not explicitly deactivate the optimization, we obtain a much simpler circuit:
-
-  ```pycon
-  >>> print(qml.draw(qml.defer_measurements(node))(0.6))
-  0: ──RX(0.60)──|0⟩⟨0|─╭●─────────────────┤ ╭<Z@Z>
-  1: ──RX(0.60)─────────│──╭●─╭X───────────┤ │
-  2: ──RX(0.60)─────────│──│──│───|1⟩⟨1|───┤ │
-  3: ───────────────────│──│──│──╭RX(0.50)─┤ ╰<Z@Z>
-  4: ───────────────────╰X─│──│──│─────────┤
-  5: ──────────────────────╰X─╰●─╰○────────┤
-  ```
-
-  There is only one controlled gate with only one control wire.
-
-* `qml.devices.LegacyDevice` is now an alias for `qml.Device`, so it is easier to distinguish it from
-  `qml.devices.Device`, which follows the new device API.
-  [(#5581)](https://github.com/PennyLaneAI/pennylane/pull/5581)
-
-* The `dtype` for `eigvals` of `X`, `Y`, `Z` and `Hadamard` is changed from `int` to `float`, making them
-  consistent with the other observables. The `dtype` of the returned values when sampling these observables
-  (e.g. `qml.sample(X(0))`) is also changed to `float`.
-  [(#5607)](https://github.com/PennyLaneAI/pennylane/pull/5607)
-
-* Sets up the framework for the development of an `assert_equal` function for testing operator comparison.
-  [(#5634)](https://github.com/PennyLaneAI/pennylane/pull/5634)
-  [(#5858)](https://github.com/PennyLaneAI/pennylane/pull/5858)
-
-* `qml.sample` can now be used on Boolean values representing mid-circuit measurement results in
-  traced quantum functions. This feature is used with Catalyst to enable the pattern
-  `m = measure(0); qml.sample(m)`.
-  [(#5673)](https://github.com/PennyLaneAI/pennylane/pull/5673)
-
-* PennyLane operators, measurements, and QNodes can now automatically be captured as instructions in JAXPR.
-  [(#5564)](https://github.com/PennyLaneAI/pennylane/pull/5564)
-  [(#5511)](https://github.com/PennyLaneAI/pennylane/pull/5511)
-  [(#5708)](https://github.com/PennyLaneAI/pennylane/pull/5708)
-  [(#5523)](https://github.com/PennyLaneAI/pennylane/pull/5523)
-  [(#5686)](https://github.com/PennyLaneAI/pennylane/pull/5686)
-
-* The `decompose` transform has an `error` kwarg to specify the type of error that should be raised,
-  allowing error types to be more consistent with the context the `decompose` function is used in.
-  [(#5669)](https://github.com/PennyLaneAI/pennylane/pull/5669)
-
-* The `qml.pytrees` module now has `flatten` and `unflatten` methods for serializing pytrees.
-  [(#5701)](https://github.com/PennyLaneAI/pennylane/pull/5701)
-
-* Empty initialization of `PauliVSpace` is permitted.
-  [(#5675)](https://github.com/PennyLaneAI/pennylane/pull/5675)
-
-* `MultiControlledX` can now be decomposed even when no `work_wires` are provided. The implementation returns $\mathcal{O}(\text{len(control\_wires)}^2)$ operations, and is applicable for any multi controlled unitary gate.
-  [(#5735)](https://github.com/PennyLaneAI/pennylane/pull/5735)
-
-* Single control unitary now includes the correct global phase.
-  [(#5735)](https://github.com/PennyLaneAI/pennylane/pull/5735)
-
-* Single control `GlobalPhase` has now a decomposition, i.e. relative phase on control wire.
-  [(#5735)](https://github.com/PennyLaneAI/pennylane/pull/5735)
-
-* `QuantumScript` properties are only calculated when needed, instead of on initialization. This decreases the classical overhead by >20%.
-  `par_info`, `obs_sharing_wires`, and `obs_sharing_wires_id` are now public attributes.
-  [(#5696)](https://github.com/PennyLaneAI/pennylane/pull/5696)
-
-* `qml.ops.Conditional` now inherits from `qml.ops.SymbolicOp`, thus it inherits several useful common functionalities. Other properties such as adjoint and diagonalizing gates have been added using the `base` properties.
-  [(##5772)](https://github.com/PennyLaneAI/pennylane/pull/5772)
-
-* New dispatches for `qml.ops.Conditional` and `qml.MeasurementValue` have been added to `qml.equal`.
-  [(##5772)](https://github.com/PennyLaneAI/pennylane/pull/5772)
-
-* The `qml.qchem.Molecule` object is now the central object used by all qchem functions.
-  [(#5571)](https://github.com/PennyLaneAI/pennylane/pull/5571)
-
-* The `qml.qchem.Molecule` class now supports Angstrom as a unit.
-  [(#5694)](https://github.com/PennyLaneAI/pennylane/pull/5694)
-
-* The `qml.qchem.Molecule` class now supports open-shell systems.
-  [(#5655)](https://github.com/PennyLaneAI/pennylane/pull/5655)
-
-* The `qml.qchem.molecular_hamiltonian` function now supports parity and Bravyi-Kitaev mappings.
-  [(#5657)](https://github.com/PennyLaneAI/pennylane/pull/5657/)
-
-* The qchem docs are updated with the new qchem improvements.
-  [(#5758)](https://github.com/PennyLaneAI/pennylane/pull/5758/)
-  [(#5638)](https://github.com/PennyLaneAI/pennylane/pull/5638/)
-  
-* `specs()` can now be requested at any specific point of the transform program through the `level` keyword argument.
-  [(#5781)](https://github.com/PennyLaneAI/pennylane/pull/5781/)
-
-* The `qml.snapshots` transform now supports arbitrary devices by running a separate tape for each snapshot for unsupported devices.
-  [(#5805)](https://github.com/PennyLaneAI/pennylane/pull/5805)
-
-* The `qml.Snapshot` operator now accepts sample-based measurements for finite-shot devices.
-  [(#5805)](https://github.com/PennyLaneAI/pennylane/pull/5805)
-* Device preprocess transforms now happen inside the ml boundary.
-  [(#5791)](https://github.com/PennyLaneAI/pennylane/pull/5791)
-
-* `qml.qchem.molecular_dipole` function is added for calculating the dipole operator using "dhf" and "openfermion" backends.
-  [(#5764)](https://github.com/PennyLaneAI/pennylane/pull/5764)
-
-* Circuits can now be plotted at any specific point of the transform program through the `level` keyword argument in `draw()` and `draw_mpl()`.
-  [(#5855)](https://github.com/PennyLaneAI/pennylane/pull/5855)
-
-* Transforms applied to callables now use `functools.wraps` to preserve the docstring and call signature of the original function.
-  [(#5857)](https://github.com/PennyLaneAI/pennylane/pull/5857)
-
-<h4>Community contributions 🥳</h4>
-
-* Implemented kwargs (`check_interface`, `check_trainability`, `rtol` and `atol`) support in `qml.equal` for the operators `Pow`, `Adjoint`, `Exp`, and `SProd`.
-  [(#5668)](https://github.com/PennyLaneAI/pennylane/issues/5668)
-=======
 * A new method `process_density_matrix` has been added to the `ProbabilityMP` and `DensityMatrixMP` classes, allowing for more efficient handling of quantum density matrices, particularly with batch processing support. This method simplifies the calculation of probabilities from quantum states represented as density matrices.
   [(#5830)](https://github.com/PennyLaneAI/pennylane/pull/5830)
->>>>>>> f430d181
   
 <h3>Improvements 🛠</h3>
 
