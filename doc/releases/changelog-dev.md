:orphan:

# Release 0.42.0-dev (development release)

<h3>New features since last release</h3>

* A new function called :func:`qml.from_qasm3` has been added, which converts OpenQASM 3.0 circuits into quantum functions
  that can be subsequently loaded into QNodes and executed. 
  [(#7432)](https://github.com/PennyLaneAI/pennylane/pull/7432)
  [(#7486)](https://github.com/PennyLaneAI/pennylane/pull/7486)
  [(#7488)](https://github.com/PennyLaneAI/pennylane/pull/7488)
  [(#7593)](https://github.com/PennyLaneAI/pennylane/pull/7593)

  ```python
  import pennylane as qml

  dev = qml.device("default.qubit", wires=[0, 1])
  
  @qml.qnode(dev)
  def my_circuit():
      qml.from_qasm3("qubit q0; qubit q1; ry(0.2) q0; rx(1.0) q1; pow(2) @ x q0;", {'q0': 0, 'q1': 1})
      return qml.expval(qml.Z(0))
  ```

  ```pycon
  >>> print(qml.draw(my_circuit)())
  0: ──RY(0.20)──X²─┤  <Z>
  1: ──RX(1.00)─────┤  
  ```
  
  Some gates and operations in OpenQASM 3.0 programs are not currently supported. For more details, 
  please consult the documentation for :func:`qml.from_qasm3` and ensure that you have installed `openqasm3` and 
  `'openqasm3[parser]'` in your environment by following the [OpenQASM 3.0 installation instructions](https://pypi.org/project/openqasm3/).

* A new QNode transform called :func:`~.transforms.set_shots` has been added to set or update the number of shots to be performed, overriding shots specified in the device.
  [(#7337)](https://github.com/PennyLaneAI/pennylane/pull/7337)
  [(#7358)](https://github.com/PennyLaneAI/pennylane/pull/7358)
  [(#7500)](https://github.com/PennyLaneAI/pennylane/pull/7500)

  The :func:`~.transforms.set_shots` transform can be used as a decorator:

  ```python
  @partial(qml.set_shots, shots=2)
  @qml.qnode(qml.device("default.qubit", wires=1))
  def circuit():
      qml.RX(1.23, wires=0)
      return qml.sample(qml.Z(0))
  ```

  ```pycon
  >>> circuit()
  array([1., -1.])
  ```
  
  Additionally, it can be used in-line to update a circuit's `shots`:

  ```pycon
  >>> new_circ = qml.set_shots(circuit, shots=(4, 10)) # shot vector
  >>> new_circ()
  (array([-1.,  1., -1.,  1.]), array([ 1.,  1.,  1., -1.,  1.,  1., -1., -1.,  1.,  1.]))
  ```

* A new function called `qml.to_openqasm` has been added, which allows for converting PennyLane circuits to OpenQASM 2.0 programs.
  [(#7393)](https://github.com/PennyLaneAI/pennylane/pull/7393)

  Consider this simple circuit in PennyLane:
  ```python
  dev = qml.device("default.qubit", wires=2, shots=100)

  @qml.qnode(dev)
  def circuit(theta, phi):
      qml.RX(theta, wires=0)
      qml.CNOT(wires=[0,1])
      qml.RZ(phi, wires=1)
      return qml.sample()
  ```

  This can be easily converted to OpenQASM 2.0 with `qml.to_openqasm`:
  ```pycon
  >>> openqasm_circ = qml.to_openqasm(circuit)(1.2, 0.9)
  >>> print(openqasm_circ)
  OPENQASM 2.0;
  include "qelib1.inc";
  qreg q[2];
  creg c[2];
  rx(1.2) q[0];
  cx q[0],q[1];
  rz(0.9) q[1];
  measure q[0] -> c[0];
  measure q[1] -> c[1];
  ```

* A new template called :class:`~.SelectPauliRot` that applies a sequence of uniformly controlled rotations to a target qubit 
  is now available. This operator appears frequently in unitary decomposition and block encoding techniques. 
  [(#7206)](https://github.com/PennyLaneAI/pennylane/pull/7206)
  [(#7617)](https://github.com/PennyLaneAI/pennylane/pull/7617)

  ```python
  angles = np.array([1.0, 2.0, 3.0, 4.0])

  wires = qml.registers({"control": 2, "target": 1})
  dev = qml.device("default.qubit", wires=3)

  @qml.qnode(dev)
  def circuit():
      qml.SelectPauliRot(
        angles,
        control_wires=wires["control"],
        target_wire=wires["target"],
        rot_axis="Y")
      return qml.state()
  ```
  
  ```pycon
  >>> print(circuit())
  [0.87758256+0.j 0.47942554+0.j 0.        +0.j 0.        +0.j
   0.        +0.j 0.        +0.j 0.        +0.j 0.        +0.j]
  ```

* The transform `convert_to_mbqc_gateset` is added to the `ftqc` module to convert arbitrary 
  circuits to a limited gate-set that can be translated to the MBQC formalism.
  [(#7271)](https://github.com/PennyLaneAI/pennylane/pull/7271)

* Classical shadows with mixed quantum states are now computed with a dedicated method that uses an
  iterative algorithm similar to the handling of shadows with state vectors. This makes shadows with density 
  matrices much more performant.
  [(#6748)](https://github.com/PennyLaneAI/pennylane/pull/6748)
  [(#7458)](https://github.com/PennyLaneAI/pennylane/pull/7458)

* The `RotXZX` operation is added to the `ftqc` module to support definition of a universal
  gate-set that can be translated to the MBQC formalism.
  [(#7271)](https://github.com/PennyLaneAI/pennylane/pull/7271)

* A new iterative angle solver for QSVT and QSP is available in the :func:`poly_to_angles <pennylane.poly_to_angles>` function,
  allowing angle computation for polynomials of large degrees (> 1000).
  Set `angle_solver="iterative"` in the :func:`poly_to_angles  <pennylane.poly_to_angles>` function
  (or from the :func:`qsvt <pennylane.qsvt>` function!) to use it.
  [(6694)](https://github.com/PennyLaneAI/pennylane/pull/6694)

* Two new functions called :func:`~.math.convert_to_su2` and :func:`~.math.convert_to_su4` have been added to `qml.math`, which convert unitary matrices to SU(2) or SU(4), respectively, and optionally a global phase.
  [(#7211)](https://github.com/PennyLaneAI/pennylane/pull/7211)

* A new template :class:`~.TemporaryAND` has been added. The  :class:`~.TemporaryAND` (a.k.a.  :class:`~.Elbow`)
  operation is a three-qubit gate equivalent to an ``AND``, or reversible :class:`~pennylane.Toffoli`, gate
  that leverages extra information about the target wire to enable more efficient circuit decompositions.
  The ``TemporaryAND`` assumes the target qubit to be initialized in ``|0〉``, while the ``Adjoint(TemporaryAND)`` assumes the target output to be ``|0〉``.
  For more details, see Fig. 4 in `arXiv:1805.03662 <https://arxiv.org/abs/1805.03662>`_.
  :class:`~.TemporaryAND` is useful for an efficient decomposition of the :class:`~.Select` template, for example. 
  [(#7472)](https://github.com/PennyLaneAI/pennylane/pull/7472)

  ```python
  dev = qml.device("default.qubit", shots=1)
  @qml.qnode(dev)
  def circuit():
      # |0000⟩
      qml.X(0) # |1000⟩
      qml.X(1) # |1100⟩
      # The target wire is in state |0>, so we can apply TemporaryAND
      qml.TemporaryAND([0,1,2]) # |1110⟩
      qml.CNOT([2,3]) # |1111⟩
      # The target wire will be in state |0> after adjoint(TemporaryAND) gate is applied, so we can apply adjoint(TemporaryAND)
      qml.adjoint(qml.TemporaryAND([0,1,2])) # |1101⟩
      return qml.sample(wires=[0,1,2,3])
  ```
  
  ```pycon
  >>> print(circuit())
  [1 1 0 1]
  ```

* The transform `convert_to_mbqc_formalism` is added to the `ftqc` module to convert a circuit already
  expressed in a limited, compatible gate-set into the MBQC formalism. Circuits can be converted to the 
  relevant gate-set with the `convert_to_mbqc_gateset` transform.
  [(#7355)](https://github.com/PennyLaneAI/pennylane/pull/7355)
  [(#7586)](https://github.com/PennyLaneAI/pennylane/pull/7586)


<h4>Resource-efficient Decompositions 🔎</h4>

* The :func:`~.transforms.decompose` transform now supports weighting gates in the target `gate_set`, allowing for 
  preferential treatment of certain gates in a target `gate_set` over others.
  [(#7389)](https://github.com/PennyLaneAI/pennylane/pull/7389)

  Gates specified in `gate_set` can be given a numerical weight associated with their effective cost to have in a circuit:
  
  * Gate weights that are greater than 1 indicate a *greater cost* (less preferred).
  * Gate weights that are less than 1 indicate a *lower cost* (more preferred).

  Consider the following toy example.

  ```python
  qml.decomposition.enable_graph()
  
  @partial(
    qml.transforms.decompose, gate_set={qml.Toffoli: 1.23, qml.RX: 4.56, qml.CZ: 0.01, qml.H: 420, qml.CRZ: 100}
  )
  @qml.qnode(qml.device("default.qubit"))
  def circuit():
      qml.CRX(0.1, wires=[0, 1])
      qml.Toffoli(wires=[0, 1, 2])
      return qml.expval(qml.Z(0))
  ```

  ```pycon
  >>> print(qml.draw(circuit)())

  0: ───────────╭●────────────╭●─╭●─┤  <Z>
  1: ──RX(0.05)─╰Z──RX(-0.05)─╰Z─├●─┤     
  2: ────────────────────────────╰X─┤     
  ```

  ```python
  qml.decomposition.enable_graph()

  @partial(
      qml.transforms.decompose, gate_set={qml.Toffoli: 1.23, qml.RX: 4.56, qml.CZ: 0.01, qml.H: 0.1, qml.CRZ: 0.1}
  )
  @qml.qnode(qml.device("default.qubit"))
  def circuit():
      qml.CRX(0.1, wires=[0, 1])
      qml.Toffoli(wires=[0, 1, 2])
      return qml.expval(qml.Z(0))
  ```

  ```pycon
  >>> print(qml.draw(circuit)())

  0: ────╭●───────────╭●─┤  <Z>
  1: ──H─╰RZ(0.10)──H─├●─┤     
  2: ─────────────────╰X─┤  
  ```

  Here, when the Hadamard and ``CRZ`` have relatively high weights, a decomposition involving them is considered *less* 
  efficient. When they have relatively low weights, a decomposition involving them is considered *more* efficient.

* Decomposition rules that can be accessed with the new graph-based decomposition system are
  implemented for the following operators:

  * :class:`~.QubitUnitary`
    [(#7211)](https://github.com/PennyLaneAI/pennylane/pull/7211)

  * :class:`~.ControlledQubitUnitary`
    [(#7371)](https://github.com/PennyLaneAI/pennylane/pull/7371)

  * :class:`~.DiagonalQubitUnitary`
    [(#7625)](https://github.com/PennyLaneAI/pennylane/pull/7625)

  * :class:`~.MultiControlledX`
    [(#7405)](https://github.com/PennyLaneAI/pennylane/pull/7405)

  * :class:`~pennylane.ops.Exp`. 
    [(#7489)](https://github.com/PennyLaneAI/pennylane/pull/7489)

    Specifically, the following decompositions have been added:
    * Suzuki-Trotter decomposition when the `num_steps` keyword argument is specified.
    * Decomposition to a :class:`~pennylane.PauliRot` when the base is a single-term Pauli word.

  * :class:`~.PCPhase`
    [(#7591)](https://github.com/PennyLaneAI/pennylane/pull/7591)

  * :class:`~.BasisRotation`
    [(#7074)](https://github.com/PennyLaneAI/pennylane/pull/7074)

  * :class:`~.IntegerComparator`
    [(#7636)](https://github.com/PennyLaneAI/pennylane/pull/7636)

* A new decomposition rule that uses a single work wire for decomposing multi-controlled operators is added.
  [(#7383)](https://github.com/PennyLaneAI/pennylane/pull/7383)

* A :func:`~.decomposition.register_condition` decorator is added that allows users to bind a condition to a
  decomposition rule for when it is applicable. The condition should be a function that takes the
  resource parameters of an operator as arguments and returns `True` or `False` based on whether
  these parameters satisfy the condition for when this rule can be applied.
  [(#7439)](https://github.com/PennyLaneAI/pennylane/pull/7439)

  ```python
  import pennylane as qml
  from pennylane.math.decomposition import zyz_rotation_angles
  
  # The parameters must be consistent with ``qml.QubitUnitary.resource_keys``
  def _zyz_condition(num_wires):
    return num_wires == 1

  @qml.register_condition(_zyz_condition)
  @qml.register_resources({qml.RZ: 2, qml.RY: 1, qml.GlobalPhase: 1})
  def zyz_decomposition(U, wires, **__):
      # Assumes that U is a 2x2 unitary matrix
      phi, theta, omega, phase = zyz_rotation_angles(U, return_global_phase=True)
      qml.RZ(phi, wires=wires[0])
      qml.RY(theta, wires=wires[0])
      qml.RZ(omega, wires=wires[0])
      qml.GlobalPhase(-phase)
  
  # This decomposition will be ignored for `QubitUnitary` on more than one wire.
  qml.add_decomps(qml.QubitUnitary, zyz_decomposition)
  ```

* Symbolic operator types (e.g., `Adjoint`, `Controlled`, and `Pow`) can now be specified as strings
  in various parts of the new graph-based decomposition system, specifically:

  * The `gate_set` argument of the :func:`~.transforms.decompose` transform now supports adding symbolic
    operators in the target gate set.
    [(#7331)](https://github.com/PennyLaneAI/pennylane/pull/7331)

  ```python
  from functools import partial
  import pennylane as qml

  qml.decomposition.enable_graph()
  
  @partial(qml.transforms.decompose, gate_set={"T", "Adjoint(T)", "H", "CNOT"})
  @qml.qnode(qml.device("default.qubit"))
  def circuit():
      qml.Toffoli(wires=[0, 1, 2])
  ```
  ```pycon
  >>> print(qml.draw(circuit)())
  0: ───────────╭●───────────╭●────╭●──T──╭●─┤
  1: ────╭●─────│─────╭●─────│───T─╰X──T†─╰X─┤
  2: ──H─╰X──T†─╰X──T─╰X──T†─╰X──T──H────────┤
  ```

  * Symbolic operator types can now be given as strings to the `op_type` argument of :func:`~.decomposition.add_decomps`,
    or as keys of the dictionaries passed to the `alt_decomps` and `fixed_decomps` arguments of the
    :func:`~.transforms.decompose` transform, allowing custom decomposition rules to be defined and
    registered for symbolic operators.
    [(#7347)](https://github.com/PennyLaneAI/pennylane/pull/7347)
    [(#7352)](https://github.com/PennyLaneAI/pennylane/pull/7352)
    [(#7362)](https://github.com/PennyLaneAI/pennylane/pull/7362)
    [(#7499)](https://github.com/PennyLaneAI/pennylane/pull/7499)

  ```python
  @qml.register_resources({qml.RY: 1})
  def my_adjoint_ry(phi, wires, **_):
      qml.RY(-phi, wires=wires)

  @qml.register_resources({qml.RX: 1})
  def my_adjoint_rx(phi, wires, **__):
      qml.RX(-phi, wires)

  # Registers a decomposition rule for the adjoint of RY globally
  qml.add_decomps("Adjoint(RY)", my_adjoint_ry)

  @partial(
      qml.transforms.decompose,
      gate_set={"RX", "RY", "CNOT"},
      fixed_decomps={"Adjoint(RX)": my_adjoint_rx}
  )
  @qml.qnode(qml.device("default.qubit"))
  def circuit():
      qml.adjoint(qml.RX(0.5, wires=[0]))
      qml.CNOT(wires=[0, 1])
      qml.adjoint(qml.RY(0.5, wires=[1]))
      return qml.expval(qml.Z(0))
  ```
  ```pycon
  >>> print(qml.draw(circuit)())
  0: ──RX(-0.50)─╭●────────────┤  <Z>
  1: ────────────╰X──RY(-0.50)─┤
  ```

* A `work_wire_type` argument has been added to :func:`~pennylane.ctrl` and :class:`~pennylane.ControlledQubitUnitary`
  for more fine-grained control over the type of work wire used in their decompositions.
  [(#7612)](https://github.com/PennyLaneAI/pennylane/pull/7612)

* The :func:`~.transforms.decompose` transform now accepts a `stopping_condition` argument with 
  graph-based decomposition enabled, which must be a function that returns `True` if an operator 
  does not need to be decomposed (it meets the requirements as described in `stopping_condition`).
  See the documentation for more details.
  [(#7531)](https://github.com/PennyLaneAI/pennylane/pull/7531)

<h3>Improvements 🛠</h3>

* Caching with finite shots now always warns about the lack of expected noise.
  [(#7644)](https://github.com/PennyLaneAI/pennylane/pull/7644)

* `cache` now defaults to `"auto"` with `qml.execute`, matching the behavior of `QNode` and reducing the 
  performance cost of using `qml.execute` for standard executions.
  [(#7644)](https://github.com/PennyLaneAI/pennylane/pull/7644)

* `qml.grad` and `qml.jacobian` can now handle inputs with dynamic shapes being captured into plxpr.
  [(#7544)](https://github.com/PennyLaneAI/pennylane/pull/7544/)

* Improved the drawing of `GlobalPhase`, `ctrl(GlobalPhase)`, `Identity` and `ctrl(Identity)` operations.
  The labels are grouped together like for other multi-qubit operations, and the drawing
  no longer depends on the wires of `GlobalPhase` or `Identity`. Control nodes of controlled global phases
  and identities no longer receive the operator label, which is in line with other controlled operations.
  [(#7457)](https://github.com/PennyLaneAI/pennylane/pull/7457)

* The decomposition of `qml.PCPhase` is now significantly more efficient for more than 2 qubits.
  [(#7166)](https://github.com/PennyLaneAI/pennylane/pull/7166)

* The decomposition of :class:`~.IntegerComparator` is now significantly more efficient.
  [(#7636)](https://github.com/PennyLaneAI/pennylane/pull/7636)

* :class:`~.QubitUnitary` now supports a decomposition that is compatible with an arbitrary number of qubits. 
  This represents a fundamental improvement over the previous implementation, which was limited to two-qubit systems.
  [(#7277)](https://github.com/PennyLaneAI/pennylane/pull/7277)

* Setting up the configuration of a workflow, including the determination of the best diff
  method, is now done *after* user transforms have been applied. This allows transforms to
  update the shots and change measurement processes with fewer issues.
  [(#7358)](https://github.com/PennyLaneAI/pennylane/pull/7358)

* The decomposition of `DiagonalQubitUnitary` has been updated to a recursive decomposition
  into a smaller `DiagonalQubitUnitary` and a `SelectPauliRot` operation. This is a known
  decomposition [Theorem 7 in Shende et al.](https://arxiv.org/abs/quant-ph/0406176)
  that contains fewer gates than the previous decomposition.
  [(#7370)](https://github.com/PennyLaneAI/pennylane/pull/7370)

* An xDSL `qml.compiler.python_compiler.transforms.MergeRotationsPass` pass for applying `merge_rotations` to an
  xDSL module has been added for the experimental xDSL Python compiler integration.
  [(#7364)](https://github.com/PennyLaneAI/pennylane/pull/7364)
  [(#7595)](https://github.com/PennyLaneAI/pennylane/pull/7595)

* An xDSL `qml.compiler.python_compiler.transforms.IterativeCancelInversesPass` pass for applying `cancel_inverses`
  iteratively to an xDSL module has been added for the experimental xDSL Python compiler integration. This pass is
  optimized to cancel self-inverse operations iteratively to cancel nested self-inverse operations.
  [(#7364)](https://github.com/PennyLaneAI/pennylane/pull/7364)
  [(#7595)](https://github.com/PennyLaneAI/pennylane/pull/7595)
 
* An experimental integration for a Python compiler using [xDSL](https://xdsl.dev/index) has been introduced.
  This is similar to [Catalyst's MLIR dialects](https://docs.pennylane.ai/projects/catalyst/en/stable/dev/dialects.html#mlir-dialects-in-catalyst), 
  but it is coded in Python instead of C++.
  [(#7509)](https://github.com/PennyLaneAI/pennylane/pull/7509)
  [(#7357)](https://github.com/PennyLaneAI/pennylane/pull/7357)
  [(#7367)](https://github.com/PennyLaneAI/pennylane/pull/7367)
  [(#7462)](https://github.com/PennyLaneAI/pennylane/pull/7462)
  [(#7470)](https://github.com/PennyLaneAI/pennylane/pull/7470)
  [(#7510)](https://github.com/PennyLaneAI/pennylane/pull/7510)
  [(#7590)](https://github.com/PennyLaneAI/pennylane/pull/7590)

* PennyLane supports `JAX` version 0.6.0.
  [(#7299)](https://github.com/PennyLaneAI/pennylane/pull/7299)

* PennyLane supports `JAX` version 0.5.3.
  [(#6919)](https://github.com/PennyLaneAI/pennylane/pull/6919)

* Computing the angles for uniformly controlled rotations, used in :class:`~.MottonenStatePreparation`
  and :class:`~.SelectPauliRot`, now takes much less computational effort and memory.
  [(#7377)](https://github.com/PennyLaneAI/pennylane/pull/7377)

* The :func:`~.transforms.cancel_inverses` transform no longer changes the order of operations that don't have shared wires, providing a deterministic output.
  [(#7328)](https://github.com/PennyLaneAI/pennylane/pull/7328)

* Alias for Identity (`I`) is now accessible from `qml.ops`.
  [(#7200)](https://github.com/PennyLaneAI/pennylane/pull/7200)

* Add xz encoding related `pauli_to_xz`, `xz_to_pauli` and `pauli_prod` functions to the `ftqc` module.
  [(#7433)](https://github.com/PennyLaneAI/pennylane/pull/7433)

* Add commutation rules for a Clifford gate set (`qml.H`, `qml.S`, `qml.CNOT`) to the `ftqc.pauli_tracker` module,
  accessible via the `commute_clifford_op` function.
  [(#7444)](https://github.com/PennyLaneAI/pennylane/pull/7444)

* Add offline byproduct correction support to the `ftqc` module.
  [(#7447)](https://github.com/PennyLaneAI/pennylane/pull/7447)

* The `ftqc` module `measure_arbitrary_basis`, `measure_x` and `measure_y` functions
  can now be captured when program capture is enabled.
  [(#7219)](https://github.com/PennyLaneAI/pennylane/pull/7219)
  [(#7368)](https://github.com/PennyLaneAI/pennylane/pull/7368)

* `Operator.num_wires` now defaults to `None` to indicate that the operator can be on
  any number of wires.
  [(#7312)](https://github.com/PennyLaneAI/pennylane/pull/7312)

* Shots can now be overridden for specific `qml.Snapshot` instances via a `shots` keyword argument.
  [(#7326)](https://github.com/PennyLaneAI/pennylane/pull/7326)

  ```python
  dev = qml.device("default.qubit", wires=2, shots=10)

  @qml.qnode(dev)
  def circuit():
      qml.Snapshot("sample", measurement=qml.sample(qml.X(0)), shots=5)
      return qml.sample(qml.X(0))
  ```

  ```pycon
  >>> qml.snapshots(circuit)()
  {'sample': array([-1., -1., -1., -1., -1.]),
   'execution_results': array([ 1., -1., -1., -1., -1.,  1., -1., -1.,  1., -1.])}
  ```

* Two-qubit `QubitUnitary` gates no longer decompose into fundamental rotation gates; it now 
  decomposes into single-qubit `QubitUnitary` gates. This allows the decomposition system to
  further decompose single-qubit unitary gates more flexibly using different rotations.
  [(#7211)](https://github.com/PennyLaneAI/pennylane/pull/7211)

* The `gate_set` argument of :func:`~.transforms.decompose` now accepts `"X"`, `"Y"`, `"Z"`, `"H"`, 
  `"I"` as aliases for `"PauliX"`, `"PauliY"`, `"PauliZ"`, `"Hadamard"`, and `"Identity"`. These 
  aliases are also recognized as part of symbolic operators. For example, `"Adjoint(H)"` is now 
  accepted as an alias for `"Adjoint(Hadamard)"`.
  [(#7331)](https://github.com/PennyLaneAI/pennylane/pull/7331)

* PennyLane no longer validates that an operation has at least one wire, as having this check required the abstract
  interface to maintain a list of special implementations.
  [(#7327)](https://github.com/PennyLaneAI/pennylane/pull/7327)

* Two new device-developer transforms have been added to `devices.preprocess`: 
  :func:`~.devices.preprocess.measurements_from_counts` and :func:`~.devices.preprocess.measurements_from_samples`.
  These transforms modify the tape to instead contain a `counts` or `sample` measurement process, 
  deriving the original measurements from the raw counts/samples in post-processing. This allows 
  expanded measurement support for devices that only 
  support counts/samples at execution, like real hardware devices.
  [(#7317)](https://github.com/PennyLaneAI/pennylane/pull/7317)

* Sphinx version was updated to 8.1. Sphinx is upgraded to version 8.1 and uses Python 3.10. References to intersphinx (e.g. `<demos/>` or `<catalyst/>` are updated to remove the :doc: prefix that is incompatible with sphinx 8.1. 
  [(7212)](https://github.com/PennyLaneAI/pennylane/pull/7212)

* Migrated `setup.py` package build and install to `pyproject.toml`
  [(#7375)](https://github.com/PennyLaneAI/pennylane/pull/7375)

* Updated GitHub Actions workflows (`rtd.yml`, `readthedocs.yml`, and `docs.yml`) to use `ubuntu-24.04` runners.
 [(#7396)](https://github.com/PennyLaneAI/pennylane/pull/7396)

* Updated requirements and pyproject files to include the other package.  
  [(#7417)](https://github.com/PennyLaneAI/pennylane/pull/7417)

* Updated documentation check to remove duplicate docstring references. [(#7453)](https://github.com/PennyLaneAI/pennylane/pull/7453)

* Improved performance for `qml.clifford_t_decomposition` transform by introducing caching support and changed the
  default basis set of `qml.ops.sk_decomposition` to `(H, S, T)`, resulting in shorter decomposition sequences.
  [(#7454)](https://github.com/PennyLaneAI/pennylane/pull/7454)

<h3>Labs: a place for unified and rapid prototyping of research software 🧪</h3>

* The imports of dependencies introduced by ``labs`` functionalities have been modified such that
  these dependencies only have to be installed for the functions that use them, not to use
  ``labs`` functionalities in general. This decouples the various submodules, and even functions
  within the same submodule, from each other.
  [(#7xxx)](https://github.com/PennyLaneAI/pennylane/pull/7xxx)

* A new module :mod:`pennylane.labs.intermediate_reps <pennylane.labs.intermediate_reps>`
  provides functionality to compute intermediate representations for particular circuits.
  :func:`parity_matrix <pennylane.labs.intermediate_reps.parity_matrix>` computes
  the parity matrix intermediate representation for CNOT circuits.
  :func:`phase_polynomial <pennylane.labs.intermediate_reps.phase_polynomial>` computes
  the phase polynomial intermediate representation for {CNOT, RZ} circuits.
  These efficient intermediate representations are important
  for CNOT routing algorithms and other quantum compilation routines.
  [(#7229)](https://github.com/PennyLaneAI/pennylane/pull/7229)
  [(#7333)](https://github.com/PennyLaneAI/pennylane/pull/7333)
  [(#7629)](https://github.com/PennyLaneAI/pennylane/pull/7629)
  
* The `pennylane.labs.vibrational` module is upgraded to use features from the `concurrency` module
  to perform multiprocess and multithreaded execution of workloads. 
  [(#7401)](https://github.com/PennyLaneAI/pennylane/pull/7401)

* A `rowcol` function is now available in `pennylane.labs.intermediate_reps`.
  Given the parity matrix of a CNOT circuit and a qubit connectivity graph, it synthesizes a
  possible implementation of the parity matrix that respects the connectivity.
  [(#7394)](https://github.com/PennyLaneAI/pennylane/pull/7394)

* A new module :mod:`pennylane.labs.zxopt <pennylane.labs.zxopt>` provides access to the basic optimization
  passes from [pyzx](https://pyzx.readthedocs.io/en/latest/) for PennyLane circuits.
  
    * :func:`basic_optimization <pennylane.labs.zxopt.basic_optimization>` performs peephole optimizations on the circuit and is a useful subroutine for other optimization passes.
    * :func:`full_optimize <pennylane.labs.zxopt.full_optimize>` optimizes [(Clifford + T)](https://pennylane.ai/compilation/clifford-t-gate-set) circuits.
    * :func:`full_reduce <pennylane.labs.zxopt.full_reduce>` can optimize arbitrary PennyLane circuits and follows the pipeline described in the [the pyzx docs](https://pyzx.readthedocs.io/en/latest/simplify.html).
    * :func:`todd <pennylane.labs.zxopt.todd>` performs Third Order Duplicate and Destroy (`TODD <https://arxiv.org/abs/1712.01557>`__) via phase polynomials and reduces T gate counts.

  [(#7471)](https://github.com/PennyLaneAI/pennylane/pull/7471)

<h3>Breaking changes 💔</h3>

* Support for gradient keyword arguments as QNode keyword arguments has been removed. Instead please use the
  new `gradient_kwargs` keyword argument accordingly.
  [(#7648)](https://github.com/PennyLaneAI/pennylane/pull/7648)

* The default value of `cache` is now `"auto"` with `qml.execute`. Like `QNode`, `"auto"` only turns on caching
  when `max_diff > 1`.
  [(#7644)](https://github.com/PennyLaneAI/pennylane/pull/7644)

* A new decomposition for two-qubit unitaries was implemented in `two_qubit_decomposition`.
  It ensures the correctness of the decomposition in some edge cases but uses 3 CNOT gates
  even if 2 CNOTs would suffice theoretically.
  [(#7474)](https://github.com/PennyLaneAI/pennylane/pull/7474)

* The `return_type` property of `MeasurementProcess` has been removed. Please use `isinstance` for type checking instead.
  [(#7322)](https://github.com/PennyLaneAI/pennylane/pull/7322)

* The `KerasLayer` class in `qml.qnn.keras` has been removed because Keras 2 is no longer actively maintained.
  Please consider using a different machine learning framework, like `PyTorch <demos/tutorial_qnn_module_torch>`__ or `JAX <demos/tutorial_How_to_optimize_QML_model_using_JAX_and_Optax>`__.
  [(#7320)](https://github.com/PennyLaneAI/pennylane/pull/7320)

* The `qml.gradients.hamiltonian_grad` function has been removed because this gradient recipe is no
  longer required with the :doc:`new operator arithmetic system </news/new_opmath>`.
  [(#7302)](https://github.com/PennyLaneAI/pennylane/pull/7302)

* Accessing terms of a tensor product (e.g., `op = X(0) @ X(1)`) via `op.obs` has been removed.
  [(#7324)](https://github.com/PennyLaneAI/pennylane/pull/7324)

* The `mcm_method` keyword argument in `qml.execute` has been removed.
  [(#7301)](https://github.com/PennyLaneAI/pennylane/pull/7301)

* The `inner_transform` and `config` keyword arguments in `qml.execute` have been removed.
  [(#7300)](https://github.com/PennyLaneAI/pennylane/pull/7300)

* `Sum.ops`, `Sum.coeffs`, `Prod.ops` and `Prod.coeffs` have been removed.
  [(#7304)](https://github.com/PennyLaneAI/pennylane/pull/7304)

* Specifying `pipeline=None` with `qml.compile` has been removed.
  [(#7307)](https://github.com/PennyLaneAI/pennylane/pull/7307)

* The `control_wires` argument in `qml.ControlledQubitUnitary` has been removed.
  Furthermore, the `ControlledQubitUnitary` no longer accepts `QubitUnitary` objects as arguments as its `base`.
  [(#7305)](https://github.com/PennyLaneAI/pennylane/pull/7305)

* `qml.tape.TapeError` has been removed.
  [(#7205)](https://github.com/PennyLaneAI/pennylane/pull/7205)

<h3>Deprecations 👋</h3>

Here's a list of deprecations made this release. For a more detailed breakdown of deprecations and alternative code to use instead, Please consult the :doc:`deprecations and removals page </development/deprecations>`.

* Top-level access to `DeviceError`, `PennyLaneDeprecationWarning`, `QuantumFunctionError` and `ExperimentalWarning` have been deprecated and will be removed in v0.43. Please import them from the new `exceptions` module.
  [(#7292)](https://github.com/PennyLaneAI/pennylane/pull/7292)
  [(#7477)](https://github.com/PennyLaneAI/pennylane/pull/7477)
  [(#7508)](https://github.com/PennyLaneAI/pennylane/pull/7508)
  [(#7603)](https://github.com/PennyLaneAI/pennylane/pull/7603)

* `qml.operation.Observable` and the corresponding `Observable.compare` have been deprecated, as
  pennylane now depends on the more general `Operator` interface instead. The
  `Operator.is_hermitian` property can instead be used to check whether or not it is highly likely
  that the operator instance is Hermitian.
  [(#7316)](https://github.com/PennyLaneAI/pennylane/pull/7316)

* The boolean functions provided in `pennylane.operation` are deprecated. See the :doc:`deprecations page </development/deprecations>` 
  for equivalent code to use instead. These include `not_tape`, `has_gen`, `has_grad_method`, `has_multipar`,
  `has_nopar`, `has_unitary_gen`, `is_measurement`, `defines_diagonalizing_gates`, and `gen_is_multi_term_hamiltonian`.
  [(#7319)](https://github.com/PennyLaneAI/pennylane/pull/7319)

* `qml.operation.WiresEnum`, `qml.operation.AllWires`, and `qml.operation.AnyWires` are deprecated. To indicate that
  an operator can act on any number of wires, `Operator.num_wires = None` should be used instead. This is the default
  and does not need to be overwritten unless the operator developer wants to add wire number validation.
  [(#7313)](https://github.com/PennyLaneAI/pennylane/pull/7313)

* The :func:`qml.QNode.get_gradient_fn` method is now deprecated. Instead, use :func:`~.workflow.get_best_diff_method` to obtain the differentiation method.
  [(#7323)](https://github.com/PennyLaneAI/pennylane/pull/7323)

<h3>Internal changes ⚙️</h3>

* `Pennylane` has been renamed to `pennylane` in the `pyproject.toml` file 
  to match the expected binary distribution format naming conventions.
  [(#7689)](https://github.com/PennyLaneAI/pennylane/pull/7689)

* The `qml.compiler.python_compiler` submodule has been restructured.
  [(#7645)](https://github.com/PennyLaneAI/pennylane/pull/7645)

* Move program capture code closer to where it is used.
  [(#7608)][https://github.com/PennyLaneAI/pennylane/pull/7608]

* Tests using `OpenFermion` in `tests/qchem` do not fail with NumPy>=2.0.0 any more.
  [(#7626)](https://github.com/PennyLaneAI/pennylane/pull/7626)

* Move `givens_decomposition` and private helpers from `qchem` to `math` module.
  [(#7545)](https://github.com/PennyLaneAI/pennylane/pull/7545)

* Enforce module dependencies in `pennylane` using `tach`.
  [(#7185)](https://github.com/PennyLaneAI/pennylane/pull/7185)
  [(#7416)](https://github.com/PennyLaneAI/pennylane/pull/7416)
  [(#7418)](https://github.com/PennyLaneAI/pennylane/pull/7418)
  [(#7429)](https://github.com/PennyLaneAI/pennylane/pull/7429)
  [(#7430)](https://github.com/PennyLaneAI/pennylane/pull/7430)
  [(#7437)](https://github.com/PennyLaneAI/pennylane/pull/7437)
  [(#7504)](https://github.com/PennyLaneAI/pennylane/pull/7504)
  [(#7538)](https://github.com/PennyLaneAI/pennylane/pull/7538)
  [(#7542)](https://github.com/PennyLaneAI/pennylane/pull/7542)

* With program capture enabled, mcm method validation now happens on execution rather than setup.
  [(#7475)](https://github.com/PennyLaneAI/pennylane/pull/7475)

* Add `.git-blame-ignore-revs` file to the PennyLane repository. This file will allow specifying commits that should
  be ignored in the output of `git blame`. For example, this can be useful when a single commit includes bulk reformatting.
  [(#7507)](https://github.com/PennyLaneAI/pennylane/pull/7507)

* Add a `.gitattributes` file to standardize LF as the end-of-line character for the PennyLane
  repository.
  [(#7502)](https://github.com/PennyLaneAI/pennylane/pull/7502)

* `DefaultQubit` now implements `preprocess_transforms` and `setup_execution_config` instead of `preprocess`.
  [(#7468)](https://github.com/PennyLaneAI/pennylane/pull/7468)

* Fix subset of `pylint` errors in the `tests` folder.
  [(#7446)](https://github.com/PennyLaneAI/pennylane/pull/7446)

* Remove and reduce excessively expensive test cases in `tests/templates/test_subroutines/` that do not add value.
  [(#7436)](https://github.com/PennyLaneAI/pennylane/pull/7436)

* Stop using `pytest-timeout` in the PennyLane CI/CD pipeline.
  [(#7451)](https://github.com/PennyLaneAI/pennylane/pull/7451)

* A `RuntimeWarning` raised when using versions of JAX > 0.4.28 has been removed.
  [(#7398)](https://github.com/PennyLaneAI/pennylane/pull/7398)

* Wheel releases for PennyLane now follow the `PyPA binary-distribution format <https://packaging.python.org/en/latest/specifications/binary-distribution-format/>_` guidelines more closely.
  [(#7382)](https://github.com/PennyLaneAI/pennylane/pull/7382)

* `null.qubit` can now support an optional `track_resources` argument which allows it to record which gates are executed.
  [(#7226)](https://github.com/PennyLaneAI/pennylane/pull/7226)
  [(#7372)](https://github.com/PennyLaneAI/pennylane/pull/7372)
  [(#7392)](https://github.com/PennyLaneAI/pennylane/pull/7392)

* A new internal module, `qml.concurrency`, is added to support internal use of multiprocess and multithreaded execution of workloads. This also migrates the use of `concurrent.futures` in `default.qubit` to this new design.
  [(#7303)](https://github.com/PennyLaneAI/pennylane/pull/7303)

* Test suites in `tests/transforms/test_defer_measurement.py` use analytic mocker devices to test numeric results.
  [(#7329)](https://github.com/PennyLaneAI/pennylane/pull/7329)

* Add new `pennylane.exceptions` module for custom errors and warnings.
  [(#7205)](https://github.com/PennyLaneAI/pennylane/pull/7205)
  [(#7292)](https://github.com/PennyLaneAI/pennylane/pull/7292)

* Clean up `__init__.py` files in `math`, `ops`, `qaoa`, `tape` and `templates` to be explicit in what they import. 
  [(#7200)](https://github.com/PennyLaneAI/pennylane/pull/7200)
  
* The `Tracker` class has been moved into the `devices` module.
  [(#7281)](https://github.com/PennyLaneAI/pennylane/pull/7281)

* Moved functions that calculate rotation angles for unitary decompositions into an internal
  module `qml.math.decomposition`
  [(#7211)](https://github.com/PennyLaneAI/pennylane/pull/7211)

* Fixed a failing integration test for `qml.QDrift`  which multiplied the operators of the decomposition incorrectly to evolve the state.
  [(#7621)](https://github.com/PennyLaneAI/pennylane/pull/7621)

* The decomposition test in `assert_valid` no longer checks the matrix of the decomposition if the operator
  does not define a matrix representation.
  [(#7655)](https://github.com/PennyLaneAI/pennylane/pull/7655)

<h3>Documentation 📝</h3>

* The entry in the :doc:`/news/program_capture_sharp_bits` has been updated to include
  additional supported lightning devices: ``lightning.kokkos`` and ``lightning.gpu``.
  [(#7674)](https://github.com/PennyLaneAI/pennylane/pull/7674)

* Updated the circuit drawing for `qml.Select` to include two commonly used symbols for 
  Select-applying, or multiplexing, an operator. Added a similar drawing for `qml.SelectPauliRot`.
  [(#7464)](https://github.com/PennyLaneAI/pennylane/pull/7464)
  
* The entry in the :doc:`/news/program_capture_sharp_bits` page for transforms has been updated; non-native transforms being applied
  to QNodes wherein operators have dynamic wires can lead to incorrect results.
  [(#7426)](https://github.com/PennyLaneAI/pennylane/pull/7426)

* Fixed the wrong `theta` to `phi` in :class:`~pennylane.IsingXY`.
  [(#7427)](https://github.com/PennyLaneAI/pennylane/pull/7427)

* In the :doc:`/introduction/compiling_circuits` page, in the "Decomposition in stages" section,
  circuit drawings now render in a way that's easier to read.
  [(#7419)](https://github.com/PennyLaneAI/pennylane/pull/7419)

* The entry in the :doc:`/news/program_capture_sharp_bits` page for using program capture with Catalyst 
  has been updated. Instead of using ``qjit(experimental_capture=True)``, Catalyst is now compatible 
  with the global toggles ``qml.capture.enable()`` and ``qml.capture.disable()`` for enabling and
  disabling program capture.
  [(#7298)](https://github.com/PennyLaneAI/pennylane/pull/7298)

<h3>Bug fixes 🐛</h3>

* A bug in `ops.op_math.Prod.simplify()` has been fixed that led to global phases being discarded
  in special cases. Concretely, this problem occurs when Pauli factors combine into the identity
  up to a global phase _and_ there is no Pauli representation of the product operator.
  [(#7671)](https://github.com/PennyLaneAI/pennylane/pull/7671)

* The behaviour of the `qml.FlipSign` operation has been fixed: passing an integer `m` as the wires argument is now
  interpreted as a single wire (i.e. `wires=[m]`). This is different from the previous interpretation of `wires=range(m)`.
  Also, the `qml.FlipSign.wires` attribute is now returning the correct `Wires` object as for all other operations in PennyLane.
  [(#7647)](https://github.com/PennyLaneAI/pennylane/pull/7647)

* `qml.equal` now works with `qml.PauliError`s.
  [(#7618)](https://github.com/PennyLaneAI/pennylane/pull/7618)

* The `qml.transforms.cancel_inverses` transform can be used with `jax.jit`.
  [(#7487)](https://github.com/PennyLaneAI/pennylane/pull/7487)

* `qml.StatePrep` does not validate the norm of statevectors any more, default to `False` during initialization.
  [(#7615)](https://github.com/PennyLaneAI/pennylane/pull/7615)

* `qml.PhaseShift` operation is now working correctly with a batch size of 1.
  [(#7622)](https://github.com/PennyLaneAI/pennylane/pull/7622)

* `qml.metric_tensor` can now be calculated with catalyst.
  [(#7528)](https://github.com/PennyLaneAI/pennylane/pull/7528)

* The mapping to standard wires (consecutive integers) of `qml.tape.QuantumScript` has been fixed
  to correctly consider work wires that are not used otherwise in the circuit.
  [(#7581)](https://github.com/PennyLaneAI/pennylane/pull/7581)

* Fixed a bug where certain transforms with a native program capture implementation give incorrect results when
  dynamic wires were present in the circuit. The affected transforms were:
  * :func:`~pennylane.transforms.cancel_inverses`
  * :func:`~pennylane.transforms.merge_rotations`
  * :func:`~pennylane.transforms.single_qubit_fusion`
  * :func:`~pennylane.transforms.merge_amplitude_embedding`
  [(#7426)](https://github.com/PennyLaneAI/pennylane/pull/7426)

* The `Operator.pow` method has been fixed to raise to the power of 2 the qutrit operators `~.TShift`, `~.TClock`, and `~.TAdd`.
  [(#7505)](https://github.com/PennyLaneAI/pennylane/pull/7505)

* The queuing behavior of the controlled of a controlled operation is fixed.
  [(#7532)](https://github.com/PennyLaneAI/pennylane/pull/7532)

* A new decomposition was implemented for two-qubit `QubitUnitary` operators in `two_qubit_decomposition`
  based on a type-AI Cartan decomposition. It fixes previously faulty edge cases for unitaries
  that require 2 or 3 CNOT gates. Now, 3 CNOTs are used for both cases, using one more
  CNOT than theoretically required in the former case.
  [(#7474)](https://github.com/PennyLaneAI/pennylane/pull/7474)

* The documentation of `qml.pulse.drive` has been updated and corrected.
  [(#7459)](https://github.com/PennyLaneAI/pennylane/pull/7459)

* Fixed a bug in `to_openfermion` where identity qubit-to-wires mapping was not obeyed.
  [(#7332)](https://github.com/PennyLaneAI/pennylane/pull/7332)

* Fixed a bug in the validation of :class:`~.SelectPauliRot` that prevents parameter broadcasting.
  [(#7377)](https://github.com/PennyLaneAI/pennylane/pull/7377)

* Usage of NumPy in `default.mixed` source code has been converted to `qml.math` to avoid
  unnecessary dependency on NumPy and to fix a bug that caused an error when using `default.mixed` with PyTorch and GPUs.
  [(#7384)](https://github.com/PennyLaneAI/pennylane/pull/7384)

* With program capture enabled (`qml.capture.enable()`), `QSVT` no treats abstract values as metadata.
  [(#7360)](https://github.com/PennyLaneAI/pennylane/pull/7360)

* A fix was made to `default.qubit` to allow for using `qml.Snapshot` with defer-measurements (`mcm_method="deferred"`).
  [(#7335)](https://github.com/PennyLaneAI/pennylane/pull/7335)

* Fixes the repr for empty `Prod` and `Sum` instances to better communicate the existence of an empty instance.
  [(#7346)](https://github.com/PennyLaneAI/pennylane/pull/7346)

* Fixes a bug where circuit execution fails with ``BlockEncode`` initialized with sparse matrices.
  [(#7285)](https://github.com/PennyLaneAI/pennylane/pull/7285)

* Adds an informative error if `qml.cond` is used with an abstract condition with
  jitting on `default.qubit` if capture is enabled.
  [(#7314)](https://github.com/PennyLaneAI/pennylane/pull/7314)

* Fixes a bug where using a ``StatePrep`` operation with `batch_size=1` did not work with ``default.mixed``.
  [(#7280)](https://github.com/PennyLaneAI/pennylane/pull/7280)

* Gradient transforms can now be used in conjunction with batch transforms with all interfaces.
  [(#7287)](https://github.com/PennyLaneAI/pennylane/pull/7287)

* Fixes a bug where the global phase was not being added in the ``QubitUnitary`` decomposition.  
  [(#7244)](https://github.com/PennyLaneAI/pennylane/pull/7244)
  [(#7270)](https://github.com/PennyLaneAI/pennylane/pull/7270)

* Using finite differences with program capture without x64 mode enabled now raises a warning.
  [(#7282)](https://github.com/PennyLaneAI/pennylane/pull/7282)

* When the `mcm_method` is specified to the `"device"`, the `defer_measurements` transform will 
  no longer be applied. Instead, the device will be responsible for all MCM handling.
  [(#7243)](https://github.com/PennyLaneAI/pennylane/pull/7243)

* Fixed coverage of `qml.liealg.CII` and `qml.liealg.AIII`.
  [(#7291)](https://github.com/PennyLaneAI/pennylane/pull/7291)

* Fixed a bug where the phase is used as the wire label for a `qml.GlobalPhase` when capture is enabled.
  [(#7211)](https://github.com/PennyLaneAI/pennylane/pull/7211)

* Fixed a bug that caused `CountsMP.process_counts` to return results in the computational basis, even if
  an observable was specified.
  [(#7342)](https://github.com/PennyLaneAI/pennylane/pull/7342)

* Fixed a bug that caused `SamplesMP.process_counts` used with an observable to return a list of eigenvalues 
  for each individual operation in the observable, instead of the overall result.
  [(#7342)](https://github.com/PennyLaneAI/pennylane/pull/7342)

* Fixed a bug where `two_qubit_decomposition` provides an incorrect decomposition for some special matrices.
  [(#7340)](https://github.com/PennyLaneAI/pennylane/pull/7340)

* Fixes a bug where the powers of `qml.ISWAP` and `qml.SISWAP` were decomposed incorrectly.
  [(#7361)](https://github.com/PennyLaneAI/pennylane/pull/7361)

* Returning `MeasurementValue`s from the `ftqc` module's parametric mid-circuit measurements
  (`measure_arbitrary_basis`, `measure_x` and `measure_y`) no longer raises an error in circuits 
  using `diagonalize_mcms`.
  [(#7387)](https://github.com/PennyLaneAI/pennylane/pull/7387)

<<<<<<< HEAD
* Update documentation for Mid Circuit Measure using the Tree Traversal algorithm. 
  [(#7691)](https://github.com/PennyLaneAI/pennylane/pull/7691)

=======
* Fixes a bug where the :func:`~.transforms.single_qubit_fusion` transform produces a tape that is
  off from the original tape by a global phase.
  [(#7619)](https://github.com/PennyLaneAI/pennylane/pull/7619)
>>>>>>> 6dff3e1a

<h3>Contributors ✍️</h3>

This release contains contributions from (in alphabetical order):

Guillermo Alonso-Linaje,
Utkarsh Azad,
Astral Cai,
Yushao Chen,
Marcus Edwards,
Lillian Frederiksen,
Pietropaolo Frisoni,
Simone Gasperini,
Korbinian Kottmann,
Christina Lee,
Anton Naim Ibrahim,
<<<<<<< HEAD
Luis Alfredo Nuñez Meneses
=======
Oumarou Oumarou,
>>>>>>> 6dff3e1a
Lee J. O'Riordan,
Mudit Pandey,
Andrija Paurevic,
Shuli Shu,
Kalman Szenes,
Marc Vandelle,
David Wierichs,
Jake Zaia<|MERGE_RESOLUTION|>--- conflicted
+++ resolved
@@ -879,15 +879,12 @@
   using `diagonalize_mcms`.
   [(#7387)](https://github.com/PennyLaneAI/pennylane/pull/7387)
 
-<<<<<<< HEAD
-* Update documentation for Mid Circuit Measure using the Tree Traversal algorithm. 
-  [(#7691)](https://github.com/PennyLaneAI/pennylane/pull/7691)
-
-=======
 * Fixes a bug where the :func:`~.transforms.single_qubit_fusion` transform produces a tape that is
   off from the original tape by a global phase.
   [(#7619)](https://github.com/PennyLaneAI/pennylane/pull/7619)
->>>>>>> 6dff3e1a
+
+* Update documentation for Mid Circuit Measure using the Tree Traversal algorithm. 
+  [(#7691)](https://github.com/PennyLaneAI/pennylane/pull/7691)
 
 <h3>Contributors ✍️</h3>
 
@@ -904,11 +901,7 @@
 Korbinian Kottmann,
 Christina Lee,
 Anton Naim Ibrahim,
-<<<<<<< HEAD
 Luis Alfredo Nuñez Meneses
-=======
-Oumarou Oumarou,
->>>>>>> 6dff3e1a
 Lee J. O'Riordan,
 Mudit Pandey,
 Andrija Paurevic,
