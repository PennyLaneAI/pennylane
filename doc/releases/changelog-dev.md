--- conflicted
+++ resolved
@@ -26,7 +26,6 @@
   ```python
   dev = qml.device("default.qubit", wires=4)
 
-<<<<<<< HEAD
   @qml.qnode(dev)
   def circuit(n_wires):
       for i in range(n_wires):
@@ -37,24 +36,6 @@
       for i in range(1, 5):
           circuit(i)
   ```
-=======
-* Added the `QutritBasisState` operator to support qutrit state preparation for the `default.qutrit` device
-  [(#4185)](https://github.com/PennyLaneAI/pennylane/pull/4185)
-
-* Added the `one_qubit_decomposition` function to provide a unified interface for all one qubit decompositions.
-  [(#4210)](https://github.com/PennyLaneAI/pennylane/pull/4210)
-
-<h3>Improvements 🛠</h3>
-
-* `pulse.ParametrizedEvolution` now raises an error if the number of input parameters does not match the number
-  of parametrized coefficients in the `ParametrizedHamiltonian` that generates it. An exception is made for
-  `HardwareHamiltonian`s which are not checked.
-  [(4216)](https://github.com/PennyLaneAI/pennylane/pull/4216)
-  
-* The stochastic parameter-shift gradient transform for pulses, `stoch_pulse_grad`, now
-  supports arbitrary Hermitian generating terms in pulse Hamiltonians.
-  [(4132)](https://github.com/PennyLaneAI/pennylane/pull/4132)
->>>>>>> 09f0af34
 
   It is then possible to inspect the resource requirements of individual circuits:
 
@@ -188,6 +169,8 @@
   + (f2(params_1, t)*(PauliZ(wires=[0])))
   ```
 
+<h4>Trace distance is now available in qml.qinfo 💥</h4>
+
 * The quantum information module now supports [trace distance](https://en.wikipedia.org/wiki/Trace_distance).
   [(#4181)](https://github.com/PennyLaneAI/pennylane/pull/4181)
 
@@ -304,6 +287,9 @@
 
 <h4>Do more with qutrits</h4>
 
+* Added the `QutritBasisState` operator to support qutrit state preparation for the `default.qutrit` device
+  [(#4185)](https://github.com/PennyLaneAI/pennylane/pull/4185)
+
 * Qutrit devices now support parameter-shift differentiation.
   [(#2845)](https://github.com/PennyLaneAI/pennylane/pull/2845)
 
@@ -383,65 +369,71 @@
   [(#4081)](https://github.com/PennyLaneAI/pennylane/pull/4081)
   [(#4082)](https://github.com/PennyLaneAI/pennylane/pull/4082)
 
-<<<<<<< HEAD
 * `qml.devices.ExecutionConfig` no longer has a `shots` property, as it is now on the `QuantumScript`. It now has a `use_device_gradient` property. `ExecutionConfig.grad_on_execution = None` indicates a request for `"best"` instead of a string.
   [(#4102)](https://github.com/PennyLaneAI/pennylane/pull/4102)
-=======
-* One qubit unitaries can now be decomposed into a `ZXZ` gate sequence (apart from the pre-existing `XYX` and `ZYZ`).
-  [(#4210)](https://github.com/PennyLaneAI/pennylane/pull/4210)
+
+* `QuantumScript.shots` has been integrated with QNodes so that shots are placed on the `QuantumScript`
+  during `QNode` construction.
+  [(#4110)](https://github.com/PennyLaneAI/pennylane/pull/4110)
+
+* The `gradients` module has been updated to use the new `Shots` object internally
+  [(#4152)](https://github.com/PennyLaneAI/pennylane/pull/4152)
+
+<h4>Operators</h4>
+
+* `qml.prod` now accepts a single quantum function input for creating new `Prod` operators.
+  [(#4011)](https://github.com/PennyLaneAI/pennylane/pull/4011)
+
+* `DiagonalQubitUnitary` now decomposes into `RZ`, `IsingZZ` and `MultiRZ` gates
+  instead of a `QubitUnitary` operation with a dense matrix.
+  [(#4035)](https://github.com/PennyLaneAI/pennylane/pull/4035)
+
+* All objects being queued in an `AnnotatedQueue` are now wrapped so that `AnnotatedQueue` is not 
+  dependent on the has of any operators or measurement processes.
+  [(#4087)](https://github.com/PennyLaneAI/pennylane/pull/4087)
+
+* A `dense` keyword to `ParametrizedEvolution` that allows forcing dense or sparse matrices has been added.
+  [(#4079)](https://github.com/PennyLaneAI/pennylane/pull/4079)
+  [(#4095)](https://github.com/PennyLaneAI/pennylane/pull/4095)
+
+* A new function called `qml.ops.functions.bind_new_parameters` that creates a copy of an operator with new parameters
+  without mutating the original operator has been added.
+  [(#4113)](https://github.com/PennyLaneAI/pennylane/pull/4113)
+
+* `qml.CY` has been moved from `qml.ops.qubit.non_parametric_ops` to `qml.ops.op_math.controlled_ops`
+  and now inherits from `qml.ops.op_math.ControlledOp`.
+  [(#4116)](https://github.com/PennyLaneAI/pennylane/pull/4116/)
+
+* `CZ` now inherits from the `ControlledOp` class and supports exponentiation to arbitrary powers with `pow`, which is no longer limited to integers. It also supports `sparse_matrix` and `decomposition` representations.
+  [(#4117)](https://github.com/PennyLaneAI/pennylane/pull/4117)
+
+* The construction of the Pauli representation for the `Sum` class is now faster.
+  [(#4142)](https://github.com/PennyLaneAI/pennylane/pull/4142)
+
+* `qml.drawer.drawable_layers.drawable_layers` and `qml.CircuitGraph` have been updated to not rely on `Operator`
+  equality or hash to work correctly.
+  [(#4143)](https://github.com/PennyLaneAI/pennylane/pull/4143)
+
+<h4>Other improvements</h4>
+
+* Added broadcasting support for `qml.qinfo.reduced_dm`, `qml.qinfo.purity`, `qml.qinfo.vn_entropy`,
+  `qml.qinfo.mutual_info`, `qml.qinfo.fidelity`, `qml.qinfo.relative_entropy`, and `qml.qinfo.trace_distance`.
+  [(#4234)](https://github.com/PennyLaneAI/pennylane/pull/4234)
 
 * Added broadcasting support for `qml.math.purity`, `qml.math.vn_entropy`, `qml.math.mutual_info`, `qml.math.fidelity`,
   `qml.math.relative_entropy`, `qml.math.max_entropy`, and `qml.math.sqrt_matrix`.
   [(#4186)](https://github.com/PennyLaneAI/pennylane/pull/4186)
 
-* Added broadcasting support for `qml.qinfo.reduced_dm`, `qml.qinfo.purity`, `qml.qinfo.vn_entropy`,
-  `qml.qinfo.mutual_info`, `qml.qinfo.fidelity`, `qml.qinfo.relative_entropy`, and `qml.qinfo.trace_distance`.
-  [(#4234)](https://github.com/PennyLaneAI/pennylane/pull/4234)
->>>>>>> 09f0af34
-
-* `QuantumScript.shots` has been integrated with QNodes so that shots are placed on the `QuantumScript`
-  during `QNode` construction.
-  [(#4110)](https://github.com/PennyLaneAI/pennylane/pull/4110)
-
-* The `gradients` module has been updated to use the new `Shots` object internally
-  [(#4152)](https://github.com/PennyLaneAI/pennylane/pull/4152)
-
-<h4>Operators</h4>
-
-* `qml.prod` now accepts a single quantum function input for creating new `Prod` operators.
-  [(#4011)](https://github.com/PennyLaneAI/pennylane/pull/4011)
-
-* `DiagonalQubitUnitary` now decomposes into `RZ`, `IsingZZ` and `MultiRZ` gates
-  instead of a `QubitUnitary` operation with a dense matrix.
-  [(#4035)](https://github.com/PennyLaneAI/pennylane/pull/4035)
-
-* All objects being queued in an `AnnotatedQueue` are now wrapped so that `AnnotatedQueue` is not 
-  dependent on the has of any operators or measurement processes.
-  [(#4087)](https://github.com/PennyLaneAI/pennylane/pull/4087)
-
-* A `dense` keyword to `ParametrizedEvolution` that allows forcing dense or sparse matrices has been added.
-  [(#4079)](https://github.com/PennyLaneAI/pennylane/pull/4079)
-  [(#4095)](https://github.com/PennyLaneAI/pennylane/pull/4095)
-
-* A new function called `qml.ops.functions.bind_new_parameters` that creates a copy of an operator with new parameters
-  without mutating the original operator has been added.
-  [(#4113)](https://github.com/PennyLaneAI/pennylane/pull/4113)
-
-* `qml.CY` has been moved from `qml.ops.qubit.non_parametric_ops` to `qml.ops.op_math.controlled_ops`
-  and now inherits from `qml.ops.op_math.ControlledOp`.
-  [(#4116)](https://github.com/PennyLaneAI/pennylane/pull/4116/)
-
-* `CZ` now inherits from the `ControlledOp` class and supports exponentiation to arbitrary powers with `pow`, which is no longer limited to integers. It also supports `sparse_matrix` and `decomposition` representations.
-  [(#4117)](https://github.com/PennyLaneAI/pennylane/pull/4117)
-
-* The construction of the Pauli representation for the `Sum` class is now faster.
-  [(#4142)](https://github.com/PennyLaneAI/pennylane/pull/4142)
-
-* `qml.drawer.drawable_layers.drawable_layers` and `qml.CircuitGraph` have been updated to not rely on `Operator`
-  equality or hash to work correctly.
-  [(#4143)](https://github.com/PennyLaneAI/pennylane/pull/4143)
-
-<h4>Other improvements</h4>
+* `pulse.ParametrizedEvolution` now raises an error if the number of input parameters does not match the number
+  of parametrized coefficients in the `ParametrizedHamiltonian` that generates it. An exception is made for
+  `HardwareHamiltonian`s which are not checked.
+  [(#4216)](https://github.com/PennyLaneAI/pennylane/pull/4216)
+
+* Added the `one_qubit_decomposition` function to provide a unified interface for all one qubit decompositions.
+  [(#4210)](https://github.com/PennyLaneAI/pennylane/pull/4210)
+
+* One qubit unitaries can now be decomposed into a `ZXZ` gate sequence (apart from the pre-existing `XYX` and `ZYZ`).
+  [(#4210)](https://github.com/PennyLaneAI/pennylane/pull/4210)
 
 * The default value for the `show_matrices` keyword argument in all drawing methods is now `True`. 
   This allows for quick insights into broadcasted tapes, for example.
@@ -500,16 +492,12 @@
 * `qml.math.reduced_dm` has been deprecated. Please use `qml.math.reduce_dm` or `qml.math.reduce_statevector` instead.
   [(#4173)](https://github.com/PennyLaneAI/pennylane/pull/4173)
 
-<<<<<<< HEAD
-* The `do_queue` keyword argument in `qml.operation.Operator` has been deprecated. Instead of
-=======
 * `qml.math.purity`, `qml.math.vn_entropy`, `qml.math.mutual_info`, `qml.math.fidelity`,
   `qml.math.relative_entropy`, and `qml.math.max_entropy` no longer support state vectors as
   input. Please call `qml.math.dm_from_state_vector` on the input before passing to any of these functions.
   [(#4186)](https://github.com/PennyLaneAI/pennylane/pull/4186)
 
-* `do_queue` keyword argument in `qml.operation.Operator` is deprecated. Instead of
->>>>>>> 09f0af34
+* The `do_queue` keyword argument in `qml.operation.Operator` has been deprecated. Instead of
   setting `do_queue=False`, use the `qml.QueuingManager.stop_recording()` context.
   [(#4148)](https://github.com/PennyLaneAI/pennylane/pull/4148)
 
@@ -584,11 +572,8 @@
 Mudit Pandey,
 Manul Patel,
 Borja Requena,
-<<<<<<< HEAD
 Modjtaba Shokrian-Zini,
-=======
 Mainak Roy,
->>>>>>> 09f0af34
 Matthew Silverman,
 Jay Soni,
 David Wierichs,
