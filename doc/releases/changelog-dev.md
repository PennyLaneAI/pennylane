:orphan:

# Release 0.38.0-dev (development release)

<h3>New features since last release</h3>

<h4>Converting noise models from Qiskit ♻️</h4>

* A new `qml.from_qiskit_noise` method now allows one to convert a Qiskit ``NoiseModel`` to a
  PennyLane ``NoiseModel`` via the Pennylane-Qiskit plugin.
  [(#5996)](https://github.com/PennyLaneAI/pennylane/pull/5996)

<h4>Registers of wires 🌈</h4>

* Set operations are now supported by Wires.
  [(#5983)](https://github.com/PennyLaneAI/pennylane/pull/5983)

* The representation for `Wires` has now changed to be more copy-paste friendly.
  [(#5958)](https://github.com/PennyLaneAI/pennylane/pull/5958)

* A new function `qml.registers` has been added, enabling the creation of registers, which are implemented as a dictionary of `Wires` instances.
  [(#5957)](https://github.com/PennyLaneAI/pennylane/pull/5957)

<h4>Quantum arithmetic operations 🧮</h4>

<h4>Creating spin Hamiltonians 🧑‍🎨</h4>

<h3>Improvements 🛠</h3>

* Mid-circuit measurements can now be captured with `qml.capture` enabled.
  [(#6015)](https://github.com/PennyLaneAI/pennylane/pull/6015)

* A new method `process_density_matrix` has been added to the `ProbabilityMP` and `DensityMatrixMP`
  classes, allowing for more efficient handling of quantum density matrices, particularly with batch
  processing support. This method simplifies the calculation of probabilities from quantum states
  represented as density matrices.
  [(#5830)](https://github.com/PennyLaneAI/pennylane/pull/5830)

* The `qml.PrepSelPrep` template is added. The template implements a block-encoding of a linear
  combination of unitaries.
  [(#5756)](https://github.com/PennyLaneAI/pennylane/pull/5756)
  [(#5987)](https://github.com/PennyLaneAI/pennylane/pull/5987)

* A new `qml.from_qiskit_noise` method now allows one to convert a Qiskit ``NoiseModel`` to a
  PennyLane ``NoiseModel`` via the Pennylane-Qiskit plugin.
  [(#5996)](https://github.com/PennyLaneAI/pennylane/pull/5996)

* A new function `qml.registers` has been added, enabling the creation of registers, which are implemented as a dictionary of `Wires` instances.
  [(#5957)](https://github.com/PennyLaneAI/pennylane/pull/5957)
  [(#6102)](https://github.com/PennyLaneAI/pennylane/pull/6102)

* The `split_to_single_terms` transform is added. This transform splits expectation values of sums
  into multiple single-term measurements on a single tape, providing better support for simulators
  that can handle non-commuting observables but don't natively support multi-term observables.
  [(#5884)](https://github.com/PennyLaneAI/pennylane/pull/5884)

* `SProd.terms` now flattens out the terms if the base is a multi-term observable.
  [(#5885)](https://github.com/PennyLaneAI/pennylane/pull/5885)

* A new method `to_mat` has been added to the `FermiWord` and `FermiSentence` classes, which allows
  computing the matrix representation of these Fermi operators.
  [(#5920)](https://github.com/PennyLaneAI/pennylane/pull/5920)

* New functionality has been added to natively support exponential extrapolation when using the `mitigate_with_zne`. This allows
  users to have more control over the error mitigation protocol without needing to add further dependencies.
  [(#5972)](https://github.com/PennyLaneAI/pennylane/pull/5972)

<<<<<<< HEAD
* The `diagonalize_measurements` transform is added. This transform converts measurements
  to the Z basis by applying the relevant diagonalizing gates. It can be set to diagonalize only 
  a subset of the base observables `{X, Y, Z, Hadamard}`.
  [(#5829)](https://github.com/PennyLaneAI/pennylane/pull/5829)

<h3>Improvements 🛠</h3>
=======
* The `qml.PrepSelPrep` template is added. The template implements a block-encoding of a linear
  combination of unitaries.
  [(#5756)](https://github.com/PennyLaneAI/pennylane/pull/5756)
  [(#5987)](https://github.com/PennyLaneAI/pennylane/pull/5987)

* `fuse_rot_angles` now respects the global phase of the combined rotations.
  [(#6031)](https://github.com/PennyLaneAI/pennylane/pull/6031)

* `QNGOptimizer` now supports cost functions with multiple arguments, updating each argument independently.
  [(#5926)](https://github.com/PennyLaneAI/pennylane/pull/5926)

* `qml.for_loop` can now be captured into plxpr.
  [(#6041)](https://github.com/PennyLaneAI/pennylane/pull/6041)
  [(#6064)](https://github.com/PennyLaneAI/pennylane/pull/6064)

* `qml.for_loop` now supports `range`-like syntax with default `step=1`.
  [(#6068)](https://github.com/PennyLaneAI/pennylane/pull/6068)

* Removed `semantic_version` from the list of required packages in PennyLane. 
  [(#5836)](https://github.com/PennyLaneAI/pennylane/pull/5836)

* Added the `compute_decomposition` method for `qml.Hermitian`.
  [(#6062)](https://github.com/PennyLaneAI/pennylane/pull/6062)
>>>>>>> 8a18de41

* During experimental program capture, the qnode can now use closure variables.
  [(#6052)](https://github.com/PennyLaneAI/pennylane/pull/6052)

* `GlobalPhase` now supports parameter broadcasting.
  [(#5923)](https://github.com/PennyLaneAI/pennylane/pull/5923)

* `qml.devices.LegacyDeviceFacade` has been added to map the legacy devices to the new
  device interface.
  [(#5927)](https://github.com/PennyLaneAI/pennylane/pull/5927)

* Added the `compute_sparse_matrix` method for `qml.ops.qubit.BasisStateProjector`.
  [(#5790)](https://github.com/PennyLaneAI/pennylane/pull/5790)

* `StateMP.process_state` defines rules in `cast_to_complex` for complex casting, avoiding a superfluous state vector copy in Lightning simulations
  [(#5995)](https://github.com/PennyLaneAI/pennylane/pull/5995)

* Port the fast `apply_operation` implementation of `PauliZ` to `PhaseShift`, `S` and `T`.
  [(#5876)](https://github.com/PennyLaneAI/pennylane/pull/5876)

* `qml.UCCSD` now accepts an additional optional argument, `n_repeats`, which defines the number of
  times the UCCSD template is repeated. This can improve the accuracy of the template by reducing
  the Trotter error but would result in deeper circuits.
  [(#5801)](https://github.com/PennyLaneAI/pennylane/pull/5801)

* `QuantumScript.hash` is now cached, leading to performance improvements.
  [(#5919)](https://github.com/PennyLaneAI/pennylane/pull/5919)

* Applying `adjoint` and `ctrl` to a quantum function can now be captured into plxpr.
  Furthermore, the `qml.cond` function can be captured into plxpr.
  [(#5966)](https://github.com/PennyLaneAI/pennylane/pull/5966)
  [(#5967)](https://github.com/PennyLaneAI/pennylane/pull/5967)
  [(#5999)](https://github.com/PennyLaneAI/pennylane/pull/5999)
  [(#6058)](https://github.com/PennyLaneAI/pennylane/pull/6058)

* During experimental program capture, functions that accept and/or return `pytree` structures can now be handled in the `QNode` call, `cond`, `for_loop` and `while_loop`. 
  [(#6081)](https://github.com/PennyLaneAI/pennylane/pull/6081)

* Set operations are now supported by Wires.
  [(#5983)](https://github.com/PennyLaneAI/pennylane/pull/5983)

* `qml.dynamic_one_shot` now supports circuits using the `"tensorflow"` interface.
  [(#5973)](https://github.com/PennyLaneAI/pennylane/pull/5973)

* Observable validation for `default.qubit` is now based on execution mode (analytic vs. finite shots) and measurement type (sample measurement vs. state measurement).
  [(#5890)](https://github.com/PennyLaneAI/pennylane/pull/5890)

* Molecules and Hamiltonians can now be constructed for all the elements present in the periodic table.
  [(#5821)](https://github.com/PennyLaneAI/pennylane/pull/5821)

* `qml.for_loop` and `qml.while_loop` now fallback to standard Python control
  flow if `@qjit` is not present, allowing the same code to work with and without
  `@qjit` without any rewrites.
  [(#6014)](https://github.com/PennyLaneAI/pennylane/pull/6014)

  ```python
  dev = qml.device("lightning.qubit", wires=3)

  @qml.qnode(dev)
  def circuit(x, n):

      @qml.for_loop(0, n, 1)
      def init_state(i):
          qml.Hadamard(wires=i)

      init_state()

      @qml.for_loop(0, n, 1)
      def apply_operations(i, x):
          qml.RX(x, wires=i)

          @qml.for_loop(i + 1, n, 1)
          def inner(j):
              qml.CRY(x**2, [i, j])

          inner()
          return jnp.sin(x)

      apply_operations(x)
      return qml.probs()
  ```

  ```pycon
  >>> print(qml.draw(circuit)(0.5, 3))
  0: ──H──RX(0.50)─╭●────────╭●──────────────────────────────────────┤  Probs
  1: ──H───────────╰RY(0.25)─│──────────RX(0.48)─╭●──────────────────┤  Probs
  2: ──H─────────────────────╰RY(0.25)───────────╰RY(0.23)──RX(0.46)─┤  Probs
  >>> circuit(0.5, 3)
  array([0.125     , 0.125     , 0.09949758, 0.15050242, 0.07594666,
       0.11917543, 0.08942104, 0.21545687])
  >>> qml.qjit(circuit)(0.5, 3)
  Array([0.125     , 0.125     , 0.09949758, 0.15050242, 0.07594666,
       0.11917543, 0.08942104, 0.21545687], dtype=float64)
  ```

* If the conditional does not include a mid-circuit measurement, then `qml.cond`
  will automatically evaluate conditionals using standard Python control flow.
  [(#6016)](https://github.com/PennyLaneAI/pennylane/pull/6016)

  This allows `qml.cond` to be used to represent a wider range of conditionals:

  ```python
  dev = qml.device("default.qubit", wires=1)

  @qml.qnode(dev)
  def circuit(x):
      c = qml.cond(x > 2.7, qml.RX, qml.RZ)
      c(x, wires=0)
      return qml.probs(wires=0)
  ```

  ```pycon
  >>> print(qml.draw(circuit)(3.8))
  0: ──RX(3.80)─┤  Probs
  >>> print(qml.draw(circuit)(0.54))
  0: ──RZ(0.54)─┤  Probs
  ```

* The `qubit_observable` function is modified to return an ascending wire order for molecular 
  Hamiltonians.
  [(#5950)](https://github.com/PennyLaneAI/pennylane/pull/5950)

* The `CNOT` operator no longer decomposes to itself. Instead, it raises a `qml.DecompositionUndefinedError`.
  [(#6039)](https://github.com/PennyLaneAI/pennylane/pull/6039)

<h4>Community contributions 🥳</h4>

* Resolved the bug in `qml.ThermalRelaxationError` where there was a typo from `tq` to `tg`.
  [(#5988)](https://github.com/PennyLaneAI/pennylane/issues/5988)

* `DefaultQutritMixed` readout error has been added using parameters `readout_relaxation_probs` and 
  `readout_misclassification_probs` on the `default.qutrit.mixed` device. These parameters add a `~.QutritAmplitudeDamping`  and a `~.TritFlip` channel, respectively,
  after measurement diagonalization. The amplitude damping error represents the potential for
  relaxation to occur during longer measurements. The trit flip error represents misclassification during readout.
  [(#5842)](https://github.com/PennyLaneAI/pennylane/pull/5842)

<h3>Breaking changes 💔</h3>

* `GlobalPhase` is considered non-differentiable with tape transforms.
  As a consequence, `qml.gradients.finite_diff` and `qml.gradients.spsa_grad` no longer
  support differentiation of `GlobalPhase` with state-based outputs.
  [(#5620)](https://github.com/PennyLaneAI/pennylane/pull/5620) 

* The `CircuitGraph.graph` rustworkx graph now stores indices into the circuit as the node labels,
  instead of the operator/ measurement itself.  This allows the same operator to occur multiple times in
  the circuit.
  [(#5907)](https://github.com/PennyLaneAI/pennylane/pull/5907)

* `queue_idx` attribute has been removed from the `Operator`, `CompositeOp`, and `SymbolicOp` classes.
  [(#6005)](https://github.com/PennyLaneAI/pennylane/pull/6005)

* `qml.from_qasm` no longer removes measurements from the QASM code. Use 
  `measurements=[]` to remove measurements from the original circuit.
  [(#5982)](https://github.com/PennyLaneAI/pennylane/pull/5982)

* `qml.transforms.map_batch_transform` has been removed, since transforms can be applied directly to a batch of tapes.
  See :func:`~.pennylane.transform` for more information.
  [(#5981)](https://github.com/PennyLaneAI/pennylane/pull/5981)

* `QuantumScript.interface` has been removed.
  [(#5980)](https://github.com/PennyLaneAI/pennylane/pull/5980)

<h3>Deprecations 👋</h3>

* The `decomp_depth` argument in `qml.device` has been deprecated.
  [(#6026)](https://github.com/PennyLaneAI/pennylane/pull/6026)

* The `max_expansion` argument in `qml.QNode` has been deprecated.
  [(#6026)](https://github.com/PennyLaneAI/pennylane/pull/6026)

* The `expansion_strategy` attribute in the `QNode` class is deprecated.
  [(#5989)](https://github.com/PennyLaneAI/pennylane/pull/5989)

* The `expansion_strategy` argument has been deprecated in all of `qml.draw`, `qml.draw_mpl`, and `qml.specs`.
  The `level` argument should be used instead.
  [(#5989)](https://github.com/PennyLaneAI/pennylane/pull/5989)

* `Operator.expand` has been deprecated. Users should simply use `qml.tape.QuantumScript(op.decomposition())`
  for equivalent behaviour.
  [(#5994)](https://github.com/PennyLaneAI/pennylane/pull/5994)

* `pennylane.transforms.sum_expand` and `pennylane.transforms.hamiltonian_expand` have been deprecated.
  Users should instead use `pennylane.transforms.split_non_commuting` for equivalent behaviour.
  [(#6003)](https://github.com/PennyLaneAI/pennylane/pull/6003)

* The `expand_fn` argument in `qml.execute` has been deprecated.
  Instead, please create a `qml.transforms.core.TransformProgram` with the desired preprocessing and pass it to the `transform_program` argument of `qml.execute`.
  [(#5984)](https://github.com/PennyLaneAI/pennylane/pull/5984)

* The `max_expansion` argument in `qml.execute` has been deprecated.
  Instead, please use `qml.devices.preprocess.decompose` with the desired expansion level, add it to a `TransformProgram` and pass it to the `transform_program` argument of `qml.execute`.
  [(#5984)](https://github.com/PennyLaneAI/pennylane/pull/5984)

* The `override_shots` argument in `qml.execute` is deprecated.
  Instead, please add the shots to the `QuantumTape`'s to be executed.
  [(#5984)](https://github.com/PennyLaneAI/pennylane/pull/5984)

* The `device_batch_transform` argument in `qml.execute` is deprecated.
  Instead, please create a `qml.transforms.core.TransformProgram` with the desired preprocessing and pass it to the `transform_program` argument of `qml.execute`.
  [(#5984)](https://github.com/PennyLaneAI/pennylane/pull/5984)

* `pennylane.qinfo.classical_fisher` and `pennylane.qinfo.quantum_fisher` have been deprecated.
  Instead, use `pennylane.gradients.classical_fisher` and `pennylane.gradients.quantum_fisher`.
  [(#5985)](https://github.com/PennyLaneAI/pennylane/pull/5985)

* The legacy devices `default.qubit.{autograd,torch,tf,jax,legacy}` are deprecated.
  Instead, use `default.qubit` as it now supports backpropagation through the several backends.
  [(#5997)](https://github.com/PennyLaneAI/pennylane/pull/5997)

* The logic for internally switching a device for a different backpropagation
  compatible device is now deprecated, as it was in place for the deprecated
  `default.qubit.legacy`.
  [(#6032)](https://github.com/PennyLaneAI/pennylane/pull/6032)

<h3>Documentation 📝</h3>

* Improves the docstring for `qinfo.quantum_fisher` regarding the internally used functions and
  potentially required auxiliary wires.
  [(#6074)](https://github.com/PennyLaneAI/pennylane/pull/6074)

* Improves the docstring for `QuantumScript.expand` and `qml.tape.tape.expand_tape`.
  [(#5974)](https://github.com/PennyLaneAI/pennylane/pull/5974)

<h3>Bug fixes 🐛</h3>

* `fuse_rot_angles` no longer returns wrong derivatives at singular points but returns NaN.
  [(#6031)](https://github.com/PennyLaneAI/pennylane/pull/6031)

* `qml.GlobalPhase` and `qml.I` can now be captured when acting on no wires.
  [(#6060)](https://github.com/PennyLaneAI/pennylane/pull/6060)

* Fix `jax.grad` + `jax.jit` not working for `AmplitudeEmbedding`, `StatePrep` and `MottonenStatePreparation`.
  [(#5620)](https://github.com/PennyLaneAI/pennylane/pull/5620) 

* Fixed a bug in `qml.center` that omitted elements from the center if they were
  linear combinations of input elements.
  [(#6049)](https://github.com/PennyLaneAI/pennylane/pull/6049)

* Fix a bug where the global phase returned by `one_qubit_decomposition` gained a broadcasting dimension.
  [(#5923)](https://github.com/PennyLaneAI/pennylane/pull/5923)

* Fixed a bug in `qml.SPSAOptimizer` that ignored keyword arguments in the objective function.
  [(#6027)](https://github.com/PennyLaneAI/pennylane/pull/6027)

* `dynamic_one_shot` was broken for old-API devices since `override_shots` was deprecated.
  [(#6024)](https://github.com/PennyLaneAI/pennylane/pull/6024)

* `CircuitGraph` can now handle circuits with the same operation instance occuring multiple times.
  [(#5907)](https://github.com/PennyLaneAI/pennylane/pull/5907)

* `qml.QSVT` is updated to store wire order correctly.
  [(#5959)](https://github.com/PennyLaneAI/pennylane/pull/5959)

* `qml.devices.qubit.measure_with_samples` now returns the correct result if the provided measurements
  contain sum of operators acting on the same wire.
  [(#5978)](https://github.com/PennyLaneAI/pennylane/pull/5978)

* `qml.AmplitudeEmbedding` has better support for features using low precision integer data types.
[(#5969)](https://github.com/PennyLaneAI/pennylane/pull/5969)

* Jacobian shape is fixed for measurements with dimension in `qml.gradients.vjp.compute_vjp_single`.
[(5986)](https://github.com/PennyLaneAI/pennylane/pull/5986)

* `qml.lie_closure` works with sums of Paulis.
  [(#6023)](https://github.com/PennyLaneAI/pennylane/pull/6023)

* Workflows that parameterize the coefficients of `qml.exp` are now jit-compatible.
  [(#6082)](https://github.com/PennyLaneAI/pennylane/pull/6082)

* Fixes a bug where `CompositeOp.overlapping_ops` changes the original ordering of ops, causing incorrect matrix generated for `Prod` with `Sum` as operands.
  [(#6091)](https://github.com/PennyLaneAI/pennylane/pull/6091)

<h3>Contributors ✍️</h3>

This release contains contributions from (in alphabetical order):

Tarun Kumar Allamsetty,
Guillermo Alonso,
Utkarsh Azad,
Gabriel Bottrill,
Ahmed Darwish,
Astral Cai,
Yushao Chen,
Ahmed Darwish,
Maja Franz,
Lillian M. A. Frederiksen,
Pietropaolo Frisoni,
Emiliano Godinez,
Austin Huang,
Renke Huang,
Josh Izaac,
Soran Jahangiri,
Korbinian Kottmann,
Christina Lee,
William Maxwell,
Vincent Michaud-Rioux,
Anurav Modak,
Mudit Pandey,
Andrija Paurevic,
Erik Schultheis,
nate stemen,
David Wierichs,<|MERGE_RESOLUTION|>--- conflicted
+++ resolved
@@ -65,14 +65,13 @@
   users to have more control over the error mitigation protocol without needing to add further dependencies.
   [(#5972)](https://github.com/PennyLaneAI/pennylane/pull/5972)
 
-<<<<<<< HEAD
 * The `diagonalize_measurements` transform is added. This transform converts measurements
   to the Z basis by applying the relevant diagonalizing gates. It can be set to diagonalize only 
   a subset of the base observables `{X, Y, Z, Hadamard}`.
   [(#5829)](https://github.com/PennyLaneAI/pennylane/pull/5829)
 
 <h3>Improvements 🛠</h3>
-=======
+
 * The `qml.PrepSelPrep` template is added. The template implements a block-encoding of a linear
   combination of unitaries.
   [(#5756)](https://github.com/PennyLaneAI/pennylane/pull/5756)
@@ -96,7 +95,6 @@
 
 * Added the `compute_decomposition` method for `qml.Hermitian`.
   [(#6062)](https://github.com/PennyLaneAI/pennylane/pull/6062)
->>>>>>> 8a18de41
 
 * During experimental program capture, the qnode can now use closure variables.
   [(#6052)](https://github.com/PennyLaneAI/pennylane/pull/6052)
