--- conflicted
+++ resolved
@@ -296,12 +296,10 @@
   and the diagonalising gates using the factors/summands instead of using the full matrix.
   [(#3022)](https://github.com/PennyLaneAI/pennylane/pull/3022)
 
-<<<<<<< HEAD
-* New `null.qubit` device. The `null.qubit`performs no operations or memory allocations. 
-=======
 * `qml.grouping.is_pauli_word` now returns `False` for operators that don't inherit from `qml.Observable`, instead of raising an error.
   [(#3039)](https://github.com/PennyLaneAI/pennylane/pull/3039)
->>>>>>> 481683ce
+  
+* New `null.qubit` device. The `null.qubit`performs no operations or memory allocations. 
 
 <h3>Breaking changes</h3>
 
