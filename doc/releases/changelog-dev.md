:orphan:

# Release 0.32.0-dev (development release)

<h3>New features since last release</h3>

<h3>Improvements 🛠</h3>

* Treat auxiliary wires and device wires in the same way in `transforms.metric_tensor`
  as in `gradients.hadamard_grad`. Support all valid wire input formats for `aux_wire`.
  [(#4328)](https://github.com/PennyLaneAI/pennylane/pull/4328)

* `qml.equal` no longer raises errors when operators or measurements of different types are compared.
  Instead, it returns `False`.
  [(#4315)](https://github.com/PennyLaneAI/pennylane/pull/4315)

* The `qml.gradients` module no longer mutates operators in-place for any gradient transforms.
  Instead, operators that need to be mutated are copied with new parameters.
  [(#4220)](https://github.com/PennyLaneAI/pennylane/pull/4220)

* `PauliWord` sparse matrices are much faster, which directly improves `PauliSentence`.
  [(#4272)](https://github.com/PennyLaneAI/pennylane/pull/4272)

* Enable linting of all tests in CI and the pre-commit hook.
  [(#4335)](https://github.com/PennyLaneAI/pennylane/pull/4335)

* Added a function `qml.math.fidelity_statevector` that computes the fidelity between two state vectors.
  [(#4322)](https://github.com/PennyLaneAI/pennylane/pull/4322)

* QNode transforms in `qml.qinfo` now support custom wire labels.
  [#4331](https://github.com/PennyLaneAI/pennylane/pull/4331)

* The `qchem` functions `primitive_norm` and `contracted_norm` are modified to be compatible with
  higher versions of scipy. The private function `_fac2` for computing double factorials is added. 
  [#4321](https://github.com/PennyLaneAI/pennylane/pull/4321)

* The default label for a `StatePrep` operator is now `|Ψ⟩`.
  [(#4340)](https://github.com/PennyLaneAI/pennylane/pull/4340)

* The experimental device interface is integrated with the `QNode` for Jax.
  [(#4323)](https://github.com/PennyLaneAI/pennylane/pull/4323)

* The `QuantumScript` class now has a `bind_new_parameters` method that allows creation of
  new `QuantumScript` objects with the provided parameters.
  [(#4345)](https://github.com/PennyLaneAI/pennylane/pull/4345)

* `qml.ctrl(qml.PauliX)` returns a `CNOT`, `Toffoli` or `MultiControlledX` instead of a `Controlled(PauliX)`.
  [(#4339)](https://github.com/PennyLaneAI/pennylane/pull/4339)

<h3>Breaking changes 💔</h3>

* The `do_queue` keyword argument in `qml.operation.Operator` has been removed. Instead of
  setting `do_queue=False`, use the `qml.QueuingManager.stop_recording()` context.
  [(#4317)](https://github.com/PennyLaneAI/pennylane/pull/4317)

* The `grouping_type` and `grouping_method` keyword arguments are removed from `qchem.molecular_hamiltonian`.

* `zyz_decomposition` and `xyx_decomposition` are removed. Use `one_qubit_decomposition` instead.

* `LieAlgebraOptimizer` has been removed. Use `RiemannianGradientOptimizer` instead.

* `Operation.base_name` has been removed.

* `QuantumScript.name` has been removed.

* `qml.math.reduced_dm` has been removed. Use `qml.math.reduce_dm` or `qml.math.reduce_statevector` instead.

* The ``qml.specs`` dictionary longer supports direct key access to certain keys. Instead
  these quantities can be accessed as fields of the new ``Resources`` object saved under
  ``specs_dict["resources"]``:

  - ``num_operations`` is no longer supported, use ``specs_dict["resources"].num_gates``
  - ``num_used_wires`` is no longer supported, use ``specs_dict["resources"].num_wires``
  - ``gate_types`` is no longer supported, use ``specs_dict["resources"].gate_types``
  - ``gate_sizes`` is no longer supported, use ``specs_dict["resources"].gate_sizes``
  - ``depth`` is no longer supported, use ``specs_dict["resources"].depth``

* `qml.math.purity`, `qml.math.vn_entropy`, `qml.math.mutual_info`, `qml.math.fidelity`,
  `qml.math.relative_entropy`, and `qml.math.max_entropy` no longer support state vectors as
  input.
  [(#4322)](https://github.com/PennyLaneAI/pennylane/pull/4322)

<h3>Deprecations 👋</h3>

* The CV observables ``qml.X`` and ``qml.P`` have been deprecated. Use ``qml.QuadX`` 
  and ``qml.QuadP`` instead.
  [(#4330)](https://github.com/PennyLaneAI/pennylane/pull/4330)

* `qml.enable_return` and `qml.disable_return` are deprecated. Please avoid calling
  `disable_return`, as the old return system is deprecated along with these switch functions.
  [(#4316)](https://github.com/PennyLaneAI/pennylane/pull/4316)

* The `mode` keyword argument in `QNode` is deprecated, as it was only used in the
  old return system (which is also deprecated). Please use `grad_on_execution` instead.
  [(#4316)](https://github.com/PennyLaneAI/pennylane/pull/4316)

<h3>Documentation 📝</h3>

<<<<<<< HEAD
* The `qml.pulse.transmon_drive` documentation has been updated.
  [#4327](https://github.com/PennyLaneAI/pennylane/pull/4327)
=======
* `qml.ApproxTimeEvolution.compute_decomposition()` now has a code example.
  [(#4354)](https://github.com/PennyLaneAI/pennylane/pull/4354)
>>>>>>> e7f4b82f

<h3>Bug fixes 🐛</h3>
  
* Stop `metric_tensor` from accidentally catching errors that stem from
  flawed wires assignments in the original circuit, leading to recursion errors
  [(#4328)](https://github.com/PennyLaneAI/pennylane/pull/4328)

* Raise a warning if control indicators are hidden when calling `qml.draw_mpl`
  [(#4295)](https://github.com/PennyLaneAI/pennylane/pull/4295)

* `qml.qinfo.purity` now produces correct results with custom wire labels.
  [(#4331)](https://github.com/PennyLaneAI/pennylane/pull/4331)

* `default.qutrit` now supports all qutrit operations used with `qml.adjoint`.
  [(#4348)](https://github.com/PennyLaneAI/pennylane/pull/4348)

* `qml.transforms.merge_amplitude_embedding` now works correctly when the `AmplitudeEmbedding`s
  have a batch dimension.
  [(#4353)](https://github.com/PennyLaneAI/pennylane/pull/4353)

<h3>Contributors ✍️</h3>

This release contains contributions from (in alphabetical order):

Soran Jahangiri,
Isaac De Vlugt,
Edward Jiang,
Christina Lee,
Mudit Pandey,
Borja Requena,
Matthew Silverman,
David Wierichs,<|MERGE_RESOLUTION|>--- conflicted
+++ resolved
@@ -96,13 +96,11 @@
 
 <h3>Documentation 📝</h3>
 
-<<<<<<< HEAD
 * The `qml.pulse.transmon_drive` documentation has been updated.
   [#4327](https://github.com/PennyLaneAI/pennylane/pull/4327)
-=======
+
 * `qml.ApproxTimeEvolution.compute_decomposition()` now has a code example.
   [(#4354)](https://github.com/PennyLaneAI/pennylane/pull/4354)
->>>>>>> e7f4b82f
 
 <h3>Bug fixes 🐛</h3>
   
