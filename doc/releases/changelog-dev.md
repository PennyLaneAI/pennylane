--- conflicted
+++ resolved
@@ -6,10 +6,9 @@
 
 <h3>Improvements 🛠</h3>
 
-<<<<<<< HEAD
 * The higher order primitives in program capture can now accept inputs with abstract shapes.
   [(#6786)](https://github.com/PennyLaneAI/pennylane/pull/6786)
-=======
+
 * `QNode` objects now have an `update` method that allows for re-configuring settings like `diff_method`, `mcm_method`, and more. This allows for easier on-the-fly adjustments to workflows. Any arguments not specified will retain their original value.
   [(#6803)](https://github.com/PennyLaneAI/pennylane/pull/6803)
 
@@ -38,7 +37,6 @@
   `default.qubit` due to compilation overheads when jitting.
   [(#6788)](https://github.com/PennyLaneAI/pennylane/pull/6788)
   [(#6869)](https://github.com/PennyLaneAI/pennylane/pull/6869)
->>>>>>> 421f345e
 
 * The coefficients of observables now have improved differentiability.
   [(#6598)](https://github.com/PennyLaneAI/pennylane/pull/6598)
