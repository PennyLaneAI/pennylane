--- conflicted
+++ resolved
@@ -49,13 +49,9 @@
   pennylane variant jaxpr.
   [(#6141)](https://github.com/PennyLaneAI/pennylane/pull/6141)
 
-<<<<<<< HEAD
 * A `DefaultQubitInterpreter` class has been added to provide plxpr execution using python based tools,
   and the `DefaultQubit.eval_jaxpr` method is now implemented.
   [(#6594)](https://github.com/PennyLaneAI/pennylane/pull/6594)
-=======
-* A `DefaultQubitInterpreter` class has been added to provide plxpr execution using python based tools.
->>>>>>> ff67ecf9
   [(#6328)](https://github.com/PennyLaneAI/pennylane/pull/6328)
 
 * An optional method `eval_jaxpr` is added to the device API for native execution of plxpr programs.
