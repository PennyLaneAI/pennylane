--- conflicted
+++ resolved
@@ -6,14 +6,12 @@
 
 <h3>Improvements 🛠</h3>
 
-<<<<<<< HEAD
 * `qml.equal` no longer raises errors when operators or measurements of different types are compared.
   Instead, it returns `False`.
   [(#4315)](https://github.com/PennyLaneAI/pennylane/pull/4315)
-=======
+
 * `PauliWord` sparse matrices are much faster, which directly improves `PauliSentence`.
   [#4272](https://github.com/PennyLaneAI/pennylane/pull/4272)
->>>>>>> 37fdc605
 
 <h3>Breaking changes 💔</h3>
 
@@ -56,10 +54,7 @@
 
 This release contains contributions from (in alphabetical order):
 
-<<<<<<< HEAD
-Mudit Pandey
-=======
 Christina Lee,
+Mudit Pandey,
 Borja Requena,
->>>>>>> 37fdc605
 Matthew Silverman