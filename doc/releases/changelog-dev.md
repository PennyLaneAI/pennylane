--- conflicted
+++ resolved
@@ -122,9 +122,6 @@
 Christina Lee,
 Pablo Antonio Moreno Casares,
 Lee J. O'Riordan,
-<<<<<<< HEAD
+Mudit Pandey,
 Alex Preciado,
-=======
-Mudit Pandey,
->>>>>>> 69678e77
 Matthew Silverman.