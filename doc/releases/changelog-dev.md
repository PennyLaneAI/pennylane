:orphan:

# Release 0.44.0-dev (development release)

<h3>New features since last release</h3>

<h3>Improvements 🛠</h3>

* The new graph based decompositions system enabled via :func:`~.decomposition.enable_graph` now supports the following
  additional templates.
  [(#8516)](https://github.com/PennyLaneAI/pennylane/pull/8516)

  - :class:`~.AllSinglesDoubles`

* `qml.grad` and `qml.jacobian` now lazily dispatch to catalyst and program
  capture, allowing for `qml.qjit(qml.grad(c))` and `qml.qjit(qml.jacobian(c))` to work.
  [(#8382)](https://github.com/PennyLaneAI/pennylane/pull/8382)

* Both the generic and transform-specific application behavior of a `qml.transforms.core.TransformDispatcher`
  can be overwritten with `TransformDispatcher.generic_register` and `my_transform.register`.
  [(#7797)](https://github.com/PennyLaneAI/pennylane/pull/7797)
  
* With capture enabled, measurements can now be performed on Operator instances passed as closure
  variables from outside the workflow scope.
  [(#8504)](https://github.com/PennyLaneAI/pennylane/pull/8504)

* Users can now estimate the resources for quantum circuits that contain or decompose into
  any of the following symbolic operators: :class:`~.ChangeOpBasis`, :class:`~.Prod`,
  :class:`~.Controlled`, :class:`~.ControlledOp`, :class:`~.Pow`, and :class:`~.Adjoint`.
  [(#8464)](https://github.com/PennyLaneAI/pennylane/pull/8464)

* Wires can be specified via `range` with program capture and autograph.

<h3>Breaking changes 💔</h3>

<<<<<<< HEAD
* Arg order to :class:`~.AllSinglesDoubles` has been reversed from `wires, hf_state` to `hf_state, wires`.
=======
* Arg order to :class:`~.AllSinglesDoubles` has been reversed from `wires, hf_state` to `hf_state, wires`, so that the 
  wires are provided last, to conform with the typical ordering and be compatible with arg parsing in `operation.py`.
  [(#8516)](https://github.com/PennyLaneAI/pennylane/pull/8516)
>>>>>>> bed7b5de

* Providing ``num_steps`` to :func:`pennylane.evolve`, :func:`pennylane.exp`, :class:`pennylane.ops.Evolution`,
  and :class:`pennylane.ops.Exp` has been disallowed. Instead, use :class:`~.TrotterProduct` for approximate
  methods, providing the ``n`` parameter to perform the Suzuki-Trotter product approximation of a Hamiltonian
  with the specified number of Trotter steps.
  [(#8474)](https://github.com/PennyLaneAI/pennylane/pull/8474)

  As a concrete example, consider the following case:

  .. code-block:: python

    coeffs = [0.5, -0.6]
    ops = [qml.X(0), qml.X(0) @ qml.Y(1)]
    H_flat = qml.dot(coeffs, ops)

  Instead of computing the Suzuki-Trotter product approximation as:

  >>> qml.evolve(H_flat, num_steps=2).decomposition()
  [RX(0.5, wires=[0]),
  PauliRot(-0.6, XY, wires=[0, 1]),
  RX(0.5, wires=[0]),
  PauliRot(-0.6, XY, wires=[0, 1])]

  The same result can be obtained using :class:`~.TrotterProduct` as follows:

  >>> decomp_ops = qml.adjoint(qml.TrotterProduct(H_flat, time=1.0, n=2)).decomposition()
  >>> [simp_op for op in decomp_ops for simp_op in map(qml.simplify, op.decomposition())]
  [RX(0.5, wires=[0]),
  PauliRot(-0.6, XY, wires=[0, 1]),
  RX(0.5, wires=[0]),
  PauliRot(-0.6, XY, wires=[0, 1])]

* The value ``None`` has been removed as a valid argument to the ``level`` parameter in the
  :func:`pennylane.workflow.get_transform_program`, :func:`pennylane.workflow.construct_batch`,
  :func:`pennylane.draw`, :func:`pennylane.draw_mpl`, and :func:`pennylane.specs` transforms.
  Please use ``level='device'`` instead to apply the transform at the device level.
  [(#8477)](https://github.com/PennyLaneAI/pennylane/pull/8477)

* Access to ``add_noise``, ``insert`` and noise mitigation transforms from the ``pennylane.transforms`` module is deprecated.	
  Instead, these functions should be imported from the ``pennylane.noise`` module.
  [(#8477)](https://github.com/PennyLaneAI/pennylane/pull/8477)

* ``qml.qnn.cost.SquaredErrorLoss`` has been removed. Instead, this hybrid workflow can be accomplished 
  with a function like ``loss = lambda *args: (circuit(*args) - target)**2``.
  [(#8477)](https://github.com/PennyLaneAI/pennylane/pull/8477)

* Some unnecessary methods of the ``qml.CircuitGraph`` class have been removed:
  [(#8477)](https://github.com/PennyLaneAI/pennylane/pull/8477)

  - ``print_contents`` in favor of ``print(obj)``
  - ``observables_in_order`` in favor of ``observables``
  - ``operations_in_order`` in favor of ``operations``
  - ``ancestors_in_order(obj)`` in favor of ``ancestors(obj, sort=True)``
  - ``descendants_in_order(obj)`` in favor of ``descendants(obj, sort=True)``

* ``pennylane.devices.DefaultExecutionConfig`` has been removed. Instead, use
  ``qml.devices.ExecutionConfig()`` to create a default execution configuration.
  [(#8470)](https://github.com/PennyLaneAI/pennylane/pull/8470)

* Specifying the ``work_wire_type`` argument in ``qml.ctrl`` and other controlled operators as ``"clean"`` or 
  ``"dirty"`` is disallowed. Use ``"zeroed"`` to indicate that the work wires are initially in the :math:`|0\rangle`
  state, and ``"borrowed"`` to indicate that the work wires can be in any arbitrary state. In both cases, the
  work wires are assumed to be restored to their original state upon completing the decomposition.
  [(#8470)](https://github.com/PennyLaneAI/pennylane/pull/8470)

* `QuantumScript.shape` and `QuantumScript.numeric_type` are removed. The corresponding `MeasurementProcess`
  methods should be used instead.
  [(#8468)](https://github.com/PennyLaneAI/pennylane/pull/8468)

* `MeasurementProcess.expand` is removed. 
  `qml.tape.QuantumScript(mp.obs.diagonalizing_gates(), [type(mp)(eigvals=mp.obs.eigvals(), wires=mp.obs.wires)])`
  can be used instead.
  [(#8468)](https://github.com/PennyLaneAI/pennylane/pull/8468)

* The `qml.QNode.add_transform` method is removed.
  Instead, please use `QNode.transform_program.push_back(transform_container=transform_container)`.
  [(#8468)](https://github.com/PennyLaneAI/pennylane/pull/8468)

<h3>Deprecations 👋</h3>

* `argnum` has been renamed `argnums` for `qml.grad`, `qml.jacobian`, `qml.jvp` and `qml.vjp`.
  [(#8496)](https://github.com/PennyLaneAI/pennylane/pull/8496)
  [(#8481)](https://github.com/PennyLaneAI/pennylane/pull/8481)

* The :func:`pennylane.devices.preprocess.mid_circuit_measurements` transform is deprecated. Instead,
  the device should determine which mcm method to use, and explicitly include :func:`~pennylane.transforms.dynamic_one_shot`
  or :func:`~pennylane.transforms.defer_measurements` in its preprocess transforms if necessary. 
  [(#8467)](https://github.com/PennyLaneAI/pennylane/pull/8467)

<h3>Internal changes ⚙️</h3>

* The experimental xDSL implementation of `diagonalize_measurements` has been updated to fix a bug
  that included the wrong SSA value for final qubit insertion and deallocation at the end of the circuit. A clear error is not also raised when there are observables with overlapping wires.
  [(#8383)](https://github.com/PennyLaneAI/pennylane/pull/8383)

* The experimental xDSL implementation of `measurements_from_samples_pass` has been updated to support `shots` defined by an `arith.constant` operation.
  [(#8460)](https://github.com/PennyLaneAI/pennylane/pull/8460)

* The :class:`~pennylane.devices.LegacyDeviceFacade` is slightly refactored to implement `setup_execution_config` and `preprocess_transforms`
  separately as opposed to implementing a single `preprocess` method. Additionally, the `mid_circuit_measurements` transform has been removed
  from the preprocess transform program. Instead, the best mcm method is chosen in `setup_execution_config`. By default, the ``_capabilities``
  dictionary is queried for the ``"supports_mid_measure"`` property. If the underlying device defines a TOML file, the ``supported_mcm_methods``
  field in the TOML file is used as the source of truth.
  [(#8469)](https://github.com/PennyLaneAI/pennylane/pull/8469)
  [(#8486)](https://github.com/PennyLaneAI/pennylane/pull/8486)
  [(#8495)](https://github.com/PennyLaneAI/pennylane/pull/8495)

<h3>Documentation 📝</h3>

<h3>Bug fixes 🐛</h3>

* Fixes a bug where the deferred measurement method is used silently even if ``mcm_method="one-shot"`` is explicitly requested, 
  when a device that extends the ``LegacyDevice`` does not declare support for mid-circuit measurements.
  [(#8486)](https://github.com/PennyLaneAI/pennylane/pull/8486)

<h3>Contributors ✍️</h3>

This release contains contributions from (in alphabetical order):

Astral Cai,
Lillian Frederiksen,
Christina Lee,
Shuli Shu,
Jay Soni,<|MERGE_RESOLUTION|>--- conflicted
+++ resolved
@@ -33,13 +33,8 @@
 
 <h3>Breaking changes 💔</h3>
 
-<<<<<<< HEAD
 * Arg order to :class:`~.AllSinglesDoubles` has been reversed from `wires, hf_state` to `hf_state, wires`.
-=======
-* Arg order to :class:`~.AllSinglesDoubles` has been reversed from `wires, hf_state` to `hf_state, wires`, so that the 
-  wires are provided last, to conform with the typical ordering and be compatible with arg parsing in `operation.py`.
   [(#8516)](https://github.com/PennyLaneAI/pennylane/pull/8516)
->>>>>>> bed7b5de
 
 * Providing ``num_steps`` to :func:`pennylane.evolve`, :func:`pennylane.exp`, :class:`pennylane.ops.Evolution`,
   and :class:`pennylane.ops.Exp` has been disallowed. Instead, use :class:`~.TrotterProduct` for approximate
