--- conflicted
+++ resolved
@@ -52,7 +52,6 @@
 
 <h3>Breaking changes 💔</h3>
 
-<<<<<<< HEAD
 * The `'ancilla'` argument for `qml.iterative_qpe` has been removed. Instead, use the `'aux_wire'` argument.
   [(#6532)](https://github.com/PennyLaneAI/pennylane/pull/6532)
 
@@ -66,11 +65,10 @@
 * ``QNode.gradient_fn`` has been removed. Please use ``QNode.diff_method`` instead. ``QNode.get_gradient_fn`` can also be used to
   process the diff method.
   [(#6535)](https://github.com/PennyLaneAI/pennylane/pull/6535)
-=======
+ 
 * The `qml.shadows.shadow_expval` transform has been removed. Instead, please use the
   `qml.shadow_expval` measurement process.
   [(#6530)](https://github.com/PennyLaneAI/pennylane/pull/6530)
->>>>>>> ee294b6e
 
 <h3>Deprecations 👋</h3>
 
