:orphan:

# Release 0.25.0-dev (development release)

<h3>New features since last release</h3>

* Added readout error functionality to the MixedDevice.
  [(#2786)](https://github.com/PennyLaneAI/pennylane/pull/2786)

  Readout error has been added by applying a BitFlip channel to the wires
  measured after the diagonalizing gates corresponding to the measurement
  observable has been applied. The probability of the readout error occurring
  should be passed when creating the device.

  ```pycon
  >>> dev = qml.device("default.mixed", wires=2, readout_prob=0.1)
  >>> @qml.qnode(dev)
  ... def circuit():
  ...     return qml.expval(qml.PauliZ(0))
  >>> print(circuit())
  0.8
  ```

* Operations for quantum chemistry now also support parameter broadcasting
  in their numerical representations.
  [(#2726)](https://github.com/PennyLaneAI/pennylane/pull/2726)

  Similar to standard parametrized operations, quantum chemistry operations now
  also work with broadcasted parameters:

  ```pycon
  >>> op = qml.SingleExcitation(np.array([0.3, 1.2, -0.7]), wires=[0, 1])
  >>> op.matrix().shape
  (3, 4, 4)
  ```

* The gradient transform `qml.gradients.param_shift` now accepts the new Boolean keyword
  argument `broadcast`. If it is set to `True`, broadcasting is used to compute the derivative.
  [(#2749)](https://github.com/PennyLaneAI/pennylane/pull/2749)

  For example, for the circuit

  ```python
  dev = qml.device("default.qubit", wires=2)

  @qml.qnode(dev)
  def circuit(x, y):
      qml.RX(x, wires=0)
      qml.CRY(y, wires=[0, 1])
      return qml.expval(qml.PauliZ(0) @ qml.PauliZ(1))
  ```

  we may compute the derivative via

  ```pycon
  >>> x, y = np.array([0.4, 0.23], requires_grad=True)
  >>> qml.gradients.param_shift(circuit, broadcast=True)(x, y)
  (tensor(-0.38429095, requires_grad=True),
   tensor(0.00899816, requires_grad=True))
  ```

  Note that `QuantumTapes`/`QNodes` with multiple return values and shot vectors are not supported
  yet and the operations with trainable parameters are required to support broadcasting when using
  `broadcast=True`. One way of checking the latter is the `Attribute` `supports_broadcasting`:

  ```pycon
  >>> qml.RX in qml.ops.qubit.attributes.supports_broadcasting
  True
  ```

* Functionality for estimating the number of non-Clifford gates and logical qubits needed to
  implement quantum phase estimation algorithms for simulating materials and molecules is added to
  the new `qml.resource` module. Quantum algorithms in first quantization using a plane-wave basis
  and in second quantization with a double-factorized Hamiltonian are supported.
  [(#2646)](https://github.com/PennyLaneAI/pennylane/pull/2646)
  [(#2653)](https://github.com/PennyLaneAI/pennylane/pull/2653)
  [(#2665)](https://github.com/PennyLaneAI/pennylane/pull/2665)
  [(#2694)](https://github.com/PennyLaneAI/pennylane/pull/2694)
  [(#2720)](https://github.com/PennyLaneAI/pennylane/pull/2720)
  [(#2723)](https://github.com/PennyLaneAI/pennylane/pull/2723)
  [(#2746)](https://github.com/PennyLaneAI/pennylane/pull/2746)
  [(#2796)](https://github.com/PennyLaneAI/pennylane/pull/2796)
  [(#2797)](https://github.com/PennyLaneAI/pennylane/pull/2797)
  [(#2874)](https://github.com/PennyLaneAI/pennylane/pull/2874)
  [(#2644)](https://github.com/PennyLaneAI/pennylane/pull/2644)

  The resource estimation algorithms are implemented as classes inherited from the `Operation`
  class. The number of non-Clifford gates and logical qubits for implementing each algorithm can be
  estimated by initiating the class for a given system. For the first quantization algorithm, the
  number of plane waves, number of electrons and the unit cell volume (in atomic units) are needed
  to initiate the `FirstQuantization` class. The resource can then be estimated as

  ```python
  import pennylane as qml
  from pennylane import numpy as np
  
  n = 100000        # number of plane waves
  eta = 156         # number of electrons
  omega = 1145.166  # unit cell volume
  
  algo = FirstQuantization(n, eta, omega)
  
  # print the number of non-Clifford gates and logical qubits
  print(algo.gates, algo.qubits)
  ```
  
  ```pycon
  1.10e+13, 4416
  ```
  
  For the second quantization algorithm, the one- and two-electron integrals are needed to initiate
  the `DoubleFactorization` class which creates a double-factorized Hamiltonian and computes the
  number of non-Clifford gates and logical qubits for simulating the Hamiltonian:

  ```python
  import pennylane as qml
  from pennylane import numpy as np
  
  symbols  = ['O', 'H', 'H']
  geometry = np.array([[0.00000000,  0.00000000,  0.28377432],
                       [0.00000000,  1.45278171, -1.00662237],
                       [0.00000000, -1.45278171, -1.00662237]], requires_grad = False)
  
  mol = qml.qchem.Molecule(symbols, geometry, basis_name='sto-3g')
  core, one, two = qml.qchem.electron_integrals(mol)()
  algo = DoubleFactorization(one, two)
  
  # print the number of non-Clifford gates and logical qubits
  print(algo.gates, algo.qubits)
  ```

  ```pycon
  103969925, 290
  ```

  The methods of the `FirstQuantization` and the `DoubleFactorization` classes can be also accessed
  individually. For instance, the logical qubits can be computed by providing the inputs needed for
  this estimation without initiating the class.

  ```python
  n = 100000
  eta = 156
  omega = 169.69608
  error = 0.01
  qml.resource.FirstQuantization.qubit_cost(n, eta, omega, error)
  ```
  
  ```pycon
  4377
  ```

  In addition to the number of non-Clifford gates and logical qubits, some other quantities such as
  the 1-norm of the Hamiltonian and double factorization of the second-quantized Hamiltonian can be
  obtained either by initiating the classes or by directly calling the functions.

* `DefaultQubit` devices now natively support parameter broadcasting
  and `qml.gradients.param_shift` allows to make use of broadcasting.
  [(#2627)](https://github.com/PennyLaneAI/pennylane/pull/2627)
  
  Instead of utilizing the `broadcast_expand` transform, `DefaultQubit`-based
  devices now are able to directly execute broadcasted circuits, providing
  a faster way of executing the same circuit at varied parameter positions.

  Given a standard `QNode`,

  ```python
  dev = qml.device("default.qubit", wires=2)

  @qml.qnode(dev)
  def circuit(x, y):
      qml.RX(x, wires=0)
      qml.RY(y, wires=0)
      return qml.expval(qml.PauliZ(0))
  ```

  we can call it with broadcasted parameters:

  ```pycon
  >>> x = np.array([0.4, 1.2, 0.6], requires_grad=True)
  >>> y = np.array([0.9, -0.7, 4.2], requires_grad=True)
  >>> circuit(x, y)
  tensor([ 0.5725407 ,  0.2771465 , -0.40462972], requires_grad=True)
  ```

  It's also possible to broadcast only some parameters:

  ```pycon
  >>> x = np.array([0.4, 1.2, 0.6], requires_grad=True)
  >>> y = np.array(0.23, requires_grad=True)
  >>> circuit(x, y)
  tensor([0.89680614, 0.35281557, 0.80360155], requires_grad=True)
  ```

* Added the new optimizer, `qml.SPSAOptimizer` that implements the simultaneous
  perturbation stochastic approximation method based on
  [An Overview of the Simultaneous Perturbation Method for Efficient Optimization](https://www.jhuapl.edu/SPSA/PDF-SPSA/Spall_An_Overview.PDF).
  [(#2661)](https://github.com/PennyLaneAI/pennylane/pull/2661)

  It is a suitable optimizer for cost functions whose evaluation may involve
  noise, as optimization with SPSA may significantly decrease the number of
  quantum executions for the entire optimization.

  ```pycon
  >>> dev = qml.device("default.qubit", wires=1)
  >>> def circuit(params):
  ...     qml.RX(params[0], wires=0)
  ...     qml.RY(params[1], wires=0)
  >>> coeffs = [1, 1]
  >>> obs = [qml.PauliX(0), qml.PauliZ(0)]
  >>> H = qml.Hamiltonian(coeffs, obs)
  >>> @qml.qnode(dev)
  ... def cost(params):
  ...     circuit(params)
  ...     return qml.expval(H)
  >>> params = np.random.normal(0, np.pi, (2), requires_grad=True)
  >>> print(params)
  [-5.92774911 -4.26420843]
  >>> print(cost(params))
  0.43866366253270167
  >>> max_iterations = 50
  >>> opt = qml.SPSAOptimizer(maxiter=max_iterations)
  >>> for _ in range(max_iterations):
  ...     params, energy = opt.step_and_cost(cost, params)
  >>> print(params)
  [-6.21193761 -2.99360548]
  >>> print(energy)
  -1.1258709813834058
  ```

* Differentiable zero-noise-extrapolation error mitigation via ``qml.transforms.mitigate_with_zne`` with ``qml.transforms.fold_global`` and ``qml.transforms.poly_extrapolate``.
  [(#2757)](https://github.com/PennyLaneAI/pennylane/pull/2757)

  When using a noisy or real device, you can now create a differentiable mitigated qnode that internally executes folded circuits that increase the noise and extrapolating with a polynomial fit back to zero noise. There will be an accompanying demo on this, see [(PennyLaneAI/qml/529)](https://github.com/PennyLaneAI/qml/pull/529).

  ```python
  # Describe noise
  noise_gate = qml.DepolarizingChannel
  noise_strength = 0.1

  # Load devices
  dev_ideal = qml.device("default.mixed", wires=n_wires)
  dev_noisy = qml.transforms.insert(noise_gate, noise_strength)(dev_ideal)

  scale_factors = [1, 2, 3]
  @mitigate_with_zne(
    scale_factors,
    qml.transforms.fold_global,
    qml.transforms.poly_extrapolate,
    extrapolate_kwargs={'order': 2}
  )
  @qml.qnode(dev_noisy)
  def qnode_mitigated(theta):
      qml.RY(theta, wires=0)
      return qml.expval(qml.PauliX(0))

  theta = np.array(0.5, requires_grad=True)
  grad = qml.grad(qnode_mitigated)
  >>> grad(theta)
  0.5712737447327619
  ```

* The quantum information module now supports computation of relative entropy.
  [(#2772)](https://github.com/PennyLaneAI/pennylane/pull/2772)

  It includes a function in `qml.math`:

  ```pycon
  >>> rho = np.array([[0.3, 0], [0, 0.7]])
  >>> sigma = np.array([[0.5, 0], [0, 0.5]])
  >>> qml.math.relative_entropy(rho, sigma)
  tensor(0.08228288, requires_grad=True)
  ```

  as well as a QNode transform:

  ```python
  dev = qml.device('default.qubit', wires=2)

  @qml.qnode(dev)
  def circuit(param):
      qml.RY(param, wires=0)
      qml.CNOT(wires=[0, 1])
      return qml.state()
  ```

  ```pycon
  >>> relative_entropy_circuit = qml.qinfo.relative_entropy(circuit, circuit, wires0=[0], wires1=[0])
  >>> x, y = np.array(0.4), np.array(0.6)
  >>> relative_entropy_circuit((x,), (y,))
  0.017750012490703237
  ```
  
* New PennyLane-inspired `sketch` and `sketch_dark` styles are now available for
  drawing circuit diagram graphics.
  [(#2709)](https://github.com/PennyLaneAI/pennylane/pull/2709)

* Added `QutritDevice` as an abstract base class for qutrit devices.
  ([#2781](https://github.com/PennyLaneAI/pennylane/pull/2781), [#2782](https://github.com/PennyLaneAI/pennylane/pull/2782))
* Added operation `qml.QutritUnitary` for applying user-specified unitary operations on qutrit devices.
  [(#2699)](https://github.com/PennyLaneAI/pennylane/pull/2699)

* Added `default.qutrit` plugin for pure state simulation of qutrits. Currently supports operation `qml.QutritUnitary` and measurements `qml.state()`, `qml.probs()`.
  [(#2783)](https://github.com/PennyLaneAI/pennylane/pull/2783)

  ```pycon
  >>> dev = qml.device("default.qutrit", wires=1)
  >>> @qml.qnode(dev)
  ... def circuit(U):
  ...     qml.QutritUnitary(U, wires=0)
  ...     return qml.probs(wires=0)
  >>> U = np.array([[1, 1, 0], [1, -1, 0], [0, 0, np.sqrt(2)]]) / np.sqrt(2)
  >>> print(circuit(U))
  [0.5 0.5 0. ]
  ```
  
**Operator Arithmetic:**

* `default.qubit` now will natively execute any operation that defines a matrix except
  for trainable `Pow` operations. This includes custom operations, `GroverOperator`, `QFT`,
  `U1`, `U2`, `U3`, and arithmetic operations. The existance of a matrix is determined by the
  `Operator.has_matrix` property.

* When adjoint differentiation is requested, circuits are now decomposed so
  that all trainable operations have a generator.
  [(#2836)](https://github.com/PennyLaneAI/pennylane/pull/2836)

* Adds the `Controlled` symbolic operator to represent a controlled version of any
  operation.
  [(#2634)](https://github.com/PennyLaneAI/pennylane/pull/2634)

* Adds a base class `qml.ops.op_math.SymbolicOp` for single-operator symbolic
  operators such as `Adjoint` and `Pow`.
  [(#2721)](https://github.com/PennyLaneAI/pennylane/pull/2721)

* A `Sum` symbolic class is added that allows users to represent the sum of operators.
  [(#2475)](https://github.com/PennyLaneAI/pennylane/pull/2475)

  The `Sum` class provides functionality like any other PennyLane operator. We can
  get the matrix, eigenvalues, terms, diagonalizing gates and more.

  ```pycon
  >>> summed_op = qml.op_sum(qml.PauliX(0), qml.PauliZ(0))
  >>> summed_op
  PauliX(wires=[0]) + PauliZ(wires=[0])
  >>> qml.matrix(summed_op)
  array([[ 1,  1],
         [ 1, -1]])
  >>> summed_op.terms()
  ([1.0, 1.0], (PauliX(wires=[0]), PauliZ(wires=[0])))
  ```

  The `summed_op` can also be used inside a `qnode` as an observable.
  If the circuit is parameterized, then we can also differentiate through the
  sum observable.

  ```python
  sum_op = Sum(qml.PauliX(0), qml.PauliZ(1))
  dev = qml.device("default.qubit", wires=2)

  @qml.qnode(dev, grad_method="best")
  def circuit(weights):
        qml.RX(weights[0], wires=0)
        qml.RY(weights[1], wires=1)
        qml.CNOT(wires=[0, 1])
        qml.RX(weights[2], wires=1)
        return qml.expval(sum_op)
  ```

  ```pycon
  >>> weights = qnp.array([0.1, 0.2, 0.3], requires_grad=True)
  >>> qml.grad(circuit)(weights)
  tensor([-0.09347337, -0.18884787, -0.28818254], requires_grad=True)
  ```

* Added `__add__` and `__pow__` dunder methods to the `qml.operation.Operator` class so that users can combine operators
  more naturally. [(#2807)](https://github.com/PennyLaneAI/pennylane/pull/2807)

  ```pycon
  >>> sum_op = qml.RX(phi=1.23, wires=0) + qml.RZ(phi=3.14, wires=0)
  >>> sum_op
  RX(1.23, wires=[0]) + RZ(3.14, wires=[0])
  >>> exp_op = qml.RZ(1.0, wires=0) ** 2
  >>> exp_op
  RZ**2(1.0, wires=[0])
  ```

* Added `__mul__` and `__matmul__` dunder methods to the `qml.operation.Operator` class so
  that users can combine operators more naturally.
  [(#2891)](https://github.com/PennyLaneAI/pennylane/pull/2891)

  ```pycon
  >>> prod_op = qml.RX(1, wires=0) @ qml.RY(2, wires=0)
  >>> prod_op
  PauliX(wires=[0]) @ PauliZ(wires=[1])
  >>> sprod_op = 6 * qml.RX(1, 0)
  >>> sprod_op
  6*(RX(1, wires=[0]))
  ```

* Added support for addition of operators and scalars. [(#2849)](https://github.com/PennyLaneAI/pennylane/pull/2849)

  ```pycon
  >>> sum_op = 5 + qml.PauliX(0)
  >>> sum_op.matrix()
  array([[5., 1.],
         [1., 5.]])
  ```

  Added `__neg__` and `__sub__` dunder methods to the `qml.operation.Operator` class so that users
  can negate and substract operators more naturally.

  ```pycon
  >>> -(-qml.PauliZ(0) + qml.PauliX(0)).matrix()
  array([[ 1, -1],
        [-1, -1]])
  ```

* A `SProd` symbolic class is added that allows users to represent the scalar product
of operators. [(#2622)](https://github.com/PennyLaneAI/pennylane/pull/2622)

  We can get the matrix, eigenvalues, terms, diagonalizing gates and more.

  ```pycon
  >>> sprod_op = qml.s_prod(2.0, qml.PauliX(0))
  >>> sprod_op
  2.0*(PauliX(wires=[0]))
  >>> sprod_op.matrix()
  array([[ 0., 2.],
         [ 2., 0.]])
  >>> sprod_op.terms()
  ([2.0], [PauliX(wires=[0])])
  ```

  The `sprod_op` can also be used inside a `qnode` as an observable.
  If the circuit is parameterized, then we can also differentiate through the observable.

  ```python
  dev = qml.device("default.qubit", wires=1)

  @qml.qnode(dev, grad_method="best")
  def circuit(scalar, theta):
        qml.RX(theta, wires=0)
        return qml.expval(qml.s_prod(scalar, qml.Hadamard(wires=0)))
  ```

  ```pycon
  >>> scalar, theta = (1.2, 3.4)
  >>> qml.grad(circuit, argnum=[0,1])(scalar, theta)
  (array(-0.68362956), array(0.21683382))
  ```

* Added `arithmetic_depth` property and `simplify` method to the `Operator`, `Sum`, `Adjoint`
and `SProd` operators so that users can reduce the depth of nested operators.

```pycon
<<<<<<< HEAD
>>> sum_op = qml.ops.Sum(qml.RX(phi=1.23, wires=0), qml.ops.Sum(qml.RZ(phi=3.14, wires=0), qml.PauliX(0)))
=======
>>> sum_op = qml.ops.Sum(qml.RX(phi=1.23, wires=0), qml.ops.Sum(qml.RZ(phi=3.14, wires=0), qml.PauliZ(0)))
>>>>>>> 28386e36
>>> sum_op.arithmetic_depth
2
>>> simplified_op = sum_op.simplify()
>>> simplified_op.arithmetic_depth
1
```

* A `Prod` symbolic class is added that allows users to represent the Prod of operators.
  [(#2625)](https://github.com/PennyLaneAI/pennylane/pull/2625)

  The `Prod` class provides functionality like any other PennyLane operator. We can
  get the matrix, eigenvalues, terms, diagonalizing gates and more.

  ```pycon
  >>> prop_op = Prod(qml.PauliX(0), qml.PauliZ(0))
  >>> prop_op
  PauliX(wires=[0]) @ PauliZ(wires=[0])
  >>> qml.matrix(prop_op)
  array([[ 0,  -1],
         [ 1,   0]])
  >>> prop_op.terms()
  ([1.0], [PauliX(wires=[0]) @ PauliZ(wires=[0])])
  ```

  The `prod_op` can also be used inside a `qnode` as an observable.
  If the circuit is parameterized, then we can also differentiate through the
  product observable.

  ```python
  prod_op = Prod(qml.PauliZ(wires=0), qml.Hadamard(wires=1))
  dev = qml.device("default.qubit", wires=2)

  @qml.qnode(dev)
  def circuit(weights):
      qml.RX(weights[0], wires=0)
      return qml.expval(prod_op)
  ```

  ```pycon
  >>> weights = qnp.array([0.1], requires_grad=True)
  >>> qml.grad(circuit)(weights)
  tensor([-0.07059288589999416], requires_grad=True)
  ```
  
  The `prod_op` can also be used inside a `qnode` as an operation which,
  if parameterized, can be differentiated.

  ```python
  dev = qml.device("default.qubit", wires=3)

  @qml.qnode(dev)
  def circuit(theta):
      qml.prod(qml.PauliZ(0), qml.RX(theta, 1))
      return qml.expval(qml.PauliZ(1))
  ```

  ```pycon
  >>> circuit(1.23)
  tensor(0.33423773, requires_grad=True)
  >>> qml.grad(circuit)(1.23)
  -0.9424888019316975
  ```

* New FlipSign operator that flips the sign for a given basic state. [(#2780)](https://github.com/PennyLaneAI/pennylane/pull/2780)

* Added `qml.counts` which samples from the supplied observable returning the number of counts
  for each sample.
  [(#2686)](https://github.com/PennyLaneAI/pennylane/pull/2686)
  [(#2839)](https://github.com/PennyLaneAI/pennylane/pull/2839)
  [(#2876)](https://github.com/PennyLaneAI/pennylane/pull/2876)

  Note that the change included creating a new `Counts` measurement type in `measurements.py`.

  `qml.counts` can be used to obtain counted raw samples in the computational basis:

  ```pycon
  >>> dev = qml.device("default.qubit", wires=2, shots=1000)
  >>>
  >>> @qml.qnode(dev)
  >>> def circuit():
  ...     qml.Hadamard(wires=0)
  ...     qml.CNOT(wires=[0, 1])
  ...     return qml.counts()
  >>> result = circuit()
  >>> print(result)
  {'00': 495, '11': 505}
  ```

  Counts can also be obtained when sampling the eigenstates of an observable:

  ```pycon
  >>> dev = qml.device("default.qubit", wires=2, shots=1000)
  >>>
  >>> @qml.qnode(dev)
  >>> def circuit():
  ...   qml.Hadamard(wires=0)
  ...   qml.CNOT(wires=[0, 1])
  ...   return qml.counts(qml.PauliZ(0)), qml.counts(qml.PauliZ(1))
  >>> result = circuit()
  >>> print(result)
  ({-1: 470, 1: 530}, {-1: 470, 1: 530})
  ```

<h3>Improvements</h3>

* The efficiency of the Hartree-Fock workflow is improved by removing the repetitive basis set
  normalisation steps and modifying how the permutational symmetries are applied to avoid repetitive
  electron repulsion integral calculations.
  [(#2850)](https://github.com/PennyLaneAI/pennylane/pull/2850)

* The coefficients of the non-differentiable molecular Hamiltonians generated with openfermion have
  `requires_grad = False` by default.
  [(#2865)](https://github.com/PennyLaneAI/pennylane/pull/2865)

* A small performance upgrade to the `compute_matrix` method
  of broadcastable parametric operations.
  [(#2726)](https://github.com/PennyLaneAI/pennylane/pull/2726)

* Jacobians are cached with the Autograd interface when using the
  parameter-shift rule.
  [(#2645)](https://github.com/PennyLaneAI/pennylane/pull/2645)

* The `qml.state` and `qml.density_matrix` measurements now support custom wire
  labels.
  [(#2779)](https://github.com/PennyLaneAI/pennylane/pull/2779)

* Add trivial behaviour logic to `qml.operation.expand_matrix`.
  [(#2785)](https://github.com/PennyLaneAI/pennylane/issues/2785)

* Adds a new function to compare operators. `qml.equal` can be used to compare equality of parametric operators taking
  into account their interfaces and trainability.
  [(#2651)](https://github.com/PennyLaneAI/pennylane/pull/2651)

* The `default.mixed` device now supports backpropagation with the `"jax"` interface.
  [(#2754)](https://github.com/PennyLaneAI/pennylane/pull/2754)

* Quantum channels such as `qml.BitFlip` now support abstract tensors. This allows
  their usage inside QNodes decorated by `tf.function`, `jax.jit`, or `jax.vmap`:

  ```python
  dev = qml.device("default.mixed", wires=1)

  @qml.qnode(dev, diff_method="backprop", interface="jax")
  def circuit(t):
      qml.PauliX(wires=0)
      qml.ThermalRelaxationError(0.1, t, 1.4, 0.1, wires=0)
      return qml.expval(qml.PauliZ(0))
  ```

  ```pycon
  >>> x = jnp.array([0.8, 1.0, 1.2])
  >>> jax.vmap(circuit)(x)
  DeviceArray([-0.78849435, -0.8287073 , -0.85608006], dtype=float32)
  ```

* Added an `are_pauli_words_qwc` function which checks if certain
  Pauli words are pairwise qubit-wise commuting. This new function improves performance when measuring hamiltonians
  with many commuting terms.
  [(#2789)](https://github.com/PennyLaneAI/pennylane/pull/2798)

* Adjoint differentiation now uses the adjoint symbolic wrapper instead of in-place inversion.
  [(#2855)](https://github.com/PennyLaneAI/pennylane/pull/2855)

<h3>Breaking changes</h3>

* The deprecated `qml.hf` module is removed. The `qml.hf` functionality is fully supported by
  `qml.qchem`.
  [(#2795)](https://github.com/PennyLaneAI/pennylane/pull/2795)

* PennyLane now depends on newer versions (>=2.7) of the `semantic_version` package,
  which provides an updated API that is incompatible which versions of the package prior to 2.7.
  If you run into issues relating to this package, please reinstall PennyLane.
  [(#2744)](https://github.com/PennyLaneAI/pennylane/pull/2744)
  [(#2767)](https://github.com/PennyLaneAI/pennylane/pull/2767)

* The argument `argnum` of the function `qml.batch_input` has been redefined: now it indicates the
  indices of the batched parameters, which need to be non-trainable, in the quantum tape. Consequently, its default
  value (set to 0) has been removed.
  [(#2873)](https://github.com/PennyLaneAI/pennylane/pull/2873)

  Before this breaking change, one could call `qml.batch_input` without any arguments when using
  batched inputs as the first argument of the quantum circuit.

  ```python
  dev = qml.device("default.qubit", wires=2, shots=None)

  @qml.batch_input()  # argnum = 0
  @qml.qnode(dev, diff_method="parameter-shift", interface="tf")
  def circuit(inputs, weights):  # argument `inputs` is batched
      qml.RY(weights[0], wires=0)
      qml.AngleEmbedding(inputs, wires=range(2), rotation="Y")
      qml.RY(weights[1], wires=1)
      return qml.expval(qml.PauliZ(1))
  ```

  With this breaking change, users must set a value to `argnum` specifying the index of the
  batched inputs with respect to all quantum tape parameters. In this example the quantum tape
  parameters are `[ weights[0], inputs, weights[1] ]`, thus `argnum` should be set to 1, specifying
  that `inputs` is batched:

  ```python
  dev = qml.device("default.qubit", wires=2, shots=None)

  @qml.batch_input(argnum=1)
  @qml.qnode(dev, diff_method="parameter-shift", interface="tf")
  def circuit(inputs, weights):
      qml.RY(weights[0], wires=0)
      qml.AngleEmbedding(inputs, wires=range(2), rotation="Y")
      qml.RY(weights[1], wires=1)
      return qml.expval(qml.PauliZ(1))
  ```

* Adds `expm` to the `pennylane.math` module for matrix exponentiation.
  [(#2890)](https://github.com/PennyLaneAI/pennylane/pull/2890)

<h3>Deprecations</h3>

<h3>Documentation</h3>

* Added a dedicated docstring for the `QubitDevice.sample` method.
  [(#2812)](https://github.com/PennyLaneAI/pennylane/pull/2812)

* Optimization examples of using JAXopt and Optax with the JAX interface have
  been added.
  [(#2769)](https://github.com/PennyLaneAI/pennylane/pull/2769)

<h3>Bug fixes</h3>

* Updated IsingXY gate doc-string.
  [(#2858)](https://github.com/PennyLaneAI/pennylane/pull/2858)

* Fixes a bug where the parameter-shift gradient breaks when using both
  custom `grad_recipe`s that contain unshifted terms and recipes that
  do not contains any unshifted terms.
  [(#2834)](https://github.com/PennyLaneAI/pennylane/pull/2834)

* Fixes mixed CPU-GPU data-locality issues for Torch interface.
  [(#2830)](https://github.com/PennyLaneAI/pennylane/pull/2830)

* Fixes a bug where the parameter-shift Hessian of circuits with untrainable
  parameters might be computed with respect to the wrong parameters or
  might raise an error.
  [(#2822)](https://github.com/PennyLaneAI/pennylane/pull/2822)

* Fixes a bug where the custom implementation of the `states_to_binary` device
  method was not used.
  [(#2809)](https://github.com/PennyLaneAI/pennylane/pull/2809)

* `qml.grouping.group_observables` now works when individual wire
  labels are iterable.
  [(#2752)](https://github.com/PennyLaneAI/pennylane/pull/2752)

* The adjoint of an adjoint has a correct `expand` result.
  [(#2766)](https://github.com/PennyLaneAI/pennylane/pull/2766)

* Fix the ability to return custom objects as the expectation value of a QNode with the Autograd interface.
  [(#2808)](https://github.com/PennyLaneAI/pennylane/pull/2808)

* The WireCut operator now raises an error when instantiating it with an empty list.
  [(#2826)](https://github.com/PennyLaneAI/pennylane/pull/2826)

* Allow hamiltonians with grouped observables to be measured on devices
  which were transformed using `qml.transform.insert()`.
  [(#2857)](https://github.com/PennyLaneAI/pennylane/pull/2857)

* Fixes a bug where `qml.batch_input` raised an error when using a batched operator that was not
  located at the beginning of the circuit. In addition, now `qml.batch_input` raises an error when
  using trainable batched inputs, which avoids an unwanted behaviour with duplicated parameters.
  [(#2873)](https://github.com/PennyLaneAI/pennylane/pull/2873)

<h3>Contributors</h3>

This release contains contributions from (in alphabetical order):

Samuel Banning, Juan Miguel Arrazola, Utkarsh Azad, David Ittah, Soran Jahangiri, Edward Jiang,
Ankit Khandelwal, Meenu Kumari, Christina Lee, Sergio Martínez-Losa, Albert Mitjans Coma,
Ixchel Meza Chavez, Romain Moyard, Lee James O'Riordan, Mudit Pandey, Bogdan Reznychenko,
Shuli Shu, Jay Soni, Modjtaba Shokrian-Zini, Antal Száva, David Wierichs, Moritz Willmann<|MERGE_RESOLUTION|>--- conflicted
+++ resolved
@@ -453,11 +453,7 @@
 and `SProd` operators so that users can reduce the depth of nested operators.
 
 ```pycon
-<<<<<<< HEAD
->>> sum_op = qml.ops.Sum(qml.RX(phi=1.23, wires=0), qml.ops.Sum(qml.RZ(phi=3.14, wires=0), qml.PauliX(0)))
-=======
 >>> sum_op = qml.ops.Sum(qml.RX(phi=1.23, wires=0), qml.ops.Sum(qml.RZ(phi=3.14, wires=0), qml.PauliZ(0)))
->>>>>>> 28386e36
 >>> sum_op.arithmetic_depth
 2
 >>> simplified_op = sum_op.simplify()
