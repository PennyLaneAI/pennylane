:orphan:

# Release 0.29.0-dev (development release)

<h3>New features since last release</h3>

* `qml.purity` is added as a measurement process for purity
  [(#3551)](https://github.com/PennyLaneAI/pennylane/pull/3551)

* Added a new template that implements a canonical 2-complete linear (2-CCL) swap network
  described in [arXiv:1905.05118](https://arxiv.org/abs/1905.05118).
  [(#3447)](https://github.com/PennyLaneAI/pennylane/pull/3447)

  ```python3
  dev = qml.device('default.qubit', wires=5)
  weights = np.random.random(size=TwoLocalSwapNetwork.shape(len(dev.wires)))
  acquaintances = lambda index, wires, param: (qml.CRY(param, wires=index)
                                   if np.abs(wires[0]-wires[1]) else qml.CRZ(param, wires=index))
  @qml.qnode(dev)
  def swap_network_circuit():
     qml.templates.TwoLocalSwapNetwork(dev.wires, acquaintances, weights, fermionic=False)
     return qml.state()
  ```

  ```pycon
  >>> print(weights)
  tensor([0.20308242, 0.91906199, 0.67988804, 0.81290256, 0.08708985,
          0.81860084, 0.34448344, 0.05655892, 0.61781612, 0.51829044], requires_grad=True)
  >>> qml.draw(swap_network_circuit, expansion_strategy = 'device')()
  0: ─╭●────────╭SWAP─────────────────╭●────────╭SWAP─────────────────╭●────────╭SWAP─┤  State
  1: ─╰RY(0.20)─╰SWAP─╭●────────╭SWAP─╰RY(0.09)─╰SWAP─╭●────────╭SWAP─╰RY(0.62)─╰SWAP─┤  State
  2: ─╭●────────╭SWAP─╰RY(0.68)─╰SWAP─╭●────────╭SWAP─╰RY(0.34)─╰SWAP─╭●────────╭SWAP─┤  State
  3: ─╰RY(0.92)─╰SWAP─╭●────────╭SWAP─╰RY(0.82)─╰SWAP─╭●────────╭SWAP─╰RY(0.52)─╰SWAP─┤  State
  4: ─────────────────╰RY(0.81)─╰SWAP─────────────────╰RY(0.06)─╰SWAP─────────────────┤  State
  ```

* The JAX-JIT interface now supports higher-order gradient computation with the new return types system.
  [(#3498)](https://github.com/PennyLaneAI/pennylane/pull/3498)

  ```python
  import pennylane as qml
  import jax
  from jax import numpy as jnp

  jax.config.update("jax_enable_x64", True)

  qml.enable_return()

  dev = qml.device("lightning.qubit", wires=2)

  @jax.jit
  @qml.qnode(dev, interface="jax-jit", diff_method="parameter-shift", max_diff=2)
  def circuit(a, b):
      qml.RY(a, wires=0)
      qml.RX(b, wires=1)
      return qml.expval(qml.PauliZ(0)), qml.expval(qml.PauliZ(1))

  a, b = jnp.array(1.0), jnp.array(2.0)
  ```

  ```pycon
  >>> jax.hessian(circuit, argnums=[0, 1])(a, b)
  (((DeviceArray(-0.54030231, dtype=float64, weak_type=True),
     DeviceArray(1.76002563e-17, dtype=float64, weak_type=True)),
    (DeviceArray(1.76002563e-17, dtype=float64, weak_type=True),
     DeviceArray(1.11578284e-34, dtype=float64, weak_type=True))),
   ((DeviceArray(2.77555756e-17, dtype=float64, weak_type=True),
     DeviceArray(-4.54411427e-17, dtype=float64, weak_type=True)),
    (DeviceArray(-1.76855671e-17, dtype=float64, weak_type=True),
     DeviceArray(0.41614684, dtype=float64, weak_type=True))))
  ```

* The qchem workflow is modified to support both Autograd and JAX frameworks.
  [(#3458)](https://github.com/PennyLaneAI/pennylane/pull/3458)
  [(#3462)](https://github.com/PennyLaneAI/pennylane/pull/3462)
  [(#3495)](https://github.com/PennyLaneAI/pennylane/pull/3495)

  The JAX interface is automatically used when the differentiable parameters are JAX objects. Here
  is an example for computing the Hartree-Fock energy gradients with respect to the atomic
  coordinates.

  ```python
  import pennylane as qml
  from pennylane import numpy as np
  import jax

  symbols = ["H", "H"]
  geometry = np.array([[0.0, 0.0, 0.0], [0.0, 0.0, 1.0]])

  mol = qml.qchem.Molecule(symbols, geometry)

  args = [jax.numpy.array(mol.coordinates)]
  ```

  ```pycon
  >>> jax.grad(qml.qchem.hf_energy(mol))(*args)
  >>> DeviceArray([[0.0, 0.0, 0.3650435], [0.0, 0.0, -0.3650435]], dtype=float32)
  ```
  
* The function `load_basisset` is added to extract qchem basis set data from the Basis Set Exchange
  library.
  [(#3363)](https://github.com/PennyLaneAI/pennylane/pull/3363)

* Added `qml.ops.dot` function to compute the dot product between a vector and a list of operators.

  ```pycon
  >>> coeffs = np.array([1.1, 2.2])
  >>> ops = [qml.PauliX(0), qml.PauliY(0)]
  >>> qml.ops.dot(coeffs, ops)
  (1.1*(PauliX(wires=[0]))) + (2.2*(PauliY(wires=[0])))
  >>> qml.ops.dot(coeffs, ops, pauli=True)
  1.1 * X(0)
  + 2.2 * Y(0)
  ```

  [(#3586)](https://github.com/PennyLaneAI/pennylane/pull/3586)

<h3>Improvements</h3>

* Extended the `qml.equal` function to compare `Prod` and `Sum` operators.
  [(#3516)](https://github.com/PennyLaneAI/pennylane/pull/3516)

<<<<<<< HEAD

=======
>>>>>>> 2d1903a2
* The `qml.generator` function now checks if the generator is hermitian, rather than whether it is a subclass of
  `Observable`, allowing it to return valid generators from `SymbolicOp` and `CompositeOp` classes.
 [(#3485)](https://github.com/PennyLaneAI/pennylane/pull/3485)

* Added support for two-qubit unitary decomposition with JAX-JIT.
  [(#3569)](https://github.com/PennyLaneAI/pennylane/pull/3569)

* Limit the `numpy` version to `<1.24`.
  [(#3563)](https://github.com/PennyLaneAI/pennylane/pull/3563)

* Validation has been added on the `gradient_kwargs` when initializing a QNode, and if unexpected kwargs are passed,
  a `UserWarning` is raised. A list of the current expected gradient function kwargs has been added as
  `qml.gradients.SUPPORTED_GRADIENT_KWARGS`.
  [(#3526)](https://github.com/PennyLaneAI/pennylane/pull/3526)

* Improve the `PauliSentence.operation()` method to avoid instantiating an `SProd` operator when
  the coefficient is equal to 1.
  [(#3595)](https://github.com/PennyLaneAI/pennylane/pull/3595)

 <h3>Breaking changes</h3>

* The tape constructed by a QNode is no longer queued to surrounding contexts.
  [(#3509)](https://github.com/PennyLaneAI/pennylane/pull/3509)

<h3>Deprecations</h3>

<h3>Documentation</h3>

<h3>Bug fixes</h3>

* Fixed the wires for the Y decomposition in the ZX calculus transform.
  [(#3598)](https://github.com/PennyLaneAI/pennylane/pull/3598)
* 
* `qml.pauli.PauliWord` is now pickle-able.
  [(#3588)](https://github.com/PennyLaneAI/pennylane/pull/3588)

* Child classes of `QuantumScript` now return their own type when using `SomeChildClass.from_queue`.
  [(#3501)](https://github.com/PennyLaneAI/pennylane/pull/3501)

* Fixed typo in calculation error message and comment in operation.py
  [(#3536)](https://github.com/PennyLaneAI/pennylane/pull/3536)

* Improve efficiency of matrix calculation when operator is symmetric over wires
  [(#3565)](https://github.com/PennyLaneAI/pennylane/pull/3565)

<h3>Contributors</h3>

This release contains contributions from (in alphabetical order):

Juan Miguel Arrazola
Ikko Ashimine
Utkarsh Azad
Astral Cai
Lillian M. A. Frederiksen
Soran Jahangiri
Christina Lee
Albert Mitjans Coma
Romain Moyard
Matthew Silverman
<<<<<<< HEAD
Antal Száva
Xiaoran Li
=======
Antal Száva
>>>>>>> 2d1903a2
<|MERGE_RESOLUTION|>--- conflicted
+++ resolved
@@ -96,7 +96,7 @@
   >>> jax.grad(qml.qchem.hf_energy(mol))(*args)
   >>> DeviceArray([[0.0, 0.0, 0.3650435], [0.0, 0.0, -0.3650435]], dtype=float32)
   ```
-  
+
 * The function `load_basisset` is added to extract qchem basis set data from the Basis Set Exchange
   library.
   [(#3363)](https://github.com/PennyLaneAI/pennylane/pull/3363)
@@ -120,10 +120,6 @@
 * Extended the `qml.equal` function to compare `Prod` and `Sum` operators.
   [(#3516)](https://github.com/PennyLaneAI/pennylane/pull/3516)
 
-<<<<<<< HEAD
-
-=======
->>>>>>> 2d1903a2
 * The `qml.generator` function now checks if the generator is hermitian, rather than whether it is a subclass of
   `Observable`, allowing it to return valid generators from `SymbolicOp` and `CompositeOp` classes.
  [(#3485)](https://github.com/PennyLaneAI/pennylane/pull/3485)
@@ -156,7 +152,7 @@
 
 * Fixed the wires for the Y decomposition in the ZX calculus transform.
   [(#3598)](https://github.com/PennyLaneAI/pennylane/pull/3598)
-* 
+*
 * `qml.pauli.PauliWord` is now pickle-able.
   [(#3588)](https://github.com/PennyLaneAI/pennylane/pull/3588)
 
@@ -183,9 +179,5 @@
 Albert Mitjans Coma
 Romain Moyard
 Matthew Silverman
-<<<<<<< HEAD
 Antal Száva
-Xiaoran Li
-=======
-Antal Száva
->>>>>>> 2d1903a2
+Xiaoran Li