--- conflicted
+++ resolved
@@ -8,13 +8,10 @@
 keyword argument when using `GellMann`, which determines which of the 8 Gell-Mann matrices is used as the observable.
   ([#3035](https://github.com/PennyLaneAI/pennylane/pull/3035))
 
-<<<<<<< HEAD
 * Added the `qml.TRX` qutrit operation, which applies an X rotation to a specified subspace. Also updated `pennylane/qnode.py` to support
 parameter-shift differentiation on qutrit devices.
   ([#2845](https://github.com/PennyLaneAI/pennylane/pull/2845))
 
-=======
->>>>>>> ea036d0e
 * `qml.qchem.taper_operation` tapers any gate operation according to the `Z2`
   symmetries of the Hamiltonian.
   [(#3002)](https://github.com/PennyLaneAI/pennylane/pull/3002)
@@ -85,14 +82,11 @@
  * `QueuingManager.safe_update_info` and `AnnotatedQueue.safe_update_info` are deprecated. Instead, `update_info` no longer raises errors
    if the object isn't in the queue.
 
-<<<<<<< HEAD
-=======
  * Deprecation patches for the return types enum's location and `qml.utils.expand` are removed.
    [(#3092)](https://github.com/PennyLaneAI/pennylane/pull/3092)
 
 <h3>Deprecations</h3>
 
->>>>>>> ea036d0e
 * `qml.tape.stop_recording` and `QuantumTape.stop_recording` are moved to `qml.QueuingManager.stop_recording`.
   The old functions will still be available untill v0.29.
   [(#3068)](https://github.com/PennyLaneAI/pennylane/pull/3068)
