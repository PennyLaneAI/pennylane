:orphan:

# Release 0.26.0-dev (development release)

<h3>New features since last release</h3>

* Embedding templates now support parameter broadcasting.
  [(#2810)](https://github.com/PennyLaneAI/pennylane/pull/2810)

  Embedding templates like `AmplitudeEmbedding` or `IQPEmbedding` now support
  parameter broadcasting with a leading broadcasting dimension in their variational
  parameters. `AmplitudeEmbedding`, for example, would usually use a one-dimensional input
  vector of features. With broadcasting, we now also can compute

  ```pycon
  >>> features = np.array([
  ...     [0.5, 0.5, 0., 0., 0.5, 0., 0.5, 0.],
  ...     [1., 0., 0., 0., 0., 0., 0., 0.],
  ...     [0.5, 0.5, 0., 0., 0., 0., 0.5, 0.5],
  ... ])
  >>> op = qml.AmplitudeEmbedding(features, wires=[1, 5, 2])
  >>> op.batch_size
  3
  ```

  An exception is `BasisEmbedding`, which is not broadcastable.

* Added `QutritDevice` as an abstract base class for qutrit devices.
  [#2781](https://github.com/PennyLaneAI/pennylane/pull/2781)
  [#2782](https://github.com/PennyLaneAI/pennylane/pull/2782)

* Added operation `qml.QutritUnitary` for applying user-specified unitary operations on qutrit devices.
  [(#2699)](https://github.com/PennyLaneAI/pennylane/pull/2699)

* Added `default.qutrit` plugin for pure state simulation of qutrits. Currently supports operation `qml.QutritUnitary` and measurements `qml.state()`, `qml.probs()`.
  [(#2783)](https://github.com/PennyLaneAI/pennylane/pull/2783)

  ```pycon
  >>> dev = qml.device("default.qutrit", wires=1)
  >>> @qml.qnode(dev)
  ... def circuit(U):
  ...     qml.QutritUnitary(U, wires=0)
  ...     return qml.probs(wires=0)
  >>> U = np.array([[1, 1, 0], [1, -1, 0], [0, 0, np.sqrt(2)]]) / np.sqrt(2)
  >>> print(circuit(U))
  [0.5 0.5 0. ]
  ```

* Added `qml.THermitian` observable for measuring user-specified Hermitian matrix observables for qutrit circuits.
  ([#2784](https://github.com/PennyLaneAI/pennylane/pull/2784))

* Added the `qml.TShift` and `qml.TClock` qutrit operations for qutrit devices, which are the qutrit analogs of the Pauli X and Pauli Z operations.
  ([#2841](https://github.com/PennyLaneAI/pennylane/pull/2841))

* Added the private `_prod_sort` function that sorts a list of operators by their respective wires
  taking into account their commutativity property.
  [(#2995)](https://github.com/PennyLaneAI/pennylane/pull/2995)

**Classical shadows**

* Added the `qml.classical_shadow` measurement process that can now be returned from QNodes.
  [(#2820)](https://github.com/PennyLaneAI/pennylane/pull/2820)

  The measurement protocol is described in detail in the
  [classical shadows paper](https://arxiv.org/abs/2002.08953). Calling the QNode
  will return the randomized Pauli measurements (the `recipes`) that are performed
  for each qubit, identified as a unique integer:

  * 0 for Pauli X
  * 1 for Pauli Y
  * 2 for Pauli Z

  It also returns the measurement results (the `bits`), which is `0` if the 1 eigenvalue
  is sampled, and `1` if the -1 eigenvalue is sampled.

  For example,

  ```python
  dev = qml.device("default.qubit", wires=2, shots=5)

  @qml.qnode(dev)
  def circuit():
      qml.Hadamard(wires=0)
      qml.CNOT(wires=[0, 1])
      return qml.classical_shadow(wires=[0, 1])
  ```

  ```pycon
  >>> bits, recipes = circuit()
  tensor([[0, 0],
          [1, 0],
          [1, 0],
          [0, 0],
          [0, 1]], dtype=uint8, requires_grad=True)
  >>> recipes
  tensor([[2, 2],
          [0, 2],
          [1, 0],
          [0, 2],
          [0, 2]], dtype=uint8, requires_grad=True)
  ```

* Added the ``shadow_expval`` measurement for differentiable expectation value estimation using classical shadows.
  [(#2871)](https://github.com/PennyLaneAI/pennylane/pull/2871)

  ```python
  H = qml.Hamiltonian([1., 1.], [qml.PauliZ(0) @ qml.PauliZ(1), qml.PauliX(0) @ qml.PauliX(1)])

  dev = qml.device("default.qubit", wires=range(2), shots=10000)
  @qml.qnode(dev)
  def qnode(x, H):
      qml.Hadamard(0)
      qml.CNOT((0,1))
      qml.RX(x, wires=0)
      return qml.shadow_expval(H)

  x = np.array(0.5, requires_grad=True)

  print(qnode(x, H), qml.grad(qnode)(x, H))
  ```

* Added the `qml.shadows.shadow_expval` and `qml.shadows.shadow_state` QNode transforms for
  computing expectation values and states from a classical shadow measurement. These transforms
  are fully differentiable.
  [(#2968)](https://github.com/PennyLaneAI/pennylane/pull/2968)

  ```python
  dev = qml.device("default.qubit", wires=1, shots=1000)

  @qml.qnode(dev)
  def circuit(x):
      qml.RY(x, wires=0)
      return qml.classical_shadow(wires=[0])
  ```

  ```pycon
  >>> x = np.array(1.2)
  >>> expval_circuit = qml.shadows.shadow_expval(qml.PauliZ(0))(circuit)
  >>> expval_circuit(x)
  tensor(0.282, requires_grad=True)
  >>> qml.grad(expval_circuit)(x)
  -1.0439999999999996
  ```
  ```pycon
  >>> state_circuit = qml.shadows.shadow_state(wires=[0], diffable=True)(circuit)
  >>> state_circuit(x)
  tensor([[0.7055+0.j    , 0.447 +0.0075j],
          [0.447 -0.0075j, 0.2945+0.j    ]], requires_grad=True)
  >>> qml.jacobian(lambda x: np.real(state_circuit(x)))(x)
  array([[-0.477,  0.162],
         [ 0.162,  0.477]])
  ```

* `expand_matrix()` method now allows the sparse matrix representation of an operator to be extended to
  a larger hilbert space.
  [(#2998)](https://github.com/PennyLaneAI/pennylane/pull/2998)

  ```pycon
  >>> from scipy import sparse
  >>> mat = sparse.csr_matrix([[0, 1], [1, 0]])
  >>> qml.math.expand_matrix(mat, wires=[1], wire_order=[0,1]).toarray()
  array([[0., 1., 0., 0.],
         [1., 0., 0., 0.],
         [0., 0., 0., 1.],
         [0., 0., 1., 0.]])
  ```

* `qml.exp` exponentiates an Operator.  An optional scalar coefficient can multiply the
  Operator before exponentiation. Internally, this constructor functions creates the new
  class `qml.ops.op_math.Exp`.
  [(#2799)](https://github.com/PennyLaneAI/pennylane/pull/2799)

  The function can be used to create either observables or generic rotation gates:

  ```pycon
  >>> obs = qml.exp(qml.PauliX(0), 3)
  >>> qml.is_hermitian(obs)
  True
  >>> x = 1.234
  >>> t = qml.PauliX(0) @ qml.PauliX(1) + qml.PauliY(0) @ qml.PauliY(1)
  >>> isingxy = qml.exp(t, 0.25j * x)
  >>> qml.math.allclose(isingxy.matrix(), qml.IsingXY(x, wires=(0,1)).matrix())
  True
  >>> qml.is_unitary(isingxy)
  True
  ```

<h3>Improvements</h3>

* Some methods of the `QuantumTape` class have been simplified and reordered to
  improve both readability and performance. The `Wires.all_wires` method has been rewritten
  to improve performance.
  [(#2963)](https://github.com/PennyLaneAI/pennylane/pull/2963)

* The `qml.qchem.molecular_hamiltonian` function is modified to support observable grouping.
  [(#2997)](https://github.com/PennyLaneAI/pennylane/pull/2997)

* `qml.ops.op_math.Controlled` now has basic decomposition functionality.
  [(#2938)](https://github.com/PennyLaneAI/pennylane/pull/2938)

* Automatic circuit cutting is improved by making better partition imbalance derivations.
  Now it is more likely to generate optimal cuts for larger circuits.
  [(#2517)](https://github.com/PennyLaneAI/pennylane/pull/2517)

* Added `PSWAP` operator.
  [(#2667)](https://github.com/PennyLaneAI/pennylane/pull/2667)

* The `qml.simplify` method can now simplify parametrized operations.
  [(#3012)](https://github.com/PennyLaneAI/pennylane/pull/3012)

  ```pycon
  >>> op1 = qml.RX(30.0, wires=0)
  >>> qml.simplify(op1)
  RX(4.867258771281655, wires=[0])
  >>> op2 = qml.Rot(np.pi / 2, 5.0, -np.pi / 2, wires=0)
  >>> qml.simplify(op2)
  RX(5.0, wires=[0])
  >>> op3 = qml.RX(4 * np.pi, wires=0)
  >>> qml.simplify(op3)
  Identity(wires=[0])
  ```

* The `qml.simplify` method now can compute the adjoint and power of specific operators.
  [(#2922)](https://github.com/PennyLaneAI/pennylane/pull/2922)

  ```pycon
  >>> adj_op = qml.adjoint(qml.RX(1, 0))
  >>> qml.simplify(adj_op)
  RX(-1, wires=[0])
  ```

* Added `sparse_matrix()` support for single qubit observables
  [(#2964)](https://github.com/PennyLaneAI/pennylane/pull/2964)

* Added the `qml.is_hermitian` and `qml.is_unitary` function checks.
  [(#2960)](https://github.com/PennyLaneAI/pennylane/pull/2960)

  ```pycon
  >>> op = qml.PauliX(wires=0)
  >>> qml.is_hermitian(op)
  True
  >>> op2 = qml.RX(0.54, wires=0)
  >>> qml.is_hermitian(op2)
  False
  ```

* Per default, counts returns only the outcomes observed in sampling. Optionally, specifying `qml.counts(all_outcomes=True)`
  will return a dictionary containing all possible outcomes. [(#2889)](https://github.com/PennyLaneAI/pennylane/pull/2889)
  
  ```pycon
  >>> dev = qml.device("default.qubit", wires=2, shots=1000)
  >>>
  >>> @qml.qnode(dev)
  >>> def circuit():
  ...     qml.Hadamard(wires=0)
  ...     qml.CNOT(wires=[0, 1])
  ...     return qml.counts(all_outcomes=True)
  >>> result = circuit()
  >>> print(result)
  {'00': 495, '01': 0, '10': 0,  '11': 505}
  ```
  
* Internal use of in-place inversion is eliminated in preparation for its deprecation.
  [(#2965)](https://github.com/PennyLaneAI/pennylane/pull/2965)

* `qml.is_commuting` is moved to `pennylane/ops/functions` from `pennylane/transforms/commutation_dag.py`.
  [(#2991)](https://github.com/PennyLaneAI/pennylane/pull/2991)

* `qml.simplify` can now be used to simplify quantum functions, tapes and QNode objects.
  [(#2978)](https://github.com/PennyLaneAI/pennylane/pull/2978)

  ```python
    dev = qml.device("default.qubit", wires=2)
    @qml.simplify
    @qml.qnode(dev)
    def circuit():
      qml.adjoint(qml.prod(qml.RX(1, 0) ** 1, qml.RY(1, 0), qml.RZ(1, 0)))
      return qml.probs(wires=0)
  ```

  ```pycon
  >>> circuit()
  >>> list(circuit.tape)
  [RZ(-1, wires=[0]) @ RY(-1, wires=[0]) @ RX(-1, wires=[0]), probs(wires=[0])]
  ```

* Added functionality to `qml.simplify` to allow for grouping of like terms in a sum, resolve
  products of pauli operators and combine rotation angles of identical rotation gates.
  [(#2982)](https://github.com/PennyLaneAI/pennylane/pull/2982)

  ```pycon
  >>> qml.simplify(qml.prod(qml.PauliX(0), qml.PauliY(1), qml.PauliX(0), qml.PauliY(1)))
  Identity(wires=[0]) @ Identity(wires=[1])
  >>> qml.simplify(qml.op_sum(qml.PauliX(0), qml.PauliY(1), qml.PauliX(0), qml.PauliY(1)))
  2*(PauliX(wires=[0])) + 2*(PauliY(wires=[1]))
  >>> qml.simplify(qml.prod(qml.RZ(1, 0), qml.RZ(1, 0)))
  RZ(2, wires=[0])
  ```

* `Controlled` operators now work with `qml.is_commuting`.
  [(#2994)](https://github.com/PennyLaneAI/pennylane/pull/2994)

* `Prod` and `Sum` class now support the `sparse_matrix()` method.
  [(#3006)](https://github.com/PennyLaneAI/pennylane/pull/3006)

  ```pycon
  >>> xy = qml.prod(qml.PauliX(1), qml.PauliY(1))
  >>> op = qml.op_sum(xy, qml.Identity(0))
  >>>
  >>> sparse_mat = op.sparse_matrix(wire_order=[0,1])
  >>> type(sparse_mat)
  <class 'scipy.sparse.csr.csr_matrix'>
  >>> print(sparse_mat.toarray())
  [[1.+1.j 0.+0.j 0.+0.j 0.+0.j]
  [0.+0.j 1.-1.j 0.+0.j 0.+0.j]
  [0.+0.j 0.+0.j 1.+1.j 0.+0.j]
  [0.+0.j 0.+0.j 0.+0.j 1.-1.j]]
  ```

* `qml.Barrier` with `only_visual=True` now simplifies, via `op.simplify()` to the identity
  or a product of identities.
  [(#3016)](https://github.com/PennyLaneAI/pennylane/pull/3016)

* `__repr__` and `label` methods are more correct and meaningful for Operators with an arithmetic
  depth greater than 0. The `__repr__` for `Controlled` show `control_wires` instead of `wires`.
  [(#3013)](https://github.com/PennyLaneAI/pennylane/pull/3013)

* Use `Operator.hash` instead of `Operator.matrix` to cache the eigendecomposition results in `Prod` and
  `Sum` classes. When `Prod` and `Sum` operators have no overlapping wires, compute the eigenvalues
  and the diagonalising gates using the factors/summands instead of using the full matrix.
  [(#3022)](https://github.com/PennyLaneAI/pennylane/pull/3022)

<<<<<<< HEAD
* When computing the (sparse) matrix for `Prod` and `Sum` classes, move the matrix expansion using
  the `wire_order` to the end to avoid computing unnecessary sums and products of huge matrices.
  [(#3030)](https://github.com/PennyLaneAI/pennylane/pull/3030)
=======
* `qml.grouping.is_pauli_word` now returns `False` for operators that don't inherit from `qml.Observable`, instead of raising an error.
  [(#3039)](https://github.com/PennyLaneAI/pennylane/pull/3039)
>>>>>>> 82523750

<h3>Breaking changes</h3>

* Measuring an operator that might not be hermitian as an observable now raises a warning instead of an
  error. To definitively determine whether or not an operator is hermitian, use `qml.is_hermitian`.
  [(#2960)](https://github.com/PennyLaneAI/pennylane/pull/2960)

* The default `execute` method for the `QubitDevice` base class now calls `self.statistics`
  with an additional keyword argument `circuit`, which represents the quantum tape
  being executed.

  Any device that overrides `statistics` should edit the signature of the method to include
  the new `circuit` keyword argument.
  [(#2820)](https://github.com/PennyLaneAI/pennylane/pull/2820)

* The `expand_matrix()` has been moved from `~/operation.py` to
  `~/math/matrix_manipulation.py`
  [(#3008)](https://github.com/PennyLaneAI/pennylane/pull/3008)

<h3>Deprecations</h3>

* In-place inversion is now deprecated. This includes `op.inv()` and `op.inverse=value`. Please
  use `qml.adjoint` instead. Support for these methods will remain till v0.28.
  [(#2988)](https://github.com/PennyLaneAI/pennylane/pull/2988)

  Don't use:

  ```pycon
  >>> v1 = qml.PauliX(0).inv()
  >>> v2 = qml.PauliX(0)
  >>> v2.inverse = True
  ```

  Instead use:

  ```pycon
  >>> qml.adjoint(qml.PauliX(0))
  >>> qml.PauliX(0) ** -1
  ```

  `adjoint` takes the conjugate transpose of an operator, while `op ** -1` indicates matrix
  inversion. For unitary operators, `adjoint` will be more efficient than `op ** -1`, even
  though they represent the same thing.

* The `supports_reversible_diff` device capability is unused and has been removed.
  [(#2993)](https://github.com/PennyLaneAI/pennylane/pull/2993)

<h3>Documentation</h3>

* Corrects the docstrings for diagonalizing gates for all relevant operations. The docstrings used to say that the diagonalizing gates implemented $U$, the unitary such that $O = U \Sigma U^{\dagger}$, where $O$ is the original observable and $\Sigma$ a diagonal matrix. However, the diagonalizing gates actually implement $U^{\dagger}$, since $\langle \psi | O | \psi \rangle = \langle \psi | U \Sigma U^{\dagger} | \psi \rangle$, making $U^{\dagger} | \psi \rangle$ the actual state being measured in the $Z$-basis. [(#2981)](https://github.com/PennyLaneAI/pennylane/pull/2981)

<h3>Bug fixes</h3>

* Fixes a bug where the tape transform `single_qubit_fusion` computed wrong rotation angles
  for specific combinations of rotations.
  [(#3024)](https://github.com/PennyLaneAI/pennylane/pull/3024)

* Jax gradients now work with a QNode when the quantum function was transformed by `qml.simplify`.
  [(#3017)](https://github.com/PennyLaneAI/pennylane/pull/3017)

* Operators that have `num_wires = AnyWires` or `num_wires = AnyWires` raise an error, with
  certain exceptions, when instantiated with `wires=[]`.
  [(#2979)](https://github.com/PennyLaneAI/pennylane/pull/2979)

* Fixes a bug where printing `qml.Hamiltonian` with complex coefficients raises `TypeError` in some cases.
  [(#2979)](https://github.com/PennyLaneAI/pennylane/pull/2979)

<h3>Contributors</h3>

This release contains contributions from (in alphabetical order):

Juan Miguel Arrazola,
Utkarsh Azad,
Olivia Di Matteo,
Josh Izaac,
Soran Jahangiri,
Edward Jiang,
Ankit Khandelwal,
Korbinian Kottmann,
Christina Lee,
Meenu Kumari,
Lillian Marie Austin Frederiksen,
Albert Mitjans Coma,
Rashid N H M,
Zeyue Niu,
Mudit Pandey,
Matthew Silverman,
Jay Soni,
Antal Száva
Cody Wang,
David Wierichs<|MERGE_RESOLUTION|>--- conflicted
+++ resolved
@@ -330,14 +330,12 @@
   and the diagonalising gates using the factors/summands instead of using the full matrix.
   [(#3022)](https://github.com/PennyLaneAI/pennylane/pull/3022)
 
-<<<<<<< HEAD
 * When computing the (sparse) matrix for `Prod` and `Sum` classes, move the matrix expansion using
   the `wire_order` to the end to avoid computing unnecessary sums and products of huge matrices.
   [(#3030)](https://github.com/PennyLaneAI/pennylane/pull/3030)
-=======
+
 * `qml.grouping.is_pauli_word` now returns `False` for operators that don't inherit from `qml.Observable`, instead of raising an error.
   [(#3039)](https://github.com/PennyLaneAI/pennylane/pull/3039)
->>>>>>> 82523750
 
 <h3>Breaking changes</h3>
 
