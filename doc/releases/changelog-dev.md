--- conflicted
+++ resolved
@@ -188,11 +188,7 @@
   [(#7901)](https://github.com/PennyLaneAI/pennylane/pull/7901)
 * New caching and auxiliary functions have been created in `error.py` to handle the importance sampling of nested commutators.
   [(#8013)](https://github.com/PennyLaneAI/pennylane/pull/8013)
-<<<<<<< HEAD
-* New sampling methods have been added to `error.py` to implement importance sampling.
-  [(#8018)](https://github.com/PennyLaneAI/pennylane/pull/8018)
-=======
->>>>>>> 5f21c3b5
+
 
 <h3>Breaking changes 💔</h3>
 
