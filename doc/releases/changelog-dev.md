--- conflicted
+++ resolved
@@ -54,14 +54,12 @@
   `MutualInfoMP.map_wires`.
   [(#4574)](https://github.com/PennyLaneAI/pennylane/pull/4574)
 
-<<<<<<< HEAD
-* `DefaultQubit2` now works as expected with measurement processes that don't specify wires.
-  [(#4580)](https://github.com/PennyLaneAI/pennylane/pull/4580)
-=======
 * `devices.qubit.simulate` now accepts an interface keyword argument. If a QNode with `DefaultQubit2`
   specifies an interface, the result will be computed with that interface.
   [(#4582)](https://github.com/PennyLaneAI/pennylane/pull/4582)
->>>>>>> 6e4bc981
+
+* `DefaultQubit2` now works as expected with measurement processes that don't specify wires.
+  [(#4580)](https://github.com/PennyLaneAI/pennylane/pull/4580)
 
 <h3>Breaking changes 💔</h3>
 
