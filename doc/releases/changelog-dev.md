# Release 0.44.0-dev (development release)

<h3>New features since last release</h3>

* Quantum Automatic Differentiation implemented to allow automatic selection of optimal
  Hadamard gradient differentiation methods per [the paper](https://arxiv.org/pdf/2408.05406).
  [(#8640)](https://github.com/PennyLaneAI/pennylane/pull/8640)

* A new decomposition has been added for the Controlled :class:`~.SemiAdder`,
  which is efficient and skips controlling all gates in its decomposition.
  [(#8423)](https://github.com/PennyLaneAI/pennylane/pull/8423)

* Added a :meth:`~pennylane.devices.DeviceCapabilities.gate_set` method to :class:`~pennylane.devices.DeviceCapabilities`
  that produces a set of gate names to be used as the target gate set in decompositions.
  [(#8522)](https://github.com/PennyLaneAI/pennylane/pull/8522)

<h4>Pauli product measurements</h4>

* Added a :func:`~pennylane.ops.pauli_measure` that takes a Pauli product measurement.
  [(#8461)](https://github.com/PennyLaneAI/pennylane/pull/8461)
  [(#8631)](https://github.com/PennyLaneAI/pennylane/pull/8631)
  [(#8623)](https://github.com/PennyLaneAI/pennylane/pull/8623)
  [(#8663)](https://github.com/PennyLaneAI/pennylane/pull/8663)

<h3>Improvements 🛠</h3>

* `Operator.decomposition` will fallback to the first entry in `qml.list_decomps` if the `Operator.compute_decomposition`
  method is not overridden.
  [(#8686)](https://github.com/PennyLaneAI/pennylane/pull/8686)

* A new :func:`~.marker` function allows for easy inspection at particular points in a transform program
  with :func:`~.specs` and :func:`~.drawer.draw` instead of having to increment ``level``
  by integer amounts when not using any Catalyst passes.
  [(#8684)](https://github.com/PennyLaneAI/pennylane/pull/8684)
  
  The :func:`~.marker` function works like a transform in PennyLane, and can be deployed as
  a decorator on top of QNodes:
  
  ```
  from functools import partial

  @partial(qml.marker, level="rotations-merged")
  @qml.transforms.merge_rotations
  @partial(qml.marker, level="my-level")
  @qml.transforms.cancel_inverses
  @partial(qml.transforms.decompose, gate_set={qml.RX})
  @qml.qnode(qml.device('lightning.qubit'))
  def circuit():
      qml.RX(0.2,0)
      qml.X(0)
      qml.X(0)
      qml.RX(0.2, 0)
      return qml.state()
  ```

  The string supplied to ``marker`` can then be used as an argument to ``level`` in ``draw``
  and ``specs``, showing the cumulative result of applying transforms up to the marker:

  ```pycon
  >>> print(qml.draw(circuit, level="my-level")())
  0: ──RX(0.20)──RX(3.14)──RX(3.14)──RX(0.20)─┤  State
  >>> print(qml.draw(circuit, level="rotations-merged")())
  0: ──RX(6.68)─┤  State
  ```

* Add the `PCPhaseOp` operation to the xDSL Quantum dialect.
  [(#8621)](https://github.com/PennyLaneAI/pennylane/pull/8621)

* `qml.for_loop` will now fall back to a standard Python `for` loop if capturing a condensed, structured loop fails
  with program capture enabled.
  [(#8615)](https://github.com/PennyLaneAI/pennylane/pull/8615)

* `qml.cond` will now use standard Python logic if all predicates have concrete values. A nested
  control flow primitive will no longer be captured as it is not needed.
  [(#8634)](https://github.com/PennyLaneAI/pennylane/pull/8634)

* The `~.BasisRotation` graph decomposition was re-written in a qjit friendly way with PennyLane control flow.
  [(#8560)](https://github.com/PennyLaneAI/pennylane/pull/8560)
  [(#8608)](https://github.com/PennyLaneAI/pennylane/pull/8608)
  [(#8620)](https://github.com/PennyLaneAI/pennylane/pull/8620)

* The new graph based decompositions system enabled via :func:`~.decomposition.enable_graph` now supports the following
  additional templates.
  [(#8520)](https://github.com/PennyLaneAI/pennylane/pull/8520)
  [(#8515)](https://github.com/PennyLaneAI/pennylane/pull/8515)
  [(#8516)](https://github.com/PennyLaneAI/pennylane/pull/8516)
  [(#8555)](https://github.com/PennyLaneAI/pennylane/pull/8555)
  [(#8558)](https://github.com/PennyLaneAI/pennylane/pull/8558)
  [(#8538)](https://github.com/PennyLaneAI/pennylane/pull/8538)  
  [(#8534)](https://github.com/PennyLaneAI/pennylane/pull/8534)
  [(#8582)](https://github.com/PennyLaneAI/pennylane/pull/8582)
  [(#8543)](https://github.com/PennyLaneAI/pennylane/pull/8543)
  [(#8554)](https://github.com/PennyLaneAI/pennylane/pull/8554)
  [(#8616)](https://github.com/PennyLaneAI/pennylane/pull/8616)
  [(#8602)](https://github.com/PennyLaneAI/pennylane/pull/8602)
  [(#8600)](https://github.com/PennyLaneAI/pennylane/pull/8600)
  [(#8601)](https://github.com/PennyLaneAI/pennylane/pull/8601)  
  [(#8595)](https://github.com/PennyLaneAI/pennylane/pull/8595)
  [(#8586)](https://github.com/PennyLaneAI/pennylane/pull/8586)
  [(#8614)](https://github.com/PennyLaneAI/pennylane/pull/8614)

  - :class:`~.QSVT`
  - :class:`~.AmplitudeEmbedding`
  - :class:`~.AllSinglesDoubles`
  - :class:`~.SimplifiedTwoDesign`
  - :class:`~.GateFabric`
  - :class:`~.AngleEmbedding`
  - :class:`~.IQPEmbedding`
  - :class:`~.kUpCCGSD`
  - :class:`~.QAOAEmbedding`
  - :class:`~.BasicEntanglerLayers`
  - :class:`~.HilbertSchmidt`
  - :class:`~.LocalHilbertSchmidt`
  - :class:`~.QuantumMonteCarlo`
  - :class:`~.ArbitraryUnitary`
  - :class:`~.ApproxTimeEvolution`
  - :class:`~.ParticleConservingU2`
  - :class:`~.ParticleConservingU1`
  - :class:`~.CommutingEvolution`

* A new `qml.compiler.python_compiler.utils` submodule has been added, containing general-purpose utilities for
  working with xDSL. This includes a function that extracts the concrete value of scalar, constant SSA values.
  [(#8514)](https://github.com/PennyLaneAI/pennylane/pull/8514)

* Added a keyword argument ``recursive`` to ``qml.transforms.cancel_inverses`` that enables
  recursive cancellation of nested pairs of mutually inverse gates. This makes the transform
  more powerful, because it can cancel larger blocks of inverse gates without having to scan
  the circuit from scratch. By default, the recursive cancellation is enabled (``recursive=True``).
  To obtain previous behaviour, disable it by setting ``recursive=False``.
  [(#8483)](https://github.com/PennyLaneAI/pennylane/pull/8483)

* `qml.grad` and `qml.jacobian` now lazily dispatch to catalyst and program
  capture, allowing for `qml.qjit(qml.grad(c))` and `qml.qjit(qml.jacobian(c))` to work.
  [(#8382)](https://github.com/PennyLaneAI/pennylane/pull/8382)

* Both the generic and transform-specific application behavior of a `qml.transforms.core.TransformDispatcher`
  can be overwritten with `TransformDispatcher.generic_register` and `my_transform.register`.
  [(#7797)](https://github.com/PennyLaneAI/pennylane/pull/7797)

* With capture enabled, measurements can now be performed on Operator instances passed as closure
  variables from outside the workflow scope.
  [(#8504)](https://github.com/PennyLaneAI/pennylane/pull/8504)

* Users can now estimate the resources for quantum circuits that contain or decompose into
  any of the following symbolic operators: :class:`~.ChangeOpBasis`, :class:`~.Prod`,
  :class:`~.Controlled`, :class:`~.ControlledOp`, :class:`~.Pow`, and :class:`~.Adjoint`.
  [(#8464)](https://github.com/PennyLaneAI/pennylane/pull/8464)

* Wires can be specified via `range` with program capture and autograph.
  [(#8500)](https://github.com/PennyLaneAI/pennylane/pull/8500)

* The :func:`~pennylane.transforms.decompose` transform no longer raises an error if both `gate_set` and
  `stopping_condition` are provided, or if `gate_set` is a dictionary, when the new graph-based decomposition
  system is disabled.
  [(#8532)](https://github.com/PennyLaneAI/pennylane/pull/8532)

* A new decomposition has been added to :class:`pennylane.Toffoli`. This decomposition uses one
  work wire and :class:`pennylane.TemporaryAND` operators to reduce the resources needed.
  [(#8549)](https://github.com/PennyLaneAI/pennylane/pull/8549)

* A decomposition has been added to the adjoint of :class:`pennylane.TemporaryAND`. This decomposition relies on mid-circuit measurments and does not require any T gates.
  [(#8633)](https://github.com/PennyLaneAI/pennylane/pull/8633)

* The graph-based decomposition system now supports decomposition rules that contains mid-circuit measurements.
  [(#8079)](https://github.com/PennyLaneAI/pennylane/pull/8079)

* New decomposition rules that decompose to :class:`~.PauliRot` are added for the following operators.
  [(#8700)](https://github.com/PennyLaneAI/pennylane/pull/8700)

  - :class:`~.CRX`, :class:`~.CRY`, :class:`~.CRZ`
  - :class:`~.ControlledPhaseShift`
  - :class:`~.IsingXX`, :class:`~.IsingYY`, :class:`~.IsingZZ`
  - :class:`~.PSWAP`
  - :class:`~.RX`, :class:`~.RY`, :class:`~.RZ`
  - :class:`~.SingleExcitation`, :class:`~.DoubleExcitation`

<h3>Breaking changes 💔</h3>

* `qml.transforms.map_wires` no longer supports plxpr transforms.
  [(#8683)](https://github.com/PennyLaneAI/pennylane/pull/8683)

* ``QuantumScript.to_openqasm`` has been removed. Please use ``qml.to_openqasm`` instead. This removes duplicated 
  functionality for converting a circuit to OpenQASM code.
  [(#8499)](https://github.com/PennyLaneAI/pennylane/pull/8499)

* Providing ``num_steps`` to :func:`pennylane.evolve`, :func:`pennylane.exp`, :class:`pennylane.ops.Evolution`,
  and :class:`pennylane.ops.Exp` has been disallowed. Instead, use :class:`~.TrotterProduct` for approximate
  methods, providing the ``n`` parameter to perform the Suzuki-Trotter product approximation of a Hamiltonian
  with the specified number of Trotter steps.
  [(#8474)](https://github.com/PennyLaneAI/pennylane/pull/8474)

  As a concrete example, consider the following case:

  .. code-block:: python

    coeffs = [0.5, -0.6]
    ops = [qml.X(0), qml.X(0) @ qml.Y(1)]
    H_flat = qml.dot(coeffs, ops)

  Instead of computing the Suzuki-Trotter product approximation as:

  ```pycon
  >>> qml.evolve(H_flat, num_steps=2).decomposition()
  [RX(0.5, wires=[0]),
  PauliRot(-0.6, XY, wires=[0, 1]),
  RX(0.5, wires=[0]),
  PauliRot(-0.6, XY, wires=[0, 1])]
  ```

  The same result can be obtained using :class:`~.TrotterProduct` as follows:

  ```pycon
  >>> decomp_ops = qml.adjoint(qml.TrotterProduct(H_flat, time=1.0, n=2)).decomposition()
  >>> [simp_op for op in decomp_ops for simp_op in map(qml.simplify, op.decomposition())]
  [RX(0.5, wires=[0]),
  PauliRot(-0.6, XY, wires=[0, 1]),
  RX(0.5, wires=[0]),
  PauliRot(-0.6, XY, wires=[0, 1])]
  ```

* The value ``None`` has been removed as a valid argument to the ``level`` parameter in the
  :func:`pennylane.workflow.get_transform_program`, :func:`pennylane.workflow.construct_batch`,
  :func:`pennylane.draw`, :func:`pennylane.draw_mpl`, and :func:`pennylane.specs` transforms.
  Please use ``level='device'`` instead to apply the transform at the device level.
  [(#8477)](https://github.com/PennyLaneAI/pennylane/pull/8477)

* Access to ``add_noise``, ``insert`` and noise mitigation transforms from the ``pennylane.transforms`` module is deprecated.
  Instead, these functions should be imported from the ``pennylane.noise`` module.
  [(#8477)](https://github.com/PennyLaneAI/pennylane/pull/8477)

* ``qml.qnn.cost.SquaredErrorLoss`` has been removed. Instead, this hybrid workflow can be accomplished
  with a function like ``loss = lambda *args: (circuit(*args) - target)**2``.
  [(#8477)](https://github.com/PennyLaneAI/pennylane/pull/8477)

* Some unnecessary methods of the ``qml.CircuitGraph`` class have been removed:
  [(#8477)](https://github.com/PennyLaneAI/pennylane/pull/8477)

  - ``print_contents`` in favor of ``print(obj)``
  - ``observables_in_order`` in favor of ``observables``
  - ``operations_in_order`` in favor of ``operations``
  - ``ancestors_in_order(obj)`` in favor of ``ancestors(obj, sort=True)``
  - ``descendants_in_order(obj)`` in favor of ``descendants(obj, sort=True)``

* ``pennylane.devices.DefaultExecutionConfig`` has been removed. Instead, use
  ``qml.devices.ExecutionConfig()`` to create a default execution configuration.
  [(#8470)](https://github.com/PennyLaneAI/pennylane/pull/8470)

* Specifying the ``work_wire_type`` argument in ``qml.ctrl`` and other controlled operators as ``"clean"`` or
  ``"dirty"`` is disallowed. Use ``"zeroed"`` to indicate that the work wires are initially in the :math:`|0\rangle`
  state, and ``"borrowed"`` to indicate that the work wires can be in any arbitrary state. In both cases, the
  work wires are assumed to be restored to their original state upon completing the decomposition.
  [(#8470)](https://github.com/PennyLaneAI/pennylane/pull/8470)

* `QuantumScript.shape` and `QuantumScript.numeric_type` are removed. The corresponding `MeasurementProcess`
  methods should be used instead.
  [(#8468)](https://github.com/PennyLaneAI/pennylane/pull/8468)

* `MeasurementProcess.expand` is removed.
  `qml.tape.QuantumScript(mp.obs.diagonalizing_gates(), [type(mp)(eigvals=mp.obs.eigvals(), wires=mp.obs.wires)])`
  can be used instead.
  [(#8468)](https://github.com/PennyLaneAI/pennylane/pull/8468)

* The `qml.QNode.add_transform` method is removed.
  Instead, please use `QNode.transform_program.push_back(transform_container=transform_container)`.
  [(#8468)](https://github.com/PennyLaneAI/pennylane/pull/8468)

<h3>Deprecations 👋</h3>

<<<<<<< HEAD
* Maintenance support of NumPy<2.0 is deprecated and will be dropped v0.45.
  Future versions of PennyLane are not guaranteed to work with NumPy<2.0.
  We recommend upgrading your version of NumPy to benefit from enhanced support and features.
  [(#8578)](https://github.com/PennyLaneAI/pennylane/pull/8578)
  [(#8497)](https://github.com/PennyLaneAI/pennylane/pull/8497)
=======
* The ``custom_decomps`` keyword argument to ``qml.device`` has been deprecated and will be removed 
  in 0.45. Instead, with ``qml.decomposition.enable_graph()``, new decomposition rules can be defined as 
  quantum functions with registered resources. See :mod:`pennylane.decomposition` for more details.
>>>>>>> ace6e3ce

* `qml.measure`, `qml.measurements.MidMeasureMP`, `qml.measurements.MeasurementValue`,
  and `qml.measurements.get_mcm_predicates` are now located in `qml.ops.mid_measure`.
  `MidMeasureMP` is now renamed to `MidMeasure`.
  `qml.measurements.find_post_processed_mcms` is now `qml.devices.qubit.simulate._find_post_processed_mcms`,
  and is being made private, as it is an utility for tree-traversal.
  [(#8466)](https://github.com/PennyLaneAI/pennylane/pull/8466)

* The ``pennylane.operation.Operator.is_hermitian`` property has been deprecated and renamed
  to ``pennylane.operation.Operator.is_verified_hermitian`` as it better reflects the functionality of this property.
  The deprecated access through ``is_hermitian`` will be removed in PennyLane v0.45.
  Alternatively, consider using the ``pennylane.is_hermitian`` function instead as it provides a more reliable check for hermiticity.
  Please be aware that it comes with a higher computational cost.
  [(#8494)](https://github.com/PennyLaneAI/pennylane/pull/8494)

* Access to the follow functions and classes from the ``pennylane.resources`` module are deprecated. Instead, these functions must be imported from the ``pennylane.estimator`` module.
  [(#8484)](https://github.com/PennyLaneAI/pennylane/pull/8484)

  - ``qml.estimator.estimate_shots`` in favor of ``qml.resources.estimate_shots``
  - ``qml.estimator.estimate_error`` in favor of ``qml.resources.estimate_error``
  - ``qml.estimator.FirstQuantization`` in favor of ``qml.resources.FirstQuantization``
  - ``qml.estimator.DoubleFactorization`` in favor of ``qml.resources.DoubleFactorization``

* ``argnum`` has been renamed ``argnums`` for ``qml.grad``, ``qml.jacobian``, ``qml.jvp`` and ``qml.vjp``.
  [(#8496)](https://github.com/PennyLaneAI/pennylane/pull/8496)
  [(#8481)](https://github.com/PennyLaneAI/pennylane/pull/8481)

* The :func:`pennylane.devices.preprocess.mid_circuit_measurements` transform is deprecated. Instead,
  the device should determine which mcm method to use, and explicitly include :func:`~pennylane.transforms.dynamic_one_shot`
  or :func:`~pennylane.transforms.defer_measurements` in its preprocess transforms if necessary.
  [(#8467)](https://github.com/PennyLaneAI/pennylane/pull/8467)

* Passing a function to the ``gate_set`` argument in the :func:`~pennylane.transforms.decompose` transform
  is deprecated. The ``gate_set`` argument expects a static iterable of operator type and/or operator names,
  and the function should be passed to the ``stopping_condition`` argument instead.
  [(#8533)](https://github.com/PennyLaneAI/pennylane/pull/8533)

  The example below illustrates how you can provide a function as the ``stopping_condition`` in addition to providing a 
  ``gate_set``. The decomposition of each operator will then stop once it reaches the gates in the ``gate_set`` or the 
  ``stopping_condition`` is satisfied.

  ```python
  import pennylane as qml
  from functools import partial
  
  @partial(qml.transforms.decompose, gate_set={"H", "T", "CNOT"}, stopping_condition=lambda op: len(op.wires) <= 2)
  @qml.qnode(qml.device("default.qubit"))
  def circuit():
      qml.Hadamard(wires=[0])
      qml.Toffoli(wires=[0,1,2])
      return qml.expval(qml.Z(0))
  ```
  
  ```pycon
  >>> print(qml.draw(circuit)())
  0: ──H────────╭●───────────╭●────╭●──T──╭●─┤  <Z>
  1: ────╭●─────│─────╭●─────│───T─╰X──T†─╰X─┤
  2: ──H─╰X──T†─╰X──T─╰X──T†─╰X──T──H────────┤
  ```

<h3>Internal changes ⚙️</h3>

* Bump `autoray` package version to `0.8.2`.
  [(#8674)](https://github.com/PennyLaneAI/pennylane/pull/8674)
  
* Update the schedule of nightly TestPyPI uploads to occur at the end rather than the beginning of all week days.
  [(#8672)](https://github.com/PennyLaneAI/pennylane/pull/8672)

* Add workflow to bump Catalyst and Lightning versions in the RC branch, create a new release tag and draft release, tag the RC branch, and create a PR to merge the RC branch into master.
  [(#8352)](https://github.com/PennyLaneAI/pennylane/pull/8352)
  
* Added `MCM_METHOD` and `POSTSELECT_MODE` `StrEnum` objects to improve validation and handling of `MCMConfig` creation.
  [(#8596)](https://github.com/PennyLaneAI/pennylane/pull/8596)
  
* Updated various docstrings to be compatible with the new documentation testing approach.
  [(#8635)](https://github.com/PennyLaneAI/pennylane/pull/8635)
  
* In program capture, transforms now have a single transform primitive that have a `transform` param that stores
  the `TransformDispatcher`. Before, each transform had its own primitive stored on the 
  `TransformDispatcher._primitive` private property. It proved difficult to keep maintaining dispatch behaviour
  for every single transform.
  [(#8576)](https://github.com/PennyLaneAI/pennylane/pull/8576)
  [(#8639)](https://github.com/PennyLaneAI/pennylane/pull/8639)

* Updated documentation check workflow to run on pull requests on `v[0-9]+\.[0-9]+\.[0-9]+-docs` branches.
  [(#8590)](https://github.com/PennyLaneAI/pennylane/pull/8590)
  
* When program capture is enabled, there is no longer caching of the jaxpr on the QNode.
  [(#8629)](https://github.com/PennyLaneAI/pennylane/pull/8629)

* The `grad` and `jacobian` primitives now store the function under `fn`. There is also now a single `jacobian_p`
  primitive for use in program capture.
  [(#8357)](https://github.com/PennyLaneAI/pennylane/pull/8357)

* Update versions for `pylint`, `isort` and `black` in `format.yml`
  [(#8506)](https://github.com/PennyLaneAI/pennylane/pull/8506)

* Reclassifies `registers` as a tertiary module for use with tach.
  [(#8513)](https://github.com/PennyLaneAI/pennylane/pull/8513)

* A new `split_non_commuting_pass` compiler pass has been added to the xDSL transforms. This pass
  splits quantum functions that measure observables on the same wires into multiple function executions,
  where each execution measures observables on different wires (using the "wires" grouping strategy).
  The original function is replaced with calls to these generated functions, and the results are combined
  appropriately.
  [(#8531)](https://github.com/PennyLaneAI/pennylane/pull/8531)

* The experimental xDSL implementation of `diagonalize_measurements` has been updated to fix a bug
  that included the wrong SSA value for final qubit insertion and deallocation at the end of the
  circuit. A clear error is now also raised when there are observables with overlapping wires.
  [(#8383)](https://github.com/PennyLaneAI/pennylane/pull/8383)

* Add an `outline_state_evolution_pass` pass to the MBQC xDSL transform, which moves all
  quantum gate operations to a private callable.
  [(#8367)](https://github.com/PennyLaneAI/pennylane/pull/8367)

* The experimental xDSL implementation of `measurements_from_samples_pass` has been updated to support `shots` defined by an `arith.constant` operation.
  [(#8460)](https://github.com/PennyLaneAI/pennylane/pull/8460)

* The :class:`~pennylane.devices.LegacyDeviceFacade` is slightly refactored to implement `setup_execution_config` and `preprocess_transforms`
  separately as opposed to implementing a single `preprocess` method. Additionally, the `mid_circuit_measurements` transform has been removed
  from the preprocess transform program. Instead, the best mcm method is chosen in `setup_execution_config`. By default, the ``_capabilities``
  dictionary is queried for the ``"supports_mid_measure"`` property. If the underlying device defines a TOML file, the ``supported_mcm_methods``
  field in the TOML file is used as the source of truth.
  [(#8469)](https://github.com/PennyLaneAI/pennylane/pull/8469)
  [(#8486)](https://github.com/PennyLaneAI/pennylane/pull/8486)
  [(#8495)](https://github.com/PennyLaneAI/pennylane/pull/8495)

* The various private functions of the :class:`~pennylane.estimator.FirstQuantization` class have
  been modified to avoid using `numpy.matrix` as this function is deprecated.
  [(#8523)](https://github.com/PennyLaneAI/pennylane/pull/8523)

* The `ftqc` module now includes dummy transforms for several Catalyst/MLIR passes (`to-ppr`, `commute-ppr`, `merge-ppr-ppm`,
  `decompose-clifford-ppr`, `decompose-non-clifford-ppr`, `ppr-to-ppm`, `ppr-to-mbqc` and `reduce-t-depth`), to allow them to
  be captured as primitives in PLxPR and mapped to the MLIR passes in Catalyst. This enables using the passes with the unified
  compiler and program capture.
  [(#8519)](https://github.com/PennyLaneAI/pennylane/pull/8519)
  [(#8544)](https://github.com/PennyLaneAI/pennylane/pull/8544)

* The decompositions for several templates have been updated to use
  :class:`~.ops.op_math.ChangeOpBasis`, which makes their decompositions more resource efficient
  by eliminating unnecessary controlled operations. The templates include :class:`~.PhaseAdder`,
  :class:`~.TemporaryAND`, :class:`~.QSVT`, and :class:`~.SelectPauliRot`.
  [(#8490)](https://github.com/PennyLaneAI/pennylane/pull/8490)
  [(#8577)](https://github.com/PennyLaneAI/pennylane/pull/8577)

* The constant to convert the length unit Bohr to Angstrom in ``qml.qchem`` is updated to use scipy
  constants.
  [(#8537)](https://github.com/PennyLaneAI/pennylane/pull/8537)

* Solovay-Kitaev decomposition using the :func:`~.clifford_t_decompostion` transform
  with ``method="sk"`` or directly via :func:`~.ops.sk_decomposition` now raises a more
  informative ``RuntimeError`` when used with JAX-JIT or :func:`~.qjit`.
  [(#8489)](https://github.com/PennyLaneAI/pennylane/pull/8489)

* Users can now apply xDSL passes without the need to pass the `pass_plugins` argument to the `qjit` decorator.
  [(#8572)](https://github.com/PennyLaneAI/pennylane/pull/8572)
  [(#8573)](https://github.com/PennyLaneAI/pennylane/pull/8573)

* The `is_xdsl_pass` function has been added to the `pennylane.compiler.python_compiler.pass_api` module.
  This function checks if a pass name corresponds to an xDSL implemented pass.
  [(#8572)](https://github.com/PennyLaneAI/pennylane/pull/8572)

* The :func:`~pennylane.compiler.python_compiler.Compiler.run` method now accepts a string as input,
  which is parsed and transformed with xDSL.
  [(#8587)](https://github.com/PennyLaneAI/pennylane/pull/8587)

* The :func:`~pennylane.compiler.python_compiler.transforms.convert_to_mbqc_formalism_pass` now 
  supports :class:`~xdsl.dialects.scf.IndexSwitchOp` in IR and ignores regions that have no body.
  [(#8632)](https://github.com/PennyLaneAI/pennylane/pull/8632)

* The `convert_to_mbqc_formalism` compilation pass now outlines the operations to represent a gate
  in the MBQC formalism into subroutines in order to reduce the IR size for large programs.
  [(#8619)](https://github.com/PennyLaneAI/pennylane/pull/8619)

* Added a `skip_decomp_matrix_check` argument to :func:`~pennylane.ops.functions.assert_valid` that
  allows the test to skip the matrix check part of testing a decomposition rule but still verify
  that the resource function is correct.
  [(#8687)](https://github.com/PennyLaneAI/pennylane/pull/8687)

<h3>Documentation 📝</h3>

* Added a "Unified Compiler Cookbook" RST file, along with tutorials, to ``qml.compiler.python_compiler`,
  which provides a quickstart guide for getting started with xDSL and its integration with PennyLane and
  Catalyst.
  [(#8571)](https://github.com/PennyLaneAI/pennylane/pull/8571)

* The documentation of ``qml.transforms.rz_phase_gradient`` has been updated with respect to the
  sign convention of phase gradient states, how it prepares the phase gradient state in the code
  example, and the verification of the code example result.

* The code example in the documentation for ``qml.decomposition.register_resources`` has been
  updated to adhere to renamed keyword arguments and default behaviour of ``max_work_wires``.
  [(#8536)](https://github.com/PennyLaneAI/pennylane/pull/8536)

* The docstring for ``qml.device`` has been updated to include a section on custom decompositions,
  and a warning about the removal of the ``custom_decomps`` kwarg in v0.45. Additionally, the page
  :doc:`Building a plugin <../development/plugins>` now includes instructions on using
  the :func:`~pennylane.devices.preprocess.decompose` transform for device-level decompositions.
  The documentation for :doc:`Compiling circuits <../introduction/compiling_circuits>` has also been
  updated with a warning message about ``custom_decomps`` future removal.
  [(#8492)](https://github.com/PennyLaneAI/pennylane/pull/8492)
  [(#8564)](https://github.com/PennyLaneAI/pennylane/pull/8564)

A warning message has been added to :doc:`Building a plugin <../development/plugins>`
  docstring for ``qml.device`` has been updated to include a section on custom decompositions,
  and a warning about the removal of the ``custom_decomps`` kwarg in v0.44. Additionally, the page
  :doc:`Building a plugin <../development/plugins>` now includes instructions on using
  the :func:`~pennylane.devices.preprocess.decompose` transform for device-level decompositions.
  [(#8492)](https://github.com/PennyLaneAI/pennylane/pull/8492)

* Improves documentation in the transforms module and adds documentation testing for it.
  [(#8557)](https://github.com/PennyLaneAI/pennylane/pull/8557)

<h3>Bug fixes 🐛</h3>

* The warnings-as-errors CI action was failing due to an incompatibility between `pytest-xdist` and `pytest-benchmark`. 
  Disabling the benchmark package allows the tests to be collected an executed. 
  [(#8699)](https://github.com/PennyLaneAI/pennylane/pull/8699)

* Adds an `expand_transform` to `param_shift_hessian` to pre-decompose
  operations till they are supported.
  [(#8698)](https://github.com/PennyLaneAI/pennylane/pull/8698)

* Fixes a bug in `default.mixed` device where certain diagonal operations were incorrectly
  reshaped during application when using broadcasting.
  [(#8593)](https://github.com/PennyLaneAI/pennylane/pull/8593)

* Add an exception to the warning for unsolved operators within the graph-based decomposition
  system if the unsolved operators are :class:`.allocation.Allocate` or :class:`.allocation.Deallocate`.
  [(#8553)](https://github.com/PennyLaneAI/pennylane/pull/8553)

* Fixes a bug in `clifford_t_decomposition` with `method="gridsynth"` and qjit, where using cached decomposition with the same parameter causes an error.
  [(#8535)](https://github.com/PennyLaneAI/pennylane/pull/8535)

* Fixes a bug in :class:`~.SemiAdder` where the results were incorrect when more ``work_wires`` than required were passed.
 [(#8423)](https://github.com/PennyLaneAI/pennylane/pull/8423)

* Fixes a bug in ``QubitUnitaryOp.__init__`` in the unified compiler module that prevented an
  instance from being constructed.
  [(#8456)](https://github.com/PennyLaneAI/pennylane/pull/8456)

* Fixes a bug where the deferred measurement method is used silently even if ``mcm_method="one-shot"`` is explicitly requested,
  when a device that extends the ``LegacyDevice`` does not declare support for mid-circuit measurements.
  [(#8486)](https://github.com/PennyLaneAI/pennylane/pull/8486)

* Fixes a bug where a `KeyError` is raised when querying the decomposition rule for an operator in the gate set from a :class:`~pennylane.decomposition.DecompGraphSolution`.
  [(#8526)](https://github.com/PennyLaneAI/pennylane/pull/8526)

* Fixes a bug where mid-circuit measurements were generating incomplete QASM.
  [(#8556)](https://github.com/PennyLaneAI/pennylane/pull/8556)

* Fixes a bug where `qml.specs` incorrectly computes the circuit depth when classically controlled operators are involved.
  [(#8668)](https://github.com/PennyLaneAI/pennylane/pull/8668)

* Fixes a bug where an error is raised when trying to decompose a nested composite operator with capture and the new graph system enabled.
  [(#8695)](https://github.com/PennyLaneAI/pennylane/pull/8695)

* Fixes a bug where :func:`~.change_op_basis` cannot be captured when the `uncompute_op` is left out.
  [(#8695)](https://github.com/PennyLaneAI/pennylane/pull/8695)

<h3>Contributors ✍️</h3>

This release contains contributions from (in alphabetical order):

Guillermo Alonso,
Utkarsh Azad,
Astral Cai,
Yushao Chen,
Marcus Edwards,
Lillian Frederiksen,
Sengthai Heng,
Soran Jahangiri,
Christina Lee,
Joseph Lee,
Lee J. O'Riordan,
Gabriela Sanchez Diaz,
Mudit Pandey,
Shuli Shu,
Jay Soni,
nate stemen,
David Wierichs,
Hongsheng Zheng,
Zinan Zhou<|MERGE_RESOLUTION|>--- conflicted
+++ resolved
@@ -266,17 +266,15 @@
 
 <h3>Deprecations 👋</h3>
 
-<<<<<<< HEAD
-* Maintenance support of NumPy<2.0 is deprecated and will be dropped v0.45.
+* Maintenance support of NumPy<2.0 is deprecated as of v0.44 and will be completely dropped v0.45.
   Future versions of PennyLane are not guaranteed to work with NumPy<2.0.
   We recommend upgrading your version of NumPy to benefit from enhanced support and features.
   [(#8578)](https://github.com/PennyLaneAI/pennylane/pull/8578)
   [(#8497)](https://github.com/PennyLaneAI/pennylane/pull/8497)
-=======
+  
 * The ``custom_decomps`` keyword argument to ``qml.device`` has been deprecated and will be removed 
   in 0.45. Instead, with ``qml.decomposition.enable_graph()``, new decomposition rules can be defined as 
   quantum functions with registered resources. See :mod:`pennylane.decomposition` for more details.
->>>>>>> ace6e3ce
 
 * `qml.measure`, `qml.measurements.MidMeasureMP`, `qml.measurements.MeasurementValue`,
   and `qml.measurements.get_mcm_predicates` are now located in `qml.ops.mid_measure`.
