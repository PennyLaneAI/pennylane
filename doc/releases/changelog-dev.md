
# Release 0.43.0-dev (development release)

<h3>New features since last release</h3>

* The :func:`~.specs` function now supports programs compiled with :func:`~.qjit`.
  This new feature is only supported using `level="device"`.
  [(#8202)](https://github.com/PennyLaneAI/pennylane/pull/8202)

  ```python
  @qml.qjit
  @qml.qnode(qml.device("lightning.qubit", wires=2))
  def circuit():
      qml.Hadamard(wires=0)
      qml.CNOT(wires=[0, 1])
      return qml.expval(qml.Z(0) @ qml.Z(1))

  print(qml.specs(circuit, level="device")()["resources"])
  ```
  ```
  Resources(num_wires=2,
            num_gates=2,
            gate_types=defaultdict(<class 'int'>, {'CNOT': 1, 'Hadamard': 1}),
            gate_sizes=defaultdict(<class 'int'>, {2: 1, 1: 1}),
            depth=2,
            shots=Shots(total_shots=None, shot_vector=()))
  ```

* The `qml.sample` function can now receive an optional `dtype` parameter
  which sets the type and precision of the samples returned by this measurement process.
  [(#8189)](https://github.com/PennyLaneAI/pennylane/pull/8189)
  [(#8271)](https://github.com/PennyLaneAI/pennylane/pull/8271)

* The Resource estimation toolkit was upgraded and has migrated from
  :mod:`~.labs` to PennyLane as the :mod:`~.estimator` module.

  * Added functionality to map PennyLane operations
    to their associated resource operators for resource estimation.
    [(#8288)](https://github.com/PennyLaneAI/pennylane/pull/8288)
  * The `qml.estimator.WireResourceManager`, `qml.estimator.Allocate`, and `qml.estimator.Deallocate`
    classes were added to track auxiliary wires for resource estimation.
    [(#8203)](https://github.com/PennyLaneAI/pennylane/pull/8203)
  * The `qml.estimator.ResourceOperator`, `qml.estimator.CompressedResourceOp`, and `qml.estimator.GateCount` classes
    were added as base classes to represent quantum operators.
    [(#8227)](https://github.com/PennyLaneAI/pennylane/pull/8227)
    [(#8279)](https://github.com/PennyLaneAI/pennylane/pull/8279)
  * The :class:`~.estimator.Resources` class was added as a container class for resources.
    [(#8205)](https://github.com/PennyLaneAI/pennylane/pull/8205)
  * The resource operators for ``Identity``, ``GlobalPhase``, non-parametric operators and single-qubit
    parametric operators have been added to `qml.estimator.ops`.
    [(#8240)](https://github.com/PennyLaneAI/pennylane/pull/8240)
    [(#8242)](https://github.com/PennyLaneAI/pennylane/pull/8242)
    [(#8302)](https://github.com/PennyLaneAI/pennylane/pull/8302)

  * The test files were renamed to avoid the dual definition error with labs module.
    [(#8261)](https://github.com/PennyLaneAI/pennylane/pull/8261)
  * Added a new `ResourceConfig` class to store the configuration used for resource estimation, including operator precisions and custom decompositions.
    [(#8259)](https://github.com/PennyLaneAI/pennylane/pull/8259)
  * The resource operators for controlled operators have been added to `qml.estimator.ops.op_math`.
    [(#8243)](https://github.com/PennyLaneAI/pennylane/pull/8243)
  * The resource operators for ``Controlled``, and ``Adjoint`` were added to `qml.estimator.ops.op_math` for symbolic operators.
    [(#8252)](https://github.com/PennyLaneAI/pennylane/pull/8252)
  * Added a new :func:`~.estimator.estimate` function as the entry point to estimate the quantum resources
    required to execute a circuit or operation with respect to a given gate set and configuration.
    [(#8275)](https://github.com/PennyLaneAI/pennylane/pull/8275)
    [(#8311)](https://github.com/PennyLaneAI/pennylane/pull/8311)
  * The resource operators for ``Pow``, ``Prod``, ``ChangeOpBasis``, and parametric multi-qubit operators have been added to
    `qml.estimator.ops`.
    [(#8255)](https://github.com/PennyLaneAI/pennylane/pull/8255)

* Wires can now be dynamically allocated and deallocated in quantum functions with
  :func:`~.allocate` and :func:`~.deallocate`. These features unlock many important applications
  that rely on smart and efficient handling of wires, such as decompositions of gates that require
  temporary auxiliary wires and logical patterns in subroutines that benefit from having dynamic
  wire management.

  [(#7718)](https://github.com/PennyLaneAI/pennylane/pull/7718)

  The :func:`~.allocate` function can accept three arguments that dictate how dynamically allocated
  wires are handled:

  * `num_wires`: the number of wires to dynamically allocate.
  * `state = "zero"/"any"`: the initial state that the dynamically allocated wires are requested to
    be in. Currently, supported values are `"zero"` (initialize in the all-zero state) or `"any"`
    (any arbitrary state).
  * `restored = True/False`: a user-guarantee that the allocated wires will be restored to their
    original state (`True`) or not (`False`) when those wires are deallocated.

  The recommended way to safely allocate and deallocate wires is to use :func:`~.allocate` as a
  context manager:

  ```python
  import pennylane as qml

  @qml.qnode(qml.device("default.qubit"))
  def circuit():
      qml.H(0)
      qml.H(1)

      with qml.allocate(2, state="zero", restored=False) as new_wires:
          qml.H(new_wires[0])
          qml.H(new_wires[1])

      return qml.expval(qml.Z(0))
  ```

  ```pycon
  >>> print(qml.draw(circuit)())
              0: ──H───────────────────────┤  <Z>
              1: ──H───────────────────────┤
  <DynamicWire>: ─╭Allocate──H─╭Deallocate─┤
  <DynamicWire>: ─╰Allocate──H─╰Deallocate─┤
  ```

  As illustrated, using :func:`~.allocate` as a context manager ensures that allocation and safe
  deallocation are controlled within a localized scope. Equivalenty, :func:`~.allocate` can be used
  in-line along with :func:`~.deallocate` for manual handling:

  ```python
  new_wires = qml.allocate(2, state="zero", restored=False)
  qml.H(new_wires[0])
  qml.H(new_wires[1])
  qml.deallocate(new_wires)
  ```

  For more complex dynamic allocation in circuits, PennyLane will resolve the dynamic allocation
  calls in the most resource-efficient manner before sending the program to the device. Consider the
  following circuit, which contains two dynamic allocations within a `for` loop.

  ```python
  @qml.qnode(qml.device("default.qubit"), mcm_method="tree-traversal")
  def circuit():
      qml.H(0)

      for i in range(2):
          with qml.allocate(1, state="zero", restored=True) as new_qubit1:
              with qml.allocate(1, state="any", restored=False) as new_qubit2:
                  m0 = qml.measure(new_qubit1[0], reset=True)
                  qml.cond(m0 == 1, qml.Z)(new_qubit2[0])
                  qml.CNOT((0, new_qubit2))

      return qml.expval(qml.Z(0))
  ```

  ```pycon
  >>> print(qml.draw(circuit)())
              0: ──H─────────────────────╭●───────────────────────╭●─────────────┤  <Z>
  <DynamicWire>: ──Allocate──┤↗│  │0⟩────│──────────Deallocate────│──────────────┤
  <DynamicWire>: ──Allocate───║────────Z─╰X─────────Deallocate────│──────────────┤
  <DynamicWire>: ─────────────║────────║──Allocate──┤↗│  │0⟩──────│───Deallocate─┤
  <DynamicWire>: ─────────────║────────║──Allocate───║──────────Z─╰X──Deallocate─┤
                              ╚════════╝             ╚══════════╝
  ```

  The user-level circuit drawing shows four separate allocations and deallocations (two per loop
  iteration). However, the circuit that the device receives gets automatically compiled to only use
  **two** additional wires (wires labelled `1` and `2` in the diagram below). This is due to the
  fact that `new_qubit1` and `new_qubit2` can both be reused after they've been deallocated in
  the first iteration of the `for` loop:

  ```
  >>> print(qml.draw(circuit, level="device")())
  0: ──H───────────╭●──────────────╭●─┤  <Z>
  1: ──┤↗│  │0⟩────│───┤↗│  │0⟩────│──┤
  2: ───║────────Z─╰X───║────────Z─╰X─┤
        ╚════════╝      ╚════════╝
  ```

* A new :func:`~.ops.op_math.change_basis_op` function and :class:`~.ops.op_math.ChangeOpBasis` class were added,
  which allow a compute-uncompute pattern (U V U†) to be represented by a single operator.
  A corresponding decomposition rule has been added to support efficiently controlling the pattern,
  in which only the central (target) operator is controlled, and not U or U†.
  [(#8023)](https://github.com/PennyLaneAI/pennylane/pull/8023)
  [(#8070)](https://github.com/PennyLaneAI/pennylane/pull/8070)

  The decompositions for several templates have also been updated to use this pattern, including:
  :class:`~.Adder`, :class:`~.Multiplier`, :class:`~.OutAdder`, :class:`~.OutMultiplier`, :class:`~.PrepSelPrep`.
  [(#8207)](https://github.com/PennyLaneAI/pennylane/pull/8207)

* A new keyword argument ``partial`` has been added to :class:`qml.Select`. It allows for
  simplifications in the decomposition of ``Select`` under the assumption that the state of the
  control wires has no overlap with computational basis states that are not used by ``Select``.
  [(#7658)](https://github.com/PennyLaneAI/pennylane/pull/7658)
  [(#8011)](https://github.com/PennyLaneAI/pennylane/pull/8011)

* A new decomposition has been added to :class:`qml.Select`. It achieves cost reductions by adding
  one `work_wire`. This decomposition is useful to perform efficient `qml.QROM` decompositions.
  [(#8276)](https://github.com/PennyLaneAI/pennylane/pull/8276)

* New ZX calculus-based transforms have been added to access circuit optimization
  passes implemented in [pyzx](https://pyzx.readthedocs.io/en/latest/):

  * :func:`~.transforms.zx.push_hadamards` to optimize a phase-polynomial + Hadamard circuit by pushing
    Hadamard gates as far as possible to one side to create fewer larger phase-polynomial blocks
    (see [pyzx.basic_optimization](https://pyzx.readthedocs.io/en/latest/api.html#pyzx.optimize.basic_optimization)).
    [(#8025)](https://github.com/PennyLaneAI/pennylane/pull/8025)

  * :func:`~.transforms.zx.todd` to optimize a Clifford + T circuit by using the Third Order Duplicate and Destroy (TODD) algorithm
    (see [pyzx.phase_block_optimize](https://pyzx.readthedocs.io/en/latest/api.html#pyzx.optimize.phase_block_optimize)).
    [(#8029)](https://github.com/PennyLaneAI/pennylane/pull/8029)

  * :func:`~.transforms.zx.optimize_t_count` to reduce the number of T gates in a Clifford + T circuit by applying
    a sequence of passes that combine ZX-based commutation and cancellation rules and the TODD algorithm
    (see [pyzx.full_optimize](https://pyzx.readthedocs.io/en/latest/api.html#pyzx.optimize.full_optimize)).
    [(#8088)](https://github.com/PennyLaneAI/pennylane/pull/8088)

  * :func:`~.transforms.zx.reduce_non_clifford` to reduce the number of non-Clifford gates by applying
    a combination of phase gadgetization strategies and Clifford gate simplification rules.
    (see [pyzx.full_reduce](https://pyzx.readthedocs.io/en/latest/api.html#pyzx.simplify.full_reduce)).
    [(#7747)](https://github.com/PennyLaneAI/pennylane/pull/7747)

* The `qml.specs` function now accepts a `compute_depth` keyword argument, which is set to `True` by default.
  This makes the expensive depth computation performed by `qml.specs` optional.
  [(#7998)](https://github.com/PennyLaneAI/pennylane/pull/7998)
  [(#8042)](https://github.com/PennyLaneAI/pennylane/pull/8042)

* New transforms called :func:`~.transforms.match_relative_phase_toffoli` and
  :func:`~.transforms.match_controlled_iX_gate` have been added to implement passes that make use
  of equivalencies to compile certain patterns to efficient Clifford+T equivalents.
  [(#7748)](https://github.com/PennyLaneAI/pennylane/pull/7748)

* Leveraging quantum just-in-time compilation to optimize parameterized hybrid workflows with the momentum
  quantum natural gradient optimizer is now possible with the new :class:`~.MomentumQNGOptimizerQJIT` optimizer.
  [(#7606)](https://github.com/PennyLaneAI/pennylane/pull/7606)

  Similar to the :class:`~.QNGOptimizerQJIT` optimizer, :class:`~.MomentumQNGOptimizerQJIT` offers a
  `qml.qjit`-compatible analogue to the existing :class:`~.MomentumQNGOptimizer` with an Optax-like interface:

  ```python
  import pennylane as qml
  import jax.numpy as jnp

  dev = qml.device("lightning.qubit", wires=2)

  @qml.qnode(dev)
  def circuit(params):
      qml.RX(params[0], wires=0)
      qml.RY(params[1], wires=1)
      return qml.expval(qml.Z(0) + qml.X(1))

  opt = qml.MomentumQNGOptimizerQJIT(stepsize=0.1, momentum=0.2)

  @qml.qjit
  def update_step_qjit(i, args):
      params, state = args
      return opt.step(circuit, params, state)

  @qml.qjit
  def optimization_qjit(params, iters):
      state = opt.init(params)
      args = (params, state)
      params, state = qml.for_loop(iters)(update_step_qjit)(args)
      return params
  ```

  ```pycon
  >>> params = jnp.array([0.1, 0.2])
  >>> iters = 1000
  >>> optimization_qjit(params=params, iters=iters)
  Array([ 3.14159265, -1.57079633], dtype=float64)
  ```

* The :func:`~.transforms.decompose` transform is now able to decompose classically controlled operations.
  [(#8145)](https://github.com/PennyLaneAI/pennylane/pull/8145)

* A new transform :func:`~.transforms.rz_phase_gradient` lets you realize arbitrary angle :class:`~.RZ` rotations
  with a phase gradient resource state and semi-in-place addition (:class:`~.SemiAdder`). This can be a crucial 
  subroutine in FTQC when sufficient auxiliary wires are available, as it saves on T gates compared to other
  discretization schemes.
  [(#8213)](https://github.com/PennyLaneAI/pennylane/pull/8213)


<h3>Improvements 🛠</h3>

* :func:`pennylane.snapshots` can now be used with `mcm_method="one-shot"` and `mcm_method="tree-traversal"`.
  [(#8140)](https://github.com/PennyLaneAI/pennylane/pull/8140)

* Adds a warning about the experimental, unmaintained nature of native plxpr execution.
  [(#8291)](https://github.com/PennyLaneAI/pennylane/pull/8291)

* The JAX version is now included in :func:`pennylane.about`.
  [(#8277)](https://github.com/PennyLaneAI/pennylane/pull/8277)

* Various decompositions of :class:`~.MultiControlledX` now utilize :class:`~.TemporaryAND` in
  place of :class:`~.Toffoli` gates, leading to cheaper decompositions.
  [(#8172)](https://github.com/PennyLaneAI/pennylane/pull/8172)

* `qml.to_openqasm` now supports mid circuit measurements and conditionals of unprocessed measurement values.
  [(#8210)](https://github.com/PennyLaneAI/pennylane/pull/8210)

* The `QNode` primitive in the experimental program capture now captures the unprocessed `ExecutionConfig`, instead of
  one processed by the device.
  [(#8258)](https://github.com/PennyLaneAI/pennylane/pull/8258)

* The function :func:`qml.clifford_t_decomposition` with `method="gridsynth"` are now compatible
  with quantum just-in-time compilation via the `@qml.qjit` decorator.
  [(#7711)](https://github.com/PennyLaneAI/pennylane/pull/7711)

* The documentation of `qml.probs` and `qml.Hermitian` has been updated with a warning
  to guard users from an incompatibility that currently exists between the two.
  Furthermore, a warning is raised if a user attempts to use `qml.probs` with a Hermitian observable.
  [(#8235)](https://github.com/PennyLaneAI/pennylane/pull/8235)

* `qml.counts` can now be captured with program capture into plxpr. It still cannot be interpreted or executed
  with program capture.
  [(#8229)](https://github.com/PennyLaneAI/pennylane/pull/8229)

* `allocate` and `deallocate` can now be accessed as `qml.allocate` and `qml.deallocate`.
  [(#8198)](https://github.com/PennyLaneAI/pennylane/pull/8198)

* `allocate` now takes `state: Literal["zero", "any"] = "zero"` instead of `require_zeros=True`.
  [(#8163)](https://github.com/PennyLaneAI/pennylane/pull/8163)

* A `DynamicRegister` can no longer be used as an individual wire itself, as this led to confusing results.
  [(#8151)](https://github.com/PennyLaneAI/pennylane/pull/8151)

* A new keyword argument called ``shot_dist`` has been added to the :func:`~.transforms.split_non_commuting` transform.
  This allows for more customization and efficiency when calculating expectation values across the non-commuting groups
  of observables that make up a ``Hamiltonian``/``LinearCombination``.
  [(#7988)](https://github.com/PennyLaneAI/pennylane/pull/7988)

  Given a QNode that returns a sample-based measurement (e.g., ``expval``) of a ``Hamiltonian``/``LinearCombination``
  with finite ``shots``, the current default behaviour of :func:`~.transforms.split_non_commuting` will perform ``shots``
  executions for each group of commuting terms. With the ``shot_dist`` argument, this behaviour can be changed:

  * ``"uniform"``: evenly distributes the number of ``shots`` across all groups of commuting terms
  * ``"weighted"``: distributes the number of ``shots`` according to weights proportional to the L1 norm of the coefficients in each group
  * ``"weighted_random"``: same as ``"weighted"``, but the numbers of ``shots`` are sampled from a multinomial distribution
  * or a user-defined function implementing a custom shot distribution strategy

  To show an example about how this works, let's start by defining a simple Hamiltonian:

  ```python
  import pennylane as qml

  ham = qml.Hamiltonian(
      coeffs=[10, 0.1, 20, 100, 0.2],
      observables=[
          qml.X(0) @ qml.Y(1),
          qml.Z(0) @ qml.Z(2),
          qml.Y(1),
          qml.X(1) @ qml.X(2),
          qml.Z(0) @ qml.Z(1) @ qml.Z(2)
      ]
  )
  ```

  This Hamiltonian can be split into 3 non-commuting groups of mutually commuting terms.
  With ``shot_dist = "weighted"``, for example, the number of shots will be divided
  according to the L1 norm of each group's coefficients:

  ```python
  from functools import partial
  from pennylane.transforms import split_non_commuting

  dev = qml.device("default.qubit")

  @partial(split_non_commuting, shot_dist="weighted")
  @qml.qnode(dev, shots=10000)
  def circuit():
      return qml.expval(ham)

  with qml.Tracker(dev) as tracker:
      circuit()
  ```

  ```pycon
  >>> print(tracker.history["shots"])
  [2303, 23, 7674]
  ```

* The number of `shots` can now be specified directly in QNodes as a standard keyword argument.
  [(#8073)](https://github.com/PennyLaneAI/pennylane/pull/8073)

  ```python
  @qml.qnode(qml.device("default.qubit"), shots=1000)
  def circuit():
      qml.H(0)
      return qml.expval(qml.Z(0))
  ```

  ```pycon
  >>> circuit.shots
  Shots(total=1000)
  >>> circuit()
  np.float64(-0.004)
  ```

  Setting the `shots` value in a QNode is equivalent to decorating with :func:`qml.workflow.set_shots`. Note, however, that decorating with :func:`qml.workflow.set_shots` overrides QNode `shots`:

  ```pycon
  >>> new_circ = qml.set_shots(circuit, shots=123)
  >>> new_circ.shots
  Shots(total=123)
  ```

* PennyLane `autograph` supports standard python for updating arrays like `array[i] += x` instead of jax `arr.at[i].add(x)`.
  Users can now use this when designing quantum circuits with experimental program capture enabled.

  ```python
  import pennylane as qml
  import jax.numpy as jnp

  qml.capture.enable()

  @qml.qnode(qml.device("default.qubit", wires=3))
  def circuit(val):
    angles = jnp.zeros(3)
    angles[0:3] += val

    for i, angle in enumerate(angles):
        qml.RX(angle, i)

    return qml.expval(qml.Z(0)), qml.expval(qml.Z(1)), qml.expval(qml.Z(2))
  ```

  ```pycon
  >>> circuit(jnp.pi)
  (Array(-1, dtype=float32),
   Array(-1, dtype=float32),
   Array(-1, dtype=float32))
  ```

  [(#8076)](https://github.com/PennyLaneAI/pennylane/pull/8076)

* PennyLane `autograph` supports standard python for index assignment (`arr[i] = x`) instead of jax.numpy form (`arr = arr.at[i].set(x)`).
  Users can now use standard python assignment when designing circuits with experimental program capture enabled.

  ```python
  import pennylane as qml
  import jax.numpy as jnp

  qml.capture.enable()

  @qml.qnode(qml.device("default.qubit", wires=3))
  def circuit(val):
    angles = jnp.zeros(3)
    angles[1] = val / 2
    angles[2] = val

    for i, angle in enumerate(angles):
        qml.RX(angle, i)

    return qml.expval(qml.Z(0)), qml.expval(qml.Z(1)), qml.expval(qml.Z(2))
  ```

  ```pycon
  >>> circuit(jnp.pi)
  (Array(0.99999994, dtype=float32),
   Array(0., dtype=float32),
   Array(-0.99999994, dtype=float32))
  ```

  [(#8027)](https://github.com/PennyLaneAI/pennylane/pull/8027)

* Logical operations (`and`, `or` and `not`) are now supported with the `autograph` module. Users can
  now use these logical operations in control flow when designing quantum circuits with experimental
  program capture enabled.

  ```python
  import pennylane as qml

  qml.capture.enable()

  @qml.qnode(qml.device("default.qubit", wires=1))
  def circuit(param):
      if param >= 0 and param <= 1:
          qml.H(0)
      return qml.state()
  ```

  ```pycon
  >>> circuit(0.5)
  Array([0.70710677+0.j, 0.70710677+0.j], dtype=complex64)
  ```

  [(#8006)](https://github.com/PennyLaneAI/pennylane/pull/8006)

* The decomposition of :class:`~.BasisRotation` has been optimized to skip redundant phase shift gates
  with angle :math:`\pm \pi` for real-valued, i.e., orthogonal, rotation matrices. This uses the fact that
  no or single :class:`~.PhaseShift` gate is required in case the matrix has a determinant :math:`\pm 1`.
  [(#7765)](https://github.com/PennyLaneAI/pennylane/pull/7765)

* Changed how basis states are assigned internally in `qml.Superposition`, improving its
  decomposition slightly both regarding classical computing time and gate decomposition.
  [(#7880)](https://github.com/PennyLaneAI/pennylane/pull/7880)

* The printing and drawing of :class:`~.TemporaryAND`, also known as ``qml.Elbow``, and its adjoint
  have been improved to be more legible and consistent with how it's depicted in circuits in the literature.
  [(#8017)](https://github.com/PennyLaneAI/pennylane/pull/8017)

  ```python
  import pennylane as qml

  @qml.draw
  @qml.qnode(qml.device("lightning.qubit", wires=4))
  def node():
      qml.TemporaryAND([0, 1, 2], control_values=[1, 0])
      qml.CNOT([2, 3])
      qml.adjoint(qml.TemporaryAND([0, 1, 2], control_values=[1, 0]))
      return qml.expval(qml.Z(3))
  ```

  ```pycon
  print(node())
  0: ─╭●─────●╮─┤
  1: ─├○─────○┤─┤
  2: ─╰──╭●───╯─┤
  3: ────╰X─────┤  <Z>
  ```

* Several templates now have decompositions that can be accessed within the graph-based
  decomposition system (:func:`~.decomposition.enable_graph`), allowing workflows
  that include these templates to be decomposed in a resource-efficient and performant
  manner.
  [(#7779)](https://github.com/PennyLaneAI/pennylane/pull/7779)
  [(#7908)](https://github.com/PennyLaneAI/pennylane/pull/7908)
  [(#7385)](https://github.com/PennyLaneAI/pennylane/pull/7385)
  [(#7941)](https://github.com/PennyLaneAI/pennylane/pull/7941)
  [(#7943)](https://github.com/PennyLaneAI/pennylane/pull/7943)
  [(#8075)](https://github.com/PennyLaneAI/pennylane/pull/8075)
  [(#8002)](https://github.com/PennyLaneAI/pennylane/pull/8002)

  The included templates are: :class:`~.Adder`, :class:`~.ControlledSequence`, :class:`~.ModExp`, :class:`~.MottonenStatePreparation`,
  :class:`~.MPSPrep`, :class:`~.Multiplier`, :class:`~.OutAdder`, :class:`~.OutMultiplier`, :class:`~.OutPoly`, :class:`~.PrepSelPrep`,
  :class:`~.ops.Prod`, :class:`~.Reflection`, :class:`~.Select`, :class:`~.StatePrep`, :class:`~.TrotterProduct`, :class:`~.QROM`,
  :class:`~.GroverOperator`, :class:`~.UCCSD`, :class:`~.StronglyEntanglingLayers`, :class:`~.GQSP`, :class:`~.FermionicSingleExcitation`,
  :class:`~.FermionicDoubleExcitation`, :class:`~.QROM`, :class:`~.ArbitraryStatePreparation`, :class:`~.CosineWindow`,
  :class:`~.AmplitudeAmplification`, :class:`~.Permute`, :class:`~.AQFT`, :class:`~.FlipSign`, :class:`~.FABLE`,
  :class:`~.Qubitization`, and :class:`~.Superposition`

* A new function called :func:`~.math.choi_matrix` is available, which computes the [Choi matrix](https://en.wikipedia.org/wiki/Choi%E2%80%93Jamio%C5%82kowski_isomorphism) of a quantum channel.
  This is a useful tool in quantum information science and to check circuit identities involving non-unitary operations.
  [(#7951)](https://github.com/PennyLaneAI/pennylane/pull/7951)

  ```pycon
  >>> import numpy as np
  >>> Ks = [np.sqrt(0.3) * qml.CNOT((0, 1)), np.sqrt(1-0.3) * qml.X(0)]
  >>> Ks = [qml.matrix(op, wire_order=range(2)) for op in Ks]
  >>> Lambda = qml.math.choi_matrix(Ks)
  >>> np.trace(Lambda), np.trace(Lambda @ Lambda)
  (np.float64(1.0), np.float64(0.58))
  ```

* A new device preprocess transform, `~.devices.preprocess.no_analytic`, is available for hardware devices and hardware-like simulators.
  It validates that all executions are shot-based.
  [(#8037)](https://github.com/PennyLaneAI/pennylane/pull/8037)

* With program capture, the `true_fn` can now be a subclass of `Operator` when no `false_fn` is provided.
  `qml.cond(condition, qml.X)(0)` is now valid code and will return nothing, even though `qml.X` is
  technically a callable that returns an `X` operator.
  [(#8060)](https://github.com/PennyLaneAI/pennylane/pull/8060)
  [(#8101)](https://github.com/PennyLaneAI/pennylane/pull/8101)

* With program capture, an error is now raised if the conditional predicate is not a scalar.
  [(#8066)](https://github.com/PennyLaneAI/pennylane/pull/8066)

* :func:`~.tape.plxpr_to_tape` now supports converting circuits containing dynamic wire allocation.
  [(#8179)](https://github.com/PennyLaneAI/pennylane/pull/8179)

* :func:`~.decomposition.has_decomp` and :func:`~.decomposition.list_decomps` now take operator instances as arguments.
  [(#8286)](https://github.com/PennyLaneAI/pennylane/pull/8286)

* The :func:`~.noise.fold_global` transform is refactored to collect operators into a list directly rather than relying on queuing.
  [(#8296)](https://github.com/PennyLaneAI/pennylane/pull/8296)

<h4>OpenQASM-PennyLane interoperability</h4>

* The :func:`qml.from_qasm3` function can now convert OpenQASM 3.0 circuits that contain
  subroutines, constants, all remaining stdlib gates, qubit registers, and built-in mathematical functions.
  [(#7651)](https://github.com/PennyLaneAI/pennylane/pull/7651)
  [(#7653)](https://github.com/PennyLaneAI/pennylane/pull/7653)
  [(#7676)](https://github.com/PennyLaneAI/pennylane/pull/7676)
  [(#7679)](https://github.com/PennyLaneAI/pennylane/pull/7679)
  [(#7677)](https://github.com/PennyLaneAI/pennylane/pull/7677)
  [(#7767)](https://github.com/PennyLaneAI/pennylane/pull/7767)
  [(#7690)](https://github.com/PennyLaneAI/pennylane/pull/7690)

<h4>Other improvements</h4>

* Two new `draw` and `generate_mlir_graph` functions have been introduced in the `qml.compiler.python_compiler.visualization` module
  to visualize circuits with the new unified compiler framework when xDSL and/or Catalyst compilation passes are applied.
  [(#8040)](https://github.com/PennyLaneAI/pennylane/pull/8040)
  [(#8180)](https://github.com/PennyLaneAI/pennylane/pull/8180)
  [(#8091)](https://github.com/PennyLaneAI/pennylane/pull/8091)

* The Python `Quantum` dialect now has more strict constraints for operands and results.
  [(#8083)](https://github.com/PennyLaneAI/pennylane/pull/8083)

* Program capture can now handle dynamic shots, shot vectors, and shots set with `qml.set_shots`.
  [(#7652)](https://github.com/PennyLaneAI/pennylane/pull/7652)

* Added a callback mechanism to the `qml.compiler.python_compiler` submodule to inspect the intermediate
  representation of the program between multiple compilation passes.
  [(#7964)](https://github.com/PennyLaneAI/pennylane/pull/7964)

* The matrix factorization using :func:`~.math.decomposition.givens_decomposition` has
  been optimized to factor out the redundant sign in the diagonal phase matrix for the
  real-valued (orthogonal) rotation matrices. For example, in case the determinant of a matrix is
  :math:`-1`, only a single element of the phase matrix is required.
  [(#7765)](https://github.com/PennyLaneAI/pennylane/pull/7765)

* Added the `NumQubitsOp` operation to the `Quantum` dialect of the Python compiler.
[(#8063)](https://github.com/PennyLaneAI/pennylane/pull/8063)

* An error is no longer raised when non-integer wire labels are used in QNodes using `mcm_method="deferred"`.
  [(#7934)](https://github.com/PennyLaneAI/pennylane/pull/7934)


  ```python
  @qml.qnode(qml.device("default.qubit"), mcm_method="deferred")
  def circuit():
      m = qml.measure("a")
      qml.cond(m == 0, qml.X)("aux")
      return qml.expval(qml.Z("a"))
  ```

  ```pycon
  >>> print(qml.draw(circuit)())
    a: ──┤↗├────┤  <Z>
  aux: ───║───X─┤
          ╚═══╝
  ```

* PennyLane is now compatible with `quimb` 1.11.2 after a bug affecting `default.tensor` was fixed.
  [(#7931)](https://github.com/PennyLaneAI/pennylane/pull/7931)

* The error message raised when using Python compiler transforms with :func:`pennylane.qjit` has been updated
  with suggested fixes.
  [(#7916)](https://github.com/PennyLaneAI/pennylane/pull/7916)

* A new `qml.transforms.resolve_dynamic_wires` transform can allocate concrete wire values for dynamic
  qubit allocation.
  [(#7678)](https://github.com/PennyLaneAI/pennylane/pull/7678)
  [(#8184)](https://github.com/PennyLaneAI/pennylane/pull/8184)

* The :func:`qml.workflow.set_shots` transform can now be directly applied to a QNode without the need for `functools.partial`, providing a more user-friendly syntax and negating having to import the `functools` package.
  [(#7876)](https://github.com/PennyLaneAI/pennylane/pull/7876)
  [(#7919)](https://github.com/PennyLaneAI/pennylane/pull/7919)

  ```python
  @qml.set_shots(shots=1000)  # or @qml.set_shots(1000)
  @qml.qnode(dev)
  def circuit():
      qml.H(0)
      return qml.expval(qml.Z(0))
  ```

  ```pycon
  >>> circuit()
  0.002
  ```

* Added a `QuantumParser` class to the `qml.compiler.python_compiler` submodule that automatically loads relevant dialects.
  [(#7888)](https://github.com/PennyLaneAI/pennylane/pull/7888)

* A compilation pass written with xDSL called `qml.compiler.python_compiler.transforms.ConvertToMBQCFormalismPass` has been added for the experimental xDSL Python compiler integration. This pass converts all gates in the MBQC gate set (`Hadamard`, `S`, `RZ`, `RotXZX` and `CNOT`) to the textbook MBQC formalism.
  [(#7870)](https://github.com/PennyLaneAI/pennylane/pull/7870)
  [(#8254)](https://github.com/PennyLaneAI/pennylane/pull/8254)

* Enforce various modules to follow modular architecture via `tach`.
  [(#7847)](https://github.com/PennyLaneAI/pennylane/pull/7847)

* Users can now specify a relative threshold value for the permissible operator norm error (`epsilon`) that
  triggers rebuilding of the cache in the `qml.clifford_t_transform`, via new `cache_eps_rtol` keyword argument.
  [(#8056)](https://github.com/PennyLaneAI/pennylane/pull/8056)

* A compilation pass written with xDSL called `qml.compiler.python_compiler.transforms.MeasurementsFromSamplesPass`
  has been added for the experimental xDSL Python compiler integration. This pass replaces all
  terminal measurements in a program with a single :func:`pennylane.sample` measurement, and adds
  postprocessing instructions to recover the original measurement.
  [(#7620)](https://github.com/PennyLaneAI/pennylane/pull/7620)

* A combine-global-phase pass has been added to the xDSL Python compiler integration.
  Note that the current implementation can only combine all the global phase operations at
  the last global phase operation in the same region. In other words, global phase operations inside a control flow region can't be combined with those in their parent
  region.
  [(#7675)](https://github.com/PennyLaneAI/pennylane/pull/7675)

* The `mbqc` xDSL dialect has been added to the Python compiler, which is used to represent
  measurement-based quantum-computing instructions in the xDSL framework.
  [(#7815)](https://github.com/PennyLaneAI/pennylane/pull/7815)
  [(#8059)](https://github.com/PennyLaneAI/pennylane/pull/8059)

* The `AllocQubitOp` and `DeallocQubitOp` operations have been added to the `Quantum` dialect in the
  Python compiler.
  [(#7915)](https://github.com/PennyLaneAI/pennylane/pull/7915)

* The :func:`pennylane.ops.rs_decomposition` method now performs exact decomposition and returns
  complete global phase information when used for decomposing a phase gate to Clifford+T basis.
  [(#7793)](https://github.com/PennyLaneAI/pennylane/pull/7793)

* `default.qubit` will default to the tree-traversal MCM method when `mcm_method="device"`.
  [(#7885)](https://github.com/PennyLaneAI/pennylane/pull/7885)

* The :func:`~.clifford_t_decomposition` transform can now handle circuits with mid-circuit
  measurements including Catalyst's measurements operations. It also now handles `RZ` and `PhaseShift`
  operations where angles are odd multiples of `±pi/4` more efficiently while using `method="gridsynth"`.
  [(#7793)](https://github.com/PennyLaneAI/pennylane/pull/7793)
  [(#7942)](https://github.com/PennyLaneAI/pennylane/pull/7942)

* The default implementation of `Device.setup_execution_config` now choses `"device"` as the default mcm method if it is available as specified by the device TOML file.
  [(#7968)](https://github.com/PennyLaneAI/pennylane/pull/7968)

<h4>Resource-efficient decompositions 🔎</h4>

* With :func:`~.decomposition.enable_graph()`, dynamically allocated wires are now supported in decomposition rules. This provides a smoother overall experience when decomposing operators in a way that requires auxiliary/work wires.
  [(#7861)](https://github.com/PennyLaneAI/pennylane/pull/7861)
  [(#8228)](https://github.com/PennyLaneAI/pennylane/pull/8228)

  * The :func:`~.transforms.decompose` transform now accepts a `max_work_wires` argument that allows the user to specify the number of work wires available for dynamic allocation.
  [(#7963)](https://github.com/PennyLaneAI/pennylane/pull/7963)
  [(#7980)](https://github.com/PennyLaneAI/pennylane/pull/7980)
  [(#8103)](https://github.com/PennyLaneAI/pennylane/pull/8103)
  [(#8236)](https://github.com/PennyLaneAI/pennylane/pull/8236)

  * Decomposition rules added for the :class:`~.MultiControlledX` that dynamically allocate work wires if none was explicitly specified via the `work_wires` argument of the operator.
  [(#8024)](https://github.com/PennyLaneAI/pennylane/pull/8024)

* A :class:`~.decomposition.decomposition_graph.DecompGraphSolution` class is added to store the solution of a decomposition graph. An instance of this class is returned from the `solve` method of the :class:`~.decomposition.decomposition_graph.DecompositionGraph`.
  [(#8031)](https://github.com/PennyLaneAI/pennylane/pull/8031)

* With the graph-based decomposition system enabled (:func:`~.decomposition.enable_graph()`), if a decomposition cannot be found for an operator in the circuit, it no longer
  raises an error. Instead, a warning is raised, and `op.decomposition()` (the current default method for decomposing gates) is
  used as a fallback, while the rest of the circuit is still decomposed with
  the new graph-based system. Additionally, a special warning message is
  raised if the circuit contains a `GlobalPhase`, reminding the user that
  `GlobalPhase` is not assumed to have a decomposition under the new system.
  [(#8156)](https://github.com/PennyLaneAI/pennylane/pull/8156)
<h3>Labs: a place for unified and rapid prototyping of research software 🧪</h3>

* Renamed several labs test file names to prevent conflict with names in PennyLane tests.
  [(#8264)](https://github.com/PennyLaneAI/pennylane/pull/8264)

* Added concurrency support for `effective_hamiltonian` in labs.
  [(#8081)](https://github.com/PennyLaneAI/pennylane/pull/8081)

* Fixed a queueing issue in `ResourceOperator` tests.
  [(#8204)](https://github.com/PennyLaneAI/pennylane/pull/8204)

* The module `qml.labs.zxopt` has been removed as its functionalities are now available in the
  submodule :mod:`~.transforms.zx`. The same functions are available, but their signature
  may have changed.
  - Instead of `qml.labs.zxopt.full_optimize`, use :func:`.transforms.zx.optimize_t_count`
  - Instead of `qml.labs.zxopt.full_reduce`, use :func:`.transforms.zx.reduce_non_clifford`
  - Instead of `qml.labs.zxopt.todd`, use :func:`.transforms.zx.todd`
  - Instead of `qml.labs.zxopt.basic_optimization`, use :func:`.transforms.zx.push_hadamards`
  [(#8177)](https://github.com/PennyLaneAI/pennylane/pull/8177)

* Added state of the art resources for the `ResourceSelectPauliRot` template and the
  `ResourceQubitUnitary` templates.
  [(#7786)](https://github.com/PennyLaneAI/pennylane/pull/7786)

* Added state of the art resources for the `ResourceSingleQubitCompare`, `ResourceTwoQubitCompare`,
  `ResourceIntegerComparator` and `ResourceRegisterComparator` templates.
  [(#7857)](https://github.com/PennyLaneAI/pennylane/pull/7857)

* Added state of the art resources for the `ResourceUniformStatePrep`,
  and `ResourceAliasSampling` templates.
  [(#7883)](https://github.com/PennyLaneAI/pennylane/pull/7883)

* Added state of the art resources for the `ResourceQFT` and `ResourceAQFT` templates.
  [(#7920)](https://github.com/PennyLaneAI/pennylane/pull/7920)

* Added a new `ResourceConfig` class that helps track the configuration for errors, precisions and custom decompositions for the resource estimation pipeline.
  [(#8195)](https://github.com/PennyLaneAI/pennylane/pull/8195)

* Renamed `estimate_resources` to `estimate` for concision.
  [(#8232)](https://github.com/PennyLaneAI/pennylane/pull/8232)

* Added an internal `dequeue()` method to the `ResourceOperator` class to simplify the
  instantiation of resource operators which require resource operators as input.
  [(#7974)](https://github.com/PennyLaneAI/pennylane/pull/7974)

* The `catalyst` xDSL dialect has been added to the Python compiler, which contains data structures that support core compiler functionality.
  [(#7901)](https://github.com/PennyLaneAI/pennylane/pull/7901)

* New `SparseFragment` and `SparseState` classes have been created that allow to use sparse matrices for the Hamiltonian Fragments when estimating the Trotter error.
  [(#7971)](https://github.com/PennyLaneAI/pennylane/pull/7971)

* The `qec` xDSL dialect has been added to the Python compiler, which contains data structures that support quantum error correction functionality.
  [(#7985)](https://github.com/PennyLaneAI/pennylane/pull/7985)

* The `stablehlo` xDSL dialect has been added to the Python compiler, which extends the existing
  StableHLO dialect with missing upstream operations.
  [(#8036)](https://github.com/PennyLaneAI/pennylane/pull/8036)
  [(#8084)](https://github.com/PennyLaneAI/pennylane/pull/8084)
  [(#8113)](https://github.com/PennyLaneAI/pennylane/pull/8113)

* Added more templates with state of the art resource estimates. Users can now use the `ResourceQPE`,
  `ResourceControlledSequence`, and `ResourceIterativeQPE` templates with the resource estimation tool.
  [(#8053)](https://github.com/PennyLaneAI/pennylane/pull/8053)

* Added `__eq__` method to `ResourceOperator` to make comparison checks more intuitive.
  [(#8155)](https://github.com/PennyLaneAI/pennylane/pull/8155)

* Added a mapper function `map_to_resource_ops` that maps PennyLane operators to ResourceOperator equivalents.
  [(#8146)](https://github.com/PennyLaneAI/pennylane/pull/8146)
  [(#8162)](https://github.com/PennyLaneAI/pennylane/pull/8162)

* Added state of the art resources for the `ResourceTrotterProduct` template.
  [(#7910)](https://github.com/PennyLaneAI/pennylane/pull/7910)

* Updated the symbolic `ResourceOperators` to use hyperparameters from `config` dictionary.
  [(#8181)](https://github.com/PennyLaneAI/pennylane/pull/8181)

* Perturbation error function now sums over expectation values instead of states.
  [(#8226)](https://github.com/PennyLaneAI/pennylane/pull/8226)

<<<<<<< HEAD
* Added optional importance sampling functionality to Trotter error estimation.
  [(#8247)](https://github.com/PennyLaneAI/pennylane/pull/8247)

=======
>>>>>>> 34de4fae
<h3>Breaking changes 💔</h3>

* Remove `get_canonical_interface_name` in favour of overriding `Enum._missing_` in `Interface`.
  If you would like to get the canonical interface you can simply use the `Enum` like,

  ```pycon
  >>> from pennylane.math.interface_utils import Interface
  >>> Interface("torch")
  Interface.TORCH
  >>> Interface("jax-jit")
  Interface.JAX_JIT
  ```

  [(#8223)](https://github.com/PennyLaneAI/pennylane/pull/8223)

* :class:`~.PrepSelPrep` has been made more reliable by deriving the attributes ``coeffs`` and ``ops`` from the property ``lcu`` instead of storing
  them independently. In addition, it is now is more consistent with other PennyLane operators, dequeuing its
  input ``lcu``.
  [(#8169)](https://github.com/PennyLaneAI/pennylane/pull/8169)

* `MidMeasureMP` now inherits from `Operator` instead of `MeasurementProcess`.
  [(#8166)](https://github.com/PennyLaneAI/pennylane/pull/8166)

* `DefaultQubit.eval_jaxpr` does not use `self.shots` from device anymore; instead, it takes `shots` as a keyword argument,
  and the qnode primitive should process the `shots` and call `eval_jaxpr` accordingly.
  [(#8161)](https://github.com/PennyLaneAI/pennylane/pull/8161)

* The methods :meth:`~.pauli.PauliWord.operation` and :meth:`~.pauli.PauliSentence.operation`
  no longer queue any operators.
  [(#8136)](https://github.com/PennyLaneAI/pennylane/pull/8136)

* `qml.sample` no longer has singleton dimensions squeezed out for single shots or single wires. This cuts
  down on the complexity of post-processing due to having to handle single shot and single wire cases
  separately. The return shape will now *always* be `(shots, num_wires)`.
  [(#7944)](https://github.com/PennyLaneAI/pennylane/pull/7944)
  [(#8118)](https://github.com/PennyLaneAI/pennylane/pull/8118)

  For a simple qnode:

  ```pycon
  >>> @qml.qnode(qml.device('default.qubit'))
  ... def c():
  ...   return qml.sample(wires=0)
  ```

  Before the change, we had:

  ```pycon
  >>> qml.set_shots(c, shots=1)()
  0
  ```

  and now we have:

  ```pycon
  >>> qml.set_shots(c, shots=1)()
  array([[0]])
  ```

  Previous behavior can be recovered by squeezing the output:

  ```pycon
  >>> qml.math.squeeze(qml.set_shots(c, shots=1)())
  0
  ```

* `ExecutionConfig` and `MCMConfig` from `pennylane.devices` are now frozen dataclasses whose fields should be updated with `dataclass.replace`.
  [(#7697)](https://github.com/PennyLaneAI/pennylane/pull/7697)
  [(#8046)](https://github.com/PennyLaneAI/pennylane/pull/8046)

* Functions involving an execution configuration will now default to `None` instead of `pennylane.devices.DefaultExecutionConfig` and have to be handled accordingly.
  This prevents the potential mutation of a global object.

  This means that functions like,
  ```python
  ...
    def some_func(..., execution_config = DefaultExecutionConfig):
      ...
  ...
  ```
  should be written as follows,
  ```python
  ...
    def some_func(..., execution_config: ExecutionConfig | None = None):
      if execution_config is None:
          execution_config = ExecutionConfig()
  ...
  ```

  [(#7697)](https://github.com/PennyLaneAI/pennylane/pull/7697)

* The `qml.HilbertSchmidt` and `qml.LocalHilbertSchmidt` templates have been updated and their UI has been remarkably simplified.
  They now accept an operation or a list of operations as quantum unitaries.
  [(#7933)](https://github.com/PennyLaneAI/pennylane/pull/7933)

  In past versions of PennyLane, these templates required providing the `U` and `V` unitaries as a `qml.tape.QuantumTape` and a quantum function,
  respectively, along with separate parameters and wires.

  With this release, each template has been improved to accept one or more operators as  unitaries.
  The wires and parameters of the approximate unitary `V` are inferred from the inputs, according to the order provided.

  ```python
  >>> U = qml.Hadamard(0)
  >>> V = qml.RZ(0.1, wires=1)
  >>> qml.HilbertSchmidt(V, U)
  HilbertSchmidt(0.1, wires=[0, 1])
  ```

* Remove support for Python 3.10 and adds support for 3.13.
  [(#7935)](https://github.com/PennyLaneAI/pennylane/pull/7935)

* Move custom exceptions into `exceptions.py` and add a documentation page for them in the internals.
  [(#7856)](https://github.com/PennyLaneAI/pennylane/pull/7856)

* The boolean functions provided in `qml.operation` are deprecated. See the
  :doc:`deprecations page </development/deprecations>` for equivalent code to use instead. These
  include `not_tape`, `has_gen`, `has_grad_method`, `has_multipar`, `has_nopar`, `has_unitary_gen`,
  `is_measurement`, `defines_diagonalizing_gates`, and `gen_is_multi_term_hamiltonian`.
  [(#7924)](https://github.com/PennyLaneAI/pennylane/pull/7924)

* Removed access for `lie_closure`, `structure_constants` and `center` via `qml.pauli`.
  Top level import and usage is advised. The functions now live in the `liealg` module.

  ```python
  import pennylane.liealg
  from pennylane.liealg import lie_closure, structure_constants, center
  ```

  [(#7928)](https://github.com/PennyLaneAI/pennylane/pull/7928)
  [(#7994)](https://github.com/PennyLaneAI/pennylane/pull/7994)

* `qml.operation.Observable` and the corresponding `Observable.compare` have been removed, as
  PennyLane now depends on the more general `Operator` interface instead. The
  `Operator.is_hermitian` property can instead be used to check whether or not it is highly likely
  that the operator instance is Hermitian.
  [(#7927)](https://github.com/PennyLaneAI/pennylane/pull/7927)

* `qml.operation.WiresEnum`, `qml.operation.AllWires`, and `qml.operation.AnyWires` have been removed. Setting `Operator.num_wires = None` (the default)
  should instead indicate that the `Operator` does not need wire validation.
  [(#7911)](https://github.com/PennyLaneAI/pennylane/pull/7911)

* Removed `QNode.get_gradient_fn` method. Instead, use `qml.workflow.get_best_diff_method` to obtain the differentiation method.
  [(#7907)](https://github.com/PennyLaneAI/pennylane/pull/7907)

* Top-level access to ``DeviceError``, ``PennyLaneDeprecationWarning``, ``QuantumFunctionError`` and ``ExperimentalWarning`` has been removed. Please import these objects from the new ``pennylane.exceptions`` module.
  [(#7874)](https://github.com/PennyLaneAI/pennylane/pull/7874)

* `qml.cut_circuit_mc` no longer accepts a `shots` keyword argument. The shots should instead
  be set on the tape itself.
  [(#7882)](https://github.com/PennyLaneAI/pennylane/pull/7882)

* :func:`~.tape.tape.expand_tape` has been moved to its own file, and made available at `qml.tape`.
  [(#8296)](https://github.com/PennyLaneAI/pennylane/pull/8296)

<h3>Deprecations 👋</h3>

* Setting shots on a device through the `shots=` kwarg, e.g. `qml.device("default.qubit", wires=2, shots=1000)`, is deprecated. Please use the `set_shots` transform on the `QNode` instead.

  ```python
  dev = qml.device("default.qubit", wires=2)

  @qml.set_shots(1000)
  @qml.qnode(dev)
  def circuit(x):
      qml.RX(x, wires=0)
      return qml.expval(qml.Z(0))
  ```

  [(#7979)](https://github.com/PennyLaneAI/pennylane/pull/7979)
  [(#8161)](https://github.com/PennyLaneAI/pennylane/pull/8161)

* Support for using TensorFlow with PennyLane has been deprecated and will be dropped in Pennylane v0.44.
  Future versions of PennyLane are not guaranteed to work with TensorFlow.
  Instead, we recommend using the :doc:`JAX </introduction/interfaces/jax>` or :doc:`PyTorch </introduction/interfaces/torch>` interface for
  machine learning applications to benefit from enhanced support and features. Please consult the following demos for
  more usage information:
  [Turning quantum nodes into Torch Layers](https://pennylane.ai/qml/demos/tutorial_qnn_module_torch) and
  [How to optimize a QML model using JAX and Optax](https://pennylane.ai/qml/demos/tutorial_How_to_optimize_QML_model_using_JAX_and_Optax).
  [(#7989)](https://github.com/PennyLaneAI/pennylane/pull/7989)
  [(#8106)](https://github.com/PennyLaneAI/pennylane/pull/8106)

* `pennylane.devices.DefaultExecutionConfig` is deprecated and will be removed in v0.44.
  Instead, use `qml.devices.ExecutionConfig()` to create a default execution configuration.
  [(#7987)](https://github.com/PennyLaneAI/pennylane/pull/7987)

* Specifying the ``work_wire_type`` argument in ``qml.ctrl`` and other controlled operators as ``"clean"`` or
  ``"dirty"`` is deprecated. Use ``"zeroed"`` to indicate that the work wires are initially in the :math:`|0\rangle`
  state, and ``"borrowed"`` to indicate that the work wires can be in any arbitrary state. In both cases, the
  work wires are restored to their original state upon completing the decomposition.
  [(#7993)](https://github.com/PennyLaneAI/pennylane/pull/7993)

* Providing `num_steps` to :func:`pennylane.evolve`, :func:`pennylane.exp`, :class:`pennylane.ops.Evolution`,
  and :class:`pennylane.ops.Exp` is deprecated and will be removed in a future release. Instead, use
  :class:`~.TrotterProduct` for approximate methods, providing the `n` parameter to perform the Suzuki-Trotter
  product approximation of a Hamiltonian with the specified number of Trotter steps.

  As a concrete example, consider the following case:

  ```python
  coeffs = [0.5, -0.6]
  ops = [qml.X(0), qml.X(0) @ qml.Y(1)]
  H_flat = qml.dot(coeffs, ops)
  ```

  Instead of computing the Suzuki-Trotter product approximation as:

  ```pycon
  >>> qml.evolve(H_flat, num_steps=2).decomposition()
  [RX(0.5, wires=[0]),
  PauliRot(-0.6, XY, wires=[0, 1]),
  RX(0.5, wires=[0]),
  PauliRot(-0.6, XY, wires=[0, 1])]
  ```

  The same result can be obtained using :class:`~.TrotterProduct` as follows:

  ```pycon
  >>> decomp_ops = qml.adjoint(qml.TrotterProduct(H_flat, time=1.0, n=2)).decomposition()
  >>> [simp_op for op in decomp_ops for simp_op in map(qml.simplify, op.decomposition())]
  [RX(0.5, wires=[0]),
  PauliRot(-0.6, XY, wires=[0, 1]),
  RX(0.5, wires=[0]),
  PauliRot(-0.6, XY, wires=[0, 1])]
  ```
  [(#7954)](https://github.com/PennyLaneAI/pennylane/pull/7954)
  [(#7977)](https://github.com/PennyLaneAI/pennylane/pull/7977)

* `MeasurementProcess.expand` is deprecated. The relevant method can be replaced with
  `qml.tape.QuantumScript(mp.obs.diagonalizing_gates(), [type(mp)(eigvals=mp.obs.eigvals(), wires=mp.obs.wires)])`
  [(#7953)](https://github.com/PennyLaneAI/pennylane/pull/7953)

* `shots=` in `QNode` calls is deprecated and will be removed in v0.44.
  Instead, please use the `qml.workflow.set_shots` transform to set the number of shots for a QNode.
  [(#7906)](https://github.com/PennyLaneAI/pennylane/pull/7906)

* ``QuantumScript.shape`` and ``QuantumScript.numeric_type`` are deprecated and will be removed in version v0.44.
  Instead, the corresponding ``.shape`` or ``.numeric_type`` of the ``MeasurementProcess`` class should be used.
  [(#7950)](https://github.com/PennyLaneAI/pennylane/pull/7950)

* Some unnecessary methods of the `qml.CircuitGraph` class are deprecated and will be removed in version v0.44:
  [(#7904)](https://github.com/PennyLaneAI/pennylane/pull/7904)

    - `print_contents` in favor of `print(obj)`
    - `observables_in_order` in favor of `observables`
    - `operations_in_order` in favor of `operations`
    - `ancestors_in_order` in favor of `ancestors(obj, sort=True)`
    - `descendants_in_order` in favore of `descendants(obj, sort=True)`

* The `QuantumScript.to_openqasm` method is deprecated and will be removed in version v0.44.
  Instead, the `qml.to_openqasm` function should be used.
  [(#7909)](https://github.com/PennyLaneAI/pennylane/pull/7909)

* The `level=None` argument in the :func:`pennylane.workflow.get_transform_program`, :func:`pennylane.workflow.construct_batch`, `qml.draw`, `qml.draw_mpl`, and `qml.specs` transforms is deprecated and will be removed in v0.43.
  Please use `level='device'` instead to apply the noise model at the device level.
  [(#7886)](https://github.com/PennyLaneAI/pennylane/pull/7886)

* `qml.qnn.cost.SquaredErrorLoss` is deprecated and will be removed in version v0.44. Instead, this hybrid workflow can be accomplished
  with a function like `loss = lambda *args: (circuit(*args) - target)**2`.
  [(#7527)](https://github.com/PennyLaneAI/pennylane/pull/7527)

* Access to `add_noise`, `insert` and noise mitigation transforms from the `pennylane.transforms` module is deprecated.
  Instead, these functions should be imported from the `pennylane.noise` module.
  [(#7854)](https://github.com/PennyLaneAI/pennylane/pull/7854)

* The `qml.QNode.add_transform` method is deprecated and will be removed in v0.44.
  Instead, please use `QNode.transform_program.push_back(transform_container=transform_container)`.
  [(#7855)](https://github.com/PennyLaneAI/pennylane/pull/7855)
  [(#8266)](https://github.com/PennyLaneAI/pennylane/pull/8266)

<h3>Internal changes ⚙️</h3>

* `test_horizontal_cartan_subalgebra.py` uses our fixture `seed` for reproducibility and CI stability.
  [(#8304)](https://github.com/PennyLaneAI/pennylane/pull/8304)

* Restructured the `qml.compiler.python_compiler` submodule to be more cohesive.
  [(#8273)](https://github.com/PennyLaneAI/pennylane/pull/8273)

* `default.tensor` now supports graph decomposition mode during preprocessing.
  [(#8253)](https://github.com/PennyLaneAI/pennylane/pull/8253)

* Remove legacy interface names from tests (e.g. `interface="jax-python"` or `interface="pytorch"`)
  [(#8249)](https://github.com/PennyLaneAI/pennylane/pull/8249)

* `qml.devices.preprocess.decompose` now works in graph decomposition mode
  when a gateset is provided. `default.qubit` and `null.qubit` can now use
  graph decomposition mode.
  [(#8225)](https://github.com/PennyLaneAI/pennylane/pull/8225)
  [(#8265)](https://github.com/PennyLaneAI/pennylane/pull/8265)
  [(#8260)](https://github.com/PennyLaneAI/pennylane/pull/8260)

* `DefaultQubit` now determines the `mcm_method` in `Device.setup_execution_config`,
  making it easier to tell which mcm method will be used. This also allows `defer_measurements` and `dynamic_one_shot` to be applied at different
  locations in the preprocessing program.
  [(#8184)](https://github.com/PennyLaneAI/pennylane/pull/8184)

* Remove usage of the `pytest.mark.capture` marker from tests in the `tests/python_compiler` directory.
  [(#8234)](https://github.com/PennyLaneAI/pennylane/pull/8234)

* Update `pylint` to `3.3.8` in CI and `requirements-dev.txt`
  [(#8216)](https://github.com/PennyLaneAI/pennylane/pull/8216)

* Updated `CompressedResourceOp` class to track the number of wires an operator requires in labs.
  [(#8173)](https://github.com/PennyLaneAI/pennylane/pull/8173)

* Update links in `README.md`.
  [(#8165)](https://github.com/PennyLaneAI/pennylane/pull/8165)

* Update `autograph` guide to reflect new capabilities.
  [(#8132)](https://github.com/PennyLaneAI/pennylane/pull/8132)

* Start using `strict=True` to `zip` usage in source code.
  [(#8164)](https://github.com/PennyLaneAI/pennylane/pull/8164)
  [(#8182)](https://github.com/PennyLaneAI/pennylane/pull/8182)
  [(#8183)](https://github.com/PennyLaneAI/pennylane/pull/8183)

* Unpin `autoray` package in `pyproject.toml` by fixing source code that was broken by release.
  [(#8147)](https://github.com/PennyLaneAI/pennylane/pull/8147)
  [(#8159)](https://github.com/PennyLaneAI/pennylane/pull/8159)
  [(#8160)](https://github.com/PennyLaneAI/pennylane/pull/8160)

* A `diagonalize_mcms` option has been added to the `ftqc.decomposition.convert_to_mbqc_formalism` tape transform that, when set, arbitrary-basis mid-circuit measurements are mapped into corresponding diagonalizing gates and Z-basis mid-circuit measurements.
  [(#8105)](https://github.com/PennyLaneAI/pennylane/pull/8105)

* The `autograph` keyword argument has been removed from the `QNode` constructor.
  To enable autograph conversion, use the `qjit` decorator together with the `qml.capture.disable_autograph` context manager.
  [(#8104)](https://github.com/PennyLaneAI/pennylane/pull/8104)

* Add ability to disable autograph conversion using the newly added `qml.capture.disable_autograph` decorator or context manager.
  [(#8102)](https://github.com/PennyLaneAI/pennylane/pull/8102)

* Set `autoray` package upper-bound in `pyproject.toml` CI due to breaking changes in `v0.8.0`.
  [(#8110)](https://github.com/PennyLaneAI/pennylane/pull/8110)

* Add capability for roundtrip testing and module verification to the Python compiler `run_filecheck` and
`run_filecheck_qjit` fixtures.
  [(#8049)](https://github.com/PennyLaneAI/pennylane/pull/8049)

* Improve type hinting internally.
  [(#8086)](https://github.com/PennyLaneAI/pennylane/pull/8086)
  [(#8284)](https://github.com/PennyLaneAI/pennylane/pull/8284)

* The `cond` primitive with program capture no longer stores missing false branches as `None`, instead storing them
  as jaxprs with no output.
  [(#8080)](https://github.com/PennyLaneAI/pennylane/pull/8080)

* Removed unnecessary execution tests along with accuracy validation in `tests/ops/functions/test_map_wires.py`.
  [(#8032)](https://github.com/PennyLaneAI/pennylane/pull/8032)

* Added a new `all-tests-passed` gatekeeper job to `interface-unit-tests.yml` to ensure all test
  jobs complete successfully before triggering downstream actions. This reduces the need to
  maintain a long list of required checks in GitHub settings. Also added the previously missing
  `capture-jax-tests` job to the list of required test jobs, ensuring this test suite is properly
  enforced in CI.
  [(#7996)](https://github.com/PennyLaneAI/pennylane/pull/7996)

* Equipped `DefaultQubitLegacy` (test suite only) with seeded sampling.
  This allows for reproducible sampling results of legacy classical shadow across CI.
  [(#7903)](https://github.com/PennyLaneAI/pennylane/pull/7903)

* Capture does not block `wires=0` anymore. This allows Catalyst to work with zero-wire devices.
  Note that `wires=None` is still illegal.
  [(#7978)](https://github.com/PennyLaneAI/pennylane/pull/7978)

* Improves readability of `dynamic_one_shot` postprocessing to allow further modification.
  [(#7962)](https://github.com/PennyLaneAI/pennylane/pull/7962)
  [(#8041)](https://github.com/PennyLaneAI/pennylane/pull/8041)

* Update PennyLane's top-level `__init__.py` file imports to improve Python language server support for finding
  PennyLane submodules.
  [(#7959)](https://github.com/PennyLaneAI/pennylane/pull/7959)

* Adds `measurements` as a "core" module in the tach specification.
  [(#7945)](https://github.com/PennyLaneAI/pennylane/pull/7945)

* Improves type hints in the `measurements` module.
  [(#7938)](https://github.com/PennyLaneAI/pennylane/pull/7938)

* Refactored the codebase to adopt modern type hint syntax for Python 3.11+ language features.
  [(#7860)](https://github.com/PennyLaneAI/pennylane/pull/7860)
  [(#7982)](https://github.com/PennyLaneAI/pennylane/pull/7982)

* Improve the pre-commit hook to add gitleaks.
  [(#7922)](https://github.com/PennyLaneAI/pennylane/pull/7922)

* Added a `run_filecheck_qjit` fixture that can be used to run FileCheck on integration tests for the
  `qml.compiler.python_compiler` submodule.
  [(#7888)](https://github.com/PennyLaneAI/pennylane/pull/7888)

* Added a `dialects` submodule to `qml.compiler.python_compiler` which now houses all the xDSL dialects we create.
  Additionally, the `MBQCDialect` and `QuantumDialect` dialects have been renamed to `MBQC` and `Quantum`.
  [(#7897)](https://github.com/PennyLaneAI/pennylane/pull/7897)

* Update minimum supported `pytest` version to `8.4.1`.
  [(#7853)](https://github.com/PennyLaneAI/pennylane/pull/7853)

* `DefaultQubitLegacy` (test suite only) no longer provides a customized classical shadow
  implementation
  [(#7895)](https://github.com/PennyLaneAI/pennylane/pull/7895)

* Make `pennylane.io` a tertiary module.
  [(#7877)](https://github.com/PennyLaneAI/pennylane/pull/7877)

* Seeded tests for the `split_to_single_terms` transformation.
  [(#7851)](https://github.com/PennyLaneAI/pennylane/pull/7851)

* Upgrade `rc_sync.yml` to work with latest `pyproject.toml` changes.
  [(#7808)](https://github.com/PennyLaneAI/pennylane/pull/7808)
  [(#7818)](https://github.com/PennyLaneAI/pennylane/pull/7818)

* `LinearCombination` instances can be created with `_primitive.impl` when
  capture is enabled and tracing is active.
  [(#7893)](https://github.com/PennyLaneAI/pennylane/pull/7893)

* The `TensorLike` type is now compatible with static type checkers.
  [(#7905)](https://github.com/PennyLaneAI/pennylane/pull/7905)

* Update xDSL supported version to `0.49`.
  [(#7923)](https://github.com/PennyLaneAI/pennylane/pull/7923)
  [(#7932)](https://github.com/PennyLaneAI/pennylane/pull/7932)
  [(#8120)](https://github.com/PennyLaneAI/pennylane/pull/8120)

* Update JAX version used in tests to `0.6.2`
  [(#7925)](https://github.com/PennyLaneAI/pennylane/pull/7925)

* The measurement-plane attribute of the Python compiler `mbqc` dialect now uses the "opaque syntax"
  format when printing in the generic IR format. This enables usage of this attribute when IR needs
  to be passed from the python compiler to Catalyst.
  [(#7957)](https://github.com/PennyLaneAI/pennylane/pull/7957)

* An `xdsl_extras` module has been added to the Python compiler to house additional utilities and
  functionality not available upstream in xDSL.
  [(#8067)](https://github.com/PennyLaneAI/pennylane/pull/8067)
  [(#8120)](https://github.com/PennyLaneAI/pennylane/pull/8120)

* Moved `allocation.DynamicWire` from the `allocation` to the `wires` module to avoid circular dependencies.
  [(#8179)](https://github.com/PennyLaneAI/pennylane/pull/8179)

* Two new xDSL passes have been added to the Python compiler: `decompose-graph-state`, which
  decomposes `mbqc.graph_state_prep` operations to their corresponding set of quantum operations for
  execution on state simulators, and `null-decompose-graph-state`, which replaces
  `mbqc.graph_state_prep` operations with single quantum-register allocation operations for
  execution on null devices.
  [(#8090)](https://github.com/PennyLaneAI/pennylane/pull/8090)

* The `mbqc.graph_state_prep` operation is integrated into the `convert_to_mbqc_formalism` pass.
  [(#8153)](https://github.com/PennyLaneAI/pennylane/pull/8153)
  [(#8301)](https://github.com/PennyLaneAI/pennylane/pull/8301)
  [(#8314)](https://github.com/PennyLaneAI/pennylane/pull/8314)

* :func:`.transforms.decompose` and :func:`.preprocess.decompose` now have a unified internal implementation.
  [(#8193)](https://github.com/PennyLaneAI/pennylane/pull/8193)

* Added a `graph_state_utils` submodule to `python_compiler.transforms.mbqc` for common utilities
  for MBQC workflows.
  [(#8219)](https://github.com/PennyLaneAI/pennylane/pull/8219)
  [(#8273)](https://github.com/PennyLaneAI/pennylane/pull/8273)

* Updated support for `pubchempy` used in the unit tests for `qml.qchem.mol_data` to `1.0.5`.
  [(#8224)](https://github.com/PennyLaneAI/pennylane/pull/8224)

* Add nightly RC builds script to `.github/workflows`.
  [(#8148)](https://github.com/PennyLaneAI/pennylane/pull/8148)

<h3>Documentation 📝</h3>

* Three more examples of the deprecated usage `qml.device(..., shots=...)` have been updated in the documentation.
  [(#8298)](https://github.com/PennyLaneAI/pennylane/pull/8298)

* The documentation of `qml.device` has been updated.
  [(#8294)](https://github.com/PennyLaneAI/pennylane/pull/8294)

* The "Simplifying Operators" section in the :doc:`Compiling circuits </introduction/compiling_circuits>` page was pushed further down the page to show more relevant sections first.
  [(#8233)](https://github.com/PennyLaneAI/pennylane/pull/8233)

* Rename `ancilla` to `auxiliary` in internal documentation.
  [(#8005)](https://github.com/PennyLaneAI/pennylane/pull/8005)

* Small typos in the docstring for `qml.noise.partial_wires` have been corrected.
  [(#8052)](https://github.com/PennyLaneAI/pennylane/pull/8052)

* The theoretical background section of :class:`~.BasisRotation` has been extended to explain
  the underlying Lie group/algebra homomorphism between the (dense) rotation matrix and the
  performed operations on the target qubits.
  [(#7765)](https://github.com/PennyLaneAI/pennylane/pull/7765)

* Updated the code examples in the documentation of :func:`~.specs`.
  [(#8003)](https://github.com/PennyLaneAI/pennylane/pull/8003)

* Clarifies the use case for `Operator.pow` and `Operator.adjoint`.
  [(#7999)](https://github.com/PennyLaneAI/pennylane/pull/7999)

* The docstring of the `is_hermitian` operator property has been updated to better describe its behaviour.
  [(#7946)](https://github.com/PennyLaneAI/pennylane/pull/7946)

* Improved the docstrings of all optimizers for consistency and legibility.
  [(#7891)](https://github.com/PennyLaneAI/pennylane/pull/7891)

* Updated the code example in the documentation for :func:`~.transforms.split_non_commuting`.
  [(#7892)](https://github.com/PennyLaneAI/pennylane/pull/7892)

* Fixed :math:`\LaTeX` rendering in the documentation for `qml.TrotterProduct` and `qml.trotterize`.
  [(#8014)](https://github.com/PennyLaneAI/pennylane/pull/8014)

* Updated description of `alpha` parameter in `ClassicalShadow.entropy`.
  Trimmed the outdated part of discussion regarding different choices of `alpha`.
  [(#8100)](https://github.com/PennyLaneAI/pennylane/pull/8100)

* A warning was added to the :doc:`interfaces documentation </introduction/interfaces>` under the Pytorch section saying that all Pytorch floating-point inputs are promoted
  to `torch.float64`.
  [(#8124)](https://github.com/PennyLaneAI/pennylane/pull/8124)

* The :doc:`Dynamic Quantum Circuits </introduction/dynamic_quantum_circuits>` page has been updated to include the latest device-dependent mid-circuit measurement method defaults.
  [(#8149)](https://github.com/PennyLaneAI/pennylane/pull/8149)

<h3>Bug fixes 🐛</h3>

* :class:`~.SpecialUnitary` now correctly obeys the interfaces of input parameters when large numbers of wires are used.
  [(#8209)](https://github.com/PennyLaneAI/pennylane/pull/8209)

* Autograph will now be correctly applied to the wrapped functions of :func:`~pennylane.adjoint`
  and :func:`~pennylane.ctrl`.
  [(#8215)](https://github.com/PennyLaneAI/pennylane/pull/8215)

* Parameter batching now works for Z-basis gates when executing with `default.mixed`.
  [(#8251)](https://github.com/PennyLaneAI/pennylane/pull/8251)

* `qml.ctrl(qml.Barrier(), control_wires)` now just returns the original Barrier operation, but placed
  in the circuit with the `ctrl` happens.
  [(#8238)](https://github.com/PennyLaneAI/pennylane/pull/8238)

* JIT compilation of :class:`~pennylane.MottonenStatePrep` can now accept statically defined state-vector arrays.
  [(#8222)](https://github.com/PennyLaneAI/pennylane/pull/8222)

* Pauli arithmetic can now handle abstract coefficients when participating in a jitted function.
  [(#8190)](https://github.com/PennyLaneAI/pennylane/pull/8190)

* Operators queued with :func:`pennylane.apply` no longer get dequeued by subsequent dequeuing operations
  (e.g. :func:`pennylane.adjoint`).
  [(#8078)](https://github.com/PennyLaneAI/pennylane/pull/8078)

* Fixed a bug in the decomposition rules of :class:`~.Select` with the new decomposition system
  that broke the decompositions if the target ``ops`` of the ``Select`` operator were parametrized.
  This enables the new decomposition system with ``Select`` of parametrized target ``ops``.
  [(#8186)](https://github.com/PennyLaneAI/pennylane/pull/8186)

* `Exp` and `Evolution` now have improved decompositions, allowing them to handle more situations
  more robustly. In particular, the generator is simplified prior to decomposition. Now more
  time evolution ops can be supported on devices that do not natively support them.
  [(#8133)](https://github.com/PennyLaneAI/pennylane/pull/8133)

* A scalar product of a norm one scalar and an operator now decomposes into a `GlobalPhase` and the operator.
  For example, `-1 * qml.X(0)` now decomposes into `[qml.GlobalPhase(-np.pi), qml.X(0)]`.
  [(#8133)](https://github.com/PennyLaneAI/pennylane/pull/8133)

* Fixes a bug that made the queueing behaviour of :meth:`~.pauli.PauliWord.operation` and
  :meth:`~.pauli.PauliSentence.operation` dependent on the global state of a program due to
  a caching issue.
  [(#8135)](https://github.com/PennyLaneAI/pennylane/pull/8135)

* A more informative error is raised when extremely deep circuits are attempted to be drawn.
  [(#8139)](https://github.com/PennyLaneAI/pennylane/pull/8139)

* An error is now raised if sequences of classically processed mid circuit measurements
  are used as input to :func:`pennylane.counts` or :func:`pennylane.probs`.
  [(#8109)](https://github.com/PennyLaneAI/pennylane/pull/8109)

* Simplifying operators raised to integer powers no longer causes recursion errors.
  [(#8044)](https://github.com/PennyLaneAI/pennylane/pull/8044)

* Fixes the GPU selection issue in `qml.math` with PyTorch when multiple GPUs are present.
  [(#8008)](https://github.com/PennyLaneAI/pennylane/pull/8008)

* The `~.for_loop` function with capture enabled can now handle over indexing
  into an empty array when `start == stop`.
  [(#8026)](https://github.com/PennyLaneAI/pennylane/pull/8026)

* Plxpr primitives now only return dynamically shaped arrays if their outputs
  actually have dynamic shapes.
  [(#8004)](https://github.com/PennyLaneAI/pennylane/pull/8004)

* Fixes an issue with tree-traversal and non-sequential wire orders.
  [(#7991)](https://github.com/PennyLaneAI/pennylane/pull/7991)

* Fixes a bug in :func:`~.matrix` where an operator's
  constituents were incorrectly queued if its decomposition was requested.
  [(#7975)](https://github.com/PennyLaneAI/pennylane/pull/7975)

* An error is now raised if an `end` statement is found in a measurement conditioned branch in a QASM string being imported into PennyLane.
  [(#7872)](https://github.com/PennyLaneAI/pennylane/pull/7872)

* Fixes issue related to :func:`~.transforms.to_zx` adding the support for
  `Toffoli` and `CCZ` gates conversion into their ZX-graph representation.
  [(#7899)](https://github.com/PennyLaneAI/pennylane/pull/7899)

* `get_best_diff_method` now correctly aligns with `execute` and `construct_batch` logic in workflows.
  [(#7898)](https://github.com/PennyLaneAI/pennylane/pull/7898)

* Resolve issues with AutoGraph transforming internal PennyLane library code due to incorrect
  module attribution of wrapper functions.
  [(#7889)](https://github.com/PennyLaneAI/pennylane/pull/7889)

* Calling `QNode.update` no longer acts as if `set_shots` has been applied.
  [(#7881)](https://github.com/PennyLaneAI/pennylane/pull/7881)

* Fixes attributes and types in the quantum dialect.
  This allows for types to be inferred correctly when parsing.
  [(#7825)](https://github.com/PennyLaneAI/pennylane/pull/7825)

* Fixes `SemiAdder` to work when inputs are defined with a single wire.
  [(#7940)](https://github.com/PennyLaneAI/pennylane/pull/7940)

* Fixes a bug where `qml.prod`, `qml.matrix`, and `qml.cond` applied on a quantum function does not dequeue operators passed as arguments to the function.
  [(#8094)](https://github.com/PennyLaneAI/pennylane/pull/8094)
  [(#8119)](https://github.com/PennyLaneAI/pennylane/pull/8119)
  [(#8078)](https://github.com/PennyLaneAI/pennylane/pull/8078)

* Fixes a bug where a copy of `ShadowExpvalMP` was incorrect for a multi-term composite observable.
  [(#8078)](https://github.com/PennyLaneAI/pennylane/pull/8078)

* Fixes a bug where :func:`~.transforms.cancel_inverses`, :func:`~.transforms.merge_rotations`, :func:`~.transforms.single_qubit_fusion`,
  :func:`~.transforms.commute_controlled`, and :func:`~.transforms.clifford_t_decomposition` are incorrect when the circuit contains operators on abstract wires.
  [(8297)](https://github.com/PennyLaneAI/pennylane/pull/8297)

<h3>Contributors ✍️</h3>

This release contains contributions from (in alphabetical order):

Runor Agbaire
Guillermo Alonso,
Ali Asadi,
Utkarsh Azad,
Astral Cai,
Joey Carter,
Yushao Chen,
Isaac De Vlugt,
Diksha Dhawan,
Marcus Edwards,
Lillian Frederiksen,
Pietropaolo Frisoni,
Simone Gasperini,
Austin Huang,
David Ittah,
Soran Jahangiri,
Korbinian Kottmann,
Mehrdad Malekmohammadi
Pablo Antonio Moreno Casares
Erick Ochoa,
Lee James O'Riordan,
Mudit Pandey,
Andrija Paurevic,
Justin Pickering,
Alex Preciado,
Shuli Shu,
Jay Soni,
David Wierichs,
Jake Zaia<|MERGE_RESOLUTION|>--- conflicted
+++ resolved
@@ -807,12 +807,9 @@
 * Perturbation error function now sums over expectation values instead of states.
   [(#8226)](https://github.com/PennyLaneAI/pennylane/pull/8226)
 
-<<<<<<< HEAD
 * Added optional importance sampling functionality to Trotter error estimation.
   [(#8247)](https://github.com/PennyLaneAI/pennylane/pull/8247)
 
-=======
->>>>>>> 34de4fae
 <h3>Breaking changes 💔</h3>
 
 * Remove `get_canonical_interface_name` in favour of overriding `Enum._missing_` in `Interface`.
