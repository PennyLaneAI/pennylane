--- conflicted
+++ resolved
@@ -374,11 +374,8 @@
 Austin Huang,
 David Ittah,
 Soran Jahangiri,
-<<<<<<< HEAD
+Rohan Jain,
 Mashhood Khan,
-=======
-Rohan Jain,
->>>>>>> 511efa17
 Korbinian Kottmann,
 Christina Lee,
 Vincent Michaud-Rioux,
