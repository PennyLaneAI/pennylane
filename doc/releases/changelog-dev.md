--- conflicted
+++ resolved
@@ -758,13 +758,7 @@
 
 This release contains contributions from (in alphabetical order):
 
-<<<<<<< HEAD
-Amintor Dusko, Ankit Khandelwal, Avani Bhardwaj, Chae-Yeun Park, Christian Gogolin, Christina Lee, David Wierichs, Edward Jiang, Guillermo Alonso-Linaje,
-Jay Soni, Juan Miguel Arrazola, Katharine Hyatt, Korbinian Kottmann, Maria Schuld, Mason Moreland, Mikhail Andrenkov, Romain Moyard,
-Qi Hu, Samuel Banning, Soran Jahangiri, Utkarsh Azad, WingCode
-=======
 Amintor Dusko, Ankit Khandelwal, Avani Bhardwaj, Chae-Yeun Park, Christian Gogolin, Christina Lee, David Wierichs,
 Edward Jiang, Guillermo Alonso-Linaje, Jay Soni, Juan Miguel Arrazola, Katharine Hyatt, Korbinian Kottmann,
-Maria Schuld, Mikhail Andrenkov, Romain Moyard, Qi Hu, Samuel Banning, Soran Jahangiri, Utkarsh Azad, Antal Száva,
-WingCode
->>>>>>> 6c81c07b
+Maria Schuld, Mason Moreland, Mikhail Andrenkov, Romain Moyard, Qi Hu, Samuel Banning, Soran Jahangiri, Utkarsh Azad, Antal Száva,
+WingCode