--- conflicted
+++ resolved
@@ -4,17 +4,15 @@
 
 <h3>New features since last release</h3>
 
-<<<<<<< HEAD
 * Integrate PennyLane's graph-based decomposition solver with decompose.
   [(#6966)](https://github.com/PennyLaneAI/pennylane/pull/6966)
-=======
+
 * Added method `qml.math.sqrt_matrix_sparse` to compute the square root of a sparse Hermitian matrix.
   [(#6976)](https://github.com/PennyLaneAI/pennylane/pull/6976)
 
 * Added a class `qml.capture.transforms.MergeRotationsInterpreter` that merges rotation operators
   following the same API as `qml.transforms.optimization.merge_rotations` when experimental program capture is enabled.
   [(#6957)](https://github.com/PennyLaneAI/pennylane/pull/6957)
->>>>>>> 6abaa9ca
 
 * `qml.defer_measurements` can now be used with program capture enabled. Programs transformed by
   `qml.defer_measurements` can be executed on `default.qubit`.
