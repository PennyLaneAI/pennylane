--- conflicted
+++ resolved
@@ -21,12 +21,9 @@
   before and after the controlled operation
   [(#2288)](https://github.com/PennyLaneAI/pennylane/pull/2288)
 
-<<<<<<< HEAD
-=======
 * Circuit cutting now performs expansion to search for wire cuts in contained operations or tapes.
   [(#2340)](https://github.com/PennyLaneAI/pennylane/pull/2340)
 
->>>>>>> 5bb5eb93
 <h3>Deprecations</h3>
 
 <h3>Breaking changes</h3>
@@ -58,8 +55,4 @@
 
 This release contains contributions from (in alphabetical order):
 
-<<<<<<< HEAD
-Karim Alaa El-Din, Anthony Hayes, David Ittah, Josh Izaac, Christina Lee.
-=======
-Karim Alaa El-Din, Thomas Bromley, Anthony Hayes, Josh Izaac, Christina Lee.
->>>>>>> 5bb5eb93
+Karim Alaa El-Din, Thomas Bromley, Anthony Hayes, David Ittah, Josh Izaac, Christina Lee.