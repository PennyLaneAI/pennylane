:orphan:

# Release 0.37.0-dev (development release)

<h3>New features since last release</h3>

<h3>Improvements 🛠</h3>

* The sorting order of parameter-shift terms is now guaranteed to resolve ties in the absolute value with the sign of the shifts.
  [(#5582)](https://github.com/PennyLaneAI/pennylane/pull/5582)

<h4>Mid-circuit measurements and dynamic circuits</h4>

* The `dynamic_one_shot` transform uses a single auxiliary tape with a shot vector and `default.qubit` implements the loop over shots with `jax.vmap`.
  [(#5617)](https://github.com/PennyLaneAI/pennylane/pull/5617)
  
* The `dynamic_one_shot` transform can be compiled with `jax.jit`.
  [(#5557)](https://github.com/PennyLaneAI/pennylane/pull/5557)
  
* When using `defer_measurements` with postselecting mid-circuit measurements, operations
  that will never be active due to the postselected state are skipped in the transformed
  quantum circuit. In addition, postselected controls are skipped, as they are evaluated
  at transform time. This optimization feature can be turned off by setting `reduce_postselected=False`
  [(#5558)](https://github.com/PennyLaneAI/pennylane/pull/5558)

  Consider a simple circuit with three mid-circuit measurements, two of which are postselecting,
  and a single gate conditioned on those measurements:

  ```python
  @qml.qnode(qml.device("default.qubit"))
  def node(x):
      qml.RX(x, 0)
      qml.RX(x, 1)
      qml.RX(x, 2)
      mcm0 = qml.measure(0, postselect=0, reset=False)
      mcm1 = qml.measure(1, postselect=None, reset=True)
      mcm2 = qml.measure(2, postselect=1, reset=False)
      qml.cond(mcm0+mcm1+mcm2==1, qml.RX)(0.5, 3)
      return qml.expval(qml.Z(0) @ qml.Z(3))
  ```

  Without the new optimization, we obtain three gates, each controlled on the three measured
  qubits. They correspond to the combinations of controls that satisfy the condition
  `mcm0+mcm1+mcm2==1`:

  ```pycon
  >>> print(qml.draw(qml.defer_measurements(node, reduce_postselected=False))(0.6))
  0: ──RX(0.60)──|0⟩⟨0|─╭●─────────────────────────────────────────────┤ ╭<Z@Z>
  1: ──RX(0.60)─────────│──╭●─╭X───────────────────────────────────────┤ │
  2: ──RX(0.60)─────────│──│──│───|1⟩⟨1|─╭○────────╭○────────╭●────────┤ │
  3: ───────────────────│──│──│──────────├RX(0.50)─├RX(0.50)─├RX(0.50)─┤ ╰<Z@Z>
  4: ───────────────────╰X─│──│──────────├○────────├●────────├○────────┤
  5: ──────────────────────╰X─╰●─────────╰●────────╰○────────╰○────────┤
  ```

  If we do not explicitly deactivate the optimization, we obtain a much simpler circuit:

  ```pycon
  >>> print(qml.draw(qml.defer_measurements(node))(0.6))
  0: ──RX(0.60)──|0⟩⟨0|─╭●─────────────────┤ ╭<Z@Z>
  1: ──RX(0.60)─────────│──╭●─╭X───────────┤ │
  2: ──RX(0.60)─────────│──│──│───|1⟩⟨1|───┤ │
  3: ───────────────────│──│──│──╭RX(0.50)─┤ ╰<Z@Z>
  4: ───────────────────╰X─│──│──│─────────┤
  5: ──────────────────────╰X─╰●─╰○────────┤
  ```

  There is only one controlled gate with only one control wire.

* `qml.devices.LegacyDevice` is now an alias for `qml.Device`, so it is easier to distinguish it from
  `qml.devices.Device`, which follows the new device API.
  [(#5581)](https://github.com/PennyLaneAI/pennylane/pull/5581)

* Sets up the framework for the development of an `assert_equal` function for testing operator comparison.
  [(#5634)](https://github.com/PennyLaneAI/pennylane/pull/5634)

* PennyLane operators can now automatically be captured as instructions in JAXPR. See the experimental
  `capture` module for more information.
  [(#5511)](https://github.com/PennyLaneAI/pennylane/pull/5511)

* The `decompose` transform has an `error` kwarg to specify the type of error that should be raised, 
  allowing error types to be more consistent with the context the `decompose` function is used in.
  [(#5669)](https://github.com/PennyLaneAI/pennylane/pull/5669)

<h4>Community contributions 🥳</h4>

* Implemented kwargs (`check_interface`, `check_trainability`, `rtol` and `atol`) support in `qml.equal` for the operators `Pow`, `Adjoint`, `Exp`, and `SProd`.
  [(#5668)](https://github.com/PennyLaneAI/pennylane/issues/5668)

<h3>Breaking changes 💔</h3>

* `qml.is_commuting` no longer accepts the `wire_map` argument, which does not bring any functionality.
  [(#5660)](https://github.com/PennyLaneAI/pennylane/pull/5660)

* ``qml.from_qasm_file`` has been removed. The user can open files and load their content using `qml.from_qasm`.
  [(#5659)](https://github.com/PennyLaneAI/pennylane/pull/5659)

* ``qml.load`` has been removed in favour of more specific functions, such as ``qml.from_qiskit``, etc.
  [(#5654)](https://github.com/PennyLaneAI/pennylane/pull/5654)

<h4>Community contributions 🥳</h4>

* ``qml.QutritDepolarizingChannel`` has been added, allowing for depolarizing noise to be simulated on the `default.qutrit.mixed` device.
  [(#5502)](https://github.com/PennyLaneAI/pennylane/pull/5502)

<h3>Deprecations 👋</h3>

* ``qml.transforms.map_batch_transform`` is deprecated, since a transform can be applied directly to a batch of tapes.
  [(#5676)](https://github.com/PennyLaneAI/pennylane/pull/5676)

<h3>Documentation 📝</h3>

* A small typo was fixed in the docstring for `qml.sample`.
  [(#5685)](https://github.com/PennyLaneAI/pennylane/pull/5685)

<h3>Bug fixes 🐛</h3>

* Use vanilla NumPy arrays in `test_projector_expectation` to avoid differentiating `qml.Projector` with respect to the state attribute.
  [(#5683)](https://github.com/PennyLaneAI/pennylane/pull/5683)

* `qml.Projector` is now compatible with jax-jit.
  [(#5595)](https://github.com/PennyLaneAI/pennylane/pull/5595)

* Finite shot circuits with a `qml.probs` measurement, both with a `wires` or `op` argument, can now be compiled with `jax.jit`.
  [(#5619)](https://github.com/PennyLaneAI/pennylane/pull/5619)
  
* `param_shift`, `finite_diff`, `compile`, `insert`, `merge_rotations`, and `transpile` now
  all work with circuits with non-commuting measurements.
  [(#5424)](https://github.com/PennyLaneAI/pennylane/pull/5424)
  [(#5681)](https://github.com/PennyLaneAI/pennylane/pull/5681)

* A correction is added to `bravyi_kitaev` to call the correct function for a FermiSentence input.
  [(#5671)](https://github.com/PennyLaneAI/pennylane/pull/5671)

<h3>Contributors ✍️</h3>

This release contains contributions from (in alphabetical order):

<<<<<<< HEAD
Gabriel Bottrill,
=======
Isaac De Vlugt,
>>>>>>> 4ee09b88
Pietropaolo Frisoni,
Soran Jahangiri,
Christina Lee,
Vincent Michaud-Rioux,
Kenya Sakka,
David Wierichs.<|MERGE_RESOLUTION|>--- conflicted
+++ resolved
@@ -136,11 +136,8 @@
 
 This release contains contributions from (in alphabetical order):
 
-<<<<<<< HEAD
 Gabriel Bottrill,
-=======
 Isaac De Vlugt,
->>>>>>> 4ee09b88
 Pietropaolo Frisoni,
 Soran Jahangiri,
 Christina Lee,
