
# Release 0.43.0-dev (development release)

<h3>New features since last release</h3>

<<<<<<< HEAD
  * A new :func:`~.change_basis_op` function and :class:`~.ops.op_math.ChangeOpBasis` were added,
    which allow a compute-uncompute pattern (U V U†) to be represented by a single operator.  
    A corresponding decomposition rule has been added to support efficiently controlling the pattern,
    in which only the central (target) operator is controlled, and not U or U†.
=======
* A new :func:`~.ops.op_math.change_basis_op` function and :class:`~.ops.op_math.ChangeOpBasis` class were added,
  which allow a compute-uncompute pattern (U V U†) to be represented by a single operator.
>>>>>>> ab561b4e
  [(#8023)](https://github.com/PennyLaneAI/pennylane/pull/8023)
  [(#8070)](https://github.com/PennyLaneAI/pennylane/pull/8070)

* A new keyword argument ``partial`` has been added to :class:`qml.Select`. It allows for 
  simplifications in the decomposition of ``Select`` under the assumption that the state of the
  control wires has no overlap with computational basis states that are not used by ``Select``.
  [(#7658)](https://github.com/PennyLaneAI/pennylane/pull/7658)

* New ZX calculus-based transforms have been added to access circuit optimization
  passes implemented in [pyzx](https://pyzx.readthedocs.io/en/latest/):

  * :func:`~.transforms.zx.push_hadamards` to optimize a phase-polynomial + Hadamard circuit by pushing
    Hadamard gates as far as possible to one side to create fewer larger phase-polynomial blocks
    (see [pyzx.basic_optimization](https://pyzx.readthedocs.io/en/latest/api.html#pyzx.optimize.basic_optimization)).
    [(#8025)](https://github.com/PennyLaneAI/pennylane/pull/8025)

  * :func:`~.transforms.zx.todd` to optimize a Clifford + T circuit by using the Third Order Duplicate and Destroy (TODD) algorithm
    (see [pyzx.phase_block_optimize](https://pyzx.readthedocs.io/en/latest/api.html#pyzx.optimize.phase_block_optimize)).
    [(#8029)](https://github.com/PennyLaneAI/pennylane/pull/8029)

  * :func:`~.transforms.zx.optimize_t_count` to reduce the number of T gates in a Clifford + T circuit by applying
    a sequence of passes that combine ZX-based commutation and cancellation rules and the TODD algorithm
    (see [pyzx.full_optimize](https://pyzx.readthedocs.io/en/latest/api.html#pyzx.optimize.full_optimize)).
    [(#8088)](https://github.com/PennyLaneAI/pennylane/pull/8088)

  * :func:`~.transforms.zx.reduce_non_clifford` to reduce the number of non-Clifford gates by applying
    a combination of phase gadgetization strategies and Clifford gate simplification rules.
    (see [pyzx.full_reduce](https://pyzx.readthedocs.io/en/latest/api.html#pyzx.simplify.full_reduce)).
    [(#7747)](https://github.com/PennyLaneAI/pennylane/pull/7747)

* The `qml.specs` function now accepts a `compute_depth` keyword argument, which is set to `True` by default.
  This makes the expensive depth computation performed by `qml.specs` optional.
  [(#7998)](https://github.com/PennyLaneAI/pennylane/pull/7998)
  [(#8042)](https://github.com/PennyLaneAI/pennylane/pull/8042)

* New transforms called :func:`~.transforms.match_relative_phase_toffoli` and 
  :func:`~.transforms.match_controlled_iX_gate` have been added to implement passes that make use
  of equivalencies to compile certain patterns to efficient Clifford+T equivalents.
  [(#7748)](https://github.com/PennyLaneAI/pennylane/pull/7748)

* Leveraging quantum just-in-time compilation to optimize parameterized hybrid workflows with the momentum
  quantum natural gradient optimizer is now possible with the new :class:`~.MomentumQNGOptimizerQJIT` optimizer.
  [(#7606)](https://github.com/PennyLaneAI/pennylane/pull/7606)

  Similar to the :class:`~.QNGOptimizerQJIT` optimizer, :class:`~.MomentumQNGOptimizerQJIT` offers a
  `qml.qjit`-compatible analogue to the existing :class:`~.MomentumQNGOptimizer` with an Optax-like interface:

  ```python
  import pennylane as qml
  import jax.numpy as jnp

  dev = qml.device("lightning.qubit", wires=2)

  @qml.qnode(dev)
  def circuit(params):
      qml.RX(params[0], wires=0)
      qml.RY(params[1], wires=1)
      return qml.expval(qml.Z(0) + qml.X(1))

  opt = qml.MomentumQNGOptimizerQJIT(stepsize=0.1, momentum=0.2)

  @qml.qjit
  def update_step_qjit(i, args):
      params, state = args
      return opt.step(circuit, params, state)

  @qml.qjit
  def optimization_qjit(params, iters):
      state = opt.init(params)
      args = (params, state)
      params, state = qml.for_loop(iters)(update_step_qjit)(args)
      return params
  ```

  ```pycon
  >>> params = jnp.array([0.1, 0.2])
  >>> iters = 1000
  >>> optimization_qjit(params=params, iters=iters)
  Array([ 3.14159265, -1.57079633], dtype=float64)
  ```

<h3>Improvements 🛠</h3>

* PennyLane `autograph` supports standard python for updating arrays like `array[i] += x` instead of jax `arr.at[i].add(x)`. 
  Users can now use this when designing quantum circuits with experimental program capture enabled.

  ```python
  import pennylane as qml
  import jax.numpy as jnp

  qml.capture.enable()

  @qml.qnode(qml.device("default.qubit", wires=3))
  def circuit(val):
    angles = jnp.zeros(3)
    angles[0:3] += val

    for i, angle in enumerate(angles):
        qml.RX(angle, i)

    return qml.expval(qml.Z(0)), qml.expval(qml.Z(1)), qml.expval(qml.Z(2))
  ```

  ```pycon
  >>> circuit(jnp.pi)
  (Array(-1, dtype=float32),
   Array(-1, dtype=float32),
   Array(-1, dtype=float32)) 
  ```

  [(#8076)](https://github.com/PennyLaneAI/pennylane/pull/8076)
  
* PennyLane `autograph` supports standard python for index assignment (`arr[i] = x`) instead of jax.numpy form (`arr = arr.at[i].set(x)`).
  Users can now use standard python assignment when designing circuits with experimental program capture enabled.

  ```python
  import pennylane as qml
  import jax.numpy as jnp

  qml.capture.enable()

  @qml.qnode(qml.device("default.qubit", wires=3))
  def circuit(val):
    angles = jnp.zeros(3)
    angles[1] = val / 2
    angles[2] = val

    for i, angle in enumerate(angles):
        qml.RX(angle, i)

    return qml.expval(qml.Z(0)), qml.expval(qml.Z(1)), qml.expval(qml.Z(2))
  ```

  ```pycon
  >>> circuit(jnp.pi)
  (Array(0.99999994, dtype=float32),
   Array(0., dtype=float32),
   Array(-0.99999994, dtype=float32)) 
  ```

  [(#8027)](https://github.com/PennyLaneAI/pennylane/pull/8027)

* Logical operations (`and`, `or` and `not`) are now supported with the `autograph` module. Users can
  now use these logical operations in control flow when designing quantum circuits with experimental
  program capture enabled.

  ```python
  import pennylane as qml

  qml.capture.enable()

  @qml.qnode(qml.device("default.qubit", wires=1))
  def circuit(param):
      if param >= 0 and param <= 1:
          qml.H(0)
      return qml.state()
  ```

  ```pycon
  >>> circuit(0.5)
  Array([0.70710677+0.j, 0.70710677+0.j], dtype=complex64)
  ```

  [(#8006)](https://github.com/PennyLaneAI/pennylane/pull/8006)

* The decomposition of :class:`~.BasisRotation` has been optimized to skip redundant phase shift gates
  with angle :math:`\pm \pi` for real-valued, i.e., orthogonal, rotation matrices. This uses the fact that
  no or single :class:`~.PhaseShift` gate is required in case the matrix has a determinant :math:`\pm 1`.
  [(#7765)](https://github.com/PennyLaneAI/pennylane/pull/7765)

* Changed how basis states are assigned internally in `qml.Superposition`, improving its
  decomposition slightly both regarding classical computing time and gate decomposition.
  [(#7880)](https://github.com/PennyLaneAI/pennylane/pull/7880)

* The printing and drawing of :class:`~.TemporaryAND`, also known as ``qml.Elbow``, and its adjoint
  have been improved to be more legible and consistent with how it's depicted in circuits in the literature.
  [(#8017)](https://github.com/PennyLaneAI/pennylane/pull/8017)

  ```python
  import pennylane as qml

  @qml.draw
  @qml.qnode(qml.device("lightning.qubit", wires=4))
  def node():
      qml.TemporaryAND([0, 1, 2], control_values=[1, 0])
      qml.CNOT([2, 3])
      qml.adjoint(qml.TemporaryAND([0, 1, 2], control_values=[1, 0]))
      return qml.expval(qml.Z(3))
  ```

  ```pycon
  print(node())
  0: ─╭●─────●╮─┤     
  1: ─├○─────○┤─┤     
  2: ─╰──╭●───╯─┤     
  3: ────╰X─────┤  <Z>
  ```

* Several templates now have decompositions that can be accessed within the graph-based
  decomposition system (:func:`~.decomposition.enable_graph`), allowing workflows
  that include these templates to be decomposed in a resource-efficient and performant
  manner.
  [(#7779)](https://github.com/PennyLaneAI/pennylane/pull/7779)
  [(#7908)](https://github.com/PennyLaneAI/pennylane/pull/7908)
  [(#7385)](https://github.com/PennyLaneAI/pennylane/pull/7385)
  [(#7941)](https://github.com/PennyLaneAI/pennylane/pull/7941)
  [(#7943)](https://github.com/PennyLaneAI/pennylane/pull/7943)
  [(#8075)](https://github.com/PennyLaneAI/pennylane/pull/8075)
  [(#8002)](https://github.com/PennyLaneAI/pennylane/pull/8002)
  
  The included templates are: :class:`~.Adder`, :class:`~.ControlledSequence`, :class:`~.ModExp`, :class:`~.MottonenStatePreparation`, 
  :class:`~.MPSPrep`, :class:`~.Multiplier`, :class:`~.OutAdder`, :class:`~.OutMultiplier`, :class:`~.OutPoly`, :class:`~.PrepSelPrep`,
  :class:`~.ops.Prod`, :class:`~.Reflection`, :class:`~.Select`, :class:`~.StatePrep`, :class:`~.TrotterProduct`, :class:`~.QROM`, 
  :class:`~.GroverOperator`, :class:`~.UCCSD`, :class:`~.StronglyEntanglingLayers`, :class:`~.GQSP`, :class:`~.FermionicSingleExcitation`, 
  :class:`~.FermionicDoubleExcitation`, :class:`~.QROM`, :class:`~.ArbitraryStatePreparation`, :class:`~.CosineWindow`, 
  :class:`~.AmplitudeAmplification`, :class:`~.Permute`, :class:`~.AQFT`, :class:`~.FlipSign`, :class:`~.FABLE`,
  :class:`~.Qubitization`, and :class:`~.Superposition`

* A new function called :func:`~.math.choi_matrix` is available, which computes the [Choi matrix](https://en.wikipedia.org/wiki/Choi%E2%80%93Jamio%C5%82kowski_isomorphism) of a quantum channel.
  This is a useful tool in quantum information science and to check circuit identities involving non-unitary operations.
  [(#7951)](https://github.com/PennyLaneAI/pennylane/pull/7951)

  ```pycon
  >>> import numpy as np
  >>> Ks = [np.sqrt(0.3) * qml.CNOT((0, 1)), np.sqrt(1-0.3) * qml.X(0)]
  >>> Ks = [qml.matrix(op, wire_order=range(2)) for op in Ks]
  >>> Lambda = qml.math.choi_matrix(Ks)
  >>> np.trace(Lambda), np.trace(Lambda @ Lambda)
  (np.float64(1.0), np.float64(0.58))
  ```

* A new device preprocess transform, `~.devices.preprocess.no_analytic`, is available for hardware devices and hardware-like simulators.
  It validates that all executions are shot-based.
  [(#8037)](https://github.com/PennyLaneAI/pennylane/pull/8037)

* With program capture, the `true_fn` can now be a subclass of `Operator` when no `false_fn` is provided.
  `qml.cond(condition, qml.X)(0)` is now valid code and will return nothing, even though `qml.X` is
  technically a callable that returns an `X` operator.
  [(#8060)](https://github.com/PennyLaneAI/pennylane/pull/8060)
  [(#8101)](https://github.com/PennyLaneAI/pennylane/pull/8101)

* With program capture, an error is now raised if the conditional predicate is not a scalar.
  [(#8066)](https://github.com/PennyLaneAI/pennylane/pull/8066)

<h4>OpenQASM-PennyLane interoperability</h4>

* The :func:`qml.from_qasm3` function can now convert OpenQASM 3.0 circuits that contain
  subroutines, constants, all remaining stdlib gates, qubit registers, and built-in mathematical functions.
  [(#7651)](https://github.com/PennyLaneAI/pennylane/pull/7651)
  [(#7653)](https://github.com/PennyLaneAI/pennylane/pull/7653)
  [(#7676)](https://github.com/PennyLaneAI/pennylane/pull/7676)
  [(#7679)](https://github.com/PennyLaneAI/pennylane/pull/7679)
  [(#7677)](https://github.com/PennyLaneAI/pennylane/pull/7677)
  [(#7767)](https://github.com/PennyLaneAI/pennylane/pull/7767)
  [(#7690)](https://github.com/PennyLaneAI/pennylane/pull/7690)

<h4>Other improvements</h4>

* Added a callback mechanism to the `qml.compiler.python_compiler` submodule to inspect the intermediate 
  representation of the program between multiple compilation passes.
  [(#7964)](https://github.com/PennyLaneAI/pennylane/pull/7964)

* The matrix factorization using :func:`~.math.decomposition.givens_decomposition` has
  been optimized to factor out the redundant sign in the diagonal phase matrix for the
  real-valued (orthogonal) rotation matrices. For example, in case the determinant of a matrix is
  :math:`-1`, only a single element of the phase matrix is required.
  [(#7765)](https://github.com/PennyLaneAI/pennylane/pull/7765)

* Added the `NumQubitsOp` operation to the `Quantum` dialect of the Python compiler.
[(#8063)](https://github.com/PennyLaneAI/pennylane/pull/8063)

* An error is no longer raised when non-integer wire labels are used in QNodes using `mcm_method="deferred"`.
  [(#7934)](https://github.com/PennyLaneAI/pennylane/pull/7934)
  

  ```python
  @qml.qnode(qml.device("default.qubit"), mcm_method="deferred")
  def circuit():
      m = qml.measure("a")
      qml.cond(m == 0, qml.X)("aux")
      return qml.expval(qml.Z("a"))
  ```

  ```pycon
  >>> print(qml.draw(circuit)())
    a: ──┤↗├────┤  <Z>
  aux: ───║───X─┤     
          ╚═══╝      
  ```

* PennyLane is now compatible with `quimb` 1.11.2 after a bug affecting `default.tensor` was fixed.
  [(#7931)](https://github.com/PennyLaneAI/pennylane/pull/7931)

* The error message raised when using Python compiler transforms with :func:`pennylane.qjit` has been updated
  with suggested fixes.
  [(#7916)](https://github.com/PennyLaneAI/pennylane/pull/7916)

* A new `qml.transforms.resolve_dynamic_wires` transform can allocate concrete wire values for dynamic
  qubit allocation.
  [(#7678)](https://github.com/PennyLaneAI/pennylane/pull/7678)

* The :func:`qml.workflow.set_shots` transform can now be directly applied to a QNode without the need for `functools.partial`, providing a more user-friendly syntax and negating having to import the `functools` package.
  [(#7876)](https://github.com/PennyLaneAI/pennylane/pull/7876)
  [(#7919)](https://github.com/PennyLaneAI/pennylane/pull/7919)

  ```python
  @qml.set_shots(shots=1000)  # or @qml.set_shots(1000)
  @qml.qnode(dev)
  def circuit():
      qml.H(0)
      return qml.expval(qml.Z(0))
  ```

  ```pycon
  >>> circuit()
  0.002
  ```

* Added a `QuantumParser` class to the `qml.compiler.python_compiler` submodule that automatically loads relevant dialects.
  [(#7888)](https://github.com/PennyLaneAI/pennylane/pull/7888)

* Enforce various modules to follow modular architecture via `tach`.
  [(#7847)](https://github.com/PennyLaneAI/pennylane/pull/7847)

* A compilation pass written with xDSL called `qml.compiler.python_compiler.transforms.MeasurementsFromSamplesPass`
  has been added for the experimental xDSL Python compiler integration. This pass replaces all
  terminal measurements in a program with a single :func:`pennylane.sample` measurement, and adds
  postprocessing instructions to recover the original measurement.
  [(#7620)](https://github.com/PennyLaneAI/pennylane/pull/7620)

* A combine-global-phase pass has been added to the xDSL Python compiler integration.
  Note that the current implementation can only combine all the global phase operations at
  the last global phase operation in the same region. In other words, global phase operations inside a control flow region can't be combined with those in their parent
  region.
  [(#7675)](https://github.com/PennyLaneAI/pennylane/pull/7675)

* The `mbqc` xDSL dialect has been added to the Python compiler, which is used to represent
  measurement-based quantum-computing instructions in the xDSL framework.
  [(#7815)](https://github.com/PennyLaneAI/pennylane/pull/7815)
  [(#8059)](https://github.com/PennyLaneAI/pennylane/pull/8059)

* The `AllocQubitOp` and `DeallocQubitOp` operations have been added to the `Quantum` dialect in the
  Python compiler.
  [(#7915)](https://github.com/PennyLaneAI/pennylane/pull/7915)

* The :func:`pennylane.ops.rs_decomposition` method now performs exact decomposition and returns
  complete global phase information when used for decomposing a phase gate to Clifford+T basis.
  [(#7793)](https://github.com/PennyLaneAI/pennylane/pull/7793)

* `default.qubit` will default to the tree-traversal MCM method when `mcm_method="device"`.
  [(#7885)](https://github.com/PennyLaneAI/pennylane/pull/7885)

* The :func:`~.clifford_t_decomposition` transform can now handle circuits with mid-circuit
  measurements including Catalyst's measurements operations. It also now handles `RZ` and `PhaseShift`
  operations where angles are odd multiples of `±pi/4` more efficiently while using `method="gridsynth"`.
  [(#7793)](https://github.com/PennyLaneAI/pennylane/pull/7793)
  [(#7942)](https://github.com/PennyLaneAI/pennylane/pull/7942)

* The default implementation of `Device.setup_execution_config` now choses `"device"` as the default mcm method if it is available as specified by the device TOML file.
  [(#7968)](https://github.com/PennyLaneAI/pennylane/pull/7968)

<h4>Resource-efficient decompositions 🔎</h4>

* With :func:`~.decomposition.enable_graph()`, dynamically allocated wires are now supported in decomposition rules. This provides a smoother overall experience when decomposing operators in a way that requires auxiliary/work wires.
  [(#7861)](https://github.com/PennyLaneAI/pennylane/pull/7861)
  [(#7963)](https://github.com/PennyLaneAI/pennylane/pull/7963)
  [(#7980)](https://github.com/PennyLaneAI/pennylane/pull/7980)

* A :class:`~.decomposition.decomposition_graph.DecompGraphSolution` class is added to store the solution of a decomposition graph. An instance of this class is returned from the `solve` method of the :class:`~.decomposition.decomposition_graph.DecompositionGraph`.
  [(#8031)](https://github.com/PennyLaneAI/pennylane/pull/8031)

<h3>Labs: a place for unified and rapid prototyping of research software 🧪</h3>

* Added state of the art resources for the `ResourceSelectPauliRot` template and the
  `ResourceQubitUnitary` templates.
  [(#7786)](https://github.com/PennyLaneAI/pennylane/pull/7786)

* Added state of the art resources for the `ResourceSingleQubitCompare`, `ResourceTwoQubitCompare`,
  `ResourceIntegerComparator` and `ResourceRegisterComparator` templates.
  [(#7857)](https://github.com/PennyLaneAI/pennylane/pull/7857)

* Added state of the art resources for the `ResourceUniformStatePrep`,
  and `ResourceAliasSampling` templates.
  [(#7883)](https://github.com/PennyLaneAI/pennylane/pull/7883)

* Added state of the art resources for the `ResourceQFT` and `ResourceAQFT` templates.
  [(#7920)](https://github.com/PennyLaneAI/pennylane/pull/7920)

* Added an internal `dequeue()` method to the `ResourceOperator` class to simplify the 
  instantiation of resource operators which require resource operators as input.
  [(#7974)](https://github.com/PennyLaneAI/pennylane/pull/7974)

* The `catalyst` xDSL dialect has been added to the Python compiler, which contains data structures that support core compiler functionality.
  [(#7901)](https://github.com/PennyLaneAI/pennylane/pull/7901)

* New `SparseFragment` and `SparseState` classes have been created that allow to use sparse matrices for the Hamiltonian Fragments when estimating the Trotter error.
  [(#7971)](https://github.com/PennyLaneAI/pennylane/pull/7971)

* The `qec` xDSL dialect has been added to the Python compiler, which contains data structures that support quantum error correction functionality.
  [(#7985)](https://github.com/PennyLaneAI/pennylane/pull/7985)

* Added more templates with state of the art resource estimates. Users can now use the `ResourceQPE`,
  `ResourceControlledSequence`, and `ResourceIterativeQPE` templates with the resource estimation tool.
  [(#8053)](https://github.com/PennyLaneAI/pennylane/pull/8053)

<h3>Breaking changes 💔</h3>

* `qml.sample` no longer has singleton dimensions squeezed out for single shots or single wires. This cuts
  down on the complexity of post-processing due to having to handle single shot and single wire cases
  separately. The return shape will now *always* be `(shots, num_wires)`.
  [(#7944)](https://github.com/PennyLaneAI/pennylane/pull/7944)
  [(#8118)](https://github.com/PennyLaneAI/pennylane/pull/8118)

  For a simple qnode:

  ```pycon
  >>> @qml.qnode(qml.device('default.qubit'))
  ... def c():
  ...   return qml.sample(wires=0)
  ```

  Before the change, we had:
  
  ```pycon
  >>> qml.set_shots(c, shots=1)()
  0
  ```

  and now we have:

  ```pycon
  >>> qml.set_shots(c, shots=1)()
  array([[0]])
  ```

  Previous behavior can be recovered by squeezing the output:

  ```pycon
  >>> qml.math.squeeze(qml.set_shots(c, shots=1)())
  0
  ```

* `ExecutionConfig` and `MCMConfig` from `pennylane.devices` are now frozen dataclasses whose fields should be updated with `dataclass.replace`. 
  [(#7697)](https://github.com/PennyLaneAI/pennylane/pull/7697)

* Functions involving an execution configuration will now default to `None` instead of `pennylane.devices.DefaultExecutionConfig` and have to be handled accordingly. 
  This prevents the potential mutation of a global object. 

  This means that functions like,
  ```python
  ...
    def some_func(..., execution_config = DefaultExecutionConfig):
      ...
  ...
  ```
  should be written as follows,
  ```python
  ...
    def some_func(..., execution_config: ExecutionConfig | None = None):
      if execution_config is None:
          execution_config = ExecutionConfig()
  ...
  ```

  [(#7697)](https://github.com/PennyLaneAI/pennylane/pull/7697)

* The `qml.HilbertSchmidt` and `qml.LocalHilbertSchmidt` templates have been updated and their UI has been remarkably simplified. 
  They now accept an operation or a list of operations as quantum unitaries.
  [(#7933)](https://github.com/PennyLaneAI/pennylane/pull/7933)

  In past versions of PennyLane, these templates required providing the `U` and `V` unitaries as a `qml.tape.QuantumTape` and a quantum function,
  respectively, along with separate parameters and wires.

  With this release, each template has been improved to accept one or more operators as  unitaries. 
  The wires and parameters of the approximate unitary `V` are inferred from the inputs, according to the order provided.

  ```python
  >>> U = qml.Hadamard(0)
  >>> V = qml.RZ(0.1, wires=1)
  >>> qml.HilbertSchmidt(V, U)
  HilbertSchmidt(0.1, wires=[0, 1])
  ```

* Remove support for Python 3.10 and adds support for 3.13.
  [(#7935)](https://github.com/PennyLaneAI/pennylane/pull/7935)

* Move custom exceptions into `exceptions.py` and add a documentation page for them in the internals.
  [(#7856)](https://github.com/PennyLaneAI/pennylane/pull/7856)

* The boolean functions provided in `qml.operation` are deprecated. See the
  :doc:`deprecations page </development/deprecations>` for equivalent code to use instead. These
  include `not_tape`, `has_gen`, `has_grad_method`, `has_multipar`, `has_nopar`, `has_unitary_gen`,
  `is_measurement`, `defines_diagonalizing_gates`, and `gen_is_multi_term_hamiltonian`.
  [(#7924)](https://github.com/PennyLaneAI/pennylane/pull/7924)

* Removed access for `lie_closure`, `structure_constants` and `center` via `qml.pauli`.
  Top level import and usage is advised. The functions now live in the `liealg` module.

  ```python
  import pennylane.liealg
  from pennylane.liealg import lie_closure, structure_constants, center
  ```

  [(#7928)](https://github.com/PennyLaneAI/pennylane/pull/7928)
  [(#7994)](https://github.com/PennyLaneAI/pennylane/pull/7994)

* `qml.operation.Observable` and the corresponding `Observable.compare` have been removed, as
  PennyLane now depends on the more general `Operator` interface instead. The
  `Operator.is_hermitian` property can instead be used to check whether or not it is highly likely
  that the operator instance is Hermitian.
  [(#7927)](https://github.com/PennyLaneAI/pennylane/pull/7927)

* `qml.operation.WiresEnum`, `qml.operation.AllWires`, and `qml.operation.AnyWires` have been removed. Setting `Operator.num_wires = None` (the default)
  should instead indicate that the `Operator` does not need wire validation.
  [(#7911)](https://github.com/PennyLaneAI/pennylane/pull/7911)

* Removed `QNode.get_gradient_fn` method. Instead, use `qml.workflow.get_best_diff_method` to obtain the differentiation method.
  [(#7907)](https://github.com/PennyLaneAI/pennylane/pull/7907)

* Top-level access to ``DeviceError``, ``PennyLaneDeprecationWarning``, ``QuantumFunctionError`` and ``ExperimentalWarning`` has been removed. Please import these objects from the new ``pennylane.exceptions`` module.
  [(#7874)](https://github.com/PennyLaneAI/pennylane/pull/7874)

* `qml.cut_circuit_mc` no longer accepts a `shots` keyword argument. The shots should instead
  be set on the tape itself.
  [(#7882)](https://github.com/PennyLaneAI/pennylane/pull/7882)

<h3>Deprecations 👋</h3>

* Setting shots on a device through the `shots=` kwarg, e.g. `qml.device("default.qubit", wires=2, shots=1000)`, is deprecated. Please use the `set_shots` transform on the `QNode` instead.

  ```python
  dev = qml.device("default.qubit", wires=2)

  @qml.set_shots(1000)
  @qml.qnode(dev)
  def circuit(x):
      qml.RX(x, wires=0)
      return qml.expval(qml.Z(0))
  ```

  [(#7979)](https://github.com/PennyLaneAI/pennylane/pull/7979)

* Support for using TensorFlow with PennyLane has been deprecated and will be dropped in Pennylane v0.44.
  Future versions of PennyLane are not guaranteed to work with TensorFlow.
  Instead, we recommend using the :doc:`JAX </introduction/interfaces/jax>` or :doc:`PyTorch </introduction/interfaces/torch>` interface for
  machine learning applications to benefit from enhanced support and features. Please consult the following demos for
  more usage information: 
  [Turning quantum nodes into Torch Layers](https://pennylane.ai/qml/demos/tutorial_qnn_module_torch) and
  [How to optimize a QML model using JAX and Optax](https://pennylane.ai/qml/demos/tutorial_How_to_optimize_QML_model_using_JAX_and_Optax).
  [(#7989)](https://github.com/PennyLaneAI/pennylane/pull/7989)
  [(#8106)](https://github.com/PennyLaneAI/pennylane/pull/8106)

* `pennylane.devices.DefaultExecutionConfig` is deprecated and will be removed in v0.44.
  Instead, use `qml.devices.ExecutionConfig()` to create a default execution configuration.
  [(#7987)](https://github.com/PennyLaneAI/pennylane/pull/7987)

* Specifying the ``work_wire_type`` argument in ``qml.ctrl`` and other controlled operators as ``"clean"`` or 
  ``"dirty"`` is deprecated. Use ``"zeroed"`` to indicate that the work wires are initially in the :math:`|0\rangle`
  state, and ``"borrowed"`` to indicate that the work wires can be in any arbitrary state. In both cases, the
  work wires are restored to their original state upon completing the decomposition.
  [(#7993)](https://github.com/PennyLaneAI/pennylane/pull/7993)

* Providing `num_steps` to :func:`pennylane.evolve`, :func:`pennylane.exp`, :class:`pennylane.ops.Evolution`,
  and :class:`pennylane.ops.Exp` is deprecated and will be removed in a future release. Instead, use
  :class:`~.TrotterProduct` for approximate methods, providing the `n` parameter to perform the Suzuki-Trotter
  product approximation of a Hamiltonian with the specified number of Trotter steps.

  As a concrete example, consider the following case:

  ```python
  coeffs = [0.5, -0.6]
  ops = [qml.X(0), qml.X(0) @ qml.Y(1)]
  H_flat = qml.dot(coeffs, ops)
  ```

  Instead of computing the Suzuki-Trotter product approximation as:

  ```pycon
  >>> qml.evolve(H_flat, num_steps=2).decomposition()
  [RX(0.5, wires=[0]),
  PauliRot(-0.6, XY, wires=[0, 1]),
  RX(0.5, wires=[0]),
  PauliRot(-0.6, XY, wires=[0, 1])]
  ```

  The same result can be obtained using :class:`~.TrotterProduct` as follows:

  ```pycon
  >>> decomp_ops = qml.adjoint(qml.TrotterProduct(H_flat, time=1.0, n=2)).decomposition()
  >>> [simp_op for op in decomp_ops for simp_op in map(qml.simplify, op.decomposition())]
  [RX(0.5, wires=[0]),
  PauliRot(-0.6, XY, wires=[0, 1]),
  RX(0.5, wires=[0]),
  PauliRot(-0.6, XY, wires=[0, 1])]
  ```
  [(#7954)](https://github.com/PennyLaneAI/pennylane/pull/7954)
  [(#7977)](https://github.com/PennyLaneAI/pennylane/pull/7977)

* `MeasurementProcess.expand` is deprecated. The relevant method can be replaced with 
  `qml.tape.QuantumScript(mp.obs.diagonalizing_gates(), [type(mp)(eigvals=mp.obs.eigvals(), wires=mp.obs.wires)])`
  [(#7953)](https://github.com/PennyLaneAI/pennylane/pull/7953)

* `shots=` in `QNode` calls is deprecated and will be removed in v0.44.
  Instead, please use the `qml.workflow.set_shots` transform to set the number of shots for a QNode.
  [(#7906)](https://github.com/PennyLaneAI/pennylane/pull/7906)

* ``QuantumScript.shape`` and ``QuantumScript.numeric_type`` are deprecated and will be removed in version v0.44.
  Instead, the corresponding ``.shape`` or ``.numeric_type`` of the ``MeasurementProcess`` class should be used.
  [(#7950)](https://github.com/PennyLaneAI/pennylane/pull/7950)

* Some unnecessary methods of the `qml.CircuitGraph` class are deprecated and will be removed in version v0.44:
  [(#7904)](https://github.com/PennyLaneAI/pennylane/pull/7904)

    - `print_contents` in favor of `print(obj)`
    - `observables_in_order` in favor of `observables`
    - `operations_in_order` in favor of `operations`
    - `ancestors_in_order` in favor of `ancestors(obj, sort=True)`
    - `descendants_in_order` in favore of `descendants(obj, sort=True)`

* The `QuantumScript.to_openqasm` method is deprecated and will be removed in version v0.44.
  Instead, the `qml.to_openqasm` function should be used.
  [(#7909)](https://github.com/PennyLaneAI/pennylane/pull/7909)

* The `level=None` argument in the :func:`pennylane.workflow.get_transform_program`, :func:`pennylane.workflow.construct_batch`, `qml.draw`, `qml.draw_mpl`, and `qml.specs` transforms is deprecated and will be removed in v0.43.
  Please use `level='device'` instead to apply the noise model at the device level.
  [(#7886)](https://github.com/PennyLaneAI/pennylane/pull/7886)

* `qml.qnn.cost.SquaredErrorLoss` is deprecated and will be removed in version v0.44. Instead, this hybrid workflow can be accomplished
  with a function like `loss = lambda *args: (circuit(*args) - target)**2`.
  [(#7527)](https://github.com/PennyLaneAI/pennylane/pull/7527)

* Access to `add_noise`, `insert` and noise mitigation transforms from the `pennylane.transforms` module is deprecated.
  Instead, these functions should be imported from the `pennylane.noise` module.
  [(#7854)](https://github.com/PennyLaneAI/pennylane/pull/7854)

* The `qml.QNode.add_transform` method is deprecated and will be removed in v0.43.
  Instead, please use `QNode.transform_program.push_back(transform_container=transform_container)`.
  [(#7855)](https://github.com/PennyLaneAI/pennylane/pull/7855)

<h3>Internal changes ⚙️</h3>

* Add ability to disable autograph conversion using the newly added `qml.capture.disable_autograph` decorator or context manager.
  [(#8102)](https://github.com/PennyLaneAI/pennylane/pull/8102)

* Set `autoray` package upper-bound in `pyproject.toml` CI due to breaking changes in `v0.8.0`.
  [(#8110)](https://github.com/PennyLaneAI/pennylane/pull/8110)

* Add capability for roundtrip testing and module verification to the Python compiler `run_filecheck` and
`run_filecheck_qjit` fixtures.
  [(#8049)](https://github.com/PennyLaneAI/pennylane/pull/8049)

* Improve type hinting internally.
  [(#8086)](https://github.com/PennyLaneAI/pennylane/pull/8086)

* The `cond` primitive with program capture no longer stores missing false branches as `None`, instead storing them
  as jaxprs with no output.
  [(#8080)](https://github.com/PennyLaneAI/pennylane/pull/8080)

* Removed unnecessary execution tests along with accuracy validation in `tests/ops/functions/test_map_wires.py`.
  [(#8032)](https://github.com/PennyLaneAI/pennylane/pull/8032)

* Added a new `all-tests-passed` gatekeeper job to `interface-unit-tests.yml` to ensure all test
  jobs complete successfully before triggering downstream actions. This reduces the need to
  maintain a long list of required checks in GitHub settings. Also added the previously missing
  `capture-jax-tests` job to the list of required test jobs, ensuring this test suite is properly
  enforced in CI.
  [(#7996)](https://github.com/PennyLaneAI/pennylane/pull/7996)

* Equipped `DefaultQubitLegacy` (test suite only) with seeded sampling.
  This allows for reproducible sampling results of legacy classical shadow across CI.
  [(#7903)](https://github.com/PennyLaneAI/pennylane/pull/7903)

* Capture does not block `wires=0` anymore. This allows Catalyst to work with zero-wire devices.
  Note that `wires=None` is still illegal.
  [(#7978)](https://github.com/PennyLaneAI/pennylane/pull/7978)

* Improves readability of `dynamic_one_shot` postprocessing to allow further modification.
  [(#7962)](https://github.com/PennyLaneAI/pennylane/pull/7962)
  [(#8041)](https://github.com/PennyLaneAI/pennylane/pull/8041)

* Update PennyLane's top-level `__init__.py` file imports to improve Python language server support for finding
  PennyLane submodules.
  [(#7959)](https://github.com/PennyLaneAI/pennylane/pull/7959)

* Adds `measurements` as a "core" module in the tach specification.
  [(#7945)](https://github.com/PennyLaneAI/pennylane/pull/7945)

* Improves type hints in the `measurements` module.
  [(#7938)](https://github.com/PennyLaneAI/pennylane/pull/7938)

* Refactored the codebase to adopt modern type hint syntax for Python 3.11+ language features.
  [(#7860)](https://github.com/PennyLaneAI/pennylane/pull/7860)
  [(#7982)](https://github.com/PennyLaneAI/pennylane/pull/7982)

* Improve the pre-commit hook to add gitleaks.
  [(#7922)](https://github.com/PennyLaneAI/pennylane/pull/7922)

* Added a `run_filecheck_qjit` fixture that can be used to run FileCheck on integration tests for the
  `qml.compiler.python_compiler` submodule.
  [(#7888)](https://github.com/PennyLaneAI/pennylane/pull/7888)

* Added a `dialects` submodule to `qml.compiler.python_compiler` which now houses all the xDSL dialects we create.
  Additionally, the `MBQCDialect` and `QuantumDialect` dialects have been renamed to `MBQC` and `Quantum`.
  [(#7897)](https://github.com/PennyLaneAI/pennylane/pull/7897)

* Update minimum supported `pytest` version to `8.4.1`.
  [(#7853)](https://github.com/PennyLaneAI/pennylane/pull/7853)

* `DefaultQubitLegacy` (test suite only) no longer provides a customized classical shadow
  implementation
  [(#7895)](https://github.com/PennyLaneAI/pennylane/pull/7895)

* Make `pennylane.io` a tertiary module.
  [(#7877)](https://github.com/PennyLaneAI/pennylane/pull/7877)

* Seeded tests for the `split_to_single_terms` transformation.
  [(#7851)](https://github.com/PennyLaneAI/pennylane/pull/7851)

* Upgrade `rc_sync.yml` to work with latest `pyproject.toml` changes.
  [(#7808)](https://github.com/PennyLaneAI/pennylane/pull/7808)
  [(#7818)](https://github.com/PennyLaneAI/pennylane/pull/7818)

* `LinearCombination` instances can be created with `_primitive.impl` when
  capture is enabled and tracing is active.
  [(#7893)](https://github.com/PennyLaneAI/pennylane/pull/7893)

* The `TensorLike` type is now compatible with static type checkers.
  [(#7905)](https://github.com/PennyLaneAI/pennylane/pull/7905)

* Update xDSL supported version to `0.46`.
  [(#7923)](https://github.com/PennyLaneAI/pennylane/pull/7923)
  [(#7932)](https://github.com/PennyLaneAI/pennylane/pull/7932)

* Update JAX version used in tests to `0.6.2`
  [(#7925)](https://github.com/PennyLaneAI/pennylane/pull/7925)

* The measurement-plane attribute of the Python compiler `mbqc` dialect now uses the "opaque syntax"
  format when printing in the generic IR format. This enables usage of this attribute when IR needs
  to be passed from the python compiler to Catalyst.
  [(#7957)](https://github.com/PennyLaneAI/pennylane/pull/7957)

* An `xdsl_extras` module has been added to the Python compiler to house additional utilities and
  functionality not available upstream in xDSL.
  [(#8067)](https://github.com/PennyLaneAI/pennylane/pull/8067)

<h3>Documentation 📝</h3>

* Rename `ancilla` to `auxiliary` in internal documentation.
  [(#8005)](https://github.com/PennyLaneAI/pennylane/pull/8005)

* Small typos in the docstring for `qml.noise.partial_wires` have been corrected.
  [(#8052)](https://github.com/PennyLaneAI/pennylane/pull/8052)

* The theoretical background section of :class:`~.BasisRotation` has been extended to explain
  the underlying Lie group/algebra homomorphism between the (dense) rotation matrix and the
  performed operations on the target qubits.
  [(#7765)](https://github.com/PennyLaneAI/pennylane/pull/7765)

* Updated the code examples in the documentation of :func:`~.specs`.
  [(#8003)](https://github.com/PennyLaneAI/pennylane/pull/8003)

* Clarifies the use case for `Operator.pow` and `Operator.adjoint`.
  [(#7999)](https://github.com/PennyLaneAI/pennylane/pull/7999)

* The docstring of the `is_hermitian` operator property has been updated to better describe its behaviour.
  [(#7946)](https://github.com/PennyLaneAI/pennylane/pull/7946)

* Improved the docstrings of all optimizers for consistency and legibility.
  [(#7891)](https://github.com/PennyLaneAI/pennylane/pull/7891)

* Updated the code example in the documentation for :func:`~.transforms.split_non_commuting`.
  [(#7892)](https://github.com/PennyLaneAI/pennylane/pull/7892)

* Fixed :math:`\LaTeX` rendering in the documentation for `qml.TrotterProduct` and `qml.trotterize`.
  [(#8014)](https://github.com/PennyLaneAI/pennylane/pull/8014)

* Updated description of `alpha` parameter in `ClassicalShadow.entropy`.
  Trimmed the outdated part of discussion regarding different choices of `alpha`.
  [(#8100)](https://github.com/PennyLaneAI/pennylane/pull/8100)

<h3>Bug fixes 🐛</h3>

* An error is now raised if sequences of classically processed mid circuit measurements
  are used as input to :func:`pennylane.counts` or :func:`pennylane.probs`.
  [(#8109)](https://github.com/PennyLaneAI/pennylane/pull/8109)

* Simplifying operators raised to integer powers no longer causes recursion errors.
  [(#8044)](https://github.com/PennyLaneAI/pennylane/pull/8044)

* Fixes the GPU selection issue in `qml.math` with PyTorch when multiple GPUs are present.
  [(#8008)](https://github.com/PennyLaneAI/pennylane/pull/8008)

* The `~.for_loop` function with capture enabled can now handle over indexing
  into an empty array when `start == stop`.
  [(#8026)](https://github.com/PennyLaneAI/pennylane/pull/8026)

* Plxpr primitives now only return dynamically shaped arrays if their outputs
  actually have dynamic shapes.
  [(#8004)](https://github.com/PennyLaneAI/pennylane/pull/8004)

* Fixes an issue with tree-traversal and non-sequential wire orders.
  [(#7991)](https://github.com/PennyLaneAI/pennylane/pull/7991)

* Fixes a bug in :func:`~.matrix` where an operator's
  constituents were incorrectly queued if its decomposition was requested.
  [(#7975)](https://github.com/PennyLaneAI/pennylane/pull/7975)

* An error is now raised if an `end` statement is found in a measurement conditioned branch in a QASM string being imported into PennyLane.
  [(#7872)](https://github.com/PennyLaneAI/pennylane/pull/7872)

* Fixes issue related to :func:`~.transforms.to_zx` adding the support for
  `Toffoli` and `CCZ` gates conversion into their ZX-graph representation.
  [(#7899)](https://github.com/PennyLaneAI/pennylane/pull/7899)

* `get_best_diff_method` now correctly aligns with `execute` and `construct_batch` logic in workflows.
  [(#7898)](https://github.com/PennyLaneAI/pennylane/pull/7898)

* Resolve issues with AutoGraph transforming internal PennyLane library code due to incorrect
  module attribution of wrapper functions.
  [(#7889)](https://github.com/PennyLaneAI/pennylane/pull/7889)

* Calling `QNode.update` no longer acts as if `set_shots` has been applied.
  [(#7881)](https://github.com/PennyLaneAI/pennylane/pull/7881)

* Fixes attributes and types in the quantum dialect.
  This allows for types to be inferred correctly when parsing.
  [(#7825)](https://github.com/PennyLaneAI/pennylane/pull/7825)

* Fixes `SemiAdder` to work when inputs are defined with a single wire.
  [(#7940)](https://github.com/PennyLaneAI/pennylane/pull/7940)

* Fixes a bug where `qml.prod` applied on a quantum function does not dequeue operators passed as arguments to the function.
  [(#8094)](https://github.com/PennyLaneAI/pennylane/pull/8094)

<h3>Contributors ✍️</h3>

This release contains contributions from (in alphabetical order):

Guillermo Alonso,
Ali Asadi,
Utkarsh Azad,
Joey Carter,
Yushao Chen,
Isaac De Vlugt,
Diksha Dhawan,
Marcus Edwards,
Lillian Frederiksen,
Pietropaolo Frisoni,
Simone Gasperini,
David Ittah,
Korbinian Kottmann,
Mehrdad Malekmohammadi
Pablo Antonio Moreno Casares
Erick Ochoa,
Mudit Pandey,
Andrija Paurevic,
Alex Preciado,
Shuli Shu,
Jay Soni,
David Wierichs,
Jake Zaia<|MERGE_RESOLUTION|>--- conflicted
+++ resolved
@@ -3,15 +3,10 @@
 
 <h3>New features since last release</h3>
 
-<<<<<<< HEAD
-  * A new :func:`~.change_basis_op` function and :class:`~.ops.op_math.ChangeOpBasis` were added,
-    which allow a compute-uncompute pattern (U V U†) to be represented by a single operator.  
-    A corresponding decomposition rule has been added to support efficiently controlling the pattern,
-    in which only the central (target) operator is controlled, and not U or U†.
-=======
 * A new :func:`~.ops.op_math.change_basis_op` function and :class:`~.ops.op_math.ChangeOpBasis` class were added,
   which allow a compute-uncompute pattern (U V U†) to be represented by a single operator.
->>>>>>> ab561b4e
+  A corresponding decomposition rule has been added to support efficiently controlling the pattern,
+  in which only the central (target) operator is controlled, and not U or U†.
   [(#8023)](https://github.com/PennyLaneAI/pennylane/pull/8023)
   [(#8070)](https://github.com/PennyLaneAI/pennylane/pull/8070)
 
