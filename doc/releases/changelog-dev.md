--- conflicted
+++ resolved
@@ -165,10 +165,9 @@
 * Shortened the string representation for the `qml.S`, `qml.T`, and `qml.SX` operators.
   [(#6542)](https://github.com/PennyLaneAI/pennylane/pull/6542)
 
-<<<<<<< HEAD
 * Added JAX support for the differentiable Hartree-Fock workflow.
   [(#6096)](https://github.com/PennyLaneAI/pennylane/pull/6096)
-=======
+
 * Added functions and dunder methods to add and multiply Resources objects in series and in parallel.
   [(#6567)](https://github.com/PennyLaneAI/pennylane/pull/6567)
 
@@ -176,7 +175,6 @@
   they are left undiagonalized, with the expectation that observable validation will catch any undiagonalized
   observables that are also unsupported by the device.
   [(#6653)](https://github.com/PennyLaneAI/pennylane/pull/6653)
->>>>>>> c5fd5bca
 
 <h4>Capturing and representing hybrid programs</h4>
 
