:orphan:

# Release 0.29.0-dev (development release)

<h3>New features since last release</h3>

<<<<<<< HEAD
* `qml.purity` is added as a measurement process for purity 
  [(#3551)](https://github.com/PennyLaneAI/pennylane/pull/3551)
=======
* Added a new template that implements a canonical 2-complete linear (2-CCL) swap network
  described in [arXiv:1905.05118](https://arxiv.org/abs/1905.05118).
  [(#3447)](https://github.com/PennyLaneAI/pennylane/pull/3447)

  ```python3
  dev = qml.device('default.qubit', wires=5)
  weights = np.random.random(size=TwoLocalSwapNetwork.shape(len(dev.wires)))
  acquaintances = lambda index, wires, param: (qml.CRY(param, wires=index)
                                   if np.abs(wires[0]-wires[1]) else qml.CRZ(param, wires=index))
  @qml.qnode(dev)
  def swap_network_circuit():
     qml.templates.TwoLocalSwapNetwork(dev.wires, acquaintances, weights, fermionic=False)
     return qml.state()
  ```

  ```pycon
  >>> print(weights)
  tensor([0.20308242, 0.91906199, 0.67988804, 0.81290256, 0.08708985,
          0.81860084, 0.34448344, 0.05655892, 0.61781612, 0.51829044], requires_grad=True)
  >>> qml.draw(swap_network_circuit, expansion_strategy = 'device')()
  0: ─╭●────────╭SWAP─────────────────╭●────────╭SWAP─────────────────╭●────────╭SWAP─┤  State
  1: ─╰RY(0.20)─╰SWAP─╭●────────╭SWAP─╰RY(0.09)─╰SWAP─╭●────────╭SWAP─╰RY(0.62)─╰SWAP─┤  State
  2: ─╭●────────╭SWAP─╰RY(0.68)─╰SWAP─╭●────────╭SWAP─╰RY(0.34)─╰SWAP─╭●────────╭SWAP─┤  State
  3: ─╰RY(0.92)─╰SWAP─╭●────────╭SWAP─╰RY(0.82)─╰SWAP─╭●────────╭SWAP─╰RY(0.52)─╰SWAP─┤  State
  4: ─────────────────╰RY(0.81)─╰SWAP─────────────────╰RY(0.06)─╰SWAP─────────────────┤  State
  ```
>>>>>>> 7ba586f7

* The JAX-JIT interface now supports higher-order gradient computation with the new return types system.
  [(#3498)](https://github.com/PennyLaneAI/pennylane/pull/3498)

  ```python
  import pennylane as qml
  import jax
  from jax import numpy as jnp
  
  jax.config.update("jax_enable_x64", True)
  
  qml.enable_return()
  
  dev = qml.device("lightning.qubit", wires=2)
  
  @jax.jit
  @qml.qnode(dev, interface="jax-jit", diff_method="parameter-shift", max_diff=2)
  def circuit(a, b):
      qml.RY(a, wires=0)
      qml.RX(b, wires=1)
      return qml.expval(qml.PauliZ(0)), qml.expval(qml.PauliZ(1))
  
  a, b = jnp.array(1.0), jnp.array(2.0)
  ```

  ```pycon
  >>> jax.hessian(circuit, argnums=[0, 1])(a, b)
  (((DeviceArray(-0.54030231, dtype=float64, weak_type=True),
     DeviceArray(1.76002563e-17, dtype=float64, weak_type=True)),
    (DeviceArray(1.76002563e-17, dtype=float64, weak_type=True),
     DeviceArray(1.11578284e-34, dtype=float64, weak_type=True))),
   ((DeviceArray(2.77555756e-17, dtype=float64, weak_type=True),
     DeviceArray(-4.54411427e-17, dtype=float64, weak_type=True)),
    (DeviceArray(-1.76855671e-17, dtype=float64, weak_type=True),
     DeviceArray(0.41614684, dtype=float64, weak_type=True))))
  ```

* The qchem workflow is modified to support both Autograd and JAX frameworks. 
  [(#3458)](https://github.com/PennyLaneAI/pennylane/pull/3458)
  [(#3462)](https://github.com/PennyLaneAI/pennylane/pull/3462)
  [(#3495)](https://github.com/PennyLaneAI/pennylane/pull/3495)

  The JAX interface is automatically used when the differentiable parameters are JAX objects. Here
  is an example for computing the Hartree-Fock energy gradients with respect to the atomic
  coordinates.

  ```python
  import pennylane as qml
  from pennylane import numpy as np
  import jax
  
  symbols = ["H", "H"]
  geometry = np.array([[0.0, 0.0, 0.0], [0.0, 0.0, 1.0]])

  mol = qml.qchem.Molecule(symbols, geometry)

  args = [jax.numpy.array(mol.coordinates)]
  ```

  ```pycon
  >>> jax.grad(qml.qchem.hf_energy(mol))(*args)
  >>> DeviceArray([[0.0, 0.0, 0.3650435], [0.0, 0.0, -0.3650435]], dtype=float32)
  ```

<h3>Improvements</h3>

* Extended the `qml.equal` function to compare `Prod` and `Sum` operators.
  [(#3516)](https://github.com/PennyLaneAI/pennylane/pull/3516)


* The `qml.generator` function now checks if the generator is hermitian, rather than whether it is a subclass of 
  `Observable`, allowing it to return valid generators from `SymbolicOp` and `CompositeOp` classes.
 [(#3485)](https://github.com/PennyLaneAI/pennylane/pull/3485)

* Added support for two-qubit unitary decomposition with JAX-JIT.
  [(#3569)](https://github.com/PennyLaneAI/pennylane/pull/3569)

* Limit the `numpy` version to `<1.24`.
  [(#3563)](https://github.com/PennyLaneAI/pennylane/pull/3563)

<h3>Breaking changes</h3>

<h3>Deprecations</h3>

<h3>Documentation</h3>

<h3>Bug fixes</h3>

* Child classes of `QuantumScript` now return their own type when using `SomeChildClass.from_queue`.
  [(#3501)](https://github.com/PennyLaneAI/pennylane/pull/3501)

* Fixed typo in calculation error message and comment in operation.py
  [(#3536)](https://github.com/PennyLaneAI/pennylane/pull/3536)

<h3>Contributors</h3>

This release contains contributions from (in alphabetical order):

Ikko Ashimine
<<<<<<< HEAD
Astral Cai
=======
Utkarsh Azad
>>>>>>> 7ba586f7
Lillian M. A. Frederiksen
Soran Jahangiri
Albert Mitjans Coma
Romain Moyard
Matthew Silverman
Antal Száva
<|MERGE_RESOLUTION|>--- conflicted
+++ resolved
@@ -4,10 +4,9 @@
 
 <h3>New features since last release</h3>
 
-<<<<<<< HEAD
 * `qml.purity` is added as a measurement process for purity 
   [(#3551)](https://github.com/PennyLaneAI/pennylane/pull/3551)
-=======
+
 * Added a new template that implements a canonical 2-complete linear (2-CCL) swap network
   described in [arXiv:1905.05118](https://arxiv.org/abs/1905.05118).
   [(#3447)](https://github.com/PennyLaneAI/pennylane/pull/3447)
@@ -34,7 +33,6 @@
   3: ─╰RY(0.92)─╰SWAP─╭●────────╭SWAP─╰RY(0.82)─╰SWAP─╭●────────╭SWAP─╰RY(0.52)─╰SWAP─┤  State
   4: ─────────────────╰RY(0.81)─╰SWAP─────────────────╰RY(0.06)─╰SWAP─────────────────┤  State
   ```
->>>>>>> 7ba586f7
 
 * The JAX-JIT interface now supports higher-order gradient computation with the new return types system.
   [(#3498)](https://github.com/PennyLaneAI/pennylane/pull/3498)
@@ -134,11 +132,8 @@
 This release contains contributions from (in alphabetical order):
 
 Ikko Ashimine
-<<<<<<< HEAD
+Utkarsh Azad
 Astral Cai
-=======
-Utkarsh Azad
->>>>>>> 7ba586f7
 Lillian M. A. Frederiksen
 Soran Jahangiri
 Albert Mitjans Coma
