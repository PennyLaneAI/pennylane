:orphan:

# Release 0.25.0-dev (development release)

<h3>New features since last release</h3>

* Added the new optimizer, `qml.SPSAOptimizer` that implements the simultaneous
  perturbation stochastic approximation method based on
  [An Overview of the Simultaneous Perturbation Method for Efficient Optimization](https://www.jhuapl.edu/SPSA/PDF-SPSA/Spall_An_Overview.PDF).
  [(#2661)](https://github.com/PennyLaneAI/pennylane/pull/2661)

  It is a suitable optimizer for cost functions whose evaluation may involve
  noise, as optimization with SPSA may significantly decrease the number of
  quantum executions for the entire optimization.

  ```pycon
  >>> dev = qml.device("default.qubit", wires=1)
  >>> def circuit(params):
  ...     qml.RX(params[0], wires=0)
  ...     qml.RY(params[1], wires=0)
  >>> coeffs = [1, 1]
  >>> obs = [qml.PauliX(0), qml.PauliZ(0)]
  >>> H = qml.Hamiltonian(coeffs, obs)
  >>> @qml.qnode(dev)
  ... def cost(params):
  ...     circuit(params)
  ...     return qml.expval(H)
  >>> params = np.random.normal(0, np.pi, (2), requires_grad=True)
  >>> print(params)
  [-5.92774911 -4.26420843]
  >>> print(cost(params))
  0.43866366253270167
  >>> max_iterations = 50
  >>> opt = qml.SPSAOptimizer(maxiter=max_iterations)
  >>> for _ in range(max_iterations):
  ...     params, energy = opt.step_and_cost(cost, params)
  >>> print(params)
  [-6.21193761 -2.99360548]
  >>> print(energy)
  -1.1258709813834058
  ```

<h3>Improvements</h3>

<<<<<<< HEAD
  
* Added the possibility to group samples into counts providing `counts=True` flag in `qml.sample` function. This required creation of a new measurement type `Counts` in `measurements.py`.
[(#2686)](https://github.com/PennyLaneAI/pennylane/pull/2686)
=======
* Adds a new function to compare operators. `qml.equal` can be used to compare equality of parametric operators taking into account their interfaces and trainability.
  [(#2651)](https://github.com/PennyLaneAI/pennylane/pull/2651)
>>>>>>> 5ce90652

<h3>Breaking changes</h3>

<h3>Deprecations</h3>

<h3>Documentation</h3>

<h3>Contributors</h3>

This release contains contributions from (in alphabetical order):

<<<<<<< HEAD
Bogdan Reznychenko, Ixchel Meza Chavez, Moritz Willmann
=======
Ankit Khandelwal, Ixchel Meza Chavez, Moritz Willmann
>>>>>>> 5ce90652
<|MERGE_RESOLUTION|>--- conflicted
+++ resolved
@@ -41,15 +41,12 @@
   ```
 
 <h3>Improvements</h3>
-
-<<<<<<< HEAD
   
 * Added the possibility to group samples into counts providing `counts=True` flag in `qml.sample` function. This required creation of a new measurement type `Counts` in `measurements.py`.
 [(#2686)](https://github.com/PennyLaneAI/pennylane/pull/2686)
-=======
+
 * Adds a new function to compare operators. `qml.equal` can be used to compare equality of parametric operators taking into account their interfaces and trainability.
   [(#2651)](https://github.com/PennyLaneAI/pennylane/pull/2651)
->>>>>>> 5ce90652
 
 <h3>Breaking changes</h3>
 
@@ -61,8 +58,4 @@
 
 This release contains contributions from (in alphabetical order):
 
-<<<<<<< HEAD
-Bogdan Reznychenko, Ixchel Meza Chavez, Moritz Willmann
-=======
-Ankit Khandelwal, Ixchel Meza Chavez, Moritz Willmann
->>>>>>> 5ce90652
+Ankit Khandelwal, Bogdan Reznychenko, Ixchel Meza Chavez, Moritz Willmann