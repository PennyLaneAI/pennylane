--- conflicted
+++ resolved
@@ -148,7 +148,6 @@
 
 <h3>Improvements</h3>
 
-<<<<<<< HEAD
 * The `adjoint` transform now raises and error whenever the object it is applied to
   is not callable.
   [(#2060)](https://github.com/PennyLaneAI/pennylane/pull/2060)
@@ -187,11 +186,10 @@
   [ 0.47415988+0.j          0.         0.73846026j  0.         0.25903472j
    -0.40342268+0.j        ]
   ```
-=======
+  
 * A precision argument has been added to the tape's ``to_openqasm`` function 
   to control the precision of parameters.
   [(#2071)](https://github.com/PennyLaneAI/pennylane/pull/2071)
->>>>>>> 70922138
 
 * Insert transform now supports adding operation after or before certain specific gates.
   [(#1980)](https://github.com/PennyLaneAI/pennylane/pull/1980)
