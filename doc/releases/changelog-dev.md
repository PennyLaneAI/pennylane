:orphan:

# Release 0.28.0-dev (development release)

<h3>New features since last release</h3>

* Support custom measurement processes:
  * `SampleMeasurement` and `StateMeasurement` classes have been added. They contain an abstract
    method to process samples/quantum state.
    [#3286](https://github.com/PennyLaneAI/pennylane/pull/3286)

  * Add `_Sample` class.
    [#3288](https://github.com/PennyLaneAI/pennylane/pull/3288)

  * Add `_Counts` class.
    [#3292](https://github.com/PennyLaneAI/pennylane/pull/3292)

  * Add `_State` class.
    [#3287](https://github.com/PennyLaneAI/pennylane/pull/3287)

  * Add `_VnEntropy` class.
    [#3326](https://github.com/PennyLaneAI/pennylane/pull/3326)

  * Add `_MutualInfo` class.
    [#3327](https://github.com/PennyLaneAI/pennylane/pull/3327)

* Functionality for fetching symbols and geometry of a compound from the PubChem Database using `qchem.mol_data`.
  [(#3289)](https://github.com/PennyLaneAI/pennylane/pull/3289)
  [(#3378)](https://github.com/PennyLaneAI/pennylane/pull/3378)

  ```pycon
  >>> mol_data("BeH2")
  (['Be', 'H', 'H'],
  array([[ 4.79405604,  0.29290815,  0.        ],
         [ 3.77946   , -0.29290815,  0.        ],
         [ 5.80884105, -0.29290815,  0.        ]]))

  >>> mol_data(223, "CID")
  (['N', 'H', 'H', 'H', 'H'],
  array([[ 4.79404621,  0.        ,  0.        ],
         [ 5.80882913,  0.5858151 ,  0.        ],
         [ 3.77945225, -0.5858151 ,  0.        ],
         [ 4.20823111,  1.01459396,  0.        ],
         [ 5.3798613 , -1.01459396,  0.        ]]))
  ```

* New basis sets, `6-311g` and `CC-PVDZ`, are added to the qchem basis set repo.
  [#3279](https://github.com/PennyLaneAI/pennylane/pull/3279)

<<<<<<< HEAD
* Support for purity computation is added. The `qml.math.purity` function computes the purity from a state vector or a density matrix:

  [(#3290)](https://github.com/PennyLaneAI/pennylane/pull/3290)

  ```pycon
  >>> x = [1, 0, 0, 1] / np.sqrt(2)
  >>> qml.math.purity(x, [0, 1])
  1.0
  >>> qml.math.purity(x, [0])
  0.5
    
  >>> x = [[1 / 2, 0, 0, 0], [0, 0, 0, 0], [0, 0, 0, 0], [0, 0, 0, 1 / 2]]
  >>> qml.math.purity(x, [0, 1])
  0.5
  ```

  The `qml.qinfo.purity` can be used to transform a QNode returning a state to a function that returns the purity:

  ```python3
  dev = qml.device("default.mixed", wires=2)

  @qml.qnode(dev)
  def circuit(x):
    qml.IsingXX(x, wires=[0, 1])
    return qml.state()
  ```

  ```pycon
  >>> qml.qinfo.purity(circuit, wires=[0])(np.pi / 2)
  0.5
  >>> qml.qinfo.purity(circuit, wires=[0, 1])(np.pi / 2)
  1.0
  ```

  Taking the gradient is also supported:

  ```pycon
  >>> param = np.array(np.pi / 4, requires_grad=True)
  >>> qml.grad(qml.qinfo.purity(circuit, wires=[0]))(param)
  -0.5
  ```

=======
>>>>>>> 6881ca80
<h3>Improvements</h3>

* Continuous integration checks are now performed for Python 3.11 and Torch v1.13. Python 3.7 is dropped.
  [(#3276)](https://github.com/PennyLaneAI/pennylane/pull/3276)

* `qml.Tracker` now also logs results in `tracker.history` when tracking execution of a circuit.
   [(#3306)](https://github.com/PennyLaneAI/pennylane/pull/3306)

* Improve performance of `Wires.all_wires`.
  [(#3302)](https://github.com/PennyLaneAI/pennylane/pull/3302)

* A representation has been added to the `Molecule` class.
  [#3364](https://github.com/PennyLaneAI/pennylane/pull/3364)

* Remove private `_wires` setter from the `Controlled.map_wires` method.
  [3405](https://github.com/PennyLaneAI/pennylane/pull/3405)

<h3>Breaking changes</h3>

* The `log_base` attribute has been moved from `MeasurementProcess` to the new `_VnEntropy` and
  `_MutualInfo` classes, which inherit from `MeasurementProcess`.
  [#3326](https://github.com/PennyLaneAI/pennylane/pull/3326)

* Python 3.7 support is no longer maintained.
  [(#3276)](https://github.com/PennyLaneAI/pennylane/pull/3276)

<h3>Deprecations</h3>

Deprecations cycles are tracked at [doc/developement/deprecations.rst](https://docs.pennylane.ai/en/latest/development/deprecations.html).

* The following deprecated methods are removed:
  [(#3281)](https://github.com/PennyLaneAI/pennylane/pull/3281/)

  * `qml.tape.get_active_tape`: Use `qml.QueuingManager.active_context()`
  * `qml.transforms.qcut.remap_tape_wires`: Use `qml.map_wires`
  * `qml.tape.QuantumTape.inv()`: Use `qml.tape.QuantumTape.adjoint()`
  * `qml.tape.stop_recording()`: Use `qml.QueuingManager.stop_recording()`
  * `qml.tape.QuantumTape.stop_recording()`: Use `qml.QueuingManager.stop_recording()`
  * `qml.QueuingContext` is now `qml.QueuingManager`
  * `QueuingManager.safe_update_info` and `AnnotatedQueue.safe_update_info`: Use plain `update_info`

<h3>Documentation</h3>

<h3>Bug fixes</h3>

* Original tape `_obs_sharing_wires` attribute is updated during its expansion.
  [#3293](https://github.com/PennyLaneAI/pennylane/pull/3293)
  
* Small fix of `MeasurementProcess.map_wires`, where both the `self.obs` and `self._wires`
  attributes were modified.
  [#3292](https://github.com/PennyLaneAI/pennylane/pull/3292)

* An issue with `drain=False` in the adaptive optimizer is fixed. Before the fix, the operator pool
  needed to be re-constructed inside the optimization pool when `drain=False`. With the new fix,
  this reconstruction is not needed.
  [#3361](https://github.com/PennyLaneAI/pennylane/pull/3361)

* If the device originally has no shots but finite shots are dynamically specified, Hamiltonian
  expansion now occurs.
  [(#3369)](https://github.com/PennyLaneAI/pennylane/pull/3369)

* `qml.matrix(op)` now fails if the operator truly has no matrix (eg. `Barrier`) to match `op.matrix()`
  [(#3386)](https://github.com/PennyLaneAI/pennylane/pull/3386)

* The `pad_with` argument in the `AmplitudeEmbedding` template is now compatible
  with all interfaces
  [(#3392)](https://github.com/PennyLaneAI/pennylane/pull/3392)

<h3>Contributors</h3>

This release contains contributions from (in alphabetical order):
Juan Miguel Arrazola
Utkarsh Azad
Astral Cai
Pieter Eendebak
Lillian M. A. Frederiksen
Soran Jahangiri
Edward Jiang
Christina Lee
Albert Mitjans Coma
Romain Moyard<|MERGE_RESOLUTION|>--- conflicted
+++ resolved
@@ -47,7 +47,6 @@
 * New basis sets, `6-311g` and `CC-PVDZ`, are added to the qchem basis set repo.
   [#3279](https://github.com/PennyLaneAI/pennylane/pull/3279)
 
-<<<<<<< HEAD
 * Support for purity computation is added. The `qml.math.purity` function computes the purity from a state vector or a density matrix:
 
   [(#3290)](https://github.com/PennyLaneAI/pennylane/pull/3290)
@@ -90,8 +89,6 @@
   -0.5
   ```
 
-=======
->>>>>>> 6881ca80
 <h3>Improvements</h3>
 
 * Continuous integration checks are now performed for Python 3.11 and Torch v1.13. Python 3.7 is dropped.
