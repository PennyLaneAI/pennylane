:orphan:

# Release 0.40.0-dev (development release)

<h3>New features since last release</h3>

<<<<<<< HEAD
* Introduced `sample_probs` function for the `qml.devices.qubit` and `qml.devices.qutrit_mixed` modules:
  - This function takes probability distributions as input and returns sampled outcomes.
  - Simplifies the sampling process by separating it from other operations in the measurement chain.
  - Improves modularity: The same code can be easily adapted for other devices (e.g., a potential `default_mixed` device).
  - Enhances maintainability by isolating the sampling logic.
  [(#6354)](https://github.com/PennyLaneAI/pennylane/pull/6354)
  
* `qml.transforms.decompose` is added for stepping through decompositions to a target gate set. 
  [(#6334)](https://github.com/PennyLaneAI/pennylane/pull/6334)

* Added `process_density_matrix` implementations to 5 `StateMeasurement` subclasses:
  `ExpVal`, `Var`, `Purity`, `MutualInformation`, and `VnEntropy`.
  This enables `process_density_matrix` to be an abstract method in `StateMeasurement`,
  facilitating future support for mixed-state devices and expanded density matrix operations. Also, there is a quick fix for the `np.sqrt` call in the `ProbabilityMP` class to be replaced by `qml.math.sqrt`.
  [(#6330)](https://github.com/PennyLaneAI/pennylane/pull/6330)

* A new class `MomentumQNGOptimizer` is added. It inherits the basic `QNGOptimizer` class and requires one additional hyperparameter (the momentum coefficient) :math:`0 \leq \rho < 1`, the default value being :math:`\rho=0.9`. For :math:`\rho=0` Momentum-QNG reduces to the basic QNG.
  [(#6240)](https://github.com/PennyLaneAI/pennylane/pull/6240)
 
* Function is added for generating the spin Hamiltonian for the
  [Kitaev](https://arxiv.org/abs/cond-mat/0506438) model on a lattice.
  [(#6174)](https://github.com/PennyLaneAI/pennylane/pull/6174)

* Function is added for generating the spin Hamiltonians for custom lattices.
  [(#6226)](https://github.com/PennyLaneAI/pennylane/pull/6226)

* Functions are added for generating spin Hamiltonians for [Emery]
  (https://journals.aps.org/prl/abstract/10.1103/PhysRevLett.58.2794) and
  [Haldane](https://journals.aps.org/prl/pdf/10.1103/PhysRevLett.61.2015) models on a lattice.
  [(#6201)](https://github.com/PennyLaneAI/pennylane/pull/6201/)

* A `has_sparse_matrix` property is added to `Operator` to indicate whether a sparse matrix is defined.
  [(#6278)](https://github.com/PennyLaneAI/pennylane/pull/6278)
  [(#6310)](https://github.com/PennyLaneAI/pennylane/pull/6310)

* Support is added for if/else statements in circuits executed with `qml.capture.enabled`, via `autograph`
  [(#6406)](https://github.com/PennyLaneAI/pennylane/pull/6406)

=======
>>>>>>> 8dde8f86
<h3>Improvements 🛠</h3>

<h3>Breaking changes 💔</h3>

<h3>Deprecations 👋</h3>

<h3>Documentation 📝</h3>

<h3>Bug fixes 🐛</h3>

<h3>Contributors ✍️</h3>

This release contains contributions from (in alphabetical order):<|MERGE_RESOLUTION|>--- conflicted
+++ resolved
@@ -4,47 +4,9 @@
 
 <h3>New features since last release</h3>
 
-<<<<<<< HEAD
-* Introduced `sample_probs` function for the `qml.devices.qubit` and `qml.devices.qutrit_mixed` modules:
-  - This function takes probability distributions as input and returns sampled outcomes.
-  - Simplifies the sampling process by separating it from other operations in the measurement chain.
-  - Improves modularity: The same code can be easily adapted for other devices (e.g., a potential `default_mixed` device).
-  - Enhances maintainability by isolating the sampling logic.
-  [(#6354)](https://github.com/PennyLaneAI/pennylane/pull/6354)
-  
-* `qml.transforms.decompose` is added for stepping through decompositions to a target gate set. 
-  [(#6334)](https://github.com/PennyLaneAI/pennylane/pull/6334)
-
-* Added `process_density_matrix` implementations to 5 `StateMeasurement` subclasses:
-  `ExpVal`, `Var`, `Purity`, `MutualInformation`, and `VnEntropy`.
-  This enables `process_density_matrix` to be an abstract method in `StateMeasurement`,
-  facilitating future support for mixed-state devices and expanded density matrix operations. Also, there is a quick fix for the `np.sqrt` call in the `ProbabilityMP` class to be replaced by `qml.math.sqrt`.
-  [(#6330)](https://github.com/PennyLaneAI/pennylane/pull/6330)
-
-* A new class `MomentumQNGOptimizer` is added. It inherits the basic `QNGOptimizer` class and requires one additional hyperparameter (the momentum coefficient) :math:`0 \leq \rho < 1`, the default value being :math:`\rho=0.9`. For :math:`\rho=0` Momentum-QNG reduces to the basic QNG.
-  [(#6240)](https://github.com/PennyLaneAI/pennylane/pull/6240)
- 
-* Function is added for generating the spin Hamiltonian for the
-  [Kitaev](https://arxiv.org/abs/cond-mat/0506438) model on a lattice.
-  [(#6174)](https://github.com/PennyLaneAI/pennylane/pull/6174)
-
-* Function is added for generating the spin Hamiltonians for custom lattices.
-  [(#6226)](https://github.com/PennyLaneAI/pennylane/pull/6226)
-
-* Functions are added for generating spin Hamiltonians for [Emery]
-  (https://journals.aps.org/prl/abstract/10.1103/PhysRevLett.58.2794) and
-  [Haldane](https://journals.aps.org/prl/pdf/10.1103/PhysRevLett.61.2015) models on a lattice.
-  [(#6201)](https://github.com/PennyLaneAI/pennylane/pull/6201/)
-
-* A `has_sparse_matrix` property is added to `Operator` to indicate whether a sparse matrix is defined.
-  [(#6278)](https://github.com/PennyLaneAI/pennylane/pull/6278)
-  [(#6310)](https://github.com/PennyLaneAI/pennylane/pull/6310)
-
 * Support is added for if/else statements in circuits executed with `qml.capture.enabled`, via `autograph`
   [(#6406)](https://github.com/PennyLaneAI/pennylane/pull/6406)
 
-=======
->>>>>>> 8dde8f86
 <h3>Improvements 🛠</h3>
 
 <h3>Breaking changes 💔</h3>
