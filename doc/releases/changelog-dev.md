--- conflicted
+++ resolved
@@ -4,15 +4,13 @@
 
 <h3>New features since last release</h3>
 
-<<<<<<< HEAD
 * Added 'qml.sign_expand' tape tranforms which implements the optimal decomposition of a fast-forwardable Hamiltonian that minimizes the variance of its estimator in the Single-Qubit-Measurement from  arXiv:2207.09479
   [(#2852)](https://github.com/PennyLaneAI/pennylane/pull/2852)
 
 * Add the controlled CZ gate: CCZ.
-=======
+
 * `qml.purity` is added as a measurement process for purity 
   [(#3551)](https://github.com/PennyLaneAI/pennylane/pull/3551)
->>>>>>> 88051722
 
 * Added a new template that implements a canonical 2-complete linear (2-CCL) swap network
   described in [arXiv:1905.05118](https://arxiv.org/abs/1905.05118).
@@ -143,12 +141,8 @@
 
 This release contains contributions from (in alphabetical order):
 
-<<<<<<< HEAD
-Gian-Luca Anselmetti,
-Juan Miguel Arrazola
-=======
+Gian-Luca Anselmetti
 Ikko Ashimine
->>>>>>> 88051722
 Utkarsh Azad
 Astral Cai
 Lillian M. A. Frederiksen
@@ -156,4 +150,4 @@
 Albert Mitjans Coma
 Romain Moyard
 Matthew Silverman
-Antal Száva
+Antal Száva