--- conflicted
+++ resolved
@@ -139,17 +139,12 @@
 * Two new functions called :func:`~.math.convert_to_su2` and :func:`~.math.convert_to_su4` have been added to `qml.math`, which convert unitary matrices to SU(2) or SU(4), respectively, and optionally a global phase.
   [(#7211)](https://github.com/PennyLaneAI/pennylane/pull/7211)
 
-<<<<<<< HEAD
-* A new template :class:`~.TemporaryAND` has been added. The :class:`~.TemporaryAND` (a.k.a.  :class:`~.Elbow`)
-  operator is a three-qubit gate which can serve as an equivalent to an AND, or reversible Toffoli, gate.
-  It leverages extra information about the target wire to enable more efficient decompositions.
-=======
+
 * A new template :class:`~.TemporaryAND` has been added. The  :class:`~.TemporaryAND` (a.k.a.  :class:`~.Elbow`)
   operation is a three-qubit gate equivalent to an ``AND``, or reversible :class:`~pennylane.Toffoli`, gate
   that leverages extra information about the target wire to enable more efficient circuit decompositions.
   The ``TemporaryAND`` assumes the target qubit to be initialized in ``|0〉``, while the ``Adjoint(TemporaryAND)`` assumes the target output to be ``|0〉``.
   For more details, see Fig. 4 in `arXiv:1805.03662 <https://arxiv.org/abs/1805.03662>`_.
->>>>>>> 6410b8db
   :class:`~.TemporaryAND` is useful for an efficient decomposition of the :class:`~.Select` template, for example. 
   [(#7472)](https://github.com/PennyLaneAI/pennylane/pull/7472)
 
@@ -163,11 +158,7 @@
       # The target wire is in state |0>, so we can apply TemporaryAND
       qml.TemporaryAND([0,1,2]) # |1110⟩
       qml.CNOT([2,3]) # |1111⟩
-<<<<<<< HEAD
-      # Target wire will be in state |0> after AND gate, so we can apply adjoint(TemporaryAND)
-=======
       # The target wire will be in state |0> after adjoint(TemporaryAND) gate is applied, so we can apply adjoint(TemporaryAND)
->>>>>>> 6410b8db
       qml.adjoint(qml.TemporaryAND([0,1,2])) # |1101⟩
       return qml.sample(wires=[0,1,2,3])
   ```
@@ -183,7 +174,6 @@
   [(#7355)](https://github.com/PennyLaneAI/pennylane/pull/7355)
   [(#7586)](https://github.com/PennyLaneAI/pennylane/pull/7586)
 
-<<<<<<< HEAD
 * A new template :class:`~.SemiAdder` has been added. This operator performs the addition of two integers in the computational basis.
   [(#7494)](https://github.com/PennyLaneAI/pennylane/pull/7494)
 
@@ -207,9 +197,6 @@
   >>> print(circuit())
   [0 0 0 1 1 1]
   ```
-
-=======
->>>>>>> 6410b8db
 
 <h4>Resource-efficient Decompositions 🔎</h4>
 
