:orphan:

# Release 0.32.0-dev (development release)

<h3>New features since last release</h3>

<h3>Improvements 🛠</h3>

* Treat auxiliary wires and device wires in the same way in `transforms.metric_tensor`
  as in `gradients.hadamard_grad`. Support all valid wire input formats for `aux_wire`.
  [(#4328)](https://github.com/PennyLaneAI/pennylane/pull/4328)

* `qml.equal` no longer raises errors when operators or measurements of different types are compared.
  Instead, it returns `False`.
  [(#4315)](https://github.com/PennyLaneAI/pennylane/pull/4315)

* The `qml.gradients` module no longer mutates operators in-place for any gradient transforms.
  Instead, operators that need to be mutated are copied with new parameters.
  [(#4220)](https://github.com/PennyLaneAI/pennylane/pull/4220)

* `PauliWord` sparse matrices are much faster, which directly improves `PauliSentence`.
  [(#4272)](https://github.com/PennyLaneAI/pennylane/pull/4272)

* Enable linting of all tests in CI and the pre-commit hook.
  [(#4335)](https://github.com/PennyLaneAI/pennylane/pull/4335)

* Added a function `qml.math.fidelity_statevector` that computes the fidelity between two state vectors.
  [(#4322)](https://github.com/PennyLaneAI/pennylane/pull/4322)

* The `qchem` module is upgraded to use the fermionic operators of the `fermi` module.
  [#4336](https://github.com/PennyLaneAI/pennylane/pull/4336)

* QNode transforms in `qml.qinfo` now support custom wire labels.
  [#4331](https://github.com/PennyLaneAI/pennylane/pull/4331)

* The `qchem` functions `primitive_norm` and `contracted_norm` are modified to be compatible with
  higher versions of scipy. The private function `_fac2` for computing double factorials is added. 
  [#4321](https://github.com/PennyLaneAI/pennylane/pull/4321)

* The default label for a `StatePrep` operator is now `|Ψ⟩`.
  [(#4340)](https://github.com/PennyLaneAI/pennylane/pull/4340)

* The experimental device interface is integrated with the `QNode` for Jax.
  [(#4323)](https://github.com/PennyLaneAI/pennylane/pull/4323)

<h3>Breaking changes 💔</h3>

* The `do_queue` keyword argument in `qml.operation.Operator` has been removed. Instead of
  setting `do_queue=False`, use the `qml.QueuingManager.stop_recording()` context.
  [(#4317)](https://github.com/PennyLaneAI/pennylane/pull/4317)

* The `grouping_type` and `grouping_method` keyword arguments are removed from `qchem.molecular_hamiltonian`.

* `zyz_decomposition` and `xyx_decomposition` are removed. Use `one_qubit_decomposition` instead.

* `LieAlgebraOptimizer` has been removed. Use `RiemannianGradientOptimizer` instead.

* `Operation.base_name` has been removed.

* `QuantumScript.name` has been removed.

* `qml.math.reduced_dm` has been removed. Use `qml.math.reduce_dm` or `qml.math.reduce_statevector` instead.

* The ``qml.specs`` dictionary longer supports direct key access to certain keys. Instead
  these quantities can be accessed as fields of the new ``Resources`` object saved under
  ``specs_dict["resources"]``:

  - ``num_operations`` is no longer supported, use ``specs_dict["resources"].num_gates``
  - ``num_used_wires`` is no longer supported, use ``specs_dict["resources"].num_wires``
  - ``gate_types`` is no longer supported, use ``specs_dict["resources"].gate_types``
  - ``gate_sizes`` is no longer supported, use ``specs_dict["resources"].gate_sizes``
  - ``depth`` is no longer supported, use ``specs_dict["resources"].depth``

* `qml.math.purity`, `qml.math.vn_entropy`, `qml.math.mutual_info`, `qml.math.fidelity`,
  `qml.math.relative_entropy`, and `qml.math.max_entropy` no longer support state vectors as
  input.
  [(#4322)](https://github.com/PennyLaneAI/pennylane/pull/4322)

<h3>Deprecations 👋</h3>

* The CV observables ``qml.X`` and ``qml.P`` have been deprecated. Use ``qml.QuadX`` 
  and ``qml.QuadP`` instead.
  [(#4330)](https://github.com/PennyLaneAI/pennylane/pull/4330)

* `qml.enable_return` and `qml.disable_return` are deprecated. Please avoid calling
  `disable_return`, as the old return system is deprecated along with these switch functions.
  [(#4316)](https://github.com/PennyLaneAI/pennylane/pull/4316)

* The `mode` keyword argument in `QNode` is deprecated, as it was only used in the
  old return system (which is also deprecated). Please use `grad_on_execution` instead.
  [(#4316)](https://github.com/PennyLaneAI/pennylane/pull/4316)

<h3>Documentation 📝</h3>

* `qml.ApproxTimeEvolution.compute_decomposition()` now has a code example.
  [(#4354)](https://github.com/PennyLaneAI/pennylane/pull/4354)

<h3>Bug fixes 🐛</h3>
  
* Stop `metric_tensor` from accidentally catching errors that stem from
  flawed wires assignments in the original circuit, leading to recursion errors
  [(#4328)](https://github.com/PennyLaneAI/pennylane/pull/4328)

* Raise a warning if control indicators are hidden when calling `qml.draw_mpl`
  [(#4295)](https://github.com/PennyLaneAI/pennylane/pull/4295)

* `qml.qinfo.purity` now produces correct results with custom wire labels.
  [(#4331)](https://github.com/PennyLaneAI/pennylane/pull/4331)

* `default.qutrit` now supports all qutrit operations used with `qml.adjoint`.
  [(#4348)](https://github.com/PennyLaneAI/pennylane/pull/4348)

* `qml.transforms.merge_amplitude_embedding` now works correctly when the `AmplitudeEmbedding`s
  have a batch dimension.
  [(#4353)](https://github.com/PennyLaneAI/pennylane/pull/4353)

<h3>Contributors ✍️</h3>

This release contains contributions from (in alphabetical order):

Soran Jahangiri,
<<<<<<< HEAD
=======
Isaac De Vlugt,
>>>>>>> 330491ec
Edward Jiang,
Christina Lee,
Mudit Pandey,
Borja Requena,
Matthew Silverman,
David Wierichs,<|MERGE_RESOLUTION|>--- conflicted
+++ resolved
@@ -118,11 +118,8 @@
 
 This release contains contributions from (in alphabetical order):
 
+Isaac De Vlugt,
 Soran Jahangiri,
-<<<<<<< HEAD
-=======
-Isaac De Vlugt,
->>>>>>> 330491ec
 Edward Jiang,
 Christina Lee,
 Mudit Pandey,
