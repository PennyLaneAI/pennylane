--- conflicted
+++ resolved
@@ -233,16 +233,14 @@
   of the other class to be called.
   [(#3631)](https://github.com/PennyLaneAI/pennylane/pull/3631)
 
-<<<<<<< HEAD
+* The GellMann operators now include their index in the displayed representation.
+  [(#3641)](https://github.com/PennyLaneAI/pennylane/pull/3641)
+
+* Introduce the `ExecutionConfig` data class.
+  [(#3649)](https://github.com/PennyLaneAI/pennylane/pull/3649)
+
 * Added the `matrix()` method to `qml.QubitStateVector`.
   [(#3635)](https://github.com/PennyLaneAI/pennylane/pull/3635)
-=======
-* The GellMann operators now include their index in the displayed representation.
-  [(#3641)](https://github.com/PennyLaneAI/pennylane/pull/3641)
-
-* Introduce the `ExecutionConfig` data class.
-  [(#3649)](https://github.com/PennyLaneAI/pennylane/pull/3649)
->>>>>>> 6e819eb8
 
 <h3>Breaking changes</h3>
 
