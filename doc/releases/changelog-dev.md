--- conflicted
+++ resolved
@@ -189,16 +189,13 @@
 
 <h3>Labs: a place for unified and rapid prototyping of research software 🧪</h3>
 
-<<<<<<< HEAD
-* The functions `parity_matrix` and `phase_polynomial` are now available in `pennylane.labs.phase_polynomials`.
-  They allow to compute efficient intermediate representations for CNOT circuits (`parity_matrix`) and (CNOT, RZ) circuits (`phase_polynomial`).
+
+* The functions :func:`parity_matrix <pennylane.labs.intermediate_reps.parity_matrix>` and 
+  :func:`phase_polynomial <pennylane.labs.intermediate_reps.phase_polynomial>` are now 
+  available in :mod:`pennylane.labs.intermediate_reps <pennylane.labs.intermediate_reps>`.
+  They allow to compute efficient intermediate representations for CNOT circuits (:func:`phase_polynomial <pennylane.labs.intermediate_reps.phase_polynomial>`)
+  and (CNOT, RZ) circuits (:mod:`pennylane.labs.intermediate_reps <pennylane.labs.intermediate_reps>`).
   These efficient intermediate representations are important for CNOT routing algorithms and other quantum compilation routines.
-=======
-* A :func:`parity_matrix <pennylane.labs.intermediate_reps.parity_matrix>` function is now available
-  in :mod:`pennylane.labs.intermediate_reps <pennylane.labs.intermediate_reps>`.
-  It allows computation of the parity matrix of a CNOT circuit; an efficient intermediate representation.
-  It is important for CNOT routing algorithms and other quantum compilation routines.
->>>>>>> e7c08647
   [(#7229)](https://github.com/PennyLaneAI/pennylane/pull/7229)
   [(#7333)](https://github.com/PennyLaneAI/pennylane/pull/7333)
 
