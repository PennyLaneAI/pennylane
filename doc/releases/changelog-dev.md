:orphan:

# Release 0.35.0-dev (development release)

<h3>New features since last release</h3>

<h4>Easy to import circuits 💾</h4>

* An error message provides clearer instructions for installing PennyLane-Qiskit if the `qml.from_qiskit` 
  function fails because the Qiskit converter is missing.
  [(#5218)](https://github.com/PennyLaneAI/pennylane/pull/5218)

<h4>Native mid-circuit measurements on default qubit 💡</h4>

* When operating in finite-shots mode, the `default.qubit` device now performs mid-circuit
  measurements in a similar way to quantum hardware. For each shot, when a mid-circuit measurement
  is encountered, the device evaluates the probability of projecting onto `|0>` or `|1>` and
  makes a random choice to collapse the circuit state.
  [(#5088)](https://github.com/PennyLaneAI/pennylane/pull/5088)

  This approach works well when there are a lot of mid-circuit measurements and the number of shots
  is not too high:

  ```python
  import pennylane as qml

  dev = qml.device("default.qubit", shots=10)

  @qml.qnode(dev)
  def f():
      for i in range(1967):
          qml.Hadamard(0)
          qml.measure(0)
      return qml.sample(qml.PauliX(0))
  ```
  ```pycon
  >>> f()
  tensor([-1, -1, -1,  1,  1, -1,  1, -1,  1, -1], requires_grad=True)
  ```

  Previously, mid-circuit measurements would be automatically replaced with an additional qubit
  using the `@qml.defer_measurements` transform, so the above circuit would have required thousands
  of qubits to simulate.

* The `default.qubit` device now supports mid-circuit measurements without using the deferred measurement
  principle when using finite shots. The native execution mode comprises all features supported with `qml.defer_measurements`, including
  classical control, collecting statistics, and post-selection. This PR notably introduces support for
  post-selection, measurement value lists, and composite measurements.
  [(#5120)](https://github.com/PennyLaneAI/pennylane/pull/5120)

<h4>Work easily and efficiently with operators 🔧</h4>

* Over the past few releases, PennyLane's approach to operator arithmetic has been overhauled.
  New classes such as `Sum` and `Prod` have been added in the
  [op_math](https://docs.pennylane.ai/en/stable/code/qml_ops_op_math.html) module, providing
  an extensive range of manipulations and ways to combine PennyLane operators. The updated operator
  arithmetic functionality can be activated using `qml.operation.enable_new_opmath()` and will
  become the default approach in the next release.

  The following updates have been made in this version of PennyLane:

  * You can now easily access Pauli operators via `I`, `X`, `Y`, and `Z`:
    [(#5116)](https://github.com/PennyLaneAI/pennylane/pull/5116)

    ```pycon
    >>> from pennylane import I, X, Y, Z
    >>> X(0)
    X(0)
    ```

  * PennyLane will try to automatically work with a Pauli representation of operators when
    available. The Pauli representation can be optionally accessed via `op.pauli_rep`:
    [(#4989)](https://github.com/PennyLaneAI/pennylane/pull/4989)
    [(#5001)](https://github.com/PennyLaneAI/pennylane/pull/5001)
    [(#5003)](https://github.com/PennyLaneAI/pennylane/pull/5003)
    [(#5017)](https://github.com/PennyLaneAI/pennylane/pull/5017)
    [(#5027)](https://github.com/PennyLaneAI/pennylane/pull/5027)
  
    ```pycon
    >>> op = X(0) + Y(0)
    >>> type(op.pauli_rep)
    pennylane.pauli.pauli_arithmetic.PauliSentence
    ```
    
    The `PauliWord` and `PauliSentence` objects in the
    [pauli](https://docs.pennylane.ai/en/stable/code/qml_pauli.html#classes) module provide an
    efficient representation and can be combined using basic arithmetic like addition, products, and
    scalar multiplication. These objects do not need to be directly handled in most workflows
    since manipulation will happen automatically in the background.

  * Extensive improvements have been made to the string representations of PennyLane operators,
    making them shorter and possible to copy as valid PennyLane code:
    [(#5116)](https://github.com/PennyLaneAI/pennylane/pull/5116)
    [(#5138)](https://github.com/PennyLaneAI/pennylane/pull/5138)

    ```
    >>> 0.5 * X(0)
    0.5 * X(0)
    >>> 0.5 * (X(0) + Y(1))
    0.5 * (X(0) + Y(1))
    ```
    
    Sums with many terms are broken up into multiple lines, but can still be copied back as valid
    code:

    ```
    >>> 0.5 * (X(0) @ X(1)) + 0.7 * (X(1) @ X(2)) + 0.8 * (X(2) @ X(3))
    (
        0.5 * (X(0) @ X(1))
      + 0.7 * (X(1) @ X(2))
      + 0.8 * (X(2) @ X(3))
    )
    ```
  
  * The `Sum` and `Prod` classes have been updated to reach feature parity with `Hamiltonian`
    and `Tensor`, respectively. This includes support for grouping via the `pauli` module:
    [(#5070)](https://github.com/PennyLaneAI/pennylane/pull/5070)
    [(#5132)](https://github.com/PennyLaneAI/pennylane/pull/5132)
    [(#5133)](https://github.com/PennyLaneAI/pennylane/pull/5133)
    
    ```pycon
    >>> obs = [X(0) @ Y(1), Z(0), Y(0) @ Z(1), Y(1)]
    >>> qml.pauli.group_observables(obs)
    [[Y(0) @ Z(1)], [X(0) @ Y(1), Y(1)], [Z(0)]]
    ```

  * A new `qml.commutator` function is now available that allows you to compute commutators between
    operators:
    [(#5051)](https://github.com/PennyLaneAI/pennylane/pull/5051)
    [(#5052)](https://github.com/PennyLaneAI/pennylane/pull/5052)

    ```pycon
    >>> qml.commutator(X(0), Y(0))
    2j * Z(0)
    ```

<h4>New Clifford device 🦾</h4>

* A new `default.clifford` device enables efficient simulation of large-scale Clifford circuits
  defined in PennyLane through the use of [stim](https://github.com/quantumlib/Stim) as a backend.
  [(#4936)](https://github.com/PennyLaneAI/pennylane/pull/4936)
  [(#4954)](https://github.com/PennyLaneAI/pennylane/pull/4954)
  [(#5144)](https://github.com/PennyLaneAI/pennylane/pull/5144)

  Given a circuit with only Clifford gates, one can use this device to obtain the usual range
  of PennyLane [measurements](https://docs.pennylane.ai/en/stable/introduction/measurements.html)
  as well as the state represented in the Tableau form of
  [Aaronson & Gottesman (2004)](https://journals.aps.org/pra/abstract/10.1103/PhysRevA.70.052328):

  ```python
  import pennylane as qml

  dev = qml.device("default.clifford", tableau=True)
  @qml.qnode(dev)
  def circuit():
      qml.CNOT(wires=[0, 1])
      qml.PauliX(wires=[1])
      qml.ISWAP(wires=[0, 1])
      qml.Hadamard(wires=[0])
      return qml.state()
  ```

  ```pycon
  >>> circuit()
  array([[0, 1, 1, 0, 0],
        [1, 0, 1, 1, 1],
        [0, 0, 0, 1, 0],
        [1, 0, 0, 1, 1]])
  ```
<<<<<<< HEAD

* A function called `apply_operation` has been added to the new `qutrit_mixed` module found in `qml.devices` that applies operations to device-compatible states.
  [(#5032)](https://github.com/PennyLaneAI/pennylane/pull/5032)

* Added new error tracking and propagation functionality.
  [(#5115)](https://github.com/PennyLaneAI/pennylane/pull/5115)
  [(#5121)](https://github.com/PennyLaneAI/pennylane/pull/5121)

=======
  
  The `default.clifford` device also supports the `PauliError`, `DepolarizingChannel`, `BitFlip` and
  `PhaseFlip`
  [noise channels](https://docs.pennylane.ai/en/latest/introduction/operations.html#noisy-channels)
  when operating in finite-shot mode.
>>>>>>> 6fd09de7

<h3>Improvements 🛠</h3>

<h4>Faster gradients with VJPs and other performance improvements</h4>

* Adjoint device VJP's are now supported with `jax.jacobian`. `device_vjp=True` is
  now strictly faster for jax.
  [(#4963)](https://github.com/PennyLaneAI/pennylane/pull/4963)

* `device_vjp` can now be used with normal Tensorflow. Support has not yet been added
  for `tf.Function` and Tensorflow Autograph.
  [(#4676)](https://github.com/PennyLaneAI/pennylane/pull/4676)

* PennyLane can now use lightning provided VJPs by selecting `device_vjp=True` on the QNode.
  [(#4914)](https://github.com/PennyLaneAI/pennylane/pull/4914)

* Remove queuing (`AnnotatedQueue`) from `qml.cut_circuit` and `qml.cut_circuit_mc` to improve performance
  for large workflows.
  [(#5108)](https://github.com/PennyLaneAI/pennylane/pull/5108)

* Improve the performance of circuit-cutting workloads with large numbers of generated tapes.
  [(#5005)](https://github.com/PennyLaneAI/pennylane/pull/5005)

<h4>Community contributions 🥳</h4>

* `parity_transform` is added for parity mapping of a fermionic Hamiltonian.
  [(#4928)](https://github.com/PennyLaneAI/pennylane/pull/4928)
  It is now possible to transform a fermionic Hamiltonian to a qubit Hamiltonian with parity mapping.

  ```python
  import pennylane as qml
  fermi_ham = qml.fermi.FermiWord({(0, 0) : '+', (1, 1) : '-'})

  qubit_ham = qml.fermi.parity_transform(fermi_ham, n=6)
  ```

  ```pycon
  >>> print(qubit_ham)
  (-0.25j*(PauliY(wires=[0]))) + ((-0.25+0j)*(PauliX(wires=[0]) @ PauliZ(wires=[1]))) +
  ((0.25+0j)*(PauliX(wires=[0]))) + (0.25j*(PauliY(wires=[0]) @ PauliZ(wires=[1])))
  ```

* The transform `split_non_commuting` now accepts measurements of type `probs`, `sample` and `counts` which accept both wires and observables.
  [(#4972)](https://github.com/PennyLaneAI/pennylane/pull/4972)

* Improve efficiency of matrix calculation when operator is symmetric over wires
  [(#3601)](https://github.com/PennyLaneAI/pennylane/pull/3601)

* The module `pennylane/math/quantum.py` has now support for the min-entropy.
  [(#3959)](https://github.com/PennyLaneAI/pennylane/pull/3959/)

* A function called `apply_operation` has been added to the new `qutrit_mixed` module found in `qml.devices` that applies operations to device-compatible states.
  [(#5032)](https://github.com/PennyLaneAI/pennylane/pull/5032)

* A function called `measure` has been added to the new `qutrit_mixed` module found in `qml.devices` that measures device-compatible states for a collection of measurement processes.
  [(#5049)](https://github.com/PennyLaneAI/pennylane/pull/5049)

* A function called `apply_operation` has been added to the new `qutrit_mixed` module found in `qml.devices` that applies operations to device-compatible states.
  [(#5032)](https://github.com/PennyLaneAI/pennylane/pull/5032)

<h4>Other operator arithmetic improvements</h4>

* The following capabilities have been added for Pauli arithmetic:
  [(#4989)](https://github.com/PennyLaneAI/pennylane/pull/4989)
  [(#5001)](https://github.com/PennyLaneAI/pennylane/pull/5001)
  [(#5003)](https://github.com/PennyLaneAI/pennylane/pull/5003)
  [(#5017)](https://github.com/PennyLaneAI/pennylane/pull/5017)
  [(#5027)](https://github.com/PennyLaneAI/pennylane/pull/5027)
  [(#5018)](https://github.com/PennyLaneAI/pennylane/pull/5018)

  * You can now multiply `PauliWord` and `PauliSentence` instances by scalars, e.g.
    `0.5 * PauliWord({0:"X"})` or `0.5 * PauliSentence({PauliWord({0:"X"}): 1.})`.
  
  * You can now intuitively add together
    `PauliWord` and `PauliSentence` as well as scalars, which are treated implicitly as identities.
    For example, `ps1 + pw1 + 1.` for some Pauli word `pw1 = PauliWord({0: "X", 1: "Y"})` and Pauli
    sentence `ps1 = PauliSentence({pw1: 3.})`.
  
  * You can now subtract `PauliWord` and `PauliSentence` instances, as well as scalars, from each
    other. For example `ps1 - pw1 - 1`.

  * You can now also use `qml.dot` with `PauliWord`, `PauliSentence` and operators, e.g.
    `qml.dot([0.5, -1.5, 2], [pw1, ps1, id_word])` with `id_word = PauliWord({})`.

  * `qml.matrix` now accepts `PauliWord` and `PauliSentence` instances,
    `qml.matrix(PauliWord({0:"X"}))`.

  * It is possible to compute commutators with Pauli operators natively with the
    `PauliSentence.commutator` method.

    ```pycon
    >>> op1 = PauliWord({0: "X", 1: "X"})
    >>> op2 = PauliWord({0: "Y"}) + PauliWord({1: "Y"})
    >>> op1.commutator(op2)
    2j * Z(0) @ X(1)
    + 2j * X(0) @ Z(1)
    ```

* Composite operations (e.g., those made with `qml.prod` and `qml.sum`) and `SProd` operations
  convert `Hamiltonian` and `Tensor` operands to `Sum` and `Prod` types, respectively. This helps
  avoid the mixing of incompatible operator types.
  [(#5031)](https://github.com/PennyLaneAI/pennylane/pull/5031)
  [(#5063)](https://github.com/PennyLaneAI/pennylane/pull/5063)

* `qml.Identity()` can be initialized without wires. Measuring it is currently not possible though.
  [(#5106)](https://github.com/PennyLaneAI/pennylane/pull/5106)

* `qml.dot` now returns a `Sum` class even when all the coefficients match.
  [(#5143)](https://github.com/PennyLaneAI/pennylane/pull/5143)

* `qml.pauli.group_observables` now supports grouping `Prod` and `SProd` operators.
  [(#5070)](https://github.com/PennyLaneAI/pennylane/pull/5070)

* Cuts down on performance bottlenecks in converting a `PauliSentence` to a `Sum`.
  [(#5141)](https://github.com/PennyLaneAI/pennylane/pull/5141)
  [(#5150)](https://github.com/PennyLaneAI/pennylane/pull/5150)

* Upgrade the `Prod.terms()` method to return a tuple `(coeffs, ops)` consisting of coefficients and
  pure product operators.
  [(#5132)](https://github.com/PennyLaneAI/pennylane/pull/5132)

  ```python
  >>> qml.operation.enable_new_opmath()
  >>> op = X(0) @ (0.5 * X(1) + X(2))
  >>> op.terms()
  ([0.5, 1.0],
   [X(1) @ X(0),
    X(2) @ X(0)])
  ```

* Upgrade the `Sum.terms()` method to return a tuple `(coeffs, ops)` consisting of coefficients and
  pure product operators.
  [(#5133)](https://github.com/PennyLaneAI/pennylane/pull/5133)

  ```python
  >>> qml.operation.enable_new_opmath()
  >>> op = 0.5 * X(0) + 0.7 * X(1) + 1.5 * Y(0) @ Y(1)
  >>> op.terms()
  ([0.5, 0.7, 1.5],
   [X(0), X(1), Y(1) @ Y(0)])
  ```

<h4>Other improvements</h4>

* Faster `qml.probs` measurements due to an optimization in `_samples_to_counts`.
  [(#5145)](https://github.com/PennyLaneAI/pennylane/pull/5145)

* Ensure the `BlockEncode` operator is JIT-compatible with JAX.
  [(#5110)](https://github.com/PennyLaneAI/pennylane/pull/5110)

* The `qml.qsvt` function uses `qml.GlobalPhase` instead of `qml.exp` to define global phase.
  [(#5105)](https://github.com/PennyLaneAI/pennylane/pull/5105)

* Update `tests/ops/functions/conftest.py` to ensure all operator types are tested for validity.
  [(#4978)](https://github.com/PennyLaneAI/pennylane/pull/4978)

* A new `pennylane.workflow` module is added. This module now contains `qnode.py`, `execution.py`, `set_shots.py`, `jacobian_products.py`, and the submodule `interfaces`.
  [(#5023)](https://github.com/PennyLaneAI/pennylane/pull/5023)

* Raise a more informative error when calling `adjoint_jacobian` with trainable state-prep operations.
  [(#5026)](https://github.com/PennyLaneAI/pennylane/pull/5026)

* Adds `qml.workflow.get_transform_program` and `qml.workflow.construct_batch` to inspect the transform program and batch of tapes
  at different stages.
  [(#5084)](https://github.com/PennyLaneAI/pennylane/pull/5084)

* `CRX`, `CRY`, `CRZ`, `CROT`, and `ControlledPhaseShift` (i.e. `CPhaseShift`) now inherit from `ControlledOp`, giving them additional properties such as `control_wire` and `control_values`. Calling `qml.ctrl` on `RX`, `RY`, `RZ`, `Rot`, and `PhaseShift` with a single control wire will return gates of types `CRX`, `CRY`, etc. as opposed to a general `Controlled` operator.
  [(#5069)](https://github.com/PennyLaneAI/pennylane/pull/5069)

* CI will now fail if coverage data fails to upload to codecov. Previously, it would silently pass
  and the codecov check itself would never execute.
  [(#5101)](https://github.com/PennyLaneAI/pennylane/pull/5101)

* `qml.ctrl` called on operators with custom controlled versions will return instances
  of the custom class, and it will also flatten nested controlled operators to a single
  multi-controlled operation. For `PauliX`, `CNOT`, `Toffoli`, and `MultiControlledX`,
  calling `qml.ctrl` will always resolve to the best option in `CNOT`, `Toffoli`, or
  `MultiControlledX` depending on the number of control wires and control values.
  [(#5125)](https://github.com/PennyLaneAI/pennylane/pull/5125/)

* Remove the unwanted warning filter from tests, and ensure that no PennyLaneDeprecationWarnings
  are being raised unexpectedly.
  [(#5122)](https://github.com/PennyLaneAI/pennylane/pull/5122)

* Users can specify a list of PennyLane `measurements` they would want as terminal measurements
  when converting a `QuantumCircuit` using `qml.from_qiskit`.
  [(#5168)](https://github.com/PennyLaneAI/pennylane/pull/5168)

<<<<<<< HEAD
* An error message provides clearer instructions for installing PennyLane-Qiskit if the `qml.from_qiskit`
  function fails because the Qiskit converter is missing.
  [(#5218)](https://github.com/PennyLaneAI/pennylane/pull/5218)
=======
* Added new error tracking and propagation functionality. 
  [(#5115)](https://github.com/PennyLaneAI/pennylane/pull/5115)
  [(#5121)](https://github.com/PennyLaneAI/pennylane/pull/5121)

* Replacing `map_batch_transform` in the source code with the method `_batch_transform` 
  implemented in `TransformDispatcher`.
  [(#5212)](https://github.com/PennyLaneAI/pennylane/pull/5212)

* `TransformDispatcher` can now dispatch onto a batch of tapes, so that it is easier to compose transforms
  when working in the tape paradigm.
  [(#5163)](https://github.com/PennyLaneAI/pennylane/pull/5163)
>>>>>>> 6fd09de7

<h3>Breaking changes 💔</h3>

* The entry point convention registering compilers with PennyLane has changed.
  [(#5140)](https://github.com/PennyLaneAI/pennylane/pull/5140)

  To allow for packages to register multiple compilers with PennyLane,
  the `entry_points` convention under the designated group name
  `pennylane.compilers` has been modified.

  Previously, compilers would register `qjit` (JIT decorator),
  `ops` (compiler-specific operations), and `context` (for tracing and
  program capture).

  Now, compilers must register `compiler_name.qjit`, `compiler_name.ops`,
  and `compiler_name.context`, where `compiler_name` is replaced
  by the name of the provided compiler.

  For more information, please see the
  [documentation on adding compilers](https://docs.pennylane.ai/en/stable/code/qml_compiler.html#adding-a-compiler).

* Make PennyLane code compatible with the latest version of `black`.
  [(#5112)](https://github.com/PennyLaneAI/pennylane/pull/5112)
  [(#5119)](https://github.com/PennyLaneAI/pennylane/pull/5119)

* `gradient_analysis_and_validation` is now renamed to `find_and_validate_gradient_methods`. Instead of returning a list, it now returns a dictionary of gradient methods for each parameter index, and no longer mutates the tape.
  [(#5035)](https://github.com/PennyLaneAI/pennylane/pull/5035)

* Passing additional arguments to a transform that decorates a QNode must be done through the use
  of `functools.partial`.
  [(#5046)](https://github.com/PennyLaneAI/pennylane/pull/5046)

* Multiplying two `PauliWord` instances no longer returns a tuple `(new_word, coeff)`
  but instead `PauliSentence({new_word: coeff})`. The old behavior is still available
  with the private method `PauliWord._matmul(other)` for faster processing.
  [(#5045)](https://github.com/PennyLaneAI/pennylane/pull/5054)

* `Observable.return_type` has been removed. Instead, you should inspect the type
  of the surrounding measurement process.
  [(#5044)](https://github.com/PennyLaneAI/pennylane/pull/5044)

* `ClassicalShadow.entropy()` no longer needs an `atol` keyword as a better
  method to estimate entropies from approximate density matrix reconstructions
  (with potentially negative eigenvalues) has been implemented.
  [(#5048)](https://github.com/PennyLaneAI/pennylane/pull/5048)

<<<<<<< HEAD
* Controlled operators with a custom controlled version decomposes like how their
  controlled counterpart decomposes, as opposed to decomposing into their controlled version.
=======
* Controlled operators with a custom controlled version decomposes like how their controlled
  counterpart decomposes, as opposed to decomposing into their controlled version.
>>>>>>> 6fd09de7
  [(#5069)](https://github.com/PennyLaneAI/pennylane/pull/5069)
  [(#5125)](https://github.com/PennyLaneAI/pennylane/pull/5125/)

  For example:

  ```pycon
  >>> qml.ctrl(qml.RX(0.123, wires=1), control=0).decomposition()
  [
    RZ(1.5707963267948966, wires=[1]),
    RY(0.0615, wires=[1]),
    CNOT(wires=[0, 1]),
    RY(-0.0615, wires=[1]),
    CNOT(wires=[0, 1]),
    RZ(-1.5707963267948966, wires=[1])
  ]
  ```

* `QuantumScript.is_sampled` and `QuantumScript.all_sampled` have been removed. Users should now
  validate these properties manually.
  [(#5072)](https://github.com/PennyLaneAI/pennylane/pull/5072)

* `qml.transforms.one_qubit_decomposition` and `qml.transforms.two_qubit_decomposition` are removed. Instead,
  you should use `qml.ops.one_qubit_decomposition` and `qml.ops.two_qubit_decomposition`.
  [(#5091)](https://github.com/PennyLaneAI/pennylane/pull/5091)

* `qml.ExpvalCost` has been removed. Users should use `qml.expval()` moving forward.
  [(#5097)](https://github.com/PennyLaneAI/pennylane/pull/5097)

<h3>Deprecations 👋</h3>

<<<<<<< HEAD
* Replacing `map_batch_transform` in the source code with the method `_batch_transform`
  implemented in `TransformDispatcher`.
  [(#5212)](https://github.com/PennyLaneAI/pennylane/pull/5212)

* `TransformDispatcher` can now dispatch onto a batch of tapes, so that it is easier to compose transforms
  when working in the tape paradigm.
  [(#5163)](https://github.com/PennyLaneAI/pennylane/pull/5163)

=======
>>>>>>> 6fd09de7
* `Operator.validate_subspace(subspace)` has been relocated to the `qml.ops.qutrit.parametric_ops`
  module and will be removed from the Operator class in an upcoming release.
  [(#5067)](https://github.com/PennyLaneAI/pennylane/pull/5067)

* Matrix and tensor products between `PauliWord` and `PauliSentence` instances are done using
  the `@` operator, `*` will be used only for scalar multiplication. Note also the breaking
  change that the product of two `PauliWord` instances now returns a `PauliSentence` instead
  of a tuple `(new_word, coeff)`.
  [(#4989)](https://github.com/PennyLaneAI/pennylane/pull/4989)
  [(#5054)](https://github.com/PennyLaneAI/pennylane/pull/5054)

* `MeasurementProcess.name` and `MeasurementProcess.data` are now deprecated, as they contain dummy
  values that are no longer needed.
  [(#5047)](https://github.com/PennyLaneAI/pennylane/pull/5047)
  [(#5071)](https://github.com/PennyLaneAI/pennylane/pull/5071)
  [(#5076)](https://github.com/PennyLaneAI/pennylane/pull/5076)
  [(#5122)](https://github.com/PennyLaneAI/pennylane/pull/5122)

* Calling `qml.matrix` without providing a `wire_order` on objects where the wire order could be
  ambiguous now raises a warning. In the future, the `wire_order` argument will be required in
  these cases.
  [(#5039)](https://github.com/PennyLaneAI/pennylane/pull/5039)

* `qml.pauli.pauli_mult` and `qml.pauli.pauli_mult_with_phase` are now deprecated. Instead, you
  should use `qml.simplify(qml.prod(pauli_1, pauli_2))` to get the reduced operator.
  [(#5057)](https://github.com/PennyLaneAI/pennylane/pull/5057)

* The private functions `_pauli_mult`, `_binary_matrix` and `_get_pauli_map` from the
  `pauli` module have been deprecated, as they are no longer used anywhere and the same
  functionality can be achieved using newer features in the `pauli` module.
  [(#5057)](https://github.com/PennyLaneAI/pennylane/pull/5057)

<h3>Documentation 📝</h3>

* The module documentation for `pennylane.tape` now explains the difference between `QuantumTape` and `QuantumScript`.
  [(#5065)](https://github.com/PennyLaneAI/pennylane/pull/5065)

* A typo in a code example in the `qml.transforms` API has been fixed.
  [(#5014)](https://github.com/PennyLaneAI/pennylane/pull/5014)

* Documentation `qml.data` has been updated and now mentions a way to access the same dataset simultaneously from multiple environments.
  [(#5029)](https://github.com/PennyLaneAI/pennylane/pull/5029)

* Clarification for the definition of `argnum` added to gradient methods
  [(#5035)](https://github.com/PennyLaneAI/pennylane/pull/5035)

* A typo in the code example for `qml.qchem.dipole_of` has been fixed.
  [(#5036)](https://github.com/PennyLaneAI/pennylane/pull/5036)

* Added a development guide on deprecations and removals.
  [(#5083)](https://github.com/PennyLaneAI/pennylane/pull/5083)

* A note about the eigenspectrum of second-quantized Hamiltonians added to `qml.eigvals`.
  [(#5095)](https://github.com/PennyLaneAI/pennylane/pull/5095)

* A warning about two mathematically equivalent Hamiltonians undergoing different time evolutions was added to `qml.TrotterProduct` and `qml.ApproxTimeEvolution`.
  [(#5137)](https://github.com/PennyLaneAI/pennylane/pull/5137)

* Added a reference to the paper that provides the image of the `qml.QAOAEmbedding` template. [(#5130)](https://github.com/PennyLaneAI/pennylane/pull/5130)

<h3>Bug fixes 🐛</h3>

* `qml.matrix` now properly handles mixed NumPy and JAX operations.
  [(#5226)](https://github.com/PennyLaneAI/pennylane/pull/5226)

* `qml.ops.Pow.matrix()` is now differentiable with TensorFlow with integer exponents.
  [(#5178)](https://github.com/PennyLaneAI/pennylane/pull/5178)

* The `qml.MottonenStatePreparation` template is updated to include a global phase operation.
  [(#5166)](https://github.com/PennyLaneAI/pennylane/pull/5166)

* Fixes a queuing bug when using `qml.prod` with a qfunc that queues a single operator.
  [(#5170)](https://github.com/PennyLaneAI/pennylane/pull/5170)

* The `qml.TrotterProduct` template is updated to accept `SProd` as input Hamiltonian.
  [(#5073)](https://github.com/PennyLaneAI/pennylane/pull/5073)

* Fixed a bug where caching together with JIT compilation and broadcasted tapes yielded wrong results
  `Operator.hash` now depends on the memory location, `id`, of a Jax tracer instead of its string representation.
  [(#3917)](https://github.com/PennyLaneAI/pennylane/pull/3917)

* `qml.transforms.undo_swaps` can now work with operators with hyperparameters or nesting.
  [(#5081)](https://github.com/PennyLaneAI/pennylane/pull/5081)

* `qml.transforms.split_non_commuting` will now pass the original shots along.
  [(#5081)](https://github.com/PennyLaneAI/pennylane/pull/5081)

* If `argnum` is provided to a gradient transform, only the parameters specified in `argnum` will have their gradient methods validated.
  [(#5035)](https://github.com/PennyLaneAI/pennylane/pull/5035)

* `StatePrep` operations expanded onto more wires are now compatible with backprop.
  [(#5028)](https://github.com/PennyLaneAI/pennylane/pull/5028)

* `qml.equal` works well with `qml.Sum` operators when wire labels are a mix of integers and strings.
  [(#5037)](https://github.com/PennyLaneAI/pennylane/pull/5037)

* The return value of `Controlled.generator` now contains a projector that projects onto the correct subspace based on the control value specified.
  [(#5068)](https://github.com/PennyLaneAI/pennylane/pull/5068)

* `CosineWindow` no longer raises an unexpected error when used on a subset of wires at the beginning of a circuit.
  [(#5080)](https://github.com/PennyLaneAI/pennylane/pull/5080)

* Ensure `tf.function` works with `TensorSpec(shape=None)` by skipping batch size computation.
  [(#5089)](https://github.com/PennyLaneAI/pennylane/pull/5089)

* `PauliSentence.wires` no longer imposes a false order.
  [(#5041)](https://github.com/PennyLaneAI/pennylane/pull/5041)

* `qml.qchem.import_state` now applies the chemist-to-physicist
  sign convention when initializing a PennyLane state vector from
  classically pre-computed wavefunctions. That is, it interleaves
  spin-up/spin-down operators for the same spatial orbital index,
  as standard in PennyLane (instead of commuting all spin-up
  operators to the left, as is standard in quantum chemistry).
  [(#5114)](https://github.com/PennyLaneAI/pennylane/pull/5114)

* Multi-wire controlled `CNOT` and `PhaseShift` can now be decomposed correctly.
  [(#5125)](https://github.com/PennyLaneAI/pennylane/pull/5125/)
  [(#5148)](https://github.com/PennyLaneAI/pennylane/pull/5148)

* `draw_mpl` no longer raises an error when drawing a circuit containing an adjoint of a controlled operation.
  [(#5149)](https://github.com/PennyLaneAI/pennylane/pull/5149)

* `default.mixed` no longer throws `ValueError` when applying a state vector that is not of type `complex128` when used with tensorflow.
  [(#5155)](https://github.com/PennyLaneAI/pennylane/pull/5155)

* `ctrl_decomp_zyz` no longer raises a `TypeError` if the rotation parameters are of type `torch.Tensor`
  [(#5183)](https://github.com/PennyLaneAI/pennylane/pull/5183)

* Comparing `Prod` and `Sum` objects now works regardless of nested structure with `qml.equal` if the
  operators have a valid `pauli_rep` property.
  [(#5177)](https://github.com/PennyLaneAI/pennylane/pull/5177)

* Controlled `GlobalPhase` with non-zero control wire no longer throws an error.
  [(#5194)](https://github.com/PennyLaneAI/pennylane/pull/5194)

* A `QNode` transformed with `mitigate_with_zne` now accepts batch parameters.
  [(#5195)](https://github.com/PennyLaneAI/pennylane/pull/5195)

* The matrix of an empty `PauliSentence` instance is now correct (all-zeros).
  Further, matrices of empty `PauliWord` and `PauliSentence` instances can be turned to matrices now.
  [(#5188)](https://github.com/PennyLaneAI/pennylane/pull/5188)

* `PauliSentence.__matmul__` can handle `PauliWord` instances now.
  [(#5208)](https://github.com/PennyLaneAI/pennylane/pull/5208)

* Make `CompositeOp.eigendecomposition` jit-compatible.
  [(#5207)](https://github.com/PennyLaneAI/pennylane/pull/5207)

* `QubitDensityMatrix` now works with jax-jit on the `default.mixed` device.
  [(#5203)](https://github.com/PennyLaneAI/pennylane/pull/5203)

<h3>Contributors ✍️</h3>

This release contains contributions from (in alphabetical order):

Abhishek Abhishek,
Mikhail Andrenkov,
Utkarsh Azad,
Gabriel Bottrill,
Thomas Bromley,
Astral Cai,
Skylar Chan,
Isaac De Vlugt,
Diksha Dhawan,
Lillian Frederiksen,
Pietropaolo Frisoni,
Eugenio Gigante,
Diego Guala,
David Ittah,
Soran Jahangiri,
Jacky Jiang,
Korbinian Kottmann,
Christina Lee,
Xiaoran Li,
Vincent Michaud-Rioux,
Romain Moyard,
Pablo Antonio Moreno Casares,
Erick Ochoa Lopez,
Lee J. O'Riordan,
Mudit Pandey,
Alex Preciado,
Matthew Silverman,
Jay Soni.<|MERGE_RESOLUTION|>--- conflicted
+++ resolved
@@ -6,7 +6,7 @@
 
 <h4>Easy to import circuits 💾</h4>
 
-* An error message provides clearer instructions for installing PennyLane-Qiskit if the `qml.from_qiskit` 
+* An error message provides clearer instructions for installing PennyLane-Qiskit if the `qml.from_qiskit`
   function fails because the Qiskit converter is missing.
   [(#5218)](https://github.com/PennyLaneAI/pennylane/pull/5218)
 
@@ -75,13 +75,13 @@
     [(#5003)](https://github.com/PennyLaneAI/pennylane/pull/5003)
     [(#5017)](https://github.com/PennyLaneAI/pennylane/pull/5017)
     [(#5027)](https://github.com/PennyLaneAI/pennylane/pull/5027)
-  
+
     ```pycon
     >>> op = X(0) + Y(0)
     >>> type(op.pauli_rep)
     pennylane.pauli.pauli_arithmetic.PauliSentence
     ```
-    
+
     The `PauliWord` and `PauliSentence` objects in the
     [pauli](https://docs.pennylane.ai/en/stable/code/qml_pauli.html#classes) module provide an
     efficient representation and can be combined using basic arithmetic like addition, products, and
@@ -99,7 +99,7 @@
     >>> 0.5 * (X(0) + Y(1))
     0.5 * (X(0) + Y(1))
     ```
-    
+
     Sums with many terms are broken up into multiple lines, but can still be copied back as valid
     code:
 
@@ -111,13 +111,13 @@
       + 0.8 * (X(2) @ X(3))
     )
     ```
-  
+
   * The `Sum` and `Prod` classes have been updated to reach feature parity with `Hamiltonian`
     and `Tensor`, respectively. This includes support for grouping via the `pauli` module:
     [(#5070)](https://github.com/PennyLaneAI/pennylane/pull/5070)
     [(#5132)](https://github.com/PennyLaneAI/pennylane/pull/5132)
     [(#5133)](https://github.com/PennyLaneAI/pennylane/pull/5133)
-    
+
     ```pycon
     >>> obs = [X(0) @ Y(1), Z(0), Y(0) @ Z(1), Y(1)]
     >>> qml.pauli.group_observables(obs)
@@ -167,7 +167,6 @@
         [0, 0, 0, 1, 0],
         [1, 0, 0, 1, 1]])
   ```
-<<<<<<< HEAD
 
 * A function called `apply_operation` has been added to the new `qutrit_mixed` module found in `qml.devices` that applies operations to device-compatible states.
   [(#5032)](https://github.com/PennyLaneAI/pennylane/pull/5032)
@@ -176,13 +175,6 @@
   [(#5115)](https://github.com/PennyLaneAI/pennylane/pull/5115)
   [(#5121)](https://github.com/PennyLaneAI/pennylane/pull/5121)
 
-=======
-  
-  The `default.clifford` device also supports the `PauliError`, `DepolarizingChannel`, `BitFlip` and
-  `PhaseFlip`
-  [noise channels](https://docs.pennylane.ai/en/latest/introduction/operations.html#noisy-channels)
-  when operating in finite-shot mode.
->>>>>>> 6fd09de7
 
 <h3>Improvements 🛠</h3>
 
@@ -255,12 +247,12 @@
 
   * You can now multiply `PauliWord` and `PauliSentence` instances by scalars, e.g.
     `0.5 * PauliWord({0:"X"})` or `0.5 * PauliSentence({PauliWord({0:"X"}): 1.})`.
-  
+
   * You can now intuitively add together
     `PauliWord` and `PauliSentence` as well as scalars, which are treated implicitly as identities.
     For example, `ps1 + pw1 + 1.` for some Pauli word `pw1 = PauliWord({0: "X", 1: "Y"})` and Pauli
     sentence `ps1 = PauliSentence({pw1: 3.})`.
-  
+
   * You can now subtract `PauliWord` and `PauliSentence` instances, as well as scalars, from each
     other. For example `ps1 - pw1 - 1`.
 
@@ -371,23 +363,9 @@
   when converting a `QuantumCircuit` using `qml.from_qiskit`.
   [(#5168)](https://github.com/PennyLaneAI/pennylane/pull/5168)
 
-<<<<<<< HEAD
 * An error message provides clearer instructions for installing PennyLane-Qiskit if the `qml.from_qiskit`
   function fails because the Qiskit converter is missing.
   [(#5218)](https://github.com/PennyLaneAI/pennylane/pull/5218)
-=======
-* Added new error tracking and propagation functionality. 
-  [(#5115)](https://github.com/PennyLaneAI/pennylane/pull/5115)
-  [(#5121)](https://github.com/PennyLaneAI/pennylane/pull/5121)
-
-* Replacing `map_batch_transform` in the source code with the method `_batch_transform` 
-  implemented in `TransformDispatcher`.
-  [(#5212)](https://github.com/PennyLaneAI/pennylane/pull/5212)
-
-* `TransformDispatcher` can now dispatch onto a batch of tapes, so that it is easier to compose transforms
-  when working in the tape paradigm.
-  [(#5163)](https://github.com/PennyLaneAI/pennylane/pull/5163)
->>>>>>> 6fd09de7
 
 <h3>Breaking changes 💔</h3>
 
@@ -434,13 +412,8 @@
   (with potentially negative eigenvalues) has been implemented.
   [(#5048)](https://github.com/PennyLaneAI/pennylane/pull/5048)
 
-<<<<<<< HEAD
 * Controlled operators with a custom controlled version decomposes like how their
   controlled counterpart decomposes, as opposed to decomposing into their controlled version.
-=======
-* Controlled operators with a custom controlled version decomposes like how their controlled
-  counterpart decomposes, as opposed to decomposing into their controlled version.
->>>>>>> 6fd09de7
   [(#5069)](https://github.com/PennyLaneAI/pennylane/pull/5069)
   [(#5125)](https://github.com/PennyLaneAI/pennylane/pull/5125/)
 
@@ -471,7 +444,6 @@
 
 <h3>Deprecations 👋</h3>
 
-<<<<<<< HEAD
 * Replacing `map_batch_transform` in the source code with the method `_batch_transform`
   implemented in `TransformDispatcher`.
   [(#5212)](https://github.com/PennyLaneAI/pennylane/pull/5212)
@@ -480,8 +452,6 @@
   when working in the tape paradigm.
   [(#5163)](https://github.com/PennyLaneAI/pennylane/pull/5163)
 
-=======
->>>>>>> 6fd09de7
 * `Operator.validate_subspace(subspace)` has been relocated to the `qml.ops.qutrit.parametric_ops`
   module and will be removed from the Operator class in an upcoming release.
   [(#5067)](https://github.com/PennyLaneAI/pennylane/pull/5067)
