:orphan:

# Release 0.27.0-dev (development release)

<h3>New features since last release</h3>

* Added the `qml.GellMann` qutrit observable, which is the ternary generalization of the Pauli observables. Users must include an index as a
keyword argument when using `GellMann`, which determines which of the 8 Gell-Mann matrices is used as the observable.
  ([#3035](https://github.com/PennyLaneAI/pennylane/pull/3035))

* `qml.qchem.taper_operation` tapers any gate operation according to the `Z2`
  symmetries of the Hamiltonian.
  [(#3002)](https://github.com/PennyLaneAI/pennylane/pull/3002)

  ```pycon
    >>> symbols = ['He', 'H']
    >>> geometry =  np.array([[0.0, 0.0, 0.0], [0.0, 0.0, 1.4589]])
    >>> mol = qchem.Molecule(symbols, geometry, charge=1)
    >>> H, n_qubits = qchem.molecular_hamiltonian(symbols, geometry)
    >>> generators = qchem.symmetry_generators(H)
    >>> paulixops = qchem.paulix_ops(generators, n_qubits)
    >>> paulix_sector = qchem.optimal_sector(H, generators, mol.n_electrons)
    >>> qchem.taper_operation(qml.SingleExcitation(3.14159, wires=[0, 2]),
                                generators, paulixops, paulix_sector, wire_order=H.wires)
    [PauliRot(-3.14159+0.j, 'RY', wires=[0])]
    ```

  When used within a QNode, this method applies the tapered operation directly:

  ```pycon
    >>> dev = qml.device('default.qubit', wires=[0, 1])
    >>> @qml.qnode(dev)
    ... def circuit(params):
    ...     qchem.taper_operation(qml.DoubleExcitation(params[0], wires=[0, 1, 2, 3]),
    ...                             generators, paulixops, paulix_sector, H.wires)
    ...     return qml.expval(qml.PauliZ(0)@qml.PauliZ(1))
    >>> drawer = qml.draw(circuit, show_all_wires=True)
    >>> print(drawer(params=[3.14159]))
        0: ─╭RXY(1.570796+0.00j)─╭RYX(1.570796+0.00j)─┤ ╭<Z@Z>
        1: ─╰RXY(1.570796+0.00j)─╰RYX(1.570796+0.00j)─┤ ╰<Z@Z>
  ```

<h3>Improvements</h3>

* Added the `Operator` attributes `has_decomposition` and `has_adjoint` that indicate
  whether a corresponding `decomposition` or `adjoint` method is available.
  [(#2986)](https://github.com/PennyLaneAI/pennylane/pull/2986)

* Structural improvements are made to `QueuingManager`, formerly `QueuingContext`, and `AnnotatedQueue`.
  [(#2794)](https://github.com/PennyLaneAI/pennylane/pull/2794)
  [(#3061)](https://github.com/PennyLaneAI/pennylane/pull/3061)

   - `QueuingContext` is renamed to `QueuingManager`.
   - `QueuingManager` should now be the global communication point for putting queuable objects into the active queue.
   - `QueuingManager` is no longer an abstract base class.
   - `AnnotatedQueue` and its children no longer inherit from `QueuingManager`.
   - `QueuingManager` is no longer a context manager.
   -  Recording queues should start and stop recording via the `QueuingManager.add_active_queue` and 
     `QueueingContext.remove_active_queue` class methods instead of directly manipulating the `_active_contexts` property.
   - `AnnotatedQueue` and its children no longer provide global information about actively recording queues. This information
      is now only available through `QueuingManager`.
   - `AnnotatedQueue` and its children no longer have the private `_append`, `_remove`, `_update_info`, `_safe_update_info`,
      and `_get_info` methods. The public analogues should be used instead.
   - `QueuingManager.safe_update_info` and `AnnotatedQueue.safe_update_info` are deprecated.  Their functionality is moved to
      `update_info`.

* Added `unitary_check` keyword argument to the constructor of the `QubitUnitary` class which
  indicates whether the user wants to check for unitarity of the input matrix or not. Its default
  value is `false`.
  [(#3063)](https://github.com/PennyLaneAI/pennylane/pull/3063)
   
* Modified the representation of `WireCut` by using `qml.draw_mpl`.
  [(#3067)](https://github.com/PennyLaneAI/pennylane/pull/3067)

* Improve `qml.math.expand_matrix` method for sparse matrices.
  [(#3060)](https://github.com/PennyLaneAI/pennylane/pull/3060)

<h3>Breaking changes</h3>

 * `QueuingContext` is renamed `QueuingManager`.
  [(#3061)](https://github.com/PennyLaneAI/pennylane/pull/3061)

 * `QueuingManager.safe_update_info` and `AnnotatedQueue.safe_update_info` are deprecated. Instead, `update_info` no longer raises errors
   if the object isn't in the queue.

 * Deprecation patches for the return types enum's location and `qml.utils.expand` are removed.
   [(#3092)](https://github.com/PennyLaneAI/pennylane/pull/3092)

<h3>Deprecations</h3>

* `qml.tape.stop_recording` and `QuantumTape.stop_recording` are moved to `qml.QueuingManager.stop_recording`.
  The old functions will still be available untill v0.29.
  [(#3068)](https://github.com/PennyLaneAI/pennylane/pull/3068)

* `qml.tape.get_active_tape` is deprecated. Please use `qml.QueuingManager.active_context()` instead.
  [(#3068)](https://github.com/PennyLaneAI/pennylane/pull/3068)

<h3>Documentation</h3>

<h3>Bug fixes</h3>

<<<<<<< HEAD
* Fixed the `qml.transforms.transpile` transform to work correctly for all two-qubit operations.
  [(#3104)](https://github.com/PennyLaneAI/pennylane/pull/3104)
=======
* Fixed a bug with the control values of a controlled version of a `ControlledQubitUnitary`.
  [(#3119)](https://github.com/PennyLaneAI/pennylane/pull/3119)
>>>>>>> ea559f96

<h3>Contributors</h3>

This release contains contributions from (in alphabetical order):

Guillermo Alonso-Linaje,
Juan Miguel Arrazola,
Albert Mitjans Coma,
Utkarsh Azad,
Soran Jahangiri,
Christina Lee,
Mudit Pandey,
Jay Soni,
Antal Száva,
David Wierichs,<|MERGE_RESOLUTION|>--- conflicted
+++ resolved
@@ -99,13 +99,11 @@
 
 <h3>Bug fixes</h3>
 
-<<<<<<< HEAD
 * Fixed the `qml.transforms.transpile` transform to work correctly for all two-qubit operations.
   [(#3104)](https://github.com/PennyLaneAI/pennylane/pull/3104)
-=======
+
 * Fixed a bug with the control values of a controlled version of a `ControlledQubitUnitary`.
   [(#3119)](https://github.com/PennyLaneAI/pennylane/pull/3119)
->>>>>>> ea559f96
 
 <h3>Contributors</h3>
 
