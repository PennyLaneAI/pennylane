:orphan:

# Release 0.25.0-dev (development release)

<h3>New features since last release</h3>

* Added the new optimizer, `qml.SPSAOptimizer` that implements the simultaneous
  perturbation stochastic approximation method based on
  [An Overview of the Simultaneous Perturbation Method for Efficient Optimization](https://www.jhuapl.edu/SPSA/PDF-SPSA/Spall_An_Overview.PDF).
  [(#2661)](https://github.com/PennyLaneAI/pennylane/pull/2661)

  It is a suitable optimizer for cost functions whose evaluation may involve
  noise, as optimization with SPSA may significantly decrease the number of
  quantum executions for the entire optimization.

  ```pycon
  >>> dev = qml.device("default.qubit", wires=1)
  >>> def circuit(params):
  ...     qml.RX(params[0], wires=0)
  ...     qml.RY(params[1], wires=0)
  >>> coeffs = [1, 1]
  >>> obs = [qml.PauliX(0), qml.PauliZ(0)]
  >>> H = qml.Hamiltonian(coeffs, obs)
  >>> @qml.qnode(dev)
  ... def cost(params):
  ...     circuit(params)
  ...     return qml.expval(H)
  >>> params = np.random.normal(0, np.pi, (2), requires_grad=True)
  >>> print(params)
  [-5.92774911 -4.26420843]
  >>> print(cost(params))
  0.43866366253270167
  >>> max_iterations = 50
  >>> opt = qml.SPSAOptimizer(maxiter=max_iterations)
  >>> for _ in range(max_iterations):
  ...     params, energy = opt.step_and_cost(cost, params)
  >>> print(params)
  [-6.21193761 -2.99360548]
  >>> print(energy)
  -1.1258709813834058
  ```

* New PennyLane-inspired `sketch` and `sketch_dark` styles are now available for drawing circuit diagram graphics.
  [(#2709)](https://github.com/PennyLaneAI/pennylane/pull/2709)

* Added operation `qml.QutritUnitary` for applying user-specified unitary operations on qutrit devices.
  [(#2699)](https://github.com/PennyLaneAI/pennylane/pull/2699)  

<h3>Improvements</h3>

* Adds a new function to compare operators. `qml.equal` can be used to compare equality of parametric operators taking into account their interfaces and trainability.
  [(#2651)](https://github.com/PennyLaneAI/pennylane/pull/2651)

* The `default.mixed` device now supports backpropagation with the `"jax"` interface.
  [(#2754)](https://github.com/PennyLaneAI/pennylane/pull/2754)

<h3>Breaking changes</h3>

* PennyLane now depends on newer versions (>=2.7) of the `semantic_version` package,
  which provides an updated API that is incompatible which versions of the package prior to 2.7.
  If you run into issues relating to this package, please reinstall PennyLane.
  [(#2744)](https://github.com/PennyLaneAI/pennylane/pull/2744)
  [(#2767)](https://github.com/PennyLaneAI/pennylane/pull/2767)

<h3>Deprecations</h3>

<h3>Documentation</h3>

* Optimization examples of using JAXopt and Optax with the JAX interface have
  been added.
  [(#2769)](https://github.com/PennyLaneAI/pennylane/pull/2769)

<h3>Bug fixes</h3>

* `qml.grouping.group_observables` now works when individual wire
  labels are iterable.
  [(#2752)](https://github.com/PennyLaneAI/pennylane/pull/2752)

* The adjoint of an adjoint has a correct `expand` result.
  [(#2766)](https://github.com/PennyLaneAI/pennylane/pull/2766)

<h3>Contributors</h3>

This release contains contributions from (in alphabetical order):

<<<<<<< HEAD
David Ittah, Edward Jiang, Ankit Khandelwal, Christina Lee, Ixchel Meza Chavez, Mudit Pandey, Moritz Willmann
=======
David Ittah, Edward Jiang, Ankit Khandelwal, Christina Lee, Ixchel Meza Chavez, Antal Száva,
Moritz Willmann
>>>>>>> e8149770
<|MERGE_RESOLUTION|>--- conflicted
+++ resolved
@@ -83,9 +83,5 @@
 
 This release contains contributions from (in alphabetical order):
 
-<<<<<<< HEAD
-David Ittah, Edward Jiang, Ankit Khandelwal, Christina Lee, Ixchel Meza Chavez, Mudit Pandey, Moritz Willmann
-=======
-David Ittah, Edward Jiang, Ankit Khandelwal, Christina Lee, Ixchel Meza Chavez, Antal Száva,
-Moritz Willmann
->>>>>>> e8149770
+David Ittah, Edward Jiang, Ankit Khandelwal, Christina Lee, Ixchel Meza Chavez, Mudit Pandey,
+Antal Száva, Moritz Willmann