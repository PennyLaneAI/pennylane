:orphan:

# Release 0.41.0-dev (development release)

<h3>New features since last release</h3>

* `qml.defer_measurements` can now be used with program capture enabled. Programs transformed by
  `qml.defer_measurements` can be executed on `default.qubit`.
  [(#6838)](https://github.com/PennyLaneAI/pennylane/pull/6838)
  [(#6937)](https://github.com/PennyLaneAI/pennylane/pull/6937)

  Using `qml.defer_measurements` with program capture enables many new features, including:
  * Significantly richer variety of classical processing on mid-circuit measurement values.
  * Using mid-circuit measurement values as gate parameters.

  Functions such as the following can now be captured:

  ```python
  import jax.numpy as jnp

  qml.capture.enable()

  def f(x):
      m0 = qml.measure(0)
      m1 = qml.measure(0)
      a = jnp.sin(0.5 * jnp.pi * m0)
      phi = a - (m1 + 1) ** 4

      qml.s_prod(x, qml.RZ(phi, 0))

      return qml.expval(qml.Z(0))
  ```

* Added class `qml.capture.transforms.UnitaryToRotInterpreter` that decomposes `qml.QubitUnitary` operators 
  following the same API as `qml.transforms.unitary_to_rot` when experimental program capture is enabled.
  [(#6916)](https://github.com/PennyLaneAI/pennylane/pull/6916)
  [(#6977)](https://github.com/PennyLaneAI/pennylane/pull/6977)

* ``qml.lie_closure`` now accepts and outputs matrix inputs using the ``matrix`` keyword.
  Also added ``qml.pauli.trace_inner_product`` that can handle batches of dense matrices.
  [(#6811)](https://github.com/PennyLaneAI/pennylane/pull/6811)

<h3>Improvements 🛠</h3>

* `qml.gradients.hadamard_grad` can now differentiate anything with a generator, and can accept circuits with non-commuting measurements.
[(#6928)](https://github.com/PennyLaneAI/pennylane/pull/6928)

* `Controlled` operators now have a full implementation of `sparse_matrix` that supports `wire_order` configuration.
  [(#6994)](https://github.com/PennyLaneAI/pennylane/pull/6994)

* The `qml.measurements.NullMeasurement` measurement process is added to allow for profiling problems
  without the overheads associated with performing measurements.
  [(#6989)](https://github.com/PennyLaneAI/pennylane/pull/6989)

* `pauli_rep` property is now accessible for `Adjoint` operator when there is a Pauli representation.
  [(#6871)](https://github.com/PennyLaneAI/pennylane/pull/6871)

* `qml.SWAP` now has sparse representation.
  [(#6965)](https://github.com/PennyLaneAI/pennylane/pull/6965)

* `qml.QubitUnitary` now accepts sparse CSR matrices (from `scipy.sparse`). This allows efficient representation of large unitaries with mostly zero entries. Note that sparse unitaries are still in early development and may not support all features of their dense counterparts.
  [(#6889)](https://github.com/PennyLaneAI/pennylane/pull/6889)

  ```pycon
  >>> import numpy as np
  >>> import pennylane as qml
  >>> import scipy as sp
  >>> U_dense = np.eye(4)  # 2-wire identity
  >>> U_sparse = sp.sparse.csr_matrix(U_dense)
  >>> op = qml.QubitUnitary(U_sparse, wires=[0, 1])
  >>> print(op.matrix())
  <Compressed Sparse Row sparse matrix of dtype 'float64'
          with 4 stored elements and shape (4, 4)>
    Coords        Values
    (0, 0)        1.0
    (1, 1)        1.0
    (2, 2)        1.0
    (3, 3)        1.0
  >>> op.matrix().toarray()
  array([[1., 0., 0., 0.],
        [0., 1., 0., 0.],
        [0., 0., 1., 0.],
        [0., 0., 0., 1.]])
  ```

* Add a decomposition for multi-controlled global phases into a one-less-controlled phase shift.
  [(#6936)](https://github.com/PennyLaneAI/pennylane/pull/6936)
 
* `qml.StatePrep` now accepts sparse state vectors. Users can create `StatePrep` using `scipy.sparse.csr_matrix`. Note that non-zero `pad_with` is forbidden.
  [(#6863)](https://github.com/PennyLaneAI/pennylane/pull/6863)

  ```pycon
  >>> import scipy as sp
  >>> init_state = sp.sparse.csr_matrix([0, 0, 1, 0])
  >>> qsv_op = qml.StatePrep(init_state, wires=[1, 2])
  >>> wire_order = [0, 1, 2]
  >>> ket = qsv_op.state_vector(wire_order=wire_order)
  >>> print(ket)
  <Compressed Sparse Row sparse matrix of dtype 'float64'
         with 1 stored elements and shape (1, 8)>
    Coords        Values
    (0, 2)        1.0
  ```

* A `RuntimeWarning` is now raised by `qml.QNode` and `qml.execute` if executing JAX workflows and the installed version of JAX
  is greater than `0.4.28`.
  [(#6864)](https://github.com/PennyLaneAI/pennylane/pull/6864)

* Added the `qml.workflow.construct_execution_config(qnode)(*args,**kwargs)` helper function.
  Users can now construct the execution configuration from a particular `QNode` instance.
  [(#6901)](https://github.com/PennyLaneAI/pennylane/pull/6901)

  ```python
  @qml.qnode(qml.device("default.qubit", wires=1))
  def circuit(x):
      qml.RX(x, 0)
      return qml.expval(qml.Z(0))
  ```

  ```pycon
  >>> config = qml.workflow.construct_execution_config(circuit)(1)
  >>> pprint.pprint(config)
  ExecutionConfig(grad_on_execution=False,
                  use_device_gradient=True,
                  use_device_jacobian_product=False,
                  gradient_method='backprop',
                  gradient_keyword_arguments={},
                  device_options={'max_workers': None,
                                  'prng_key': None,
                                  'rng': Generator(PCG64) at 0x15F6BB680},
                  interface=<Interface.NUMPY: 'numpy'>,
                  derivative_order=1,
                  mcm_config=MCMConfig(mcm_method=None, postselect_mode=None),
                  convert_to_numpy=True)
  ```

* `QNode` objects now have an `update` method that allows for re-configuring settings like `diff_method`, `mcm_method`, and more. This allows for easier on-the-fly adjustments to workflows. Any arguments not specified will retain their original value.
  [(#6803)](https://github.com/PennyLaneAI/pennylane/pull/6803)

  After constructing a `QNode`,

  ```python
  import pennylane as qml

  @qml.qnode(device=qml.device("default.qubit"))
  def circuit():
    qml.H(0)
    qml.CNOT([0,1])
    return qml.probs()
  ```

  its settings can be modified with `update`, which returns a new `QNode` object. Here is an example
  of updating a QNode's `diff_method`:

  ```pycon
  >>> print(circuit.diff_method)
  best
  >>> new_circuit = circuit.update(diff_method="parameter-shift")
  >>> print(new_circuit.diff_method)
  'parameter-shift'
  ```

* Devices can now configure whether or not ML framework data is sent to them
  via an `ExecutionConfig.convert_to_numpy` parameter. End-to-end jitting on
  `default.qubit` is used if the user specified a `jax.random.PRNGKey` as a seed.
  [(#6899)](https://github.com/PennyLaneAI/pennylane/pull/6899)
  [(#6788)](https://github.com/PennyLaneAI/pennylane/pull/6788)
  [(#6869)](https://github.com/PennyLaneAI/pennylane/pull/6869)

* The coefficients of observables now have improved differentiability.
  [(#6598)](https://github.com/PennyLaneAI/pennylane/pull/6598)

* An empty basis set in `qml.compile` is now recognized as valid, resulting in decomposition of all operators that can be decomposed.
   [(#6821)](https://github.com/PennyLaneAI/pennylane/pull/6821)

* An informative error is raised when a `QNode` with `diff_method=None` is differentiated.
  [(#6770)](https://github.com/PennyLaneAI/pennylane/pull/6770)

* `qml.ops.sk_decomposition` has been improved to produce less gates for certain edge cases. This greatly impacts
  the performance of `qml.clifford_t_decomposition`, which should now give less extraneous `qml.T` gates.
  [(#6855)](https://github.com/PennyLaneAI/pennylane/pull/6855)

* `qml.gradients.finite_diff_jvp` has been added to compute the jvp of an arbitrary numeric
  function.
  [(#6853)](https://github.com/PennyLaneAI/pennylane/pull/6853)

* With program capture enabled, `QNode`'s can now be differentiated with `diff_method="finite-diff"`.
  [(#6853)](https://github.com/PennyLaneAI/pennylane/pull/6853)

* The requested `diff_method` is now validated when program capture is enabled.
  [(#6852)](https://github.com/PennyLaneAI/pennylane/pull/6852)

* The `qml.clifford_t_decomposition` has been improved to use less gates when decomposing `qml.PhaseShift`.
  [(#6842)](https://github.com/PennyLaneAI/pennylane/pull/6842)
 
* `qml.qchem.taper` now handles wire ordering for the tapered observables more robustly.
  [(#6954)](https://github.com/PennyLaneAI/pennylane/pull/6954)

* A `ParametrizedMidMeasure` class is added to represent a mid-circuit measurement in an arbitrary
  measurement basis in the XY, YZ or ZX plane. 
  [(#6938)](https://github.com/PennyLaneAI/pennylane/pull/6938)

* A `diagonalize_mcms` transform is added that diagonalizes any `ParametrizedMidMeasure`, for devices 
  that only natively support mid-circuit measurements in the computational basis.
  [(#6938)](https://github.com/PennyLaneAI/pennylane/pull/6938)
  
* `null.qubit` can now execute jaxpr.
  [(#6924)](https://github.com/PennyLaneAI/pennylane/pull/6924)

<h4>Capturing and representing hybrid programs</h4>

* The `qml.transforms.single_qubit_fusion` quantum transform can now be applied with program capture enabled.
  [(#6945)](https://github.com/PennyLaneAI/pennylane/pull/6945)

* `qml.QNode` can now cache plxpr. When executing a `QNode` for the first time, its plxpr representation will
  be cached based on the abstract evaluation of the arguments. Later executions that have arguments with the
  same shapes and data types will be able to use this cached plxpr instead of capturing the program again.
  [(#6923)](https://github.com/PennyLaneAI/pennylane/pull/6923)

* `qml.QNode` now accepts a `static_argnums` argument. This argument can be used to indicate any arguments that
  should be considered static when capturing the quantum program.
  [(#6923)](https://github.com/PennyLaneAI/pennylane/pull/6923)

* Implemented a `compute_plxpr_decomposition` method in the `qml.operation.Operator` class to apply dynamic decompositions
  with program capture enabled.
  [(#6859)](https://github.com/PennyLaneAI/pennylane/pull/6859)
  [(#6881)](https://github.com/PennyLaneAI/pennylane/pull/6881)

  * Autograph can now be used with custom operations defined outside of the pennylane namespace.
  [(#6931)](https://github.com/PennyLaneAI/pennylane/pull/6931)

  * Add a `qml.capture.pause()` context manager for pausing program capture in an error-safe way.
  [(#6911)](https://github.com/PennyLaneAI/pennylane/pull/6911)

* Python control flow (`if/else`, `for`, `while`) is now supported when program capture is enabled by setting 
  `autograph=True` at the QNode level. 
  [(#6837)](https://github.com/PennyLaneAI/pennylane/pull/6837)

  ```python
  qml.capture.enable()

  dev = qml.device("default.qubit", wires=[0, 1, 2])

  @qml.qnode(dev, autograph=True)
  def circuit(num_loops: int):
      for i in range(num_loops):
          if i % 2 == 0:
              qml.H(i)
          else:
              qml.RX(1,i)
      return qml.state()
  ```

  ```pycon
  >>> print(qml.draw(circuit)(num_loops=3))
  0: ──H────────┤  State
  1: ──RX(1.00)─┤  State
  2: ──H────────┤  State
  >>> circuit(3)
  Array([0.43879125+0.j        , 0.43879125+0.j        ,
         0.        -0.23971277j, 0.        -0.23971277j,
         0.43879125+0.j        , 0.43879125+0.j        ,
         0.        -0.23971277j, 0.        -0.23971277j], dtype=complex64)
  ```

* The higher order primitives in program capture can now accept inputs with abstract shapes.
  [(#6786)](https://github.com/PennyLaneAI/pennylane/pull/6786)

* The `PlxprInterpreter` classes can now handle creating dynamic arrays via `jnp.ones`, `jnp.zeros`,
  `jnp.arange`, and `jnp.full`.
  [#6865)](https://github.com/PennyLaneAI/pennylane/pull/6865)

<<<<<<< HEAD
* The qnode primitive now stores the `ExecutionConfig` instead `qnode_kwargs`.
=======
* The qnode primitive now stores the `ExecutionConfig` instead of `qnode_kwargs`.
>>>>>>> 2c3a11f7
  [(#6991)](https://github.com/PennyLaneAI/pennylane/pull/6991)

* `Device.eval_jaxpr` now accepts an `execution_config` keyword argument.
  [(#6991)](https://github.com/PennyLaneAI/pennylane/pull/6991)

* The adjoint jvp of a jaxpr can be computed using default.qubit tooling.
  [(#6875)](https://github.com/PennyLaneAI/pennylane/pull/6875)

<h3>Labs: a place for unified and rapid prototyping of research software 🧪</h3>

* ``pennylane.labs.dla.lie_closure_dense`` is removed and integrated into ``qml.lie_closure`` using the new ``dense`` keyword.
  [(#6811)](https://github.com/PennyLaneAI/pennylane/pull/6811)

<h3>Breaking changes 💔</h3>

* `qml.gradients.gradient_transform.choose_trainable_params` has been renamed to `choose_trainable_param_indices`
  to better reflect what it actually does.
  [(#6928)](https://github.com/PennyLaneAI/pennylane/pull/6928)

* `MultiControlledX` no longer accepts strings as control values.
  [(#6835)](https://github.com/PennyLaneAI/pennylane/pull/6835)

* The input argument `control_wires` of `MultiControlledX` has been removed.
  [(#6832)](https://github.com/PennyLaneAI/pennylane/pull/6832)
  [(#6862)](https://github.com/PennyLaneAI/pennylane/pull/6862)

* `qml.execute` now has a collection of keyword-only arguments.
  [(#6598)](https://github.com/PennyLaneAI/pennylane/pull/6598)

* The ``decomp_depth`` argument in :func:`~pennylane.transforms.set_decomposition` has been removed.
  [(#6824)](https://github.com/PennyLaneAI/pennylane/pull/6824)

* The ``max_expansion`` argument in :func:`~pennylane.devices.preprocess.decompose` has been removed.
  [(#6824)](https://github.com/PennyLaneAI/pennylane/pull/6824)

* The ``tape`` and ``qtape`` properties of ``QNode`` have been removed.
  Instead, use the ``qml.workflow.construct_tape`` function.
  [(#6825)](https://github.com/PennyLaneAI/pennylane/pull/6825)

* The ``gradient_fn`` keyword argument to ``qml.execute`` has been removed. Instead, it has been replaced with ``diff_method``.
  [(#6830)](https://github.com/PennyLaneAI/pennylane/pull/6830)
  
* The ``QNode.get_best_method`` and ``QNode.best_method_str`` methods have been removed.
  Instead, use the ``qml.workflow.get_best_diff_method`` function.
  [(#6823)](https://github.com/PennyLaneAI/pennylane/pull/6823)

* The `output_dim` property of `qml.tape.QuantumScript` has been removed. Instead, use method `shape` of `QuantumScript` or `MeasurementProcess` to get the same information.
  [(#6829)](https://github.com/PennyLaneAI/pennylane/pull/6829)

* Removed method `qsvt_legacy` along with its private helper `_qsp_to_qsvt`
  [(#6827)](https://github.com/PennyLaneAI/pennylane/pull/6827)

<h3>Deprecations 👋</h3>

* Specifying `pipeline=None` with `qml.compile` is now deprecated. A sequence of
  transforms should always be specified.
  [(#7004)](https://github.com/PennyLaneAI/pennylane/pull/7004)

* The ``ControlledQubitUnitary`` will stop accepting `QubitUnitary` objects as arguments as its ``base``. Instead, use ``qml.ctrl`` to construct a controlled `QubitUnitary`.
  A folllow-on PR fixed accidental double-queuing when using `qml.ctrl` with `QubitUnitary`.
  [(#6840)](https://github.com/PennyLaneAI/pennylane/pull/6840)
  [(#6926)](https://github.com/PennyLaneAI/pennylane/pull/6926)

* The `control_wires` argument in `qml.ControlledQubitUnitary` has been deprecated.
  Instead, use the `wires` argument as the second positional argument.
  [(#6839)](https://github.com/PennyLaneAI/pennylane/pull/6839)

* The `mcm_method` keyword in `qml.execute` has been deprecated.
  Instead, use the ``mcm_method`` and ``postselect_mode`` arguments.
  [(#6807)](https://github.com/PennyLaneAI/pennylane/pull/6807)

* Specifying gradient keyword arguments as any additional keyword argument to the qnode is deprecated
  and will be removed in v0.42.  The gradient keyword arguments should be passed to the new
  keyword argument `gradient_kwargs` via an explicit dictionary. This change will improve qnode argument
  validation.
  [(#6828)](https://github.com/PennyLaneAI/pennylane/pull/6828)

* The `qml.gradients.hamiltonian_grad` function has been deprecated.
  This gradient recipe is not required with the new operator arithmetic system.
  [(#6849)](https://github.com/PennyLaneAI/pennylane/pull/6849)

* The ``inner_transform_program`` and ``config`` keyword arguments in ``qml.execute`` have been deprecated.
  If more detailed control over the execution is required, use ``qml.workflow.run`` with these arguments instead.
  [(#6822)](https://github.com/PennyLaneAI/pennylane/pull/6822)
  [(#6879)](https://github.com/PennyLaneAI/pennylane/pull/6879)

* The property `MeasurementProcess.return_type` has been deprecated.
  If observable type checking is needed, please use direct `isinstance`; if other text information is needed, please use class name, or another internal temporary private member `_shortname`.
  [(#6841)](https://github.com/PennyLaneAI/pennylane/pull/6841)
  [(#6906)](https://github.com/PennyLaneAI/pennylane/pull/6906)
  [(#6910)](https://github.com/PennyLaneAI/pennylane/pull/6910)

<h3>Internal changes ⚙️</h3>

* `qml.capture.run_autograph` is now idempotent.
  This means `run_autograph(fn) = run_autograph(run_autograph(fn))`.
  [(#7001)](https://github.com/PennyLaneAI/pennylane/pull/7001)

* Minor changes to `DQInterpreter` for speedups with program capture execution.
  [(#6984)](https://github.com/PennyLaneAI/pennylane/pull/6984)

* Globally silences `no-member` pylint issues from jax.
  [(#6987)](https://github.com/PennyLaneAI/pennylane/pull/6987)

* Fix `pylint=3.3.4` errors in source code.
  [(#6980)](https://github.com/PennyLaneAI/pennylane/pull/6980)
  [(#6988)](https://github.com/PennyLaneAI/pennylane/pull/6988)

* Remove `QNode.get_gradient_fn` from source code.
  [(#6898)](https://github.com/PennyLaneAI/pennylane/pull/6898)
  
* The source code has been updated use black 25.1.0.
  [(#6897)](https://github.com/PennyLaneAI/pennylane/pull/6897)

* Improved the `InterfaceEnum` object to prevent direct comparisons to `str` objects.
  [(#6877)](https://github.com/PennyLaneAI/pennylane/pull/6877)

* Added a `QmlPrimitive` class that inherits `jax.core.Primitive` to a new `qml.capture.custom_primitives` module.
  This class contains a `prim_type` property so that we can differentiate between different sets of PennyLane primitives.
  Consequently, `QmlPrimitive` is now used to define all PennyLane primitives.
  [(#6847)](https://github.com/PennyLaneAI/pennylane/pull/6847)

* The `RiemannianGradientOptimizer` has been updated to take advantage of newer features.
  [(#6882)](https://github.com/PennyLaneAI/pennylane/pull/6882)

* Use `keep_intermediate=True` flag to keep Catalyst's IR when testing.
  Also use a different way of testing to see if something was compiled.
  [(#6990)](https://github.com/PennyLaneAI/pennylane/pull/6990)

<h3>Documentation 📝</h3>

* The code example in the docstring for `qml.PauliSentence` now properly copy-pastes.
  [(#6949)](https://github.com/PennyLaneAI/pennylane/pull/6949)

* The docstrings for `qml.unary_mapping`, `qml.binary_mapping`, `qml.christiansen_mapping`,
  `qml.qchem.localize_normal_modes`, and `qml.qchem.VibrationalPES` have been updated to include better
  code examples.
  [(#6717)](https://github.com/PennyLaneAI/pennylane/pull/6717)

* The docstrings for `qml.qchem.localize_normal_modes` and `qml.qchem.VibrationalPES` have been updated to include
  examples that can be copied.
  [(#6834)](https://github.com/PennyLaneAI/pennylane/pull/6834)

* Fixed a typo in the code example for `qml.labs.dla.lie_closure_dense`.
  [(#6858)](https://github.com/PennyLaneAI/pennylane/pull/6858)

* The code example in the docstring for `qml.BasisRotation` was corrected by including `wire_order` in the 
  call to `qml.matrix`.
  [(#6891)](https://github.com/PennyLaneAI/pennylane/pull/6891)

* The docstring of `qml.noise.meas_eq` has been updated to make its functionality clearer.
  [(#6920)](https://github.com/PennyLaneAI/pennylane/pull/6920)

<h3>Bug fixes 🐛</h3>

* `qml.capture.PlxprInterpreter` now flattens pytree arguments before evaluation.
  [(#6975)](https://github.com/PennyLaneAI/pennylane/pull/6975)

* `qml.GlobalPhase.sparse_matrix` now correctly returns a sparse matrix of the same shape as `matrix`.
  [(#6940)](https://github.com/PennyLaneAI/pennylane/pull/6940)

* `qml.expval` no longer silently casts to a real number when observable coefficients are imaginary.
  [(#6939)](https://github.com/PennyLaneAI/pennylane/pull/6939)

* Fixed `qml.wires.Wires` initialization to disallow `Wires` objects as wires labels.
  Now, `Wires` is idempotent, e.g. `Wires([Wires([0]), Wires([1])])==Wires([0, 1])`.
  [(#6933)](https://github.com/PennyLaneAI/pennylane/pull/6933)

* `qml.capture.PlxprInterpreter` now correctly handles propagation of constants when interpreting higher-order primitives
  [(#6913)](https://github.com/PennyLaneAI/pennylane/pull/6913)

* `qml.capture.PlxprInterpreter` now uses `Primitive.get_bind_params` to resolve primitive calling signatures before binding
  primitives.
  [(#6913)](https://github.com/PennyLaneAI/pennylane/pull/6913)

* The interface is now detected from the data in the circuit, not the arguments to the `QNode`. This allows
  interface data to be strictly passed as closure variables and still be detected.
  [(#6892)](https://github.com/PennyLaneAI/pennylane/pull/6892)

* `BasisState` now casts its input to integers.
  [(#6844)](https://github.com/PennyLaneAI/pennylane/pull/6844)

* The `workflow.contstruct_batch` and `workflow.construct_tape` functions now correctly reflect the `mcm_method`
  passed to the `QNode`, instead of assuming the method is always `deferred`.
  [(#6903)](https://github.com/PennyLaneAI/pennylane/pull/6903)

* The `poly_to_angles` function has been improved to correctly work with different interfaces and
  no longer manipulate the input angles tensor internally.
  [(#6979)](https://github.com/PennyLaneAI/pennylane/pull/6979)

* The `QROM` template is upgraded to decompose more efficiently when `work_wires` are not used.
  [#6967)](https://github.com/PennyLaneAI/pennylane/pull/6967)

<h3>Contributors ✍️</h3>

This release contains contributions from (in alphabetical order):

Guillermo Alonso,
Utkarsh Azad,
Henry Chang,
Yushao Chen,
Isaac De Vlugt,
Diksha Dhawan,
Lillian M.A. Frederiksen,
Pietropaolo Frisoni,
Marcus Gisslén,
Korbinian Kottmann,
Christina Lee,
Mudit Pandey,
Andrija Paurevic,
David Wierichs<|MERGE_RESOLUTION|>--- conflicted
+++ resolved
@@ -270,11 +270,7 @@
   `jnp.arange`, and `jnp.full`.
   [#6865)](https://github.com/PennyLaneAI/pennylane/pull/6865)
 
-<<<<<<< HEAD
-* The qnode primitive now stores the `ExecutionConfig` instead `qnode_kwargs`.
-=======
 * The qnode primitive now stores the `ExecutionConfig` instead of `qnode_kwargs`.
->>>>>>> 2c3a11f7
   [(#6991)](https://github.com/PennyLaneAI/pennylane/pull/6991)
 
 * `Device.eval_jaxpr` now accepts an `execution_config` keyword argument.
