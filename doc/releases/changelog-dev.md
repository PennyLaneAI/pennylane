:orphan:

# Release 0.40.0-dev (development release)

<h3>New features since last release</h3>
  
* A `DeviceCapabilities` data class is defined to contain all capabilities of the device's execution interface (i.e. its implementation of `Device.execute`). A TOML file can be used to define the capabilities of a device, and it can be loaded into a `DeviceCapabilities` object.
  [(#6407)](https://github.com/PennyLaneAI/pennylane/pull/6407)

  ```pycon
  >>> from pennylane.devices.capabilities import load_toml_file, parse_toml_document, DeviceCapabilities
  >>> document = load_toml_file("my_device.toml")
  >>> capabilities = parse_toml_document(document)
  >>> isinstance(capabilities, DeviceCapabilities)
  True
  ```

<h4>New API for Qubit Mixed</h4>

* Added `qml.devices.qubit_mixed` module for mixed-state qubit device support [(#6379)](https://github.com/PennyLaneAI/pennylane/pull/6379). This module introduces an `apply_operation` helper function that features:


  * Two density matrix contraction methods using `einsum` and `tensordot`

  * Optimized handling of special cases including: Diagonal operators, Identity operators, CX (controlled-X), Multi-controlled X gates, Grover operators

* Added submodule 'initialize_state' featuring a `create_initial_state` function for initializing a density matrix from `qml.StatePrep` operations or `qml.QubitDensityMatrix` operations.
  [(#6503)](https://github.com/PennyLaneAI/pennylane/pull/6503) 

<h3>Improvements 🛠</h3>

* Added support for the `wire_options` dictionary to customize wire line formatting in `qml.draw_mpl` circuit
  visualizations, allowing global and per-wire customization with options like `color`, `linestyle`, and `linewidth`.
  [(#6486)](https://github.com/PennyLaneAI/pennylane/pull/6486)

<h4>Capturing and representing hybrid programs</h4>

* `jax.vmap` can be captured with `qml.capture.make_plxpr` and is compatible with quantum circuits. 
  [(#6349)](https://github.com/PennyLaneAI/pennylane/pull/6349)

<h4>Other Improvements</h4>

* `qml.BasisRotation` template is now JIT compatible.
  [(#6019)](https://github.com/PennyLaneAI/pennylane/pull/6019)

* The Jaxpr primitives for `for_loop`, `while_loop` and `cond` now store slices instead of
  numbers of args.
  [(#6521)](https://github.com/PennyLaneAI/pennylane/pull/6521)

* Expand `ExecutionConfig.gradient_method` to store `TransformDispatcher` type.
  [(#6455)](https://github.com/PennyLaneAI/pennylane/pull/6455)

<h3>Breaking changes 💔</h3>

<<<<<<< HEAD
* The `max_expansion` argument for `qml.transforms.clifford_t_decomposition` has been removed.
  [(#6531)](https://github.com/PennyLaneAI/pennylane/pull/6531)

* The `expand_depth` argument for `qml.compile` has been removed.
  [(#6531)](https://github.com/PennyLaneAI/pennylane/pull/6531)
=======
* The `qml.shadows.shadow_expval` transform has been removed. Instead, please use the
  `qml.shadow_expval` measurement process.
  [(#6530)](https://github.com/PennyLaneAI/pennylane/pull/6530)
>>>>>>> ee294b6e

<h3>Deprecations 👋</h3>

<h3>Documentation 📝</h3>

* Add a warning message to Gradients and training documentation about ComplexWarnings
  [(#6543)](https://github.com/PennyLaneAI/pennylane/pull/6543)

<h3>Bug fixes 🐛</h3>

* Fixed `Identity.__repr__` to return correct wires list.
  [(#6506)](https://github.com/PennyLaneAI/pennylane/pull/6506)

<h3>Contributors ✍️</h3>

This release contains contributions from (in alphabetical order):

Shiwen An
Astral Cai,
Yushao Chen,
Pietropaolo Frisoni,
Andrija Paurevic,
Justin Pickering<|MERGE_RESOLUTION|>--- conflicted
+++ resolved
@@ -52,17 +52,15 @@
 
 <h3>Breaking changes 💔</h3>
 
-<<<<<<< HEAD
 * The `max_expansion` argument for `qml.transforms.clifford_t_decomposition` has been removed.
   [(#6531)](https://github.com/PennyLaneAI/pennylane/pull/6531)
 
 * The `expand_depth` argument for `qml.compile` has been removed.
   [(#6531)](https://github.com/PennyLaneAI/pennylane/pull/6531)
-=======
+
 * The `qml.shadows.shadow_expval` transform has been removed. Instead, please use the
   `qml.shadow_expval` measurement process.
   [(#6530)](https://github.com/PennyLaneAI/pennylane/pull/6530)
->>>>>>> ee294b6e
 
 <h3>Deprecations 👋</h3>
 
