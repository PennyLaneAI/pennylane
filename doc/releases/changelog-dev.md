:orphan:

# Release 0.27.0-dev (development release)

<h3>New features since last release</h3>

* The `qml.qchem.basis_rotation` function is added to the `qchem` module. This function returns
  grouped coefficients, grouped observables and basis rotation transformation matrices needed to
  construct a qubit Hamiltonian in the rotated basis of molecular orbitals. In this basis, the
  one-electron integral matrix and the symmetric matrices obtained from factorizing the two-electron
  integrals tensor are diagonal.
  ([#3011](https://github.com/PennyLaneAI/pennylane/pull/3011))

* Added the `qml.GellMann` qutrit observable, which is the ternary generalization of the Pauli observables. Users must include an index as a
keyword argument when using `GellMann`, which determines which of the 8 Gell-Mann matrices is used as the observable.
  ([#3035](https://github.com/PennyLaneAI/pennylane/pull/3035))

* `qml.qchem.taper_operation` tapers any gate operation according to the `Z2`
  symmetries of the Hamiltonian.
  [(#3002)](https://github.com/PennyLaneAI/pennylane/pull/3002)

  ```pycon
    >>> symbols = ['He', 'H']
    >>> geometry =  np.array([[0.0, 0.0, 0.0], [0.0, 0.0, 1.4589]])
    >>> mol = qchem.Molecule(symbols, geometry, charge=1)
    >>> H, n_qubits = qchem.molecular_hamiltonian(symbols, geometry)
    >>> generators = qchem.symmetry_generators(H)
    >>> paulixops = qchem.paulix_ops(generators, n_qubits)
    >>> paulix_sector = qchem.optimal_sector(H, generators, mol.n_electrons)
    >>> tap_op = qchem.taper_operation(qml.SingleExcitation, generators, paulixops,
    ...                paulix_sector, wire_order=H.wires, op_wires=[0, 2])
    >>> tap_op(3.14159)
    [Exp(1.570795j, 'PauliY', wires=[0])]
  ```

  Moreover, the obtained tapered operation can be directly used within a QNode:

  ```pycon
    >>> dev = qml.device('default.qubit', wires=[0, 1])
    >>> @qml.qnode(dev)
    ... def circuit(params):
    ...     tap_op(params[0])
    ...     return qml.expval(qml.PauliZ(0)@qml.PauliZ(1))
    >>> drawer = qml.draw(circuit, show_all_wires=True)
    >>> print(drawer(params=[3.14159]))
        0: ─Exp(1.570795j PauliY)─┤ ╭<Z@Z>
        1: ───────────────────────┤ ╰<Z@Z>

  ```

<<<<<<< HEAD
* The `QNode` class now accepts an ``auto`` interface, which automatically detects the interface
  of the given input.
  [(#3132)](https://github.com/PennyLaneAI/pennylane/pull/3132)

  We can therefore execute the same parametrized QNode with parameters from different interfaces,
  and the class will automatically detect the interface:

  ```python
  dev = qml.device("default.qubit", wires=2)
  @qml.qnode(dev, interface="auto")
  def circuit(weight):
      qml.RX(weight[0], wires=0)
      qml.RY(weight[1], wires=1)
      return qml.expval(qml.PauliZ(0))

  interface_tensors = [[0, 1], np.array([0, 1]), torch.Tensor([0, 1]), tf.Variable([0, 1], dtype=float), jnp.array([0, 1])]
  for tensor in interface_tensors:
      res = circuit(weight=tensor)
      print(f"Result value: {res:.2f}; Result type: {type(res)}")
  ```

  ```pycon
  Result value: 1.00; Result type: <class 'pennylane.numpy.tensor.tensor'>
  Result value: 1.00; Result type: <class 'pennylane.numpy.tensor.tensor'>
  Result value: 1.00; Result type: <class 'torch.Tensor'>
  Result value: 1.00; Result type: <class 'tensorflow.python.framework.ops.EagerTensor'>
  Result value: 1.00; Result type: <class 'jaxlib.xla_extension.DeviceArray'>
=======
* Added the `qml.map_wires` function, that changes the wires of the given operator, `QNode`, queue
  or quantum function according to the given wire map.
  [(#3145)](https://github.com/PennyLaneAI/pennylane/pull/3145)

  Using `qml.map_wires` with an operator:

  ```pycon
  >>> op = qml.RX(0.54, wires=0) + qml.PauliX(1) + (qml.PauliZ(2) @ qml.RY(1.23, wires=3))
  >>> op
  (RX(0.54, wires=[0]) + PauliX(wires=[1])) + (PauliZ(wires=[2]) @ RY(1.23, wires=[3]))
  >>> wire_map = {0: 10, 1: 11, 2: 12, 3: 13}
  >>> qml.map_wires(op, wire_map)
  (RX(0.54, wires=[10]) + PauliX(wires=[11])) + (PauliZ(wires=[12]) @ RY(1.23, wires=[13]))
  ```

  Using `qml.map_wires` with a `QNode`:

  ```pycon
  >>> dev = qml.device("default.qubit", wires=[10, 11, 12, 13])
  >>> @qml.qnode(dev)
  ... def circuit():
  ...     qml.RX(0.54, wires=0)
  ...     qml.PauliX(1)
  ...     qml.PauliZ(2)
  ...     qml.RY(1.23, wires=3)
  ...     return qml.probs(wires=0)
  >>> mapped_circuit = qml.map_wires(circuit, wire_map)
  >>> mapped_circuit()
  tensor([0.92885434, 0.07114566], requires_grad=True)
  >>> print(qml.draw(mapped_circuit)())
  10: ──RX(0.54)─┤  Probs
  11: ──X────────┤       
  12: ──Z────────┤       
  13: ──RY(1.23)─┤  
>>>>>>> 9c04eef9
  ```

<h3>Improvements</h3>

* Added a new `pennylane.tape.QuantumScript` class that contains all the non-queuing behavior of `QuantumTape`. Now `QuantumTape` inherits from `QuantumScript` as well
  as `AnnotatedQueue`.
  This is a developer-facing change, and users should not manipulate `QuantumScript` directly.  Instead, they
  should continue to rely on `QNode`s.
  [(#3097)](https://github.com/PennyLaneAI/pennylane/pull/3097)

* The UCCSD and kUpCCGSD template are modified to remove a redundant flipping of the initial state.
  [(#3148)](https://github.com/PennyLaneAI/pennylane/pull/3148)

* `Adjoint` now supports batching if the base operation supports batching.
  [(#3168)](https://github.com/PennyLaneAI/pennylane/pull/3168)

* `OrbitalRotation` is now decomposed into two `SingleExcitation` operations for faster execution and more efficient parameter-shift gradient calculations on devices that natively support `SingleExcitation`.
  [(#3171)](https://github.com/PennyLaneAI/pennylane/pull/3171)

* Added the `Operator` attributes `has_decomposition` and `has_adjoint` that indicate
  whether a corresponding `decomposition` or `adjoint` method is available.
  [(#2986)](https://github.com/PennyLaneAI/pennylane/pull/2986)

* Structural improvements are made to `QueuingManager`, formerly `QueuingContext`, and `AnnotatedQueue`.
  [(#2794)](https://github.com/PennyLaneAI/pennylane/pull/2794)
  [(#3061)](https://github.com/PennyLaneAI/pennylane/pull/3061)

  * `QueuingContext` is renamed to `QueuingManager`.
  * `QueuingManager` should now be the global communication point for putting queuable objects into the active queue.
  * `QueuingManager` is no longer an abstract base class.
  * `AnnotatedQueue` and its children no longer inherit from `QueuingManager`.
  * `QueuingManager` is no longer a context manager.
  * Recording queues should start and stop recording via the `QueuingManager.add_active_queue` and
     `QueueingContext.remove_active_queue` class methods instead of directly manipulating the `_active_contexts` property.
  * `AnnotatedQueue` and its children no longer provide global information about actively recording queues. This information
      is now only available through `QueuingManager`.
  * `AnnotatedQueue` and its children no longer have the private `_append`, `_remove`, `_update_info`, `_safe_update_info`,
      and `_get_info` methods. The public analogues should be used instead.
  * `QueuingManager.safe_update_info` and `AnnotatedQueue.safe_update_info` are deprecated.  Their functionality is moved to
      `update_info`.

* `qml.Identity` now accepts multiple wires.
    [(#3049)](https://github.com/PennyLaneAI/pennylane/pull/3049)

    ```pycon
    >>> id_op = qml.Identity([0, 1])
    >>> id_op.matrix()
    array([[1., 0., 0., 0.],
        [0., 1., 0., 0.],
        [0., 0., 1., 0.],
        [0., 0., 0., 1.]])
    >>> id_op.sparse_matrix()
    <4x4 sparse matrix of type '<class 'numpy.float64'>'
        with 4 stored elements in Compressed Sparse Row format>
    >>> id_op.eigvals()
    array([1., 1., 1., 1.])
    ```

* Added `unitary_check` keyword argument to the constructor of the `QubitUnitary` class which
  indicates whether the user wants to check for unitarity of the input matrix or not. Its default
  value is `false`.
  [(#3063)](https://github.com/PennyLaneAI/pennylane/pull/3063)

* Modified the representation of `WireCut` by using `qml.draw_mpl`.
  [(#3067)](https://github.com/PennyLaneAI/pennylane/pull/3067)

* Improved the performance of the `qml.math.expand_matrix` function for dense matrices.
  [(#3064)](https://github.com/PennyLaneAI/pennylane/pull/3064)

* Improve `qml.math.expand_matrix` method for sparse matrices.
  [(#3060)](https://github.com/PennyLaneAI/pennylane/pull/3060)

* Added the `map_wires` method to the `Operator` class, which returns a copy of the operator with
  its wires changed according to the given wire map.
  [(#3143)](https://github.com/PennyLaneAI/pennylane/pull/3143)

  ```pycon
  >>> op = qml.Toffoli([0, 1, 2])
  >>> wire_map = {0: 2, 2: 0}
  >>> op.map_wires(wire_map=wire_map)
  Toffoli(wires=[2, 1, 0])
  ```

* Adds caching to the `compute_matrix` and `compute_sparse_matrix` of simple non-parametric operations.
  [(#3134)](https://github.com/PennyLaneAI/pennylane/pull/3134)

* Add details to the output of `Exp.label()`.
  [(#3126)](https://github.com/PennyLaneAI/pennylane/pull/3126)

* `qml.math.unwrap` no longer creates ragged arrays. Lists remain lists.
  [(#3163)](https://github.com/PennyLaneAI/pennylane/pull/3163)

* New `null.qubit` device. The `null.qubit`performs no operations or memory allocations.
  [(#2589)](https://github.com/PennyLaneAI/pennylane/pull/2589)

* `ControlledQubitUnitary` now has a `control_values` property.
  [(#3206)](https://github.com/PennyLaneAI/pennylane/pull/3206)
  
<h3>Breaking changes</h3>

* `QuantumTape._par_info` is now a list of dictionaries, instead of a dictionary whose keys are integers starting from zero.
  [(#3185)](https://github.com/PennyLaneAI/pennylane/pull/3185)

* `QueuingContext` is renamed `QueuingManager`.
  [(#3061)](https://github.com/PennyLaneAI/pennylane/pull/3061)

* `QueuingManager.safe_update_info` and `AnnotatedQueue.safe_update_info` are deprecated. Instead, `update_info` no longer raises errors
   if the object isn't in the queue.

* Deprecation patches for the return types enum's location and `qml.utils.expand` are removed.
  [(#3092)](https://github.com/PennyLaneAI/pennylane/pull/3092)

* `_multi_dispatch` functionality has been moved inside the `get_interface` function. This function
  can now be called with one or multiple tensors as arguments.
  [(#3136)](https://github.com/PennyLaneAI/pennylane/pull/3136)

  ```pycon
  >>> torch_scalar = torch.tensor(1)
  >>> torch_tensor = torch.Tensor([2, 3, 4])
  >>> numpy_tensor = np.array([5, 6, 7])
  >>> qml.math.get_interface(torch_scalar)
  'torch'
  >>> qml.math.get_interface(numpy_tensor)
  'numpy'
  ```

  `_multi_dispatch` previously had only one argument which contained a list of the tensors to be
  dispatched:

  ```pycon
  >>> qml.math._multi_dispatch([torch_scalar, torch_tensor, numpy_tensor])
  'torch'
  ```

  To differentiate whether the user wants to get the interface of a single tensor or multiple
  tensors, `get_interface` now accepts a different argument per tensor to be dispatched:

  ```pycon
  >>> qml.math.get_interface(*[torch_scalar, torch_tensor, numpy_tensor])
  'torch'
  >>> qml.math.get_interface(torch_scalar, torch_tensor, numpy_tensor)
  'torch'
  ```

<h3>Deprecations</h3>

* `qml.tape.stop_recording` and `QuantumTape.stop_recording` are moved to `qml.QueuingManager.stop_recording`.
  The old functions will still be available untill v0.29.
  [(#3068)](https://github.com/PennyLaneAI/pennylane/pull/3068)

* `qml.tape.get_active_tape` is deprecated. Please use `qml.QueuingManager.active_context()` instead.
  [(#3068)](https://github.com/PennyLaneAI/pennylane/pull/3068)

<h3>Documentation</h3>

* The code block in the usage details of the UCCSD template is updated.
  [(#3140)](https://github.com/PennyLaneAI/pennylane/pull/3140)

<h3>Bug fixes</h3>

* `ControlledQubitUnitary.pow` now copies over the `control_values`.
  [(#3206)](https://github.com/PennyLaneAI/pennylane/pull/3206)

* The evaluation of QNodes that return either `vn_entropy` or `mutual_info` raises an
  informative error message when using devices that define a vector of shots.
  [(#3180)](https://github.com/PennyLaneAI/pennylane/pull/3180)

* Fixed a bug that made `qml.AmplitudeEmbedding` incompatible with JITting.
  [(#3166)](https://github.com/PennyLaneAI/pennylane/pull/3166)

* Fixed the `qml.transforms.transpile` transform to work correctly for all two-qubit operations.
  [(#3104)](https://github.com/PennyLaneAI/pennylane/pull/3104)

* Fixed a bug with the control values of a controlled version of a `ControlledQubitUnitary`.
  [(#3119)](https://github.com/PennyLaneAI/pennylane/pull/3119)

* Fixed a bug where `qml.math.fidelity(non_trainable_state, trainable_state)` failed unexpectedly.
  [(#3160)](https://github.com/PennyLaneAI/pennylane/pull/3160)

* Fixed a bug where `qml.QueuingManager.stop_recording` did not clean up if yielded code raises an exception.
  [(#3182)](https://github.com/PennyLaneAI/pennylane/pull/3182)

* Fixed a bug where `op.eigvals()` would return an incorrect result if the operator was a non-hermitian 
  composite operator.
  [(#3204)](https://github.com/PennyLaneAI/pennylane/pull/3204)

<h3>Contributors</h3>

This release contains contributions from (in alphabetical order):

Guillermo Alonso-Linaje,
Juan Miguel Arrazola,
Albert Mitjans Coma,
Utkarsh Azad,
Amintor Dusko,
Diego Guala,
Soran Jahangiri,
Christina Lee,
Lee J. O'Riordan,
Mudit Pandey,
Matthew Silverman,
Jay Soni,
Antal Száva,
David Wierichs,<|MERGE_RESOLUTION|>--- conflicted
+++ resolved
@@ -48,7 +48,6 @@
 
   ```
 
-<<<<<<< HEAD
 * The `QNode` class now accepts an ``auto`` interface, which automatically detects the interface
   of the given input.
   [(#3132)](https://github.com/PennyLaneAI/pennylane/pull/3132)
@@ -76,7 +75,7 @@
   Result value: 1.00; Result type: <class 'torch.Tensor'>
   Result value: 1.00; Result type: <class 'tensorflow.python.framework.ops.EagerTensor'>
   Result value: 1.00; Result type: <class 'jaxlib.xla_extension.DeviceArray'>
-=======
+
 * Added the `qml.map_wires` function, that changes the wires of the given operator, `QNode`, queue
   or quantum function according to the given wire map.
   [(#3145)](https://github.com/PennyLaneAI/pennylane/pull/3145)
@@ -111,7 +110,6 @@
   11: ──X────────┤       
   12: ──Z────────┤       
   13: ──RY(1.23)─┤  
->>>>>>> 9c04eef9
   ```
 
 <h3>Improvements</h3>
