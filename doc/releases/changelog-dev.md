:orphan:

# Release 0.39.0-dev (development release)

<h3>New features since last release</h3>

* A new class `MomentumQNGOptimizer` is added. It inherits the basic `QNGOptimizer` class and requires one additional hyperparameter (the momentum coefficient) :math:`0 \leq \rho < 1`, the default value being :math:`\rho=0.9`. For :math:`\rho=0` Momentum-QNG reduces to the basic QNG.
  [(#6240)](https://github.com/PennyLaneAI/pennylane/pull/6240)
 
* Function is added for generating the spin Hamiltonian for the
  [Kitaev](https://arxiv.org/abs/cond-mat/0506438) model on a lattice.
  [(#6174)](https://github.com/PennyLaneAI/pennylane/pull/6174)

* Function is added for generating the spin Hamiltonians for custom lattices.
  [(#6226)](https://github.com/PennyLaneAI/pennylane/pull/6226)

* Functions are added for generating spin Hamiltonians for [Emery]
  (https://journals.aps.org/prl/abstract/10.1103/PhysRevLett.58.2794) and
  [Haldane](https://journals.aps.org/prl/pdf/10.1103/PhysRevLett.61.2015) models on a lattice.
  [(#6201)](https://github.com/PennyLaneAI/pennylane/pull/6201/)

* A new `qml.vn_entanglement_entropy` measurement process has been added which measures the
  Von Neumann entanglement entropy of a quantum state.
  [(#5911)](https://github.com/PennyLaneAI/pennylane/pull/5911)

* A `has_sparse_matrix` property is added to `Operator` to indicate whether a sparse matrix is defined.
  [(#6278)](https://github.com/PennyLaneAI/pennylane/pull/6278)
  [(#6310)](https://github.com/PennyLaneAI/pennylane/pull/6310)

<h3>Improvements 🛠</h3>

* PennyLane is now compatible with NumPy 2.0.
  [(#6061)](https://github.com/PennyLaneAI/pennylane/pull/6061)
  [(#6258)](https://github.com/PennyLaneAI/pennylane/pull/6258)

* PennyLane is now compatible with Jax 0.4.28.
  [(#6255)](https://github.com/PennyLaneAI/pennylane/pull/6255)

* `qml.qchem.excitations` now optionally returns fermionic operators.
  [(#6171)](https://github.com/PennyLaneAI/pennylane/pull/6171)

* The `diagonalize_measurements` transform now uses a more efficient method of diagonalization
  when possible, based on the `pauli_rep` of the relevant observables.
  [(#6113)](https://github.com/PennyLaneAI/pennylane/pull/6113/)

* The `QuantumScript.copy` method now takes `operations`, `measurements`, `shots` and 
  `trainable_params` as keyword arguments. If any of these are passed when copying a 
  tape, the specified attributes will replace the copied attributes on the new tape.
  [(#6285)](https://github.com/PennyLaneAI/pennylane/pull/6285)

* The `Hermitian` operator now has a `compute_sparse_matrix` implementation.
  [(#6225)](https://github.com/PennyLaneAI/pennylane/pull/6225)

<<<<<<< HEAD
* When an observable is repeated on a tape, `tape.diagonalizing_gates` no longer returns the 
  diagonalizing gates for each instance of the observable. Instead, the diagonalizing gates of
  each observable on the tape are included just once.
  [(#6288)](https://github.com/PennyLaneAI/pennylane/pull/6288)
=======
* The number of diagonalizing gates returned in `qml.specs` now follows the `level` keyword argument 
  regarding whether the diagonalizing gates are modified by device, instead of always counting 
  unprocessed diagonalizing gates.
  [(#6290)](https://github.com/PennyLaneAI/pennylane/pull/6290)
>>>>>>> 52c77e1e

<h4>Capturing and representing hybrid programs</h4>

* Differentiation of hybrid programs via `qml.grad` and `qml.jacobian` can now be captured
  into plxpr. When evaluating a captured `qml.grad` (`qml.jacobian`) instruction, it will
  dispatch to `jax.grad` (`jax.jacobian`), which differs from the Autograd implementation
  without capture. Pytree inputs and outputs are supported.
  [(#6120)](https://github.com/PennyLaneAI/pennylane/pull/6120)
  [(#6127)](https://github.com/PennyLaneAI/pennylane/pull/6127)
  [(#6134)](https://github.com/PennyLaneAI/pennylane/pull/6134)

* Improve unit testing for capturing of nested control flows.
  [(#6111)](https://github.com/PennyLaneAI/pennylane/pull/6111)

* Some custom primitives for the capture project can now be imported via
  `from pennylane.capture.primitives import *`.
  [(#6129)](https://github.com/PennyLaneAI/pennylane/pull/6129)

* All higher order primitives now use `jax.core.Jaxpr` as metadata instead of sometimes
  using `jax.core.ClosedJaxpr` and sometimes using `jax.core.Jaxpr`.
  [(#6319)](https://github.com/PennyLaneAI/pennylane/pull/6319)

* `FermiWord` class now has a method to apply anti-commutator relations.
   [(#6196)](https://github.com/PennyLaneAI/pennylane/pull/6196)

* `FermiWord` and `FermiSentence` classes now have methods to compute adjoints.
  [(#6166)](https://github.com/PennyLaneAI/pennylane/pull/6166)

* The `SampleMP.process_samples` method is updated to support using JAX tracers
  for samples, allowing compatiblity with Catalyst workflows.
  [(#6211)](https://github.com/PennyLaneAI/pennylane/pull/6211)

* Improve `qml.Qubitization` decomposition.
  [(#6182)](https://github.com/PennyLaneAI/pennylane/pull/6182)

* The `__repr__` methods for `FermiWord` and `FermiSentence` now returns a
  unique representation of the object.
  [(#6167)](https://github.com/PennyLaneAI/pennylane/pull/6167)

* Predefined lattice shapes such as `lieb`, `cubic`, `bcc`, `fcc`, and `diamond`
  can now be generated.
  [(6237)](https://github.com/PennyLaneAI/pennylane/pull/6237)

* A `ReferenceQubit` is introduced for testing purposes and as a reference for future plugin development.
  [(#6181)](https://github.com/PennyLaneAI/pennylane/pull/6181)

* The `to_mat` methods for `FermiWord` and `FermiSentence` now optionally return
  a sparse matrix.
  [(#6173)](https://github.com/PennyLaneAI/pennylane/pull/6173)

<h3>Breaking changes 💔</h3>

* The `simplify` argument in `qml.Hamiltonian` and `qml.ops.LinearCombination` has been removed.
  Instead, `qml.simplify()` can be called on the constructed operator.
  [(#6279)](https://github.com/PennyLaneAI/pennylane/pull/6279)

* The functions `qml.qinfo.classical_fisher` and `qml.qinfo.quantum_fisher` have been removed and migrated to the `qml.gradients`
  module. Therefore, `qml.gradients.classical_fisher` and `qml.gradients.quantum_fisher` should be used instead.
  [(#5911)](https://github.com/PennyLaneAI/pennylane/pull/5911)

* Remove support for Python 3.9.
  [(#6223)](https://github.com/PennyLaneAI/pennylane/pull/6223)

* `DefaultQubitTF`, `DefaultQubitTorch`, `DefaultQubitJax`, and `DefaultQubitAutograd` are removed.
  Please use `default.qubit` for all interfaces.
  [(#6207)](https://github.com/PennyLaneAI/pennylane/pull/6207)
  [(#6208)](https://github.com/PennyLaneAI/pennylane/pull/6208)
  [(#6209)](https://github.com/PennyLaneAI/pennylane/pull/6209)
  [(#6210)](https://github.com/PennyLaneAI/pennylane/pull/6210)

* `expand_fn`, `max_expansion`, `override_shots`, and `device_batch_transform` are removed from the
  signature of `qml.execute`.
  [(#6203)](https://github.com/PennyLaneAI/pennylane/pull/6203)

* `max_expansion` and `expansion_strategy` are removed from the `QNode`.
  [(#6203)](https://github.com/PennyLaneAI/pennylane/pull/6203)

* `expansion_strategy` is removed from `qml.draw`, `qml.draw_mpl`, and `qml.specs`. `max_expansion` is removed from `qml.specs`, as it had no impact on the output.
  [(#6203)](https://github.com/PennyLaneAI/pennylane/pull/6203)

* `qml.transforms.hamiltonian_expand` and `qml.transforms.sum_expand` are removed.
  Please use `qml.transforms.split_non_commuting` instead.
  [(#6204)](https://github.com/PennyLaneAI/pennylane/pull/6204)

* The `decomp_depth` keyword argument to `qml.device` is removed.
  [(#6234)](https://github.com/PennyLaneAI/pennylane/pull/6234)

* `Operator.expand` is now removed. Use `qml.tape.QuantumScript(op.deocomposition())` instead.
  [(#6227)](https://github.com/PennyLaneAI/pennylane/pull/6227)

* When an observable is repeated on a tape, `tape.diagonalizing_gates` no longer returns the 
  diagonalizing gates for each instance of the observable. Instead, the diagonalizing gates of
  each observable on the tape are included just once.
  [(#6288)](https://github.com/PennyLaneAI/pennylane/pull/6288)

<h3>Deprecations 👋</h3>

* The `qml.BasisStatePreparation` template is deprecated.
  Instead, use `qml.BasisState`.
  [(#6021)](https://github.com/PennyLaneAI/pennylane/pull/6021)

* The `'ancilla'` argument for `qml.iterative_qpe` has been deprecated. Instead, use the `'aux_wire'` argument.
  [(#6277)](https://github.com/PennyLaneAI/pennylane/pull/6277)

* `qml.shadows.shadow_expval` has been deprecated. Instead, use the `qml.shadow_expval` measurement
  process.
  [(#6277)](https://github.com/PennyLaneAI/pennylane/pull/6277)

* `qml.broadcast` has been deprecated. Please use `for` loops instead.
  [(#6277)](https://github.com/PennyLaneAI/pennylane/pull/6277)

* The `qml.QubitStateVector` template is deprecated. Instead, use `qml.StatePrep`.
  [(#6172)](https://github.com/PennyLaneAI/pennylane/pull/6172)

* The `qml.qinfo` module has been deprecated. Please see the respective functions in the `qml.math` and
  `qml.measurements` modules instead.
  [(#5911)](https://github.com/PennyLaneAI/pennylane/pull/5911)

* `Device`, `QubitDevice`, and `QutritDevice` will no longer be accessible via top-level import in v0.40.
  They will still be accessible as `qml.devices.LegacyDevice`, `qml.devices.QubitDevice`, and `qml.devices.QutritDevice`
  respectively.
  [(#6238)](https://github.com/PennyLaneAI/pennylane/pull/6238/)

* `QNode.gradient_fn` is deprecated. Please use `QNode.diff_method` and `QNode.get_gradient_fn` instead.
  [(#6244)](https://github.com/PennyLaneAI/pennylane/pull/6244)

<h3>Documentation 📝</h3>

* Update `qml.Qubitization` documentation based on new decomposition.
  [(#6276)](https://github.com/PennyLaneAI/pennylane/pull/6276)

* Fixed examples in the documentation of a few optimizers.
  [(#6303)](https://github.com/PennyLaneAI/pennylane/pull/6303)
  [(#6315)](https://github.com/PennyLaneAI/pennylane/pull/6315)

* Corrected examples in the documentation of `qml.jacobian`.
  [(#6283)](https://github.com/PennyLaneAI/pennylane/pull/6283)
  [(#6315)](https://github.com/PennyLaneAI/pennylane/pull/6315)

* Fixed spelling in a number of places across the documentation.
  [(#6280)](https://github.com/PennyLaneAI/pennylane/pull/6280)

* Add `work_wires` parameter to `qml.MultiControlledX` docstring signature.
  [(#6271)](https://github.com/PennyLaneAI/pennylane/pull/6271)

* Removed ambiguity in error raised by the `PauliRot` class.
  [(#6298)](https://github.com/PennyLaneAI/pennylane/pull/6298)

<h3>Bug fixes 🐛</h3>

* `qml.map_wires` can now be applied to a batch of tapes.
  [(#6295)](https://github.com/PennyLaneAI/pennylane/pull/6295)

* Fix float-to-complex casting in various places across PennyLane.
 [(#6260)](https://github.com/PennyLaneAI/pennylane/pull/6260)
 [(#6268)](https://github.com/PennyLaneAI/pennylane/pull/6268)

* Fix a bug where zero-valued JVPs were calculated wrongly in the presence of shot vectors.
  [(#6219)](https://github.com/PennyLaneAI/pennylane/pull/6219)

* Fix `qml.PrepSelPrep` template to work with `torch`.
  [(#6191)](https://github.com/PennyLaneAI/pennylane/pull/6191)

* Now `qml.equal` compares correctly `qml.PrepSelPrep` operators.
  [(#6182)](https://github.com/PennyLaneAI/pennylane/pull/6182)

* The `qml.QSVT` template now orders the `projector` wires first and the `UA` wires second, which is the expected order of the decomposition.
  [(#6212)](https://github.com/PennyLaneAI/pennylane/pull/6212)

* The `qml.Qubitization` template now orders the `control` wires first and the `hamiltonian` wires second, which is the expected according to other templates.
  [(#6229)](https://github.com/PennyLaneAI/pennylane/pull/6229)

* The `qml.FABLE` template now returns the correct value when JIT is enabled.
  [(#6263)](https://github.com/PennyLaneAI/pennylane/pull/6263)

* Fixes a bug where a circuit using the `autograd` interface sometimes returns nested values that are not of the `autograd` interface.
  [(#6225)](https://github.com/PennyLaneAI/pennylane/pull/6225)

* Fixes a bug where a simple circuit with no parameters or only builtin/numpy arrays as parameters returns autograd tensors.
  [(#6225)](https://github.com/PennyLaneAI/pennylane/pull/6225)

* `qml.pauli.PauliVSpace` now uses a more stable SVD-based linear independence check to avoid running into `LinAlgError: Singular matrix`. This stabilizes the usage of `qml.lie_closure`. It also introduces normalization of the basis vector's internal representation `_M` to avoid exploding coefficients.
  [(#6232)](https://github.com/PennyLaneAI/pennylane/pull/6232)

* Fixes a bug where `csc_dot_product` is used during measurement for `Sum`/`Hamiltonian` that contains observables that does not define a sparse matrix.
  [(#6278)](https://github.com/PennyLaneAI/pennylane/pull/6278)
  [(#6310)](https://github.com/PennyLaneAI/pennylane/pull/6310)

<h3>Contributors ✍️</h3>

This release contains contributions from (in alphabetical order):

Guillermo Alonso,
Utkarsh Azad,
Oleksandr Borysenko,
Astral Cai,
Isaac De Vlugt,
Diksha Dhawan,
Lillian M. A. Frederiksen,
Pietropaolo Frisoni,
Emiliano Godinez,
Austin Huang,
Korbinian Kottmann,
Christina Lee,
William Maxwell,
Lee J. O'Riordan,
Mudit Pandey,
David Wierichs,<|MERGE_RESOLUTION|>--- conflicted
+++ resolved
@@ -51,17 +51,15 @@
 * The `Hermitian` operator now has a `compute_sparse_matrix` implementation.
   [(#6225)](https://github.com/PennyLaneAI/pennylane/pull/6225)
 
-<<<<<<< HEAD
 * When an observable is repeated on a tape, `tape.diagonalizing_gates` no longer returns the 
   diagonalizing gates for each instance of the observable. Instead, the diagonalizing gates of
   each observable on the tape are included just once.
   [(#6288)](https://github.com/PennyLaneAI/pennylane/pull/6288)
-=======
+
 * The number of diagonalizing gates returned in `qml.specs` now follows the `level` keyword argument 
   regarding whether the diagonalizing gates are modified by device, instead of always counting 
   unprocessed diagonalizing gates.
   [(#6290)](https://github.com/PennyLaneAI/pennylane/pull/6290)
->>>>>>> 52c77e1e
 
 <h4>Capturing and representing hybrid programs</h4>
 
@@ -151,11 +149,6 @@
 
 * `Operator.expand` is now removed. Use `qml.tape.QuantumScript(op.deocomposition())` instead.
   [(#6227)](https://github.com/PennyLaneAI/pennylane/pull/6227)
-
-* When an observable is repeated on a tape, `tape.diagonalizing_gates` no longer returns the 
-  diagonalizing gates for each instance of the observable. Instead, the diagonalizing gates of
-  each observable on the tape are included just once.
-  [(#6288)](https://github.com/PennyLaneAI/pennylane/pull/6288)
 
 <h3>Deprecations 👋</h3>
 
