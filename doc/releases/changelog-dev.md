--- conflicted
+++ resolved
@@ -4,9 +4,8 @@
 
 <h3>New features since last release</h3>
 
-<<<<<<< HEAD
-<h4>Qutrits: quantum circuits for tertiary degrees of freedom ☘️</h4>
-=======
+<h4>QNSPSA optimizer</h4>
+
 * Added a new optimizer `qml.QNSPSAOptimizer` that implements the quantum natural simultaneous
   perturbation stochastic approximation method based on 
   [Simultaneous Perturbation Stochastic Approximation of the Quantum Fisher Information](https://quantum-journal.org/papers/q-2021-10-20-567/). 
@@ -26,9 +25,7 @@
       params, cost = opt.step_and_cost(cost, params)
   ```  
 
-* Embedding templates now support parameter broadcasting.
-  [(#2810)](https://github.com/PennyLaneAI/pennylane/pull/2810)
->>>>>>> 40fcbc27
+<h4>Qutrits: quantum circuits for tertiary degrees of freedom ☘️</h4>
 
 * An entirely new framework for quantum computing is now simulatable with the addition of qutrit functionalities.
   [(#2699)](https://github.com/PennyLaneAI/pennylane/pull/2699)
@@ -49,12 +46,8 @@
   >>> type(dev)
   <class 'pennylane.devices.default_qutrit.DefaultQutrit'>
   ```
-<<<<<<< HEAD
-
-  The following operations are supported on `"default.qutrit"` devices:  
-=======
-  An exception is `BasisEmbedding`, which is not broadcastable.
->>>>>>> 40fcbc27
+
+  The following operations are supported on `"default.qutrit"` devices:
 
   - The qutrit shift operator, `qml.TShift`, and the ternary clock operator, `qml.TClock`, as defined in this paper by [Yeh et al. (2022)](https://arxiv.org/abs/2204.00552),
   which are the qutrit analogs of the Pauli X and Pauli Z operations, respectively.
@@ -85,15 +78,10 @@
         ]
     ) / np.sqrt(2)
 
-<<<<<<< HEAD
     def qutrit_function(U):
         qml.TShift(0)
         qml.TClock(0)
         qml.QutritUnitary(U, wires=0)
-=======
-* Added the `qml.classical_shadow` measurement process that can now be returned from QNodes.
-  [(#2820)](https://github.com/PennyLaneAI/pennylane/pull/2820)
->>>>>>> 40fcbc27
 
     @qml.qnode(dev)
     def qutrit_state(U, obs)
@@ -130,15 +118,10 @@
 
     + `bits`: `0` or `1` if the 1 or -1 eigenvalue is sampled, respectively
     + `recipes`: the randomized Pauli measurements that are performed for each qubit, identified as a unique integer:
-
-<<<<<<< HEAD
+  
       = 0 for Pauli X
       = 1 for Pauli Y
       = 2 for Pauli Z
-=======
-* Added the ``shadow_expval`` measurement for differentiable expectation value estimation using classical shadows.
-  [(#2871)](https://github.com/PennyLaneAI/pennylane/pull/2871)
->>>>>>> 40fcbc27
 
     ```python
     dev = qml.device("default.qubit", wires=2, shots=3)
@@ -187,7 +170,61 @@
     >>> qml.grad(circuit)(x, H))
     -0.4797000000000001
     ```
-
+* Added the `qml.shadows.shadow_expval` and `qml.shadows.shadow_state` QNode transforms for
+  computing expectation values and states from a classical shadow measurement. These transforms
+  are fully differentiable.
+  [(#2968)](https://github.com/PennyLaneAI/pennylane/pull/2968)
+
+  ```python
+  dev = qml.device("default.qubit", wires=1, shots=1000)
+
+  @qml.qnode(dev)
+  def circuit(x):
+      qml.RY(x, wires=0)
+      return qml.classical_shadow(wires=[0])
+  ```
+
+  ```pycon
+  >>> x = np.array(1.2)
+  >>> expval_circuit = qml.shadows.shadow_expval(qml.PauliZ(0))(circuit)
+  >>> expval_circuit(x)
+  tensor(0.282, requires_grad=True)
+  >>> qml.grad(expval_circuit)(x)
+  -1.0439999999999996
+  ```
+  ```pycon
+  >>> state_circuit = qml.shadows.shadow_state(wires=[0], diffable=True)(circuit)
+  >>> state_circuit(x)
+  tensor([[0.7055+0.j    , 0.447 +0.0075j],
+          [0.447 -0.0075j, 0.2945+0.j    ]], requires_grad=True)
+  >>> qml.jacobian(lambda x: np.real(state_circuit(x)))(x)
+  array([[-0.477,  0.162],
+         [ 0.162,  0.477]])
+  ```
+
+* Added the possibility to compute general Renyi entropies in the `ClassicalShadow` class.
+  [(#2959)](https://github.com/PennyLaneAI/pennylane/pull/2959)
+
+  We can access the general Renyi entropy of a given subsystem by specifying its `wires`.
+
+  ```pycon
+  >>> shadow = ClassicalShadow(bits, recipes)
+  >>> Renyi_entropy = shadow.entropy(wires=[0, 3], alpha=1.5)
+  ```
+
+  We can access the von Neumann entropy by setting `alpha=1`.
+
+  ```pycon
+  >>> shadow = ClassicalShadow(bits, recipes)
+  >>> vN_entropy = shadow.entropy(wires=[0, 3], alpha=1)
+  ```
+
+  Setting `alpha=2` corresponds to the special case of computing (the logarithm of) the purity of a reduced state.
+
+  ```pycon
+  >>> log_purity = shadow.entropy(wires=[1, 2, 6], alpha=2)
+  ```
+  
 <h4>Simplifying just got... simpler 🫰</h4>
 
 * The `qml.simplify` module has several intuitive additions with this release.
@@ -198,7 +235,6 @@
 
   Enjoy these easy-to-use and new functionalities built into `qml.simplify`:
 
-<<<<<<< HEAD
   - Parametrized operations:
 
     ```pycon
@@ -249,73 +285,16 @@
       qml.adjoint(qml.prod(qml.RX(1, 0) ** 1, qml.RY(1, 0), qml.RZ(1, 0)))
       return qml.probs(wires=0)
   ```
-=======
-* Added the `qml.shadows.shadow_expval` and `qml.shadows.shadow_state` QNode transforms for
-  computing expectation values and states from a classical shadow measurement. These transforms
-  are fully differentiable.
-  [(#2968)](https://github.com/PennyLaneAI/pennylane/pull/2968)
-
-  ```python
-  dev = qml.device("default.qubit", wires=1, shots=1000)
-
-  @qml.qnode(dev)
-  def circuit(x):
-      qml.RY(x, wires=0)
-      return qml.classical_shadow(wires=[0])
-  ```
-
-  ```pycon
-  >>> x = np.array(1.2)
-  >>> expval_circuit = qml.shadows.shadow_expval(qml.PauliZ(0))(circuit)
-  >>> expval_circuit(x)
-  tensor(0.282, requires_grad=True)
-  >>> qml.grad(expval_circuit)(x)
-  -1.0439999999999996
-  ```
-  ```pycon
-  >>> state_circuit = qml.shadows.shadow_state(wires=[0], diffable=True)(circuit)
-  >>> state_circuit(x)
-  tensor([[0.7055+0.j    , 0.447 +0.0075j],
-          [0.447 -0.0075j, 0.2945+0.j    ]], requires_grad=True)
-  >>> qml.jacobian(lambda x: np.real(state_circuit(x)))(x)
-  array([[-0.477,  0.162],
-         [ 0.162,  0.477]])
-  ```
-
-* Added the possibility to compute general Renyi entropies in the `ClassicalShadow` class.
-  [(#2959)](https://github.com/PennyLaneAI/pennylane/pull/2959)
-
-  We can access the general Renyi entropy of a given subsystem by specifying its `wires`.
-
-  ```pycon
-  >>> shadow = ClassicalShadow(bits, recipes)
-  >>> Renyi_entropy = shadow.entropy(wires=[0, 3], alpha=1.5)
-  ```
-
-  We can access the von Neumann entropy by setting `alpha=1`.
-
-  ```pycon
-  >>> shadow = ClassicalShadow(bits, recipes)
-  >>> vN_entropy = shadow.entropy(wires=[0, 3], alpha=1)
-  ```
-
-  Setting `alpha=2` corresponds to the special case of computing (the logarithm of) the purity of a reduced state.
-
-  ```pycon
-  >>> log_purity = shadow.entropy(wires=[1, 2, 6], alpha=2)
-  ```
-
-* `expand_matrix()` method now allows the sparse matrix representation of an operator to be extended to
-  a larger hilbert space.
-  [(#2998)](https://github.com/PennyLaneAI/pennylane/pull/2998)
->>>>>>> 40fcbc27
 
   ```pycon
   >>> circuit()
   >>> list(circuit.tape)
   [RZ(-1, wires=[0]) @ RY(-1, wires=[0]) @ RX(-1, wires=[0]), probs(wires=[0])]
   ```
-
+  
+* The new `qml.pow` provides a top-level constructor for raising operators to powers.
+  [(#3029)](https://github.com/PennyLaneAI/pennylane/pull/3029)
+  
 <h4>Operator and parameter broadcasting supplements 📈</h4>
 
 * Represent the exponentiation of operators via `qml.exp`.
@@ -372,9 +351,6 @@
 
   An exception is `BasisEmbedding`, which is not broadcastable.
 
-<h3>Improvements</h3>
-
-<<<<<<< HEAD
 * The `qml.math.expand_matrix()` method now allows the sparse matrix representation of an operator to be extended to
   a larger hilbert space.
   [(#2998)](https://github.com/PennyLaneAI/pennylane/pull/2998)
@@ -389,12 +365,6 @@
          [0., 0., 1., 0.]])
   ```
 
-* Lists of operators are now internally sorted by their respective wires while also taking into account their commutativity property.
-  [(#2995)](https://github.com/PennyLaneAI/pennylane/pull/2995)
-=======
-* The new `qml.pow` provides a top-level constructor for raising operators to powers.
-  [(#3029)](https://github.com/PennyLaneAI/pennylane/pull/3029)
-
 * `qml.matrix` now can also compute the matrix of tapes/QNodes that contain multiple
   broadcasted operations, or non-broadcasted operations after broadcasted ones.
   [(#3025)](https://github.com/PennyLaneAI/pennylane/pull/3025)
@@ -402,7 +372,9 @@
   A common scenario in which this becomes relevant is the decomposition of broadcasted
   operations: the decomposition in general will contain one or multiple broadcasted
   operations as well as operations with no or fixed parameters that are not broadcasted.
->>>>>>> 40fcbc27
+
+* Lists of operators are now internally sorted by their respective wires while also taking into account their commutativity property.
+  [(#2995)](https://github.com/PennyLaneAI/pennylane/pull/2995)
 
 * Some methods of the `QuantumTape` class have been simplified and reordered to
   improve both readability and performance. The `Wires.all_wires` method has been rewritten
@@ -421,23 +393,11 @@
 
 * Added `sparse_matrix()` support for single qubit observables.
   [(#2964)](https://github.com/PennyLaneAI/pennylane/pull/2964)
-
-<<<<<<< HEAD
-=======
-* Added the `qml.is_hermitian` and `qml.is_unitary` function checks.
-  [(#2960)](https://github.com/PennyLaneAI/pennylane/pull/2960)
-
-  ```pycon
-  >>> op = qml.PauliX(wires=0)
-  >>> qml.is_hermitian(op)
-  True
-  >>> op2 = qml.RX(0.54, wires=0)
-  >>> qml.is_hermitian(op2)
-  False
-  ```
+  
 
 * Per default, counts returns only the outcomes observed in sampling. Optionally, specifying `qml.counts(all_outcomes=True)`
-  will return a dictionary containing all possible outcomes. [(#2889)](https://github.com/PennyLaneAI/pennylane/pull/2889)
+  will return a dictionary containing all possible outcomes. 
+  [(#2889)](https://github.com/PennyLaneAI/pennylane/pull/2889)
   
   ```pycon
   >>> dev = qml.device("default.qubit", wires=2, shots=1000)
@@ -452,7 +412,6 @@
   {'00': 495, '01': 0, '10': 0,  '11': 505}
   ```
   
->>>>>>> 40fcbc27
 * Internal use of in-place inversion is eliminated in preparation for its deprecation.
   [(#2965)](https://github.com/PennyLaneAI/pennylane/pull/2965)
 
@@ -586,22 +545,16 @@
 Utkarsh Azad,
 Tom Bromley,
 Olivia Di Matteo,
-<<<<<<< HEAD
 Isaac De Vlugt,
-=======
 Yiheng Duan,
->>>>>>> 40fcbc27
+Lillian Marie Austin Frederiksen,
 Josh Izaac,
 Soran Jahangiri,
 Edward Jiang,
 Ankit Khandelwal,
 Korbinian Kottmann,
 Meenu Kumari,
-<<<<<<< HEAD
 Christina Lee,
-=======
-Lillian Marie Austin Frederiksen,
->>>>>>> 40fcbc27
 Albert Mitjans Coma,
 Romain Moyard,
 Rashid N H M,
@@ -611,8 +564,4 @@
 Jay Soni,
 Antal Száva,
 Cody Wang,
-<<<<<<< HEAD
-David Wierichs.
-=======
-David Wierichs
->>>>>>> 40fcbc27
+David Wierichs.