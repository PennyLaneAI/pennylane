:orphan:

# Release 0.39.0-dev (development release)

<h3>New features since last release</h3>

<h3>Improvements 🛠</h3>

* Improve unit testing for capturing of nested control flows.
  [(#6111)](https://github.com/PennyLaneAI/pennylane/pull/6111)

* Some custom primitives for the capture project can now be imported via
  `from pennylane.capture.primitives import *`.
  [(#6129)](https://github.com/PennyLaneAI/pennylane/pull/6129)

* Improve `qml.Qubitization` decomposition.
  [(#6182)](https://github.com/PennyLaneAI/pennylane/pull/6182)

* The `__repr__` methods for `FermiWord` and `FermiSentence` now returns a
  unique representation of the object.
  [(#6167)](https://github.com/PennyLaneAI/pennylane/pull/6167)

<h3>Breaking changes 💔</h3>

* `expand_fn`, `max_expansion`, `override_shots`, and `device_batch_transform` are removed from the
  signature of `qml.execute`.
  [(#6203)](https://github.com/PennyLaneAI/pennylane/pull/6203)

* `max_expansion` and `expansion_strategy` are removed from the `QNode`.
  [(#6203)](https://github.com/PennyLaneAI/pennylane/pull/6203)

* `expansion_strategy` is removed from `qml.draw`, `qml.draw_mpl`, and `qml.specs`. `max_expansion` is removed from `qml.specs`, as it had no impact on the output.
  [(#6203)](https://github.com/PennyLaneAI/pennylane/pull/6203)

* `qml.transforms.hamiltonian_expand` and `qml.transforms.sum_expand` are removed.
  Please use `qml.transforms.split_non_commuting` instead.
  [(#6204)](https://github.com/PennyLaneAI/pennylane/pull/6204)

<h3>Deprecations 👋</h3>

<h3>Documentation 📝</h3>

<h3>Bug fixes 🐛</h3>

<<<<<<< HEAD
* Fix a bug where zero-valued JVPs were calculated wrongly in the presence of shot vectors.
  [(#6219)](https://github.com/PennyLaneAI/pennylane/pull/6219)

* Fix Pytree serialization of operators with empty shot vectors:
  [(#6155)](https://github.com/PennyLaneAI/pennylane/pull/6155)

=======
>>>>>>> 1df3f814
* Fix `qml.PrepSelPrep` template to work with `torch`:
  [(#6191)](https://github.com/PennyLaneAI/pennylane/pull/6191)

* Now `qml.equal` compares correctly `qml.PrepSelPrep` operators.
  [(#6182)](https://github.com/PennyLaneAI/pennylane/pull/6182)

* The ``qml.QSVT`` template now orders the ``projector`` wires first and the ``UA`` wires second, which is the expected order of the decomposition.
  [(#6212)](https://github.com/PennyLaneAI/pennylane/pull/6212)

* <h3>Contributors ✍️</h3>

This release contains contributions from (in alphabetical order):

Guillermo Alonso
Utkarsh Azad
Christina Lee
William Maxwell
David Wierichs<|MERGE_RESOLUTION|>--- conflicted
+++ resolved
@@ -42,15 +42,12 @@
 
 <h3>Bug fixes 🐛</h3>
 
-<<<<<<< HEAD
 * Fix a bug where zero-valued JVPs were calculated wrongly in the presence of shot vectors.
   [(#6219)](https://github.com/PennyLaneAI/pennylane/pull/6219)
 
 * Fix Pytree serialization of operators with empty shot vectors:
   [(#6155)](https://github.com/PennyLaneAI/pennylane/pull/6155)
 
-=======
->>>>>>> 1df3f814
 * Fix `qml.PrepSelPrep` template to work with `torch`:
   [(#6191)](https://github.com/PennyLaneAI/pennylane/pull/6191)
 
