:orphan:

# Release 0.19.0-dev (development release)

<h3>New features since last release</h3>

<<<<<<< HEAD
* ``qml.circuit_drawer.draw_mpl`` produces a matplotlib figure and axes given a tape.
  [(#1787)](https://github.com/PennyLaneAI/pennylane/pull/1787)
=======
* The `insert` transform has now been added, providing a way to insert single-qubit operations into
  a quantum circuit. The transform can apply to quantum functions, tapes, and devices.
  [(#1795)](https://github.com/PennyLaneAI/pennylane/pull/1795)
  
  The following QNode can be transformed to add noise to the circuit:

  ```python
  from pennylane.transforms import insert
    
  dev = qml.device("default.mixed", wires=2)
        
  @qml.qnode(dev)
  @insert(qml.AmplitudeDamping, 0.2, position="end")
  def f(w, x, y, z):
      qml.RX(w, wires=0)
      qml.RY(x, wires=1)
      qml.CNOT(wires=[0, 1])
      qml.RY(y, wires=0)
      qml.RX(z, wires=1)
      return qml.expval(qml.PauliZ(0) @ qml.PauliZ(1))
  ```
        
  Executions of this circuit will differ from the noise-free value:
  
  ```pycon  
  >>> f(0.9, 0.4, 0.5, 0.6)
  tensor(0.754847, requires_grad=True)
  >>> print(qml.draw(f)(0.9, 0.4, 0.5, 0.6))
   0: ──RX(0.9)──╭C──RY(0.5)──AmplitudeDamping(0.2)──╭┤ ⟨Z ⊗ Z⟩ 
   1: ──RY(0.4)──╰X──RX(0.6)──AmplitudeDamping(0.2)──╰┤ ⟨Z ⊗ Z⟩
  ``` 

* A new class has been added to store operator attributes, such as `self_inverses`,
  and `composable_rotation`, as a list of operation names.
  [(#1763)](https://github.com/PennyLaneAI/pennylane/pull/1763)

  A number of such attributes, for the purpose of compilation transforms, can be found
  in `ops/qubit/attributes.py`, but the class can also be used to create your own. For
  example, we can create a new Attribute, `pauli_ops`, like so:

  ```pycon
  >>> from pennylane.ops.qubits.attributes import Attribute
  >>> pauli_ops = Attribute(["PauliX", "PauliY", "PauliZ"])
  ```
  
  We can check either a string or an Operation for inclusion in this set:

  ```pycon
  >>> qml.PauliX(0) in pauli_ops
  True
  >>> "Hadamard" in pauli_ops
  False
  ```
  
  We can also dynamically add operators to the sets at runtime. This is useful
  for adding custom operations to the attributes such as `composable_rotations`
  and ``self_inverses`` that are used in compilation transforms. For example,
  suppose you have created a new Operation, `MyGate`, which you know to be its
  own inverse. Adding it to the set, like so

  ```pycon
  >>> from pennylane.ops.qubits.attributes import self_inverses
  >>> self_inverses.add("MyGate")
  ```

  will enable the gate to be considered by the `cancel_inverses` compilation
  transform if two such gates are adjacent in a circuit.
>>>>>>> c81a0389

* Common tape expansion functions are now available in `qml.transforms`,
  alongside a new `create_expand_fn` function for easily creating expansion functions
  from stopping criteria.
  [(#1734)](https://github.com/PennyLaneAI/pennylane/pull/1734)
  [(#1760)](https://github.com/PennyLaneAI/pennylane/pull/1760)

  `create_expand_fn` takes the default depth to which the expansion function
  should expand a tape, a stopping criterion, an optional device, and a docstring to be set for the
  created function.
  The stopping criterion must take a queuable object and return a boolean.

* A new transform, `@qml.batch_params`, has been added, that makes QNodes
  handle a batch dimension in trainable parameters.
  [(#1710)](https://github.com/PennyLaneAI/pennylane/pull/1710)
  [(#1761)](https://github.com/PennyLaneAI/pennylane/pull/1761)

  This transform will create multiple circuits, one per batch dimension.
  As a result, it is both simulator and hardware compatible.

  ```python
  @qml.batch_params
  @qml.beta.qnode(dev)
  def circuit(x, weights):
      qml.RX(x, wires=0)
      qml.RY(0.2, wires=1)
      qml.templates.StronglyEntanglingLayers(weights, wires=[0, 1, 2])
      return qml.expval(qml.Hadamard(0))
  ```

  The `qml.batch_params` decorator allows us to pass arguments `x` and `weights`
  that have a batch dimension. For example,

  ```pycon
  >>> batch_size = 3
  >>> x = np.linspace(0.1, 0.5, batch_size)
  >>> weights = np.random.random((batch_size, 10, 3, 3))
  ```

  If we evaluate the QNode with these inputs, we will get an output
  of shape ``(batch_size,)``:

  ```pycon
  >>> circuit(x, weights)
  [-0.30773348  0.23135516  0.13086565]
  ```

* The new `qml.fourier.qnode_spectrum` function extends the former
  `qml.fourier.spectrum` function
  and takes classical processing of QNode arguments into account.
  The frequencies are computed per (requested) QNode argument instead
  of per gate `id`. The gate `id`s are ignored.
  [(#1681)](https://github.com/PennyLaneAI/pennylane/pull/1681)
  [(#1720)](https://github.com/PennyLaneAI/pennylane/pull/1720)

  Consider the following example, which uses non-trainable inputs `x`, `y` and `z`
  as well as trainable parameters `w` as arguments to the QNode.

  ```python
  import pennylane as qml
  import numpy as np

  n_qubits = 3
  dev = qml.device("default.qubit", wires=n_qubits)

  @qml.qnode(dev)
  def circuit(x, y, z, w):
      for i in range(n_qubits):
          qml.RX(0.5*x[i], wires=i)
          qml.Rot(w[0,i,0], w[0,i,1], w[0,i,2], wires=i)
          qml.RY(2.3*y[i], wires=i)
          qml.Rot(w[1,i,0], w[1,i,1], w[1,i,2], wires=i)
          qml.RX(z, wires=i)
      return qml.expval(qml.PauliZ(wires=0))

  x = np.array([1., 2., 3.])
  y = np.array([0.1, 0.3, 0.5])
  z = -1.8
  w = np.random.random((2, n_qubits, 3))
  ```

  This circuit looks as follows:

  ```pycon
  >>> print(qml.draw(circuit)(x, y, z, w))
  0: ──RX(0.5)──Rot(0.598, 0.949, 0.346)───RY(0.23)──Rot(0.693, 0.0738, 0.246)──RX(-1.8)──┤ ⟨Z⟩
  1: ──RX(1)────Rot(0.0711, 0.701, 0.445)──RY(0.69)──Rot(0.32, 0.0482, 0.437)───RX(-1.8)──┤
  2: ──RX(1.5)──Rot(0.401, 0.0795, 0.731)──RY(1.15)──Rot(0.756, 0.38, 0.38)─────RX(-1.8)──┤
  ```

  Applying the `qml.fourier.qnode_spectrum` function to the circuit for the non-trainable
  parameters, we obtain:

  ```pycon
  >>> spec = qml.fourier.qnode_spectrum(circuit, encoding_args={"x", "y", "z"})(x, y, z, w)
  >>> for inp, freqs in spec.items():
  ...     print(f"{inp}: {freqs}")
  "x": {(0,): [-0.5, 0.0, 0.5], (1,): [-0.5, 0.0, 0.5], (2,): [-0.5, 0.0, 0.5]}
  "y": {(0,): [-2.3, 0.0, 2.3], (1,): [-2.3, 0.0, 2.3], (2,): [-2.3, 0.0, 2.3]}
  "z": {(): [-3.0, -2.0, -1.0, 0.0, 1.0, 2.0, 3.0]}
  ```

  We can see that all three parameters in the QNode arguments ``x`` and ``y``
  contribute the spectrum of a Pauli rotation ``[-1.0, 0.0, 1.0]``, rescaled with the
  prefactor of the respective parameter in the circuit.
  The three ``RX`` rotations using the parameter ``z`` accumulate, yielding a more
  complex frequency spectrum.

  For details on how to control for which parameters the spectrum is computed,
  a comparison to `qml.fourier.circuit_spectrum`, and other usage details, please see the
  [fourier.qnode_spectrum docstring](https://pennylane.readthedocs.io/en/latest/code/api/pennylane.fourier.qnode_spectrum.html).

* There is a new utility function `qml.math.is_independent` that checks whether
  a callable is independent of its arguments.
  [(#1700)](https://github.com/PennyLaneAI/pennylane/pull/1700)

  **Warning**

  This function is experimental and might behave differently than expected.
  Also, it might be subject to change.

  **Disclaimer**

  Note that the test relies on both numerical and analytical checks, except
  when using the PyTorch interface which only performs a numerical check.
  It is known that there are edge cases on which this test will yield wrong
  results, in particular non-smooth functions may be problematic.
  For details, please refer to the
  [is_indpendent docstring](https://pennylane.readthedocs.io/en/latest/code/api/pennylane.math.is_independent.html).

* Support for differentiable execution of batches of circuits has been
  extended to the JAX interface for scalar functions, via the beta
  `pennylane.interfaces.batch` module.
  [(#1634)](https://github.com/PennyLaneAI/pennylane/pull/1634)
  [(#1685)](https://github.com/PennyLaneAI/pennylane/pull/1685)

  For example using the `execute` function from the `pennylane.interfaces.batch` module:

  ```python
  from pennylane.interfaces.batch import execute

  def cost_fn(x):
      with qml.tape.JacobianTape() as tape1:
          qml.RX(x[0], wires=[0])
          qml.RY(x[1], wires=[1])
          qml.CNOT(wires=[0, 1])
          qml.var(qml.PauliZ(0) @ qml.PauliX(1))

      with qml.tape.JacobianTape() as tape2:
          qml.RX(x[0], wires=0)
          qml.RY(x[0], wires=1)
          qml.CNOT(wires=[0, 1])
          qml.probs(wires=1)

      result = execute(
        [tape1, tape2], dev,
        gradient_fn=qml.gradients.param_shift,
        interface="autograd"
      )
      return (result[0] + result[1][0, 0])[0]

  res = jax.grad(cost_fn)(params)
  ```

* The unitary matrix corresponding to a quantum circuit can now be generated using the new
  `get_unitary_matrix()` transform.
  [(#1609)](https://github.com/PennyLaneAI/pennylane/pull/1609)
  [(#1786)](https://github.com/PennyLaneAI/pennylane/pull/1786)

  This transform is fully differentiable across all supported PennyLane autodiff frameworks.

  ```python
  def circuit(theta):
      qml.RX(theta, wires=1)
      qml.PauliZ(wires=0)
      qml.CNOT(wires=[0, 1])
  ```

  ```pycon
  >>> theta = torch.tensor(0.3, requires_grad=True)
  >>> matrix = qml.transforms.get_unitary_matrix(circuit)(theta)
  >>> print(matrix)
  tensor([[ 0.9888+0.0000j,  0.0000+0.0000j,  0.0000-0.1494j,  0.0000+0.0000j],
        [ 0.0000+0.0000j,  0.0000+0.1494j,  0.0000+0.0000j, -0.9888+0.0000j],
        [ 0.0000-0.1494j,  0.0000+0.0000j,  0.9888+0.0000j,  0.0000+0.0000j],
        [ 0.0000+0.0000j, -0.9888+0.0000j,  0.0000+0.0000j,  0.0000+0.1494j]],
       grad_fn=<MmBackward>)
  >>> loss = torch.real(torch.trace(matrix))
  >>> loss.backward()
  >>> theta.grad
  tensor(-0.1494)
  ```

* Arbitrary two-qubit unitaries can now be decomposed into elementary gates. This
  functionality has been incorporated into the `qml.transforms.unitary_to_rot` transform, and is
  available separately as `qml.transforms.two_qubit_decomposition`.
  [(#1552)](https://github.com/PennyLaneAI/pennylane/pull/1552)

  As an example, consider the following randomly-generated matrix and circuit that uses it:

  ```python
  U = np.array([
      [-0.03053706-0.03662692j,  0.01313778+0.38162226j, 0.4101526 -0.81893687j, -0.03864617+0.10743148j],
      [-0.17171136-0.24851809j,  0.06046239+0.1929145j, -0.04813084-0.01748555j, -0.29544883-0.88202604j],
      [ 0.39634931-0.78959795j, -0.25521689-0.17045233j, -0.1391033 -0.09670952j, -0.25043606+0.18393466j],
      [ 0.29599198-0.19573188j,  0.55605806+0.64025769j, 0.06140516+0.35499559j,  0.02674726+0.1563311j ]
  ])

  dev = qml.device('default.qubit', wires=2)

  @qml.qnode(dev)
  @qml.transforms.unitary_to_rot
  def circuit(x, y):
      qml.RX(x, wires=0)
      qml.QubitUnitary(U, wires=[0, 1])
      qml.RY(y, wires=0)
      return qml.expval(qml.PauliZ(wires=0))
  ```

  If we run the circuit, we can see the new decomposition:

  ```pycon
  >>> circuit(0.3, 0.4)
  tensor(-0.70520073, requires_grad=True)
  >>> print(qml.draw(circuit)(0.3, 0.4))
  0: ──RX(0.3)─────────────────Rot(-3.5, 0.242, 0.86)──╭X──RZ(0.176)───╭C─────────────╭X──Rot(5.56, 0.321, -2.09)───RY(0.4)──┤ ⟨Z⟩
  1: ──Rot(-1.64, 2.69, 1.58)──────────────────────────╰C──RY(-0.883)──╰X──RY(-1.47)──╰C──Rot(-1.46, 0.337, 0.587)───────────┤
  ```

* The transform for the Jacobian of the classical preprocessing within a QNode,
  `qml.transforms.classical_jacobian`, now takes a keyword argument `argnum` to specify
  the QNode argument indices with respect to which the Jacobian is computed.
  [(#1645)](https://github.com/PennyLaneAI/pennylane/pull/1645)

  An example for the usage of ``argnum`` is

  ```python
  @qml.qnode(dev)
  def circuit(x, y, z):
      qml.RX(qml.math.sin(x), wires=0)
      qml.CNOT(wires=[0, 1])
      qml.RY(y ** 2, wires=1)
      qml.RZ(1 / z, wires=1)
      return qml.expval(qml.PauliZ(0))

  jac_fn = qml.transforms.classical_jacobian(circuit, argnum=[1, 2])
  ```

  The Jacobian can then be computed at specified parameters.

  ```pycon
  >>> x, y, z = np.array([0.1, -2.5, 0.71])
  >>> jac_fn(x, y, z)
  (array([-0., -5., -0.]), array([-0.        , -0.        , -1.98373339]))
  ```

  The returned arrays are the derivatives of the three parametrized gates in the circuit
  with respect to `y` and `z` respectively.

  There also are explicit tests for `classical_jacobian` now, which previously was tested
  implicitly via its use in the `metric_tensor` transform.

  For more usage details, please see the
  [classical Jacobian docstring](https://pennylane.readthedocs.io/en/latest/code/api/pennylane.transforms.classical_jacobian.html).

* Added a new operation `OrbitalRotation`, which implements the spin-adapted spatial orbital rotation gate.
  [(#1665)](https://github.com/PennyLaneAI/pennylane/pull/1665)

  An example circuit that uses `OrbitalRotation` operation is:

  ```python
  dev = qml.device('default.qubit', wires=4)
  @qml.qnode(dev)
  def circuit(phi):
      qml.BasisState(np.array([1, 1, 0, 0]), wires=[0, 1, 2, 3])
      qml.OrbitalRotation(phi, wires=[0, 1, 2, 3])
      return qml.state()
  ```

  If we run this circuit, we will get the following output

  ```pycon
  >>> circuit(0.1)
  array([ 0.        +0.j,  0.        +0.j,  0.        +0.j,
          0.00249792+0.j,  0.        +0.j,  0.        +0.j,
          -0.04991671+0.j,  0.        +0.j,  0.        +0.j,
          -0.04991671+0.j,  0.        +0.j,  0.        +0.j,
          0.99750208+0.j,  0.        +0.j,  0.        +0.j,
          0.        +0.j])
  ```

* A new, experimental QNode has been added, that adds support for batch execution of circuits,
  custom quantum gradient support, and arbitrary order derivatives. This QNode is available via
  `qml.beta.QNode`, and `@qml.beta.qnode`.
  [(#1642)](https://github.com/PennyLaneAI/pennylane/pull/1642)
  [(#1646)](https://github.com/PennyLaneAI/pennylane/pull/1646)
  [(#1651)](https://github.com/PennyLaneAI/pennylane/pull/1651)

  It differs from the standard QNode in several ways:

  - Custom gradient transforms can be specified as the differentiation method:

    ```python
    @qml.gradients.gradient_transform
    def my_gradient_transform(tape):
        ...
        return tapes, processing_fn

    @qml.beta.qnode(dev, diff_method=my_gradient_transform)
    def circuit():
    ```

  - Arbitrary :math:`n`-th order derivatives are supported on hardware using
    gradient transforms such as the parameter-shift rule. To specify that an :math:`n`-th
    order derivative of a QNode will be computed, the `max_diff` argument should be set.
    By default, this is set to 1 (first-order derivatives only).

  - Internally, if multiple circuits are generated for execution simultaneously, they
    will be packaged into a single job for execution on the device. This can lead to
    significant performance improvement when executing the QNode on remote
    quantum hardware.

  - When decomposing the circuit, the default decomposition strategy will prioritize
    decompositions that result in the smallest number of parametrized operations
    required to satisfy the differentiation method. Additional decompositions required
    to satisfy the native gate set of the quantum device will be performed later, by the
    device at execution time. While this may lead to a slight increase in classical processing,
    it significantly reduces the number of circuit evaluations needed to compute
    gradients of complex unitaries.

  In an upcoming release, this QNode will replace the existing one. If you come across any bugs
  while using this QNode, please let us know via a [bug
  report](https://github.com/PennyLaneAI/pennylane/issues/new?assignees=&labels=bug+%3Abug%3A&template=bug_report.yml&title=%5BBUG%5D)
  on our GitHub bug tracker.

  Currently, this beta QNode does not support the following features:

  - Non-mutability via the `mutable` keyword argument
  - Viewing specifications with `qml.specs`
  - The `reversible` QNode differentiation method
  - The ability to specify a `dtype` when using PyTorch and TensorFlow.

  It is also not tested with the `qml.qnn` module.

* Two new methods were added to the Device API, allowing PennyLane devices
  increased control over circuit decompositions.
  [(#1651)](https://github.com/PennyLaneAI/pennylane/pull/1651)

  - `Device.expand_fn(tape) -> tape`: expands a tape such that it is supported by the device. By
    default, performs the standard device-specific gate set decomposition done in the default
    QNode. Devices may overwrite this method in order to define their own decomposition logic.

    Note that the numerical result after applying this method should remain unchanged; PennyLane
    will assume that the expanded tape returns exactly the same value as the original tape when
    executed.

  - `Device.batch_transform(tape) -> (tapes, processing_fn)`: preprocesses the tape in the case
    where the device needs to generate multiple circuits to execute from the input circuit. The
    requirement of a post-processing function makes this distinct to the `expand_fn` method above.

    By default, this method applies the transform

    .. math:: \left\langle \sum_i c_i h_i\right\rangle -> \sum_i c_i \left\langle h_i \right\rangle

    if `expval(H)` is present on devices that do not natively support Hamiltonians with
    non-commuting terms.

* Added a new template `GateFabric`, which implements a local, expressive, quantum-number-preserving
  ansatz proposed by Anselmetti *et al.* in [arXiv:2104.05692](https://arxiv.org/abs/2104.05695).
  [(#1687)](https://github.com/PennyLaneAI/pennylane/pull/1687)

  An example of a circuit using `GateFabric` template is:

  ```python
  coordinates = np.array([0.0, 0.0, -0.6614, 0.0, 0.0, 0.6614])
  H, qubits = qml.qchem.molecular_hamiltonian(["H", "H"], coordinates)
  ref_state = qml.qchem.hf_state(electrons=2, qubits)

  dev = qml.device('default.qubit', wires=qubits)
  @qml.qnode(dev)
  def ansatz(weights):
      qml.templates.GateFabric(weights, wires=[0,1,2,3],
                                  init_state=ref_state, include_pi=True)
      return qml.expval(H)
  ```

  For more details, see the [GateFabric documentation](../code/api/pennylane.templates.layers.GateFabric.html).

* Added a new template `kUpCCGSD`, which implements a unitary coupled cluster ansatz with
  generalized singles and pair doubles excitation operators, proposed by Joonho Lee *et al.*
  in [arXiv:1810.02327](https://arxiv.org/abs/1810.02327).

  An example of a circuit using `kUpCCGSD` template is:

  ```python
  coordinates = np.array([0.0, 0.0, -0.6614, 0.0, 0.0, 0.6614])
  H, qubits = qml.qchem.molecular_hamiltonian(["H", "H"], coordinates)
  ref_state = qml.qchem.hf_state(electrons=2, qubits)

  dev = qml.device('default.qubit', wires=qubits)
  @qml.qnode(dev)
  def ansatz(weights):
      qml.templates.kUpCCGSD(weights, wires=[0,1,2,3], k=0, delta_sz=0,
                                  init_state=ref_state)
      return qml.expval(H)
  ```


<h3>Improvements</h3>

* `qml.circuit_drawer.MPLDrawer` will now automatically rotate and resize text to fit inside
<<<<<<< HEAD
  the rectangle in the `box_gate` method.
  [(#1764)](https://github.com/PennyLaneAI/pennylane/pull/1764)
=======
  the rectangle created by the `box_gate` method.
  [(#1764)](https://github.com/PennyLaneAI/pennylane/pull/1764)
  
* Quantum function transforms can now be applied to devices.
  Once applied to a device, any quantum function executed on the
  modified device will be transformed prior to execution.
  [(#1809)](https://github.com/PennyLaneAI/pennylane/pull/1809)

  ```python
  dev = qml.device("default.mixed", wires=1)
  dev = qml.transforms.merge_rotations()(dev)
  
  @qml.beta.qnode(dev)
  def f(w, x, y, z):
      qml.RX(w, wires=0)
      qml.RX(x, wires=0)
      qml.RX(y, wires=0)
      qml.RX(z, wires=0)
      return qml.expval(qml.PauliZ(0))
  ```

  ```pycon
  >>> print(f(0.9, 0.4, 0.5, 0.6))
   -0.7373937155412453
  >>> print(qml.draw(f, expansion_strategy="device")(0.9, 0.4, 0.5, 0.6))
   0: ──RX(2.4)──┤ ⟨Z⟩
  ```

* The `ApproxTimeEvolution` template can now be used with Hamiltonians that have
  trainable coefficients.
  [(#1789)](https://github.com/PennyLaneAI/pennylane/pull/1789)

  Resulting QNodes can be differentiated with respect to both the time parameter
  *and* the Hamiltonian coefficients.

  ```python
  dev = qml.device('default.qubit', wires=2)
  obs = [qml.PauliX(0) @ qml.PauliY(1), qml.PauliY(0) @ qml.PauliX(1)]

  @qml.qnode(dev)
  def circuit(coeffs, t):
      H = qml.Hamiltonian(coeffs, obs)
      qml.templates.ApproxTimeEvolution(H, t, 2)
      return qml.expval(qml.PauliZ(0))
  ```

  ```pycon
  >>> t = np.array(0.54, requires_grad=True)
  >>> coeffs = np.array([-0.6, 2.0], requires_grad=True)
  >>> qml.grad(circuit)(coeffs, t)
  (array([-1.07813375, -1.07813375]), array(-2.79516158))
  ```

  All differentiation methods, including backpropagation and the parameter-shift
  rule, are supported.
>>>>>>> c81a0389

* Templates are now top level imported and can be used directly e.g. `qml.QFT(wires=0)`.
  [(#1779)](https://github.com/PennyLaneAI/pennylane/pull/1779)

* Operators now have a `label` method to determine how they are drawn.  This will
  eventually override the `RepresentationResolver` class.
  [(#1678)](https://github.com/PennyLaneAI/pennylane/pull/1678)

* It is now possible to draw QNodes that have been transformed by a 'batch transform'; that is,
  a transform that maps a single QNode into multiple circuits under the hood. Examples of
  batch transforms include `@qml.metric_tensor` and `@qml.gradients`.
  [(#1762)](https://github.com/PennyLaneAI/pennylane/pull/1762)

  For example, consider the parameter-shift rule, which generates two circuits per parameter;
  one circuit that has the parameter shifted forward, and another that has the parameter shifted
  backwards:

  ```python
  dev = qml.device("default.qubit", wires=2)

  @qml.gradients.param_shift
  @qml.beta.qnode(dev)
  def circuit(x):
      qml.RX(x, wires=0)
      qml.CNOT(wires=[0, 1])
      return qml.expval(qml.PauliZ(wires=0))
  ```

  ```pycon
  >>> print(qml.draw(circuit)(0.6))
   0: ──RX(2.17)──╭C──┤ ⟨Z⟩
   1: ────────────╰X──┤

   0: ──RX(-0.971)──╭C──┤ ⟨Z⟩
   1: ──────────────╰X──┤
  ```

* All qubit operations have been re-written to use the `qml.math` framework
  for internal classical processing and the generation of their matrix representations.
  As a result these representations are now fully differentiable, and the
  framework-specific device classes no longer need to maintain framework-specific
  versions of these matrices.
  [(#1749)](https://github.com/PennyLaneAI/pennylane/pull/1749)

* A new utility class `qml.BooleanFn` is introduced. It wraps a function that takes a single
  argument and returns a Boolean.
  [(#1734)](https://github.com/PennyLaneAI/pennylane/pull/1734)

  After wrapping, `qml.BooleanFn` can be called like the wrapped function, and
  multiple instances can be manipulated and combined with the bitwise operators
  `&`, `|` and `~`.

* `qml.probs` now accepts an attribute `op` that allows to rotate the computational basis and get the
  probabilities in the rotated basis.
  [(#1692)](https://github.com/PennyLaneAI/pennylane/pull/1692)

* The `qml.beta.QNode` now supports the `qml.qnn` module.
  [(#1748)](https://github.com/PennyLaneAI/pennylane/pull/1748)

* `@qml.beta.QNode` now supports the `qml.specs` transform.
  [(#1739)](https://github.com/PennyLaneAI/pennylane/pull/1739)

* `qml.circuit_drawer.drawable_layers` and `qml.circuit_drawer.drawable_grid` process a list of
  operations to layer positions for drawing.
  [(#1639)](https://github.com/PennyLaneAI/pennylane/pull/1639)

* `qml.transforms.batch_transform` now accepts `expand_fn`s that take additional arguments and
  keyword arguments. In fact, `expand_fn` and `transform_fn` now **must** have the same signature.
  [(#1721)](https://github.com/PennyLaneAI/pennylane/pull/1721)

* The `qml.batch_transform` decorator is now ignored during Sphinx builds, allowing
  the correct signature to display in the built documentation.
  [(#1733)](https://github.com/PennyLaneAI/pennylane/pull/1733)

* The use of `expval(H)`, where `H` is a cost Hamiltonian generated by the `qaoa` module,
  has been sped up. This was achieved by making PennyLane decompose a circuit with an `expval(H)`
  measurement into subcircuits if the `Hamiltonian.grouping_indices` attribute is set, and setting
  this attribute in the relevant `qaoa` module functions.
  [(#1718)](https://github.com/PennyLaneAI/pennylane/pull/1718)

* The tests for qubit operations are split into multiple files.
  [(#1661)](https://github.com/PennyLaneAI/pennylane/pull/1661)

* The `qml.metric_tensor` transform has been improved with regards to
  both function and performance.
  [(#1638)](https://github.com/PennyLaneAI/pennylane/pull/1638)
  [(#1721)](https://github.com/PennyLaneAI/pennylane/pull/1721)

  - If the underlying device supports batch execution of circuits, the quantum circuits required to
    compute the metric tensor elements will be automatically submitted as a batched job. This can
    lead to significant performance improvements for devices with a non-trivial job submission
    overhead.

  - Previously, the transform would only return the metric tensor with respect to gate arguments,
    and ignore any classical processing inside the QNode, even very trivial classical processing
    such as parameter permutation. The metric tensor now takes into account classical processing,
    and returns the metric tensor with respect to QNode arguments, not simply gate arguments:

    ```pycon
    >>> @qml.qnode(dev)
    ... def circuit(x):
    ...     qml.Hadamard(wires=1)
    ...     qml.RX(x[0], wires=0)
    ...     qml.CNOT(wires=[0, 1])
    ...     qml.RY(x[1] ** 2, wires=1)
    ...     qml.RY(x[1], wires=0)
    ...     return qml.expval(qml.PauliZ(0))
    >>> x = np.array([0.1, 0.2], requires_grad=True)
    >>> qml.metric_tensor(circuit)(x)
    array([[0.25      , 0.        ],
           [0.        , 0.28750832]])
    ```

    To revert to the previous behaviour of returning the metric tensor with respect to gate
    arguments, `qml.metric_tensor(qnode, hybrid=False)` can be passed.

    ```pycon
    >>> qml.metric_tensor(circuit, hybrid=False)(x)
    array([[0.25      , 0.        , 0.        ],
           [0.        , 0.25      , 0.        ],
           [0.        , 0.        , 0.24750832]])
    ```

  - The metric tensor transform now works with a larger set of operations. In particular,
    all operations that have a single variational parameter and define a generator are now
    supported. In addition to a reduction in decomposition overhead, the change
    also results in fewer circuit evaluations.


* ``qml.circuit_drawer.CircuitDrawer`` can accept a string for the ``charset`` keyword, instead of a ``CharSet`` object.
  [(#1640)](https://github.com/PennyLaneAI/pennylane/pull/1640)

* ``qml.math.sort`` will now return only the sorted torch tensor and not the corresponding indices, making sort consistent across interfaces.
    [(#1691)](https://github.com/PennyLaneAI/pennylane/pull/1691)

* Operations can now have gradient recipes that depend on the state of the operation.
  [(#1674)](https://github.com/PennyLaneAI/pennylane/pull/1674)

  For example, this allows for gradient recipes that are parameter dependent:

  ```python
  class RX(qml.RX):

      @property
      def grad_recipe(self):
          # The gradient is given by [f(2x) - f(0)] / (2 sin(x)), by subsituting
          # shift = x into the two term parameter-shift rule.
          x = self.data[0]
          c = 0.5 / np.sin(x)
          return ([[c, 0.0, 2 * x], [-c, 0.0, 0.0]],)
  ```

* Shots can now be passed as a runtime argument to transforms that execute circuits in batches, similarly
  to QNodes.
  [(#1707)](https://github.com/PennyLaneAI/pennylane/pull/1707)

  An example of such a transform are the gradient transforms in the
  `qml.gradients` module. As a result, we can now call gradient transforms
  (such as `qml.gradients.param_shift`) and set the number of shots at runtime.

  ```pycon
  >>> dev = qml.device("default.qubit", wires=1, shots=1000)
  >>> @qml.beta.qnode(dev)
  ... def circuit(x):
  ...     qml.RX(x, wires=0)
  ...     return qml.expval(qml.PauliZ(0))
  >>> grad_fn = qml.gradients.param_shift(circuit)
  >>> grad_fn(0.564, shots=[(1, 10)]).T
  array([[-1., -1., -1., -1., -1.,  0., -1.,  0., -1.,  0.]])
  >>> grad_fn(0.1233, shots=None)
  array([[-0.53457096]])
  ```

* Specific QNode execution options are now re-used by batch transforms
  to execute transformed QNodes.
  [(#1708)](https://github.com/PennyLaneAI/pennylane/pull/1708)

* To standardize across all optimizers, `qml.optimize.AdamOptimizer` now also uses `accumulation` (in form of `collections.namedtuple`) to keep track of running quantities. Before it used three variables `fm`, `sm` and `t`. [(#1757)](https://github.com/PennyLaneAI/pennylane/pull/1757)

<h3>Breaking changes</h3>

- The operator attributes `has_unitary_generator`, `is_composable_rotation`,
  `is_self_inverse`, `is_symmetric_over_all_wires`, and
  `is_symmetric_over_control_wires` have been removed as attributes from the
  base class. They have been replaced by the sets that store the names of
  operations with similar properties in `ops/qubit/attributes.py`.
  [(#1763)](https://github.com/PennyLaneAI/pennylane/pull/1763)

* The `template` decorator is now deprecated with a warning message and will be removed
  in release `v0.20.0`.
  [(#1794)](https://github.com/PennyLaneAI/pennylane/pull/1794)

* The `qml.inv` function has been removed, `qml.adjoint` should be used
  instead.
  [(#1778)](https://github.com/PennyLaneAI/pennylane/pull/1778)

* The input signature of an `expand_fn` used in a `batch_transform`
  now **must** have the same signature as the provided `transform_fn`,
  and vice versa.
  [(#1721)](https://github.com/PennyLaneAI/pennylane/pull/1721)

* The expansion rule in the `qml.metric_tensor` transform has been changed.
  [(#1721)](https://github.com/PennyLaneAI/pennylane/pull/1721)

  If `hybrid=False`, the changed expansion rule might lead to a changed output.

* The `qml.metric_tensor` keyword argument `diag_approx` is deprecated.
  Approximations can be controlled with the more fine-grained `approx`
  keyword argument, with `approx="block-diag"` (the default) reproducing
  the old behaviour.
  [(#1721)](https://github.com/PennyLaneAI/pennylane/pull/1721)

* The `default.qubit.torch` device automatically determines if computations
  should be run on a CPU or a GPU and doesn't take a `torch_device` argument
  anymore.
  [(#1705)](https://github.com/PennyLaneAI/pennylane/pull/1705)

* The utility function `qml.math.requires_grad` now returns `True` when using Autograd
  if and only if the `requires_grad=True` attribute is set on the NumPy array. Previously,
  this function would return `True` for *all* NumPy arrays and Python floats, unless
  `requires_grad=False` was explicitly set.
  [(#1638)](https://github.com/PennyLaneAI/pennylane/pull/1638)

* The operation `qml.Interferometer` has been renamed `qml.InterferometerUnitary` in order to
  distinguish it from the template `qml.templates.Interferometer`.
  [(#1714)](https://github.com/PennyLaneAI/pennylane/pull/1714)

* The `qml.transforms.invisible` decorator has been replaced with `qml.tape.stop_recording`, which
  may act as a context manager as well as a decorator to ensure that contained logic is
  non-recordable or non-queueable within a QNode or quantum tape context.
  [(#1754)](https://github.com/PennyLaneAI/pennylane/pull/1754)

<h3>Deprecations</h3>

* Allowing cost functions to be differentiated using `qml.grad` or
  `qml.jacobian` without explicitly marking parameters as trainable is being
  deprecated, and will be removed in the next release.
  Please specify the `requires_grad` attribute for every argument, or specify
  `argnum` when using `qml.grad` or `qml.jacobian`.
  [(#1773)](https://github.com/PennyLaneAI/pennylane/pull/1773)

  The following raises a warning in v0.19.0 and will raise an error in
  v0.20.0:

  ```python
  import pennylane as qml

  dev = qml.device('default.qubit', wires=1)

  @qml.qnode(dev)
  def test(x):
      qml.RY(x, wires=[0])
      return qml.expval(qml.PauliZ(0))

  par = 0.3
  qml.grad(test)(par)
  ```

  Preferred approaches include specifying the `requires_grad` attribute:

  ```python
  import pennylane as qml
  from pennylane import numpy as np

  dev = qml.device('default.qubit', wires=1)

  @qml.qnode(dev)
  def test(x):
      qml.RY(x, wires=[0])
      return qml.expval(qml.PauliZ(0))

  par = np.array(0.3, requires_grad=True)
  qml.grad(test)(par)
  ```

  Or specifying the `argnum` argument when using `qml.grad` or `qml.jacobian`:

  ```python
  import pennylane as qml

  dev = qml.device('default.qubit', wires=1)

  @qml.qnode(dev)
  def test(x):
      qml.RY(x, wires=[0])
      return qml.expval(qml.PauliZ(0))

  par = 0.3
  qml.grad(test, argnum=0)(par)
  ```

* The `qml.fourier.spectrum` function has been renamed to `qml.fourier.circuit_spectrum`,
  in order to clearly separate the new `qnode_spectrum` function from this one.
  `qml.fourier.spectrum` is now an alias for `circuit_spectrum` but is flagged for
  deprecation and will be removed soon.
  [(#1681)](https://github.com/PennyLaneAI/pennylane/pull/1681)

* The `init` module, which contains functions to generate random parameter tensors for
  templates, is flagged for deprecation and will be removed in the next release cycle.
  Instead, the templates' `shape` method can be used to get the desired shape of the tensor,
  which can then be generated manually.
  [(#1689)](https://github.com/PennyLaneAI/pennylane/pull/1689)

* The `QNode.draw` method has been deprecated, and will be removed in an upcoming release.
  Please use the `qml.draw` transform instead.
  [(#1746)](https://github.com/PennyLaneAI/pennylane/pull/1746)

* The `QNode.metric_tensor` method has been deprecated, and will be removed in an upcoming release.
  Please use the `qml.metric_tensor` transform instead.
  [(#1638)](https://github.com/PennyLaneAI/pennylane/pull/1638)

<h3>Bug fixes</h3>

* Fixes a bug where the GPU cannot be used with `qml.qnn.TorchLayer`.
  [(#1705)](https://github.com/PennyLaneAI/pennylane/pull/1705)

* Fix a bug where the devices cache the same result for different observables return types.
  [(#1719)](https://github.com/PennyLaneAI/pennylane/pull/1719)

* Fixed a bug of the default circuit drawer where having more measurements
  compared to the number of measurements on any wire raised a `KeyError`.
  [(#1702)](https://github.com/PennyLaneAI/pennylane/pull/1702)

* Fix a bug where it was not possible to use `jax.jit` on a `QNode` when using `QubitStateVector`.
  [(#1683)](https://github.com/PennyLaneAI/pennylane/pull/1683)

* The device suite tests can now execute successfully if no shots configuration variable is given.
  [(#1641)](https://github.com/PennyLaneAI/pennylane/pull/1641)

* Fixes a bug where the `qml.gradients.param_shift` transform would raise an error while attempting
  to compute the variance of a QNode with ragged output.
  [(#1646)](https://github.com/PennyLaneAI/pennylane/pull/1646)

* Fixes a bug in `default.mixed`, to ensure that returned probabilities are always non-negative.
  [(#1680)](https://github.com/PennyLaneAI/pennylane/pull/1680)

* Fixes a bug where gradient transforms would fail to apply to QNodes
  containing classical processing.
  [(#1699)](https://github.com/PennyLaneAI/pennylane/pull/1699)

* Fixes a bug where the the parameter-shift method was not correctly using the
  fallback gradient function when *all* circuit parameters required the fallback.
  [(#1782)](https://github.com/PennyLaneAI/pennylane/pull/1782)

<h3>Documentation</h3>

* Adds a link to https://pennylane.ai/qml/demonstrations.html in the navbar.
  [(#1624)](https://github.com/PennyLaneAI/pennylane/pull/1624)

* Corrects the docstring of `ExpvalCost` by adding `wires` to the signature of the `ansatz` argument. [(#1715)](https://github.com/PennyLaneAI/pennylane/pull/1715)

* Updates the 'Gradients and training' quickstart guide to provide information
  on gradient transforms.
  [(#1751)](https://github.com/PennyLaneAI/pennylane/pull/1751)

* All instances of `qnode.draw()` have been updated to instead use the transform `qml.draw(qnode)`.
  [(#1750)](https://github.com/PennyLaneAI/pennylane/pull/1750)

* Add the `jax` interface in QNode Documentation. [(#1755)](https://github.com/PennyLaneAI/pennylane/pull/1755)

<h3>Contributors</h3>

This release contains contributions from (in alphabetical order):

Utkarsh Azad, Akash Narayanan B, Sam Banning, Thomas Bromley, Olivia Di Matteo, Andrew Gardhouse, David Ittah, Josh Izaac, Christina Lee,
Romain Moyard, Carrie-Anne Rubidge, Maria Schuld, Rishabh Singh, Ingrid Strandberg, Antal Száva, Cody Wang,
David Wierichs, Moritz Willmann.<|MERGE_RESOLUTION|>--- conflicted
+++ resolved
@@ -4,10 +4,9 @@
 
 <h3>New features since last release</h3>
 
-<<<<<<< HEAD
 * ``qml.circuit_drawer.draw_mpl`` produces a matplotlib figure and axes given a tape.
   [(#1787)](https://github.com/PennyLaneAI/pennylane/pull/1787)
-=======
+
 * The `insert` transform has now been added, providing a way to insert single-qubit operations into
   a quantum circuit. The transform can apply to quantum functions, tapes, and devices.
   [(#1795)](https://github.com/PennyLaneAI/pennylane/pull/1795)
@@ -75,7 +74,6 @@
 
   will enable the gate to be considered by the `cancel_inverses` compilation
   transform if two such gates are adjacent in a circuit.
->>>>>>> c81a0389
 
 * Common tape expansion functions are now available in `qml.transforms`,
   alongside a new `create_expand_fn` function for easily creating expansion functions
@@ -487,11 +485,7 @@
 <h3>Improvements</h3>
 
 * `qml.circuit_drawer.MPLDrawer` will now automatically rotate and resize text to fit inside
-<<<<<<< HEAD
   the rectangle in the `box_gate` method.
-  [(#1764)](https://github.com/PennyLaneAI/pennylane/pull/1764)
-=======
-  the rectangle created by the `box_gate` method.
   [(#1764)](https://github.com/PennyLaneAI/pennylane/pull/1764)
   
 * Quantum function transforms can now be applied to devices.
@@ -546,7 +540,6 @@
 
   All differentiation methods, including backpropagation and the parameter-shift
   rule, are supported.
->>>>>>> c81a0389
 
 * Templates are now top level imported and can be used directly e.g. `qml.QFT(wires=0)`.
   [(#1779)](https://github.com/PennyLaneAI/pennylane/pull/1779)
