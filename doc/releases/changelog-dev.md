--- conflicted
+++ resolved
@@ -4,17 +4,11 @@
 
 <h4>QRAM </h4>
 
-<<<<<<< HEAD
-* Bucket Brigade QRAM and a Select-Only QRAM variant are implemented as a template :class:`~.BBQRAM` and :class:`~.SelectOnlyQRAM` 
-  to allow for selection of bitstrings in superposition.
-  [(#8670)](https://github.com/PennyLaneAI/pennylane/pull/8670)
-  [(#8680)](https://github.com/PennyLaneAI/pennylane/pull/8680)
-=======
-* Bucket Brigade QRAM and a Hybrid QRAM variant are implemented as a template :class:`~.BBQRAM` and :class:`~.HybridQRAM` 
+* Bucket Brigade QRAM, a Hybrid QRAM and a Select-Only QRAM variant are implemented as a template :class:`~.BBQRAM`, :class:`~.HybridQRAM` and :class:`~.SelectOnlyQRAM` 
   to allow for selection of bitstrings in superposition.
   [(#8670)](https://github.com/PennyLaneAI/pennylane/pull/8670)
   [(#8679)](https://github.com/PennyLaneAI/pennylane/pull/8679)
->>>>>>> 3552aa66
+  [(#8680)](https://github.com/PennyLaneAI/pennylane/pull/8680)
 
 <h4>Quantum Automatic Differentiation </h4>
 
