--- conflicted
+++ resolved
@@ -55,13 +55,11 @@
 
 <h3>Improvements 🛠</h3>
 
-<<<<<<< HEAD
 * Add operation and measurement specific routines in `default.tensor` to improve scalability.
   [(#5795)](https://github.com/PennyLaneAI/pennylane/pull/5795)
-=======
+  
 * `qml.TrotterProduct` is now compatible with resource tracking by inheriting from `ResourcesOperation`. 
    [(#5680)](https://github.com/PennyLaneAI/pennylane/pull/5680)
->>>>>>> e870d8ff
 
 * The wires for the `default.tensor` device are selected at runtime if they are not provided by user.
   [(#5744)](https://github.com/PennyLaneAI/pennylane/pull/5744)
