--- conflicted
+++ resolved
@@ -217,14 +217,10 @@
 
 <h3>Documentation</h3>
 
-<<<<<<< HEAD
 * Link to the strawberry fields docs for information on the CV model.
   [(#2259)](https://github.com/PennyLaneAI/pennylane/pull/2259)
 
-* Fixes the example for `qml.QFT`.
-=======
 * Fixes the documentation example for `qml.QFT`.
->>>>>>> c18b7865
   [(#2232)](https://github.com/PennyLaneAI/pennylane/pull/2232)
 
 * Fixes the documentation example for using `qml.sample` with `jax.jit`.
