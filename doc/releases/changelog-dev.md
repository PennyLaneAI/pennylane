:orphan:

# Release 0.25.0-dev (development release)

<h3>New features since last release</h3>

* Added the new optimizer, `qml.SPSAOptimizer` that implements the simultaneous
  perturbation stochastic approximation method based on
  [An Overview of the Simultaneous Perturbation Method for Efficient Optimization](https://www.jhuapl.edu/SPSA/PDF-SPSA/Spall_An_Overview.PDF).
  [(#2661)](https://github.com/PennyLaneAI/pennylane/pull/2661)

  It is a suitable optimizer for cost functions whose evaluation may involve
  noise, as optimization with SPSA may significantly decrease the number of
  quantum executions for the entire optimization.

  ```pycon
<<<<<<< HEAD
  >>> x = np.array([1, 0, 0, 1]) / np.sqrt(2)
  >>> qml.math.mutual_info(x, indices0=[0], indices1=[1])
  1.3862943611198906
  >>>
  >>> y = np.array([[1/2, 0, 0, 1/2], [0, 0, 0, 0], [0, 0, 0, 0], [1/2, 0, 0, 1/2]])
  >>> qml.math.mutual_info(x, indices0=[0], indices1=[1])
  1.3862943611198906
  ```
  The `qml.mutual_info` measurement process can be returned from a QNode:
  ```python3
  dev = qml.device("default.qubit", wires=2)

  @qml.qnode(dev)
  def circuit(x):
      qml.IsingXX(x, wires=[0, 1])
      return qml.mutual_info(wires0=[0], wires1=[1])
  ```
  ```pycon
  >>> circuit(np.pi / 2)
  tensor(1.38629436, requires_grad=True)
  ```

  The `qml.qinfo.mutual_info` can be used to transform a QNode returning
  a state to a function that returns the mutual information:
  ```python3
  dev = qml.device("default.qubit", wires=2)

  @qml.qnode(dev)
  def circuit(x):
      qml.IsingXX(x, wires=[0, 1])
      return qml.state()
  ```

  ```pycon
  >>> mutual_info_circuit = qml.qinfo.mutual_info(circuit, wires0=[0], wires1=[1])
  >>> mutual_info_circuit(np.pi / 2)
  1.3862943611198906
  ```
  
  Support for the classical and quantum Fisher information matrices, `qml.qinfo.classical_fisher` and `qml.qinfo.quantum_fisher` is also added:

  These are typically employed in variational optimization schemes to tilt the gradient in a more favorable direction, see [2103.15191](https://arxiv.org/abs/2103.15191) and [1909.02108](https://arxiv.org/abs/1909.02108). Here is a very simple example of a Hamiltonian loss function:

  ```python3
  n_wires = 3

  dev = qml.device("default.qubit", wires=n_wires)

  @qml.qnode(dev)
  def circ(params):
      qml.RY(params[0], wires=1)
      qml.CNOT(wires=(1,0))
      qml.RY(params[1], wires=1)
      qml.RZ(params[2], wires=1)
      return qml.expval(1.*qml.PauliX(0) @ qml.PauliX(1) - 0.5 * qml.PauliZ(1))

  params = pnp.array([0.5, 1., 0.2], requires_grad=True)
  ```
  From this circuit we can directly obtain the gradient of the expectation value, as well as the classical fisher information matrix (cfim) and quantum fisher information matrix (qfim) of the variational state.
  ```pycon
  >>> grad = qml.grad(circ)(params)
  >>> cfim = qml.qinfo.classical_fisher(circ)(params)
  >>> qfim = qml.qinfo.quantum_fisher(circ)(params)
  ```
  From this we can compute the tilted (natural) gradients:
  ```pycon
  >>> c_grad = cfim @ grad
  >>> q_grad = qfim @ grad
  >>> print(f"Gradient: {grad} \n  c_grad: {c_grad} \n  q_grad: {q_grad}")
  Gradient: [ 0.59422561 -0.02615095 -0.05146226] 
    c_grad: [ 5.94225615e-01 -2.61509542e-02 -1.18674655e-18] 
    q_grad: [ 0.59422561 -0.02615095 -0.03989212]
  ```
  
  The support for calculating the fidelity between two arbitrary states is added as `qml.math.fidelity` for state 
  vectors and density matrices.
  
  ```pycon
  >>> state0 = [0, 1]
  >>> state1 = [[0, 0], [0, 1]]
  >>> qml.math.fidelity(state0, state1)
  1.0
  
  >>> state0 = [[0.5, 0.5], [0.5, 0.5]]
  >>> state1 = [[0.5, 0], [0, 0.5]]
  >>> qml.math.fidelity(state0, state1)
  0.4999999999999998
  ```
  The quantum information module now have a differentiable fidelity transform for QNodes.
  
  ```python
  dev = qml.device('default.qubit', wires=1)

  @qml.qnode(dev)
  def circuit_rx(x, y):
      qml.RX(x, wires=0)
      qml.RZ(y, wires=0)
      return qml.state()

  @qml.qnode(dev)
  def circuit_ry(y):
      qml.RY(y, wires=0)
      return qml.state()
  ```
  ```pycon
  >>> qml.qinfo.fidelity(circuit_rx, circuit_ry, wires0=[0], wires1=[0])((0.1, 0.3), (0.2))
  0.9905158135644924
  ```
  

* Operators have new attributes `ndim_params` and `batch_size`, and `QuantumTapes` have the new
  attribute `batch_size`.
  - `Operator.ndim_params` contains the expected number of dimensions per parameter of the operator,
  - `Operator.batch_size` contains the size of an additional parameter broadcasting axis, if present,
  - `QuantumTape.batch_size` contains the `batch_size` of its operations (see below).
  
* New `solarized_light` and `solarized_dark` styles available for drawing circuit diagram graphics. 
  [(#2662)](https://github.com/PennyLaneAI/pennylane/pull/2662)
  
* Support adding `Observable` objects to the integer `0`.
  [(#2603)](https://github.com/PennyLaneAI/pennylane/pull/2603)

  This allows us to directly sum a list of observables as follows:
  ```
  H = sum([qml.PauliX(i) for i in range(10)])
  ```

* Parameter broadcasting within operations and tapes was introduced.

  [(#2575)](https://github.com/PennyLaneAI/pennylane/pull/2575)
  [(#2590)](https://github.com/PennyLaneAI/pennylane/pull/2590)
  [(#2609)](https://github.com/PennyLaneAI/pennylane/pull/2609)
  [(#2627)](https://github.com/PennyLaneAI/pennylane/pull/2627)

  Parameter broadcasting refers to passing parameters with a (single) leading additional
  dimension (compared to the expected parameter shape) to `Operator`'s.
  Introducing this concept involves multiple changes:

  1. New class attributes
    - `Operator.ndim_params` can be specified by developers to provide the expected number of dimensions for each parameter
      of an operator.
    - `Operator.batch_size` returns the size of an additional parameter-broadcasting axis,
      if present.
    - `QuantumTape.batch_size` returns the `batch_size` of its operations (see logic below).
    - `Device.capabilities()["supports_broadcasting"]` is a Boolean flag indicating whether a
      device natively is able to apply broadcasted operators.
  2. New functionalities
    - `Operator`s use their new `ndim_params` attribute to set their new attribute `batch_size`
      at instantiation. `batch_size=None` corresponds to unbroadcasted operators.
    - `QuantumTape`s automatically determine their new `batch_size` attribute from the
      `batch_size`s of their operations. For this, all `Operators` in the tape must have the same
      `batch_size` or `batch_size=None`. That is, mixing broadcasted and unbroadcasted `Operators`
      is allowed, but mixing broadcasted `Operators` with differing `batch_size` is not,
      similar to NumPy broadcasting.
    - A new tape `batch_transform` called `broadcast_expand` was added. It transforms a single
      tape with `batch_size!=None` (broadcasted) into multiple tapes with `batch_size=None`
      (unbroadcasted) each.
    - `Device`s natively can handle broadcasted `QuantumTape`s by using `broadcast_expand` if
      the new flag `capabilities()["supports_broadcasting"]` is set to `False` (the default).
  3. Feature support
    - Many parametrized operations now have the attribute `ndim_params` and
      allow arguments with a broadcasting dimension in their numerical representations.
      This includes all gates in `ops/qubit/parametric_ops` and `ops/qubit/matrix_ops`.
      The broadcasted dimension is the first dimension in representations.
      Note that the broadcasted parameter has to be passed as an `tensor` but not as a python
      `list` or `tuple` for most operations.
    - `DefaultQubit` devices can handle broadcasted `QuantumTape`s natively by utilizing the
      broadcasting capabilities of the used interface. This enables execution of broadcasted
      tapes with a single circuit simulation, which can speed up the overall computation.
      Correspondingly, `DefaultQubit` has `capabilities()["supports_broadcasting"] = True`.

  **Example**

  Instantiating a rotation gate with a one-dimensional array leads to a broadcasted `Operation`:

  ```pycon
  >>> op = qml.RX(np.array([0.1, 0.2, 0.3], requires_grad=True), 0)
  >>> op.batch_size
  3
  ```

  It's matrix correspondingly is augmented by a leading dimension of size `batch_size`:

  ```pycon
  >>> np.round(op.matrix(), 4)
  tensor([[[0.9988+0.j    , 0.    -0.05j  ],
         [0.    -0.05j  , 0.9988+0.j    ]],
        [[0.995 +0.j    , 0.    -0.0998j],
         [0.    -0.0998j, 0.995 +0.j    ]],
        [[0.9888+0.j    , 0.    -0.1494j],
         [0.    -0.1494j, 0.9888+0.j    ]]], requires_grad=True)
  >>> op.matrix().shape
  (3, 2, 2)
  ```
  A tape with such an operation will detect the `batch_size` and inherit it:

  ```pycon
  >>> with qml.tape.QuantumTape() as tape:
  >>>     qml.apply(op)
  >>> tape.batch_size
  3
  ```

  A tape may contain broadcasted and unbroadcasted `Operation`s

  ```pycon
  >>> with qml.tape.QuantumTape() as tape:
  >>>     qml.apply(op)
  >>>     qml.RY(1.9, 0)
  >>> tape.batch_size
  3
  ```

  but not `Operation`s with differing (non-`None`) `batch_size`s:

  ```pycon
  >>> with qml.tape.QuantumTape() as tape:
  >>>     qml.apply(op)
  >>>     qml.RY(np.array([1.9, 2.4]), 0)
  ValueError: The batch sizes of the tape operations do not match, they include 3 and 2.
  ```

  When creating a valid broadcasted tape, we can expand it into unbroadcasted tapes with
  the new `broadcast_expand` transform, and execute the three tapes independently.

  ```pycon
  >>> with qml.tape.QuantumTape() as tape:
  >>>     qml.apply(op)
  >>>     qml.RY(1.9, 0)
  >>>     qml.apply(op)
  >>>     qml.expval(qml.PauliZ(0))
  >>> tapes, fn = qml.transforms.broadcast_expand(tape)
  >>> len(tapes)
  3
  >>> dev = qml.device("default.qubit", wires=1)
  >>> fn(qml.execute(tapes, dev, None))
  array([-0.33003414, -0.34999899, -0.38238817])
  ```

  However, devices will handle this automatically under the hood, either by
  applying the `broadcast_expand` transform internally, or by making use of native
  broadcasting support:

  ```pycon
  >>> qml.execute([tape], dev, None)[0]
  array([-0.33003414, -0.34999899, -0.38238817])
  ```

* Boolean mask indexing of the parameter-shift Hessian
  [(#2538)](https://github.com/PennyLaneAI/pennylane/pull/2538)

  The `argnum` keyword argument for `param_shift_hessian`
  is now allowed to be a twodimensional Boolean `array_like`.
  Only the indicated entries of the Hessian will then be computed.
  A particularly useful example is the computation of the diagonal
  of the Hessian:

  ```python
  dev = qml.device("default.qubit", wires=1)
  with qml.tape.QuantumTape() as tape:
      qml.RX(0.2, wires=0)
      qml.RY(-0.9, wires=0)
      qml.RX(1.1, wires=0)
      qml.expval(qml.PauliZ(0))

  argnum = qml.math.eye(3, dtype=bool)
  ```
  ```pycon
  >>> tapes, fn = qml.gradients.param_shift_hessian(tape, argnum=argnum)
  >>> fn(qml.execute(tapes, dev, None))
  array([[[-0.09928388,  0.        ,  0.        ],
        [ 0.        , -0.27633945,  0.        ],
        [ 0.        ,  0.        , -0.09928388]]])
  ```

* Speed up measuring of commuting Pauli operators
  [(#2425)](https://github.com/PennyLaneAI/pennylane/pull/2425)

  The code that checks for qubit wise commuting (QWC) got a performance boost that is noticable
  when many commuting paulis of the same type are measured.

* Added the `qml.ECR` operation to represent the echoed RZX(pi/2) gate.
  [(#2613)](https://github.com/PennyLaneAI/pennylane/pull/2613)

* Added new transform `qml.batch_partial` which behaves similarly to `functools.partial` but supports batching in the unevaluated parameters.
  [(#2585)](https://github.com/PennyLaneAI/pennylane/pull/2585)

  This is useful for executing a circuit with a batch dimension in some of its parameters:

  ```python
  dev = qml.device("default.qubit", wires=1)

  @qml.qnode(dev)
  def circuit(x, y):
     qml.RX(x, wires=0)
     qml.RY(y, wires=0)
     return qml.expval(qml.PauliZ(wires=0))
  ```
  ```pycon
  >>> batched_partial_circuit = qml.batch_partial(circuit, x=np.array(np.pi / 2))
  >>> y = np.array([0.2, 0.3, 0.4])
  >>> batched_partial_circuit(y=y)
  tensor([0.69301172, 0.67552491, 0.65128847], requires_grad=True)
  ```

* The `default.mixed` device now supports backpropagation with the Autograd, TensorFlow, and PyTorch (CPU) interfaces.
  [(#2615)](https://github.com/PennyLaneAI/pennylane/pull/2615)
  [(#2670)](https://github.com/PennyLaneAI/pennylane/pull/2670)
  [(#2680)](https://github.com/PennyLaneAI/pennylane/pull/2680)

  As a result, the default differentiation method for the device is now `"backprop"`. To continue using the old default `"parameter-shift"`, explicitly specify this differentiation method in the QNode.

  ```python
  dev = qml.device("default.mixed", wires=2)

  @qml.qnode(dev, interface="autograd", diff_method="backprop")
  def circuit(x):
      qml.RY(x, wires=0)
      qml.CNOT(wires=[0, 1])
      return qml.expval(qml.PauliZ(wires=1))
  ```
  ```pycon
  >>> x = np.array(0.5, requires_grad=True)
  >>> circuit(x)
  array(0.87758256)
  >>> qml.grad(circuit)(x)
  -0.479425538604203
  ```

**Operator Arithmetic:**

* The adjoint transform `adjoint` can now accept either a single instantiated operator or
  a quantum function. It returns an entity of the same type/ call signature as what it was given:
  [(#2222)](https://github.com/PennyLaneAI/pennylane/pull/2222)
  [(#2672)](https://github.com/PennyLaneAI/pennylane/pull/2672)

  ```pycon
  >>> qml.adjoint(qml.PauliX(0))
  Adjoint(PauliX)(wires=[0])
  >>> qml.adjoint(lambda x: qml.RX(x, wires=0))(1.23)
  Adjoint(RX)(1.23, wires=[0])
  ```

  The adjoint now wraps operators in a symbolic operator class `qml.ops.op_math.Adjoint`. This class
  should not be constructed directly; the `adjoint` constructor should always be used instead.  The
  class behaves just like any other Operator:

  ```pycon
  >>> op = qml.adjoint(qml.S(0))
  >>> qml.matrix(op)
  array([[1.-0.j, 0.-0.j],
        [0.-0.j, 0.-1.j]])
  >>> qml.eigvals(op)
  array([1.-0.j, 0.-1.j])
  ```

* The `ctrl` transform and `ControlledOperation` have been moved to the new `qml.ops.op_math`
  submodule.  The developer-facing `ControlledOperation` class is no longer imported top-level.
  [(#2656)](https://github.com/PennyLaneAI/pennylane/pull/2656)

* A new symbolic operator class `qml.ops.op_math.Pow` represents an operator raised to a power.
  [(#2621)](https://github.com/PennyLaneAI/pennylane/pull/2621)

  ```pycon
  >>> op = qml.ops.op_math.Pow(qml.PauliX(0), 0.5)
  >>> op.decomposition()
  [SX(wires=[0])]
  >>> qml.matrix(op)
  array([[0.5+0.5j, 0.5-0.5j],
       [0.5-0.5j, 0.5+0.5j]])
  ```

* The unused keyword argument `do_queue` for `Operation.adjoint` is now fully removed.
  [(#2583)](https://github.com/PennyLaneAI/pennylane/pull/2583)

* Several non-decomposable `Adjoint` ops are added to the device test suite.
  [(#2658)](https://github.com/PennyLaneAI/pennylane/pull/2658)

* The developer-facing `pow` method has been added to `Operator` with concrete implementations
  for many classes.
  [(#2225)](https://github.com/PennyLaneAI/pennylane/pull/2225)
=======
  >>> dev = qml.device("default.qubit", wires=1)
  >>> def circuit(params):
  ...     qml.RX(params[0], wires=0)
  ...     qml.RY(params[1], wires=0)
  >>> coeffs = [1, 1]
  >>> obs = [qml.PauliX(0), qml.PauliZ(0)]
  >>> H = qml.Hamiltonian(coeffs, obs)
  >>> @qml.qnode(dev)
  ... def cost(params):
  ...     circuit(params)
  ...     return qml.expval(H)
  >>> params = np.random.normal(0, np.pi, (2), requires_grad=True)
  >>> print(params)
  [-5.92774911 -4.26420843]
  >>> print(cost(params))
  0.43866366253270167
  >>> max_iterations = 50
  >>> opt = qml.SPSAOptimizer(maxiter=max_iterations)
  >>> for _ in range(max_iterations):
  ...     params, energy = opt.step_and_cost(cost, params)
  >>> print(params)
  [-6.21193761 -2.99360548]
  >>> print(energy)
  -1.1258709813834058
  ```
  
* New PennyLane-inspired `sketch` and `sketch_dark` styles are now available for drawing circuit diagram graphics. 
  [(#2709)](https://github.com/PennyLaneAI/pennylane/pull/2709)
>>>>>>> 127391e8

<h3>Improvements</h3>

* Adds a new function to compare operators. `qml.equal` can be used to compare equality of parametric operators taking into account their interfaces and trainability.
  [(#2651)](https://github.com/PennyLaneAI/pennylane/pull/2651)

<h3>Breaking changes</h3>

<h3>Deprecations</h3>

<h3>Documentation</h3>

<h3>Contributors</h3>

This release contains contributions from (in alphabetical order):

Ankit Khandelwal, Ixchel Meza Chavez, Moritz Willmann<|MERGE_RESOLUTION|>--- conflicted
+++ resolved
@@ -14,389 +14,6 @@
   quantum executions for the entire optimization.
 
   ```pycon
-<<<<<<< HEAD
-  >>> x = np.array([1, 0, 0, 1]) / np.sqrt(2)
-  >>> qml.math.mutual_info(x, indices0=[0], indices1=[1])
-  1.3862943611198906
-  >>>
-  >>> y = np.array([[1/2, 0, 0, 1/2], [0, 0, 0, 0], [0, 0, 0, 0], [1/2, 0, 0, 1/2]])
-  >>> qml.math.mutual_info(x, indices0=[0], indices1=[1])
-  1.3862943611198906
-  ```
-  The `qml.mutual_info` measurement process can be returned from a QNode:
-  ```python3
-  dev = qml.device("default.qubit", wires=2)
-
-  @qml.qnode(dev)
-  def circuit(x):
-      qml.IsingXX(x, wires=[0, 1])
-      return qml.mutual_info(wires0=[0], wires1=[1])
-  ```
-  ```pycon
-  >>> circuit(np.pi / 2)
-  tensor(1.38629436, requires_grad=True)
-  ```
-
-  The `qml.qinfo.mutual_info` can be used to transform a QNode returning
-  a state to a function that returns the mutual information:
-  ```python3
-  dev = qml.device("default.qubit", wires=2)
-
-  @qml.qnode(dev)
-  def circuit(x):
-      qml.IsingXX(x, wires=[0, 1])
-      return qml.state()
-  ```
-
-  ```pycon
-  >>> mutual_info_circuit = qml.qinfo.mutual_info(circuit, wires0=[0], wires1=[1])
-  >>> mutual_info_circuit(np.pi / 2)
-  1.3862943611198906
-  ```
-  
-  Support for the classical and quantum Fisher information matrices, `qml.qinfo.classical_fisher` and `qml.qinfo.quantum_fisher` is also added:
-
-  These are typically employed in variational optimization schemes to tilt the gradient in a more favorable direction, see [2103.15191](https://arxiv.org/abs/2103.15191) and [1909.02108](https://arxiv.org/abs/1909.02108). Here is a very simple example of a Hamiltonian loss function:
-
-  ```python3
-  n_wires = 3
-
-  dev = qml.device("default.qubit", wires=n_wires)
-
-  @qml.qnode(dev)
-  def circ(params):
-      qml.RY(params[0], wires=1)
-      qml.CNOT(wires=(1,0))
-      qml.RY(params[1], wires=1)
-      qml.RZ(params[2], wires=1)
-      return qml.expval(1.*qml.PauliX(0) @ qml.PauliX(1) - 0.5 * qml.PauliZ(1))
-
-  params = pnp.array([0.5, 1., 0.2], requires_grad=True)
-  ```
-  From this circuit we can directly obtain the gradient of the expectation value, as well as the classical fisher information matrix (cfim) and quantum fisher information matrix (qfim) of the variational state.
-  ```pycon
-  >>> grad = qml.grad(circ)(params)
-  >>> cfim = qml.qinfo.classical_fisher(circ)(params)
-  >>> qfim = qml.qinfo.quantum_fisher(circ)(params)
-  ```
-  From this we can compute the tilted (natural) gradients:
-  ```pycon
-  >>> c_grad = cfim @ grad
-  >>> q_grad = qfim @ grad
-  >>> print(f"Gradient: {grad} \n  c_grad: {c_grad} \n  q_grad: {q_grad}")
-  Gradient: [ 0.59422561 -0.02615095 -0.05146226] 
-    c_grad: [ 5.94225615e-01 -2.61509542e-02 -1.18674655e-18] 
-    q_grad: [ 0.59422561 -0.02615095 -0.03989212]
-  ```
-  
-  The support for calculating the fidelity between two arbitrary states is added as `qml.math.fidelity` for state 
-  vectors and density matrices.
-  
-  ```pycon
-  >>> state0 = [0, 1]
-  >>> state1 = [[0, 0], [0, 1]]
-  >>> qml.math.fidelity(state0, state1)
-  1.0
-  
-  >>> state0 = [[0.5, 0.5], [0.5, 0.5]]
-  >>> state1 = [[0.5, 0], [0, 0.5]]
-  >>> qml.math.fidelity(state0, state1)
-  0.4999999999999998
-  ```
-  The quantum information module now have a differentiable fidelity transform for QNodes.
-  
-  ```python
-  dev = qml.device('default.qubit', wires=1)
-
-  @qml.qnode(dev)
-  def circuit_rx(x, y):
-      qml.RX(x, wires=0)
-      qml.RZ(y, wires=0)
-      return qml.state()
-
-  @qml.qnode(dev)
-  def circuit_ry(y):
-      qml.RY(y, wires=0)
-      return qml.state()
-  ```
-  ```pycon
-  >>> qml.qinfo.fidelity(circuit_rx, circuit_ry, wires0=[0], wires1=[0])((0.1, 0.3), (0.2))
-  0.9905158135644924
-  ```
-  
-
-* Operators have new attributes `ndim_params` and `batch_size`, and `QuantumTapes` have the new
-  attribute `batch_size`.
-  - `Operator.ndim_params` contains the expected number of dimensions per parameter of the operator,
-  - `Operator.batch_size` contains the size of an additional parameter broadcasting axis, if present,
-  - `QuantumTape.batch_size` contains the `batch_size` of its operations (see below).
-  
-* New `solarized_light` and `solarized_dark` styles available for drawing circuit diagram graphics. 
-  [(#2662)](https://github.com/PennyLaneAI/pennylane/pull/2662)
-  
-* Support adding `Observable` objects to the integer `0`.
-  [(#2603)](https://github.com/PennyLaneAI/pennylane/pull/2603)
-
-  This allows us to directly sum a list of observables as follows:
-  ```
-  H = sum([qml.PauliX(i) for i in range(10)])
-  ```
-
-* Parameter broadcasting within operations and tapes was introduced.
-
-  [(#2575)](https://github.com/PennyLaneAI/pennylane/pull/2575)
-  [(#2590)](https://github.com/PennyLaneAI/pennylane/pull/2590)
-  [(#2609)](https://github.com/PennyLaneAI/pennylane/pull/2609)
-  [(#2627)](https://github.com/PennyLaneAI/pennylane/pull/2627)
-
-  Parameter broadcasting refers to passing parameters with a (single) leading additional
-  dimension (compared to the expected parameter shape) to `Operator`'s.
-  Introducing this concept involves multiple changes:
-
-  1. New class attributes
-    - `Operator.ndim_params` can be specified by developers to provide the expected number of dimensions for each parameter
-      of an operator.
-    - `Operator.batch_size` returns the size of an additional parameter-broadcasting axis,
-      if present.
-    - `QuantumTape.batch_size` returns the `batch_size` of its operations (see logic below).
-    - `Device.capabilities()["supports_broadcasting"]` is a Boolean flag indicating whether a
-      device natively is able to apply broadcasted operators.
-  2. New functionalities
-    - `Operator`s use their new `ndim_params` attribute to set their new attribute `batch_size`
-      at instantiation. `batch_size=None` corresponds to unbroadcasted operators.
-    - `QuantumTape`s automatically determine their new `batch_size` attribute from the
-      `batch_size`s of their operations. For this, all `Operators` in the tape must have the same
-      `batch_size` or `batch_size=None`. That is, mixing broadcasted and unbroadcasted `Operators`
-      is allowed, but mixing broadcasted `Operators` with differing `batch_size` is not,
-      similar to NumPy broadcasting.
-    - A new tape `batch_transform` called `broadcast_expand` was added. It transforms a single
-      tape with `batch_size!=None` (broadcasted) into multiple tapes with `batch_size=None`
-      (unbroadcasted) each.
-    - `Device`s natively can handle broadcasted `QuantumTape`s by using `broadcast_expand` if
-      the new flag `capabilities()["supports_broadcasting"]` is set to `False` (the default).
-  3. Feature support
-    - Many parametrized operations now have the attribute `ndim_params` and
-      allow arguments with a broadcasting dimension in their numerical representations.
-      This includes all gates in `ops/qubit/parametric_ops` and `ops/qubit/matrix_ops`.
-      The broadcasted dimension is the first dimension in representations.
-      Note that the broadcasted parameter has to be passed as an `tensor` but not as a python
-      `list` or `tuple` for most operations.
-    - `DefaultQubit` devices can handle broadcasted `QuantumTape`s natively by utilizing the
-      broadcasting capabilities of the used interface. This enables execution of broadcasted
-      tapes with a single circuit simulation, which can speed up the overall computation.
-      Correspondingly, `DefaultQubit` has `capabilities()["supports_broadcasting"] = True`.
-
-  **Example**
-
-  Instantiating a rotation gate with a one-dimensional array leads to a broadcasted `Operation`:
-
-  ```pycon
-  >>> op = qml.RX(np.array([0.1, 0.2, 0.3], requires_grad=True), 0)
-  >>> op.batch_size
-  3
-  ```
-
-  It's matrix correspondingly is augmented by a leading dimension of size `batch_size`:
-
-  ```pycon
-  >>> np.round(op.matrix(), 4)
-  tensor([[[0.9988+0.j    , 0.    -0.05j  ],
-         [0.    -0.05j  , 0.9988+0.j    ]],
-        [[0.995 +0.j    , 0.    -0.0998j],
-         [0.    -0.0998j, 0.995 +0.j    ]],
-        [[0.9888+0.j    , 0.    -0.1494j],
-         [0.    -0.1494j, 0.9888+0.j    ]]], requires_grad=True)
-  >>> op.matrix().shape
-  (3, 2, 2)
-  ```
-  A tape with such an operation will detect the `batch_size` and inherit it:
-
-  ```pycon
-  >>> with qml.tape.QuantumTape() as tape:
-  >>>     qml.apply(op)
-  >>> tape.batch_size
-  3
-  ```
-
-  A tape may contain broadcasted and unbroadcasted `Operation`s
-
-  ```pycon
-  >>> with qml.tape.QuantumTape() as tape:
-  >>>     qml.apply(op)
-  >>>     qml.RY(1.9, 0)
-  >>> tape.batch_size
-  3
-  ```
-
-  but not `Operation`s with differing (non-`None`) `batch_size`s:
-
-  ```pycon
-  >>> with qml.tape.QuantumTape() as tape:
-  >>>     qml.apply(op)
-  >>>     qml.RY(np.array([1.9, 2.4]), 0)
-  ValueError: The batch sizes of the tape operations do not match, they include 3 and 2.
-  ```
-
-  When creating a valid broadcasted tape, we can expand it into unbroadcasted tapes with
-  the new `broadcast_expand` transform, and execute the three tapes independently.
-
-  ```pycon
-  >>> with qml.tape.QuantumTape() as tape:
-  >>>     qml.apply(op)
-  >>>     qml.RY(1.9, 0)
-  >>>     qml.apply(op)
-  >>>     qml.expval(qml.PauliZ(0))
-  >>> tapes, fn = qml.transforms.broadcast_expand(tape)
-  >>> len(tapes)
-  3
-  >>> dev = qml.device("default.qubit", wires=1)
-  >>> fn(qml.execute(tapes, dev, None))
-  array([-0.33003414, -0.34999899, -0.38238817])
-  ```
-
-  However, devices will handle this automatically under the hood, either by
-  applying the `broadcast_expand` transform internally, or by making use of native
-  broadcasting support:
-
-  ```pycon
-  >>> qml.execute([tape], dev, None)[0]
-  array([-0.33003414, -0.34999899, -0.38238817])
-  ```
-
-* Boolean mask indexing of the parameter-shift Hessian
-  [(#2538)](https://github.com/PennyLaneAI/pennylane/pull/2538)
-
-  The `argnum` keyword argument for `param_shift_hessian`
-  is now allowed to be a twodimensional Boolean `array_like`.
-  Only the indicated entries of the Hessian will then be computed.
-  A particularly useful example is the computation of the diagonal
-  of the Hessian:
-
-  ```python
-  dev = qml.device("default.qubit", wires=1)
-  with qml.tape.QuantumTape() as tape:
-      qml.RX(0.2, wires=0)
-      qml.RY(-0.9, wires=0)
-      qml.RX(1.1, wires=0)
-      qml.expval(qml.PauliZ(0))
-
-  argnum = qml.math.eye(3, dtype=bool)
-  ```
-  ```pycon
-  >>> tapes, fn = qml.gradients.param_shift_hessian(tape, argnum=argnum)
-  >>> fn(qml.execute(tapes, dev, None))
-  array([[[-0.09928388,  0.        ,  0.        ],
-        [ 0.        , -0.27633945,  0.        ],
-        [ 0.        ,  0.        , -0.09928388]]])
-  ```
-
-* Speed up measuring of commuting Pauli operators
-  [(#2425)](https://github.com/PennyLaneAI/pennylane/pull/2425)
-
-  The code that checks for qubit wise commuting (QWC) got a performance boost that is noticable
-  when many commuting paulis of the same type are measured.
-
-* Added the `qml.ECR` operation to represent the echoed RZX(pi/2) gate.
-  [(#2613)](https://github.com/PennyLaneAI/pennylane/pull/2613)
-
-* Added new transform `qml.batch_partial` which behaves similarly to `functools.partial` but supports batching in the unevaluated parameters.
-  [(#2585)](https://github.com/PennyLaneAI/pennylane/pull/2585)
-
-  This is useful for executing a circuit with a batch dimension in some of its parameters:
-
-  ```python
-  dev = qml.device("default.qubit", wires=1)
-
-  @qml.qnode(dev)
-  def circuit(x, y):
-     qml.RX(x, wires=0)
-     qml.RY(y, wires=0)
-     return qml.expval(qml.PauliZ(wires=0))
-  ```
-  ```pycon
-  >>> batched_partial_circuit = qml.batch_partial(circuit, x=np.array(np.pi / 2))
-  >>> y = np.array([0.2, 0.3, 0.4])
-  >>> batched_partial_circuit(y=y)
-  tensor([0.69301172, 0.67552491, 0.65128847], requires_grad=True)
-  ```
-
-* The `default.mixed` device now supports backpropagation with the Autograd, TensorFlow, and PyTorch (CPU) interfaces.
-  [(#2615)](https://github.com/PennyLaneAI/pennylane/pull/2615)
-  [(#2670)](https://github.com/PennyLaneAI/pennylane/pull/2670)
-  [(#2680)](https://github.com/PennyLaneAI/pennylane/pull/2680)
-
-  As a result, the default differentiation method for the device is now `"backprop"`. To continue using the old default `"parameter-shift"`, explicitly specify this differentiation method in the QNode.
-
-  ```python
-  dev = qml.device("default.mixed", wires=2)
-
-  @qml.qnode(dev, interface="autograd", diff_method="backprop")
-  def circuit(x):
-      qml.RY(x, wires=0)
-      qml.CNOT(wires=[0, 1])
-      return qml.expval(qml.PauliZ(wires=1))
-  ```
-  ```pycon
-  >>> x = np.array(0.5, requires_grad=True)
-  >>> circuit(x)
-  array(0.87758256)
-  >>> qml.grad(circuit)(x)
-  -0.479425538604203
-  ```
-
-**Operator Arithmetic:**
-
-* The adjoint transform `adjoint` can now accept either a single instantiated operator or
-  a quantum function. It returns an entity of the same type/ call signature as what it was given:
-  [(#2222)](https://github.com/PennyLaneAI/pennylane/pull/2222)
-  [(#2672)](https://github.com/PennyLaneAI/pennylane/pull/2672)
-
-  ```pycon
-  >>> qml.adjoint(qml.PauliX(0))
-  Adjoint(PauliX)(wires=[0])
-  >>> qml.adjoint(lambda x: qml.RX(x, wires=0))(1.23)
-  Adjoint(RX)(1.23, wires=[0])
-  ```
-
-  The adjoint now wraps operators in a symbolic operator class `qml.ops.op_math.Adjoint`. This class
-  should not be constructed directly; the `adjoint` constructor should always be used instead.  The
-  class behaves just like any other Operator:
-
-  ```pycon
-  >>> op = qml.adjoint(qml.S(0))
-  >>> qml.matrix(op)
-  array([[1.-0.j, 0.-0.j],
-        [0.-0.j, 0.-1.j]])
-  >>> qml.eigvals(op)
-  array([1.-0.j, 0.-1.j])
-  ```
-
-* The `ctrl` transform and `ControlledOperation` have been moved to the new `qml.ops.op_math`
-  submodule.  The developer-facing `ControlledOperation` class is no longer imported top-level.
-  [(#2656)](https://github.com/PennyLaneAI/pennylane/pull/2656)
-
-* A new symbolic operator class `qml.ops.op_math.Pow` represents an operator raised to a power.
-  [(#2621)](https://github.com/PennyLaneAI/pennylane/pull/2621)
-
-  ```pycon
-  >>> op = qml.ops.op_math.Pow(qml.PauliX(0), 0.5)
-  >>> op.decomposition()
-  [SX(wires=[0])]
-  >>> qml.matrix(op)
-  array([[0.5+0.5j, 0.5-0.5j],
-       [0.5-0.5j, 0.5+0.5j]])
-  ```
-
-* The unused keyword argument `do_queue` for `Operation.adjoint` is now fully removed.
-  [(#2583)](https://github.com/PennyLaneAI/pennylane/pull/2583)
-
-* Several non-decomposable `Adjoint` ops are added to the device test suite.
-  [(#2658)](https://github.com/PennyLaneAI/pennylane/pull/2658)
-
-* The developer-facing `pow` method has been added to `Operator` with concrete implementations
-  for many classes.
-  [(#2225)](https://github.com/PennyLaneAI/pennylane/pull/2225)
-=======
   >>> dev = qml.device("default.qubit", wires=1)
   >>> def circuit(params):
   ...     qml.RX(params[0], wires=0)
@@ -425,7 +42,6 @@
   
 * New PennyLane-inspired `sketch` and `sketch_dark` styles are now available for drawing circuit diagram graphics. 
   [(#2709)](https://github.com/PennyLaneAI/pennylane/pull/2709)
->>>>>>> 127391e8
 
 <h3>Improvements</h3>
 
