--- conflicted
+++ resolved
@@ -141,15 +141,12 @@
 * New `null.qubit` device. The `null.qubit`performs no operations or memory allocations.
   [(#2589)](https://github.com/PennyLaneAI/pennylane/pull/2589)
 
-<<<<<<< HEAD
 * Favor decomposition and avoid matrix construction for large operations.
   [(#3193)](https://github.com/PennyLaneAI/pennylane/pull/3193)
 
-=======
 * `ControlledQubitUnitary` now has a `control_values` property.
   [(#3206)](https://github.com/PennyLaneAI/pennylane/pull/3206)
-  
->>>>>>> af7c1c16
+
 <h3>Breaking changes</h3>
 
 * `QueuingContext` is renamed `QueuingManager`.
