:orphan:

# Release 0.42.0-dev (development release)

<h3>New features since last release</h3>

<h3>Improvements 🛠</h3>

<h3>Breaking changes 💔</h3>

<h3>Deprecations 👋</h3>

<h3>Internal changes ⚙️</h3>

* Add new `pennylane.exceptions` module for custom errors.
  [(#7205)](https://github.com/PennyLaneAI/pennylane/pull/7205)

<h3>Documentation 📝</h3>

<h3>Bug fixes 🐛</h3>

* Fixes a bug where the global phase was not being added in the ``QubitUnitary`` decomposition.  
  [(#7244)](https://github.com/PennyLaneAI/pennylane/pull/7244)

<h3>Contributors ✍️</h3>

This release contains contributions from (in alphabetical order):

<<<<<<< HEAD
Andrija Paurevic,
=======
Guillermo Alonso-Linaje
>>>>>>> 6f15eb5c
<|MERGE_RESOLUTION|>--- conflicted
+++ resolved
@@ -12,7 +12,7 @@
 
 <h3>Internal changes ⚙️</h3>
 
-* Add new `pennylane.exceptions` module for custom errors.
+* Add new `pennylane.exceptions` module for custom errors and warnings.
   [(#7205)](https://github.com/PennyLaneAI/pennylane/pull/7205)
 
 <h3>Documentation 📝</h3>
@@ -26,8 +26,5 @@
 
 This release contains contributions from (in alphabetical order):
 
-<<<<<<< HEAD
-Andrija Paurevic,
-=======
-Guillermo Alonso-Linaje
->>>>>>> 6f15eb5c
+Guillermo Alonso-Linaje,
+Andrija Paurevic,