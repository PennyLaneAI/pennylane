--- conflicted
+++ resolved
@@ -30,6 +30,15 @@
   This pass discretizes ``RZ`` and ``PhaseShift`` gates to either the Clifford+T basis or to the PPR basis.
   [(#8609)](https://github.com/PennyLaneAI/pennylane/pull/8609)
   [(#8764)](https://github.com/PennyLaneAI/pennylane/pull/8764)
+  
+* Catalyst compilation passes designed for Pauli-based computation are now available in PennyLane, 
+  providing accessibility for logical compilation research by directly integrating with 
+  :func:`~.pauli_measure` and :class:`~.PauliRot` operations. This includes 
+  :func:`pennylane.transforms.to_ppr`, :func:`pennylane.transforms.commute_ppr`, 
+  :func:`pennylane.transforms.ppr_to_ppm`, 
+  :func:`pennylane.transforms.merge_ppr_ppm`, :func:`pennylane.transforms.ppm_compilation`, 
+  :func:`pennylane.transforms.reduce_t_depth`, 
+  [(#8762)](https://github.com/PennyLaneAI/pennylane/pull/8762)
 
 * Writing circuits in terms of `Pauli product measurements <https://pennylane.ai/compilation/pauli-product-measurement>`_
   (PPMs) in PennyLane is now possible with the new :func:`~.pauli_measure` function.
@@ -89,19 +98,9 @@
     expval(PauliZ): 1
   ```
 
-<<<<<<< HEAD
-* Catalyst compilation passes designed for Pauli-based computation are now available in PennyLane, 
-  providing accessibility for logical compilation research by directly integrating with 
-  :func:`~.pauli_measure` and :class:`~.PauliRot` operations. This includes 
-  :func:`pennylane.transforms.to_ppr`, :func:`pennylane.transforms.commute_ppr`, 
-  :func:`pennylane.transforms.ppr_to_ppm`, 
-  :func:`pennylane.transforms.merge_ppr_ppm`, :func:`pennylane.transforms.ppm_compilation`, 
-  :func:`pennylane.transforms.reduce_t_depth`, 
-  [(#8762)](https://github.com/PennyLaneAI/pennylane/pull/8762)
-   
-
-<h4> Compile Pipeline and Transforms </h4>
-=======
+
+<h4>Compile Pipeline and Transforms</h4>
+
 * New decomposition rules that decompose to :class:`~.PauliRot` are added for the following operators.
   [(#8700)](https://github.com/PennyLaneAI/pennylane/pull/8700)
   [(#8704)](https://github.com/PennyLaneAI/pennylane/pull/8704)
@@ -115,12 +114,9 @@
   - :class:`~.SWAP`, :class:`~.ISWAP`, :class:`~.SISWAP`
   - :class:`~.CY`, :class:`~.CZ`, :class:`~.CSWAP`, :class:`~.CNOT`, :class:`~.Toffoli`
 
-<h4>Compile Pipeline and Transforms </h4>
-
 * Added decompositions of the ``RX``, ``RY`` and ``RZ`` rotations into one of the other two, as well
   as basis changing Clifford gates, to the graph-based decomposition system.
   [(#8569)](https://github.com/PennyLaneAI/pennylane/pull/8569)
->>>>>>> 11d95037
 
 * Arithmetic dunder methods (`__add__`, `__mul__`, `__rmul__`) have been added to 
   :class:`~.transforms.core.TransformDispatcher`, :class:`~.transforms.core.TransformContainer`, 
