:orphan:

# Release 0.39.0-dev (development release)

<h3>New features since last release</h3>

* Add `qml.workflow.construct_tape` as a method for users to construct single tapes from a `QNode`.
  [(#6419)](https://github.com/PennyLaneAI/pennylane/pull/6419)

<h4>Spin Hamiltonians 💞</h4>
 
* Function is added for generating the spin Hamiltonian for the
  [Kitaev](https://arxiv.org/abs/cond-mat/0506438) model on a lattice.
  [(#6174)](https://github.com/PennyLaneAI/pennylane/pull/6174)

* Function is added for generating the spin Hamiltonians for custom lattices.
  [(#6226)](https://github.com/PennyLaneAI/pennylane/pull/6226)

* Functions are added for generating spin Hamiltonians for [Emery]
  (https://journals.aps.org/prl/abstract/10.1103/PhysRevLett.58.2794) and
  [Haldane](https://journals.aps.org/prl/pdf/10.1103/PhysRevLett.61.2015) models on a lattice.
  [(#6201)](https://github.com/PennyLaneAI/pennylane/pull/6201/)

<h4>Calculating Polynomials 🔢</h4>

<h4>Readout Noise 📠</h4>

* Support for applying readout errors to a quantum circuit has been added via the ``NoiseModel`` class
  and ``add_noise`` transform. One can specify conditions on measurement processes for this purpose via
  ``qml.noise.meas_eq(mps)``.
  [(#6321)](https://github.com/PennyLaneAI/pennylane/pull/6321/)

<h4>User-friendly decompositions 📠</h4>

* `qml.transforms.decompose` is added for stepping through decompositions to a target gate set. 
  [(#6334)](https://github.com/PennyLaneAI/pennylane/pull/6334)

<<<<<<< HEAD
* `qml.BasisRotation` template is now JIT compatible.
  [(#6019)](https://github.com/PennyLaneAI/pennylane/pull/6019)

* A more sensible error message is raised from a `RecursionError` encountered when accessing properties and methods of a nested `CompositeOp` or `SProd`.
  [(#6375)](https://github.com/PennyLaneAI/pennylane/pull/6375)
=======
<h3>Improvements 🛠</h3>
>>>>>>> ae1f5729

<h4>Capturing and representing hybrid programs</h4>

* `qml.wires.Wires` now accepts JAX arrays as input. Furthermore, a `FutureWarning` is no longer raised in `JAX 0.4.30+`
  when providing JAX tracers as input to `qml.wires.Wires`.
  [(#6312)](https://github.com/PennyLaneAI/pennylane/pull/6312)

* Differentiation of hybrid programs via `qml.grad` and `qml.jacobian` can now be captured
  into plxpr. When evaluating a captured `qml.grad` (`qml.jacobian`) instruction, it will
  dispatch to `jax.grad` (`jax.jacobian`), which differs from the Autograd implementation
  without capture. Pytree inputs and outputs are supported.
  [(#6120)](https://github.com/PennyLaneAI/pennylane/pull/6120)
  [(#6127)](https://github.com/PennyLaneAI/pennylane/pull/6127)
  [(#6134)](https://github.com/PennyLaneAI/pennylane/pull/6134)

* Improve unit testing for capturing of nested control flows.
  [(#6111)](https://github.com/PennyLaneAI/pennylane/pull/6111)

* Some custom primitives for the capture project can now be imported via
  `from pennylane.capture.primitives import *`.
  [(#6129)](https://github.com/PennyLaneAI/pennylane/pull/6129)

* All higher order primitives now use `jax.core.Jaxpr` as metadata instead of sometimes
  using `jax.core.ClosedJaxpr` and sometimes using `jax.core.Jaxpr`.
  [(#6319)](https://github.com/PennyLaneAI/pennylane/pull/6319)

* `FermiWord` class now has a method to apply anti-commutator relations.
   [(#6196)](https://github.com/PennyLaneAI/pennylane/pull/6196)

* `FermiWord` and `FermiSentence` classes now have methods to compute adjoints.
  [(#6166)](https://github.com/PennyLaneAI/pennylane/pull/6166)

* The `SampleMP.process_samples` method is updated to support using JAX tracers
  for samples, allowing compatiblity with Catalyst workflows.
  [(#6211)](https://github.com/PennyLaneAI/pennylane/pull/6211)

* Improve `qml.Qubitization` decomposition.
  [(#6182)](https://github.com/PennyLaneAI/pennylane/pull/6182)

* The `__repr__` methods for `FermiWord` and `FermiSentence` now returns a
  unique representation of the object.
  [(#6167)](https://github.com/PennyLaneAI/pennylane/pull/6167)

* Predefined lattice shapes such as `lieb`, `cubic`, `bcc`, `fcc`, and `diamond`
  can now be generated.
  [(6237)](https://github.com/PennyLaneAI/pennylane/pull/6237)

* A `ReferenceQubit` is introduced for testing purposes and as a reference for future plugin development.
  [(#6181)](https://github.com/PennyLaneAI/pennylane/pull/6181)

* The `to_mat` methods for `FermiWord` and `FermiSentence` now optionally return
  a sparse matrix.
  [(#6173)](https://github.com/PennyLaneAI/pennylane/pull/6173)

* The `make_plxpr` function is added, to take a function and create a `Callable` that,
  when called, will return a PLxPR representation of the input function.
  [(#6326)](https://github.com/PennyLaneAI/pennylane/pull/6326)

<h4>Quantum information measurements</h4>

* Added `process_density_matrix` implementations to 5 `StateMeasurement` subclasses:
  `ExpVal`, `Var`, `Purity`, `MutualInformation`, and `VnEntropy`.
  This enables `process_density_matrix` to be an abstract method in `StateMeasurement`,
  facilitating future support for mixed-state devices and expanded density matrix operations. Also, there is a quick fix for the `np.sqrt` call in the `ProbabilityMP` class to be replaced by `qml.math.sqrt`.
  [(#6330)](https://github.com/PennyLaneAI/pennylane/pull/6330)

<h4>QJIT/JIT Compatibility</h4>

* All PL templates are now unit tested to ensure JIT compatibility.
  [(#6309)](https://github.com/PennyLaneAI/pennylane/pull/6309)

* The `qml.FABLE` template now returns the correct value when JIT is enabled.
  [(#6263)](https://github.com/PennyLaneAI/pennylane/pull/6263)

* `qml.QutritBasisStatePreparation` is now JIT compatible.
  [(#6308)](https://github.com/PennyLaneAI/pennylane/pull/6308)

* `qml.AmplitudeAmplification` is now compatible with QJIT.
  [(#6306)](https://github.com/PennyLaneAI/pennylane/pull/6306)

* The quantum arithmetic templates are now QJIT compatible.
  [(#6307)](https://github.com/PennyLaneAI/pennylane/pull/6307)
  
* The `qml.Qubitization` template is now QJIT compatible.
  [(#6305)](https://github.com/PennyLaneAI/pennylane/pull/6305)

<h4>Other Improvements</h4>

* Added `show_wire_labels` option to `draw` and `draw_mpl`, which hides wire labels when set to `False`.
  Defaults to `True`.
  [(#6410)](https://github.com/PennyLaneAI/pennylane/pull/6410)

* Introduced `sample_probs` function for the `qml.devices.qubit` and `qml.devices.qutrit_mixed` modules:
  - This function takes probability distributions as input and returns sampled outcomes.
  - Simplifies the sampling process by separating it from other operations in the measurement chain.
  - Improves modularity: The same code can be easily adapted for other devices (e.g., a potential `default_mixed` device).
  - Enhances maintainability by isolating the sampling logic.
  [(#6354)](https://github.com/PennyLaneAI/pennylane/pull/6354)

* RTD support for `qml.labs` added to API.
  [(#6397)](https://github.com/PennyLaneAI/pennylane/pull/6397)

* Module-level sandboxing added to `qml.labs` via pre-commit hooks.
  [(#6369)](https://github.com/PennyLaneAI/pennylane/pull/6369)

* A new class `MomentumQNGOptimizer` is added. It inherits the basic `QNGOptimizer` class and requires one additional hyperparameter (the momentum coefficient) :math:`0 \leq \rho < 1`, the default value being :math:`\rho=0.9`. For :math:`\rho=0` Momentum-QNG reduces to the basic QNG.
  [(#6240)](https://github.com/PennyLaneAI/pennylane/pull/6240)

* A `has_sparse_matrix` property is added to `Operator` to indicate whether a sparse matrix is defined.
  [(#6278)](https://github.com/PennyLaneAI/pennylane/pull/6278)
  [(#6310)](https://github.com/PennyLaneAI/pennylane/pull/6310)

* `qml.matrix` now works with empty objects (such as empty tapes, `QNode`s and quantum functions that do
  not call operations, single operators with empty decompositions).
  [(#6347)](https://github.com/PennyLaneAI/pennylane/pull/6347)
  
* PennyLane is now compatible with NumPy 2.0.
  [(#6061)](https://github.com/PennyLaneAI/pennylane/pull/6061)
  [(#6258)](https://github.com/PennyLaneAI/pennylane/pull/6258)
  [(#6342)](https://github.com/PennyLaneAI/pennylane/pull/6342)

* PennyLane is now compatible with Jax 0.4.28.
  [(#6255)](https://github.com/PennyLaneAI/pennylane/pull/6255)

* `qml.qchem.excitations` now optionally returns fermionic operators.
  [(#6171)](https://github.com/PennyLaneAI/pennylane/pull/6171)

* The `diagonalize_measurements` transform now uses a more efficient method of diagonalization
  when possible, based on the `pauli_rep` of the relevant observables.
  [(#6113)](https://github.com/PennyLaneAI/pennylane/pull/6113/)

* The `QuantumScript.copy` method now takes `operations`, `measurements`, `shots` and 
  `trainable_params` as keyword arguments. If any of these are passed when copying a 
  tape, the specified attributes will replace the copied attributes on the new tape.
  [(#6285)](https://github.com/PennyLaneAI/pennylane/pull/6285)
  [(#6363)](https://github.com/PennyLaneAI/pennylane/pull/6363)

* The `Hermitian` operator now has a `compute_sparse_matrix` implementation.
  [(#6225)](https://github.com/PennyLaneAI/pennylane/pull/6225)

* When an observable is repeated on a tape, `tape.diagonalizing_gates` no longer returns the 
  diagonalizing gates for each instance of the observable. Instead, the diagonalizing gates of
  each observable on the tape are included just once.
  [(#6288)](https://github.com/PennyLaneAI/pennylane/pull/6288)

* The number of diagonalizing gates returned in `qml.specs` now follows the `level` keyword argument 
  regarding whether the diagonalizing gates are modified by device, instead of always counting 
  unprocessed diagonalizing gates.
  [(#6290)](https://github.com/PennyLaneAI/pennylane/pull/6290)

* A more sensible error message is raised from a `RecursionError` encountered when accessing properties and methods of a nested `CompositeOp` or `SProd`.
  [(#6375)](https://github.com/PennyLaneAI/pennylane/pull/6375)

<h3>Breaking changes 💔</h3>

* `AllWires` validation in `QNode.construct` has been removed. 
  [(#6373)](https://github.com/PennyLaneAI/pennylane/pull/6373)

* The `simplify` argument in `qml.Hamiltonian` and `qml.ops.LinearCombination` has been removed.
  Instead, `qml.simplify()` can be called on the constructed operator.
  [(#6279)](https://github.com/PennyLaneAI/pennylane/pull/6279)

* The functions `qml.qinfo.classical_fisher` and `qml.qinfo.quantum_fisher` have been removed and migrated to the `qml.gradients`
  module. Therefore, `qml.gradients.classical_fisher` and `qml.gradients.quantum_fisher` should be used instead.
  [(#5911)](https://github.com/PennyLaneAI/pennylane/pull/5911)

* Remove support for Python 3.9.
  [(#6223)](https://github.com/PennyLaneAI/pennylane/pull/6223)

* `DefaultQubitTF`, `DefaultQubitTorch`, `DefaultQubitJax`, and `DefaultQubitAutograd` are removed.
  Please use `default.qubit` for all interfaces.
  [(#6207)](https://github.com/PennyLaneAI/pennylane/pull/6207)
  [(#6208)](https://github.com/PennyLaneAI/pennylane/pull/6208)
  [(#6209)](https://github.com/PennyLaneAI/pennylane/pull/6209)
  [(#6210)](https://github.com/PennyLaneAI/pennylane/pull/6210)

* `expand_fn`, `max_expansion`, `override_shots`, and `device_batch_transform` are removed from the
  signature of `qml.execute`.
  [(#6203)](https://github.com/PennyLaneAI/pennylane/pull/6203)

* `max_expansion` and `expansion_strategy` are removed from the `QNode`.
  [(#6203)](https://github.com/PennyLaneAI/pennylane/pull/6203)

* `expansion_strategy` is removed from `qml.draw`, `qml.draw_mpl`, and `qml.specs`. `max_expansion` is removed from `qml.specs`, as it had no impact on the output.
  [(#6203)](https://github.com/PennyLaneAI/pennylane/pull/6203)

* `qml.transforms.hamiltonian_expand` and `qml.transforms.sum_expand` are removed.
  Please use `qml.transforms.split_non_commuting` instead.
  [(#6204)](https://github.com/PennyLaneAI/pennylane/pull/6204)

* The `decomp_depth` keyword argument to `qml.device` is removed.
  [(#6234)](https://github.com/PennyLaneAI/pennylane/pull/6234)

* `Operator.expand` is now removed. Use `qml.tape.QuantumScript(op.deocomposition())` instead.
  [(#6227)](https://github.com/PennyLaneAI/pennylane/pull/6227)

* Native folding method `qml.transforms.fold_global` for `qml.transforms.mitiagte_with_zne`
  transform no longer expands the circuit automatically. Instead, the user should apply `qml.transforms.decompose` to
  decompose a circuit into a target gate set before applying `fold_global` or `mitigate_with_zne`.
  [(#6382)](https://github.com/PennyLaneAI/pennylane/pull/6382)

* The `LightningVJPs` class is removed as all lightning devices now follow the new device interface.
  [(#6420)](https://github.com/PennyLaneAI/pennylane/pull/6420)

<h3>Deprecations 👋</h3>

* The `expand_depth` and `max_expansion` arguments for `qml.transforms.compile` and
  `qml.transforms.decompositions.clifford_t_decomposition` respectively have been deprecated.
  [(#6404)](https://github.com/PennyLaneAI/pennylane/pull/6404)

* Legacy operator arithmetic has been deprecated. This includes `qml.ops.Hamiltonian`, `qml.operation.Tensor`,
  `qml.operation.enable_new_opmath`, `qml.operation.disable_new_opmath`, and `qml.operation.convert_to_legacy_H`.
  Note that when new operator arithmetic is enabled, ``qml.Hamiltonian`` will continue to dispatch to
  `qml.ops.LinearCombination`; this behaviour is not deprecated. For more information, check out the
  [updated operator troubleshooting page](https://docs.pennylane.ai/en/stable/news/new_opmath.html).
  [(#6287)](https://github.com/PennyLaneAI/pennylane/pull/6287)
  [(#6365)](https://github.com/PennyLaneAI/pennylane/pull/6365)

* `qml.pauli.PauliSentence.hamiltonian` and `qml.pauli.PauliWord.hamiltonian` are deprecated. Instead, please use
  `qml.pauli.PauliSentence.operation` and `qml.pauli.PauliWord.operation` respectively.
  [(#6287)](https://github.com/PennyLaneAI/pennylane/pull/6287)

* `qml.pauli.simplify()` is deprecated. Instead, please use `qml.simplify(op)` or `op.simplify()`.
  [(#6287)](https://github.com/PennyLaneAI/pennylane/pull/6287)

* The `qml.BasisStatePreparation` template is deprecated.
  Instead, use `qml.BasisState`.
  [(#6021)](https://github.com/PennyLaneAI/pennylane/pull/6021)

* The `'ancilla'` argument for `qml.iterative_qpe` has been deprecated. Instead, use the `'aux_wire'` argument.
  [(#6277)](https://github.com/PennyLaneAI/pennylane/pull/6277)

* `qml.shadows.shadow_expval` has been deprecated. Instead, use the `qml.shadow_expval` measurement
  process.
  [(#6277)](https://github.com/PennyLaneAI/pennylane/pull/6277)

* `qml.broadcast` has been deprecated. Please use `for` loops instead.
  [(#6277)](https://github.com/PennyLaneAI/pennylane/pull/6277)

* The `qml.QubitStateVector` template is deprecated. Instead, use `qml.StatePrep`.
  [(#6172)](https://github.com/PennyLaneAI/pennylane/pull/6172)

* The `qml.qinfo` module has been deprecated. Please see the respective functions in the `qml.math` and
  `qml.measurements` modules instead.
  [(#5911)](https://github.com/PennyLaneAI/pennylane/pull/5911)

* `Device`, `QubitDevice`, and `QutritDevice` will no longer be accessible via top-level import in v0.40.
  They will still be accessible as `qml.devices.LegacyDevice`, `qml.devices.QubitDevice`, and `qml.devices.QutritDevice`
  respectively.
  [(#6238)](https://github.com/PennyLaneAI/pennylane/pull/6238/)

* `QNode.gradient_fn` is deprecated. Please use `QNode.diff_method` and `QNode.get_gradient_fn` instead.
  [(#6244)](https://github.com/PennyLaneAI/pennylane/pull/6244)

<h3>Documentation 📝</h3>

* Updated links to PennyLane.ai in the documentation to use the latest URL format, which excludes the `.html` prefix.
  [(#6412)](https://github.com/PennyLaneAI/pennylane/pull/6412)

* Update `qml.Qubitization` documentation based on new decomposition.
  [(#6276)](https://github.com/PennyLaneAI/pennylane/pull/6276)

* Fixed examples in the documentation of a few optimizers.
  [(#6303)](https://github.com/PennyLaneAI/pennylane/pull/6303)
  [(#6315)](https://github.com/PennyLaneAI/pennylane/pull/6315)

* Corrected examples in the documentation of `qml.jacobian`.
  [(#6283)](https://github.com/PennyLaneAI/pennylane/pull/6283)
  [(#6315)](https://github.com/PennyLaneAI/pennylane/pull/6315)

* Fixed spelling in a number of places across the documentation.
  [(#6280)](https://github.com/PennyLaneAI/pennylane/pull/6280)

* Add `work_wires` parameter to `qml.MultiControlledX` docstring signature.
  [(#6271)](https://github.com/PennyLaneAI/pennylane/pull/6271)

* Removed ambiguity in error raised by the `PauliRot` class.
  [(#6298)](https://github.com/PennyLaneAI/pennylane/pull/6298)

* Renamed an incorrectly named test in `test_pow_ops.py`.
  [(#6388)](https://github.com/PennyLaneAI/pennylane/pull/6388)

<h3>Bug fixes 🐛</h3>

* Patches the `math` module to function with autoray 0.7.0.
  [(#6429)](https://github.com/PennyLaneAI/pennylane/pull/6429)

* Fixes incorrect differentiation of `PrepSelPrep` when using `diff_method="parameter-shift"`. 
  [(#6423)](https://github.com/PennyLaneAI/pennylane/pull/6423)

* `default.tensor` can now handle mid circuit measurements via the deferred measurement principle.
  [(#6408)](https://github.com/PennyLaneAI/pennylane/pull/6408)

* The `validate_device_wires` transform now raises an error if abstract wires are provided.
  [(#6405)](https://github.com/PennyLaneAI/pennylane/pull/6405)

* Fixes `qml.math.expand_matrix` for qutrit and arbitrary qudit operators.
  [(#6398)](https://github.com/PennyLaneAI/pennylane/pull/6398/)

* `MeasurementValue` now raises an error when it is used as a boolean.
  [(#6386)](https://github.com/PennyLaneAI/pennylane/pull/6386)

* `default.qutrit` now returns integer samples.
  [(#6385)](https://github.com/PennyLaneAI/pennylane/pull/6385)

* `adjoint_metric_tensor` now works with circuits containing state preparation operations.
  [(#6358)](https://github.com/PennyLaneAI/pennylane/pull/6358)

* `quantum_fisher` now respects the classical Jacobian of QNodes.
  [(#6350)](https://github.com/PennyLaneAI/pennylane/pull/6350)

* `qml.map_wires` can now be applied to a batch of tapes.
  [(#6295)](https://github.com/PennyLaneAI/pennylane/pull/6295)

* Fix float-to-complex casting in various places across PennyLane.
 [(#6260)](https://github.com/PennyLaneAI/pennylane/pull/6260)
 [(#6268)](https://github.com/PennyLaneAI/pennylane/pull/6268)

* Fix a bug where zero-valued JVPs were calculated wrongly in the presence of shot vectors.
  [(#6219)](https://github.com/PennyLaneAI/pennylane/pull/6219)

* Fix `qml.PrepSelPrep` template to work with `torch`.
  [(#6191)](https://github.com/PennyLaneAI/pennylane/pull/6191)

* Now `qml.equal` compares correctly `qml.PrepSelPrep` operators.
  [(#6182)](https://github.com/PennyLaneAI/pennylane/pull/6182)

* The `qml.QSVT` template now orders the `projector` wires first and the `UA` wires second, which is the expected order of the decomposition.
  [(#6212)](https://github.com/PennyLaneAI/pennylane/pull/6212)

* The `qml.Qubitization` template now orders the `control` wires first and the `hamiltonian` wires second, which is the expected according to other templates.
  [(#6229)](https://github.com/PennyLaneAI/pennylane/pull/6229)

* Fixes a bug where a circuit using the `autograd` interface sometimes returns nested values that are not of the `autograd` interface.
  [(#6225)](https://github.com/PennyLaneAI/pennylane/pull/6225)

* Fixes a bug where a simple circuit with no parameters or only builtin/numpy arrays as parameters returns autograd tensors.
  [(#6225)](https://github.com/PennyLaneAI/pennylane/pull/6225)

* `qml.pauli.PauliVSpace` now uses a more stable SVD-based linear independence check to avoid running into `LinAlgError: Singular matrix`. This stabilizes the usage of `qml.lie_closure`. It also introduces normalization of the basis vector's internal representation `_M` to avoid exploding coefficients.
  [(#6232)](https://github.com/PennyLaneAI/pennylane/pull/6232)

* Fixes a bug where `csc_dot_product` is used during measurement for `Sum`/`Hamiltonian` that contains observables that does not define a sparse matrix.
  [(#6278)](https://github.com/PennyLaneAI/pennylane/pull/6278)
  [(#6310)](https://github.com/PennyLaneAI/pennylane/pull/6310)

* Fixes a bug where `None` was added to the wires in `qml.PhaseAdder`, `qml.Adder` and `qml.OutAdder`.
  [(#6360)](https://github.com/PennyLaneAI/pennylane/pull/6360)

* Fixes a test after updating to the nightly version of Catalyst.
  [(#6362)](https://github.com/PennyLaneAI/pennylane/pull/6362)

* Fixes a bug where `CommutingEvolution` with a trainable `Hamiltonian` cannot be differentiated using parameter shift.
  [(#6372)](https://github.com/PennyLaneAI/pennylane/pull/6372)

<h3>Contributors ✍️</h3>

This release contains contributions from (in alphabetical order):

Guillermo Alonso,
Utkarsh Azad,
Oleksandr Borysenko,
Astral Cai,
Isaac De Vlugt,
Diksha Dhawan,
Lillian M. A. Frederiksen,
Pietropaolo Frisoni,
Emiliano Godinez,
Austin Huang,
Korbinian Kottmann,
Christina Lee,
William Maxwell,
Erick Ochoa Lopez,
Lee J. O'Riordan,
Mudit Pandey,
Andrija Paurevic,
Ashish Kanwar Singh,
David Wierichs,<|MERGE_RESOLUTION|>--- conflicted
+++ resolved
@@ -35,15 +35,7 @@
 * `qml.transforms.decompose` is added for stepping through decompositions to a target gate set. 
   [(#6334)](https://github.com/PennyLaneAI/pennylane/pull/6334)
 
-<<<<<<< HEAD
-* `qml.BasisRotation` template is now JIT compatible.
-  [(#6019)](https://github.com/PennyLaneAI/pennylane/pull/6019)
-
-* A more sensible error message is raised from a `RecursionError` encountered when accessing properties and methods of a nested `CompositeOp` or `SProd`.
-  [(#6375)](https://github.com/PennyLaneAI/pennylane/pull/6375)
-=======
 <h3>Improvements 🛠</h3>
->>>>>>> ae1f5729
 
 <h4>Capturing and representing hybrid programs</h4>
 
@@ -196,6 +188,9 @@
 
 * A more sensible error message is raised from a `RecursionError` encountered when accessing properties and methods of a nested `CompositeOp` or `SProd`.
   [(#6375)](https://github.com/PennyLaneAI/pennylane/pull/6375)
+
+* `qml.BasisRotation` template is now JIT compatible.
+  [(#6019)](https://github.com/PennyLaneAI/pennylane/pull/6019)
 
 <h3>Breaking changes 💔</h3>
 
