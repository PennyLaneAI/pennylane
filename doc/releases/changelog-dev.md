--- conflicted
+++ resolved
@@ -376,14 +376,12 @@
 
 <h3>Internal changes ⚙️</h3>
 
-<<<<<<< HEAD
 * Now `TransformProgram` can dispatch to anything individual transforms can dispatch onto.
   [(#8731)](https://github.com/PennyLaneAI/pennylane/pull/8731)
-=======
+
 * `qml.cond`, the `QNode`, transforms, `qml.grad`, and `qml.jacobian` no longer treat all keyword arguments as static
   arguments. They are instead treated as dynamic, numerical inputs, matching the behaviour of Jax and Catalyst.
   [(#8290)](https://github.com/PennyLaneAI/pennylane/pull/8290)
->>>>>>> 3d7af558
 
 * To adjust to the Python 3.14, some error messages expectations have been updated in tests; `get_type_str` added a special branch to handle `Union`.
   [(#8568)](https://github.com/PennyLaneAI/pennylane/pull/8568)
