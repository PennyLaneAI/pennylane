--- conflicted
+++ resolved
@@ -6,10 +6,9 @@
 
 <h3>Improvements 🛠</h3>
 
-<<<<<<< HEAD
 * Bump `rng_salt` to `v0.40.0`.
   [(#6854)](https://github.com/PennyLaneAI/pennylane/pull/6854)
-=======
+
 * Add a `qml.capture.pause()` context manager for pausing program capture in an error-safe way.
   [(#6911)](https://github.com/PennyLaneAI/pennylane/pull/6911)
 
@@ -91,7 +90,6 @@
                   mcm_config=MCMConfig(mcm_method=None, postselect_mode=None),
                   convert_to_numpy=True)
   ```
->>>>>>> 0649606e
 
 * The higher order primitives in program capture can now accept inputs with abstract shapes.
   [(#6786)](https://github.com/PennyLaneAI/pennylane/pull/6786)
