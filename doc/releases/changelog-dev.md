--- conflicted
+++ resolved
@@ -6,15 +6,13 @@
 
 <h3>Improvements 🛠</h3>
 
-<<<<<<< HEAD
 * Treat auxiliary wires and device wires in the same way in `transforms.metric_tensor`
   as in `gradients.hadamard_grad`. Support all valid wire input formats for `aux_wire`.
   [(#4328)](https://github.com/PennyLaneAI/pennylane/pull/4328)
-=======
+
 * The `qml.gradients` module no longer mutates operators in-place for any gradient transforms.
   Instead, operators that need to be mutated are copied with new parameters.
   [(#4220)](https://github.com/PennyLaneAI/pennylane/pull/4220)
->>>>>>> 58c01e5c
 
 * `PauliWord` sparse matrices are much faster, which directly improves `PauliSentence`.
   [(#4272)](https://github.com/PennyLaneAI/pennylane/pull/4272)
