--- conflicted
+++ resolved
@@ -101,14 +101,12 @@
 
 <h3>Bug fixes 🐛</h3>
 
-<<<<<<< HEAD
 * `get_best_diff_method` now correctly aligns with `execute` and `construct_batch` logic in workflows.
   [(#7898)](https://github.com/PennyLaneAI/pennylane/pull/7898)
-=======
+
 * Resolve issues with AutoGraph transforming internal PennyLane library code due to incorrect
   module attribution of wrapper functions.
   [(#7889)](https://github.com/PennyLaneAI/pennylane/pull/7889)
->>>>>>> 6921fb53
 
 * Calling `QNode.update` no longer acts as if `set_shots` has been applied.
   [(#7881)](https://github.com/PennyLaneAI/pennylane/pull/7881)
