:orphan:

# Release 0.20.0-dev (development release)

<h3>New features since last release</h3>

* A thermal relaxation channel is added to the Noisy channels. The channel description can be 
  found on the supplementary information of [Quantum classifier with tailored quantum kernels](https://arxiv.org/abs/1909.02611).
  [(#1766)](https://github.com/PennyLaneAI/pennylane/pull/1766)
  
* Added the identity observable to be an operator. Now we can explicitly call the identity 
  operation on our quantum circuits for both qubit and CV devices.
  [(#1829)](https://github.com/PennyLaneAI/pennylane/pull/1829) 

* Added density matrix initialization gate for mixed state simulation. [(#1686)](https://github.com/PennyLaneAI/pennylane/issues/1686)

<h3>Improvements</h3>

* Tests do not loop over automatically imported and instantiated operations any more, 
  which was opaque and created unnecessarily many tests.
  [(#1895)](https://github.com/PennyLaneAI/pennylane/pull/1895)

* A `decompose()` method has been added to the `Operator` class such that we can
  obtain (and queue) decompositions directly from instances of operations.
  [(#1873)](https://github.com/PennyLaneAI/pennylane/pull/1873)

  ```pycon
  >>> op = qml.PhaseShift(0.3, wires=0)
  >>> op.decompose()
  [RZ(0.3, wires=[0])]
  ```
  
* ``qml.circuit_drawer.draw_mpl`` produces a matplotlib figure and axes given a tape.
  [(#1787)](https://github.com/PennyLaneAI/pennylane/pull/1787)

* AngleEmbedding now supports `batch_params` decorator. [(#1812)](https://github.com/PennyLaneAI/pennylane/pull/1812)

<h3>Breaking changes</h3>

* The static method `decomposition()`, formerly in the `Operation` class, has
  been moved to the base `Operator` class.
  [(#1873)](https://github.com/PennyLaneAI/pennylane/pull/1873)
  
* `DiagonalOperation` is not a separate subclass any more. 
  [(#1889)](https://github.com/PennyLaneAI/pennylane/pull/1889) 

  Instead, devices can check for the diagonal 
  property using attributes:

  ``` python
  from pennylane.ops.qubit.attributes import diagonal_in_z_basis

  if op in diagonal_in_z_basis:
      # do something
  ``` 

<h3>Deprecations</h3>

<h3>Bug fixes</h3>

* `ExpvalCost` now returns corrects results shape when `optimize=True` with 
  shots batch.
  [(#1897)](https://github.com/PennyLaneAI/pennylane/pull/1897)
  
* `qml.circuit_drawer.MPLDrawer` was slightly modified to work with
  matplotlib version 3.5.
  [(#1899)](https://github.com/PennyLaneAI/pennylane/pull/1899)

* `qml.CSWAP` and `qml.CRot` now define `control_wires`, and `qml.SWAP` 
  returns the default empty wires object.
  [(#1830)](https://github.com/PennyLaneAI/pennylane/pull/1830)

* The `requires_grad` attribute of `qml.numpy.tensor` objects is now
  preserved when pickling/unpickling the object.
  [(#1856)](https://github.com/PennyLaneAI/pennylane/pull/1856)

<h3>Documentation</h3>

<h3>Contributors</h3>

This release contains contributions from (in alphabetical order): 

<<<<<<< HEAD
Guillermo Alonso-Linaje, Olivia Di Matteo, Jalani Kanem, Christina Lee, Alejandro Montanez, Romain Moyard,
Maria Schuld, Jay Soni
=======
Guillermo Alonso-Linaje, Olivia Di Matteo, Jalani Kanem, Shumpei Kobayashi, Christina Lee, Alejandro Montanez, Maria Schuld, Jay Soni
>>>>>>> ec0b0487
<|MERGE_RESOLUTION|>--- conflicted
+++ resolved
@@ -80,9 +80,5 @@
 
 This release contains contributions from (in alphabetical order): 
 
-<<<<<<< HEAD
-Guillermo Alonso-Linaje, Olivia Di Matteo, Jalani Kanem, Christina Lee, Alejandro Montanez, Romain Moyard,
-Maria Schuld, Jay Soni
-=======
-Guillermo Alonso-Linaje, Olivia Di Matteo, Jalani Kanem, Shumpei Kobayashi, Christina Lee, Alejandro Montanez, Maria Schuld, Jay Soni
->>>>>>> ec0b0487
+Guillermo Alonso-Linaje, Olivia Di Matteo, Jalani Kanem, Shumpei Kobayashi, Christina Lee, Alejandro Montanez,
+Romain Moyard, Maria Schuld, Jay Soni