:orphan:

# Release 0.32.0-dev (development release)

<h3>New features since last release</h3>

<h3>Improvements 🛠</h3>

* Treat auxiliary wires and device wires in the same way in `transforms.metric_tensor`
  as in `gradients.hadamard_grad`. Support all valid wire input formats for `aux_wire`.
  [(#4328)](https://github.com/PennyLaneAI/pennylane/pull/4328)

* `qml.equal` no longer raises errors when operators or measurements of different types are compared.
  Instead, it returns `False`.
  [(#4315)](https://github.com/PennyLaneAI/pennylane/pull/4315)

* The `qml.gradients` module no longer mutates operators in-place for any gradient transforms.
  Instead, operators that need to be mutated are copied with new parameters.
  [(#4220)](https://github.com/PennyLaneAI/pennylane/pull/4220)

* `PauliWord` sparse matrices are much faster, which directly improves `PauliSentence`.
  [(#4272)](https://github.com/PennyLaneAI/pennylane/pull/4272)

* Enable linting of all tests in CI and the pre-commit hook.
  [(#4335)](https://github.com/PennyLaneAI/pennylane/pull/4335)

* Added a function `qml.math.fidelity_statevector` that computes the fidelity between two state vectors.
  [(#4322)](https://github.com/PennyLaneAI/pennylane/pull/4322)

* QNode transforms in `qml.qinfo` now support custom wire labels.
  [#4331](https://github.com/PennyLaneAI/pennylane/pull/4331)

<h3>Breaking changes 💔</h3>

* The `do_queue` keyword argument in `qml.operation.Operator` has been removed. Instead of
  setting `do_queue=False`, use the `qml.QueuingManager.stop_recording()` context.
  [(#4317)](https://github.com/PennyLaneAI/pennylane/pull/4317)

* The `grouping_type` and `grouping_method` keyword arguments are removed from `qchem.molecular_hamiltonian`.

* `zyz_decomposition` and `xyx_decomposition` are removed. Use `one_qubit_decomposition` instead.

* `LieAlgebraOptimizer` has been removed. Use `RiemannianGradientOptimizer` instead.

* `Operation.base_name` has been removed.

* `QuantumScript.name` has been removed.

* `qml.math.reduced_dm` has been removed. Use `qml.math.reduce_dm` or `qml.math.reduce_statevector` instead.

* The ``qml.specs`` dictionary longer supports direct key access to certain keys. Instead
  these quantities can be accessed as fields of the new ``Resources`` object saved under
  ``specs_dict["resources"]``:

  - ``num_operations`` is no longer supported, use ``specs_dict["resources"].num_gates``
  - ``num_used_wires`` is no longer supported, use ``specs_dict["resources"].num_wires``
  - ``gate_types`` is no longer supported, use ``specs_dict["resources"].gate_types``
  - ``gate_sizes`` is no longer supported, use ``specs_dict["resources"].gate_sizes``
  - ``depth`` is no longer supported, use ``specs_dict["resources"].depth``

* `qml.math.purity`, `qml.math.vn_entropy`, `qml.math.mutual_info`, `qml.math.fidelity`,
  `qml.math.relative_entropy`, and `qml.math.max_entropy` no longer support state vectors as
  input.
  [(#4322)](https://github.com/PennyLaneAI/pennylane/pull/4322)

<h3>Deprecations 👋</h3>

* The CV observables ``qml.X`` and ``qml.P`` have been deprecated. Use ``qml.QuadX`` 
  and ``qml.QuadP`` instead.
  [(#4330)](https://github.com/PennyLaneAI/pennylane/pull/4330)

<<<<<<< HEAD
* The method ``tape.unwrap()`` and corresponding ``Unwrap.Tape`` class are deprecated. Use
  ``convert_to_numpy_parameters`` instead.
  [(#4344)](https://github.com/PennyLaneAI/pennylane/pull/4344)
=======
* `qml.enable_return` and `qml.disable_return` are deprecated. Please avoid calling
  `disable_return`, as the old return system is deprecated along with these switch functions.
  [(#4316)](https://github.com/PennyLaneAI/pennylane/pull/4316)

* The `mode` keyword argument in `QNode` is deprecated, as it was only used in the
  old return system (which is also deprecated). Please use `grad_on_execution` instead.
  [(#4316)](https://github.com/PennyLaneAI/pennylane/pull/4316)
>>>>>>> 712f99ca

<h3>Documentation 📝</h3>

<h3>Bug fixes 🐛</h3>
  
* Stop `metric_tensor` from accidentally catching errors that stem from
  flawed wires assignments in the original circuit, leading to recursion errors
  [(#4328)](https://github.com/PennyLaneAI/pennylane/pull/4328)

* Raise a warning if control indicators are hidden when calling `qml.draw_mpl`
  [(#4295)](https://github.com/PennyLaneAI/pennylane/pull/4295)

* `qml.qinfo.purity` now produces correct results with custom wire labels.
  [#4331](https://github.com/PennyLaneAI/pennylane/pull/4331)

* `default.qutrit` now supports all qutrit operations used with `qml.adjoint`.
  [(#4348)](https://github.com/PennyLaneAI/pennylane/pull/4348)

<h3>Contributors ✍️</h3>

This release contains contributions from (in alphabetical order):

Lillian M. A. Frederiksen,
Edward Jiang,
Christina Lee,
Mudit Pandey,
Borja Requena,
Matthew Silverman,
David Wierichs,<|MERGE_RESOLUTION|>--- conflicted
+++ resolved
@@ -69,11 +69,10 @@
   and ``qml.QuadP`` instead.
   [(#4330)](https://github.com/PennyLaneAI/pennylane/pull/4330)
 
-<<<<<<< HEAD
 * The method ``tape.unwrap()`` and corresponding ``Unwrap.Tape`` class are deprecated. Use
   ``convert_to_numpy_parameters`` instead.
   [(#4344)](https://github.com/PennyLaneAI/pennylane/pull/4344)
-=======
+
 * `qml.enable_return` and `qml.disable_return` are deprecated. Please avoid calling
   `disable_return`, as the old return system is deprecated along with these switch functions.
   [(#4316)](https://github.com/PennyLaneAI/pennylane/pull/4316)
@@ -81,7 +80,7 @@
 * The `mode` keyword argument in `QNode` is deprecated, as it was only used in the
   old return system (which is also deprecated). Please use `grad_on_execution` instead.
   [(#4316)](https://github.com/PennyLaneAI/pennylane/pull/4316)
->>>>>>> 712f99ca
+
 
 <h3>Documentation 📝</h3>
 
