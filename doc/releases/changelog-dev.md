:orphan:

# Release 0.31.0-dev (development release)

<h3>New features since last release</h3>

<h3>Improvements 🛠</h3>

* `qml.specs` is compatible with custom operations that have `depth` bigger than 1.
  [(#4033)](https://github.com/PennyLaneAI/pennylane/pull/4033)


<h3>Breaking changes 💔</h3>

* `pennylane.collections`, `pennylane.op_sum`, and `pennylane.utils.sparse_hamiltonian` are removed.

<h3>Deprecations 👋</h3>

<h3>Documentation 📝</h3>

<h3>Bug fixes 🐛</h3>

<h3>Contributors ✍️</h3>

This release contains contributions from (in alphabetical order):

<<<<<<< HEAD
<<<<<<< HEAD
Christina Lee
=======
Jay Soni,
>>>>>>> 2931e4ad0a98a72bbb5a597cc315468ad65549e4
=======
Christina Lee
Jay Soni
>>>>>>> 6a1bb61d
<|MERGE_RESOLUTION|>--- conflicted
+++ resolved
@@ -24,13 +24,5 @@
 
 This release contains contributions from (in alphabetical order):
 
-<<<<<<< HEAD
-<<<<<<< HEAD
-Christina Lee
-=======
-Jay Soni,
->>>>>>> 2931e4ad0a98a72bbb5a597cc315468ad65549e4
-=======
-Christina Lee
-Jay Soni
->>>>>>> 6a1bb61d
+Christina Lee,
+Jay Soni