--- conflicted
+++ resolved
@@ -143,11 +143,6 @@
 
 <h4>Other improvements</h4>
 
-<<<<<<< HEAD
-* Added a callback mechanism to the `qml.compiler.python_compiler` submodule to inspect the intermediate 
-  representation of the program between multiple compilation passes.
-  [(#7964)](https://github.com/PennyLaneAI/pennylane/pull/7964)
-=======
 * Added the `NumQubitsOp` operation to the `Quantum` dialect of the Python compiler.
 [(#8063)](https://github.com/PennyLaneAI/pennylane/pull/8063)
 
@@ -171,7 +166,10 @@
   ```
 
 
->>>>>>> 07608a33
+
+* Added a callback mechanism to the `qml.compiler.python_compiler` submodule to inspect the intermediate 
+  representation of the program between multiple compilation passes.
+  [(#7964)](https://github.com/PennyLaneAI/pennylane/pull/7964)
 
 * PennyLane is now compatible with `quimb` 1.11.2 after a bug affecting `default.tensor` was fixed.
   [(#7931)](https://github.com/PennyLaneAI/pennylane/pull/7931)
