:orphan:

# Release 0.19.0-dev (development release)

<h3>New features since last release</h3>

A new transform, `@qml.batch_params`, has been added, that makes QNodes 
handle a batch dimension in trainable parameters.
[(#1710)](https://github.com/PennyLaneAI/pennylane/pull/1710)

This transform will create multiple circuits, one per batch dimension.
As a result, it is both simulator and hardware compatible.

```python
@qml.batch_params
@qml.beta.qnode(dev)
def circuit(x, weights):
    qml.RX(x, wires=0)
    qml.RY(0.2, wires=1)
    qml.templates.StronglyEntanglingLayers(weights, wires=[0, 1, 2])
    return qml.expval(qml.Hadamard(0))
```

The `qml.batch_params` decorator allows us to pass arguments `x` and `weights`
that have a batch dimension. For example,

```pycon
>>> batch_size = 3
>>> x = np.linspace(0.1, 0.5, batch_size)
>>> weights = np.random.random((batch_size, 10, 3, 3))
```

If we evaluate the QNode with these inputs, we will get an output
of shape ``(batch_size,)``:

```pycon
>>> circuit(x, weights)
[-0.30773348  0.23135516  0.13086565]
```

* The new `qml.fourier.qnode_spectrum` function extends the former
  `qml.fourier.spectrum` function
  and takes classical processing of QNode arguments into account.
  The frequencies are computed per (requested) QNode argument instead
  of per gate `id`. The gate `id`s are ignored.
  [(#1681)](https://github.com/PennyLaneAI/pennylane/pull/1681)
  [(#1720)](https://github.com/PennyLaneAI/pennylane/pull/1720)

  Consider the following example, which uses non-trainable inputs `x`, `y` and `z`
  as well as trainable parameters `w` as arguments to the QNode.

  ```python
  import pennylane as qml
  import numpy as np

  n_qubits = 3
  dev = qml.device("default.qubit", wires=n_qubits)

  @qml.qnode(dev)
  def circuit(x, y, z, w):
      for i in range(n_qubits):
          qml.RX(0.5*x[i], wires=i)
          qml.Rot(w[0,i,0], w[0,i,1], w[0,i,2], wires=i)
          qml.RY(2.3*y[i], wires=i)
          qml.Rot(w[1,i,0], w[1,i,1], w[1,i,2], wires=i)
          qml.RX(z, wires=i)
      return qml.expval(qml.PauliZ(wires=0))

  x = np.array([1., 2., 3.])
  y = np.array([0.1, 0.3, 0.5])
  z = -1.8
  w = np.random.random((2, n_qubits, 3))
  ```

  This circuit looks as follows:

  ```pycon
  >>> print(qml.draw(circuit)(x, y, z, w))
  0: ──RX(0.5)──Rot(0.598, 0.949, 0.346)───RY(0.23)──Rot(0.693, 0.0738, 0.246)──RX(-1.8)──┤ ⟨Z⟩
  1: ──RX(1)────Rot(0.0711, 0.701, 0.445)──RY(0.69)──Rot(0.32, 0.0482, 0.437)───RX(-1.8)──┤
  2: ──RX(1.5)──Rot(0.401, 0.0795, 0.731)──RY(1.15)──Rot(0.756, 0.38, 0.38)─────RX(-1.8)──┤
  ```

  Applying the `qml.fourier.qnode_spectrum` function to the circuit for the non-trainable
  parameters, we obtain:

  ```pycon
  >>> spec = qml.fourier.qnode_spectrum(circuit, encoding_args={"x", "y", "z"})(x, y, z, w)
  >>> for inp, freqs in spec.items():
  ...     print(f"{inp}: {freqs}")
  "x": {(0,): [-0.5, 0.0, 0.5], (1,): [-0.5, 0.0, 0.5], (2,): [-0.5, 0.0, 0.5]}
  "y": {(0,): [-2.3, 0.0, 2.3], (1,): [-2.3, 0.0, 2.3], (2,): [-2.3, 0.0, 2.3]}
  "z": {(): [-3.0, -2.0, -1.0, 0.0, 1.0, 2.0, 3.0]}
  ```

  We can see that all three parameters in the QNode arguments ``x`` and ``y``
  contribute the spectrum of a Pauli rotation ``[-1.0, 0.0, 1.0]``, rescaled with the
  prefactor of the respective parameter in the circuit.
  The three ``RX`` rotations using the parameter ``z`` accumulate, yielding a more
  complex frequency spectrum.

  For details on how to control for which parameters the spectrum is computed,
  a comparison to `qml.fourier.circuit_spectrum`, and other usage details, please see the
  [fourier.qnode_spectrum docstring](https://pennylane.readthedocs.io/en/latest/code/api/pennylane.fourier.qnode_spectrum.html).

* There is a new utility function `qml.math.is_independent` that checks whether
  a callable is independent of its arguments.
  [(#1700)](https://github.com/PennyLaneAI/pennylane/pull/1700)

  **Warning**

  This function is experimental and might behave differently than expected.
  Also, it might be subject to change.

  **Disclaimer**

  Note that the test relies on both numerical and analytical checks, except
  when using the PyTorch interface which only performs a numerical check.
  It is known that there are edge cases on which this test will yield wrong
  results, in particular non-smooth functions may be problematic.
  For details, please refer to the
  [is_indpendent docstring](https://pennylane.readthedocs.io/en/latest/code/api/pennylane.math.is_independent.html).

* Support for differentiable execution of batches of circuits has been
  extended to the JAX interface for scalar functions, via the beta
  `pennylane.interfaces.batch` module.
  [(#1634)](https://github.com/PennyLaneAI/pennylane/pull/1634)

  For example using the `execute` function from the `pennylane.interfaces.batch` module:

  ```python
  from pennylane.interfaces.batch import execute

  def cost_fn(x):
      with qml.tape.JacobianTape() as tape1:
          qml.RX(x[0], wires=[0])
          qml.RY(x[1], wires=[1])
          qml.CNOT(wires=[0, 1])
          qml.var(qml.PauliZ(0) @ qml.PauliX(1))

      with qml.tape.JacobianTape() as tape2:
          qml.RX(x[0], wires=0)
          qml.RY(x[0], wires=1)
          qml.CNOT(wires=[0, 1])
          qml.probs(wires=1)

      result = execute(
        [tape1, tape2], dev,
        gradient_fn=qml.gradients.param_shift,
        interface="autograd"
      )
      return (result[0] + result[1][0, 0])[0]

  res = jax.grad(cost_fn)(params)
  ```

* The unitary matrix corresponding to a quantum circuit can now be created using the new
  `get_unitary_matrix()` transform.
  [(#1609)](https://github.com/PennyLaneAI/pennylane/pull/1609)

* Arbitrary two-qubit unitaries can now be decomposed into elementary gates. This
  functionality has been incorporated into the `qml.transforms.unitary_to_rot` transform, and is
  available separately as `qml.transforms.two_qubit_decomposition`.
  [(#1552)](https://github.com/PennyLaneAI/pennylane/pull/1552)

  As an example, consider the following randomly-generated matrix and circuit that uses it:

  ```python
  U = np.array([
      [-0.03053706-0.03662692j,  0.01313778+0.38162226j, 0.4101526 -0.81893687j, -0.03864617+0.10743148j],
      [-0.17171136-0.24851809j,  0.06046239+0.1929145j, -0.04813084-0.01748555j, -0.29544883-0.88202604j],
      [ 0.39634931-0.78959795j, -0.25521689-0.17045233j, -0.1391033 -0.09670952j, -0.25043606+0.18393466j],
      [ 0.29599198-0.19573188j,  0.55605806+0.64025769j, 0.06140516+0.35499559j,  0.02674726+0.1563311j ]
  ])

  dev = qml.device('default.qubit', wires=2)

  @qml.qnode(dev)
  @qml.transforms.unitary_to_rot
  def circuit(x, y):
      qml.RX(x, wires=0)
      qml.QubitUnitary(U, wires=[0, 1])
      qml.RY(y, wires=0)
      return qml.expval(qml.PauliZ(wires=0))
  ```

  If we run the circuit, we can see the new decomposition:

  ```pycon
  >>> circuit(0.3, 0.4)
  tensor(-0.70520073, requires_grad=True)
  >>> print(qml.draw(circuit)(0.3, 0.4))
  0: ──RX(0.3)─────────────────Rot(-3.5, 0.242, 0.86)──╭X──RZ(0.176)───╭C─────────────╭X──Rot(5.56, 0.321, -2.09)───RY(0.4)──┤ ⟨Z⟩
  1: ──Rot(-1.64, 2.69, 1.58)──────────────────────────╰C──RY(-0.883)──╰X──RY(-1.47)──╰C──Rot(-1.46, 0.337, 0.587)───────────┤
  ```

* The transform for the Jacobian of the classical preprocessing within a QNode,
  `qml.transforms.classical_jacobian`, now takes a keyword argument `argnum` to specify
  the QNode argument indices with respect to which the Jacobian is computed.
  [(#1645)](https://github.com/PennyLaneAI/pennylane/pull/1645)

  An example for the usage of ``argnum`` is

  ```python
  @qml.qnode(dev)
  def circuit(x, y, z):
      qml.RX(qml.math.sin(x), wires=0)
      qml.CNOT(wires=[0, 1])
      qml.RY(y ** 2, wires=1)
      qml.RZ(1 / z, wires=1)
      return qml.expval(qml.PauliZ(0))

  jac_fn = qml.transforms.classical_jacobian(circuit, argnum=[1, 2])
  ```

  The Jacobian can then be computed at specified parameters.

  ```pycon
  >>> x, y, z = np.array([0.1, -2.5, 0.71])
  >>> jac_fn(x, y, z)
  (array([-0., -5., -0.]), array([-0.        , -0.        , -1.98373339]))
  ```

  The returned arrays are the derivatives of the three parametrized gates in the circuit
  with respect to `y` and `z` respectively.

  There also are explicit tests for `classical_jacobian` now, which previously was tested
  implicitly via its use in the `metric_tensor` transform.

  For more usage details, please see the
  [classical Jacobian docstring](https://pennylane.readthedocs.io/en/latest/code/api/pennylane.transforms.classical_jacobian.html).

* Added a new operation `OrbitalRotation`, which implements the spin-adapted spatial orbital rotation gate.
  [(#1665)](https://github.com/PennyLaneAI/pennylane/pull/1665)

  An example circuit that uses `OrbitalRotation` operation is:

  ```python
  dev = qml.device('default.qubit', wires=4)
  @qml.qnode(dev)
  def circuit(phi):
      qml.BasisState(np.array([1, 1, 0, 0]), wires=[0, 1, 2, 3])
      qml.OrbitalRotation(phi, wires=[0, 1, 2, 3])
      return qml.state()
  ```

  If we run this circuit, we will get the following output

  ```pycon
  >>> circuit(0.1)
  array([ 0.        +0.j,  0.        +0.j,  0.        +0.j,
          0.00249792+0.j,  0.        +0.j,  0.        +0.j,
          -0.04991671+0.j,  0.        +0.j,  0.        +0.j,
          -0.04991671+0.j,  0.        +0.j,  0.        +0.j,
          0.99750208+0.j,  0.        +0.j,  0.        +0.j,
          0.        +0.j])
  ```

* A new, experimental QNode has been added, that adds support for batch execution of circuits,
  custom quantum gradient support, and arbitrary order derivatives. This QNode is available via
  `qml.beta.QNode`, and `@qml.beta.qnode`.
  [(#1642)](https://github.com/PennyLaneAI/pennylane/pull/1642)
  [(#1646)](https://github.com/PennyLaneAI/pennylane/pull/1646)
  [(#1651)](https://github.com/PennyLaneAI/pennylane/pull/1651)

  It differs from the standard QNode in several ways:

  - Custom gradient transforms can be specified as the differentiation method:

    ```python
    @qml.gradients.gradient_transform
    def my_gradient_transform(tape):
        ...
        return tapes, processing_fn

    @qml.beta.qnode(dev, diff_method=my_gradient_transform)
    def circuit():
    ```

  - Arbitrary :math:`n`-th order derivatives are supported on hardware using
    gradient transforms such as the parameter-shift rule. To specify that an :math:`n`-th
    order derivative of a QNode will be computed, the `max_diff` argument should be set.
    By default, this is set to 1 (first-order derivatives only).

  - Internally, if multiple circuits are generated for execution simultaneously, they
    will be packaged into a single job for execution on the device. This can lead to
    significant performance improvement when executing the QNode on remote
    quantum hardware.

  - When decomposing the circuit, the default decomposition strategy will prioritize
    decompositions that result in the smallest number of parametrized operations
    required to satisfy the differentiation method. Additional decompositions required
    to satisfy the native gate set of the quantum device will be performed later, by the
    device at execution time. While this may lead to a slight increase in classical processing,
    it significantly reduces the number of circuit evaluations needed to compute
    gradients of complex unitaries.

  In an upcoming release, this QNode will replace the existing one. If you come across any bugs
  while using this QNode, please let us know via a [bug
  report](https://github.com/PennyLaneAI/pennylane/issues/new?assignees=&labels=bug+%3Abug%3A&template=bug_report.yml&title=%5BBUG%5D)
  on our GitHub bug tracker.

  Currently, this beta QNode does not support the following features:

  - Non-mutability via the `mutable` keyword argument
  - Viewing specifications with `qml.specs`
  - The `reversible` QNode differentiation method
  - The ability to specify a `dtype` when using PyTorch and TensorFlow.

  It is also not tested with the `qml.qnn` module.

* Two new methods were added to the Device API, allowing PennyLane devices
  increased control over circuit decompositions.
  [(#1651)](https://github.com/PennyLaneAI/pennylane/pull/1651)

  - `Device.expand_fn(tape) -> tape`: expands a tape such that it is supported by the device. By
    default, performs the standard device-specific gate set decomposition done in the default
    QNode. Devices may overwrite this method in order to define their own decomposition logic.

    Note that the numerical result after applying this method should remain unchanged; PennyLane
    will assume that the expanded tape returns exactly the same value as the original tape when
    executed.

  - `Device.batch_transform(tape) -> (tapes, processing_fn)`: preprocesses the tape in the case
    where the device needs to generate multiple circuits to execute from the input circuit. The
    requirement of a post-processing function makes this distinct to the `expand_fn` method above.

    By default, this method applies the transform

    .. math:: \left\langle \sum_i c_i h_i\right\rangle -> \sum_i c_i \left\langle h_i \right\rangle

    if `expval(H)` is present on devices that do not natively support Hamiltonians with
    non-commuting terms.

* Added a new template `GateFabric`, which implements a local, expressive, quantum-number-preserving
  ansatz proposed by Anselmetti *et al.* in [arXiv:2104.05692](https://arxiv.org/abs/2104.05695).
  [(#1687)](https://github.com/PennyLaneAI/pennylane/pull/1687)

  An example of a circuit using `GateFabric` template is:

  ```python
  coordinates = np.array([0.0, 0.0, -0.6614, 0.0, 0.0, 0.6614])
  H, qubits = qml.qchem.molecular_hamiltonian(["H", "H"], coordinates)
  ref_state = qml.qchem.hf_state(electrons=2, qubits)

  dev = qml.device('default.qubit', wires=qubits)
  @qml.qnode(dev)
  def ansatz(weights):
      qml.templates.GateFabric(weights, wires=[0,1,2,3],
                                  init_state=ref_state, include_pi=True)
      return qml.expval(H)
  ```

  For more details, see the [GateFabric documentation](../code/api/pennylane.templates.layers.GateFabric.html).


<h3>Improvements</h3>

* The `qml.beta.QNode` now supports the `qml.qnn` module.
  [(#1748)](https://github.com/PennyLaneAI/pennylane/pull/1748)

* `@qml.beta.QNode` now supports the `qml.specs` transform.
  [(#1739)](https://github.com/PennyLaneAI/pennylane/pull/1739)

* `qml.circuit_drawer.drawable_layers` and `qml.circuit_drawer.drawable_grid` process a list of
  operations to layer positions for drawing.
  [(#1639)](https://github.com/PennyLaneAI/pennylane/pull/1639)

* `qml.transforms.batch_transform` now accepts `expand_fn`s that take additional arguments and
  keyword arguments. In fact, `expand_fn` and `transform_fn` now **must** have the same signature.
  [(#1721)](https://github.com/PennyLaneAI/pennylane/pull/1721)

* The `qml.batch_transform` decorator is now ignored during Sphinx builds, allowing
  the correct signature to display in the built documentation.
  [(#1733)](https://github.com/PennyLaneAI/pennylane/pull/1733)

* The use of `expval(H)`, where `H` is a cost Hamiltonian generated by the `qaoa` module,
  has been sped up. This was achieved by making PennyLane decompose a circuit with an `expval(H)`
  measurement into subcircuits if the `Hamiltonian.grouping_indices` attribute is set, and setting
  this attribute in the relevant `qaoa` module functions.
  [(#1718)](https://github.com/PennyLaneAI/pennylane/pull/1718)

* The tests for qubit operations are split into multiple files.
  [(#1661)](https://github.com/PennyLaneAI/pennylane/pull/1661)

* The `qml.metric_tensor` transform has been improved with regards to
  both function and performance.
  [(#1638)](https://github.com/PennyLaneAI/pennylane/pull/1638)
  [(#1721)](https://github.com/PennyLaneAI/pennylane/pull/1721)

  - If the underlying device supports batch execution of circuits, the quantum circuits required to
    compute the metric tensor elements will be automatically submitted as a batched job. This can
    lead to significant performance improvements for devices with a non-trivial job submission
    overhead.

  - Previously, the transform would only return the metric tensor with respect to gate arguments,
    and ignore any classical processing inside the QNode, even very trivial classical processing
    such as parameter permutation. The metric tensor now takes into account classical processing,
    and returns the metric tensor with respect to QNode arguments, not simply gate arguments:

    ```pycon
    >>> @qml.qnode(dev)
    ... def circuit(x):
    ...     qml.Hadamard(wires=1)
    ...     qml.RX(x[0], wires=0)
    ...     qml.CNOT(wires=[0, 1])
    ...     qml.RY(x[1] ** 2, wires=1)
    ...     qml.RY(x[1], wires=0)
    ...     return qml.expval(qml.PauliZ(0))
    >>> x = np.array([0.1, 0.2], requires_grad=True)
    >>> qml.metric_tensor(circuit)(x)
    array([[0.25      , 0.        ],
           [0.        , 0.28750832]])
    ```

    To revert to the previous behaviour of returning the metric tensor with respect to gate
    arguments, `qml.metric_tensor(qnode, hybrid=False)` can be passed.

    ```pycon
    >>> qml.metric_tensor(circuit, hybrid=False)(x)
    array([[0.25      , 0.        , 0.        ],
           [0.        , 0.25      , 0.        ],
           [0.        , 0.        , 0.24750832]])
    ```

  - The metric tensor transform now works with a larger set of operations. In particular,
    all operations that have a single variational parameter and define a generator are now
    supported. In addition to a reduction in decomposition overhead, the change
    also results in fewer circuit evaluations.


* ``qml.circuit_drawer.CircuitDrawer`` can accept a string for the ``charset`` keyword, instead of a ``CharSet`` object.
  [(#1640)](https://github.com/PennyLaneAI/pennylane/pull/1640)

* ``qml.math.sort`` will now return only the sorted torch tensor and not the corresponding indices, making sort consistent across interfaces.
    [(#1691)](https://github.com/PennyLaneAI/pennylane/pull/1691)

* Operations can now have gradient recipes that depend on the state of the operation.
  [(#1674)](https://github.com/PennyLaneAI/pennylane/pull/1674)

  For example, this allows for gradient recipes that are parameter dependent:

  ```python
  class RX(qml.RX):

      @property
      def grad_recipe(self):
          # The gradient is given by [f(2x) - f(0)] / (2 sin(x)), by subsituting
          # shift = x into the two term parameter-shift rule.
          x = self.data[0]
          c = 0.5 / np.sin(x)
          return ([[c, 0.0, 2 * x], [-c, 0.0, 0.0]],)
  ```

* Shots can now be passed as a runtime argument to transforms that execute circuits in batches, similarly
  to QNodes.
  [(#1707)](https://github.com/PennyLaneAI/pennylane/pull/1707)

  An example of such a transform are the gradient transforms in the
  `qml.gradients` module. As a result, we can now call gradient transforms
  (such as `qml.gradients.param_shift`) and set the number of shots at runtime.

  ```pycon
  >>> dev = qml.device("default.qubit", wires=1, shots=1000)
  >>> @qml.beta.qnode(dev)
  ... def circuit(x):
  ...     qml.RX(x, wires=0)
  ...     return qml.expval(qml.PauliZ(0))
  >>> grad_fn = qml.gradients.param_shift(circuit)
  >>> grad_fn(0.564, shots=[(1, 10)]).T
  array([[-1., -1., -1., -1., -1.,  0., -1.,  0., -1.,  0.]])
  >>> grad_fn(0.1233, shots=None)
  array([[-0.53457096]])
  ```

* Specific QNode execution options are now re-used by batch transforms
  to execute transformed QNodes.
  [(#1708)](https://github.com/PennyLaneAI/pennylane/pull/1708)

<h3>Breaking changes</h3>

- The input signature of an `expand_fn` used in a `batch_transform`
  now **must** have the same signature as the provided `transform_fn`,
  and vice versa.
  [(#1721)](https://github.com/PennyLaneAI/pennylane/pull/1721)

- The expansion rule in the `qml.metric_tensor` transform has been changed.
  [(#1721)](https://github.com/PennyLaneAI/pennylane/pull/1721)

  If `hybrid=False`, the changed expansion rule might lead to a changed output.

- The `qml.metric_tensor` keyword argument `diag_approx` is deprecated.
  Approximations can be controlled with the more fine-grained `approx`
  keyword argument, with `approx="block-diag"` (the default) reproducing
  the old behaviour.
  [(#1721)](https://github.com/PennyLaneAI/pennylane/pull/1721)

* The `default.qubit.torch` device automatically determines if computations
  should be run on a CPU or a GPU and doesn't take a `torch_device` argument
  anymore.
  [(#1705)](https://github.com/PennyLaneAI/pennylane/pull/1705)

* The `QNode.metric_tensor` method has been deprecated, and will be removed in an upcoming release.
  Please use the `qml.metric_tensor` transform instead.
  [(#1638)](https://github.com/PennyLaneAI/pennylane/pull/1638)

* The utility function `qml.math.requires_grad` now returns `True` when using Autograd
  if and only if the `requires_grad=True` attribute is set on the NumPy array. Previously,
  this function would return `True` for *all* NumPy arrays and Python floats, unless
  `requires_grad=False` was explicitly set.
  [(#1638)](https://github.com/PennyLaneAI/pennylane/pull/1638)

- The operation `qml.Interferometer` has been renamed `qml.InterferometerUnitary` in order to
  distinguish it from the template `qml.templates.Interferometer`.
  [(#1714)](https://github.com/PennyLaneAI/pennylane/pull/1714)

<h3>Deprecations</h3>

* The `qml.fourier.spectrum` function has been renamed to `qml.fourier.circuit_spectrum`,
  in order to clearly separate the new `qnode_spectrum` function from this one.
  `qml.fourier.spectrum` is now an alias for `circuit_spectrum` but is flagged for
  deprecation and will be removed soon.
  [(#1681)](https://github.com/PennyLaneAI/pennylane/pull/1681)

* The `init` module, which contains functions to generate random parameter tensors for
  templates, is flagged for deprecation and will be removed in the next release cycle.
  Instead, the templates' `shape` method can be used to get the desired shape of the tensor,
  which can then be generated manually.
  [(#1689)](https://github.com/PennyLaneAI/pennylane/pull/1689)

<h3>Bug fixes</h3>

* Fixes a bug where the GPU cannot be used with `qml.qnn.TorchLayer`.
  [(#1705)](https://github.com/PennyLaneAI/pennylane/pull/1705)

* Fix a bug where the devices cache the same result for different observables return types.
  [(#1719)](https://github.com/PennyLaneAI/pennylane/pull/1719)

* Fixed a bug of the default circuit drawer where having more measurements
  compared to the number of measurements on any wire raised a `KeyError`.
  [(#1702)](https://github.com/PennyLaneAI/pennylane/pull/1702)

* Fix a bug where it was not possible to use `jax.jit` on a `QNode` when using `QubitStateVector`.
  [(#1683)](https://github.com/PennyLaneAI/pennylane/pull/1683)

* The device suite tests can now execute successfully if no shots configuration variable is given.
  [(#1641)](https://github.com/PennyLaneAI/pennylane/pull/1641)

* Fixes a bug where the `qml.gradients.param_shift` transform would raise an error while attempting
  to compute the variance of a QNode with ragged output.
  [(#1646)](https://github.com/PennyLaneAI/pennylane/pull/1646)

* Fixes a bug in `default.mixed`, to ensure that returned probabilities are always non-negative.
  [(#1680)](https://github.com/PennyLaneAI/pennylane/pull/1680)

* Fixes a bug where gradient transforms would fail to apply to QNodes
  containing classical processing.
  [(#1699)](https://github.com/PennyLaneAI/pennylane/pull/1699)

<h3>Documentation</h3>

* Adds a link to https://pennylane.ai/qml/demonstrations.html in the navbar.
  [(#1624)](https://github.com/PennyLaneAI/pennylane/pull/1624)

* Corrects the docstring of `ExpvalCost` by adding `wires` to the signature of the `ansatz` argument. [(#1715)](https://github.com/PennyLaneAI/pennylane/pull/1715)

<<<<<<< HEAD
* Updates the 'Gradients and training' quickstart guide to provide information
  on gradient transforms.
  [(#1751)](https://github.com/PennyLaneAI/pennylane/pull/1751)
=======
* All instances of `qnode.draw()` have been updated to instead use the transform `qml.draw(qnode)`.
  [(#1750)](https://github.com/PennyLaneAI/pennylane/pull/1750)
>>>>>>> 06972e83

<h3>Contributors</h3>

This release contains contributions from (in alphabetical order):

Utkarsh Azad, Akash Narayanan B, Olivia Di Matteo, Andrew Gardhouse, Josh Izaac, Christina Lee,
Romain Moyard, Carrie-Anne Rubidge, Maria Schuld, Ingrid Strandberg, Antal Száva, Cody Wang,
David Wierichs.<|MERGE_RESOLUTION|>--- conflicted
+++ resolved
@@ -564,14 +564,12 @@
 
 * Corrects the docstring of `ExpvalCost` by adding `wires` to the signature of the `ansatz` argument. [(#1715)](https://github.com/PennyLaneAI/pennylane/pull/1715)
 
-<<<<<<< HEAD
 * Updates the 'Gradients and training' quickstart guide to provide information
   on gradient transforms.
   [(#1751)](https://github.com/PennyLaneAI/pennylane/pull/1751)
-=======
+
 * All instances of `qnode.draw()` have been updated to instead use the transform `qml.draw(qnode)`.
   [(#1750)](https://github.com/PennyLaneAI/pennylane/pull/1750)
->>>>>>> 06972e83
 
 <h3>Contributors</h3>
 
