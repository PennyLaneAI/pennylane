--- conflicted
+++ resolved
@@ -6,7 +6,6 @@
 
 <h4>Add new features here</h4>
 
-<<<<<<< HEAD
 * The `qml.math` module now also contains a submodule for
   fast Fourier transforms, `qml.math.fft`.
   [(#1440)](https://github.com/PennyLaneAI/pennylane/pull/1440)
@@ -23,7 +22,7 @@
   Note that the output of the derivative of these functions
   may differ when used with complex-valued inputs, due to different
   conventions on complex-valued derivatives.
-=======
+
 * Add `qml.math.detach`, which detaches a tensor from its trace. This stops
   automatic gradient computations.
   [(#3674)](https://github.com/PennyLaneAI/pennylane/pull/3674)
@@ -72,7 +71,6 @@
 
 * Add `typing.TensorLike` type.
   [(#3675)](https://github.com/PennyLaneAI/pennylane/pull/3675)
->>>>>>> 03e7f505
 
 <h4>Feel the pulse 🔊</h4>
 
