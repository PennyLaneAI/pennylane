--- conflicted
+++ resolved
@@ -4,7 +4,6 @@
 
 <h3>New features since last release</h3>
 
-<<<<<<< HEAD
 * The gradient transform `qml.gradients.spsa_grad` is now registered as a
   differentiation method for `QNode`s.
   [#3440](https://github.com/PennyLaneAI/pennylane/pull/3440)
@@ -29,10 +28,7 @@
   [SPSA gradient transform documentation](https://docs.pennylane.ai/en/stable/code/api/pennylane.gradients.spsa_grad.html) for details.
   Note: The full SPSA optimization method is already available as `SPSAOptimizer`.
 
-* `qml.purity` is added as a measurement process for purity 
-=======
 * `qml.purity` is added as a measurement process for purity
->>>>>>> 505dad5f
   [(#3551)](https://github.com/PennyLaneAI/pennylane/pull/3551)
 
 * Added a new template that implements a canonical 2-complete linear (2-CCL) swap network
@@ -334,8 +330,4 @@
 Borja Requena
 Matthew Silverman
 Antal Száva
-<<<<<<< HEAD
-David Wierichs
-=======
-David Wierichs
->>>>>>> 505dad5f
+David Wierichs