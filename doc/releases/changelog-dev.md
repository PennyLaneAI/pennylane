:orphan:

# Release 0.38.0-dev (development release)

<h3>New features since last release</h3>

<h4>Converting noise models from Qiskit ♻️</h4>

* A new `qml.from_qiskit_noise` method now allows one to convert a Qiskit ``NoiseModel`` to a
  PennyLane ``NoiseModel`` via the Pennylane-Qiskit plugin.
  [(#5996)](https://github.com/PennyLaneAI/pennylane/pull/5996)

<h4>Registers of wires 🌈</h4>

* Set operations are now supported by Wires.
  [(#5983)](https://github.com/PennyLaneAI/pennylane/pull/5983)

* The representation for `Wires` has now changed to be more copy-paste friendly.
  [(#5958)](https://github.com/PennyLaneAI/pennylane/pull/5958)

* A new function `qml.registers` has been added, enabling the creation of registers, which are implemented as a dictionary of `Wires` instances.
  [(#5957)](https://github.com/PennyLaneAI/pennylane/pull/5957)
  [(#6102)](https://github.com/PennyLaneAI/pennylane/pull/6102)

<h4>Quantum arithmetic operations 🧮</h4>

<h4>Creating spin Hamiltonians 🧑‍🎨</h4>

<h3>Improvements 🛠</h3>

<<<<<<< HEAD
* Counts measurements with `all_outcomes=True` can now be used with jax jitting. Measurements
  broadcasted across all available wires (`qml.probs()`) can now be used with jit and devices that
  allow variable numbers of wires (`qml.device('default.qubit')`).
  [(#6108)](https://github.com/PennyLaneAI/pennylane/pull/6108/)

* Mid-circuit measurements can now be captured with `qml.capture` enabled.
  [(#6015)](https://github.com/PennyLaneAI/pennylane/pull/6015)

* A new method `process_density_matrix` has been added to the `ProbabilityMP` and `DensityMatrixMP`
  classes, allowing for more efficient handling of quantum density matrices, particularly with batch
  processing support. This method simplifies the calculation of probabilities from quantum states
  represented as density matrices.
  [(#5830)](https://github.com/PennyLaneAI/pennylane/pull/5830)
=======
<h4>A Prep-Select-Prep template</h4>
>>>>>>> bb14f43a

* The `qml.PrepSelPrep` template is added. The template implements a block-encoding of a linear
  combination of unitaries.
  [(#5756)](https://github.com/PennyLaneAI/pennylane/pull/5756)
  [(#5987)](https://github.com/PennyLaneAI/pennylane/pull/5987)

<h4>QChem improvements</h4>

* Molecules and Hamiltonians can now be constructed for all the elements present in the periodic table.
  [(#5821)](https://github.com/PennyLaneAI/pennylane/pull/5821)

* `qml.UCCSD` now accepts an additional optional argument, `n_repeats`, which defines the number of
  times the UCCSD template is repeated. This can improve the accuracy of the template by reducing
  the Trotter error but would result in deeper circuits.
  [(#5801)](https://github.com/PennyLaneAI/pennylane/pull/5801)

* The `qubit_observable` function is modified to return an ascending wire order for molecular 
  Hamiltonians.
  [(#5950)](https://github.com/PennyLaneAI/pennylane/pull/5950)

* A new method `to_mat` has been added to the `FermiWord` and `FermiSentence` classes, which allows
  computing the matrix representation of these Fermi operators.
  [(#5920)](https://github.com/PennyLaneAI/pennylane/pull/5920)

<h4>Improvements to operators</h4>

* `GlobalPhase` now supports parameter broadcasting.
  [(#5923)](https://github.com/PennyLaneAI/pennylane/pull/5923)

* Added the `compute_decomposition` method for `qml.Hermitian`.
  [(#6062)](https://github.com/PennyLaneAI/pennylane/pull/6062)

* Port the fast `apply_operation` implementation of `PauliZ` to `PhaseShift`, `S` and `T`.
  [(#5876)](https://github.com/PennyLaneAI/pennylane/pull/5876)

* The `CNOT` operator no longer decomposes to itself. Instead, it raises a `qml.DecompositionUndefinedError`.
  [(#6039)](https://github.com/PennyLaneAI/pennylane/pull/6039)

<h4>Mid-circuit measurement improvements</h4>

* `qml.dynamic_one_shot` now supports circuits using the `"tensorflow"` interface.
  [(#5973)](https://github.com/PennyLaneAI/pennylane/pull/5973)

* If the conditional does not include a mid-circuit measurement, then `qml.cond`
  will automatically evaluate conditionals using standard Python control flow.
  [(#6016)](https://github.com/PennyLaneAI/pennylane/pull/6016)

  This allows `qml.cond` to be used to represent a wider range of conditionals:

  ```python
  dev = qml.device("default.qubit", wires=1)

  @qml.qnode(dev)
  def circuit(x):
      c = qml.cond(x > 2.7, qml.RX, qml.RZ)
      c(x, wires=0)
      return qml.probs(wires=0)
  ```

  ```pycon
  >>> print(qml.draw(circuit)(3.8))
  0: ──RX(3.80)─┤  Probs
  >>> print(qml.draw(circuit)(0.54))
  0: ──RZ(0.54)─┤  Probs
  ```

<h4>Transforms</h4>

* The `diagonalize_measurements` transform is added. This transform converts measurements
  to the Z basis by applying the relevant diagonalizing gates. It can be set to diagonalize only 
  a subset of the base observables `{X, Y, Z, Hadamard}`.
  [(#5829)](https://github.com/PennyLaneAI/pennylane/pull/5829)

* The `split_to_single_terms` transform is added. This transform splits expectation values of sums
  into multiple single-term measurements on a single tape, providing better support for simulators
  that can handle non-commuting observables but don't natively support multi-term observables.
  [(#5884)](https://github.com/PennyLaneAI/pennylane/pull/5884)

* New functionality has been added to natively support exponential extrapolation when using the `mitigate_with_zne`. This allows
  users to have more control over the error mitigation protocol without needing to add further dependencies.
  [(#5972)](https://github.com/PennyLaneAI/pennylane/pull/5972)

* `fuse_rot_angles` now respects the global phase of the combined rotations.
  [(#6031)](https://github.com/PennyLaneAI/pennylane/pull/6031)

<h4>Capturing and representing hybrid programs</h4>

* `qml.for_loop` now supports `range`-like syntax with default `step=1`.
  [(#6068)](https://github.com/PennyLaneAI/pennylane/pull/6068)

* Applying `adjoint` and `ctrl` to a quantum function can now be captured into plxpr.
  Furthermore, the `qml.cond` function can be captured into plxpr.
  [(#5966)](https://github.com/PennyLaneAI/pennylane/pull/5966)
  [(#5967)](https://github.com/PennyLaneAI/pennylane/pull/5967)
  [(#5999)](https://github.com/PennyLaneAI/pennylane/pull/5999)
  [(#6058)](https://github.com/PennyLaneAI/pennylane/pull/6058)

* During experimental program capture, functions that accept and/or return `pytree` structures can now be handled in the `QNode` call, `cond`, `for_loop` and `while_loop`. 
  [(#6081)](https://github.com/PennyLaneAI/pennylane/pull/6081)

* During experimental program capture, the qnode can now use closure variables.
  [(#6052)](https://github.com/PennyLaneAI/pennylane/pull/6052)

* Mid-circuit measurements can now be captured with `qml.capture` enabled.
  [(#6015)](https://github.com/PennyLaneAI/pennylane/pull/6015)

* `qml.for_loop` can now be captured into plxpr.
  [(#6041)](https://github.com/PennyLaneAI/pennylane/pull/6041)
  [(#6064)](https://github.com/PennyLaneAI/pennylane/pull/6064)

* `qml.for_loop` and `qml.while_loop` now fallback to standard Python control
  flow if `@qjit` is not present, allowing the same code to work with and without
  `@qjit` without any rewrites.
  [(#6014)](https://github.com/PennyLaneAI/pennylane/pull/6014)

  ```python
  dev = qml.device("lightning.qubit", wires=3)

  @qml.qnode(dev)
  def circuit(x, n):

      @qml.for_loop(0, n, 1)
      def init_state(i):
          qml.Hadamard(wires=i)

      init_state()

      @qml.for_loop(0, n, 1)
      def apply_operations(i, x):
          qml.RX(x, wires=i)

          @qml.for_loop(i + 1, n, 1)
          def inner(j):
              qml.CRY(x**2, [i, j])

          inner()
          return jnp.sin(x)

      apply_operations(x)
      return qml.probs()
  ```

  ```pycon
  >>> print(qml.draw(circuit)(0.5, 3))
  0: ──H──RX(0.50)─╭●────────╭●──────────────────────────────────────┤  Probs
  1: ──H───────────╰RY(0.25)─│──────────RX(0.48)─╭●──────────────────┤  Probs
  2: ──H─────────────────────╰RY(0.25)───────────╰RY(0.23)──RX(0.46)─┤  Probs
  >>> circuit(0.5, 3)
  array([0.125     , 0.125     , 0.09949758, 0.15050242, 0.07594666,
       0.11917543, 0.08942104, 0.21545687])
  >>> qml.qjit(circuit)(0.5, 3)
  Array([0.125     , 0.125     , 0.09949758, 0.15050242, 0.07594666,
       0.11917543, 0.08942104, 0.21545687], dtype=float64)
  ```

<h4>Community contributions 🥳</h4>

* Resolved the bug in `qml.ThermalRelaxationError` where there was a typo from `tq` to `tg`.
  [(#5988)](https://github.com/PennyLaneAI/pennylane/issues/5988)

* `DefaultQutritMixed` readout error has been added using parameters `readout_relaxation_probs` and 
  `readout_misclassification_probs` on the `default.qutrit.mixed` device. These parameters add a `~.QutritAmplitudeDamping`  and a `~.TritFlip` channel, respectively,
  after measurement diagonalization. The amplitude damping error represents the potential for
  relaxation to occur during longer measurements. The trit flip error represents misclassification during readout.
  [(#5842)](https://github.com/PennyLaneAI/pennylane/pull/5842)s

<h4>Other improvements</h4>

* A new method `process_density_matrix` has been added to the `ProbabilityMP` and `DensityMatrixMP`
  classes, allowing for more efficient handling of quantum density matrices, particularly with batch
  processing support. This method simplifies the calculation of probabilities from quantum states
  represented as density matrices.
  [(#5830)](https://github.com/PennyLaneAI/pennylane/pull/5830)

* `SProd.terms` now flattens out the terms if the base is a multi-term observable.
  [(#5885)](https://github.com/PennyLaneAI/pennylane/pull/5885)

* `QNGOptimizer` now supports cost functions with multiple arguments, updating each argument independently.
  [(#5926)](https://github.com/PennyLaneAI/pennylane/pull/5926)

* Removed `semantic_version` from the list of required packages in PennyLane. 
  [(#5836)](https://github.com/PennyLaneAI/pennylane/pull/5836)

* `qml.devices.LegacyDeviceFacade` has been added to map the legacy devices to the new
  device interface.
  [(#5927)](https://github.com/PennyLaneAI/pennylane/pull/5927)

* Added the `compute_sparse_matrix` method for `qml.ops.qubit.BasisStateProjector`.
  [(#5790)](https://github.com/PennyLaneAI/pennylane/pull/5790)

* `StateMP.process_state` defines rules in `cast_to_complex` for complex casting, avoiding a superfluous state vector copy in Lightning simulations
  [(#5995)](https://github.com/PennyLaneAI/pennylane/pull/5995)

* `QuantumScript.hash` is now cached, leading to performance improvements.
  [(#5919)](https://github.com/PennyLaneAI/pennylane/pull/5919)

* Observable validation for `default.qubit` is now based on execution mode (analytic vs. finite shots) and measurement type (sample measurement vs. state measurement).
  [(#5890)](https://github.com/PennyLaneAI/pennylane/pull/5890)

<h3>Breaking changes 💔</h3>

* `MeasurementProcess.shape(shots: Shots, device:Device)` is now
  `MeasurementProcess.shape(shots: Optional[int], num_device_wires:int = 0)`. This has been done to allow
  jitting when a measurement is broadcasted across all available wires, but the device does not specify wires.
  [(#6108)](https://github.com/PennyLaneAI/pennylane/pull/6108/)

* If the shape of a probability measurement is affected by a `Device.cutoff` property, it will no longer work with
  jitting.
  [(#6108)](https://github.com/PennyLaneAI/pennylane/pull/6108/)

* `GlobalPhase` is considered non-differentiable with tape transforms.
  As a consequence, `qml.gradients.finite_diff` and `qml.gradients.spsa_grad` no longer
  support differentiation of `GlobalPhase` with state-based outputs.
  [(#5620)](https://github.com/PennyLaneAI/pennylane/pull/5620) 

* The `CircuitGraph.graph` rustworkx graph now stores indices into the circuit as the node labels,
  instead of the operator/ measurement itself.  This allows the same operator to occur multiple times in
  the circuit.
  [(#5907)](https://github.com/PennyLaneAI/pennylane/pull/5907)

* `queue_idx` attribute has been removed from the `Operator`, `CompositeOp`, and `SymbolicOp` classes.
  [(#6005)](https://github.com/PennyLaneAI/pennylane/pull/6005)

* `qml.from_qasm` no longer removes measurements from the QASM code. Use 
  `measurements=[]` to remove measurements from the original circuit.
  [(#5982)](https://github.com/PennyLaneAI/pennylane/pull/5982)

* `qml.transforms.map_batch_transform` has been removed, since transforms can be applied directly to a batch of tapes.
  See :func:`~.pennylane.transform` for more information.
  [(#5981)](https://github.com/PennyLaneAI/pennylane/pull/5981)

* `QuantumScript.interface` has been removed.
  [(#5980)](https://github.com/PennyLaneAI/pennylane/pull/5980)

<h3>Deprecations 👋</h3>

* The `decomp_depth` argument in `qml.device` has been deprecated.
  [(#6026)](https://github.com/PennyLaneAI/pennylane/pull/6026)

* The `max_expansion` argument in `qml.QNode` has been deprecated.
  [(#6026)](https://github.com/PennyLaneAI/pennylane/pull/6026)

* The `expansion_strategy` attribute in the `QNode` class is deprecated.
  [(#5989)](https://github.com/PennyLaneAI/pennylane/pull/5989)

* The `expansion_strategy` argument has been deprecated in all of `qml.draw`, `qml.draw_mpl`, and `qml.specs`.
  The `level` argument should be used instead.
  [(#5989)](https://github.com/PennyLaneAI/pennylane/pull/5989)

* `Operator.expand` has been deprecated. Users should simply use `qml.tape.QuantumScript(op.decomposition())`
  for equivalent behaviour.
  [(#5994)](https://github.com/PennyLaneAI/pennylane/pull/5994)

* `pennylane.transforms.sum_expand` and `pennylane.transforms.hamiltonian_expand` have been deprecated.
  Users should instead use `pennylane.transforms.split_non_commuting` for equivalent behaviour.
  [(#6003)](https://github.com/PennyLaneAI/pennylane/pull/6003)

* The `expand_fn` argument in `qml.execute` has been deprecated.
  Instead, please create a `qml.transforms.core.TransformProgram` with the desired preprocessing and pass it to the `transform_program` argument of `qml.execute`.
  [(#5984)](https://github.com/PennyLaneAI/pennylane/pull/5984)

* The `max_expansion` argument in `qml.execute` has been deprecated.
  Instead, please use `qml.devices.preprocess.decompose` with the desired expansion level, add it to a `TransformProgram` and pass it to the `transform_program` argument of `qml.execute`.
  [(#5984)](https://github.com/PennyLaneAI/pennylane/pull/5984)

* The `override_shots` argument in `qml.execute` is deprecated.
  Instead, please add the shots to the `QuantumTape`'s to be executed.
  [(#5984)](https://github.com/PennyLaneAI/pennylane/pull/5984)

* The `device_batch_transform` argument in `qml.execute` is deprecated.
  Instead, please create a `qml.transforms.core.TransformProgram` with the desired preprocessing and pass it to the `transform_program` argument of `qml.execute`.
  [(#5984)](https://github.com/PennyLaneAI/pennylane/pull/5984)

* `pennylane.qinfo.classical_fisher` and `pennylane.qinfo.quantum_fisher` have been deprecated.
  Instead, use `pennylane.gradients.classical_fisher` and `pennylane.gradients.quantum_fisher`.
  [(#5985)](https://github.com/PennyLaneAI/pennylane/pull/5985)

* The legacy devices `default.qubit.{autograd,torch,tf,jax,legacy}` are deprecated.
  Instead, use `default.qubit` as it now supports backpropagation through the several backends.
  [(#5997)](https://github.com/PennyLaneAI/pennylane/pull/5997)

* The logic for internally switching a device for a different backpropagation
  compatible device is now deprecated, as it was in place for the deprecated
  `default.qubit.legacy`.
  [(#6032)](https://github.com/PennyLaneAI/pennylane/pull/6032)

<h3>Documentation 📝</h3>

* Improves the docstring for `qinfo.quantum_fisher` regarding the internally used functions and
  potentially required auxiliary wires.
  [(#6074)](https://github.com/PennyLaneAI/pennylane/pull/6074)

* Improves the docstring for `QuantumScript.expand` and `qml.tape.tape.expand_tape`.
  [(#5974)](https://github.com/PennyLaneAI/pennylane/pull/5974)

<h3>Bug fixes 🐛</h3>

* `fuse_rot_angles` no longer returns wrong derivatives at singular points but returns NaN.
  [(#6031)](https://github.com/PennyLaneAI/pennylane/pull/6031)

* `qml.GlobalPhase` and `qml.I` can now be captured when acting on no wires.
  [(#6060)](https://github.com/PennyLaneAI/pennylane/pull/6060)

* Fix `jax.grad` + `jax.jit` not working for `AmplitudeEmbedding`, `StatePrep` and `MottonenStatePreparation`.
  [(#5620)](https://github.com/PennyLaneAI/pennylane/pull/5620) 

* Fixed a bug in `qml.center` that omitted elements from the center if they were
  linear combinations of input elements.
  [(#6049)](https://github.com/PennyLaneAI/pennylane/pull/6049)

* Fix a bug where the global phase returned by `one_qubit_decomposition` gained a broadcasting dimension.
  [(#5923)](https://github.com/PennyLaneAI/pennylane/pull/5923)

* Fixed a bug in `qml.SPSAOptimizer` that ignored keyword arguments in the objective function.
  [(#6027)](https://github.com/PennyLaneAI/pennylane/pull/6027)

* `dynamic_one_shot` was broken for old-API devices since `override_shots` was deprecated.
  [(#6024)](https://github.com/PennyLaneAI/pennylane/pull/6024)

* `CircuitGraph` can now handle circuits with the same operation instance occuring multiple times.
  [(#5907)](https://github.com/PennyLaneAI/pennylane/pull/5907)

* `qml.QSVT` is updated to store wire order correctly.
  [(#5959)](https://github.com/PennyLaneAI/pennylane/pull/5959)

* `qml.devices.qubit.measure_with_samples` now returns the correct result if the provided measurements
  contain sum of operators acting on the same wire.
  [(#5978)](https://github.com/PennyLaneAI/pennylane/pull/5978)

* `qml.AmplitudeEmbedding` has better support for features using low precision integer data types.
[(#5969)](https://github.com/PennyLaneAI/pennylane/pull/5969)

* Jacobian shape is fixed for measurements with dimension in `qml.gradients.vjp.compute_vjp_single`.
[(5986)](https://github.com/PennyLaneAI/pennylane/pull/5986)

* `qml.lie_closure` works with sums of Paulis.
  [(#6023)](https://github.com/PennyLaneAI/pennylane/pull/6023)

* Workflows that parameterize the coefficients of `qml.exp` are now jit-compatible.
  [(#6082)](https://github.com/PennyLaneAI/pennylane/pull/6082)

* Fixes a bug where `CompositeOp.overlapping_ops` changes the original ordering of ops, causing incorrect matrix generated for `Prod` with `Sum` as operands.
  [(#6091)](https://github.com/PennyLaneAI/pennylane/pull/6091)

* `qml.qsvt` now works with "Wx" convention and any number of angles.
  [(#6105)](https://github.com/PennyLaneAI/pennylane/pull/6105)

<h3>Contributors ✍️</h3>

This release contains contributions from (in alphabetical order):

Tarun Kumar Allamsetty,
Guillermo Alonso,
Utkarsh Azad,
Gabriel Bottrill,
Ahmed Darwish,
Astral Cai,
Yushao Chen,
Ahmed Darwish,
Maja Franz,
Lillian M. A. Frederiksen,
Pietropaolo Frisoni,
Emiliano Godinez,
Austin Huang,
Renke Huang,
Josh Izaac,
Soran Jahangiri,
Korbinian Kottmann,
Christina Lee,
William Maxwell,
Vincent Michaud-Rioux,
Anurav Modak,
Mudit Pandey,
Andrija Paurevic,
Erik Schultheis,
nate stemen,
David Wierichs,<|MERGE_RESOLUTION|>--- conflicted
+++ resolved
@@ -28,23 +28,12 @@
 
 <h3>Improvements 🛠</h3>
 
-<<<<<<< HEAD
 * Counts measurements with `all_outcomes=True` can now be used with jax jitting. Measurements
   broadcasted across all available wires (`qml.probs()`) can now be used with jit and devices that
   allow variable numbers of wires (`qml.device('default.qubit')`).
   [(#6108)](https://github.com/PennyLaneAI/pennylane/pull/6108/)
 
-* Mid-circuit measurements can now be captured with `qml.capture` enabled.
-  [(#6015)](https://github.com/PennyLaneAI/pennylane/pull/6015)
-
-* A new method `process_density_matrix` has been added to the `ProbabilityMP` and `DensityMatrixMP`
-  classes, allowing for more efficient handling of quantum density matrices, particularly with batch
-  processing support. This method simplifies the calculation of probabilities from quantum states
-  represented as density matrices.
-  [(#5830)](https://github.com/PennyLaneAI/pennylane/pull/5830)
-=======
 <h4>A Prep-Select-Prep template</h4>
->>>>>>> bb14f43a
 
 * The `qml.PrepSelPrep` template is added. The template implements a block-encoding of a linear
   combination of unitaries.
