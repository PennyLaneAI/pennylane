--- conflicted
+++ resolved
@@ -235,14 +235,11 @@
 * `ControlledQubitUnitary` now has a `control_values` property.
   [(#3206)](https://github.com/PennyLaneAI/pennylane/pull/3206)
 
-<<<<<<< HEAD
-=======
 * Remove `_wires` properties and setters from the `ControlledClass` and the `SymbolicClass`.
   Stop using `op._wires = new_wires`, use `qml.map_wires(op, wire_map=dict(zip(op.wires, new_wires)))`
   instead.
   [(#3186)](https://github.com/PennyLaneAI/pennylane/pull/3186)
-  
->>>>>>> f55c9215
+
 <h3>Breaking changes</h3>
 
 * `QuantumTape._par_info` is now a list of dictionaries, instead of a dictionary whose keys are integers starting from zero.
