:orphan:

# Release 0.23.0-dev (development release)

<h3>New features since last release</h3>

* Added an optimization transform that matches pieces of user-provided identity templates in a circuit and replaces them with an equivalent component.
  [(#2032)](https://github.com/PennyLaneAI/pennylane/pull/2032)

  First let's consider the following circuit where we want to replace sequence of two ``pennylane.S`` gates with a
  ``pennylane.PauliZ`` gate.

  ```python
  def circuit():
      qml.S(wires=0)
      qml.PauliZ(wires=0)
      qml.S(wires=1)
      qml.CZ(wires=[0, 1])
      qml.S(wires=1)
      qml.S(wires=2)
      qml.CZ(wires=[1, 2])
      qml.S(wires=2)
      return qml.expval(qml.PauliX(wires=0))
  ```

  Therefore we use the following pattern that implements the identity:

  ```python
  with qml.tape.QuantumTape() as pattern:
      qml.S(wires=0)
      qml.S(wires=0)
      qml.PauliZ(wires=0)
  ```

  For optimizing the circuit given the given following template of CNOTs we apply the `pattern_matching`
  transform.

  ```pycon
  >>> dev = qml.device('default.qubit', wires=5)
  >>> qnode = qml.QNode(circuit, dev)
  >>> optimized_qfunc = qml.transforms.pattern_matching_optimization(pattern_tapes=[pattern])(circuit)
  >>> optimized_qnode = qml.QNode(optimized_qfunc, dev)

  >>> print(qml.draw(qnode)())
  0: ──S──Z─╭C──────────┤  <X>
  1: ──S────╰Z──S─╭C────┤
  2: ──S──────────╰Z──S─┤

  >>> print(qml.draw(optimized_qnode)())
  0: ──S⁻¹─╭C────┤  <X>
  1: ──Z───╰Z─╭C─┤
  2: ──Z──────╰Z─┤
  ```

  For more details on using pattern matching optimization you can check the corresponding documentation and also the
  following [paper](https://dl.acm.org/doi/full/10.1145/3498325).
  
* Added two new templates the `HilbertSchmidt` template and the `LocalHilbertSchmidt` template.
  [(#2364)](https://github.com/PennyLaneAI/pennylane/pull/2364)
  
  ```python
  with qml.tape.QuantumTape(do_queue=False) as u_tape:
      qml.Hadamard(wires=0)

  def v_function(params):
      qml.RZ(params[0], wires=1)
  
  @qml.qnode(dev)
  def hilbert_test(v_params, v_function, v_wires, u_tape):
      qml.HilbertSchmidt(v_params, v_function=v_function, v_wires=v_wires, u_tape=u_tape)
      return qml.probs(u_tape.wires + v_wires)

  def cost_hst(parameters, v_function, v_wires, u_tape):
      return (1 - hilbert_test(v_params=parameters, v_function=v_function, v_wires=v_wires, u_tape=u_tape)[0])
  
  cost = cost_hst(v_params=[0.1], v_function=v_function, v_wires=[1], u_tape=u_tape)
  ```

* Added a swap based transpiler transform.
  [(#2118)](https://github.com/PennyLaneAI/pennylane/pull/2118)

  The transpile function takes a quantum function and a coupling map as inputs and compiles the circuit to ensure that it can be
  executed on corresponding hardware. The transform can be used as a decorator in the following way:

  ```python
  dev = qml.device('default.qubit', wires=4)

  @qml.qnode(dev)
  @qml.transforms.transpile(coupling_map=[(0, 1), (1, 2), (2, 3)])
  def circuit(param):
      qml.CNOT(wires=[0, 1])
      qml.CNOT(wires=[0, 2])
      qml.CNOT(wires=[0, 3])
      qml.PhaseShift(param, wires=0)
      return qml.probs(wires=[0, 1, 2, 3])
  ```

* A differentiable quantum chemistry module is added to `qml.qchem`. The new module inherits a
  modified version of the differentiable Hartree-Fock solver from `qml.hf`, contains new functions
  for building a differentiable dipole moment observable and also contains modified functions for
  building spin and particle number observables independent of external libraries.

  - New functions are added for computing multipole moment molecular integrals
    [(#2166)](https://github.com/PennyLaneAI/pennylane/pull/2166)
  - New functions are added for building a differentiable dipole moment observable
    [(#2173)](https://github.com/PennyLaneAI/pennylane/pull/2173)
  - External dependencies are replaced with local functions for spin and particle number observables
    [(#2197)](https://github.com/PennyLaneAI/pennylane/pull/2197)
    [(#2362)](https://github.com/PennyLaneAI/pennylane/pull/2362)
  - New functions are added for building fermionic and qubit observables
    [(#2230)](https://github.com/PennyLaneAI/pennylane/pull/2230)
  - A new module is created for hosting openfermion to pennylane observable conversion functions
    [(#2199)](https://github.com/PennyLaneAI/pennylane/pull/2199)
    [(#2371)](https://github.com/PennyLaneAI/pennylane/pull/2371)
  - Expressive names are used for the Hartree-Fock solver functions
    [(#2272)](https://github.com/PennyLaneAI/pennylane/pull/2272)
  - These new additions are added to a feature branch
    [(#2164)](https://github.com/PennyLaneAI/pennylane/pull/2164)
  - The efficiency of computing molecular integrals and Hamiltonian is improved
    [(#2316)](https://github.com/PennyLaneAI/pennylane/pull/2316)
  - The qchem and new hf modules are merged
    [(#2385)](https://github.com/PennyLaneAI/pennylane/pull/2385)
  - The 6-31G basis set is added to the qchem basis set repo
    [(#2372)](https://github.com/PennyLaneAI/pennylane/pull/2372)
  - The dependency on openbabel is removed
    [(#2415)](https://github.com/PennyLaneAI/pennylane/pull/2415)
  - The tapering functions are added to qchem
    [(#2426)](https://github.com/PennyLaneAI/pennylane/pull/2426)
  - Differentiable and non-differentiable backends can be selected for building a Hamiltonian
    [(#2441)](https://github.com/PennyLaneAI/pennylane/pull/2441)
  - The quantum chemistry functionalities are unified
    [(#2420)](https://github.com/PennyLaneAI/pennylane/pull/2420)

* Adds a MERA template.
  [(#2418)](https://github.com/PennyLaneAI/pennylane/pull/2418)

  Quantum circuits with the shape
  of a multi-scale entanglement renormalization ansatz can now be easily implemented
  using the new `qml.MERA` template. This follows the style of previous 
  tensor network templates and is similar to
  [quantum convolutional neural networks](https://arxiv.org/abs/1810.03787).
  ```python
    import pennylane as qml
    import numpy as np

    def block(weights, wires):
        qml.CNOT(wires=[wires[0],wires[1]])
        qml.RY(weights[0], wires=wires[0])
        qml.RY(weights[1], wires=wires[1])

    n_wires = 4
    n_block_wires = 2
    n_params_block = 2
    n_blocks = qml.MERA.get_n_blocks(range(n_wires),n_block_wires)
    template_weights = [[0.1,-0.3]]*n_blocks

    dev= qml.device('default.qubit',wires=range(n_wires))
    @qml.qnode(dev)
    def circuit(template_weights):
        qml.MERA(range(n_wires),n_block_wires,block, n_params_block, template_weights)
        return qml.expval(qml.PauliZ(wires=1))
  ```
  It may be necessary to reorder the wires to see the MERA architecture clearly:
  ```pycon
   >>> print(qml.draw(circuit,expansion_strategy='device',wire_order=[2,0,1,3])(template_weights))

  2: ───────────────╭C──RY(0.10)──╭X──RY(-0.30)───────────────┤
  0: ─╭X──RY(-0.30)─│─────────────╰C──RY(0.10)──╭C──RY(0.10)──┤
  1: ─╰C──RY(0.10)──│─────────────╭X──RY(-0.30)─╰X──RY(-0.30)─┤  <Z>
  3: ───────────────╰X──RY(-0.30)─╰C──RY(0.10)────────────────┤
  ```

* <h4> Finite-shot circuit cutting ✂️</h4>

  * You can now run `N`-wire circuits containing sample-based measurements on
    devices with fewer than `N` wires by inserting `WireCut` operations into
    the circuit and decorating your QNode with `@qml.cut_circuit_mc`.
    With this, samples from the original circuit can be simulated using
    a Monte Carlo method,
    using fewer qubits at the expense of more device executions. Additionally,
    this transform
    can take an optional classical processing function as an argument
    and return an expectation value.
    [(#2313)](https://github.com/PennyLaneAI/pennylane/pull/2313)
    [(#2321)](https://github.com/PennyLaneAI/pennylane/pull/2321)
    [(#2332)](https://github.com/PennyLaneAI/pennylane/pull/2332)
    [(#2358)](https://github.com/PennyLaneAI/pennylane/pull/2358)
    [(#2382)](https://github.com/PennyLaneAI/pennylane/pull/2382)
    [(#2399)](https://github.com/PennyLaneAI/pennylane/pull/2399)
    [(#2407)](https://github.com/PennyLaneAI/pennylane/pull/2407)
    [(#2444)](https://github.com/PennyLaneAI/pennylane/pull/2444)

    The following `3`-qubit circuit contains a `WireCut` operation and a `sample`
    measurement. When decorated with `@qml.cut_circuit_mc`, we can cut the circuit
    into two `2`-qubit fragments:

    ```python

      dev = qml.device("default.qubit", wires=2, shots=1000)

      @qml.cut_circuit_mc
      @qml.qnode(dev)
      def circuit(x):
          qml.RX(0.89, wires=0)
          qml.RY(0.5, wires=1)
          qml.RX(1.3, wires=2)

          qml.CNOT(wires=[0, 1])
          qml.WireCut(wires=1)
          qml.CNOT(wires=[1, 2])

          qml.RX(x, wires=0)
          qml.RY(0.7, wires=1)
          qml.RX(2.3, wires=2)
          return qml.sample(wires=[0, 2])
    ```

    we can then execute the circuit as usual by calling the QNode:

    ```pycon
    >>> x = 0.3
    >>> circuit(x)
    tensor([[1, 1],
            [0, 1],
            [0, 1],
            ...,
            [0, 1],
            [0, 1],
            [0, 1]], requires_grad=True)
    ```

    Furthermore, the number of shots can be temporarily altered when calling
    the QNode:

    ```pycon
    >>> results = circuit(x, shots=123)
    >>> results.shape
    (123, 2)
    ```

    Using the Monte Carlo approach of [Peng et. al](https://arxiv.org/abs/1904.00102), the
    `cut_circuit_mc` transform also supports returning sample-based expectation values of
    observables that are diagonal in the computational basis, as shown below for a `ZZ` measurement
    on wires `0` and `2`:

    ```python
    dev = qml.device("default.qubit", wires=2, shots=10000)

    def observable(bitstring):
        return (-1) ** np.sum(bitstring)

    @qml.cut_circuit_mc(classical_processing_fn=observable)
    @qml.qnode(dev)
    def circuit(x):
        qml.RX(0.89, wires=0)
        qml.RY(0.5, wires=1)
        qml.RX(1.3, wires=2)

        qml.CNOT(wires=[0, 1])
        qml.WireCut(wires=1)
        qml.CNOT(wires=[1, 2])

        qml.RX(x, wires=0)
        qml.RY(0.7, wires=1)
        qml.RX(2.3, wires=2)
        return qml.sample(wires=[0, 2])
    ```

    We can now approximate the expectation value of the observable using

    ```pycon
    >>> circuit(x)
    tensor(-0.776, requires_grad=True)
    ```

  * An automatic graph partitioning method `qcut.kahypar_cut()` has been implemented for cutting
    arbitrary tape-converted graphs using the general purpose graph partitioning framework
    [KaHyPar](https://pypi.org/project/kahypar/) which needs to be installed separately.
    To integrate with the existing low-level manual cut pipeline, method `qcut.find_and_place_cuts()`,
    which uses `qcut.kahypar_cut()` as the default auto cutter, has been implemented.
    The automatic cutting feature is further integrated into the high-level interfaces
    `qcut.cut_circuit()` and `qcut.cut_circuit_mc()` for automatic execution of arbitrary
    circuits on smaller devices.
    [(#2330)](https://github.com/PennyLaneAI/pennylane/pull/2330)
    [(#2428)](https://github.com/PennyLaneAI/pennylane/pull/2428)

<h3>Improvements</h3>

* Added the `QuantumTape.shape` method and `QuantumTape.numeric_type`
  attribute to allow extracting information about the shape and numeric type of
  quantum tapes.
  [(#2044)](https://github.com/PennyLaneAI/pennylane/pull/2044)

* Defined a `MeasurementProcess.shape` method and a
  `MeasurementProcess.numeric_type` attribute.
  [(#2044)](https://github.com/PennyLaneAI/pennylane/pull/2044)

* The parameter-shift Hessian can now be computed for arbitrary
  operations that support the general parameter-shift rule for
  gradients, using `qml.gradients.param_shift_hessian`
  [(#2319)](https://github.com/XanaduAI/pennylane/pull/2319)

  Multiple ways to obtain the
  gradient recipe are supported, in the following order of preference:

  - A custom `grad_recipe`. It is iterated to obtain the shift rule for
    the second-order derivatives in the diagonal entries of the Hessian.

  - Custom `parameter_frequencies`. The second-order shift rule can
    directly be computed using them.

  - An operation's `generator`. Its eigenvalues will be used to obtain
    `parameter_frequencies`, if they are not given explicitly for an operation.

* Most compilation transforms, and relevant subroutines, have been updated to
  support just-in-time compilation with `jax.jit`.
  [(#1894)](https://github.com/PennyLaneAI/pennylane/pull/1894/)

* The `qml.specs` transform now accepts an `expansion_strategy` keyword argument.
  [(#2395)](https://github.com/PennyLaneAI/pennylane/pull/2395)

* The `gradients` module now uses faster subroutines and uniform
  formats of gradient rules.
  [(#2452)](https://github.com/XanaduAI/pennylane/pull/2452)

* The parameter-shift Hessian can now be computed for arbitrary
  operations that support the general parameter-shift rule for
  gradients, using `qml.gradients.param_shift_hessian`
  [(#2319)](https://github.com/XanaduAI/pennylane/pull/2319)

  Multiple ways to obtain the
  gradient recipe are supported, in the following order of preference:

  - A custom `grad_recipe`. It is iterated to obtain the shift rule for
    the second-order derivatives in the diagonal entries of the Hessian.

  - Custom `parameter_frequencies`. The second-order shift rule can
    directly be computed using them.

  - An operation's `generator`. Its eigenvalues will be used to obtain
    `parameter_frequencies`, if they are not given explicitly for an operation.

* `default.qubit` and `default.mixed` now skip over identity operators instead of performing matrix multiplication
  with the identity.
  [(#2356)](https://github.com/PennyLaneAI/pennylane/pull/2356)
  [(#2365)](https://github.com/PennyLaneAI/pennylane/pull/2365)

* `QuantumTape` objects are now iterable and accessing the
  operations and measurements of the underlying quantum circuit is more
  seamless.
  [(#2342)](https://github.com/PennyLaneAI/pennylane/pull/2342)

  ```python
  with qml.tape.QuantumTape() as tape:
      qml.RX(0.432, wires=0)
      qml.RY(0.543, wires=0)
      qml.CNOT(wires=[0, 'a'])
      qml.RX(0.133, wires='a')
      qml.expval(qml.PauliZ(wires=[0]))
  ```

  Given a `QuantumTape` object the underlying quantum circuit can be iterated
  over using a `for` loop:

  ```pycon
  >>> for op in tape:
  ...     print(op)
  RX(0.432, wires=[0])
  RY(0.543, wires=[0])
  CNOT(wires=[0, 'a'])
  RX(0.133, wires=['a'])
  expval(PauliZ(wires=[0]))
  ```

  Indexing into the circuit is also allowed via `tape[i]`:

  ```pycon
  >>> tape[0]
  RX(0.432, wires=[0])
  ```

  A tape object can also be converted to a sequence (e.g., to a `list`) of
  operations and measurements:

  ```pycon
  >>> list(tape)
  [RX(0.432, wires=[0]),
   RY(0.543, wires=[0]),
   CNOT(wires=[0, 'a']),
   RX(0.133, wires=['a']),
   expval(PauliZ(wires=[0]))]
  ```

* The function `qml.eigvals` is modified to use the efficient `scipy.sparse.linalg.eigsh`
  method for obtaining the eigenvalues of a `SparseHamiltonian`. This `scipy` method is called
  to compute :math:`k` eigenvalues of a sparse :math:`N \times N` matrix if `k` is smaller
  than :math:`N-1`. If a larger :math:`k` is requested, the dense matrix representation of
  the Hamiltonian is constructed and the regular `qml.math.linalg.eigvalsh` is applied.
  [(#2333)](https://github.com/PennyLaneAI/pennylane/pull/2333)
  
* The function `qml.ctrl` was given the optional argument `control_values=None`.
  If overridden, `control_values` takes an integer or a list of integers corresponding to
  the binary value that each control value should take. The same change is reflected in
  `ControlledOperation`. Control values of `0` are implemented by `qml.PauliX` applied
  before and after the controlled operation
  [(#2288)](https://github.com/PennyLaneAI/pennylane/pull/2288)

* Operators now have a `has_matrix` property denoting whether or not the operator defines a matrix.
  [(#2331)](https://github.com/PennyLaneAI/pennylane/pull/2331)

* Circuit cutting now performs expansion to search for wire cuts in contained operations or tapes.
  [(#2340)](https://github.com/PennyLaneAI/pennylane/pull/2340)

* The `qml.draw` and `qml.draw_mpl` transforms are now located in the `drawer` module. They can still be
  accessed via the top-level `qml` namespace.
  [(#2396)](https://github.com/PennyLaneAI/pennylane/pull/2396)

<h3>Deprecations</h3>

<h3>Breaking changes</h3>

* The caching ability of `QubitDevice` has been removed, using the caching on
  the QNode level is the recommended alternative going forward.
  [(#2443)](https://github.com/PennyLaneAI/pennylane/pull/2443)

  One way for replicating the removed `QubitDevice` caching behaviour is by
  creating a `cache` object (e.g., a dictionary) and passing it to the `QNode`:
  ```python
  n_wires = 4
  wires = range(n_wires)

  dev = qml.device('default.qubit', wires=n_wires)

  cache = {}

  @qml.qnode(dev, diff_method='parameter-shift', cache=cache)
  def expval_circuit(params):
      qml.templates.BasicEntanglerLayers(params, wires=wires, rotation=qml.RX)
      return qml.expval(qml.PauliZ(0) @ qml.PauliY(1) @ qml.PauliX(2) @ qml.PauliZ(3))

  shape = qml.templates.BasicEntanglerLayers.shape(5, n_wires)
  params = np.random.random(shape)
  ```
  ```pycon
  >>> expval_circuit(params)
  tensor(0.20598436, requires_grad=True)
  >>> dev.num_executions
  1
  >>> expval_circuit(params)
  tensor(0.20598436, requires_grad=True)
  >>> dev.num_executions
  1
  ```

* The `update_stepsize` method is being deleted from `GradientDescentOptimizer` and its child
  optimizers.  The `stepsize` property can be interacted with directly instead.
  [(#2370)](https://github.com/PennyLaneAI/pennylane/pull/2370)

* Most optimizers no longer flatten and unflatten arguments during computation. Due to this change, user
  provided gradient functions *must* return the same shape as `qml.grad`.
  [(#2381)](https://github.com/PennyLaneAI/pennylane/pull/2381)

* The old circuit text drawing infrastructure is being deleted.
  [(#2310)](https://github.com/PennyLaneAI/pennylane/pull/2310)

  - `qml.drawer.CircuitDrawer` is replaced by `qml.drawer.tape_text`.
  - `qml.drawer.CHARSETS` is deleted because we now assume everyone has access to unicode.
  - `Grid` and `qml.drawer.drawable_grid` are removed because the custom data class is replaced
      by list of sets of operators or measurements.
  - `RepresentationResolver` is replaced by the `Operator.label` method.
  - `qml.transforms.draw_old` is replaced by `qml.draw`.
  - `qml.CircuitGraph.greedy_layers` is deleted, as it is no longer needed by the circuit drawer and
      does not seem to have uses outside of that situation.
  - `qml.CircuitGraph.draw` has been deleted, as we draw tapes instead.

The tape method `qml.tape.QuantumTape.draw` now simply calls `qml.drawer.tape_text`.
In the new pathway, the `charset` keyword is deleted, the `max_length` keyword defaults to `100`, and
the `decimals` and `show_matrices` keywords are added. `qml.drawer.tape_text(tape)`

* The `ObservableReturnTypes` `Sample`, `Variance`, `Expectation`, `Probability`, `State`, and `MidMeasure`
  have been moved to `measurements` from `operation`.
  [(#2329)](https://github.com/PennyLaneAI/pennylane/pull/2329)

* The deprecated QNode, available via `qml.qnode_old.QNode`, has been removed. Please
  transition to using the standard `qml.QNode`.
  [(#2336)](https://github.com/PennyLaneAI/pennylane/pull/2336)
  [(#2337)](https://github.com/PennyLaneAI/pennylane/pull/2337)
  [(#2338)](https://github.com/PennyLaneAI/pennylane/pull/2338)

  In addition, several other components which powered the deprecated QNode have been removed:

  - The deprecated, non-batch compatible interfaces, have been removed.

  - The deprecated tape subclasses `QubitParamShiftTape`, `JacobianTape`, `CVParamShiftTape`, and
    `ReversibleTape` have been removed.

* The deprecated tape execution method `tape.execute(device)` has been removed. Please use
  `qml.execute([tape], device)` instead.
  [(#2339)](https://github.com/PennyLaneAI/pennylane/pull/2339)

<h3>Bug fixes</h3>

* Fixes a bug where `qml.DiagonalQubitUnitary` did not support `@jax.jit`
  and `@tf.function`.
  [(#2445)](https://github.com/PennyLaneAI/pennylane/pull/2445)

* Fixes a bug in the `qml.PauliRot` operation, where computing the generator was not taking into
  account the operation wires.
  [(#2442)](https://github.com/PennyLaneAI/pennylane/pull/2442)

* Fixes a bug with the padding capability of `AmplitudeEmbedding` where the
  inputs are on the GPU.
  [(#2431)](https://github.com/PennyLaneAI/pennylane/pull/2431)

* Fixes a bug by adding a comprehensible error message for calling `qml.probs`
  without passing wires or an observable.
  [(#2438)](https://github.com/PennyLaneAI/pennylane/pull/2438)

* Call `pip show` with the subprocess library to avoid outputting a common warning.
  [(#2422)](https://github.com/PennyLaneAI/pennylane/pull/2422)

* Fixes a bug where observables were not considered when determining the use of
  the `jax-jit` interface.
  [(#2427)](https://github.com/PennyLaneAI/pennylane/pull/2427)

* Fixes a bug where computing statistics for a relatively few number of shots
  (e.g., `shots=10`), an error arose due to indexing into an array using a
  `DeviceArray`.
  [(#2427)](https://github.com/PennyLaneAI/pennylane/pull/2427)

* PennyLane Lightning version in Docker container is pulled from latest wheel-builds.
  [(#2416)](https://github.com/PennyLaneAI/pennylane/pull/2416)

* Optimizers only consider a variable trainable if they have `requires_grad = True`.
  [(#2381)](https://github.com/PennyLaneAI/pennylane/pull/2381)

* Fixes a bug with `qml.expval`, `qml.var`, `qml.state` and
  `qml.probs` (when `qml.probs` is the only measurement) where the `dtype`
  specified on the device did not match the `dtype` of the QNode output.
  [(#2367)](https://github.com/PennyLaneAI/pennylane/pull/2367)

* Fixes cases with `qml.measure` where unexpected operations were added to the
  circuit.
  [(#2328)](https://github.com/PennyLaneAI/pennylane/pull/2328)

* Fixes a bug in which the `expval`/`var` of a `Tensor(Observable)` would depend on the order
  in which the observable is defined:
  ```python
  @qml.qnode(dev)
  def circ(op):
    qml.RX(0.12, wires=0)
    qml.RX(1.34, wires=1)
    qml.RX(3.67, wires=2)

    return qml.expval(op)

  op1 = qml.Identity(wires=0) @ qml.Identity(wires=1) @ qml.PauliZ(wires=2)
  op2 = qml.PauliZ(wires=2) @ qml.Identity(wires=0) @ qml.Identity(wires=1)
  ```

  ```
  >>> print(circ(op1), circ(op2))
  -0.8636111153905662 -0.8636111153905662
  ```
  [(#2276)](https://github.com/PennyLaneAI/pennylane/pull/2276)

* Fixes a bug where `qml.hf.transform_hf()` would fail due to missing wires in
  the qubit operator that is prepared for tapering the HF state.  
  [(#2441)](https://github.com/PennyLaneAI/pennylane/pull/2441)

<h3>Documentation</h3>

<h3>Contributors</h3>

This release contains contributions from (in alphabetical order):

<<<<<<< HEAD
Karim Alaa El-Din, Guillermo Alonso-Linaje, Juan Miguel Arrazola, Thomas Bromley, Alain Delgado,
Anthony Hayes, David Ittah, Josh Izaac, Soran Jahangiri, Christina Lee, Romain Moyard, Zeyue Niu,
Jay Soni, Antal Száva, Maurice Weber, David Wierichs.
=======
Karim Alaa El-Din, Guillermo Alonso-Linaje, Juan Miguel Arrazola, Utkarsh Azad, Thomas Bromley, Alain Delgado,
Olivia Di Matteo, Anthony Hayes, David Ittah, Josh Izaac, Soran Jahangiri, Christina Lee, Romain Moyard, Zeyue Niu,
Matthew Silverman, Lee James O'Riordan, Jay Soni, Antal Száva, Maurice Weber, David Wierichs.
>>>>>>> c5c8ed7d
<|MERGE_RESOLUTION|>--- conflicted
+++ resolved
@@ -574,12 +574,6 @@
 
 This release contains contributions from (in alphabetical order):
 
-<<<<<<< HEAD
-Karim Alaa El-Din, Guillermo Alonso-Linaje, Juan Miguel Arrazola, Thomas Bromley, Alain Delgado,
-Anthony Hayes, David Ittah, Josh Izaac, Soran Jahangiri, Christina Lee, Romain Moyard, Zeyue Niu,
-Jay Soni, Antal Száva, Maurice Weber, David Wierichs.
-=======
 Karim Alaa El-Din, Guillermo Alonso-Linaje, Juan Miguel Arrazola, Utkarsh Azad, Thomas Bromley, Alain Delgado,
 Olivia Di Matteo, Anthony Hayes, David Ittah, Josh Izaac, Soran Jahangiri, Christina Lee, Romain Moyard, Zeyue Niu,
-Matthew Silverman, Lee James O'Riordan, Jay Soni, Antal Száva, Maurice Weber, David Wierichs.
->>>>>>> c5c8ed7d
+Matthew Silverman, Lee James O'Riordan, Jay Soni, Antal Száva, Maurice Weber, David Wierichs.