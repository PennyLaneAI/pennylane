:orphan:

# Release 0.36.0-dev (development release)

<h3>New features since last release</h3>

* `qml.ops.Sum` now supports storing grouping information. Grouping type and method can be
  specified during construction using the `grouping_type` and `method` keyword arguments of
  `qml.dot`, `qml.sum`, or `qml.ops.Sum`. The grouping indices are stored in `Sum.grouping_indices`.
  [(#5179)](https://github.com/PennyLaneAI/pennylane/pull/5179)

  ```python
  import pennylane as qml

  a = qml.X(0)
  b = qml.prod(qml.X(0), qml.X(1))
  c = qml.Z(0)
  obs = [a, b, c]
  coeffs = [1.0, 2.0, 3.0]

  op = qml.dot(coeffs, obs, grouping_type="qwc")
  ```
  ```pycon
  >>> op.grouping_indices
  ((2,), (0, 1))
  ```

  Additionally, grouping type and method can be set or changed after construction using
  `Sum.compute_grouping()`:

  ```python
  import pennylane as qml

  a = qml.X(0)
  b = qml.prod(qml.X(0), qml.X(1))
  c = qml.Z(0)
  obs = [a, b, c]
  coeffs = [1.0, 2.0, 3.0]

  op = qml.dot(coeffs, obs)
  ```
  ```pycon
  >>> op.grouping_indices is None
  True
  >>> op.compute_grouping(grouping_type="qwc")
  >>> op.grouping_indices
  ((2,), (0, 1))
  ```

  Note that the grouping indices refer to the lists returned by `Sum.terms()`, not `Sum.operands`.

* Added new `SpectralNormError` class to the new error tracking functionality.
  [(#5154)](https://github.com/PennyLaneAI/pennylane/pull/5154)

* The `dynamic_one_shot` transform is introduced enabling dynamic circuit execution on circuits with shots and devices that support `MidMeasureMP` operations natively.
  [(#5266)](https://github.com/PennyLaneAI/pennylane/pull/5266)

* Added new function `qml.operation.convert_to_legacy_H` to convert `Sum`, `SProd`, and `Prod` to `Hamiltonian` instances.
  [(#5309)](https://github.com/PennyLaneAI/pennylane/pull/5309)

<<<<<<< HEAD
=======
<h3>Improvements 🛠</h3>

* The `qml.is_commuting` function now accepts `Sum`, `SProd`, and `Prod` instances.
  [(#5351)](https://github.com/PennyLaneAI/pennylane/pull/5351)

* Operators can now be left multiplied `x * op` by numpy arrays.
  [(#5361)](https://github.com/PennyLaneAI/pennylane/pull/5361)

>>>>>>> 58ad1dfd
* Create the `qml.Reflection` operator, useful for amplitude amplification and its variants.
  [(##5159)](https://github.com/PennyLaneAI/pennylane/pull/5159)

  ```python
  @qml.prod
  def generator(wires):
        qml.Hadamard(wires=wires)

  U = generator(wires=0)

  dev = qml.device('default.qubit')
  @qml.qnode(dev)
  def circuit():

        # Initialize to the state |1>
        qml.PauliX(wires=0)

        # Apply the reflection
        qml.Reflection(U)

        return qml.state()

  ```

  ```pycon
  >>> circuit()
  tensor([1.+6.123234e-17j, 0.-6.123234e-17j], requires_grad=True)
  ```
  
* The `qml.AmplitudeAmplification` operator is introduced, which is a high-level interface for amplitude amplification and its variants.
  [(#5160)](https://github.com/PennyLaneAI/pennylane/pull/5160)

  ```python
  @qml.prod
  def generator(wires):
      for wire in wires:
          qml.Hadamard(wires = wire)

  U = generator(wires = range(3))
  O = qml.FlipSign(2, wires = range(3))

  dev = qml.device("default.qubit")

  @qml.qnode(dev)
  def circuit():

      generator(wires = range(3))
      qml.AmplitudeAmplification(U, O, iters = 5, fixed_point=True, work_wire=3)

      return qml.probs(wires = range(3))

  ```
  
  ```pycon
  >>> print(np.round(circuit(),3))
  [0.013, 0.013, 0.91, 0.013, 0.013, 0.013, 0.013, 0.013]

  ```

<h3>Improvements 🛠</h3>

* Operators can now be left multiplied `x * op` by numpy arrays.
  [(#5361)](https://github.com/PennyLaneAI/pennylane/pull/5361)

* The `molecular_hamiltonian` function calls `PySCF` directly when `method='pyscf'` is selected.
  [(#5118)](https://github.com/PennyLaneAI/pennylane/pull/5118)

* All generators in the source code (except those in the `qchem` module) no longer return
  `Hamiltonian` or `Tensor` instances. Wherever possible, these return `Sum`, `SProd`, and `Prod` instances.
  [(#5253)](https://github.com/PennyLaneAI/pennylane/pull/5253)

* Upgraded `null.qubit` to the new device API. Also, added support for all measurements and various modes of differentiation.
  [(#5211)](https://github.com/PennyLaneAI/pennylane/pull/5211)
  
<h4>Community contributions 🥳</h4>

* Functions `measure_with_samples` and `sample_state` have been added to the new `qutrit_mixed` module found in
 `qml.devices`. These functions are used to sample device-compatible states, returning either the final measured state or value of an observable.
  [(#5082)](https://github.com/PennyLaneAI/pennylane/pull/5082)

* The `QNode` now defers `diff_method` validation to the device under the new device api `qml.devices.Device`.
  [(#5176)](https://github.com/PennyLaneAI/pennylane/pull/5176)

* `taper_operation` method is compatible with new operator arithmetic.
  [(#5326)](https://github.com/PennyLaneAI/pennylane/pull/5326)

* `qml.transforms.split_non_commuting` will now work with single-term operator arithmetic.
  [(#5314)](https://github.com/PennyLaneAI/pennylane/pull/5314)

* Implemented the method `process_counts` in `ExpectationMP`, `VarianceMP`, and `CountsMP`.
  [(#5256)](https://github.com/PennyLaneAI/pennylane/pull/5256)

<h3>Breaking changes 💔</h3>

* The private functions ``_pauli_mult``, ``_binary_matrix`` and ``_get_pauli_map`` from the ``pauli`` module have been removed. The same functionality can be achieved using newer features in the ``pauli`` module.
  [(#5323)](https://github.com/PennyLaneAI/pennylane/pull/5323)

* `qml.matrix()` called on the following will raise an error if `wire_order` is not specified:
  * tapes with more than one wire.
  * quantum functions.
  * Operator class where ``num_wires`` does not equal to 1
  * QNodes if the device does not have wires specified.
  * PauliWords and PauliSentences with more than one wire.
  [(#5328)](https://github.com/PennyLaneAI/pennylane/pull/5328)
  [(#5359)](https://github.com/PennyLaneAI/pennylane/pull/5359)

* ``qml.pauli.pauli_mult`` and ``qml.pauli.pauli_mult_with_phase`` are now removed. Instead, you  should use ``qml.simplify(qml.prod(pauli_1, pauli_2))`` to get the reduced operator.
  [(#5324)](https://github.com/PennyLaneAI/pennylane/pull/5324)
  
  ```pycon
  >>> op = qml.simplify(qml.prod(qml.PauliX(0), qml.PauliZ(0)))
  >>> op
  -1j*(PauliY(wires=[0]))
  >>> [phase], [base] = op.terms()
  >>> phase, base
  (-1j, PauliY(wires=[0]))
  ```

* ``MeasurementProcess.name`` and ``MeasurementProcess.data`` have been removed. Use ``MeasurementProcess.obs.name`` and ``MeasurementProcess.obs.data`` instead.
  [(#5321)](https://github.com/PennyLaneAI/pennylane/pull/5321)

* `Operator.validate_subspace(subspace)` has been removed. Instead, you should use `qml.ops.qutrit.validate_subspace(subspace)`.
  [(#5311)](https://github.com/PennyLaneAI/pennylane/pull/5311)

* The contents of ``qml.interfaces`` is moved inside ``qml.workflow``. The old import path no longer exists.
  [(#5329)](https://github.com/PennyLaneAI/pennylane/pull/5329)

* Attempting to multiply ``PauliWord`` and ``PauliSentence`` with ``*`` will raise an error. Instead, use ``@`` to conform with the PennyLane convention.

<h3>Deprecations 👋</h3>

* ``qml.load`` is deprecated. Instead, please use the functions outlined in the *Importing workflows* quickstart guide, such as ``qml.from_qiskit``.
  [(#5312)](https://github.com/PennyLaneAI/pennylane/pull/5312)

* ``qml.from_qasm_file`` is deprecated. Instead, please open the file and then load its content using ``qml.from_qasm``.
  [(#5331)](https://github.com/PennyLaneAI/pennylane/pull/5331)

  ```pycon
  >>> with open("test.qasm", "r") as f:
  ...     circuit = qml.from_qasm(f.read())
  ```

<h3>Documentation 📝</h3>

* Removed some redundant documentation for the `evolve` function.
  [(#5347)](https://github.com/PennyLaneAI/pennylane/pull/5347)

* Updated the final example in the `compile` docstring to use transforms correctly.
  [(#5348)](https://github.com/PennyLaneAI/pennylane/pull/5348)

<h3>Bug fixes 🐛</h3>

* We no longer perform unwanted dtype promotion in the `pauli_rep` of `SProd` instances when using tensorflow.
  [(#5246)](https://github.com/PennyLaneAI/pennylane/pull/5246)

* Fixed `TestQubitIntegration.test_counts` in `tests/interfaces/test_jax_qnode.py` to always produce counts for all outcomes.
  [(#5336)](https://github.com/PennyLaneAI/pennylane/pull/5336)

<h3>Contributors ✍️</h3>

This release contains contributions from (in alphabetical order):

Tarun Kumar Allamsetty,
Guillermo Alonso,
Mikhail Andrenkov,
Utkarsh Azad,
Gabriel Bottrill,
Astral Cai,
Amintor Dusko,
Pietropaolo Frisoni,
Soran Jahangiri,
Korbinian Kottmann,
Christina Lee,
Mudit Pandey,
Matthew Silverman.<|MERGE_RESOLUTION|>--- conflicted
+++ resolved
@@ -58,17 +58,6 @@
 * Added new function `qml.operation.convert_to_legacy_H` to convert `Sum`, `SProd`, and `Prod` to `Hamiltonian` instances.
   [(#5309)](https://github.com/PennyLaneAI/pennylane/pull/5309)
 
-<<<<<<< HEAD
-=======
-<h3>Improvements 🛠</h3>
-
-* The `qml.is_commuting` function now accepts `Sum`, `SProd`, and `Prod` instances.
-  [(#5351)](https://github.com/PennyLaneAI/pennylane/pull/5351)
-
-* Operators can now be left multiplied `x * op` by numpy arrays.
-  [(#5361)](https://github.com/PennyLaneAI/pennylane/pull/5361)
-
->>>>>>> 58ad1dfd
 * Create the `qml.Reflection` operator, useful for amplitude amplification and its variants.
   [(##5159)](https://github.com/PennyLaneAI/pennylane/pull/5159)
 
@@ -129,6 +118,9 @@
   ```
 
 <h3>Improvements 🛠</h3>
+
+* The `qml.is_commuting` function now accepts `Sum`, `SProd`, and `Prod` instances.
+  [(#5351)](https://github.com/PennyLaneAI/pennylane/pull/5351)
 
 * Operators can now be left multiplied `x * op` by numpy arrays.
   [(#5361)](https://github.com/PennyLaneAI/pennylane/pull/5361)
