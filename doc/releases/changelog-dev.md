--- conflicted
+++ resolved
@@ -53,17 +53,15 @@
 
 <h3>Breaking changes 💔</h3>
 
-<<<<<<< HEAD
 * `qml.matrix()` called on the following will raise an error if `wire_order` is not specified:
   * tapes with more than one wire.
   * quantum functions.
   * QNodes if the device does not have wires specified.
   * PauliWords and PauliSentences with more than one wire.
   [(#5328)](https://github.com/PennyLaneAI/pennylane/pull/5328)
-=======
+
 * ``MeasurementProcess.name`` and ``MeasurementProcess.data`` have been removed. Use ``MeasurementProcess.obs.name`` and ``MeasurementProcess.obs.data`` instead.
   [(#5321)](https://github.com/PennyLaneAI/pennylane/pull/5321)
->>>>>>> c12a29ca
 
 * `Operator.validate_subspace(subspace)` has been removed. Instead, you should use `qml.ops.qutrit.validate_subspace(subspace)`.
   [(#5311)](https://github.com/PennyLaneAI/pennylane/pull/5311)
