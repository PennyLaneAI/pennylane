:orphan:

# Release 0.39.0-dev (development release)

<h3>New features since last release</h3>

* Added `process_density_matrix` implementations to 5 `StateMeasurement` subclasses:
  `ExpVal`, `Var`, `Purity`, `MutualInformation`, and `VnEntropy`.
  This enables `process_density_matrix` to be an abstract method in `StateMeasurement`,
  facilitating future support for mixed-state devices and expanded density matrix operations. Also, there is a quick fix for the `np.sqrt` call in the `ProbabilityMP` class to be replaced by `qml.math.sqrt`.
  [(#6330)](https://github.com/PennyLaneAI/pennylane/pull/6330)

* A new class `MomentumQNGOptimizer` is added. It inherits the basic `QNGOptimizer` class and requires one additional hyperparameter (the momentum coefficient) :math:`0 \leq \rho < 1`, the default value being :math:`\rho=0.9`. For :math:`\rho=0` Momentum-QNG reduces to the basic QNG.
  [(#6240)](https://github.com/PennyLaneAI/pennylane/pull/6240)
 
* Function is added for generating the spin Hamiltonian for the
  [Kitaev](https://arxiv.org/abs/cond-mat/0506438) model on a lattice.
  [(#6174)](https://github.com/PennyLaneAI/pennylane/pull/6174)

* Function is added for generating the spin Hamiltonians for custom lattices.
  [(#6226)](https://github.com/PennyLaneAI/pennylane/pull/6226)

* Functions are added for generating spin Hamiltonians for [Emery]
  (https://journals.aps.org/prl/abstract/10.1103/PhysRevLett.58.2794) and
  [Haldane](https://journals.aps.org/prl/pdf/10.1103/PhysRevLett.61.2015) models on a lattice.
  [(#6201)](https://github.com/PennyLaneAI/pennylane/pull/6201/)

* A new `qml.vn_entanglement_entropy` measurement process has been added which measures the
  Von Neumann entanglement entropy of a quantum state.
  [(#5911)](https://github.com/PennyLaneAI/pennylane/pull/5911)

* A `has_sparse_matrix` property is added to `Operator` to indicate whether a sparse matrix is defined.
  [(#6278)](https://github.com/PennyLaneAI/pennylane/pull/6278)
  [(#6310)](https://github.com/PennyLaneAI/pennylane/pull/6310)

<h3>Improvements 🛠</h3>

* PennyLane is now compatible with NumPy 2.0.
  [(#6061)](https://github.com/PennyLaneAI/pennylane/pull/6061)
  [(#6258)](https://github.com/PennyLaneAI/pennylane/pull/6258)
  [(#6342)](https://github.com/PennyLaneAI/pennylane/pull/6342)

* PennyLane is now compatible with Jax 0.4.28.
  [(#6255)](https://github.com/PennyLaneAI/pennylane/pull/6255)

* `qml.qchem.excitations` now optionally returns fermionic operators.
  [(#6171)](https://github.com/PennyLaneAI/pennylane/pull/6171)

* The `diagonalize_measurements` transform now uses a more efficient method of diagonalization
  when possible, based on the `pauli_rep` of the relevant observables.
  [(#6113)](https://github.com/PennyLaneAI/pennylane/pull/6113/)

* The `QuantumScript.copy` method now takes `operations`, `measurements`, `shots` and 
  `trainable_params` as keyword arguments. If any of these are passed when copying a 
  tape, the specified attributes will replace the copied attributes on the new tape.
  [(#6285)](https://github.com/PennyLaneAI/pennylane/pull/6285)

* The `Hermitian` operator now has a `compute_sparse_matrix` implementation.
  [(#6225)](https://github.com/PennyLaneAI/pennylane/pull/6225)

<<<<<<< HEAD
* `qml.AmplitudeAmplification` is now compatible with QJIT.
  [(#6306)](https://github.com/PennyLaneAI/pennylane/pull/6306)
=======
* The `qml.Qubitization` template is now QJIT compatible.
  [(#6305)](https://github.com/PennyLaneAI/pennylane/pull/6305)
>>>>>>> 13e3666d

* When an observable is repeated on a tape, `tape.diagonalizing_gates` no longer returns the 
  diagonalizing gates for each instance of the observable. Instead, the diagonalizing gates of
  each observable on the tape are included just once.
  [(#6288)](https://github.com/PennyLaneAI/pennylane/pull/6288)

* The number of diagonalizing gates returned in `qml.specs` now follows the `level` keyword argument 
  regarding whether the diagonalizing gates are modified by device, instead of always counting 
  unprocessed diagonalizing gates.
  [(#6290)](https://github.com/PennyLaneAI/pennylane/pull/6290)

<h4>Capturing and representing hybrid programs</h4>

* `qml.wires.Wires` now accepts JAX arrays as input. Furthermore, a `FutureWarning` is no longer raised in `JAX 0.4.30+`
  when providing JAX tracers as input to `qml.wires.Wires`.
  [(#6312)](https://github.com/PennyLaneAI/pennylane/pull/6312)

* Differentiation of hybrid programs via `qml.grad` and `qml.jacobian` can now be captured
  into plxpr. When evaluating a captured `qml.grad` (`qml.jacobian`) instruction, it will
  dispatch to `jax.grad` (`jax.jacobian`), which differs from the Autograd implementation
  without capture. Pytree inputs and outputs are supported.
  [(#6120)](https://github.com/PennyLaneAI/pennylane/pull/6120)
  [(#6127)](https://github.com/PennyLaneAI/pennylane/pull/6127)
  [(#6134)](https://github.com/PennyLaneAI/pennylane/pull/6134)

* Improve unit testing for capturing of nested control flows.
  [(#6111)](https://github.com/PennyLaneAI/pennylane/pull/6111)

* Some custom primitives for the capture project can now be imported via
  `from pennylane.capture.primitives import *`.
  [(#6129)](https://github.com/PennyLaneAI/pennylane/pull/6129)

* All higher order primitives now use `jax.core.Jaxpr` as metadata instead of sometimes
  using `jax.core.ClosedJaxpr` and sometimes using `jax.core.Jaxpr`.
  [(#6319)](https://github.com/PennyLaneAI/pennylane/pull/6319)

* `FermiWord` class now has a method to apply anti-commutator relations.
   [(#6196)](https://github.com/PennyLaneAI/pennylane/pull/6196)

* `FermiWord` and `FermiSentence` classes now have methods to compute adjoints.
  [(#6166)](https://github.com/PennyLaneAI/pennylane/pull/6166)

* The `SampleMP.process_samples` method is updated to support using JAX tracers
  for samples, allowing compatiblity with Catalyst workflows.
  [(#6211)](https://github.com/PennyLaneAI/pennylane/pull/6211)

* Improve `qml.Qubitization` decomposition.
  [(#6182)](https://github.com/PennyLaneAI/pennylane/pull/6182)

* The `__repr__` methods for `FermiWord` and `FermiSentence` now returns a
  unique representation of the object.
  [(#6167)](https://github.com/PennyLaneAI/pennylane/pull/6167)

* Predefined lattice shapes such as `lieb`, `cubic`, `bcc`, `fcc`, and `diamond`
  can now be generated.
  [(6237)](https://github.com/PennyLaneAI/pennylane/pull/6237)

* A `ReferenceQubit` is introduced for testing purposes and as a reference for future plugin development.
  [(#6181)](https://github.com/PennyLaneAI/pennylane/pull/6181)

* The `to_mat` methods for `FermiWord` and `FermiSentence` now optionally return
  a sparse matrix.
  [(#6173)](https://github.com/PennyLaneAI/pennylane/pull/6173)

* The `make_plxpr` function is added, to take a function and create a `Callable` that,
  when called, will return a PLxPR representation of the input function.
  [(#6326)](https://github.com/PennyLaneAI/pennylane/pull/6326)

<h3>Breaking changes 💔</h3>

* The `simplify` argument in `qml.Hamiltonian` and `qml.ops.LinearCombination` has been removed.
  Instead, `qml.simplify()` can be called on the constructed operator.
  [(#6279)](https://github.com/PennyLaneAI/pennylane/pull/6279)

* The functions `qml.qinfo.classical_fisher` and `qml.qinfo.quantum_fisher` have been removed and migrated to the `qml.gradients`
  module. Therefore, `qml.gradients.classical_fisher` and `qml.gradients.quantum_fisher` should be used instead.
  [(#5911)](https://github.com/PennyLaneAI/pennylane/pull/5911)

* Remove support for Python 3.9.
  [(#6223)](https://github.com/PennyLaneAI/pennylane/pull/6223)

* `DefaultQubitTF`, `DefaultQubitTorch`, `DefaultQubitJax`, and `DefaultQubitAutograd` are removed.
  Please use `default.qubit` for all interfaces.
  [(#6207)](https://github.com/PennyLaneAI/pennylane/pull/6207)
  [(#6208)](https://github.com/PennyLaneAI/pennylane/pull/6208)
  [(#6209)](https://github.com/PennyLaneAI/pennylane/pull/6209)
  [(#6210)](https://github.com/PennyLaneAI/pennylane/pull/6210)

* `expand_fn`, `max_expansion`, `override_shots`, and `device_batch_transform` are removed from the
  signature of `qml.execute`.
  [(#6203)](https://github.com/PennyLaneAI/pennylane/pull/6203)

* `max_expansion` and `expansion_strategy` are removed from the `QNode`.
  [(#6203)](https://github.com/PennyLaneAI/pennylane/pull/6203)

* `expansion_strategy` is removed from `qml.draw`, `qml.draw_mpl`, and `qml.specs`. `max_expansion` is removed from `qml.specs`, as it had no impact on the output.
  [(#6203)](https://github.com/PennyLaneAI/pennylane/pull/6203)

* `qml.transforms.hamiltonian_expand` and `qml.transforms.sum_expand` are removed.
  Please use `qml.transforms.split_non_commuting` instead.
  [(#6204)](https://github.com/PennyLaneAI/pennylane/pull/6204)

* The `decomp_depth` keyword argument to `qml.device` is removed.
  [(#6234)](https://github.com/PennyLaneAI/pennylane/pull/6234)

* `Operator.expand` is now removed. Use `qml.tape.QuantumScript(op.deocomposition())` instead.
  [(#6227)](https://github.com/PennyLaneAI/pennylane/pull/6227)

<h3>Deprecations 👋</h3>

* Legacy operator arithmetic has been deprecated. This includes `qml.ops.Hamiltonian`, `qml.operation.Tensor`,
  `qml.operation.enable_new_opmath`, `qml.operation.disable_new_opmath`, and `qml.operation.convert_to_legacy_H`.
  Note that when new operator arithmetic is enabled, ``qml.Hamiltonian`` will continue to dispatch to
  `qml.ops.LinearCombination`; this behaviour is not deprecated. For more information, check out the
  [updated operator troubleshooting page](https://docs.pennylane.ai/en/stable/news/new_opmath.html).
  [(#6287)](https://github.com/PennyLaneAI/pennylane/pull/6287)

* `qml.pauli.PauliSentence.hamiltonian` and `qml.pauli.PauliWord.hamiltonian` are deprecated. Instead, please use
  `qml.pauli.PauliSentence.operation` and `qml.pauli.PauliWord.operation` respectively.
  [(#6287)](https://github.com/PennyLaneAI/pennylane/pull/6287)

* `qml.pauli.simplify()` is deprecated. Instead, please use `qml.simplify(op)` or `op.simplify()`.
  [(#6287)](https://github.com/PennyLaneAI/pennylane/pull/6287)

* The `qml.BasisStatePreparation` template is deprecated.
  Instead, use `qml.BasisState`.
  [(#6021)](https://github.com/PennyLaneAI/pennylane/pull/6021)

* The `'ancilla'` argument for `qml.iterative_qpe` has been deprecated. Instead, use the `'aux_wire'` argument.
  [(#6277)](https://github.com/PennyLaneAI/pennylane/pull/6277)

* `qml.shadows.shadow_expval` has been deprecated. Instead, use the `qml.shadow_expval` measurement
  process.
  [(#6277)](https://github.com/PennyLaneAI/pennylane/pull/6277)

* `qml.broadcast` has been deprecated. Please use `for` loops instead.
  [(#6277)](https://github.com/PennyLaneAI/pennylane/pull/6277)

* The `qml.QubitStateVector` template is deprecated. Instead, use `qml.StatePrep`.
  [(#6172)](https://github.com/PennyLaneAI/pennylane/pull/6172)

* The `qml.qinfo` module has been deprecated. Please see the respective functions in the `qml.math` and
  `qml.measurements` modules instead.
  [(#5911)](https://github.com/PennyLaneAI/pennylane/pull/5911)

* `Device`, `QubitDevice`, and `QutritDevice` will no longer be accessible via top-level import in v0.40.
  They will still be accessible as `qml.devices.LegacyDevice`, `qml.devices.QubitDevice`, and `qml.devices.QutritDevice`
  respectively.
  [(#6238)](https://github.com/PennyLaneAI/pennylane/pull/6238/)

* `QNode.gradient_fn` is deprecated. Please use `QNode.diff_method` and `QNode.get_gradient_fn` instead.
  [(#6244)](https://github.com/PennyLaneAI/pennylane/pull/6244)

<h3>Documentation 📝</h3>

* Update `qml.Qubitization` documentation based on new decomposition.
  [(#6276)](https://github.com/PennyLaneAI/pennylane/pull/6276)

* Fixed examples in the documentation of a few optimizers.
  [(#6303)](https://github.com/PennyLaneAI/pennylane/pull/6303)
  [(#6315)](https://github.com/PennyLaneAI/pennylane/pull/6315)

* Corrected examples in the documentation of `qml.jacobian`.
  [(#6283)](https://github.com/PennyLaneAI/pennylane/pull/6283)
  [(#6315)](https://github.com/PennyLaneAI/pennylane/pull/6315)

* Fixed spelling in a number of places across the documentation.
  [(#6280)](https://github.com/PennyLaneAI/pennylane/pull/6280)

* Add `work_wires` parameter to `qml.MultiControlledX` docstring signature.
  [(#6271)](https://github.com/PennyLaneAI/pennylane/pull/6271)

* Removed ambiguity in error raised by the `PauliRot` class.
  [(#6298)](https://github.com/PennyLaneAI/pennylane/pull/6298)

<h3>Bug fixes 🐛</h3>

* `quantum_fisher` now respects the classical Jacobian of QNodes.
  [(#6350)](https://github.com/PennyLaneAI/pennylane/pull/6350)

* `qml.map_wires` can now be applied to a batch of tapes.
  [(#6295)](https://github.com/PennyLaneAI/pennylane/pull/6295)

* Fix float-to-complex casting in various places across PennyLane.
 [(#6260)](https://github.com/PennyLaneAI/pennylane/pull/6260)
 [(#6268)](https://github.com/PennyLaneAI/pennylane/pull/6268)

* Fix a bug where zero-valued JVPs were calculated wrongly in the presence of shot vectors.
  [(#6219)](https://github.com/PennyLaneAI/pennylane/pull/6219)

* Fix `qml.PrepSelPrep` template to work with `torch`.
  [(#6191)](https://github.com/PennyLaneAI/pennylane/pull/6191)

* Now `qml.equal` compares correctly `qml.PrepSelPrep` operators.
  [(#6182)](https://github.com/PennyLaneAI/pennylane/pull/6182)

* The `qml.QSVT` template now orders the `projector` wires first and the `UA` wires second, which is the expected order of the decomposition.
  [(#6212)](https://github.com/PennyLaneAI/pennylane/pull/6212)

* The `qml.Qubitization` template now orders the `control` wires first and the `hamiltonian` wires second, which is the expected according to other templates.
  [(#6229)](https://github.com/PennyLaneAI/pennylane/pull/6229)

* The `qml.FABLE` template now returns the correct value when JIT is enabled.
  [(#6263)](https://github.com/PennyLaneAI/pennylane/pull/6263)

* Fixes a bug where a circuit using the `autograd` interface sometimes returns nested values that are not of the `autograd` interface.
  [(#6225)](https://github.com/PennyLaneAI/pennylane/pull/6225)

* Fixes a bug where a simple circuit with no parameters or only builtin/numpy arrays as parameters returns autograd tensors.
  [(#6225)](https://github.com/PennyLaneAI/pennylane/pull/6225)

* `qml.pauli.PauliVSpace` now uses a more stable SVD-based linear independence check to avoid running into `LinAlgError: Singular matrix`. This stabilizes the usage of `qml.lie_closure`. It also introduces normalization of the basis vector's internal representation `_M` to avoid exploding coefficients.
  [(#6232)](https://github.com/PennyLaneAI/pennylane/pull/6232)

* Fixes a bug where `csc_dot_product` is used during measurement for `Sum`/`Hamiltonian` that contains observables that does not define a sparse matrix.
  [(#6278)](https://github.com/PennyLaneAI/pennylane/pull/6278)
  [(#6310)](https://github.com/PennyLaneAI/pennylane/pull/6310)

* Fixes a test after updating to the nightly version of Catalyst.
  [(#6362)](https://github.com/PennyLaneAI/pennylane/pull/6362)

<h3>Contributors ✍️</h3>

This release contains contributions from (in alphabetical order):

Guillermo Alonso,
Utkarsh Azad,
Oleksandr Borysenko,
Astral Cai,
Isaac De Vlugt,
Diksha Dhawan,
Lillian M. A. Frederiksen,
Pietropaolo Frisoni,
Emiliano Godinez,
Austin Huang,
Korbinian Kottmann,
Christina Lee,
William Maxwell,
Erick Ochoa Lopez,
Lee J. O'Riordan,
Mudit Pandey,
David Wierichs,<|MERGE_RESOLUTION|>--- conflicted
+++ resolved
@@ -58,13 +58,11 @@
 * The `Hermitian` operator now has a `compute_sparse_matrix` implementation.
   [(#6225)](https://github.com/PennyLaneAI/pennylane/pull/6225)
 
-<<<<<<< HEAD
 * `qml.AmplitudeAmplification` is now compatible with QJIT.
   [(#6306)](https://github.com/PennyLaneAI/pennylane/pull/6306)
-=======
+
 * The `qml.Qubitization` template is now QJIT compatible.
   [(#6305)](https://github.com/PennyLaneAI/pennylane/pull/6305)
->>>>>>> 13e3666d
 
 * When an observable is repeated on a tape, `tape.diagonalizing_gates` no longer returns the 
   diagonalizing gates for each instance of the observable. Instead, the diagonalizing gates of
