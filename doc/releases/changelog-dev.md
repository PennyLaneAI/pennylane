:orphan:

# Release 0.35.0-dev (development release)

<h3>New features since last release</h3>

<h4>Easy to import circuits 💾</h4>

* An error message provides clearer instructions for installing PennyLane-Qiskit if the `qml.from_qiskit` 
  function fails because the Qiskit converter is missing.
  [(#5218)](https://github.com/PennyLaneAI/pennylane/pull/5218)

<h4>Native mid-circuit measurements on default qubit 💡</h4>

* When operating in finite-shots mode, the `default.qubit` device now performs mid-circuit
  measurements in a similar way to quantum hardware. For each shot, when a mid-circuit measurement
  is encountered, the device evaluates the probability of projecting onto `|0>` or `|1>` and
  makes a random choice to collapse the circuit state.
  [(#5088)](https://github.com/PennyLaneAI/pennylane/pull/5088)

  This approach works well when there are a lot of mid-circuit measurements and the number of shots
  is not too high:

  ```python
  import pennylane as qml

  dev = qml.device("default.qubit", shots=10)

  @qml.qnode(dev)
  def f():
      for i in range(1967):
          qml.Hadamard(0)
          qml.measure(0)
      return qml.sample(qml.PauliX(0))
  ```
  ```pycon
  >>> f()
  tensor([-1, -1, -1,  1,  1, -1,  1, -1,  1, -1], requires_grad=True)
  ```

  Previously, mid-circuit measurements would be automatically replaced with an additional qubit
  using the `@qml.defer_measurements` transform, so the above circuit would have required thousands
  of qubits to simulate.

* The `default.qubit` device now supports mid-circuit measurements without using the deferred measurement
  principle when using finite shots. The native execution mode comprises all features supported with `qml.defer_measurements`, including
  classical control, collecting statistics, and post-selection. This PR notably introduces support for
  post-selection, measurement value lists, and composite measurements.
  [(#5120)](https://github.com/PennyLaneAI/pennylane/pull/5120)

<h4>Work easily and efficiently with operators 🔧</h4>

* Over the past few releases, PennyLane's approach to operator arithmetic has been overhauled.
  New classes such as `Sum` and `Prod` have been added in the
  [op_math](https://docs.pennylane.ai/en/stable/code/qml_ops_op_math.html) module, providing
  an extensive range of manipulations and ways to combine PennyLane operators. The updated operator
  arithmetic functionality can be activated using `qml.operation.enable_new_opmath()` and will
  become the default approach in the next release.

  The following updates have been made in this version of PennyLane:

  * You can now easily access Pauli operators via `I`, `X`, `Y`, and `Z`:
    [(#5116)](https://github.com/PennyLaneAI/pennylane/pull/5116)

    ```pycon
    >>> from pennylane import I, X, Y, Z
    >>> X(0)
    X(0)
    ```

  * PennyLane will try to automatically work with a Pauli representation of operators when
    available. The Pauli representation can be optionally accessed via `op.pauli_rep`:
    [(#4989)](https://github.com/PennyLaneAI/pennylane/pull/4989)
    [(#5001)](https://github.com/PennyLaneAI/pennylane/pull/5001)
    [(#5003)](https://github.com/PennyLaneAI/pennylane/pull/5003)
    [(#5017)](https://github.com/PennyLaneAI/pennylane/pull/5017)
    [(#5027)](https://github.com/PennyLaneAI/pennylane/pull/5027)
  
    ```pycon
    >>> op = X(0) + Y(0)
    >>> type(op.pauli_rep)
    pennylane.pauli.pauli_arithmetic.PauliSentence
    ```
    
    The `PauliWord` and `PauliSentence` objects in the
    [pauli](https://docs.pennylane.ai/en/stable/code/qml_pauli.html#classes) module provide an
    efficient representation and can be combined using basic arithmetic like addition, products, and
    scalar multiplication. These objects do not need to be directly handled in most workflows
    since manipulation will happen automatically in the background.

  * Extensive improvements have been made to the string representations of PennyLane operators,
    making them shorter and possible to copy as valid PennyLane code:
    [(#5116)](https://github.com/PennyLaneAI/pennylane/pull/5116)
    [(#5138)](https://github.com/PennyLaneAI/pennylane/pull/5138)

    ```
    >>> 0.5 * X(0)
    0.5 * X(0)
    >>> 0.5 * (X(0) + Y(1))
    0.5 * (X(0) + Y(1))
    ```
    
    Sums with many terms are broken up into multiple lines, but can still be copied back as valid
    code:

    ```
    >>> 0.5 * (X(0) @ X(1)) + 0.7 * (X(1) @ X(2)) + 0.8 * (X(2) @ X(3))
    (
        0.5 * (X(0) @ X(1))
      + 0.7 * (X(1) @ X(2))
      + 0.8 * (X(2) @ X(3))
    )
    ```
  
  * The `Sum` and `Prod` classes have been updated to reach feature parity with `Hamiltonian`
    and `Tensor`, respectively. This includes support for grouping via the `pauli` module:
    [(#5070)](https://github.com/PennyLaneAI/pennylane/pull/5070)
    [(#5132)](https://github.com/PennyLaneAI/pennylane/pull/5132)
    [(#5133)](https://github.com/PennyLaneAI/pennylane/pull/5133)
    
    ```pycon
    >>> obs = [X(0) @ Y(1), Z(0), Y(0) @ Z(1), Y(1)]
    >>> qml.pauli.group_observables(obs)
    [[Y(0) @ Z(1)], [X(0) @ Y(1), Y(1)], [Z(0)]]
    ```

  * A new `qml.commutator` function is now available that allows you to compute commutators between
    operators:
    [(#5051)](https://github.com/PennyLaneAI/pennylane/pull/5051)
    [(#5052)](https://github.com/PennyLaneAI/pennylane/pull/5052)

    ```pycon
    >>> qml.commutator(X(0), Y(0))
    2j * Z(0)
    ```

<h4>New Clifford device 🦾</h4>

* A new `default.clifford` device enables efficient simulation of large-scale Clifford circuits
  defined in PennyLane through the use of [stim](https://github.com/quantumlib/Stim) as a backend.
  [(#4936)](https://github.com/PennyLaneAI/pennylane/pull/4936)
  [(#4954)](https://github.com/PennyLaneAI/pennylane/pull/4954)
  [(#5144)](https://github.com/PennyLaneAI/pennylane/pull/5144)

  Given a circuit with only Clifford gates, one can use this device to obtain the usual range
  of PennyLane [measurements](https://docs.pennylane.ai/en/stable/introduction/measurements.html)
  as well as the state represented in the Tableau form of
  [Aaronson & Gottesman (2004)](https://journals.aps.org/pra/abstract/10.1103/PhysRevA.70.052328):

  ```python
  import pennylane as qml

  dev = qml.device("default.clifford", tableau=True)
  @qml.qnode(dev)
  def circuit():
      qml.CNOT(wires=[0, 1])
      qml.PauliX(wires=[1])
      qml.ISWAP(wires=[0, 1])
      qml.Hadamard(wires=[0])
      return qml.state()
  ```

  ```pycon
  >>> circuit()
  array([[0, 1, 1, 0, 0],
        [1, 0, 1, 1, 1],
        [0, 0, 0, 1, 0],
        [1, 0, 0, 1, 1]])
  ```
  
  The `default.clifford` device also supports the `PauliError`, `DepolarizingChannel`, `BitFlip` and
  `PhaseFlip`
  [noise channels](https://docs.pennylane.ai/en/latest/introduction/operations.html#noisy-channels)
  when operating in finite-shot mode.

<h3>Improvements 🛠</h3>

<h4>Faster gradients with VJPs and other performance improvements</h4>

* Adjoint device VJP's are now supported with `jax.jacobian`. `device_vjp=True` is
  now strictly faster for jax.
  [(#4963)](https://github.com/PennyLaneAI/pennylane/pull/4963)

* `device_vjp` can now be used with normal Tensorflow. Support has not yet been added
  for `tf.Function` and Tensorflow Autograph.
  [(#4676)](https://github.com/PennyLaneAI/pennylane/pull/4676)

* PennyLane can now use lightning provided VJPs by selecting `device_vjp=True` on the QNode.
  [(#4914)](https://github.com/PennyLaneAI/pennylane/pull/4914)

* Remove queuing (`AnnotatedQueue`) from `qml.cut_circuit` and `qml.cut_circuit_mc` to improve performance
  for large workflows.
  [(#5108)](https://github.com/PennyLaneAI/pennylane/pull/5108)

* Improve the performance of circuit-cutting workloads with large numbers of generated tapes.
  [(#5005)](https://github.com/PennyLaneAI/pennylane/pull/5005)

<h4>Community contributions 🥳</h4>

* `parity_transform` is added for parity mapping of a fermionic Hamiltonian.
  [(#4928)](https://github.com/PennyLaneAI/pennylane/pull/4928)
  It is now possible to transform a fermionic Hamiltonian to a qubit Hamiltonian with parity mapping.

  ```python
  import pennylane as qml
  fermi_ham = qml.fermi.FermiWord({(0, 0) : '+', (1, 1) : '-'})

  qubit_ham = qml.fermi.parity_transform(fermi_ham, n=6)
  ```

  ```pycon
  >>> print(qubit_ham)
  (-0.25j*(PauliY(wires=[0]))) + ((-0.25+0j)*(PauliX(wires=[0]) @ PauliZ(wires=[1]))) +
  ((0.25+0j)*(PauliX(wires=[0]))) + (0.25j*(PauliY(wires=[0]) @ PauliZ(wires=[1])))
  ```

* The transform `split_non_commuting` now accepts measurements of type `probs`, `sample` and `counts` which accept both wires and observables.
  [(#4972)](https://github.com/PennyLaneAI/pennylane/pull/4972)

* Improve efficiency of matrix calculation when operator is symmetric over wires
  [(#3601)](https://github.com/PennyLaneAI/pennylane/pull/3601)

* The module `pennylane/math/quantum.py` has now support for the min-entropy.
  [(#3959)](https://github.com/PennyLaneAI/pennylane/pull/3959/)

* A function called `apply_operation` has been added to the new `qutrit_mixed` module found in `qml.devices` that applies operations to device-compatible states.
  [(#5032)](https://github.com/PennyLaneAI/pennylane/pull/5032)

* A function called `measure` has been added to the new `qutrit_mixed` module found in `qml.devices` that measures device-compatible states for a collection of measurement processes.
  [(#5049)](https://github.com/PennyLaneAI/pennylane/pull/5049)

* A function called `apply_operation` has been added to the new `qutrit_mixed` module found in `qml.devices` that applies operations to device-compatible states.
  [(#5032)](https://github.com/PennyLaneAI/pennylane/pull/5032)

<h4>Other operator arithmetic improvements</h4>

* The following capabilities have been added for Pauli arithmetic:
  [(#4989)](https://github.com/PennyLaneAI/pennylane/pull/4989)
  [(#5001)](https://github.com/PennyLaneAI/pennylane/pull/5001)
  [(#5003)](https://github.com/PennyLaneAI/pennylane/pull/5003)
  [(#5017)](https://github.com/PennyLaneAI/pennylane/pull/5017)
  [(#5027)](https://github.com/PennyLaneAI/pennylane/pull/5027)
  [(#5018)](https://github.com/PennyLaneAI/pennylane/pull/5018)

  * You can now multiply `PauliWord` and `PauliSentence` instances by scalars, e.g.
    `0.5 * PauliWord({0:"X"})` or `0.5 * PauliSentence({PauliWord({0:"X"}): 1.})`.
  
  * You can now intuitively add together
    `PauliWord` and `PauliSentence` as well as scalars, which are treated implicitly as identities.
    For example, `ps1 + pw1 + 1.` for some Pauli word `pw1 = PauliWord({0: "X", 1: "Y"})` and Pauli
    sentence `ps1 = PauliSentence({pw1: 3.})`.
  
  * You can now subtract `PauliWord` and `PauliSentence` instances, as well as scalars, from each
    other. For example `ps1 - pw1 - 1`.

  * You can now also use `qml.dot` with `PauliWord`, `PauliSentence` and operators, e.g.
    `qml.dot([0.5, -1.5, 2], [pw1, ps1, id_word])` with `id_word = PauliWord({})`.

  * `qml.matrix` now accepts `PauliWord` and `PauliSentence` instances,
    `qml.matrix(PauliWord({0:"X"}))`.

  * It is possible to compute commutators with Pauli operators natively with the
    `PauliSentence.commutator` method.

    ```pycon
    >>> op1 = PauliWord({0: "X", 1: "X"})
    >>> op2 = PauliWord({0: "Y"}) + PauliWord({1: "Y"})
    >>> op1.commutator(op2)
    2j * Z(0) @ X(1)
    + 2j * X(0) @ Z(1)
    ```

* Composite operations (e.g., those made with `qml.prod` and `qml.sum`) and `SProd` operations
  convert `Hamiltonian` and `Tensor` operands to `Sum` and `Prod` types, respectively. This helps
  avoid the mixing of incompatible operator types.
  [(#5031)](https://github.com/PennyLaneAI/pennylane/pull/5031)
  [(#5063)](https://github.com/PennyLaneAI/pennylane/pull/5063)

* `qml.Identity()` can be initialized without wires. Measuring it is currently not possible though.
  [(#5106)](https://github.com/PennyLaneAI/pennylane/pull/5106)

* Adds `qml.devices.modifiers.simulator_tracking` and `qml.devices.modifiers.single_tape_support`
  to add basic default behavior onto a device class.
  [(#5200)](https://github.com/PennyLaneAI/pennylane/pull/5200)

* `qml.dot` now returns a `Sum` class even when all the coefficients match.
  [(#5143)](https://github.com/PennyLaneAI/pennylane/pull/5143)

* `qml.pauli.group_observables` now supports grouping `Prod` and `SProd` operators.
  [(#5070)](https://github.com/PennyLaneAI/pennylane/pull/5070)

* Cuts down on performance bottlenecks in converting a `PauliSentence` to a `Sum`.
  [(#5141)](https://github.com/PennyLaneAI/pennylane/pull/5141)
  [(#5150)](https://github.com/PennyLaneAI/pennylane/pull/5150)

* Upgrade the `Prod.terms()` method to return a tuple `(coeffs, ops)` consisting of coefficients and
  pure product operators.
  [(#5132)](https://github.com/PennyLaneAI/pennylane/pull/5132)

  ```python
  >>> qml.operation.enable_new_opmath()
  >>> op = X(0) @ (0.5 * X(1) + X(2))
  >>> op.terms()
  ([0.5, 1.0],
   [X(1) @ X(0),
    X(2) @ X(0)])
  ```

* Upgrade the `Sum.terms()` method to return a tuple `(coeffs, ops)` consisting of coefficients and
  pure product operators.
  [(#5133)](https://github.com/PennyLaneAI/pennylane/pull/5133)

  ```python
  >>> qml.operation.enable_new_opmath()
  >>> op = 0.5 * X(0) + 0.7 * X(1) + 1.5 * Y(0) @ Y(1)
  >>> op.terms()
  ([0.5, 0.7, 1.5],
   [X(0), X(1), Y(1) @ Y(0)])
  ```

<h4>Other improvements</h4>

* Faster `qml.probs` measurements due to an optimization in `_samples_to_counts`.
  [(#5145)](https://github.com/PennyLaneAI/pennylane/pull/5145)

* Ensure the `BlockEncode` operator is JIT-compatible with JAX.
  [(#5110)](https://github.com/PennyLaneAI/pennylane/pull/5110)

* The `qml.qsvt` function uses `qml.GlobalPhase` instead of `qml.exp` to define global phase.
  [(#5105)](https://github.com/PennyLaneAI/pennylane/pull/5105)

* Update `tests/ops/functions/conftest.py` to ensure all operator types are tested for validity.
  [(#4978)](https://github.com/PennyLaneAI/pennylane/pull/4978)

* A new `pennylane.workflow` module is added. This module now contains `qnode.py`, `execution.py`, `set_shots.py`, `jacobian_products.py`, and the submodule `interfaces`.
  [(#5023)](https://github.com/PennyLaneAI/pennylane/pull/5023)

* Raise a more informative error when calling `adjoint_jacobian` with trainable state-prep operations.
  [(#5026)](https://github.com/PennyLaneAI/pennylane/pull/5026)

* Adds `qml.workflow.get_transform_program` and `qml.workflow.construct_batch` to inspect the transform program and batch of tapes
  at different stages.
  [(#5084)](https://github.com/PennyLaneAI/pennylane/pull/5084)

* All custom controlled operations such as `CRX`, `CZ`, `CNOT`, `ControlledPhaseShift` now inherit from `ControlledOp`, giving them additional properties such as `control_wire` and `control_values`. Calling `qml.ctrl` on `RX`, `RY`, `RZ`, `Rot`, and `PhaseShift` with a single control wire will return gates of types `CRX`, `CRY`, etc. as opposed to a general `Controlled` operator.
  [(#5069)](https://github.com/PennyLaneAI/pennylane/pull/5069)
  [(#5199)](https://github.com/PennyLaneAI/pennylane/pull/5199)

* CI will now fail if coverage data fails to upload to codecov. Previously, it would silently pass
  and the codecov check itself would never execute.
  [(#5101)](https://github.com/PennyLaneAI/pennylane/pull/5101)

* `qml.ctrl` called on operators with custom controlled versions will return instances
  of the custom class, and it will also flatten nested controlled operators to a single
  multi-controlled operation. For `PauliX`, `CNOT`, `Toffoli`, and `MultiControlledX`,
  calling `qml.ctrl` will always resolve to the best option in `CNOT`, `Toffoli`, or
  `MultiControlledX` depending on the number of control wires and control values.
  [(#5125)](https://github.com/PennyLaneAI/pennylane/pull/5125/)

* Remove the unwanted warning filter from tests, and ensure that no PennyLaneDeprecationWarnings
  are being raised unexpectedly.
  [(#5122)](https://github.com/PennyLaneAI/pennylane/pull/5122)

<<<<<<< HEAD
* `Sum.ops`, `Sum.coeffs`, `Prod.ops`, `Prod.coeffs` have been added for feature parity with `qml.Hamiltonian` but will be deprecated in the future.
  [(#5164)](https://github.com/PennyLaneAI/pennylane/pull/5164)
=======

* Added a `partial_trace` function to `pennylane.math` for matrices.
  [(#5152)](https://github.com/PennyLaneAI/pennylane/pull/5152)
>>>>>>> b97f7a55

* Users can specify a list of PennyLane `measurements` they would want as terminal measurements
  when converting a `QuantumCircuit` using `qml.from_qiskit`.
  [(#5168)](https://github.com/PennyLaneAI/pennylane/pull/5168)

* Added new error tracking and propagation functionality. 
  [(#5115)](https://github.com/PennyLaneAI/pennylane/pull/5115)
  [(#5121)](https://github.com/PennyLaneAI/pennylane/pull/5121)

* Replacing `map_batch_transform` in the source code with the method `_batch_transform` 
  implemented in `TransformDispatcher`.
  [(#5212)](https://github.com/PennyLaneAI/pennylane/pull/5212)

* `TransformDispatcher` can now dispatch onto a batch of tapes, so that it is easier to compose transforms
  when working in the tape paradigm.
  [(#5163)](https://github.com/PennyLaneAI/pennylane/pull/5163)

<h3>Breaking changes 💔</h3>

* The entry point convention registering compilers with PennyLane has changed.
  [(#5140)](https://github.com/PennyLaneAI/pennylane/pull/5140)

  To allow for packages to register multiple compilers with PennyLane,
  the `entry_points` convention under the designated group name
  `pennylane.compilers` has been modified.
  
  Previously, compilers would register `qjit` (JIT decorator),
  `ops` (compiler-specific operations), and `context` (for tracing and
  program capture).
  
  Now, compilers must register `compiler_name.qjit`, `compiler_name.ops`,
  and `compiler_name.context`, where `compiler_name` is replaced
  by the name of the provided compiler.
  
  For more information, please see the
  [documentation on adding compilers](https://docs.pennylane.ai/en/stable/code/qml_compiler.html#adding-a-compiler).

* Make PennyLane code compatible with the latest version of `black`.
  [(#5112)](https://github.com/PennyLaneAI/pennylane/pull/5112)
  [(#5119)](https://github.com/PennyLaneAI/pennylane/pull/5119)

* `gradient_analysis_and_validation` is now renamed to `find_and_validate_gradient_methods`. Instead of returning a list, it now returns a dictionary of gradient methods for each parameter index, and no longer mutates the tape.
  [(#5035)](https://github.com/PennyLaneAI/pennylane/pull/5035)

* Passing additional arguments to a transform that decorates a QNode must be done through the use
  of `functools.partial`.
  [(#5046)](https://github.com/PennyLaneAI/pennylane/pull/5046)

* Multiplying two `PauliWord` instances no longer returns a tuple `(new_word, coeff)`
  but instead `PauliSentence({new_word: coeff})`. The old behavior is still available
  with the private method `PauliWord._matmul(other)` for faster processing.
  [(#5045)](https://github.com/PennyLaneAI/pennylane/pull/5054)

* `Observable.return_type` has been removed. Instead, you should inspect the type
  of the surrounding measurement process.
  [(#5044)](https://github.com/PennyLaneAI/pennylane/pull/5044)

* `ClassicalShadow.entropy()` no longer needs an `atol` keyword as a better
  method to estimate entropies from approximate density matrix reconstructions
  (with potentially negative eigenvalues) has been implemented.
  [(#5048)](https://github.com/PennyLaneAI/pennylane/pull/5048)

* Controlled operators with a custom controlled version decomposes like how their controlled
  counterpart decomposes, as opposed to decomposing into their controlled version.
  [(#5069)](https://github.com/PennyLaneAI/pennylane/pull/5069)
  [(#5125)](https://github.com/PennyLaneAI/pennylane/pull/5125/)

  For example:

  ```pycon
  >>> qml.ctrl(qml.RX(0.123, wires=1), control=0).decomposition()
  [
    RZ(1.5707963267948966, wires=[1]),
    RY(0.0615, wires=[1]),
    CNOT(wires=[0, 1]),
    RY(-0.0615, wires=[1]),
    CNOT(wires=[0, 1]),
    RZ(-1.5707963267948966, wires=[1])
  ]
  ```

* `QuantumScript.is_sampled` and `QuantumScript.all_sampled` have been removed. Users should now
  validate these properties manually.
  [(#5072)](https://github.com/PennyLaneAI/pennylane/pull/5072)

* `qml.transforms.one_qubit_decomposition` and `qml.transforms.two_qubit_decomposition` are removed. Instead,
  you should use `qml.ops.one_qubit_decomposition` and `qml.ops.two_qubit_decomposition`.
  [(#5091)](https://github.com/PennyLaneAI/pennylane/pull/5091)

* `qml.ExpvalCost` has been removed. Users should use `qml.expval()` moving forward.
  [(#5097)](https://github.com/PennyLaneAI/pennylane/pull/5097)

<h3>Deprecations 👋</h3>

* `Operator.validate_subspace(subspace)` has been relocated to the `qml.ops.qutrit.parametric_ops`
  module and will be removed from the Operator class in an upcoming release.
  [(#5067)](https://github.com/PennyLaneAI/pennylane/pull/5067)

* Matrix and tensor products between `PauliWord` and `PauliSentence` instances are done using
  the `@` operator, `*` will be used only for scalar multiplication. Note also the breaking
  change that the product of two `PauliWord` instances now returns a `PauliSentence` instead
  of a tuple `(new_word, coeff)`.
  [(#4989)](https://github.com/PennyLaneAI/pennylane/pull/4989)
  [(#5054)](https://github.com/PennyLaneAI/pennylane/pull/5054)

* `MeasurementProcess.name` and `MeasurementProcess.data` are now deprecated, as they contain dummy
  values that are no longer needed.
  [(#5047)](https://github.com/PennyLaneAI/pennylane/pull/5047)
  [(#5071)](https://github.com/PennyLaneAI/pennylane/pull/5071)
  [(#5076)](https://github.com/PennyLaneAI/pennylane/pull/5076)
  [(#5122)](https://github.com/PennyLaneAI/pennylane/pull/5122)

* Calling `qml.matrix` without providing a `wire_order` on objects where the wire order could be
  ambiguous now raises a warning. In the future, the `wire_order` argument will be required in
  these cases.
  [(#5039)](https://github.com/PennyLaneAI/pennylane/pull/5039)

* `qml.pauli.pauli_mult` and `qml.pauli.pauli_mult_with_phase` are now deprecated. Instead, you
  should use `qml.simplify(qml.prod(pauli_1, pauli_2))` to get the reduced operator.
  [(#5057)](https://github.com/PennyLaneAI/pennylane/pull/5057)

* The private functions `_pauli_mult`, `_binary_matrix` and `_get_pauli_map` from the
  `pauli` module have been deprecated, as they are no longer used anywhere and the same
  functionality can be achieved using newer features in the `pauli` module.
  [(#5057)](https://github.com/PennyLaneAI/pennylane/pull/5057)

* `Sum.ops`, `Sum.coeffs`, `Prod.ops` and `Prod.coeffs` will be deprecated in the future.
  [(#5164)](https://github.com/PennyLaneAI/pennylane/pull/5164)

<h3>Documentation 📝</h3>

* The module documentation for `pennylane.tape` now explains the difference between `QuantumTape` and `QuantumScript`.
  [(#5065)](https://github.com/PennyLaneAI/pennylane/pull/5065)

* A typo in a code example in the `qml.transforms` API has been fixed.
  [(#5014)](https://github.com/PennyLaneAI/pennylane/pull/5014)

* Documentation `qml.data` has been updated and now mentions a way to access the same dataset simultaneously from multiple environments.
  [(#5029)](https://github.com/PennyLaneAI/pennylane/pull/5029)

* Clarification for the definition of `argnum` added to gradient methods
  [(#5035)](https://github.com/PennyLaneAI/pennylane/pull/5035)

* A typo in the code example for `qml.qchem.dipole_of` has been fixed.
  [(#5036)](https://github.com/PennyLaneAI/pennylane/pull/5036)

* Added a development guide on deprecations and removals.
  [(#5083)](https://github.com/PennyLaneAI/pennylane/pull/5083)

* A note about the eigenspectrum of second-quantized Hamiltonians added to `qml.eigvals`.
  [(#5095)](https://github.com/PennyLaneAI/pennylane/pull/5095)

* A warning about two mathematically equivalent Hamiltonians undergoing different time evolutions was added to `qml.TrotterProduct` and `qml.ApproxTimeEvolution`.
  [(#5137)](https://github.com/PennyLaneAI/pennylane/pull/5137)

* Added a reference to the paper that provides the image of the `qml.QAOAEmbedding` template. [(#5130)](https://github.com/PennyLaneAI/pennylane/pull/5130)

<h3>Bug fixes 🐛</h3>

* `ctrl_decomp_zyz` is now differentiable.
  [(#5198)](https://github.com/PennyLaneAI/pennylane/pull/5198)

* `qml.ops.Pow.matrix()` is now differentiable with TensorFlow with integer exponents.
  [(#5178)](https://github.com/PennyLaneAI/pennylane/pull/5178)

* The `qml.MottonenStatePreparation` template is updated to include a global phase operation.
  [(#5166)](https://github.com/PennyLaneAI/pennylane/pull/5166)

* Fixes a queuing bug when using `qml.prod` with a qfunc that queues a single operator.
  [(#5170)](https://github.com/PennyLaneAI/pennylane/pull/5170)

* The `qml.TrotterProduct` template is updated to accept `SProd` as input Hamiltonian.
  [(#5073)](https://github.com/PennyLaneAI/pennylane/pull/5073)

* Fixed a bug where caching together with JIT compilation and broadcasted tapes yielded wrong results
  `Operator.hash` now depends on the memory location, `id`, of a Jax tracer instead of its string representation.
  [(#3917)](https://github.com/PennyLaneAI/pennylane/pull/3917)

* `qml.transforms.undo_swaps` can now work with operators with hyperparameters or nesting.
  [(#5081)](https://github.com/PennyLaneAI/pennylane/pull/5081)

* `qml.transforms.split_non_commuting` will now pass the original shots along.
  [(#5081)](https://github.com/PennyLaneAI/pennylane/pull/5081)

* If `argnum` is provided to a gradient transform, only the parameters specified in `argnum` will have their gradient methods validated.
  [(#5035)](https://github.com/PennyLaneAI/pennylane/pull/5035)

* `StatePrep` operations expanded onto more wires are now compatible with backprop.
  [(#5028)](https://github.com/PennyLaneAI/pennylane/pull/5028)

* `qml.equal` works well with `qml.Sum` operators when wire labels are a mix of integers and strings.
  [(#5037)](https://github.com/PennyLaneAI/pennylane/pull/5037)

* The return value of `Controlled.generator` now contains a projector that projects onto the correct subspace based on the control value specified.
  [(#5068)](https://github.com/PennyLaneAI/pennylane/pull/5068)

* `CosineWindow` no longer raises an unexpected error when used on a subset of wires at the beginning of a circuit.
  [(#5080)](https://github.com/PennyLaneAI/pennylane/pull/5080)

* Ensure `tf.function` works with `TensorSpec(shape=None)` by skipping batch size computation.
  [(#5089)](https://github.com/PennyLaneAI/pennylane/pull/5089)

* `PauliSentence.wires` no longer imposes a false order.
  [(#5041)](https://github.com/PennyLaneAI/pennylane/pull/5041)

* `qml.qchem.import_state` now applies the chemist-to-physicist
  sign convention when initializing a PennyLane state vector from
  classically pre-computed wavefunctions. That is, it interleaves
  spin-up/spin-down operators for the same spatial orbital index,
  as standard in PennyLane (instead of commuting all spin-up
  operators to the left, as is standard in quantum chemistry).
  [(#5114)](https://github.com/PennyLaneAI/pennylane/pull/5114)

* Multi-wire controlled `CNOT` and `PhaseShift` can now be decomposed correctly.
  [(#5125)](https://github.com/PennyLaneAI/pennylane/pull/5125/)
  [(#5148)](https://github.com/PennyLaneAI/pennylane/pull/5148)

* `draw_mpl` no longer raises an error when drawing a circuit containing an adjoint of a controlled operation.
  [(#5149)](https://github.com/PennyLaneAI/pennylane/pull/5149)

* `default.mixed` no longer throws `ValueError` when applying a state vector that is not of type `complex128` when used with tensorflow.
  [(#5155)](https://github.com/PennyLaneAI/pennylane/pull/5155)

* `ctrl_decomp_zyz` no longer raises a `TypeError` if the rotation parameters are of type `torch.Tensor`
  [(#5183)](https://github.com/PennyLaneAI/pennylane/pull/5183)

* Comparing `Prod` and `Sum` objects now works regardless of nested structure with `qml.equal` if the
  operators have a valid `pauli_rep` property.
  [(#5177)](https://github.com/PennyLaneAI/pennylane/pull/5177)

* Controlled `GlobalPhase` with non-zero control wire no longer throws an error.
  [(#5194)](https://github.com/PennyLaneAI/pennylane/pull/5194)

* A `QNode` transformed with `mitigate_with_zne` now accepts batch parameters.
  [(#5195)](https://github.com/PennyLaneAI/pennylane/pull/5195)

* The matrix of an empty `PauliSentence` instance is now correct (all-zeros).
  Further, matrices of empty `PauliWord` and `PauliSentence` instances can be turned to matrices now.
  [(#5188)](https://github.com/PennyLaneAI/pennylane/pull/5188)

* `PauliSentence.__matmul__` can handle `PauliWord` instances now.
  [(#5208)](https://github.com/PennyLaneAI/pennylane/pull/5208)

* Make `CompositeOp.eigendecomposition` jit-compatible.
  [(#5207)](https://github.com/PennyLaneAI/pennylane/pull/5207)

* `QubitDensityMatrix` now works with jax-jit on the `default.mixed` device.
  [(#5203)](https://github.com/PennyLaneAI/pennylane/pull/5203)

<h3>Contributors ✍️</h3>

This release contains contributions from (in alphabetical order):

Abhishek Abhishek,
Utkarsh Azad,
Trenten Babcock,
Gabriel Bottrill,
Thomas Bromley,
Astral Cai,
Skylar Chan,
Isaac De Vlugt,
Diksha Dhawan,
Lillian Frederiksen,
Pietropaolo Frisoni,
Eugenio Gigante,
Diego Guala,
David Ittah,
Soran Jahangiri,
Jacky Jiang,
Korbinian Kottmann,
Christina Lee,
Xiaoran Li,
Vincent Michaud-Rioux,
Romain Moyard,
Pablo Antonio Moreno Casares,
Erick Ochoa Lopez,
Lee J. O'Riordan,
Mudit Pandey,
Alex Preciado,
Matthew Silverman,
Jay Soni.<|MERGE_RESOLUTION|>--- conflicted
+++ resolved
@@ -361,14 +361,11 @@
   are being raised unexpectedly.
   [(#5122)](https://github.com/PennyLaneAI/pennylane/pull/5122)
 
-<<<<<<< HEAD
 * `Sum.ops`, `Sum.coeffs`, `Prod.ops`, `Prod.coeffs` have been added for feature parity with `qml.Hamiltonian` but will be deprecated in the future.
   [(#5164)](https://github.com/PennyLaneAI/pennylane/pull/5164)
-=======
 
 * Added a `partial_trace` function to `pennylane.math` for matrices.
   [(#5152)](https://github.com/PennyLaneAI/pennylane/pull/5152)
->>>>>>> b97f7a55
 
 * Users can specify a list of PennyLane `measurements` they would want as terminal measurements
   when converting a `QuantumCircuit` using `qml.from_qiskit`.
