--- conflicted
+++ resolved
@@ -90,15 +90,11 @@
 * Added submodule `devices.qubit_mixed.measure` as a necessary step for the new API, featuring a `measure` function for measuring qubits in mixed-state devices.
   [(#6637)](https://github.com/PennyLaneAI/pennylane/pull/6637)
 
-<<<<<<< HEAD
 * Added submodule `devices.qubit_mixed.simulate` as a necessary step for the new API,
 featuring a `simulate` function for simulating mixed states in analytic mode.
   [(#6618)](https://github.com/PennyLaneAI/pennylane/pull/6618)
 
-* Support is added for `if`/`else` statements and `while` loops in circuits executed with `qml.capture.enabled`, via `autograph`.
-=======
 * Support is added for `if`/`else` statements and `for` and `while` loops in circuits executed with `qml.capture.enabled`, via `autograph`
->>>>>>> ac0de60e
   [(#6406)](https://github.com/PennyLaneAI/pennylane/pull/6406)
   [(#6413)](https://github.com/PennyLaneAI/pennylane/pull/6413)
   [(#6426)](https://github.com/PennyLaneAI/pennylane/pull/6426)
