:orphan:

# Release 0.43.0-dev (development release)

<h3>New features since last release</h3>

<h3>Improvements 🛠</h3>

<h4>OpenQASM-PennyLane interoperability</h4>

* The :func:`qml.from_qasm3` function can now convert OpenQASM 3.0 circuits that contain
  subroutines, constants, and built-in mathematical functions.
  [(#7651)](https://github.com/PennyLaneAI/pennylane/pull/7651)
  [(#7653)](https://github.com/PennyLaneAI/pennylane/pull/7653)
  [(#7676)](https://github.com/PennyLaneAI/pennylane/pull/7676)
  [(#7679)](https://github.com/PennyLaneAI/pennylane/pull/7679)
  [(#7677)](https://github.com/PennyLaneAI/pennylane/pull/7677)

<h4>Other improvements</h4>

* A new `qml.transforms.resolve_dynamic_wires` transform can allocate concrete wire values for dynamic
  qubit allocation.
  [(#7678)](https://github.com/PennyLaneAI/pennylane/pull/7678)


* The :func:`qml.workflow.set_shots` transform can now be directly applied to a QNode without the need for `functools.partial`, providing a more user-friendly syntax and negating having to import the `functools` package.
  [(#7876)](https://github.com/PennyLaneAI/pennylane/pull/7876)

  ```python
  @qml.set_shots(shots=1000)
  @qml.qnode(dev)
  def circuit():
      qml.H(0)
      return qml.expval(qml.Z(0))
  ```

  ```pycon
  >>> circuit()
  0.002
  ```

* Added a `QuantumParser` class to the `qml.compiler.python_compiler` submodule that automatically loads relevant dialects.
  [(#7888)](https://github.com/PennyLaneAI/pennylane/pull/7888)

* Enforce various modules to follow modular architecture via `tach`.
  [(#7847)](https://github.com/PennyLaneAI/pennylane/pull/7847)

* A compilation pass written with xDSL called `qml.compiler.python_compiler.transforms.MeasurementsFromSamplesPass`
  has been added for the experimental xDSL Python compiler integration. This pass replaces all
  terminal measurements in a program with a single :func:`pennylane.sample` measurement, and adds
  postprocessing instructions to recover the original measurement.
  [(#7620)](https://github.com/PennyLaneAI/pennylane/pull/7620)

* A combine-global-phase pass has been added to the xDSL Python compiler integration.
  Note that the current implementation can only combine all the global phase operations at
  the last global phase operation in the same region. In other words, global phase operations inside a control flow region can't be combined with those in their parent
  region.
  [(#7675)](https://github.com/PennyLaneAI/pennylane/pull/7675)

* The `mbqc` xDSL dialect has been added to the Python compiler, which is used to represent
  measurement-based quantum-computing instructions in the xDSL framework.
  [(#7815)](https://github.com/PennyLaneAI/pennylane/pull/7815)

* The :func:`pennylane.ops.rs_decomposition` method now performs exact decomposition and returns
  complete global phase information when used for decomposing a phase gate to Clifford+T basis.
  [(#7793)](https://github.com/PennyLaneAI/pennylane/pull/7793)

* `default.qubit` will default to the tree-traversal MCM method when `mcm_method="device"`.
  [(#7885)](https://github.com/PennyLaneAI/pennylane/pull/7885)

<h3>Labs: a place for unified and rapid prototyping of research software 🧪</h3>

* Added state of the art resources for the `ResourceSelectPauliRot` template and the
  `ResourceQubitUnitary` templates.
  [(#7786)](https://github.com/PennyLaneAI/pennylane/pull/7786)

<h3>Breaking changes 💔</h3>

* `qml.operation.WiresEnum`, `qml.operation.AllWires`, and `qml.operation.AnyWires` have been removed. Setting `Operator.num_wires = None` (the default)
  should instead indicate that the `Operator` does not need wire validation.
  [(#7911)](https://github.com/PennyLaneAI/pennylane/pull/7911)

* Removed `QNode.get_gradient_fn` method. Instead, use `qml.workflow.get_best_diff_method` to obtain the differentiation method.
  [(#7907)](https://github.com/PennyLaneAI/pennylane/pull/7907)

* Top-level access to ``DeviceError``, ``PennyLaneDeprecationWarning``, ``QuantumFunctionError`` and ``ExperimentalWarning`` has been removed. Please import these objects from the new ``pennylane.exceptions`` module.
  [(#7874)](https://github.com/PennyLaneAI/pennylane/pull/7874)

* `qml.cut_circuit_mc` no longer accepts a `shots` keyword argument. The shots should instead
  be set on the tape itself.
  [(#7882)](https://github.com/PennyLaneAI/pennylane/pull/7882)

<h3>Deprecations 👋</h3>

<<<<<<< HEAD
* The ``QuantumScript.to_openqasm`` method is deprecated and will be removed in version v0.44.
  Instead, the ``qml.to_openqasm`` function should be used.
=======
* The `level=None` argument in the :func:`pennylane.workflow.get_transform_program`, :func:`pennylane.workflow.construct_batch`, `qml.draw`, `qml.draw_mpl`, and `qml.specs` transforms is deprecated and will be removed in v0.43.
  Please use `level='device'` instead to apply the noise model at the device level.
  [(#7886)](https://github.com/PennyLaneAI/pennylane/pull/7886)
>>>>>>> 90c579a6

* `qml.qnn.cost.SquaredErrorLoss` is deprecated and will be removed in version v0.44. Instead, this hybrid workflow can be accomplished 
  with a function like `loss = lambda *args: (circuit(*args) - target)**2`.
  [(#7527)](https://github.com/PennyLaneAI/pennylane/pull/7527)
  
* Access to `add_noise`, `insert` and noise mitigation transforms from the `pennylane.transforms` module is deprecated.
  Instead, these functions should be imported from the `pennylane.noise` module.
  [(#7854)](https://github.com/PennyLaneAI/pennylane/pull/7854)

* The `qml.QNode.add_transform` method is deprecated and will be removed in v0.43.
  Instead, please use `QNode.transform_program.push_back(transform_container=transform_container)`.
  [(#7855)](https://github.com/PennyLaneAI/pennylane/pull/7855)

<h3>Internal changes ⚙️</h3>

* Added a `run_filecheck_qjit` fixture that can be used to run FileCheck on integration tests for the
  `qml.compiler.python_compiler` submodule.
  [(#7888)](https://github.com/PennyLaneAI/pennylane/pull/7888)

* Added a `dialects` submodule to `qml.compiler.python_compiler` which now houses all the xDSL dialects we create.
  Additionally, the `MBQCDialect` and `QuantumDialect` dialects have been renamed to `MBQC` and `Quantum`.
  [(#7897)](https://github.com/PennyLaneAI/pennylane/pull/7897)

* Update minimum supported `pytest` version to `8.4.1`.
  [(#7853)](https://github.com/PennyLaneAI/pennylane/pull/7853)

* `DefaultQubitLegacy` (test suite only) no longer provides a customized classical shadow
  implementation
  [(#7895)](https://github.com/PennyLaneAI/pennylane/pull/7895)

* Make `pennylane.io` a tertiary module.
  [(#7877)](https://github.com/PennyLaneAI/pennylane/pull/7877)

* Seeded tests for the `split_to_single_terms` transformation.
  [(#7851)](https://github.com/PennyLaneAI/pennylane/pull/7851)

* Upgrade `rc_sync.yml` to work with latest `pyproject.toml` changes.
  [(#7808)](https://github.com/PennyLaneAI/pennylane/pull/7808)
  [(#7818)](https://github.com/PennyLaneAI/pennylane/pull/7818)

* `LinearCombination` instances can be created with `_primitive.impl` when
  capture is enabled and tracing is active.
  [(#7893)](https://github.com/PennyLaneAI/pennylane/pull/7893)

* The `TensorLike` type is now compatible with static type checkers.
  [(#7905)](https://github.com/PennyLaneAI/pennylane/pull/7905)

<h3>Documentation 📝</h3>

* Updated the code example in the documentation for :func:`~.transforms.split_non_commuting`.
  [(#7892)](https://github.com/PennyLaneAI/pennylane/pull/7892)

<h3>Bug fixes 🐛</h3>

* `get_best_diff_method` now correctly aligns with `execute` and `construct_batch` logic in workflows.
  [(#7898)](https://github.com/PennyLaneAI/pennylane/pull/7898)

* Resolve issues with AutoGraph transforming internal PennyLane library code due to incorrect
  module attribution of wrapper functions.
  [(#7889)](https://github.com/PennyLaneAI/pennylane/pull/7889)

* Calling `QNode.update` no longer acts as if `set_shots` has been applied.
  [(#7881)](https://github.com/PennyLaneAI/pennylane/pull/7881)

* Fixes attributes and types in the quantum dialect.
  This allows for types to be inferred correctly when parsing.
  [(#7825)](https://github.com/PennyLaneAI/pennylane/pull/7825)

<h3>Contributors ✍️</h3>

This release contains contributions from (in alphabetical order):

Utkarsh Azad,
Joey Carter,
Yushao Chen,
David Ittah,
Erick Ochoa,
Mudit Pandey,
Andrija Paurevic,
Jay Soni,
Jake Zaia<|MERGE_RESOLUTION|>--- conflicted
+++ resolved
@@ -92,14 +92,12 @@
 
 <h3>Deprecations 👋</h3>
 
-<<<<<<< HEAD
 * The ``QuantumScript.to_openqasm`` method is deprecated and will be removed in version v0.44.
   Instead, the ``qml.to_openqasm`` function should be used.
-=======
+
 * The `level=None` argument in the :func:`pennylane.workflow.get_transform_program`, :func:`pennylane.workflow.construct_batch`, `qml.draw`, `qml.draw_mpl`, and `qml.specs` transforms is deprecated and will be removed in v0.43.
   Please use `level='device'` instead to apply the noise model at the device level.
   [(#7886)](https://github.com/PennyLaneAI/pennylane/pull/7886)
->>>>>>> 90c579a6
 
 * `qml.qnn.cost.SquaredErrorLoss` is deprecated and will be removed in version v0.44. Instead, this hybrid workflow can be accomplished 
   with a function like `loss = lambda *args: (circuit(*args) - target)**2`.
