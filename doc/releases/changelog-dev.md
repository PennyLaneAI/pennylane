:orphan:

# Release 0.38.0-dev (development release)

<h3>New features since last release</h3>

* A new method `process_density_matrix` has been added to the `ProbabilityMP` and `DensityMatrixMP`
  classes, allowing for more efficient handling of quantum density matrices, particularly with batch
  processing support. This method simplifies the calculation of probabilities from quantum states
  represented as density matrices.
  [(#5830)](https://github.com/PennyLaneAI/pennylane/pull/5830)

* Resolved the bug in `qml.ThermalRelaxationError` where there was a typo from `tq` to `tg`.
  [(#5988)](https://github.com/PennyLaneAI/pennylane/issues/5988)

* The `qml.PrepSelPrep` template is added. The template implements a block-encoding of a linear
  combination of unitaries.
  [(#5756)](https://github.com/PennyLaneAI/pennylane/pull/5756)
  [(#5987)](https://github.com/PennyLaneAI/pennylane/pull/5987)

* A new `qml.from_qiskit_noise` method now allows one to convert a Qiskit ``NoiseModel`` to a
  PennyLane ``NoiseModel`` via the Pennylane-Qiskit plugin.
  [(#5996)](https://github.com/PennyLaneAI/pennylane/pull/5996)

* A new function `qml.registers` has been added, enabling the creation of registers, which are implemented as a dictionary of `Wires` instances.
  [(#5957)](https://github.com/PennyLaneAI/pennylane/pull/5957)

* The `split_to_single_terms` transform is added. This transform splits expectation values of sums
  into multiple single-term measurements on a single tape, providing better support for simulators
  that can handle non-commuting observables but don't natively support multi-term observables.
  [(#5884)](https://github.com/PennyLaneAI/pennylane/pull/5884)

* `SProd.terms` now flattens out the terms if the base is a multi-term observable.
  [(#5885)](https://github.com/PennyLaneAI/pennylane/pull/5885)

* A new method `to_mat` has been added to the `FermiWord` and `FermiSentence` classes, which allows
  computing the matrix representation of these Fermi operators.
  [(#5920)](https://github.com/PennyLaneAI/pennylane/pull/5920)

* New functionality has been added to natively support exponential extrapolation when using the `mitigate_with_zne`. This allows
  users to have more control over the error mitigation protocol without needing to add further dependencies.
  [(#5972)](https://github.com/PennyLaneAI/pennylane/pull/5972)

<h3>Improvements 🛠</h3>

* During experimental program capture, the qnode can now use closure variables.
  [(#6052)](https://github.com/PennyLaneAI/pennylane/pull/6052)

* `GlobalPhase` now supports parameter broadcasting.
  [(#5923)](https://github.com/PennyLaneAI/pennylane/pull/5923)

* `qml.devices.LegacyDeviceFacade` has been added to map the legacy devices to the new
  device interface.
  [(#5927)](https://github.com/PennyLaneAI/pennylane/pull/5927)

* Added the `compute_sparse_matrix` method for `qml.ops.qubit.BasisStateProjector`.
  [(#5790)](https://github.com/PennyLaneAI/pennylane/pull/5790)

* `StateMP.process_state` defines rules in `cast_to_complex` for complex casting, avoiding a superfluous state vector copy in Lightning simulations
  [(#5995)](https://github.com/PennyLaneAI/pennylane/pull/5995)

* Port the fast `apply_operation` implementation of `PauliZ` to `PhaseShift`, `S` and `T`.
  [(#5876)](https://github.com/PennyLaneAI/pennylane/pull/5876)

* `qml.UCCSD` now accepts an additional optional argument, `n_repeats`, which defines the number of
  times the UCCSD template is repeated. This can improve the accuracy of the template by reducing
  the Trotter error but would result in deeper circuits.
  [(#5801)](https://github.com/PennyLaneAI/pennylane/pull/5801)

* `QuantumScript.hash` is now cached, leading to performance improvements.
  [(#5919)](https://github.com/PennyLaneAI/pennylane/pull/5919)

* Applying `adjoint` and `ctrl` to a quantum function can now be captured into plxpr.
  Furthermore, the `qml.cond` function can be captured into plxpr. 
  [(#5966)](https://github.com/PennyLaneAI/pennylane/pull/5966)
  [(#5967)](https://github.com/PennyLaneAI/pennylane/pull/5967)
  [(#5999)](https://github.com/PennyLaneAI/pennylane/pull/5999)

* Set operations are now supported by Wires.
  [(#5983)](https://github.com/PennyLaneAI/pennylane/pull/5983)

* `qml.dynamic_one_shot` now supports circuits using the `"tensorflow"` interface.
  [(#5973)](https://github.com/PennyLaneAI/pennylane/pull/5973)

* The representation for `Wires` has now changed to be more copy-paste friendly.
  [(#5958)](https://github.com/PennyLaneAI/pennylane/pull/5958)

* Observable validation for `default.qubit` is now based on execution mode (analytic vs. finite shots) and measurement type (sample measurement vs. state measurement).
  [(#5890)](https://github.com/PennyLaneAI/pennylane/pull/5890)

* Molecules and Hamiltonians can now be constructed for all the elements present in the periodic table.
  [(#5821)](https://github.com/PennyLaneAI/pennylane/pull/5821)

* `qml.for_loop` and `qml.while_loop` now fallback to standard Python control
  flow if `@qjit` is not present, allowing the same code to work with and without
  `@qjit` without any rewrites.
  [(#6014)](https://github.com/PennyLaneAI/pennylane/pull/6014)

  ```python
  dev = qml.device("lightning.qubit", wires=3)

  @qml.qnode(dev)
  def circuit(x, n):

      @qml.for_loop(0, n, 1)
      def init_state(i):
          qml.Hadamard(wires=i)

      init_state()

      @qml.for_loop(0, n, 1)
      def apply_operations(i, x):
          qml.RX(x, wires=i)

          @qml.for_loop(i + 1, n, 1)
          def inner(j):
              qml.CRY(x**2, [i, j])

          inner()
          return jnp.sin(x)

      apply_operations(x)
      return qml.probs()
  ```

  ```pycon
  >>> print(qml.draw(circuit)(0.5, 3))
  0: ──H──RX(0.50)─╭●────────╭●──────────────────────────────────────┤  Probs
  1: ──H───────────╰RY(0.25)─│──────────RX(0.48)─╭●──────────────────┤  Probs
  2: ──H─────────────────────╰RY(0.25)───────────╰RY(0.23)──RX(0.46)─┤  Probs
  >>> circuit(0.5, 3)
  array([0.125     , 0.125     , 0.09949758, 0.15050242, 0.07594666,
       0.11917543, 0.08942104, 0.21545687])
  >>> qml.qjit(circuit)(0.5, 3)
  Array([0.125     , 0.125     , 0.09949758, 0.15050242, 0.07594666,
       0.11917543, 0.08942104, 0.21545687], dtype=float64)
  ```

* The `qubit_observable` function is modified to return an ascending wire order for molecular 
  Hamiltonians.
  [(#5950)](https://github.com/PennyLaneAI/pennylane/pull/5950)
  
* `qml.BasisRotation` and `qml.qchem.givens_decomposition` are now jit compatible.
  [(#6019)](https://github.com/PennyLaneAI/pennylane/pull/6019)

* The `CNOT` operator no longer decomposes to itself. Instead, it raises a `qml.DecompositionUndefinedError`.
  [(#6039)](https://github.com/PennyLaneAI/pennylane/pull/6039)

<h4>Community contributions 🥳</h4>

* `DefaultQutritMixed` readout error has been added using parameters `readout_relaxation_probs` and 
  `readout_misclassification_probs` on the `default.qutrit.mixed` device. These parameters add a `~.QutritAmplitudeDamping`  and a `~.TritFlip` channel, respectively,
  after measurement diagonalization. The amplitude damping error represents the potential for
  relaxation to occur during longer measurements. The trit flip error represents misclassification during readout.
  [(#5842)](https://github.com/PennyLaneAI/pennylane/pull/5842)

<h3>Breaking changes 💔</h3>

* `GlobalPhase` is considered non-differentiable with tape transforms.
  As a consequence, `qml.gradients.finite_diff` and `qml.gradients.spsa_grad` no longer
  support differentiation of `GlobalPhase` with state-based outputs.
  [(#5620)](https://github.com/PennyLaneAI/pennylane/pull/5620) 

* The `CircuitGraph.graph` rustworkx graph now stores indices into the circuit as the node labels,
  instead of the operator/ measurement itself.  This allows the same operator to occur multiple times in
  the circuit.
  [(#5907)](https://github.com/PennyLaneAI/pennylane/pull/5907)

* `queue_idx` attribute has been removed from the `Operator`, `CompositeOp`, and `SymbolicOp` classes.
  [(#6005)](https://github.com/PennyLaneAI/pennylane/pull/6005)

* `qml.from_qasm` no longer removes measurements from the QASM code. Use 
  `measurements=[]` to remove measurements from the original circuit.
  [(#5982)](https://github.com/PennyLaneAI/pennylane/pull/5982)

* `qml.transforms.map_batch_transform` has been removed, since transforms can be applied directly to a batch of tapes.
  See :func:`~.pennylane.transform` for more information.
  [(#5981)](https://github.com/PennyLaneAI/pennylane/pull/5981)

* `QuantumScript.interface` has been removed.
  [(#5980)](https://github.com/PennyLaneAI/pennylane/pull/5980)

<h3>Deprecations 👋</h3>

* The `decomp_depth` argument in `qml.device` has been deprecated.
  [(#6026)](https://github.com/PennyLaneAI/pennylane/pull/6026)

* The `max_expansion` argument in `qml.QNode` has been deprecated.
  [(#6026)](https://github.com/PennyLaneAI/pennylane/pull/6026)

* The `expansion_strategy` attribute in the `QNode` class is deprecated.
  [(#5989)](https://github.com/PennyLaneAI/pennylane/pull/5989)

* The `expansion_strategy` argument has been deprecated in all of `qml.draw`, `qml.draw_mpl`, and `qml.specs`.
  The `level` argument should be used instead.
  [(#5989)](https://github.com/PennyLaneAI/pennylane/pull/5989)

* `Operator.expand` has been deprecated. Users should simply use `qml.tape.QuantumScript(op.decomposition())`
  for equivalent behaviour.
  [(#5994)](https://github.com/PennyLaneAI/pennylane/pull/5994)

* `pennylane.transforms.sum_expand` and `pennylane.transforms.hamiltonian_expand` have been deprecated.
  Users should instead use `pennylane.transforms.split_non_commuting` for equivalent behaviour.
  [(#6003)](https://github.com/PennyLaneAI/pennylane/pull/6003)

* The `expand_fn` argument in `qml.execute` has been deprecated.
  Instead, please create a `qml.transforms.core.TransformProgram` with the desired preprocessing and pass it to the `transform_program` argument of `qml.execute`.
  [(#5984)](https://github.com/PennyLaneAI/pennylane/pull/5984)

* The `max_expansion` argument in `qml.execute` has been deprecated.
  Instead, please use `qml.devices.preprocess.decompose` with the desired expansion level, add it to a `TransformProgram` and pass it to the `transform_program` argument of `qml.execute`.
  [(#5984)](https://github.com/PennyLaneAI/pennylane/pull/5984)

* The `override_shots` argument in `qml.execute` is deprecated.
  Instead, please add the shots to the `QuantumTape`'s to be executed.
  [(#5984)](https://github.com/PennyLaneAI/pennylane/pull/5984)

* The `device_batch_transform` argument in `qml.execute` is deprecated.
  Instead, please create a `qml.transforms.core.TransformProgram` with the desired preprocessing and pass it to the `transform_program` argument of `qml.execute`.
  [(#5984)](https://github.com/PennyLaneAI/pennylane/pull/5984)

* `pennylane.qinfo.classical_fisher` and `pennylane.qinfo.quantum_fisher` have been deprecated.
  Instead, use `pennylane.gradients.classical_fisher` and `pennylane.gradients.quantum_fisher`.
  [(#5985)](https://github.com/PennyLaneAI/pennylane/pull/5985)

* The legacy devices `default.qubit.{autograd,torch,tf,jax,legacy}` are deprecated.
  Instead, use `default.qubit` as it now supports backpropagation through the several backends.
  [(#5997)](https://github.com/PennyLaneAI/pennylane/pull/5997)

* The logic for internally switching a device for a different backpropagation
  compatible device is now deprecated, as it was in place for the deprecated
  `default.qubit.legacy`.
  [(#6032)](https://github.com/PennyLaneAI/pennylane/pull/6032)

<h3>Documentation 📝</h3>

* Improves the docstring for `QuantumScript.expand` and `qml.tape.tape.expand_tape`.
  [(#5974)](https://github.com/PennyLaneAI/pennylane/pull/5974)

<h3>Bug fixes 🐛</h3>

* Fix `jax.grad` + `jax.jit` not working for `AmplitudeEmbedding`, `StatePrep` and `MottonenStatePreparation`.
  [(#5620)](https://github.com/PennyLaneAI/pennylane/pull/5620) 

* Fix a bug where the global phase returned by `one_qubit_decomposition` gained a broadcasting dimension.
  [(#5923)](https://github.com/PennyLaneAI/pennylane/pull/5923)

* Fixed a bug in `qml.SPSAOptimizer` that ignored keyword arguments in the objective function.
  [(#6027)](https://github.com/PennyLaneAI/pennylane/pull/6027)

* `dynamic_one_shot` was broken for old-API devices since `override_shots` was deprecated.
  [(#6024)](https://github.com/PennyLaneAI/pennylane/pull/6024)

* `CircuitGraph` can now handle circuits with the same operation instance occuring multiple times.
  [(#5907)](https://github.com/PennyLaneAI/pennylane/pull/5907)

* `qml.QSVT` is updated to store wire order correctly.
  [(#5959)](https://github.com/PennyLaneAI/pennylane/pull/5959)

* `qml.devices.qubit.measure_with_samples` now returns the correct result if the provided measurements
  contain sum of operators acting on the same wire.
  [(#5978)](https://github.com/PennyLaneAI/pennylane/pull/5978)

* `qml.AmplitudeEmbedding` has better support for features using low precision integer data types.
  [(#5969)](https://github.com/PennyLaneAI/pennylane/pull/5969)

* Jacobian shape is fixed for measurements with dimension in `qml.gradients.vjp.compute_vjp_single`.
[(5986)](https://github.com/PennyLaneAI/pennylane/pull/5986)

* `qml.lie_closure` works with sums of Paulis.
  [(#6023)](https://github.com/PennyLaneAI/pennylane/pull/6023)

<<<<<<< HEAD
* `qml.BasisRotation` works with qjit.
  [(#6019)](https://github.com/PennyLaneAI/pennylane/pull/6019)

=======
>>>>>>> 67150954
<h3>Contributors ✍️</h3>

This release contains contributions from (in alphabetical order):

Tarun Kumar Allamsetty,
Guillermo Alonso,
Utkarsh Azad,
Gabriel Bottrill,
Ahmed Darwish,
Astral Cai,
Yushao Chen,
Ahmed Darwish,
Maja Franz,
Lillian M. A. Frederiksen,
Pietropaolo Frisoni,
Emiliano Godinez,
Austin Huang,
Renke Huang,
Josh Izaac,
Soran Jahangiri,
Korbinian Kottmann,
Christina Lee,
William Maxwell,
Vincent Michaud-Rioux,
Anurav Modak,
Pablo A. Moreno Casares,
Mudit Pandey,
Erik Schultheis,
Nate Stemen,
David Wierichs.<|MERGE_RESOLUTION|>--- conflicted
+++ resolved
@@ -270,12 +270,10 @@
 * `qml.lie_closure` works with sums of Paulis.
   [(#6023)](https://github.com/PennyLaneAI/pennylane/pull/6023)
 
-<<<<<<< HEAD
 * `qml.BasisRotation` works with qjit.
   [(#6019)](https://github.com/PennyLaneAI/pennylane/pull/6019)
 
-=======
->>>>>>> 67150954
+
 <h3>Contributors ✍️</h3>
 
 This release contains contributions from (in alphabetical order):
