--- conflicted
+++ resolved
@@ -4,16 +4,14 @@
 
 <h3>New features since last release</h3>
 
-<<<<<<< HEAD
 * Functions are added for generating spin Hamiltonians for [Emery]
   (https://journals.aps.org/prl/abstract/10.1103/PhysRevLett.58.2794) and
   [Haldane](https://journals.aps.org/prl/pdf/10.1103/PhysRevLett.61.2015) models on a lattice.
   [(#6201)](https://github.com/PennyLaneAI/pennylane/pull/6201/)
-=======
+
 * A new `qml.vn_entanglement_entropy` measurement process has been added which measures the
   Von Neumann entanglement entropy of a quantum state.
   [(#5911)](https://github.com/PennyLaneAI/pennylane/pull/5911)
->>>>>>> 2aee2e14
 
 <h3>Improvements 🛠</h3>
 
