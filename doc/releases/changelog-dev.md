--- conflicted
+++ resolved
@@ -6,11 +6,10 @@
 
 <h3>Improvements 🛠</h3>
 
-<<<<<<< HEAD
 * The `JacobianProductCalculator` abstract base class and implementation `TransformJacobianProducts`
   have been added to `pennylane.interfaces.jacobian_products`.
   [(#4435)](https://github.com/PennyLaneAI/pennylane/pull/4435)
-=======
+
 * Dunder ``__add__`` method is added to the ``TransformProgram`` class, therefore two programs can be added using ``+`` .
   [(#4549)](https://github.com/PennyLaneAI/pennylane/pull/4549)
 
@@ -19,7 +18,6 @@
 
 * Wires can be provided to the new device API.
   [(#4538)](https://github.com/PennyLaneAI/pennylane/pull/4538)
->>>>>>> 3f25d5eb
 
 <h3>Breaking changes 💔</h3>
 
@@ -63,10 +61,6 @@
 
 This release contains contributions from (in alphabetical order):
 
-<<<<<<< HEAD
 Christina Lee
-Romain Moyard
-=======
 Romain Moyard,
-Matthew Silverman
->>>>>>> 3f25d5eb
+Matthew Silverman