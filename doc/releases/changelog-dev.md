:orphan:

# Release 0.20.0-dev (development release)

<h3>New features since last release</h3>
* A thermal relaxation channel is added to the Noisy channels. The channel description can be 
  found on the supplementary information of [Quantum classifier with tailored quantum kernels](https://arxiv.org/abs/1909.02611).
  [(#1766)](https://github.com/PennyLaneAI/pennylane/pull/1766)
  
* Added the identity observable to be an operator. Now we can explicitly call the identity 
  operation on our quantum circuits for both qubit and CV devices.
  [(#1829)](https://github.com/PennyLaneAI/pennylane/pull/1829) 

<h3>Improvements</h3>

* AngleEmbedding now supports `batch_params` decorator. [(#1812)](https://github.com/PennyLaneAI/pennylane/pull/1812)

<h3>Breaking changes</h3>

* The `decomposition` method of operations has changed from a static
  class method to an operation-dependent method.
  [(#1873)](https://github.com/PennyLaneAI/pennylane/pull/1873)

  Instead of the original syntax

  ```python
  >>> qml.CRX.decomposition(0.3, wires=[0, 1])
  ```

  the decomposition must be called on an instantiated version of the operation:

  ```python
  >>> qml.CRX(0.3, wires=[0, 1]).decomposition()
  ```

  This has consequences when decompositions are called from within a
  QNode, as the instantiation of the operation itself will be queued in addition
  to the decomposition. This can be solved by stopping the recording
  while instantiating an operator, and then calling its decomposition:

  ```python
  @qml.qnode(dev)
  def my_qnode(x):
      with qml.tape.stop_recording():
          op = qml.CRX(x, wires=[0, 1])
      op.decomposition()
  ```

<h3>Deprecations</h3>

<h3>Bug fixes</h3>

* `qml.CSWAP` and `qml.CRot` now define `control_wires`, and `qml.SWAP` 
  returns the default empty wires object.
  [(#1830)](https://github.com/PennyLaneAI/pennylane/pull/1830)

* The `requires_grad` attribute of `qml.numpy.tensor` objects is now
  preserved when pickling/unpickling the object.
  [(#1856)](https://github.com/PennyLaneAI/pennylane/pull/1856)

<h3>Documentation</h3>

<h3>Contributors</h3>

This release contains contributions from (in alphabetical order): 

<<<<<<< HEAD
Guillermo Alonso-Linaje, Olivia Di Matteo

Jalani Kanem, Christina Lee, Alejandro Montanez
=======
Jalani Kanem, Christina Lee, Guillermo Alonso-Linaje, Alejandro Montanez, Jay Soni
>>>>>>> 32f4b4cd
<|MERGE_RESOLUTION|>--- conflicted
+++ resolved
@@ -64,10 +64,4 @@
 
 This release contains contributions from (in alphabetical order): 
 
-<<<<<<< HEAD
-Guillermo Alonso-Linaje, Olivia Di Matteo
-
-Jalani Kanem, Christina Lee, Alejandro Montanez
-=======
-Jalani Kanem, Christina Lee, Guillermo Alonso-Linaje, Alejandro Montanez, Jay Soni
->>>>>>> 32f4b4cd
+Guillermo Alonso-Linaje, Olivia Di Matteo, Jalani Kanem, Christina Lee, Alejandro Montanez, Jay Soni