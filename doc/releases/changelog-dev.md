:orphan:

# Release 0.24.0-dev (development release)

<h3>New features since last release</h3>

* Speed up measuring of commuting Pauli operators
  [(#2425)](https://github.com/PennyLaneAI/pennylane/pull/2425)

  The code that checks for qubit wise commuting (QWC) got a performance boost that is noticable
  when many commuting paulis of the same type are measured.

<h3>Improvements</h3>

* The `gradients` module now uses faster subroutines and uniform
  formats of gradient rules.
  [(#2452)](https://github.com/XanaduAI/pennylane/pull/2452)

* Wires can be passed as the final argument to an `Operator`, instead of requiring
  the wires to be explicitly specified with keyword `wires`. This functionality already
  existed for `Observable`'s, but now extends to all `Operator`'s.
  [(#2432)](https://github.com/PennyLaneAI/pennylane/pull/2432)

  ```pycon
  >>> qml.S(0)
  S(wires=[0])
  >>> qml.CNOT((0,1))
  CNOT(wires=[0, 1])
  ```

<h3>Breaking changes</h3>

<h3>Deprecations</h3>

<h3>Documentation</h3>

* The centralized [Xanadu Sphinx Theme](https://github.com/XanaduAI/xanadu-sphinx-theme)
  is now used to style the Sphinx documentation.
  [(#2450)](https://github.com/PennyLaneAI/pennylane/pull/2450)

<h3>Contributors</h3>

This release contains contributions from (in alphabetical order):

<<<<<<< HEAD
Karim Alaa El-Din, Guillermo Alonso-Linaje, Mikhail Andrenkov, Juan Miguel Arrazola,
Utkarsh Azad, Thomas Bromley, Alain Delgado, Olivia Di Matteo, Anthony Hayes,
David Ittah, Josh Izaac, Soran Jahangiri, Christina Lee, Romain Moyard, Zeyue Niu,
Matthew Silverman, Lee James O'Riordan, Jay Soni, Antal Száva, Maurice Weber,
David Wierichs.
=======
Christian Gogolin, Christina Lee
>>>>>>> 6d1ddf66
<|MERGE_RESOLUTION|>--- conflicted
+++ resolved
@@ -42,12 +42,4 @@
 
 This release contains contributions from (in alphabetical order):
 
-<<<<<<< HEAD
-Karim Alaa El-Din, Guillermo Alonso-Linaje, Mikhail Andrenkov, Juan Miguel Arrazola,
-Utkarsh Azad, Thomas Bromley, Alain Delgado, Olivia Di Matteo, Anthony Hayes,
-David Ittah, Josh Izaac, Soran Jahangiri, Christina Lee, Romain Moyard, Zeyue Niu,
-Matthew Silverman, Lee James O'Riordan, Jay Soni, Antal Száva, Maurice Weber,
-David Wierichs.
-=======
-Christian Gogolin, Christina Lee
->>>>>>> 6d1ddf66
+Mikhail Andrenkov, Christian Gogolin, Christina Lee