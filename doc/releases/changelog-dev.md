:orphan:

# Release 0.27.0-dev (development release)

<h3>New features since last release</h3>

* The `qml.qchem.basis_rotation` function is added to the `qchem` module. This function returns
  grouped coefficients, grouped observables and basis rotation transformation matrices needed to
  construct a qubit Hamiltonian in the rotated basis of molecular orbitals. In this basis, the
  one-electron integral matrix and the symmetric matrices obtained from factorizing the two-electron
  integrals tensor are diagonal.
  ([#3011](https://github.com/PennyLaneAI/pennylane/pull/3011))

* Added the `qml.GellMann` qutrit observable, which is the ternary generalization of the Pauli observables. Users must include an index as a
keyword argument when using `GellMann`, which determines which of the 8 Gell-Mann matrices is used as the observable.
  ([#3035](https://github.com/PennyLaneAI/pennylane/pull/3035))
  
* Added the `qml.ControlledQutritUnitary` qutrit operation for applying a controlled arbitrary unitary matrix to the specified set of wires.
Users can specify the control wires as well as the values to control the operation on.
  ([#2844](https://github.com/PennyLaneAI/pennylane/pull/2844))

* `qml.qchem.taper_operation` tapers any gate operation according to the `Z2`
  symmetries of the Hamiltonian.
  [(#3002)](https://github.com/PennyLaneAI/pennylane/pull/3002)

  ```pycon
    >>> symbols = ['He', 'H']
    >>> geometry =  np.array([[0.0, 0.0, 0.0], [0.0, 0.0, 1.4589]])
    >>> mol = qchem.Molecule(symbols, geometry, charge=1)
    >>> H, n_qubits = qchem.molecular_hamiltonian(symbols, geometry)
    >>> generators = qchem.symmetry_generators(H)
    >>> paulixops = qchem.paulix_ops(generators, n_qubits)
    >>> paulix_sector = qchem.optimal_sector(H, generators, mol.n_electrons)
    >>> tap_op = qchem.taper_operation(qml.SingleExcitation, generators, paulixops,
    ...                paulix_sector, wire_order=H.wires, op_wires=[0, 2])
    >>> tap_op(3.14159)
    [Exp(1.570795j, 'PauliY', wires=[0])]
  ```

  Moreover, the obtained tapered operation can be directly used within a QNode:

  ```pycon
    >>> dev = qml.device('default.qubit', wires=[0, 1])
    >>> @qml.qnode(dev)
    ... def circuit(params):
    ...     tap_op(params[0])
    ...     return qml.expval(qml.PauliZ(0)@qml.PauliZ(1))
    >>> drawer = qml.draw(circuit, show_all_wires=True)
    >>> print(drawer(params=[3.14159]))
        0: ─Exp(1.570795j PauliY)─┤ ╭<Z@Z>
        1: ───────────────────────┤ ╰<Z@Z>

  ```

<<<<<<< HEAD
<h4>Pauli Module</h4>

* Re-organized and grouped all functions in PennyLane responsible for manipulation of Pauli operators into a `pauli` 
  module. Deprecated the `grouping` module and moved logic from `pennylane/grouping` to `pennylane/pauli/grouping`.
  [(#3179)](https://github.com/PennyLaneAI/pennylane/pull/3179)
=======
* The `IntegerComparator` arithmetic operation is now available.
[(#3113)](https://github.com/PennyLaneAI/pennylane/pull/3113)

  Given a basis state :math:`\vert n \rangle`, where :math:`n` is a positive integer, and a fixed positive
  integer :math:`L`, the `IntegerComparator` operator flips a target qubit if :math:`n \geq L`. 
  Alternatively, the flipping condition can be :math:`n < L`. This is accessed via the `geq` keyword
  argument.

  ```python
  dev = qml.device("default.qubit", wires=2)

  @qml.qnode(dev)
  def circuit():
      qml.BasisState(np.array([0, 1]), wires=range(2))
      qml.broadcast(qml.Hadamard, wires=range(2), pattern='single')
      qml.IntegerComparator(2, geq=False, wires=[0, 1])
      return qml.state()
  ```

  ```pycon
  >>> circuit()
  [-0.5+0.j  0.5+0.j -0.5+0.j  0.5+0.j]
  ```
>>>>>>> 288c9bd5

* The `QNode` class now accepts an ``auto`` interface, which automatically detects the interface
  of the given input.
  [(#3132)](https://github.com/PennyLaneAI/pennylane/pull/3132)

  We can therefore execute the same parametrized QNode with parameters from different interfaces,
  and the class will automatically detect the interface:

  ```python
  dev = qml.device("default.qubit", wires=2)
  @qml.qnode(dev, interface="auto")
  def circuit(weight):
      qml.RX(weight[0], wires=0)
      qml.RY(weight[1], wires=1)
      return qml.expval(qml.PauliZ(0))

  interface_tensors = [[0, 1], np.array([0, 1]), torch.Tensor([0, 1]), tf.Variable([0, 1], dtype=float), jnp.array([0, 1])]
  for tensor in interface_tensors:
      res = circuit(weight=tensor)
      print(f"Result value: {res:.2f}; Result type: {type(res)}")
  ```

  ```pycon
  Result value: 1.00; Result type: <class 'pennylane.numpy.tensor.tensor'>
  Result value: 1.00; Result type: <class 'pennylane.numpy.tensor.tensor'>
  Result value: 1.00; Result type: <class 'torch.Tensor'>
  Result value: 1.00; Result type: <class 'tensorflow.python.framework.ops.EagerTensor'>
  Result value: 1.00; Result type: <class 'jaxlib.xla_extension.DeviceArray'>
  ```

* Added the `qml.map_wires` function, that changes the wires of the given operator, `QNode`, queue
  or quantum function according to the given wire map.
  [(#3145)](https://github.com/PennyLaneAI/pennylane/pull/3145)

  Using `qml.map_wires` with an operator:

  ```pycon
  >>> op = qml.RX(0.54, wires=0) + qml.PauliX(1) + (qml.PauliZ(2) @ qml.RY(1.23, wires=3))
  >>> op
  (RX(0.54, wires=[0]) + PauliX(wires=[1])) + (PauliZ(wires=[2]) @ RY(1.23, wires=[3]))
  >>> wire_map = {0: 10, 1: 11, 2: 12, 3: 13}
  >>> qml.map_wires(op, wire_map)
  (RX(0.54, wires=[10]) + PauliX(wires=[11])) + (PauliZ(wires=[12]) @ RY(1.23, wires=[13]))
  ```

  Using `qml.map_wires` with a `QNode`:

  ```pycon
  >>> dev = qml.device("default.qubit", wires=[10, 11, 12, 13])
  >>> @qml.qnode(dev)
  ... def circuit():
  ...     qml.RX(0.54, wires=0)
  ...     qml.PauliX(1)
  ...     qml.PauliZ(2)
  ...     qml.RY(1.23, wires=3)
  ...     return qml.probs(wires=0)
  >>> mapped_circuit = qml.map_wires(circuit, wire_map)
  >>> mapped_circuit()
  tensor([0.92885434, 0.07114566], requires_grad=True)
  >>> print(qml.draw(mapped_circuit)())
  10: ──RX(0.54)─┤  Probs
  11: ──X────────┤       
  12: ──Z────────┤       
  13: ──RY(1.23)─┤  
  ```

<h3>Improvements</h3>

* Printing `MultiControlledX` now shows the `control_values`.
[(#3113)](https://github.com/PennyLaneAI/pennylane/pull/3113)

* The matrix passed to `qml.Hermitian` is validated when creating the observable if the input is not abstract.
  [(#3181)](https://github.com/PennyLaneAI/pennylane/pull/3181)

* Added a new `pennylane.tape.QuantumScript` class that contains all the non-queuing behavior of `QuantumTape`. Now `QuantumTape` inherits from `QuantumScript` as well
  as `AnnotatedQueue`.
  This is a developer-facing change, and users should not manipulate `QuantumScript` directly.  Instead, they
  should continue to rely on `QNode`s.
  [(#3097)](https://github.com/PennyLaneAI/pennylane/pull/3097)

* `qml.simplify`, `op_tranform`'s like `qml.matrix`, `batch_transform`, `hamiltonian_expand` and `split_non_commuting` now work with
  `QuantumScript` as well as `QuantumTape`.
  [(#3209)](https://github.com/PennyLaneAI/pennylane/pull/3209)

* The UCCSD and kUpCCGSD template are modified to remove a redundant flipping of the initial state.
  [(#3148)](https://github.com/PennyLaneAI/pennylane/pull/3148)

* `Adjoint` now supports batching if the base operation supports batching.
  [(#3168)](https://github.com/PennyLaneAI/pennylane/pull/3168)

* `OrbitalRotation` is now decomposed into two `SingleExcitation` operations for faster execution and more efficient parameter-shift gradient calculations on devices that natively support `SingleExcitation`.
  [(#3171)](https://github.com/PennyLaneAI/pennylane/pull/3171)

* Added the `Operator` attributes `has_decomposition` and `has_adjoint` that indicate
  whether a corresponding `decomposition` or `adjoint` method is available.
  [(#2986)](https://github.com/PennyLaneAI/pennylane/pull/2986)

* Structural improvements are made to `QueuingManager`, formerly `QueuingContext`, and `AnnotatedQueue`.
  [(#2794)](https://github.com/PennyLaneAI/pennylane/pull/2794)
  [(#3061)](https://github.com/PennyLaneAI/pennylane/pull/3061)

  * `QueuingContext` is renamed to `QueuingManager`.
  * `QueuingManager` should now be the global communication point for putting queuable objects into the active queue.
  * `QueuingManager` is no longer an abstract base class.
  * `AnnotatedQueue` and its children no longer inherit from `QueuingManager`.
  * `QueuingManager` is no longer a context manager.
  * Recording queues should start and stop recording via the `QueuingManager.add_active_queue` and
     `QueueingContext.remove_active_queue` class methods instead of directly manipulating the `_active_contexts` property.
  * `AnnotatedQueue` and its children no longer provide global information about actively recording queues. This information
      is now only available through `QueuingManager`.
  * `AnnotatedQueue` and its children no longer have the private `_append`, `_remove`, `_update_info`, `_safe_update_info`,
      and `_get_info` methods. The public analogues should be used instead.
  * `QueuingManager.safe_update_info` and `AnnotatedQueue.safe_update_info` are deprecated.  Their functionality is moved to
      `update_info`.

* `qml.Identity` now accepts multiple wires.
    [(#3049)](https://github.com/PennyLaneAI/pennylane/pull/3049)

    ```pycon
    >>> id_op = qml.Identity([0, 1])
    >>> id_op.matrix()
    array([[1., 0., 0., 0.],
        [0., 1., 0., 0.],
        [0., 0., 1., 0.],
        [0., 0., 0., 1.]])
    >>> id_op.sparse_matrix()
    <4x4 sparse matrix of type '<class 'numpy.float64'>'
        with 4 stored elements in Compressed Sparse Row format>
    >>> id_op.eigvals()
    array([1., 1., 1., 1.])
    ```

* Added `unitary_check` keyword argument to the constructor of the `QubitUnitary` class which
  indicates whether the user wants to check for unitarity of the input matrix or not. Its default
  value is `false`.
  [(#3063)](https://github.com/PennyLaneAI/pennylane/pull/3063)

* Modified the representation of `WireCut` by using `qml.draw_mpl`.
  [(#3067)](https://github.com/PennyLaneAI/pennylane/pull/3067)

* Improved the performance of the `qml.math.expand_matrix` function for dense matrices.
  [(#3064)](https://github.com/PennyLaneAI/pennylane/pull/3064)

* Improve `qml.math.expand_matrix` method for sparse matrices.
  [(#3060)](https://github.com/PennyLaneAI/pennylane/pull/3060)

* Support sums and products of `Operator` classes with scalar tensors of any interface
  (numpy, jax, tensorflow, torch...).
  [(#3149)](https://github.com/PennyLaneAI/pennylane/pull/3149)

  ```pycon
  >>> s_prod = torch.tensor(4) * qml.RX(1.23, 0)
  >>> s_prod
  4*(RX(1.23, wires=[0]))
  >>> s_prod.scalar
  tensor(4)
  ```

* Added `overlapping_ops` property to the `Composite` class to improve the
  performance of the `eigvals`, `diagonalizing_gates` and `Prod.matrix` methods.
  [(#3084)](https://github.com/PennyLaneAI/pennylane/pull/3084)

* Added the `map_wires` method to the `Operator` class, which returns a copy of the operator with
  its wires changed according to the given wire map.
  [(#3143)](https://github.com/PennyLaneAI/pennylane/pull/3143)

  ```pycon
  >>> op = qml.Toffoli([0, 1, 2])
  >>> wire_map = {0: 2, 2: 0}
  >>> op.map_wires(wire_map=wire_map)
  Toffoli(wires=[2, 1, 0])
  ```

* Adds caching to the `compute_matrix` and `compute_sparse_matrix` of simple non-parametric operations.
  [(#3134)](https://github.com/PennyLaneAI/pennylane/pull/3134)

* Add details to the output of `Exp.label()`.
  [(#3126)](https://github.com/PennyLaneAI/pennylane/pull/3126)

* `qml.math.unwrap` no longer creates ragged arrays. Lists remain lists.
  [(#3163)](https://github.com/PennyLaneAI/pennylane/pull/3163)

* New `null.qubit` device. The `null.qubit`performs no operations or memory allocations.
  [(#2589)](https://github.com/PennyLaneAI/pennylane/pull/2589)

* `default.qubit` favours decomposition and avoids matrix construction for `QFT` and `GroverOperator` at larger qubit numbers.
  [(#3193)](https://github.com/PennyLaneAI/pennylane/pull/3193)

* `ControlledQubitUnitary` now has a `control_values` property.
  [(#3206)](https://github.com/PennyLaneAI/pennylane/pull/3206)

* Remove `_wires` properties and setters from the `ControlledClass` and the `SymbolicClass`.
  Stop using `op._wires = new_wires`, use `qml.map_wires(op, wire_map=dict(zip(op.wires, new_wires)))`
  instead.
  [(#3186)](https://github.com/PennyLaneAI/pennylane/pull/3186)

<h3>Breaking changes</h3>

* `QuantumTape._par_info` is now a list of dictionaries, instead of a dictionary whose keys are integers starting from zero.
  [(#3185)](https://github.com/PennyLaneAI/pennylane/pull/3185)

* `QueuingContext` is renamed `QueuingManager`.
  [(#3061)](https://github.com/PennyLaneAI/pennylane/pull/3061)

* `QueuingManager.safe_update_info` and `AnnotatedQueue.safe_update_info` are deprecated. Instead, `update_info` no longer raises errors
   if the object isn't in the queue.

* Deprecation patches for the return types enum's location and `qml.utils.expand` are removed.
  [(#3092)](https://github.com/PennyLaneAI/pennylane/pull/3092)

* `_multi_dispatch` functionality has been moved inside the `get_interface` function. This function
  can now be called with one or multiple tensors as arguments.
  [(#3136)](https://github.com/PennyLaneAI/pennylane/pull/3136)

  ```pycon
  >>> torch_scalar = torch.tensor(1)
  >>> torch_tensor = torch.Tensor([2, 3, 4])
  >>> numpy_tensor = np.array([5, 6, 7])
  >>> qml.math.get_interface(torch_scalar)
  'torch'
  >>> qml.math.get_interface(numpy_tensor)
  'numpy'
  ```

  `_multi_dispatch` previously had only one argument which contained a list of the tensors to be
  dispatched:

  ```pycon
  >>> qml.math._multi_dispatch([torch_scalar, torch_tensor, numpy_tensor])
  'torch'
  ```

  To differentiate whether the user wants to get the interface of a single tensor or multiple
  tensors, `get_interface` now accepts a different argument per tensor to be dispatched:

  ```pycon
  >>> qml.math.get_interface(*[torch_scalar, torch_tensor, numpy_tensor])
  'torch'
  >>> qml.math.get_interface(torch_scalar, torch_tensor, numpy_tensor)
  'torch'
  ```

<h3>Deprecations</h3>

* `qml.tape.stop_recording` and `QuantumTape.stop_recording` are moved to `qml.QueuingManager.stop_recording`.
  The old functions will still be available untill v0.29.
  [(#3068)](https://github.com/PennyLaneAI/pennylane/pull/3068)

* `qml.tape.get_active_tape` is deprecated. Please use `qml.QueuingManager.active_context()` instead.
  [(#3068)](https://github.com/PennyLaneAI/pennylane/pull/3068)

* `Operator.compute_terms` is removed. On a specific instance of an operator, `op.terms()` can be used
  instead. There is no longer a static method for this.
  [(#3215)](https://github.com/PennyLaneAI/pennylane/pull/3215)

<h3>Documentation</h3>

* The code block in the usage details of the UCCSD template is updated.
  [(#3140)](https://github.com/PennyLaneAI/pennylane/pull/3140)

<h3>Bug fixes</h3>

* Users no longer see unintuitive errors when inputing sequences to `qml.Hermitian`.
  [(#3181)](https://github.com/PennyLaneAI/pennylane/pull/3181)

* `ControlledQubitUnitary.pow` now copies over the `control_values`.
  [(#3206)](https://github.com/PennyLaneAI/pennylane/pull/3206)

* The evaluation of QNodes that return either `vn_entropy` or `mutual_info` raises an
  informative error message when using devices that define a vector of shots.
  [(#3180)](https://github.com/PennyLaneAI/pennylane/pull/3180)

* Fixed a bug that made `qml.AmplitudeEmbedding` incompatible with JITting.
  [(#3166)](https://github.com/PennyLaneAI/pennylane/pull/3166)

* Fixed the `qml.transforms.transpile` transform to work correctly for all two-qubit operations.
  [(#3104)](https://github.com/PennyLaneAI/pennylane/pull/3104)

* Fixed a bug with the control values of a controlled version of a `ControlledQubitUnitary`.
  [(#3119)](https://github.com/PennyLaneAI/pennylane/pull/3119)

* Fixed a bug where `qml.math.fidelity(non_trainable_state, trainable_state)` failed unexpectedly.
  [(#3160)](https://github.com/PennyLaneAI/pennylane/pull/3160)

* Fixed a bug where `qml.QueuingManager.stop_recording` did not clean up if yielded code raises an exception.
  [(#3182)](https://github.com/PennyLaneAI/pennylane/pull/3182)

* Fixed a bug where `op.eigvals()` would return an incorrect result if the operator was a non-hermitian
  composite operator.
  [(#3204)](https://github.com/PennyLaneAI/pennylane/pull/3204)

* Deprecate `qml.transforms.qcut.remap_tape_wires`. Use `qml.map_wires` instead.
  [(#3186)](https://github.com/PennyLaneAI/pennylane/pull/3186)

<h3>Contributors</h3>

This release contains contributions from (in alphabetical order):

Guillermo Alonso-Linaje,
Juan Miguel Arrazola,
Albert Mitjans Coma,
Utkarsh Azad,
Isaac De Vlugt,
Amintor Dusko,
Lillian M. A. Frederiksen,
Diego Guala,
Soran Jahangiri,
Christina Lee,
Lee J. O'Riordan,
Mudit Pandey,
Matthew Silverman,
Jay Soni,
Antal Száva,
David Wierichs,<|MERGE_RESOLUTION|>--- conflicted
+++ resolved
@@ -52,13 +52,12 @@
 
   ```
 
-<<<<<<< HEAD
 <h4>Pauli Module</h4>
 
 * Re-organized and grouped all functions in PennyLane responsible for manipulation of Pauli operators into a `pauli` 
   module. Deprecated the `grouping` module and moved logic from `pennylane/grouping` to `pennylane/pauli/grouping`.
   [(#3179)](https://github.com/PennyLaneAI/pennylane/pull/3179)
-=======
+
 * The `IntegerComparator` arithmetic operation is now available.
 [(#3113)](https://github.com/PennyLaneAI/pennylane/pull/3113)
 
@@ -82,7 +81,6 @@
   >>> circuit()
   [-0.5+0.j  0.5+0.j -0.5+0.j  0.5+0.j]
   ```
->>>>>>> 288c9bd5
 
 * The `QNode` class now accepts an ``auto`` interface, which automatically detects the interface
   of the given input.
