:orphan:

# Release 0.43.0-dev (development release)

<h3>New features since last release</h3>

<h3>Improvements 🛠</h3>

<h4>OpenQASM-PennyLane interoperability</h4>

* The :func:`qml.from_qasm3` function can now convert OpenQASM 3.0 circuits that contain
  subroutines, constants, and built-in mathematical functions.
  [(#7651)](https://github.com/PennyLaneAI/pennylane/pull/7651)
  [(#7653)](https://github.com/PennyLaneAI/pennylane/pull/7653)
  [(#7676)](https://github.com/PennyLaneAI/pennylane/pull/7676)
  [(#7679)](https://github.com/PennyLaneAI/pennylane/pull/7679)
  [(#7677)](https://github.com/PennyLaneAI/pennylane/pull/7677)

<h4>Other improvements</h4>

* The :func:`qml.workflow.set_shots` transform can now be directly applied to a QNode without the need for `functools.partial`, providing a more user-friendly syntax and negating having to import the `functools` package.
  [(#7876)](https://github.com/PennyLaneAI/pennylane/pull/7876)

  ```python
  @qml.set_shots(shots=1000)
  @qml.qnode(dev)
  def circuit():
      qml.H(0)
      return qml.expval(qml.Z(0))
  ```

  ```pycon
  >>> circuit()
  0.002
  ```

* Enforce various modules to follow modular architecture via `tach`.
  [(#7847)](https://github.com/PennyLaneAI/pennylane/pull/7847)

* A compilation pass written with xDSL called `qml.compiler.python_compiler.transforms.MeasurementsFromSamplesPass`
  has been added for the experimental xDSL Python compiler integration. This pass replaces all
  terminal measurements in a program with a single :func:`pennylane.sample` measurement, and adds
  postprocessing instructions to recover the original measurement.
  [(#7620)](https://github.com/PennyLaneAI/pennylane/pull/7620)

* A combine-global-phase pass has been added to the xDSL Python compiler integration.
  Note that the current implementation can only combine all the global phase operations at
  the last global phase operation in the same region. In other words, global phase operations inside a control flow region can't be combined with those in their parent
  region.
  [(#7675)](https://github.com/PennyLaneAI/pennylane/pull/7675)

* The `mbqc` xDSL dialect has been added to the Python compiler, which is used to represent
  measurement-based quantum-computing instructions in the xDSL framework.
  [(#7815)](https://github.com/PennyLaneAI/pennylane/pull/7815)

<<<<<<< HEAD
* Migrated `setup.py` package build and install to `pyproject.toml`
  [(#7375)](https://github.com/PennyLaneAI/pennylane/pull/7375)

* Updated GitHub Actions workflows (`rtd.yml`, `readthedocs.yml`, and `docs.yml`) to use `ubuntu-24.04` runners.
 [(#7396)](https://github.com/PennyLaneAI/pennylane/pull/7396)

* Updated `qml.equal` dispatch for `MeasurementProcess` to return informative string messages when observables are not equal.
 [(#7421)](https://github.com/PennyLaneAI/pennylane/pull/7421)

* Updated requirements and pyproject files to include the other package.  
  [(#7417)](https://github.com/PennyLaneAI/pennylane/pull/7417)

* Updated documentation check to remove duplicate docstring references. [(#7453)](https://github.com/PennyLaneAI/pennylane/pull/7453)

* Improved performance for `qml.clifford_t_decomposition` transform by introducing caching support and changed the
  default basis set of `qml.ops.sk_decomposition` to `(H, S, T)`, resulting in shorter decomposition sequences.
  [(#7454)](https://github.com/PennyLaneAI/pennylane/pull/7454)
=======
* The :func:`pennylane.ops.rs_decomposition` method now performs exact decomposition and returns
  complete global phase information when used for decomposing a phase gate to Clifford+T basis.
  [(#7793)](https://github.com/PennyLaneAI/pennylane/pull/7793)
>>>>>>> 09ecd1c6

<h3>Labs: a place for unified and rapid prototyping of research software 🧪</h3>

* Added state of the art resources for the `ResourceSelectPauliRot` template and the
  `ResourceQubitUnitary` templates.
  [(#7786)](https://github.com/PennyLaneAI/pennylane/pull/7786)

<h3>Breaking changes 💔</h3>

* `qml.cut_circuit_mc` no longer accepts a `shots` keyword argument. The shots should instead
  be set on the tape itself.
  [(#7882)](https://github.com/PennyLaneAI/pennylane/pull/7882)

<h3>Deprecations 👋</h3>

<h3>Internal changes ⚙️</h3>

* Added a `dialects` submodule to `qml.compiler.python_compiler` which now houses all the xDSL dialects we create.
  Additionally, the `MBQCDialect` and `QuantumDialect` dialects have been renamed to `MBQC` and `Quantum`.
  [(#7897)](https://github.com/PennyLaneAI/pennylane/pull/7897)

* Update minimum supported `pytest` version to `8.4.1`.
  [(#7853)](https://github.com/PennyLaneAI/pennylane/pull/7853)

* `DefaultQubitLegacy` (test suite only) no longer provides a customized classical shadow
  implementation
  [(#7895)](https://github.com/PennyLaneAI/pennylane/pull/7895)

* Make `pennylane.io` a tertiary module.
  [(#7877)](https://github.com/PennyLaneAI/pennylane/pull/7877)

* Seeded tests for the `split_to_single_terms` transformation.
  [(#7851)](https://github.com/PennyLaneAI/pennylane/pull/7851)

* Upgrade `rc_sync.yml` to work with latest `pyproject.toml` changes.
  [(#7808)](https://github.com/PennyLaneAI/pennylane/pull/7808)
  [(#7818)](https://github.com/PennyLaneAI/pennylane/pull/7818)

<h3>Documentation 📝</h3>

* Updated the code example in the documentation for :func:`~.transforms.split_non_commuting`.
  [(#7892)](https://github.com/PennyLaneAI/pennylane/pull/7892)

<h3>Bug fixes 🐛</h3>

* Resolve issues with AutoGraph transforming internal PennyLane library code due to incorrect
  module attribution of wrapper functions.
  [(#7889)](https://github.com/PennyLaneAI/pennylane/pull/7889)

* Calling `QNode.update` no longer acts as if `set_shots` has been applied.
  [(#7881)](https://github.com/PennyLaneAI/pennylane/pull/7881)

* Fixes attributes and types in the quantum dialect.
  This allows for types to be inferred correctly when parsing.
  [(#7825)](https://github.com/PennyLaneAI/pennylane/pull/7825)

<h3>Contributors ✍️</h3>

This release contains contributions from (in alphabetical order):

Utkarsh Azad,
Joey Carter,
Yushao Chen,
David Ittah,
Erick Ochoa,
Andrija Paurevic,
Jay Soni,
Jake Zaia<|MERGE_RESOLUTION|>--- conflicted
+++ resolved
@@ -53,7 +53,6 @@
   measurement-based quantum-computing instructions in the xDSL framework.
   [(#7815)](https://github.com/PennyLaneAI/pennylane/pull/7815)
 
-<<<<<<< HEAD
 * Migrated `setup.py` package build and install to `pyproject.toml`
   [(#7375)](https://github.com/PennyLaneAI/pennylane/pull/7375)
 
@@ -71,11 +70,10 @@
 * Improved performance for `qml.clifford_t_decomposition` transform by introducing caching support and changed the
   default basis set of `qml.ops.sk_decomposition` to `(H, S, T)`, resulting in shorter decomposition sequences.
   [(#7454)](https://github.com/PennyLaneAI/pennylane/pull/7454)
-=======
+
 * The :func:`pennylane.ops.rs_decomposition` method now performs exact decomposition and returns
   complete global phase information when used for decomposing a phase gate to Clifford+T basis.
   [(#7793)](https://github.com/PennyLaneAI/pennylane/pull/7793)
->>>>>>> 09ecd1c6
 
 <h3>Labs: a place for unified and rapid prototyping of research software 🧪</h3>
 
