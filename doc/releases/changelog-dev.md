:orphan:

# Release 0.42.0-dev (development release)

<h3>New features since last release</h3>

* A new QNode transform called :func:`~.transforms.set_shots` has been added to set or update the number of shots to be performed, overriding shots specified in the device.
  [(#7337)](https://github.com/PennyLaneAI/pennylane/pull/7337)
  [(#7358)](https://github.com/PennyLaneAI/pennylane/pull/7358)

  The :func:`~.transforms.set_shots` transform can be used as a decorator:

  ```python
  @partial(qml.set_shots, shots=2)
  @qml.qnode(qml.device("default.qubit", wires=1))
  def circuit():
      qml.RX(1.23, wires=0)
      return qml.sample(qml.Z(0))
  ```

  ```pycon
  >>> circuit()
  array([1., -1.])
  ```
  
  Additionally, it can be used in-line to update a circuit's `shots`:

  ```pycon
  >>> new_circ = qml.set_shots(circuit, shots=(4, 10)) # shot vector
  >>> new_circ()
  (array([-1.,  1., -1.,  1.]), array([ 1.,  1.,  1., -1.,  1.,  1., -1., -1.,  1.,  1.]))
  ```

* A new function called `qml.to_openqasm` has been added, which allows for converting PennyLane circuits to OpenQASM 2.0 programs.
  [(#7393)](https://github.com/PennyLaneAI/pennylane/pull/7393)

  Consider this simple circuit in PennyLane:
  ```python
  dev = qml.device("default.qubit", wires=2, shots=100)

  @qml.qnode(dev)
  def circuit(theta, phi):
      qml.RX(theta, wires=0)
      qml.CNOT(wires=[0,1])
      qml.RZ(phi, wires=1)
      return qml.sample()
  ```

  This can be easily converted to OpenQASM 2.0 with `qml.to_openqasm`:
  ```pycon
  >>> openqasm_circ = qml.to_openqasm(circuit)(1.2, 0.9)
  >>> print(openqasm_circ)
  OPENQASM 2.0;
  include "qelib1.inc";
  qreg q[2];
  creg c[2];
  rx(1.2) q[0];
  cx q[0],q[1];
  rz(0.9) q[1];
  measure q[0] -> c[0];
  measure q[1] -> c[1];
  ```

* A new template called :class:`~.SelectPauliRot` that applies a sequence of uniformly controlled rotations to a target qubit 
  is now available. This operator appears frequently in unitary decomposition and block encoding techniques. 
  [(#7206)](https://github.com/PennyLaneAI/pennylane/pull/7206)

  ```python
  angles = np.array([1.0, 2.0, 3.0, 4.0])

  wires = qml.registers({"control": 2, "target": 1})
  dev = qml.device("default.qubit", wires=3)

  @qml.qnode(dev)
  def circuit():
      qml.SelectPauliRot(
        angles,
        control_wires=wires["control"],
        target_wire=wires["target"],
        rot_axis="Y")
      return qml.state()
  ```
  
  ```pycon
  >>> print(circuit())
  [0.87758256+0.j 0.47942554+0.j 0.        +0.j 0.        +0.j
   0.        +0.j 0.        +0.j 0.        +0.j 0.        +0.j]
  ```

* The transform `convert_to_mbqc_gateset` is added to the `ftqc` module to convert arbitrary 
  circuits to a limited gate-set that can be translated to the MBQC formalism.
  [(#7271)](https://github.com/PennyLaneAI/pennylane/pull/7271)

* Classical shadows with mixed quantum states are now computed with a dedicated method that uses an
  iterative algorithm similar to the handling of shadows with state vectors. This makes shadows with density 
  matrices much more performant.
  [(#6748)](https://github.com/PennyLaneAI/pennylane/pull/6748)
  [(#7458)](https://github.com/PennyLaneAI/pennylane/pull/7458)

* The `RotXZX` operation is added to the `ftqc` module to support definition of a universal
  gate-set that can be translated to the MBQC formalism.
  [(#7271)](https://github.com/PennyLaneAI/pennylane/pull/7271)

* A new iterative angle solver for QSVT and QSP is available in the :func:`poly_to_angles <pennylane.poly_to_angles>` function,
  allowing angle computation for polynomials of large degrees (> 1000).
  Set `angle_solver="iterative"` in the :func:`poly_to_angles  <pennylane.poly_to_angles>` function
  (or from the :func:`qsvt <pennylane.qsvt>` function!) to use it.
  [(6694)](https://github.com/PennyLaneAI/pennylane/pull/6694)

* Two new functions called :func:`~.math.convert_to_su2` and :func:`~.math.convert_to_su4` have been added to `qml.math`, which convert unitary matrices to SU(2) or SU(4), respectively, and optionally a global phase.
  [(#7211)](https://github.com/PennyLaneAI/pennylane/pull/7211)

* The transform `convert_to_mbqc_formalism` is added to the `ftqc` module to convert a circuit already
  expressed in a limited, compatible gate-set into the MBQC formalism. Circuits can be converted to the 
  relevant gate-set with the `convert_to_mbqc_gateset` transform.
  [(#7355)](https://github.com/PennyLaneAI/pennylane/pull/7355)

<h4>Resource-efficient Decompositions 🔎</h4>

* The :func:`~.transforms.decompose` transform now supports weighting gates in the target `gate_set`, allowing for 
  preferential treatment of certain gates in a target `gate_set` over others.
  [(#7389)](https://github.com/PennyLaneAI/pennylane/pull/7389)

  Gates specified in `gate_set` can be given a numerical weight associated with their effective cost to have in a circuit:
  
  * Gate weights that are greater than 1 indicate a *greater cost* (less preferred).
  * Gate weights that are less than 1 indicate a *lower cost* (more preferred).

  Consider the following toy example.

  ```python
  qml.decomposition.enable_graph()
  
  @partial(
    qml.transforms.decompose, gate_set={qml.Toffoli: 1.23, qml.RX: 4.56, qml.CZ: 0.01, qml.H: 420, qml.CRZ: 100}
  )
  @qml.qnode(qml.device("default.qubit"))
  def circuit():
      qml.CRX(0.1, wires=[0, 1])
      qml.Toffoli(wires=[0, 1, 2])
      return qml.expval(qml.Z(0))
  ```

  ```pycon
  >>> print(qml.draw(circuit)())

  0: ───────────╭●────────────╭●─╭●─┤  <Z>
  1: ──RX(0.05)─╰Z──RX(-0.05)─╰Z─├●─┤     
  2: ────────────────────────────╰X─┤     
  ```

  ```python
  qml.decomposition.enable_graph()

  @partial(
      qml.transforms.decompose, gate_set={qml.Toffoli: 1.23, qml.RX: 4.56, qml.CZ: 0.01, qml.H: 0.1, qml.CRZ: 0.1}
  )
  @qml.qnode(qml.device("default.qubit"))
  def circuit():
      qml.CRX(0.1, wires=[0, 1])
      qml.Toffoli(wires=[0, 1, 2])
      return qml.expval(qml.Z(0))
  ```

  ```pycon
  >>> print(qml.draw(circuit)())

  0: ────╭●───────────╭●─┤  <Z>
  1: ──H─╰RZ(0.10)──H─├●─┤     
  2: ─────────────────╰X─┤  
  ```

  Here, when the Hadamard and ``CRZ`` have relatively high weights, a decomposition involving them is considered *less* 
  efficient. When they have relatively low weights, a decomposition involving them is considered *more* efficient.

* The decomposition of `qml.PCPhase` is now significantly more efficient for more than 2 qubits.
  [(#7166)](https://github.com/PennyLaneAI/pennylane/pull/7166)

* New decomposition rules comprising rotation gates and global phases have been added to `QubitUnitary` 
  and `ControlledQubitUnitary` that can be accessed with the new graph-based decomposition system. 
  The most efficient set of rotations to decompose into will be chosen based on the target gate set.
  [(#7211)](https://github.com/PennyLaneAI/pennylane/pull/7211)
  [(#7371)](https://github.com/PennyLaneAI/pennylane/pull/7371)

  ```python
  from functools import partial
  import numpy as np
  import pennylane as qml
  
  qml.decomposition.enable_graph()
  
  U = np.array([[1, 1], [1, -1]]) / np.sqrt(2)
  
  @partial(qml.transforms.decompose, gate_set={"RX", "RY", "GlobalPhase"})
  @qml.qnode(qml.device("default.qubit"))
  def circuit():
      qml.QubitUnitary(np.array([[1, 1], [1, -1]]) / np.sqrt(2), wires=[0])
      return qml.expval(qml.PauliZ(0))
  ```
  ```pycon
  >>> print(qml.draw(circuit)())
  0: ──RX(0.00)──RY(1.57)──RX(3.14)──GlobalPhase(-1.57)─┤  <Z>
  ```

* A :func:`~.decomposition.register_condition` decorator is added that allows users to bind a condition to a
  decomposition rule for when it is applicable. The condition should be a function that takes the
  resource parameters of an operator as arguments and returns `True` or `False` based on whether
  these parameters satisfy the condition for when this rule can be applied.
  [(#7439)](https://github.com/PennyLaneAI/pennylane/pull/7439)

  ```python
  import pennylane as qml
  from pennylane.math.decomposition import zyz_rotation_angles
  
  # The parameters must be consistent with ``qml.QubitUnitary.resource_keys``
  def _zyz_condition(num_wires):
    return num_wires == 1

  @qml.register_condition(_zyz_condition)
  @qml.register_resources({qml.RZ: 2, qml.RY: 1, qml.GlobalPhase: 1})
  def zyz_decomposition(U, wires, **__):
      # Assumes that U is a 2x2 unitary matrix
      phi, theta, omega, phase = zyz_rotation_angles(U, return_global_phase=True)
      qml.RZ(phi, wires=wires[0])
      qml.RY(theta, wires=wires[0])
      qml.RZ(omega, wires=wires[0])
      qml.GlobalPhase(-phase)
  
  # This decomposition will be ignored for `QubitUnitary` on more than one wire.
  qml.add_decomps(qml.QubitUnitary, zyz_decomposition)
  ```

* Symbolic operator types (e.g., `Adjoint`, `Controlled`, and `Pow`) can now be specified as strings
  in various parts of the new graph-based decomposition system, specifically:

  * The `gate_set` argument of the :func:`~.transforms.decompose` transform now supports adding symbolic
    operators in the target gate set.
    [(#7331)](https://github.com/PennyLaneAI/pennylane/pull/7331)

  ```python
  from functools import partial
  import pennylane as qml

  qml.decomposition.enable_graph()
  
  @partial(qml.transforms.decompose, gate_set={"T", "Adjoint(T)", "H", "CNOT"})
  @qml.qnode(qml.device("default.qubit"))
  def circuit():
      qml.Toffoli(wires=[0, 1, 2])
  ```
  ```pycon
  >>> print(qml.draw(circuit)())
  0: ───────────╭●───────────╭●────╭●──T──╭●─┤
  1: ────╭●─────│─────╭●─────│───T─╰X──T†─╰X─┤
  2: ──H─╰X──T†─╰X──T─╰X──T†─╰X──T──H────────┤
  ```

  * Symbolic operator types can now be given as strings to the `op_type` argument of :func:`~.decomposition.add_decomps`,
    or as keys of the dictionaries passed to the `alt_decomps` and `fixed_decomps` arguments of the
    :func:`~.transforms.decompose` transform, allowing custom decomposition rules to be defined and
    registered for symbolic operators.
    [(#7347)](https://github.com/PennyLaneAI/pennylane/pull/7347)
    [(#7352)](https://github.com/PennyLaneAI/pennylane/pull/7352)
    [(#7362)](https://github.com/PennyLaneAI/pennylane/pull/7362)

  ```python
  @qml.register_resources({qml.RY: 1})
  def my_adjoint_ry(phi, wires, **_):
      qml.RY(-phi, wires=wires)

  @qml.register_resources({qml.RX: 1})
  def my_adjoint_rx(phi, wires, **__):
      qml.RX(-phi, wires)

  # Registers a decomposition rule for the adjoint of RY globally
  qml.add_decomps("Adjoint(RY)", my_adjoint_ry)

  @partial(
      qml.transforms.decompose,
      gate_set={"RX", "RY", "CNOT"},
      fixed_decomps={"Adjoint(RX)": my_adjoint_rx}
  )
  @qml.qnode(qml.device("default.qubit"))
  def circuit():
      qml.adjoint(qml.RX(0.5, wires=[0]))
      qml.CNOT(wires=[0, 1])
      qml.adjoint(qml.RY(0.5, wires=[1]))
      return qml.expval(qml.Z(0))
  ```
  ```pycon
  >>> print(qml.draw(circuit)())
  0: ──RX(-0.50)─╭●────────────┤  <Z>
  1: ────────────╰X──RY(-0.50)─┤
  ```

<h3>Improvements 🛠</h3>

* :class:`~.QubitUnitary` now supports a decomposition that is compatible with an arbitrary number of qubits. 
  This represents a fundamental improvement over the previous implementation, which was limited to two-qubit systems.
  [(#7277)](https://github.com/PennyLaneAI/pennylane/pull/7277)

* Setting up the configuration of a workflow, including the determination of the best diff
  method, is now done *after* user transforms have been applied. This allows transforms to
  update the shots and change measurement processes with fewer issues.
  [(#7358)](https://github.com/PennyLaneAI/pennylane/pull/7358)

* The decomposition of `DiagonalQubitUnitary` has been updated to a recursive decomposition
  into a smaller `DiagonalQubitUnitary` and a `SelectPauliRot` operation. This is a known
  decomposition [Theorem 7 in Shende et al.](https://arxiv.org/abs/quant-ph/0406176)
  that contains fewer gates than the previous decomposition.
  [(#7370)](https://github.com/PennyLaneAI/pennylane/pull/7370)

* A transform for applying `cancel_inverses` has been added that can be used with the experimental
  xDSL Python compiler integration. This transform is optimized to cancel self-inverse operations
  iteratively to cancel nested self-inverse operations.
  [(#7363)](https://github.com/PennyLaneAI/pennylane/pull/7363)
 
* An experimental integration for a Python compiler using [xDSL](https://xdsl.dev/index) has been introduced.
  This is similar to [Catalyst's MLIR dialects](https://docs.pennylane.ai/projects/catalyst/en/stable/dev/dialects.html#mlir-dialects-in-catalyst), 
  but it is coded in Python instead of C++.
  [(#7357)](https://github.com/PennyLaneAI/pennylane/pull/7357)
  [(#7367)](https://github.com/PennyLaneAI/pennylane/pull/7367)
  [(#7462)](https://github.com/PennyLaneAI/pennylane/pull/7462)
  [(#7470)](https://github.com/PennyLaneAI/pennylane/pull/7470)

* PennyLane supports `JAX` version 0.6.0.
  [(#7299)](https://github.com/PennyLaneAI/pennylane/pull/7299)

* PennyLane supports `JAX` version 0.5.3.
  [(#6919)](https://github.com/PennyLaneAI/pennylane/pull/6919)

* Computing the angles for uniformly controlled rotations, used in :class:`~.MottonenStatePreparation`
  and :class:`~.SelectPauliRot`, now takes much less computational effort and memory.
  [(#7377)](https://github.com/PennyLaneAI/pennylane/pull/7377)

* The :func:`~.transforms.cancel_inverses` transform no longer changes the order of operations that don't have shared wires, providing a deterministic output.
  [(#7328)](https://github.com/PennyLaneAI/pennylane/pull/7328)

* Alias for Identity (`I`) is now accessible from `qml.ops`.
  [(#7200)](https://github.com/PennyLaneAI/pennylane/pull/7200)

* Add xz encoding related `pauli_to_xz`, `xz_to_pauli` and `pauli_prod` functions to the `ftqc` module.
  [(#7433)](https://github.com/PennyLaneAI/pennylane/pull/7433)

* Add commutation rules for a Clifford gate set (`qml.H`, `qml.S`, `qml.CNOT`) to the `ftqc.pauli_tracker` module,
  accessible via the `commute_clifford_op` function.
  [(#7444)](https://github.com/PennyLaneAI/pennylane/pull/7444)

* The `ftqc` module `measure_arbitrary_basis`, `measure_x` and `measure_y` functions
  can now be captured when program capture is enabled.
  [(#7219)](https://github.com/PennyLaneAI/pennylane/pull/7219)
  [(#7368)](https://github.com/PennyLaneAI/pennylane/pull/7368)

* `Operator.num_wires` now defaults to `None` to indicate that the operator can be on
  any number of wires.
  [(#7312)](https://github.com/PennyLaneAI/pennylane/pull/7312)

* Shots can now be overridden for specific `qml.Snapshot` instances via a `shots` keyword argument.
  [(#7326)](https://github.com/PennyLaneAI/pennylane/pull/7326)

  ```python
  dev = qml.device("default.qubit", wires=2, shots=10)

  @qml.qnode(dev)
  def circuit():
      qml.Snapshot("sample", measurement=qml.sample(qml.X(0)), shots=5)
      return qml.sample(qml.X(0))
  ```

  ```pycon
  >>> qml.snapshots(circuit)()
  {'sample': array([-1., -1., -1., -1., -1.]),
   'execution_results': array([ 1., -1., -1., -1., -1.,  1., -1., -1.,  1., -1.])}
  ```

* Two-qubit `QubitUnitary` gates no longer decompose into fundamental rotation gates; it now 
  decomposes into single-qubit `QubitUnitary` gates. This allows the decomposition system to
  further decompose single-qubit unitary gates more flexibly using different rotations.
  [(#7211)](https://github.com/PennyLaneAI/pennylane/pull/7211)

* The `gate_set` argument of :func:`~.transforms.decompose` now accepts `"X"`, `"Y"`, `"Z"`, `"H"`, 
  `"I"` as aliases for `"PauliX"`, `"PauliY"`, `"PauliZ"`, `"Hadamard"`, and `"Identity"`. These 
  aliases are also recognized as part of symbolic operators. For example, `"Adjoint(H)"` is now 
  accepted as an alias for `"Adjoint(Hadamard)"`.
  [(#7331)](https://github.com/PennyLaneAI/pennylane/pull/7331)

* PennyLane no longer validates that an operation has at least one wire, as having this check required the abstract
  interface to maintain a list of special implementations.
  [(#7327)](https://github.com/PennyLaneAI/pennylane/pull/7327)

* Two new device-developer transforms have been added to `devices.preprocess`: 
  :func:`~.devices.preprocess.measurements_from_counts` and :func:`~.devices.preprocess.measurements_from_samples`.
  These transforms modify the tape to instead contain a `counts` or `sample` measurement process, 
  deriving the original measurements from the raw counts/samples in post-processing. This allows 
  expanded measurement support for devices that only 
  support counts/samples at execution, like real hardware devices.
  [(#7317)](https://github.com/PennyLaneAI/pennylane/pull/7317)

* Sphinx version was updated to 8.1. Sphinx is upgraded to version 8.1 and uses Python 3.10. References to intersphinx (e.g. `<demos/>` or `<catalyst/>` are updated to remove the :doc: prefix that is incompatible with sphinx 8.1. 
  [(7212)](https://github.com/PennyLaneAI/pennylane/pull/7212)

* Migrated `setup.py` package build and install to `pyproject.toml`
  [(#7375)](https://github.com/PennyLaneAI/pennylane/pull/7375)

* Updated GitHub Actions workflows (`rtd.yml`, `readthedocs.yml`, and `docs.yml`) to use `ubuntu-24.04` runners.
 [(#7396)](https://github.com/PennyLaneAI/pennylane/pull/7396)

* Updated requirements and pyproject files to include the other package.  
  [(#7417)](https://github.com/PennyLaneAI/pennylane/pull/7417)

<h3>Labs: a place for unified and rapid prototyping of research software 🧪</h3>


* A new module :mod:`pennylane.labs.intermediate_reps <pennylane.labs.intermediate_reps>`
  provides functionality to compute intermediate representations for particular circuits.
  :func:`parity_matrix <pennylane.labs.intermediate_reps.parity_matrix>` computes
  the parity matrix intermediate representation for CNOT circuits.
  :func:`phase_polynomial <pennylane.labs.intermediate_reps.phase_polynomial>` computes
  the phase polynomial intermediate representation for {CNOT, RZ} circuits.
  These efficient intermediate representations are important
  for CNOT routing algorithms and other quantum compilation routines.
  [(#7229)](https://github.com/PennyLaneAI/pennylane/pull/7229)
  [(#7333)](https://github.com/PennyLaneAI/pennylane/pull/7333)


<h3>Breaking changes 💔</h3>

* The `return_type` property of `MeasurementProcess` has been removed. Please use `isinstance` for type checking instead.
  [(#7322)](https://github.com/PennyLaneAI/pennylane/pull/7322)

* The `KerasLayer` class in `qml.qnn.keras` has been removed because Keras 2 is no longer actively maintained.
  Please consider using a different machine learning framework, like `PyTorch <demos/tutorial_qnn_module_torch>`__ or `JAX <demos/tutorial_How_to_optimize_QML_model_using_JAX_and_Optax>`__.
  [(#7320)](https://github.com/PennyLaneAI/pennylane/pull/7320)

* The `qml.gradients.hamiltonian_grad` function has been removed because this gradient recipe is no
  longer required with the :doc:`new operator arithmetic system </news/new_opmath>`.
  [(#7302)](https://github.com/PennyLaneAI/pennylane/pull/7302)

* Accessing terms of a tensor product (e.g., `op = X(0) @ X(1)`) via `op.obs` has been removed.
  [(#7324)](https://github.com/PennyLaneAI/pennylane/pull/7324)

* The `mcm_method` keyword argument in `qml.execute` has been removed.
  [(#7301)](https://github.com/PennyLaneAI/pennylane/pull/7301)

* The `inner_transform` and `config` keyword arguments in `qml.execute` have been removed.
  [(#7300)](https://github.com/PennyLaneAI/pennylane/pull/7300)

* `Sum.ops`, `Sum.coeffs`, `Prod.ops` and `Prod.coeffs` have been removed.
  [(#7304)](https://github.com/PennyLaneAI/pennylane/pull/7304)

* Specifying `pipeline=None` with `qml.compile` has been removed.
  [(#7307)](https://github.com/PennyLaneAI/pennylane/pull/7307)

* The `control_wires` argument in `qml.ControlledQubitUnitary` has been removed.
  Furthermore, the `ControlledQubitUnitary` no longer accepts `QubitUnitary` objects as arguments as its `base`.
  [(#7305)](https://github.com/PennyLaneAI/pennylane/pull/7305)

* `qml.tape.TapeError` has been removed.
  [(#7205)](https://github.com/PennyLaneAI/pennylane/pull/7205)

<h3>Deprecations 👋</h3>

Here's a list of deprecations made this release. For a more detailed breakdown of deprecations and alternative code to use instead, Please consult the :doc:`deprecations and removals page </development/deprecations>`.

* Top-level access to `DeviceError`, `PennyLaneDeprecationWarning`, `QuantumFunctionError` and `ExperimentalWarning` have been deprecated and will be removed in v0.43. Please import them from the new `exceptions` module.
  [(#7292)](https://github.com/PennyLaneAI/pennylane/pull/7292)
  [(#7477)](https://github.com/PennyLaneAI/pennylane/pull/7477)

* `qml.operation.Observable` and the corresponding `Observable.compare` have been deprecated, as
  pennylane now depends on the more general `Operator` interface instead. The
  `Operator.is_hermitian` property can instead be used to check whether or not it is highly likely
  that the operator instance is Hermitian.
  [(#7316)](https://github.com/PennyLaneAI/pennylane/pull/7316)

* The boolean functions provided in `pennylane.operation` are deprecated. See the :doc:`deprecations page </development/deprecations>` 
  for equivalent code to use instead. These include `not_tape`, `has_gen`, `has_grad_method`, `has_multipar`,
  `has_nopar`, `has_unitary_gen`, `is_measurement`, `defines_diagonalizing_gates`, and `gen_is_multi_term_hamiltonian`.
  [(#7319)](https://github.com/PennyLaneAI/pennylane/pull/7319)

* `qml.operation.WiresEnum`, `qml.operation.AllWires`, and `qml.operation.AnyWires` are deprecated. To indicate that
  an operator can act on any number of wires, `Operator.num_wires = None` should be used instead. This is the default
  and does not need to be overwritten unless the operator developer wants to add wire number validation.
  [(#7313)](https://github.com/PennyLaneAI/pennylane/pull/7313)

* The :func:`qml.QNode.get_gradient_fn` method is now deprecated. Instead, use :func:`~.workflow.get_best_diff_method` to obtain the differentiation method.
  [(#7323)](https://github.com/PennyLaneAI/pennylane/pull/7323)

<h3>Internal changes ⚙️</h3>

<<<<<<< HEAD
* With program capture enabled, mcm method validation now happens on execution rather than setup.
  [(#7475)](https://github.com/PennyLaneAI/pennylane/pull/7475)
=======
* Add `.git-blame-ignore-revs` file to the PennyLane repository. This file will allow specifying commits that should
  be ignored in the output of `git blame`. For example, this can be useful when a single commit includes bulk reformatting.
  [(#7507)](https://github.com/PennyLaneAI/pennylane/pull/7507)
>>>>>>> 188b3e61

* Add a `.gitattributes` file to standardize LF as the end-of-line character for the PennyLane
  repository.
  [(#7502)](https://github.com/PennyLaneAI/pennylane/pull/7502)

* `DefaultQubit` now implements `preprocess_transforms` and `setup_execution_config` instead of `preprocess`.
  [(#7468)](https://github.com/PennyLaneAI/pennylane/pull/7468)

* Fix subset of `pylint` errors in the `tests` folder.
  [(#7446)](https://github.com/PennyLaneAI/pennylane/pull/7446)

* Remove and reduce excessively expensive test cases in `tests/templates/test_subroutines/` that do not add value.
  [(#7436)](https://github.com/PennyLaneAI/pennylane/pull/7436)

* Stop using `pytest-timeout` in the PennyLane CI/CD pipeline.
  [(#7451)](https://github.com/PennyLaneAI/pennylane/pull/7451)

* Enforce subset of submodules in `templates` to be auxiliary layer modules.
  [(#7437)](https://github.com/PennyLaneAI/pennylane/pull/7437)

* Enforce `noise` module to be a tertiary layer module.
  [(#7430)](https://github.com/PennyLaneAI/pennylane/pull/7430)

* Enforce `qaoa` module to be a tertiary layer module.
  [(#7429)](https://github.com/PennyLaneAI/pennylane/pull/7429)

* Enforce `gradients` module to be an auxiliary layer module.
  [(#7416)](https://github.com/PennyLaneAI/pennylane/pull/7416)

* Enforce `optimize` module to be an auxiliary layer module.
  [(#7418)](https://github.com/PennyLaneAI/pennylane/pull/7418)

* A `RuntimeWarning` raised when using versions of JAX > 0.4.28 has been removed.
  [(#7398)](https://github.com/PennyLaneAI/pennylane/pull/7398)

* Wheel releases for PennyLane now follow the `PyPA binary-distribution format <https://packaging.python.org/en/latest/specifications/binary-distribution-format/>_` guidelines more closely.
  [(#7382)](https://github.com/PennyLaneAI/pennylane/pull/7382)

* `null.qubit` can now support an optional `track_resources` argument which allows it to record which gates are executed.
  [(#7226)](https://github.com/PennyLaneAI/pennylane/pull/7226)
  [(#7372)](https://github.com/PennyLaneAI/pennylane/pull/7372)
  [(#7392)](https://github.com/PennyLaneAI/pennylane/pull/7392)

* A new internal module, `qml.concurrency`, is added to support internal use of multiprocess and multithreaded execution of workloads. This also migrates the use of `concurrent.futures` in `default.qubit` to this new design.
  [(#7303)](https://github.com/PennyLaneAI/pennylane/pull/7303)

* Test suites in `tests/transforms/test_defer_measurement.py` use analytic mocker devices to test numeric results.
  [(#7329)](https://github.com/PennyLaneAI/pennylane/pull/7329)

* Introduce module dependency management using `tach`.
  [(#7185)](https://github.com/PennyLaneAI/pennylane/pull/7185)

* Add new `pennylane.exceptions` module for custom errors and warnings.
  [(#7205)](https://github.com/PennyLaneAI/pennylane/pull/7205)
  [(#7292)](https://github.com/PennyLaneAI/pennylane/pull/7292)

* Clean up `__init__.py` files in `math`, `ops`, `qaoa`, `tape` and `templates` to be explicit in what they import. 
  [(#7200)](https://github.com/PennyLaneAI/pennylane/pull/7200)
  
* The `Tracker` class has been moved into the `devices` module.
  [(#7281)](https://github.com/PennyLaneAI/pennylane/pull/7281)

* Moved functions that calculate rotation angles for unitary decompositions into an internal
  module `qml.math.decomposition`
  [(#7211)](https://github.com/PennyLaneAI/pennylane/pull/7211)

<h3>Documentation 📝</h3>

* Fixed the wrong `theta` to `phi` in :class:`~pennylane.IsingXY`.
 [(#7427)](https://github.com/PennyLaneAI/pennylane/pull/7427)

* In the :doc:`/introduction/compiling_circuits` page, in the "Decomposition in stages" section,
  circuit drawings now render in a way that's easier to read.
  [(#7419)](https://github.com/PennyLaneAI/pennylane/pull/7419)

* The entry in the :doc:`/news/program_capture_sharp_bits` page for using program capture with Catalyst 
  has been updated. Instead of using ``qjit(experimental_capture=True)``, Catalyst is now compatible 
  with the global toggles ``qml.capture.enable()`` and ``qml.capture.disable()`` for enabling and
  disabling program capture.
  [(#7298)](https://github.com/PennyLaneAI/pennylane/pull/7298)

<h3>Bug fixes 🐛</h3>

* The documentation of `qml.pulse.drive` has been updated and corrected.
  [(#7459)](https://github.com/PennyLaneAI/pennylane/pull/7459)

* Fixed a bug in `to_openfermion` where identity qubit-to-wires mapping was not obeyed.
  [(#7332)](https://github.com/PennyLaneAI/pennylane/pull/7332)

* Fixed a bug in the validation of :class:`~.SelectPauliRot` that prevents parameter broadcasting.
  [(#7377)](https://github.com/PennyLaneAI/pennylane/pull/7377)

* Usage of NumPy in `default.mixed` source code has been converted to `qml.math` to avoid
  unnecessary dependency on NumPy and to fix a bug that caused an error when using `default.mixed` with PyTorch and GPUs.
  [(#7384)](https://github.com/PennyLaneAI/pennylane/pull/7384)

* With program capture enabled (`qml.capture.enable()`), `QSVT` no treats abstract values as metadata.
  [(#7360)](https://github.com/PennyLaneAI/pennylane/pull/7360)

* A fix was made to `default.qubit` to allow for using `qml.Snapshot` with defer-measurements (`mcm_method="deferred"`).
  [(#7335)](https://github.com/PennyLaneAI/pennylane/pull/7335)

* Fixes the repr for empty `Prod` and `Sum` instances to better communicate the existence of an empty instance.
  [(#7346)](https://github.com/PennyLaneAI/pennylane/pull/7346)

* Fixes a bug where circuit execution fails with ``BlockEncode`` initialized with sparse matrices.
  [(#7285)](https://github.com/PennyLaneAI/pennylane/pull/7285)

* Adds an informative error if `qml.cond` is used with an abstract condition with
  jitting on `default.qubit` if capture is enabled.
  [(#7314)](https://github.com/PennyLaneAI/pennylane/pull/7314)

* Fixes a bug where using a ``StatePrep`` operation with `batch_size=1` did not work with ``default.mixed``.
  [(#7280)](https://github.com/PennyLaneAI/pennylane/pull/7280)

* Gradient transforms can now be used in conjunction with batch transforms with all interfaces.
  [(#7287)](https://github.com/PennyLaneAI/pennylane/pull/7287)

* Fixes a bug where the global phase was not being added in the ``QubitUnitary`` decomposition.  
  [(#7244)](https://github.com/PennyLaneAI/pennylane/pull/7244)
  [(#7270)](https://github.com/PennyLaneAI/pennylane/pull/7270)

* Using finite differences with program capture without x64 mode enabled now raises a warning.
  [(#7282)](https://github.com/PennyLaneAI/pennylane/pull/7282)

* When the `mcm_method` is specified to the `"device"`, the `defer_measurements` transform will 
  no longer be applied. Instead, the device will be responsible for all MCM handling.
  [(#7243)](https://github.com/PennyLaneAI/pennylane/pull/7243)

* Fixed coverage of `qml.liealg.CII` and `qml.liealg.AIII`.
  [(#7291)](https://github.com/PennyLaneAI/pennylane/pull/7291)

* Fixed a bug where the phase is used as the wire label for a `qml.GlobalPhase` when capture is enabled.
  [(#7211)](https://github.com/PennyLaneAI/pennylane/pull/7211)

* Fixed a bug that caused `CountsMP.process_counts` to return results in the computational basis, even if
  an observable was specified.
  [(#7342)](https://github.com/PennyLaneAI/pennylane/pull/7342)

* Fixed a bug that caused `SamplesMP.process_counts` used with an observable to return a list of eigenvalues 
  for each individual operation in the observable, instead of the overall result.
  [(#7342)](https://github.com/PennyLaneAI/pennylane/pull/7342)

* Fixed a bug where `two_qubit_decomposition` provides an incorrect decomposition for some special matrices.
  [(#7340)](https://github.com/PennyLaneAI/pennylane/pull/7340)

* Fixes a bug where the powers of `qml.ISWAP` and `qml.SISWAP` were decomposed incorrectly.
  [(#7361)](https://github.com/PennyLaneAI/pennylane/pull/7361)

* Returning `MeasurementValue`s from the `ftqc` module's parametric mid-circuit measurements
  (`measure_arbitrary_basis`, `measure_x` and `measure_y`) no longer raises an error in circuits 
  using `diagonalize_mcms`.
  [(#7387)](https://github.com/PennyLaneAI/pennylane/pull/7387)

<h3>Contributors ✍️</h3>

This release contains contributions from (in alphabetical order):

Guillermo Alonso-Linaje,
Astral Cai,
Yushao Chen,
Marcus Edwards,
Lillian Frederiksen,
Pietropaolo Frisoni,
Simone Gasperini,
Korbinian Kottmann,
Christina Lee,
Anton Naim Ibrahim,
Oumarou Oumarou,
Lee J. O'Riordan,
Mudit Pandey,
Andrija Paurevic,
Shuli Shu,
Kalman Szenes,
David Wierichs,
Jake Zaia<|MERGE_RESOLUTION|>--- conflicted
+++ resolved
@@ -487,14 +487,12 @@
 
 <h3>Internal changes ⚙️</h3>
 
-<<<<<<< HEAD
 * With program capture enabled, mcm method validation now happens on execution rather than setup.
   [(#7475)](https://github.com/PennyLaneAI/pennylane/pull/7475)
-=======
+
 * Add `.git-blame-ignore-revs` file to the PennyLane repository. This file will allow specifying commits that should
   be ignored in the output of `git blame`. For example, this can be useful when a single commit includes bulk reformatting.
   [(#7507)](https://github.com/PennyLaneAI/pennylane/pull/7507)
->>>>>>> 188b3e61
 
 * Add a `.gitattributes` file to standardize LF as the end-of-line character for the PennyLane
   repository.
