:orphan:

# Release 0.37.0-dev (development release)

<h3>New features since last release</h3>

* The `default.tensor` device is introduced to perform tensor network simulation of a quantum circuit.
  [(#5699)](https://github.com/PennyLaneAI/pennylane/pull/5699)

<h3>Improvements 🛠</h3>

<<<<<<< HEAD
* The wires for the `default.tensor` device are selected at runtime if they are not provided by user.
  [(#5744)](https://github.com/PennyLaneAI/pennylane/pull/5744)
=======
* Added `packaging` in the required list of packages.
  [(#5769)](https://github.com/PennyLaneAI/pennylane/pull/5769).
>>>>>>> 2a36a355

* Logging now allows for an easier opt-in across the stack, and also extends control support to `catalyst`.
  [(#5528)](https://github.com/PennyLaneAI/pennylane/pull/5528).

* A number of templates have been updated to be valid pytrees and PennyLane operations.
  [(#5698)](https://github.com/PennyLaneAI/pennylane/pull/5698)

* `ctrl` now works with tuple-valued `control_values` when applied to any already controlled operation.
  [(#5725)](https://github.com/PennyLaneAI/pennylane/pull/5725)

* Add support for 3 new pytest markers: `unit`, `integration` and `system`.
  [(#5517)](https://github.com/PennyLaneAI/pennylane/pull/5517)

* The sorting order of parameter-shift terms is now guaranteed to resolve ties in the absolute value with the sign of the shifts.
  [(#5582)](https://github.com/PennyLaneAI/pennylane/pull/5582)

* `qml.transforms.split_non_commuting` can now handle circuits containing measurements of multi-term observables.
  [(#5729)](https://github.com/PennyLaneAI/pennylane/pull/5729)

<h4>Mid-circuit measurements and dynamic circuits</h4>

* The `dynamic_one_shot` transform uses a single auxiliary tape with a shot vector and `default.qubit` implements the loop over shots with `jax.vmap`.
  [(#5617)](https://github.com/PennyLaneAI/pennylane/pull/5617)
  
* The `dynamic_one_shot` transform can be compiled with `jax.jit`.
  [(#5557)](https://github.com/PennyLaneAI/pennylane/pull/5557)
  
* When using `defer_measurements` with postselecting mid-circuit measurements, operations
  that will never be active due to the postselected state are skipped in the transformed
  quantum circuit. In addition, postselected controls are skipped, as they are evaluated
  at transform time. This optimization feature can be turned off by setting `reduce_postselected=False`
  [(#5558)](https://github.com/PennyLaneAI/pennylane/pull/5558)

  Consider a simple circuit with three mid-circuit measurements, two of which are postselecting,
  and a single gate conditioned on those measurements:

  ```python
  @qml.qnode(qml.device("default.qubit"))
  def node(x):
      qml.RX(x, 0)
      qml.RX(x, 1)
      qml.RX(x, 2)
      mcm0 = qml.measure(0, postselect=0, reset=False)
      mcm1 = qml.measure(1, postselect=None, reset=True)
      mcm2 = qml.measure(2, postselect=1, reset=False)
      qml.cond(mcm0+mcm1+mcm2==1, qml.RX)(0.5, 3)
      return qml.expval(qml.Z(0) @ qml.Z(3))
  ```

  Without the new optimization, we obtain three gates, each controlled on the three measured
  qubits. They correspond to the combinations of controls that satisfy the condition
  `mcm0+mcm1+mcm2==1`:

  ```pycon
  >>> print(qml.draw(qml.defer_measurements(node, reduce_postselected=False))(0.6))
  0: ──RX(0.60)──|0⟩⟨0|─╭●─────────────────────────────────────────────┤ ╭<Z@Z>
  1: ──RX(0.60)─────────│──╭●─╭X───────────────────────────────────────┤ │
  2: ──RX(0.60)─────────│──│──│───|1⟩⟨1|─╭○────────╭○────────╭●────────┤ │
  3: ───────────────────│──│──│──────────├RX(0.50)─├RX(0.50)─├RX(0.50)─┤ ╰<Z@Z>
  4: ───────────────────╰X─│──│──────────├○────────├●────────├○────────┤
  5: ──────────────────────╰X─╰●─────────╰●────────╰○────────╰○────────┤
  ```

  If we do not explicitly deactivate the optimization, we obtain a much simpler circuit:

  ```pycon
  >>> print(qml.draw(qml.defer_measurements(node))(0.6))
  0: ──RX(0.60)──|0⟩⟨0|─╭●─────────────────┤ ╭<Z@Z>
  1: ──RX(0.60)─────────│──╭●─╭X───────────┤ │
  2: ──RX(0.60)─────────│──│──│───|1⟩⟨1|───┤ │
  3: ───────────────────│──│──│──╭RX(0.50)─┤ ╰<Z@Z>
  4: ───────────────────╰X─│──│──│─────────┤
  5: ──────────────────────╰X─╰●─╰○────────┤
  ```

  There is only one controlled gate with only one control wire.

* `qml.devices.LegacyDevice` is now an alias for `qml.Device`, so it is easier to distinguish it from
  `qml.devices.Device`, which follows the new device API.
  [(#5581)](https://github.com/PennyLaneAI/pennylane/pull/5581)

* The `dtype` for `eigvals` of `X`, `Y`, `Z` and `Hadamard` is changed from `int` to `float`, making them 
  consistent with the other observables. The `dtype` of the returned values when sampling these observables 
  (e.g. `qml.sample(X(0))`) is also changed to `float`. 
  [(#5607)](https://github.com/PennyLaneAI/pennylane/pull/5607)

* Sets up the framework for the development of an `assert_equal` function for testing operator comparison.
  [(#5634)](https://github.com/PennyLaneAI/pennylane/pull/5634)

* `qml.sample` can now be used on Boolean values representing mid-circuit measurement results in
  traced quantum functions. This feature is used with Catalyst to enable the pattern
  `m = measure(0); qml.sample(m)`.
  [(#5673)](https://github.com/PennyLaneAI/pennylane/pull/5673)

* PennyLane operators and measurements can now automatically be captured as instructions in JAXPR.
  [(#5564)](https://github.com/PennyLaneAI/pennylane/pull/5564)
  [(#5511)](https://github.com/PennyLaneAI/pennylane/pull/5511)
  [(#5523)](https://github.com/PennyLaneAI/pennylane/pull/5523)

* The `decompose` transform has an `error` kwarg to specify the type of error that should be raised, 
  allowing error types to be more consistent with the context the `decompose` function is used in.
  [(#5669)](https://github.com/PennyLaneAI/pennylane/pull/5669)

* The `qml.pytrees` module now has `flatten` and `unflatten` methods for serializing pytrees.
  [(#5701)](https://github.com/PennyLaneAI/pennylane/pull/5701)

* Empty initialization of `PauliVSpace` is permitted.
  [(#5675)](https://github.com/PennyLaneAI/pennylane/pull/5675)

* `QuantumScript` properties are only calculated when needed, instead of on initialization. This decreases the classical overhead by >20%.
  `par_info`, `obs_sharing_wires`, and `obs_sharing_wires_id` are now public attributes.
  [(#5696)](https://github.com/PennyLaneAI/pennylane/pull/5696)

* The `qml.qchem.Molecule` object is now the central object used by all qchem functions.
  [(#5571)](https://github.com/PennyLaneAI/pennylane/pull/5571)

* The `qml.qchem.Molecule` class now supports Angstrom as a unit.
  [(#5694)](https://github.com/PennyLaneAI/pennylane/pull/5694)

* The `qml.qchem.Molecule` class now supports open-shell systems.
  [(#5655)](https://github.com/PennyLaneAI/pennylane/pull/5655)

* The `qml.qchem.molecular_hamiltonian` function now supports parity and Bravyi-Kitaev mappings.
  [(#5657)](https://github.com/PennyLaneAI/pennylane/pull/5657/)

* The qchem docs are updated with the new qchem improvements.
  [(#5758)](https://github.com/PennyLaneAI/pennylane/pull/5758/)
  [(#5638)](https://github.com/PennyLaneAI/pennylane/pull/5638/)

<h4>Community contributions 🥳</h4>

* Implemented kwargs (`check_interface`, `check_trainability`, `rtol` and `atol`) support in `qml.equal` for the operators `Pow`, `Adjoint`, `Exp`, and `SProd`.
  [(#5668)](https://github.com/PennyLaneAI/pennylane/issues/5668)
  
* ``qml.QutritDepolarizingChannel`` has been added, allowing for depolarizing noise to be simulated on the `default.qutrit.mixed` device.
  [(#5502)](https://github.com/PennyLaneAI/pennylane/pull/5502)

<h3>Breaking changes 💔</h3>

* A custom decomposition can no longer be provided to `QDrift`. Instead, apply the operations in your custom
  operation directly with `qml.apply`.
  [(#5698)](https://github.com/PennyLaneAI/pennylane/pull/5698)

* Sampling observables composed of `X`, `Y`, `Z` and `Hadamard` now returns values of type `float` instead of `int`.
  [(#5607)](https://github.com/PennyLaneAI/pennylane/pull/5607)

* `qml.is_commuting` no longer accepts the `wire_map` argument, which does not bring any functionality.
  [(#5660)](https://github.com/PennyLaneAI/pennylane/pull/5660)

* `qml.from_qasm_file` has been removed. The user can open files and load their content using `qml.from_qasm`.
  [(#5659)](https://github.com/PennyLaneAI/pennylane/pull/5659)

* `qml.load` has been removed in favour of more specific functions, such as `qml.from_qiskit`, etc.
  [(#5654)](https://github.com/PennyLaneAI/pennylane/pull/5654)

* `qml.transforms.convert_to_numpy_parameters` is now a proper transform and its output signature has changed,
  returning a list of `QuantumTape`s and a post-processing function instead of simply the transformed circuit.
  [(#5693)](https://github.com/PennyLaneAI/pennylane/pull/5693)

* `Controlled.wires` does not include `self.work_wires` anymore. That can be accessed separately through `Controlled.work_wires`.
  Consequently, `Controlled.active_wires` has been removed in favour of the more common `Controlled.wires`.
  [(#5728)](https://github.com/PennyLaneAI/pennylane/pull/5728)
  
* `qml.QutritAmplitudeDamping` channel has been added, allowing for noise processes modelled by amplitude damping to be simulated on the `default.qutrit.mixed` device.
  [(#5503)](https://github.com/PennyLaneAI/pennylane/pull/5503)

<h3>Deprecations 👋</h3>

* The `simplify` argument in `qml.Hamiltonian` and `qml.ops.LinearCombination` is deprecated. 
  Instead, `qml.simplify()` can be called on the constructed operator.
  [(#5677)](https://github.com/PennyLaneAI/pennylane/pull/5677)

* `qml.transforms.map_batch_transform` is deprecated, since a transform can be applied directly to a batch of tapes.
  [(#5676)](https://github.com/PennyLaneAI/pennylane/pull/5676)

<h3>Documentation 📝</h3>

* The documentation for the `default.tensor` device has been added.
  [(#5719)](https://github.com/PennyLaneAI/pennylane/pull/5719)

* A small typo was fixed in the docstring for `qml.sample`.
  [(#5685)](https://github.com/PennyLaneAI/pennylane/pull/5685)

<h3>Bug fixes 🐛</h3>

* Disable Docker builds on PR merge.
  [(#5777)](https://github.com/PennyLaneAI/pennylane/pull/5777)

* The validation of the adjoint method in `DefaultQubit` correctly handles device wires now.
  [(#5761)](https://github.com/PennyLaneAI/pennylane/pull/5761)

* `QuantumPhaseEstimation.map_wires` on longer modifies the original operation instance.
  [(#5698)](https://github.com/PennyLaneAI/pennylane/pull/5698)

* The decomposition of `AmplitudeAmplification` now correctly queues all operations.
  [(#5698)](https://github.com/PennyLaneAI/pennylane/pull/5698)

* Replaced `semantic_version` with `packaging.version.Version`, since the former cannot
  handle the metadata `.post` in the version string.
  [(#5754)](https://github.com/PennyLaneAI/pennylane/pull/5754)

* The `dynamic_one_shot` transform now has expanded support for the `jax` and `torch` interfaces.
  [(#5672)](https://github.com/PennyLaneAI/pennylane/pull/5672)

* The decomposition of `StronglyEntanglingLayers` is now compatible with broadcasting.
  [(#5716)](https://github.com/PennyLaneAI/pennylane/pull/5716)

* `qml.cond` can now be applied to `ControlledOp` operations when deferring measurements.
  [(#5725)](https://github.com/PennyLaneAI/pennylane/pull/5725)

* The legacy `Tensor` class can now handle a `Projector` with abstract tracer input.
  [(#5720)](https://github.com/PennyLaneAI/pennylane/pull/5720)

* Fixed a bug that raised an error regarding expected vs actual `dtype` when using `JAX-JIT` on a circuit that 
  returned samples of observables containing the `qml.Identity` operator.
  [(#5607)](https://github.com/PennyLaneAI/pennylane/pull/5607)

* The signature of `CaptureMeta` objects (like `Operator`) now match the signature of the `__init__` call.
  [(#5727)](https://github.com/PennyLaneAI/pennylane/pull/5727)

* Use vanilla NumPy arrays in `test_projector_expectation` to avoid differentiating `qml.Projector` with respect to the state attribute.
  [(#5683)](https://github.com/PennyLaneAI/pennylane/pull/5683)

* `qml.Projector` is now compatible with jax-jit.
  [(#5595)](https://github.com/PennyLaneAI/pennylane/pull/5595)

* Finite shot circuits with a `qml.probs` measurement, both with a `wires` or `op` argument, can now be compiled with `jax.jit`.
  [(#5619)](https://github.com/PennyLaneAI/pennylane/pull/5619)
  
* `param_shift`, `finite_diff`, `compile`, `insert`, `merge_rotations`, and `transpile` now
  all work with circuits with non-commuting measurements.
  [(#5424)](https://github.com/PennyLaneAI/pennylane/pull/5424)
  [(#5681)](https://github.com/PennyLaneAI/pennylane/pull/5681)

* A correction is added to `bravyi_kitaev` to call the correct function for a FermiSentence input.
  [(#5671)](https://github.com/PennyLaneAI/pennylane/pull/5671)

* Fixes a bug where `sum_expand` produces incorrect result dimensions when combining shot vectors, 
  multiple measurements, and parameter broadcasting.
  [(#5702)](https://github.com/PennyLaneAI/pennylane/pull/5702)

* Fixes a bug in `qml.math.dot` that raises an error when only one of the operands is a scalar.
  [(#5702)](https://github.com/PennyLaneAI/pennylane/pull/5702)

* `qml.matrix` is now compatible with qnodes compiled by catalyst.qjit.
  [(#5753)](https://github.com/PennyLaneAI/pennylane/pull/5753)

<h3>Contributors ✍️</h3>

This release contains contributions from (in alphabetical order):

Lillian M. A. Frederiksen,
Gabriel Bottrill,
Astral Cai,
Ahmed Darwish,
Isaac De Vlugt,
Diksha Dhawan,
Pietropaolo Frisoni,
Emiliano Godinez,
David Ittah,
Soran Jahangiri,
Korbinian Kottmann,
Christina Lee,
Vincent Michaud-Rioux,
Lee James O'Riordan,
Mudit Pandey,
Kenya Sakka,
Haochen Paul Wang,
David Wierichs.<|MERGE_RESOLUTION|>--- conflicted
+++ resolved
@@ -9,13 +9,11 @@
 
 <h3>Improvements 🛠</h3>
 
-<<<<<<< HEAD
 * The wires for the `default.tensor` device are selected at runtime if they are not provided by user.
   [(#5744)](https://github.com/PennyLaneAI/pennylane/pull/5744)
-=======
+
 * Added `packaging` in the required list of packages.
   [(#5769)](https://github.com/PennyLaneAI/pennylane/pull/5769).
->>>>>>> 2a36a355
 
 * Logging now allows for an easier opt-in across the stack, and also extends control support to `catalyst`.
   [(#5528)](https://github.com/PennyLaneAI/pennylane/pull/5528).
