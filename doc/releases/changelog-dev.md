--- conflicted
+++ resolved
@@ -4,15 +4,14 @@
 
 <h3>New features since last release</h3>
 
-<<<<<<< HEAD
 * Added a new controlled square root gate called `CSX` to the `qml.ops` module. 
   This gate is a controlled version of the square root of the X gate, which is useful in quantum algorithms.
-  [(#7422)](
+  [(#7422)](https://github.com/PennyLaneAI/pennylane/pull/7422)
 
 * Added a new square root swap gate called `SQSWAP` to the `qml.ops` module. 
   This gate is a controlled version of the square root of the swap gate, which is useful in quantum algorithms.
-  [(#7422)](
-=======
+  [(#7422)](https://github.com/PennyLaneAI/pennylane/pull/7422)
+  
 * Leveraging quantum just-in-time compilation to optimize parameterized hybrid workflows with the quantum 
   natural gradient optimizer is now possible with the new :class:`~.QNGOptimizerQJIT` optimizer. 
   [(#7452)](https://github.com/PennyLaneAI/pennylane/pull/7452)
@@ -117,7 +116,6 @@
   >>> print(circuit())
   [0 0 0 1 1 1]
   ```
->>>>>>> 90d22b8f
 
 * A new template called :class:`~.SelectPauliRot` that applies a sequence of uniformly controlled rotations to a target qubit 
   is now available. This operator appears frequently in unitary decomposition and block encoding techniques. 
