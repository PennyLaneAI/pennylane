:orphan:

# Release 0.41.0-dev (development release)

<h3>New features since last release</h3>

<h3>Improvements 🛠</h3>

<<<<<<< HEAD
* Bump `rng_salt` to `v0.40.0`.
  [(#6854)](https://github.com/PennyLaneAI/pennylane/pull/6854)
=======
* The higher order primitives in program capture can now accept inputs with abstract shapes.
  [(#6786)](https://github.com/PennyLaneAI/pennylane/pull/6786)

* The `PlxprInterpreter` classes can now handle creating dynamic arrays via `jnp.ones`, `jnp.zeros`,
  `jnp.arange`, and `jnp.full`.
  [#6865)](https://github.com/PennyLaneAI/pennylane/pull/6865)
>>>>>>> 656dedcd

* `QNode` objects now have an `update` method that allows for re-configuring settings like `diff_method`, `mcm_method`, and more. This allows for easier on-the-fly adjustments to workflows. Any arguments not specified will retain their original value.
  [(#6803)](https://github.com/PennyLaneAI/pennylane/pull/6803)

  After constructing a `QNode`,
  ```python
  import pennylane as qml

  @qml.qnode(device=qml.device("default.qubit"))
  def circuit():
    qml.H(0)
    qml.CNOT([0,1])
    return qml.probs()
  ```
  its settings can be modified with `update`, which returns a new `QNode` object. Here is an example
  of updating a QNode's `diff_method`:
  ```pycon
  >>> print(circuit.diff_method)
  best
  >>> new_circuit = circuit.update(diff_method="parameter-shift")
  >>> print(new_circuit.diff_method)
  'parameter-shift'
  ```
  
* Devices can now configure whether or not ML framework data is sent to them
  via an `ExecutionConfig.convert_to_numpy` parameter. This is not used on 
  `default.qubit` due to compilation overheads when jitting.
  [(#6788)](https://github.com/PennyLaneAI/pennylane/pull/6788)
  [(#6869)](https://github.com/PennyLaneAI/pennylane/pull/6869)

* The coefficients of observables now have improved differentiability.
  [(#6598)](https://github.com/PennyLaneAI/pennylane/pull/6598)

* An empty basis set in `qml.compile` is now recognized as valid, resulting in decomposition of all operators that can be decomposed. 
   [(#6821)](https://github.com/PennyLaneAI/pennylane/pull/6821)

* An informative error is raised when a `QNode` with `diff_method=None` is differentiated.
  [(#6770)](https://github.com/PennyLaneAI/pennylane/pull/6770)

* `qml.gradients.finite_diff_jvp` has been added to compute the jvp of an arbitrary numeric
  function.
  [(#6853)](https://github.com/PennyLaneAI/pennylane/pull/6853)

* With program capture enabled, `QNode`'s can now be differentiated with `diff_method="finite-diff"`.
  [(#6853)](https://github.com/PennyLaneAI/pennylane/pull/6853)

* The requested `diff_method` is now validated when program capture is enabled.
  [(#6852)](https://github.com/PennyLaneAI/pennylane/pull/6852)

<h3>Breaking changes 💔</h3>

* `MultiControlledX` no longer accepts strings as control values.
  [(#6835)](https://github.com/PennyLaneAI/pennylane/pull/6835)

* The input argument `control_wires` of `MultiControlledX` has been removed.
  [(#6832)](https://github.com/PennyLaneAI/pennylane/pull/6832)
  [(#6862)](https://github.com/PennyLaneAI/pennylane/pull/6862)

* `qml.execute` now has a collection of keyword-only arguments.
  [(#6598)](https://github.com/PennyLaneAI/pennylane/pull/6598)

* The ``decomp_depth`` argument in :func:`~pennylane.transforms.set_decomposition` has been removed. 
  [(#6824)](https://github.com/PennyLaneAI/pennylane/pull/6824)

* The ``max_expansion`` argument in :func:`~pennylane.devices.preprocess.decompose` has been removed. 
  [(#6824)](https://github.com/PennyLaneAI/pennylane/pull/6824)

* The ``tape`` and ``qtape`` properties of ``QNode`` have been removed. 
  Instead, use the ``qml.workflow.construct_tape`` function.
  [(#6825)](https://github.com/PennyLaneAI/pennylane/pull/6825)

* The ``gradient_fn`` keyword argument to ``qml.execute`` has been removed. Instead, it has been replaced with ``diff_method``.
  [(#6830)](https://github.com/PennyLaneAI/pennylane/pull/6830)
  
* The ``QNode.get_best_method`` and ``QNode.best_method_str`` methods have been removed. 
  Instead, use the ``qml.workflow.get_best_diff_method`` function. 
  [(#6823)](https://github.com/PennyLaneAI/pennylane/pull/6823)

* The `output_dim` property of `qml.tape.QuantumScript` has been removed. Instead, use method `shape` of `QuantumScript` or `MeasurementProcess` to get the same information.
  [(#6829)](https://github.com/PennyLaneAI/pennylane/pull/6829)

* Removed method `qsvt_legacy` along with its private helper `_qsp_to_qsvt`
  [(#6827)](https://github.com/PennyLaneAI/pennylane/pull/6827)

<h3>Deprecations 👋</h3>

* The `mcm_method` keyword in `qml.execute` has been deprecated. 
  Instead, use the ``mcm_method`` and ``postselect_mode`` arguments.
  [(#6807)](https://github.com/PennyLaneAI/pennylane/pull/6807)

* Specifying gradient keyword arguments as any additional keyword argument to the qnode is deprecated
  and will be removed in v0.42.  The gradient keyword arguments should be passed to the new
  keyword argument `gradient_kwargs` via an explicit dictionary. This change will improve qnode argument
  validation.
  [(#6828)](https://github.com/PennyLaneAI/pennylane/pull/6828)

* The `qml.gradients.hamiltonian_grad` function has been deprecated.
  This gradient recipe is not required with the new operator arithmetic system.
  [(#6849)](https://github.com/PennyLaneAI/pennylane/pull/6849)

* The ``inner_transform_program`` and ``config`` keyword arguments in ``qml.execute`` have been deprecated.
  If more detailed control over the execution is required, use ``qml.workflow.run`` with these arguments instead.
  [(#6822)](https://github.com/PennyLaneAI/pennylane/pull/6822)
  [(#6879)](https://github.com/PennyLaneAI/pennylane/pull/6879)

<h3>Internal changes ⚙️</h3>

* Improved the `InterfaceEnum` object to prevent direct comparisons to `str` objects.
  [(#6877)](https://github.com/PennyLaneAI/pennylane/pull/6877)

* Added a `QmlPrimitive` class that inherits `jax.core.Primitive` to a new `qml.capture.custom_primitives` module.
  This class contains a `prim_type` property so that we can differentiate between different sets of PennyLane primitives.
  Consequently, `QmlPrimitive` is now used to define all PennyLane primitives.
  [(#6847)](https://github.com/PennyLaneAI/pennylane/pull/6847)

<h3>Documentation 📝</h3>

* The docstrings for `qml.unary_mapping`, `qml.binary_mapping`, `qml.christiansen_mapping`, 
  `qml.qchem.localize_normal_modes`, and `qml.qchem.VibrationalPES` have been updated to include better 
  code examples.
  [(#6717)](https://github.com/PennyLaneAI/pennylane/pull/6717)

* Fixed a typo in the code example for `qml.labs.dla.lie_closure_dense`.
  [(#6858)](https://github.com/PennyLaneAI/pennylane/pull/6858)

<h3>Bug fixes 🐛</h3>

* `BasisState` now casts its input to integers.
  [(#6844)](https://github.com/PennyLaneAI/pennylane/pull/6844)

<h3>Contributors ✍️</h3>

This release contains contributions from (in alphabetical order):

Yushao Chen,
Isaac De Vlugt,
Diksha Dhawan,
Pietropaolo Frisoni,
Marcus Gisslén,
Christina Lee,
Mudit Pandey,
Andrija Paurevic<|MERGE_RESOLUTION|>--- conflicted
+++ resolved
@@ -6,17 +6,15 @@
 
 <h3>Improvements 🛠</h3>
 
-<<<<<<< HEAD
 * Bump `rng_salt` to `v0.40.0`.
   [(#6854)](https://github.com/PennyLaneAI/pennylane/pull/6854)
-=======
+
 * The higher order primitives in program capture can now accept inputs with abstract shapes.
   [(#6786)](https://github.com/PennyLaneAI/pennylane/pull/6786)
 
 * The `PlxprInterpreter` classes can now handle creating dynamic arrays via `jnp.ones`, `jnp.zeros`,
   `jnp.arange`, and `jnp.full`.
   [#6865)](https://github.com/PennyLaneAI/pennylane/pull/6865)
->>>>>>> 656dedcd
 
 * `QNode` objects now have an `update` method that allows for re-configuring settings like `diff_method`, `mcm_method`, and more. This allows for easier on-the-fly adjustments to workflows. Any arguments not specified will retain their original value.
   [(#6803)](https://github.com/PennyLaneAI/pennylane/pull/6803)
