--- conflicted
+++ resolved
@@ -4,7 +4,8 @@
 
 <h3>New features since last release</h3>
 
-<<<<<<< HEAD
+<h4>Add new features here</h4>
+
 * A new operation `SpecialUnitary` was added, providing access to an arbitrary
   unitary gate via a parametrization in the Pauli basis.
   [(#3650)](https://github.com/PennyLaneAI/pennylane/pull/3650)
@@ -44,9 +45,6 @@
   ```
   
   This operation supports parameter broadcasting/batching.
-  
-=======
-<h4>Add new features here</h4>
 
 <h4>Feel the pulse 🔊</h4>
 
@@ -105,7 +103,6 @@
 
 <h4>Always differentiable 📈</h4>
 
->>>>>>> a7095a71
 * The gradient transform `qml.gradients.spsa_grad` is now registered as a
   differentiation method for `QNode`s.
   [#3440](https://github.com/PennyLaneAI/pennylane/pull/3440)
