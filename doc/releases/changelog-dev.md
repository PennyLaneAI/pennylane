--- conflicted
+++ resolved
@@ -6,12 +6,8 @@
 * The `qml.sample` function can now receive an optional `dtype` parameter
   which sets the type and precision of the samples returned by this measurement process.
   [(#8189)](https://github.com/PennyLaneAI/pennylane/pull/8189)
-<<<<<<< HEAD
-
-=======
   [(#8271)](https://github.com/PennyLaneAI/pennylane/pull/8271)
   
->>>>>>> b5613cbf
 * The Resource estimation toolkit was upgraded and has migrated from
   :mod:`~.labs` to PennyLane as the :mod:`~.estimator` module.
 
@@ -135,14 +131,12 @@
 
 <h3>Improvements 🛠</h3>
 
-<<<<<<< HEAD
 * Various decompositions of :class:`~.MultiControlledX` now utilize :class:`~.TemporaryAND` in
   place of :class:`~.Toffoli` gates, leading to cheaper decompositions.
   [(#8172)](https://github.com/PennyLaneAI/pennylane/pull/8172)
-=======
+
 * `qml.to_openqasm` now supports mid circuit measurements and conditionals of unprocessed measurement values.
   [(#8210)](https://github.com/PennyLaneAI/pennylane/pull/8210)
->>>>>>> b5613cbf
 
 * The `QNode` primitive in the experimental program capture now captures the unprocessed `ExecutionConfig`, instead of
   one processed by the device.
@@ -1144,15 +1138,11 @@
 
 <h3>Bug fixes 🐛</h3>
 
-<<<<<<< HEAD
-* Parameter batching now works for Z-basis gates when executing with `default.mixed`.
-=======
 * Autograph will now be correctly applied to the wrapped functions of :func:`~pennylane.adjoint`
   and :func:`~pennylane.ctrl`.
   [(#8215)](https://github.com/PennyLaneAI/pennylane/pull/8215)
 
-* Parameter batching now works for Z-basis gates when executing with `default.mixed`. 
->>>>>>> b5613cbf
+* Parameter batching now works for Z-basis gates when executing with `default.mixed`.
   [(#8251)](https://github.com/PennyLaneAI/pennylane/pull/8251)
 
 * `qml.ctrl(qml.Barrier(), control_wires)` now just returns the original Barrier operation, but placed
