:orphan:

# Release 0.31.0-dev (development release)

<h3>New features since last release</h3>

<h4>An all-new Fermi module 🔬</h4>

* The `qml.fermi` module is now available, including intuitive fermionic operators. 
  [(#4191)](https://github.com/PennyLaneAI/pennylane/pull/4191)
  [(#4195)](https://github.com/PennyLaneAI/pennylane/pull/4195)
  [(#4200)](https://github.com/PennyLaneAI/pennylane/pull/4200)

  The foundational operators of the Fermi module are `qml.FermiC` and `qml.FermiA`: the fermionic creation and annihilation operators, 
  respectively. These operators are defined by passing the index of the orbital that the fermionic operator acts on. For instance, 
  the operators $a^{\dagger}_0$ and $a_3$ are respectively constructed as

  ```pycon
  >>> qml.FermiC(0)
  >>> qml.FermiA(3)
  ```

  These operators can be multiplied by each other to create a fermionic operator that we call a Fermi word.

<<<<<<< HEAD
  ```
  >>> qml.FermiC(0) * qml.FermiA(0) * qml.FermiC(3) * qml.FermiA(3)
  <FermiWord = '0+ 0- 3+ 3-'>
  ```

  Alternatively, Fermi words can be created via `qml.fermi.FermiWord`:
=======
* Added the `FermiWord` class to represent a fermionic operator such as
  :math:`a^\dagger_1 a_0 a^\dagger_2 a_3`.
  [(#4191)](https://github.com/PennyLaneAI/pennylane/pull/4191)

* Added a conversion function `jordan_wigner` that converts a fermionic operator (`FermiWord`) to a qubit 
  operator (`PauliSentence`) using the Jordan-Wigner mapping.
  [(#4201)](https://github.com/PennyLaneAI/pennylane/pull/4201)

* Added the `FermiSentence` class to represent a linear combination of fermionic operators.
  [(#4195)](https://github.com/PennyLaneAI/pennylane/pull/4195)
>>>>>>> 58bdaea5

  ```pycon
  >>> qml.fermi.FermiWord({(0, 3): '+', (0, 3): '-'})
  <FermiWord = '0+ 0- 3+ 3-'>
  ```

  Fermi words can then be linearly combined to create a fermionic operator that we call a Fermi
  sentence. Here is an example of creating a fermionic Hamiltonian:

  ```pycon
  >>> h = 1.2 * qml.FermiC(0) * qml.FermiA(0) + 2.3 * qml.FermiC(3) * qml.FermiA(3)
  >>> h
  1.2 * '0+ 0-'
  + 2.3 * '3+ 3-'
  ```

  Alternatively, Fermi sentences can be created via `qml.fermi.FermiSentence`:

  ```pycon
  >>> fw1 = qml.fermi.FermiWord({(0, 0): '+', (1, 0): '-'})
  >>> fw2 = qml.fermi.FermiWord({(0, 3): '+', (1, 3): '-'})
  >>> qml.FermiSentence({fw1: 1.2, fw2, 2.3})
  1.2 * '0+ 0-'
  + 2.3 * '3+ 3-'
  ```

  Any fermionic operator, be it a single fermionic creation/annihilation operator, a Fermi word, or a Fermi sentence
  can be mapped back to the qubit basis by using `qml.jordan_wigner`:

  ```pycon
  >>> qml.jordan_wigner(h)
  ((-1.75+0j)*(Identity(wires=[0]))) + ((0.6+0j)*(PauliZ(wires=[0]))) + ((1.15+0j)*(PauliZ(wires=[3])))
  ```

  

<h4>Workflow-level resource estimation 🧮</h4>

* PennyLane's [Tracker](https://docs.pennylane.ai/en/stable/code/api/pennylane.Tracker.html) now
  monitors the resource requirements of circuits being executed by the device.
  [(#4045)](https://github.com/PennyLaneAI/pennylane/pull/4045)
  [(#4110)](https://github.com/PennyLaneAI/pennylane/pull/4110)

  Suppose we have a workflow that involves executing circuits with different qubit numbers. We
  can obtain the resource requirements as a function of the number of qubits by executing the 
  workflow with the `Tracker` context:

  ```python
  dev = qml.device("default.qubit", wires=4)

  @qml.qnode(dev)
  def circuit(n_wires):
      for i in range(n_wires):
          qml.Hadamard(i)
      return qml.probs(range(n_wires))

  with qml.Tracker(dev) as tracker:
      for i in range(1, 5):
          circuit(i)
  ```

  The resource requirements of individual circuits can then be inspected as follows:

  ```pycon
  >>> resources = tracker.history["resources"]
  >>> resources[0]
  wires: 1
  gates: 1
  depth: 1
  shots: Shots(total=None)
  gate_types:
  {'Hadamard': 1}
  gate_sizes:
  {1: 1}
  >>> [r.num_wires for r in resources]
  [1, 2, 3, 4]
  ```
  
  Moreover, it is possible to predict the resource requirements without evaluating circuits
  using the `null.qubit` device, which follows the standard execution pipeline but returns numeric
  zeros. Consider the following workflow that takes the gradient of a `50`-qubit circuit:

  ```python
  from pennylane import numpy as np

  n_wires = 50
  dev = qml.device("null.qubit", wires=n_wires)

  weight_shape = qml.StronglyEntanglingLayers.shape(2, n_wires)
  weights = np.random.random(weight_shape, requires_grad=True)

  @qml.qnode(dev, diff_method="parameter-shift")
  def circuit(weights):
      qml.StronglyEntanglingLayers(weights, wires=range(n_wires))
      return qml.expval(qml.PauliZ(0))

  with qml.Tracker(dev) as tracker:
      qml.grad(circuit)(weights)
  ```

  The tracker can be inspected to extract resource requirements without requiring a 50-qubit circuit
  run:

  ```pycon
  >>> tracker.totals
  {'executions': 451, 'batches': 2, 'batch_len': 451}
  >>> tracker.history["resources"][0]
  wires: 50
  gates: 200
  depth: 77
  shots: Shots(total=None)
  gate_types:
  {'Rot': 100, 'CNOT': 100}
  gate_sizes:
  {1: 100, 2: 100}
  ```

* Custom operations can now be defined that solely include resource requirements — an explicit
  decomposition or matrix representation is not needed.
  [(#4033)](https://github.com/PennyLaneAI/pennylane/pull/4033)

  PennyLane is now able to estimate the total resource requirements of circuits that include one
  or more of these operations, allowing you to estimate requirements for high-level algorithms 
  composed of abstract subroutines. 

  These operations can be defined by inheriting from
  [ResourcesOperation](https://docs.pennylane.ai/en/stable/code/api/pennylane.resource.ResourcesOperation.html)
  and overriding the `resources()` method to return an appropriate
  [Resources](https://docs.pennylane.ai/en/stable/code/api/pennylane.resource.Resources.html)
  object:

  ```python
  class CustomOp(qml.resource.ResourcesOperation):
      def resources(self):
          n = len(self.wires)
          r = qml.resource.Resources(
              num_wires=n,
              num_gates=n ** 2,
              depth=5,
          )
          return r
  ```

  ```pycon
  >>> wires = [0, 1, 2]
  >>> c = CustomOp(wires)
  >>> c.resources()
  wires: 3
  gates: 9
  depth: 5
  shots: Shots(total=None)
  gate_types:
  {}
  gate_sizes:
  {}
  ```
  
  A quantum circuit that contains `CustomOp` can be created and inspected using
  [qml.specs](https://docs.pennylane.ai/en/stable/code/api/pennylane.specs.html):

  ```python
  dev = qml.device("default.qubit", wires=wires)

  @qml.qnode(dev)
  def circ():
      qml.PauliZ(wires=0)
      CustomOp(wires)
      return qml.state()
  ```
  
  ```pycon
  >>> specs = qml.specs(circ)()
  >>> specs["resources"].depth
  6
  ```

<h4>Community contributions from UnitaryHack 🤝</h4>

* [ParametrizedHamiltonian](https://docs.pennylane.ai/en/stable/code/api/pennylane.pulse.ParametrizedHamiltonian.html)
  now has an improved string representation.
  [(#4176)](https://github.com/PennyLaneAI/pennylane/pull/4176)

  ```pycon
  >>> def f1(p, t): return p[0] * jnp.sin(p[1] * t)
  >>> def f2(p, t): return p * t
  >>> coeffs = [2., f1, f2]
  >>> observables =  [qml.PauliX(0), qml.PauliY(0), qml.PauliZ(0)]
  >>> qml.dot(coeffs, observables)
    (2.0*(PauliX(wires=[0])))
  + (f1(params_0, t)*(PauliY(wires=[0])))
  + (f2(params_1, t)*(PauliZ(wires=[0])))
  ```

* The quantum information module now supports [trace distance](https://en.wikipedia.org/wiki/Trace_distance).
  [(#4181)](https://github.com/PennyLaneAI/pennylane/pull/4181)

  Two cases are enabled for calculating the trace distance:
  
  - A QNode transform via `qml.qinfo.trace_distance`:

    ```python
    dev = qml.device('default.qubit', wires=2)

    @qml.qnode(dev)
    def circuit(param):
        qml.RY(param, wires=0)
        qml.CNOT(wires=[0, 1])
        return qml.state()
    ```

    ```pycon
    >>> trace_distance_circuit = qml.qinfo.trace_distance(circuit, circuit, wires0=[0], wires1=[0])
    >>> x, y = np.array(0.4), np.array(0.6)
    >>> trace_distance_circuit((x,), (y,))
    0.047862689546603415
    ```

  - Flexible post-processing via `qml.math.trace_distance`:

    ```pycon
    >>> rho = np.array([[0.3, 0], [0, 0.7]])
    >>> sigma = np.array([[0.5, 0], [0, 0.5]])
    >>> qml.math.trace_distance(rho, sigma)
    0.19999999999999998
    ```

* It is now possible to use basis-state preparations in Qutrit circuits.
  [(#4185)](https://github.com/PennyLaneAI/pennylane/pull/4185)

<<<<<<< HEAD
  ```python
  wires = range(2)
  dev = qml.device("default.qutrit", wires=wires)

  @qml.qnode(dev)
  def qutrit_circuit():
      qml.QutritBasisState([1, 1], wires=wires)
      qml.TAdd(wires=wires)
      return qml.probs(wires=1)
  ```
  
  ```pycon
  >>> qutrit_circuit()
  array([0., 0., 1.])
  ```

* Added the `one_qubit_decomposition` function to provide a unified interface for decompositions
  of a single-qubit unitary matrix into sequences of X, Y, and Z rotations. 
=======
* Added the `one_qubit_decomposition` function to provide a unified interface for all one qubit decompositions. All
  decompositions simplify the rotations angles to be between `0` and `4` pi.
>>>>>>> 58bdaea5
  [(#4210)](https://github.com/PennyLaneAI/pennylane/pull/4210)
  [(#4246)](https://github.com/PennyLaneAI/pennylane/pull/4246)

  ```pycon
  >>> from pennylane.transforms import one_qubit_decomposition
  >>> U = np.array([[-0.28829348-0.78829734j,  0.30364367+0.45085995j],
  ...               [ 0.53396245-0.10177564j,  0.76279558-0.35024096j]])
  >>> one_qubit_decomposition(U, 0, "ZYZ")
  [RZ(array(-0.2420953), wires=[0]),
   RY(array(1.14938178), wires=[0]),
   RZ(array(1.73305815), wires=[0])]
  >>> one_qubit_decomposition(U, 0, "XYX", return_global_phase=True)
  [RX(tensor(-1.72101925, requires_grad=True), wires=[0]),
   RY(tensor(1.39749741, requires_grad=True), wires=[0]),
   RX(tensor(0.45246584, requires_grad=True), wires=[0]),
   (0.38469215914523336-0.9230449299422961j)*(Identity(wires=[0]))]
  ```

* PennyLane Docker builds have been updated to include the latest plugins and interface versions.
  [(#4178)](https://github.com/PennyLaneAI/pennylane/pull/4178)

<h4>Extended support for differentiating pulses</h4>

* `qml.pulse.ParametrizedEvolution` now uses _batched_ compressed sparse row (`BCSR`) format. 
  This allows for computing Jacobians of the unitary directly even when `dense=False`.
  [(#4126)](https://github.com/PennyLaneAI/pennylane/pull/4126)

  
  ```python
  def U(params):
      H = jnp.polyval * qml.PauliZ(0) # time dependent Hamiltonian
      Um = qml.evolve(H)(params, t=10., dense=False)
      return qml.matrix(Um)
  params = jnp.array([[0.5]], dtype=complex)
  jac = jax.jacobian(U, holomorphic=True)(params)
  ```

* The stochastic parameter-shift gradient transform for pulses, `stoch_pulse_grad`, now
  supports arbitrary Hermitian generating terms in pulse Hamiltonians.
  [(4132)](https://github.com/PennyLaneAI/pennylane/pull/4132)

<h4>Broadcasting and other tweaks to Torch and Keras layers 🦾</h4>

* The `TorchLayer` and `KerasLayer` integrations with `torch.nn` and `Keras` have been upgraded.
  Consider the following `TorchLayer`:

  ```python
  n_qubits = 2
  dev = qml.device("default.qubit", wires=n_qubits)

  @qml.qnode(dev)
  def qnode(inputs, weights):
      qml.AngleEmbedding(inputs, wires=range(n_qubits))
      qml.BasicEntanglerLayers(weights, wires=range(n_qubits))
      return [qml.expval(qml.PauliZ(wires=i)) for i in range(n_qubits)]

  n_layers = 6
  weight_shapes = {"weights": (n_layers, n_qubits)}
  qlayer = qml.qnn.TorchLayer(qnode, weight_shapes)
  ```
  
  The following features are now available:

  - Native support for parameter broadcasting.
    [(#4131)](https://github.com/PennyLaneAI/pennylane/pull/4131)

    ```pycon
    >>> batch_size = 10
    >>> inputs = torch.rand((batch_size, n_qubits))
    >>> qlayer(inputs)
    >>> dev.num_executions == 1
    True
    ```

  - Ability to draw a `TorchLayer` and `KerasLayer` using `qml.draw()` and
    `qml.draw_mpl()`.
    [(#4197)](https://github.com/PennyLaneAI/pennylane/pull/4197)

    ```pycon
    >>> print(qml.draw(qlayer, show_matrices=False)(inputs))
    0: ─╭AngleEmbedding(M0)─╭BasicEntanglerLayers(M1)─┤  <Z>
    1: ─╰AngleEmbedding(M0)─╰BasicEntanglerLayers(M1)─┤  <Z>
    ```

  - Support for `KerasLayer` model saving and clearer instructions on `TorchLayer` model saving.
    [(#4149)](https://github.com/PennyLaneAI/pennylane/pull/4149)
    [(#4158)](https://github.com/PennyLaneAI/pennylane/pull/4158)

    ```pycon
    >>> torch.save(qlayer.state_dict(), "weights.pt")  # Saving
    >>> qlayer.load_state_dict(torch.load("weights.pt"))  # Loading
    >>> qlayer.eval()
    ```
    
    Hybrid models containing `KerasLayer` or `TorchLayer` objects can also be saved and loaded.

<h3>Improvements 🛠</h3>

<h4>A more flexible projector</h4>

<h4>Do more with qutrits</h4>

* It is now possible to prepare qutrit basis states with `qml.QutritBasisState`.
  [(#4185)](https://github.com/PennyLaneAI/pennylane/pull/4185)

<<<<<<< HEAD
  ```python
  wires = range(2)
  dev = qml.device("default.qutrit", wires=wires)

  @qml.qnode(dev)
  def qutrit_circuit():
      qml.QutritBasisState([1, 1], wires=wires)
      qml.TAdd(wires=wires)
      return qml.probs(wires=1)
  ```
  
  ```pycon
  >>> qutrit_circuit()
  array([0., 0., 1.])
  ```
=======
* Added a function `measure_with_samples` that returns a sample-based measurement result given a state
  [(#4083)](https://github.com/PennyLaneAI/pennylane/pull/4083)
  [(#4093)](https://github.com/PennyLaneAI/pennylane/pull/4093)
  [(#4254)](https://github.com/PennyLaneAI/pennylane/pull/4254)
>>>>>>> 58bdaea5

* Three qutrit rotation operators have been added that are analogous to `RX`, `RY`, and `RZ`:

  - `TRX`: an X rotation
  - `TRY`: a Y rotation
  - `TRZ`: a Z rotation

  [(#2845)](https://github.com/PennyLaneAI/pennylane/pull/2845)
  [(#2846)](https://github.com/PennyLaneAI/pennylane/pull/2846)
  [(#2847)](https://github.com/PennyLaneAI/pennylane/pull/2847)
  
* Qutrit devices now support parameter-shift differentiation.
  [(#2845)](https://github.com/PennyLaneAI/pennylane/pull/2845)

<h4>The qchem module</h4>

* Non-cubic lattice support for all electron resource estimation has been added.
  [(3956)](https://github.com/PennyLaneAI/pennylane/pull/3956)

* The `qchem.molecular_hamiltonian` function has been upgraded to support custom wires for constructing
  differentiable Hamiltonians. The zero imaginary component of the Hamiltonian coefficients have been
  removed.
  [(#4050)](https://github.com/PennyLaneAI/pennylane/pull/4050)
  [(#4094)](https://github.com/PennyLaneAI/pennylane/pull/4094)

* Jordan-Wigner transforms that cache Pauli gate objects have been accelerated.
  [(#4046)](https://github.com/PennyLaneAI/pennylane/pull/4046)

<h4>Next-generation device API</h4>

* The new device interface has been integrated with `qml.execute` for autograd, backpropagation, and no differentiation.
  [(#3903)](https://github.com/PennyLaneAI/pennylane/pull/3903)

* Support for adjoint differentiation has been added to the `DefaultQubit2` device.
  [(#4037)](https://github.com/PennyLaneAI/pennylane/pull/4037)

* A new function called `measure_with_samples` that returns a sample-based measurement result given a state has been added.
  [(#4083)](https://github.com/PennyLaneAI/pennylane/pull/4083)
  [(#4093)](https://github.com/PennyLaneAI/pennylane/pull/4093)

* `DefaultQubit2.preprocess` now returns a new `ExecutionConfig` object with decisions for `gradient_method`,
  `use_device_gradient`, and `grad_on_execution`.
  [(#4102)](https://github.com/PennyLaneAI/pennylane/pull/4102)

* Support for sample-based measurements has been added to the `DefaultQubit2` device.
  [(#4105)](https://github.com/PennyLaneAI/pennylane/pull/4105)
  [(#4114)](https://github.com/PennyLaneAI/pennylane/pull/4114)
  [(#4133)](https://github.com/PennyLaneAI/pennylane/pull/4133)
  [(#4172)](https://github.com/PennyLaneAI/pennylane/pull/4172)

* The `DefaultQubit2` device now has a `seed` keyword argument.
  [(#4120)](https://github.com/PennyLaneAI/pennylane/pull/4120)

* The new device interface for Jax has been integrated with `qml.execute`.
  [(#4137)](https://github.com/PennyLaneAI/pennylane/pull/4137)

* The experimental device `DefaultQubit2` now supports `qml.Snapshot`.
  [(#4193)](https://github.com/PennyLaneAI/pennylane/pull/4193)

<h4>Handling shots</h4>

* `QuantumScript` now has a `shots` property, allowing shots to be tied to executions instead of devices.
  [(#4067)](https://github.com/PennyLaneAI/pennylane/pull/4067)
  [(#4103)](https://github.com/PennyLaneAI/pennylane/pull/4103)
  [(#4106)](https://github.com/PennyLaneAI/pennylane/pull/4106)
  [(#4112)](https://github.com/PennyLaneAI/pennylane/pull/4112)

* Several Python built-in functions are now properly defined for instances of the `Shots` class:
  - `print`: printing `Shots` instances is now human-readable
  - `str`: converting `Shots` instances to human-readable strings
  - `==`: equating two different `Shots` instances
  - `hash`: obtaining the hash values of `Shots` instances
  [(#4081)](https://github.com/PennyLaneAI/pennylane/pull/4081)
  [(#4082)](https://github.com/PennyLaneAI/pennylane/pull/4082)

* `qml.devices.ExecutionConfig` no longer has a `shots` property, as it is now on the `QuantumScript`. It now has a `use_device_gradient` property. `ExecutionConfig.grad_on_execution = None` indicates a request for `"best"` instead of a string.
  [(#4102)](https://github.com/PennyLaneAI/pennylane/pull/4102)

* `QuantumScript.shots` has been integrated with QNodes so that shots are placed on the `QuantumScript`
  during `QNode` construction.
  [(#4110)](https://github.com/PennyLaneAI/pennylane/pull/4110)

* The `gradients` module has been updated to use the new `Shots` object internally
  [(#4152)](https://github.com/PennyLaneAI/pennylane/pull/4152)

<h4>Operators</h4>

<<<<<<< HEAD
* `qml.prod` now accepts a single quantum function input for creating new `Prod` operators.
  [(#4011)](https://github.com/PennyLaneAI/pennylane/pull/4011)
=======
* `qchem.molecular_hamiltonian()` will now return an arithmetic operator if `enable_new_opmath()` is active.
  [(#4159)](https://github.com/PennyLaneAI/pennylane/pull/4159)

* `qchem.qubit_observable()` will now return an arithmetic operator if `enable_new_opmath()` is active. 
  [(#4138)](https://github.com/PennyLaneAI/pennylane/pull/4138)
>>>>>>> 58bdaea5

* `DiagonalQubitUnitary` now decomposes into `RZ`, `IsingZZ` and `MultiRZ` gates
  instead of a `QubitUnitary` operation with a dense matrix.
  [(#4035)](https://github.com/PennyLaneAI/pennylane/pull/4035)

* All objects being queued in an `AnnotatedQueue` are now wrapped so that `AnnotatedQueue` is not 
  dependent on the has of any operators or measurement processes.
  [(#4087)](https://github.com/PennyLaneAI/pennylane/pull/4087)

* A `dense` keyword to `ParametrizedEvolution` that allows forcing dense or sparse matrices has been added.
  [(#4079)](https://github.com/PennyLaneAI/pennylane/pull/4079)
  [(#4095)](https://github.com/PennyLaneAI/pennylane/pull/4095)

* A new function called `qml.ops.functions.bind_new_parameters` that creates a copy of an operator with new parameters
  without mutating the original operator has been added.
  [(#4113)](https://github.com/PennyLaneAI/pennylane/pull/4113)

* `qml.CY` has been moved from `qml.ops.qubit.non_parametric_ops` to `qml.ops.op_math.controlled_ops`
  and now inherits from `qml.ops.op_math.ControlledOp`.
  [(#4116)](https://github.com/PennyLaneAI/pennylane/pull/4116/)

* `CZ` now inherits from the `ControlledOp` class and supports exponentiation to arbitrary powers with `pow`, which is no longer limited to integers. It also supports `sparse_matrix` and `decomposition` representations.
  [(#4117)](https://github.com/PennyLaneAI/pennylane/pull/4117)

* The construction of the Pauli representation for the `Sum` class is now faster.
  [(#4142)](https://github.com/PennyLaneAI/pennylane/pull/4142)

* `qml.drawer.drawable_layers.drawable_layers` and `qml.CircuitGraph` have been updated to not rely on `Operator`
  equality or hash to work correctly.
  [(#4143)](https://github.com/PennyLaneAI/pennylane/pull/4143)

<h4>Other improvements</h4>

* `qml.specs` is compatible with custom operations that have `depth` bigger than 1.
  [(#4033)](https://github.com/PennyLaneAI/pennylane/pull/4033)

* An error is now raised by `qchem.molecular_hamiltonian` when the `dhf` method is used for an 
  open-shell system. This duplicates a similar error in `qchem.Molecule` but makes it clear
  that the `pyscf` backend can be used for open-shell calculations.
  [(#4058)](https://github.com/PennyLaneAI/pennylane/pull/4058)

* PennyLane Docker builds have been updated to include the latest plugins and interface versions.
  [(#4178)](https://github.com/PennyLaneAI/pennylane/pull/4178)

* Added a transform dispatcher.
  [(#4109)](https://github.com/PennyLaneAI/pennylane/pull/4109)
  
* Added a transform program.
  [(#4187)](https://github.com/PennyLaneAI/pennylane/pull/4187)

* Added broadcasting support for `qml.qinfo.reduced_dm`, `qml.qinfo.purity`, `qml.qinfo.vn_entropy`,
  `qml.qinfo.mutual_info`, `qml.qinfo.fidelity`, `qml.qinfo.relative_entropy`, and `qml.qinfo.trace_distance`.
  [(#4234)](https://github.com/PennyLaneAI/pennylane/pull/4234)

* Added broadcasting support for `qml.math.purity`, `qml.math.vn_entropy`, `qml.math.mutual_info`, `qml.math.fidelity`,
  `qml.math.relative_entropy`, `qml.math.max_entropy`, and `qml.math.sqrt_matrix`.
  [(#4186)](https://github.com/PennyLaneAI/pennylane/pull/4186)

<<<<<<< HEAD
* `pulse.ParametrizedEvolution` now raises an error if the number of input parameters does not match the number
  of parametrized coefficients in the `ParametrizedHamiltonian` that generates it. An exception is made for
  `HardwareHamiltonian`s which are not checked.
  [(#4216)](https://github.com/PennyLaneAI/pennylane/pull/4216)
=======
* Added the ability to draw mid-circuit measurements connected by classical control signals
  to conditional operations.
  [(#4228)](https://github.com/PennyLaneAI/pennylane/pull/4228)

<h4>Trace distance is now available in qml.qinfo 💥</h4>
>>>>>>> 58bdaea5

* One qubit unitaries can now be decomposed into a `ZXZ` gate sequence (apart from the pre-existing `XYX` and `ZYZ`).
  [(#4210)](https://github.com/PennyLaneAI/pennylane/pull/4210)

* The default value for the `show_matrices` keyword argument in all drawing methods is now `True`. 
  This allows for quick insights into broadcasted tapes, for example.
  [(#3920)](https://github.com/PennyLaneAI/pennylane/pull/3920)

* Type variables for `qml.typing.Result` and `qml.typing.ResultBatch` have been added for type hinting the result of an execution.
  [(#4018)](https://github.com/PennyLaneAI/pennylane/pull/4108)
  
* The Jax-JIT interface now uses symbolic zeros to determine trainable parameters.
  [(4075)](https://github.com/PennyLaneAI/pennylane/pull/4075)

* A new function called `pauli.pauli_word_prefactor()` that extracts the prefactor for a given Pauli word has been added.
  [(#4164)](https://github.com/PennyLaneAI/pennylane/pull/4164)

* Reduced density matrix functionality has been added via `qml.math.reduce_dm` and `qml.math.reduce_statevector`.
  Both functions have broadcasting support.
  [(#4173)](https://github.com/PennyLaneAI/pennylane/pull/4173)

* `qml.dipole_moment()` will now return an arithmetic operator if `enable_new_opmath()` is active.
  [(#4189)](https://github.com/PennyLaneAI/pennylane/pull/4189)

* Added `qml.math.reduce_dm` and `qml.math.reduce_statevector` to produce reduced density matrices.
  Both functions have broadcasting support.
  [(#4173)](https://github.com/PennyLaneAI/pennylane/pull/4173)

* Fix unclear documentation and indicate variable-length argument lists of functions and methods in
  the respective docstrings.
  [(#4242)](https://github.com/PennyLaneAI/pennylane/pull/4242)

* `qchem.qubit_observable()` will now return an arithmetic operator if `enable_new_opmath()` is active. 
  [(#4138)](https://github.com/PennyLaneAI/pennylane/pull/4138)

<<<<<<< HEAD
* `qml.drawer.drawable_layers.drawable_layers` and `qml.CircuitGraph` have been updated to not rely on `Operator`
  equality or hash to work correctly.
  [(#4143)](https://github.com/PennyLaneAI/pennylane/pull/4143)
=======
* `qchem.import_operator()` will now return an arithmetic operator if `enable_new_opmath()` is active.
  [(#4204)](https://github.com/PennyLaneAI/pennylane/pull/4204)

* Updated repr for ParametrizedHamiltonian.
  [(#4176)](https://github.com/PennyLaneAI/pennylane/pull/4176)

* The new device interface is integrated with `qml.execute` for Tensorflow.
  [(#4169)](https://github.com/PennyLaneAI/pennylane/pull/4169)
>>>>>>> 58bdaea5

<h3>Breaking changes 💔</h3>

* The default value for the `show_matrices` keyword argument in all drawing methods is now `True`. 
  This allows for quick insights into broadcasted tapes, for example.
  [(#3920)](https://github.com/PennyLaneAI/pennylane/pull/3920)

* `DiagonalQubitUnitary` now decomposes into `RZ`, `IsingZZ`, and `MultiRZ` gates rather than a `QubitUnitary`.
  [(#4035)](https://github.com/PennyLaneAI/pennylane/pull/4035)

* Jax trainable parameters are now `Tracer` instead of `JVPTracer`, it is not always the right definition for the JIT 
  interface, but we update them in the custom JVP using symbolic zeros.
  [(4075)](https://github.com/PennyLaneAI/pennylane/pull/4075)

* The experimental Device interface `qml.devices.experimental.Device` now requires that the `preprocess` method
  also returns an `ExecutionConfig` object. This allows the device to choose what `"best"` means for various
  hyperparameters like `gradient_method` and `grad_on_execution`.
  [(#4007)](https://github.com/PennyLaneAI/pennylane/pull/4007)
  [(#4102)](https://github.com/PennyLaneAI/pennylane/pull/4102)

* Gradient transforms with Jax no longer support `argnum`. Use `argnums` instead.
  [(#4076)](https://github.com/PennyLaneAI/pennylane/pull/4076)

* `qml.collections`, `qml.op_sum`, and `qml.utils.sparse_hamiltonian` have been removed.

* `Operator.data` now returns a `tuple` instead of a `list`.
  [(#4222)](https://github.com/PennyLaneAI/pennylane/pull/4222)

<h3>Deprecations 👋</h3>

* `LieAlgebraOptimizer` has been renamed to `RiemannianGradientOptimizer`.
  [(#4153)(https://github.com/PennyLaneAI/pennylane/pull/4153)]

* `Operation.base_name` has been deprecated. Please use `Operation.name` or `type(op).__name__` instead.

* `QuantumScript`'s `name` keyword argument and property have been deprecated.
  This also affects `QuantumTape` and `OperationRecorder`.
  [(#4141)](https://github.com/PennyLaneAI/pennylane/pull/4141)

* The `qml.grouping` module has been removed. Its functionality has been reorganized in the `qml.pauli` module.

* `qml.math.reduced_dm` has been deprecated. Please use `qml.math.reduce_dm` or `qml.math.reduce_statevector` instead.
  [(#4173)](https://github.com/PennyLaneAI/pennylane/pull/4173)

* `qml.math.purity`, `qml.math.vn_entropy`, `qml.math.mutual_info`, `qml.math.fidelity`,
  `qml.math.relative_entropy`, and `qml.math.max_entropy` no longer support state vectors as
  input. Please call `qml.math.dm_from_state_vector` on the input before passing to any of these functions.
  [(#4186)](https://github.com/PennyLaneAI/pennylane/pull/4186)

* The `do_queue` keyword argument in `qml.operation.Operator` has been deprecated. Instead of
  setting `do_queue=False`, use the `qml.QueuingManager.stop_recording()` context.
  [(#4148)](https://github.com/PennyLaneAI/pennylane/pull/4148)

* `zyz_decomposition` and `xyx_decomposition` are now deprecated in favour of `one_qubit_decomposition`.
  [(#4230)](https://github.com/PennyLaneAI/pennylane/pull/4230)

<h3>Documentation 📝</h3>

* The documentation is updated to construct `QuantumTape` upon initialization instead of with queuing.
  [(#4243)](https://github.com/PennyLaneAI/pennylane/pull/4243)

* The docstring for `qml.ops.op_math.Pow.__new__` is now complete and it has been updated along with
  `qml.ops.op_math.Adjoint.__new__`.
  [(#4231)](https://github.com/PennyLaneAI/pennylane/pull/4231)

* The docstring for `qml.grad` now states that it should be used with the Autograd interface only.
  [(#4202)](https://github.com/PennyLaneAI/pennylane/pull/4202)

* The description of `mult` in the `qchem.Molecule` docstring now correctly states the value
  of `mult` that is supported.
  [(#4058)](https://github.com/PennyLaneAI/pennylane/pull/4058)

<h3>Bug fixes 🐛</h3>

<<<<<<< HEAD
* Fixed adjoint jacobian results with `grad_on_execution=False` in the JAX-JIT interface.
=======
* Fixes the matrix of `SProd` when the coefficient is tensorflow and the target matrix is not `complex128`.
  [(#4249)](https://github.com/PennyLaneAI/pennylane/pull/4249)

* Fixes adjoint jacobian results with `grad_on_execution=False` in the JAX-JIT interface.
>>>>>>> 58bdaea5
  [(4217)](https://github.com/PennyLaneAI/pennylane/pull/4217)

* Fixed a bug where `stoch_pulse_grad` would ignore prefactors of rescaled Pauli words in the
  generating terms of a pulse Hamiltonian.
  [(4156)](https://github.com/PennyLaneAI/pennylane/pull/4156)
  
* Fixed a bug where the wire ordering of the `wires` argument to `qml.density_matrix`
  was not taken into account.
  [(#4072)](https://github.com/PennyLaneAI/pennylane/pull/4072)

* A patch in `interfaces/autograd.py` that checks for the `strawberryfields.gbs` device has been removed. 
  That device is pinned to PennyLane <= v0.29.0, so that patch is no longer necessary.

* `qml.pauli.are_identical_pauli_words` now treats all identities as equal. Identity terms on Hamiltonians with non-standard
  wire orders are no longer eliminated.
  [(#4161)](https://github.com/PennyLaneAI/pennylane/pull/4161)

* `qml.pauli_sentence()` is now compatible with empty Hamiltonians `qml.Hamiltonian([], [])`.
  [(#4171)](https://github.com/PennyLaneAI/pennylane/pull/4171)

* Fixed a bug with Jax where executing multiple tapes with `gradient_fn="device"` would fail.
  [(#4190)](https://github.com/PennyLaneAI/pennylane/pull/4190)

* A more meaningful error message is raised when broadcasting with adjoint differentiation on `DefaultQubit`.
  [(#4203)](https://github.com/PennyLaneAI/pennylane/pull/4203)
  
* The `has_unitary_generator` attribute in `qml.ops.qubit.attributes` no longer contains operators with non-unitary generators.
  [(#4183)](https://github.com/PennyLaneAI/pennylane/pull/4183)

* Fixed a bug where `op = qml.qsvt()` was incorrect up to a global phase when using `convention="Wx""` and `qml.matrix(op)`.
  [(#4214)](https://github.com/PennyLaneAI/pennylane/pull/4214)

* Fixed buggy calculation of angle in `xyx_decomposition` causing it to give an incorrect decomposition.
  An if conditional was intended to prevent divide by zero errors but the division was by the sine of the argument so any multiple of $\pi$ should trigger the conditional, but it was only checking if the argument was 0. Example: `qml.Rot(2.3, 2.3, 2.3)`
  [(#4210)](https://github.com/PennyLaneAI/pennylane/pull/4210)

<h3>Contributors ✍️</h3>

This release contains contributions from (in alphabetical order):

Venkatakrishnan AnushKrishna,
Thomas Bromley,
Isaac De Vlugt,
Lillian M. A. Frederiksen,
Emiliano Godinez Ramirez
Nikhil Harle
Soran Jahangiri,
Edward Jiang,
Korbinian Kottmann,
Christina Lee,
Vincent Michaud-Rioux,
Romain Moyard,
Tristan Nemoz,
Mudit Pandey,
Manul Patel,
Borja Requena,
Modjtaba Shokrian-Zini,
Mainak Roy,
Matthew Silverman,
Jay Soni,
Edward Thomas,
David Wierichs,
Frederik Wilde.<|MERGE_RESOLUTION|>--- conflicted
+++ resolved
@@ -22,25 +22,12 @@
 
   These operators can be multiplied by each other to create a fermionic operator that we call a Fermi word.
 
-<<<<<<< HEAD
   ```
   >>> qml.FermiC(0) * qml.FermiA(0) * qml.FermiC(3) * qml.FermiA(3)
   <FermiWord = '0+ 0- 3+ 3-'>
   ```
 
   Alternatively, Fermi words can be created via `qml.fermi.FermiWord`:
-=======
-* Added the `FermiWord` class to represent a fermionic operator such as
-  :math:`a^\dagger_1 a_0 a^\dagger_2 a_3`.
-  [(#4191)](https://github.com/PennyLaneAI/pennylane/pull/4191)
-
-* Added a conversion function `jordan_wigner` that converts a fermionic operator (`FermiWord`) to a qubit 
-  operator (`PauliSentence`) using the Jordan-Wigner mapping.
-  [(#4201)](https://github.com/PennyLaneAI/pennylane/pull/4201)
-
-* Added the `FermiSentence` class to represent a linear combination of fermionic operators.
-  [(#4195)](https://github.com/PennyLaneAI/pennylane/pull/4195)
->>>>>>> 58bdaea5
 
   ```pycon
   >>> qml.fermi.FermiWord({(0, 3): '+', (0, 3): '-'})
@@ -270,7 +257,6 @@
 * It is now possible to use basis-state preparations in Qutrit circuits.
   [(#4185)](https://github.com/PennyLaneAI/pennylane/pull/4185)
 
-<<<<<<< HEAD
   ```python
   wires = range(2)
   dev = qml.device("default.qutrit", wires=wires)
@@ -289,12 +275,7 @@
 
 * Added the `one_qubit_decomposition` function to provide a unified interface for decompositions
   of a single-qubit unitary matrix into sequences of X, Y, and Z rotations. 
-=======
-* Added the `one_qubit_decomposition` function to provide a unified interface for all one qubit decompositions. All
-  decompositions simplify the rotations angles to be between `0` and `4` pi.
->>>>>>> 58bdaea5
   [(#4210)](https://github.com/PennyLaneAI/pennylane/pull/4210)
-  [(#4246)](https://github.com/PennyLaneAI/pennylane/pull/4246)
 
   ```pycon
   >>> from pennylane.transforms import one_qubit_decomposition
@@ -398,7 +379,6 @@
 * It is now possible to prepare qutrit basis states with `qml.QutritBasisState`.
   [(#4185)](https://github.com/PennyLaneAI/pennylane/pull/4185)
 
-<<<<<<< HEAD
   ```python
   wires = range(2)
   dev = qml.device("default.qutrit", wires=wires)
@@ -414,12 +394,6 @@
   >>> qutrit_circuit()
   array([0., 0., 1.])
   ```
-=======
-* Added a function `measure_with_samples` that returns a sample-based measurement result given a state
-  [(#4083)](https://github.com/PennyLaneAI/pennylane/pull/4083)
-  [(#4093)](https://github.com/PennyLaneAI/pennylane/pull/4093)
-  [(#4254)](https://github.com/PennyLaneAI/pennylane/pull/4254)
->>>>>>> 58bdaea5
 
 * Three qutrit rotation operators have been added that are analogous to `RX`, `RY`, and `RZ`:
 
@@ -435,6 +409,15 @@
   [(#2845)](https://github.com/PennyLaneAI/pennylane/pull/2845)
 
 <h4>The qchem module</h4>
+
+* `qchem.molecular_hamiltonian()` will now return an arithmetic operator if `enable_new_opmath()` is active.
+  [(#4159)](https://github.com/PennyLaneAI/pennylane/pull/4159)
+
+* `qchem.qubit_observable()` will now return an arithmetic operator if `enable_new_opmath()` is active. 
+  [(#4138)](https://github.com/PennyLaneAI/pennylane/pull/4138)
+
+* `qchem.import_operator()` will now return an arithmetic operator if `enable_new_opmath()` is active.
+  [(#4204)](https://github.com/PennyLaneAI/pennylane/pull/4204)
 
 * Non-cubic lattice support for all electron resource estimation has been added.
   [(3956)](https://github.com/PennyLaneAI/pennylane/pull/3956)
@@ -507,16 +490,8 @@
 
 <h4>Operators</h4>
 
-<<<<<<< HEAD
 * `qml.prod` now accepts a single quantum function input for creating new `Prod` operators.
   [(#4011)](https://github.com/PennyLaneAI/pennylane/pull/4011)
-=======
-* `qchem.molecular_hamiltonian()` will now return an arithmetic operator if `enable_new_opmath()` is active.
-  [(#4159)](https://github.com/PennyLaneAI/pennylane/pull/4159)
-
-* `qchem.qubit_observable()` will now return an arithmetic operator if `enable_new_opmath()` is active. 
-  [(#4138)](https://github.com/PennyLaneAI/pennylane/pull/4138)
->>>>>>> 58bdaea5
 
 * `DiagonalQubitUnitary` now decomposes into `RZ`, `IsingZZ` and `MultiRZ` gates
   instead of a `QubitUnitary` operation with a dense matrix.
@@ -549,6 +524,19 @@
   [(#4143)](https://github.com/PennyLaneAI/pennylane/pull/4143)
 
 <h4>Other improvements</h4>
+
+* Added the ability to draw mid-circuit measurements connected by classical control signals
+  to conditional operations.
+  [(#4228)](https://github.com/PennyLaneAI/pennylane/pull/4228)
+
+* Added a transform dispatcher.
+  [(#4109)](https://github.com/PennyLaneAI/pennylane/pull/4109)
+  
+* Added a transform program.
+  [(#4187)](https://github.com/PennyLaneAI/pennylane/pull/4187)
+
+* The new device interface is integrated with `qml.execute` for Tensorflow.
+  [(#4169)](https://github.com/PennyLaneAI/pennylane/pull/4169)
 
 * `qml.specs` is compatible with custom operations that have `depth` bigger than 1.
   [(#4033)](https://github.com/PennyLaneAI/pennylane/pull/4033)
@@ -561,12 +549,6 @@
 * PennyLane Docker builds have been updated to include the latest plugins and interface versions.
   [(#4178)](https://github.com/PennyLaneAI/pennylane/pull/4178)
 
-* Added a transform dispatcher.
-  [(#4109)](https://github.com/PennyLaneAI/pennylane/pull/4109)
-  
-* Added a transform program.
-  [(#4187)](https://github.com/PennyLaneAI/pennylane/pull/4187)
-
 * Added broadcasting support for `qml.qinfo.reduced_dm`, `qml.qinfo.purity`, `qml.qinfo.vn_entropy`,
   `qml.qinfo.mutual_info`, `qml.qinfo.fidelity`, `qml.qinfo.relative_entropy`, and `qml.qinfo.trace_distance`.
   [(#4234)](https://github.com/PennyLaneAI/pennylane/pull/4234)
@@ -575,18 +557,10 @@
   `qml.math.relative_entropy`, `qml.math.max_entropy`, and `qml.math.sqrt_matrix`.
   [(#4186)](https://github.com/PennyLaneAI/pennylane/pull/4186)
 
-<<<<<<< HEAD
 * `pulse.ParametrizedEvolution` now raises an error if the number of input parameters does not match the number
   of parametrized coefficients in the `ParametrizedHamiltonian` that generates it. An exception is made for
   `HardwareHamiltonian`s which are not checked.
   [(#4216)](https://github.com/PennyLaneAI/pennylane/pull/4216)
-=======
-* Added the ability to draw mid-circuit measurements connected by classical control signals
-  to conditional operations.
-  [(#4228)](https://github.com/PennyLaneAI/pennylane/pull/4228)
-
-<h4>Trace distance is now available in qml.qinfo 💥</h4>
->>>>>>> 58bdaea5
 
 * One qubit unitaries can now be decomposed into a `ZXZ` gate sequence (apart from the pre-existing `XYX` and `ZYZ`).
   [(#4210)](https://github.com/PennyLaneAI/pennylane/pull/4210)
@@ -622,20 +596,9 @@
 * `qchem.qubit_observable()` will now return an arithmetic operator if `enable_new_opmath()` is active. 
   [(#4138)](https://github.com/PennyLaneAI/pennylane/pull/4138)
 
-<<<<<<< HEAD
 * `qml.drawer.drawable_layers.drawable_layers` and `qml.CircuitGraph` have been updated to not rely on `Operator`
   equality or hash to work correctly.
   [(#4143)](https://github.com/PennyLaneAI/pennylane/pull/4143)
-=======
-* `qchem.import_operator()` will now return an arithmetic operator if `enable_new_opmath()` is active.
-  [(#4204)](https://github.com/PennyLaneAI/pennylane/pull/4204)
-
-* Updated repr for ParametrizedHamiltonian.
-  [(#4176)](https://github.com/PennyLaneAI/pennylane/pull/4176)
-
-* The new device interface is integrated with `qml.execute` for Tensorflow.
-  [(#4169)](https://github.com/PennyLaneAI/pennylane/pull/4169)
->>>>>>> 58bdaea5
 
 <h3>Breaking changes 💔</h3>
 
@@ -710,14 +673,10 @@
 
 <h3>Bug fixes 🐛</h3>
 
-<<<<<<< HEAD
-* Fixed adjoint jacobian results with `grad_on_execution=False` in the JAX-JIT interface.
-=======
 * Fixes the matrix of `SProd` when the coefficient is tensorflow and the target matrix is not `complex128`.
   [(#4249)](https://github.com/PennyLaneAI/pennylane/pull/4249)
 
-* Fixes adjoint jacobian results with `grad_on_execution=False` in the JAX-JIT interface.
->>>>>>> 58bdaea5
+* Fixed adjoint jacobian results with `grad_on_execution=False` in the JAX-JIT interface.
   [(4217)](https://github.com/PennyLaneAI/pennylane/pull/4217)
 
 * Fixed a bug where `stoch_pulse_grad` would ignore prefactors of rescaled Pauli words in the
