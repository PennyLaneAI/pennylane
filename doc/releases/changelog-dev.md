:orphan:

# Release 0.21.0-dev (development release)

<h3>New features since last release</h3>

* Development of circuit cutting compiler has begun:
  A `WireCut` operator has been added for manual wire cut placement
  when constructing a QNode.
  [(#2093)](https://github.com/PennyLaneAI/pennylane/pull/2093)

* The `RotosolveOptimizer` has been generalized to arbitrary frequency spectra
  in the cost function. Also note the changes in behaviour listed under *Breaking
  changes*.
  [(#2081)](https://github.com/PennyLaneAI/pennylane/pull/2081)

  Previously, the `RotsolveOptimizer` was available for cost functions with
  frequency spectra that only contained integers, and the maximal frequency
  (instead of the number of frequencies) determined the cost of the optimization.
  Now arbitrary frequencies are supported.

  Consider the QNode
  ```python
  dev = qml.device("default.qubit", wires=2)

  @qml.qnode(dev)
  def qnode(x, Y):
      qml.RX(2.5 * x, wires=0)
      qml.CNOT(wires=[0, 1])
      qml.RZ(0.3 * Y[0], wires=0)
      qml.CRY(1.1 * Y[1], wires=[1, 0])
      return qml.expval(qml.PauliX(0) @ qml.PauliZ(1))

  x = np.array(0.8, requires_grad=True)
  Y = np.array([-0.2, 1.5], requires_grad=True)
  ```

  Its frequency spectra can be easily obtained via `qml.fourier.qnode_spectrum`:
  ```pycon
  >>> spectra = qml.fourier.qnode_spectrum(qnode)(x, Y)
  >>> spectra
  {'x': {(): [-2.5, 0.0, 2.5]},
   'Y': {(0,): [-0.3, 0.0, 0.3], (1,): [-1.1, -0.55, 0.0, 0.55, 1.1]}}
  ```

  We may then initialize the `RotosolveOptimizer` and minimize the QNode cost function
  by providing this information about the frequency spectra. We also compare the cost at
  each step to the initial cost.
  ```pycon
  >>> cost_init = qnode(x, Y)
  >>> opt = qml.RotosolveOptimizer()
  >>> for _ in range(2):
  ...     x, Y = opt.step(qnode, x, Y, spectra=spectra)
  ...     print(f"New cost: {np.round(qnode(x, Y), 3)}; Initial cost: {np.round(cost_init, 3)}")
  New cost: 0.0; Initial cost: 0.706
  New cost: -1.0; Initial cost: 0.706
  ```

  The optimization with `RotosolveOptimizer` is performed in substeps. The minimal cost
  of these substeps can be retrieved by setting `full_output=True`.
  ```pycon
  >>> x = np.array(0.8, requires_grad=True)
  >>> Y = np.array([-0.2, 1.5], requires_grad=True)
  >>> opt = qml.RotosolveOptimizer()
  >>> for _ in range(2):
  ...     (x, Y), history = opt.step(qnode, x, Y, spectra=spectra, full_output=True)
  ...     print(f"New cost: {np.round(qnode(x, Y), 3)} reached via substeps {np.round(history, 3)}")
  New cost: 0.0 reached via substeps [-0.  0.  0.]
  New cost: -1.0 reached via substeps [-0.276 -0.276 -1.   ]
  ```
  However, note that these intermediate minimal values are evaluations of the
  *reconstructions* that Rotosolve creates and uses internally for the optimization,
  and not of the original objective function. For noisy cost functions, these intermediate
  evaluations may differ significantly from evaluations of the original cost function.

* A tensor network templates module has been added. Quantum circuits with the shape
  of a matrix product state tensor network can now be easily implemented.
  Motivation and theory can be found in [arXiv:1803.11537](https://arxiv.org/abs/1803.11537).
  [(#1871)](https://github.com/PennyLaneAI/pennylane/pull/1871)

  An example circuit that uses the `MPS` template is:
  ```python
  import pennylane as qml
  import numpy as np

  def block(weights, wires):
      qml.CNOT(wires=[wires[0],wires[1]])
      qml.RY(weights[0], wires=wires[0])
      qml.RY(weights[1], wires=wires[1])

  n_wires = 4
  n_block_wires = 2
  n_params_block = 2
  template_weights = [[0.1,-0.3],[0.4,0.2],[-0.15,0.5]]

  dev= qml.device('default.qubit',wires=range(n_wires))
  @qml.qnode(dev)
  def circuit(weights):
      qml.MPS(range(n_wires),n_block_wires,block, n_params_block, weights)
      return qml.expval(qml.PauliZ(wires=n_wires-1))
  ```

  The resulting circuit is:
  ```pycon
  >>> print(qml.draw(circuit,expansion_strategy='device')(template_weights))
  0: ──╭C──RY(0.1)───────────────────────────────┤
  1: ──╰X──RY(-0.3)──╭C──RY(0.4)─────────────────┤
  2: ────────────────╰X──RY(0.2)──╭C──RY(-0.15)──┤
  3: ─────────────────────────────╰X──RY(0.5)────┤ ⟨Z⟩
  ```
* Added a template for tree tensor networks (TTN).
  [(#2043)](https://github.com/PennyLaneAI/pennylane/pull/2043)
  An example circuit that uses the `TTN` template is:
  ```python
  import pennylane as qml
  import numpy as np

  def block(weights, wires):
      qml.CNOT(wires=[wires[0],wires[1]])
      qml.RY(weights[0], wires=wires[0])
      qml.RY(weights[1], wires=wires[1])

  n_wires = 4
  n_block_wires = 2
  n_params_block = 2
  n_blocks = qml.MPS.get_n_blocks(range(n_wires),n_block_wires)
  template_weights = [[0.1,-0.3]]*n_blocks

  dev= qml.device('default.qubit',wires=range(n_wires))
  @qml.qnode(dev)
  def circuit(template_weights):
      qml.TTN(range(n_wires), n_block_wires, block, n_params_block, template_weights)
      return qml.expval(qml.PauliZ(wires=n_wires-1))
  ```
  The resulting circuit is:
  ```pycon
  >>> print(qml.draw(circuit,expansion_strategy='device')(template_weights))
  0: ──╭C──RY(0.1)─────────────────┤
  1: ──╰X──RY(-0.3)──╭C──RY(0.1)───┤
  2: ──╭C──RY(0.1)───│─────────────┤
  3: ──╰X──RY(-0.3)──╰X──RY(-0.3)──┤ ⟨Z⟩
  ```

* Functions for tapering qubits based on molecular symmetries is added.
  [(#1966)](https://github.com/PennyLaneAI/pennylane/pull/1966)
  [(#1974)](https://github.com/PennyLaneAI/pennylane/pull/1974)
  [(#2041)](https://github.com/PennyLaneAI/pennylane/pull/2041)

  With this functionality, a molecular Hamiltonian and the corresponding Hartree-Fock (HF) state can be transformed to a new Hamiltonian and HF state that acts on a reduced number of qubits, respectively.

  ```python
  from pennylane import hf
  from pennylane import numpy as np

  symbols = ["He", "H"]
  geometry = np.array([[0.0, 0.0, 0.0], [0.0, 0.0, 1.4588684632]])
  mol = hf.Molecule(symbols, geometry, charge=1)
  H = hf.generate_hamiltonian(mol)(geometry)
  n_qubits, n_elec = len(H.wires), mol.n_electrons

  generators, paulix_ops = hf.generate_symmetries(H, n_qubits)
  opt_sector = hf.optimal_sector(H, generators, n_elec)
  H_tapered = hf.transform_hamiltonian(H, generators, paulix_ops, opt_sector)
  hf_tapered = hf.transform_hf(generators, paulix_ops, paulix_sector,
                                    n_elec, n_qubits)
  ```
  ```pycon
  >>> print(H_tapered)
    ((-1.7997297644914574+0j)) [I0]
  + ((-0.10492941956079854+0j)) [X0]
  + ((0.10492941956079856+0j)) [X1]
  + ((0.5675134088336165+0j)) [Z1]
  + ((0.5675134088336168+0j)) [Z0]
  + ((-0.14563730440190722+0j)) [Y0 Y1]
  + ((-0.10492941933657857+0j)) [X0 Z1]
  + ((0.09337410512815508+0j)) [Z0 Z1]
  + ((0.10492941933657857+0j)) [Z0 X1]
  >>> print(hf_tapered)
  tensor([1, 1], requires_grad=True)
  ```
  

* Added the adjoint method for the metric tensor.
  [(#1992)](https://github.com/PennyLaneAI/pennylane/pull/1992)

  This method, detailed in [Jones 2020](https://arxiv.org/abs/2011.02991),
  computes the metric tensor using four copies of the state vector and
  a number of operations that scales quadratically in the number of trainable
  parameters (see below for details).

  Note that as it makes use of state cloning, it is inherently classical
  and can only be used with statevector simulators and `shots=None`.

  It is particular useful for larger circuits for which backpropagation requires
  inconvenient or even unfeasible amounts of storage, but is slower.
  Furthermore, the adjoint method is only available for analytic computation, not
  for measurements simulation with `shots!=None`.

  ```python
  dev = qml.device("default.qubit", wires=3)

  @qml.qnode(dev)
  def circuit(x, y):
      qml.Rot(*x[0], wires=0)
      qml.Rot(*x[1], wires=1)
      qml.Rot(*x[2], wires=2)
      qml.CNOT(wires=[0, 1])
      qml.CNOT(wires=[1, 2])
      qml.CNOT(wires=[2, 0])
      qml.RY(y[0], wires=0)
      qml.RY(y[1], wires=1)
      qml.RY(y[0], wires=2)

  x = np.array([[0.2, 0.4, -0.1], [-2.1, 0.5, -0.2], [0.1, 0.7, -0.6]], requires_grad=False)
  y = np.array([1.3, 0.2], requires_grad=True)
  ```

  ```pycon
  >>> qml.adjoint_metric_tensor(circuit)(x, y)
  tensor([[ 0.25495723, -0.07086695],
          [-0.07086695,  0.24945606]], requires_grad=True)
  ```

  Computational cost

  The adjoint method uses :math:`2P^2+4P+1` gates and state cloning operations if the circuit
  is composed only of trainable gates, where :math:`P` is the number of trainable operations.
  If non-trainable gates are included, each of them is applied about :math:`n^2-n` times, where
  :math:`n` is the number of trainable operations that follow after the respective
  non-trainable operation in the circuit. This means that non-trainable gates later in the
  circuit are executed less often, making the adjoint method a bit cheaper if such gates
  appear later.
  The adjoint method requires memory for 4 independent state vectors, which corresponds roughly
  to storing a state vector of a system with 2 additional qubits.

* A new method `qml.gradients.param_shift_hessian` has been added to directly compute the Hessian
  (2nd order partial derivative matrix) of QNodes and QuantumTapes. The method generates
  parameter-shifted tapes which allow the Hessian to be computed analytically on hardware and
  software devices. Compared to using an auto-differentiation framework to compute the Hessian
  via parameter shifts, this method will use fewer device invocations and can be used to inspect
  the parameter-shifted "Hessian tapes" directly. The method remains fully differentiable on all
  supported PennyLane interfaces.

  Additionally, the parameter-shift Hessian comes with a new batch transform decorator
  `@qml.gradients.hessian_transform`, which can be used to create custom Hessian methods.
  [(#1884)](https://github.com/PennyLaneAI/pennylane/pull/1884)

  The following code demonstrates how to use the parameter-shift Hessian:

  ```python
  dev = qml.device("default.qubit", wires=2)

  @qml.qnode(dev)
  def circuit(x):
      qml.RX(x[0], wires=0)
      qml.RY(x[1], wires=0)
      return qml.expval(qml.PauliZ(0))

  x = np.array([0.1, 0.2], requires_grad=True)

  hessian = qml.gradients.param_shift_hessian(circuit)(x)
  ```
  ```pycon
  >>> hessian
  tensor([[-0.97517033,  0.01983384],
          [ 0.01983384, -0.97517033]], requires_grad=True)
  ```

<h3>Improvements</h3>

* The `RotosolveOptimizer` now raises an error if no trainable arguments are
  detected, instead of silently skipping update steps for all arguments.
  [(#2109)](https://github.com/PennyLaneAI/pennylane/pull/2109)

* The function `qml.math.safe_squeeze` is introduced and `gradient_transform` allows
  for QNode argument axes of size `1`.
  [(#2080)](https://github.com/PennyLaneAI/pennylane/pull/2080)

  `qml.math.safe_squeeze` wraps `qml.math.squeeze`, with slight modifications:

  - When provided the `axis` keyword argument, axes that do not have size `1` will be
    ignored, instead of raising an error.

  - The keyword argument `exclude_axis` allows to explicitly exclude axes from the
    squeezing.

* The `adjoint` transform now raises and error whenever the object it is applied to
  is not callable.
  [(#2060)](https://github.com/PennyLaneAI/pennylane/pull/2060)

  An example is a list of operations to which one might apply `qml.adjoint`:

  ```python
  dev = qml.device("default.qubit", wires=2)
  @qml.qnode(dev)
  def circuit_wrong(params):
      # Note the difference:                  v                         v
      qml.adjoint(qml.templates.AngleEmbedding(params, wires=dev.wires))
      return qml.state()

  @qml.qnode(dev)
  def circuit_correct(params):
      # Note the difference:                  v                         v
      qml.adjoint(qml.templates.AngleEmbedding)(params, wires=dev.wires)
      return qml.state()

  params = list(range(1, 3))
  ```

  The produced state is

  ```pycon
  >>> circuit_wrong(params)
  [ 0.47415988+0.j          0.        -0.73846026j  0.        -0.25903472j
   -0.40342268+0.j        ]
  ```

  but if we apply the `adjoint` correctly, we get

  ```pycon
  >>> circuit_correct(params)
  [ 0.47415988+0.j          0.         0.73846026j  0.         0.25903472j
   -0.40342268+0.j        ]
  ```

* A precision argument has been added to the tape's ``to_openqasm`` function
  to control the precision of parameters.
  [(#2071)](https://github.com/PennyLaneAI/pennylane/pull/2071)

* Insert transform now supports adding operation after or before certain specific gates.
  [(#1980)](https://github.com/PennyLaneAI/pennylane/pull/1980)

* Interferometer is now a class with `shape` method.
  [(#1946)](https://github.com/PennyLaneAI/pennylane/pull/1946)

* The `CircuitGraph`, used to represent circuits via directed acyclic graphs, now
  uses RetworkX for its internal representation. This results in significant speedup
  for algorithms that rely on a directed acyclic graph representation.
  [(#1791)](https://github.com/PennyLaneAI/pennylane/pull/1791)

* The QAOA module now accepts both NetworkX and RetworkX graphs as function inputs.
  [(#1791)](https://github.com/PennyLaneAI/pennylane/pull/1791)

* The Barrier and Identity operations now support the `adjoint` method.
  [(#2062)](https://github.com/PennyLaneAI/pennylane/pull/2062)
  [(#2063)](https://github.com/PennyLaneAI/pennylane/pull/2063)

* `qml.BasisStatePreparation` now supports the `batch_params` decorator.
  [(#2091)](https://github.com/PennyLaneAI/pennylane/pull/2091)

* Added a new `multi_dispatch` decorator that helps ease the definition of new functions
  inside PennyLane. The decorator is used throughout the math module, demonstrating use cases.
  [(#2082)](https://github.com/PennyLaneAI/pennylane/pull/2084)

  [(#2096)](https://github.com/PennyLaneAI/pennylane/pull/2096)

  We can decorate a function, indicating the arguments that are
  tensors handled by the interface:

  ```pycon
  >>> @qml.math.multi_dispatch(argnum=[0, 1])
  ... def some_function(tensor1, tensor2, option, like):
  ...     # the interface string is stored in ``like``.
  ...     ...
  ```

  Previously, this was done using the private utility function `_multi_dispatch`.

  ```pycon
  >>> def some_function(tensor1, tensor2, option):
  ...     interface = qml.math._multi_dispatch([tensor1, tensor2])
  ...     ...
  ```

<h3>Breaking changes</h3>

* `qml.metric_tensor`, `qml.adjoint_metric_tensor` and `qml.transforms.classical_jacobian`
  now follow a different convention regarding their output shape when being used
  with the Autograd interface
  [(#2059)](https://github.com/PennyLaneAI/pennylane/pull/2059)

  See the previous entry for details. This breaking change immediately follows from
  the change in `qml.jacobian` whenever `hybrid=True` is used in the above methods.

* `qml.jacobian` now follows a different convention regarding its output shape.
  [(#2059)](https://github.com/PennyLaneAI/pennylane/pull/2059)

  Previously, `qml.jacobian` would attempt to stack the Jacobian for multiple
  QNode arguments, which succeeded whenever the arguments have the same shape.
  In this case, the stacked Jacobian would also be transposed, leading to the
  output shape `(*reverse_QNode_args_shape, *reverse_output_shape, num_QNode_args)`

  If no stacking and transposing occurs, the output shape instead is a `tuple`
  where each entry corresponds to one QNode argument and has the shape
  `(*output_shape, *QNode_arg_shape)`.

  This breaking change alters the behaviour in the first case and removes the attempt
  to stack and transpose, so that the output always has the shape of the second
  type.

  Note that the behaviour is unchanged --- that is, the Jacobian tuple is unpacked into
  a single Jacobian --- if `argnum=None` and there is only one QNode argument
  with respect to which the differentiation takes place, or if an integer
  is provided as `argnum`.

* The behaviour of `RotosolveOptimizer` has been changed regarding
  its keyword arguments.
  [(#2081)](https://github.com/PennyLaneAI/pennylane/pull/2081)

  The keyword arguments `optimizer` and `optimizer_kwargs` for the
  `RotosolveOptimizer` have been renamed to `substep_optimizer`
  and `substep_kwargs`, respectively. Furthermore they have been
  moved from `step` and `step_and_cost` to the initialization `__init__`.

  The keyword argument `num_freqs` has been renamed to `nums_frequency`
  and is expected to take a different shape now:
  Previously, it was expected to be an `int` or a list of entries, with
  each entry in turn being either an `int` or a `list` of `int` entries.
  Now the expected structure is a nested dictionary, matching the
  formatting expected by
  [qml.fourier.reconstruct](https://pennylane.readthedocs.io/en/stable/code/api/pennylane.fourier.reconstruct.html)
  This also matches the expected formatting of the new keyword arguments
  `spectra` and `shifts`.

  For more details, see the
  [RotosolveOptimizer documentation](https://pennylane.readthedocs.io/en/stable/code/api/pennylane.RotosolveOptimizer.html).

<h3>Bug fixes</h3>

* Pytest now ignores any `DeprecationWarning` raised within autograd's `numpy_wrapper` module.
  Other assorted minor test warnings are fixed.
  [(#2007)](https://github.com/PennyLaneAI/pennylane/pull/2007)

* Fixes a bug where the QNode was not correctly diagonalizing qubit-wise
  commuting observables.
  [(#2097)](https://github.com/PennyLaneAI/pennylane/pull/2097)

* Fixes a bug in `gradient_transform` where the hybrid differentiation
  of circuits with a single parametrized gate failed and QNode argument
  axes of size `1` where removed from the output gradient.
  [(#2080)](https://github.com/PennyLaneAI/pennylane/pull/2080)

* The available `diff_method` options for QNodes has been corrected in both the
  error messages and the documentation.
  [(#2078)](https://github.com/PennyLaneAI/pennylane/pull/2078)

* Fixes a bug in `DefaultQubit` where the second derivative of QNodes at
  positions corresponding to vanishing state vector amplitudes is wrong.
  [(#2057)](https://github.com/PennyLaneAI/pennylane/pull/2057)

* Fixes a bug where PennyLane didn't require v0.20.0 of PennyLane-Lightning,
  but raised an error with versions of Lightning earlier than v0.20.0 due to
  the new batch execution pipeline.
  [(#2033)](https://github.com/PennyLaneAI/pennylane/pull/2033)

* Fixes a bug in `classical_jacobian` when used with Torch, where the
  Jacobian of the preprocessing was also computed for non-trainable
  parameters.
  [(#2020)](https://github.com/PennyLaneAI/pennylane/pull/2020)

* Fixes a bug in queueing of the `two_qubit_decomposition` method that
  originally led to circuits with >3 two-qubit unitaries failing when passed
  through the `unitary_to_rot` optimization transform.
  [(#2015)](https://github.com/PennyLaneAI/pennylane/pull/2015)

* Fixes a bug which allows using `jax.jit` to be compatible with circuits
  which return `qml.probs` when the `default.qubit.jax` is provided with a custom shot
  vector.
  [(#2028)](https://github.com/PennyLaneAI/pennylane/pull/2028)

<h3>Documentation</h3>

* Fixes an error in the signs of equations in the `DoubleExcitation` page.
  [(#2072)](https://github.com/PennyLaneAI/pennylane/pull/2072)

* Extended the interfaces description page to explicitly mention device
  compatibility.
  [(#2031)](https://github.com/PennyLaneAI/pennylane/pull/2031)

<h3>Contributors</h3>

This release contains contributions from (in alphabetical order):

<<<<<<< HEAD
Juan Miguel Arrazola, Ali Asadi, Utkarsh Azad, Esther Cruz, Christina Lee, Olivia Di Matteo, Diego Guala, Josh Izaac,
Soran Jahangiri, Ankit Khandelwal, Korbinian Kottmann, Jay Soni, Antal Száva, David Wierichs, Shaoming Zhang
=======
Juan Miguel Arrazola, Ali Asadi, Esther Cruz, Christina Lee, Olivia Di Matteo, Diego Guala, Anthony Hayes, 
Edward Jiang, Josh Izaac, Ankit Khandelwal, Korbinian Kottmann, Jay Soni, Antal Száva, David Wierichs, Shaoming Zhang
>>>>>>> 2c873e98
<|MERGE_RESOLUTION|>--- conflicted
+++ resolved
@@ -481,10 +481,6 @@
 
 This release contains contributions from (in alphabetical order):
 
-<<<<<<< HEAD
-Juan Miguel Arrazola, Ali Asadi, Utkarsh Azad, Esther Cruz, Christina Lee, Olivia Di Matteo, Diego Guala, Josh Izaac,
-Soran Jahangiri, Ankit Khandelwal, Korbinian Kottmann, Jay Soni, Antal Száva, David Wierichs, Shaoming Zhang
-=======
-Juan Miguel Arrazola, Ali Asadi, Esther Cruz, Christina Lee, Olivia Di Matteo, Diego Guala, Anthony Hayes, 
-Edward Jiang, Josh Izaac, Ankit Khandelwal, Korbinian Kottmann, Jay Soni, Antal Száva, David Wierichs, Shaoming Zhang
->>>>>>> 2c873e98
+
+Juan Miguel Arrazola, Ali Asadi, Utkarsh Azad, Esther Cruz, Christina Lee, Olivia Di Matteo, Diego Guala, Anthony Hayes, Josh Izaac, 
+Soran Jahangiri, Edward Jiang, Ankit Khandelwal, Korbinian Kottmann, Jay Soni, Antal Száva, David Wierichs, Shaoming Zhang