--- conflicted
+++ resolved
@@ -202,13 +202,11 @@
 
 <h3>Internal changes ⚙️</h3>
 
-<<<<<<< HEAD
 * Updated documentation check workflow to run on pull requests on `v[0-9]+\.[0-9]+\.[0-9]+-docs` branches.
   [(#8590)](https://github.com/PennyLaneAI/pennylane/pull/8590)
-=======
+  
 * When program capture is enabled, there is no longer caching of the jaxpr on the QNode.
   [(#8629)](https://github.com/PennyLaneAI/pennylane/pull/8629)
->>>>>>> e3bb5e39
 
 * The `grad` and `jacobian` primitives now store the function under `fn`. There is also now a single `jacobian_p`
   primitive for use in program capture.
