:orphan:

# Release 0.35.0-dev (development release)

<h3>New features since last release</h3>

<h4>Native mid-circuit measurements on default qubit 💡</h4>

* The `default.qubit` device treats mid-circuit measurements natively when operating in
  shots-mode (i.e. `shots is not None`). Previously, circuits with mid-circuit measurements
  would be decomposed using the `@qml.defer_measurements` transform (which is still a valid
  decorator), requiring one extra wire for each mid-circuit measurement. The new
  behavior is to evaluate the circuit `shots` times, "collapsing" the circuit state
  stochastically along the way. While this is oftentimes slower, it requires much less
  memory for circuits with several mid-circuit measurements, or circuits which have already
  several wires.
  [(#5088)](https://github.com/PennyLaneAI/pennylane/pull/5088)

<h4>Work easily and efficiently with Pauli operators 🔧</h4>

* New `qml.commutator` function that allows to compute commutators between
  `qml.operation.Operator`, `qml.pauli.PauliWord` and `qml.pauli.PauliSentence` instances.
  [(#5051)](https://github.com/PennyLaneAI/pennylane/pull/5051)
  [(#5052)](https://github.com/PennyLaneAI/pennylane/pull/5052)

  Basic usage with PennyLane operators.

  ```pycon
  >>> qml.commutator(qml.PauliX(0), qml.PauliY(0))
  2j*(PauliZ(wires=[0]))
  ```

  We can return a `PauliSentence` instance by setting `pauli=True`.

  ```pycon
  >>> op1 = qml.PauliX(0) @ qml.PauliX(1)
  >>> op2 = qml.PauliY(0) + qml.PauliY(1)
  >>> qml.commutator(op1, op2, pauli=True)
  2j * X(1) @ Z(0)
  + 2j * Z(1) @ X(0)
  ```

  We can also input `PauliWord` and `PauliSentence` instances.

  ```pycon
  >>> op1 = PauliWord({0:"X", 1:"X"})
  >>> op2 = PauliWord({0:"Y"}) + PauliWord({1:"Y"})
  >>> qml.commutator(op1, op2, pauli=True)
  2j * Z(0) @ X(1)
  + 2j * X(0) @ Z(1)
  ```

  We can also compute commutators with Pauli operators natively with the `PauliSentence.commutator` method.

  ```pycon
  >>> op1 = PauliWord({0:"X", 1:"X"})
  >>> op2 = PauliWord({0:"Y"}) + PauliWord({1:"Y"})
  >>> op1.commutator(op2)
  2j * Z(0) @ X(1)
  + 2j * X(0) @ Z(1)
  ```

* Upgrade Pauli arithmetic:
  You can now multiply `PauliWord` and `PauliSentence` instances by scalars, e.g. `0.5 * PauliWord({0:"X"})` or `0.5 * PauliSentence({PauliWord({0:"X"}): 1.})`.
  You can now intuitively add together
  `PauliWord` and `PauliSentence` as well as scalars, which are treated implicitly as identities.
  For example `ps1 + pw1 + 1.` for some Pauli word `pw1 = PauliWord({0: "X", 1: "Y"})` and Pauli
  sentence `ps1 = PauliSentence({pw1: 3.})`.
  You can now subtract `PauliWord` and `PauliSentence` instances, as well as scalars, from each other. For example `ps1 - pw1 - 1`.
  Overall, you can now intuitively construct `PauliSentence` operators like `0.5 * pw1 - 1.5 * ps1 + 2`.
  [(#4989)](https://github.com/PennyLaneAI/pennylane/pull/4989)
  [(#5001)](https://github.com/PennyLaneAI/pennylane/pull/5001)
  [(#5003)](https://github.com/PennyLaneAI/pennylane/pull/5003)
  [(#5017)](https://github.com/PennyLaneAI/pennylane/pull/5017)

* `qml.matrix` now accepts `PauliWord` and `PauliSentence` instances, `qml.matrix(PauliWord({0:"X"}))`.
  [(#5018)](https://github.com/PennyLaneAI/pennylane/pull/5018)

* Composite operations (eg. those made with `qml.prod` and `qml.sum`) and `SProd` operations convert `Hamiltonian` and
  `Tensor` operands to `Sum` and `Prod` types, respectively. This helps avoid the mixing of
  incompatible operator types.
  [(#5031)](https://github.com/PennyLaneAI/pennylane/pull/5031)
  [(#5063)](https://github.com/PennyLaneAI/pennylane/pull/5063)

* `qml.Identity()` can be initialized without wires. Measuring it is currently not possible though.
  [(#5106)](https://github.com/PennyLaneAI/pennylane/pull/5106)

<h4>Easy to inspect transforms 🔎</h4>

<h4>New Clifford and noisy qutrit devices 🦾</h4>

* A new `default.clifford` device enables efficient simulation of large-scale Clifford circuits
  defined in PennyLane through the use of [stim](https://github.com/quantumlib/Stim) as a backend.
  [(#4936)](https://github.com/PennyLaneAI/pennylane/pull/4936)

  Given a circuit with only Clifford gates, one can use this device to obtain the usual range
  of PennyLane [measurements](https://docs.pennylane.ai/en/stable/introduction/measurements.html)
  as well as the state represented in the Tableau form of
  [Aaronson & Gottesman (2004)](https://journals.aps.org/pra/abstract/10.1103/PhysRevA.70.052328):

  ```python
  import pennylane as qml

  dev = qml.device("default.clifford", tableau=True)
  @qml.qnode(dev)
  def circuit():
      qml.CNOT(wires=[0, 1])
      qml.PauliX(wires=[1])
      qml.ISWAP(wires=[0, 1])
      qml.Hadamard(wires=[0])
      return qml.state()
  ```

  ```pycon
  >>> circuit()
  array([[0, 1, 1, 0, 0],
         [1, 0, 1, 1, 1],
         [0, 0, 0, 1, 0],
         [1, 0, 0, 1, 1]])
  ```

* A function called `apply_operation` has been added to the new `qutrit_mixed` module found in `qml.devices` that applies operations to device-compatible states.
  [(#5032)](https://github.com/PennyLaneAI/pennylane/pull/5032)

<h3>Improvements 🛠</h3>

<h4>Faster gradients with VJPs and other performance improvements</h4>

* Adjoint device VJP's are now supported with `jax.jacobian`. `device_vjp=True` is
  is now strictly faster for jax.
  [(#4963)](https://github.com/PennyLaneAI/pennylane/pull/4963)

* `device_vjp` can now be used with normal Tensorflow. Support has not yet been added
  for `tf.Function` and Tensorflow Autograph.
  [(#4676)](https://github.com/PennyLaneAI/pennylane/pull/4676)

* PennyLane can now use lightning provided VJPs by selecting `device_vjp=True` on the QNode.
  [(#4914)](https://github.com/PennyLaneAI/pennylane/pull/4914)

* Remove queuing (`AnnotatedQueue`) from `qml.cut_circuit` and `qml.cut_circuit_mc` to improve performance 
  for large workflows.
  [(#5108)](https://github.com/PennyLaneAI/pennylane/pull/5108)

* Improve the performance of circuit-cutting workloads with large numbers of generated tapes.
  [(#5005)](https://github.com/PennyLaneAI/pennylane/pull/5005)

<h4>Community contributions 🥳</h4>

* `parity_transform` is added for parity mapping of a fermionic Hamiltonian.
   [(#4928)](https://github.com/PennyLaneAI/pennylane/pull/4928)
   It is now possible to transform a fermionic Hamiltonian to a qubit Hamiltonian with parity mapping.

   ```python
   import pennylane as qml
   fermi_ham = qml.fermi.FermiWord({(0, 0) : '+', (1, 1) : '-'})

   qubit_ham = qml.fermi.parity_transform(fermi_ham, n=6)
   ```

   ```pycon
   >>> print(qubit_ham)
   (-0.25j*(PauliY(wires=[0]))) + ((-0.25+0j)*(PauliX(wires=[0]) @ PauliZ(wires=[1]))) +
   ((0.25+0j)*(PauliX(wires=[0]))) + (0.25j*(PauliY(wires=[0]) @ PauliZ(wires=[1])))
   ```

* The transform `split_non_commuting` now accepts measurements of type `probs`, `sample` and `counts` which accept both wires and observables.
  [(#4972)](https://github.com/PennyLaneAI/pennylane/pull/4972)

* Improve efficiency of matrix calculation when operator is symmetric over wires
   [(#3601)](https://github.com/PennyLaneAI/pennylane/pull/3601)

* The module `pennylane/math/quantum.py` has now support for the min-entropy.
  [(#3959)](https://github.com/PennyLaneAI/pennylane/pull/3959/)

<h4>Other improvements</h4>

* `qml.pauli.group_observables` now supports grouping `Prod` and `SProd` operators.
  [(#5070)](https://github.com/PennyLaneAI/pennylane/pull/5070)

* Faster `qml.probs` measurements due to an optimization in `_samples_to_counts`.
  [(#5145)](https://github.com/PennyLaneAI/pennylane/pull/5145)

* Cuts down on performance bottlenecks in converting a `PauliSentence` to a `Sum`.
  [(#5141)](https://github.com/PennyLaneAI/pennylane/pull/5141)
  [(#5150)](https://github.com/PennyLaneAI/pennylane/pull/5150)

* The `qml.qsvt` function uses `qml.GlobalPhase` instead of `qml.exp` to define global phase.
  [(#5105)](https://github.com/PennyLaneAI/pennylane/pull/5105)

* Update `tests/ops/functions/conftest.py` to ensure all operator types are tested for validity.
  [(#4978)](https://github.com/PennyLaneAI/pennylane/pull/4978)

* A new `pennylane.workflow` module is added. This module now contains `qnode.py`, `execution.py`, `set_shots.py`, `jacobian_products.py`, and the submodule `interfaces`.
  [(#5023)](https://github.com/PennyLaneAI/pennylane/pull/5023)

* Raise a more informative error when calling `adjoint_jacobian` with trainable state-prep operations.
  [(#5026)](https://github.com/PennyLaneAI/pennylane/pull/5026)

* Adds `qml.workflow.get_transform_program` and `qml.workflow.construct_batch` to inspect the transform program and batch of tapes
  at different stages.
  [(#5084)](https://github.com/PennyLaneAI/pennylane/pull/5084)

* `CRX`, `CRY`, `CRZ`, `CROT`, and `ControlledPhaseShift` (i.e. `CPhaseShift`) now inherit from `ControlledOp`, giving them additional properties such as `control_wire` and `control_values`. Calling `qml.ctrl` on `RX`, `RY`, `RZ`, `Rot`, and `PhaseShift` with a single control wire will return gates of types `CRX`, `CRY`, etc. as opposed to a general `Controlled` operator.
  [(#5069)](https://github.com/PennyLaneAI/pennylane/pull/5069)

* CI will now fail if coverage data fails to upload to codecov. Previously, it would silently pass
  and the codecov check itself would never execute.
  [(#5101)](https://github.com/PennyLaneAI/pennylane/pull/5101)


* Upgrade the `Prod.terms()` method to return a tuple `(coeffs, ops)` consisting of coefficients and pure product operators.
  ```python3
  >>> qml.operation.enable_new_opmath()
  >>> op = X(0) @ (0.5 * X(1) + X(2))
  >>> op.terms()
  ([0.5, 1.0],
   [X(1) @ X(0),
    X(2) @ X(0)])
  ```
  [(#5132)](https://github.com/PennyLaneAI/pennylane/pull/5132)

* String representations of Pauli operators have been improved and there are new aliases `X, Y, Z, I` for `PauliX, PauliY, PauliZ, Identity`.
  ```
  >>> qml.PauliX(0)
  X(0)
  >>> qml.PauliX('a')
  X('a')
  >>> 0.5 * X(0)
  0.5 * X(0)
  >>> 0.5 * (X(0) + Y(1))
  0.5 * (X(0) + Y(1))
  ```
  [(#5116)](https://github.com/PennyLaneAI/pennylane/pull/5116)

<<<<<<< HEAD
=======
* String representations of `Sum` objects now break into multiple lines
  whenever the output is larger than 50 characters.
  ```
  >>> 0.5 * (X(0) @ X(1)) + 0.7 * (X(1) @ X(2)) + 0.8 * (X(2) @ X(3))
  (
      0.5 * (X(0) @ X(1))
    + 0.7 * (X(1) @ X(2))
    + 0.8 * (X(2) @ X(3))
  )
  ```
  [(#5138)](https://github.com/PennyLaneAI/pennylane/pull/5138)
>>>>>>> fd3e75e0

* `qml.ctrl` called on operators with custom controlled versions will return instances
  of the custom class, and it will also flatten nested controlled operators to a single
  multi-controlled operation. For `PauliX`, `CNOT`, `Toffoli`, and `MultiControlledX`,
  calling `qml.ctrl` will always resolve to the best option in `CNOT`, `Toffoli`, or
  `MultiControlledX` depending on the number of control wires and control values.
  [(#5125)](https://github.com/PennyLaneAI/pennylane/pull/5125/)

* Remove the unwanted warning filter from tests, and ensure that no PennyLaneDeprecationWarnings
  are being raised unexpectedly.
  [(#5122)](https://github.com/PennyLaneAI/pennylane/pull/5122)

<h3>Breaking changes 💔</h3>

* Make PennyLane code compatible with the latest version of `black`.
  [(#5112)](https://github.com/PennyLaneAI/pennylane/pull/5112)
  [(#5119)](https://github.com/PennyLaneAI/pennylane/pull/5119)

* `gradient_analysis_and_validation` is now renamed to `find_and_validate_gradient_methods`. Instead of returning a list, it now returns a dictionary of gradient methods for each parameter index, and no longer mutates the tape.
  [(#5035)](https://github.com/PennyLaneAI/pennylane/pull/5035)

* Passing additional arguments to a transform that decorates a QNode must be done through the use
  of `functools.partial`.
  [(#5046)](https://github.com/PennyLaneAI/pennylane/pull/5046)

* Multiplying two `PauliWord` instances no longer returns a tuple `(new_word, coeff)`
  but instead `PauliSentence({new_word: coeff})`. The old behavior is still available
  with the private method `PauliWord._matmul(other)` for faster processing.
  [(#5045)](https://github.com/PennyLaneAI/pennylane/pull/5054)

* `Observable.return_type` has been removed. Instead, you should inspect the type
  of the surrounding measurement process.
  [(#5044)](https://github.com/PennyLaneAI/pennylane/pull/5044)

* `ClassicalShadow.entropy()` no longer needs an `atol` keyword as a better
  method to estimate entropies from approximate density matrix reconstructions
  (with potentially negative eigenvalues) has been implemented.
  [(#5048)](https://github.com/PennyLaneAI/pennylane/pull/5048)

* Controlled operators with a custom controlled version decomposes like how their
  controlled counterpart decomposes, as opposed to decomposing into their controlled version.   
  [(#5069)](https://github.com/PennyLaneAI/pennylane/pull/5069)
  [(#5125)](https://github.com/PennyLaneAI/pennylane/pull/5125/)
  
  For example:
  ```
  >>> qml.ctrl(qml.RX(0.123, wires=1), control=0).decomposition()
  [
    RZ(1.5707963267948966, wires=[1]),
    RY(0.0615, wires=[1]),
    CNOT(wires=[0, 1]),
    RY(-0.0615, wires=[1]),
    CNOT(wires=[0, 1]),
    RZ(-1.5707963267948966, wires=[1])
  ]
  ```

* `QuantumScript.is_sampled` and `QuantumScript.all_sampled` have been removed. Users should now
  validate these properties manually.
  [(#5072)](https://github.com/PennyLaneAI/pennylane/pull/5072)

* `qml.transforms.one_qubit_decomposition` and `qml.transforms.two_qubit_decomposition` are removed. Instead,
  you should use `qml.ops.one_qubit_decomposition` and `qml.ops.two_qubit_decomposition`.
  [(#5091)](https://github.com/PennyLaneAI/pennylane/pull/5091)

* `qml.ExpvalCost` has been removed. Users should use `qml.expval()` moving forward.
  [(#5097)](https://github.com/PennyLaneAI/pennylane/pull/5097)

<h3>Deprecations 👋</h3>

* `Operator.validate_subspace(subspace)` has been relocated to the `qml.ops.qutrit.parametric_ops`
  module and will be removed from the Operator class in an upcoming release.
  [(#5067)](https://github.com/PennyLaneAI/pennylane/pull/5067)

* Matrix and tensor products between `PauliWord` and `PauliSentence` instances are done using
  the `@` operator, `*` will be used only for scalar multiplication. Note also the breaking
  change that the product of two `PauliWord` instances now returns a `PauliSentence` instead
  of a tuple `(new_word, coeff)`.
  [(#4989)](https://github.com/PennyLaneAI/pennylane/pull/4989)
  [(#5054)](https://github.com/PennyLaneAI/pennylane/pull/5054)

* `MeasurementProcess.name` and `MeasurementProcess.data` are now deprecated, as they contain dummy
  values that are no longer needed.
  [(#5047)](https://github.com/PennyLaneAI/pennylane/pull/5047)
  [(#5071)](https://github.com/PennyLaneAI/pennylane/pull/5071)
  [(#5076)](https://github.com/PennyLaneAI/pennylane/pull/5076)
  [(#5122)](https://github.com/PennyLaneAI/pennylane/pull/5122)

* Calling `qml.matrix` without providing a `wire_order` on objects where the wire order could be
  ambiguous now raises a warning. In the future, the `wire_order` argument will be required in
  these cases.
  [(#5039)](https://github.com/PennyLaneAI/pennylane/pull/5039)

* `qml.pauli.pauli_mult` and `qml.pauli.pauli_mult_with_phase` are now deprecated. Instead, you
  should use `qml.simplify(qml.prod(pauli_1, pauli_2))` to get the reduced operator.
  [(#5057)](https://github.com/PennyLaneAI/pennylane/pull/5057)

* The private functions `_pauli_mult`, `_binary_matrix` and `_get_pauli_map` from the
  `pauli` module have been deprecated, as they are no longer used anywhere and the same
  functionality can be achieved using newer features in the `pauli` module.
  [(#5057)](https://github.com/PennyLaneAI/pennylane/pull/5057)

<h3>Documentation 📝</h3>

* The module documentation for `pennylane.tape` now explains the difference between `QuantumTape` and `QuantumScript`.
  [(#5065)](https://github.com/PennyLaneAI/pennylane/pull/5065)

* A typo in a code example in the `qml.transforms` API has been fixed.
  [(#5014)](https://github.com/PennyLaneAI/pennylane/pull/5014)

* Documentation `qml.data` has been updated and now mentions a way to access the same dataset simultaneously from multiple environments.
  [(#5029)](https://github.com/PennyLaneAI/pennylane/pull/5029)

* Clarification for the definition of `argnum` added to gradient methods
  [(#5035)](https://github.com/PennyLaneAI/pennylane/pull/5035)

* A typo in the code example for `qml.qchem.dipole_of` has been fixed.
  [(#5036)](https://github.com/PennyLaneAI/pennylane/pull/5036)

* Added a development guide on deprecations and removals.
  [(#5083)](https://github.com/PennyLaneAI/pennylane/pull/5083)

* A note about the eigenspectrum of second-quantized Hamiltonians added to `qml.eigvals`.
  [(#5095)](https://github.com/PennyLaneAI/pennylane/pull/5095)

<h3>Bug fixes 🐛</h3>

* The `qml.MottonenStatePreparation` template is updated to include a global phase operation.
  [(#5166)](https://github.com/PennyLaneAI/pennylane/pull/5166)

* Fixes a queuing bug when using `qml.prod` with a qfunc that queues a single operator.
  [(#5170)](https://github.com/PennyLaneAI/pennylane/pull/5170)

* The `qml.TrotterProduct` template is updated to accept `SProd` as input Hamiltonian.
  [(#5073)](https://github.com/PennyLaneAI/pennylane/pull/5073)

* Fixed a bug where caching together with JIT compilation and broadcasted tapes yielded wrong results
  `Operator.hash` now depends on the memory location, `id`, of a Jax tracer instead of its string representation.
  [(#3917)](https://github.com/PennyLaneAI/pennylane/pull/3917)

* `qml.transforms.undo_swaps` can now work with operators with hyperparameters or nesting.
  [(#5081)](https://github.com/PennyLaneAI/pennylane/pull/5081)

* `qml.transforms.split_non_commuting` will now pass the original shots along.
  [(#5081)](https://github.com/PennyLaneAI/pennylane/pull/5081)

* If `argnum` is provided to a gradient transform, only the parameters specified in `argnum` will have their gradient methods validated.
  [(#5035)](https://github.com/PennyLaneAI/pennylane/pull/5035)

* `StatePrep` operations expanded onto more wires are now compatible with backprop.
  [(#5028)](https://github.com/PennyLaneAI/pennylane/pull/5028)

* `qml.equal` works well with `qml.Sum` operators when wire labels are a mix of integers and strings.
  [(#5037)](https://github.com/PennyLaneAI/pennylane/pull/5037)

* The return value of `Controlled.generator` now contains a projector that projects onto the correct subspace based on the control value specified.
  [(#5068)](https://github.com/PennyLaneAI/pennylane/pull/5068)

* `CosineWindow` no longer raises an unexpected error when used on a subset of wires at the beginning of a circuit.
  [(#5080)](https://github.com/PennyLaneAI/pennylane/pull/5080)

* Ensure `tf.function` works with `TensorSpec(shape=None)` by skipping batch size computation.
  [(#5089)](https://github.com/PennyLaneAI/pennylane/pull/5089)

* `PauliSentence.wires` no longer imposes a false order.
  [(#5041)](https://github.com/PennyLaneAI/pennylane/pull/5041)

* `qml.qchem.import_state` now applies the chemist-to-physicist 
  sign convention when initializing a PennyLane state vector from
  classically pre-computed wavefunctions. That is, it interleaves 
  spin-up/spin-down operators for the same spatial orbital index,
  as standard in PennyLane (instead of commuting all spin-up 
  operators to the left, as is standard in quantum chemistry). 
  [(#5114)](https://github.com/PennyLaneAI/pennylane/pull/5114)

* Multi-wire controlled `CNOT` and `PhaseShift` can now be decomposed correctly.
  [(#5125)](https://github.com/PennyLaneAI/pennylane/pull/5125/) 
  [(#5148)](https://github.com/PennyLaneAI/pennylane/pull/5148)

* `draw_mpl` no longer raises an error when drawing a circuit containing an adjoint of a controlled operation.
  [(#5149)](https://github.com/PennyLaneAI/pennylane/pull/5149)

* `default.mixed` no longer throws `ValueError` when applying a state vector that is not of type `complex128` when used with tensorflow.
  [(#5155)](https://github.com/PennyLaneAI/pennylane/pull/5155)

<h3>Contributors ✍️</h3>

This release contains contributions from (in alphabetical order):

Abhishek Abhishek,
Utkarsh Azad,
Gabriel Bottrill,
Astral Cai,
Isaac De Vlugt,
Diksha Dhawan,
Eugenio Gigante,
Diego Guala,
Soran Jahangiri,
Korbinian Kottmann,
Christina Lee,
Xiaoran Li,
Vincent Michaud-Rioux,
Romain Moyard,
Pablo Antonio Moreno Casares,
Lee J. O'Riordan,
Mudit Pandey,
Alex Preciado,
Matthew Silverman,
Jay Soni.
<|MERGE_RESOLUTION|>--- conflicted
+++ resolved
@@ -232,8 +232,6 @@
   ```
   [(#5116)](https://github.com/PennyLaneAI/pennylane/pull/5116)
 
-<<<<<<< HEAD
-=======
 * String representations of `Sum` objects now break into multiple lines
   whenever the output is larger than 50 characters.
   ```
@@ -245,7 +243,6 @@
   )
   ```
   [(#5138)](https://github.com/PennyLaneAI/pennylane/pull/5138)
->>>>>>> fd3e75e0
 
 * `qml.ctrl` called on operators with custom controlled versions will return instances
   of the custom class, and it will also flatten nested controlled operators to a single
