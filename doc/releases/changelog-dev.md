:orphan:

# Release 0.19.0-dev (development release)

<h3>New features since last release</h3>

* Error mitigation using the zero-noise extrapolation method is now available through the
  `transforms.mitigate_with_zne` transform. This transform can integrate with the
  [Mitiq](https://mitiq.readthedocs.io/en/stable/) package for unitary folding and extrapolation
  functionality.
  [(#1813)](https://github.com/PennyLaneAI/pennylane/pull/1813)
  
  Consider the following noisy device:
  
  ```python
  import pennylane as qml

  noise_strength = 0.05

  dev = qml.device("default.mixed", wires=2)
  dev = qml.transforms.insert(qml.AmplitudeDamping, noise_strength)(dev)
  ```
  
  We can mitigate the effects of this noise for circuits run on this device by using the added
  transform:
  
  ```python
  from pennylane import numpy as np
  from pennylane.beta import qnode

  from mitiq.zne.scaling import fold_global
  from mitiq.zne.inference import RichardsonFactory

  n_wires = 2
  n_layers = 2

  shapes = qml.SimplifiedTwoDesign.shape(n_wires, n_layers)
  np.random.seed(0)
  w1, w2 = [np.random.random(s) for s in shapes]

  @qml.transforms.mitigate_with_zne([1, 2, 3], fold_global, RichardsonFactory.extrapolate)
  @qnode(dev)
  def circuit(w1, w2):
      qml.SimplifiedTwoDesign(w1, w2, wires=range(2))
      return qml.expval(qml.PauliZ(0))
  ```
  
  Now, executing `circuit` will be mitigated:
  
  ```pycon
  >>> circuit(w1, w2)
  0.19113067083636542
  ```

* A differentiable Hartree-Fock (HF) solver has been added. It can be used to construct molecular Hamiltonians 
  that can be differentiated with respect to nuclear coordinates and basis-set parameters.
  [(#1610)](https://github.com/PennyLaneAI/pennylane/pull/1610)

  The HF solver computes the integrals over basis functions, constructs the relevant matrices, and
  performs self-consistent-field iterations to obtain a set of optimized molecular orbital
  coefficients. These coefficients and the computed integrals over basis functions are used to
  construct the one- and two-body electron integrals in the molecular orbital basis which can be
  used to generate a differentiable second-quantized Hamiltonian in the fermionic and qubit basis.

  The following code shows the construction of the Hamiltonian for the hydrogen molecule where the
  geometry of the molecule and the basis set parameters are all differentiable.

  ```python
  import pennylane as qml
  from pennylane import numpy as np
  
  symbols = ["H", "H"]
  geometry = np.array([[0.0, 0.0, 0.0], [0.0, 0.0, 2.0]], requires_grad=True)
  alpha = np.array([[3.42525091, 0.62391373, 0.1688554],
                    [3.42525091, 0.62391373, 0.1688554]], requires_grad = True)
  coeff = np.array([[0.15432897, 0.53532814, 0.44463454],
                    [0.15432897, 0.53532814, 0.44463454]], requires_grad = True)

  # we create a molecule object with differentiable atomic coordinates and basis set parameters
  # alpha and coeff are the exponentents and contraction coefficients of the Gaussian functions
  mol = qml.hf.Molecule(symbols, geometry, alpha=alpha, coeff=coeff)
  args = [geometry, alpha, coeff] # initial values of the differentiable parameters
  
  hamiltonian = qml.hf.generate_hamiltonian(mol)(*args)
  ```

  The generated Hamiltonian can be used in a circuit where the molecular geometry, the basis set
  parameters and the circuit parameters are optimized simultaneously.

  ```python
  import autograd
  
  params = [np.array([0.0], requires_grad=True)]
  dev = qml.device("default.qubit", wires=4)
  hf_state = np.array([1, 1, 0, 0])
  
  def generate_circuit(mol):
      @qml.qnode(dev)
      def circuit(*args):
          qml.BasisState(hf_state, wires=[0, 1, 2, 3])
          qml.DoubleExcitation(*args[0][0], wires=[0, 1, 2, 3])
          return qml.expval(hf.generate_hamiltonian(mol)(*args[1:]))
      return circuit
  
  for n in range(10): # geometry and parameter optimization loop
  
      # we create a molecule object with differentiable atomic coordinates and basis set parameters
      # alpha and coeff are the exponentents and contraction coefficients of the Gaussian functions 
      mol = hf.Molecule(symbols, geometry, alpha=alpha, coeff=coeff)
      args_ = [params, *args] # initial values of the differentiable parameters
  
      # compute gradients with respect to the circuit parameters and update the parameters
      g_params = autograd.grad(generate_circuit(mol), argnum = 0)(*args_)
      params = params - 0.1 * g_params[0]
  
      # compute gradients with respect to the nuclear coordinates and update geometry
      forces = autograd.grad(generate_circuit(mol), argnum = 1)(*args_)
      geometry = geometry - 0.5 * forces
  
      # compute gradients with respect to the Gaussian exponents and update the exponents
      g_alpha = autograd.grad(generate_circuit(mol), argnum = 2)(*args_)
      alpha = alpha - 0.1 * g_alpha
  
      # compute gradients with respect to the Gaussian contraction coefficients and update them
      g_coeff = autograd.grad(generate_circuit(mol), argnum = 3)(*args_)
      coeff = coeff - 0.1 * g_coeff
  ```

  The components of the HF solver can also be differentiated individually. For instance, the overlap
  integral can be differentiated with respect to the basis set parameters as

  ```python
  symbols = ["H", "H"]
  geometry = np.array([[0.0, 0.0, 0.0], [0.0, 0.0, 2.0]], requires_grad=False)
  alpha = np.array([[3.42525091, 0.62391373, 0.1688554],
                    [3.42525091, 0.62391373, 0.1688554]], requires_grad = True)
  coeff = np.array([[0.15432897, 0.53532814, 0.44463454],
                    [0.15432897, 0.53532814, 0.44463454]], requires_grad = True)

  mol = qml.hf.Molecule(symbols, geometry, alpha=alpha, coeff=coeff)
  args = [alpha, coeff]
  
  a = mol.basis_set[0]
  b = mol.basis_set[1]

  g_alpha = autograd.grad(qml.hf.generate_overlap(a, b), argnum = 0)(*args)
  g_coeff = autograd.grad(qml.hf.generate_overlap(a, b), argnum = 1)(*args)
  ```

* The `insert` transform has now been added, providing a way to insert single-qubit operations into
  a quantum circuit. The transform can apply to quantum functions, tapes, and devices.
  [(#1795)](https://github.com/PennyLaneAI/pennylane/pull/1795)
  
  The following QNode can be transformed to add noise to the circuit:

  ```python
  from pennylane.transforms import insert
    
  dev = qml.device("default.mixed", wires=2)
        
  @qml.qnode(dev)
  @insert(qml.AmplitudeDamping, 0.2, position="end")
  def f(w, x, y, z):
      qml.RX(w, wires=0)
      qml.RY(x, wires=1)
      qml.CNOT(wires=[0, 1])
      qml.RY(y, wires=0)
      qml.RX(z, wires=1)
      return qml.expval(qml.PauliZ(0) @ qml.PauliZ(1))
  ```
        
  Executions of this circuit will differ from the noise-free value:
  
  ```pycon  
  >>> f(0.9, 0.4, 0.5, 0.6)
  tensor(0.754847, requires_grad=True)
  >>> print(qml.draw(f)(0.9, 0.4, 0.5, 0.6))
   0: ──RX(0.9)──╭C──RY(0.5)──AmplitudeDamping(0.2)──╭┤ ⟨Z ⊗ Z⟩ 
   1: ──RY(0.4)──╰X──RX(0.6)──AmplitudeDamping(0.2)──╰┤ ⟨Z ⊗ Z⟩
  ``` 

* A new class has been added to store operator attributes, such as `self_inverses`,
  and `composable_rotation`, as a list of operation names.
  [(#1763)](https://github.com/PennyLaneAI/pennylane/pull/1763)

  A number of such attributes, for the purpose of compilation transforms, can be found
  in `ops/qubit/attributes.py`, but the class can also be used to create your own. For
  example, we can create a new Attribute, `pauli_ops`, like so:

  ```pycon
  >>> from pennylane.ops.qubits.attributes import Attribute
  >>> pauli_ops = Attribute(["PauliX", "PauliY", "PauliZ"])
  ```
  
  We can check either a string or an Operation for inclusion in this set:

  ```pycon
  >>> qml.PauliX(0) in pauli_ops
  True
  >>> "Hadamard" in pauli_ops
  False
  ```
  
  We can also dynamically add operators to the sets at runtime. This is useful
  for adding custom operations to the attributes such as `composable_rotations`
  and ``self_inverses`` that are used in compilation transforms. For example,
  suppose you have created a new Operation, `MyGate`, which you know to be its
  own inverse. Adding it to the set, like so

  ```pycon
  >>> from pennylane.ops.qubits.attributes import self_inverses
  >>> self_inverses.add("MyGate")
  ```

  will enable the gate to be considered by the `cancel_inverses` compilation
  transform if two such gates are adjacent in a circuit.

* Common tape expansion functions are now available in `qml.transforms`,
  alongside a new `create_expand_fn` function for easily creating expansion functions
  from stopping criteria.
  [(#1734)](https://github.com/PennyLaneAI/pennylane/pull/1734)
  [(#1760)](https://github.com/PennyLaneAI/pennylane/pull/1760)

  `create_expand_fn` takes the default depth to which the expansion function
  should expand a tape, a stopping criterion, an optional device, and a docstring to be set for the
  created function.
  The stopping criterion must take a queuable object and return a boolean.

* A new transform, `@qml.batch_params`, has been added, that makes QNodes
  handle a batch dimension in trainable parameters.
  [(#1710)](https://github.com/PennyLaneAI/pennylane/pull/1710)
  [(#1761)](https://github.com/PennyLaneAI/pennylane/pull/1761)

  This transform will create multiple circuits, one per batch dimension.
  As a result, it is both simulator and hardware compatible.

  ```python
  @qml.batch_params
  @qml.beta.qnode(dev)
  def circuit(x, weights):
      qml.RX(x, wires=0)
      qml.RY(0.2, wires=1)
      qml.templates.StronglyEntanglingLayers(weights, wires=[0, 1, 2])
      return qml.expval(qml.Hadamard(0))
  ```

  The `qml.batch_params` decorator allows us to pass arguments `x` and `weights`
  that have a batch dimension. For example,

  ```pycon
  >>> batch_size = 3
  >>> x = np.linspace(0.1, 0.5, batch_size)
  >>> weights = np.random.random((batch_size, 10, 3, 3))
  ```

  If we evaluate the QNode with these inputs, we will get an output
  of shape ``(batch_size,)``:

  ```pycon
  >>> circuit(x, weights)
  [-0.30773348  0.23135516  0.13086565]
  ```

* The new `qml.fourier.qnode_spectrum` function extends the former
  `qml.fourier.spectrum` function
  and takes classical processing of QNode arguments into account.
  The frequencies are computed per (requested) QNode argument instead
  of per gate `id`. The gate `id`s are ignored.
  [(#1681)](https://github.com/PennyLaneAI/pennylane/pull/1681)
  [(#1720)](https://github.com/PennyLaneAI/pennylane/pull/1720)

  Consider the following example, which uses non-trainable inputs `x`, `y` and `z`
  as well as trainable parameters `w` as arguments to the QNode.

  ```python
  import pennylane as qml
  import numpy as np

  n_qubits = 3
  dev = qml.device("default.qubit", wires=n_qubits)

  @qml.qnode(dev)
  def circuit(x, y, z, w):
      for i in range(n_qubits):
          qml.RX(0.5*x[i], wires=i)
          qml.Rot(w[0,i,0], w[0,i,1], w[0,i,2], wires=i)
          qml.RY(2.3*y[i], wires=i)
          qml.Rot(w[1,i,0], w[1,i,1], w[1,i,2], wires=i)
          qml.RX(z, wires=i)
      return qml.expval(qml.PauliZ(wires=0))

  x = np.array([1., 2., 3.])
  y = np.array([0.1, 0.3, 0.5])
  z = -1.8
  w = np.random.random((2, n_qubits, 3))
  ```

  This circuit looks as follows:

  ```pycon
  >>> print(qml.draw(circuit)(x, y, z, w))
  0: ──RX(0.5)──Rot(0.598, 0.949, 0.346)───RY(0.23)──Rot(0.693, 0.0738, 0.246)──RX(-1.8)──┤ ⟨Z⟩
  1: ──RX(1)────Rot(0.0711, 0.701, 0.445)──RY(0.69)──Rot(0.32, 0.0482, 0.437)───RX(-1.8)──┤
  2: ──RX(1.5)──Rot(0.401, 0.0795, 0.731)──RY(1.15)──Rot(0.756, 0.38, 0.38)─────RX(-1.8)──┤
  ```

  Applying the `qml.fourier.qnode_spectrum` function to the circuit for the non-trainable
  parameters, we obtain:

  ```pycon
  >>> spec = qml.fourier.qnode_spectrum(circuit, encoding_args={"x", "y", "z"})(x, y, z, w)
  >>> for inp, freqs in spec.items():
  ...     print(f"{inp}: {freqs}")
  "x": {(0,): [-0.5, 0.0, 0.5], (1,): [-0.5, 0.0, 0.5], (2,): [-0.5, 0.0, 0.5]}
  "y": {(0,): [-2.3, 0.0, 2.3], (1,): [-2.3, 0.0, 2.3], (2,): [-2.3, 0.0, 2.3]}
  "z": {(): [-3.0, -2.0, -1.0, 0.0, 1.0, 2.0, 3.0]}
  ```

  We can see that all three parameters in the QNode arguments ``x`` and ``y``
  contribute the spectrum of a Pauli rotation ``[-1.0, 0.0, 1.0]``, rescaled with the
  prefactor of the respective parameter in the circuit.
  The three ``RX`` rotations using the parameter ``z`` accumulate, yielding a more
  complex frequency spectrum.

  For details on how to control for which parameters the spectrum is computed,
  a comparison to `qml.fourier.circuit_spectrum`, and other usage details, please see the
  [fourier.qnode_spectrum docstring](https://pennylane.readthedocs.io/en/latest/code/api/pennylane.fourier.qnode_spectrum.html).

* There is a new utility function `qml.math.is_independent` that checks whether
  a callable is independent of its arguments.
  [(#1700)](https://github.com/PennyLaneAI/pennylane/pull/1700)

  **Warning**

  This function is experimental and might behave differently than expected.
  Also, it might be subject to change.

  **Disclaimer**

  Note that the test relies on both numerical and analytical checks, except
  when using the PyTorch interface which only performs a numerical check.
  It is known that there are edge cases on which this test will yield wrong
  results, in particular non-smooth functions may be problematic.
  For details, please refer to the
  [is_indpendent docstring](https://pennylane.readthedocs.io/en/latest/code/api/pennylane.math.is_independent.html).

* Support for differentiable execution of batches of circuits has been
  extended to the JAX interface for scalar functions, via the beta
  `pennylane.interfaces.batch` module.
  [(#1634)](https://github.com/PennyLaneAI/pennylane/pull/1634)
  [(#1685)](https://github.com/PennyLaneAI/pennylane/pull/1685)

  For example using the `execute` function from the `pennylane.interfaces.batch` module:

  ```python
  from pennylane.interfaces.batch import execute

  def cost_fn(x):
      with qml.tape.JacobianTape() as tape1:
          qml.RX(x[0], wires=[0])
          qml.RY(x[1], wires=[1])
          qml.CNOT(wires=[0, 1])
          qml.var(qml.PauliZ(0) @ qml.PauliX(1))

      with qml.tape.JacobianTape() as tape2:
          qml.RX(x[0], wires=0)
          qml.RY(x[0], wires=1)
          qml.CNOT(wires=[0, 1])
          qml.probs(wires=1)

      result = execute(
        [tape1, tape2], dev,
        gradient_fn=qml.gradients.param_shift,
        interface="autograd"
      )
      return (result[0] + result[1][0, 0])[0]

  res = jax.grad(cost_fn)(params)
  ```

* The unitary matrix corresponding to a quantum circuit can now be generated using the new
  `get_unitary_matrix()` transform.
  [(#1609)](https://github.com/PennyLaneAI/pennylane/pull/1609)
  [(#1786)](https://github.com/PennyLaneAI/pennylane/pull/1786)

  This transform is fully differentiable across all supported PennyLane autodiff frameworks.

  ```python
  def circuit(theta):
      qml.RX(theta, wires=1)
      qml.PauliZ(wires=0)
      qml.CNOT(wires=[0, 1])
  ```

  ```pycon
  >>> theta = torch.tensor(0.3, requires_grad=True)
  >>> matrix = qml.transforms.get_unitary_matrix(circuit)(theta)
  >>> print(matrix)
  tensor([[ 0.9888+0.0000j,  0.0000+0.0000j,  0.0000-0.1494j,  0.0000+0.0000j],
        [ 0.0000+0.0000j,  0.0000+0.1494j,  0.0000+0.0000j, -0.9888+0.0000j],
        [ 0.0000-0.1494j,  0.0000+0.0000j,  0.9888+0.0000j,  0.0000+0.0000j],
        [ 0.0000+0.0000j, -0.9888+0.0000j,  0.0000+0.0000j,  0.0000+0.1494j]],
       grad_fn=<MmBackward>)
  >>> loss = torch.real(torch.trace(matrix))
  >>> loss.backward()
  >>> theta.grad
  tensor(-0.1494)
  ```

* Arbitrary two-qubit unitaries can now be decomposed into elementary gates. This
  functionality has been incorporated into the `qml.transforms.unitary_to_rot` transform, and is
  available separately as `qml.transforms.two_qubit_decomposition`.
  [(#1552)](https://github.com/PennyLaneAI/pennylane/pull/1552)

  As an example, consider the following randomly-generated matrix and circuit that uses it:

  ```python
  U = np.array([
      [-0.03053706-0.03662692j,  0.01313778+0.38162226j, 0.4101526 -0.81893687j, -0.03864617+0.10743148j],
      [-0.17171136-0.24851809j,  0.06046239+0.1929145j, -0.04813084-0.01748555j, -0.29544883-0.88202604j],
      [ 0.39634931-0.78959795j, -0.25521689-0.17045233j, -0.1391033 -0.09670952j, -0.25043606+0.18393466j],
      [ 0.29599198-0.19573188j,  0.55605806+0.64025769j, 0.06140516+0.35499559j,  0.02674726+0.1563311j ]
  ])

  dev = qml.device('default.qubit', wires=2)

  @qml.qnode(dev)
  @qml.transforms.unitary_to_rot
  def circuit(x, y):
      qml.RX(x, wires=0)
      qml.QubitUnitary(U, wires=[0, 1])
      qml.RY(y, wires=0)
      return qml.expval(qml.PauliZ(wires=0))
  ```

  If we run the circuit, we can see the new decomposition:

  ```pycon
  >>> circuit(0.3, 0.4)
  tensor(-0.70520073, requires_grad=True)
  >>> print(qml.draw(circuit)(0.3, 0.4))
  0: ──RX(0.3)─────────────────Rot(-3.5, 0.242, 0.86)──╭X──RZ(0.176)───╭C─────────────╭X──Rot(5.56, 0.321, -2.09)───RY(0.4)──┤ ⟨Z⟩
  1: ──Rot(-1.64, 2.69, 1.58)──────────────────────────╰C──RY(-0.883)──╰X──RY(-1.47)──╰C──Rot(-1.46, 0.337, 0.587)───────────┤
  ```

* The transform for the Jacobian of the classical preprocessing within a QNode,
  `qml.transforms.classical_jacobian`, now takes a keyword argument `argnum` to specify
  the QNode argument indices with respect to which the Jacobian is computed.
  [(#1645)](https://github.com/PennyLaneAI/pennylane/pull/1645)

  An example for the usage of ``argnum`` is

  ```python
  @qml.qnode(dev)
  def circuit(x, y, z):
      qml.RX(qml.math.sin(x), wires=0)
      qml.CNOT(wires=[0, 1])
      qml.RY(y ** 2, wires=1)
      qml.RZ(1 / z, wires=1)
      return qml.expval(qml.PauliZ(0))

  jac_fn = qml.transforms.classical_jacobian(circuit, argnum=[1, 2])
  ```

  The Jacobian can then be computed at specified parameters.

  ```pycon
  >>> x, y, z = np.array([0.1, -2.5, 0.71])
  >>> jac_fn(x, y, z)
  (array([-0., -5., -0.]), array([-0.        , -0.        , -1.98373339]))
  ```

  The returned arrays are the derivatives of the three parametrized gates in the circuit
  with respect to `y` and `z` respectively.

  There also are explicit tests for `classical_jacobian` now, which previously was tested
  implicitly via its use in the `metric_tensor` transform.

  For more usage details, please see the
  [classical Jacobian docstring](https://pennylane.readthedocs.io/en/latest/code/api/pennylane.transforms.classical_jacobian.html).

* Added a new operation `OrbitalRotation`, which implements the spin-adapted spatial orbital rotation gate.
  [(#1665)](https://github.com/PennyLaneAI/pennylane/pull/1665)

  An example circuit that uses `OrbitalRotation` operation is:

  ```python
  dev = qml.device('default.qubit', wires=4)
  @qml.qnode(dev)
  def circuit(phi):
      qml.BasisState(np.array([1, 1, 0, 0]), wires=[0, 1, 2, 3])
      qml.OrbitalRotation(phi, wires=[0, 1, 2, 3])
      return qml.state()
  ```

  If we run this circuit, we will get the following output

  ```pycon
  >>> circuit(0.1)
  array([ 0.        +0.j,  0.        +0.j,  0.        +0.j,
          0.00249792+0.j,  0.        +0.j,  0.        +0.j,
          -0.04991671+0.j,  0.        +0.j,  0.        +0.j,
          -0.04991671+0.j,  0.        +0.j,  0.        +0.j,
          0.99750208+0.j,  0.        +0.j,  0.        +0.j,
          0.        +0.j])
  ```

* A new, experimental QNode has been added, that adds support for batch execution of circuits,
  custom quantum gradient support, and arbitrary order derivatives. This QNode is available via
  `qml.beta.QNode`, and `@qml.beta.qnode`.
  [(#1642)](https://github.com/PennyLaneAI/pennylane/pull/1642)
  [(#1646)](https://github.com/PennyLaneAI/pennylane/pull/1646)
  [(#1651)](https://github.com/PennyLaneAI/pennylane/pull/1651)

  It differs from the standard QNode in several ways:

  - Custom gradient transforms can be specified as the differentiation method:

    ```python
    @qml.gradients.gradient_transform
    def my_gradient_transform(tape):
        ...
        return tapes, processing_fn

    @qml.beta.qnode(dev, diff_method=my_gradient_transform)
    def circuit():
    ```

  - Arbitrary :math:`n`-th order derivatives are supported on hardware using
    gradient transforms such as the parameter-shift rule. To specify that an :math:`n`-th
    order derivative of a QNode will be computed, the `max_diff` argument should be set.
    By default, this is set to 1 (first-order derivatives only).

  - Internally, if multiple circuits are generated for execution simultaneously, they
    will be packaged into a single job for execution on the device. This can lead to
    significant performance improvement when executing the QNode on remote
    quantum hardware.

  - When decomposing the circuit, the default decomposition strategy will prioritize
    decompositions that result in the smallest number of parametrized operations
    required to satisfy the differentiation method. Additional decompositions required
    to satisfy the native gate set of the quantum device will be performed later, by the
    device at execution time. While this may lead to a slight increase in classical processing,
    it significantly reduces the number of circuit evaluations needed to compute
    gradients of complex unitaries.

  In an upcoming release, this QNode will replace the existing one. If you come across any bugs
  while using this QNode, please let us know via a [bug
  report](https://github.com/PennyLaneAI/pennylane/issues/new?assignees=&labels=bug+%3Abug%3A&template=bug_report.yml&title=%5BBUG%5D)
  on our GitHub bug tracker.

  Currently, this beta QNode does not support the following features:

  - Non-mutability via the `mutable` keyword argument
  - Viewing specifications with `qml.specs`
  - The `reversible` QNode differentiation method
  - The ability to specify a `dtype` when using PyTorch and TensorFlow.

  It is also not tested with the `qml.qnn` module.

* Two new methods were added to the Device API, allowing PennyLane devices
  increased control over circuit decompositions.
  [(#1651)](https://github.com/PennyLaneAI/pennylane/pull/1651)

  - `Device.expand_fn(tape) -> tape`: expands a tape such that it is supported by the device. By
    default, performs the standard device-specific gate set decomposition done in the default
    QNode. Devices may overwrite this method in order to define their own decomposition logic.

    Note that the numerical result after applying this method should remain unchanged; PennyLane
    will assume that the expanded tape returns exactly the same value as the original tape when
    executed.

  - `Device.batch_transform(tape) -> (tapes, processing_fn)`: preprocesses the tape in the case
    where the device needs to generate multiple circuits to execute from the input circuit. The
    requirement of a post-processing function makes this distinct to the `expand_fn` method above.

    By default, this method applies the transform

    .. math:: \left\langle \sum_i c_i h_i\right\rangle -> \sum_i c_i \left\langle h_i \right\rangle

    if `expval(H)` is present on devices that do not natively support Hamiltonians with
    non-commuting terms.

* Added a new template `GateFabric`, which implements a local, expressive, quantum-number-preserving
  ansatz proposed by Anselmetti *et al.* in [arXiv:2104.05692](https://arxiv.org/abs/2104.05695).
  [(#1687)](https://github.com/PennyLaneAI/pennylane/pull/1687)

  An example of a circuit using `GateFabric` template is:

  ```python
  coordinates = np.array([0.0, 0.0, -0.6614, 0.0, 0.0, 0.6614])
  H, qubits = qml.qchem.molecular_hamiltonian(["H", "H"], coordinates)
  ref_state = qml.qchem.hf_state(electrons=2, qubits)

  dev = qml.device('default.qubit', wires=qubits)
  @qml.qnode(dev)
  def ansatz(weights):
      qml.templates.GateFabric(weights, wires=[0,1,2,3],
                                  init_state=ref_state, include_pi=True)
      return qml.expval(H)
  ```

  For more details, see the [GateFabric documentation](../code/api/pennylane.templates.layers.GateFabric.html).

* Added a new template `kUpCCGSD`, which implements a unitary coupled cluster ansatz with
  generalized singles and pair doubles excitation operators, proposed by Joonho Lee *et al.*
  in [arXiv:1810.02327](https://arxiv.org/abs/1810.02327).
  [(#1743)](https://github.com/PennyLaneAI/pennylane/pull/1743)

  An example of a circuit using `kUpCCGSD` template is:

  ```python
  coordinates = np.array([0.0, 0.0, -0.6614, 0.0, 0.0, 0.6614])
  H, qubits = qml.qchem.molecular_hamiltonian(["H", "H"], coordinates)
  ref_state = qml.qchem.hf_state(electrons=2, qubits)

  dev = qml.device('default.qubit', wires=qubits)
  @qml.qnode(dev)
  def ansatz(weights):
      qml.templates.kUpCCGSD(weights, wires=[0,1,2,3], k=0, delta_sz=0,
                                  init_state=ref_state)
      return qml.expval(H)
  ```


<h3>Improvements</h3>

<<<<<<< HEAD
* The `qml.AmplitudeEmbedding` template now supports just-in-time compilation when
  used with either `@jax.jit` or `@tf.function`, resulting in improved performance.
  [(#1845)](https://github.com/PennyLaneAI/pennylane/pull/1845)

* A new utility function `qml.math.is_abstract(tensor)` has been added. This function
  returns `True` if the tensor is *abstract*; that is, it has no value or shape.
  This can occur if within a function that has been just-in-time compiled.
  [(#1845)](https://github.com/PennyLaneAI/pennylane/pull/1845)
=======
* Refactored the `expand_fn` functionality in the Device class to avoid any
  edge cases leading to failures with plugins.
  [(#1840)](https://github.com/PennyLaneAI/pennylane/pull/1840)
>>>>>>> a7ad9d66

* Updated the `qml.QNGOptimizer.step_and_cost` method to avoid the use of
  deprecated functionality.
  [(#1834)](https://github.com/PennyLaneAI/pennylane/pull/1834)

* The default for an `Operation`'s `control_wires` attribute is now an empty `Wires`
  object instead of the attribute raising a `NonImplementedError`.
  [(#1821)](https://github.com/PennyLaneAI/pennylane/pull/1821)

* `qml.circuit_drawer.MPLDrawer` will now automatically rotate and resize text to fit inside
  the rectangle created by the `box_gate` method.
  [(#1764)](https://github.com/PennyLaneAI/pennylane/pull/1764)
  
* Quantum function transforms and batch transforms can now be applied to devices.
  Once applied to a device, any quantum function executed on the
  modified device will be transformed prior to execution.
  [(#1809)](https://github.com/PennyLaneAI/pennylane/pull/1809)
  [(#1810)](https://github.com/PennyLaneAI/pennylane/pull/1810)

  ```python
  dev = qml.device("default.mixed", wires=1)
  dev = qml.transforms.merge_rotations()(dev)
  
  @qml.beta.qnode(dev)
  def f(w, x, y, z):
      qml.RX(w, wires=0)
      qml.RX(x, wires=0)
      qml.RX(y, wires=0)
      qml.RX(z, wires=0)
      return qml.expval(qml.PauliZ(0))
  ```

  ```pycon
  >>> print(f(0.9, 0.4, 0.5, 0.6))
   -0.7373937155412453
  >>> print(qml.draw(f, expansion_strategy="device")(0.9, 0.4, 0.5, 0.6))
   0: ──RX(2.4)──┤ ⟨Z⟩
  ```

* The `ApproxTimeEvolution` template can now be used with Hamiltonians that have
  trainable coefficients.
  [(#1789)](https://github.com/PennyLaneAI/pennylane/pull/1789)

  Resulting QNodes can be differentiated with respect to both the time parameter
  *and* the Hamiltonian coefficients.

  ```python
  dev = qml.device('default.qubit', wires=2)
  obs = [qml.PauliX(0) @ qml.PauliY(1), qml.PauliY(0) @ qml.PauliX(1)]

  @qml.qnode(dev)
  def circuit(coeffs, t):
      H = qml.Hamiltonian(coeffs, obs)
      qml.templates.ApproxTimeEvolution(H, t, 2)
      return qml.expval(qml.PauliZ(0))
  ```

  ```pycon
  >>> t = np.array(0.54, requires_grad=True)
  >>> coeffs = np.array([-0.6, 2.0], requires_grad=True)
  >>> qml.grad(circuit)(coeffs, t)
  (array([-1.07813375, -1.07813375]), array(-2.79516158))
  ```

  All differentiation methods, including backpropagation and the parameter-shift
  rule, are supported.

* Templates are now top level imported and can be used directly e.g. `qml.QFT(wires=0)`.
  [(#1779)](https://github.com/PennyLaneAI/pennylane/pull/1779)

* Operators now have a `label` method to determine how they are drawn.  This will
  eventually override the `RepresentationResolver` class.
  [(#1678)](https://github.com/PennyLaneAI/pennylane/pull/1678)

* The operation `label` method now supports string variables.
  [(#1815)](https://github.com/PennyLaneAI/pennylane/pull/1815)

* It is now possible to draw QNodes that have been transformed by a 'batch transform'; that is,
  a transform that maps a single QNode into multiple circuits under the hood. Examples of
  batch transforms include `@qml.metric_tensor` and `@qml.gradients`.
  [(#1762)](https://github.com/PennyLaneAI/pennylane/pull/1762)

  For example, consider the parameter-shift rule, which generates two circuits per parameter;
  one circuit that has the parameter shifted forward, and another that has the parameter shifted
  backwards:

  ```python
  dev = qml.device("default.qubit", wires=2)

  @qml.gradients.param_shift
  @qml.beta.qnode(dev)
  def circuit(x):
      qml.RX(x, wires=0)
      qml.CNOT(wires=[0, 1])
      return qml.expval(qml.PauliZ(wires=0))
  ```

  ```pycon
  >>> print(qml.draw(circuit)(0.6))
   0: ──RX(2.17)──╭C──┤ ⟨Z⟩
   1: ────────────╰X──┤

   0: ──RX(-0.971)──╭C──┤ ⟨Z⟩
   1: ──────────────╰X──┤
  ```

* All qubit operations have been re-written to use the `qml.math` framework
  for internal classical processing and the generation of their matrix representations.
  As a result these representations are now fully differentiable, and the
  framework-specific device classes no longer need to maintain framework-specific
  versions of these matrices.
  [(#1749)](https://github.com/PennyLaneAI/pennylane/pull/1749)

* A new utility class `qml.BooleanFn` is introduced. It wraps a function that takes a single
  argument and returns a Boolean.
  [(#1734)](https://github.com/PennyLaneAI/pennylane/pull/1734)

  After wrapping, `qml.BooleanFn` can be called like the wrapped function, and
  multiple instances can be manipulated and combined with the bitwise operators
  `&`, `|` and `~`.

* `qml.probs` now accepts an attribute `op` that allows to rotate the computational basis and get the
  probabilities in the rotated basis.
  [(#1692)](https://github.com/PennyLaneAI/pennylane/pull/1692)

* The `qml.beta.QNode` now supports the `qml.qnn` module.
  [(#1748)](https://github.com/PennyLaneAI/pennylane/pull/1748)

* `@qml.beta.QNode` now supports the `qml.specs` transform.
  [(#1739)](https://github.com/PennyLaneAI/pennylane/pull/1739)

* `qml.circuit_drawer.drawable_layers` and `qml.circuit_drawer.drawable_grid` process a list of
  operations to layer positions for drawing.
  [(#1639)](https://github.com/PennyLaneAI/pennylane/pull/1639)

* `qml.transforms.batch_transform` now accepts `expand_fn`s that take additional arguments and
  keyword arguments. In fact, `expand_fn` and `transform_fn` now **must** have the same signature.
  [(#1721)](https://github.com/PennyLaneAI/pennylane/pull/1721)

* The `qml.batch_transform` decorator is now ignored during Sphinx builds, allowing
  the correct signature to display in the built documentation.
  [(#1733)](https://github.com/PennyLaneAI/pennylane/pull/1733)

* The use of `expval(H)`, where `H` is a cost Hamiltonian generated by the `qaoa` module,
  has been sped up. This was achieved by making PennyLane decompose a circuit with an `expval(H)`
  measurement into subcircuits if the `Hamiltonian.grouping_indices` attribute is set, and setting
  this attribute in the relevant `qaoa` module functions.
  [(#1718)](https://github.com/PennyLaneAI/pennylane/pull/1718)

* The tests for qubit operations are split into multiple files.
  [(#1661)](https://github.com/PennyLaneAI/pennylane/pull/1661)

* The `qml.metric_tensor` transform has been improved with regards to
  both function and performance.
  [(#1638)](https://github.com/PennyLaneAI/pennylane/pull/1638)
  [(#1721)](https://github.com/PennyLaneAI/pennylane/pull/1721)

  - If the underlying device supports batch execution of circuits, the quantum circuits required to
    compute the metric tensor elements will be automatically submitted as a batched job. This can
    lead to significant performance improvements for devices with a non-trivial job submission
    overhead.

  - Previously, the transform would only return the metric tensor with respect to gate arguments,
    and ignore any classical processing inside the QNode, even very trivial classical processing
    such as parameter permutation. The metric tensor now takes into account classical processing,
    and returns the metric tensor with respect to QNode arguments, not simply gate arguments:

    ```pycon
    >>> @qml.qnode(dev)
    ... def circuit(x):
    ...     qml.Hadamard(wires=1)
    ...     qml.RX(x[0], wires=0)
    ...     qml.CNOT(wires=[0, 1])
    ...     qml.RY(x[1] ** 2, wires=1)
    ...     qml.RY(x[1], wires=0)
    ...     return qml.expval(qml.PauliZ(0))
    >>> x = np.array([0.1, 0.2], requires_grad=True)
    >>> qml.metric_tensor(circuit)(x)
    array([[0.25      , 0.        ],
           [0.        , 0.28750832]])
    ```

    To revert to the previous behaviour of returning the metric tensor with respect to gate
    arguments, `qml.metric_tensor(qnode, hybrid=False)` can be passed.

    ```pycon
    >>> qml.metric_tensor(circuit, hybrid=False)(x)
    array([[0.25      , 0.        , 0.        ],
           [0.        , 0.25      , 0.        ],
           [0.        , 0.        , 0.24750832]])
    ```

  - The metric tensor transform now works with a larger set of operations. In particular,
    all operations that have a single variational parameter and define a generator are now
    supported. In addition to a reduction in decomposition overhead, the change
    also results in fewer circuit evaluations.


* ``qml.circuit_drawer.CircuitDrawer`` can accept a string for the ``charset`` keyword, instead of a ``CharSet`` object.
  [(#1640)](https://github.com/PennyLaneAI/pennylane/pull/1640)

* ``qml.math.sort`` will now return only the sorted torch tensor and not the corresponding indices, making sort consistent across interfaces.
    [(#1691)](https://github.com/PennyLaneAI/pennylane/pull/1691)

* Operations can now have gradient recipes that depend on the state of the operation.
  [(#1674)](https://github.com/PennyLaneAI/pennylane/pull/1674)

  For example, this allows for gradient recipes that are parameter dependent:

  ```python
  class RX(qml.RX):

      @property
      def grad_recipe(self):
          # The gradient is given by [f(2x) - f(0)] / (2 sin(x)), by subsituting
          # shift = x into the two term parameter-shift rule.
          x = self.data[0]
          c = 0.5 / np.sin(x)
          return ([[c, 0.0, 2 * x], [-c, 0.0, 0.0]],)
  ```

* Shots can now be passed as a runtime argument to transforms that execute circuits in batches, similarly
  to QNodes.
  [(#1707)](https://github.com/PennyLaneAI/pennylane/pull/1707)

  An example of such a transform are the gradient transforms in the
  `qml.gradients` module. As a result, we can now call gradient transforms
  (such as `qml.gradients.param_shift`) and set the number of shots at runtime.

  ```pycon
  >>> dev = qml.device("default.qubit", wires=1, shots=1000)
  >>> @qml.beta.qnode(dev)
  ... def circuit(x):
  ...     qml.RX(x, wires=0)
  ...     return qml.expval(qml.PauliZ(0))
  >>> grad_fn = qml.gradients.param_shift(circuit)
  >>> grad_fn(0.564, shots=[(1, 10)]).T
  array([[-1., -1., -1., -1., -1.,  0., -1.,  0., -1.,  0.]])
  >>> grad_fn(0.1233, shots=None)
  array([[-0.53457096]])
  ```

* Specific QNode execution options are now re-used by batch transforms
  to execute transformed QNodes.
  [(#1708)](https://github.com/PennyLaneAI/pennylane/pull/1708)

* To standardize across all optimizers, `qml.optimize.AdamOptimizer` now also uses `accumulation` (in form of `collections.namedtuple`) to keep track of running quantities. Before it used three variables `fm`, `sm` and `t`. [(#1757)](https://github.com/PennyLaneAI/pennylane/pull/1757)

<h3>Breaking changes</h3>

- The operator attributes `has_unitary_generator`, `is_composable_rotation`,
  `is_self_inverse`, `is_symmetric_over_all_wires`, and
  `is_symmetric_over_control_wires` have been removed as attributes from the
  base class. They have been replaced by the sets that store the names of
  operations with similar properties in `ops/qubit/attributes.py`.
  [(#1763)](https://github.com/PennyLaneAI/pennylane/pull/1763)

* The `qml.inv` function has been removed, `qml.adjoint` should be used
  instead.
  [(#1778)](https://github.com/PennyLaneAI/pennylane/pull/1778)

* The input signature of an `expand_fn` used in a `batch_transform`
  now **must** have the same signature as the provided `transform_fn`,
  and vice versa.
  [(#1721)](https://github.com/PennyLaneAI/pennylane/pull/1721)

* The expansion rule in the `qml.metric_tensor` transform has been changed.
  [(#1721)](https://github.com/PennyLaneAI/pennylane/pull/1721)

  If `hybrid=False`, the changed expansion rule might lead to a changed output.

* The `default.qubit.torch` device automatically determines if computations
  should be run on a CPU or a GPU and doesn't take a `torch_device` argument
  anymore.
  [(#1705)](https://github.com/PennyLaneAI/pennylane/pull/1705)

* The utility function `qml.math.requires_grad` now returns `True` when using Autograd
  if and only if the `requires_grad=True` attribute is set on the NumPy array. Previously,
  this function would return `True` for *all* NumPy arrays and Python floats, unless
  `requires_grad=False` was explicitly set.
  [(#1638)](https://github.com/PennyLaneAI/pennylane/pull/1638)

* The operation `qml.Interferometer` has been renamed `qml.InterferometerUnitary` in order to
  distinguish it from the template `qml.templates.Interferometer`.
  [(#1714)](https://github.com/PennyLaneAI/pennylane/pull/1714)

* The `qml.transforms.invisible` decorator has been replaced with `qml.tape.stop_recording`, which
  may act as a context manager as well as a decorator to ensure that contained logic is
  non-recordable or non-queueable within a QNode or quantum tape context.
  [(#1754)](https://github.com/PennyLaneAI/pennylane/pull/1754)

* Templates `SingleExcitationUnitary` and `DoubleExcitationUnitary` have been renamed
  to `FermionicSingleExcitation` and `FermionicDoubleExcitation`, respectively.
  [(#1822)](https://github.com/PennyLaneAI/pennylane/pull/1822)

<h3>Deprecations</h3>

* The `qml.metric_tensor` and `qml.QNGOptimizer` keyword argument `diag_approx`
  is deprecated.
  Approximations can be controlled with the more fine-grained `approx` keyword
  argument, with `approx="block-diag"` (the default) reproducing the old
  behaviour.
  [(#1721)](https://github.com/PennyLaneAI/pennylane/pull/1721)
  [(#1834)](https://github.com/PennyLaneAI/pennylane/pull/1834)

* The `template` decorator is now deprecated with a warning message and will be removed
  in release `v0.20.0`. It has been removed from different PennyLane functions.
  [(#1794)](https://github.com/PennyLaneAI/pennylane/pull/1794)
  [(#1808)](https://github.com/PennyLaneAI/pennylane/pull/1808)

* Allowing cost functions to be differentiated using `qml.grad` or
  `qml.jacobian` without explicitly marking parameters as trainable is being
  deprecated, and will be removed in the next release.
  Please specify the `requires_grad` attribute for every argument, or specify
  `argnum` when using `qml.grad` or `qml.jacobian`.
  [(#1773)](https://github.com/PennyLaneAI/pennylane/pull/1773)

  The following raises a warning in v0.19.0 and will raise an error in
  v0.20.0:

  ```python
  import pennylane as qml

  dev = qml.device('default.qubit', wires=1)

  @qml.qnode(dev)
  def test(x):
      qml.RY(x, wires=[0])
      return qml.expval(qml.PauliZ(0))

  par = 0.3
  qml.grad(test)(par)
  ```

  Preferred approaches include specifying the `requires_grad` attribute:

  ```python
  import pennylane as qml
  from pennylane import numpy as np

  dev = qml.device('default.qubit', wires=1)

  @qml.qnode(dev)
  def test(x):
      qml.RY(x, wires=[0])
      return qml.expval(qml.PauliZ(0))

  par = np.array(0.3, requires_grad=True)
  qml.grad(test)(par)
  ```

  Or specifying the `argnum` argument when using `qml.grad` or `qml.jacobian`:

  ```python
  import pennylane as qml

  dev = qml.device('default.qubit', wires=1)

  @qml.qnode(dev)
  def test(x):
      qml.RY(x, wires=[0])
      return qml.expval(qml.PauliZ(0))

  par = 0.3
  qml.grad(test, argnum=0)(par)
  ```

* The `qml.fourier.spectrum` function has been renamed to `qml.fourier.circuit_spectrum`,
  in order to clearly separate the new `qnode_spectrum` function from this one.
  `qml.fourier.spectrum` is now an alias for `circuit_spectrum` but is flagged for
  deprecation and will be removed soon.
  [(#1681)](https://github.com/PennyLaneAI/pennylane/pull/1681)

* The `init` module, which contains functions to generate random parameter tensors for
  templates, is flagged for deprecation and will be removed in the next release cycle.
  Instead, the templates' `shape` method can be used to get the desired shape of the tensor,
  which can then be generated manually.
  [(#1689)](https://github.com/PennyLaneAI/pennylane/pull/1689)

  To generate the parameter tensors, the `np.random.normal` and
  `np.random.uniform` functions can be used (just like in the `init` module).
  Considering the default arguments of these functions as of NumPy v1.21, some
  non-default options were used by the `init` module:

  * All functions generating normally distributed parameters used
    `np.random.normal` by passing `scale=0.1`;

  * Most functions generating uniformly distributed parameters (except for
    certain CVQNN initializers) used `np.random.uniform` by passing
    `high=2*math.pi`;

  * The `cvqnn_layers_r_uniform`, `cvqnn_layers_a_uniform`,
    `cvqnn_layers_kappa_uniform` functions used `np.random.uniform` by passing
    `high=0.1`.

* The `QNode.draw` method has been deprecated, and will be removed in an upcoming release.
  Please use the `qml.draw` transform instead.
  [(#1746)](https://github.com/PennyLaneAI/pennylane/pull/1746)

* The `QNode.metric_tensor` method has been deprecated, and will be removed in an upcoming release.
  Please use the `qml.metric_tensor` transform instead.
  [(#1638)](https://github.com/PennyLaneAI/pennylane/pull/1638)

* The `pad` parameter of the `qml.AmplitudeEmbedding` template has been removed.
  It has instead been renamed to the `pad_with` parameter.
  [(#1805)](https://github.com/PennyLaneAI/pennylane/pull/1805)

<h3>Bug fixes</h3>

* Fixes a bug where `qml.math.dot` failed to work with `@tf.function` autograph mode.
  [(#1842)](https://github.com/PennyLaneAI/pennylane/pull/1842)

* Fixes a bug where in rare instances the parameters of a tape are returned unsorted
  by `Tape.get_parameters`.
  [(#1836)](https://github.com/PennyLaneAI/pennylane/pull/1836)

* Fixes a bug with the arrow width in the `measure` of `qml.circuit_drawer.MPLDrawer`. 
  [(#1823)](https://github.com/PennyLaneAI/pennylane/pull/1823)

* The helper functions `qml.math.block_diag` and `qml.math.scatter_element_add` now are
  entirely differentiable when using Autograd.
  Previously only indexed entries of the block diagonal could be differentiated, while
  the derivative w.r.t to the second argument of `qml.math.scatter_element_add` dispatched
  to NumPy instead of Autograd.
  [(#1816)](https://github.com/PennyLaneAI/pennylane/pull/1816)
  [(#1818)](https://github.com/PennyLaneAI/pennylane/pull/1818)
  
* Fixes a bug where the GPU cannot be used with `qml.qnn.TorchLayer`.
  [(#1705)](https://github.com/PennyLaneAI/pennylane/pull/1705)

* Fix a bug where the devices cache the same result for different observables return types.
  [(#1719)](https://github.com/PennyLaneAI/pennylane/pull/1719)

* Fixed a bug of the default circuit drawer where having more measurements
  compared to the number of measurements on any wire raised a `KeyError`.
  [(#1702)](https://github.com/PennyLaneAI/pennylane/pull/1702)

* Fix a bug where it was not possible to use `jax.jit` on a `QNode` when using `QubitStateVector`.
  [(#1683)](https://github.com/PennyLaneAI/pennylane/pull/1683)

* The device suite tests can now execute successfully if no shots configuration variable is given.
  [(#1641)](https://github.com/PennyLaneAI/pennylane/pull/1641)

* Fixes a bug where the `qml.gradients.param_shift` transform would raise an error while attempting
  to compute the variance of a QNode with ragged output.
  [(#1646)](https://github.com/PennyLaneAI/pennylane/pull/1646)

* Fixes a bug in `default.mixed`, to ensure that returned probabilities are always non-negative.
  [(#1680)](https://github.com/PennyLaneAI/pennylane/pull/1680)

* Fixes a bug where gradient transforms would fail to apply to QNodes
  containing classical processing.
  [(#1699)](https://github.com/PennyLaneAI/pennylane/pull/1699)

* Fixes a bug where the the parameter-shift method was not correctly using the
  fallback gradient function when *all* circuit parameters required the fallback.
  [(#1782)](https://github.com/PennyLaneAI/pennylane/pull/1782)

<h3>Documentation</h3>

* Adds a link to https://pennylane.ai/qml/demonstrations.html in the navbar.
  [(#1624)](https://github.com/PennyLaneAI/pennylane/pull/1624)

* Corrects the docstring of `ExpvalCost` by adding `wires` to the signature of the `ansatz` argument. [(#1715)](https://github.com/PennyLaneAI/pennylane/pull/1715)

* Updates the 'Gradients and training' quickstart guide to provide information
  on gradient transforms.
  [(#1751)](https://github.com/PennyLaneAI/pennylane/pull/1751)

* All instances of `qnode.draw()` have been updated to instead use the transform `qml.draw(qnode)`.
  [(#1750)](https://github.com/PennyLaneAI/pennylane/pull/1750)

* Add the `jax` interface in QNode Documentation. [(#1755)](https://github.com/PennyLaneAI/pennylane/pull/1755)

* Reorganized all the templates related to quantum chemistry under a common header `Quantum Chemistry templates`.
  [(#1822)](https://github.com/PennyLaneAI/pennylane/pull/1822)

<h3>Contributors</h3>

This release contains contributions from (in alphabetical order):

Juan Miguel Arrazola, Utkarsh Azad, Akash Narayanan B, Sam Banning, Thomas Bromley, Jack Ceroni,
Alain Delgado, Olivia Di Matteo, Andrew Gardhouse, David Ittah, Josh Izaac, Soran Jahangiri,
Christina Lee, Romain Moyard, Carrie-Anne Rubidge, Maria Schuld, Rishabh Singh, Jay Soni,
Ingrid Strandberg, Antal Száva, Teresa Tamayo-Mendoza, Rodrigo Vargas, Cody Wang, David Wierichs,
Moritz Willmann.<|MERGE_RESOLUTION|>--- conflicted
+++ resolved
@@ -625,7 +625,6 @@
 
 <h3>Improvements</h3>
 
-<<<<<<< HEAD
 * The `qml.AmplitudeEmbedding` template now supports just-in-time compilation when
   used with either `@jax.jit` or `@tf.function`, resulting in improved performance.
   [(#1845)](https://github.com/PennyLaneAI/pennylane/pull/1845)
@@ -634,11 +633,10 @@
   returns `True` if the tensor is *abstract*; that is, it has no value or shape.
   This can occur if within a function that has been just-in-time compiled.
   [(#1845)](https://github.com/PennyLaneAI/pennylane/pull/1845)
-=======
+
 * Refactored the `expand_fn` functionality in the Device class to avoid any
   edge cases leading to failures with plugins.
   [(#1840)](https://github.com/PennyLaneAI/pennylane/pull/1840)
->>>>>>> a7ad9d66
 
 * Updated the `qml.QNGOptimizer.step_and_cost` method to avoid the use of
   deprecated functionality.
