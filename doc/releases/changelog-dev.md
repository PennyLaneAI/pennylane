:orphan:

# Release 0.28.0-dev (development release)

<h3>New features since last release</h3>

<<<<<<< HEAD
* Added ability to create expressions from mid-circuit measurements.
  [#3159](https://github.com/PennyLaneAI/pennylane/pull/3159)

  ```python
  def circuit():
      qml.Hadamard(wires=0)
      qml.Hadamard(wires=1)
      m0 = qml.measure(wires=0)
      m1 = qml.measure(wires=1)
      combined = 2 * m1 + m0
      qml.cond(combined == 2, qml.RX)(1.3, wires=2)
      return qml.probs(wires=2)
  ```
  ```pycon 
  >>> circuit()
  [0.90843735 0.09156265]  
  ```

  [#3159](https://github.com/PennyLaneAI/pennylane/pull/3159)
=======
* New gradient transform `qml.gradients.spsa_grad` based on the idea of SPSA.
  [#3366](https://github.com/PennyLaneAI/pennylane/pull/3366)

  This new transform allows users to compute a single estimate of a quantum gradient
  using simultaneous perturbation of parameters and a stochastic approximation.
  Given some QNode `circuit` that takes, say, an argument `x`, the approximate
  gradient can be computed via

  ```pycon
  >>> dev = qml.device("default.qubit", wires=2)
  >>> x = pnp.array(0.4, requires_grad=True)
  >>> @qml.qnode(dev)
  ... def circuit(x):
  ...     qml.RX(x, 0)
  ...     qml.RX(x, 1)
  ...     return qml.expval(qml.PauliZ(0))
  >>> grad_fn = qml.gradients.spsa_grad(circuit, h=0.1, num_directions=1)
  >>> grad_fn(x)
  array(-0.38876964)
  ```

  The argument `num_directions` determines how many directions of simultaneous
  perturbation are used and therefore the number of circuit evaluations, up
  to a prefactor. See the
  [SPSA gradient transform documentation](https://docs.pennylane.ai/en/stable/code/api/pennylane.gradients.spsa_grad.html) for details.
  Note: The full SPSA optimization method is already available as `SPSAOptimizer`.
>>>>>>> b00c6382

* Add the controlled CZ gate: CCZ.

  ```pycon
  >>> ccz = qml.CCZ(wires=[0, 1, 2])
  >>> matrix = ccz.compute_matrix()
  [[ 1  0  0  0  0  0  0  0]
   [ 0  1  0  0  0  0  0  0]
   [ 0  0  1  0  0  0  0  0]
   [ 0  0  0  1  0  0  0  0]
   [ 0  0  0  0  1  0  0  0]
   [ 0  0  0  0  0  1  0  0]
   [ 0  0  0  0  0  0  1  0]
   [ 0  0  0  0  0  0  0 -1]]
  ```

  [(#3408)](https://github.com/PennyLaneAI/pennylane/pull/3408)

* Add the controlled Hadamard gate.

  ```pycon
  >>> ch = qml.CH(wires=[0, 1])
  >>> matrix = ch.compute_matrix()
  [[ 1.          0.          0.          0.        ]
   [ 0.          1.          0.          0.        ]
   [ 0.          0.          0.70710678  0.70710678]
   [ 0.          0.          0.70710678 -0.70710678]]
  ```

  [(#3408)](https://github.com/PennyLaneAI/pennylane/pull/3408)

* Support custom measurement processes:
  * `SampleMeasurement`, `StateMeasurement` and `MeasurementTransform` classes have been added.
    They contain an abstract method to process samples/quantum state/quantum script.

  * Add `ExpectationMP`, `SampleMP`, `VarianceMP`, `ProbabilityMP`, `CountsMP`, `StateMP`,
    `VnEntropyMP`, `MutualInfoMP`, `ClassicalShadowMP` and `ShadowExpvalMP` classes.

  * Allow the execution of `SampleMeasurement`, `StateMeasurement` and `MeasurementTransform`
    measurement processes in `QubitDevice`.
    [(#3286)](https://github.com/PennyLaneAI/pennylane/pull/3286)
    [(#3388)](https://github.com/PennyLaneAI/pennylane/pull/3388)
    [(#3343)](https://github.com/PennyLaneAI/pennylane/pull/3343)
    [(#3288)](https://github.com/PennyLaneAI/pennylane/pull/3288)
    [(#3312)](https://github.com/PennyLaneAI/pennylane/pull/3312)
    [(#3287)](https://github.com/PennyLaneAI/pennylane/pull/3287)
    [(#3292)](https://github.com/PennyLaneAI/pennylane/pull/3292)
    [(#3287)](https://github.com/PennyLaneAI/pennylane/pull/3287)
    [(#3326)](https://github.com/PennyLaneAI/pennylane/pull/3326)
    [(#3327)](https://github.com/PennyLaneAI/pennylane/pull/3327)
    [(#3388)](https://github.com/PennyLaneAI/pennylane/pull/3388)
    [(#3388)](https://github.com/PennyLaneAI/pennylane/pull/3388)
    [(#3439)](https://github.com/PennyLaneAI/pennylane/pull/3439)
    [(#3466)](https://github.com/PennyLaneAI/pennylane/pull/3466)

* Functionality for fetching symbols and geometry of a compound from the PubChem Database using `qchem.mol_data`.
  [(#3289)](https://github.com/PennyLaneAI/pennylane/pull/3289)
  [(#3378)](https://github.com/PennyLaneAI/pennylane/pull/3378)

  ```pycon
  >>> mol_data("BeH2")
  (['Be', 'H', 'H'],
  array([[ 4.79405604,  0.29290815,  0.        ],
         [ 3.77946   , -0.29290815,  0.        ],
         [ 5.80884105, -0.29290815,  0.        ]]))

  >>> mol_data(223, "CID")
  (['N', 'H', 'H', 'H', 'H'],
  array([[ 4.79404621,  0.        ,  0.        ],
         [ 5.80882913,  0.5858151 ,  0.        ],
         [ 3.77945225, -0.5858151 ,  0.        ],
         [ 4.20823111,  1.01459396,  0.        ],
         [ 5.3798613 , -1.01459396,  0.        ]]))
  ```

* New basis sets, `6-311g` and `CC-PVDZ`, are added to the qchem basis set repo.
  [#3279](https://github.com/PennyLaneAI/pennylane/pull/3279)

* Added a `pauli_decompose()` which takes a hermitian matrix and decomposes it in the
  Pauli basis, returning it either as a `Hamiltonian` or `PauliSentence` instance.
  [(#3384)](https://github.com/PennyLaneAI/pennylane/pull/3384)

  ```pycon
  >>> mat = np.array([[1, 1], [1, -1]])
  >>> h = qml.pauli_decompose(mat)
  >>> print(h)
    (1.0) [X0]
  + (1.0) [Z0]
  >>> ps = qml.pauli_decompose(mat, pauli=True, wire_order=["a"])
  >>> print(ps)
  1.0 * X(a)
  + 1.0 * Z(a)
  ```

* New `pauli_sentence()` function which takes native `Operator` or `Hamiltonian`
  instances representing a linear combination of Pauli words and returns
  the equivalent `PauliSentence`.
  [(#3389)](https://github.com/PennyLaneAI/pennylane/pull/3389)

  ```pycon
  >>> op = 1.23 * qml.prod(qml.PauliX(wires=0), qml.PauliZ(wires=1))
  >>> op
  1.23*(PauliX(wires=[0]) @ PauliZ(wires=[1]))
  >>> h = qml.Hamiltonian([1.23], [qml.PauliX(wires=0) @ qml.PauliZ(wires=1)])
  >>> print(h)
    (1.23) [X0 Z1]
  >>> qml.pauli.pauli_sentence(op)
  1.23 * Z(1) @ X(0)
  >>> qml.pauli.pauli_sentence(h)
  1.23 * X(0) @ Z(1)
  ```

* Added two new methods `operation()`, `hamiltonian()` for both `PauliSentence` and `PauliWord` classes to generate an equivalent PennyLane
  `Operation` or `Hamiltonian` instance from a `PauliSentence` or `PauliWord` one.
  [(#3391)](https://github.com/PennyLaneAI/pennylane/pull/3391)

  ```pycon
  >>> pw = qml.pauli.PauliWord({0: 'X', 1: 'Y'})
  >>> print(pw.operation())
  PauliX(wires=[0]) @ PauliY(wires=[1])
  >>> print(pw.hamiltonian())
    (1) [X0 Y1]
  >>>
  >>> ps = qml.pauli.PauliSentence({pw: -1.23})
  >>> print(ps.operation())
  -1.23*(PauliX(wires=[0]) @ PauliY(wires=[1]))
  >>> print(ps.hamiltonian())
    (-1.23) [X0 Y1]
  ```

* Added a new gate operation `FermionicSWAP`, which implements the exchange of spin orbitals
  representing fermionic-modes while maintaining proper anti-symmetrization.
  [(#3380)](https://github.com/PennyLaneAI/pennylane/pull/3380)

  An example circuit that uses `FermionicSWAP` operation is:

  ```python
  dev = qml.device('default.qubit', wires=2)

  @qml.qnode(dev)
  def circuit(phi):
      qml.BasisState(np.array([0, 1]), wires=[0, 1])
      qml.FermionicSWAP(phi, wires=[0, 1])
      return qml.state()
  ```

  If we run this circuit, we will get the following output

  ```pycon
  >>> circuit(0.1)
  array([0.+0.j, 0.9975+0.04992j, 0.0025-0.04992j, 0.+0.j])
  ```

* New parametric qubit ops `qml.CPhaseShift00`, `qml.CPhaseShift01` and `qml.CPhaseShift10` which perform a phaseshift, similar to `qml.ControlledPhaseShift` but on different positions of the state vector.
  [(#2715)](https://github.com/PennyLaneAI/pennylane/pull/2715)

* Support for purity computation is added. The `qml.math.purity` function computes the purity from a state vector or a density matrix:

  [(#3290)](https://github.com/PennyLaneAI/pennylane/pull/3290)

  ```pycon
  >>> x = [1, 0, 0, 1] / np.sqrt(2)
  >>> qml.math.purity(x, [0, 1])
  1.0
  >>> qml.math.purity(x, [0])
  0.5

  >>> x = [[1 / 2, 0, 0, 0], [0, 0, 0, 0], [0, 0, 0, 0], [0, 0, 0, 1 / 2]]
  >>> qml.math.purity(x, [0, 1])
  0.5
  ```

  The `qml.qinfo.purity` can be used to transform a QNode returning a state to a function that returns the purity:

  ```python3
  dev = qml.device("default.mixed", wires=2)

  @qml.qnode(dev)
  def circuit(x):
    qml.IsingXX(x, wires=[0, 1])
    return qml.state()
  ```

  ```pycon
  >>> qml.qinfo.purity(circuit, wires=[0])(np.pi / 2)
  0.5
  >>> qml.qinfo.purity(circuit, wires=[0, 1])(np.pi / 2)
  1.0
  ```

  Taking the gradient is also supported:

  ```pycon
  >>> param = np.array(np.pi / 4, requires_grad=True)
  >>> qml.grad(qml.qinfo.purity(circuit, wires=[0]))(param)
  -0.5
  ```

<h3>Improvements</h3>

* The `qml.is_pauli_word` now supports instances of `Hamiltonian`.
  [(#3389)](https://github.com/PennyLaneAI/pennylane/pull/3389)

* Support calling `qml.probs()`, `qml.counts()` and `qml.sample()` with no arguments to measure all
  wires. Calling any measurement with an empty wire list will raise an error.
  [#3299](https://github.com/PennyLaneAI/pennylane/pull/3299)

* Made `gradients.finite_diff` more convenient to use with custom data type observables/devices.
  [(#3426)](https://github.com/PennyLaneAI/pennylane/pull/3426)

* The `qml.ISWAP` gate is now natively supported on `default.mixed`, improving on its efficiency.
  [(#3284)](https://github.com/PennyLaneAI/pennylane/pull/3284)

* Added more input validation to `hamiltonian_expand` such that Hamiltonian objects with no terms raise an error.
  [(#3339)](https://github.com/PennyLaneAI/pennylane/pull/3339)

* Continuous integration checks are now performed for Python 3.11 and Torch v1.13. Python 3.7 is dropped.
  [(#3276)](https://github.com/PennyLaneAI/pennylane/pull/3276)

* `qml.Tracker` now also logs results in `tracker.history` when tracking execution of a circuit.
   [(#3306)](https://github.com/PennyLaneAI/pennylane/pull/3306)

* Improve performance of `Wires.all_wires`.
  [(#3302)](https://github.com/PennyLaneAI/pennylane/pull/3302)

* A representation has been added to the `Molecule` class.
  [(#3364)](https://github.com/PennyLaneAI/pennylane/pull/3364)

* Add detail to the error message when the `insert` transform
  fails to diagonalize non-qubit-wise-commuting observables.
  [(#3381)](https://github.com/PennyLaneAI/pennylane/pull/3381)

* Extended the `qml.equal` function to `Hamiltonian` and `Tensor` objects.
  [(#3390)](https://github.com/PennyLaneAI/pennylane/pull/3390)

* Remove private `_wires` setter from the `Controlled.map_wires` method.
  [(#3405)](https://github.com/PennyLaneAI/pennylane/pull/3405)

* `QuantumTape._process_queue` has been moved to `qml.queuing.process_queue` to disentangle
  its functionality from the `QuantumTape` class.
  [(#3401)](https://github.com/PennyLaneAI/pennylane/pull/3401)

* Adds `qml.tape.make_qscript` for converting a quantum function into a quantum script.
  Replaces `qml.transforms.make_tape` with `make_qscript`.
  [(#3429)](https://github.com/PennyLaneAI/pennylane/pull/3429)

* Add a UserWarning when creating a `Tensor` object with overlapping wires,
  informing that this can in some cases lead to undefined behaviour.
  [(#3459)](https://github.com/PennyLaneAI/pennylane/pull/3459)

* Extended the `qml.equal` function to `Controlled` and `ControlledOp` objects.
  [(#3463)](https://github.com/PennyLaneAI/pennylane/pull/3463)

* Replace (almost) all instances of `with QuantumTape()` with `QuantumScript` construction.
  [(#3454)](https://github.com/PennyLaneAI/pennylane/pull/3454)

* Extended the `qml.equal` function to `Pow`, `SProd`, `Exp` and `Adjoint` objects.
  [(#3471)](https://github.com/PennyLaneAI/pennylane/pull/3471)

* Adds support for devices disregarding observable grouping indices in Hamiltonians through
  the optional `use_grouping` attribute.
  [(#3456)](https://github.com/PennyLaneAI/pennylane/pull/3456)

* Reduce usage of `MeasurementProcess.return_type`. Use `isinstance` checks instead.
  [(#3399)](https://github.com/PennyLaneAI/pennylane/pull/3399)
  

<h4>Return types project</h4>

* The autograd interface for the new return types now supports devices with shot vectors.
  [(#3374)](https://github.com/PennyLaneAI/pennylane/pull/3374)

  Example with a single measurement:

  ```python
  dev = qml.device("default.qubit", wires=1, shots=[1000, 2000, 3000])

  @qml.qnode(dev, diff_method="parameter-shift")
  def circuit(a):
      qml.RY(a, wires=0)
      qml.RX(0.2, wires=0)
      return qml.expval(qml.PauliZ(0))

  def cost(a):
      return qml.math.stack(circuit(a))
  ```

  ```pycon
  >>> qml.enable_return()
  >>> a = np.array(0.4)
  >>> circuit(a)
  (array(0.902), array(0.922), array(0.896))
  >>> cost(a)
  array([0.9       , 0.907     , 0.89733333])
  >>> qml.jacobian(cost)(a)
  array([-0.391     , -0.389     , -0.38433333])
  ```

  Example with multiple measurements:

  ```python
  dev = qml.device("default.qubit", wires=2, shots=[1000, 2000, 3000])

  @qml.qnode(dev, diff_method="parameter-shift")
  def circuit(a):
      qml.RY(a, wires=0)
      qml.RX(0.2, wires=0)
      qml.CNOT(wires=[0, 1])
      return qml.expval(qml.PauliZ(0)), qml.probs([0, 1])

  def cost(a):
      res = circuit(a)
      return qml.math.stack([qml.math.hstack(r) for r in res])
  ```

  ```pycon
  >>> circuit(a)
  ((array(0.904), array([0.952, 0.   , 0.   , 0.048])),
   (array(0.915), array([0.9575, 0.    , 0.    , 0.0425])),
   (array(0.902), array([0.951, 0.   , 0.   , 0.049])))
  >>> cost(a)
  array([[0.91      , 0.955     , 0.        , 0.        , 0.045     ],
         [0.895     , 0.9475    , 0.        , 0.        , 0.0525    ],
         [0.90666667, 0.95333333, 0.        , 0.        , 0.04666667]])
  >>> qml.jacobian(cost)(a)
  array([[-0.37      , -0.185     ,  0.        ,  0.        ,  0.185     ],
         [-0.409     , -0.2045    ,  0.        ,  0.        ,  0.2045    ],
         [-0.37133333, -0.18566667,  0.        ,  0.        ,  0.18566667]])
  ```

* The TensorFlow interface for the new return types now supports devices with shot vectors.
  [(#3400)](https://github.com/PennyLaneAI/pennylane/pull/3400)

  Example with a single measurement:

  ```python
  dev = qml.device("default.qubit", wires=1, shots=[1000, 2000, 3000])

  @qml.qnode(dev, diff_method="parameter-shift", interface="tf")
  def circuit(a):
      qml.RY(a, wires=0)
      qml.RX(0.2, wires=0)
      return qml.expval(qml.PauliZ(0))
  ```

  ```
  >>> qml.enable_return()
  >>> a = tf.Variable(0.4)
  >>> with tf.GradientTape() as tape:
  ...     res = circuit(a)
  ...     res = tf.stack(res)
  ...
  >>> res
  <tf.Tensor: shape=(3,), dtype=float64, numpy=array([0.902     , 0.904     , 0.89533333])>
  >>> tape.jacobian(res, a)
  <tf.Tensor: shape=(3,), dtype=float64, numpy=array([-0.365     , -0.3765    , -0.37533333])>
  ```

  Example with multiple measurements:

  ```python
  dev = qml.device("default.qubit", wires=2, shots=[1000, 2000, 3000])

  @qml.qnode(dev, diff_method="parameter-shift", interface="tf")
  def circuit(a):
      qml.RY(a, wires=0)
      qml.RX(0.2, wires=0)
      qml.CNOT(wires=[0, 1])
      return qml.expval(qml.PauliZ(0)), qml.probs([0, 1])
  ```

  ```
  >>> with tf.GradientTape() as tape:
  ...     res = circuit(a)
  ...     res = tf.stack([tf.experimental.numpy.hstack(r) for r in res])
  ...
  >>> res
  <tf.Tensor: shape=(3, 5), dtype=float64, numpy=
  array([[0.902, 0.951, 0.   , 0.   , 0.049],
         [0.898, 0.949, 0.   , 0.   , 0.051],
         [0.892, 0.946, 0.   , 0.   , 0.054]])>
  >>> tape.jacobian(res, a)
  <tf.Tensor: shape=(3, 5), dtype=float64, numpy=
  array([[-0.345     , -0.1725    ,  0.        ,  0.        ,  0.1725    ],
         [-0.383     , -0.1915    ,  0.        ,  0.        ,  0.1915    ],
         [-0.38466667, -0.19233333,  0.        ,  0.        ,  0.19233333]])>
  ```

* The JAX-JIT interface now supports gradient transforms and device gradient execution in `backward` mode with the new
  return types system.
  [(#3235)](https://github.com/PennyLaneAI/pennylane/pull/3235)

  ```python
  import pennylane as qml
  import jax
  from jax import numpy as jnp

  jax.config.update("jax_enable_x64", True)

  qml.enable_return()

  dev = qml.device("lightning.qubit", wires=2)

  @jax.jit
  @qml.qnode(dev, interface="jax-jit", diff_method="parameter-shift")
  def circuit(a, b):
      qml.RY(a, wires=0)
      qml.RX(b, wires=0)
      return qml.expval(qml.PauliZ(0)), qml.expval(qml.PauliZ(1))

  a, b = jnp.array(1.0), jnp.array(2.0)
  ```

  ```pycon
  >>> jax.jacobian(circuit, argnums=[0, 1])(a, b)
  ((DeviceArray(0.35017549, dtype=float64, weak_type=True),
  DeviceArray(-0.4912955, dtype=float64, weak_type=True)),
  (DeviceArray(5.55111512e-17, dtype=float64, weak_type=True),
  DeviceArray(0., dtype=float64, weak_type=True)))
  ```

* Updated `qml.transforms.split_non_commuting` to support the new return types.
  [(#3414)](https://github.com/PennyLaneAI/pennylane/pull/3414)

* Updated `qml.transforms.mitigate_with_zne` to support the new return types.
  [(#3415)](https://github.com/PennyLaneAI/pennylane/pull/3415)

* Updated `qml.transforms.metric_tensor`, `qml.transforms.adjoint_metric_tensor`,
  `qml.qinfo.classical_fisher`, and `qml.qinfo.quantum_fisher` to support the new return types.
  [(#3449)](https://github.com/PennyLaneAI/pennylane/pull/3449)

* File `qcut.py` in `qml.transforms` reorganized into multiple files in `qml.transforms.qcut`
  [3413](https://github.com/PennyLaneAI/pennylane/pull/3413)

<h3>Breaking changes</h3>

* The `log_base` attribute has been moved from `MeasurementProcess` to the new `VnEntropyMP` and
  `MutualInfoMP` classes, which inherit from `MeasurementProcess`.
  [(#3326)](https://github.com/PennyLaneAI/pennylane/pull/3326)

* Python 3.7 support is no longer maintained.
  [(#3276)](https://github.com/PennyLaneAI/pennylane/pull/3276)

* Removed `qml.utils.decompose_hamiltonian()`, please use `qml.pauli_decompose()` instead.
  [(#3384)](https://github.com/PennyLaneAI/pennylane/pull/3384)

* Instead of having an `OrderedDict` attribute called `_queue`, `AnnotatedQueue` now inherits from
  `OrderedDict` and encapsulates the queue. Consequentially, this also applies to the `QuantumTape`
  class which inherits from `AnnotatedQueue`.
  [(#3401)](https://github.com/PennyLaneAI/pennylane/pull/3401)

* Change class name `ShadowMeasurementProcess` to `ClassicalShadow`, to be consistent with the
  `qml.classical_shadow` function name.
  [(#3388)](https://github.com/PennyLaneAI/pennylane/pull/3388)

* The method `qml.Operation.get_parameter_shift` is removed. The `gradients` module should be used
  for general parameter-shift rules instead.
  [(#3419)](https://github.com/PennyLaneAI/pennylane/pull/3419)

* Changed the signature of the `QubitDevice.statistics` method from

  ```python
  def statistics(self, observables, shot_range=None, bin_size=None, circuit=None):
  ```

  to

  ```python
  def statistics(self, circuit: QuantumScript, shot_range=None, bin_size=None):
  ```

  [(#3421)](https://github.com/PennyLaneAI/pennylane/pull/3421)

* The `MeasurementProcess.return_type` argument has been removed from the `__init__` method. Now
  it is a property of the class.
  [(#3434)](https://github.com/PennyLaneAI/pennylane/pull/3434)

* The `MeasurementProcess` class is now an abstract class.
  [(#3434)](https://github.com/PennyLaneAI/pennylane/pull/3434)

<h3>Deprecations</h3>

Deprecations cycles are tracked at [doc/developement/deprecations.rst](https://docs.pennylane.ai/en/latest/development/deprecations.html).

* The following deprecated methods are removed:
  [(#3281)](https://github.com/PennyLaneAI/pennylane/pull/3281/)

  * `qml.tape.get_active_tape`: Use `qml.QueuingManager.active_context()`
  * `qml.transforms.qcut.remap_tape_wires`: Use `qml.map_wires`
  * `qml.tape.QuantumTape.inv()`: Use `qml.tape.QuantumTape.adjoint()`
  * `qml.tape.stop_recording()`: Use `qml.QueuingManager.stop_recording()`
  * `qml.tape.QuantumTape.stop_recording()`: Use `qml.QueuingManager.stop_recording()`
  * `qml.QueuingContext` is now `qml.QueuingManager`
  * `QueuingManager.safe_update_info` and `AnnotatedQueue.safe_update_info`: Use plain `update_info`

* `qml.transforms.measurement_grouping` has been deprecated. Use `qml.transforms.hamiltonian_expand` instead.
  [(#3417)](https://github.com/PennyLaneAI/pennylane/pull/3417)

* The `observables` argument in `QubitDevice.statistics` is deprecated. Please use `circuit`
  instead.
  [(#3433)](https://github.com/PennyLaneAI/pennylane/pull/3433)

* The `seed_recipes` argument in `qml.classical_shadow` and `qml.shadow_expval` is deprecated.
  A new argument `seed` has been added, which defaults to None and can contain an integer with the
  wanted seed.
  [(#3388)](https://github.com/PennyLaneAI/pennylane/pull/3388)

* `make_tape` is deprecated. Please use `qml.tape.make_qscript` instead.
  [(#3478)](https://github.com/PennyLaneAI/pennylane/pull/3478)

<h3>Documentation</h3>

* Adds developer documentation for the queuing module.
  [(#3268)](https://github.com/PennyLaneAI/pennylane/pull/3268)

* Corrects more mentions for diagonalizing gates for all relevant operations. The docstrings for `compute_eigvals` used
  to say that the diagonalizing gates implemented $U$, the unitary such that $O = U \Sigma U^{\dagger}$, where $O$ is
  the original observable and $\Sigma$ a diagonal matrix. However, the diagonalizing gates actually implement
  $U^{\dagger}$, since $\langle \psi | O | \psi \rangle = \langle \psi | U \Sigma U^{\dagger} | \psi \rangle$, making
  $U^{\dagger} | \psi \rangle$ the actual state being measured in the $Z$-basis.
  [(#3409)](https://github.com/PennyLaneAI/pennylane/pull/3409)

<h3>Bug fixes</h3>

* Fixed a bug where `hamiltonian_expand` didn't preserve the type of the inputted results in its output.
  [(#3339)](https://github.com/PennyLaneAI/pennylane/pull/3339)

* Fixed a bug that made `gradients.param_shift` raise an error when used with unshifted terms only
  in a custom recipe, and when using any unshifted terms at all under the new return type system.
  [(#3177)](https://github.com/PennyLaneAI/pennylane/pull/3177)

* Original tape `_obs_sharing_wires` attribute is updated during its expansion.
  [(#3293)](https://github.com/PennyLaneAI/pennylane/pull/3293)

* Small fix of `MeasurementProcess.map_wires`, where both the `self.obs` and `self._wires`
  attributes were modified.
  [(#3292)](https://github.com/PennyLaneAI/pennylane/pull/3292)

* An issue with `drain=False` in the adaptive optimizer is fixed. Before the fix, the operator pool
  needed to be re-constructed inside the optimization pool when `drain=False`. With the new fix,
  this reconstruction is not needed.
  [(#3361)](https://github.com/PennyLaneAI/pennylane/pull/3361)

* If the device originally has no shots but finite shots are dynamically specified, Hamiltonian
  expansion now occurs.
  [(#3369)](https://github.com/PennyLaneAI/pennylane/pull/3369)

* `qml.matrix(op)` now fails if the operator truly has no matrix (eg. `Barrier`) to match `op.matrix()`
  [(#3386)](https://github.com/PennyLaneAI/pennylane/pull/3386)

* The `pad_with` argument in the `AmplitudeEmbedding` template is now compatible
  with all interfaces
  [(#3392)](https://github.com/PennyLaneAI/pennylane/pull/3392)

* Fixed a bug where a QNode returning `qml.sample` would produce incorrect results when
  run on a device defined with a shot vector.
  [(#3422)](https://github.com/PennyLaneAI/pennylane/pull/3422)

<h3>Contributors</h3>

This release contains contributions from (in alphabetical order):

Juan Miguel Arrazola
Utkarsh Azad
Samuel Banning
Astral Cai
Isaac De Vlugt
Pieter Eendebak
Lillian M. A. Frederiksen
Katharine Hyatt
Soran Jahangiri
Edward Jiang
Christina Lee
Albert Mitjans Coma
Romain Moyard
Matthew Silverman
Jay Soni
Antal Száva
David Wierichs
Moritz Willmann<|MERGE_RESOLUTION|>--- conflicted
+++ resolved
@@ -4,7 +4,6 @@
 
 <h3>New features since last release</h3>
 
-<<<<<<< HEAD
 * Added ability to create expressions from mid-circuit measurements.
   [#3159](https://github.com/PennyLaneAI/pennylane/pull/3159)
 
@@ -23,8 +22,6 @@
   [0.90843735 0.09156265]  
   ```
 
-  [#3159](https://github.com/PennyLaneAI/pennylane/pull/3159)
-=======
 * New gradient transform `qml.gradients.spsa_grad` based on the idea of SPSA.
   [#3366](https://github.com/PennyLaneAI/pennylane/pull/3366)
 
@@ -51,7 +48,6 @@
   to a prefactor. See the
   [SPSA gradient transform documentation](https://docs.pennylane.ai/en/stable/code/api/pennylane.gradients.spsa_grad.html) for details.
   Note: The full SPSA optimization method is already available as `SPSAOptimizer`.
->>>>>>> b00c6382
 
 * Add the controlled CZ gate: CCZ.
 
