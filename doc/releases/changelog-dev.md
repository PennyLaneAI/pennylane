:orphan:

# Release 0.42.0-dev (development release)

<h3>New features since last release</h3>

* A new function called `qml.to_openqasm` has been added, which allows for converting PennyLane circuits to OpenQASM 2.0 programs.
  [(#7393)](https://github.com/PennyLaneAI/pennylane/pull/7393)

  Consider this simple circuit in PennyLane:
  ```python
  dev = qml.device("default.qubit", wires=2, shots=100)

  @qml.qnode(dev)
  def circuit(theta, phi):
      qml.RX(theta, wires=0)
      qml.CNOT(wires=[0,1])
      qml.RZ(phi, wires=1)
      return qml.sample()
  ```

  This can be easily converted to OpenQASM 2.0 with `qml.to_openqasm`:
  ```pycon
  >>> openqasm_circ = qml.to_openqasm(circuit)(1.2, 0.9)
  >>> print(openqasm_circ)
  OPENQASM 2.0;
  include "qelib1.inc";
  qreg q[2];
  creg c[2];
  rx(1.2) q[0];
  cx q[0],q[1];
  rz(0.9) q[1];
  measure q[0] -> c[0];
  measure q[1] -> c[1];
  ```

* A new template called :class:`~.SelectPauliRot` that applies a sequence of uniformly controlled rotations to a target qubit 
  is now available. This operator appears frequently in unitary decomposition and block encoding techniques. 
  [(#7206)](https://github.com/PennyLaneAI/pennylane/pull/7206)

  ```python
  angles = np.array([1.0, 2.0, 3.0, 4.0])

  wires = qml.registers({"control": 2, "target": 1})
  dev = qml.device("default.qubit", wires=3)

  @qml.qnode(dev)
  def circuit():
      qml.SelectPauliRot(
        angles,
        control_wires=wires["control"],
        target_wire=wires["target"],
        rot_axis="Y")
      return qml.state()
  ```
  
  ```pycon
  >>> print(circuit())
  [0.87758256+0.j 0.47942554+0.j 0.        +0.j 0.        +0.j
   0.        +0.j 0.        +0.j 0.        +0.j 0.        +0.j]
  ```

* The transform `convert_to_mbqc_gateset` is added to the `ftqc` module to convert arbitrary 
  circuits to a limited gate-set that can be translated to the MBQC formalism.
  [(7271)](https://github.com/PennyLaneAI/pennylane/pull/7271)

* The `RotXZX` operation is added to the `ftqc` module to support definition of a universal
  gate-set that can be translated to the MBQC formalism.
  [(7271)](https://github.com/PennyLaneAI/pennylane/pull/7271)

* Two new functions called :func:`~.math.convert_to_su2` and :func:`~.math.convert_to_su4` have been added to `qml.math`, which convert unitary matrices to SU(2) or SU(4), respectively, and optionally a global phase.
  [(#7211)](https://github.com/PennyLaneAI/pennylane/pull/7211)

<h4>Resource-efficient Decompositions 🔎</h4>

* New decomposition rules comprising rotation gates and global phases have been added to `QubitUnitary` that 
  can be accessed with the new graph-based decomposition system. The most efficient set of rotations to 
  decompose into will be chosen based on the target gate set.
  [(#7211)](https://github.com/PennyLaneAI/pennylane/pull/7211)

  ```python
  from functools import partial
  import numpy as np
  import pennylane as qml
  
  qml.decomposition.enable_graph()
  
  U = np.array([[1, 1], [1, -1]]) / np.sqrt(2)
  
  @partial(qml.transforms.decompose, gate_set={"RX", "RY", "GlobalPhase"})
  @qml.qnode(qml.device("default.qubit"))
  def circuit():
      qml.QubitUnitary(np.array([[1, 1], [1, -1]]) / np.sqrt(2), wires=[0])
      return qml.expval(qml.PauliZ(0))
  ```
  ```pycon
  >>> print(qml.draw(circuit)())
  0: ──RX(0.00)──RY(1.57)──RX(3.14)──GlobalPhase(-1.57)─┤  <Z>
  ```

* Decomposition rules can be marked as not-applicable with :class:`~.decomposition.DecompositionNotApplicable`, allowing for flexibility when creating conditional decomposition 
  rules based on parameters that affects the rule's resources.
  [(#7211)](https://github.com/PennyLaneAI/pennylane/pull/7211)

  ```python
  import pennylane as qml
  from pennylane.decomposition import DecompositionNotApplicable
  from pennylane.math.decomposition import zyz_rotation_angles
  
  def _zyz_resource(num_wires):
      if num_wires != 1:
          # This decomposition is only applicable when num_wires is 1
          raise DecompositionNotApplicable
      return {qml.RZ: 2, qml.RY: 1, qml.GlobalPhase: 1}

  @qml.register_resources(_zyz_resource)
  def zyz_decomposition(U, wires, **__):
      phi, theta, omega, phase = zyz_rotation_angles(U, return_global_phase=True)
      qml.RZ(phi, wires=wires[0])
      qml.RY(theta, wires=wires[0])
      qml.RZ(omega, wires=wires[0])
      qml.GlobalPhase(-phase)
  
  qml.add_decomps(QubitUnitary, zyz_decomposition)
  ```
  
  This decomposition will be ignored for `QubitUnitary` on more than one wire.

* The :func:`~.transforms.decompose` transform now supports symbolic operators (e.g., `Adjoint` and `Controlled`) specified as strings in the `gate_set` argument
  when the new graph-based decomposition system is enabled.
  [(#7331)](https://github.com/PennyLaneAI/pennylane/pull/7331)

  ```python
  from functools import partial
  import pennylane as qml
  
  qml.decomposition.enable_graph()
   
  @partial(qml.transforms.decompose, gate_set={"T", "Adjoint(T)", "H", "CNOT"})
  @qml.qnode(qml.device("default.qubit"))
  def circuit():
      qml.Toffoli(wires=[0, 1, 2])
  ```
  ```pycon
  >>> print(qml.draw(circuit)())
  0: ───────────╭●───────────╭●────╭●──T──╭●─┤  
  1: ────╭●─────│─────╭●─────│───T─╰X──T†─╰X─┤  
  2: ──H─╰X──T†─╰X──T─╰X──T†─╰X──T──H────────┤
  ```

<h3>Improvements 🛠</h3>

* The decomposition of `DiagonalQubitUnitary` has been updated to a recursive decomposition
  into a smaller `DiagonalQubitUnitary` and a `SelectPauliRot` operation. This is a known
  decomposition [Theorem 7 in Shende et al.](https://arxiv.org/abs/quant-ph/0406176)
  that contains fewer gates than the previous decomposition.
  [(#7370)](https://github.com/PennyLaneAI/pennylane/pull/7370)
 
* An experimental integration for a Python compiler using [xDSL](https://xdsl.dev/index) has been introduced.
  This is similar to [Catalyst's MLIR dialects](https://docs.pennylane.ai/projects/catalyst/en/stable/dev/dialects.html#mlir-dialects-in-catalyst), 
  but it is coded in Python instead of C++.
  [(#7357)](https://github.com/PennyLaneAI/pennylane/pull/7357)
  [(#7367)](https://github.com/PennyLaneAI/pennylane/pull/7367)

* PennyLane supports `JAX` version 0.6.0.
  [(#7299)](https://github.com/PennyLaneAI/pennylane/pull/7299)

* PennyLane supports `JAX` version 0.5.3.
  [(#6919)](https://github.com/PennyLaneAI/pennylane/pull/6919)

* Computing the angles for uniformly controlled rotations, used in :class:`~.MottonenStatePreparation`
  and :class:`~.SelectPauliRot`, now takes much less computational effort and memory.
  [(#7377)](https://github.com/PennyLaneAI/pennylane/pull/7377)

* The :func:`~.transforms.cancel_inverses` transform no longer changes the order of operations that don't have shared wires, providing a deterministic output.
  [(#7328)](https://github.com/PennyLaneAI/pennylane/pull/7328)

* Alias for Identity (`I`) is now accessible from `qml.ops`.
  [(#7200)](https://github.com/PennyLaneAI/pennylane/pull/7200)

* The `ftqc` module `measure_arbitrary_basis`, `measure_x` and `measure_y` functions
  can now be captured when program capture is enabled.
  [(#7219)](https://github.com/PennyLaneAI/pennylane/pull/7219)
  [(#7368)](https://github.com/PennyLaneAI/pennylane/pull/7368)

* `Operator.num_wires` now defaults to `None` to indicate that the operator can be on
  any number of wires.
  [(#7312)](https://github.com/PennyLaneAI/pennylane/pull/7312)

* Shots can now be overridden for specific `qml.Snapshot` instances via a `shots` keyword argument.
  [(#7326)](https://github.com/PennyLaneAI/pennylane/pull/7326)

  ```python
  dev = qml.device("default.qubit", wires=2, shots=10)

  @qml.qnode(dev)
  def circuit():
      qml.Snapshot("sample", measurement=qml.sample(qml.X(0)), shots=5)
      return qml.sample(qml.X(0))
  ```

  ```pycon
  >>> qml.snapshots(circuit)()
  {'sample': array([-1., -1., -1., -1., -1.]),
   'execution_results': array([ 1., -1., -1., -1., -1.,  1., -1., -1.,  1., -1.])}
  ```

* Two-qubit `QubitUnitary` gates no longer decompose into fundamental rotation gates; it now 
  decomposes into single-qubit `QubitUnitary` gates. This allows the decomposition system to
  further decompose single-qubit unitary gates more flexibly using different rotations.
  [(#7211)](https://github.com/PennyLaneAI/pennylane/pull/7211)

* The `gate_set` argument of :func:`~.transforms.decompose` now accepts `"X"`, `"Y"`, `"Z"`, `"H"`, 
  `"I"` as aliases for `"PauliX"`, `"PauliY"`, `"PauliZ"`, `"Hadamard"`, and `"Identity"`. These 
  aliases are also recognized as part of symbolic operators. For example, `"Adjoint(H)"` is now 
  accepted as an alias for `"Adjoint(Hadamard)"`.
  [(#7331)](https://github.com/PennyLaneAI/pennylane/pull/7331)

* PennyLane no longer validates that an operation has at least one wire, as having this check required the abstract
  interface to maintain a list of special implementations.
  [(#7327)](https://github.com/PennyLaneAI/pennylane/pull/7327)

* Two new device-developer transforms have been added to `devices.preprocess`: 
  :func:`~.devices.preprocess.measurements_from_counts` and :func:`~.devices.preprocess.measurements_from_samples`.
  These transforms modify the tape to instead contain a `counts` or `sample` measurement process, 
  deriving the original measurements from the raw counts/samples in post-processing. This allows 
  expanded measurement support for devices that only 
  support counts/samples at execution, like real hardware devices.
  [(#7317)](https://github.com/PennyLaneAI/pennylane/pull/7317)

* Sphinx version was updated to 8.1. Sphinx is upgraded to version 8.1 and uses Python 3.10. References to intersphinx (e.g. `<demos/>` or `<catalyst/>` are updated to remove the :doc: prefix that is incompatible with sphinx 8.1. 
  [(7212)](https://github.com/PennyLaneAI/pennylane/pull/7212)

* Migrated `setup.py` package build and install to `pyproject.toml`
  [(#7375)](https://github.com/PennyLaneAI/pennylane/pull/7375)

* Updated GitHub Actions workflows (`rtd.yml`, `readthedocs.yml`, and `docs.yml`) to use `ubuntu-24.04` runners.
 [(#7396)](https://github.com/PennyLaneAI/pennylane/pull/7396)

* Updated requirements and pyproject files to include the other package.  
  [(#7417)](https://github.com/PennyLaneAI/pennylane/pull/7417)

<h3>Labs: a place for unified and rapid prototyping of research software 🧪</h3>


* A new module :mod:`pennylane.labs.intermediate_reps <pennylane.labs.intermediate_reps>`
  provides functionality to compute intermediate representations for particular circuits.
  :func:`parity_matrix <pennylane.labs.intermediate_reps.parity_matrix>` computes
  the parity matrix intermediate representation for CNOT circuits.
  :func:`phase_polynomial <pennylane.labs.intermediate_reps.phase_polynomial>` computes
  the phase polynomial intermediate representation for {CNOT, RZ} circuits.
  These efficient intermediate representations are important
  for CNOT routing algorithms and other quantum compilation routines.
  [(#7229)](https://github.com/PennyLaneAI/pennylane/pull/7229)
  [(#7333)](https://github.com/PennyLaneAI/pennylane/pull/7333)


<h3>Breaking changes 💔</h3>

* The `return_type` property of `MeasurementProcess` has been removed. Please use `isinstance` for type checking instead.
  [(#7322)](https://github.com/PennyLaneAI/pennylane/pull/7322)

* The `KerasLayer` class in `qml.qnn.keras` has been removed because Keras 2 is no longer actively maintained.
  Please consider using a different machine learning framework, like `PyTorch <demos/tutorial_qnn_module_torch>`__ or `JAX <demos/tutorial_How_to_optimize_QML_model_using_JAX_and_Optax>`__.
  [(#7320)](https://github.com/PennyLaneAI/pennylane/pull/7320)

* The `qml.gradients.hamiltonian_grad` function has been removed because this gradient recipe is no
  longer required with the :doc:`new operator arithmetic system </news/new_opmath>`.
  [(#7302)](https://github.com/PennyLaneAI/pennylane/pull/7302)

* Accessing terms of a tensor product (e.g., `op = X(0) @ X(1)`) via `op.obs` has been removed.
  [(#7324)](https://github.com/PennyLaneAI/pennylane/pull/7324)

* The `mcm_method` keyword argument in `qml.execute` has been removed.
  [(#7301)](https://github.com/PennyLaneAI/pennylane/pull/7301)

* The `inner_transform` and `config` keyword arguments in `qml.execute` have been removed.
  [(#7300)](https://github.com/PennyLaneAI/pennylane/pull/7300)

* `Sum.ops`, `Sum.coeffs`, `Prod.ops` and `Prod.coeffs` have been removed.
  [(#7304)](https://github.com/PennyLaneAI/pennylane/pull/7304)

* Specifying `pipeline=None` with `qml.compile` has been removed.
  [(#7307)](https://github.com/PennyLaneAI/pennylane/pull/7307)

* The `control_wires` argument in `qml.ControlledQubitUnitary` has been removed.
  Furthermore, the `ControlledQubitUnitary` no longer accepts `QubitUnitary` objects as arguments as its `base`.
  [(#7305)](https://github.com/PennyLaneAI/pennylane/pull/7305)

* `qml.tape.TapeError` has been removed.
  [(#7205)](https://github.com/PennyLaneAI/pennylane/pull/7205)

<h3>Deprecations 👋</h3>

Here's a list of deprecations made this release. For a more detailed breakdown of deprecations and alternative code to use instead, Please consult the :doc:`deprecations and removals page </development/deprecations>`.

* `qml.operation.Observable` and the corresponding `Observable.compare` have been deprecated, as
  pennylane now depends on the more general `Operator` interface instead. The
  `Operator.is_hermitian` property can instead be used to check whether or not it is highly likely
  that the operator instance is Hermitian.
  [(#7316)](https://github.com/PennyLaneAI/pennylane/pull/7316)

* The boolean functions provided in `pennylane.operation` are deprecated. See the :doc:`deprecations page </development/deprecations>` 
  for equivalent code to use instead. These include `not_tape`, `has_gen`, `has_grad_method`, `has_multipar`,
  `has_nopar`, `has_unitary_gen`, `is_measurement`, `defines_diagonalizing_gates`, and `gen_is_multi_term_hamiltonian`.
  [(#7319)](https://github.com/PennyLaneAI/pennylane/pull/7319)

* `qml.operation.WiresEnum`, `qml.operation.AllWires`, and `qml.operation.AnyWires` are deprecated. To indicate that
  an operator can act on any number of wires, `Operator.num_wires = None` should be used instead. This is the default
  and does not need to be overwritten unless the operator developer wants to add wire number validation.
  [(#7313)](https://github.com/PennyLaneAI/pennylane/pull/7313)

* The :func:`qml.QNode.get_gradient_fn` method is now deprecated. Instead, use :func:`~.workflow.get_best_diff_method` to obtain the differentiation method.
  [(#7323)](https://github.com/PennyLaneAI/pennylane/pull/7323)

<h3>Internal changes ⚙️</h3>

<<<<<<< HEAD
* Remove and reduce excessively expensive test cases in `tests/templates/test_subroutines/` that do not add value.
  [(#7436)](https://github.com/PennyLaneAI/pennylane/pull/7436)
=======
* Stop using `pytest-timeout` in the PennyLane CI/CD pipeline.
  [(#7451)](https://github.com/PennyLaneAI/pennylane/pull/7451)
>>>>>>> 24cda8d5

* Enforce subset of submodules in `templates` to be auxiliary layer modules.
  [(#7437)](https://github.com/PennyLaneAI/pennylane/pull/7437)

* Enforce `noise` module to be a tertiary layer module.
  [(#7430)](https://github.com/PennyLaneAI/pennylane/pull/7430)

* Enforce `qaoa` module to be a tertiary layer module.
  [(#7429)](https://github.com/PennyLaneAI/pennylane/pull/7429)

* Enforce `gradients` module to be an auxiliary layer module.
  [(#7416)](https://github.com/PennyLaneAI/pennylane/pull/7416)

* Enforce `optimize` module to be an auxiliary layer module.
  [(#7418)](https://github.com/PennyLaneAI/pennylane/pull/7418)

* A `RuntimeWarning` raised when using versions of JAX > 0.4.28 has been removed.
  [(#7398)](https://github.com/PennyLaneAI/pennylane/pull/7398)

* Wheel releases for PennyLane now follow the `PyPA binary-distribution format <https://packaging.python.org/en/latest/specifications/binary-distribution-format/>_` guidelines more closely.
  [(#7382)](https://github.com/PennyLaneAI/pennylane/pull/7382)

* `null.qubit` can now support an optional `track_resources` argument which allows it to record which gates are executed.
  [(#7226)](https://github.com/PennyLaneAI/pennylane/pull/7226)
  [(#7372)](https://github.com/PennyLaneAI/pennylane/pull/7372)
  [(#7392)](https://github.com/PennyLaneAI/pennylane/pull/7392)

* A new internal module, `qml.concurrency`, is added to support internal use of multiprocess and multithreaded execution of workloads. This also migrates the use of `concurrent.futures` in `default.qubit` to this new design.
  [(#7303)](https://github.com/PennyLaneAI/pennylane/pull/7303)

* Test suites in `tests/transforms/test_defer_measurement.py` use analytic mocker devices to test numeric results.
  [(#7329)](https://github.com/PennyLaneAI/pennylane/pull/7329)

* Introduce module dependency management using `tach`.
  [(#7185)](https://github.com/PennyLaneAI/pennylane/pull/7185)

* Add new `pennylane.exceptions` module for custom errors and warnings.
  [(#7205)](https://github.com/PennyLaneAI/pennylane/pull/7205)

* Clean up `__init__.py` files in `math`, `ops`, `qaoa`, `tape` and `templates` to be explicit in what they import. 
  [(#7200)](https://github.com/PennyLaneAI/pennylane/pull/7200)
  
* The `Tracker` class has been moved into the `devices` module.
  [(#7281)](https://github.com/PennyLaneAI/pennylane/pull/7281)

* Moved functions that calculate rotation angles for unitary decompositions into an internal
  module `qml.math.decomposition`
  [(#7211)](https://github.com/PennyLaneAI/pennylane/pull/7211)

<h3>Documentation 📝</h3>

* Fixed the wrong `theta` to `phi` in :class:`~pennylane.IsingXY`.
 [(#7427)](https://github.com/PennyLaneAI/pennylane/pull/7427)

* In the :doc:`/introduction/compiling_circuits` page, in the "Decomposition in stages" section,
  circuit drawings now render in a way that's easier to read.
  [(#7419)](https://github.com/PennyLaneAI/pennylane/pull/7419)

* The entry in the :doc:`/news/program_capture_sharp_bits` page for using program capture with Catalyst 
  has been updated. Instead of using ``qjit(experimental_capture=True)``, Catalyst is now compatible 
  with the global toggles ``qml.capture.enable()`` and ``qml.capture.disable()`` for enabling and
  disabling program capture.
  [(#7298)](https://github.com/PennyLaneAI/pennylane/pull/7298)

<h3>Bug fixes 🐛</h3>

* Fixed a bug in `to_openfermion` where identity qubit-to-wires mapping was not obeyed.
  [(#7332)](https://github.com/PennyLaneAI/pennylane/pull/7332)

* Fixed a bug in the validation of :class:`~.SelectPauliRot` that prevents parameter broadcasting.
  [(#7377)](https://github.com/PennyLaneAI/pennylane/pull/7377)

* Usage of NumPy in `default.mixed` source code has been converted to `qml.math` to avoid
  unnecessary dependency on NumPy and to fix a bug that caused an error when using `default.mixed` with PyTorch and GPUs.
  [(#7384)](https://github.com/PennyLaneAI/pennylane/pull/7384)

* With program capture enabled (`qml.capture.enable()`), `QSVT` no treats abstract values as metadata.
  [(#7360)](https://github.com/PennyLaneAI/pennylane/pull/7360)

* A fix was made to `default.qubit` to allow for using `qml.Snapshot` with defer-measurements (`mcm_method="deferred"`).
  [(#7335)](https://github.com/PennyLaneAI/pennylane/pull/7335)

* Fixes the repr for empty `Prod` and `Sum` instances to better communicate the existence of an empty instance.
  [(#7346)](https://github.com/PennyLaneAI/pennylane/pull/7346)

* Fixes a bug where circuit execution fails with ``BlockEncode`` initialized with sparse matrices.
  [(#7285)](https://github.com/PennyLaneAI/pennylane/pull/7285)

* Adds an informative error if `qml.cond` is used with an abstract condition with
  jitting on `default.qubit` if capture is enabled.
  [(#7314)](https://github.com/PennyLaneAI/pennylane/pull/7314)

* Fixes a bug where using a ``StatePrep`` operation with `batch_size=1` did not work with ``default.mixed``.
  [(#7280)](https://github.com/PennyLaneAI/pennylane/pull/7280)

* Gradient transforms can now be used in conjunction with batch transforms with all interfaces.
  [(#7287)](https://github.com/PennyLaneAI/pennylane/pull/7287)

* Fixes a bug where the global phase was not being added in the ``QubitUnitary`` decomposition.  
  [(#7244)](https://github.com/PennyLaneAI/pennylane/pull/7244)
  [(#7270)](https://github.com/PennyLaneAI/pennylane/pull/7270)

* Using finite differences with program capture without x64 mode enabled now raises a warning.
  [(#7282)](https://github.com/PennyLaneAI/pennylane/pull/7282)

* When the `mcm_method` is specified to the `"device"`, the `defer_measurements` transform will 
  no longer be applied. Instead, the device will be responsible for all MCM handling.
  [(#7243)](https://github.com/PennyLaneAI/pennylane/pull/7243)

* Fixed coverage of `qml.liealg.CII` and `qml.liealg.AIII`.
  [(#7291)](https://github.com/PennyLaneAI/pennylane/pull/7291)

* Fixed a bug where the phase is used as the wire label for a `qml.GlobalPhase` when capture is enabled.
  [(#7211)](https://github.com/PennyLaneAI/pennylane/pull/7211)

* Fixed a bug that caused `CountsMP.process_counts` to return results in the computational basis, even if
  an observable was specified.
  [(#7342)](https://github.com/PennyLaneAI/pennylane/pull/7342)

* Fixed a bug that caused `SamplesMP.process_counts` used with an observable to return a list of eigenvalues 
  for each individual operation in the observable, instead of the overall result.
  [(#7342)](https://github.com/PennyLaneAI/pennylane/pull/7342)

* Fixed a bug where `two_qubit_decomposition` provides an incorrect decomposition for some special matrices.
  [(#7340)](https://github.com/PennyLaneAI/pennylane/pull/7340)

* Fixes a bug where the powers of `qml.ISWAP` and `qml.SISWAP` were decomposed incorrectly.
  [(#7361)](https://github.com/PennyLaneAI/pennylane/pull/7361)

* Returning `MeasurementValue`s from the `ftqc` module's parametric mid-circuit measurements
  (`measure_arbitrary_basis`, `measure_x` and `measure_y`) no longer raises an error in circuits 
  using `diagonalize_mcms`.
  [(#7387)](https://github.com/PennyLaneAI/pennylane/pull/7387)

<h3>Contributors ✍️</h3>

This release contains contributions from (in alphabetical order):

Guillermo Alonso-Linaje,
Astral Cai,
Yushao Chen,
Lillian Frederiksen,
Pietropaolo Frisoni,
Simone Gasperini,
Korbinian Kottmann,
Christina Lee,
Anton Naim Ibrahim,
Lee J. O'Riordan,
Mudit Pandey,
Andrija Paurevic,
Kalman Szenes,
David Wierichs,
Jake Zaia<|MERGE_RESOLUTION|>--- conflicted
+++ resolved
@@ -315,13 +315,11 @@
 
 <h3>Internal changes ⚙️</h3>
 
-<<<<<<< HEAD
 * Remove and reduce excessively expensive test cases in `tests/templates/test_subroutines/` that do not add value.
   [(#7436)](https://github.com/PennyLaneAI/pennylane/pull/7436)
-=======
+
 * Stop using `pytest-timeout` in the PennyLane CI/CD pipeline.
   [(#7451)](https://github.com/PennyLaneAI/pennylane/pull/7451)
->>>>>>> 24cda8d5
 
 * Enforce subset of submodules in `templates` to be auxiliary layer modules.
   [(#7437)](https://github.com/PennyLaneAI/pennylane/pull/7437)
