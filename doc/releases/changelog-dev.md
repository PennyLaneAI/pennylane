--- conflicted
+++ resolved
@@ -53,12 +53,9 @@
 * The CV observables ``qml.X`` and ``qml.P`` have been deprecated. Use ``qml.QuadX`` 
   and ``qml.QuadP`` instead.
 
-<<<<<<< HEAD
 * The method ``tape.unwrap()`` and corresponding ``Unwrap.Tape`` class are deprecated. Use
   ``convert_to_numpy_parameters`` instead.
 
-=======
->>>>>>> 10cae8d3
 <h3>Documentation 📝</h3>
 
 <h3>Bug fixes 🐛</h3>
