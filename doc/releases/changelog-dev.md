:orphan:

# Release 0.31.0-dev (development release)

<h3>New features since last release</h3>

<h3>Improvements 🛠</h3>

* Accelerate Jordan-Wigner transforms caching Pauli gate objects.
  [(4046)](https://github.com/PennyLaneAI/pennylane/pull/4046)

* The `qchem.molecular_hamiltonian` function is upgraded to support custom wires for constructing
  differentiable Hamiltonians. The zero imaginary component of the Hamiltonian coefficients are
  removed.
  [(4050)](https://github.com/PennyLaneAI/pennylane/pull/4050)
  [(4094)](https://github.com/PennyLaneAI/pennylane/pull/4094)

* An error is now raised by `qchem.molecular_hamiltonian` when the `dhf` method is used for an 
  open-shell system. This duplicates a similar error in `qchem.Molecule` but makes it easier to
  inform the users that the `pyscf` backend can be used for open-shell calculations.
  [(4058)](https://github.com/PennyLaneAI/pennylane/pull/4058)

* Added a `shots` property to `QuantumScript`. This will allow shots to be tied to executions instead of devices more
  concretely.
  [(#4067)](https://github.com/PennyLaneAI/pennylane/pull/4067)
  [(#4103)](https://github.com/PennyLaneAI/pennylane/pull/4103)
  [(#4106)](https://github.com/PennyLaneAI/pennylane/pull/4106)
  [(#4112)](https://github.com/PennyLaneAI/pennylane/pull/4112)

* `qml.specs` is compatible with custom operations that have `depth` bigger than 1.
  [(#4033)](https://github.com/PennyLaneAI/pennylane/pull/4033)

* `qml.prod` now accepts a single qfunc input for creating new `Prod` operators.
  [(#4011)](https://github.com/PennyLaneAI/pennylane/pull/4011)

* Added `__repr__` and `__str__` methods to the `Shots` class.
  [(#4081)](https://github.com/PennyLaneAI/pennylane/pull/4081)

* Added `__eq__` and `__hash__` methods to the `Shots` class.
  [(#4082)](https://github.com/PennyLaneAI/pennylane/pull/4082)

* Added a function `measure_with_samples` that returns a sample-based measurement result given a state
  [(#4083)](https://github.com/PennyLaneAI/pennylane/pull/4083)
  [(#4093)](https://github.com/PennyLaneAI/pennylane/pull/4093)

* Wrap all objects being queued in an `AnnotatedQueue` so that `AnnotatedQueue` is not dependent on
  the hash of any operators/measurement processes.
  [(#4087)](https://github.com/PennyLaneAI/pennylane/pull/4087)

* Support for adjoint differentiation has been added to the `DefaultQubit2` device.
  [(#4037)](https://github.com/PennyLaneAI/pennylane/pull/4037)

* Support for sample-based measurements has been added to the `DefaultQubit2` device.
  [(#4105)](https://github.com/PennyLaneAI/pennylane/pull/4105)

* Added a `dense` keyword to `ParametrizedEvolution` that allows forcing dense or sparse matrices.
  [(#4079)](https://github.com/PennyLaneAI/pennylane/pull/4079)
  [(#4095)](https://github.com/PennyLaneAI/pennylane/pull/4095)

* `qml.devices.ExecutionConfig` no longer has a `shots` property, as it is now on the `QuantumScript`.  It now has a `use_device_gradient` property. `ExecutionConfig.grad_on_execution = None` indicates a request for `"best"`, instead of a string.
[(#4102)](https://github.com/PennyLaneAI/pennylane/pull/4102)

* `DefaultQubit2.preprocess` now returns a new `ExecutionConfig` object with decisions for `gradient_method`,
  `use_device_gradient`, and `grad_on_execution`.
  [(#4102)](https://github.com/PennyLaneAI/pennylane/pull/4102)


<h3>Breaking changes 💔</h3>

* The experimental Device interface `qml.devices.experimental.Device` now requires that the `preprocess` method
  also returns an `ExecutionConfig` object. This allows the device to choose what `"best"` means for various
  hyperparameters like `gradient_method` and `grad_on_execution`.
  [(#4007)](https://github.com/PennyLaneAI/pennylane/pull/4007)
  [(#4102)](https://github.com/PennyLaneAI/pennylane/pull/4102)

* Gradient transforms with Jax do not support `argnum` anymore,  `argnums` needs to be used.
  [(#4076)](https://github.com/PennyLaneAI/pennylane/pull/4076)

* `pennylane.collections`, `pennylane.op_sum`, and `pennylane.utils.sparse_hamiltonian` are removed.

<h3>Deprecations 👋</h3>

<h3>Documentation 📝</h3>

* The description of `mult` in the `qchem.Molecule` docstring now correctly states the value
  of `mult` that is supported.
  [(4058)](https://github.com/PennyLaneAI/pennylane/pull/4058)

<h3>Bug fixes 🐛</h3>

<<<<<<< HEAD
* Fixes a bug where the wire ordering of the `wires` argument to `qml.density_matrix`
  was not taken into account.
  [(#4072)](https://github.com/PennyLaneAI/pennylane/pull/4072)
=======
* Removes a patch in `interfaces/autograd.py` that checks for the `strawberryfields.gbs` device.  That device
  is pinned to PennyLane <= v0.29.0, so that patch is no longer necessary.
>>>>>>> 98572a3e

<h3>Contributors ✍️</h3>

This release contains contributions from (in alphabetical order):

<<<<<<< HEAD
Jay Soni,
David Wierichs,
=======
Isaac De Vlugt,
Soran Jahangiri,
Edward Jiang,
Korbinian Kottmann
Christina Lee,
Vincent Michaud-Rioux,
Romain Moyard,
Mudit Pandey,
Matthew Silverman,
Jay Soni.
>>>>>>> 98572a3e
<|MERGE_RESOLUTION|>--- conflicted
+++ resolved
@@ -88,23 +88,17 @@
 
 <h3>Bug fixes 🐛</h3>
 
-<<<<<<< HEAD
 * Fixes a bug where the wire ordering of the `wires` argument to `qml.density_matrix`
   was not taken into account.
   [(#4072)](https://github.com/PennyLaneAI/pennylane/pull/4072)
-=======
+
 * Removes a patch in `interfaces/autograd.py` that checks for the `strawberryfields.gbs` device.  That device
   is pinned to PennyLane <= v0.29.0, so that patch is no longer necessary.
->>>>>>> 98572a3e
 
 <h3>Contributors ✍️</h3>
 
 This release contains contributions from (in alphabetical order):
 
-<<<<<<< HEAD
-Jay Soni,
-David Wierichs,
-=======
 Isaac De Vlugt,
 Soran Jahangiri,
 Edward Jiang,
@@ -114,5 +108,5 @@
 Romain Moyard,
 Mudit Pandey,
 Matthew Silverman,
-Jay Soni.
->>>>>>> 98572a3e
+Jay Soni,
+David Wierichs.