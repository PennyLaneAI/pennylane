--- conflicted
+++ resolved
@@ -778,13 +778,11 @@
 
 <h3>Internal changes ⚙️</h3>
 
-<<<<<<< HEAD
 * Update links in `README.md`.
   [(#8165)](https://github.com/PennyLaneAI/pennylane/pull/8165)
-=======
+
 * Start using `strict=True` to `zip` usage in source code.
   [(#8164)](https://github.com/PennyLaneAI/pennylane/pull/8164)
->>>>>>> 29567c59
 
 * Unpin `autoray` package in `pyproject.toml` by fixing source code that was broken by release.
   [(#8147)](https://github.com/PennyLaneAI/pennylane/pull/8147)
