:orphan:

# Release 0.43.0-dev (development release)

<h3>New features since last release</h3>

<h3>Improvements 🛠</h3>

<h4>OpenQASM-PennyLane interoperability</h4>

* The :func:`qml.from_qasm3` function can now convert OpenQASM 3.0 circuits that contain
  subroutines, constants, and built-in mathematical functions.
  [(#7651)](https://github.com/PennyLaneAI/pennylane/pull/7651)
  [(#7653)](https://github.com/PennyLaneAI/pennylane/pull/7653)
  [(#7676)](https://github.com/PennyLaneAI/pennylane/pull/7676)
  [(#7679)](https://github.com/PennyLaneAI/pennylane/pull/7679)
  [(#7677)](https://github.com/PennyLaneAI/pennylane/pull/7677)

<h4>Other improvements</h4>

* A new `qml.transforms.resolve_dynamic_wires` transform can allocate concrete wire values for dynamic
  qubit allocation.
  [(#7678)](https://github.com/PennyLaneAI/pennylane/pull/7678)


* The :func:`qml.workflow.set_shots` transform can now be directly applied to a QNode without the need for `functools.partial`, providing a more user-friendly syntax and negating having to import the `functools` package.
  [(#7876)](https://github.com/PennyLaneAI/pennylane/pull/7876)

  ```python
  @qml.set_shots(shots=1000)
  @qml.qnode(dev)
  def circuit():
      qml.H(0)
      return qml.expval(qml.Z(0))
  ```

  ```pycon
  >>> circuit()
  0.002
  ```

* Added a `QuantumParser` class to the `qml.compiler.python_compiler` submodule that automatically loads relevant dialects.
  [(#7888)](https://github.com/PennyLaneAI/pennylane/pull/7888)

* Enforce various modules to follow modular architecture via `tach`.
  [(#7847)](https://github.com/PennyLaneAI/pennylane/pull/7847)

* A compilation pass written with xDSL called `qml.compiler.python_compiler.transforms.MeasurementsFromSamplesPass`
  has been added for the experimental xDSL Python compiler integration. This pass replaces all
  terminal measurements in a program with a single :func:`pennylane.sample` measurement, and adds
  postprocessing instructions to recover the original measurement.
  [(#7620)](https://github.com/PennyLaneAI/pennylane/pull/7620)

* A combine-global-phase pass has been added to the xDSL Python compiler integration.
  Note that the current implementation can only combine all the global phase operations at
  the last global phase operation in the same region. In other words, global phase operations inside a control flow region can't be combined with those in their parent
  region.
  [(#7675)](https://github.com/PennyLaneAI/pennylane/pull/7675)

* The `mbqc` xDSL dialect has been added to the Python compiler, which is used to represent
  measurement-based quantum-computing instructions in the xDSL framework.
  [(#7815)](https://github.com/PennyLaneAI/pennylane/pull/7815)

* The :func:`pennylane.ops.rs_decomposition` method now performs exact decomposition and returns
  complete global phase information when used for decomposing a phase gate to Clifford+T basis.
  [(#7793)](https://github.com/PennyLaneAI/pennylane/pull/7793)

* `default.qubit` will default to the tree-traversal MCM method when `mcm_method="device"`.
  [(#7885)](https://github.com/PennyLaneAI/pennylane/pull/7885)

<h3>Labs: a place for unified and rapid prototyping of research software 🧪</h3>

* Added state of the art resources for the `ResourceSelectPauliRot` template and the
  `ResourceQubitUnitary` templates.
  [(#7786)](https://github.com/PennyLaneAI/pennylane/pull/7786)

<h3>Breaking changes 💔</h3>

* `qml.operation.WiresEnum`, `qml.operation.AllWires`, and `qml.operation.AnyWires` have been removed. Setting `Operator.num_wires = None` (the default)
  should instead indicate that the `Operator` does not need wire validation.
  [(#7911)](https://github.com/PennyLaneAI/pennylane/pull/7911)

* Removed `QNode.get_gradient_fn` method. Instead, use `qml.workflow.get_best_diff_method` to obtain the differentiation method.
  [(#7907)](https://github.com/PennyLaneAI/pennylane/pull/7907)

* Top-level access to ``DeviceError``, ``PennyLaneDeprecationWarning``, ``QuantumFunctionError`` and ``ExperimentalWarning`` has been removed. Please import these objects from the new ``pennylane.exceptions`` module.
  [(#7874)](https://github.com/PennyLaneAI/pennylane/pull/7874)

* `qml.cut_circuit_mc` no longer accepts a `shots` keyword argument. The shots should instead
  be set on the tape itself.
  [(#7882)](https://github.com/PennyLaneAI/pennylane/pull/7882)

<h3>Deprecations 👋</h3>

* The `level=None` argument in the :func:`pennylane.workflow.get_transform_program`, :func:`pennylane.workflow.construct_batch`, `qml.draw`, `qml.draw_mpl`, and `qml.specs` transforms is deprecated and will be removed in v0.43.
  Please use `level='device'` instead to apply the noise model at the device level.
  [(#7886)](https://github.com/PennyLaneAI/pennylane/pull/7886)

* `qml.qnn.cost.SquaredErrorLoss` is deprecated and will be removed in version v0.44. Instead, this hybrid workflow can be accomplished 
  with a function like `loss = lambda *args: (circuit(*args) - target)**2`.
  [(#7527)](https://github.com/PennyLaneAI/pennylane/pull/7527)
  
* Access to `add_noise`, `insert` and noise mitigation transforms from the `pennylane.transforms` module is deprecated.
  Instead, these functions should be imported from the `pennylane.noise` module.
  [(#7854)](https://github.com/PennyLaneAI/pennylane/pull/7854)

* The `qml.QNode.add_transform` method is deprecated and will be removed in v0.43.
  Instead, please use `QNode.transform_program.push_back(transform_container=transform_container)`.
  [(#7855)](https://github.com/PennyLaneAI/pennylane/pull/7855)

<h3>Internal changes ⚙️</h3>

<<<<<<< HEAD
* Move custom exceptions into `exceptions.py` and add a documentation page for them in the internals.
  [(#7856)](https://github.com/PennyLaneAI/pennylane/pull/7856)
=======
* Added a `run_filecheck_qjit` fixture that can be used to run FileCheck on integration tests for the
  `qml.compiler.python_compiler` submodule.
  [(#7888)](https://github.com/PennyLaneAI/pennylane/pull/7888)
>>>>>>> 90c579a6

* Added a `dialects` submodule to `qml.compiler.python_compiler` which now houses all the xDSL dialects we create.
  Additionally, the `MBQCDialect` and `QuantumDialect` dialects have been renamed to `MBQC` and `Quantum`.
  [(#7897)](https://github.com/PennyLaneAI/pennylane/pull/7897)

* Update minimum supported `pytest` version to `8.4.1`.
  [(#7853)](https://github.com/PennyLaneAI/pennylane/pull/7853)

* `DefaultQubitLegacy` (test suite only) no longer provides a customized classical shadow
  implementation
  [(#7895)](https://github.com/PennyLaneAI/pennylane/pull/7895)

* Make `pennylane.io` a tertiary module.
  [(#7877)](https://github.com/PennyLaneAI/pennylane/pull/7877)

* Seeded tests for the `split_to_single_terms` transformation.
  [(#7851)](https://github.com/PennyLaneAI/pennylane/pull/7851)

* Upgrade `rc_sync.yml` to work with latest `pyproject.toml` changes.
  [(#7808)](https://github.com/PennyLaneAI/pennylane/pull/7808)
  [(#7818)](https://github.com/PennyLaneAI/pennylane/pull/7818)

* `LinearCombination` instances can be created with `_primitive.impl` when
  capture is enabled and tracing is active.
  [(#7893)](https://github.com/PennyLaneAI/pennylane/pull/7893)

* The `TensorLike` type is now compatible with static type checkers.
  [(#7905)](https://github.com/PennyLaneAI/pennylane/pull/7905)

<h3>Documentation 📝</h3>

* Updated the code example in the documentation for :func:`~.transforms.split_non_commuting`.
  [(#7892)](https://github.com/PennyLaneAI/pennylane/pull/7892)

<h3>Bug fixes 🐛</h3>

* `get_best_diff_method` now correctly aligns with `execute` and `construct_batch` logic in workflows.
  [(#7898)](https://github.com/PennyLaneAI/pennylane/pull/7898)

* Resolve issues with AutoGraph transforming internal PennyLane library code due to incorrect
  module attribution of wrapper functions.
  [(#7889)](https://github.com/PennyLaneAI/pennylane/pull/7889)

* Calling `QNode.update` no longer acts as if `set_shots` has been applied.
  [(#7881)](https://github.com/PennyLaneAI/pennylane/pull/7881)

* Fixes attributes and types in the quantum dialect.
  This allows for types to be inferred correctly when parsing.
  [(#7825)](https://github.com/PennyLaneAI/pennylane/pull/7825)

<h3>Contributors ✍️</h3>

This release contains contributions from (in alphabetical order):

Utkarsh Azad,
Joey Carter,
Yushao Chen,
David Ittah,
Erick Ochoa,
Mudit Pandey,
Andrija Paurevic,
Jay Soni,
Jake Zaia<|MERGE_RESOLUTION|>--- conflicted
+++ resolved
@@ -110,14 +110,12 @@
 
 <h3>Internal changes ⚙️</h3>
 
-<<<<<<< HEAD
 * Move custom exceptions into `exceptions.py` and add a documentation page for them in the internals.
   [(#7856)](https://github.com/PennyLaneAI/pennylane/pull/7856)
-=======
+
 * Added a `run_filecheck_qjit` fixture that can be used to run FileCheck on integration tests for the
   `qml.compiler.python_compiler` submodule.
   [(#7888)](https://github.com/PennyLaneAI/pennylane/pull/7888)
->>>>>>> 90c579a6
 
 * Added a `dialects` submodule to `qml.compiler.python_compiler` which now houses all the xDSL dialects we create.
   Additionally, the `MBQCDialect` and `QuantumDialect` dialects have been renamed to `MBQC` and `Quantum`.
