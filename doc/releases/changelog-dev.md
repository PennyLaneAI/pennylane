:orphan:

# Release 0.40.0-dev (development release)

<h3>New features since last release</h3>

* Added new ``MPSPrep`` template to prepare quantum states in tensor simulators.
  [(#6431)](https://github.com/PennyLaneAI/pennylane/pull/6431)

* Two new methods: `setup_execution_config` and `preprocess_transforms` are added to the `Device`
  class. Device developers are encouraged to override these two methods separately instead of the
  `preprocess` method. For now, to avoid ambiguity, a device is allowed to override either these
  two methods or `preprocess`, but not both. In the long term, we will slowly phase out the use of
  `preprocess` in favour of these two methods for better separation of concerns.
  [(#6617)](https://github.com/PennyLaneAI/pennylane/pull/6617)

* Developers of plugin devices now have the option of providing a TOML-formatted configuration file
  to declare the capabilities of the device. See [Device Capabilities](https://docs.pennylane.ai/en/latest/development/plugins.html#device-capabilities) for details.

  * An internal module `pennylane.devices.capabilities` is added that defines a new `DeviceCapabilites`
    data class, as well as functions that load and parse the TOML-formatted configuration files.
    [(#6407)](https://github.com/PennyLaneAI/pennylane/pull/6407)

    ```pycon
      >>> from pennylane.devices.capabilities import DeviceCapabilities
      >>> capabilities = DeviceCapabilities.from_toml_file("my_device.toml")
      >>> isinstance(capabilities, DeviceCapabilities)
      True
    ```

  * Devices that extends `qml.devices.Device` now has an optional class attribute `capabilities`
    that is an instance of the `DeviceCapabilities` data class, constructed from the configuration
    file if it exists. Otherwise, it is set to `None`.
    [(#6433)](https://github.com/PennyLaneAI/pennylane/pull/6433)

    ```python
    from pennylane.devices import Device

    class MyDevice(Device):

        config_filepath = "path/to/config.toml"

        ...
    ```
    ```pycon
    >>> isinstance(MyDevice.capabilities, DeviceCapabilities)
    True
    ```

  * Default implementations of `Device.setup_execution_config` and `Device.preprocess_transforms`
    are added to the device API for devices that provides a TOML configuration file and thus have
    a `capabilities` property.
    [(#6632)](https://github.com/PennyLaneAI/pennylane/pull/6632)
    [(#6653)](https://github.com/PennyLaneAI/pennylane/pull/6653)

* Support is added for `if`/`else` statements and `for` and `while` loops in circuits executed with `qml.capture.enabled`, via Autograph.
  Autograph conversion is now used by default in `make_plxpr`, but can be skipped with the keyword arg `autograph=False`.
  [(#6406)](https://github.com/PennyLaneAI/pennylane/pull/6406)
  [(#6413)](https://github.com/PennyLaneAI/pennylane/pull/6413)
  [(#6426)](https://github.com/PennyLaneAI/pennylane/pull/6426)
  [(#6645)](https://github.com/PennyLaneAI/pennylane/pull/6645)

  * New `qml.GQSP` template has been added to perform Generalized Quantum Signal Processing (GQSP).
    The functionality `qml.poly_to_angles` has been also extended to support GQSP.
    [(#6565)](https://github.com/PennyLaneAI/pennylane/pull/6565)


<h4>New `labs` module `dla` for handling dynamical Lie algebras (DLAs)</h4>

* Added a dense implementation of computing the Lie closure in a new function
  `lie_closure_dense` in `pennylane.labs.dla`.
  [(#6371)](https://github.com/PennyLaneAI/pennylane/pull/6371)

* New functionality to calculate angles for QSP and QSVT has been added. This includes the function `qml.poly_to_angles`
  to obtain angles directly and the function `qml.transform_angles` to convert angles from one subroutine to another.
  [(#6483)](https://github.com/PennyLaneAI/pennylane/pull/6483)

* Added a dense implementation of computing the structure constants in a new function
  `structure_constants_dense` in `pennylane.labs.dla`.
  [(#6376)](https://github.com/PennyLaneAI/pennylane/pull/6376)

* Added utility functions for handling dense matrices in the Lie theory context.
  [(#6563)](https://github.com/PennyLaneAI/pennylane/pull/6563)
  [(#6392)](https://github.com/PennyLaneAI/pennylane/pull/6392)

* Added a ``cartan_decomp`` function along with two standard involutions ``even_odd_involution`` and ``concurrence_involution``.
  [(#6392)](https://github.com/PennyLaneAI/pennylane/pull/6392)

* Added `unary_mapping()` function to map `BoseWord` and `BoseSentence` to qubit operators, using unary mapping
  [(#6576)](https://github.com/PennyLaneAI/pennylane/pull/6576); 
added `binary_mapping()` function to map `BoseWord` and `BoseSentence` to qubit operators, using standard-binary mapping.
  [(#6564)](https://github.com/PennyLaneAI/pennylane/pull/6564)


<h4>New API for Qubit Mixed</h4>

* Added `qml.devices.qubit_mixed` module for mixed-state qubit device support [(#6379)](https://github.com/PennyLaneAI/pennylane/pull/6379). This module introduces an `apply_operation` helper function that features:

  * Two density matrix contraction methods using `einsum` and `tensordot`

  * Optimized handling of special cases including: Diagonal operators, Identity operators, CX (controlled-X), Multi-controlled X gates, Grover operators

* Added submodule 'initialize_state' featuring a `create_initial_state` function for initializing a density matrix from `qml.StatePrep` operations or `qml.QubitDensityMatrix` operations.
  [(#6503)](https://github.com/PennyLaneAI/pennylane/pull/6503)
  
* Added support for constructing `BoseWord` and `BoseSentence`, similar to `FermiWord` and `FermiSentence`.
  [(#6518)](https://github.com/PennyLaneAI/pennylane/pull/6518)

* Added method `preprocess` to the `QubitMixed` device class to preprocess the quantum circuit before execution. Necessary non-intrusive interfaces changes to class init method were made along the way to the `QubitMixed` device class to support new API feature.
  [(#6601)](https://github.com/PennyLaneAI/pennylane/pull/6601)

* Added a second class `DefaultMixedNewAPI` to the `qml.devices.qubit_mixed` module, which is to be the replacement of legacy `DefaultMixed` which for now to hold the implementations of `preprocess` and `execute` methods.
  [(#6607)](https://github.com/PennyLaneAI/pennylane/pull/6607)

* Added submodule `devices.qubit_mixed.measure` as a necessary step for the new API, featuring a `measure` function for measuring qubits in mixed-state devices.
  [(#6637)](https://github.com/PennyLaneAI/pennylane/pull/6637)

* Added submodule `devices.qubit_mixed.simulate` as a necessary step for the new API,
featuring a `simulate` function for simulating mixed states in analytic mode.
  [(#6618)](https://github.com/PennyLaneAI/pennylane/pull/6618)

* Added submodule `devices.qubit_mixed.sampling` as a necessary step for the new API, featuring functions `sample_state`, `measure_with_samples` and `sample_probs` for sampling qubits in mixed-state devices.
  [(#6639)](https://github.com/PennyLaneAI/pennylane/pull/6639)

* Added `christiansen_mapping()` function to map `BoseWord` and `BoseSentence` to qubit operators, using christiansen mapping.
  [(#6623)](https://github.com/PennyLaneAI/pennylane/pull/6623)

* The `qml.qchem.factorize` function now supports new methods for double factorization:
  Cholesky decomposition (`cholesky=True`) and compressed double factorization (`compressed=True`).
  [(#6573)](https://github.com/PennyLaneAI/pennylane/pull/6573)
  [(#6611)](https://github.com/PennyLaneAI/pennylane/pull/6611)

* Added `qml.qchem.symmetry_shift` function to perform the
  [block-invariant symmetry shift](https://arxiv.org/pdf/2304.13772) on the electronic integrals.
  [(#6574)](https://github.com/PennyLaneAI/pennylane/pull/6574)

* Added submodule for calculating vibrational Hamiltonians
  * Implemented helper functions for geometry optimization, harmonic analysis,
    and normal-mode localization.
    [(#6453)](https://github.com/PennyLaneAI/pennylane/pull/6453)
    [(#6666)](https://github.com/PennyLaneAI/pennylane/pull/6666)
  * Implemented helper functions for calculating one-mode PES, two-mode PES, and
    three-mode PES.
    [(#6616)](https://github.com/PennyLaneAI/pennylane/pull/6616)
  * Implemented wrapper function for vibrational Hamiltonian calculation and dataclass
    for storing the data.
    [(#6652)](https://github.com/PennyLaneAI/pennylane/pull/6652)

<h3>Improvements 🛠</h3>

* Raises a comprehensive error when using `qml.fourier.qnode_spectrum` with standard numpy
  arguments and `interface="auto"`.
  [(#6622)](https://github.com/PennyLaneAI/pennylane/pull/6622)

* Added support for the `wire_options` dictionary to customize wire line formatting in `qml.draw_mpl` circuit
  visualizations, allowing global and per-wire customization with options like `color`, `linestyle`, and `linewidth`.
  [(#6486)](https://github.com/PennyLaneAI/pennylane/pull/6486)

* Added Pauli String representations for the gates X, Y, Z, S, T, SX, SWAP, ISWAP, ECR, SISWAP.
  [(#6562)](https://github.com/PennyLaneAI/pennylane/pull/6562)
  
* `QNode` and `qml.execute` now forbid certain keyword arguments from being passed positionally.
  [(#6610)](https://github.com/PennyLaneAI/pennylane/pull/6610)

* Shortened the string representation for the `qml.S`, `qml.T`, and `qml.SX` operators.
  [(#6542)](https://github.com/PennyLaneAI/pennylane/pull/6542)

* Added functions and dunder methods to add and multiply Resources objects in series and in parallel.
  [(#6567)](https://github.com/PennyLaneAI/pennylane/pull/6567)

* The `diagonalize_measurements` transform no longer raises an error for unknown observables. Instead,
  they are left undiagonalized, with the expectation that observable validation will catch any undiagonalized
  observables that are also unsupported by the device.
  [(#6653)](https://github.com/PennyLaneAI/pennylane/pull/6653)

<h4>Capturing and representing hybrid programs</h4>

* Execution with capture enabled now follows a new execution pipeline and natively passes the
  captured jaxpr to the device. Since it no longer falls back to the old pipeline, execution
  only works with a reduced feature set.
  [(#6655)](https://github.com/PennyLaneAI/pennylane/pull/6655)
  [(#6596)](https://github.com/PennyLaneAI/pennylane/pull/6596)

* PennyLane transforms can now be captured as primitives with experimental program capture enabled.
  [(#6633)](https://github.com/PennyLaneAI/pennylane/pull/6633)

* `jax.vmap` can be captured with `qml.capture.make_plxpr` and is compatible with quantum circuits.
  [(#6349)](https://github.com/PennyLaneAI/pennylane/pull/6349)
  [(#6422)](https://github.com/PennyLaneAI/pennylane/pull/6422)
  [(#6668)](https://github.com/PennyLaneAI/pennylane/pull/6668)

* `qml.capture.PlxprInterpreter` base class has been added for easy transformation and execution of
  pennylane variant jaxpr.
  [(#6141)](https://github.com/PennyLaneAI/pennylane/pull/6141)

* A `DefaultQubitInterpreter` class has been added to provide plxpr execution using python based tools,
  and the `DefaultQubit.eval_jaxpr` method is now implemented.
  [(#6594)](https://github.com/PennyLaneAI/pennylane/pull/6594)
  [(#6328)](https://github.com/PennyLaneAI/pennylane/pull/6328)

* An optional method `eval_jaxpr` is added to the device API for native execution of plxpr programs.
  [(#6580)](https://github.com/PennyLaneAI/pennylane/pull/6580)

* `qml.capture.qnode_call` has been made private and moved to the `workflow` module.
  [(#6620)](https://github.com/PennyLaneAI/pennylane/pull/6620/)

* The `qml.qsvt` function has been improved to be more user-friendly. Old functionality is moved to `qml.qsvt_legacy`
  and it will be deprecated in release v0.40.
  [(#6520)](https://github.com/PennyLaneAI/pennylane/pull/6520/)

<h4>Other Improvements</h4>

* Standardize supported interfaces to an internal Enum object. 
  [(#6643)](https://github.com/PennyLaneAI/pennylane/pull/6643)

* Moved all interface handling logic to `interface_utils.py` in the `qml.math` module.
  [(#6649)](https://github.com/PennyLaneAI/pennylane/pull/6649)

* Added PyTree support for measurements in a circuit. 
  [(#6378)](https://github.com/PennyLaneAI/pennylane/pull/6378)

  ```python
  import pennylane as qml

  @qml.qnode(qml.device("default.qubit"))
  def circuit():
      qml.Hadamard(0)
      qml.CNOT([0,1])
      return {"Probabilities": qml.probs(), "State": qml.state()}
  ```
  ```pycon
  >>> circuit()
  {'Probabilities': array([0.5, 0. , 0. , 0.5]), 'State': array([0.70710678+0.j, 0.        +0.j, 0.        +0.j, 0.70710678+0.j])}
  ```

* `_cache_transform` transform has been moved to its own file located
  at `qml.workflow._cache_transform.py`.
  [(#6624)](https://github.com/PennyLaneAI/pennylane/pull/6624)

* `qml.BasisRotation` template is now JIT compatible.
  [(#6019)](https://github.com/PennyLaneAI/pennylane/pull/6019)

* The Jaxpr primitives for `for_loop`, `while_loop` and `cond` now store slices instead of
  numbers of args.
  [(#6521)](https://github.com/PennyLaneAI/pennylane/pull/6521)

* Expand `ExecutionConfig.gradient_method` to store `TransformDispatcher` type.
  [(#6455)](https://github.com/PennyLaneAI/pennylane/pull/6455)

* Fix the string representation of `Resources` instances to match the attribute names.
  [(#6581)](https://github.com/PennyLaneAI/pennylane/pull/6581)

<h3>Labs 🧪</h3>

* Added base class `Resources`, `CompressedResourceOp`, `ResourceOperator` for advanced resource estimation.
  [(#6428)](https://github.com/PennyLaneAI/pennylane/pull/6428)

* Added `get_resources()` functionality which allows users to extract resources from a quantum function, tape or
  resource operation. Additionally added some standard gatesets `DefaultGateSet` to track resources with respect to.
  [(#6500)](https://github.com/PennyLaneAI/pennylane/pull/6500)

* Added `ResourceOperator` classes for QFT and all operators in QFT's decomposition.
  [(#6447)](https://github.com/PennyLaneAI/pennylane/pull/6447)

* Added native `ResourceOperator` subclasses for each of the controlled operators.
  [(#6579)](https://github.com/PennyLaneAI/pennylane/pull/6579)

* Added native `ResourceOperator` subclasses for each of the multi qubit operators.
  [(#6538)](https://github.com/PennyLaneAI/pennylane/pull/6538)

* Added abstract `ResourceOperator` subclasses for Adjoint, Controlled, and Pow
  symbolic operation classes.
  [(#6592)](https://github.com/PennyLaneAI/pennylane/pull/6592)

<h3>Breaking changes 💔</h3>

* `qml.fourier.qnode_spectrum` no longer automatically converts pure numpy parameters to the
  Autograd framework. As the function uses automatic differentiation for validation, parameters
  from an autodiff framework have to be used.
  [(#6622)](https://github.com/PennyLaneAI/pennylane/pull/6622)

* `qml.math.jax_argnums_to_tape_trainable` is moved and made private to avoid a qnode dependency
  in the math module.
  [(#6609)](https://github.com/PennyLaneAI/pennylane/pull/6609)

* Gradient transforms are now applied after the user's transform program.
  [(#6590)](https://github.com/PennyLaneAI/pennylane/pull/6590)

* Legacy operator arithmetic has been removed. This includes `qml.ops.Hamiltonian`, `qml.operation.Tensor`,
  `qml.operation.enable_new_opmath`, `qml.operation.disable_new_opmath`, and `qml.operation.convert_to_legacy_H`.
  Note that `qml.Hamiltonian` will continue to dispatch to `qml.ops.LinearCombination`. For more information,
  check out the [updated operator troubleshooting page](https://docs.pennylane.ai/en/stable/news/new_opmath.html).
  [(#6548)](https://github.com/PennyLaneAI/pennylane/pull/6548)
  [(#6602)](https://github.com/PennyLaneAI/pennylane/pull/6602)
  [(#6589)](https://github.com/PennyLaneAI/pennylane/pull/6589)

* The developer-facing `qml.utils` module has been removed. Specifically, the
following 4 sets of functions have been either moved or removed[(#6588)](https://github.com/PennyLaneAI/pennylane/pull/6588):

  * `qml.utils._flatten`, `qml.utils.unflatten` has been moved and renamed to `qml.optimize.qng._flatten_np` and `qml.optimize.qng._unflatten_np` respectively.

  * `qml.utils._inv_dict` and `qml._get_default_args` have been removed.

  * `qml.utils.pauli_eigs` has been moved to `qml.pauli.utils`.

  * `qml.utils.expand_vector` has been moved to `qml.math.expand_vector`.

* The `qml.qinfo` module has been removed. Please see the respective functions in the `qml.math` and `qml.measurements`
  modules instead.
  [(#6584)](https://github.com/PennyLaneAI/pennylane/pull/6584)

* Top level access to `Device`, `QubitDevice`, and `QutritDevice` have been removed. Instead, they
  are available as `qml.devices.LegacyDevice`, `qml.devices.QubitDevice`, and `qml.devices.QutritDevice`
  respectively.
  [(#6537)](https://github.com/PennyLaneAI/pennylane/pull/6537)

* The `'ancilla'` argument for `qml.iterative_qpe` has been removed. Instead, use the `'aux_wire'` argument.
  [(#6532)](https://github.com/PennyLaneAI/pennylane/pull/6532)

* The `qml.BasisStatePreparation` template has been removed. Instead, use `qml.BasisState`.
  [(#6528)](https://github.com/PennyLaneAI/pennylane/pull/6528)

* The `qml.workflow.set_shots` helper function has been removed. We no longer interact with the legacy device interface in our code.
  Instead, shots should be specified on the tape, and the device should use these shots.
  [(#6534)](https://github.com/PennyLaneAI/pennylane/pull/6534)

* `QNode.gradient_fn` has been removed. Please use `QNode.diff_method` instead. `QNode.get_gradient_fn` can also be used to
  process the diff method.
  [(#6535)](https://github.com/PennyLaneAI/pennylane/pull/6535)

* The `qml.QubitStateVector` template has been removed. Instead, use `qml.StatePrep`.
  [(#6525)](https://github.com/PennyLaneAI/pennylane/pull/6525)

* `qml.broadcast` has been removed. Users should use `for` loops instead.
  [(#6527)](https://github.com/PennyLaneAI/pennylane/pull/6527)

* The `max_expansion` argument for `qml.transforms.clifford_t_decomposition` has been removed.
  [(#6571)](https://github.com/PennyLaneAI/pennylane/pull/6571)

* The `expand_depth` argument for `qml.compile` has been removed.
  [(#6531)](https://github.com/PennyLaneAI/pennylane/pull/6531)

* The `qml.shadows.shadow_expval` transform has been removed. Instead, please use the
  `qml.shadow_expval` measurement process.
  [(#6530)](https://github.com/PennyLaneAI/pennylane/pull/6530)
  [(#6561)](https://github.com/PennyLaneAI/pennylane/pull/6561)

<h3>Deprecations 👋</h3>

* The `tape` and `qtape` properties of `QNode` have been deprecated.
  Instead, use the `qml.workflow.construct_tape` function.
  [(#6583)](https://github.com/PennyLaneAI/pennylane/pull/6583)
  [(#6650)](https://github.com/PennyLaneAI/pennylane/pull/6650)

* The `max_expansion` argument in `qml.devices.preprocess.decompose` is deprecated and will be removed in v0.41.
  [(#6400)](https://github.com/PennyLaneAI/pennylane/pull/6400)

* The `decomp_depth` argument in `qml.transforms.set_decomposition` is deprecated and will be removed in v0.41.
  [(#6400)](https://github.com/PennyLaneAI/pennylane/pull/6400)

* The `output_dim` property of `qml.tape.QuantumScript` has been deprecated.
Instead, use method `shape` of `QuantumScript` or `MeasurementProcess` to get the
same information.
  [(#6577)](https://github.com/PennyLaneAI/pennylane/pull/6577)

* The `QNode.get_best_method` and `QNode.best_method_str` methods have been deprecated.
  Instead, use the `qml.workflow.get_best_diff_method` function.
  [(#6418)](https://github.com/PennyLaneAI/pennylane/pull/6418)

* The `qml.execute` `gradient_fn` keyword argument has been renamed `diff_method`,
  to better align with the termionology used by the `QNode`.
  `gradient_fn` will be removed in v0.41.
  [(#6549)](https://github.com/PennyLaneAI/pennylane/pull/6549)

<h3>Documentation 📝</h3>

* Updated the documentation of `TrotterProduct` to include the impact of the operands in the
  Hamiltonian on the strucutre of the created circuit. Included an illustrative example on this.
  [(#6629)](https://github.com/PennyLaneAI/pennylane/pull/6629)

* Add reporting of test warnings as failures.
  [(#6217)](https://github.com/PennyLaneAI/pennylane/pull/6217)

* Add a warning message to Gradients and training documentation about ComplexWarnings.
  [(#6543)](https://github.com/PennyLaneAI/pennylane/pull/6543)

<h3>Bug fixes 🐛</h3>

<<<<<<< HEAD
* The `qml.Hermitian` class no longer checks that the provided matrix is hermitian.
  The reason for this removal is to allow for faster execution and avoid incompatibilities with `jax.jit`.
  [(#6642)](https://github.com/PennyLaneAI/pennylane/pull/6642)
=======
* Subclasses of `qml.ops.Controlled` no longer bind the primitives of their base operators when program capture
  is enabled.
  [(#6672)](https://github.com/PennyLaneAI/pennylane/pull/6672)
>>>>>>> e03dbc68

* The `qml.HilbertSchmidt` and `qml.LocalHilbertSchmidt` templates now apply the complex conjugate
  of the unitaries instead of the adjoint, providing the correct result.
  [(#6604)](https://github.com/PennyLaneAI/pennylane/pull/6604)

* `QNode` return behaviour is now consistent for lists and tuples.
  [(#6568)](https://github.com/PennyLaneAI/pennylane/pull/6568)

* `qml.QNode` now accepts arguments with types defined in libraries that are not necessarily
  in the list of supported interfaces, such as the `Graph` class defined in `networkx`.
  [(#6600)](https://github.com/PennyLaneAI/pennylane/pull/6600)

* `qml.math.get_deep_interface` now works properly for autograd arrays.
  [(#6557)](https://github.com/PennyLaneAI/pennylane/pull/6557)

* Fixed `Identity.__repr__` to return correct wires list.
  [(#6506)](https://github.com/PennyLaneAI/pennylane/pull/6506)


<h3>Contributors ✍️</h3>

This release contains contributions from (in alphabetical order):

Guillermo Alonso,
Shiwen An,
Utkarsh Azad,
Astral Cai,
Yushao Chen,
Diksha Dhawan,
Lasse Dierich,
Lillian Frederiksen,
Pietropaolo Frisoni,
Austin Huang,
Korbinian Kottmann,
Christina Lee,
William Maxwell,
Andrija Paurevic,
Justin Pickering,
Jay Soni,
David Wierichs,<|MERGE_RESOLUTION|>--- conflicted
+++ resolved
@@ -386,15 +386,13 @@
 
 <h3>Bug fixes 🐛</h3>
 
-<<<<<<< HEAD
 * The `qml.Hermitian` class no longer checks that the provided matrix is hermitian.
   The reason for this removal is to allow for faster execution and avoid incompatibilities with `jax.jit`.
   [(#6642)](https://github.com/PennyLaneAI/pennylane/pull/6642)
-=======
+
 * Subclasses of `qml.ops.Controlled` no longer bind the primitives of their base operators when program capture
   is enabled.
   [(#6672)](https://github.com/PennyLaneAI/pennylane/pull/6672)
->>>>>>> e03dbc68
 
 * The `qml.HilbertSchmidt` and `qml.LocalHilbertSchmidt` templates now apply the complex conjugate
   of the unitaries instead of the adjoint, providing the correct result.
