--- conflicted
+++ resolved
@@ -161,11 +161,8 @@
 Edward Jiang,
 Ankit Khandelwal,
 Korbinian Kottmann,
-<<<<<<< HEAD
 Christina Lee,
-=======
 Meenu Kumari,
->>>>>>> 8c15817a
 Albert Mitjans Coma,
 Rashid N H M,
 Zeyue Niu,
