:orphan:

# Release 0.28.0-dev (development release)

<h3>New features since last release</h3>

* Functionality for fetching symbols and geometry of a compound from the PubChem Database using `qchem.mol_data`.
  [(#3289)](https://github.com/PennyLaneAI/pennylane/pull/3289)
 
  ```pycon
  >>> mol_data("BeH2")
  (['Be', 'H', 'H'],
  array([[ 4.79405604,  0.29290815,  0.        ],
         [ 3.77946   , -0.29290815,  0.        ],
         [ 5.80884105, -0.29290815,  0.        ]]))

  >>> mol_data(223, "CID")
  (['N', 'H', 'H', 'H', 'H'],
  array([[ 4.79404621,  0.        ,  0.        ],
         [ 5.80882913,  0.5858151 ,  0.        ],
         [ 3.77945225, -0.5858151 ,  0.        ],
         [ 4.20823111,  1.01459396,  0.        ],
         [ 5.3798613 , -1.01459396,  0.        ]]))
  ```

* New basis sets, `6-311g` and `CC-PVDZ`, are added to the qchem basis set repo.
  [#3279](https://github.com/PennyLaneAI/pennylane/pull/3279)


<h3>Improvements</h3>

<<<<<<< HEAD
* Improve performance of `Wires.all_wires`.
  [(#3302)](https://github.com/PennyLaneAI/pennylane/pull/3302)
  
=======
* A representation has been added to the `Molecule` class.
  [#3364](https://github.com/PennyLaneAI/pennylane/pull/3364)

>>>>>>> 22b1d552
<h3>Breaking changes</h3>

<h3>Deprecations</h3>

<h3>Documentation</h3>

<h3>Bug fixes</h3>

* Small fix of `MeasurementProcess.map_wires`, where both the `self.obs` and `self._wires`
  attributes were modified.
  [#3292](https://github.com/PennyLaneAI/pennylane/pull/3292)

* If the device originally has no shots but finite shots are dynamically specified, Hamiltonian
  expansion now occurs.
  [(#3369)](https://github.com/PennyLaneAI/pennylane/pull/3369)

<h3>Contributors</h3>

This release contains contributions from (in alphabetical order):

Juan Miguel Arrazola
Utkarsh Azad
Soran Jahangiri
Christina Lee<|MERGE_RESOLUTION|>--- conflicted
+++ resolved
@@ -29,15 +29,14 @@
 
 <h3>Improvements</h3>
 
-<<<<<<< HEAD
+
 * Improve performance of `Wires.all_wires`.
   [(#3302)](https://github.com/PennyLaneAI/pennylane/pull/3302)
-  
-=======
+
+
 * A representation has been added to the `Molecule` class.
   [#3364](https://github.com/PennyLaneAI/pennylane/pull/3364)
 
->>>>>>> 22b1d552
 <h3>Breaking changes</h3>
 
 <h3>Deprecations</h3>
@@ -60,5 +59,6 @@
 
 Juan Miguel Arrazola
 Utkarsh Azad
+Pieter Eendebak
 Soran Jahangiri
 Christina Lee