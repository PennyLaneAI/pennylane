--- conflicted
+++ resolved
@@ -558,14 +558,12 @@
   gates.
   [(#3743)](https://github.com/PennyLaneAI/pennylane/pull/3743)
 
-<<<<<<< HEAD
- * `AdaptiveOptimizer` is updated to use non-default user-defined qnode arguments.
-   [(#3765)](https://github.com/PennyLaneAI/pennylane/pull/3765)
-=======
- * The `qchem.Molecule` class raises an error when the molecule has an odd number of electrons or 
-   when the spin multiplicity is not 1.
-   [(#3748)](https://github.com/PennyLaneAI/pennylane/pull/3748)
->>>>>>> f728820a
+* The `qchem.Molecule` class raises an error when the molecule has an odd number of electrons or 
+  when the spin multiplicity is not 1.
+  [(#3748)](https://github.com/PennyLaneAI/pennylane/pull/3748)
+
+* `AdaptiveOptimizer` is updated to use non-default user-defined qnode arguments.
+  [(#3765)](https://github.com/PennyLaneAI/pennylane/pull/3765)
 
 <h3>Breaking changes</h3>
 
