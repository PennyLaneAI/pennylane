# Release 0.44.0-dev (development release)

<h3>New features since last release</h3>

* A new decomposition has been added for the Controlled :class:`~.SemiAdder`,
  which is efficient and skips controlling all gates in its decomposition.
  [(#8423)](https://github.com/PennyLaneAI/pennylane/pull/8423)

* Added a :meth:`~pennylane.devices.DeviceCapabilities.gate_set` method to :class:`~pennylane.devices.DeviceCapabilities`
  that produces a set of gate names to be used as the target gate set in decompositions.
  [(#8522)](https://github.com/PennyLaneAI/pennylane/pull/8522)

* Added a :func:`~pennylane.measurements.pauli_measure` that takes a Pauli product measurement.
  [(#8461)](https://github.com/PennyLaneAI/pennylane/pull/8461)
  [(#8631)](https://github.com/PennyLaneAI/pennylane/pull/8631)

<h3>Improvements 🛠</h3>

* Add the `PCPhaseOp` operation to the xDSL Quantum dialect.
  [(#8621)](https://github.com/PennyLaneAI/pennylane/pull/8621)

* `qml.for_loop` will now fall back to a standard Python `for` loop if capturing a condensed, structured loop fails
  with program capture enabled.
  [(#8615)](https://github.com/PennyLaneAI/pennylane/pull/8615)

* `qml.cond` will now use standard Python logic if all predicates have concrete values. A nested
  control flow primitive will no longer be captured as it is not needed.
  [(#8634)](https://github.com/PennyLaneAI/pennylane/pull/8634)

* The `~.BasisRotation` graph decomposition was re-written in a qjit friendly way with PennyLane control flow.
  [(#8560)](https://github.com/PennyLaneAI/pennylane/pull/8560)
  [(#8608)](https://github.com/PennyLaneAI/pennylane/pull/8608)
  [(#8620)](https://github.com/PennyLaneAI/pennylane/pull/8620)

* The new graph based decompositions system enabled via :func:`~.decomposition.enable_graph` now supports the following
  additional templates.
  [(#8520)](https://github.com/PennyLaneAI/pennylane/pull/8520)
  [(#8515)](https://github.com/PennyLaneAI/pennylane/pull/8515)
  [(#8516)](https://github.com/PennyLaneAI/pennylane/pull/8516)
  [(#8555)](https://github.com/PennyLaneAI/pennylane/pull/8555)
  [(#8558)](https://github.com/PennyLaneAI/pennylane/pull/8558)
  [(#8538)](https://github.com/PennyLaneAI/pennylane/pull/8538)  
  [(#8534)](https://github.com/PennyLaneAI/pennylane/pull/8534)
  [(#8582)](https://github.com/PennyLaneAI/pennylane/pull/8582)
  [(#8543)](https://github.com/PennyLaneAI/pennylane/pull/8543)
  [(#8554)](https://github.com/PennyLaneAI/pennylane/pull/8554)
  [(#8616)](https://github.com/PennyLaneAI/pennylane/pull/8616)
  [(#8602)](https://github.com/PennyLaneAI/pennylane/pull/8602)
  [(#8600)](https://github.com/PennyLaneAI/pennylane/pull/8600)
  [(#8601)](https://github.com/PennyLaneAI/pennylane/pull/8601)  
  [(#8595)](https://github.com/PennyLaneAI/pennylane/pull/8595)
  [(#8586)](https://github.com/PennyLaneAI/pennylane/pull/8586)
  [(#8614)](https://github.com/PennyLaneAI/pennylane/pull/8614)

  - :class:`~.QSVT`
  - :class:`~.AmplitudeEmbedding`
  - :class:`~.AllSinglesDoubles`
  - :class:`~.SimplifiedTwoDesign`
  - :class:`~.GateFabric`
  - :class:`~.AngleEmbedding`
  - :class:`~.IQPEmbedding`
  - :class:`~.kUpCCGSD`
  - :class:`~.QAOAEmbedding`
  - :class:`~.BasicEntanglerLayers`
  - :class:`~.HilbertSchmidt`
  - :class:`~.LocalHilbertSchmidt`
  - :class:`~.QuantumMonteCarlo`
  - :class:`~.ArbitraryUnitary`
  - :class:`~.ApproxTimeEvolution`
  - :class:`~.ParticleConservingU2`
  - :class:`~.ParticleConservingU1`
  - :class:`~.CommutingEvolution`

* A new `qml.compiler.python_compiler.utils` submodule has been added, containing general-purpose utilities for
  working with xDSL. This includes a function that extracts the concrete value of scalar, constant SSA values.
  [(#8514)](https://github.com/PennyLaneAI/pennylane/pull/8514)

* Added a keyword argument ``recursive`` to ``qml.transforms.cancel_inverses`` that enables
  recursive cancellation of nested pairs of mutually inverse gates. This makes the transform
  more powerful, because it can cancel larger blocks of inverse gates without having to scan
  the circuit from scratch. By default, the recursive cancellation is enabled (``recursive=True``).
  To obtain previous behaviour, disable it by setting ``recursive=False``.
  [(#8483)](https://github.com/PennyLaneAI/pennylane/pull/8483)

* `qml.grad` and `qml.jacobian` now lazily dispatch to catalyst and program
  capture, allowing for `qml.qjit(qml.grad(c))` and `qml.qjit(qml.jacobian(c))` to work.
  [(#8382)](https://github.com/PennyLaneAI/pennylane/pull/8382)

* Both the generic and transform-specific application behavior of a `qml.transforms.core.TransformDispatcher`
  can be overwritten with `TransformDispatcher.generic_register` and `my_transform.register`.
  [(#7797)](https://github.com/PennyLaneAI/pennylane/pull/7797)

* With capture enabled, measurements can now be performed on Operator instances passed as closure
  variables from outside the workflow scope.
  [(#8504)](https://github.com/PennyLaneAI/pennylane/pull/8504)

* Users can now estimate the resources for quantum circuits that contain or decompose into
  any of the following symbolic operators: :class:`~.ChangeOpBasis`, :class:`~.Prod`,
  :class:`~.Controlled`, :class:`~.ControlledOp`, :class:`~.Pow`, and :class:`~.Adjoint`.
  [(#8464)](https://github.com/PennyLaneAI/pennylane/pull/8464)

* Wires can be specified via `range` with program capture and autograph.
  [(#8500)](https://github.com/PennyLaneAI/pennylane/pull/8500)

* The :func:`~pennylane.transforms.decompose` transform no longer raises an error if both `gate_set` and
  `stopping_condition` are provided, or if `gate_set` is a dictionary, when the new graph-based decomposition
  system is disabled.
  [(#8532)](https://github.com/PennyLaneAI/pennylane/pull/8532)

* A new decomposition has been added to :class:`pennylane.Toffoli`. This decomposition uses one
  work wire and :class:`pennylane.TemporaryAND` operators to reduce the resources needed.
  [(#8549)](https://github.com/PennyLaneAI/pennylane/pull/8549)

* The graph-based decomposition system now supports decomposition rules that contains mid-circuit measurements.
  [(#8079)](https://github.com/PennyLaneAI/pennylane/pull/8079)

<h3>Breaking changes 💔</h3>

* ``QuantumScript.to_openqasm`` has been removed. Please use ``qml.to_openqasm`` instead. This removes duplicated 
  functionality for converting a circuit to OpenQASM code.
  [(#8499)](https://github.com/PennyLaneAI/pennylane/pull/8499)

* Providing ``num_steps`` to :func:`pennylane.evolve`, :func:`pennylane.exp`, :class:`pennylane.ops.Evolution`,
  and :class:`pennylane.ops.Exp` has been disallowed. Instead, use :class:`~.TrotterProduct` for approximate
  methods, providing the ``n`` parameter to perform the Suzuki-Trotter product approximation of a Hamiltonian
  with the specified number of Trotter steps.
  [(#8474)](https://github.com/PennyLaneAI/pennylane/pull/8474)

  As a concrete example, consider the following case:

  .. code-block:: python

    coeffs = [0.5, -0.6]
    ops = [qml.X(0), qml.X(0) @ qml.Y(1)]
    H_flat = qml.dot(coeffs, ops)

  Instead of computing the Suzuki-Trotter product approximation as:

  ```pycon
  >>> qml.evolve(H_flat, num_steps=2).decomposition()
  [RX(0.5, wires=[0]),
  PauliRot(-0.6, XY, wires=[0, 1]),
  RX(0.5, wires=[0]),
  PauliRot(-0.6, XY, wires=[0, 1])]
  ```

  The same result can be obtained using :class:`~.TrotterProduct` as follows:

  ```pycon
  >>> decomp_ops = qml.adjoint(qml.TrotterProduct(H_flat, time=1.0, n=2)).decomposition()
  >>> [simp_op for op in decomp_ops for simp_op in map(qml.simplify, op.decomposition())]
  [RX(0.5, wires=[0]),
  PauliRot(-0.6, XY, wires=[0, 1]),
  RX(0.5, wires=[0]),
  PauliRot(-0.6, XY, wires=[0, 1])]
  ```

* The value ``None`` has been removed as a valid argument to the ``level`` parameter in the
  :func:`pennylane.workflow.get_transform_program`, :func:`pennylane.workflow.construct_batch`,
  :func:`pennylane.draw`, :func:`pennylane.draw_mpl`, and :func:`pennylane.specs` transforms.
  Please use ``level='device'`` instead to apply the transform at the device level.
  [(#8477)](https://github.com/PennyLaneAI/pennylane/pull/8477)

* Access to ``add_noise``, ``insert`` and noise mitigation transforms from the ``pennylane.transforms`` module is deprecated.
  Instead, these functions should be imported from the ``pennylane.noise`` module.
  [(#8477)](https://github.com/PennyLaneAI/pennylane/pull/8477)

* ``qml.qnn.cost.SquaredErrorLoss`` has been removed. Instead, this hybrid workflow can be accomplished
  with a function like ``loss = lambda *args: (circuit(*args) - target)**2``.
  [(#8477)](https://github.com/PennyLaneAI/pennylane/pull/8477)

* Some unnecessary methods of the ``qml.CircuitGraph`` class have been removed:
  [(#8477)](https://github.com/PennyLaneAI/pennylane/pull/8477)

  - ``print_contents`` in favor of ``print(obj)``
  - ``observables_in_order`` in favor of ``observables``
  - ``operations_in_order`` in favor of ``operations``
  - ``ancestors_in_order(obj)`` in favor of ``ancestors(obj, sort=True)``
  - ``descendants_in_order(obj)`` in favor of ``descendants(obj, sort=True)``

* ``pennylane.devices.DefaultExecutionConfig`` has been removed. Instead, use
  ``qml.devices.ExecutionConfig()`` to create a default execution configuration.
  [(#8470)](https://github.com/PennyLaneAI/pennylane/pull/8470)

* Specifying the ``work_wire_type`` argument in ``qml.ctrl`` and other controlled operators as ``"clean"`` or
  ``"dirty"`` is disallowed. Use ``"zeroed"`` to indicate that the work wires are initially in the :math:`|0\rangle`
  state, and ``"borrowed"`` to indicate that the work wires can be in any arbitrary state. In both cases, the
  work wires are assumed to be restored to their original state upon completing the decomposition.
  [(#8470)](https://github.com/PennyLaneAI/pennylane/pull/8470)

* `QuantumScript.shape` and `QuantumScript.numeric_type` are removed. The corresponding `MeasurementProcess`
  methods should be used instead.
  [(#8468)](https://github.com/PennyLaneAI/pennylane/pull/8468)

* `MeasurementProcess.expand` is removed.
  `qml.tape.QuantumScript(mp.obs.diagonalizing_gates(), [type(mp)(eigvals=mp.obs.eigvals(), wires=mp.obs.wires)])`
  can be used instead.
  [(#8468)](https://github.com/PennyLaneAI/pennylane/pull/8468)

* The `qml.QNode.add_transform` method is removed.
  Instead, please use `QNode.transform_program.push_back(transform_container=transform_container)`.
  [(#8468)](https://github.com/PennyLaneAI/pennylane/pull/8468)

<h3>Deprecations 👋</h3>

* `qml.measure`, `qml.measurements.MidMeasureMP`, `qml.measurements.MeasurementValue`,
  and `qml.measurements.get_mcm_predicates` are now located in `qml.ops.mid_measure`.
  `MidMeasureMP` is now renamed to `MidMeasure`.
  `qml.measurements.find_post_processed_mcms` is now `qml.devices.qubit.simulate._find_post_processed_mcms`,
  and is being made private, as it is an utility for tree-traversal.
  [(#8466)](https://github.com/PennyLaneAI/pennylane/pull/8466)

* The ``pennylane.operation.Operator.is_hermitian`` property has been deprecated and renamed
  to ``pennylane.operation.Operator.is_verified_hermitian`` as it better reflects the functionality of this property.
  The deprecated access through ``is_hermitian`` will be removed in PennyLane v0.45.
  Alternatively, consider using the ``pennylane.is_hermitian`` function instead as it provides a more reliable check for hermiticity.
  Please be aware that it comes with a higher computational cost.
  [(#8494)](https://github.com/PennyLaneAI/pennylane/pull/8494)

* Access to the follow functions and classes from the ``pennylane.resources`` module are deprecated. Instead, these functions must be imported from the ``pennylane.estimator`` module.
  [(#8484)](https://github.com/PennyLaneAI/pennylane/pull/8484)

  - ``qml.estimator.estimate_shots`` in favor of ``qml.resources.estimate_shots``
  - ``qml.estimator.estimate_error`` in favor of ``qml.resources.estimate_error``
  - ``qml.estimator.FirstQuantization`` in favor of ``qml.resources.FirstQuantization``
  - ``qml.estimator.DoubleFactorization`` in favor of ``qml.resources.DoubleFactorization``

* ``argnum`` has been renamed ``argnums`` for ``qml.grad``, ``qml.jacobian``, ``qml.jvp`` and ``qml.vjp``.
  [(#8496)](https://github.com/PennyLaneAI/pennylane/pull/8496)
  [(#8481)](https://github.com/PennyLaneAI/pennylane/pull/8481)

* The :func:`pennylane.devices.preprocess.mid_circuit_measurements` transform is deprecated. Instead,
  the device should determine which mcm method to use, and explicitly include :func:`~pennylane.transforms.dynamic_one_shot`
  or :func:`~pennylane.transforms.defer_measurements` in its preprocess transforms if necessary.
  [(#8467)](https://github.com/PennyLaneAI/pennylane/pull/8467)

* Passing a function to the ``gate_set`` argument in the :func:`~pennylane.transforms.decompose` transform
  is deprecated. The ``gate_set`` argument expects a static iterable of operator type and/or operator names,
  and the function should be passed to the ``stopping_condition`` argument instead.
  [(#8533)](https://github.com/PennyLaneAI/pennylane/pull/8533)

  The example below illustrates how you can provide a function as the ``stopping_condition`` in addition to providing a 
  ``gate_set``. The decomposition of each operator will then stop once it reaches the gates in the ``gate_set`` or the 
  ``stopping_condition`` is satisfied.

  ```python
  import pennylane as qml
  from functools import partial
  
  @partial(qml.transforms.decompose, gate_set={"H", "T", "CNOT"}, stopping_condition=lambda op: len(op.wires) <= 2)
  @qml.qnode(qml.device("default.qubit"))
  def circuit():
      qml.Hadamard(wires=[0])
      qml.Toffoli(wires=[0,1,2])
      return qml.expval(qml.Z(0))
  ```
  
  ```pycon
  >>> print(qml.draw(circuit)())
  0: ──H────────╭●───────────╭●────╭●──T──╭●─┤  <Z>
  1: ────╭●─────│─────╭●─────│───T─╰X──T†─╰X─┤
  2: ──H─╰X──T†─╰X──T─╰X──T†─╰X──T──H────────┤
  ```

<h3>Internal changes ⚙️</h3>

* Added `MCM_METHOD` and `POSTSELECT_MODE` `StrEnum` objects to improve validation and handling of `MCMConfig` creation.
  [(#8596)](https://github.com/PennyLaneAI/pennylane/pull/8596)
  
* Updated various docstrings to be compatible with the new documentation testing approach.
  [(#8635)](https://github.com/PennyLaneAI/pennylane/pull/8635)
  
* In program capture, transforms now have a single transform primitive that have a `transform` param that stores
  the `TransformDispatcher`. Before, each transform had its own primitive stored on the 
  `TransformDispatcher._primitive` private property. It proved difficult to keep maintaining dispatch behaviour
  for every single transform.
  [(#8576)](https://github.com/PennyLaneAI/pennylane/pull/8576)
  [(#8639)](https://github.com/PennyLaneAI/pennylane/pull/8639)

* Updated documentation check workflow to run on pull requests on `v[0-9]+\.[0-9]+\.[0-9]+-docs` branches.
  [(#8590)](https://github.com/PennyLaneAI/pennylane/pull/8590)
  
* When program capture is enabled, there is no longer caching of the jaxpr on the QNode.
  [(#8629)](https://github.com/PennyLaneAI/pennylane/pull/8629)

* The `grad` and `jacobian` primitives now store the function under `fn`. There is also now a single `jacobian_p`
  primitive for use in program capture.
  [(#8357)](https://github.com/PennyLaneAI/pennylane/pull/8357)

* Fix all NumPy 1.X `DeprecationWarnings` in our source code.
  [(#8497)](https://github.com/PennyLaneAI/pennylane/pull/8497)

* Update versions for `pylint`, `isort` and `black` in `format.yml`
  [(#8506)](https://github.com/PennyLaneAI/pennylane/pull/8506)

* Reclassifies `registers` as a tertiary module for use with tach.
  [(#8513)](https://github.com/PennyLaneAI/pennylane/pull/8513)

* A new `split_non_commuting_pass` compiler pass has been added to the xDSL transforms. This pass
  splits quantum functions that measure observables on the same wires into multiple function executions,
  where each execution measures observables on different wires (using the "wires" grouping strategy).
  The original function is replaced with calls to these generated functions, and the results are combined
  appropriately.
  [(#8531)](https://github.com/PennyLaneAI/pennylane/pull/8531)

* The experimental xDSL implementation of `diagonalize_measurements` has been updated to fix a bug
  that included the wrong SSA value for final qubit insertion and deallocation at the end of the
  circuit. A clear error is now also raised when there are observables with overlapping wires.
  [(#8383)](https://github.com/PennyLaneAI/pennylane/pull/8383)

* Add an `outline_state_evolution_pass` pass to the MBQC xDSL transform, which moves all
  quantum gate operations to a private callable.
  [(#8367)](https://github.com/PennyLaneAI/pennylane/pull/8367)

* The experimental xDSL implementation of `measurements_from_samples_pass` has been updated to support `shots` defined by an `arith.constant` operation.
  [(#8460)](https://github.com/PennyLaneAI/pennylane/pull/8460)

* The :class:`~pennylane.devices.LegacyDeviceFacade` is slightly refactored to implement `setup_execution_config` and `preprocess_transforms`
  separately as opposed to implementing a single `preprocess` method. Additionally, the `mid_circuit_measurements` transform has been removed
  from the preprocess transform program. Instead, the best mcm method is chosen in `setup_execution_config`. By default, the ``_capabilities``
  dictionary is queried for the ``"supports_mid_measure"`` property. If the underlying device defines a TOML file, the ``supported_mcm_methods``
  field in the TOML file is used as the source of truth.
  [(#8469)](https://github.com/PennyLaneAI/pennylane/pull/8469)
  [(#8486)](https://github.com/PennyLaneAI/pennylane/pull/8486)
  [(#8495)](https://github.com/PennyLaneAI/pennylane/pull/8495)

* The various private functions of the :class:`~pennylane.estimator.FirstQuantization` class have
  been modified to avoid using `numpy.matrix` as this function is deprecated.
  [(#8523)](https://github.com/PennyLaneAI/pennylane/pull/8523)

* The `ftqc` module now includes dummy transforms for several Catalyst/MLIR passes (`to-ppr`, `commute-ppr`, `merge-ppr-ppm`,
  `decompose-clifford-ppr`, `decompose-non-clifford-ppr`, `ppr-to-ppm`, `ppr-to-mbqc` and `reduce-t-depth`), to allow them to
  be captured as primitives in PLxPR and mapped to the MLIR passes in Catalyst. This enables using the passes with the unified
  compiler and program capture.
  [(#8519)](https://github.com/PennyLaneAI/pennylane/pull/8519)
  [(#8544)](https://github.com/PennyLaneAI/pennylane/pull/8544)

* The decompositions for several templates have been updated to use
  :class:`~.ops.op_math.ChangeOpBasis`, which makes their decompositions more resource efficient
  by eliminating unnecessary controlled operations. The templates include :class:`~.PhaseAdder`,
  :class:`~.TemporaryAND`, :class:`~.QSVT`, and :class:`~.SelectPauliRot`.
  [(#8490)](https://github.com/PennyLaneAI/pennylane/pull/8490)
  [(#8577)](https://github.com/PennyLaneAI/pennylane/pull/8577)

* The constant to convert the length unit Bohr to Angstrom in ``qml.qchem`` is updated to use scipy
  constants.
  [(#8537)](https://github.com/PennyLaneAI/pennylane/pull/8537)

* Solovay-Kitaev decomposition using the :func:`~.clifford_t_decompostion` transform
  with ``method="sk"`` or directly via :func:`~.ops.sk_decomposition` now raises a more
  informative ``RuntimeError`` when used with JAX-JIT or :func:`~.qjit`.
  [(#8489)](https://github.com/PennyLaneAI/pennylane/pull/8489)

* Users can now apply xDSL passes without the need to pass the `pass_plugins` argument to the `qjit` decorator.
  [(#8572)](https://github.com/PennyLaneAI/pennylane/pull/8572)
  [(#8573)](https://github.com/PennyLaneAI/pennylane/pull/8573)

* The `is_xdsl_pass` function has been added to the `pennylane.compiler.python_compiler.pass_api` module.
  This function checks if a pass name corresponds to an xDSL implemented pass.
  [(#8572)](https://github.com/PennyLaneAI/pennylane/pull/8572)

* The :func:`~pennylane.compiler.python_compiler.Compiler.run` method now accepts a string as input,
  which is parsed and transformed with xDSL.
  [(#8587)](https://github.com/PennyLaneAI/pennylane/pull/8587)

* The :func:`~pennylane.compiler.python_compiler.transforms.convert_to_mbqc_formalism_pass` now 
  supports :class:`~xdsl.dialects.scf.IndexSwitchOp` in IR and ignores regions that have no body.
  [(#8632)](https://github.com/PennyLaneAI/pennylane/pull/8632)

* The `convert_to_mbqc_formalism` compilation pass now outlines the operations to represent a gate
  in the MBQC formalism into subroutines in order to reduce the IR size for large programs.
  [(#8619)](https://github.com/PennyLaneAI/pennylane/pull/8619)


<h3>Documentation 📝</h3>

* Added a "Unified Compiler Cookbook" RST file, along with tutorials, to ``qml.compiler.python_compiler`,
  which provides a quickstart guide for getting started with xDSL and its integration with PennyLane and
  Catalyst.
  [(#8571)](https://github.com/PennyLaneAI/pennylane/pull/8571)

* The documentation of ``qml.transforms.rz_phase_gradient`` has been updated with respect to the
  sign convention of phase gradient states, how it prepares the phase gradient state in the code
  example, and the verification of the code example result.

* The code example in the documentation for ``qml.decomposition.register_resources`` has been
  updated to adhere to renamed keyword arguments and default behaviour of ``max_work_wires``.
  [(#8536)](https://github.com/PennyLaneAI/pennylane/pull/8536)

* The docstring for ``qml.device`` has been updated to include a section on custom decompositions,
  and a warning about the removal of the ``custom_decomps`` kwarg in v0.45. Additionally, the page
  :doc:`Building a plugin <../development/plugins>` now includes instructions on using
  the :func:`~pennylane.devices.preprocess.decompose` transform for device-level decompositions.
  The documentation for :doc:`Compiling circuits <../introduction/compiling_circuits>` has also been
  updated with a warning message about ``custom_decomps`` future removal.
  [(#8492)](https://github.com/PennyLaneAI/pennylane/pull/8492)
  [(#8564)](https://github.com/PennyLaneAI/pennylane/pull/8564)

A warning message has been added to :doc:`Building a plugin <../development/plugins>`
  docstring for ``qml.device`` has been updated to include a section on custom decompositions,
  and a warning about the removal of the ``custom_decomps`` kwarg in v0.44. Additionally, the page
  :doc:`Building a plugin <../development/plugins>` now includes instructions on using
  the :func:`~pennylane.devices.preprocess.decompose` transform for device-level decompositions.
  [(#8492)](https://github.com/PennyLaneAI/pennylane/pull/8492)

* Improves documentation in the transforms module and adds documentation testing for it.
  [(#8557)](https://github.com/PennyLaneAI/pennylane/pull/8557)

<h3>Bug fixes 🐛</h3>

<<<<<<< HEAD
* Prevent qml.about() from crashing in environments without pip (e.g., when using the uv package manager) by using standard library metadata.
  [(#8457)](https://github.com/PennyLaneAI/pennylane/pull/8457)
  
=======
* Fixes a bug in `default.mixed` device where certain diagonal operations were incorrectly
  reshaped during application when using broadcasting.
  [(#8593)](https://github.com/PennyLaneAI/pennylane/pull/8593)

>>>>>>> c43e2b65
* Add an exception to the warning for unsolved operators within the graph-based decomposition
  system if the unsolved operators are :class:`.allocation.Allocate` or :class:`.allocation.Deallocate`.
  [(#8553)](https://github.com/PennyLaneAI/pennylane/pull/8553)

* Fixes a bug in `clifford_t_decomposition` with `method="gridsynth"` and qjit, where using cached decomposition with the same parameter causes an error.
  [(#8535)](https://github.com/PennyLaneAI/pennylane/pull/8535)

* Fixes a bug in :class:`~.SemiAdder` where the results were incorrect when more ``work_wires`` than required were passed.
 [(#8423)](https://github.com/PennyLaneAI/pennylane/pull/8423)

* Fixes a bug in ``QubitUnitaryOp.__init__`` in the unified compiler module that prevented an
  instance from being constructed.
  [(#8456)](https://github.com/PennyLaneAI/pennylane/pull/8456)
* Fixes a bug where the deferred measurement method is used silently even if ``mcm_method="one-shot"`` is explicitly requested,
  when a device that extends the ``LegacyDevice`` does not declare support for mid-circuit measurements.
  [(#8486)](https://github.com/PennyLaneAI/pennylane/pull/8486)

* Fixes a bug where a `KeyError` is raised when querying the decomposition rule for an operator in the gate set from a :class:`~pennylane.decomposition.DecompGraphSolution`.
  [(#8526)](https://github.com/PennyLaneAI/pennylane/pull/8526)

* Fixes a bug where mid-circuit measurements were generating incomplete QASM.
  [(#8556)](https://github.com/PennyLaneAI/pennylane/pull/8556)

<h3>Contributors ✍️</h3>

This release contains contributions from (in alphabetical order):

Guillermo Alonso,
Utkarsh Azad,
Astral Cai,
Yushao Chen,
Marcus Edwards,
Lillian Frederiksen,
Sengthai Heng,
Soran Jahangiri,
Christina Lee,
Joseph Lee,
Gabriela Sanchez Diaz,
Mudit Pandey,
Shuli Shu,
Jay Soni,
nate stemen,
Leo Wei,
David Wierichs,
Hongsheng Zheng<|MERGE_RESOLUTION|>--- conflicted
+++ resolved
@@ -408,16 +408,13 @@
 
 <h3>Bug fixes 🐛</h3>
 
-<<<<<<< HEAD
 * Prevent qml.about() from crashing in environments without pip (e.g., when using the uv package manager) by using standard library metadata.
   [(#8457)](https://github.com/PennyLaneAI/pennylane/pull/8457)
   
-=======
 * Fixes a bug in `default.mixed` device where certain diagonal operations were incorrectly
   reshaped during application when using broadcasting.
   [(#8593)](https://github.com/PennyLaneAI/pennylane/pull/8593)
 
->>>>>>> c43e2b65
 * Add an exception to the warning for unsolved operators within the graph-based decomposition
   system if the unsolved operators are :class:`.allocation.Allocate` or :class:`.allocation.Deallocate`.
   [(#8553)](https://github.com/PennyLaneAI/pennylane/pull/8553)
