--- conflicted
+++ resolved
@@ -138,13 +138,11 @@
 
 * `Operation.base_name` is deprecated. Please use `Operation.name` or `type(op).__name__` instead.
 
-<<<<<<< HEAD
 * ``QuantumScript``'s ``name`` keyword argument and property are deprecated. Please, avoid using them.
   This also affects ``QuantumTape`` and ``OperationRecorder``.
   [(#4141)](https://github.com/PennyLaneAI/pennylane/pull/4141)
-=======
+
 * `qml.grouping` module is removed. The functionality has been reorganized in the `qml.pauli` module.
->>>>>>> a26db18d
 
 <h3>Documentation 📝</h3>
 
