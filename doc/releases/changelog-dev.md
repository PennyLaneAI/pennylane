--- conflicted
+++ resolved
@@ -4,40 +4,7 @@
 
 <h3>New features since last release</h3>
 
-<<<<<<< HEAD
-* A new function called :func:`qml.from_qasm3` has been added, which converts OpenQASM 3.0 circuits into quantum functions
-  that can be subsequently loaded into QNodes and executed. 
-  [(#7432)](https://github.com/PennyLaneAI/pennylane/pull/7432)
-  [(#7486)](https://github.com/PennyLaneAI/pennylane/pull/7486)
-  [(#7488)](https://github.com/PennyLaneAI/pennylane/pull/7488)
-  [(#7593)](https://github.com/PennyLaneAI/pennylane/pull/7593)
-  [(#7498)](https://github.com/PennyLaneAI/pennylane/pull/7498)
-  [(#7651)](https://github.com/PennyLaneAI/pennylane/pull/7651)
-  [(#7653)](https://github.com/PennyLaneAI/pennylane/pull/7653)
-
-  ```python
-  import pennylane as qml
-
-  dev = qml.device("default.qubit", wires=[0, 1])
-  
-  @qml.qnode(dev)
-  def my_circuit():
-      qml.from_qasm3("qubit q0; qubit q1; ry(0.2) q0; rx(1.0) q1; pow(2) @ x q0;", {'q0': 0, 'q1': 1})
-      return qml.expval(qml.Z(0))
-  ```
-
-  ```pycon
-  >>> print(qml.draw(my_circuit)())
-  0: ──RY(0.20)──X²─┤  <Z>
-  1: ──RX(1.00)─────┤  
-  ```
-  
-  Some gates and operations in OpenQASM 3.0 programs are not currently supported. For more details, 
-  please consult the documentation for :func:`qml.from_qasm3` and ensure that you have installed `openqasm3` and 
-  `'openqasm3[parser]'` in your environment by following the [OpenQASM 3.0 installation instructions](https://pypi.org/project/openqasm3/).
-=======
 <h4>State-of-the-art templates and decompositions 🐝</h4>
->>>>>>> 993d203c
 
 * A new decomposition based on *unary iteration* has been added to :class:`qml.Select`.
   This decomposition reduces the :class:`T` count significantly, and uses :math:`c-1`
@@ -257,6 +224,7 @@
   [(#7593)](https://github.com/PennyLaneAI/pennylane/pull/7593)
   [(#7498)](https://github.com/PennyLaneAI/pennylane/pull/7498)
   [(#7651)](https://github.com/PennyLaneAI/pennylane/pull/7651)
+  [(#7653)](https://github.com/PennyLaneAI/pennylane/pull/7653)
   [(#7543)](https://github.com/PennyLaneAI/pennylane/pull/7543)
 
   ```python
