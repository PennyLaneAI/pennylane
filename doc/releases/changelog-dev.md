:orphan:

# Release 0.33.0-dev (development release)

<h3>New features since last release</h3>

* Operator transforms `qml.matrix`, `qml.eigvals`, `qml.generator`, and `qml.transforms.to_zx` are updated
  to the new transform program system.
  [(#4573)](https://github.com/PennyLaneAI/pennylane/pull/4573)

* All quantum functions transforms are update to the new transform program system.
 [(#4439)](https://github.com/PennyLaneAI/pennylane/pull/4439)

* All batch transforms are updated to the new transform program system.
  [(#4440)](https://github.com/PennyLaneAI/pennylane/pull/4440)

* Quantum information transforms are updated to the new transform program system.
  [(#4569)](https://github.com/PennyLaneAI/pennylane/pull/4569)

* `qml.devices.DefaultQubit` now implements the new device API. The old version of `default.qubit`
  is still accessible via `qml.devices.DefaultQubitLegacy`, or via short name `default.qubit.legacy`.
  [(#4594)](https://github.com/PennyLaneAI/pennylane/pull/4594)

<h3>Improvements 🛠</h3>

* Extended `qml.qchem.import_state` to import wavefunctions from MPS DMRG classical calculations 
  performed with the Block2 library. 
  [#4523](https://github.com/PennyLaneAI/pennylane/pull/4523)

* Tensor-network template `qml.MPS` now supports changing `offset` between subsequent blocks for more flexibility.
 [(#4531)](https://github.com/PennyLaneAI/pennylane/pull/4531)

* The qchem ``fermionic_dipole`` and ``particle_number`` functions are updated to use a
  ``FermiSentence``. The deprecated features for using tuples to represent fermionic operations are
  removed.
  [(#4546)](https://github.com/PennyLaneAI/pennylane/pull/4546)
  [(#4556)](https://github.com/PennyLaneAI/pennylane/pull/4556)

* Add the method ``add_transform`` and ``insert_front_transform`` transform in the ``TransformProgram``.
  [(#4559)](https://github.com/PennyLaneAI/pennylane/pull/4559)

* Dunder ``__add__`` method is added to the ``TransformProgram`` class, therefore two programs can be added using ``+`` .
  [(#4549)](https://github.com/PennyLaneAI/pennylane/pull/4549)

* `qml.sample()` in the new device API now returns a `np.int64` array instead of `np.bool8`.
  [(#4539)](https://github.com/PennyLaneAI/pennylane/pull/4539)

* Wires can be provided to the new device API.
  [(#4538)](https://github.com/PennyLaneAI/pennylane/pull/4538)
  [(#4562)](https://github.com/PennyLaneAI/pennylane/pull/4562)

* The new device API now has a `repr()`
  [(#4562)](https://github.com/PennyLaneAI/pennylane/pull/4562)

* The density matrix aspects of `StateMP` have been split into their own measurement
  process, `DensityMatrixMP`.
  [(#4558)](https://github.com/PennyLaneAI/pennylane/pull/4558)

* `qml.exp` returns a more informative error message when decomposition is unavailable for non-unitary operator.
  [(#4571)](https://github.com/PennyLaneAI/pennylane/pull/4571)

* The `StateMP` measurement now accepts a wire order (eg. a device wire order). The `process_state`
  method will re-order the given state to go from the inputted wire-order to the process's wire-order.
  If the process's wire-order contains extra wires, it will assume those are in the zero-state.
  [(#4570)](https://github.com/PennyLaneAI/pennylane/pull/4570)
  [(#4602)](https://github.com/PennyLaneAI/pennylane/pull/4602)

* Improve builtin types support with `qml.pauli_decompose`.
  [(#4577)](https://github.com/PennyLaneAI/pennylane/pull/4577)

* Various changes to measurements to improve feature parity between the legacy `default.qubit` and
  the new `DefaultQubit2`. This includes not trying to squeeze batched `CountsMP` results and implementing
  `MutualInfoMP.map_wires`.
  [(#4574)](https://github.com/PennyLaneAI/pennylane/pull/4574)

* `devices.qubit.simulate` now accepts an interface keyword argument. If a QNode with `DefaultQubit2`
  specifies an interface, the result will be computed with that interface.
  [(#4582)](https://github.com/PennyLaneAI/pennylane/pull/4582)

* `DefaultQubit2` now works as expected with measurement processes that don't specify wires.
  [(#4580)](https://github.com/PennyLaneAI/pennylane/pull/4580)

* `AmplitudeEmbedding` now inherits from `StatePrep`, allowing for it to not be decomposed
  when at the beginning of a circuit, thus behaving like `StatePrep`.
  [(#4583)](https://github.com/PennyLaneAI/pennylane/pull/4583)

* `DefaultQubit2` can now accept a `jax.random.PRNGKey` as a `seed`, to set the key for the JAX pseudo random 
  number generator when using the JAX interface. This corresponds to the `prng_key` on 
  `DefaultQubitJax` in the old API.
  [(#4596)](https://github.com/PennyLaneAI/pennylane/pull/4596)

* DefaultQubit2 dispatches to a faster implementation for applying `ParameterizedEvolution` to a state
  when it is more efficient to evolve the state than the operation matrix.
  [(#4598)](https://github.com/PennyLaneAI/pennylane/pull/4598)

* `ShotAdaptiveOptimizer` has been updated to pass shots to QNode executions instead of overriding
  device shots before execution. This makes it compatible with the new device API.
  [(#4599)](https://github.com/PennyLaneAI/pennylane/pull/4599)

* `StateMeasurement.process_state` now assumes the input is flat. `ProbabilityMP.process_state` has
  been updated to reflect this assumption and avoid redundant reshaping.
  [(#4602)](https://github.com/PennyLaneAI/pennylane/pull/4602)


<h3>Breaking changes 💔</h3>

* The `__eq__` and `__hash__` methods of `Operator` and `MeasurementProcess` no longer rely on the
  object's address is memory. Using `==` with operators and measurement processes will now behave the
  same as `qml.equal`, and objects of the same type with the same data and hyperparameters will have
  the same hash.
  [(#4536)](https://github.com/PennyLaneAI/pennylane/pull/4536)

  In the following scenario, the second and third code blocks show the previous and current behaviour
  of operator and measurement process equality, determined by the `__eq__` dunder method:

  ```python
  op1 = qml.PauliX(0)
  op2 = qml.PauliX(0)
  op3 = op1
  ```
  Old behaviour:
  ```pycon
  >>> op1 == op2
  False
  >>> op1 == op3
  True
  ```
  New behaviour:
  ```pycon
  >>> op1 == op2
  True
  >>> op1 == op3
  True
  ```

  The `__hash__` dunder method defines the hash of an object. The default hash of an object
  is determined by the objects memory address. However, the new hash is determined by the
  properties and attributes of operators and measurement processes. Consider the scenario below.
  The second and third code blocks show the previous and current behaviour.

  ```python
  op1 = qml.PauliX(0)
  op2 = qml.PauliX(0)
  ```
  Old behaviour:
  ```pycon
  >>> print({op1, op2})
  {PauliX(wires=[0]), PauliX(wires=[0])}
  ```
  New behaviour:
  ```pycon
  >>> print({op1, op2})
  {PauliX(wires=[0])}
  ```

* The old return type and associated functions ``qml.enable_return`` and ``qml.disable_return`` are removed.
  [(#4503)](https://github.com/PennyLaneAI/pennylane/pull/4503)

* The ``mode`` keyword argument in ``QNode`` is removed. Please use ``grad_on_execution`` instead.
  [(#4503)](https://github.com/PennyLaneAI/pennylane/pull/4503)

* The CV observables ``qml.X`` and ``qml.P`` are removed. Please use ``qml.QuadX`` and ``qml.QuadP`` instead.
  [(#4533)](https://github.com/PennyLaneAI/pennylane/pull/4533)

* The method ``tape.unwrap()`` and corresponding ``UnwrapTape`` and ``Unwrap`` classes are removed.
  Instead of ``tape.unwrap()``, use :func:`~.transforms.convert_to_numpy_parameters`.
  [(#4535)](https://github.com/PennyLaneAI/pennylane/pull/4535)

* The ``RandomLayers.compute_decomposition`` keyword argument ``ratio_imprivitive`` has been changed to
  ``ratio_imprim`` to match the call signature of the operation.
  [(#4552)](https://github.com/PennyLaneAI/pennylane/pull/4552)

* The ``sampler_seed`` argument of ``qml.gradients.spsa_grad`` has been removed.
  Instead, the ``sampler_rng`` argument should be set, either to an integer value, which will be used
  to create a PRNG internally, or to a NumPy pseudo-random number generator (PRNG) created via
  ``np.random.default_rng(seed)``.
  [(#4550)](https://github.com/PennyLaneAI/pennylane/pull/4550)

* The ``QuantumScript.set_parameters`` method and the ``QuantumScript.data`` setter have
  been removed. Please use ``QuantumScript.bind_new_parameters`` instead.
  [(#4548)](https://github.com/PennyLaneAI/pennylane/pull/4548)

* The private `TmpPauliRot` operator used for `SpecialUnitary` no longer decomposes to nothing
  when the theta value is trainable.
  [(#4585)](https://github.com/PennyLaneAI/pennylane/pull/4585)

* `ProbabilityMP.marginal_prob` has been removed. Its contents have been moved into `process_state`,
  which effectively just called `marginal_prob` with `np.abs(state) ** 2`.
  [(#4602)](https://github.com/PennyLaneAI/pennylane/pull/4602)

<h3>Deprecations 👋</h3>

* The ``prep`` keyword argument in ``QuantumScript`` is deprecated and will be removed from `QuantumScript`.
  ``StatePrepBase`` operations should be placed at the beginning of the `ops` list instead.
  [(#4554)](https://github.com/PennyLaneAI/pennylane/pull/4554)

* The following decorator syntax for transforms has been deprecated and will raise a warning:
  ```python
  @transform_fn(**transform_kwargs)
  @qml.qnode(dev)
  def circuit():
      ...
  ```
  If you are using a transform that has supporting `transform_kwargs`, please call the
  transform directly using `circuit = transform_fn(circuit, **transform_kwargs)`,
  or use `functools.partial`:
  ```python
  @functools.partial(transform_fn, **transform_kwargs)
  @qml.qnode(dev)
  def circuit():
      ...
  ```
  [(#4457)](https://github.com/PennyLaneAI/pennylane/pull/4457/)

<h3>Documentation 📝</h3>

* Minor documentation improvements to the new device API. The documentation now correctly states that interface-specific
  parameters are only passed to the device for backpropagation derivatives. 
  [(#4542)](https://github.com/PennyLaneAI/pennylane/pull/4542)

* Add functions for qubit-simulation to the `qml.devices` sub-page of the "Internal" section.
  Note that these functions are unstable while device upgrades are underway.
  [(#4555)](https://github.com/PennyLaneAI/pennylane/pull/4555)

<h3>Bug fixes 🐛</h3>

* Fixed issue where `__copy__` method of the `qml.Select()` operator attempted to access un-initialized data.
[(#4551)](https://github.com/PennyLaneAI/pennylane/pull/4551)

* Fix `skip_first` option in `expand_tape_state_prep`.
  [(#4564)](https://github.com/PennyLaneAI/pennylane/pull/4564)

* `convert_to_numpy_parameters` now uses `qml.ops.functions.bind_new_parameters`. This reinitializes the operation and
  makes sure everything references the new numpy parameters.

* `tf.function` no longer breaks `ProbabilityMP.process_state` which is needed by new devices.
  [(#4470)](https://github.com/PennyLaneAI/pennylane/pull/4470)

* Fix mocking in the unit tests for `qml.qchem.mol_data`.
  [(#4591)](https://github.com/PennyLaneAI/pennylane/pull/4591)

* Fix `ProbabilityMP.process_state` so it allows for proper Autograph compilation. Without this,
  decorating a QNode that returns an `expval` with `tf.function` would fail when computing the
  expectation.
  [(#4590)](https://github.com/PennyLaneAI/pennylane/pull/4590)

* The `torch.nn.Module` properties are now accessible on a `pennylane.qnn.TorchLayer`.
  [(#4611)](https://github.com/PennyLaneAI/pennylane/pull/4611)

* `qml.math.take` with torch now returns `tensor[..., indices]` when the user requests
  the last axis (`axis=-1`). Without the fix, it would wrongly return `tensor[indices]`.
  [(#4605)](https://github.com/PennyLaneAI/pennylane/pull/4605)

<h3>Contributors ✍️</h3>

This release contains contributions from (in alphabetical order):

Utkarsh Azad,
Diego Guala,
Soran Jahangiri,
<<<<<<< HEAD
Stepan Fomichev,
=======
Christina Lee,
>>>>>>> c60d8bca
Lillian M. A. Frederiksen,
Vincent Michaud-Rioux,
Romain Moyard,
Mudit Pandey,
Matthew Silverman,
Jay Soni,<|MERGE_RESOLUTION|>--- conflicted
+++ resolved
@@ -256,13 +256,10 @@
 This release contains contributions from (in alphabetical order):
 
 Utkarsh Azad,
+Stepan Fomichev,
 Diego Guala,
 Soran Jahangiri,
-<<<<<<< HEAD
-Stepan Fomichev,
-=======
 Christina Lee,
->>>>>>> c60d8bca
 Lillian M. A. Frederiksen,
 Vincent Michaud-Rioux,
 Romain Moyard,
