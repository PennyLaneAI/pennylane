--- conflicted
+++ resolved
@@ -158,10 +158,7 @@
 Utkarsh Azad
 Astral Cai
 Lillian M. A. Frederiksen
-<<<<<<< HEAD
-=======
 Soran Jahangiri
->>>>>>> 102685aa
 Christina Lee
 Albert Mitjans Coma
 Romain Moyard
