--- conflicted
+++ resolved
@@ -43,17 +43,15 @@
 
 <h3>Improvements 🛠</h3>
 
-<<<<<<< HEAD
 * `qml.pauli.group_observables` now uses `Rustworkx` colouring algorithms to solve the Minimum Clique Cover problem. 
 In addition, the creation of the adjancecy matrix now takes advantage of the symplectic representation of the Pauli observables. 
 This provides an improvement of orders of magnitude when using `grouping_type='qwc'`. 
 An additional function `qml.pauli.compute_partition_indices` is added to calculate the indices from the partitioned observables more efficiently.
 This improves the wall time of `qml.LinearCombination.compute_grouping()` by orders of magnitude.
   [(#6043)](https://github.com/PennyLaneAI/pennylane/pull/6043)
-=======
+
 * `QNGOptimizer` now supports cost functions with multiple arguments, updating each argument independently.
   [(#5926)](https://github.com/PennyLaneAI/pennylane/pull/5926)
->>>>>>> 6de1ec77
 
 * `qml.for_loop` can now be captured into plxpr.
   [(#6041)](https://github.com/PennyLaneAI/pennylane/pull/6041)
