--- conflicted
+++ resolved
@@ -154,13 +154,11 @@
 * The `qml.clifford_t_decomposition` has been improved to use less gates when decomposing `qml.PhaseShift`.
   [(#6842)](https://github.com/PennyLaneAI/pennylane/pull/6842)
 
-<<<<<<< HEAD
+* `null.qubit` can now execute jaxpr.
+  [(#6924)](https://github.com/PennyLaneAI/pennylane/pull/6924)
+
 * Autograph can now be used with custom operations defined outside of the pennylane namespace.
   [(#6931)](https://github.com/PennyLaneAI/pennylane/pull/6931)
-=======
-* `null.qubit` can now execute jaxpr.
-  [(#6924)](https://github.com/PennyLaneAI/pennylane/pull/6924)
->>>>>>> 6712cdb6
 
 <h3>Breaking changes 💔</h3>
 
