--- conflicted
+++ resolved
@@ -83,10 +83,9 @@
 
 <h3>Breaking changes 💔</h3>
 
-<<<<<<< HEAD
 * Support for python 3.8 is removed.
   [(#4077)](https://github.com/PennyLaneAI/pennylane/pull/4077)
-=======
+
 * `DiagonalQubitUnitary` does not decompose into `QubitUnitary` any longer, but into `RZ`, `IsingZZ`
   and `MultiRZ` gates.
   [(#4035)](https://github.com/PennyLaneAI/pennylane/pull/4035)
@@ -94,7 +93,6 @@
 * Jax trainable parameters are now `Tracer` instead of `JVPTracer`, it is not always the right definition for the JIT 
   interface, but we update them in the custom JVP using symbolic zeros.
   [(4075)](https://github.com/PennyLaneAI/pennylane/pull/4075)
->>>>>>> 00a1972e
 
 * The experimental Device interface `qml.devices.experimental.Device` now requires that the `preprocess` method
   also returns an `ExecutionConfig` object. This allows the device to choose what `"best"` means for various
