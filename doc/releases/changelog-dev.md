--- conflicted
+++ resolved
@@ -93,7 +93,40 @@
 <h4>Community contributions from UnitaryHack 🤝</h4>
 
 * Updated repr for ParametrizedHamiltonian.
-  [(##4176)](https://github.com/PennyLaneAI/pennylane/pull/4176)
+  [(#4176)](https://github.com/PennyLaneAI/pennylane/pull/4176)
+
+* The quantum information module now supports computation of [trace distance](https://en.wikipedia.org/wiki/Trace_distance).
+  [(#4181)](https://github.com/PennyLaneAI/pennylane/pull/4181)
+
+  We've enabled two cases for calculating the trace distance:
+  
+  - A QNode transform via `qml.qinfo.trace_distance`:
+
+    ```python
+    dev = qml.device('default.qubit', wires=2)
+
+    @qml.qnode(dev)
+    def circuit(param):
+        qml.RY(param, wires=0)
+        qml.CNOT(wires=[0, 1])
+        return qml.state()
+    ```
+
+    ```pycon
+    >>> trace_distance_circuit = qml.qinfo.trace_distance(circuit, circuit, wires0=[0], wires1=[0])
+    >>> x, y = np.array(0.4), np.array(0.6)
+    >>> trace_distance_circuit((x,), (y,))
+    0.047862689546603415
+    ```
+
+  - Support in `qml.math` for flexible post-processing:
+
+    ```pycon
+    >>> rho = np.array([[0.3, 0], [0, 0.7]])
+    >>> sigma = np.array([[0.5, 0], [0, 0.5]])
+    >>> qml.math.trace_distance(rho, sigma)
+    0.19999999999999998
+    ```
 
 <h4>Broadcasting and other tweaks to Torch and Keras layers 🦾</h4>
 
@@ -265,51 +298,6 @@
   Both functions have broadcasting support.
   [(#4173)](https://github.com/PennyLaneAI/pennylane/pull/4173)
 
-<<<<<<< HEAD
-=======
-
-<h4>Trace distance is now available in qml.qinfo 💥</h4>
-
-* The quantum information module now supports computation of [trace distance](https://en.wikipedia.org/wiki/Trace_distance).
-  [(#4181)](https://github.com/PennyLaneAI/pennylane/pull/4181)
-
-  We've enabled two cases for calculating the trace distance:
-  
-  - A QNode transform via `qml.qinfo.trace_distance`:
-
-    ```python
-    dev = qml.device('default.qubit', wires=2)
-
-    @qml.qnode(dev)
-    def circuit(param):
-        qml.RY(param, wires=0)
-        qml.CNOT(wires=[0, 1])
-        return qml.state()
-    ```
-
-    ```pycon
-    >>> trace_distance_circuit = qml.qinfo.trace_distance(circuit, circuit, wires0=[0], wires1=[0])
-    >>> x, y = np.array(0.4), np.array(0.6)
-    >>> trace_distance_circuit((x,), (y,))
-    0.047862689546603415
-    ```
-
-  - Support in `qml.math` for flexible post-processing:
-
-    ```pycon
-    >>> rho = np.array([[0.3, 0], [0, 0.7]])
-    >>> sigma = np.array([[0.5, 0], [0, 0.5]])
-    >>> qml.math.trace_distance(rho, sigma)
-    0.19999999999999998
-    ```
-
-* The `qml.qnn.KerasLayer` and `qml.qnn.TorchLayer` classes now natively support parameter broadcasting.
-  [(#4131)](https://github.com/PennyLaneAI/pennylane/pull/4131)
-
-* Updated repr for ParametrizedHamiltonian.
-[(##4176)](https://github.com/PennyLaneAI/pennylane/pull/4176)
-
->>>>>>> c224dd08
 <h3>Breaking changes 💔</h3>
 
 * All drawing methods changed their default value for the keyword argument `show_matrices` to `True`.
