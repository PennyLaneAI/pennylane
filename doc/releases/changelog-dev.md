:orphan:

# Release 0.39.0-dev (development release)

<h3>New features since last release</h3>
 
<h3>Improvements 🛠</h3>

* PennyLane is now compatible with NumPy 2.0.
   [(#6061)](https://github.com/PennyLaneAI/pennylane/pull/6061)

* `qml.qchem.excitations` now optionally returns fermionic operators.
  [(#6171)](https://github.com/PennyLaneAI/pennylane/pull/6171)

* The `diagonalize_measurements` transform now uses a more efficient method of diagonalization 
  when possible, based on the `pauli_rep` of the relevant observables.
  [#6113](https://github.com/PennyLaneAI/pennylane/pull/6113/)

* The `Hermitian` operator now has a `compute_sparse_matrix` implementation.
  [(#6225)](https://github.com/PennyLaneAI/pennylane/pull/6225)

<h4>Capturing and representing hybrid programs</h4>

* Differentiation of hybrid programs via `qml.grad` and `qml.jacobian` can now be captured
  into plxpr. When evaluating a captured `qml.grad` (`qml.jacobian`) instruction, it will
  dispatch to `jax.grad` (`jax.jacobian`), which differs from the Autograd implementation
  without capture. Pytree inputs and outputs are supported.
  [(#6120)](https://github.com/PennyLaneAI/pennylane/pull/6120)
  [(#6127)](https://github.com/PennyLaneAI/pennylane/pull/6127)
  [(#6134)](https://github.com/PennyLaneAI/pennylane/pull/6134)

* Improve unit testing for capturing of nested control flows.
  [(#6111)](https://github.com/PennyLaneAI/pennylane/pull/6111)

* Some custom primitives for the capture project can now be imported via
  `from pennylane.capture.primitives import *`.
  [(#6129)](https://github.com/PennyLaneAI/pennylane/pull/6129)

* `FermiWord` and `FermiSentence` classes now have methods to compute adjoints.
  [(#6166)](https://github.com/PennyLaneAI/pennylane/pull/6166)

* The `SampleMP.process_samples` method is updated to support using JAX tracers
  for samples, allowing compatiblity with Catalyst workflows.
  [(#6211)](https://github.com/PennyLaneAI/pennylane/pull/6211)

* Improve `qml.Qubitization` decomposition.
  [(#6182)](https://github.com/PennyLaneAI/pennylane/pull/6182)

* The `__repr__` methods for `FermiWord` and `FermiSentence` now returns a
  unique representation of the object.
  [(#6167)](https://github.com/PennyLaneAI/pennylane/pull/6167)

* The `to_mat` methods for `FermiWord` and `FermiSentence` now optionally return
  a sparse matrix.
  [(#6173)](https://github.com/PennyLaneAI/pennylane/pull/6173)

<h3>Breaking changes 💔</h3>

* Remove support for Python 3.9.
  [(#6223)](https://github.com/PennyLaneAI/pennylane/pull/6223)

* `DefaultQubitTF`, `DefaultQubitTorch`, `DefaultQubitJax`, and `DefaultQubitAutograd` are removed.
  Please use `default.qubit` for all interfaces.
  [(#6207)](https://github.com/PennyLaneAI/pennylane/pull/6207)
  [(#6208)](https://github.com/PennyLaneAI/pennylane/pull/6208)
  [(#6209)](https://github.com/PennyLaneAI/pennylane/pull/6209)
  [(#6210)](https://github.com/PennyLaneAI/pennylane/pull/6210)

* `expand_fn`, `max_expansion`, `override_shots`, and `device_batch_transform` are removed from the
  signature of `qml.execute`.
  [(#6203)](https://github.com/PennyLaneAI/pennylane/pull/6203)

* `max_expansion` and `expansion_strategy` are removed from the `QNode`.
  [(#6203)](https://github.com/PennyLaneAI/pennylane/pull/6203)

* `expansion_strategy` is removed from `qml.draw`, `qml.draw_mpl`, and `qml.specs`. `max_expansion` is removed from `qml.specs`, as it had no impact on the output.
  [(#6203)](https://github.com/PennyLaneAI/pennylane/pull/6203)

* `qml.transforms.hamiltonian_expand` and `qml.transforms.sum_expand` are removed.
  Please use `qml.transforms.split_non_commuting` instead.
  [(#6204)](https://github.com/PennyLaneAI/pennylane/pull/6204)

* `Operator.expand` is now removed. Use `qml.tape.QuantumScript(op.deocomposition())` instead.
  [(#6227)](https://github.com/PennyLaneAI/pennylane/pull/6227)


<h3>Deprecations 👋</h3>

* `Device`, `QubitDevice`, and `QutritDevice` will no longer be accessible via top-level import in v0.40.
  They will still be accessible as `qml.devices.LegacyDevice`, `qml.devices.QubitDevice`, and `qml.devices.QutritDevice`
  respectively.
  [(#6238)](https://github.com/PennyLaneAI/pennylane/pull/6238/)

* `QNode.gradient_fn` is deprecated. Please use `QNode.diff_method` and `QNode.get_gradient_fn` instead.
  [(#6244)](https://github.com/PennyLaneAI/pennylane/pull/6244)

<h3>Documentation 📝</h3>

<h3>Bug fixes 🐛</h3>

* Fix a bug where zero-valued JVPs were calculated wrongly in the presence of shot vectors.
  [(#6219)](https://github.com/PennyLaneAI/pennylane/pull/6219)

* Fix `qml.PrepSelPrep` template to work with `torch`:
  [(#6191)](https://github.com/PennyLaneAI/pennylane/pull/6191)

* Now `qml.equal` compares correctly `qml.PrepSelPrep` operators.
  [(#6182)](https://github.com/PennyLaneAI/pennylane/pull/6182)

* The ``qml.QSVT`` template now orders the ``projector`` wires first and the ``UA`` wires second, which is the expected order of the decomposition.
  [(#6212)](https://github.com/PennyLaneAI/pennylane/pull/6212)
  
* The ``qml.Qubitization`` template now orders the ``control`` wires first and the ``hamiltonian`` wires second, which is the expected according to other templates.
  [(#6229)](https://github.com/PennyLaneAI/pennylane/pull/6229)

<<<<<<< HEAD
* Fixes a bug where a circuit using the `autograd` interface sometimes returns nested values that are not of the `autograd` interface.
  [(#6225)](https://github.com/PennyLaneAI/pennylane/pull/6225)

* Fixes a bug where a simple circuit with no parameters or only builtin/numpy arrays as parameters returns autograd tensors.
  [(#6225)](https://github.com/PennyLaneAI/pennylane/pull/6225)

<h3>Contributors ✍️</h3>
=======
* The ``qml.FABLE`` template now returns the correct value when JIT is enabled.
  [(#6263)](https://github.com/PennyLaneAI/pennylane/pull/6263)

* <h3>Contributors ✍️</h3>
>>>>>>> 94f067a2

This release contains contributions from (in alphabetical order):

Guillermo Alonso,
Utkarsh Azad,
Astral Cai,
Lillian M. A. Frederiksen,
Pietropaolo Frisoni,
Emiliano Godinez,
Christina Lee,
William Maxwell,
Lee J. O'Riordan,
David Wierichs,<|MERGE_RESOLUTION|>--- conflicted
+++ resolved
@@ -113,7 +113,9 @@
 * The ``qml.Qubitization`` template now orders the ``control`` wires first and the ``hamiltonian`` wires second, which is the expected according to other templates.
   [(#6229)](https://github.com/PennyLaneAI/pennylane/pull/6229)
 
-<<<<<<< HEAD
+* The ``qml.FABLE`` template now returns the correct value when JIT is enabled.
+  [(#6263)](https://github.com/PennyLaneAI/pennylane/pull/6263)
+
 * Fixes a bug where a circuit using the `autograd` interface sometimes returns nested values that are not of the `autograd` interface.
   [(#6225)](https://github.com/PennyLaneAI/pennylane/pull/6225)
 
@@ -121,12 +123,6 @@
   [(#6225)](https://github.com/PennyLaneAI/pennylane/pull/6225)
 
 <h3>Contributors ✍️</h3>
-=======
-* The ``qml.FABLE`` template now returns the correct value when JIT is enabled.
-  [(#6263)](https://github.com/PennyLaneAI/pennylane/pull/6263)
-
-* <h3>Contributors ✍️</h3>
->>>>>>> 94f067a2
 
 This release contains contributions from (in alphabetical order):
 
