:orphan:

# Release 0.42.0-dev (development release)

<h3>New features since last release</h3>

<h4>State-of-the-art templates and decompositions 🐝</h4>

* The decompositions of `SingleExcitation`, `SingleExcitationMinus` and `SingleExcitationPlus`
  have been reduced to fewer rotations and/or (CNOT|CZ|CY) gates. This leads to lower circuit cost
  when decomposing these gates, both when focusing on two-qubit gates or on non-Clifford gates.
  [(#7771)](https://github.com/PennyLaneAI/pennylane/pull/7771)

* A new decomposition based on *unary iteration* has been added to :class:`qml.Select`.
  This decomposition reduces the :class:`T` count significantly, and uses :math:`c-1`
  auxiliary wires for a :class:`qml.Select` operation with :math:`c` control wires.
  Unary iteration leverages these auxiliary wires to store intermediate values for reuse
  among the different multi-controlled operators, avoiding unnecessary recomputation.
  Check out the documentation for a thorough explanation.
  [(#7623)](https://github.com/PennyLaneAI/pennylane/pull/7623)
  [(#7744)](https://github.com/PennyLaneAI/pennylane/pull/7744)

* A new template :class:`~.TemporaryAND` has been added. The  :class:`~.TemporaryAND` (a.k.a.  :class:`~.Elbow`)
  operation is a three-qubit gate equivalent to an ``AND``, or reversible :class:`~pennylane.Toffoli`, gate
  that leverages extra information about the target wire to enable more efficient circuit decompositions.
  The ``TemporaryAND`` assumes the target qubit to be initialized in ``|0〉``, while the ``Adjoint(TemporaryAND)`` assumes the target output to be ``|0〉``.
  For more details, see Fig. 4 in `arXiv:1805.03662 <https://arxiv.org/abs/1805.03662>`_.
  :class:`~.TemporaryAND` is useful for an efficient decomposition of the :class:`~.Select` template, for example. 
  [(#7472)](https://github.com/PennyLaneAI/pennylane/pull/7472)

  ```python
  dev = qml.device("default.qubit", shots=1)
  @qml.qnode(dev)
  def circuit():
      # |0000⟩
      qml.X(0) # |1000⟩
      qml.X(1) # |1100⟩
      # The target wire is in state |0>, so we can apply TemporaryAND
      qml.TemporaryAND([0,1,2]) # |1110⟩
      qml.CNOT([2,3]) # |1111⟩
      # The target wire will be in state |0> after adjoint(TemporaryAND) gate is applied, so we can apply adjoint(TemporaryAND)
      qml.adjoint(qml.TemporaryAND([0,1,2])) # |1101⟩
      return qml.sample(wires=[0,1,2,3])
  ```
  
  ```pycon
  >>> print(circuit())
  [1 1 0 1]
  ```

* A new template :class:`~.SemiAdder` has been added, allowing for quantum-quantum in-place addition.
  This operator performs the plain addition of two integers in the computational basis.
  [(#7494)](https://github.com/PennyLaneAI/pennylane/pull/7494)

  ```python
  x = 3
  y = 4

  wires = qml.registers({"x":3, "y":6, "work":5})

  dev = qml.device("default.qubit", shots=1)

  @qml.qnode(dev)
  def circuit():
      qml.BasisEmbedding(x, wires=wires["x"])
      qml.BasisEmbedding(y, wires=wires["y"])
      qml.SemiAdder(wires["x"], wires["y"], wires["work"])
      return qml.sample(wires=wires["y"])
  ```
  
  ```pycon
  >>> print(circuit())
  [0 0 0 1 1 1]
  ```

* A new template called :class:`~.SelectPauliRot` that applies a sequence of uniformly controlled rotations to a target qubit 
  is now available. This operator appears frequently in unitary decomposition and block encoding techniques. 
  [(#7206)](https://github.com/PennyLaneAI/pennylane/pull/7206)
  [(#7617)](https://github.com/PennyLaneAI/pennylane/pull/7617)

  ```python
  angles = np.array([1.0, 2.0, 3.0, 4.0])

  wires = qml.registers({"control": 2, "target": 1})
  dev = qml.device("default.qubit", wires=3)

  @qml.qnode(dev)
  def circuit():
      qml.SelectPauliRot(
        angles,
        control_wires=wires["control"],
        target_wire=wires["target"],
        rot_axis="Y")
      return qml.state()
  ```
  
  ```pycon
  >>> print(circuit())
  [0.87758256+0.j 0.47942554+0.j 0.        +0.j 0.        +0.j
   0.        +0.j 0.        +0.j 0.        +0.j 0.        +0.j]
  ```

<h4>QSVT & QSP angle solver for large polynomials 🕸️</h4>

* A new iterative angle solver for QSVT and QSP is available in the :func:`poly_to_angles <pennylane.poly_to_angles>` function,
  allowing angle computation for polynomials of large degrees (> 1000).
  Set `angle_solver="iterative"` in the :func:`poly_to_angles  <pennylane.poly_to_angles>` function
  (or from the :func:`qsvt <pennylane.qsvt>` function!) to use it.
  [(6694)](https://github.com/PennyLaneAI/pennylane/pull/6694)

<h4>Qualtran integration 🔗</h4>

* It's now possible to convert PennyLane operators to [Qualtran](https://qualtran.readthedocs.io/en/latest/) bloqs with the new :func:`qml.to_bloq <pennylane.to_bloq>` function. 
  [(#7197)](https://github.com/PennyLaneAI/pennylane/pull/7197)
  [(#7604)](https://github.com/PennyLaneAI/pennylane/pull/7604)
  [(#7536)](https://github.com/PennyLaneAI/pennylane/pull/7536)
  
  :func:`qml.to_bloq <pennylane.to_bloq>` translates PennyLane operators into equivalent [Qualtran bloqs](https://qualtran.readthedocs.io/en/latest/bloqs/index.html#bloqs-library). It requires one input and takes in two optional inputs:
  * ``circuit (QNode| Qfunc | Operation)``: a PennyLane ``QNode``, ``Qfunc``, or operator to be wrapped as a Qualtran Bloq.
  * ``map_ops (bool)``: Whether to map operations to a Qualtran Bloq. Operations are wrapped as a ``ToBloq`` when ``False``. Default is ``True``.
  * custom_mapping (dict): Dictionary to specify a mapping between a PennyLane operator and a Qualtran Bloq. A default mapping is used if not defined.
  The following example converts a PennyLane Operator into a Qualtran Bloq:

  ```python
  import pennylane as qml
  from qualtran.drawing import get_musical_score_data, draw_musical_score, show_bloq

  control_wires = [2, 3]
  estimation_wires = [4, 5, 6, 7, 8, 9]

  H = -0.4 * qml.Z(0) + 0.3 * qml.Z(1) + 0.4 * qml.Z(0) @ qml.Z(1)

  op = qml.QuantumPhaseEstimation(
      qml.Qubitization(H, control_wires), estimation_wires=estimation_wires
  )

  cbloq = qml.to_bloq(op).decompose_bloq()
  fig, ax = draw_musical_score(get_musical_score_data(cbloq))
  show_bloq(cbloq)
  ```

  Let's define a custom mapping instead.

  ```python
  from qualtran.bloqs.phase_estimation import LPResourceState
  from qualtran.bloqs.phase_estimation.text_book_qpe import TextbookQPE

  custom_map = {
    op: TextbookQPE(
        unitary=qml.to_bloq(qml.Qubitization(H, control_wires)), 
        ctrl_state_prep=LPResourceState(len(estimation_wires))
    )
  }

  cbloq = qml.to_bloq(op, map_ops=True, custom_mapping=custom_map).decompose_bloq()
  draw_musical_score(get_musical_score_data(cbloq))
  show_bloq(cbloq)
  ```

  Alternatively, rather than map directly to a Qualtran Bloq, we can preserve the original
  PennyLane decomposition by setting `map_ops` to False.

  ```python
  op_wrapped_as_bloq = qml.to_bloq(op, map_ops=False)
  cbloq = op_wrapped_as_bloq.decompose_bloq()
  draw_musical_score(get_musical_score_data(cbloq))
  show_bloq(cbloq)

  # We can also leverage Qualtran features to get resource counts and call graphs, among other things
  from qualtran.drawing import show_call_graph, show_counts_sigma  

  graph, sigma = qml.to_bloq(op, map_ops=True).call_graph()
  show_call_graph(graph)
  show_counts_sigma(sigma)
  ```

<h4>Resource-efficient Clifford-T decompositions 🍃</h4>

* A new decomposition method for :func:`~.clifford_t_decomposition` is now available with `method="rs"`
  (the [Ross-Selinger algorithm](https://arxiv.org/abs/1403.2975)) that produces orders of magnitude
  less gates than `method="sk"` (the Solovay-Kitaev algorithm) in many cases. It is directly accessible
  via :func:`~.ops.rs_decomposition` function.
  [(#7588)](https://github.com/PennyLaneAI/pennylane/pull/7588)
  [(#7641)](https://github.com/PennyLaneAI/pennylane/pull/7641)
  [(#7611)](https://github.com/PennyLaneAI/pennylane/pull/7611)
  [(#7711)](https://github.com/PennyLaneAI/pennylane/pull/7711)

  The Ross-Selinger algorithm can drastically outperform the Solovay-Kitaev algorithm in many cases.
  Consider this simple circuit:

  ```python
  @qml.qnode(qml.device("lightning.qubit", wires=2))
  def circuit(x, y):

      qml.RX(x, 0)
      qml.CNOT([0, 1])
      qml.RY(y, 0)

      return qml.expval(qml.Z(0))

  rs_circuit = qml.clifford_t_decomposition(circuit, method="rs")
  sk_circuit = qml.clifford_t_decomposition(circuit, method="sk")

  rs_specs = qml.specs(rs_circuit)(x, y)["resources"]
  sk_specs = qml.specs(sk_circuit)(x, y)["resources"]
  ```

  Decomposing with `method="rs"` instead of `method="sk"` gives a significant reduction in overall 
  gate counts, specifically the `qml.T` count:

  ```pycon
  >>> print(rs_specs.num_gates, sk_specs.num_gates)
  267 48637
  >>> print(rs_specs.gate_types['T'], sk_specs.gate_types['T'])
  104 8507
  ```

* Improved performance for `qml.clifford_t_decomposition` transform by introducing caching support and changed the
  default basis set of `qml.ops.sk_decomposition` to `(H, S, T)`, resulting in shorter decomposition sequences.
  [(#7454)](https://github.com/PennyLaneAI/pennylane/pull/7454)

<h4>OpenQASM 🤝 PennyLane</h4>

* A new function called :func:`qml.from_qasm3` has been added, which converts OpenQASM 3.0 circuits into quantum functions
  that can be subsequently loaded into QNodes and executed. 
  [(#7432)](https://github.com/PennyLaneAI/pennylane/pull/7432)
  [(#7486)](https://github.com/PennyLaneAI/pennylane/pull/7486)
  [(#7488)](https://github.com/PennyLaneAI/pennylane/pull/7488)
  [(#7593)](https://github.com/PennyLaneAI/pennylane/pull/7593)
  [(#7498)](https://github.com/PennyLaneAI/pennylane/pull/7498)
  [(#7543)](https://github.com/PennyLaneAI/pennylane/pull/7543)

  ```python
  import pennylane as qml

  dev = qml.device("default.qubit", wires=[0, 1])
  
  @qml.qnode(dev)
  def my_circuit():
      qml.from_qasm3("qubit q0; qubit q1; ry(0.2) q0; rx(1.0) q1; pow(2) @ x q0;", {'q0': 0, 'q1': 1})
      return qml.expval(qml.Z(0))
  ```

  ```pycon
  >>> print(qml.draw(my_circuit)())
  0: ──RY(0.20)──X²─┤  <Z>
  1: ──RX(1.00)─────┤  
  ```
  
  Some gates and operations in OpenQASM 3.0 programs are not currently supported. For more details, 
  please consult the documentation for :func:`qml.from_qasm3` and ensure that you have installed `openqasm3` and 
  `'openqasm3[parser]'` in your environment by following the [OpenQASM 3.0 installation instructions](https://pypi.org/project/openqasm3/).

* A new function called `qml.to_openqasm` has been added, which allows for converting PennyLane circuits to OpenQASM 2.0 programs.
  [(#7393)](https://github.com/PennyLaneAI/pennylane/pull/7393)

  Consider this simple circuit in PennyLane:
  ```python
  dev = qml.device("default.qubit", wires=2, shots=100)

  @qml.qnode(dev)
  def circuit(theta, phi):
      qml.RX(theta, wires=0)
      qml.CNOT(wires=[0,1])
      qml.RZ(phi, wires=1)
      return qml.sample()
  ```

  This can be easily converted to OpenQASM 2.0 with `qml.to_openqasm`:
  ```pycon
  >>> openqasm_circ = qml.to_openqasm(circuit)(1.2, 0.9)
  >>> print(openqasm_circ)
  OPENQASM 2.0;
  include "qelib1.inc";
  qreg q[2];
  creg c[2];
  rx(1.2) q[0];
  cx q[0],q[1];
  rz(0.9) q[1];
  measure q[0] -> c[0];
  measure q[1] -> c[1];
  ```

<h3>Improvements 🛠</h3>

<h4>Resource-efficient decompositions 🔎</h4>

* The :func:`~.transforms.decompose` transform now supports weighting gates in the target `gate_set`, allowing for 
  preferential treatment of certain gates in a target `gate_set` over others.
  [(#7389)](https://github.com/PennyLaneAI/pennylane/pull/7389)

  Gates specified in `gate_set` can be given a numerical weight associated with their effective cost to have in a circuit:
  
  * Gate weights that are greater than 1 indicate a *greater cost* (less preferred).
  * Gate weights that are less than 1 indicate a *lower cost* (more preferred).

  Consider the following toy example.

  ```python
  qml.decomposition.enable_graph()
  
  @partial(
    qml.transforms.decompose, gate_set={qml.Toffoli: 1.23, qml.RX: 4.56, qml.CZ: 0.01, qml.H: 420, qml.CRZ: 100}
  )
  @qml.qnode(qml.device("default.qubit"))
  def circuit():
      qml.CRX(0.1, wires=[0, 1])
      qml.Toffoli(wires=[0, 1, 2])
      return qml.expval(qml.Z(0))
  ```

  ```pycon
  >>> print(qml.draw(circuit)())

  0: ───────────╭●────────────╭●─╭●─┤  <Z>
  1: ──RX(0.05)─╰Z──RX(-0.05)─╰Z─├●─┤     
  2: ────────────────────────────╰X─┤     
  ```

  ```python
  qml.decomposition.enable_graph()

  @partial(
      qml.transforms.decompose, gate_set={qml.Toffoli: 1.23, qml.RX: 4.56, qml.CZ: 0.01, qml.H: 0.1, qml.CRZ: 0.1}
  )
  @qml.qnode(qml.device("default.qubit"))
  def circuit():
      qml.CRX(0.1, wires=[0, 1])
      qml.Toffoli(wires=[0, 1, 2])
      return qml.expval(qml.Z(0))
  ```

  ```pycon
  >>> print(qml.draw(circuit)())

  0: ────╭●───────────╭●─┤  <Z>
  1: ──H─╰RZ(0.10)──H─├●─┤     
  2: ─────────────────╰X─┤  
  ```

  Here, when the Hadamard and ``CRZ`` have relatively high weights, a decomposition involving them is considered *less* 
  efficient. When they have relatively low weights, a decomposition involving them is considered *more* efficient.

* Decomposition rules that can be accessed with the new graph-based decomposition system are
  implemented for the following operators:

  * :class:`~.QubitUnitary`
    [(#7211)](https://github.com/PennyLaneAI/pennylane/pull/7211)

  * :class:`~.ControlledQubitUnitary`
    [(#7371)](https://github.com/PennyLaneAI/pennylane/pull/7371)

  * :class:`~.DiagonalQubitUnitary`
    [(#7625)](https://github.com/PennyLaneAI/pennylane/pull/7625)

  * :class:`~.MultiControlledX`
    [(#7405)](https://github.com/PennyLaneAI/pennylane/pull/7405)

  * :class:`~pennylane.ops.Exp`. 
    [(#7489)](https://github.com/PennyLaneAI/pennylane/pull/7489)

    Specifically, the following decompositions have been added:
    * Suzuki-Trotter decomposition when the `num_steps` keyword argument is specified.
    * Decomposition to a :class:`~pennylane.PauliRot` when the base is a single-term Pauli word.

  * :class:`~.PCPhase`
    [(#7591)](https://github.com/PennyLaneAI/pennylane/pull/7591)

  * :class:`~.QuantumPhaseEstimation`
    [(#7637)](https://github.com/PennyLaneAI/pennylane/pull/7637)

  * :class:`~.BasisRotation`
    [(#7074)](https://github.com/PennyLaneAI/pennylane/pull/7074)

  * :class:`~.PhaseAdder`
    [(#7070)](https://github.com/PennyLaneAI/pennylane/pull/7070)

  * :class:`~.IntegerComparator`
    [(#7636)](https://github.com/PennyLaneAI/pennylane/pull/7636)

* A new decomposition rule that uses a single work wire for decomposing multi-controlled operators is added.
  [(#7383)](https://github.com/PennyLaneAI/pennylane/pull/7383)

* A :func:`~.decomposition.register_condition` decorator is added that allows users to bind a condition to a
  decomposition rule for when it is applicable. The condition should be a function that takes the
  resource parameters of an operator as arguments and returns `True` or `False` based on whether
  these parameters satisfy the condition for when this rule can be applied.
  [(#7439)](https://github.com/PennyLaneAI/pennylane/pull/7439)

  ```python
  import pennylane as qml
  from pennylane.math.decomposition import zyz_rotation_angles
  
  # The parameters must be consistent with ``qml.QubitUnitary.resource_keys``
  def _zyz_condition(num_wires):
    return num_wires == 1

  @qml.register_condition(_zyz_condition)
  @qml.register_resources({qml.RZ: 2, qml.RY: 1, qml.GlobalPhase: 1})
  def zyz_decomposition(U, wires, **__):
      # Assumes that U is a 2x2 unitary matrix
      phi, theta, omega, phase = zyz_rotation_angles(U, return_global_phase=True)
      qml.RZ(phi, wires=wires[0])
      qml.RY(theta, wires=wires[0])
      qml.RZ(omega, wires=wires[0])
      qml.GlobalPhase(-phase)
  
  # This decomposition will be ignored for `QubitUnitary` on more than one wire.
  qml.add_decomps(qml.QubitUnitary, zyz_decomposition)
  ```

* Symbolic operator types (e.g., `Adjoint`, `Controlled`, and `Pow`) can now be specified as strings
  in various parts of the new graph-based decomposition system, specifically:

  * The `gate_set` argument of the :func:`~.transforms.decompose` transform now supports adding symbolic
    operators in the target gate set.
    [(#7331)](https://github.com/PennyLaneAI/pennylane/pull/7331)

  ```python
  from functools import partial
  import pennylane as qml

  qml.decomposition.enable_graph()
  
  @partial(qml.transforms.decompose, gate_set={"T", "Adjoint(T)", "H", "CNOT"})
  @qml.qnode(qml.device("default.qubit"))
  def circuit():
      qml.Toffoli(wires=[0, 1, 2])
  ```
  ```pycon
  >>> print(qml.draw(circuit)())
  0: ───────────╭●───────────╭●────╭●──T──╭●─┤
  1: ────╭●─────│─────╭●─────│───T─╰X──T†─╰X─┤
  2: ──H─╰X──T†─╰X──T─╰X──T†─╰X──T──H────────┤
  ```

  * Symbolic operator types can now be given as strings to the `op_type` argument of :func:`~.decomposition.add_decomps`,
    or as keys of the dictionaries passed to the `alt_decomps` and `fixed_decomps` arguments of the
    :func:`~.transforms.decompose` transform, allowing custom decomposition rules to be defined and
    registered for symbolic operators.
    [(#7347)](https://github.com/PennyLaneAI/pennylane/pull/7347)
    [(#7352)](https://github.com/PennyLaneAI/pennylane/pull/7352)
    [(#7362)](https://github.com/PennyLaneAI/pennylane/pull/7362)
    [(#7499)](https://github.com/PennyLaneAI/pennylane/pull/7499)

  ```python
  @qml.register_resources({qml.RY: 1})
  def my_adjoint_ry(phi, wires, **_):
      qml.RY(-phi, wires=wires)

  @qml.register_resources({qml.RX: 1})
  def my_adjoint_rx(phi, wires, **__):
      qml.RX(-phi, wires)

  # Registers a decomposition rule for the adjoint of RY globally
  qml.add_decomps("Adjoint(RY)", my_adjoint_ry)

  @partial(
      qml.transforms.decompose,
      gate_set={"RX", "RY", "CNOT"},
      fixed_decomps={"Adjoint(RX)": my_adjoint_rx}
  )
  @qml.qnode(qml.device("default.qubit"))
  def circuit():
      qml.adjoint(qml.RX(0.5, wires=[0]))
      qml.CNOT(wires=[0, 1])
      qml.adjoint(qml.RY(0.5, wires=[1]))
      return qml.expval(qml.Z(0))
  ```
  ```pycon
  >>> print(qml.draw(circuit)())
  0: ──RX(-0.50)─╭●────────────┤  <Z>
  1: ────────────╰X──RY(-0.50)─┤
  ```

* A `work_wire_type` argument has been added to :func:`~pennylane.ctrl` and :class:`~pennylane.ControlledQubitUnitary`
  for more fine-grained control over the type of work wire used in their decompositions.
  [(#7612)](https://github.com/PennyLaneAI/pennylane/pull/7612)

* The :func:`~.transforms.decompose` transform now accepts a `stopping_condition` argument with 
  graph-based decomposition enabled, which must be a function that returns `True` if an operator 
  does not need to be decomposed (it meets the requirements as described in `stopping_condition`).
  See the documentation for more details.
  [(#7531)](https://github.com/PennyLaneAI/pennylane/pull/7531)

* Two-qubit `QubitUnitary` gates no longer decompose into fundamental rotation gates; it now 
  decomposes into single-qubit `QubitUnitary` gates. This allows the decomposition system to
  further decompose single-qubit unitary gates more flexibly using different rotations.
  [(#7211)](https://github.com/PennyLaneAI/pennylane/pull/7211)

* The `gate_set` argument of :func:`~.transforms.decompose` now accepts `"X"`, `"Y"`, `"Z"`, `"H"`, 
  `"I"` as aliases for `"PauliX"`, `"PauliY"`, `"PauliZ"`, `"Hadamard"`, and `"Identity"`. These 
  aliases are also recognized as part of symbolic operators. For example, `"Adjoint(H)"` is now 
  accepted as an alias for `"Adjoint(Hadamard)"`.
  [(#7331)](https://github.com/PennyLaneAI/pennylane/pull/7331)

<h4>Setting shots 🔁</h4>

* A new QNode transform called :func:`~.transforms.set_shots` has been added to set or update the number of shots to be performed, overriding shots specified in the device.
  [(#7337)](https://github.com/PennyLaneAI/pennylane/pull/7337)
  [(#7358)](https://github.com/PennyLaneAI/pennylane/pull/7358)
  [(#7500)](https://github.com/PennyLaneAI/pennylane/pull/7500)
  [(#7627)](https://github.com/PennyLaneAI/pennylane/pull/7627)

  The :func:`~.transforms.set_shots` transform can be used as a decorator:

  ```python
  @partial(qml.set_shots, shots=2)
  @qml.qnode(qml.device("default.qubit", wires=1))
  def circuit():
      qml.RX(1.23, wires=0)
      return qml.sample(qml.Z(0))
  ```

  ```pycon
  >>> circuit()
  array([1., -1.])
  ```
  
  Additionally, it can be used in-line to update a circuit's `shots`:

  ```pycon
  >>> new_circ = qml.set_shots(circuit, shots=(4, 10)) # shot vector
  >>> new_circ()
  (array([-1.,  1., -1.,  1.]), array([ 1.,  1.,  1., -1.,  1.,  1., -1., -1.,  1.,  1.]))
  ```

<h4>QChem</h4>

* The `qchem` module is upgraded with new functions to construct a vibrational Hamiltonian in 
  the Christiansen representation. 
  [(#7491)](https://github.com/PennyLaneAI/pennylane/pull/7491)
  [(#7596)](https://github.com/PennyLaneAI/pennylane/pull/7596)

  The new functions :func:`christiansen_hamiltonian` and :func:`qml.qchem.christiansen_bosonic` can
  be used to create the qubit and bosonic form of the Christiansen Hamiltonian, respectively. These
  functions need input parameters that can be easily obtained by using the
  :func:`christiansen_integrals` and :func:`vibrational_pes` functions. Similarly, a Christiansen
  dipole operator can be created by using the :func:`christiansen_dipole` and
  :func:`christiansen_integrals_dipole` functions.

  ```python
  import pennylane as qml
  import numpy as np

  symbols  = ['H', 'F']
  geometry = np.array([[0.0, 0.0, -0.40277116], [0.0, 0.0, 1.40277116]])
  mol = qml.qchem.Molecule(symbols, geometry)
  pes = qml.qchem.vibrational_pes(mol, optimize=False)
  ham = qml.qchem.vibrational.christiansen_hamiltonian(pes, n_states = 4)
  ```

  ```pycon
  >>> ham
  (
      0.08527499987546708 * I(0)
    + -0.0051774006335491545 * Z(0)
    + 0.0009697024705108074 * (X(0) @ X(1))
    + 0.0009697024705108074 * (Y(0) @ Y(1))
    + 0.0002321787923591865 * (X(0) @ X(2))
    + 0.0002321787923591865 * (Y(0) @ Y(2))
    + 0.0008190498635406456 * (X(0) @ X(3))
    + 0.0008190498635406456 * (Y(0) @ Y(3))
    + -0.015699890427524253 * Z(1)
    + 0.002790002362847834 * (X(1) @ X(2))
    + 0.002790002362847834 * (Y(1) @ Y(2))
    + 0.000687929225764568 * (X(1) @ X(3))
    + 0.000687929225764568 * (Y(1) @ Y(3))
    + -0.026572392417060237 * Z(2)
    + 0.005239546276220405 * (X(2) @ X(3))
    + 0.005239546276220405 * (Y(2) @ Y(3))
    + -0.037825316397333435 * Z(3)
  )
  ```  

<h4>Experimental FTQC module</h4>

* Add commutation rules for a Clifford gate set (`qml.H`, `qml.S`, `qml.CNOT`) to the `ftqc.pauli_tracker` module,
  accessible via the `commute_clifford_op` function.
  [(#7444)](https://github.com/PennyLaneAI/pennylane/pull/7444)

* Add offline byproduct correction support to the `ftqc` module.
  [(#7447)](https://github.com/PennyLaneAI/pennylane/pull/7447)

* The `ftqc` module `measure_arbitrary_basis`, `measure_x` and `measure_y` functions
  can now be captured when program capture is enabled.
  [(#7219)](https://github.com/PennyLaneAI/pennylane/pull/7219)
  [(#7368)](https://github.com/PennyLaneAI/pennylane/pull/7368)

* Add xz encoding related `pauli_to_xz`, `xz_to_pauli` and `pauli_prod` functions to the `ftqc` module.
  [(#7433)](https://github.com/PennyLaneAI/pennylane/pull/7433)

* The transform `convert_to_mbqc_formalism` is added to the `ftqc` module to convert a circuit already
  expressed in a limited, compatible gate-set into the MBQC formalism. Circuits can be converted to the 
  relevant gate-set with the `convert_to_mbqc_gateset` transform.
  [(#7355)](https://github.com/PennyLaneAI/pennylane/pull/7355)
  [(#7586)](https://github.com/PennyLaneAI/pennylane/pull/7586)

* The `RotXZX` operation is added to the `ftqc` module to support definition of a universal
  gate-set that can be translated to the MBQC formalism.
  [(#7271)](https://github.com/PennyLaneAI/pennylane/pull/7271)


<h4>Other improvements</h4>

* `qml.evolve` now errors out if the first argument is not a valid type.
  [(#7768)](https://github.com/PennyLaneAI/pennylane/pull/7768)

* `qml.PauliError` now accepts Pauli strings that include the identity operator.
  [(#7760)](https://github.com/PennyLaneAI/pennylane/pull/7760)

* Caching with finite shots now always warns about the lack of expected noise.
  [(#7644)](https://github.com/PennyLaneAI/pennylane/pull/7644)

* `cache` now defaults to `"auto"` with `qml.execute`, matching the behavior of `QNode` and reducing the 
  performance cost of using `qml.execute` for standard executions.
  [(#7644)](https://github.com/PennyLaneAI/pennylane/pull/7644)

* `qml.grad` and `qml.jacobian` can now handle inputs with dynamic shapes being captured into plxpr.
  [(#7544)](https://github.com/PennyLaneAI/pennylane/pull/7544/)

* Improved the drawing of `GlobalPhase`, `ctrl(GlobalPhase)`, `Identity` and `ctrl(Identity)` operations.
  The labels are grouped together like for other multi-qubit operations, and the drawing
  no longer depends on the wires of `GlobalPhase` or `Identity`. Control nodes of controlled global phases
  and identities no longer receive the operator label, which is in line with other controlled operations.
  [(#7457)](https://github.com/PennyLaneAI/pennylane/pull/7457)

* The decomposition of `qml.PCPhase` is now significantly more efficient for more than 2 qubits.
  [(#7166)](https://github.com/PennyLaneAI/pennylane/pull/7166)

* The decomposition of :class:`~.IntegerComparator` is now significantly more efficient.
  [(#7636)](https://github.com/PennyLaneAI/pennylane/pull/7636)

* :class:`~.QubitUnitary` now supports a decomposition that is compatible with an arbitrary number of qubits. 
  This represents a fundamental improvement over the previous implementation, which was limited to two-qubit systems.
  [(#7277)](https://github.com/PennyLaneAI/pennylane/pull/7277)

* Setting up the configuration of a workflow, including the determination of the best diff
  method, is now done *after* user transforms have been applied. This allows transforms to
  update the shots and change measurement processes with fewer issues.
  [(#7358)](https://github.com/PennyLaneAI/pennylane/pull/7358)

* The decomposition of `DiagonalQubitUnitary` has been updated to a recursive decomposition
  into a smaller `DiagonalQubitUnitary` and a `SelectPauliRot` operation. This is a known
  decomposition [Theorem 7 in Shende et al.](https://arxiv.org/abs/quant-ph/0406176)
  that contains fewer gates than the previous decomposition.
  [(#7370)](https://github.com/PennyLaneAI/pennylane/pull/7370)

* An xDSL `qml.compiler.python_compiler.transforms.MergeRotationsPass` pass for applying `merge_rotations` to an
  xDSL module has been added for the experimental xDSL Python compiler integration.
  [(#7364)](https://github.com/PennyLaneAI/pennylane/pull/7364)
  [(#7595)](https://github.com/PennyLaneAI/pennylane/pull/7595)
  [(#7664)](https://github.com/PennyLaneAI/pennylane/pull/7664)

* An xDSL `qml.compiler.python_compiler.transforms.IterativeCancelInversesPass` pass for applying `cancel_inverses`
  iteratively to an xDSL module has been added for the experimental xDSL Python compiler integration. This pass is
  optimized to cancel self-inverse operations iteratively to cancel nested self-inverse operations.
  [(#7364)](https://github.com/PennyLaneAI/pennylane/pull/7364)
  [(#7595)](https://github.com/PennyLaneAI/pennylane/pull/7595)
 
* An experimental integration for a Python compiler using [xDSL](https://xdsl.dev/index) has been introduced.
  This is similar to [Catalyst's MLIR dialects](https://docs.pennylane.ai/projects/catalyst/en/stable/dev/dialects.html#mlir-dialects-in-catalyst), 
  but it is coded in Python instead of C++.
  [(#7509)](https://github.com/PennyLaneAI/pennylane/pull/7509)
  [(#7357)](https://github.com/PennyLaneAI/pennylane/pull/7357)
  [(#7367)](https://github.com/PennyLaneAI/pennylane/pull/7367)
  [(#7462)](https://github.com/PennyLaneAI/pennylane/pull/7462)
  [(#7470)](https://github.com/PennyLaneAI/pennylane/pull/7470)
  [(#7510)](https://github.com/PennyLaneAI/pennylane/pull/7510)
  [(#7590)](https://github.com/PennyLaneAI/pennylane/pull/7590)
  [(#7706)](https://github.com/PennyLaneAI/pennylane/pull/7706)

* PennyLane supports `jax == 0.6.0` and `0.5.3`.
  [(#6919)](https://github.com/PennyLaneAI/pennylane/pull/6919)
  [(#7299)](https://github.com/PennyLaneAI/pennylane/pull/7299)

* The :func:`~.transforms.cancel_inverses` transform no longer changes the order of operations that don't have shared wires, providing a deterministic output.
  [(#7328)](https://github.com/PennyLaneAI/pennylane/pull/7328)

* Alias for Identity (`I`) is now accessible from `qml.ops`.
  [(#7200)](https://github.com/PennyLaneAI/pennylane/pull/7200)
  
* Adds a new `allocation` module containing `allocate` and `deallocate` instructions for requesting dynamic wires. This is currently
  experimental and not integrated.
  [(#7704)](https://github.com/PennyLaneAI/pennylane/pull/7704)
  [(#7710)](https://github.com/PennyLaneAI/pennylane/pull/7710)

* Computing the angles for uniformly controlled rotations, used in :class:`~.MottonenStatePreparation`
  and :class:`~.SelectPauliRot`, now takes much less computational effort and memory.
  [(#7377)](https://github.com/PennyLaneAI/pennylane/pull/7377)

* Classical shadows with mixed quantum states are now computed with a dedicated method that uses an
  iterative algorithm similar to the handling of shadows with state vectors. This makes shadows with density 
  matrices much more performant.
  [(#6748)](https://github.com/PennyLaneAI/pennylane/pull/6748)
  [(#7458)](https://github.com/PennyLaneAI/pennylane/pull/7458)

* Two new functions called :func:`~.math.convert_to_su2` and :func:`~.math.convert_to_su4` have been added to `qml.math`, which convert unitary matrices to SU(2) or SU(4), respectively, and optionally a global phase.
  [(#7211)](https://github.com/PennyLaneAI/pennylane/pull/7211)

* `Operator.num_wires` now defaults to `None` to indicate that the operator can be on
  any number of wires.
  [(#7312)](https://github.com/PennyLaneAI/pennylane/pull/7312)

* Shots can now be overridden for specific `qml.Snapshot` instances via a `shots` keyword argument.
  [(#7326)](https://github.com/PennyLaneAI/pennylane/pull/7326)

  ```python
  dev = qml.device("default.qubit", wires=2, shots=10)

  @qml.qnode(dev)
  def circuit():
      qml.Snapshot("sample", measurement=qml.sample(qml.X(0)), shots=5)
      return qml.sample(qml.X(0))
  ```

  ```pycon
  >>> qml.snapshots(circuit)()
  {'sample': array([-1., -1., -1., -1., -1.]),
   'execution_results': array([ 1., -1., -1., -1., -1.,  1., -1., -1.,  1., -1.])}
  ```

* PennyLane no longer validates that an operation has at least one wire, as having this check required the abstract
  interface to maintain a list of special implementations.
  [(#7327)](https://github.com/PennyLaneAI/pennylane/pull/7327)

* Two new device-developer transforms have been added to `devices.preprocess`: 
  :func:`~.devices.preprocess.measurements_from_counts` and :func:`~.devices.preprocess.measurements_from_samples`.
  These transforms modify the tape to instead contain a `counts` or `sample` measurement process, 
  deriving the original measurements from the raw counts/samples in post-processing. This allows 
  expanded measurement support for devices that only 
  support counts/samples at execution, like real hardware devices.
  [(#7317)](https://github.com/PennyLaneAI/pennylane/pull/7317)

* Sphinx version was updated to 8.1. Sphinx is upgraded to version 8.1 and uses Python 3.10. References to intersphinx (e.g. `<demos/>` or `<catalyst/>` are updated to remove the :doc: prefix that is incompatible with sphinx 8.1. 
  [(7212)](https://github.com/PennyLaneAI/pennylane/pull/7212)

* Migrated `setup.py` package build and install to `pyproject.toml`
  [(#7375)](https://github.com/PennyLaneAI/pennylane/pull/7375)

* Updated GitHub Actions workflows (`rtd.yml`, `readthedocs.yml`, and `docs.yml`) to use `ubuntu-24.04` runners.
 [(#7396)](https://github.com/PennyLaneAI/pennylane/pull/7396)

* Updated requirements and pyproject files to include the other package.  
  [(#7417)](https://github.com/PennyLaneAI/pennylane/pull/7417)

* Updated documentation check to remove duplicate docstring references. [(#7453)](https://github.com/PennyLaneAI/pennylane/pull/7453)

* Improved performance for `qml.clifford_t_decomposition` transform by introducing caching support and changed the
  default basis set of `qml.ops.sk_decomposition` to `(H, S, T)`, resulting in shorter decomposition sequences.
  [(#7454)](https://github.com/PennyLaneAI/pennylane/pull/7454)

* The decomposition of `qml.BasisState` with capture and the graph-based decomposition system enabled is more efficient. 
  Additionally, the resource params of `qml.BasisState` is simplified to the number of wires.
  [(#7722)](https://github.com/PennyLaneAI/pennylane/pull/7722)

<h3>Labs: a place for unified and rapid prototyping of research software 🧪</h3>

* The imports of dependencies introduced by ``labs`` functionalities have been modified such that
  these dependencies only have to be installed for the functions that use them, not to use
  ``labs`` functionalities in general. This decouples the various submodules, and even functions
  within the same submodule, from each other.
  [(#7650)](https://github.com/PennyLaneAI/pennylane/pull/7650)

* A new module :mod:`pennylane.labs.intermediate_reps <pennylane.labs.intermediate_reps>`
  provides functionality to compute intermediate representations for particular circuits.
  :func:`parity_matrix <pennylane.labs.intermediate_reps.parity_matrix>` computes
  the parity matrix intermediate representation for CNOT circuits.
  :func:`phase_polynomial <pennylane.labs.intermediate_reps.phase_polynomial>` computes
  the phase polynomial intermediate representation for {CNOT, RZ} circuits.
  These efficient intermediate representations are important
  for CNOT routing algorithms and other quantum compilation routines.
  [(#7229)](https://github.com/PennyLaneAI/pennylane/pull/7229)
  [(#7333)](https://github.com/PennyLaneAI/pennylane/pull/7333)
  [(#7629)](https://github.com/PennyLaneAI/pennylane/pull/7629)
  
* The `pennylane.labs.vibrational` module is upgraded to use features from the `concurrency` module
  to perform multiprocess and multithreaded execution of workloads. 
  [(#7401)](https://github.com/PennyLaneAI/pennylane/pull/7401)

* A `rowcol` function is now available in `pennylane.labs.intermediate_reps`.
  Given the parity matrix of a CNOT circuit and a qubit connectivity graph, it synthesizes a
  possible implementation of the parity matrix that respects the connectivity.
  [(#7394)](https://github.com/PennyLaneAI/pennylane/pull/7394)

* `pennylane.labs.QubitManager`, `pennylane.labs.AllocWires`, and `pennylane.labs.FreeWires` classes have been added to track and manage auxilliary qubits.
  [(#7404)](https://github.com/PennyLaneAI/pennylane/pull/7404)

* `pennylane.labs.map_to_resource_op` function has been added to map PennyLane Operations to their resource equivalents.
  [(#7434)](https://github.com/PennyLaneAI/pennylane/pull/7434)

* Added a `pennylane.labs.Resources` class to store and track the quantum resources from a circuit.
  [(#7406)](https://github.com/PennyLaneAI/pennylane/pull/7406)
  
* `pennylane.labs.CompressedResourceOp` class has been added to store information about the operator type and parameters.
  [(#7408)](https://github.com/PennyLaneAI/pennylane/pull/7408)

* Added the base `pennylane.labs.ResourceOperator` class which will be used to implement all quantum 
  operators for resource estimation.
  [(#7399)](https://github.com/PennyLaneAI/pennylane/pull/7399)

* Added the `pennylane.labs.estimate_resources` function which will be used to perform resource
  estimation on circuits, `pennylane.labs.ResourceOperator` and `pennylane.labs.Resources` objects.
  [(#7407)](https://github.com/PennyLaneAI/pennylane/pull/7407)

* Added the `pennylane.labs.ResourceOperator` templates which will be used to perform resource
  estimation for non-parametric single qubit gates.
  [(#7540)](https://github.com/PennyLaneAI/pennylane/pull/7540)

* Added the `pennylane.labs.ResourceOperator` templates which will be used to perform resource
  estimation for parametric single qubit gates.
  [(#7541)](https://github.com/PennyLaneAI/pennylane/pull/7541)

* Added the `pennylane.labs.ResourceOperator` templates which will be used to perform resource
  estimation for controlled gates.
  [(#7526)](https://github.com/PennyLaneAI/pennylane/pull/7526)

* Added the `pennylane.labs.ResourceOperator` templates which will be used to perform resource
  estimation for symbolic operators of gates.
  [(#7584)](https://github.com/PennyLaneAI/pennylane/pull/7584)

* Added the `pennylane.labs.ResourceOperator` templates which will be used to perform resource
  estimation for multi-qubit parametic gates.
  [(#7549)](https://github.com/PennyLaneAI/pennylane/pull/7549)

* Added the `pennylane.labs.resource_estimation.CompactHamiltonian` to unblock the need to pass full
  Hamiltonian
  Added `pennylane.labs.resource_estimation.ResourceTrotterCDF`, and `pennylane.labs.resource_estimation.ResourceTrotterTHC`
  templates which will be used to perform resource estimation for trotterization of CDF and THC Hamiltonians respectively.
  [(#7705)](https://github.com/PennyLaneAI/pennylane/pull/7705)

* Added the `pennylane.labs.ResourceQubitize` template which can be used to perform resource
  estimation for qubitization of THC Hamiltonian.
  [(#7730)](https://github.com/PennyLaneAI/pennylane/pull/7730)

* Added `pennylane.labs.resource_estimation.ResourceTrotterVibrational` and `pennylane.labs.resource_estimation.ResourceTrotterVibronic`
  templates which can be used to perform resource estimation for trotterization of vibrational and vibronic Hamiltonians respectively.
  [(#7720)](https://github.com/PennyLaneAI/pennylane/pull/7720)

* Added `pennylane.labs.ResourceOperator` templates for various algorithms required for 
  supporting compact hamiltonian development.
  [(#7725)](https://github.com/PennyLaneAI/pennylane/pull/7725)

* A new module :mod:`pennylane.labs.zxopt <pennylane.labs.zxopt>` provides access to the basic optimization
  passes from [pyzx](https://pyzx.readthedocs.io/en/latest/) for PennyLane circuits.
  
    * :func:`basic_optimization <pennylane.labs.zxopt.basic_optimization>` performs peephole optimizations on the circuit and is a useful subroutine for other optimization passes.
    * :func:`full_optimize <pennylane.labs.zxopt.full_optimize>` optimizes [(Clifford + T)](https://pennylane.ai/compilation/clifford-t-gate-set) circuits.
    * :func:`full_reduce <pennylane.labs.zxopt.full_reduce>` can optimize arbitrary PennyLane circuits and follows the pipeline described in the [the pyzx docs](https://pyzx.readthedocs.io/en/latest/simplify.html).
    * :func:`todd <pennylane.labs.zxopt.todd>` performs Third Order Duplicate and Destroy (`TODD <https://arxiv.org/abs/1712.01557>`__) via phase polynomials and reduces T gate counts.

  [(#7471)](https://github.com/PennyLaneAI/pennylane/pull/7471)

* New functionality is added to create and manipulate product formulas in the `trotter_error` module.
  [(#7224)](https://github.com/PennyLaneAI/pennylane/pull/7224)
 
    * :class:`ProductFormula <pennylane.labs.trotter_error.ProductFormula` allows users to create custom product formulas.
    * :func:`bch_expansion <pennylane.labs.trotter_error.bch_expansion` computes the Baker-Campbell-Hausdorff  expansion of a product formula.
    * :func:`effective_hamiltonian <pennylane.labs.trotter_error.effective_hamiltonian` computes the effective Hamiltonian of a product formula.

* Optimized the :func:`perturbation_error <pennylane.labs.trotter_error.perturbation_error>`
  module for better performance by using a task-based executor to parallelize the computationally heavy
  parts of the algorithm.
  [(#7681)](https://github.com/PennyLaneAI/pennylane/pull/7681)

* Fixed missing table descriptions for :class:`qml.FromBloq <pennylane.FromBloq>`,
  :func:`qml.qchem.two_particle <pennylane.qchem.two_particle>`,
  and :class:`qml.ParticleConservingU2 <pennylane.ParticleConservingU2>`.
  [(#7628)](https://github.com/PennyLaneAI/pennylane/pull/7628)

<h3>Breaking changes 💔</h3>

* Support for gradient keyword arguments as QNode keyword arguments has been removed. Instead please use the
  new `gradient_kwargs` keyword argument accordingly.
  [(#7648)](https://github.com/PennyLaneAI/pennylane/pull/7648)

* The default value of `cache` is now `"auto"` with `qml.execute`. Like `QNode`, `"auto"` only turns on caching
  when `max_diff > 1`.
  [(#7644)](https://github.com/PennyLaneAI/pennylane/pull/7644)

* A new decomposition for two-qubit unitaries was implemented in `two_qubit_decomposition`.
  It ensures the correctness of the decomposition in some edge cases but uses 3 CNOT gates
  even if 2 CNOTs would suffice theoretically.
  [(#7474)](https://github.com/PennyLaneAI/pennylane/pull/7474)

* The `return_type` property of `MeasurementProcess` has been removed. Please use `isinstance` for type checking instead.
  [(#7322)](https://github.com/PennyLaneAI/pennylane/pull/7322)

* The `KerasLayer` class in `qml.qnn.keras` has been removed because Keras 2 is no longer actively maintained.
  Please consider using a different machine learning framework, like `PyTorch <demos/tutorial_qnn_module_torch>`__ or `JAX <demos/tutorial_How_to_optimize_QML_model_using_JAX_and_Optax>`__.
  [(#7320)](https://github.com/PennyLaneAI/pennylane/pull/7320)

* The `qml.gradients.hamiltonian_grad` function has been removed because this gradient recipe is no
  longer required with the :doc:`new operator arithmetic system </news/new_opmath>`.
  [(#7302)](https://github.com/PennyLaneAI/pennylane/pull/7302)

* Accessing terms of a tensor product (e.g., `op = X(0) @ X(1)`) via `op.obs` has been removed.
  [(#7324)](https://github.com/PennyLaneAI/pennylane/pull/7324)

* The `mcm_method` keyword argument in `qml.execute` has been removed.
  [(#7301)](https://github.com/PennyLaneAI/pennylane/pull/7301)

* The `inner_transform` and `config` keyword arguments in `qml.execute` have been removed.
  [(#7300)](https://github.com/PennyLaneAI/pennylane/pull/7300)

* `Sum.ops`, `Sum.coeffs`, `Prod.ops` and `Prod.coeffs` have been removed.
  [(#7304)](https://github.com/PennyLaneAI/pennylane/pull/7304)

* Specifying `pipeline=None` with `qml.compile` has been removed.
  [(#7307)](https://github.com/PennyLaneAI/pennylane/pull/7307)

* The `control_wires` argument in `qml.ControlledQubitUnitary` has been removed.
  Furthermore, the `ControlledQubitUnitary` no longer accepts `QubitUnitary` objects as arguments as its `base`.
  [(#7305)](https://github.com/PennyLaneAI/pennylane/pull/7305)

* `qml.tape.TapeError` has been removed.
  [(#7205)](https://github.com/PennyLaneAI/pennylane/pull/7205)

<h3>Deprecations 👋</h3>

Here's a list of deprecations made this release. For a more detailed breakdown of deprecations and alternative code to use instead, Please consult the :doc:`deprecations and removals page </development/deprecations>`.

* Top-level access to `DeviceError`, `PennyLaneDeprecationWarning`, `QuantumFunctionError` and `ExperimentalWarning` have been deprecated and will be removed in v0.43. Please import them from the new `exceptions` module.
  [(#7292)](https://github.com/PennyLaneAI/pennylane/pull/7292)
  [(#7477)](https://github.com/PennyLaneAI/pennylane/pull/7477)
  [(#7508)](https://github.com/PennyLaneAI/pennylane/pull/7508)
  [(#7603)](https://github.com/PennyLaneAI/pennylane/pull/7603)

* `qml.operation.Observable` and the corresponding `Observable.compare` have been deprecated, as
  pennylane now depends on the more general `Operator` interface instead. The
  `Operator.is_hermitian` property can instead be used to check whether or not it is highly likely
  that the operator instance is Hermitian.
  [(#7316)](https://github.com/PennyLaneAI/pennylane/pull/7316)

* The boolean functions provided in `pennylane.operation` are deprecated. See the :doc:`deprecations page </development/deprecations>` 
  for equivalent code to use instead. These include `not_tape`, `has_gen`, `has_grad_method`, `has_multipar`,
  `has_nopar`, `has_unitary_gen`, `is_measurement`, `defines_diagonalizing_gates`, and `gen_is_multi_term_hamiltonian`.
  [(#7319)](https://github.com/PennyLaneAI/pennylane/pull/7319)

* `qml.operation.WiresEnum`, `qml.operation.AllWires`, and `qml.operation.AnyWires` are deprecated. To indicate that
  an operator can act on any number of wires, `Operator.num_wires = None` should be used instead. This is the default
  and does not need to be overwritten unless the operator developer wants to add wire number validation.
  [(#7313)](https://github.com/PennyLaneAI/pennylane/pull/7313)

* The :func:`qml.QNode.get_gradient_fn` method is now deprecated. Instead, use :func:`~.workflow.get_best_diff_method` to obtain the differentiation method.
  [(#7323)](https://github.com/PennyLaneAI/pennylane/pull/7323)

<h3>Internal changes ⚙️</h3>

* Move private code in the `TransformProgram` onto the `CotransformCache` class.
  [(#7750)](https://github.com/PennyLaneAI/pennylane/pull/7750)

* Improve type hinting in the `workflow` module.
  [(#7745)](https://github.com/PennyLaneAI/pennylane/pull/7745)

* Unpin `mitiq` in CI.
  [(#7742)](https://github.com/PennyLaneAI/pennylane/pull/7742)

* The `qml.measurements.Shots` class can now handle abstract numbers of shots.
  [(#7729)](https://github.com/PennyLaneAI/pennylane/pull/7729)

* Update `jax` and `tensorflow` dependencies for `doc` builds.
  [(#7667)](https://github.com/PennyLaneAI/pennylane/pull/7667)

* `Pennylane` has been renamed to `pennylane` in the `pyproject.toml` file 
  to match the expected binary distribution format naming conventions.
  [(#7689)](https://github.com/PennyLaneAI/pennylane/pull/7689)

* The `qml.compiler.python_compiler` submodule has been restructured.
  [(#7645)](https://github.com/PennyLaneAI/pennylane/pull/7645)

* Move program capture code closer to where it is used.
  [(#7608)](https://github.com/PennyLaneAI/pennylane/pull/7608)

* Tests using `OpenFermion` in `tests/qchem` do not fail with NumPy>=2.0.0 any more.
  [(#7626)](https://github.com/PennyLaneAI/pennylane/pull/7626)

* Move `givens_decomposition` and private helpers from `qchem` to `math` module.
  [(#7545)](https://github.com/PennyLaneAI/pennylane/pull/7545)

* Enforce module dependencies in `pennylane` using `tach`.
  [(#7185)](https://github.com/PennyLaneAI/pennylane/pull/7185)
  [(#7416)](https://github.com/PennyLaneAI/pennylane/pull/7416)
  [(#7418)](https://github.com/PennyLaneAI/pennylane/pull/7418)
  [(#7429)](https://github.com/PennyLaneAI/pennylane/pull/7429)
  [(#7430)](https://github.com/PennyLaneAI/pennylane/pull/7430)
  [(#7437)](https://github.com/PennyLaneAI/pennylane/pull/7437)
  [(#7504)](https://github.com/PennyLaneAI/pennylane/pull/7504)
  [(#7538)](https://github.com/PennyLaneAI/pennylane/pull/7538)
  [(#7542)](https://github.com/PennyLaneAI/pennylane/pull/7542)
  [(#7667)](https://github.com/PennyLaneAI/pennylane/pull/7667)
  [(#7743)](https://github.com/PennyLaneAI/pennylane/pull/7743)

* With program capture enabled, mcm method validation now happens on execution rather than setup.
  [(#7475)](https://github.com/PennyLaneAI/pennylane/pull/7475)

* Add `.git-blame-ignore-revs` file to the PennyLane repository. This file will allow specifying commits that should
  be ignored in the output of `git blame`. For example, this can be useful when a single commit includes bulk reformatting.
  [(#7507)](https://github.com/PennyLaneAI/pennylane/pull/7507)

* Add a `.gitattributes` file to standardize LF as the end-of-line character for the PennyLane
  repository.
  [(#7502)](https://github.com/PennyLaneAI/pennylane/pull/7502)

* `DefaultQubit` now implements `preprocess_transforms` and `setup_execution_config` instead of `preprocess`.
  [(#7468)](https://github.com/PennyLaneAI/pennylane/pull/7468)

* Fix subset of `pylint` errors in the `tests` folder.
  [(#7446)](https://github.com/PennyLaneAI/pennylane/pull/7446)

* Remove and reduce excessively expensive test cases in `tests/templates/test_subroutines/` that do not add value.
  [(#7436)](https://github.com/PennyLaneAI/pennylane/pull/7436)

* Stop using `pytest-timeout` in the PennyLane CI/CD pipeline.
  [(#7451)](https://github.com/PennyLaneAI/pennylane/pull/7451)

* A `RuntimeWarning` raised when using versions of JAX > 0.4.28 has been removed.
  [(#7398)](https://github.com/PennyLaneAI/pennylane/pull/7398)

* Wheel releases for PennyLane now follow the `PyPA binary-distribution format <https://packaging.python.org/en/latest/specifications/binary-distribution-format/>_` guidelines more closely.
  [(#7382)](https://github.com/PennyLaneAI/pennylane/pull/7382)

* `null.qubit` can now support an optional `track_resources` argument which allows it to record which gates are executed.
  [(#7226)](https://github.com/PennyLaneAI/pennylane/pull/7226)
  [(#7372)](https://github.com/PennyLaneAI/pennylane/pull/7372)
  [(#7392)](https://github.com/PennyLaneAI/pennylane/pull/7392)

* A new internal module, `qml.concurrency`, is added to support internal use of multiprocess and multithreaded execution of workloads. This also migrates the use of `concurrent.futures` in `default.qubit` to this new design.
  [(#7303)](https://github.com/PennyLaneAI/pennylane/pull/7303)

* Test suites in `tests/transforms/test_defer_measurement.py` use analytic mocker devices to test numeric results.
  [(#7329)](https://github.com/PennyLaneAI/pennylane/pull/7329)

* Add new `pennylane.exceptions` module for custom errors and warnings.
  [(#7205)](https://github.com/PennyLaneAI/pennylane/pull/7205)
  [(#7292)](https://github.com/PennyLaneAI/pennylane/pull/7292)

* Clean up `__init__.py` files in `math`, `ops`, `qaoa`, `tape` and `templates` to be explicit in what they import. 
  [(#7200)](https://github.com/PennyLaneAI/pennylane/pull/7200)
  
* The `Tracker` class has been moved into the `devices` module.
  [(#7281)](https://github.com/PennyLaneAI/pennylane/pull/7281)

* Moved functions that calculate rotation angles for unitary decompositions into an internal
  module `qml.math.decomposition`
  [(#7211)](https://github.com/PennyLaneAI/pennylane/pull/7211)

* Fixed a failing integration test for `qml.QDrift`  which multiplied the operators of the decomposition incorrectly to evolve the state.
  [(#7621)](https://github.com/PennyLaneAI/pennylane/pull/7621)

* The decomposition test in `assert_valid` no longer checks the matrix of the decomposition if the operator
  does not define a matrix representation.
  [(#7655)](https://github.com/PennyLaneAI/pennylane/pull/7655)

<h3>Documentation 📝</h3>

* The functions in `qml.qchem.vibrational` are updated to include additional information about the 
  theory and input arguments.
  [(#6918)](https://github.com/PennyLaneAI/pennylane/pull/6918)

* The usage examples for `qml.decomposition.DecompositionGraph` have been updated.
  [(#7692)](https://github.com/PennyLaneAI/pennylane/pull/7692)

* The entry in the :doc:`/news/program_capture_sharp_bits` has been updated to include
  additional supported lightning devices: `lightning.kokkos` and `lightning.gpu`.
  [(#7674)](https://github.com/PennyLaneAI/pennylane/pull/7674)

* Updated the circuit drawing for `qml.Select` to include two commonly used symbols for 
  Select-applying, or multiplexing, an operator. Added a similar drawing for `qml.SelectPauliRot`.
  [(#7464)](https://github.com/PennyLaneAI/pennylane/pull/7464)
  
* The entry in the :doc:`/news/program_capture_sharp_bits` page for transforms has been updated; non-native transforms being applied
  to QNodes wherein operators have dynamic wires can lead to incorrect results.
  [(#7426)](https://github.com/PennyLaneAI/pennylane/pull/7426)

* Fixed the wrong `theta` to `phi` in :class:`~pennylane.IsingXY`.
  [(#7427)](https://github.com/PennyLaneAI/pennylane/pull/7427)

* In the :doc:`/introduction/compiling_circuits` page, in the "Decomposition in stages" section,
  circuit drawings now render in a way that's easier to read.
  [(#7419)](https://github.com/PennyLaneAI/pennylane/pull/7419)

* The entry in the :doc:`/news/program_capture_sharp_bits` page for using program capture with Catalyst 
  has been updated. Instead of using ``qjit(experimental_capture=True)``, Catalyst is now compatible 
  with the global toggles ``qml.capture.enable()`` and ``qml.capture.disable()`` for enabling and
  disabling program capture.
  [(#7298)](https://github.com/PennyLaneAI/pennylane/pull/7298)

<<<<<<< HEAD
* Adjust workflow helper function `construct_batch` to be consistent with `set_shots` and other user transforms, following similar logic as `execute`.
  [(#7461)](https://github.com/PennyLaneAI/pennylane/pull/7461)
=======
* The simulation technique table in the :doc:`/introduction/dynamic_quantum_circuits` page has been updated 
  to correct an error regarding analytic mode support for the ``tree-traversal`` method. 
  ``tree-traversal`` supports analytic mode.
  [(#7490)](https://github.com/PennyLaneAI/pennylane/pull/7490)
>>>>>>> ada74d57

* Added a warning to the documentation for `qml.snapshots` and `qml.Snapshot`, clarifying that compilation transforms 
may move operations across a `Snapshot`.
  [(#7746)](https://github.com/PennyLaneAI/pennylane/pull/7746)

* In the :doc:`/development/guide/documentation` page, removed references to the outdated Sphinx and unsupported Python 3.8 version. 
  This helps ensure contributors follow current standards and avoid compatibility issues.
  [(#7479)](https://github.com/PennyLaneAI/pennylane/pull/7479)

<h3>Bug fixes 🐛</h3>

* Fixes `CircuitGraph.iterate_parametrized_layers`, and thus `metric_tensor`, when the same operation occurs multiple
  times in the circuit.
  [(#7757)](https://github.com/PennyLaneAI/pennylane/pull/7757)

* Fixes a bug with transforms that require the classical Jacobian applied to QNodes, where only
  some arguments are trainable and an intermediate transform does not preserve trainability information.
  [(#7345)](https://github.com/PennyLaneAI/pennylane/pull/7345)

* The `qml.ftqc.ParametricMidMeasureMP` class was unable to accept data from `jax.numpy.array` inputs
  when specifying the angle, due to the given hashing policy. The implementation was updated to ensure
  correct hashing behavior for `float`, `numpy.array`, and `jax.numpy.array` inputs.
  [(#7693)](https://github.com/PennyLaneAI/pennylane/pull/7693)

* A bug in `qml.draw_mpl` for circuits with work wires has been fixed. The previously
  inconsistent mapping for these wires has been resolved, ensuring accurate assignment during
  drawing.
  [(#7668)](https://github.com/PennyLaneAI/pennylane/pull/7668)

* A bug in `ops.op_math.Prod.simplify()` has been fixed that led to global phases being discarded
  in special cases. Concretely, this problem occurs when Pauli factors combine into the identity
  up to a global phase _and_ there is no Pauli representation of the product operator.
  [(#7671)](https://github.com/PennyLaneAI/pennylane/pull/7671)

* The behaviour of the `qml.FlipSign` operation has been fixed: passing an integer `m` as the wires argument is now
  interpreted as a single wire (i.e. `wires=[m]`). This is different from the previous interpretation of `wires=range(m)`.
  Also, the `qml.FlipSign.wires` attribute is now returning the correct `Wires` object as for all other operations in PennyLane.
  [(#7647)](https://github.com/PennyLaneAI/pennylane/pull/7647)

* `qml.equal` now works with `qml.PauliError`s.
  [(#7618)](https://github.com/PennyLaneAI/pennylane/pull/7618)

* The `qml.transforms.cancel_inverses` transform can be used with `jax.jit`.
  [(#7487)](https://github.com/PennyLaneAI/pennylane/pull/7487)

* `qml.StatePrep` does not validate the norm of statevectors any more, default to `False` during initialization.
  [(#7615)](https://github.com/PennyLaneAI/pennylane/pull/7615)

* `qml.PhaseShift` operation is now working correctly with a batch size of 1.
  [(#7622)](https://github.com/PennyLaneAI/pennylane/pull/7622)

* `qml.metric_tensor` can now be calculated with catalyst.
  [(#7528)](https://github.com/PennyLaneAI/pennylane/pull/7528)

* The mapping to standard wires (consecutive integers) of `qml.tape.QuantumScript` has been fixed
  to correctly consider work wires that are not used otherwise in the circuit.
  [(#7581)](https://github.com/PennyLaneAI/pennylane/pull/7581)

* Fixed a bug where certain transforms with a native program capture implementation give incorrect results when
  dynamic wires were present in the circuit. The affected transforms were:
  * :func:`~pennylane.transforms.cancel_inverses`
  * :func:`~pennylane.transforms.merge_rotations`
  * :func:`~pennylane.transforms.single_qubit_fusion`
  * :func:`~pennylane.transforms.merge_amplitude_embedding`
  [(#7426)](https://github.com/PennyLaneAI/pennylane/pull/7426)

* The `Operator.pow` method has been fixed to raise to the power of 2 the qutrit operators `~.TShift`, `~.TClock`, and `~.TAdd`.
  [(#7505)](https://github.com/PennyLaneAI/pennylane/pull/7505)

* The queuing behavior of the controlled of a controlled operation is fixed.
  [(#7532)](https://github.com/PennyLaneAI/pennylane/pull/7532)

* A new decomposition was implemented for two-qubit `QubitUnitary` operators in `two_qubit_decomposition`
  based on a type-AI Cartan decomposition. It fixes previously faulty edge cases for unitaries
  that require 2 or 3 CNOT gates. Now, 3 CNOTs are used for both cases, using one more
  CNOT than theoretically required in the former case.
  [(#7474)](https://github.com/PennyLaneAI/pennylane/pull/7474)

* The documentation of `qml.pulse.drive` has been updated and corrected.
  [(#7459)](https://github.com/PennyLaneAI/pennylane/pull/7459)

* Fixed a bug in `to_openfermion` where identity qubit-to-wires mapping was not obeyed.
  [(#7332)](https://github.com/PennyLaneAI/pennylane/pull/7332)

* Fixed a bug in the validation of :class:`~.SelectPauliRot` that prevents parameter broadcasting.
  [(#7377)](https://github.com/PennyLaneAI/pennylane/pull/7377)

* Usage of NumPy in `default.mixed` source code has been converted to `qml.math` to avoid
  unnecessary dependency on NumPy and to fix a bug that caused an error when using `default.mixed` with PyTorch and GPUs.
  [(#7384)](https://github.com/PennyLaneAI/pennylane/pull/7384)

* With program capture enabled (`qml.capture.enable()`), `QSVT` no treats abstract values as metadata.
  [(#7360)](https://github.com/PennyLaneAI/pennylane/pull/7360)

* A fix was made to `default.qubit` to allow for using `qml.Snapshot` with defer-measurements (`mcm_method="deferred"`).
  [(#7335)](https://github.com/PennyLaneAI/pennylane/pull/7335)

* Fixes the repr for empty `Prod` and `Sum` instances to better communicate the existence of an empty instance.
  [(#7346)](https://github.com/PennyLaneAI/pennylane/pull/7346)

* Fixes a bug where circuit execution fails with ``BlockEncode`` initialized with sparse matrices.
  [(#7285)](https://github.com/PennyLaneAI/pennylane/pull/7285)

* Adds an informative error if `qml.cond` is used with an abstract condition with
  jitting on `default.qubit` if capture is enabled.
  [(#7314)](https://github.com/PennyLaneAI/pennylane/pull/7314)

* Fixes a bug where using a ``StatePrep`` operation with `batch_size=1` did not work with ``default.mixed``.
  [(#7280)](https://github.com/PennyLaneAI/pennylane/pull/7280)

* Gradient transforms can now be used in conjunction with batch transforms with all interfaces.
  [(#7287)](https://github.com/PennyLaneAI/pennylane/pull/7287)

* Fixes a bug where the global phase was not being added in the ``QubitUnitary`` decomposition.  
  [(#7244)](https://github.com/PennyLaneAI/pennylane/pull/7244)
  [(#7270)](https://github.com/PennyLaneAI/pennylane/pull/7270)

* Using finite differences with program capture without x64 mode enabled now raises a warning.
  [(#7282)](https://github.com/PennyLaneAI/pennylane/pull/7282)

* When the `mcm_method` is specified to the `"device"`, the `defer_measurements` transform will 
  no longer be applied. Instead, the device will be responsible for all MCM handling.
  [(#7243)](https://github.com/PennyLaneAI/pennylane/pull/7243)

* Fixed coverage of `qml.liealg.CII` and `qml.liealg.AIII`.
  [(#7291)](https://github.com/PennyLaneAI/pennylane/pull/7291)

* Fixed a bug where the phase is used as the wire label for a `qml.GlobalPhase` when capture is enabled.
  [(#7211)](https://github.com/PennyLaneAI/pennylane/pull/7211)

* Fixed a bug that caused `CountsMP.process_counts` to return results in the computational basis, even if
  an observable was specified.
  [(#7342)](https://github.com/PennyLaneAI/pennylane/pull/7342)

* Fixed a bug that caused `SamplesMP.process_counts` used with an observable to return a list of eigenvalues 
  for each individual operation in the observable, instead of the overall result.
  [(#7342)](https://github.com/PennyLaneAI/pennylane/pull/7342)

* Fixed a bug where `two_qubit_decomposition` provides an incorrect decomposition for some special matrices.
  [(#7340)](https://github.com/PennyLaneAI/pennylane/pull/7340)

* Fixes a bug where the powers of `qml.ISWAP` and `qml.SISWAP` were decomposed incorrectly.
  [(#7361)](https://github.com/PennyLaneAI/pennylane/pull/7361)

* Returning `MeasurementValue`s from the `ftqc` module's parametric mid-circuit measurements
  (`measure_arbitrary_basis`, `measure_x` and `measure_y`) no longer raises an error in circuits 
  using `diagonalize_mcms`.
  [(#7387)](https://github.com/PennyLaneAI/pennylane/pull/7387)

* Fixes a bug where the :func:`~.transforms.single_qubit_fusion` transform produces a tape that is
  off from the original tape by a global phase.
  [(#7619)](https://github.com/PennyLaneAI/pennylane/pull/7619)

* Fixes a bug where an error is raised from the decomposition graph when the resource params of an operator contains lists.
  [(#7722)](https://github.com/PennyLaneAI/pennylane/pull/7722)

* Updated documentation for mid-circuit measurements using the Tree Traversal algorithm
  to reflect supported devices and usage in analytic simulations,
  in the :doc:`/introduction/dynamic_quantum_circuits` page.
  [(#7691)](https://github.com/PennyLaneAI/pennylane/pull/7691)

<h3>Contributors ✍️</h3>

This release contains contributions from (in alphabetical order):

Guillermo Alonso-Linaje,
Ali Asadi,
Utkarsh Azad,
Astral Cai,
Yushao Chen,
Diksha Dhawan,
Marcus Edwards,
Lillian Frederiksen,
Pietropaolo Frisoni,
Simone Gasperini,
Korbinian Kottmann,
Christina Lee,
Austin Huang,
Anton Naim Ibrahim,
William Maxwell
Luis Alfredo Nuñez Meneses
Oumarou Oumarou,
Lee J. O'Riordan,
Mudit Pandey,
Andrija Paurevic,
Justin Pickering,
Shuli Shu,
Jay Soni,
Kalman Szenes,
Marc Vandelle,
David Wierichs,
Jake Zaia<|MERGE_RESOLUTION|>--- conflicted
+++ resolved
@@ -1086,15 +1086,13 @@
   disabling program capture.
   [(#7298)](https://github.com/PennyLaneAI/pennylane/pull/7298)
 
-<<<<<<< HEAD
 * Adjust workflow helper function `construct_batch` to be consistent with `set_shots` and other user transforms, following similar logic as `execute`.
   [(#7461)](https://github.com/PennyLaneAI/pennylane/pull/7461)
-=======
+
 * The simulation technique table in the :doc:`/introduction/dynamic_quantum_circuits` page has been updated 
   to correct an error regarding analytic mode support for the ``tree-traversal`` method. 
   ``tree-traversal`` supports analytic mode.
   [(#7490)](https://github.com/PennyLaneAI/pennylane/pull/7490)
->>>>>>> ada74d57
 
 * Added a warning to the documentation for `qml.snapshots` and `qml.Snapshot`, clarifying that compilation transforms 
 may move operations across a `Snapshot`.
