:orphan:

# Release 0.28.0-dev (development release)

<h3>New features since last release</h3>

* Support custom measurement processes:
  * `SampleMeasurement` and `StateMeasurement` classes have been added. They contain an abstract
    method to process samples/quantum state.
    [#3286](https://github.com/PennyLaneAI/pennylane/pull/3286)

  * Add `_Sample` class.
    [#3288](https://github.com/PennyLaneAI/pennylane/pull/3288)

  * Add `_Counts` class.
    [#3292](https://github.com/PennyLaneAI/pennylane/pull/3292)

  * Add `_State` class.
    [#3287](https://github.com/PennyLaneAI/pennylane/pull/3287)

  * Add `_VnEntropy` class.
    [#3326](https://github.com/PennyLaneAI/pennylane/pull/3326)

  * Add `_MutualInfo` class.
    [#3327](https://github.com/PennyLaneAI/pennylane/pull/3327)

* Functionality for fetching symbols and geometry of a compound from the PubChem Database using `qchem.mol_data`.
  [(#3289)](https://github.com/PennyLaneAI/pennylane/pull/3289)
  [(#3378)](https://github.com/PennyLaneAI/pennylane/pull/3378)

  ```pycon
  >>> mol_data("BeH2")
  (['Be', 'H', 'H'],
  array([[ 4.79405604,  0.29290815,  0.        ],
         [ 3.77946   , -0.29290815,  0.        ],
         [ 5.80884105, -0.29290815,  0.        ]]))

  >>> mol_data(223, "CID")
  (['N', 'H', 'H', 'H', 'H'],
  array([[ 4.79404621,  0.        ,  0.        ],
         [ 5.80882913,  0.5858151 ,  0.        ],
         [ 3.77945225, -0.5858151 ,  0.        ],
         [ 4.20823111,  1.01459396,  0.        ],
         [ 5.3798613 , -1.01459396,  0.        ]]))
  ```

* New basis sets, `6-311g` and `CC-PVDZ`, are added to the qchem basis set repo.
  [#3279](https://github.com/PennyLaneAI/pennylane/pull/3279)

* Support for purity computation is added. The `qml.math.purity` function computes the purity from a state vector or a density matrix:

  [#3290](https://github.com/PennyLaneAI/pennylane/pull/3290)

  ```pycon
  >>> x = [1, 0, 0, 1] / np.sqrt(2)
  >>> qml.math.purity(x, [0, 1])
  1.0
  >>> qml.math.purity(x, [0])
  0.5
    
  >>> x = [[1 / 2, 0, 0, 0], [0, 0, 0, 0], [0, 0, 0, 0], [0, 0, 0, 1 / 2]]
  >>> qml.math.purity(x, [0, 1])
  0.5
  ```

  The `qml.qinfo.purity` can be used to transform a QNode returning a state to a function that returns the purity:

  ```python3
  dev = qml.device("default.mixed", wires=2)

  @qml.qnode(dev)
  def circuit(x):
    qml.IsingXX(x, wires=[0, 1])
    return qml.state()
  ```

  ```pycon
  >>> qml.qinfo.purity(circuit, wires=[0])(np.pi / 2)
  0.5
  >>> qml.qinfo.purity(circuit, wires=[0, 1])(np.pi / 2)
  1.0
  ```

  Taking the gradient is also supported:

  ```pycon
  >>> param = np.array(np.pi / 4, requires_grad=True)
  >>> qml.grad(qml.qinfo.purity(circuit, wires=[0]))(param)
  -0.5
  ```

<h3>Improvements</h3>

* Continuous integration checks are now performed for Python 3.11 and Torch v1.13. Python 3.7 is dropped.
  [(#3276)](https://github.com/PennyLaneAI/pennylane/pull/3276)

* `qml.Tracker` now also logs results in `tracker.history` when tracking execution of a circuit.
   [(#3306)](https://github.com/PennyLaneAI/pennylane/pull/3306)

* Improve performance of `Wires.all_wires`.
  [(#3302)](https://github.com/PennyLaneAI/pennylane/pull/3302)

* A representation has been added to the `Molecule` class.
  [(#3364)](https://github.com/PennyLaneAI/pennylane/pull/3364)

* Add detail to the error message when the `insert` transform
  fails to diagonalize non-qubit-wise-commuting observables.
  [(#3381)](https://github.com/PennyLaneAI/pennylane/pull/3381)

* Remove private `_wires` setter from the `Controlled.map_wires` method.
  [3405](https://github.com/PennyLaneAI/pennylane/pull/3405)

<h3>Breaking changes</h3>

* The `log_base` attribute has been moved from `MeasurementProcess` to the new `_VnEntropy` and
  `_MutualInfo` classes, which inherit from `MeasurementProcess`.
  [#3326](https://github.com/PennyLaneAI/pennylane/pull/3326)

* Python 3.7 support is no longer maintained.
  [(#3276)](https://github.com/PennyLaneAI/pennylane/pull/3276)

<h3>Deprecations</h3>

Deprecations cycles are tracked at [doc/developement/deprecations.rst](https://docs.pennylane.ai/en/latest/development/deprecations.html).

* The following deprecated methods are removed:
  [(#3281)](https://github.com/PennyLaneAI/pennylane/pull/3281/)

  * `qml.tape.get_active_tape`: Use `qml.QueuingManager.active_context()`
  * `qml.transforms.qcut.remap_tape_wires`: Use `qml.map_wires`
  * `qml.tape.QuantumTape.inv()`: Use `qml.tape.QuantumTape.adjoint()`
  * `qml.tape.stop_recording()`: Use `qml.QueuingManager.stop_recording()`
  * `qml.tape.QuantumTape.stop_recording()`: Use `qml.QueuingManager.stop_recording()`
  * `qml.QueuingContext` is now `qml.QueuingManager`
  * `QueuingManager.safe_update_info` and `AnnotatedQueue.safe_update_info`: Use plain `update_info`

<h3>Documentation</h3>

<<<<<<< HEAD
* Added documentation on parameter broadcasting regarding both its usage and technical aspects
  [#3356](https://github.com/PennyLaneAI/pennylane/pull/3356)

  The [quickstart guide on circuits](https://docs.pennylane.ai/en/stable/introduction/circuits.html#parameter-broadcasting-in-qnodes)
  as well as the the documentation of
  [QNodes](https://docs.pennylane.ai/en/stable/code/api/pennylane.QNode.html) and
  [Operators](https://docs.pennylane.ai/en/stable/code/api/pennylane.operation.Operator.html)
  now contain introductions and details on parameter broadcasting. The QNode documentation
  mostly contains usage details, the Operator documentation is concerned with implementation
  details and a guide to support broadcasting in custom operators.
=======
* Corrects more mentions for diagonalizing gates for all relevant operations. The docstrings for `compute_eigvals` used
  to say that the diagonalizing gates implemented $U$, the unitary such that $O = U \Sigma U^{\dagger}$, where $O$ is
  the original observable and $\Sigma$ a diagonal matrix. However, the diagonalizing gates actually implement
  $U^{\dagger}$, since $\langle \psi | O | \psi \rangle = \langle \psi | U \Sigma U^{\dagger} | \psi \rangle$, making
  $U^{\dagger} | \psi \rangle$ the actual state being measured in the $Z$-basis.
  [(#3409)](https://github.com/PennyLaneAI/pennylane/pull/3409)
>>>>>>> 8d738723

<h3>Bug fixes</h3>

* Fixed a bug that made `gradients.param_shift` raise an error when used with unshifted terms only
  in a custom recipe, and when using any unshifted terms at all under the new return type system.
  [(#3177)](https://github.com/PennyLaneAI/pennylane/pull/3177)

* Original tape `_obs_sharing_wires` attribute is updated during its expansion.
  [#3293](https://github.com/PennyLaneAI/pennylane/pull/3293)
  
* Small fix of `MeasurementProcess.map_wires`, where both the `self.obs` and `self._wires`
  attributes were modified.
  [#3292](https://github.com/PennyLaneAI/pennylane/pull/3292)

* An issue with `drain=False` in the adaptive optimizer is fixed. Before the fix, the operator pool
  needed to be re-constructed inside the optimization pool when `drain=False`. With the new fix,
  this reconstruction is not needed.
  [#3361](https://github.com/PennyLaneAI/pennylane/pull/3361)

* If the device originally has no shots but finite shots are dynamically specified, Hamiltonian
  expansion now occurs.
  [(#3369)](https://github.com/PennyLaneAI/pennylane/pull/3369)

* `qml.matrix(op)` now fails if the operator truly has no matrix (eg. `Barrier`) to match `op.matrix()`
  [(#3386)](https://github.com/PennyLaneAI/pennylane/pull/3386)

* The `pad_with` argument in the `AmplitudeEmbedding` template is now compatible
  with all interfaces
  [(#3392)](https://github.com/PennyLaneAI/pennylane/pull/3392)

<h3>Contributors</h3>

This release contains contributions from (in alphabetical order):

Juan Miguel Arrazola
Utkarsh Azad
Astral Cai
Pieter Eendebak
Lillian M. A. Frederiksen
Soran Jahangiri
Edward Jiang
Christina Lee
Albert Mitjans Coma
<<<<<<< HEAD
David Wierichs
=======
Romain Moyard
Matthew Silverman
Antal Száva
David Wierichs
>>>>>>> 8d738723
<|MERGE_RESOLUTION|>--- conflicted
+++ resolved
@@ -136,7 +136,6 @@
 
 <h3>Documentation</h3>
 
-<<<<<<< HEAD
 * Added documentation on parameter broadcasting regarding both its usage and technical aspects
   [#3356](https://github.com/PennyLaneAI/pennylane/pull/3356)
 
@@ -147,14 +146,13 @@
   now contain introductions and details on parameter broadcasting. The QNode documentation
   mostly contains usage details, the Operator documentation is concerned with implementation
   details and a guide to support broadcasting in custom operators.
-=======
+
 * Corrects more mentions for diagonalizing gates for all relevant operations. The docstrings for `compute_eigvals` used
   to say that the diagonalizing gates implemented $U$, the unitary such that $O = U \Sigma U^{\dagger}$, where $O$ is
   the original observable and $\Sigma$ a diagonal matrix. However, the diagonalizing gates actually implement
   $U^{\dagger}$, since $\langle \psi | O | \psi \rangle = \langle \psi | U \Sigma U^{\dagger} | \psi \rangle$, making
   $U^{\dagger} | \psi \rangle$ the actual state being measured in the $Z$-basis.
   [(#3409)](https://github.com/PennyLaneAI/pennylane/pull/3409)
->>>>>>> 8d738723
 
 <h3>Bug fixes</h3>
 
@@ -198,11 +196,7 @@
 Edward Jiang
 Christina Lee
 Albert Mitjans Coma
-<<<<<<< HEAD
-David Wierichs
-=======
 Romain Moyard
 Matthew Silverman
 Antal Száva
-David Wierichs
->>>>>>> 8d738723
+David Wierichs