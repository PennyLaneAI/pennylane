--- conflicted
+++ resolved
@@ -6,53 +6,13 @@
 
 <h3>Improvements</h3>
 
-<<<<<<< HEAD
 * The function `qml.ctrl` was given the optional argument `control_values=None`.
   If overridden, `control_values` takes an integer or a list of integers corresponding to
   the binary value that each control value should take. The same change is reflected in
   `ControlledOperation`. Control values of `0` are implemented by `qml.PauliX` applied
-  before and after the controlled operation. [(#2288)](https://github.com/PennyLaneAI/pennylane/pull/2288)
-
-* Most compilation transforms, and relevant subroutines, have been updated to
-  support just-in-time compilation with `jax.jit`.
-  [(#1894)](https://github.com/PennyLaneAI/pennylane/pull/1894/)
-
-* No two-term parameter-shift rule is assumed anymore by default.
-  [(#2227)](https://github.com/PennyLaneAI/pennylane/pull/2227)
-
-  Previously, operations marked for analytic differentiation that
-  do not provide a `generator`, `parameter_frequencies` or a
-  custom `grad_recipe` were assumed to satisfy the two-term shift
-  rule. This now has to be made explicit for custom operations
-  by adding any of the above attributes.
-
-* The `qml.draw_mpl` transform supports a `expansion_strategy` keyword argument.
-  [(#2271)](https://github.com/PennyLaneAI/pennylane/pull/2271/)
-
-* The `qml.gradients` module has been streamlined and special-purpose functions
-  moved closer to their use cases, while preserving existing behaviour.
-  [(#2200)](https://github.com/PennyLaneAI/pennylane/pull/2200)
-
-* Added a new `partition_pauli_group` function to the `grouping` module for
-  efficiently measuring the `N`-qubit Pauli group with `3 ** N`
-  qubit-wise commuting terms.
-  [(#2185)](https://github.com/PennyLaneAI/pennylane/pull/2185)
-
-  ```pycon
-  >>> qml.grouping.partition_pauli_group(2)
-  [['II', 'IZ', 'ZI', 'ZZ'],
-   ['IX', 'ZX'],
-   ['IY', 'ZY'],
-   ['XI', 'XZ'],
-   ['XX'],
-   ['XY'],
-   ['YI', 'YZ'],
-   ['YX'],
-   ['YY']]
-  ```
-
-=======
->>>>>>> 7b755831
+  before and after the controlled operation
+  [(#2288)](https://github.com/PennyLaneAI/pennylane/pull/2288)
+  
 <h3>Breaking changes</h3>
 
 <h3>Deprecations</h3>
@@ -61,12 +21,6 @@
 
 <h3>Contributors</h3>
 
-<<<<<<< HEAD
 This release contains contributions from (in alphabetical order):
 
-Karim Alaa El-Din, Sam Banning, Thomas Bromley, Olivia Di Matteo, Anthony Hayes, David Ittah, Josh Izaac, Christina Lee, Angus Lowe,
-Maria Fernanda Morris, Romain Moyard, Zeyue Niu, Maria Schuld, Jay Soni,
-Antal Száva, David Wierichs
-=======
-This release contains contributions from (in alphabetical order):
->>>>>>> 7b755831
+Karim Alaa El-Din