--- conflicted
+++ resolved
@@ -14,36 +14,11 @@
 
 <h3>Bug fixes 🐛</h3>
 
-<<<<<<< HEAD
-* Fix a bug where zero-valued JVPs were calculated wrongly in the presence of shot vectors.
-  [(#6219)](https://github.com/PennyLaneAI/pennylane/pull/6219)
-
-* Fix `qml.PrepSelPrep` template to work with `torch`.
-  [(#6191)](https://github.com/PennyLaneAI/pennylane/pull/6191)
-
-* Now `qml.equal` compares correctly `qml.PrepSelPrep` operators.
-  [(#6182)](https://github.com/PennyLaneAI/pennylane/pull/6182)
-
-* The `qml.QSVT` template now orders the `projector` wires first and the `UA` wires second, which is the expected order of the decomposition.
-  [(#6212)](https://github.com/PennyLaneAI/pennylane/pull/6212)
-
-* The `qml.Qubitization` template now orders the `control` wires first and the `hamiltonian` wires second, which is the expected according to other templates.
-  [(#6229)](https://github.com/PennyLaneAI/pennylane/pull/6229)
-
-* The `qml.FABLE` template now returns the correct value when JIT is enabled.
-  [(#6263)](https://github.com/PennyLaneAI/pennylane/pull/6263)
-
-* Fixes a bug where a circuit using the `autograd` interface sometimes returns nested values that are not of the `autograd` interface.
-  [(#6225)](https://github.com/PennyLaneAI/pennylane/pull/6225)
-
-* Fixes a bug where a simple circuit with no parameters or only builtin/numpy arrays as parameters returns autograd tensors.
-  [(#6225)](https://github.com/PennyLaneAI/pennylane/pull/6225)
-
 * Fixes a bug where `qml.ctrl` and `qml.adjoint` queued extra operators if they were defined as the arguments.
   [(#6284)](https://github.com/PennyLaneAI/pennylane/pull/6284)
 
-=======
->>>>>>> ce0ab852
 <h3>Contributors ✍️</h3>
 
-This release contains contributions from (in alphabetical order):+This release contains contributions from (in alphabetical order):
+
+Guillermo Alonso