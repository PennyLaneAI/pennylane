--- conflicted
+++ resolved
@@ -4,12 +4,8 @@
 
 <h3>New features since last release</h3>
 
-<<<<<<< HEAD
 * A new `qml.noise` module which contains utililty function for building `NoiseModels` 
   and an `add_noise` tranform for addding it to quantum circuits.
-=======
-* A new `qml.noise` module which contains utility functions for building `NoiseModels`.
->>>>>>> 86bd210c
   [(#5674)](https://github.com/PennyLaneAI/pennylane/pull/5674)
   [(#5684)](https://github.com/PennyLaneAI/pennylane/pull/5684)
   [(#5718)](https://github.com/PennyLaneAI/pennylane/pull/5718)
