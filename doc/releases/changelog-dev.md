# Release 0.44.0-dev (development release)

<h3>New features since last release</h3>

* A new decomposition has been added for the Controlled :class:`~.SemiAdder`,
  which is efficient and skips controlling all gates in its decomposition.
  [(#8423)](https://github.com/PennyLaneAI/pennylane/pull/8423)

* Added a :meth:`~pennylane.devices.DeviceCapabilities.gate_set` method to :class:`~pennylane.devices.DeviceCapabilities`
  that produces a set of gate names to be used as the target gate set in decompositions.
  [(#8522)](https://github.com/PennyLaneAI/pennylane/pull/8522)

* Added a :func:`~pennylane.measurements.pauli_measure` that takes a Pauli product measurement.
  [(#8461)](https://github.com/PennyLaneAI/pennylane/pull/8461)

<h3>Improvements 🛠</h3>

* The `~.BasisRotation` graph decomposition was re-written in a qjit friendly way with PennyLane control flow.
  [(#8560)](https://github.com/PennyLaneAI/pennylane/pull/8560)

* The new graph based decompositions system enabled via :func:`~.decomposition.enable_graph` now supports the following
  additional templates.
  [(#8520)](https://github.com/PennyLaneAI/pennylane/pull/8520)
  [(#8515)](https://github.com/PennyLaneAI/pennylane/pull/8515)
  [(#8516)](https://github.com/PennyLaneAI/pennylane/pull/8516)
  [(#8555)](https://github.com/PennyLaneAI/pennylane/pull/8555)
  [(#8558)](https://github.com/PennyLaneAI/pennylane/pull/8558)
  [(#8538)](https://github.com/PennyLaneAI/pennylane/pull/8538)  
  [(#8534)](https://github.com/PennyLaneAI/pennylane/pull/8534)
  [(#8582)](https://github.com/PennyLaneAI/pennylane/pull/8582)
  [(#8543)](https://github.com/PennyLaneAI/pennylane/pull/8543)
  [(#8554)](https://github.com/PennyLaneAI/pennylane/pull/8554)
  
  - :class:`~.QSVT`
  - :class:`~.AmplitudeEmbedding`
  - :class:`~.AllSinglesDoubles`
  - :class:`~.SimplifiedTwoDesign`
  - :class:`~.GateFabric`
  - :class:`~.AngleEmbedding`
  - :class:`~.IQPEmbedding`
  - :class:`~.kUpCCGSD`
  - :class:`~.QAOAEmbedding`
  - :class:`~.BasicEntanglerLayers`

* A new `qml.compiler.python_compiler.utils` submodule has been added, containing general-purpose utilities for
  working with xDSL. This includes a function that extracts the concrete value of scalar, constant SSA values.
  [(#8514)](https://github.com/PennyLaneAI/pennylane/pull/8514)

* Added a keyword argument ``recursive`` to ``qml.transforms.cancel_inverses`` that enables
  recursive cancellation of nested pairs of mutually inverse gates. This makes the transform
  more powerful, because it can cancel larger blocks of inverse gates without having to scan
  the circuit from scratch. By default, the recursive cancellation is enabled (``recursive=True``).
  To obtain previous behaviour, disable it by setting ``recursive=False``.
  [(#8483)](https://github.com/PennyLaneAI/pennylane/pull/8483)

* `qml.grad` and `qml.jacobian` now lazily dispatch to catalyst and program
  capture, allowing for `qml.qjit(qml.grad(c))` and `qml.qjit(qml.jacobian(c))` to work.
  [(#8382)](https://github.com/PennyLaneAI/pennylane/pull/8382)

* Both the generic and transform-specific application behavior of a `qml.transforms.core.TransformDispatcher`
  can be overwritten with `TransformDispatcher.generic_register` and `my_transform.register`.
  [(#7797)](https://github.com/PennyLaneAI/pennylane/pull/7797)

* With capture enabled, measurements can now be performed on Operator instances passed as closure
  variables from outside the workflow scope.
  [(#8504)](https://github.com/PennyLaneAI/pennylane/pull/8504)

* Users can now estimate the resources for quantum circuits that contain or decompose into
  any of the following symbolic operators: :class:`~.ChangeOpBasis`, :class:`~.Prod`,
  :class:`~.Controlled`, :class:`~.ControlledOp`, :class:`~.Pow`, and :class:`~.Adjoint`.
  [(#8464)](https://github.com/PennyLaneAI/pennylane/pull/8464)

* Wires can be specified via `range` with program capture and autograph.
  [(#8500)](https://github.com/PennyLaneAI/pennylane/pull/8500)

* The :func:`~pennylane.transforms.decompose` transform no longer raises an error if both `gate_set` and
  `stopping_condition` are provided, or if `gate_set` is a dictionary, when the new graph-based decomposition
  system is disabled.
  [(#8532)](https://github.com/PennyLaneAI/pennylane/pull/8532)

* A new decomposition has been added to :class:`pennylane.Toffoli`. This decomposition uses one
  work wire and :class:`pennylane.TemporaryAND` operators to reduce the resources needed.
  [(#8549)](https://github.com/PennyLaneAI/pennylane/pull/8549)

<h3>Breaking changes 💔</h3>

* Providing ``num_steps`` to :func:`pennylane.evolve`, :func:`pennylane.exp`, :class:`pennylane.ops.Evolution`,
  and :class:`pennylane.ops.Exp` has been disallowed. Instead, use :class:`~.TrotterProduct` for approximate
  methods, providing the ``n`` parameter to perform the Suzuki-Trotter product approximation of a Hamiltonian
  with the specified number of Trotter steps.
  [(#8474)](https://github.com/PennyLaneAI/pennylane/pull/8474)

  As a concrete example, consider the following case:

  .. code-block:: python

    coeffs = [0.5, -0.6]
    ops = [qml.X(0), qml.X(0) @ qml.Y(1)]
    H_flat = qml.dot(coeffs, ops)

  Instead of computing the Suzuki-Trotter product approximation as:

  ```pycon
  >>> qml.evolve(H_flat, num_steps=2).decomposition()
  [RX(0.5, wires=[0]),
  PauliRot(-0.6, XY, wires=[0, 1]),
  RX(0.5, wires=[0]),
  PauliRot(-0.6, XY, wires=[0, 1])]
  ```

  The same result can be obtained using :class:`~.TrotterProduct` as follows:

  ```pycon
  >>> decomp_ops = qml.adjoint(qml.TrotterProduct(H_flat, time=1.0, n=2)).decomposition()
  >>> [simp_op for op in decomp_ops for simp_op in map(qml.simplify, op.decomposition())]
  [RX(0.5, wires=[0]),
  PauliRot(-0.6, XY, wires=[0, 1]),
  RX(0.5, wires=[0]),
  PauliRot(-0.6, XY, wires=[0, 1])]
  ```

* The value ``None`` has been removed as a valid argument to the ``level`` parameter in the
  :func:`pennylane.workflow.get_transform_program`, :func:`pennylane.workflow.construct_batch`,
  :func:`pennylane.draw`, :func:`pennylane.draw_mpl`, and :func:`pennylane.specs` transforms.
  Please use ``level='device'`` instead to apply the transform at the device level.
  [(#8477)](https://github.com/PennyLaneAI/pennylane/pull/8477)

* Access to ``add_noise``, ``insert`` and noise mitigation transforms from the ``pennylane.transforms`` module is deprecated.
  Instead, these functions should be imported from the ``pennylane.noise`` module.
  [(#8477)](https://github.com/PennyLaneAI/pennylane/pull/8477)

* ``qml.qnn.cost.SquaredErrorLoss`` has been removed. Instead, this hybrid workflow can be accomplished
  with a function like ``loss = lambda *args: (circuit(*args) - target)**2``.
  [(#8477)](https://github.com/PennyLaneAI/pennylane/pull/8477)

* Some unnecessary methods of the ``qml.CircuitGraph`` class have been removed:
  [(#8477)](https://github.com/PennyLaneAI/pennylane/pull/8477)

  - ``print_contents`` in favor of ``print(obj)``
  - ``observables_in_order`` in favor of ``observables``
  - ``operations_in_order`` in favor of ``operations``
  - ``ancestors_in_order(obj)`` in favor of ``ancestors(obj, sort=True)``
  - ``descendants_in_order(obj)`` in favor of ``descendants(obj, sort=True)``

* ``pennylane.devices.DefaultExecutionConfig`` has been removed. Instead, use
  ``qml.devices.ExecutionConfig()`` to create a default execution configuration.
  [(#8470)](https://github.com/PennyLaneAI/pennylane/pull/8470)

* Specifying the ``work_wire_type`` argument in ``qml.ctrl`` and other controlled operators as ``"clean"`` or
  ``"dirty"`` is disallowed. Use ``"zeroed"`` to indicate that the work wires are initially in the :math:`|0\rangle`
  state, and ``"borrowed"`` to indicate that the work wires can be in any arbitrary state. In both cases, the
  work wires are assumed to be restored to their original state upon completing the decomposition.
  [(#8470)](https://github.com/PennyLaneAI/pennylane/pull/8470)

* `QuantumScript.shape` and `QuantumScript.numeric_type` are removed. The corresponding `MeasurementProcess`
  methods should be used instead.
  [(#8468)](https://github.com/PennyLaneAI/pennylane/pull/8468)

* `MeasurementProcess.expand` is removed.
  `qml.tape.QuantumScript(mp.obs.diagonalizing_gates(), [type(mp)(eigvals=mp.obs.eigvals(), wires=mp.obs.wires)])`
  can be used instead.
  [(#8468)](https://github.com/PennyLaneAI/pennylane/pull/8468)

* The `qml.QNode.add_transform` method is removed.
  Instead, please use `QNode.transform_program.push_back(transform_container=transform_container)`.
  [(#8468)](https://github.com/PennyLaneAI/pennylane/pull/8468)

<h3>Deprecations 👋</h3>

* `qml.measure`, `qml.measurements.MidMeasureMP`, `qml.measurements.MeasurementValue`,
  and `qml.measurements.get_mcm_predicates` are now located in `qml.ops.mid_measure`.
  `MidMeasureMP` is now renamed to `MidMeasure`.
  `qml.measurements.find_post_processed_mcms` is now `qml.devices.qubit.simulate._find_post_processed_mcms`,
  and is being made private, as it is an utility for tree-traversal.
  [(#8466)](https://github.com/PennyLaneAI/pennylane/pull/8466)

* The ``pennylane.operation.Operator.is_hermitian`` property has been deprecated and renamed
  to ``pennylane.operation.Operator.is_verified_hermitian`` as it better reflects the functionality of this property.
  The deprecated access through ``is_hermitian`` will be removed in PennyLane v0.45.
  Alternatively, consider using the ``pennylane.is_hermitian`` function instead as it provides a more reliable check for hermiticity.
  Please be aware that it comes with a higher computational cost.
  [(#8494)](https://github.com/PennyLaneAI/pennylane/pull/8494)

* Access to the follow functions and classes from the ``pennylane.resources`` module are deprecated. Instead, these functions must be imported from the ``pennylane.estimator`` module.
  [(#8484)](https://github.com/PennyLaneAI/pennylane/pull/8484)

    - ``qml.estimator.estimate_shots`` in favor of ``qml.resources.estimate_shots``
    - ``qml.estimator.estimate_error`` in favor of ``qml.resources.estimate_error``
    - ``qml.estimator.FirstQuantization`` in favor of ``qml.resources.FirstQuantization``
    - ``qml.estimator.DoubleFactorization`` in favor of ``qml.resources.DoubleFactorization``

* ``argnum`` has been renamed ``argnums`` for ``qml.grad``, ``qml.jacobian``, ``qml.jvp`` and ``qml.vjp``.
  [(#8496)](https://github.com/PennyLaneAI/pennylane/pull/8496)
  [(#8481)](https://github.com/PennyLaneAI/pennylane/pull/8481)

* The :func:`pennylane.devices.preprocess.mid_circuit_measurements` transform is deprecated. Instead,
  the device should determine which mcm method to use, and explicitly include :func:`~pennylane.transforms.dynamic_one_shot`
  or :func:`~pennylane.transforms.defer_measurements` in its preprocess transforms if necessary.
  [(#8467)](https://github.com/PennyLaneAI/pennylane/pull/8467)

<h3>Internal changes ⚙️</h3>

* The `grad` and `jacobian` primitives now store the function under `fn`. There is also now a single `jacobian_p`
  primitive for use in program capture.
  [(#8357)](https://github.com/PennyLaneAI/pennylane/pull/8357)

* Fix all NumPy 1.X `DeprecationWarnings` in our source code.
  [(#8497)](https://github.com/PennyLaneAI/pennylane/pull/8497)

* Update versions for `pylint`, `isort` and `black` in `format.yml`
  [(#8506)](https://github.com/PennyLaneAI/pennylane/pull/8506)

* Reclassifies `registers` as a tertiary module for use with tach.
  [(#8513)](https://github.com/PennyLaneAI/pennylane/pull/8513)

* A new `split_non_commuting_pass` compiler pass has been added to the xDSL transforms. This pass
  splits quantum functions that measure observables on the same wires into multiple function executions,
  where each execution measures observables on different wires (using the "wires" grouping strategy).
  The original function is replaced with calls to these generated functions, and the results are combined
  appropriately.
  [(#8531)](https://github.com/PennyLaneAI/pennylane/pull/8531)

* The experimental xDSL implementation of `diagonalize_measurements` has been updated to fix a bug
  that included the wrong SSA value for final qubit insertion and deallocation at the end of the
  circuit. A clear error is now also raised when there are observables with overlapping wires.
  [(#8383)](https://github.com/PennyLaneAI/pennylane/pull/8383)

* Add an `outline_state_evolution_pass` pass to the MBQC xDSL transform, which moves all
  quantum gate operations to a private callable.
  [(#8367)](https://github.com/PennyLaneAI/pennylane/pull/8367)

* The experimental xDSL implementation of `measurements_from_samples_pass` has been updated to support `shots` defined by an `arith.constant` operation.
  [(#8460)](https://github.com/PennyLaneAI/pennylane/pull/8460)

* The :class:`~pennylane.devices.LegacyDeviceFacade` is slightly refactored to implement `setup_execution_config` and `preprocess_transforms`
  separately as opposed to implementing a single `preprocess` method. Additionally, the `mid_circuit_measurements` transform has been removed
  from the preprocess transform program. Instead, the best mcm method is chosen in `setup_execution_config`. By default, the ``_capabilities``
  dictionary is queried for the ``"supports_mid_measure"`` property. If the underlying device defines a TOML file, the ``supported_mcm_methods``
  field in the TOML file is used as the source of truth.
  [(#8469)](https://github.com/PennyLaneAI/pennylane/pull/8469)
  [(#8486)](https://github.com/PennyLaneAI/pennylane/pull/8486)
  [(#8495)](https://github.com/PennyLaneAI/pennylane/pull/8495)

* The various private functions of the :class:`~pennylane.estimator.FirstQuantization` class have
  been modified to avoid using `numpy.matrix` as this function is deprecated.
  [(#8523)](https://github.com/PennyLaneAI/pennylane/pull/8523)

* The `ftqc` module now includes dummy transforms for several Catalyst/MLIR passes (`to-ppr`, `commute-ppr`, `merge-ppr-ppm`,
  `decompose-clifford-ppr`, `decompose-non-clifford-ppr`, `ppr-to-ppm`, `ppr-to-mbqc` and `reduce-t-depth`), to allow them to
  be captured as primitives in PLxPR and mapped to the MLIR passes in Catalyst. This enables using the passes with the unified
  compiler and program capture.
  [(#8519)](https://github.com/PennyLaneAI/pennylane/pull/8519)
  [(#8544)](https://github.com/PennyLaneAI/pennylane/pull/8544)

* The decompositions for several templates have been updated to use
  :class:`~.ops.op_math.ChangeOpBasis`, which makes their decompositions more resource efficient
  by eliminating unnecessary controlled operations. The templates include :class:`~.PhaseAdder`,
  :class:`~.TemporaryAND`, :class:`~.QSVT`, and :class:`~.SelectPauliRot`.
  [(#8490)](https://github.com/PennyLaneAI/pennylane/pull/8490)
  [(#8577)](https://github.com/PennyLaneAI/pennylane/pull/8577)

* The constant to convert the length unit Bohr to Angstrom in ``qml.qchem`` is updated to use scipy
  constants.
  [(#8537)](https://github.com/PennyLaneAI/pennylane/pull/8537)

* Solovay-Kitaev decomposition using the :func:`~.clifford_t_decompostion` transform
  with ``method="sk"`` or directly via :func:`~.ops.sk_decomposition` now raises a more
  informative ``RuntimeError`` when used with JAX-JIT or :func:`~.qjit`.
  [(#8489)](https://github.com/PennyLaneAI/pennylane/pull/8489)

<<<<<<< HEAD
* Users can now apply xDSL passes without the need to pass the `pass_plugins` argument to the `qjit` decorator.
  [(#8572)](https://github.com/PennyLaneAI/pennylane/pull/8572)
  [(#8573)](https://github.com/PennyLaneAI/pennylane/pull/8573)
=======
* The `is_xdsl_pass` function has been added to the `pennylane.compiler.python_compiler.pass_api` module.
  This function checks if a pass name corresponds to an xDSL implemented pass.
  [(#8572)](https://github.com/PennyLaneAI/pennylane/pull/8572)

* The :func:`~pennylane.compiler.python_compiler.Compiler.run` method now accepts a string as input,
  which is parsed and transformed with xDSL.
  [(#8587)](https://github.com/PennyLaneAI/pennylane/pull/8587)
>>>>>>> ea9c49bc

<h3>Documentation 📝</h3>

* Added a "Unified Compiler Cookbook" RST file, along with tutorials, to ``qml.compiler.python_compiler`,
  which provides a quickstart guide for getting started with xDSL and its integration with PennyLane and
  Catalyst.
  [(#8571)](https://github.com/PennyLaneAI/pennylane/pull/8571)

* The documentation of ``qml.transforms.rz_phase_gradient`` has been updated with respect to the
  sign convention of phase gradient states, how it prepares the phase gradient state in the code
  example, and the verification of the code example result.

* The code example in the documentation for ``qml.decomposition.register_resources`` has been
  updated to adhere to renamed keyword arguments and default behaviour of ``max_work_wires``.
  [(#8536)](https://github.com/PennyLaneAI/pennylane/pull/8536)

* The docstring for ``qml.device`` has been updated to include a section on custom decompositions,
  and a warning about the removal of the ``custom_decomps`` kwarg in v0.45. Additionally, the page
  :doc:`Building a plugin <../development/plugins>` now includes instructions on using
  the :func:`~pennylane.devices.preprocess.decompose` transform for device-level decompositions.
  The documentation for :doc:`Compiling circuits <../introduction/compiling_circuits>` has also been
  updated with a warning message about ``custom_decomps`` future removal.
  [(#8492)](https://github.com/PennyLaneAI/pennylane/pull/8492)
  [(#8564)](https://github.com/PennyLaneAI/pennylane/pull/8564)

A warning message has been added to :doc:`Building a plugin <../development/plugins>`
  docstring for ``qml.device`` has been updated to include a section on custom decompositions,
  and a warning about the removal of the ``custom_decomps`` kwarg in v0.44. Additionally, the page
  :doc:`Building a plugin <../development/plugins>` now includes instructions on using
  the :func:`~pennylane.devices.preprocess.decompose` transform for device-level decompositions.
  [(#8492)](https://github.com/PennyLaneAI/pennylane/pull/8492)

* Improves documentation in the transforms module and adds documentation testing for it.
  [(#8557)](https://github.com/PennyLaneAI/pennylane/pull/8557)

<h3>Bug fixes 🐛</h3>

* Add an exception to the warning for unsolved operators within the graph-based decomposition
  system if the unsolved operators are :class:`.allocation.Allocate` or :class:`.allocation.Deallocate`.
  [(#8553)](https://github.com/PennyLaneAI/pennylane/pull/8553)

* Fixes a bug in `clifford_t_decomposition` with `method="gridsynth"` and qjit, where using cached decomposition with the same parameter causes an error.
  [(#8535)](https://github.com/PennyLaneAI/pennylane/pull/8535)

* Fixes a bug in :class:`~.SemiAdder` where the results were incorrect when more ``work_wires`` than required were passed.
 [(#8423)](https://github.com/PennyLaneAI/pennylane/pull/8423)

* Fixes a bug in ``QubitUnitaryOp.__init__`` in the unified compiler module that prevented an
  instance from being constructed.
  [(#8456)](https://github.com/PennyLaneAI/pennylane/pull/8456)

* Fixes a bug where the deferred measurement method is used silently even if ``mcm_method="one-shot"`` is explicitly requested,
  when a device that extends the ``LegacyDevice`` does not declare support for mid-circuit measurements.
  [(#8486)](https://github.com/PennyLaneAI/pennylane/pull/8486)

* Fixes a bug where a `KeyError` is raised when querying the decomposition rule for an operator in the gate set from a :class:`~pennylane.decomposition.DecompGraphSolution`.
  [(#8526)](https://github.com/PennyLaneAI/pennylane/pull/8526)

* Fixes a bug where mid-circuit measurements were generating incomplete QASM.
  [(#8556)](https://github.com/PennyLaneAI/pennylane/pull/8556)

<h3>Contributors ✍️</h3>

This release contains contributions from (in alphabetical order):


Guillermo Alonso,
Utkarsh Azad,
Astral Cai,
Marcus Edwards,
Lillian Frederiksen,
Soran Jahangiri,
Christina Lee,
Joseph Lee,
Gabriela Sanchez Diaz,
Mudit Pandey,
Shuli Shu,
Jay Soni,
nate stemen,
David Wierichs,
Hongsheng Zheng<|MERGE_RESOLUTION|>--- conflicted
+++ resolved
@@ -268,11 +268,10 @@
   informative ``RuntimeError`` when used with JAX-JIT or :func:`~.qjit`.
   [(#8489)](https://github.com/PennyLaneAI/pennylane/pull/8489)
 
-<<<<<<< HEAD
 * Users can now apply xDSL passes without the need to pass the `pass_plugins` argument to the `qjit` decorator.
   [(#8572)](https://github.com/PennyLaneAI/pennylane/pull/8572)
   [(#8573)](https://github.com/PennyLaneAI/pennylane/pull/8573)
-=======
+
 * The `is_xdsl_pass` function has been added to the `pennylane.compiler.python_compiler.pass_api` module.
   This function checks if a pass name corresponds to an xDSL implemented pass.
   [(#8572)](https://github.com/PennyLaneAI/pennylane/pull/8572)
@@ -280,7 +279,6 @@
 * The :func:`~pennylane.compiler.python_compiler.Compiler.run` method now accepts a string as input,
   which is parsed and transformed with xDSL.
   [(#8587)](https://github.com/PennyLaneAI/pennylane/pull/8587)
->>>>>>> ea9c49bc
 
 <h3>Documentation 📝</h3>
 
