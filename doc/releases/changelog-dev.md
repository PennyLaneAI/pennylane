--- conflicted
+++ resolved
@@ -122,9 +122,5 @@
 Lee J. O'Riordan,
 Mudit Pandey,
 Jay Soni,
-<<<<<<< HEAD
-David Wierichs
-=======
 Antal Száva,
-David Wierichs,
->>>>>>> d9320921
+David Wierichs,