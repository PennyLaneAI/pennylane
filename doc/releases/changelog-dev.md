--- conflicted
+++ resolved
@@ -226,7 +226,6 @@
 
 <h3>Breaking changes 💔</h3>
 
-<<<<<<< HEAD
 * `ExecutionConfig` and `MCMConfig` from `pennylane.devices` are now frozen dataclasses whose fields should be updated with `dataclass.replace`. 
   [(#7697)](https://github.com/PennyLaneAI/pennylane/pull/7697)
 
@@ -251,7 +250,6 @@
 
   [(#7697)](https://github.com/PennyLaneAI/pennylane/pull/7697)
 
-=======
 * The `qml.HilbertSchmidt` and `qml.LocalHilbertSchmidt` templates have been updated and their UI has been remarkably simplified. 
   They now accept an operation or a list of operations as quantum unitaries.
   [(#7933)](https://github.com/PennyLaneAI/pennylane/pull/7933)
@@ -269,7 +267,6 @@
   HilbertSchmidt(0.1, wires=[0, 1])
   ```
 
->>>>>>> c13fa7a8
 * Remove support for Python 3.10 and adds support for 3.13.
   [(#7935)](https://github.com/PennyLaneAI/pennylane/pull/7935)
 
