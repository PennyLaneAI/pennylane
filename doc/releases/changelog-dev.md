--- conflicted
+++ resolved
@@ -91,9 +91,8 @@
   ```
 
 * New basis sets, `6-311g` and `CC-PVDZ`, are added to the qchem basis set repo.
-<<<<<<< HEAD
   [#3279](https://github.com/PennyLaneAI/pennylane/pull/3279)
-  
+
 * Added a `pauli_decompose()` which takes a hermitian matrix and decomposes it in the 
   Pauli basis, returning it either as a `Hamiltonian` or `PauliSentence` instance.
   [(#3384)](https://github.com/PennyLaneAI/pennylane/pull/3384)
@@ -108,8 +107,7 @@
   >>> print(ps)
   1.0 * X(a)
   + 1.0 * Z(a)
-=======
-  [(#3279)](https://github.com/PennyLaneAI/pennylane/pull/3279)
+  ```
   
 * Added two new methods `operation()`, `hamiltonian()` for both `PauliSentence` and `PauliWord` classes to generate an equivalent PennyLane 
   `Operation` or `Hamiltonian` instance from a `PauliSentence` or `PauliWord` one.
@@ -127,7 +125,6 @@
   -1.23*(PauliX(wires=[0]) @ PauliY(wires=[1]))
   >>> print(ps.hamiltonian())
     (-1.23) [X0 Y1]
->>>>>>> 2f2f4275
   ```
 
 * Added a new gate operation `FermionicSWAP`, which implements the exchange of spin orbitals
