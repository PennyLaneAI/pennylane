--- conflicted
+++ resolved
@@ -8,54 +8,15 @@
 keyword argument when using `GellMann`, which determines which of the 8 Gell-Mann matrices is used as the observable.
   ([#3035](https://github.com/PennyLaneAI/pennylane/pull/3035))
 
+* Added the `qml.TRX` qutrit operation, which applies an X rotation to a specified subspace. Also updated `pennylane/qnode.py` to support
+parameter-shift differentiation on qutrit devices.
+  ([#2845](https://github.com/PennyLaneAI/pennylane/pull/2845))
+
 * `qml.qchem.taper_operation` tapers any gate operation according to the `Z2`
   symmetries of the Hamiltonian.
   [(#3002)](https://github.com/PennyLaneAI/pennylane/pull/3002)
 
   ```pycon
-<<<<<<< HEAD
-  >>> dev = qml.device("default.qutrit", wires=1)
-  >>> @qml.qnode(dev)
-  ... def circuit(U):
-  ...     qml.QutritUnitary(U, wires=0)
-  ...     return qml.probs(wires=0)
-  >>> U = np.array([[1, 1, 0], [1, -1, 0], [0, 0, np.sqrt(2)]]) / np.sqrt(2)
-  >>> print(circuit(U))
-  [0.5 0.5 0. ]
-  ```
-
-* Added `qml.THermitian` observable for measuring user-specified Hermitian matrix observables for qutrit circuits.
-  ([#2784](https://github.com/PennyLaneAI/pennylane/pull/2784))
-
-* Added the `qml.TShift` and `qml.TClock` qutrit operations for qutrit devices, which are the qutrit analogs of the Pauli X and Pauli Z operations.
-  ([#2841](https://github.com/PennyLaneAI/pennylane/pull/2841))
-  * Added `qml.TAdd` operation for qutrit devices, which is the generalized analog of the CX operation.
-  ([#2842](https://github.com/PennyLaneAI/pennylane/pull/2842))
-  * Added `qml.TSWAP` operation for qutrit devices, which swaps the state between two wires.
-  ([#2843](https://github.com/PennyLaneAI/pennylane/pull/2843))
-  * Added `qml.ControlledQutritUnitary` operation for qutrit devices, which allows users to apply a controlled arbitrary unitary operation.
-  ([#2844](https://github.com/PennyLaneAI/pennylane/pull/2844))
-  * Added `TRX()` operation, which applies an X rotation to a subspace specified by the user. The subspace determines which 2 of 3 one-qutrit basis states the operation applies to. Updated `pennylane/qnode.py` to support parameter shift differentiation on qutrit devices.
-  ([#2845](https://github.com/PennyLaneAI/pennylane/pull/2845))
-
-**Classical shadows**
-
-* Added the `qml.classical_shadow` measurement process that can now be returned from QNodes.
-
-  The measurement protocol is described in detail in the
-  [classical shadows paper](https://arxiv.org/abs/2002.08953). Calling the QNode
-  will return the randomized Pauli measurements (the `recipes`) that are performed
-  for each qubit, identified as a unique integer:
-
-  - 0 for Pauli X
-  - 1 for Pauli Y
-  - 2 for Pauli Z
-
-  It also returns the measurement results (the `bits`), which is `0` if the 1 eigenvalue
-  is sampled, and `1` if the -1 eigenvalue is sampled.
-
-  For example,
-=======
     >>> symbols = ['He', 'H']
     >>> geometry =  np.array([[0.0, 0.0, 0.0], [0.0, 0.0, 1.4589]])
     >>> mol = qchem.Molecule(symbols, geometry, charge=1)
@@ -67,21 +28,22 @@
                                 generators, paulixops, paulix_sector, wire_order=H.wires)
     [PauliRot(-3.14159+0.j, 'RY', wires=[0])]
     ```
->>>>>>> 1faf8b46
 
   When used within a QNode, this method applies the tapered operation directly:
 
   ```pycon
-    >>> dev = qml.device('default.qubit', wires=[0, 1])
-    >>> @qml.qnode(dev)
-    ... def circuit(params):
-    ...     qchem.taper_operation(qml.DoubleExcitation(params[0], wires=[0, 1, 2, 3]),
-    ...                             generators, paulixops, paulix_sector, H.wires)
-    ...     return qml.expval(qml.PauliZ(0)@qml.PauliZ(1))
-    >>> drawer = qml.draw(circuit, show_all_wires=True)
-    >>> print(drawer(params=[3.14159]))
-        0: ─╭RXY(1.570796+0.00j)─╭RYX(1.570796+0.00j)─┤ ╭<Z@Z>
-        1: ─╰RXY(1.570796+0.00j)─╰RYX(1.570796+0.00j)─┤ ╰<Z@Z>
+  >>> bits, recipes = circuit()
+  tensor([[0, 0],
+          [1, 0],
+          [1, 0],
+          [0, 0],
+          [0, 1]], dtype=uint8, requires_grad=True)
+  >>> recipes
+  tensor([[2, 2],
+          [0, 2],
+          [1, 0],
+          [0, 2],
+          [0, 2]], dtype=uint8, requires_grad=True)
   ```
 
 <h3>Improvements</h3>
@@ -95,7 +57,7 @@
    - `QueuingManager` is no longer an abstract base class.
    - `AnnotatedQueue` and its children no longer inherit from `QueuingManager`.
    - `QueuingManager` is no longer a context manager.
-   -  Recording queues should start and stop recording via the `QueuingManager.add_active_queue` and 
+   -  Recording queues should start and stop recording via the `QueuingManager.add_active_queue` and
      `QueueingContext.remove_active_queue` class methods instead of directly manipulating the `_active_contexts` property.
    - `AnnotatedQueue` and its children no longer provide global information about actively recording queues. This information
       is now only available through `QueuingManager`.
@@ -108,7 +70,7 @@
   indicates whether the user wants to check for unitarity of the input matrix or not. Its default
   value is `false`.
   [(#3063)](https://github.com/PennyLaneAI/pennylane/pull/3063)
-   
+
 * Modified the representation of `WireCut` by using `qml.draw_mpl`.
   [(#3067)](https://github.com/PennyLaneAI/pennylane/pull/3067)
 
@@ -119,8 +81,6 @@
 
  * `QueuingManager.safe_update_info` and `AnnotatedQueue.safe_update_info` are deprecated. Instead, `update_info` no longer raises errors
    if the object isn't in the queue.
-
-<h3>Deprecations</h3>
 
 * `qml.tape.stop_recording` and `QuantumTape.stop_recording` are moved to `qml.QueuingManager.stop_recording`.
   The old functions will still be available untill v0.29.
