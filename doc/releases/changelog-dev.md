--- conflicted
+++ resolved
@@ -656,16 +656,14 @@
   composite operator.
   [(#3204)](https://github.com/PennyLaneAI/pennylane/pull/3204)
 
-<<<<<<< HEAD
+* Fixed a bug where `qml.BasisStatePreparation` was not jit-compilable with JAX.
+  [(#3239)](https://github.com/PennyLaneAI/pennylane/pull/3239)
+
+* Fixed a bug where `qml.BasisEmbedding` was not jit-compilable with JAX.
+  [(#3239)](https://github.com/PennyLaneAI/pennylane/pull/3239)
+  
 * Fixed a bug where `qml.MottonenStatePreparation` was not jit-compilable with JAX.
   [(#3260)](https://github.com/PennyLaneAI/pennylane/pull/3260)
-=======
-* Fixed a bug where `qml.BasisStatePreparation` was not jit-compilable with JAX.
-  [(#3239)](https://github.com/PennyLaneAI/pennylane/pull/3239)
-
-* Fixed a bug where `qml.BasisEmbedding` was not jit-compilable with JAX.
-  [(#3239)](https://github.com/PennyLaneAI/pennylane/pull/3239)
->>>>>>> 50c85cbd
 
 <h3>Contributors</h3>
 
