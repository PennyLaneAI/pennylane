--- conflicted
+++ resolved
@@ -228,8 +228,5 @@
 This release contains contributions from (in alphabetical order):
 
 Amintor Dusko, Chae-Yeun Park, Christian Gogolin, Christina Lee, David Wierichs, Edward Jiang, Guillermo Alonso-Linaje,
-<<<<<<< HEAD
-Jay Soni, Juan Miguel Arrazola, Maria Schuld, Mikhail Andrenkov, Romain Moyard, Soran Jahangiri, Utkarsh Azad
-=======
-Jay Soni, Juan Miguel Arrazola, Maria Schuld, Mikhail Andrenkov, Samuel Banning, Soran Jahangiri, Utkarsh Azad
->>>>>>> 3344c77e
+Jay Soni, Juan Miguel Arrazola, Maria Schuld, Mikhail Andrenkov, Romain Moyard, Samuel Banning, Soran Jahangiri, 
+Utkarsh Azad