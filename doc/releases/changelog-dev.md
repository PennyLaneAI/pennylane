:orphan:

# Release 0.35.0-dev (development release)

<h3>New features since last release</h3>

<h4>Native mid-circuit measurements on default qubit 💡</h4>

* The `default.qubit` device treats mid-circuit measurements natively when operating in
  shots-mode (i.e. `shots is not None`). Previously, circuits with mid-circuit measurements
  would be decomposed using the `@qml.defer_measurements` transform (which is still a valid
  decorator), requiring one extra wire for each mid-circuit measurement. The new
  behavior is to evaluate the circuit `shots` times, "collapsing" the circuit state
  stochastically along the way. While this is oftentimes slower, it requires much less
  memory for circuits with several mid-circuit measurements, or circuits which have already
  several wires.
  [(#5088)](https://github.com/PennyLaneAI/pennylane/pull/5088)

<h4>Work easily and efficiently with Pauli operators 🔧</h4>

* New `qml.commutator` function that allows to compute commutators between
  `qml.operation.Operator`, `qml.pauli.PauliWord` and `qml.pauli.PauliSentence` instances.
  [(#5051)](https://github.com/PennyLaneAI/pennylane/pull/5051)
  [(#5052)](https://github.com/PennyLaneAI/pennylane/pull/5052)

  Basic usage with PennyLane operators.

  ```pycon
  >>> qml.commutator(qml.PauliX(0), qml.PauliY(0))
  2j*(PauliZ(wires=[0]))
  ```

  We can return a `PauliSentence` instance by setting `pauli=True`.

  ```pycon
  >>> op1 = qml.PauliX(0) @ qml.PauliX(1)
  >>> op2 = qml.PauliY(0) + qml.PauliY(1)
  >>> qml.commutator(op1, op2, pauli=True)
  2j * X(1) @ Z(0)
  + 2j * Z(1) @ X(0)
  ```

  We can also input `PauliWord` and `PauliSentence` instances.

  ```pycon
  >>> op1 = PauliWord({0:"X", 1:"X"})
  >>> op2 = PauliWord({0:"Y"}) + PauliWord({1:"Y"})
  >>> qml.commutator(op1, op2, pauli=True)
  2j * Z(0) @ X(1)
  + 2j * X(0) @ Z(1)
  ```

  We can also compute commutators with Pauli operators natively with the `PauliSentence.commutator` method.

  ```pycon
  >>> op1 = PauliWord({0:"X", 1:"X"})
  >>> op2 = PauliWord({0:"Y"}) + PauliWord({1:"Y"})
  >>> op1.commutator(op2)
  2j * Z(0) @ X(1)
  + 2j * X(0) @ Z(1)
  ```

* Upgrade Pauli arithmetic:
  You can now multiply `PauliWord` and `PauliSentence` instances by scalars, e.g. `0.5 * PauliWord({0:"X"})` or `0.5 * PauliSentence({PauliWord({0:"X"}): 1.})`.
  You can now intuitively add together
  `PauliWord` and `PauliSentence` as well as scalars, which are treated implicitly as identities.
  For example `ps1 + pw1 + 1.` for some Pauli word `pw1 = PauliWord({0: "X", 1: "Y"})` and Pauli
  sentence `ps1 = PauliSentence({pw1: 3.})`.
  You can now subtract `PauliWord` and `PauliSentence` instances, as well as scalars, from each other. For example `ps1 - pw1 - 1`.
  Overall, you can now intuitively construct `PauliSentence` operators like `0.5 * pw1 - 1.5 * ps1 + 2`.
  You can now also use `qml.dot` with `PauliWord`, `PauliSentence` and operators, e.g. `qml.dot([0.5, -1.5, 2], [pw1, ps1, id_word])` with `id_word = PauliWord({})`.
  [(#4989)](https://github.com/PennyLaneAI/pennylane/pull/4989)
  [(#5001)](https://github.com/PennyLaneAI/pennylane/pull/5001)
  [(#5003)](https://github.com/PennyLaneAI/pennylane/pull/5003)
  [(#5017)](https://github.com/PennyLaneAI/pennylane/pull/5017)
  [(#5027)](https://github.com/PennyLaneAI/pennylane/pull/5027)

* `qml.matrix` now accepts `PauliWord` and `PauliSentence` instances, `qml.matrix(PauliWord({0:"X"}))`.
  [(#5018)](https://github.com/PennyLaneAI/pennylane/pull/5018)

* Composite operations (eg. those made with `qml.prod` and `qml.sum`) and `SProd` operations convert `Hamiltonian` and
  `Tensor` operands to `Sum` and `Prod` types, respectively. This helps avoid the mixing of
  incompatible operator types.
  [(#5031)](https://github.com/PennyLaneAI/pennylane/pull/5031)
  [(#5063)](https://github.com/PennyLaneAI/pennylane/pull/5063)

* `qml.Identity()` can be initialized without wires. Measuring it is currently not possible though.
  [(#5106)](https://github.com/PennyLaneAI/pennylane/pull/5106)

<h4>Easy to inspect transforms 🔎</h4>

<h4>New Clifford and noisy qutrit devices 🦾</h4>

* A new `default.clifford` device enables efficient simulation of large-scale Clifford circuits
  defined in PennyLane through the use of [stim](https://github.com/quantumlib/Stim) as a backend.
  [(#4936)](https://github.com/PennyLaneAI/pennylane/pull/4936)
  [(#4954)](https://github.com/PennyLaneAI/pennylane/pull/4954)
  [(#5144)](https://github.com/PennyLaneAI/pennylane/pull/5144)

  Given a circuit with only Clifford gates, one can use this device to obtain the usual range
  of PennyLane [measurements](https://docs.pennylane.ai/en/stable/introduction/measurements.html)
  as well as the state represented in the Tableau form of
  [Aaronson & Gottesman (2004)](https://journals.aps.org/pra/abstract/10.1103/PhysRevA.70.052328):

  ```python
  import pennylane as qml

  dev = qml.device("default.clifford", tableau=True)
  @qml.qnode(dev)
  def circuit():
      qml.CNOT(wires=[0, 1])
      qml.PauliX(wires=[1])
      qml.ISWAP(wires=[0, 1])
      qml.Hadamard(wires=[0])
      return qml.state()
  ```

  ```pycon
  >>> circuit()
  array([[0, 1, 1, 0, 0],
         [1, 0, 1, 1, 1],
         [0, 0, 0, 1, 0],
         [1, 0, 0, 1, 1]])
  ```

* A function called `apply_operation` has been added to the new `qutrit_mixed` module found in `qml.devices` that applies operations to device-compatible states.
  [(#5032)](https://github.com/PennyLaneAI/pennylane/pull/5032)

* Added new error tracking and propagation functionality.
  [(#5115)](https://github.com/PennyLaneAI/pennylane/pull/5115)
  [(#5121)](https://github.com/PennyLaneAI/pennylane/pull/5121)


<h3>Improvements 🛠</h3>

<h4>Faster gradients with VJPs and other performance improvements</h4>

* Adjoint device VJP's are now supported with `jax.jacobian`. `device_vjp=True` is
  is now strictly faster for jax.
  [(#4963)](https://github.com/PennyLaneAI/pennylane/pull/4963)

* `device_vjp` can now be used with normal Tensorflow. Support has not yet been added
  for `tf.Function` and Tensorflow Autograph.
  [(#4676)](https://github.com/PennyLaneAI/pennylane/pull/4676)

* PennyLane can now use lightning provided VJPs by selecting `device_vjp=True` on the QNode.
  [(#4914)](https://github.com/PennyLaneAI/pennylane/pull/4914)

* Remove queuing (`AnnotatedQueue`) from `qml.cut_circuit` and `qml.cut_circuit_mc` to improve performance
  for large workflows.
  [(#5108)](https://github.com/PennyLaneAI/pennylane/pull/5108)

* Improve the performance of circuit-cutting workloads with large numbers of generated tapes.
  [(#5005)](https://github.com/PennyLaneAI/pennylane/pull/5005)

<h4>Community contributions 🥳</h4>

* `parity_transform` is added for parity mapping of a fermionic Hamiltonian.
   [(#4928)](https://github.com/PennyLaneAI/pennylane/pull/4928)
   It is now possible to transform a fermionic Hamiltonian to a qubit Hamiltonian with parity mapping.

   ```python
   import pennylane as qml
   fermi_ham = qml.fermi.FermiWord({(0, 0) : '+', (1, 1) : '-'})

   qubit_ham = qml.fermi.parity_transform(fermi_ham, n=6)
   ```

   ```pycon
   >>> print(qubit_ham)
   (-0.25j*(PauliY(wires=[0]))) + ((-0.25+0j)*(PauliX(wires=[0]) @ PauliZ(wires=[1]))) +
   ((0.25+0j)*(PauliX(wires=[0]))) + (0.25j*(PauliY(wires=[0]) @ PauliZ(wires=[1])))
   ```

* The transform `split_non_commuting` now accepts measurements of type `probs`, `sample` and `counts` which accept both wires and observables.
  [(#4972)](https://github.com/PennyLaneAI/pennylane/pull/4972)

* Improve efficiency of matrix calculation when operator is symmetric over wires
   [(#3601)](https://github.com/PennyLaneAI/pennylane/pull/3601)

* The module `pennylane/math/quantum.py` has now support for the min-entropy.
  [(#3959)](https://github.com/PennyLaneAI/pennylane/pull/3959/)

* A function called `apply_operation` has been added to the new `qutrit_mixed` module found in `qml.devices` that applies operations to device-compatible states.
  [(#5032)](https://github.com/PennyLaneAI/pennylane/pull/5032)

* A function called `measure` has been added to the new `qutrit_mixed` module found in `qml.devices` that measures device-compatible states for a collection of measurement processes.
  [(#5049)](https://github.com/PennyLaneAI/pennylane/pull/5049)


<h4>Other improvements</h4>

* `qml.dot` now returns a `Sum` class even when all the coefficients match.
  [(#5143)](https://github.com/PennyLaneAI/pennylane/pull/5143)

* `qml.pauli.group_observables` now supports grouping `Prod` and `SProd` operators.
  [(#5070)](https://github.com/PennyLaneAI/pennylane/pull/5070)

* Faster `qml.probs` measurements due to an optimization in `_samples_to_counts`.
  [(#5145)](https://github.com/PennyLaneAI/pennylane/pull/5145)

* Ensure the `BlockEncode` operator is JIT-compatible with JAX.
  [(#5110)](https://github.com/PennyLaneAI/pennylane/pull/5110)

* Cuts down on performance bottlenecks in converting a `PauliSentence` to a `Sum`.
  [(#5141)](https://github.com/PennyLaneAI/pennylane/pull/5141)
  [(#5150)](https://github.com/PennyLaneAI/pennylane/pull/5150)


* The `qml.qsvt` function uses `qml.GlobalPhase` instead of `qml.exp` to define global phase.
  [(#5105)](https://github.com/PennyLaneAI/pennylane/pull/5105)

* Update `tests/ops/functions/conftest.py` to ensure all operator types are tested for validity.
  [(#4978)](https://github.com/PennyLaneAI/pennylane/pull/4978)

* A new `pennylane.workflow` module is added. This module now contains `qnode.py`, `execution.py`, `set_shots.py`, `jacobian_products.py`, and the submodule `interfaces`.
  [(#5023)](https://github.com/PennyLaneAI/pennylane/pull/5023)

* Raise a more informative error when calling `adjoint_jacobian` with trainable state-prep operations.
  [(#5026)](https://github.com/PennyLaneAI/pennylane/pull/5026)

* Adds `qml.workflow.get_transform_program` and `qml.workflow.construct_batch` to inspect the transform program and batch of tapes
  at different stages.
  [(#5084)](https://github.com/PennyLaneAI/pennylane/pull/5084)

* `CRX`, `CRY`, `CRZ`, `CROT`, and `ControlledPhaseShift` (i.e. `CPhaseShift`) now inherit from `ControlledOp`, giving them additional properties such as `control_wire` and `control_values`. Calling `qml.ctrl` on `RX`, `RY`, `RZ`, `Rot`, and `PhaseShift` with a single control wire will return gates of types `CRX`, `CRY`, etc. as opposed to a general `Controlled` operator.
  [(#5069)](https://github.com/PennyLaneAI/pennylane/pull/5069)

* CI will now fail if coverage data fails to upload to codecov. Previously, it would silently pass
  and the codecov check itself would never execute.
  [(#5101)](https://github.com/PennyLaneAI/pennylane/pull/5101)


* Upgrade the `Prod.terms()` method to return a tuple `(coeffs, ops)` consisting of coefficients and pure product operators.
  ```python3
  >>> qml.operation.enable_new_opmath()
  >>> op = X(0) @ (0.5 * X(1) + X(2))
  >>> op.terms()
  ([0.5, 1.0],
   [X(1) @ X(0),
    X(2) @ X(0)])
  ```
  [(#5132)](https://github.com/PennyLaneAI/pennylane/pull/5132)

* Upgrade the `Sum.terms()` method to return a tuple `(coeffs, ops)` consisting of coefficients and pure product operators.
  ```python3
  >>> qml.operation.enable_new_opmath()
  >>> op = 0.5 * X(0) + 0.7 * X(1) + 1.5 * Y(0) @ Y(1)
  >>> op.terms()
  ([0.5, 0.7, 1.5],
   [X(0), X(1), Y(1) @ Y(0)])
  ```
  [(#5133)](https://github.com/PennyLaneAI/pennylane/pull/5133)


* String representations of Pauli operators have been improved and there are new aliases `X, Y, Z, I` for `PauliX, PauliY, PauliZ, Identity`.
  ```
  >>> qml.PauliX(0)
  X(0)
  >>> qml.PauliX('a')
  X('a')
  >>> 0.5 * X(0)
  0.5 * X(0)
  >>> 0.5 * (X(0) + Y(1))
  0.5 * (X(0) + Y(1))
  ```
  [(#5116)](https://github.com/PennyLaneAI/pennylane/pull/5116)

* String representations of `Sum` objects now break into multiple lines
  whenever the output is larger than 50 characters.
  ```
  >>> 0.5 * (X(0) @ X(1)) + 0.7 * (X(1) @ X(2)) + 0.8 * (X(2) @ X(3))
  (
      0.5 * (X(0) @ X(1))
    + 0.7 * (X(1) @ X(2))
    + 0.8 * (X(2) @ X(3))
  )
  ```
  [(#5138)](https://github.com/PennyLaneAI/pennylane/pull/5138)

* `qml.ctrl` called on operators with custom controlled versions will return instances
  of the custom class, and it will also flatten nested controlled operators to a single
  multi-controlled operation. For `PauliX`, `CNOT`, `Toffoli`, and `MultiControlledX`,
  calling `qml.ctrl` will always resolve to the best option in `CNOT`, `Toffoli`, or
  `MultiControlledX` depending on the number of control wires and control values.
  [(#5125)](https://github.com/PennyLaneAI/pennylane/pull/5125/)

* Remove the unwanted warning filter from tests, and ensure that no PennyLaneDeprecationWarnings
  are being raised unexpectedly.
  [(#5122)](https://github.com/PennyLaneAI/pennylane/pull/5122)

* Users can specify a list of PennyLane `measurements` they would want as terminal measurements
  when converting a `QuantumCircuit` using `qml.from_qiskit`.
  [(#5168)](https://github.com/PennyLaneAI/pennylane/pull/5168)

<<<<<<< HEAD
* An error message provides clearer instructions for installing PennyLane-Qiskit if the `qml.from_qiskit`
=======
* An error message provides clearer instructions for installing PennyLane-Qiskit if the `qml.from_qiskit` 
>>>>>>> 376a3a32
  function fails because the Qiskit converter is missing.
  [(#5218)](https://github.com/PennyLaneAI/pennylane/pull/5218)

<h3>Breaking changes 💔</h3>

* The entry point convention registering compilers with PennyLane has changed.
  [(#5140)](https://github.com/PennyLaneAI/pennylane/pull/5140)

  To allow for packages to register multiple compilers with PennyLane,
  the `entry_points` convention under the designated group name
  `pennylane.compilers` has been modified.

  Previously, compilers would register `qjit` (JIT decorator),
  `ops` (compiler-specific operations), and `context` (for tracing and
  program capture).

  Now, compilers must register `compiler_name.qjit`, `compiler_name.ops`,
  and `compiler_name.context`, where `compiler_name` is replaced
  by the name of the provided compiler.

  For more information, please see the
  [documentation on adding compilers](https://docs.pennylane.ai/en/stable/code/qml_compiler.html#adding-a-compiler).

* Make PennyLane code compatible with the latest version of `black`.
  [(#5112)](https://github.com/PennyLaneAI/pennylane/pull/5112)
  [(#5119)](https://github.com/PennyLaneAI/pennylane/pull/5119)

* `gradient_analysis_and_validation` is now renamed to `find_and_validate_gradient_methods`. Instead of returning a list, it now returns a dictionary of gradient methods for each parameter index, and no longer mutates the tape.
  [(#5035)](https://github.com/PennyLaneAI/pennylane/pull/5035)

* Passing additional arguments to a transform that decorates a QNode must be done through the use
  of `functools.partial`.
  [(#5046)](https://github.com/PennyLaneAI/pennylane/pull/5046)

* Multiplying two `PauliWord` instances no longer returns a tuple `(new_word, coeff)`
  but instead `PauliSentence({new_word: coeff})`. The old behavior is still available
  with the private method `PauliWord._matmul(other)` for faster processing.
  [(#5045)](https://github.com/PennyLaneAI/pennylane/pull/5054)

* `Observable.return_type` has been removed. Instead, you should inspect the type
  of the surrounding measurement process.
  [(#5044)](https://github.com/PennyLaneAI/pennylane/pull/5044)

* `ClassicalShadow.entropy()` no longer needs an `atol` keyword as a better
  method to estimate entropies from approximate density matrix reconstructions
  (with potentially negative eigenvalues) has been implemented.
  [(#5048)](https://github.com/PennyLaneAI/pennylane/pull/5048)

* Controlled operators with a custom controlled version decomposes like how their
  controlled counterpart decomposes, as opposed to decomposing into their controlled version.
  [(#5069)](https://github.com/PennyLaneAI/pennylane/pull/5069)
  [(#5125)](https://github.com/PennyLaneAI/pennylane/pull/5125/)

  For example:
  ```
  >>> qml.ctrl(qml.RX(0.123, wires=1), control=0).decomposition()
  [
    RZ(1.5707963267948966, wires=[1]),
    RY(0.0615, wires=[1]),
    CNOT(wires=[0, 1]),
    RY(-0.0615, wires=[1]),
    CNOT(wires=[0, 1]),
    RZ(-1.5707963267948966, wires=[1])
  ]
  ```

* `QuantumScript.is_sampled` and `QuantumScript.all_sampled` have been removed. Users should now
  validate these properties manually.
  [(#5072)](https://github.com/PennyLaneAI/pennylane/pull/5072)

* `qml.transforms.one_qubit_decomposition` and `qml.transforms.two_qubit_decomposition` are removed. Instead,
  you should use `qml.ops.one_qubit_decomposition` and `qml.ops.two_qubit_decomposition`.
  [(#5091)](https://github.com/PennyLaneAI/pennylane/pull/5091)

* `qml.ExpvalCost` has been removed. Users should use `qml.expval()` moving forward.
  [(#5097)](https://github.com/PennyLaneAI/pennylane/pull/5097)

<h3>Deprecations 👋</h3>

* Replacing `map_batch_transform` in the source code with the method `_batch_transform` 
  implemented in `TransformDispatcher`.
  [(#5212)](https://github.com/PennyLaneAI/pennylane/pull/5212)

* `TransformDispatcher` can now dispatch onto a batch of tapes, so that it is easier to compose transforms
  when working in the tape paradigm.
  [(#5163)](https://github.com/PennyLaneAI/pennylane/pull/5163)

* `Operator.validate_subspace(subspace)` has been relocated to the `qml.ops.qutrit.parametric_ops`
  module and will be removed from the Operator class in an upcoming release.
  [(#5067)](https://github.com/PennyLaneAI/pennylane/pull/5067)

* Matrix and tensor products between `PauliWord` and `PauliSentence` instances are done using
  the `@` operator, `*` will be used only for scalar multiplication. Note also the breaking
  change that the product of two `PauliWord` instances now returns a `PauliSentence` instead
  of a tuple `(new_word, coeff)`.
  [(#4989)](https://github.com/PennyLaneAI/pennylane/pull/4989)
  [(#5054)](https://github.com/PennyLaneAI/pennylane/pull/5054)

* `MeasurementProcess.name` and `MeasurementProcess.data` are now deprecated, as they contain dummy
  values that are no longer needed.
  [(#5047)](https://github.com/PennyLaneAI/pennylane/pull/5047)
  [(#5071)](https://github.com/PennyLaneAI/pennylane/pull/5071)
  [(#5076)](https://github.com/PennyLaneAI/pennylane/pull/5076)
  [(#5122)](https://github.com/PennyLaneAI/pennylane/pull/5122)

* Calling `qml.matrix` without providing a `wire_order` on objects where the wire order could be
  ambiguous now raises a warning. In the future, the `wire_order` argument will be required in
  these cases.
  [(#5039)](https://github.com/PennyLaneAI/pennylane/pull/5039)

* `qml.pauli.pauli_mult` and `qml.pauli.pauli_mult_with_phase` are now deprecated. Instead, you
  should use `qml.simplify(qml.prod(pauli_1, pauli_2))` to get the reduced operator.
  [(#5057)](https://github.com/PennyLaneAI/pennylane/pull/5057)

* The private functions `_pauli_mult`, `_binary_matrix` and `_get_pauli_map` from the
  `pauli` module have been deprecated, as they are no longer used anywhere and the same
  functionality can be achieved using newer features in the `pauli` module.
  [(#5057)](https://github.com/PennyLaneAI/pennylane/pull/5057)

<h3>Documentation 📝</h3>

* The module documentation for `pennylane.tape` now explains the difference between `QuantumTape` and `QuantumScript`.
  [(#5065)](https://github.com/PennyLaneAI/pennylane/pull/5065)

* A typo in a code example in the `qml.transforms` API has been fixed.
  [(#5014)](https://github.com/PennyLaneAI/pennylane/pull/5014)

* Documentation `qml.data` has been updated and now mentions a way to access the same dataset simultaneously from multiple environments.
  [(#5029)](https://github.com/PennyLaneAI/pennylane/pull/5029)

* Clarification for the definition of `argnum` added to gradient methods
  [(#5035)](https://github.com/PennyLaneAI/pennylane/pull/5035)

* A typo in the code example for `qml.qchem.dipole_of` has been fixed.
  [(#5036)](https://github.com/PennyLaneAI/pennylane/pull/5036)

* Added a development guide on deprecations and removals.
  [(#5083)](https://github.com/PennyLaneAI/pennylane/pull/5083)

* A note about the eigenspectrum of second-quantized Hamiltonians added to `qml.eigvals`.
  [(#5095)](https://github.com/PennyLaneAI/pennylane/pull/5095)

* A warning about two mathematically equivalent Hamiltonians undergoing different time evolutions was added to `qml.TrotterProduct` and `qml.ApproxTimeEvolution`.
  [(#5137)](https://github.com/PennyLaneAI/pennylane/pull/5137)

* Added a reference to the paper that provides the image of the `qml.QAOAEmbedding` template. [(#5130)](https://github.com/PennyLaneAI/pennylane/pull/5130)

<h3>Bug fixes 🐛</h3>

* `qml.matrix` now properly handles mixed NumPy and JAX operations.
  [(#XXXX)](https://github.com/PennyLaneAI/pennylane/pull/5110)

* `qml.ops.Pow.matrix()` is now differentiable with TensorFlow with integer exponents.
  [(#5178)](https://github.com/PennyLaneAI/pennylane/pull/5178)

* The `qml.MottonenStatePreparation` template is updated to include a global phase operation.
  [(#5166)](https://github.com/PennyLaneAI/pennylane/pull/5166)

* Fixes a queuing bug when using `qml.prod` with a qfunc that queues a single operator.
  [(#5170)](https://github.com/PennyLaneAI/pennylane/pull/5170)

* The `qml.TrotterProduct` template is updated to accept `SProd` as input Hamiltonian.
  [(#5073)](https://github.com/PennyLaneAI/pennylane/pull/5073)

* Fixed a bug where caching together with JIT compilation and broadcasted tapes yielded wrong results
  `Operator.hash` now depends on the memory location, `id`, of a Jax tracer instead of its string representation.
  [(#3917)](https://github.com/PennyLaneAI/pennylane/pull/3917)

* `qml.transforms.undo_swaps` can now work with operators with hyperparameters or nesting.
  [(#5081)](https://github.com/PennyLaneAI/pennylane/pull/5081)

* `qml.transforms.split_non_commuting` will now pass the original shots along.
  [(#5081)](https://github.com/PennyLaneAI/pennylane/pull/5081)

* If `argnum` is provided to a gradient transform, only the parameters specified in `argnum` will have their gradient methods validated.
  [(#5035)](https://github.com/PennyLaneAI/pennylane/pull/5035)

* `StatePrep` operations expanded onto more wires are now compatible with backprop.
  [(#5028)](https://github.com/PennyLaneAI/pennylane/pull/5028)

* `qml.equal` works well with `qml.Sum` operators when wire labels are a mix of integers and strings.
  [(#5037)](https://github.com/PennyLaneAI/pennylane/pull/5037)

* The return value of `Controlled.generator` now contains a projector that projects onto the correct subspace based on the control value specified.
  [(#5068)](https://github.com/PennyLaneAI/pennylane/pull/5068)

* `CosineWindow` no longer raises an unexpected error when used on a subset of wires at the beginning of a circuit.
  [(#5080)](https://github.com/PennyLaneAI/pennylane/pull/5080)

* Ensure `tf.function` works with `TensorSpec(shape=None)` by skipping batch size computation.
  [(#5089)](https://github.com/PennyLaneAI/pennylane/pull/5089)

* `PauliSentence.wires` no longer imposes a false order.
  [(#5041)](https://github.com/PennyLaneAI/pennylane/pull/5041)

* `qml.qchem.import_state` now applies the chemist-to-physicist
  sign convention when initializing a PennyLane state vector from
  classically pre-computed wavefunctions. That is, it interleaves
  spin-up/spin-down operators for the same spatial orbital index,
  as standard in PennyLane (instead of commuting all spin-up
  operators to the left, as is standard in quantum chemistry).
  [(#5114)](https://github.com/PennyLaneAI/pennylane/pull/5114)

* Multi-wire controlled `CNOT` and `PhaseShift` can now be decomposed correctly.
  [(#5125)](https://github.com/PennyLaneAI/pennylane/pull/5125/)
  [(#5148)](https://github.com/PennyLaneAI/pennylane/pull/5148)

* `draw_mpl` no longer raises an error when drawing a circuit containing an adjoint of a controlled operation.
  [(#5149)](https://github.com/PennyLaneAI/pennylane/pull/5149)

* `default.mixed` no longer throws `ValueError` when applying a state vector that is not of type `complex128` when used with tensorflow.
  [(#5155)](https://github.com/PennyLaneAI/pennylane/pull/5155)

* `ctrl_decomp_zyz` no longer raises a `TypeError` if the rotation parameters are of type `torch.Tensor`
  [(#5183)](https://github.com/PennyLaneAI/pennylane/pull/5183)

* Comparing `Prod` and `Sum` objects now works regardless of nested structure with `qml.equal` if the
  operators have a valid `pauli_rep` property.
  [(#5177)](https://github.com/PennyLaneAI/pennylane/pull/5177)

* Controlled `GlobalPhase` with non-zero control wire no longer throws an error.
  [(#5194)](https://github.com/PennyLaneAI/pennylane/pull/5194)

* A `QNode` transformed with `mitigate_with_zne` now accepts batch parameters.
  [(#5195)](https://github.com/PennyLaneAI/pennylane/pull/5195)

* The matrix of an empty `PauliSentence` instance is now correct (all-zeros).
  Further, matrices of empty `PauliWord` and `PauliSentence` instances can be turned to matrices now.
  [(#5188)](https://github.com/PennyLaneAI/pennylane/pull/5188)

* `PauliSentence.__matmul__` can handle `PauliWord` instances now.
  [(#5208)](https://github.com/PennyLaneAI/pennylane/pull/5208)

* Make `CompositeOp.eigendecomposition` jit-compatible.
  [(#5207)](https://github.com/PennyLaneAI/pennylane/pull/5207)

* `QubitDensityMatrix` now works with jax-jit on the `default.mixed` device.
  [(#5203)](https://github.com/PennyLaneAI/pennylane/pull/5203)

<h3>Contributors ✍️</h3>

This release contains contributions from (in alphabetical order):

Abhishek Abhishek,
Mikhail Andrenkov,
Utkarsh Azad,
Gabriel Bottrill,
Astral Cai,
Skylar Chan,
Isaac De Vlugt,
Diksha Dhawan,
Lillian Frederiksen,
Pietropaolo Frisoni,
Eugenio Gigante,
Diego Guala,
David Ittah,
Soran Jahangiri,
Jacky Jiang,
Korbinian Kottmann,
Christina Lee,
Xiaoran Li,
Vincent Michaud-Rioux,
Romain Moyard,
Pablo Antonio Moreno Casares,
Erick Ochoa Lopez,
Lee J. O'Riordan,
Mudit Pandey,
Alex Preciado,
Matthew Silverman,
Jay Soni.<|MERGE_RESOLUTION|>--- conflicted
+++ resolved
@@ -293,11 +293,7 @@
   when converting a `QuantumCircuit` using `qml.from_qiskit`.
   [(#5168)](https://github.com/PennyLaneAI/pennylane/pull/5168)
 
-<<<<<<< HEAD
 * An error message provides clearer instructions for installing PennyLane-Qiskit if the `qml.from_qiskit`
-=======
-* An error message provides clearer instructions for installing PennyLane-Qiskit if the `qml.from_qiskit` 
->>>>>>> 376a3a32
   function fails because the Qiskit converter is missing.
   [(#5218)](https://github.com/PennyLaneAI/pennylane/pull/5218)
 
