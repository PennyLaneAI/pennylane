:orphan:

# Release 0.43.0-dev (development release)

<h3>New features since last release</h3>

* Leveraging quantum just-in-time compilation to optimize parameterized hybrid workflows with the momentum
  quantum natural gradient optimizer is now possible with the new :class:`~.MomentumQNGOptimizerQJIT` optimizer.
  [(#7606)](https://github.com/PennyLaneAI/pennylane/pull/7606)

  Similar to the :class:`~.QNGOptimizerQJIT` optimizer, :class:`~.MomentumQNGOptimizerQJIT` offers a
  `qml.qjit`-compatible analogue to the existing :class:`~.MomentumQNGOptimizer` with an Optax-like interface:

  ```python
  import pennylane as qml
  import jax.numpy as jnp

  dev = qml.device("lightning.qubit", wires=2)

  @qml.qnode(dev)
  def circuit(params):
      qml.RX(params[0], wires=0)
      qml.RY(params[1], wires=1)
      return qml.expval(qml.Z(0) + qml.X(1))

  opt = qml.MomentumQNGOptimizerQJIT(stepsize=0.1, momentum=0.2)

  @qml.qjit
  def update_step_qjit(i, args):
      params, state = args
      return opt.step(circuit, params, state)

  @qml.qjit
  def optimization_qjit(params, iters):
      state = opt.init(params)
      args = (params, state)
      params, state = qml.for_loop(iters)(update_step_qjit)(args)
      return params
  ```

  ```pycon
  >>> params = jnp.array([0.1, 0.2])
  >>> iters = 1000
  >>> optimization_qjit(params=params, iters=iters)
  Array([ 3.14159265, -1.57079633], dtype=float64)
  ```

<h3>Improvements 🛠</h3>

* Several templates now have decompositions that can be accessed within the graph-based
  decomposition system (:func:`~.decomposition.enable_graph`), allowing workflows 
  that include these templates to be decomposed in a resource-efficient and performant
  manner.
  [(#7779)](https://github.com/PennyLaneAI/pennylane/pull/7779)
  
  The included templates are:

  * :class:`~.Adder`
    
  * :class:`~.ControlledSequence`
  
  * :class:`~.ModExp`

  * :class:`~.Multiplier`

  * :class:`~.OutAdder`

  * :class:`~.OutMultiplier`

  * :class:`~.OutPoly`

<h4>OpenQASM-PennyLane interoperability</h4>

* The :func:`qml.from_qasm3` function can now convert OpenQASM 3.0 circuits that contain
  subroutines, constants, all remaining stdlib gates, qubit registers, and built-in mathematical functions.
  [(#7651)](https://github.com/PennyLaneAI/pennylane/pull/7651)
  [(#7653)](https://github.com/PennyLaneAI/pennylane/pull/7653)
  [(#7676)](https://github.com/PennyLaneAI/pennylane/pull/7676)
  [(#7679)](https://github.com/PennyLaneAI/pennylane/pull/7679)
  [(#7677)](https://github.com/PennyLaneAI/pennylane/pull/7677)
  [(#7767)](https://github.com/PennyLaneAI/pennylane/pull/7767)
  [(#7690)](https://github.com/PennyLaneAI/pennylane/pull/7690)

<h4>Other improvements</h4>

* The error message raised when using Python compiler transforms with :func:`pennylane.qjit` has been updated
  with suggested fixes.
  [(#7916)](https://github.com/PennyLaneAI/pennylane/pull/7916)

* A new `qml.transforms.resolve_dynamic_wires` transform can allocate concrete wire values for dynamic
  qubit allocation.
  [(#7678)](https://github.com/PennyLaneAI/pennylane/pull/7678)


* The :func:`qml.workflow.set_shots` transform can now be directly applied to a QNode without the need for `functools.partial`, providing a more user-friendly syntax and negating having to import the `functools` package.
  [(#7876)](https://github.com/PennyLaneAI/pennylane/pull/7876)
  [(#7919)](https://github.com/PennyLaneAI/pennylane/pull/7919)

  ```python
  @qml.set_shots(shots=1000)  # or @qml.set_shots(1000)
  @qml.qnode(dev)
  def circuit():
      qml.H(0)
      return qml.expval(qml.Z(0))
  ```

  ```pycon
  >>> circuit()
  0.002
  ```

* Added a `QuantumParser` class to the `qml.compiler.python_compiler` submodule that automatically loads relevant dialects.
  [(#7888)](https://github.com/PennyLaneAI/pennylane/pull/7888)

* Enforce various modules to follow modular architecture via `tach`.
  [(#7847)](https://github.com/PennyLaneAI/pennylane/pull/7847)

* A compilation pass written with xDSL called `qml.compiler.python_compiler.transforms.MeasurementsFromSamplesPass`
  has been added for the experimental xDSL Python compiler integration. This pass replaces all
  terminal measurements in a program with a single :func:`pennylane.sample` measurement, and adds
  postprocessing instructions to recover the original measurement.
  [(#7620)](https://github.com/PennyLaneAI/pennylane/pull/7620)

* A combine-global-phase pass has been added to the xDSL Python compiler integration.
  Note that the current implementation can only combine all the global phase operations at
  the last global phase operation in the same region. In other words, global phase operations inside a control flow region can't be combined with those in their parent
  region.
  [(#7675)](https://github.com/PennyLaneAI/pennylane/pull/7675)

* The `mbqc` xDSL dialect has been added to the Python compiler, which is used to represent
  measurement-based quantum-computing instructions in the xDSL framework.
  [(#7815)](https://github.com/PennyLaneAI/pennylane/pull/7815)

* The `AllocQubitOp` and `DeallocQubitOp` operations have been added to the `Quantum` dialect in the
  Python compiler.
  [(#7915)](https://github.com/PennyLaneAI/pennylane/pull/7915)

* The :func:`pennylane.ops.rs_decomposition` method now performs exact decomposition and returns
  complete global phase information when used for decomposing a phase gate to Clifford+T basis.
  [(#7793)](https://github.com/PennyLaneAI/pennylane/pull/7793)

* `default.qubit` will default to the tree-traversal MCM method when `mcm_method="device"`.
  [(#7885)](https://github.com/PennyLaneAI/pennylane/pull/7885)

<h3>Labs: a place for unified and rapid prototyping of research software 🧪</h3>

* Added state of the art resources for the `ResourceSelectPauliRot` template and the
  `ResourceQubitUnitary` templates.
  [(#7786)](https://github.com/PennyLaneAI/pennylane/pull/7786)

<<<<<<< HEAD
* Added state of the art resources for the `ResourceQFT` and `ResourceAQFT` templates.
  [(#7920)](https://github.com/PennyLaneAI/pennylane/pull/7920)
=======
* The `catalyst` xDSL dialect has been added to the Python compiler, which contains data structures that support core compiler functionality.
  [(#7901)](https://github.com/PennyLaneAI/pennylane/pull/7901)
>>>>>>> 8c7e2943

<h3>Breaking changes 💔</h3>

* Move custom exceptions into `exceptions.py` and add a documentation page for them in the internals.
  [(#7856)](https://github.com/PennyLaneAI/pennylane/pull/7856)

* The boolean functions provided in `qml.operation` are deprecated. See the 
  :doc:`deprecations page </development/deprecations>` for equivalent code to use instead. These 
  include `not_tape`, `has_gen`, `has_grad_method`, `has_multipar`, `has_nopar`, `has_unitary_gen`, 
  `is_measurement`, `defines_diagonalizing_gates`, and `gen_is_multi_term_hamiltonian`.
  [(#7924)](https://github.com/PennyLaneAI/pennylane/pull/7924)

* Removed access for `lie_closure`, `structure_constants` and `center` via `qml.pauli`.
  Top level import and usage is advised. The functions now live in the `liealg` module.

  ```python
  import pennylane.liealg
  from pennylane.liealg import lie_closure, structure_constants, center
  ```

  [(#7928)](https://github.com/PennyLaneAI/pennylane/pull/7928)

* `qml.operation.Observable` and the corresponding `Observable.compare` have been removed, as
  PennyLane now depends on the more general `Operator` interface instead. The
  `Operator.is_hermitian` property can instead be used to check whether or not it is highly likely
  that the operator instance is Hermitian.
  [(#7927)](https://github.com/PennyLaneAI/pennylane/pull/7927)

* `qml.operation.WiresEnum`, `qml.operation.AllWires`, and `qml.operation.AnyWires` have been removed. Setting `Operator.num_wires = None` (the default)
  should instead indicate that the `Operator` does not need wire validation.
  [(#7911)](https://github.com/PennyLaneAI/pennylane/pull/7911)

* Removed `QNode.get_gradient_fn` method. Instead, use `qml.workflow.get_best_diff_method` to obtain the differentiation method.
  [(#7907)](https://github.com/PennyLaneAI/pennylane/pull/7907)

* Top-level access to ``DeviceError``, ``PennyLaneDeprecationWarning``, ``QuantumFunctionError`` and ``ExperimentalWarning`` has been removed. Please import these objects from the new ``pennylane.exceptions`` module.
  [(#7874)](https://github.com/PennyLaneAI/pennylane/pull/7874)

* `qml.cut_circuit_mc` no longer accepts a `shots` keyword argument. The shots should instead
  be set on the tape itself.
  [(#7882)](https://github.com/PennyLaneAI/pennylane/pull/7882)

<h3>Deprecations 👋</h3>

* Providing `num_steps` to `qml.evolve` and `Evolution` is deprecated and will be removed in a future version.
  Instead, use :class:`~.TrotterProduct` for approximate methods, providing the `n` parameter to perform the
  Suzuki-Trotter product approximation of a Hamiltonian with the specified number of Trotter steps.

  As a concrete example, consider the following case:

  ```python
  coeffs = [0.5, -0.6]
  ops = [qml.X(0), qml.X(0) @ qml.Y(1)]
  H_flat = qml.dot(coeffs, ops)
  ```

  Instead of computing the Suzuki-Trotter product approximation as:

  ```pycon
  >>> qml.evolve(H_flat, num_steps=2).decomposition()
  [RX(0.5, wires=[0]),
  PauliRot(-0.6, XY, wires=[0, 1]),
  RX(0.5, wires=[0]),
  PauliRot(-0.6, XY, wires=[0, 1])]
  ```

  The same result can be obtained using :class:`~.TrotterProduct` as follows:

  ```pycon
  >>> decomp_ops = qml.adjoint(qml.TrotterProduct(H_flat, time=1.0, n=2)).decomposition()
  >>> [simp_op for op in decomp_ops for simp_op in map(qml.simplify, op.decomposition())]
  [RX(0.5, wires=[0]),
  PauliRot(-0.6, XY, wires=[0, 1]),
  RX(0.5, wires=[0]),
  PauliRot(-0.6, XY, wires=[0, 1])]
  ```
  [(#7954)](https://github.com/PennyLaneAI/pennylane/pull/7954)

* `MeasurementProcess.expand` is deprecated. The relevant method can be replaced with 
  `qml.tape.QuantumScript(mp.obs.diagonalizing_gates(), [type(mp)(eigvals=mp.obs.eigvals(), wires=mp.obs.wires)])`
  [(#7953)](https://github.com/PennyLaneAI/pennylane/pull/7953)

* `shots=` in `QNode` calls is deprecated and will be removed in v0.44.
  Instead, please use the `qml.workflow.set_shots` transform to set the number of shots for a QNode.
  [(#7906)](https://github.com/PennyLaneAI/pennylane/pull/7906)

* ``QuantumScript.shape`` and ``QuantumScript.numeric_type`` are deprecated and will be removed in version v0.44.
  Instead, the corresponding ``.shape`` or ``.numeric_type`` of the ``MeasurementProcess`` class should be used.
  [(#7950)](https://github.com/PennyLaneAI/pennylane/pull/7950)

* Some unnecessary methods of the `qml.CircuitGraph` class are deprecated and will be removed in version v0.44:
  [(#7904)](https://github.com/PennyLaneAI/pennylane/pull/7904)

    - `print_contents` in favor of `print(obj)`
    - `observables_in_order` in favor of `observables`
    - `operations_in_order` in favor of `operations`
    - `ancestors_in_order` in favor of `ancestors(obj, sort=True)`
    - `descendants_in_order` in favore of `descendants(obj, sort=True)`

* The `QuantumScript.to_openqasm` method is deprecated and will be removed in version v0.44.
  Instead, the `qml.to_openqasm` function should be used.
  [(#7909)](https://github.com/PennyLaneAI/pennylane/pull/7909)

* The `level=None` argument in the :func:`pennylane.workflow.get_transform_program`, :func:`pennylane.workflow.construct_batch`, `qml.draw`, `qml.draw_mpl`, and `qml.specs` transforms is deprecated and will be removed in v0.43.
  Please use `level='device'` instead to apply the noise model at the device level.
  [(#7886)](https://github.com/PennyLaneAI/pennylane/pull/7886)

* `qml.qnn.cost.SquaredErrorLoss` is deprecated and will be removed in version v0.44. Instead, this hybrid workflow can be accomplished 
  with a function like `loss = lambda *args: (circuit(*args) - target)**2`.
  [(#7527)](https://github.com/PennyLaneAI/pennylane/pull/7527)
  
* Access to `add_noise`, `insert` and noise mitigation transforms from the `pennylane.transforms` module is deprecated.
  Instead, these functions should be imported from the `pennylane.noise` module.
  [(#7854)](https://github.com/PennyLaneAI/pennylane/pull/7854)

* The `qml.QNode.add_transform` method is deprecated and will be removed in v0.43.
  Instead, please use `QNode.transform_program.push_back(transform_container=transform_container)`.
  [(#7855)](https://github.com/PennyLaneAI/pennylane/pull/7855)

<h3>Internal changes ⚙️</h3>

* Adds `measurements` as a "core" module in the tach specification.
 [(#7945)](https://github.com/PennyLaneAI/pennylane/pull/7945)

* Improves type hints in the `measurements` module.
  [(#7938)](https://github.com/PennyLaneAI/pennylane/pull/7938)

* Refactored the codebase to adopt modern type hint syntax for Python 3.11+ language features.
  [(#7860)](https://github.com/PennyLaneAI/pennylane/pull/7860)

* Improve the pre-commit hook to add gitleaks.
  [(#7922)](https://github.com/PennyLaneAI/pennylane/pull/7922)

* Added a `run_filecheck_qjit` fixture that can be used to run FileCheck on integration tests for the
  `qml.compiler.python_compiler` submodule.
  [(#7888)](https://github.com/PennyLaneAI/pennylane/pull/7888)

* Added a `dialects` submodule to `qml.compiler.python_compiler` which now houses all the xDSL dialects we create.
  Additionally, the `MBQCDialect` and `QuantumDialect` dialects have been renamed to `MBQC` and `Quantum`.
  [(#7897)](https://github.com/PennyLaneAI/pennylane/pull/7897)

* Update minimum supported `pytest` version to `8.4.1`.
  [(#7853)](https://github.com/PennyLaneAI/pennylane/pull/7853)

* `DefaultQubitLegacy` (test suite only) no longer provides a customized classical shadow
  implementation
  [(#7895)](https://github.com/PennyLaneAI/pennylane/pull/7895)

* Make `pennylane.io` a tertiary module.
  [(#7877)](https://github.com/PennyLaneAI/pennylane/pull/7877)

* Seeded tests for the `split_to_single_terms` transformation.
  [(#7851)](https://github.com/PennyLaneAI/pennylane/pull/7851)

* Upgrade `rc_sync.yml` to work with latest `pyproject.toml` changes.
  [(#7808)](https://github.com/PennyLaneAI/pennylane/pull/7808)
  [(#7818)](https://github.com/PennyLaneAI/pennylane/pull/7818)

* `LinearCombination` instances can be created with `_primitive.impl` when
  capture is enabled and tracing is active.
  [(#7893)](https://github.com/PennyLaneAI/pennylane/pull/7893)

* The `TensorLike` type is now compatible with static type checkers.
  [(#7905)](https://github.com/PennyLaneAI/pennylane/pull/7905)

* Update xDSL supported version to `0.46`.
  [(#7923)](https://github.com/PennyLaneAI/pennylane/pull/7923)
  [(#7932)](https://github.com/PennyLaneAI/pennylane/pull/7932)

* Update JAX version used in tests to `0.6.2`
  [(#7925)](https://github.com/PennyLaneAI/pennylane/pull/7925)

* The measurement-plane attribute of the Python compiler `mbqc` dialect now uses the "opaque syntax"
  format when printing in the generic IR format. This enables usage of this attribute when IR needs
  to be passed from the python compiler to Catalyst.
  [(#7957)](https://github.com/PennyLaneAI/pennylane/pull/7957)

<h3>Documentation 📝</h3>

* The docstring of the `is_hermitian` operator property has been updated to better describe its behaviour.
  [(#7946)](https://github.com/PennyLaneAI/pennylane/pull/7946)

* Improved the docstrings of all optimizers for consistency and legibility.
  [(#7891)](https://github.com/PennyLaneAI/pennylane/pull/7891)

* Updated the code example in the documentation for :func:`~.transforms.split_non_commuting`.
  [(#7892)](https://github.com/PennyLaneAI/pennylane/pull/7892)

<h3>Bug fixes 🐛</h3>

* An error is now raised if an `end` statement is found in a measurement conditioned branch in a QASM string being imported into PennyLane.
  [(#7872)](https://github.com/PennyLaneAI/pennylane/pull/7872)

* Fixes issue related to :func:`~.transforms.to_zx` adding the support for
  `Toffoli` and `CCZ` gates conversion into their ZX-graph representation.
  [(#7899)](https://github.com/PennyLaneAI/pennylane/pull/7899)

* `get_best_diff_method` now correctly aligns with `execute` and `construct_batch` logic in workflows.
  [(#7898)](https://github.com/PennyLaneAI/pennylane/pull/7898)

* Resolve issues with AutoGraph transforming internal PennyLane library code due to incorrect
  module attribution of wrapper functions.
  [(#7889)](https://github.com/PennyLaneAI/pennylane/pull/7889)

* Calling `QNode.update` no longer acts as if `set_shots` has been applied.
  [(#7881)](https://github.com/PennyLaneAI/pennylane/pull/7881)

* Fixes attributes and types in the quantum dialect.
  This allows for types to be inferred correctly when parsing.
  [(#7825)](https://github.com/PennyLaneAI/pennylane/pull/7825)

* Fixes `SemiAdder` to work when inputs are defined with a single wire.
  [(#7940)](https://github.com/PennyLaneAI/pennylane/pull/7940)

<h3>Contributors ✍️</h3>

This release contains contributions from (in alphabetical order):

Guillermo Alonso,
Utkarsh Azad,
Joey Carter,
Yushao Chen,
Marcus Edwards,
Simone Gasperini,
David Ittah,
Mehrdad Malekmohammadi
Erick Ochoa,
Mudit Pandey,
Andrija Paurevic,
Shuli Shu,
Jay Soni,
Jake Zaia<|MERGE_RESOLUTION|>--- conflicted
+++ resolved
@@ -148,13 +148,11 @@
   `ResourceQubitUnitary` templates.
   [(#7786)](https://github.com/PennyLaneAI/pennylane/pull/7786)
 
-<<<<<<< HEAD
 * Added state of the art resources for the `ResourceQFT` and `ResourceAQFT` templates.
   [(#7920)](https://github.com/PennyLaneAI/pennylane/pull/7920)
-=======
+
 * The `catalyst` xDSL dialect has been added to the Python compiler, which contains data structures that support core compiler functionality.
   [(#7901)](https://github.com/PennyLaneAI/pennylane/pull/7901)
->>>>>>> 8c7e2943
 
 <h3>Breaking changes 💔</h3>
 
