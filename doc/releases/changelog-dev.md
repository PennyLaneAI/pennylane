:orphan:

# Release 0.36.0-dev (development release)

<h3>New features since last release</h3>

<<<<<<< HEAD
* Support for entanglement entropy computation is added. `qml.math.vn_entanglement_entropy` computes the von Neumann entanglement entropy from a density matrix, and a QNode transform `qml.qinfo.vn_entanglement_entropy` is also added.
  [(#5306)](https://github.com/PennyLaneAI/pennylane/pull/5306)
=======
* The `QubitDevice` class and children classes support the `dynamic_one_shot` transform provided that they support `MidMeasureMP` operations natively.
  [(#5317)](https://github.com/PennyLaneAI/pennylane/pull/5317)
>>>>>>> d17b2ca6

* `qml.ops.Sum` now supports storing grouping information. Grouping type and method can be
  specified during construction using the `grouping_type` and `method` keyword arguments of
  `qml.dot`, `qml.sum`, or `qml.ops.Sum`. The grouping indices are stored in `Sum.grouping_indices`.
  [(#5179)](https://github.com/PennyLaneAI/pennylane/pull/5179)

  ```python
  import pennylane as qml

  a = qml.X(0)
  b = qml.prod(qml.X(0), qml.X(1))
  c = qml.Z(0)
  obs = [a, b, c]
  coeffs = [1.0, 2.0, 3.0]

  op = qml.dot(coeffs, obs, grouping_type="qwc")
  ```
  ```pycon
  >>> op.grouping_indices
  ((2,), (0, 1))
  ```

  Additionally, grouping type and method can be set or changed after construction using
  `Sum.compute_grouping()`:

  ```python
  import pennylane as qml

  a = qml.X(0)
  b = qml.prod(qml.X(0), qml.X(1))
  c = qml.Z(0)
  obs = [a, b, c]
  coeffs = [1.0, 2.0, 3.0]

  op = qml.dot(coeffs, obs)
  ```
  ```pycon
  >>> op.grouping_indices is None
  True
  >>> op.compute_grouping(grouping_type="qwc")
  >>> op.grouping_indices
  ((2,), (0, 1))
  ```

  Note that the grouping indices refer to the lists returned by `Sum.terms()`, not `Sum.operands`.

* Added new `SpectralNormError` class to the new error tracking functionality.
  [(#5154)](https://github.com/PennyLaneAI/pennylane/pull/5154)

* Added `error` method to `QuantumPhaseEstimation` template.
  [(#5278)](https://github.com/PennyLaneAI/pennylane/pull/5278)

* The `dynamic_one_shot` transform is introduced enabling dynamic circuit execution on circuits with shots and devices that support `MidMeasureMP` operations natively.
  [(#5266)](https://github.com/PennyLaneAI/pennylane/pull/5266)

* Added new function `qml.operation.convert_to_legacy_H` to convert `Sum`, `SProd`, and `Prod` to `Hamiltonian` instances.
  [(#5309)](https://github.com/PennyLaneAI/pennylane/pull/5309)

<h3>Improvements 🛠</h3>

* The `qml.is_commuting` function now accepts `Sum`, `SProd`, and `Prod` instances.
  [(#5351)](https://github.com/PennyLaneAI/pennylane/pull/5351)

* Operators can now be left multiplied `x * op` by numpy arrays.
  [(#5361)](https://github.com/PennyLaneAI/pennylane/pull/5361)

* Create the `qml.Reflection` operator, useful for amplitude amplification and its variants.
  [(#5159)](https://github.com/PennyLaneAI/pennylane/pull/5159)

  ```python
  @qml.prod
  def generator(wires):
        qml.Hadamard(wires=wires)

  U = generator(wires=0)

  dev = qml.device('default.qubit')
  @qml.qnode(dev)
  def circuit():

        # Initialize to the state |1>
        qml.PauliX(wires=0)

        # Apply the reflection
        qml.Reflection(U)

        return qml.state()

  ```

  ```pycon
  >>> circuit()
  tensor([1.+6.123234e-17j, 0.-6.123234e-17j], requires_grad=True)
  ```
  
* The `qml.AmplitudeAmplification` operator is introduced, which is a high-level interface for amplitude amplification and its variants.
  [(#5160)](https://github.com/PennyLaneAI/pennylane/pull/5160)

  ```python
  @qml.prod
  def generator(wires):
      for wire in wires:
          qml.Hadamard(wires=wire)

  U = generator(wires=range(3))
  O = qml.FlipSign(2, wires=range(3))

  dev = qml.device("default.qubit")

  @qml.qnode(dev)
  def circuit():

      generator(wires=range(3))
      qml.AmplitudeAmplification(U, O, iters=5, fixed_point=True, work_wire=3)

      return qml.probs(wires=range(3))

  ```
  
  ```pycon
  >>> print(np.round(circuit(), 3))
  [0.013, 0.013, 0.91, 0.013, 0.013, 0.013, 0.013, 0.013]

  ```

* A new class `qml.ops.LinearCombination` is introduced. In essence, this class is an updated equivalent of `qml.ops.Hamiltonian`
  but for usage with new operator arithmetic.
  [(#5216)](https://github.com/PennyLaneAI/pennylane/pull/5216)

* The `qml.TrotterProduct` operator now supports error estimation functionality. 
  [(#5384)](https://github.com/PennyLaneAI/pennylane/pull/5384)

  ```pycon
  >>> hamiltonian = qml.dot([1.0, 0.5, -0.25], [qml.X(0), qml.Y(0), qml.Z(0)])
  >>> op = qml.TrotterProduct(hamiltonian, time=0.01, order=2)
  >>> op.error(method="one-norm")
  SpectralNormError(8.039062500000003e-06)
  >>>
  >>> op.error(method="commutator")
  SpectralNormError(6.166666666666668e-06)
  ```

<h3>Improvements 🛠</h3>

* The `qml.is_commuting` function now accepts `Sum`, `SProd`, and `Prod` instances.
  [(#5351)](https://github.com/PennyLaneAI/pennylane/pull/5351)

* Operators can now be left multiplied `x * op` by numpy arrays.
  [(#5361)](https://github.com/PennyLaneAI/pennylane/pull/5361)

* The `molecular_hamiltonian` function calls `PySCF` directly when `method='pyscf'` is selected.
  [(#5118)](https://github.com/PennyLaneAI/pennylane/pull/5118)

* The generators in the source code return operators consistent with the global setting for 
  `qml.operator.active_new_opmath()` wherever possible. `Sum`, `SProd` and `Prod` instances 
  will be returned even after disabling the new operator arithmetic in cases where they offer 
  additional functionality not available using legacy operators.
  [(#5253)](https://github.com/PennyLaneAI/pennylane/pull/5253)
  [(#5410)](https://github.com/PennyLaneAI/pennylane/pull/5410)
  [(#5411)](https://github.com/PennyLaneAI/pennylane/pull/5411) 
  [(#5421)](https://github.com/PennyLaneAI/pennylane/pull/5421)

* Upgraded `null.qubit` to the new device API. Also, added support for all measurements and various modes of differentiation.
  [(#5211)](https://github.com/PennyLaneAI/pennylane/pull/5211)
  
* `ApproxTimeEvolution` is now compatible with any operator that defines a `pauli_rep`.
  [(#5362)](https://github.com/PennyLaneAI/pennylane/pull/5362)

* `Hamiltonian.pauli_rep` is now defined if the hamiltonian is a linear combination of paulis.
  [(#5377)](https://github.com/PennyLaneAI/pennylane/pull/5377)

* `Prod.eigvals()` is now compatible with Qudit operators.
  [(#5400)](https://github.com/PennyLaneAI/pennylane/pull/5400)

* Obtaining classical shadows using the `default.clifford` device is now compatible with
  [stim](https://github.com/quantumlib/Stim) `v1.13.0`.
  [(#5409)](https://github.com/PennyLaneAI/pennylane/pull/5409)

* `qml.transforms.hamiltonian_expand` can now handle multi-term observables with a constant offset.
  [(#5414)](https://github.com/PennyLaneAI/pennylane/pull/5414)

<h4>Community contributions 🥳</h4>

* Functions `measure_with_samples` and `sample_state` have been added to the new `qutrit_mixed` module found in
 `qml.devices`. These functions are used to sample device-compatible states, returning either the final measured state or value of an observable.
  [(#5082)](https://github.com/PennyLaneAI/pennylane/pull/5082)

* Replaced `cache_execute` with an alternate implementation based on `@transform`.
  [(#5318)](https://github.com/PennyLaneAI/pennylane/pull/5318)

* The `QNode` now defers `diff_method` validation to the device under the new device api `qml.devices.Device`.
  [(#5176)](https://github.com/PennyLaneAI/pennylane/pull/5176)

* `taper_operation` method is compatible with new operator arithmetic.
  [(#5326)](https://github.com/PennyLaneAI/pennylane/pull/5326)

* `qml.transforms.split_non_commuting` will now work with single-term operator arithmetic.
  [(#5314)](https://github.com/PennyLaneAI/pennylane/pull/5314)

* Implemented the method `process_counts` in `ExpectationMP`, `VarianceMP`, `CountsMP`, and `SampleMP`
  [(#5256)](https://github.com/PennyLaneAI/pennylane/pull/5256)
  [(#5395)](https://github.com/PennyLaneAI/pennylane/pull/5395)

<h3>Breaking changes 💔</h3>

* The private functions `_pauli_mult`, `_binary_matrix` and `_get_pauli_map` from the `pauli` module have been removed. The same functionality can be achieved using newer features in the ``pauli`` module.
  [(#5323)](https://github.com/PennyLaneAI/pennylane/pull/5323)

* `qml.matrix()` called on the following will raise an error if `wire_order` is not specified:
  * tapes with more than one wire.
  * quantum functions.
  * Operator class where `num_wires` does not equal to 1
  * QNodes if the device does not have wires specified.
  * PauliWords and PauliSentences with more than one wire.
  [(#5328)](https://github.com/PennyLaneAI/pennylane/pull/5328)
  [(#5359)](https://github.com/PennyLaneAI/pennylane/pull/5359)

* `qml.pauli.pauli_mult` and `qml.pauli.pauli_mult_with_phase` are now removed. Instead, you  should use `qml.simplify(qml.prod(pauli_1, pauli_2))` to get the reduced operator.
  [(#5324)](https://github.com/PennyLaneAI/pennylane/pull/5324)
  
  ```pycon
  >>> op = qml.simplify(qml.prod(qml.PauliX(0), qml.PauliZ(0)))
  >>> op
  -1j*(PauliY(wires=[0]))
  >>> [phase], [base] = op.terms()
  >>> phase, base
  (-1j, PauliY(wires=[0]))
  ```

* `MeasurementProcess.name` and `MeasurementProcess.data` have been removed. Use `MeasurementProcess.obs.name` and `MeasurementProcess.obs.data` instead.
  [(#5321)](https://github.com/PennyLaneAI/pennylane/pull/5321)

* `Operator.validate_subspace(subspace)` has been removed. Instead, you should use `qml.ops.qutrit.validate_subspace(subspace)`.
  [(#5311)](https://github.com/PennyLaneAI/pennylane/pull/5311)

* The contents of `qml.interfaces` is moved inside `qml.workflow`. The old import path no longer exists.
  [(#5329)](https://github.com/PennyLaneAI/pennylane/pull/5329)

* `single_tape_transform`, `batch_transform`, `qfunc_transform`, `op_transform`, `gradient_transform`
  and `hessian_transform` are removed. Instead, switch to using the new `qml.transform` function. Please refer to
  `the transform docs <https://docs.pennylane.ai/en/stable/code/qml_transforms.html#custom-transforms>`_
  to see how this can be done.
  [(#5339)](https://github.com/PennyLaneAI/pennylane/pull/5339)

* Attempting to multiply `PauliWord` and `PauliSentence` with `*` will raise an error. Instead, use `@` to conform with the PennyLane convention.
  [(#5341)](https://github.com/PennyLaneAI/pennylane/pull/5341)

* When new operator arithmetic is enabled, `qml.Hamiltonian` is now an alias for `qml.ops.LinearCombination`.
  `Hamiltonian` will still be accessible as `qml.ops.Hamiltonian`.
  [(#5393)](https://github.com/PennyLaneAI/pennylane/pull/5393)

* Since `default.mixed` does not support snapshots with measurements, attempting to do so will result in a `DeviceError` instead of getting the density matrix.
  [(#5416)](https://github.com/PennyLaneAI/pennylane/pull/5416)

<h3>Deprecations 👋</h3>

* `qml.load` is deprecated. Instead, please use the functions outlined in the *Importing workflows* quickstart guide, such as `qml.from_qiskit`.
  [(#5312)](https://github.com/PennyLaneAI/pennylane/pull/5312)

* Specifying `control_values` with a bit string to `qml.MultiControlledX` is deprecated. Instead, use a list of booleans or 1s and 0s.
  [(#5352)](https://github.com/PennyLaneAI/pennylane/pull/5352)

* `qml.from_qasm_file` is deprecated. Instead, please open the file and then load its content using `qml.from_qasm`.
  [(#5331)](https://github.com/PennyLaneAI/pennylane/pull/5331)

  ```pycon
  >>> with open("test.qasm", "r") as f:
  ...     circuit = qml.from_qasm(f.read())
  ```

* Accessing `qml.ops.Hamiltonian` with new operator arithmetic is deprecated. Using `qml.Hamiltonian` with new operator arithmetic enabled now
  returns a `LinearCombination` instance. Some functionality may not work as expected. To continue using the `Hamiltonian` class, you can use
  `qml.operation.disable_new_opmath()` to disable the new operator arithmetic.
  [(#5393)](https://github.com/PennyLaneAI/pennylane/pull/5393)

<h3>Documentation 📝</h3>

* Removed some redundant documentation for the `evolve` function.
  [(#5347)](https://github.com/PennyLaneAI/pennylane/pull/5347)

* Updated the final example in the `compile` docstring to use transforms correctly.
  [(#5348)](https://github.com/PennyLaneAI/pennylane/pull/5348)

* A link to the demos for using `qml.SpecialUnitary` and `qml.QNGOptimizer` has been added to their respective docstrings.
  [(#5376)](https://github.com/PennyLaneAI/pennylane/pull/5376)

* A code example in the `qml.measure` docstring has been added that showcases returning mid-circuit measurement statistics from QNodes.
  [(#5441)](https://github.com/PennyLaneAI/pennylane/pull/5441)

<h3>Bug fixes 🐛</h3>

* Avoid bounded value failures due to numerical noise with calls to `np.random.binomial`.
  [(#5447)](https://github.com/PennyLaneAI/pennylane/pull/5447)

* Using `@` with legacy Hamiltonian instances now properly de-queues the previously existing operations.
  [(#5454)](https://github.com/PennyLaneAI/pennylane/pull/5455)

* The `QNSPSAOptimizer` now properly handles differentiable parameters, resulting in being able to use it for more than one optimization step.
  [(#5439)](https://github.com/PennyLaneAI/pennylane/pull/5439)

* The `QNode` interface now resets if an error occurs during execution.
  [(#5449)](https://github.com/PennyLaneAI/pennylane/pull/5449)

* Fix failing tests due to changes with Lightning's adjoint diff pipeline.
  [(#5450)](https://github.com/PennyLaneAI/pennylane/pull/5450)

* Fix Torch tensor locality with autoray-registered coerce method.
  [(#5438)](https://github.com/PennyLaneAI/pennylane/pull/5438)

* `jax.jit` now works with `qml.sample` with a multi-wire observable.
  [(#5422)](https://github.com/PennyLaneAI/pennylane/pull/5422)

* `qml.qinfo.quantum_fisher` now works with non-`default.qubit` devices.
  [(#5423)](https://github.com/PennyLaneAI/pennylane/pull/5423)

* We no longer perform unwanted dtype promotion in the `pauli_rep` of `SProd` instances when using tensorflow.
  [(#5246)](https://github.com/PennyLaneAI/pennylane/pull/5246)

* Fixed `TestQubitIntegration.test_counts` in `tests/interfaces/test_jax_qnode.py` to always produce counts for all
  outcomes.
  [(#5336)](https://github.com/PennyLaneAI/pennylane/pull/5336)

* Fixed `PauliSentence.to_mat(wire_order)` to support identities with wires.
  [(#5407)](https://github.com/PennyLaneAI/pennylane/pull/5407)

* `CompositeOp.map_wires` now correctly maps the `overlapping_ops` property.
  [(#5430)](https://github.com/PennyLaneAI/pennylane/pull/5430)

* Update `DefaultQubit.supports_derivatives` to correctly handle circuits containing `MidMeasureMP` with adjoint
  differentiation.
  [(#5434)](https://github.com/PennyLaneAI/pennylane/pull/5434)

<h3>Contributors ✍️</h3>

This release contains contributions from (in alphabetical order):

Tarun Kumar Allamsetty,
Guillermo Alonso,
Mikhail Andrenkov,
Utkarsh Azad,
Gabriel Bottrill,
Astral Cai,
Isaac De Vlugt,
Amintor Dusko,
Pietropaolo Frisoni,
Soran Jahangiri,
Korbinian Kottmann,
Christina Lee,
Vincent Michaud-Rioux,
Mudit Pandey,
Jay Soni,
Matthew Silverman.<|MERGE_RESOLUTION|>--- conflicted
+++ resolved
@@ -4,13 +4,11 @@
 
 <h3>New features since last release</h3>
 
-<<<<<<< HEAD
 * Support for entanglement entropy computation is added. `qml.math.vn_entanglement_entropy` computes the von Neumann entanglement entropy from a density matrix, and a QNode transform `qml.qinfo.vn_entanglement_entropy` is also added.
   [(#5306)](https://github.com/PennyLaneAI/pennylane/pull/5306)
-=======
+
 * The `QubitDevice` class and children classes support the `dynamic_one_shot` transform provided that they support `MidMeasureMP` operations natively.
   [(#5317)](https://github.com/PennyLaneAI/pennylane/pull/5317)
->>>>>>> d17b2ca6
 
 * `qml.ops.Sum` now supports storing grouping information. Grouping type and method can be
   specified during construction using the `grouping_type` and `method` keyword arguments of
