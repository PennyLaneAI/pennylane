:orphan:

# Release 0.41.0-dev (development release)

<h3>New features since last release</h3>

<h3>Improvements 🛠</h3>

* The coefficients of observables now have improved differentiability.
  [(#6598)](https://github.com/PennyLaneAI/pennylane/pull/6598)

<h3>Breaking changes 💔</h3>

<<<<<<< HEAD
* `MultiControlledX` no longer accepts strings as control values.
  [(#6835)](https://github.com/PennyLaneAI/pennylane/pull/6835)
=======
* The ``QNode.get_best_method`` and ``QNode.best_method_str`` methods have been removed. 
  Instead, use the ``qml.workflow.get_best_diff_method`` function. 
  [(#6823)](https://github.com/PennyLaneAI/pennylane/pull/6823)

* The `output_dim` property of `qml.tape.QuantumScript` has been removed. Instead, use method `shape` of `QuantumScript` or `MeasurementProcess` to get the same information.
  [(#6829)](https://github.com/PennyLaneAI/pennylane/pull/6829)
>>>>>>> 9f63e079

* Removed method `qsvt_legacy` along with its private helper `_qsp_to_qsvt`
  [(#6827)](https://github.com/PennyLaneAI/pennylane/pull/6827)

<h3>Deprecations 👋</h3>

<h3>Documentation 📝</h3>

* Updated documentation for vibrational Hamiltonians
  [(#6717)](https://github.com/PennyLaneAI/pennylane/pull/6717)

<h3>Bug fixes 🐛</h3>

<h3>Contributors ✍️</h3>

This release contains contributions from (in alphabetical order):

Yushao Chen,
Diksha Dhawan,
Christina Lee,<|MERGE_RESOLUTION|>--- conflicted
+++ resolved
@@ -11,17 +11,15 @@
 
 <h3>Breaking changes 💔</h3>
 
-<<<<<<< HEAD
 * `MultiControlledX` no longer accepts strings as control values.
   [(#6835)](https://github.com/PennyLaneAI/pennylane/pull/6835)
-=======
+
 * The ``QNode.get_best_method`` and ``QNode.best_method_str`` methods have been removed. 
   Instead, use the ``qml.workflow.get_best_diff_method`` function. 
   [(#6823)](https://github.com/PennyLaneAI/pennylane/pull/6823)
 
 * The `output_dim` property of `qml.tape.QuantumScript` has been removed. Instead, use method `shape` of `QuantumScript` or `MeasurementProcess` to get the same information.
   [(#6829)](https://github.com/PennyLaneAI/pennylane/pull/6829)
->>>>>>> 9f63e079
 
 * Removed method `qsvt_legacy` along with its private helper `_qsp_to_qsvt`
   [(#6827)](https://github.com/PennyLaneAI/pennylane/pull/6827)
