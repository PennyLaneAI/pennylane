:orphan:

# Release 0.24.0-dev (development release)

<h3>New features since last release</h3>

* Support adding `Observable` objects to the integer `0`.
  [(#2603)](https://github.com/PennyLaneAI/pennylane/pull/2603)

  This allows us to directly sum a list of observables as follows:
  ```
  H = sum([qml.PauliX(i) for i in range(10)])
  ```

* Parameter broadcasting within operations and tapes was introduced.
  [(#2575)](https://github.com/PennyLaneAI/pennylane/pull/2575)
  [(#2590)](https://github.com/PennyLaneAI/pennylane/pull/2590)
  [(#2609)](https://github.com/PennyLaneAI/pennylane/pull/2609)

  Parameter broadcasting refers to passing parameters with a (single) leading additional
  dimension (compared to the expected parameter shape) to `Operator`'s.
  Introducing this concept involves multiple changes:

  1. New class attributes
    - `Operator.ndim_params` can be specified by developers to provide the expected number of dimensions for each parameter
      of an operator.
    - `Operator.batch_size` returns the size of an additional parameter-broadcasting axis,
      if present.
    - `QuantumTape.batch_size` returns the `batch_size` of its operations (see logic below).
    - `Device.capabilities()["supports_broadcasting"]` is a Boolean flag indicating whether a
      device natively is able to apply broadcasted operators.
  2. New functionalities
    - `Operator`s use their new `ndim_params` attribute to set their new attribute `batch_size`
      at instantiation. `batch_size=None` corresponds to unbroadcasted operators.
    - `QuantumTape`s automatically determine their new `batch_size` attribute from the
      `batch_size`s of their operations. For this, all `Operators` in the tape must have the same
      `batch_size` or `batch_size=None`. That is, mixing broadcasted and unbroadcasted `Operators`
      is allowed, but mixing broadcasted `Operators` with differing `batch_size` is not,
      similar to NumPy broadcasting.
    - A new tape `batch_transform` called `broadcast_expand` was added. It transforms a single
      tape with `batch_size!=None` (broadcasted) into multiple tapes with `batch_size=None`
      (unbroadcasted) each.
    - `Device`s natively can handle broadcasted `QuantumTape`s by using `broadcast_expand` if
      the new flag `capabilities()["supports_broadcasting"]` is set to `False` (the default).
  3. Feature support
    - Many parametrized operations now have the attribute `ndim_params` and
      allow arguments with a broadcasting dimension in their numerical representations.
      This includes all gates in `ops/qubit/parametric_ops` and `ops/qubit/matrix_ops`.
      The broadcasted dimension is the first dimension in representations.
      Note that the broadcasted parameter has to be passed as an `tensor` but not as a python
      `list` or `tuple` for most operations.

  **Example**

  Instantiating a rotation gate with a one-dimensional array leads to a broadcasted `Operation`:

  ```pycon
  >>> op = qml.RX(np.array([0.1, 0.2, 0.3], requires_grad=True), 0)
  >>> op.batch_size
  3
  ```

  It's matrix correspondingly is augmented by a leading dimension of size `batch_size`:

  ```pycon
  >>> np.round(op.matrix(), 4)
  tensor([[[0.9988+0.j    , 0.    -0.05j  ],
         [0.    -0.05j  , 0.9988+0.j    ]],
        [[0.995 +0.j    , 0.    -0.0998j],
         [0.    -0.0998j, 0.995 +0.j    ]],
        [[0.9888+0.j    , 0.    -0.1494j],
         [0.    -0.1494j, 0.9888+0.j    ]]], requires_grad=True)
  >>> op.matrix().shape
  (3, 2, 2)
  ```

  A tape with such an operation will detect the `batch_size` and inherit it:

  ```pycon
  >>> with qml.tape.QuantumTape() as tape:
  >>>     qml.apply(op)
  >>> tape.batch_size
  3
  ```

  A tape may contain broadcasted and unbroadcasted `Operation`s

  ```pycon
  >>> with qml.tape.QuantumTape() as tape:
  >>>     qml.apply(op)
  >>>     qml.RY(1.9, 0)
  >>> tape.batch_size
  3
  ```

  but not `Operation`s with differing (non-`None`) `batch_size`s:

  ```pycon
  >>> with qml.tape.QuantumTape() as tape:
  >>>     qml.apply(op)
  >>>     qml.RY(np.array([1.9, 2.4]), 0)
  ValueError: The batch sizes of the tape operations do not match, they include 3 and 2.
  ```

  When creating a valid broadcasted tape, we can expand it into unbroadcasted tapes with
  the new `broadcast_expand` transform, and execute the three tapes independently.

  ```pycon
  >>> with qml.tape.QuantumTape() as tape:
  >>>     qml.apply(op)
  >>>     qml.RY(1.9, 0)
  >>>     qml.apply(op)
  >>>     qml.expval(qml.PauliZ(0))
  >>> tapes, fn = qml.transforms.broadcast_expand(tape)
  >>> len(tapes)
  3
  >>> dev = qml.device("default.qubit", wires=1)
  >>> fn(qml.execute(tapes, dev, None))
  array([-0.33003414, -0.34999899, -0.38238817])
  ```

  However, devices will handle this automatically under the hood:

  ```pycon
  >>> qml.execute([tape], dev, None)[0]
  array([-0.33003414, -0.34999899, -0.38238817])
  ```

* Boolean mask indexing of the parameter-shift Hessian
  [(#2538)](https://github.com/PennyLaneAI/pennylane/pull/2538)

  The `argnum` keyword argument for `param_shift_hessian`
  is now allowed to be a twodimensional Boolean `array_like`.
  Only the indicated entries of the Hessian will then be computed.
  A particularly useful example is the computation of the diagonal
  of the Hessian:

  ```python
  dev = qml.device("default.qubit", wires=1)
  with qml.tape.QuantumTape() as tape:
      qml.RX(0.2, wires=0)
      qml.RY(-0.9, wires=0)
      qml.RX(1.1, wires=0)
      qml.expval(qml.PauliZ(0))

  argnum = qml.math.eye(3, dtype=bool)
  ```
  ```pycon
  >>> tapes, fn = qml.gradients.param_shift_hessian(tape, argnum=argnum)
  >>> fn(qml.execute(tapes, dev, None))
  array([[[-0.09928388,  0.        ,  0.        ],
        [ 0.        , -0.27633945,  0.        ],
        [ 0.        ,  0.        , -0.09928388]]])
  ```

* Speed up measuring of commuting Pauli operators
  [(#2425)](https://github.com/PennyLaneAI/pennylane/pull/2425)

  The code that checks for qubit wise commuting (QWC) got a performance boost that is noticable
  when many commuting paulis of the same type are measured.

* Added the `qml.ECR` operation to represent the echoed RZX(pi/2) gate.
  [(#2613)](https://github.com/PennyLaneAI/pennylane/pull/2613)

* Added new transform `qml.batch_partial` which behaves similarly to `functools.partial` but supports batching in the unevaluated parameters.
  [(#2585)](https://github.com/PennyLaneAI/pennylane/pull/2585)

  This is useful for executing a circuit with a batch dimension in some of its parameters:

  ```python
  dev = qml.device("default.qubit", wires=1)

  @qml.qnode(dev)
  def circuit(x, y):
     qml.RX(x, wires=0)
     qml.RY(y, wires=0)
     return qml.expval(qml.PauliZ(wires=0))
  ```
  ```pycon
  >>> batched_partial_circuit = qml.batch_partial(circuit, x=np.array(np.pi / 2))
  >>> y = np.array([0.2, 0.3, 0.4])
  >>> batched_partial_circuit(y=y)
  tensor([0.69301172, 0.67552491, 0.65128847], requires_grad=True)
  ```

* The `default.mixed` device now supports backpropagation with the `"autograd"`
  interface.
  [(#2615)](https://github.com/PennyLaneAI/pennylane/pull/2615)

  As a result, the default differentiation method for the device is now `"backprop"`. To continue using the old default `"parameter-shift"`, explicitly specify this differentiation method in the QNode.

  ```python
  dev = qml.device("default.mixed", wires=2)

  @qml.qnode(dev, interface="autograd", diff_method="backprop")
  def circuit(x):
      qml.RY(x, wires=0)
      qml.CNOT(wires=[0, 1])
      return qml.expval(qml.PauliZ(wires=1))
  ```
  ```pycon
  >>> x = np.array(0.5, requires_grad=True)
  >>> circuit(x)
  array(0.87758256)
  >>> qml.grad(circuit)(x)
  -0.479425538604203
  ```

**Operator Arithmetic:**

* The adjoint transform `adjoint` can now accept either a single instantiated operator or
  a quantum function. It returns an entity of the same type/ call signature as what it was given:
  [(#2222)](https://github.com/PennyLaneAI/pennylane/pull/2222)
  [(#2672)](https://github.com/PennyLaneAI/pennylane/pull/2672)

  ```pycon
  >>> qml.adjoint(qml.PauliX(0))
  Adjoint(PauliX)(wires=[0])
  >>> qml.adjoint(lambda x: qml.RX(x, wires=0))(1.23)
  Adjoint(RX)(1.23, wires=[0])
  ```

  The adjoint now wraps operators in a symbolic operator class `qml.ops.op_math.Adjoint`. This class
  should not be constructed directly; the `adjoint` constructor should always be used instead.  The
  class behaves just like any other Operator:

  ```pycon
  >>> op = qml.adjoint(qml.S(0))
  >>> qml.matrix(op)
  array([[1.-0.j, 0.-0.j],
        [0.-0.j, 0.-1.j]])
  >>> qml.eigvals(op)
  array([1.-0.j, 0.-1.j])
  ```

* The `ctrl` transform and `ControlledOperation` have been moved to the new `qml.ops.op_math`
  submodule.  The developer-facing `ControlledOperation` class is no longer imported top-level.
  [(#2656)](https://github.com/PennyLaneAI/pennylane/pull/2656)

* A new symbolic operator class `qml.ops.op_math.Pow` represents an operator raised to a power.
  [(#2621)](https://github.com/PennyLaneAI/pennylane/pull/2621)

  ```pycon
  >>> op = qml.ops.op_math.Pow(qml.PauliX(0), 0.5)
  >>> op.decomposition()
  [SX(wires=[0])]
  >>> qml.matrix(op)
  array([[0.5+0.5j, 0.5-0.5j],
       [0.5-0.5j, 0.5+0.5j]])
  ```

* The unused keyword argument `do_queue` for `Operation.adjoint` is now fully removed.
  [(#2583)](https://github.com/PennyLaneAI/pennylane/pull/2583)

* Several non-decomposable `Adjoint` ops are added to the device test suite.
  [(#2658)](https://github.com/PennyLaneAI/pennylane/pull/2658)

* The developer-facing `pow` method has been added to `Operator` with concrete implementations
  for many classes.
  [(#2225)](https://github.com/PennyLaneAI/pennylane/pull/2225)

<h3>Improvements</h3>

* IPython displays the `str` representation of a `Hamiltonian`, rather than the `repr`. This displays
  more information about the object.
  [(#2648)](https://github.com/PennyLaneAI/pennylane/pull/2648)

* The qchem openfermion-dependent tests are localized and collected in `tests.qchem.of_tests`. The
  new module `test_structure` is created to collect the tests of the `qchem.structure` module in
  one place and remove their dependency to openfermion.
  [(#2593)](https://github.com/PennyLaneAI/pennylane/pull/2593)

* Test classes are created in qchem test modules to group the integrals and matrices unittests.
  [(#2545)](https://github.com/PennyLaneAI/pennylane/pull/2545)

* Introduced an `operations_only` argument to the `tape.get_parameters` method.
  [(#2543)](https://github.com/PennyLaneAI/pennylane/pull/2543)

* The `gradients` module now uses faster subroutines and uniform
  formats of gradient rules.
  [(#2452)](https://github.com/XanaduAI/pennylane/pull/2452)

* Wires can be passed as the final argument to an `Operator`, instead of requiring
  the wires to be explicitly specified with keyword `wires`. This functionality already
  existed for `Observable`'s, but now extends to all `Operator`'s.
  [(#2432)](https://github.com/PennyLaneAI/pennylane/pull/2432)

  ```pycon
  >>> qml.S(0)
  S(wires=[0])
  >>> qml.CNOT((0,1))
  CNOT(wires=[0, 1])
  ```

* Instead of checking types, objects are processed in `QuantumTape`'s based on a new `_queue_category` property.
  This is a temporary fix that will disappear in the future.
  [(#2408)](https://github.com/PennyLaneAI/pennylane/pull/2408)

* The `qml.taper` function can now be used to consistently taper any additional observables such as dipole moment,
  particle number, and spin operators using the symmetries obtained from the Hamiltonian.
  [(#2510)](https://github.com/PennyLaneAI/pennylane/pull/2510)

* The `QNode` class now contains a new method `best_method_str` that returns the best differentiation
  method for a provided device and interface, in human-readable format.
  [(#2533)](https://github.com/PennyLaneAI/pennylane/pull/2533)
   

* Using `Operation.inv()` in a queuing environment no longer updates the queue's metadata, but merely updates
  the operation in place.
  [(#2596)](https://github.com/PennyLaneAI/pennylane/pull/2596)

* Sparse Hamiltonians representation has changed from COOrdinate (COO) to Compressed Sparse Row (CSR) format. The CSR representation is more performant for arithmetic operations and matrix vector products. This change decreases the `expval()` calculation time, for `qml.SparseHamiltonian`, specially for large workflows. Also, the CRS format consumes less memory for the `qml.SparseHamiltonian` storage.
[(#2561)](https://github.com/PennyLaneAI/pennylane/pull/2561)

* A new method `safe_update_info` is added to `qml.QueuingContext`. This method is substituted
  for `qml.QueuingContext.update_info` in a variety of places.
  [(#2612)](https://github.com/PennyLaneAI/pennylane/pull/2612)

* `BasisEmbedding` can accept an int as argument instead of a list of bits (optionally).
  [(#2601)](https://github.com/PennyLaneAI/pennylane/pull/2601)

  Example:

  `qml.BasisEmbedding(4, wires = range(4))` is now equivalent to
  `qml.BasisEmbedding([0,1,0,0], wires = range(4))` (because `4=0b100`).

* Introduced a new `is_hermitian` property to determine if an operator can be used in a measurement process.
  [(#2629)](https://github.com/PennyLaneAI/pennylane/pull/2629)

* Added separate requirements_dev.txt for separation of concerns for code development and just using PennyLane.
  [(#2635)](https://github.com/PennyLaneAI/pennylane/pull/2635)

* Add `IsingXY` gate.
  [(#2649)](https://github.com/PennyLaneAI/pennylane/pull/2649)

* The performance of building sparse Hamiltonians has been improved by accumulating the sparse representation of coefficient-operator pairs in a temporary storage and by eliminating unnecessary `kron` operations on identity matrices. 
  [(#2630)](https://github.com/PennyLaneAI/pennylane/pull/2630)

* Control values are now displayed distinctly in text and mpl drawings of circuits.
  [(#2668)](https://github.com/PennyLaneAI/pennylane/pull/2668)

<h3>Breaking changes</h3>

* The `qml.queuing.Queue` class is now removed.
  [(#2599)](https://github.com/PennyLaneAI/pennylane/pull/2599)

* The `qml.utils.expand` function is now removed.
  [(#2654)](https://github.com/PennyLaneAI/pennylane/pull/2654)
  
* The module `qml.gradients.param_shift_hessian` has been renamed to
  `qml.gradients.parameter_shift_hessian` in order to distinguish it from the identically named
  function. Note that the `param_shift_hessian` function is unaffected by this change and can be
  invoked in the same manner as before via the `qml.gradients` module.
  [(#2528)](https://github.com/PennyLaneAI/pennylane/pull/2528)
* The properties `eigval` and `matrix` from the `Operator` class were replaced with the
  methods `eigval()` and `matrix(wire_order=None)`.
  [(#2498)](https://github.com/PennyLaneAI/pennylane/pull/2498)

* `Operator.decomposition()` is now an instance method, and no longer accepts parameters.
  [(#2498)](https://github.com/PennyLaneAI/pennylane/pull/2498)

* Adds tests, adds no-coverage directives, and removes inaccessible logic to improve code coverage.
  [(#2537)](https://github.com/PennyLaneAI/pennylane/pull/2537)

* The base classes `QubitDevice` and `DefaultQubit` now accept data-types for a statevector. This
  enables a derived class (device) in a plugin to choose correct data-types.
  [(#2448)](https://github.com/PennyLaneAI/pennylane/pull/2448)

  ```pycon
  >>> dev = qml.device("default.qubit", wires=4, r_dtype=np.float32, c_dtype=np.complex64)
  >>> dev.R_DTYPE
  <class 'numpy.float32'>
  >>> dev.C_DTYPE
  <class 'numpy.complex64'>
  ```

<h3>Bug fixes</h3>

* Fixed a bug where returning `qml.density_matrix` using the PyTorch interface would return a density matrix with wrong shape.
  [(#2643)](https://github.com/PennyLaneAI/pennylane/pull/2643)

* Fixed a bug to make `param_shift_hessian` work with QNodes in which gates marked
  as trainable do not have any impact on the QNode output.
  [(#2584)](https://github.com/PennyLaneAI/pennylane/pull/2584)

* `QNode`'s now can interpret variations on the interface name, like `"tensorflow"`
  or `"jax-jit"`, when requesting backpropagation.
  [(#2591)](https://github.com/PennyLaneAI/pennylane/pull/2591)

* Fixed a bug for `diff_method="adjoint"` where incorrect gradients were
  computed for QNodes with parametrized observables (e.g., `qml.Hermitian`).
  [(#2543)](https://github.com/PennyLaneAI/pennylane/pull/2543)

* Fixed a bug where `QNGOptimizer` did not work with operators
  whose generator was a Hamiltonian.
  [(#2524)](https://github.com/PennyLaneAI/pennylane/pull/2524)

* Fixes a bug with the decomposition of `qml.CommutingEvolution`.
  [(#2542)](https://github.com/PennyLaneAI/pennylane/pull/2542)

* Fixed a bug enabling PennyLane to work with the latest version of Autoray.
  [(#2549)](https://github.com/PennyLaneAI/pennylane/pull/2549)

* Fixed a bug which caused different behaviour for `Hamiltonian @ Observable` and `Observable @ Hamiltonian`.
  [(#2570)](https://github.com/PennyLaneAI/pennylane/pull/2570)

* Fixes a bug in `DiagonalQubitUnitary._controlled` where an invalid operation was queued
  instead of the controlled version of the diagonal unitary.
  [(#2525)](https://github.com/PennyLaneAI/pennylane/pull/2525)

* Updated the gradients fix [(#2485)](https://github.com/PennyLaneAI/pennylane/pull/2485) to only apply to the `strawberryfields.gbs` device, since
  the original logic was breaking some devices. [(#2595)](https://github.com/PennyLaneAI/pennylane/pull/2595)

<h3>Deprecations</h3>

<h3>Documentation</h3>

* The centralized [Xanadu Sphinx Theme](https://github.com/XanaduAI/xanadu-sphinx-theme)
  is now used to style the Sphinx documentation.
  [(#2450)](https://github.com/PennyLaneAI/pennylane/pull/2450)

* Added reference to `qml.utils.sparse_hamiltonian` in `qml.SparseHamiltonian` to clarify
  how to construct sparse Hamiltonians in PennyLane.
  [(2572)](https://github.com/PennyLaneAI/pennylane/pull/2572)

* Added a new section in the [Gradients and Training](https://pennylane.readthedocs.io/en/stable/introduction/interfaces.html)
  page that summarizes the supported device configurations and provides justification. Also
  added [code examples](https://pennylane.readthedocs.io/en/stable/introduction/unsupported.html)
  for some selected configurations.
  [(#2540)](https://github.com/PennyLaneAI/pennylane/pull/2540)

* Added a note for the [Depolarization Channel](https://pennylane.readthedocs.io/en/stable/code/api/pennylane.DepolarizingChannel.html)
  that specifies how the channel behaves for the different values of depolarization probability `p`.
  [(#2669)](https://github.com/PennyLaneAI/pennylane/pull/2669)

<h3>Contributors</h3>

This release contains contributions from (in alphabetical order):

<<<<<<< HEAD
Amintor Dusko, Ankit Khandelwal, Chae-Yeun Park, Christian Gogolin, Christina Lee, David Wierichs, Edward Jiang, Guillermo Alonso-Linaje,
Jay Soni, Juan Miguel Arrazola, Katharine Hyatt, Korbinian, Kottmann, Maria Schuld, Mason Moreland, Mikhail Andrenkov, Romain Moyard,
=======
Amintor Dusko, Ankit Khandelwal, Avani Bhardwaj, Chae-Yeun Park, Christian Gogolin, Christina Lee, David Wierichs, Edward Jiang, Guillermo Alonso-Linaje,
Jay Soni, Juan Miguel Arrazola, Katharine Hyatt, Korbinian Kottmann, Maria Schuld, Mikhail Andrenkov, Romain Moyard,
>>>>>>> 6d63dfde
Qi Hu, Samuel Banning, Soran Jahangiri, Utkarsh Azad, WingCode<|MERGE_RESOLUTION|>--- conflicted
+++ resolved
@@ -344,7 +344,7 @@
 * The `qml.queuing.Queue` class is now removed.
   [(#2599)](https://github.com/PennyLaneAI/pennylane/pull/2599)
 
-* The `qml.utils.expand` function is now removed.
+* The `qml.utils.expand` function is now removed; `qml.operation.expand_matrix` should be used instead.
   [(#2654)](https://github.com/PennyLaneAI/pennylane/pull/2654)
   
 * The module `qml.gradients.param_shift_hessian` has been renamed to
@@ -437,11 +437,6 @@
 
 This release contains contributions from (in alphabetical order):
 
-<<<<<<< HEAD
-Amintor Dusko, Ankit Khandelwal, Chae-Yeun Park, Christian Gogolin, Christina Lee, David Wierichs, Edward Jiang, Guillermo Alonso-Linaje,
-Jay Soni, Juan Miguel Arrazola, Katharine Hyatt, Korbinian, Kottmann, Maria Schuld, Mason Moreland, Mikhail Andrenkov, Romain Moyard,
-=======
 Amintor Dusko, Ankit Khandelwal, Avani Bhardwaj, Chae-Yeun Park, Christian Gogolin, Christina Lee, David Wierichs, Edward Jiang, Guillermo Alonso-Linaje,
-Jay Soni, Juan Miguel Arrazola, Katharine Hyatt, Korbinian Kottmann, Maria Schuld, Mikhail Andrenkov, Romain Moyard,
->>>>>>> 6d63dfde
+Jay Soni, Juan Miguel Arrazola, Katharine Hyatt, Korbinian Kottmann, Maria Schuld, Mason Moreland, Mikhail Andrenkov, Romain Moyard,
 Qi Hu, Samuel Banning, Soran Jahangiri, Utkarsh Azad, WingCode