--- conflicted
+++ resolved
@@ -365,6 +365,7 @@
 * `default.qubit` now supports the sparse matrices to be applied to the state vector. Specifically, `QubitUnitary` initialized with a sparse matrix can now be applied to the state vector in the `default.qubit` device.
   [(#6883)](https://github.com/PennyLaneAI/pennylane/pull/6883)
   [(#7139)](https://github.com/PennyLaneAI/pennylane/pull/7139)
+  [(#7191)](https://github.com/PennyLaneAI/pennylane/pull/7191)
 
 * `Controlled` operators now have a full implementation of `sparse_matrix` that supports `wire_order` configuration.
   [(#6994)](https://github.com/PennyLaneAI/pennylane/pull/6994)
@@ -496,14 +497,7 @@
 <h3>Improvements 🛠</h3>
 
   
-<<<<<<< HEAD
-* `default.qubit` now supports the sparse matrices to be applied to the state vector. Specifically, `QubitUnitary` initialized with a sparse matrix can now be applied to the state vector in the `default.qubit` device.
-  [(#6883)](https://github.com/PennyLaneAI/pennylane/pull/6883)
-  [(#7139)](https://github.com/PennyLaneAI/pennylane/pull/7139)
-  [(#7191)](https://github.com/PennyLaneAI/pennylane/pull/7191)
-=======
 <h4>QNode improvements</h4>
->>>>>>> a77a1484
 
 * `QNode` objects now have an `update` method that allows for re-configuring settings like `diff_method`, `mcm_method`, and more. This allows for easier on-the-fly adjustments to workflows. Any arguments not specified will retain their original value.
   [(#6803)](https://github.com/PennyLaneAI/pennylane/pull/6803)
