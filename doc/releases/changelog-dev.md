--- conflicted
+++ resolved
@@ -200,12 +200,12 @@
 * Updated GitHub Actions workflows (`rtd.yml`, `readthedocs.yml`, and `docs.yml`) to use `ubuntu-24.04` runners.
  [(#7396)](https://github.com/PennyLaneAI/pennylane/pull/7396)
 
-<<<<<<< HEAD
+
 * Improved error messaging in `qml.assert_equal` for measurement processes by returning a descriptive explanation when      observables differ. [(#7421)](https://github.com/PennyLaneAI/pennylane/pull/7421)
-=======
+
 * Updated requirements and pyproject files to include the other package.  
   [(#7417)](https://github.com/PennyLaneAI/pennylane/pull/7417)
->>>>>>> ee04a063
+
 
 <h3>Labs: a place for unified and rapid prototyping of research software 🧪</h3>
 
