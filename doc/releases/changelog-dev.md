--- conflicted
+++ resolved
@@ -4,8 +4,6 @@
 
 <h3>New features since last release</h3>
 
-<<<<<<< HEAD
-=======
 * The JAX interface now supports evaluating vector-valued QNodes. Vector-valued
   QNodes include those with:
   * `qml.probs`;
@@ -37,7 +35,6 @@
   Note that `jax.jit` is not supported for vector-valued QNodes.
   [(#2110)](https://github.com/PennyLaneAI/pennylane/pull/2110)
 
->>>>>>> f9bffe45
 * For subclasses of `Operator` where it is known before instantiation, the `num_params` is reverted back to being a
   static property. This allows to programmatically know the number of parameters before an operator is
   instantiated without changing the user interface.
