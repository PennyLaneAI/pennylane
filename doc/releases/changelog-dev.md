--- conflicted
+++ resolved
@@ -82,8 +82,4 @@
 
 This release contains contributions from (in alphabetical order):
 
-<<<<<<< HEAD
-Ixchel Meza Chavez, Ankit Khandelwal, Christina Lee, Moritz Willmann
-=======
-David Ittah, Edward Jiang, Ankit Khandelwal, Christina Lee, Ixchel Meza Chavez, Moritz Willmann
->>>>>>> ef3ececa
+Ixchel Meza Chavez, David Ittah, Edward Jiang, Ankit Khandelwal, Christina Lee, Moritz Willmann