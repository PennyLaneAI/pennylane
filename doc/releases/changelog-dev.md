--- conflicted
+++ resolved
@@ -34,76 +34,8 @@
   4: ─────────────────╰RY(0.81)─╰SWAP─────────────────╰RY(0.06)─╰SWAP─────────────────┤  State
   ```
 
-<<<<<<< HEAD
-<h3>Improvements</h3>
-
-* The `qml.is_pauli_word` now supports instances of `Hamiltonian`.
-  [(#3389)](https://github.com/PennyLaneAI/pennylane/pull/3389)
-
-* Support calling `qml.probs()`, `qml.counts()` and `qml.sample()` with no arguments to measure all
-  wires. Calling any measurement with an empty wire list will raise an error.
-  [#3299](https://github.com/PennyLaneAI/pennylane/pull/3299)
-
-* Made `gradients.finite_diff` more convenient to use with custom data type observables/devices.
-  [(#3426)](https://github.com/PennyLaneAI/pennylane/pull/3426)
-
-* The `qml.ISWAP` gate is now natively supported on `default.mixed`, improving on its efficiency.
-  [(#3284)](https://github.com/PennyLaneAI/pennylane/pull/3284)
-
-* Added more input validation to `hamiltonian_expand` such that Hamiltonian objects with no terms raise an error.
-  [(#3339)](https://github.com/PennyLaneAI/pennylane/pull/3339)
-
-* Continuous integration checks are now performed for Python 3.11 and Torch v1.13. Python 3.7 is dropped.
-  [(#3276)](https://github.com/PennyLaneAI/pennylane/pull/3276)
-
-* `qml.Tracker` now also logs results in `tracker.history` when tracking execution of a circuit.
-   [(#3306)](https://github.com/PennyLaneAI/pennylane/pull/3306)
-
-* Improve performance of `Wires.all_wires`.
-  [(#3302)](https://github.com/PennyLaneAI/pennylane/pull/3302)
-
-* A representation has been added to the `Molecule` class.
-  [(#3364)](https://github.com/PennyLaneAI/pennylane/pull/3364)
-
-* Add detail to the error message when the `insert` transform
-  fails to diagonalize non-qubit-wise-commuting observables.
-  [(#3381)](https://github.com/PennyLaneAI/pennylane/pull/3381)
-
-* Extended the `qml.equal` function to `Hamiltonian` and `Tensor` objects.
-  [(#3390)](https://github.com/PennyLaneAI/pennylane/pull/3390)
-
-* Remove private `_wires` setter from the `Controlled.map_wires` method.
-  [(#3405)](https://github.com/PennyLaneAI/pennylane/pull/3405)
-
-* `QuantumTape._process_queue` has been moved to `qml.queuing.process_queue` to disentangle
-  its functionality from the `QuantumTape` class.
-  [(#3401)](https://github.com/PennyLaneAI/pennylane/pull/3401)
-
-* Adds `qml.tape.make_qscript` for converting a quantum function into a quantum script.
-  Replaces `qml.transforms.make_tape` with `make_qscript`.
-  [(#3429)](https://github.com/PennyLaneAI/pennylane/pull/3429)
-
-* Extended the `qml.equal` function to `Controlled` and `ControlledOp` objects.
-  [(#3463)](https://github.com/PennyLaneAI/pennylane/pull/3463)
-
-* Replace (almost) all instances of `with QuantumTape()` with `QuantumScript` construction.
-  [(#3454)](https://github.com/PennyLaneAI/pennylane/pull/3454)
-
-* Reorganize ``ControlledQubitUnitary`` to inherit from ``ControlledOp``. The class methods 
-  ``decomposition``, ``expand``, and ``sparse_matrix`` are now defined rather than raising an error.
-  [(#3450)](https://github.com/PennyLaneAI/pennylane/pull/3450)
-
-
-<h4>Return types project</h4>
-
-* The autograd interface for the new return types now supports devices with shot vectors.
-  [(#3374)](https://github.com/PennyLaneAI/pennylane/pull/3374)
-
-  Example with a single measurement:
-=======
 * The JAX-JIT interface now supports higher-order gradient computation with the new return types system.
   [(#3498)](https://github.com/PennyLaneAI/pennylane/pull/3498)
->>>>>>> b3b0bf85
 
   ```python
   import pennylane as qml
@@ -170,6 +102,10 @@
 * Extended the `qml.equal` function to compare `Prod` and `Sum` operators.
   [(#3516)](https://github.com/PennyLaneAI/pennylane/pull/3516)
 
+* Reorganize ``ControlledQubitUnitary`` to inherit from ``ControlledOp``. The class methods 
+  ``decomposition``, ``expand``, and ``sparse_matrix`` are now defined rather than raising an error.
+  [(#3450)](https://github.com/PennyLaneAI/pennylane/pull/3450)
+
 
 * The `qml.generator` function now checks if the generator is hermitian, rather than whether it is a subclass of 
   `Observable`, allowing it to return valid generators from `SymbolicOp` and `CompositeOp` classes.
