--- conflicted
+++ resolved
@@ -363,9 +363,5 @@
 This release contains contributions from (in alphabetical order):
 
 Amintor Dusko, Chae-Yeun Park, Christian Gogolin, Christina Lee, David Wierichs, Edward Jiang, Guillermo Alonso-Linaje,
-<<<<<<< HEAD
 Jay Soni, Juan Miguel Arrazola, Maria Schuld, Mikhail Andrenkov, Romain Moyard, Samuel Banning, Soran Jahangiri, 
-Utkarsh Azad
-=======
-Jay Soni, Juan Miguel Arrazola, Maria Schuld, Mikhail Andrenkov, Samuel Banning, Soran Jahangiri, Utkarsh Azad, WingCode
->>>>>>> 89439a81
+Utkarsh Azad, WingCode
