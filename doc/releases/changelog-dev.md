--- conflicted
+++ resolved
@@ -109,14 +109,12 @@
 * The qchem module has dedicated functions for calling `pyscf` and `openfermion` backends.
   [(#5553)](https://github.com/PennyLaneAI/pennylane/pull/5553)
 
-<<<<<<< HEAD
 * Molecules and Hamiltonians can now be constructed for all the elements present in the periodic table.
   [(#5821)](https://github.com/PennyLaneAI/pennylane/pull/5821)
-=======
+
 * `qml.from_qasm` now supports the ability to convert mid-circuit measurements from `OpenQASM 2` code, and it can now also take an
    optional argument to specify a list of measurements to be performed at the end of the circuit, just like `from_qiskit`.
    [(#5818)](https://github.com/PennyLaneAI/pennylane/pull/5818)
->>>>>>> d616c3e5
 
 <h4>Mid-circuit measurements and dynamic circuits</h4>
 
@@ -464,11 +462,7 @@
 
 Tarun Kumar Allamsetty,
 Guillermo Alonso-Linaje,
-<<<<<<< HEAD
-Utkarsh Azad
-=======
 Utkarsh Azad,
->>>>>>> d616c3e5
 Lillian M. A. Frederiksen,
 Gabriel Bottrill,
 Astral Cai,
