:orphan:

# Release 0.36.0-dev (development release)

<h3>New features since last release</h3>

* The `QubitDevice` class and children classes support the `dynamic_one_shot` transform provided that they support `MidMeasureMP` operations natively.
  [(#5317)](https://github.com/PennyLaneAI/pennylane/pull/5317)

* `qml.ops.Sum` now supports storing grouping information. Grouping type and method can be
  specified during construction using the `grouping_type` and `method` keyword arguments of
  `qml.dot`, `qml.sum`, or `qml.ops.Sum`. The grouping indices are stored in `Sum.grouping_indices`.
  [(#5179)](https://github.com/PennyLaneAI/pennylane/pull/5179)

  ```python
  import pennylane as qml

  a = qml.X(0)
  b = qml.prod(qml.X(0), qml.X(1))
  c = qml.Z(0)
  obs = [a, b, c]
  coeffs = [1.0, 2.0, 3.0]

  op = qml.dot(coeffs, obs, grouping_type="qwc")
  ```
  ```pycon
  >>> op.grouping_indices
  ((2,), (0, 1))
  ```

  Additionally, grouping type and method can be set or changed after construction using
  `Sum.compute_grouping()`:

  ```python
  import pennylane as qml

  a = qml.X(0)
  b = qml.prod(qml.X(0), qml.X(1))
  c = qml.Z(0)
  obs = [a, b, c]
  coeffs = [1.0, 2.0, 3.0]

  op = qml.dot(coeffs, obs)
  ```
  ```pycon
  >>> op.grouping_indices is None
  True
  >>> op.compute_grouping(grouping_type="qwc")
  >>> op.grouping_indices
  ((2,), (0, 1))
  ```

  Note that the grouping indices refer to the lists returned by `Sum.terms()`, not `Sum.operands`.

* Added new `SpectralNormError` class to the new error tracking functionality.
  [(#5154)](https://github.com/PennyLaneAI/pennylane/pull/5154)

* Added `error` method to `QuantumPhaseEstimation` template.
  [(#5278)](https://github.com/PennyLaneAI/pennylane/pull/5278)

* The `dynamic_one_shot` transform is introduced enabling dynamic circuit execution on circuits with shots and devices that support `MidMeasureMP` operations natively.
  [(#5266)](https://github.com/PennyLaneAI/pennylane/pull/5266)

* Added new function `qml.operation.convert_to_legacy_H` to convert `Sum`, `SProd`, and `Prod` to `Hamiltonian` instances.
  [(#5309)](https://github.com/PennyLaneAI/pennylane/pull/5309)

<h3>Improvements 🛠</h3>

* The `qml.is_commuting` function now accepts `Sum`, `SProd`, and `Prod` instances.
  [(#5351)](https://github.com/PennyLaneAI/pennylane/pull/5351)

* Operators can now be left multiplied `x * op` by numpy arrays.
  [(#5361)](https://github.com/PennyLaneAI/pennylane/pull/5361)

* Create the `qml.Reflection` operator, useful for amplitude amplification and its variants.
  [(#5159)](https://github.com/PennyLaneAI/pennylane/pull/5159)

  ```python
  @qml.prod
  def generator(wires):
        qml.Hadamard(wires=wires)

  U = generator(wires=0)

  dev = qml.device('default.qubit')
  @qml.qnode(dev)
  def circuit():

        # Initialize to the state |1>
        qml.PauliX(wires=0)

        # Apply the reflection
        qml.Reflection(U)

        return qml.state()

  ```

  ```pycon
  >>> circuit()
  tensor([1.+6.123234e-17j, 0.-6.123234e-17j], requires_grad=True)
  ```
  
* The `qml.AmplitudeAmplification` operator is introduced, which is a high-level interface for amplitude amplification and its variants.
  [(#5160)](https://github.com/PennyLaneAI/pennylane/pull/5160)

  ```python
  @qml.prod
  def generator(wires):
      for wire in wires:
          qml.Hadamard(wires=wire)

  U = generator(wires=range(3))
  O = qml.FlipSign(2, wires=range(3))

  dev = qml.device("default.qubit")

  @qml.qnode(dev)
  def circuit():

      generator(wires=range(3))
      qml.AmplitudeAmplification(U, O, iters=5, fixed_point=True, work_wire=3)

      return qml.probs(wires=range(3))

  ```
  
  ```pycon
  >>> print(np.round(circuit(), 3))
  [0.013, 0.013, 0.91, 0.013, 0.013, 0.013, 0.013, 0.013]

  ```

* A new class `qml.ops.LinearCombination` is introduced. In essence, this class is an updated equivalent of `qml.ops.Hamiltonian`
  but for usage with new operator arithmetic.
  [(#5216)](https://github.com/PennyLaneAI/pennylane/pull/5216)

* The `qml.TrotterProduct` operator now supports error estimation functionality. 
  [(#5384)](https://github.com/PennyLaneAI/pennylane/pull/5384)

  ```pycon
  >>> hamiltonian = qml.dot([1.0, 0.5, -0.25], [qml.X(0), qml.Y(0), qml.Z(0)])
  >>> op = qml.TrotterProduct(hamiltonian, time=0.01, order=2)
  >>> op.error(method="one-norm")
  SpectralNormError(8.039062500000003e-06)
  >>>
  >>> op.error(method="commutator")
  SpectralNormError(6.166666666666668e-06)
  ```

<h3>Improvements 🛠</h3>

* The `qml.is_commuting` function now accepts `Sum`, `SProd`, and `Prod` instances.
  [(#5351)](https://github.com/PennyLaneAI/pennylane/pull/5351)

* Operators can now be left multiplied `x * op` by numpy arrays.
  [(#5361)](https://github.com/PennyLaneAI/pennylane/pull/5361)

* The `molecular_hamiltonian` function calls `PySCF` directly when `method='pyscf'` is selected.
  [(#5118)](https://github.com/PennyLaneAI/pennylane/pull/5118)

* The generators in the source code return operators consistent with the global setting for 
  `qml.operator.active_new_opmath()` wherever possible. `Sum`, `SProd` and `Prod` instances 
  will be returned even after disabling the new operator arithmetic in cases where they offer 
  additional functionality not available using legacy operators.
  [(#5253)](https://github.com/PennyLaneAI/pennylane/pull/5253)
  [(#5410)](https://github.com/PennyLaneAI/pennylane/pull/5410)
  [(#5411)](https://github.com/PennyLaneAI/pennylane/pull/5411) 
  [(#5421)](https://github.com/PennyLaneAI/pennylane/pull/5421)

* Upgraded `null.qubit` to the new device API. Also, added support for all measurements and various modes of differentiation.
  [(#5211)](https://github.com/PennyLaneAI/pennylane/pull/5211)
  
* `ApproxTimeEvolution` is now compatible with any operator that defines a `pauli_rep`.
  [(#5362)](https://github.com/PennyLaneAI/pennylane/pull/5362)

* `Hamiltonian.pauli_rep` is now defined if the hamiltonian is a linear combination of paulis.
  [(#5377)](https://github.com/PennyLaneAI/pennylane/pull/5377)

* `Prod.eigvals()` is now compatible with Qudit operators.
  [(#5400)](https://github.com/PennyLaneAI/pennylane/pull/5400)

* Obtaining classical shadows using the `default.clifford` device is now compatible with
  [stim](https://github.com/quantumlib/Stim) `v1.13.0`.
  [(#5409)](https://github.com/PennyLaneAI/pennylane/pull/5409)

<h4>Community contributions 🥳</h4>

* Functions `measure_with_samples` and `sample_state` have been added to the new `qutrit_mixed` module found in
 `qml.devices`. These functions are used to sample device-compatible states, returning either the final measured state or value of an observable.
  [(#5082)](https://github.com/PennyLaneAI/pennylane/pull/5082)

* Replaced `cache_execute` with an alternate implementation based on `@transform`.
  [(#5318)](https://github.com/PennyLaneAI/pennylane/pull/5318)

* The `QNode` now defers `diff_method` validation to the device under the new device api `qml.devices.Device`.
  [(#5176)](https://github.com/PennyLaneAI/pennylane/pull/5176)

* `taper_operation` method is compatible with new operator arithmetic.
  [(#5326)](https://github.com/PennyLaneAI/pennylane/pull/5326)

* `qml.transforms.split_non_commuting` will now work with single-term operator arithmetic.
  [(#5314)](https://github.com/PennyLaneAI/pennylane/pull/5314)

* Implemented the method `process_counts` in `ExpectationMP`, `VarianceMP`, `CountsMP`, and `SampleMP`
  [(#5256)](https://github.com/PennyLaneAI/pennylane/pull/5256)
  [(#5395)](https://github.com/PennyLaneAI/pennylane/pull/5395)

<h3>Breaking changes 💔</h3>

* The private functions `_pauli_mult`, `_binary_matrix` and `_get_pauli_map` from the `pauli` module have been removed. The same functionality can be achieved using newer features in the ``pauli`` module.
  [(#5323)](https://github.com/PennyLaneAI/pennylane/pull/5323)

* `qml.matrix()` called on the following will raise an error if `wire_order` is not specified:
  * tapes with more than one wire.
  * quantum functions.
  * Operator class where `num_wires` does not equal to 1
  * QNodes if the device does not have wires specified.
  * PauliWords and PauliSentences with more than one wire.
  [(#5328)](https://github.com/PennyLaneAI/pennylane/pull/5328)
  [(#5359)](https://github.com/PennyLaneAI/pennylane/pull/5359)

* `qml.pauli.pauli_mult` and `qml.pauli.pauli_mult_with_phase` are now removed. Instead, you  should use `qml.simplify(qml.prod(pauli_1, pauli_2))` to get the reduced operator.
  [(#5324)](https://github.com/PennyLaneAI/pennylane/pull/5324)
  
  ```pycon
  >>> op = qml.simplify(qml.prod(qml.PauliX(0), qml.PauliZ(0)))
  >>> op
  -1j*(PauliY(wires=[0]))
  >>> [phase], [base] = op.terms()
  >>> phase, base
  (-1j, PauliY(wires=[0]))
  ```

* `MeasurementProcess.name` and `MeasurementProcess.data` have been removed. Use `MeasurementProcess.obs.name` and `MeasurementProcess.obs.data` instead.
  [(#5321)](https://github.com/PennyLaneAI/pennylane/pull/5321)

* `Operator.validate_subspace(subspace)` has been removed. Instead, you should use `qml.ops.qutrit.validate_subspace(subspace)`.
  [(#5311)](https://github.com/PennyLaneAI/pennylane/pull/5311)

* The contents of `qml.interfaces` is moved inside `qml.workflow`. The old import path no longer exists.
  [(#5329)](https://github.com/PennyLaneAI/pennylane/pull/5329)

* `single_tape_transform`, `batch_transform`, `qfunc_transform`, `op_transform`, `gradient_transform`
  and `hessian_transform` are removed. Instead, switch to using the new `qml.transform` function. Please refer to
  `the transform docs <https://docs.pennylane.ai/en/stable/code/qml_transforms.html#custom-transforms>`_
  to see how this can be done.
  [(#5339)](https://github.com/PennyLaneAI/pennylane/pull/5339)

* Attempting to multiply `PauliWord` and `PauliSentence` with `*` will raise an error. Instead, use `@` to conform with the PennyLane convention.
  [(#5341)](https://github.com/PennyLaneAI/pennylane/pull/5341)

* When new operator arithmetic is enabled, `qml.Hamiltonian` is now an alias for `qml.ops.LinearCombination`.
  `Hamiltonian` will still be accessible as `qml.ops.Hamiltonian`.
  [(#5393)](https://github.com/PennyLaneAI/pennylane/pull/5393)

* Since `default.mixed` does not support snapshots with measurements, attempting to do so will result in a `DeviceError` instead of getting the density matrix.
  [(#5416)](https://github.com/PennyLaneAI/pennylane/pull/5416)

<h3>Deprecations 👋</h3>

* `qml.load` is deprecated. Instead, please use the functions outlined in the *Importing workflows* quickstart guide, such as `qml.from_qiskit`.
  [(#5312)](https://github.com/PennyLaneAI/pennylane/pull/5312)

* Specifying `control_values` with a bit string to `qml.MultiControlledX` is deprecated. Instead, use a list of booleans or 1s and 0s.
  [(#5352)](https://github.com/PennyLaneAI/pennylane/pull/5352)

* `qml.from_qasm_file` is deprecated. Instead, please open the file and then load its content using `qml.from_qasm`.
  [(#5331)](https://github.com/PennyLaneAI/pennylane/pull/5331)

  ```pycon
  >>> with open("test.qasm", "r") as f:
  ...     circuit = qml.from_qasm(f.read())
  ```

* Accessing `qml.ops.Hamiltonian` with new operator arithmetic is deprecated. Using `qml.Hamiltonian` with new operator arithmetic enabled now
  returns a `LinearCombination` instance. Some functionality may not work as expected. To continue using the `Hamiltonian` class, you can use
  `qml.operation.disable_new_opmath()` to disable the new operator arithmetic.
  [(#5393)](https://github.com/PennyLaneAI/pennylane/pull/5393)

<h3>Documentation 📝</h3>

* Removed some redundant documentation for the `evolve` function.
  [(#5347)](https://github.com/PennyLaneAI/pennylane/pull/5347)

* Updated the final example in the `compile` docstring to use transforms correctly.
  [(#5348)](https://github.com/PennyLaneAI/pennylane/pull/5348)

* A link to the demos for using `qml.SpecialUnitary` and `qml.QNGOptimizer` has been added to their respective docstrings.
  [(#5376)](https://github.com/PennyLaneAI/pennylane/pull/5376)

* A code example in the `qml.measure` docstring has been added that showcases returning mid-circuit measurement statistics from QNodes.
  [(#5441)](https://github.com/PennyLaneAI/pennylane/pull/5441)

<h3>Bug fixes 🐛</h3>

<<<<<<< HEAD
* The probabilities now sum to one using the `torch` interface with `default_dtype` set to `torch.float32`. 
  [(#5462)](https://github.com/PennyLaneAI/pennylane/pull/5462)
=======
* Avoid bounded value failures due to numerical noise with calls to `np.random.binomial`.
  [(#5447)](https://github.com/PennyLaneAI/pennylane/pull/5447)
>>>>>>> 3b0c1b61

* Using `@` with legacy Hamiltonian instances now properly de-queues the previously existing operations.
  [(#5454)](https://github.com/PennyLaneAI/pennylane/pull/5455)

* The `QNSPSAOptimizer` now properly handles differentiable parameters, resulting in being able to use it for more than one optimization step.
  [(#5439)](https://github.com/PennyLaneAI/pennylane/pull/5439)

* The `QNode` interface now resets if an error occurs during execution.
  [(#5449)](https://github.com/PennyLaneAI/pennylane/pull/5449)

* Fix failing tests due to changes with Lightning's adjoint diff pipeline.
  [(#5450)](https://github.com/PennyLaneAI/pennylane/pull/5450)

* Fix Torch tensor locality with autoray-registered coerce method.
  [(#5438)](https://github.com/PennyLaneAI/pennylane/pull/5438)

* `jax.jit` now works with `qml.sample` with a multi-wire observable.
  [(#5422)](https://github.com/PennyLaneAI/pennylane/pull/5422)

* `qml.qinfo.quantum_fisher` now works with non-`default.qubit` devices.
  [(#5423)](https://github.com/PennyLaneAI/pennylane/pull/5423)

* We no longer perform unwanted dtype promotion in the `pauli_rep` of `SProd` instances when using tensorflow.
  [(#5246)](https://github.com/PennyLaneAI/pennylane/pull/5246)

* Fixed `TestQubitIntegration.test_counts` in `tests/interfaces/test_jax_qnode.py` to always produce counts for all
  outcomes.
  [(#5336)](https://github.com/PennyLaneAI/pennylane/pull/5336)

* Fixed `PauliSentence.to_mat(wire_order)` to support identities with wires.
  [(#5407)](https://github.com/PennyLaneAI/pennylane/pull/5407)

* `CompositeOp.map_wires` now correctly maps the `overlapping_ops` property.
  [(#5430)](https://github.com/PennyLaneAI/pennylane/pull/5430)

* Update `DefaultQubit.supports_derivatives` to correctly handle circuits containing `MidMeasureMP` with adjoint
  differentiation.
  [(#5434)](https://github.com/PennyLaneAI/pennylane/pull/5434)

<h3>Contributors ✍️</h3>

This release contains contributions from (in alphabetical order):

Tarun Kumar Allamsetty,
Guillermo Alonso,
Mikhail Andrenkov,
Utkarsh Azad,
Gabriel Bottrill,
Astral Cai,
Isaac De Vlugt,
Amintor Dusko,
Pietropaolo Frisoni,
Soran Jahangiri,
Korbinian Kottmann,
Christina Lee,
Vincent Michaud-Rioux,
Mudit Pandey,
Jay Soni,
Matthew Silverman.<|MERGE_RESOLUTION|>--- conflicted
+++ resolved
@@ -294,13 +294,11 @@
 
 <h3>Bug fixes 🐛</h3>
 
-<<<<<<< HEAD
 * The probabilities now sum to one using the `torch` interface with `default_dtype` set to `torch.float32`. 
   [(#5462)](https://github.com/PennyLaneAI/pennylane/pull/5462)
-=======
+
 * Avoid bounded value failures due to numerical noise with calls to `np.random.binomial`.
   [(#5447)](https://github.com/PennyLaneAI/pennylane/pull/5447)
->>>>>>> 3b0c1b61
 
 * Using `@` with legacy Hamiltonian instances now properly de-queues the previously existing operations.
   [(#5454)](https://github.com/PennyLaneAI/pennylane/pull/5455)
