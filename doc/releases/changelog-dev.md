:orphan:

# Release 0.20.0-dev (development release)

<h3>New features since last release</h3>
* The `qml.fourier.reconstruct` function is added. It can be used to
  reconstruct one-dimensional Fourier series with a minimal number of calls
  to the original function.
  [(#1864)](https://github.com/PennyLaneAI/pennylane/pull/1864)

  The used reconstruction technique differs for functions with equidistant frequencies
  that are reconstructed using the function value at equidistant sampling points and
  for functions with arbitrary frequencies reconstructed using arbitrary sampling points.

  As an example, consider the following QNode:

  ```python
  dev = qml.device("default.qubit", wires=2)
  
  @qml.qnode(dev)
  def circuit(x, Y, f=1.0):
      qml.RX(f*x, wires=0)
      qml.RY(Y[0], wires=0)
      qml.RY(Y[1], wires=1)
      qml.CNOT(wires=[0, 1])
      qml.RY(3*Y[1], wires=1)
      return qml.expval(qml.PauliZ(0)@qml.PauliZ(1))
  ```

  It has three variational parameters overall: A scalar input `x`
  and an array-valued input `Y` with two entries. Additionally, we can
  tune the dependence on `x` with the frequency `f`.
  We then can reconstruct the QNode output function with respect to `x` via

  ```pycon
  >>> x = 0.3
  >>> Y = np.array([0.1, -0.9])
  >>> rec = qml.fourier.reconstruct(circuit, ids="x", nums_frequency={"x": {0: 1}})(x, Y)
  >>> rec
  {'x': {0: <function pennylane.fourier.reconstruct._reconstruct_equ.<locals>._reconstruction(x)>}}
  ```

  As we can see, we get a nested dictionary in the format of the input `nums_frequency`
  with functions as values. These functions are simple float-to-float callables:

  ```pycon
  >>> univariate = rec["x"][0]
  >>> univariate(x)
  -0.880208251507
  ```

  For more details on usage, reconstruction cost and differentiability support, please see the
  [fourier.reconstruct docstring](https://pennylane.readthedocs.io/en/latest/code/api/pennylane.fourier.reconstruct.html)

* A thermal relaxation channel is added to the Noisy channels. The channel description can be 
  found on the supplementary information of [Quantum classifier with tailored quantum kernels](https://arxiv.org/abs/1909.02611).
  [(#1766)](https://github.com/PennyLaneAI/pennylane/pull/1766)

<h3>Improvements</h3>

* AngleEmbedding now supports `batch_params` decorator. [(#1812)](https://github.com/PennyLaneAI/pennylane/pull/1812)

<h3>Breaking changes</h3>

<h3>Deprecations</h3>

<h3>Bug fixes</h3>

* `qml.CSWAP` and `qml.CRot` now define `control_wires`, and `qml.SWAP` 
  returns the default empty wires object.
  [(#1830)](https://github.com/PennyLaneAI/pennylane/pull/1830)

* The `requires_grad` attribute of `qml.numpy.tensor` objects is now
  preserved when pickling/unpickling the object.
  [(#1856)](https://github.com/PennyLaneAI/pennylane/pull/1856)

<h3>Documentation</h3>

<h3>Contributors</h3>

This release contains contributions from (in alphabetical order): 

Guillermo Alonso-Linaje

<<<<<<< HEAD
Christina Lee, Alejandro Montanez, David Wierichs
=======
Jalani Kanem, Christina Lee, Alejandro Montanez
>>>>>>> 77a1e5ba
<|MERGE_RESOLUTION|>--- conflicted
+++ resolved
@@ -80,10 +80,4 @@
 
 This release contains contributions from (in alphabetical order): 
 
-Guillermo Alonso-Linaje
-
-<<<<<<< HEAD
-Christina Lee, Alejandro Montanez, David Wierichs
-=======
-Jalani Kanem, Christina Lee, Alejandro Montanez
->>>>>>> 77a1e5ba
+Guillermo Alonso-Linaje, Jalani Kanem, Christina Lee, Alejandro Montanez, David Wierichs
