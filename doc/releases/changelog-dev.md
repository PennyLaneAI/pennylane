:orphan:

# Release 0.25.0-dev (development release)

<h3>New features since last release</h3>

<h4>Estimate computational resource requirements 🧠</h4>

* Functionality for estimating molecular simulation computations has been added.
  [(#2646)](https://github.com/PennyLaneAI/pennylane/pull/2646)
  [(#2653)](https://github.com/PennyLaneAI/pennylane/pull/2653)
  [(#2665)](https://github.com/PennyLaneAI/pennylane/pull/2665)
  [(#2694)](https://github.com/PennyLaneAI/pennylane/pull/2694)
  [(#2720)](https://github.com/PennyLaneAI/pennylane/pull/2720)
  [(#2723)](https://github.com/PennyLaneAI/pennylane/pull/2723)
  [(#2746)](https://github.com/PennyLaneAI/pennylane/pull/2746)
  [(#2796)](https://github.com/PennyLaneAI/pennylane/pull/2796)
  [(#2797)](https://github.com/PennyLaneAI/pennylane/pull/2797)
  [(#2874)](https://github.com/PennyLaneAI/pennylane/pull/2874)
  [(#2644)](https://github.com/PennyLaneAI/pennylane/pull/2644)

  The new [`qml.resource`](https://pennylane.readthedocs.io/en/stable/code/qml_resource.html) module allows you to estimate the number of 
  non-[Clifford gates](https://en.wikipedia.org/wiki/Clifford_gates) and logical 
  qubits needed to implement [quantum phase estimation](https://codebook.xanadu.ai/P.1) 
  algorithms for simulating materials and molecules. This includes support for quantum 
  algorithms using [first](https://en.wikipedia.org/wiki/First_quantization) and [second](https://en.wikipedia.org/wiki/Second_quantization) quantization with specific bases:

  - [First quantization](https://en.wikipedia.org/wiki/First_quantization) using a plane-wave basis via the [`FirstQuantization`](https://pennylane.readthedocs.io/en/stable/code/api/pennylane.resource.FirstQuantization.html) class:

  ```python
  import pennylane as qml
  from pennylane import numpy as np
  
  n = 100000        # number of plane waves
  eta = 156         # number of electrons
  omega = 1145.166  # unit cell volume in atomic units
  
  algo = FirstQuantization(n, eta, omega)
  ```
  
  ```pycon
  >>> print(algo.gates, algo.qubits)
  1.10e+13, 4416
  ```

  - [Second quantization](https://en.wikipedia.org/wiki/Second_quantization) with a double-factorized Hamiltonian via the 
  [`DoubleFactorization`](https://pennylane.readthedocs.io/en/stable/code/api/pennylane.resource.DoubleFactorization.html) class: 
 
  ```python
  import pennylane as qml
  from pennylane import numpy as np
  
  symbols  = ['O', 'H', 'H']
  geometry = np.array([[0.00000000,  0.00000000,  0.28377432],
                       [0.00000000,  1.45278171, -1.00662237],
                       [0.00000000, -1.45278171, -1.00662237]], requires_grad = False)
  
  mol = qml.qchem.Molecule(symbols, geometry, basis_name='sto-3g')
  core, one, two = qml.qchem.electron_integrals(mol)()
  
  algo = DoubleFactorization(one, two)
  ```

  ```pycon
  >>> print(algo.gates, algo.qubits)
  103969925, 290
  ```
  
  The methods of the [`FirstQuantization`](https://pennylane.readthedocs.io/en/stable/code/api/pennylane.resource.FirstQuantization.html) and the [`DoubleFactorization`](https://pennylane.readthedocs.io/en/stable/code/api/pennylane.resource.DoubleFactorization.html) classes 
  can be also accessed individually without instantiating an instance of the class:

  - The number of logical qubits with `qubit_cost`
  - The number of non-Clifford gates with `gate_cost`

  ```python
  n = 100000
  eta = 156
  omega = 169.69608
  error = 0.01
  ```
  
  ```pycon
  >>> qml.resource.FirstQuantization.qubit_cost(n, eta, omega, error)
  4377
  >>> qml.resource.FirstQuantization.gate_cost(n, eta, omega, error)
  3676557345574 
  ```

<<<<<<< HEAD
<h4>Differentiable error mitigation ⚙️</h4>
=======
  In addition to the number of non-Clifford gates and logical qubits, some other quantities such as
  the 1-norm of the Hamiltonian and double factorization of the second-quantized Hamiltonian can be
  obtained either by initiating the classes or by directly calling the functions.

* `DefaultQubit` devices now natively support parameter broadcasting
  and `qml.gradients.param_shift` allows to make use of broadcasting.
  [(#2627)](https://github.com/PennyLaneAI/pennylane/pull/2627)

  Instead of utilizing the `broadcast_expand` transform, `DefaultQubit`-based
  devices now are able to directly execute broadcasted circuits, providing
  a faster way of executing the same circuit at varied parameter positions.

  Given a standard `QNode`,

  ```python
  dev = qml.device("default.qubit", wires=2)

  @qml.qnode(dev)
  def circuit(x, y):
      qml.RX(x, wires=0)
      qml.RY(y, wires=0)
      return qml.expval(qml.PauliZ(0))
  ```

  we can call it with broadcasted parameters:

  ```pycon
  >>> x = np.array([0.4, 1.2, 0.6], requires_grad=True)
  >>> y = np.array([0.9, -0.7, 4.2], requires_grad=True)
  >>> circuit(x, y)
  tensor([ 0.5725407 ,  0.2771465 , -0.40462972], requires_grad=True)
  ```

  It's also possible to broadcast only some parameters:
>>>>>>> dae52eed

* Differentiable zero-noise-extrapolation (ZNE) error mitigation is now available.
  [(#2757)](https://github.com/PennyLaneAI/pennylane/pull/2757)

  Elevate any variational quantum algorithm to a *mitigated* algorithm with improved 
  results on noisy hardware while maintaining differentiability throughout.

  In order to do so, use the [`qml.transforms.mitigate_with_zne`](https://pennylane.readthedocs.io/en/stable/code/api/pennylane.transforms.mitigate_with_zne.html) transform on your QNode and provide the PennyLane proprietary
  [`qml.transforms.fold_global`](https://pennylane.readthedocs.io/en/stable/code/api/pennylane.transforms.fold_global.html) folding function and [`qml.transforms.poly_extrapolate`](https://pennylane.readthedocs.io/en/stable/code/api/pennylane.transforms.poly_extrapolate.html) extrapolation function. Here is an example for a noisy simulation device where we mitigate a QNode and are still 
  able to compute the gradient:

  ```python
  # Describe noise
  noise_gate = qml.DepolarizingChannel
  noise_strength = 0.1

  # Load devices
  dev_ideal = qml.device("default.mixed", wires=n_wires)
  dev_noisy = qml.transforms.insert(noise_gate, noise_strength)(dev_ideal)

  scale_factors = [1, 2, 3]
  @mitigate_with_zne(
    scale_factors,
    qml.transforms.fold_global,
    qml.transforms.poly_extrapolate,
    extrapolate_kwargs={'order': 2}
  )
  @qml.qnode(dev_noisy)
  def qnode_mitigated(theta):
      qml.RY(theta, wires=0)
      return qml.expval(qml.PauliX(0))

  theta = np.array(0.5, requires_grad=True)
  grad = qml.grad(qnode_mitigated)
  >>> grad(theta)
  0.5712737447327619
  ```

<h4>More native support for parameter broadcasting 📡</h4>

* `DefaultQubit` devices now natively support parameter broadcasting, providing 
  a faster way of executing the same circuit at various parameter positions
  compared to using the [`qml.transforms.broadcast_expand`](https://pennylane.readthedocs.io/en/stable/code/api/pennylane.transforms.broadcast_expand.html) transform.
  [(#2627)](https://github.com/PennyLaneAI/pennylane/pull/2627)
  
* Parameter-shift gradients now allow for parameter broadcasting. 
  [(#2749)](https://github.com/PennyLaneAI/pennylane/pull/2749)

  The gradient transform [`qml.gradients.param_shift`](https://pennylane.readthedocs.io/en/latest/code/api/pennylane.gradients.param_shift.html) 
  now accepts the keyword argument `broadcast`. If set to `True`, broadcasting is 
  used to compute the derivative:

  ```python
  dev = qml.device("default.qubit", wires=2)

  @qml.qnode(dev)
  def circuit(x, y):
      qml.RX(x, wires=0)
      qml.RY(y, wires=1)
      return qml.expval(qml.PauliZ(0) @ qml.PauliZ(1))
  ```

  ```pycon
  >>> x = np.array([np.pi/3, np.pi/2], requires_grad=True)
  >>> y = np.array([np.pi/6, np.pi/5], requires_grad=True)
  >>> qml.gradients.param_shift(circuit, broadcast=True)(x, y)
  (tensor([[-0.9330127,  0.       ],
           [ 0.       , -0.9330127]], requires_grad=True),
  tensor([[0.25, 0.  ],
          [0.  , 0.25]], requires_grad=True))
  ```

  To illustrate the speedup, for a constant-depth circuit with Pauli rotations and controlled Pauli rotations, the 
  time required to compute `qml.gradients.param_shift(circuit, broadcast=False)(params)`
  ("No broadcasting") and `qml.gradients.param_shift(circuit, broadcast=True)(params)` 
  ("Broadcasting") as a function of the number of qubits is given
  [here](https://pennylane.readthedocs.io/en/stable/_images/default_qubit_native_broadcast_speedup.png).

* Operations for quantum chemistry now support parameter broadcasting.
  [(#2726)](https://github.com/PennyLaneAI/pennylane/pull/2726)

  ```pycon
  >>> op = qml.SingleExcitation(np.array([0.3, 1.2, -0.7]), wires=[0, 1])
  >>> op.matrix().shape
  (3, 4, 4)
  ```

<h4>Quality-of-life upgrades to Operator arithmetic ➕➖✖️</h4>

* Any number of Operators can now be summed to create a new "summed" Operator that 
  maintains differentiability when placed inside QNodes.
  [(#2475)](https://github.com/PennyLaneAI/pennylane/pull/2475)

  Summing any number of Operators via `qml.op_sum` results in a "summed" Operator 
  whose matrix, terms, and eigenvalues can be accessed as per usual.

  ```pycon
  >>> ops_to_sum = [qml.PauliX(0), qml.PauliY(1), qml.PauliZ(0)]
  >>> summed_op = qml.op_sum(*ops_to_sum)
  >>> summed_op
  PauliX(wires=[0]) + PauliY(wires=[1]) + PauliZ(wires=[0])
  >>> qml.matrix(summed_op)
  array([[ 1.+0.j,  0.-1.j,  1.+0.j,  0.+0.j],
         [ 0.+1.j,  1.+0.j,  0.+0.j,  1.+0.j],
         [ 1.+0.j,  0.+0.j, -1.+0.j,  0.-1.j],
         [ 0.+0.j,  1.+0.j,  0.+1.j, -1.+0.j]])
  >>> summed_op.terms()
  ([1.0, 1.0, 1.0], (PauliX(wires=[0]), PauliY(wires=[1]), PauliZ(wires=[0])))
  ```

  Summed Operators can also be used inside of a QNode while maintaining differentiability:

  ```python
  summed_obs = qml.op_sum(qml.PauliX(0), qml.PauliZ(1))

  dev = qml.device("default.qubit", wires=2)

  @qml.qnode(dev)
  def circuit(weights):
      qml.RX(weights[0], wires=0)
      qml.RY(weights[1], wires=1)
      qml.CNOT(wires=[0, 1])
      qml.RX(weights[2], wires=1)
      return qml.expval(summed_obs)
  ```

  ```pycon
  >>> weights = qnp.array([0.1, 0.2, 0.3], requires_grad=True)
  >>> qml.grad(circuit)(weights)
  array([-0.09347337, -0.18884787, -0.28818254])
  ```

* The `+` and `**` Python operators now function intuitively with Operators.
  [(#2807)](https://github.com/PennyLaneAI/pennylane/pull/2807)

  ```pycon
  >>> sum_op = qml.RX(phi=1.23, wires=0) + qml.RZ(phi=3.14, wires=0)
  >>> sum_op
  RX(1.23, wires=[0]) + RZ(3.14, wires=[0])
  >>> qml.matrix(summed_op)
  array([[0.81756977-0.99999968j, 0.        -0.57695852j],
         [0.        -0.57695852j, 0.81756977+0.99999968j]])
  >>> exp_op = qml.RZ(1.0, wires=0) ** 2
  >>> exp_op
  RZ**2(1.0, wires=[0])
  >>> qml.matrix(exp_op)
  array([[0.54030231-0.84147098j, 0.        +0.j        ],
         [0.        +0.j        , 0.54030231+0.84147098j]])
  ```

  Note that the behavior of `+` with *Observables* is different: it still creates 
  a Hamiltonian.

* Many convenient additions have been made regarding Operator arithmetic.
  [(#2475)](https://github.com/PennyLaneAI/pennylane/pull/2475)
  [(#2622)](https://github.com/PennyLaneAI/pennylane/pull/2622)
  [(#2849)](https://github.com/PennyLaneAI/pennylane/pull/2849)
  
  Many quality-of-life features have been added to how we handle Operators. This
  includes:

  - You can now add scalars to Operators, where the interpretation is that the 
  scalar is a properly-sized identity matrix. 


  ```pycon
  >>> sum_op = 5 + qml.CNOT([0,1])
  >>> sum_op.matrix()
  array([[5., 1.],
         [1., 5.]])
  ```

* A `SProd` symbolic class is added that allows users to represent the scalar product
of operators.

  We can get the matrix, eigenvalues, terms, diagonalizing gates and more.

  ```pycon
  >>> sprod_op = qml.s_prod(2.0, qml.PauliX(0))
  >>> sprod_op
  2.0*(PauliX(wires=[0]))
  >>> sprod_op.matrix()
  array([[ 0., 2.],
         [ 2., 0.]])
  >>> sprod_op.terms()
  ([2.0], [PauliX(wires=[0])])
  ```

  The `sprod_op` can also be used inside a `qnode` as an observable.
  If the circuit is parameterized, then we can also differentiate through the observable.

  ```python
  dev = qml.device("default.qubit", wires=1)

  @qml.qnode(dev, grad_method="best")
  def circuit(scalar, theta):
        qml.RX(theta, wires=0)
        return qml.expval(qml.s_prod(scalar, qml.Hadamard(wires=0)))
  ```

  ```pycon
  >>> scalar, theta = (1.2, 3.4)
  >>> qml.grad(circuit, argnum=[0,1])(scalar, theta)
  (array(-0.68362956), array(0.21683382))
  ```

* Adds the `Controlled` symbolic operator to represent a controlled version of any
  operation.
  [(#2634)](https://github.com/PennyLaneAI/pennylane/pull/2634)

* When adjoint differentiation is requested, circuits are now decomposed so
  that all trainable operations have a generator.
  [(#2836)](https://github.com/PennyLaneAI/pennylane/pull/2836)

* Added `arithmetic_depth` property and `simplify` method to the `Operator`, `Sum`, `Adjoint`
  and `SProd` operators so that users can reduce the depth of nested operators.

  ```pycon
  >>> sum_op = qml.ops.Sum(qml.RX(phi=1.23, wires=0), qml.ops.Sum(qml.RZ(phi=3.14, wires=0), qml.PauliZ(0)))
  >>> sum_op.arithmetic_depth
  2
  >>> simplified_op = sum_op.simplify()
  >>> simplified_op.arithmetic_depth
  1
  ```

* A `Prod` symbolic class is added that allows users to represent the Prod of operators.
  [(#2625)](https://github.com/PennyLaneAI/pennylane/pull/2625)

  The `Prod` class provides functionality like any other PennyLane operator. We can
  get the matrix, eigenvalues, terms, diagonalizing gates and more.

  ```pycon
  >>> prop_op = Prod(qml.PauliX(0), qml.PauliZ(0))
  >>> prop_op
  PauliX(wires=[0]) @ PauliZ(wires=[0])
  >>> qml.matrix(prop_op)
  array([[ 0,  -1],
         [ 1,   0]])
  >>> prop_op.terms()
  ([1.0], [PauliX(wires=[0]) @ PauliZ(wires=[0])])
  ```

  The `prod_op` can also be used inside a `qnode` as an observable.
  If the circuit is parameterized, then we can also differentiate through the
  product observable.

  ```python
  prod_op = Prod(qml.PauliZ(wires=0), qml.Hadamard(wires=1))
  dev = qml.device("default.qubit", wires=2)

  @qml.qnode(dev)
  def circuit(weights):
      qml.RX(weights[0], wires=0)
      return qml.expval(prod_op)
  ```

  ```pycon
  >>> weights = qnp.array([0.1], requires_grad=True)
  >>> qml.grad(circuit)(weights)
  tensor([-0.07059288589999416], requires_grad=True)
  ```
  
  The `prod_op` can also be used inside a `qnode` as an operation which,
  if parameterized, can be differentiated.

  ```python
  dev = qml.device("default.qubit", wires=3)

  @qml.qnode(dev)
  def circuit(theta):
      qml.prod(qml.PauliZ(0), qml.RX(theta, 1))
      return qml.expval(qml.PauliZ(1))
  ```

  ```pycon
  >>> circuit(1.23)
  tensor(0.33423773, requires_grad=True)
  >>> qml.grad(circuit)(1.23)
  -0.9424888019316975
  ```

* `default.qubit` now will natively execute any operation that defines a matrix except
  for trainable `Pow` operations. This includes custom operations, `GroverOperator`, `QFT`,
  `U1`, `U2`, `U3`, and arithmetic operations. The existance of a matrix is determined by the
  `Operator.has_matrix` property.

<h4>Backpropagation with Jax and readout error for `DefaultMixed` devices 🙌</h4>

* The `default.mixed` device now supports [backpropagation](https://pennylane.readthedocs.io/en/stable/introduction/unsupported_gradients.html#backpropagation) with the `"jax"` interface.
  [(#2754)](https://github.com/PennyLaneAI/pennylane/pull/2754)
  [(#2776)](https://github.com/PennyLaneAI/pennylane/pull/2776)

  ```python
  dev = qml.device("default.mixed", wires=2)

  @qml.qnode(dev, diff_method="backprop", interface="jax")
  def circuit(angles):
      qml.RX(angles[0], wires=0)
      qml.RY(angles[1], wires=1)
      return qml.expval(qml.PauliZ(0) + qml.PauliZ(1))
  ```

  ```pycon
  >>> angles = np.array([np.pi/6, np.pi/5], requires_grad=True)
  >>> qml.grad(circuit)(params)
  array([-0.8660254 , -0.25881905])
  ```
  
  Additionally, quantum channels now support Jax and Tensorflow tensors.
  This allows quantum channels to be used inside QNodes decorated by `tf.function`, 
  `jax.jit`, or `jax.vmap`.

* The `DefaultMixed` device now supports readout error.
  [(#2786)](https://github.com/PennyLaneAI/pennylane/pull/2786)

  When creating an instance of `qml.device` using `"default.mixed"`, a new 
  keyword argument called `readout_prob` can be specified. Any circuits running
  on a `DefaultMixed` device with a finite `readout_prob` (upper-bounded by 1) 
  will alter the measurements performed at the end of the circuit similarly to how
  a `qml.BitFlip` channel would affect circuit measurements:

  ```pycon
  >>> dev = qml.device("default.mixed", wires=2, readout_prob=0.1)
  >>> @qml.qnode(dev)
  ... def circuit():
  ...     return qml.expval(qml.PauliZ(0))
  >>> circuit()
  0.8
  ```
  
<h4>Relative entropy is now available in `qml.qinfo` 💥</h4>

* The quantum information module now supports computation of [relative entropy](https://en.wikipedia.org/wiki/Quantum_relative_entropy).
  [(#2772)](https://github.com/PennyLaneAI/pennylane/pull/2772)

  We've enabled two cases for calculating the relative entropy:
  
  - A QNode transform via `qml.qinfo.relative_entropy`:

  ```python
  dev = qml.device('default.qubit', wires=2)

  @qml.qnode(dev)
  def circuit(param):
      qml.RY(param, wires=0)
      qml.CNOT(wires=[0, 1])
      return qml.state()
  ```

  ```pycon
  >>> relative_entropy_circuit = qml.qinfo.relative_entropy(circuit, circuit, wires0=[0], wires1=[0])
  >>> x, y = np.array(0.4), np.array(0.6)
  >>> relative_entropy_circuit((x,), (y,))
  0.017750012490703237
  ```

 - Support in `qml.math` for flexible post-processing:

  ```pycon
  >>> rho = np.array([[0.3, 0], [0, 0.7]])
  >>> sigma = np.array([[0.5, 0], [0, 0.5]])
  >>> qml.math.relative_entropy(rho, sigma)
  tensor(0.08228288, requires_grad=True)
  ```

<h4>A new measurement, operator, and optimizer ✨</h4>

* A new measurement called [`qml.counts`](https://pennylane.readthedocs.io/en/latest/code/api/pennylane.counts.html) 
  is available.
  [(#2686)](https://github.com/PennyLaneAI/pennylane/pull/2686)
  [(#2839)](https://github.com/PennyLaneAI/pennylane/pull/2839)
  [(#2876)](https://github.com/PennyLaneAI/pennylane/pull/2876)

  QNodes with `shots != None` that return [`qml.counts`](https://pennylane.readthedocs.io/en/latest/code/api/pennylane.counts.html) 
  will yield a dictionary whose keys are bitstrings representing computational basis 
  states that were measured, and whose values are the corresponding counts (i.e., 
  how many times that computational basis state was measured):

  ```python
  dev = qml.device("default.qubit", wires=2, shots=1000)

  @qml.qnode(dev)
  def circuit():
      qml.Hadamard(wires=0)
      qml.CNOT(wires=[0, 1])
      return qml.counts()
  ```

  ```pycon
  >>> circuit()
  {'00': 495, '11': 505}
  ```

  `qml.counts` can also accept Observables, where the resulting dictionary is ordered
  by the eigenvalues of the Observable.

  ```python
  dev = qml.device("default.qubit", wires=2, shots=1000)

  @qml.qnode(dev)
  def circuit():
      qml.Hadamard(wires=0)
      qml.CNOT(wires=[0, 1])
      return qml.counts(qml.PauliZ(0)), qml.counts(qml.PauliZ(1))
  ```

  ```pycon
  >>> circuit()
  ({-1: 470, 1: 530}, {-1: 470, 1: 530})
  ```
  
* An operator called [`qml.FlipSign`](https://pennylane.readthedocs.io/en/latest/code/api/pennylane.FlipSign.html) 
  is now available.
  [(#2780)](https://github.com/PennyLaneAI/pennylane/pull/2780)

  Mathematically, [`qml.FlipSign`](https://pennylane.readthedocs.io/en/latest/code/api/pennylane.FlipSign.html)  
  functions  as follows: 
  $\text{FlipSign}(n) \vert m \rangle = (-1)^\delta_{n,m} \vert m \rangle$, where 
  $\vert m \rangle$ is an arbitrary qubit state and $n$ is a qubit configuration:

  ```python
  basis_state = [0, 1]

  dev = qml.device("default.qubit", wires=2)

  @qml.qnode(dev)
  def circuit():
    for wire in list(range(2)):
          qml.Hadamard(wires = wire)
    qml.FlipSign(basis_state, wires = list(range(2)))
    return qml.sample()
  ```

  ```pycon
  >>> circuit()
  tensor([ 0.5+0.j  -0.5+0.j 0.5+0.j  0.5+0.j], requires_grad=True)
  ```

* The [simultaneous perturbation stochastic approximation (SPSA) optimizer](https://www.jhuapl.edu/SPSA/PDF-SPSA/Spall_An_Overview.PDF) 
  is available via [`qml.SPSAOptimizer`](https://pennylane.readthedocs.io/en/stable/code/api/pennylane.SPSAOptimizer.html).
  [(#2661)](https://github.com/PennyLaneAI/pennylane/pull/2661)

  The SPSA optimizer is suitable for cost functions whose evaluation may involve
  noise. Use the SPSA optimizer like you would any other optimizer:

  ```python
  max_iterations = 50
  opt = qml.SPSA(maxiter=max_iterations) # TODO: check documentation for SPSA

  for _ in range(max_iterations):
      params, cost = opt.step_and_cost(cost, params)
  ```  

<h4>More drawing styles 🎨</h4>

* New PennyLane-inspired `sketch` and `sketch_dark` styles are now available for 
  drawing circuit diagram graphics.
  [(#2709)](https://github.com/PennyLaneAI/pennylane/pull/2709)

<h3>Improvements 📈</h3>

* The efficiency of the Hartree-Fock workflow has been improved by removing 
  repetitive steps.
  [(#2850)](https://github.com/PennyLaneAI/pennylane/pull/2850)

* The coefficients of the non-differentiable molecular Hamiltonians generated 
  with openfermion now have `requires_grad = False` by default.
  [(#2865)](https://github.com/PennyLaneAI/pennylane/pull/2865)

* Upgraded performance of the `compute_matrix` method of broadcastable 
  parametric operations.
  [(#2726)](https://github.com/PennyLaneAI/pennylane/pull/2726)

* Jacobians are now cached with the Autograd interface when using the
  parameter-shift rule.
  [(#2645)](https://github.com/PennyLaneAI/pennylane/pull/2645)

* The `qml.state` and `qml.density_matrix` measurements now support custom wire
  labels.
  [(#2779)](https://github.com/PennyLaneAI/pennylane/pull/2779)

* Add trivial behaviour logic to `qml.operation.expand_matrix`.
  [(#2785)](https://github.com/PennyLaneAI/pennylane/issues/2785)

* Adds a new function to compare operators. `qml.equal` can be used to compare equality 
  of parametric operators taking into account their interfaces and trainability.
  [(#2651)](https://github.com/PennyLaneAI/pennylane/pull/2651)

* Added an `are_pauli_words_qwc` function which checks if certain
  Pauli words are pairwise qubit-wise commuting. This new function improves performance 
  when measuring hamiltonians with many commuting terms.
  [(#2789)](https://github.com/PennyLaneAI/pennylane/pull/2798)

* Adjoint differentiation now uses the adjoint symbolic wrapper instead of in-place 
  inversion.
  [(#2855)](https://github.com/PennyLaneAI/pennylane/pull/2855)

<h3>Breaking changes 💔</h3>

* The deprecated `qml.hf` module is removed. The `qml.hf` functionality is now fully 
  supported by `qml.qchem`.
  [(#2795)](https://github.com/PennyLaneAI/pennylane/pull/2795)

* Custom devices inheriting from `DefaultQubit` or `QubitDevice` can break due to the introduction
  of parameter broadcasting.
  [(#2627)](https://github.com/PennyLaneAI/pennylane/pull/2627)

  A custom device should only break if all three following statements hold simultaneously:

  1. The custom device inherits from `DefaultQubit`, not `QubitDevice`.
  2. The device implements custom methods in the simulation pipeline that are incompatible
     with broadcasting (for example `expval`, `apply_operation` or `analytic_probability`).
  3. The custom device maintains the flag `"supports_broadcasting": False` in its `capabilities`
     dictionary *or* it overwrites `Device.batch_transform` without applying `broadcast_expand`
     (or both).

  The `capabilities["supports_broadcasting"]` is set to `True` for
  `DefaultQubit`. Therefore typically, the easiest fix will be to change the
  `capabilities["supports_broadcasting"]` flag to `False` for the child device
  and/or to include a call to `broadcast_expand` in
  `CustomDevice.batch_transform`, similar to how `Device.batch_transform` calls
  it.

  Separately from the above, custom devices that inherit from `QubitDevice` and implement a
  custom `_gather` method need to allow for the kwarg `axis` to be passed to this `_gather` method.

* PennyLane now depends on newer versions (>=2.7) of the `semantic_version` package,
  which provides an updated API that is incompatible which versions of the package 
  prior to 2.7. If you run into issues relating to this package, please reinstall 
  PennyLane.
  [(#2744)](https://github.com/PennyLaneAI/pennylane/pull/2744)
  [(#2767)](https://github.com/PennyLaneAI/pennylane/pull/2767)

* The argument `argnum` of the function `qml.batch_input` has been redefined: now it indicates the
  indices of the batched parameters, which need to be non-trainable, in the quantum tape. Consequently, its default
  value (set to 0) has been removed.
  [(#2873)](https://github.com/PennyLaneAI/pennylane/pull/2873)

  Before this breaking change, one could call `qml.batch_input` without any arguments when using
  batched inputs as the first argument of the quantum circuit.

  ```python
  dev = qml.device("default.qubit", wires=2, shots=None)

  @qml.batch_input()  # argnum = 0
  @qml.qnode(dev, diff_method="parameter-shift", interface="tf")
  def circuit(inputs, weights):  # argument `inputs` is batched
      qml.RY(weights[0], wires=0)
      qml.AngleEmbedding(inputs, wires=range(2), rotation="Y")
      qml.RY(weights[1], wires=1)
      return qml.expval(qml.PauliZ(1))
  ```

  With this breaking change, users must set a value to `argnum` specifying the index of the
  batched inputs with respect to all quantum tape parameters. In this example the quantum tape
  parameters are `[ weights[0], inputs, weights[1] ]`, thus `argnum` should be set to 1, specifying
  that `inputs` is batched:

  ```python
  dev = qml.device("default.qubit", wires=2, shots=None)

  @qml.batch_input(argnum=1)
  @qml.qnode(dev, diff_method="parameter-shift", interface="tf")
  def circuit(inputs, weights):
      qml.RY(weights[0], wires=0)
      qml.AngleEmbedding(inputs, wires=range(2), rotation="Y")
      qml.RY(weights[1], wires=1)
      return qml.expval(qml.PauliZ(1))
  ```

* Adds `expm` to the `pennylane.math` module for matrix exponentiation.
  [(#2890)](https://github.com/PennyLaneAI/pennylane/pull/2890)
  
<h3>Deprecations 👋</h3>

🦗

<h3>Documentation 📕</h3>

* Added a dedicated docstring for the `QubitDevice.sample` method.
  [(#2812)](https://github.com/PennyLaneAI/pennylane/pull/2812)

* Optimization examples of using JAXopt and Optax with the JAX interface have
  been added.
  [(#2769)](https://github.com/PennyLaneAI/pennylane/pull/2769)

<h3>Bug fixes 🐞</h3>

* Updated IsingXY gate docstring.
  [(#2858)](https://github.com/PennyLaneAI/pennylane/pull/2858)

* Fixed a bug where the parameter-shift gradient breaks when using both
  custom `grad_recipe`s that contain unshifted terms and recipes that
  do not contain any unshifted terms.
  [(#2834)](https://github.com/PennyLaneAI/pennylane/pull/2834)

* Fixed mixed CPU-GPU data-locality issues for the Torch interface.
  [(#2830)](https://github.com/PennyLaneAI/pennylane/pull/2830)

* Fixed a bug where the parameter-shift Hessian of circuits with untrainable
  parameters might be computed with respect to the wrong parameters or
  might raise an error.
  [(#2822)](https://github.com/PennyLaneAI/pennylane/pull/2822)

* Fixed a bug where the custom implementation of the `states_to_binary` device
  method was not used.
  [(#2809)](https://github.com/PennyLaneAI/pennylane/pull/2809)

* `qml.grouping.group_observables` now works when individual wire
  labels are iterable.
  [(#2752)](https://github.com/PennyLaneAI/pennylane/pull/2752)

* The adjoint of an adjoint now has a correct `expand` result.
  [(#2766)](https://github.com/PennyLaneAI/pennylane/pull/2766)

* Fixed the ability to return custom objects as the expectation value of a QNode with 
  the Autograd interface.
  [(#2808)](https://github.com/PennyLaneAI/pennylane/pull/2808)

* The WireCut Operator now raises an error when instantiating it with an empty list.
  [(#2826)](https://github.com/PennyLaneAI/pennylane/pull/2826)

* Hamiltonians with grouped observables are now allowed to be measured on devices 
  which were transformed using `qml.transform.insert()`.
  [(#2857)](https://github.com/PennyLaneAI/pennylane/pull/2857)

* Fixes a bug where `qml.batch_input` raised an error when using a batched operator that was not
  located at the beginning of the circuit. In addition, now `qml.batch_input` raises an error when
  using trainable batched inputs, which avoids an unwanted behaviour with duplicated parameters.
  [(#2873)](https://github.com/PennyLaneAI/pennylane/pull/2873)

* Calling `qml.equal` with nested operators now raises a NotImplementedError.
  [(#2877)](https://github.com/PennyLaneAI/pennylane/pull/2877)

<h3>Contributors</h3>

This release contains contributions from (in alphabetical order):

Juan Miguel Arrazola, Utkarsh Azad, Samuel Banning, Isaac De Vlugt, David Ittah, Soran Jahangiri, Edward Jiang,
Ankit Khandelwal, Meenu Kumari, Christina Lee, Sergio Martínez-Losa, Albert Mitjans Coma, Ixchel Meza Chavez,
Romain Moyard, Lee James O'Riordan, Mudit Pandey, Bogdan Reznychenko, Shuli Shu, Jay Soni,
Modjtaba Shokrian-Zini, Antal Száva, David Wierichs, Moritz Willmann
<|MERGE_RESOLUTION|>--- conflicted
+++ resolved
@@ -78,7 +78,7 @@
   omega = 169.69608
   error = 0.01
   ```
-  
+  x
   ```pycon
   >>> qml.resource.FirstQuantization.qubit_cost(n, eta, omega, error)
   4377
@@ -86,44 +86,8 @@
   3676557345574 
   ```
 
-<<<<<<< HEAD
 <h4>Differentiable error mitigation ⚙️</h4>
-=======
-  In addition to the number of non-Clifford gates and logical qubits, some other quantities such as
-  the 1-norm of the Hamiltonian and double factorization of the second-quantized Hamiltonian can be
-  obtained either by initiating the classes or by directly calling the functions.
-
-* `DefaultQubit` devices now natively support parameter broadcasting
-  and `qml.gradients.param_shift` allows to make use of broadcasting.
-  [(#2627)](https://github.com/PennyLaneAI/pennylane/pull/2627)
-
-  Instead of utilizing the `broadcast_expand` transform, `DefaultQubit`-based
-  devices now are able to directly execute broadcasted circuits, providing
-  a faster way of executing the same circuit at varied parameter positions.
-
-  Given a standard `QNode`,
-
-  ```python
-  dev = qml.device("default.qubit", wires=2)
-
-  @qml.qnode(dev)
-  def circuit(x, y):
-      qml.RX(x, wires=0)
-      qml.RY(y, wires=0)
-      return qml.expval(qml.PauliZ(0))
-  ```
-
-  we can call it with broadcasted parameters:
-
-  ```pycon
-  >>> x = np.array([0.4, 1.2, 0.6], requires_grad=True)
-  >>> y = np.array([0.9, -0.7, 4.2], requires_grad=True)
-  >>> circuit(x, y)
-  tensor([ 0.5725407 ,  0.2771465 , -0.40462972], requires_grad=True)
-  ```
-
-  It's also possible to broadcast only some parameters:
->>>>>>> dae52eed
+
 
 * Differentiable zero-noise-extrapolation (ZNE) error mitigation is now available.
   [(#2757)](https://github.com/PennyLaneAI/pennylane/pull/2757)
