--- conflicted
+++ resolved
@@ -90,26 +90,12 @@
 
 <h4>Other Improvements</h4>
 
-<<<<<<< HEAD
 * Added PyTree support for measurements in a circuit. 
   [(#6378)](https://github.com/PennyLaneAI/pennylane/pull/6378)
 
-* Added `qml.devices.qubit_mixed` module for mixed-state qubit device support. This module introduces:
-  - A new API for mixed-state operations
-  - An `apply_operation` helper function featuring:
-    - Two density matrix contraction methods using `einsum` and `tensordot`
-    - Optimized handling of special cases including:
-      - Diagonal operators
-      - Identity operators 
-      - CX (controlled-X)
-      - Multi-controlled X gates
-      - Grover operators
-  [(#6379)](https://github.com/PennyLaneAI/pennylane/pull/6379)
-=======
 * `_cache_transform` transform has been moved to its own file located
   at `qml.workflow._cache_transform.py`.
   [(#6624)](https://github.com/PennyLaneAI/pennylane/pull/6624)
->>>>>>> 16a23830
 
 * `qml.BasisRotation` template is now JIT compatible.
   [(#6019)](https://github.com/PennyLaneAI/pennylane/pull/6019)
