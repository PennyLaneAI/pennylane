--- conflicted
+++ resolved
@@ -6,16 +6,14 @@
 
 <h3>Improvements 🛠</h3>
 
-<<<<<<< HEAD
-* Extend the device test suite to cover gradient methods, templates and arithmetic observables.
-  [(#5273)](https://github.com/PennyLaneAI/pennylane/pull/5273)
-=======
 * The `molecular_hamiltonian` function calls `PySCF` directly when `method='pyscf'` is selected.
   [(#5118)](https://github.com/PennyLaneAI/pennylane/pull/5118)
 
 * Upgraded `null.qubit` to the new device API. Also, added support for all measurements and various modes of differentiation.
   [(#5211)](https://github.com/PennyLaneAI/pennylane/pull/5211)
->>>>>>> 643df7b9
+
+* Extend the device test suite to cover gradient methods, templates and arithmetic observables.
+  [(#5273)](https://github.com/PennyLaneAI/pennylane/pull/5273)
 
 <h3>Breaking changes 💔</h3>
 
@@ -32,11 +30,6 @@
 
 This release contains contributions from (in alphabetical order):
 
-<<<<<<< HEAD
-Korbinian Kottmann
-Matthew Silverman
-=======
 Soran Jahangiri,
 Korbinian Kottmann,
-Matthew Silverman.
->>>>>>> 643df7b9
+Matthew Silverman.