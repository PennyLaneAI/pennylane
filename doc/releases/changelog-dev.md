--- conflicted
+++ resolved
@@ -4,7 +4,6 @@
 
 <h3>New features since last release</h3>
 
-<<<<<<< HEAD
 <h4>OpenQASM 🤝 PennyLane</h4>
 
 * More functionality within :func:`qml.from_qasm3` has been added, which converts more complex OpenQASM 3.0 circuits 
@@ -13,9 +12,10 @@
   [(#7651)](https://github.com/PennyLaneAI/pennylane/pull/7651)
   [(#7653)](https://github.com/PennyLaneAI/pennylane/pull/7653)
 
-  Circuits decomposed with `method="rs"` are also compatible with quantum just-in-time compilation via the `@qml.qjit` decorator.
+* The function :func:`qml.clifford_t_decomposition` with `method="gridsynth"` are now compatible 
+  with quantum just-in-time compilation via the `@qml.qjit` decorator.
   [(#7711)](https://github.com/PennyLaneAI/pennylane/pull/7711)
-=======
+
 * Leveraging quantum just-in-time compilation to optimize parameterized hybrid workflows with the momentum
   quantum natural gradient optimizer is now possible with the new :class:`~.MomentumQNGOptimizerQJIT` optimizer.
   [(#7606)](https://github.com/PennyLaneAI/pennylane/pull/7606)
@@ -56,7 +56,6 @@
   >>> optimization_qjit(params=params, iters=iters)
   Array([ 3.14159265, -1.57079633], dtype=float64)
   ```
->>>>>>> dc1c53ee
 
 <h3>Improvements 🛠</h3>
 
