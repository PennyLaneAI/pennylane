--- conflicted
+++ resolved
@@ -137,17 +137,12 @@
   [(#5118)](https://github.com/PennyLaneAI/pennylane/pull/5118)
 
 * The generators in the source code return operators consistent with the global setting for 
-<<<<<<< HEAD
-  `qml.operator.active_new_opmath()` whereever possible. `Sum`, `SProd` and `Prod` instances will be returned even after disabling the new operator arithmetic in cases where they offer additional functionality not available using legacy operators.
-  [(#5253)](https://github.com/PennyLaneAI/pennylane/pull/5253)
-  [(#5411)](https://github.com/PennyLaneAI/pennylane/pull/5411)  
-=======
   `qml.operator.active_new_opmath()` wherever possible. `Sum`, `SProd` and `Prod` instances 
   will be returned even after disabling the new operator arithmetic in cases where they offer 
   additional functionality not available using legacy operators.
   [(#5253)](https://github.com/PennyLaneAI/pennylane/pull/5253)
   [(#5410)](https://github.com/PennyLaneAI/pennylane/pull/5410)
->>>>>>> 131acab8
+  [(#5411)](https://github.com/PennyLaneAI/pennylane/pull/5411) 
 
 * Upgraded `null.qubit` to the new device API. Also, added support for all measurements and various modes of differentiation.
   [(#5211)](https://github.com/PennyLaneAI/pennylane/pull/5211)
