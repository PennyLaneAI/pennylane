
# Release 0.43.0-dev (development release)

<h3>New features since last release</h3>

* Dynamic wire allocation with `qml.allocation.allocate` can now be executed on `default.qubit`.
  [(#7718)](https://github.com/PennyLaneAI/pennylane/pull/7718)

  ```python
  @qml.qnode(qml.device('default.qubit'))
  def c():
      with qml.allocate(1) as wires:
          qml.H(wires)
          qml.CNOT((wires[0], 0))
      return qml.probs(wires=0)

  c()
  ```
  ```
  array([0.5, 0.5])
  ```

* A new :func:`~.ops.op_math.change_basis_op` function and :class:`~.ops.op_math.ChangeOpBasis` class were added,
  which allow a compute-uncompute pattern (U V U†) to be represented by a single operator.
  A corresponding decomposition rule has been added to support efficiently controlling the pattern,
  in which only the central (target) operator is controlled, and not U or U†.
  [(#8023)](https://github.com/PennyLaneAI/pennylane/pull/8023)
  [(#8070)](https://github.com/PennyLaneAI/pennylane/pull/8070)

* A new keyword argument ``partial`` has been added to :class:`qml.Select`. It allows for 
  simplifications in the decomposition of ``Select`` under the assumption that the state of the
  control wires has no overlap with computational basis states that are not used by ``Select``.
  [(#7658)](https://github.com/PennyLaneAI/pennylane/pull/7658)

* New ZX calculus-based transforms have been added to access circuit optimization
  passes implemented in [pyzx](https://pyzx.readthedocs.io/en/latest/):

  * :func:`~.transforms.zx.push_hadamards` to optimize a phase-polynomial + Hadamard circuit by pushing
    Hadamard gates as far as possible to one side to create fewer larger phase-polynomial blocks
    (see [pyzx.basic_optimization](https://pyzx.readthedocs.io/en/latest/api.html#pyzx.optimize.basic_optimization)).
    [(#8025)](https://github.com/PennyLaneAI/pennylane/pull/8025)

  * :func:`~.transforms.zx.todd` to optimize a Clifford + T circuit by using the Third Order Duplicate and Destroy (TODD) algorithm
    (see [pyzx.phase_block_optimize](https://pyzx.readthedocs.io/en/latest/api.html#pyzx.optimize.phase_block_optimize)).
    [(#8029)](https://github.com/PennyLaneAI/pennylane/pull/8029)

  * :func:`~.transforms.zx.optimize_t_count` to reduce the number of T gates in a Clifford + T circuit by applying
    a sequence of passes that combine ZX-based commutation and cancellation rules and the TODD algorithm
    (see [pyzx.full_optimize](https://pyzx.readthedocs.io/en/latest/api.html#pyzx.optimize.full_optimize)).
    [(#8088)](https://github.com/PennyLaneAI/pennylane/pull/8088)

  * :func:`~.transforms.zx.reduce_non_clifford` to reduce the number of non-Clifford gates by applying
    a combination of phase gadgetization strategies and Clifford gate simplification rules.
    (see [pyzx.full_reduce](https://pyzx.readthedocs.io/en/latest/api.html#pyzx.simplify.full_reduce)).
    [(#7747)](https://github.com/PennyLaneAI/pennylane/pull/7747)

* The `qml.specs` function now accepts a `compute_depth` keyword argument, which is set to `True` by default.
  This makes the expensive depth computation performed by `qml.specs` optional.
  [(#7998)](https://github.com/PennyLaneAI/pennylane/pull/7998)
  [(#8042)](https://github.com/PennyLaneAI/pennylane/pull/8042)

* New transforms called :func:`~.transforms.match_relative_phase_toffoli` and 
  :func:`~.transforms.match_controlled_iX_gate` have been added to implement passes that make use
  of equivalencies to compile certain patterns to efficient Clifford+T equivalents.
  [(#7748)](https://github.com/PennyLaneAI/pennylane/pull/7748)

* Leveraging quantum just-in-time compilation to optimize parameterized hybrid workflows with the momentum
  quantum natural gradient optimizer is now possible with the new :class:`~.MomentumQNGOptimizerQJIT` optimizer.
  [(#7606)](https://github.com/PennyLaneAI/pennylane/pull/7606)

  Similar to the :class:`~.QNGOptimizerQJIT` optimizer, :class:`~.MomentumQNGOptimizerQJIT` offers a
  `qml.qjit`-compatible analogue to the existing :class:`~.MomentumQNGOptimizer` with an Optax-like interface:

  ```python
  import pennylane as qml
  import jax.numpy as jnp

  dev = qml.device("lightning.qubit", wires=2)

  @qml.qnode(dev)
  def circuit(params):
      qml.RX(params[0], wires=0)
      qml.RY(params[1], wires=1)
      return qml.expval(qml.Z(0) + qml.X(1))

  opt = qml.MomentumQNGOptimizerQJIT(stepsize=0.1, momentum=0.2)

  @qml.qjit
  def update_step_qjit(i, args):
      params, state = args
      return opt.step(circuit, params, state)

  @qml.qjit
  def optimization_qjit(params, iters):
      state = opt.init(params)
      args = (params, state)
      params, state = qml.for_loop(iters)(update_step_qjit)(args)
      return params
  ```

  ```pycon
  >>> params = jnp.array([0.1, 0.2])
  >>> iters = 1000
  >>> optimization_qjit(params=params, iters=iters)
  Array([ 3.14159265, -1.57079633], dtype=float64)
  ```

* The :func:`~.transforms.decompose` transform is now able to decompose classically controlled operations.
  [(#8145)](https://github.com/PennyLaneAI/pennylane/pull/8145)

<h3>Improvements 🛠</h3>

* `allocate` and `deallocate` can now be accessed as `qml.allocate` and `qml.deallocate`.
  [(#8189)](https://github.com/PennyLaneAI/pennylane/pull/8198))

* `allocate` now takes `state: Literal["zero", "any"] = "zero"` instead of `require_zeros=True`.
  [(#8163)](https://github.com/PennyLaneAI/pennylane/pull/8163)

* A `DynamicRegister` can no longer be used as an individual wire itself, as this led to confusing results.
  [(#8151)](https://github.com/PennyLaneAI/pennylane/pull/8151)

* A new keyword argument called ``shot_dist`` has been added to the :func:`~.transforms.split_non_commuting` transform.
  This allows for more customization and efficiency when calculating expectation values across the non-commuting groups
  of observables that make up a ``Hamiltonian``/``LinearCombination``.
  [(#7988)](https://github.com/PennyLaneAI/pennylane/pull/7988)

  Given a QNode that returns a sample-based measurement (e.g., ``expval``) of a ``Hamiltonian``/``LinearCombination``
  with finite ``shots``, the current default behaviour of :func:`~.transforms.split_non_commuting` will perform ``shots``
  executions for each group of commuting terms. With the ``shot_dist`` argument, this behaviour can be changed:

  * ``"uniform"``: evenly distributes the number of ``shots`` across all groups of commuting terms
  * ``"weighted"``: distributes the number of ``shots`` according to weights proportional to the L1 norm of the coefficients in each group
  * ``"weighted_random"``: same as ``"weighted"``, but the numbers of ``shots`` are sampled from a multinomial distribution
  * or a user-defined function implementing a custom shot distribution strategy

  To show an example about how this works, let's start by defining a simple Hamiltonian:

  ```python
  import pennylane as qml

  ham = qml.Hamiltonian(
      coeffs=[10, 0.1, 20, 100, 0.2],
      observables=[
          qml.X(0) @ qml.Y(1),
          qml.Z(0) @ qml.Z(2),
          qml.Y(1),
          qml.X(1) @ qml.X(2),
          qml.Z(0) @ qml.Z(1) @ qml.Z(2)
      ]
  )
  ```

  This Hamiltonian can be split into 3 non-commuting groups of mutually commuting terms.
  With ``shot_dist = "weighted"``, for example, the number of shots will be divided
  according to the L1 norm of each group's coefficients:

  ```python
  from functools import partial
  from pennylane.transforms import split_non_commuting

  dev = qml.device("default.qubit")

  @partial(split_non_commuting, shot_dist="weighted")
  @qml.qnode(dev, shots=10000)
  def circuit():
      return qml.expval(ham)

  with qml.Tracker(dev) as tracker:
      circuit()
  ```

  ```pycon
  >>> print(tracker.history["shots"])
  [2303, 23, 7674]
  ```

* The number of `shots` can now be specified directly in QNodes as a standard keyword argument.
  [(#8073)](https://github.com/PennyLaneAI/pennylane/pull/8073)

  ```python
  @qml.qnode(qml.device("default.qubit"), shots=1000)
  def circuit():
      qml.H(0)
      return qml.expval(qml.Z(0))
  ```

  ```pycon
  >>> circuit.shots
  Shots(total=1000)
  >>> circuit()
  np.float64(-0.004)
  ```

  Setting the `shots` value in a QNode is equivalent to decorating with :func:`qml.workflow.set_shots`. Note, however, that decorating with :func:`qml.workflow.set_shots` overrides QNode `shots`:

  ```pycon
  >>> new_circ = qml.set_shots(circuit, shots=123)
  >>> new_circ.shots
  Shots(total=123)
  ```

* PennyLane `autograph` supports standard python for updating arrays like `array[i] += x` instead of jax `arr.at[i].add(x)`. 
  Users can now use this when designing quantum circuits with experimental program capture enabled.

  ```python
  import pennylane as qml
  import jax.numpy as jnp

  qml.capture.enable()

  @qml.qnode(qml.device("default.qubit", wires=3))
  def circuit(val):
    angles = jnp.zeros(3)
    angles[0:3] += val

    for i, angle in enumerate(angles):
        qml.RX(angle, i)

    return qml.expval(qml.Z(0)), qml.expval(qml.Z(1)), qml.expval(qml.Z(2))
  ```

  ```pycon
  >>> circuit(jnp.pi)
  (Array(-1, dtype=float32),
   Array(-1, dtype=float32),
   Array(-1, dtype=float32)) 
  ```

  [(#8076)](https://github.com/PennyLaneAI/pennylane/pull/8076)

* PennyLane `autograph` supports standard python for index assignment (`arr[i] = x`) instead of jax.numpy form (`arr = arr.at[i].set(x)`).
  Users can now use standard python assignment when designing circuits with experimental program capture enabled.

  ```python
  import pennylane as qml
  import jax.numpy as jnp

  qml.capture.enable()

  @qml.qnode(qml.device("default.qubit", wires=3))
  def circuit(val):
    angles = jnp.zeros(3)
    angles[1] = val / 2
    angles[2] = val

    for i, angle in enumerate(angles):
        qml.RX(angle, i)

    return qml.expval(qml.Z(0)), qml.expval(qml.Z(1)), qml.expval(qml.Z(2))
  ```

  ```pycon
  >>> circuit(jnp.pi)
  (Array(0.99999994, dtype=float32),
   Array(0., dtype=float32),
   Array(-0.99999994, dtype=float32)) 
  ```

  [(#8027)](https://github.com/PennyLaneAI/pennylane/pull/8027)

* Logical operations (`and`, `or` and `not`) are now supported with the `autograph` module. Users can
  now use these logical operations in control flow when designing quantum circuits with experimental
  program capture enabled.

  ```python
  import pennylane as qml

  qml.capture.enable()

  @qml.qnode(qml.device("default.qubit", wires=1))
  def circuit(param):
      if param >= 0 and param <= 1:
          qml.H(0)
      return qml.state()
  ```

  ```pycon
  >>> circuit(0.5)
  Array([0.70710677+0.j, 0.70710677+0.j], dtype=complex64)
  ```

  [(#8006)](https://github.com/PennyLaneAI/pennylane/pull/8006)

* The decomposition of :class:`~.BasisRotation` has been optimized to skip redundant phase shift gates
  with angle :math:`\pm \pi` for real-valued, i.e., orthogonal, rotation matrices. This uses the fact that
  no or single :class:`~.PhaseShift` gate is required in case the matrix has a determinant :math:`\pm 1`.
  [(#7765)](https://github.com/PennyLaneAI/pennylane/pull/7765)

* Changed how basis states are assigned internally in `qml.Superposition`, improving its
  decomposition slightly both regarding classical computing time and gate decomposition.
  [(#7880)](https://github.com/PennyLaneAI/pennylane/pull/7880)

* The printing and drawing of :class:`~.TemporaryAND`, also known as ``qml.Elbow``, and its adjoint
  have been improved to be more legible and consistent with how it's depicted in circuits in the literature.
  [(#8017)](https://github.com/PennyLaneAI/pennylane/pull/8017)

  ```python
  import pennylane as qml

  @qml.draw
  @qml.qnode(qml.device("lightning.qubit", wires=4))
  def node():
      qml.TemporaryAND([0, 1, 2], control_values=[1, 0])
      qml.CNOT([2, 3])
      qml.adjoint(qml.TemporaryAND([0, 1, 2], control_values=[1, 0]))
      return qml.expval(qml.Z(3))
  ```

  ```pycon
  print(node())
  0: ─╭●─────●╮─┤     
  1: ─├○─────○┤─┤     
  2: ─╰──╭●───╯─┤     
  3: ────╰X─────┤  <Z>
  ```

* Several templates now have decompositions that can be accessed within the graph-based
  decomposition system (:func:`~.decomposition.enable_graph`), allowing workflows
  that include these templates to be decomposed in a resource-efficient and performant
  manner.
  [(#7779)](https://github.com/PennyLaneAI/pennylane/pull/7779)
  [(#7908)](https://github.com/PennyLaneAI/pennylane/pull/7908)
  [(#7385)](https://github.com/PennyLaneAI/pennylane/pull/7385)
  [(#7941)](https://github.com/PennyLaneAI/pennylane/pull/7941)
  [(#7943)](https://github.com/PennyLaneAI/pennylane/pull/7943)
  [(#8075)](https://github.com/PennyLaneAI/pennylane/pull/8075)
  [(#8002)](https://github.com/PennyLaneAI/pennylane/pull/8002)
  
  The included templates are: :class:`~.Adder`, :class:`~.ControlledSequence`, :class:`~.ModExp`, :class:`~.MottonenStatePreparation`, 
  :class:`~.MPSPrep`, :class:`~.Multiplier`, :class:`~.OutAdder`, :class:`~.OutMultiplier`, :class:`~.OutPoly`, :class:`~.PrepSelPrep`,
  :class:`~.ops.Prod`, :class:`~.Reflection`, :class:`~.Select`, :class:`~.StatePrep`, :class:`~.TrotterProduct`, :class:`~.QROM`, 
  :class:`~.GroverOperator`, :class:`~.UCCSD`, :class:`~.StronglyEntanglingLayers`, :class:`~.GQSP`, :class:`~.FermionicSingleExcitation`, 
  :class:`~.FermionicDoubleExcitation`, :class:`~.QROM`, :class:`~.ArbitraryStatePreparation`, :class:`~.CosineWindow`, 
  :class:`~.AmplitudeAmplification`, :class:`~.Permute`, :class:`~.AQFT`, :class:`~.FlipSign`, :class:`~.FABLE`,
  :class:`~.Qubitization`, and :class:`~.Superposition`

* A new function called :func:`~.math.choi_matrix` is available, which computes the [Choi matrix](https://en.wikipedia.org/wiki/Choi%E2%80%93Jamio%C5%82kowski_isomorphism) of a quantum channel.
  This is a useful tool in quantum information science and to check circuit identities involving non-unitary operations.
  [(#7951)](https://github.com/PennyLaneAI/pennylane/pull/7951)

  ```pycon
  >>> import numpy as np
  >>> Ks = [np.sqrt(0.3) * qml.CNOT((0, 1)), np.sqrt(1-0.3) * qml.X(0)]
  >>> Ks = [qml.matrix(op, wire_order=range(2)) for op in Ks]
  >>> Lambda = qml.math.choi_matrix(Ks)
  >>> np.trace(Lambda), np.trace(Lambda @ Lambda)
  (np.float64(1.0), np.float64(0.58))
  ```

* A new device preprocess transform, `~.devices.preprocess.no_analytic`, is available for hardware devices and hardware-like simulators.
  It validates that all executions are shot-based.
  [(#8037)](https://github.com/PennyLaneAI/pennylane/pull/8037)

* With program capture, the `true_fn` can now be a subclass of `Operator` when no `false_fn` is provided.
  `qml.cond(condition, qml.X)(0)` is now valid code and will return nothing, even though `qml.X` is
  technically a callable that returns an `X` operator.
  [(#8060)](https://github.com/PennyLaneAI/pennylane/pull/8060)
  [(#8101)](https://github.com/PennyLaneAI/pennylane/pull/8101)

* With program capture, an error is now raised if the conditional predicate is not a scalar.
  [(#8066)](https://github.com/PennyLaneAI/pennylane/pull/8066)

* :func:`~.tape.plxpr_to_tape` now supports converting circuits containing dynamic wire allocation.
  [(#8179)](https://github.com/PennyLaneAI/pennylane/pull/8179)

<h4>OpenQASM-PennyLane interoperability</h4>

* The :func:`qml.from_qasm3` function can now convert OpenQASM 3.0 circuits that contain
  subroutines, constants, all remaining stdlib gates, qubit registers, and built-in mathematical functions.
  [(#7651)](https://github.com/PennyLaneAI/pennylane/pull/7651)
  [(#7653)](https://github.com/PennyLaneAI/pennylane/pull/7653)
  [(#7676)](https://github.com/PennyLaneAI/pennylane/pull/7676)
  [(#7679)](https://github.com/PennyLaneAI/pennylane/pull/7679)
  [(#7677)](https://github.com/PennyLaneAI/pennylane/pull/7677)
  [(#7767)](https://github.com/PennyLaneAI/pennylane/pull/7767)
  [(#7690)](https://github.com/PennyLaneAI/pennylane/pull/7690)

<h4>Other improvements</h4>

* Program capture can now handle dynamic shots, shot vectors, and shots set with `qml.set_shots`.
  [(#7652)](https://github.com/PennyLaneAI/pennylane/pull/7652)

* Added a callback mechanism to the `qml.compiler.python_compiler` submodule to inspect the intermediate 
  representation of the program between multiple compilation passes.
  [(#7964)](https://github.com/PennyLaneAI/pennylane/pull/7964)

* The matrix factorization using :func:`~.math.decomposition.givens_decomposition` has
  been optimized to factor out the redundant sign in the diagonal phase matrix for the
  real-valued (orthogonal) rotation matrices. For example, in case the determinant of a matrix is
  :math:`-1`, only a single element of the phase matrix is required.
  [(#7765)](https://github.com/PennyLaneAI/pennylane/pull/7765)

* Added the `NumQubitsOp` operation to the `Quantum` dialect of the Python compiler.
[(#8063)](https://github.com/PennyLaneAI/pennylane/pull/8063)

* An error is no longer raised when non-integer wire labels are used in QNodes using `mcm_method="deferred"`.
  [(#7934)](https://github.com/PennyLaneAI/pennylane/pull/7934)
  

  ```python
  @qml.qnode(qml.device("default.qubit"), mcm_method="deferred")
  def circuit():
      m = qml.measure("a")
      qml.cond(m == 0, qml.X)("aux")
      return qml.expval(qml.Z("a"))
  ```

  ```pycon
  >>> print(qml.draw(circuit)())
    a: ──┤↗├────┤  <Z>
  aux: ───║───X─┤     
          ╚═══╝      
  ```

* PennyLane is now compatible with `quimb` 1.11.2 after a bug affecting `default.tensor` was fixed.
  [(#7931)](https://github.com/PennyLaneAI/pennylane/pull/7931)

* The error message raised when using Python compiler transforms with :func:`pennylane.qjit` has been updated
  with suggested fixes.
  [(#7916)](https://github.com/PennyLaneAI/pennylane/pull/7916)

* A new `qml.transforms.resolve_dynamic_wires` transform can allocate concrete wire values for dynamic
  qubit allocation.
  [(#7678)](https://github.com/PennyLaneAI/pennylane/pull/7678)

* The :func:`qml.workflow.set_shots` transform can now be directly applied to a QNode without the need for `functools.partial`, providing a more user-friendly syntax and negating having to import the `functools` package.
  [(#7876)](https://github.com/PennyLaneAI/pennylane/pull/7876)
  [(#7919)](https://github.com/PennyLaneAI/pennylane/pull/7919)

  ```python
  @qml.set_shots(shots=1000)  # or @qml.set_shots(1000)
  @qml.qnode(dev)
  def circuit():
      qml.H(0)
      return qml.expval(qml.Z(0))
  ```

  ```pycon
  >>> circuit()
  0.002
  ```

* Added a `QuantumParser` class to the `qml.compiler.python_compiler` submodule that automatically loads relevant dialects.
  [(#7888)](https://github.com/PennyLaneAI/pennylane/pull/7888)

* A compilation pass written with xDSL called `qml.compiler.python_compiler.transforms.ConvertToMBQCFormalismPass` has been added for the experimental xDSL Python compiler integration. This pass converts all gates in the MBQC gate set (`Hadamard`, `S`, `RZ`, `RotXZX` and `CNOT`) to the textbook MBQC formalism.
  [(#7870)](https://github.com/PennyLaneAI/pennylane/pull/7870)

* Enforce various modules to follow modular architecture via `tach`.
  [(#7847)](https://github.com/PennyLaneAI/pennylane/pull/7847)

* Users can now specify a relative threshold value for the permissible operator norm error (`epsilon`) that
  triggers rebuilding of the cache in the `qml.clifford_t_transform`, via new `cache_eps_rtol` keyword argument.
  [(#8056)](https://github.com/PennyLaneAI/pennylane/pull/8056)

* A compilation pass written with xDSL called `qml.compiler.python_compiler.transforms.MeasurementsFromSamplesPass`
  has been added for the experimental xDSL Python compiler integration. This pass replaces all
  terminal measurements in a program with a single :func:`pennylane.sample` measurement, and adds
  postprocessing instructions to recover the original measurement.
  [(#7620)](https://github.com/PennyLaneAI/pennylane/pull/7620)

* A combine-global-phase pass has been added to the xDSL Python compiler integration.
  Note that the current implementation can only combine all the global phase operations at
  the last global phase operation in the same region. In other words, global phase operations inside a control flow region can't be combined with those in their parent
  region.
  [(#7675)](https://github.com/PennyLaneAI/pennylane/pull/7675)

* The `mbqc` xDSL dialect has been added to the Python compiler, which is used to represent
  measurement-based quantum-computing instructions in the xDSL framework.
  [(#7815)](https://github.com/PennyLaneAI/pennylane/pull/7815)
  [(#8059)](https://github.com/PennyLaneAI/pennylane/pull/8059)

* The `AllocQubitOp` and `DeallocQubitOp` operations have been added to the `Quantum` dialect in the
  Python compiler.
  [(#7915)](https://github.com/PennyLaneAI/pennylane/pull/7915)

* The :func:`pennylane.ops.rs_decomposition` method now performs exact decomposition and returns
  complete global phase information when used for decomposing a phase gate to Clifford+T basis.
  [(#7793)](https://github.com/PennyLaneAI/pennylane/pull/7793)

* `default.qubit` will default to the tree-traversal MCM method when `mcm_method="device"`.
  [(#7885)](https://github.com/PennyLaneAI/pennylane/pull/7885)

* The :func:`~.clifford_t_decomposition` transform can now handle circuits with mid-circuit
  measurements including Catalyst's measurements operations. It also now handles `RZ` and `PhaseShift`
  operations where angles are odd multiples of `±pi/4` more efficiently while using `method="gridsynth"`.
  [(#7793)](https://github.com/PennyLaneAI/pennylane/pull/7793)
  [(#7942)](https://github.com/PennyLaneAI/pennylane/pull/7942)

* The default implementation of `Device.setup_execution_config` now choses `"device"` as the default mcm method if it is available as specified by the device TOML file.
  [(#7968)](https://github.com/PennyLaneAI/pennylane/pull/7968)

<h4>Resource-efficient decompositions 🔎</h4>

* With :func:`~.decomposition.enable_graph()`, dynamically allocated wires are now supported in decomposition rules. This provides a smoother overall experience when decomposing operators in a way that requires auxiliary/work wires.
  [(#7861)](https://github.com/PennyLaneAI/pennylane/pull/7861)

  * The :func:`~.transforms.decompose` transform now accepts a `num_available_work_wires` argument that allows the user to specify the number of work wires available for dynamic allocation.
  [(#7963)](https://github.com/PennyLaneAI/pennylane/pull/7963)
  [(#7980)](https://github.com/PennyLaneAI/pennylane/pull/7980)
  [(#8103)](https://github.com/PennyLaneAI/pennylane/pull/8103)

  * Decomposition rules added for the :class:`~.MultiControlledX` that dynamically allocate work wires if none was explicitly specified via the `work_wires` argument of the operator.
  [(#8024)](https://github.com/PennyLaneAI/pennylane/pull/8024)

* A :class:`~.decomposition.decomposition_graph.DecompGraphSolution` class is added to store the solution of a decomposition graph. An instance of this class is returned from the `solve` method of the :class:`~.decomposition.decomposition_graph.DecompositionGraph`.
  [(#8031)](https://github.com/PennyLaneAI/pennylane/pull/8031)

* With the graph-based decomposition system enabled (:func:`~.decomposition.enable_graph()`), if a decomposition cannot be found for an operator in the circuit, it no longer
  raises an error. Instead, a warning is raised, and `op.decomposition()` (the current default method for decomposing gates) is
  used as a fallback, while the rest of the circuit is still decomposed with
  the new graph-based system. Additionally, a special warning message is
  raised if the circuit contains a `GlobalPhase`, reminding the user that
  `GlobalPhase` is not assumed to have a decomposition under the new system.
  [(#8156)](https://github.com/PennyLaneAI/pennylane/pull/8156)
<h3>Labs: a place for unified and rapid prototyping of research software 🧪</h3>

  * Fixed a queueing issue in `ResourceOperator` tests.
  [(#8204)](https://github.com/PennyLaneAI/pennylane/pull/8204)
  
* The module `qml.labs.zxopt` has been removed as its functionalities are now available in the
  submodule :mod:`~.transforms.zx`. The same functions are available, but their signature
  may have changed.
  - Instead of `qml.labs.zxopt.full_optimize`, use :func:`.transforms.zx.optimize_t_count`
  - Instead of `qml.labs.zxopt.full_reduce`, use :func:`.transforms.zx.reduce_non_clifford`
  - Instead of `qml.labs.zxopt.todd`, use :func:`.transforms.zx.todd`
  - Instead of `qml.labs.zxopt.basic_optimization`, use :func:`.transforms.zx.push_hadamards`
  [(#8177)](https://github.com/PennyLaneAI/pennylane/pull/8177)

* Added state of the art resources for the `ResourceSelectPauliRot` template and the
  `ResourceQubitUnitary` templates.
  [(#7786)](https://github.com/PennyLaneAI/pennylane/pull/7786)

* Added state of the art resources for the `ResourceSingleQubitCompare`, `ResourceTwoQubitCompare`,
  `ResourceIntegerComparator` and `ResourceRegisterComparator` templates.
  [(#7857)](https://github.com/PennyLaneAI/pennylane/pull/7857)

* Added state of the art resources for the `ResourceUniformStatePrep`,
  and `ResourceAliasSampling` templates.
  [(#7883)](https://github.com/PennyLaneAI/pennylane/pull/7883)

* Added state of the art resources for the `ResourceQFT` and `ResourceAQFT` templates.
  [(#7920)](https://github.com/PennyLaneAI/pennylane/pull/7920)

* Added an internal `dequeue()` method to the `ResourceOperator` class to simplify the 
  instantiation of resource operators which require resource operators as input.
  [(#7974)](https://github.com/PennyLaneAI/pennylane/pull/7974)

* The `catalyst` xDSL dialect has been added to the Python compiler, which contains data structures that support core compiler functionality.
  [(#7901)](https://github.com/PennyLaneAI/pennylane/pull/7901)

* New `SparseFragment` and `SparseState` classes have been created that allow to use sparse matrices for the Hamiltonian Fragments when estimating the Trotter error.
  [(#7971)](https://github.com/PennyLaneAI/pennylane/pull/7971)

* The `qec` xDSL dialect has been added to the Python compiler, which contains data structures that support quantum error correction functionality.
  [(#7985)](https://github.com/PennyLaneAI/pennylane/pull/7985)

* The `stablehlo` xDSL dialect has been added to the Python compiler, which extends the existing
  StableHLO dialect with missing upstream operations.
  [(#8036)](https://github.com/PennyLaneAI/pennylane/pull/8036)
  [(#8084)](https://github.com/PennyLaneAI/pennylane/pull/8084)
  [(#8113)](https://github.com/PennyLaneAI/pennylane/pull/8113)
  
* Added more templates with state of the art resource estimates. Users can now use the `ResourceQPE`,
  `ResourceControlledSequence`, and `ResourceIterativeQPE` templates with the resource estimation tool.
  [(#8053)](https://github.com/PennyLaneAI/pennylane/pull/8053)

* Added state of the art resources for the `ResourceTrotterProduct` template.
  [(#7910)](https://github.com/PennyLaneAI/pennylane/pull/7910)

* Updated the symbolic `ResourceOperators` to use hyperparameters from `config` dictionary.
  [(#8181)](https://github.com/PennyLaneAI/pennylane/pull/8181)

<h3>Breaking changes 💔</h3>

* `DefaultQubit.eval_jaxpr` does not use `self.shots` from device anymore; instead, it takes `shots` as a keyword argument,
  and the qnode primitive should process the `shots` and call `eval_jaxpr` accordingly.
  [(#8161)](https://github.com/PennyLaneAI/pennylane/pull/8161)

* The methods :meth:`~.pauli.PauliWord.operation` and :meth:`~.pauli.PauliSentence.operation`
  no longer queue any operators.
  [(#8136)](https://github.com/PennyLaneAI/pennylane/pull/8136)

* `qml.sample` no longer has singleton dimensions squeezed out for single shots or single wires. This cuts
  down on the complexity of post-processing due to having to handle single shot and single wire cases
  separately. The return shape will now *always* be `(shots, num_wires)`.
  [(#7944)](https://github.com/PennyLaneAI/pennylane/pull/7944)
  [(#8118)](https://github.com/PennyLaneAI/pennylane/pull/8118)

  For a simple qnode:

  ```pycon
  >>> @qml.qnode(qml.device('default.qubit'))
  ... def c():
  ...   return qml.sample(wires=0)
  ```

  Before the change, we had:
  
  ```pycon
  >>> qml.set_shots(c, shots=1)()
  0
  ```

  and now we have:

  ```pycon
  >>> qml.set_shots(c, shots=1)()
  array([[0]])
  ```

  Previous behavior can be recovered by squeezing the output:

  ```pycon
  >>> qml.math.squeeze(qml.set_shots(c, shots=1)())
  0
  ```

* `ExecutionConfig` and `MCMConfig` from `pennylane.devices` are now frozen dataclasses whose fields should be updated with `dataclass.replace`. 
  [(#7697)](https://github.com/PennyLaneAI/pennylane/pull/7697)
  [(#8046)](https://github.com/PennyLaneAI/pennylane/pull/8046)

* Functions involving an execution configuration will now default to `None` instead of `pennylane.devices.DefaultExecutionConfig` and have to be handled accordingly. 
  This prevents the potential mutation of a global object. 

  This means that functions like,
  ```python
  ...
    def some_func(..., execution_config = DefaultExecutionConfig):
      ...
  ...
  ```
  should be written as follows,
  ```python
  ...
    def some_func(..., execution_config: ExecutionConfig | None = None):
      if execution_config is None:
          execution_config = ExecutionConfig()
  ...
  ```

  [(#7697)](https://github.com/PennyLaneAI/pennylane/pull/7697)

* The `qml.HilbertSchmidt` and `qml.LocalHilbertSchmidt` templates have been updated and their UI has been remarkably simplified. 
  They now accept an operation or a list of operations as quantum unitaries.
  [(#7933)](https://github.com/PennyLaneAI/pennylane/pull/7933)

  In past versions of PennyLane, these templates required providing the `U` and `V` unitaries as a `qml.tape.QuantumTape` and a quantum function,
  respectively, along with separate parameters and wires.

  With this release, each template has been improved to accept one or more operators as  unitaries. 
  The wires and parameters of the approximate unitary `V` are inferred from the inputs, according to the order provided.

  ```python
  >>> U = qml.Hadamard(0)
  >>> V = qml.RZ(0.1, wires=1)
  >>> qml.HilbertSchmidt(V, U)
  HilbertSchmidt(0.1, wires=[0, 1])
  ```

* Remove support for Python 3.10 and adds support for 3.13.
  [(#7935)](https://github.com/PennyLaneAI/pennylane/pull/7935)

* Move custom exceptions into `exceptions.py` and add a documentation page for them in the internals.
  [(#7856)](https://github.com/PennyLaneAI/pennylane/pull/7856)

* The boolean functions provided in `qml.operation` are deprecated. See the
  :doc:`deprecations page </development/deprecations>` for equivalent code to use instead. These
  include `not_tape`, `has_gen`, `has_grad_method`, `has_multipar`, `has_nopar`, `has_unitary_gen`,
  `is_measurement`, `defines_diagonalizing_gates`, and `gen_is_multi_term_hamiltonian`.
  [(#7924)](https://github.com/PennyLaneAI/pennylane/pull/7924)

* Removed access for `lie_closure`, `structure_constants` and `center` via `qml.pauli`.
  Top level import and usage is advised. The functions now live in the `liealg` module.

  ```python
  import pennylane.liealg
  from pennylane.liealg import lie_closure, structure_constants, center
  ```

  [(#7928)](https://github.com/PennyLaneAI/pennylane/pull/7928)
  [(#7994)](https://github.com/PennyLaneAI/pennylane/pull/7994)

* `qml.operation.Observable` and the corresponding `Observable.compare` have been removed, as
  PennyLane now depends on the more general `Operator` interface instead. The
  `Operator.is_hermitian` property can instead be used to check whether or not it is highly likely
  that the operator instance is Hermitian.
  [(#7927)](https://github.com/PennyLaneAI/pennylane/pull/7927)

* `qml.operation.WiresEnum`, `qml.operation.AllWires`, and `qml.operation.AnyWires` have been removed. Setting `Operator.num_wires = None` (the default)
  should instead indicate that the `Operator` does not need wire validation.
  [(#7911)](https://github.com/PennyLaneAI/pennylane/pull/7911)

* Removed `QNode.get_gradient_fn` method. Instead, use `qml.workflow.get_best_diff_method` to obtain the differentiation method.
  [(#7907)](https://github.com/PennyLaneAI/pennylane/pull/7907)

* Top-level access to ``DeviceError``, ``PennyLaneDeprecationWarning``, ``QuantumFunctionError`` and ``ExperimentalWarning`` has been removed. Please import these objects from the new ``pennylane.exceptions`` module.
  [(#7874)](https://github.com/PennyLaneAI/pennylane/pull/7874)

* `qml.cut_circuit_mc` no longer accepts a `shots` keyword argument. The shots should instead
  be set on the tape itself.
  [(#7882)](https://github.com/PennyLaneAI/pennylane/pull/7882)

<h3>Deprecations 👋</h3>

* Setting shots on a device through the `shots=` kwarg, e.g. `qml.device("default.qubit", wires=2, shots=1000)`, is deprecated. Please use the `set_shots` transform on the `QNode` instead.

  ```python
  dev = qml.device("default.qubit", wires=2)

  @qml.set_shots(1000)
  @qml.qnode(dev)
  def circuit(x):
      qml.RX(x, wires=0)
      return qml.expval(qml.Z(0))
  ```

  [(#7979)](https://github.com/PennyLaneAI/pennylane/pull/7979)
  [(#8161)](https://github.com/PennyLaneAI/pennylane/pull/8161)

* Support for using TensorFlow with PennyLane has been deprecated and will be dropped in Pennylane v0.44.
  Future versions of PennyLane are not guaranteed to work with TensorFlow.
  Instead, we recommend using the :doc:`JAX </introduction/interfaces/jax>` or :doc:`PyTorch </introduction/interfaces/torch>` interface for
  machine learning applications to benefit from enhanced support and features. Please consult the following demos for
  more usage information: 
  [Turning quantum nodes into Torch Layers](https://pennylane.ai/qml/demos/tutorial_qnn_module_torch) and
  [How to optimize a QML model using JAX and Optax](https://pennylane.ai/qml/demos/tutorial_How_to_optimize_QML_model_using_JAX_and_Optax).
  [(#7989)](https://github.com/PennyLaneAI/pennylane/pull/7989)
  [(#8106)](https://github.com/PennyLaneAI/pennylane/pull/8106)

* `pennylane.devices.DefaultExecutionConfig` is deprecated and will be removed in v0.44.
  Instead, use `qml.devices.ExecutionConfig()` to create a default execution configuration.
  [(#7987)](https://github.com/PennyLaneAI/pennylane/pull/7987)

* Specifying the ``work_wire_type`` argument in ``qml.ctrl`` and other controlled operators as ``"clean"`` or 
  ``"dirty"`` is deprecated. Use ``"zeroed"`` to indicate that the work wires are initially in the :math:`|0\rangle`
  state, and ``"borrowed"`` to indicate that the work wires can be in any arbitrary state. In both cases, the
  work wires are restored to their original state upon completing the decomposition.
  [(#7993)](https://github.com/PennyLaneAI/pennylane/pull/7993)

* Providing `num_steps` to :func:`pennylane.evolve`, :func:`pennylane.exp`, :class:`pennylane.ops.Evolution`,
  and :class:`pennylane.ops.Exp` is deprecated and will be removed in a future release. Instead, use
  :class:`~.TrotterProduct` for approximate methods, providing the `n` parameter to perform the Suzuki-Trotter
  product approximation of a Hamiltonian with the specified number of Trotter steps.

  As a concrete example, consider the following case:

  ```python
  coeffs = [0.5, -0.6]
  ops = [qml.X(0), qml.X(0) @ qml.Y(1)]
  H_flat = qml.dot(coeffs, ops)
  ```

  Instead of computing the Suzuki-Trotter product approximation as:

  ```pycon
  >>> qml.evolve(H_flat, num_steps=2).decomposition()
  [RX(0.5, wires=[0]),
  PauliRot(-0.6, XY, wires=[0, 1]),
  RX(0.5, wires=[0]),
  PauliRot(-0.6, XY, wires=[0, 1])]
  ```

  The same result can be obtained using :class:`~.TrotterProduct` as follows:

  ```pycon
  >>> decomp_ops = qml.adjoint(qml.TrotterProduct(H_flat, time=1.0, n=2)).decomposition()
  >>> [simp_op for op in decomp_ops for simp_op in map(qml.simplify, op.decomposition())]
  [RX(0.5, wires=[0]),
  PauliRot(-0.6, XY, wires=[0, 1]),
  RX(0.5, wires=[0]),
  PauliRot(-0.6, XY, wires=[0, 1])]
  ```
  [(#7954)](https://github.com/PennyLaneAI/pennylane/pull/7954)
  [(#7977)](https://github.com/PennyLaneAI/pennylane/pull/7977)

* `MeasurementProcess.expand` is deprecated. The relevant method can be replaced with 
  `qml.tape.QuantumScript(mp.obs.diagonalizing_gates(), [type(mp)(eigvals=mp.obs.eigvals(), wires=mp.obs.wires)])`
  [(#7953)](https://github.com/PennyLaneAI/pennylane/pull/7953)

* `shots=` in `QNode` calls is deprecated and will be removed in v0.44.
  Instead, please use the `qml.workflow.set_shots` transform to set the number of shots for a QNode.
  [(#7906)](https://github.com/PennyLaneAI/pennylane/pull/7906)

* ``QuantumScript.shape`` and ``QuantumScript.numeric_type`` are deprecated and will be removed in version v0.44.
  Instead, the corresponding ``.shape`` or ``.numeric_type`` of the ``MeasurementProcess`` class should be used.
  [(#7950)](https://github.com/PennyLaneAI/pennylane/pull/7950)

* Some unnecessary methods of the `qml.CircuitGraph` class are deprecated and will be removed in version v0.44:
  [(#7904)](https://github.com/PennyLaneAI/pennylane/pull/7904)

    - `print_contents` in favor of `print(obj)`
    - `observables_in_order` in favor of `observables`
    - `operations_in_order` in favor of `operations`
    - `ancestors_in_order` in favor of `ancestors(obj, sort=True)`
    - `descendants_in_order` in favore of `descendants(obj, sort=True)`

* The `QuantumScript.to_openqasm` method is deprecated and will be removed in version v0.44.
  Instead, the `qml.to_openqasm` function should be used.
  [(#7909)](https://github.com/PennyLaneAI/pennylane/pull/7909)

* The `level=None` argument in the :func:`pennylane.workflow.get_transform_program`, :func:`pennylane.workflow.construct_batch`, `qml.draw`, `qml.draw_mpl`, and `qml.specs` transforms is deprecated and will be removed in v0.43.
  Please use `level='device'` instead to apply the noise model at the device level.
  [(#7886)](https://github.com/PennyLaneAI/pennylane/pull/7886)

* `qml.qnn.cost.SquaredErrorLoss` is deprecated and will be removed in version v0.44. Instead, this hybrid workflow can be accomplished
  with a function like `loss = lambda *args: (circuit(*args) - target)**2`.
  [(#7527)](https://github.com/PennyLaneAI/pennylane/pull/7527)

* Access to `add_noise`, `insert` and noise mitigation transforms from the `pennylane.transforms` module is deprecated.
  Instead, these functions should be imported from the `pennylane.noise` module.
  [(#7854)](https://github.com/PennyLaneAI/pennylane/pull/7854)

* The `qml.QNode.add_transform` method is deprecated and will be removed in v0.43.
  Instead, please use `QNode.transform_program.push_back(transform_container=transform_container)`.
  [(#7855)](https://github.com/PennyLaneAI/pennylane/pull/7855)

<h3>Internal changes ⚙️</h3>

* Updated `CompressedResourceOp` class to track the number of wires an operator requires in labs.
  [(#8173)](https://github.com/PennyLaneAI/pennylane/pull/8173)

* Update links in `README.md`.
  [(#8165)](https://github.com/PennyLaneAI/pennylane/pull/8165)

* Update `autograph` guide to reflect new capabilities.
  [(#8132)](https://github.com/PennyLaneAI/pennylane/pull/8132)

* Start using `strict=True` to `zip` usage in source code.
  [(#8164)](https://github.com/PennyLaneAI/pennylane/pull/8164)
  [(#8182)](https://github.com/PennyLaneAI/pennylane/pull/8182)
  [(#8183)](https://github.com/PennyLaneAI/pennylane/pull/8183)

* Unpin `autoray` package in `pyproject.toml` by fixing source code that was broken by release.
  [(#8147)](https://github.com/PennyLaneAI/pennylane/pull/8147)
  [(#8159)](https://github.com/PennyLaneAI/pennylane/pull/8159)
  [(#8160)](https://github.com/PennyLaneAI/pennylane/pull/8160)

* The `autograph` keyword argument has been removed from the `QNode` constructor. 
  To enable autograph conversion, use the `qjit` decorator together with the `qml.capture.disable_autograph` context manager.
  [(#8104)](https://github.com/PennyLaneAI/pennylane/pull/8104)
  
* Add ability to disable autograph conversion using the newly added `qml.capture.disable_autograph` decorator or context manager.
  [(#8102)](https://github.com/PennyLaneAI/pennylane/pull/8102)

* Set `autoray` package upper-bound in `pyproject.toml` CI due to breaking changes in `v0.8.0`.
  [(#8110)](https://github.com/PennyLaneAI/pennylane/pull/8110)

* Add capability for roundtrip testing and module verification to the Python compiler `run_filecheck` and
`run_filecheck_qjit` fixtures.
  [(#8049)](https://github.com/PennyLaneAI/pennylane/pull/8049)

* Improve type hinting internally.
  [(#8086)](https://github.com/PennyLaneAI/pennylane/pull/8086)

* The `cond` primitive with program capture no longer stores missing false branches as `None`, instead storing them
  as jaxprs with no output.
  [(#8080)](https://github.com/PennyLaneAI/pennylane/pull/8080)

* Removed unnecessary execution tests along with accuracy validation in `tests/ops/functions/test_map_wires.py`.
  [(#8032)](https://github.com/PennyLaneAI/pennylane/pull/8032)

* Added a new `all-tests-passed` gatekeeper job to `interface-unit-tests.yml` to ensure all test
  jobs complete successfully before triggering downstream actions. This reduces the need to
  maintain a long list of required checks in GitHub settings. Also added the previously missing
  `capture-jax-tests` job to the list of required test jobs, ensuring this test suite is properly
  enforced in CI.
  [(#7996)](https://github.com/PennyLaneAI/pennylane/pull/7996)

* Equipped `DefaultQubitLegacy` (test suite only) with seeded sampling.
  This allows for reproducible sampling results of legacy classical shadow across CI.
  [(#7903)](https://github.com/PennyLaneAI/pennylane/pull/7903)

* Capture does not block `wires=0` anymore. This allows Catalyst to work with zero-wire devices.
  Note that `wires=None` is still illegal.
  [(#7978)](https://github.com/PennyLaneAI/pennylane/pull/7978)

* Improves readability of `dynamic_one_shot` postprocessing to allow further modification.
  [(#7962)](https://github.com/PennyLaneAI/pennylane/pull/7962)
  [(#8041)](https://github.com/PennyLaneAI/pennylane/pull/8041)

* Update PennyLane's top-level `__init__.py` file imports to improve Python language server support for finding
  PennyLane submodules.
  [(#7959)](https://github.com/PennyLaneAI/pennylane/pull/7959)

* Adds `measurements` as a "core" module in the tach specification.
  [(#7945)](https://github.com/PennyLaneAI/pennylane/pull/7945)

* Improves type hints in the `measurements` module.
  [(#7938)](https://github.com/PennyLaneAI/pennylane/pull/7938)

* Refactored the codebase to adopt modern type hint syntax for Python 3.11+ language features.
  [(#7860)](https://github.com/PennyLaneAI/pennylane/pull/7860)
  [(#7982)](https://github.com/PennyLaneAI/pennylane/pull/7982)

* Improve the pre-commit hook to add gitleaks.
  [(#7922)](https://github.com/PennyLaneAI/pennylane/pull/7922)

* Added a `run_filecheck_qjit` fixture that can be used to run FileCheck on integration tests for the
  `qml.compiler.python_compiler` submodule.
  [(#7888)](https://github.com/PennyLaneAI/pennylane/pull/7888)

* Added a `dialects` submodule to `qml.compiler.python_compiler` which now houses all the xDSL dialects we create.
  Additionally, the `MBQCDialect` and `QuantumDialect` dialects have been renamed to `MBQC` and `Quantum`.
  [(#7897)](https://github.com/PennyLaneAI/pennylane/pull/7897)

* Update minimum supported `pytest` version to `8.4.1`.
  [(#7853)](https://github.com/PennyLaneAI/pennylane/pull/7853)

* `DefaultQubitLegacy` (test suite only) no longer provides a customized classical shadow
  implementation
  [(#7895)](https://github.com/PennyLaneAI/pennylane/pull/7895)

* Make `pennylane.io` a tertiary module.
  [(#7877)](https://github.com/PennyLaneAI/pennylane/pull/7877)

* Seeded tests for the `split_to_single_terms` transformation.
  [(#7851)](https://github.com/PennyLaneAI/pennylane/pull/7851)

* Upgrade `rc_sync.yml` to work with latest `pyproject.toml` changes.
  [(#7808)](https://github.com/PennyLaneAI/pennylane/pull/7808)
  [(#7818)](https://github.com/PennyLaneAI/pennylane/pull/7818)

* `LinearCombination` instances can be created with `_primitive.impl` when
  capture is enabled and tracing is active.
  [(#7893)](https://github.com/PennyLaneAI/pennylane/pull/7893)

* The `TensorLike` type is now compatible with static type checkers.
  [(#7905)](https://github.com/PennyLaneAI/pennylane/pull/7905)

* Update xDSL supported version to `0.49`.
  [(#7923)](https://github.com/PennyLaneAI/pennylane/pull/7923)
  [(#7932)](https://github.com/PennyLaneAI/pennylane/pull/7932)
  [(#8120)](https://github.com/PennyLaneAI/pennylane/pull/8120)

* Update JAX version used in tests to `0.6.2`
  [(#7925)](https://github.com/PennyLaneAI/pennylane/pull/7925)

* The measurement-plane attribute of the Python compiler `mbqc` dialect now uses the "opaque syntax"
  format when printing in the generic IR format. This enables usage of this attribute when IR needs
  to be passed from the python compiler to Catalyst.
  [(#7957)](https://github.com/PennyLaneAI/pennylane/pull/7957)

* An `xdsl_extras` module has been added to the Python compiler to house additional utilities and
  functionality not available upstream in xDSL.
  [(#8067)](https://github.com/PennyLaneAI/pennylane/pull/8067)
  [(#8120)](https://github.com/PennyLaneAI/pennylane/pull/8120)

* Moved `allocation.DynamicWire` from the `allocation` to the `wires` module to avoid circular dependencies.
  [(#8179)](https://github.com/PennyLaneAI/pennylane/pull/8179)

* Two new xDSL passes have been added to the Python compiler: `decompose-graph-state`, which
  decomposes `mbqc.graph_state_prep` operations to their corresponding set of quantum operations for
  execution on state simulators, and `null-decompose-graph-state`, which replaces
  `mbqc.graph_state_prep` operations with single quantum-register allocation operations for
  execution on null devices.
  [(#8090)](https://github.com/PennyLaneAI/pennylane/pull/8090)

* :func:`.transforms.decompose` and :func:`.preprocess.decompose` now have a unified internal implementation.
  [(#8193)](https://github.com/PennyLaneAI/pennylane/pull/8193)

<h3>Documentation 📝</h3>

* Rename `ancilla` to `auxiliary` in internal documentation.
  [(#8005)](https://github.com/PennyLaneAI/pennylane/pull/8005)

* Small typos in the docstring for `qml.noise.partial_wires` have been corrected.
  [(#8052)](https://github.com/PennyLaneAI/pennylane/pull/8052)

* The theoretical background section of :class:`~.BasisRotation` has been extended to explain
  the underlying Lie group/algebra homomorphism between the (dense) rotation matrix and the
  performed operations on the target qubits.
  [(#7765)](https://github.com/PennyLaneAI/pennylane/pull/7765)

* Updated the code examples in the documentation of :func:`~.specs`.
  [(#8003)](https://github.com/PennyLaneAI/pennylane/pull/8003)

* Clarifies the use case for `Operator.pow` and `Operator.adjoint`.
  [(#7999)](https://github.com/PennyLaneAI/pennylane/pull/7999)

* The docstring of the `is_hermitian` operator property has been updated to better describe its behaviour.
  [(#7946)](https://github.com/PennyLaneAI/pennylane/pull/7946)

* Improved the docstrings of all optimizers for consistency and legibility.
  [(#7891)](https://github.com/PennyLaneAI/pennylane/pull/7891)

* Updated the code example in the documentation for :func:`~.transforms.split_non_commuting`.
  [(#7892)](https://github.com/PennyLaneAI/pennylane/pull/7892)

* Fixed :math:`\LaTeX` rendering in the documentation for `qml.TrotterProduct` and `qml.trotterize`.
  [(#8014)](https://github.com/PennyLaneAI/pennylane/pull/8014)

* Updated description of `alpha` parameter in `ClassicalShadow.entropy`.
  Trimmed the outdated part of discussion regarding different choices of `alpha`.
  [(#8100)](https://github.com/PennyLaneAI/pennylane/pull/8100)

* The :doc:`Dynamic Quantum Circuits </introduction/dynamic_quantum_circuits>` page has been updated to include the latest device-dependent mid-circuit measurement method defaults.
  [(#8149)](https://github.com/PennyLaneAI/pennylane/pull/8149)

<h3>Bug fixes 🐛</h3>

<<<<<<< HEAD
* Pauli arithmetic can now handle abstract coefficients when participating in a jitted function.
  [(#8190)](https://github.com/PennyLaneAI/pennylane/pull/8190)
=======
* Operators queued with :func:`pennylane.apply` no longer get dequeued by subsequent dequeuing operations
  (e.g. :func:`pennylane.adjoint`).
  [(#8078)](https://github.com/PennyLaneAI/pennylane/pull/8078)
>>>>>>> 4d684c64

* Fixed a bug in the decomposition rules of :class:`~.Select` with the new decomposition system
  that broke the decompositions if the target ``ops`` of the ``Select`` operator were parametrized.
  This enables the new decomposition system with ``Select`` of parametrized target ``ops``.
  [(#8186)](https://github.com/PennyLaneAI/pennylane/pull/8186)
  
* `Exp` and `Evolution` now have improved decompositions, allowing them to handle more situations
  more robustly. In particular, the generator is simplified prior to decomposition. Now more
  time evolution ops can be supported on devices that do not natively support them.
  [(#8133)](https://github.com/PennyLaneAI/pennylane/pull/8133)

* A scalar product of a norm one scalar and an operator now decomposes into a `GlobalPhase` and the operator.
  For example, `-1 * qml.X(0)` now decomposes into `[qml.GlobalPhase(-np.pi), qml.X(0)]`.
  [(#8133)](https://github.com/PennyLaneAI/pennylane/pull/8133)

* Fixes a bug that made the queueing behaviour of :meth:`~.pauli.PauliWord.operation` and
  :meth:`~.pauli.PauliSentence.operation` dependent on the global state of a program due to
  a caching issue.
  [(#8135)](https://github.com/PennyLaneAI/pennylane/pull/8135)

* A more informative error is raised when extremely deep circuits are attempted to be drawn.
  [(#8139)](https://github.com/PennyLaneAI/pennylane/pull/8139)

* An error is now raised if sequences of classically processed mid circuit measurements
  are used as input to :func:`pennylane.counts` or :func:`pennylane.probs`.
  [(#8109)](https://github.com/PennyLaneAI/pennylane/pull/8109)

* Simplifying operators raised to integer powers no longer causes recursion errors.
  [(#8044)](https://github.com/PennyLaneAI/pennylane/pull/8044)

* Fixes the GPU selection issue in `qml.math` with PyTorch when multiple GPUs are present.
  [(#8008)](https://github.com/PennyLaneAI/pennylane/pull/8008)

* The `~.for_loop` function with capture enabled can now handle over indexing
  into an empty array when `start == stop`.
  [(#8026)](https://github.com/PennyLaneAI/pennylane/pull/8026)

* Plxpr primitives now only return dynamically shaped arrays if their outputs
  actually have dynamic shapes.
  [(#8004)](https://github.com/PennyLaneAI/pennylane/pull/8004)

* Fixes an issue with tree-traversal and non-sequential wire orders.
  [(#7991)](https://github.com/PennyLaneAI/pennylane/pull/7991)

* Fixes a bug in :func:`~.matrix` where an operator's
  constituents were incorrectly queued if its decomposition was requested.
  [(#7975)](https://github.com/PennyLaneAI/pennylane/pull/7975)

* An error is now raised if an `end` statement is found in a measurement conditioned branch in a QASM string being imported into PennyLane.
  [(#7872)](https://github.com/PennyLaneAI/pennylane/pull/7872)

* Fixes issue related to :func:`~.transforms.to_zx` adding the support for
  `Toffoli` and `CCZ` gates conversion into their ZX-graph representation.
  [(#7899)](https://github.com/PennyLaneAI/pennylane/pull/7899)

* `get_best_diff_method` now correctly aligns with `execute` and `construct_batch` logic in workflows.
  [(#7898)](https://github.com/PennyLaneAI/pennylane/pull/7898)

* Resolve issues with AutoGraph transforming internal PennyLane library code due to incorrect
  module attribution of wrapper functions.
  [(#7889)](https://github.com/PennyLaneAI/pennylane/pull/7889)

* Calling `QNode.update` no longer acts as if `set_shots` has been applied.
  [(#7881)](https://github.com/PennyLaneAI/pennylane/pull/7881)

* Fixes attributes and types in the quantum dialect.
  This allows for types to be inferred correctly when parsing.
  [(#7825)](https://github.com/PennyLaneAI/pennylane/pull/7825)

* Fixes `SemiAdder` to work when inputs are defined with a single wire.
  [(#7940)](https://github.com/PennyLaneAI/pennylane/pull/7940)

* Fixes a bug where `qml.prod`, `qml.matrix`, and `qml.cond` applied on a quantum function does not dequeue operators passed as arguments to the function.
  [(#8094)](https://github.com/PennyLaneAI/pennylane/pull/8094)
  [(#8119)](https://github.com/PennyLaneAI/pennylane/pull/8119)
  [(#8078)](https://github.com/PennyLaneAI/pennylane/pull/8078)

* Fixes a bug where a copy of `ShadowExpvalMP` was incorrect for a multi-term composite observable.
  [(#8078)](https://github.com/PennyLaneAI/pennylane/pull/8078)

<h3>Contributors ✍️</h3>

This release contains contributions from (in alphabetical order):

Guillermo Alonso,
Ali Asadi,
Utkarsh Azad,
Astral Cai,
Joey Carter,
Yushao Chen,
Isaac De Vlugt,
Diksha Dhawan,
Marcus Edwards,
Lillian Frederiksen,
Pietropaolo Frisoni,
Simone Gasperini,
David Ittah,
Soran Jahangiri,
Korbinian Kottmann,
Mehrdad Malekmohammadi
Pablo Antonio Moreno Casares
Erick Ochoa,
Mudit Pandey,
Andrija Paurevic,
Alex Preciado,
Shuli Shu,
Jay Soni,
David Wierichs,
Jake Zaia<|MERGE_RESOLUTION|>--- conflicted
+++ resolved
@@ -999,14 +999,12 @@
 
 <h3>Bug fixes 🐛</h3>
 
-<<<<<<< HEAD
 * Pauli arithmetic can now handle abstract coefficients when participating in a jitted function.
   [(#8190)](https://github.com/PennyLaneAI/pennylane/pull/8190)
-=======
+
 * Operators queued with :func:`pennylane.apply` no longer get dequeued by subsequent dequeuing operations
   (e.g. :func:`pennylane.adjoint`).
   [(#8078)](https://github.com/PennyLaneAI/pennylane/pull/8078)
->>>>>>> 4d684c64
 
 * Fixed a bug in the decomposition rules of :class:`~.Select` with the new decomposition system
   that broke the decompositions if the target ``ops`` of the ``Select`` operator were parametrized.
