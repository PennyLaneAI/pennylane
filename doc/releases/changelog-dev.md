--- conflicted
+++ resolved
@@ -215,11 +215,9 @@
 
 <h3>Bug fixes</h3>
 
-<<<<<<< HEAD
 * The `qml.QubitUnitary` operation now supports jitting. 
   [(#2249)](https://github.com/PennyLaneAI/pennylane/pull/2249)
   
-=======
 * Fixes a bug in the JAX interface where ``DeviceArray`` objects
   were not being converted to NumPy arrays before executing an
   external device.
@@ -229,7 +227,6 @@
   such as the parameter-shift rule.
   [(#2238)](https://github.com/PennyLaneAI/pennylane/pull/2238)
 
->>>>>>> 1da886bd
 * Fixes a bug in which passing required arguments into operations as
   keyword arguments would throw an error because the documented call
   signature didn't match the function definition.
