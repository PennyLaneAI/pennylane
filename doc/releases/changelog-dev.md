:orphan:

# Release 0.42.0-dev (development release)

<h3>New features since last release</h3>

<<<<<<< HEAD
* Add `get_best_mcm_method(qnode)(*args, **kwargs)` to the `workflow` module.
  [(#7424)](https://github.com/PennyLaneAI/pennylane/pull/7424)
=======
* A new function called `qml.to_openqasm` has been added, which allows for converting PennyLane circuits to OpenQASM 2.0 programs.
  [(#7393)](https://github.com/PennyLaneAI/pennylane/pull/7393)

  Consider this simple circuit in PennyLane:
  ```python
  dev = qml.device("default.qubit", wires=2, shots=100)

  @qml.qnode(dev)
  def circuit(theta, phi):
      qml.RX(theta, wires=0)
      qml.CNOT(wires=[0,1])
      qml.RZ(phi, wires=1)
      return qml.sample()
  ```

  This can be easily converted to OpenQASM 2.0 with `qml.to_openqasm`:
  ```pycon
  >>> openqasm_circ = qml.to_openqasm(circuit)(1.2, 0.9)
  >>> print(openqasm_circ)
  OPENQASM 2.0;
  include "qelib1.inc";
  qreg q[2];
  creg c[2];
  rx(1.2) q[0];
  cx q[0],q[1];
  rz(0.9) q[1];
  measure q[0] -> c[0];
  measure q[1] -> c[1];
  ```
>>>>>>> e20baa87

* A new template called :class:`~.SelectPauliRot` that applies a sequence of uniformly controlled rotations to a target qubit 
  is now available. This operator appears frequently in unitary decomposition and block encoding techniques. 
  [(#7206)](https://github.com/PennyLaneAI/pennylane/pull/7206)

  ```python
  angles = np.array([1.0, 2.0, 3.0, 4.0])

  wires = qml.registers({"control": 2, "target": 1})
  dev = qml.device("default.qubit", wires=3)

  @qml.qnode(dev)
  def circuit():
      qml.SelectPauliRot(
        angles,
        control_wires=wires["control"],
        target_wire=wires["target"],
        rot_axis="Y")
      return qml.state()
  ```
  
  ```pycon
  >>> print(circuit())
  [0.87758256+0.j 0.47942554+0.j 0.        +0.j 0.        +0.j
   0.        +0.j 0.        +0.j 0.        +0.j 0.        +0.j]
  ```

* The transform `convert_to_mbqc_gateset` is added to the `ftqc` module to convert arbitrary 
  circuits to a limited gate-set that can be translated to the MBQC formalism.
  [(7271)](https://github.com/PennyLaneAI/pennylane/pull/7271)

* The `RotXZX` operation is added to the `ftqc` module to support definition of a universal
  gate-set that can be translated to the MBQC formalism.
  [(7271)](https://github.com/PennyLaneAI/pennylane/pull/7271)

* Two new functions called :func:`~.math.convert_to_su2` and :func:`~.math.convert_to_su4` have been added to `qml.math`, which convert unitary matrices to SU(2) or SU(4), respectively, and optionally a global phase.
  [(#7211)](https://github.com/PennyLaneAI/pennylane/pull/7211)

<h4>Resource-efficient Decompositions 🔎</h4>

* New decomposition rules comprising rotation gates and global phases have been added to `QubitUnitary` that 
  can be accessed with the new graph-based decomposition system. The most efficient set of rotations to 
  decompose into will be chosen based on the target gate set.
  [(#7211)](https://github.com/PennyLaneAI/pennylane/pull/7211)

  ```python
  from functools import partial
  import numpy as np
  import pennylane as qml
  
  qml.decomposition.enable_graph()
  
  U = np.array([[1, 1], [1, -1]]) / np.sqrt(2)
  
  @partial(qml.transforms.decompose, gate_set={"RX", "RY", "GlobalPhase"})
  @qml.qnode(qml.device("default.qubit"))
  def circuit():
      qml.QubitUnitary(np.array([[1, 1], [1, -1]]) / np.sqrt(2), wires=[0])
      return qml.expval(qml.PauliZ(0))
  ```
  ```pycon
  >>> print(qml.draw(circuit)())
  0: ──RX(0.00)──RY(1.57)──RX(3.14)──GlobalPhase(-1.57)─┤  <Z>
  ```

* Decomposition rules can be marked as not-applicable with :class:`~.decomposition.DecompositionNotApplicable`, allowing for flexibility when creating conditional decomposition 
  rules based on parameters that affects the rule's resources.
  [(#7211)](https://github.com/PennyLaneAI/pennylane/pull/7211)

  ```python
  import pennylane as qml
  from pennylane.decomposition import DecompositionNotApplicable
  from pennylane.math.decomposition import zyz_rotation_angles
  
  def _zyz_resource(num_wires):
      if num_wires != 1:
          # This decomposition is only applicable when num_wires is 1
          raise DecompositionNotApplicable
      return {qml.RZ: 2, qml.RY: 1, qml.GlobalPhase: 1}

  @qml.register_resources(_zyz_resource)
  def zyz_decomposition(U, wires, **__):
      phi, theta, omega, phase = zyz_rotation_angles(U, return_global_phase=True)
      qml.RZ(phi, wires=wires[0])
      qml.RY(theta, wires=wires[0])
      qml.RZ(omega, wires=wires[0])
      qml.GlobalPhase(-phase)
  
  qml.add_decomps(QubitUnitary, zyz_decomposition)
  ```
  
  This decomposition will be ignored for `QubitUnitary` on more than one wire.

* The :func:`~.transforms.decompose` transform now supports symbolic operators (e.g., `Adjoint` and `Controlled`) specified as strings in the `gate_set` argument
  when the new graph-based decomposition system is enabled.
  [(#7331)](https://github.com/PennyLaneAI/pennylane/pull/7331)

  ```python
  from functools import partial
  import pennylane as qml
  
  qml.decomposition.enable_graph()
   
  @partial(qml.transforms.decompose, gate_set={"T", "Adjoint(T)", "H", "CNOT"})
  @qml.qnode(qml.device("default.qubit"))
  def circuit():
      qml.Toffoli(wires=[0, 1, 2])
  ```
  ```pycon
  >>> print(qml.draw(circuit)())
  0: ───────────╭●───────────╭●────╭●──T──╭●─┤  
  1: ────╭●─────│─────╭●─────│───T─╰X──T†─╰X─┤  
  2: ──H─╰X──T†─╰X──T─╰X──T†─╰X──T──H────────┤
  ```

<h3>Improvements 🛠</h3>

* PennyLane supports `JAX` version 0.6.0.
  [(#7299)](https://github.com/PennyLaneAI/pennylane/pull/7299)

* PennyLane supports `JAX` version 0.5.3.
  [(#6919)](https://github.com/PennyLaneAI/pennylane/pull/6919)

* Computing the angles for uniformly controlled rotations, used in :class:`~.MottonenStatePreparation`
  and :class:`~.SelectPauliRot`, now takes much less computational effort and memory.
  [(#7377)](https://github.com/PennyLaneAI/pennylane/pull/7377)

* An experimental quantum dialect written in [xDSL](https://xdsl.dev/index) has been introduced.
  This is similar to [Catalyst's MLIR dialects](https://docs.pennylane.ai/projects/catalyst/en/stable/dev/dialects.html#mlir-dialects-in-catalyst), 
  but it is coded in Python instead of C++.
  [(#7357)](https://github.com/PennyLaneAI/pennylane/pull/7357)
  
* The :func:`~.transforms.cancel_inverses` transform no longer changes the order of operations that don't have shared wires, providing a deterministic output.
  [(#7328)](https://github.com/PennyLaneAI/pennylane/pull/7328)

* Alias for Identity (`I`) is now accessible from `qml.ops`.
  [(#7200)](https://github.com/PennyLaneAI/pennylane/pull/7200)

* The `ftqc` module `measure_arbitrary_basis`, `measure_x` and `measure_y` functions
  can now be captured when program capture is enabled.
  [(#7219)](https://github.com/PennyLaneAI/pennylane/pull/7219)
  [(#7368)](https://github.com/PennyLaneAI/pennylane/pull/7368)

* `Operator.num_wires` now defaults to `None` to indicate that the operator can be on
  any number of wires.
  [(#7312)](https://github.com/PennyLaneAI/pennylane/pull/7312)

* Shots can now be overridden for specific `qml.Snapshot` instances via a `shots` keyword argument.
  [(#7326)](https://github.com/PennyLaneAI/pennylane/pull/7326)

  ```python
  dev = qml.device("default.qubit", wires=2, shots=10)

  @qml.qnode(dev)
  def circuit():
      qml.Snapshot("sample", measurement=qml.sample(qml.X(0)), shots=5)
      return qml.sample(qml.X(0))
  ```

  ```pycon
  >>> qml.snapshots(circuit)()
  {'sample': array([-1., -1., -1., -1., -1.]),
   'execution_results': array([ 1., -1., -1., -1., -1.,  1., -1., -1.,  1., -1.])}
  ```

* Two-qubit `QubitUnitary` gates no longer decompose into fundamental rotation gates; it now 
  decomposes into single-qubit `QubitUnitary` gates. This allows the decomposition system to
  further decompose single-qubit unitary gates more flexibly using different rotations.
  [(#7211)](https://github.com/PennyLaneAI/pennylane/pull/7211)

* The `gate_set` argument of :func:`~.transforms.decompose` now accepts `"X"`, `"Y"`, `"Z"`, `"H"`, 
  `"I"` as aliases for `"PauliX"`, `"PauliY"`, `"PauliZ"`, `"Hadamard"`, and `"Identity"`. These 
  aliases are also recognized as part of symbolic operators. For example, `"Adjoint(H)"` is now 
  accepted as an alias for `"Adjoint(Hadamard)"`.
  [(#7331)](https://github.com/PennyLaneAI/pennylane/pull/7331)

* PennyLane no longer validates that an operation has at least one wire, as having this check required the abstract
  interface to maintain a list of special implementations.
  [(#7327)](https://github.com/PennyLaneAI/pennylane/pull/7327)

* Two new device-developer transforms have been added to `devices.preprocess`: 
  :func:`~.devices.preprocess.measurements_from_counts` and :func:`~.devices.preprocess.measurements_from_samples`.
  These transforms modify the tape to instead contain a `counts` or `sample` measurement process, 
  deriving the original measurements from the raw counts/samples in post-processing. This allows 
  expanded measurement support for devices that only 
  support counts/samples at execution, like real hardware devices.
  [(#7317)](https://github.com/PennyLaneAI/pennylane/pull/7317)

* Sphinx version was updated to 8.1. Sphinx is upgraded to version 8.1 and uses Python 3.10. References to intersphinx (e.g. `<demos/>` or `<catalyst/>` are updated to remove the :doc: prefix that is incompatible with sphinx 8.1. 
  [(7212)](https://github.com/PennyLaneAI/pennylane/pull/7212)

* Migrated `setup.py` package build and install to `pyproject.toml`
  [(#7375)](https://github.com/PennyLaneAI/pennylane/pull/7375)

* Updated GitHub Actions workflows (`rtd.yml`, `readthedocs.yml`, and `docs.yml`) to use `ubuntu-24.04` runners.
 [(#7396)](https://github.com/PennyLaneAI/pennylane/pull/7396)

* Updated requirements and pyproject files to include the other package.  
  [(#7417)](https://github.com/PennyLaneAI/pennylane/pull/7417)

<h3>Labs: a place for unified and rapid prototyping of research software 🧪</h3>

* A :func:`parity_matrix <pennylane.labs.intermediate_reps.parity_matrix>` function is now available
  in :mod:`pennylane.labs.intermediate_reps <pennylane.labs.intermediate_reps>`.
  It allows computation of the parity matrix of a CNOT circuit; an efficient intermediate representation.
  It is important for CNOT routing algorithms and other quantum compilation routines.
  [(#7229)](https://github.com/PennyLaneAI/pennylane/pull/7229)


<h3>Breaking changes 💔</h3>

* The `return_type` property of `MeasurementProcess` has been removed. Please use `isinstance` for type checking instead.
  [(#7322)](https://github.com/PennyLaneAI/pennylane/pull/7322)

* The `KerasLayer` class in `qml.qnn.keras` has been removed because Keras 2 is no longer actively maintained.
  Please consider using a different machine learning framework, like `PyTorch <demos/tutorial_qnn_module_torch>`__ or `JAX <demos/tutorial_How_to_optimize_QML_model_using_JAX_and_Optax>`__.
  [(#7320)](https://github.com/PennyLaneAI/pennylane/pull/7320)

* The `qml.gradients.hamiltonian_grad` function has been removed because this gradient recipe is no
  longer required with the :doc:`new operator arithmetic system </news/new_opmath>`.
  [(#7302)](https://github.com/PennyLaneAI/pennylane/pull/7302)

* Accessing terms of a tensor product (e.g., `op = X(0) @ X(1)`) via `op.obs` has been removed.
  [(#7324)](https://github.com/PennyLaneAI/pennylane/pull/7324)

* The `mcm_method` keyword argument in `qml.execute` has been removed.
  [(#7301)](https://github.com/PennyLaneAI/pennylane/pull/7301)

* The `inner_transform` and `config` keyword arguments in `qml.execute` have been removed.
  [(#7300)](https://github.com/PennyLaneAI/pennylane/pull/7300)

* `Sum.ops`, `Sum.coeffs`, `Prod.ops` and `Prod.coeffs` have been removed.
  [(#7304)](https://github.com/PennyLaneAI/pennylane/pull/7304)

* Specifying `pipeline=None` with `qml.compile` has been removed.
  [(#7307)](https://github.com/PennyLaneAI/pennylane/pull/7307)

* The `control_wires` argument in `qml.ControlledQubitUnitary` has been removed.
  Furthermore, the `ControlledQubitUnitary` no longer accepts `QubitUnitary` objects as arguments as its `base`.
  [(#7305)](https://github.com/PennyLaneAI/pennylane/pull/7305)

* `qml.tape.TapeError` has been removed.
  [(#7205)](https://github.com/PennyLaneAI/pennylane/pull/7205)

<h3>Deprecations 👋</h3>

Here's a list of deprecations made this release. For a more detailed breakdown of deprecations and alternative code to use instead, Please consult the :doc:`deprecations and removals page </development/deprecations>`.

* `qml.operation.Observable` and the corresponding `Observable.compare` have been deprecated, as
  pennylane now depends on the more general `Operator` interface instead. The
  `Operator.is_hermitian` property can instead be used to check whether or not it is highly likely
  that the operator instance is Hermitian.
  [(#7316)](https://github.com/PennyLaneAI/pennylane/pull/7316)

* The boolean functions provided in `pennylane.operation` are deprecated. See the :doc:`deprecations page </development/deprecations>` 
  for equivalent code to use instead. These include `not_tape`, `has_gen`, `has_grad_method`, `has_multipar`,
  `has_nopar`, `has_unitary_gen`, `is_measurement`, `defines_diagonalizing_gates`, and `gen_is_multi_term_hamiltonian`.
  [(#7319)](https://github.com/PennyLaneAI/pennylane/pull/7319)

* `qml.operation.WiresEnum`, `qml.operation.AllWires`, and `qml.operation.AnyWires` are deprecated. To indicate that
  an operator can act on any number of wires, `Operator.num_wires = None` should be used instead. This is the default
  and does not need to be overwritten unless the operator developer wants to add wire number validation.
  [(#7313)](https://github.com/PennyLaneAI/pennylane/pull/7313)

* The :func:`qml.QNode.get_gradient_fn` method is now deprecated. Instead, use :func:`~.workflow.get_best_diff_method` to obtain the differentiation method.
  [(#7323)](https://github.com/PennyLaneAI/pennylane/pull/7323)

<h3>Internal changes ⚙️</h3>

* Enforce `gradients` module to be an auxiliary layer module.
  [(#7416)](https://github.com/PennyLaneAI/pennylane/pull/7416)

* Enforce `optimize` module to be an auxiliary layer module.
  [(#7418)](https://github.com/PennyLaneAI/pennylane/pull/7418)

* A `RuntimeWarning` raised when using versions of JAX > 0.4.28 has been removed.
  [(#7398)](https://github.com/PennyLaneAI/pennylane/pull/7398)

* Wheel releases for PennyLane now follow the `PyPA binary-distribution format <https://packaging.python.org/en/latest/specifications/binary-distribution-format/>_` guidelines more closely.
  [(#7382)](https://github.com/PennyLaneAI/pennylane/pull/7382)

* `null.qubit` can now support an optional `track_resources` argument which allows it to record which gates are executed.
  [(#7226)](https://github.com/PennyLaneAI/pennylane/pull/7226)
  [(#7372)](https://github.com/PennyLaneAI/pennylane/pull/7372)
  [(#7392)](https://github.com/PennyLaneAI/pennylane/pull/7392)

* A new internal module, `qml.concurrency`, is added to support internal use of multiprocess and multithreaded execution of workloads. This also migrates the use of `concurrent.futures` in `default.qubit` to this new design.
  [(#7303)](https://github.com/PennyLaneAI/pennylane/pull/7303)

* Test suites in `tests/transforms/test_defer_measurement.py` use analytic mocker devices to test numeric results.
  [(#7329)](https://github.com/PennyLaneAI/pennylane/pull/7329)

* Introduce module dependency management using `tach`.
  [(#7185)](https://github.com/PennyLaneAI/pennylane/pull/7185)

* Add new `pennylane.exceptions` module for custom errors and warnings.
  [(#7205)](https://github.com/PennyLaneAI/pennylane/pull/7205)

* Clean up `__init__.py` files in `math`, `ops`, `qaoa`, `tape` and `templates` to be explicit in what they import. 
  [(#7200)](https://github.com/PennyLaneAI/pennylane/pull/7200)
  
* The `Tracker` class has been moved into the `devices` module.
  [(#7281)](https://github.com/PennyLaneAI/pennylane/pull/7281)

* Moved functions that calculate rotation angles for unitary decompositions into an internal
  module `qml.math.decomposition`
  [(#7211)](https://github.com/PennyLaneAI/pennylane/pull/7211)

<h3>Documentation 📝</h3>

* Fixed the wrong `theta` to `phi` in :class:`~pennylane.IsingXY`.
 [(#7427)](https://github.com/PennyLaneAI/pennylane/pull/7427)

* In the :doc:`/introduction/compiling_circuits` page, in the "Decomposition in stages" section,
  circuit drawings now render in a way that's easier to read.
  [(#7419)](https://github.com/PennyLaneAI/pennylane/pull/7419)

* The entry in the :doc:`/news/program_capture_sharp_bits` page for using program capture with Catalyst 
  has been updated. Instead of using ``qjit(experimental_capture=True)``, Catalyst is now compatible 
  with the global toggles ``qml.capture.enable()`` and ``qml.capture.disable()`` for enabling and
  disabling program capture.
  [(#7298)](https://github.com/PennyLaneAI/pennylane/pull/7298)

<h3>Bug fixes 🐛</h3>

* Fixed a bug in `to_openfermion` where identity qubit-to-wires mapping was not obeyed.
  [(#7332)](https://github.com/PennyLaneAI/pennylane/pull/7332)

* Fixed a bug in the validation of :class:`~.SelectPauliRot` that prevents parameter broadcasting.
  [(#7377)](https://github.com/PennyLaneAI/pennylane/pull/7377)

* Usage of NumPy in `default.mixed` source code has been converted to `qml.math` to avoid
  unnecessary dependency on NumPy and to fix a bug that caused an error when using `default.mixed` with PyTorch and GPUs.
  [(#7384)](https://github.com/PennyLaneAI/pennylane/pull/7384)

* With program capture enabled (`qml.capture.enable()`), `QSVT` no treats abstract values as metadata.
  [(#7360)](https://github.com/PennyLaneAI/pennylane/pull/7360)

* A fix was made to `default.qubit` to allow for using `qml.Snapshot` with defer-measurements (`mcm_method="deferred"`).
  [(#7335)](https://github.com/PennyLaneAI/pennylane/pull/7335)

* Fixes the repr for empty `Prod` and `Sum` instances to better communicate the existence of an empty instance.
  [(#7346)](https://github.com/PennyLaneAI/pennylane/pull/7346)

* Fixes a bug where circuit execution fails with ``BlockEncode`` initialized with sparse matrices.
  [(#7285)](https://github.com/PennyLaneAI/pennylane/pull/7285)

* Adds an informative error if `qml.cond` is used with an abstract condition with
  jitting on `default.qubit` if capture is enabled.
  [(#7314)](https://github.com/PennyLaneAI/pennylane/pull/7314)

* Fixes a bug where using a ``StatePrep`` operation with `batch_size=1` did not work with ``default.mixed``.
  [(#7280)](https://github.com/PennyLaneAI/pennylane/pull/7280)

* Gradient transforms can now be used in conjunction with batch transforms with all interfaces.
  [(#7287)](https://github.com/PennyLaneAI/pennylane/pull/7287)

* Fixes a bug where the global phase was not being added in the ``QubitUnitary`` decomposition.  
  [(#7244)](https://github.com/PennyLaneAI/pennylane/pull/7244)
  [(#7270)](https://github.com/PennyLaneAI/pennylane/pull/7270)

* Using finite differences with program capture without x64 mode enabled now raises a warning.
  [(#7282)](https://github.com/PennyLaneAI/pennylane/pull/7282)

* When the `mcm_method` is specified to the `"device"`, the `defer_measurements` transform will 
  no longer be applied. Instead, the device will be responsible for all MCM handling.
  [(#7243)](https://github.com/PennyLaneAI/pennylane/pull/7243)

* Fixed coverage of `qml.liealg.CII` and `qml.liealg.AIII`.
  [(#7291)](https://github.com/PennyLaneAI/pennylane/pull/7291)

* Fixed a bug where the phase is used as the wire label for a `qml.GlobalPhase` when capture is enabled.
  [(#7211)](https://github.com/PennyLaneAI/pennylane/pull/7211)

* Fixed a bug that caused `CountsMP.process_counts` to return results in the computational basis, even if
  an observable was specified.
  [(#7342)](https://github.com/PennyLaneAI/pennylane/pull/7342)

* Fixed a bug that caused `SamplesMP.process_counts` used with an observable to return a list of eigenvalues 
  for each individual operation in the observable, instead of the overall result.
  [(#7342)](https://github.com/PennyLaneAI/pennylane/pull/7342)

* Fixed a bug where `two_qubit_decomposition` provides an incorrect decomposition for some special matrices.
  [(#7340)](https://github.com/PennyLaneAI/pennylane/pull/7340)

* Fixes a bug where the powers of `qml.ISWAP` and `qml.SISWAP` were decomposed incorrectly.
  [(#7361)](https://github.com/PennyLaneAI/pennylane/pull/7361)

* Returning `MeasurementValue`s from the `ftqc` module's parametric mid-circuit measurements
  (`measure_arbitrary_basis`, `measure_x` and `measure_y`) no longer raises an error in circuits 
  using `diagonalize_mcms`.
  [(#7387)](https://github.com/PennyLaneAI/pennylane/pull/7387)

<h3>Contributors ✍️</h3>

This release contains contributions from (in alphabetical order):

Guillermo Alonso-Linaje,
Astral Cai,
Yushao Chen,
Lillian Frederiksen,
Pietropaolo Frisoni,
Simone Gasperini,
Korbinian Kottmann,
Christina Lee,
Anton Naim Ibrahim,
Lee J. O'Riordan,
Mudit Pandey,
Andrija Paurevic,
Kalman Szenes,
David Wierichs,
Jake Zaia<|MERGE_RESOLUTION|>--- conflicted
+++ resolved
@@ -4,10 +4,9 @@
 
 <h3>New features since last release</h3>
 
-<<<<<<< HEAD
 * Add `get_best_mcm_method(qnode)(*args, **kwargs)` to the `workflow` module.
   [(#7424)](https://github.com/PennyLaneAI/pennylane/pull/7424)
-=======
+  
 * A new function called `qml.to_openqasm` has been added, which allows for converting PennyLane circuits to OpenQASM 2.0 programs.
   [(#7393)](https://github.com/PennyLaneAI/pennylane/pull/7393)
 
@@ -37,7 +36,6 @@
   measure q[0] -> c[0];
   measure q[1] -> c[1];
   ```
->>>>>>> e20baa87
 
 * A new template called :class:`~.SelectPauliRot` that applies a sequence of uniformly controlled rotations to a target qubit 
   is now available. This operator appears frequently in unitary decomposition and block encoding techniques. 
