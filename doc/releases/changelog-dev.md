:orphan:

# Release 0.26.0-dev (development release)

<h3>New features since last release</h3>

* Added a new optimizer `qml.QNSPSAOptimizer` that implements the quantum natural simultaneous
  perturbation stochastic approximation method based on 
  [Simultaneous Perturbation Stochastic Approximation of the Quantum Fisher Information](https://quantum-journal.org/papers/q-2021-10-20-567/). 
  [(#2818)](https://github.com/PennyLaneAI/pennylane/pull/2818) 

  `qml.QNSPSAOptimizer` can be viewed as a second-order SPSA algorithm. It requires 10 circuit 
  executions per optimization step, in comparison to the number of 3 from `qml.SPSAOptimizer`.
  The additional circuit executions are used to provide a stochastic estimation of a second-order
  metric tensor, which often helps the optimizer to achieve faster convergence. 

  `qml.QNSPSAOptimizer` provides a similar interface as the other optimizers:   
  ```python
  max_iterations = 50
  opt = qml.QNSPSAOptimizer() 

  for _ in range(max_iterations):
      params, cost = opt.step_and_cost(cost, params)
  ```  

* Embedding templates now support parameter broadcasting.
  [(#2810)](https://github.com/PennyLaneAI/pennylane/pull/2810)

  Embedding templates like `AmplitudeEmbedding` or `IQPEmbedding` now support
  parameter broadcasting with a leading broadcasting dimension in their variational
  parameters. `AmplitudeEmbedding`, for example, would usually use a one-dimensional input
  vector of features. With broadcasting, we now also can compute

  ```pycon
  >>> features = np.array([
  ...     [0.5, 0.5, 0., 0., 0.5, 0., 0.5, 0.],
  ...     [1., 0., 0., 0., 0., 0., 0., 0.],
  ...     [0.5, 0.5, 0., 0., 0., 0., 0.5, 0.5],
  ... ])
  >>> op = qml.AmplitudeEmbedding(features, wires=[1, 5, 2])
  >>> op.batch_size
  3
  ```
  An exception is `BasisEmbedding`, which is not broadcastable.

* Added `QutritDevice` as an abstract base class for qutrit devices.
  [#2781](https://github.com/PennyLaneAI/pennylane/pull/2781)
  [#2782](https://github.com/PennyLaneAI/pennylane/pull/2782)

* Added operation `qml.QutritUnitary` for applying user-specified unitary operations on qutrit devices.
  [(#2699)](https://github.com/PennyLaneAI/pennylane/pull/2699)

* Added `default.qutrit` plugin for pure state simulation of qutrits. Currently supports operation `qml.QutritUnitary` and measurements `qml.state()`, `qml.probs()`.
  [(#2783)](https://github.com/PennyLaneAI/pennylane/pull/2783)

  ```pycon
  >>> dev = qml.device("default.qutrit", wires=1)
  >>> @qml.qnode(dev)
  ... def circuit(U):
  ...     qml.QutritUnitary(U, wires=0)
  ...     return qml.probs(wires=0)
  >>> U = np.array([[1, 1, 0], [1, -1, 0], [0, 0, np.sqrt(2)]]) / np.sqrt(2)
  >>> print(circuit(U))
  [0.5 0.5 0. ]
  ```

* Added `qml.THermitian` observable for measuring user-specified Hermitian matrix observables for qutrit circuits.
  ([#2784](https://github.com/PennyLaneAI/pennylane/pull/2784))

* Added the `qml.TShift` and `qml.TClock` qutrit operations for qutrit devices, which are the qutrit analogs of the Pauli X and Pauli Z operations.
  ([#2841](https://github.com/PennyLaneAI/pennylane/pull/2841))

* Added the private `_prod_sort` function that sorts a list of operators by their respective wires
  taking into account their commutativity property.
  [(#2995)](https://github.com/PennyLaneAI/pennylane/pull/2995)

**Classical shadows**

* Added the `qml.classical_shadow` measurement process that can now be returned from QNodes.
  [(#2820)](https://github.com/PennyLaneAI/pennylane/pull/2820)

  The measurement protocol is described in detail in the
  [classical shadows paper](https://arxiv.org/abs/2002.08953). Calling the QNode
  will return the randomized Pauli measurements (the `recipes`) that are performed
  for each qubit, identified as a unique integer:

  * 0 for Pauli X
  * 1 for Pauli Y
  * 2 for Pauli Z

  It also returns the measurement results (the `bits`), which is `0` if the 1 eigenvalue
  is sampled, and `1` if the -1 eigenvalue is sampled.

  For example,

  ```python
  dev = qml.device("default.qubit", wires=2, shots=5)

  @qml.qnode(dev)
  def circuit():
      qml.Hadamard(wires=0)
      qml.CNOT(wires=[0, 1])
      return qml.classical_shadow(wires=[0, 1])
  ```

  ```pycon
  >>> bits, recipes = circuit()
  tensor([[0, 0],
          [1, 0],
          [1, 0],
          [0, 0],
          [0, 1]], dtype=uint8, requires_grad=True)
  >>> recipes
  tensor([[2, 2],
          [0, 2],
          [1, 0],
          [0, 2],
          [0, 2]], dtype=uint8, requires_grad=True)
  ```

* Added the ``shadow_expval`` measurement for differentiable expectation value estimation using classical shadows.
  [(#2871)](https://github.com/PennyLaneAI/pennylane/pull/2871)

  ```python
  H = qml.Hamiltonian([1., 1.], [qml.PauliZ(0) @ qml.PauliZ(1), qml.PauliX(0) @ qml.PauliX(1)])

  dev = qml.device("default.qubit", wires=range(2), shots=10000)
  @qml.qnode(dev)
  def qnode(x, H):
      qml.Hadamard(0)
      qml.CNOT((0,1))
      qml.RX(x, wires=0)
      return qml.shadow_expval(H)

  x = np.array(0.5, requires_grad=True)

  print(qnode(x, H), qml.grad(qnode)(x, H))
  ```

* Added the `qml.shadows.shadow_expval` and `qml.shadows.shadow_state` QNode transforms for
  computing expectation values and states from a classical shadow measurement. These transforms
  are fully differentiable.
  [(#2968)](https://github.com/PennyLaneAI/pennylane/pull/2968)

  ```python
  dev = qml.device("default.qubit", wires=1, shots=1000)

  @qml.qnode(dev)
  def circuit(x):
      qml.RY(x, wires=0)
      return qml.classical_shadow(wires=[0])
  ```

  ```pycon
  >>> x = np.array(1.2)
  >>> expval_circuit = qml.shadows.shadow_expval(qml.PauliZ(0))(circuit)
  >>> expval_circuit(x)
  tensor(0.282, requires_grad=True)
  >>> qml.grad(expval_circuit)(x)
  -1.0439999999999996
  ```
  ```pycon
  >>> state_circuit = qml.shadows.shadow_state(wires=[0], diffable=True)(circuit)
  >>> state_circuit(x)
  tensor([[0.7055+0.j    , 0.447 +0.0075j],
          [0.447 -0.0075j, 0.2945+0.j    ]], requires_grad=True)
  >>> qml.jacobian(lambda x: np.real(state_circuit(x)))(x)
  array([[-0.477,  0.162],
         [ 0.162,  0.477]])
  ```

* Added the possibility to compute general Renyi entropies in the `ClassicalShadow` class.
  [(#2959)](https://github.com/PennyLaneAI/pennylane/pull/2959)

  We can access the general Renyi entropy of a given subsystem by specifying its `wires`.

  ```pycon
  >>> shadow = ClassicalShadow(bits, recipes)
  >>> Renyi_entropy = shadow.entropy(wires=[0, 3], alpha=1.5)
  ```

  We can access the von Neumann entropy by setting `alpha=1`.

  ```pycon
  >>> shadow = ClassicalShadow(bits, recipes)
  >>> vN_entropy = shadow.entropy(wires=[0, 3], alpha=1)
  ```

  Setting `alpha=2` corresponds to the special case of computing (the logarithm of) the purity of a reduced state.

  ```pycon
  >>> log_purity = shadow.entropy(wires=[1, 2, 6], alpha=2)
  ```

* `expand_matrix()` method now allows the sparse matrix representation of an operator to be extended to
  a larger hilbert space.
  [(#2998)](https://github.com/PennyLaneAI/pennylane/pull/2998)

  ```pycon
  >>> from scipy import sparse
  >>> mat = sparse.csr_matrix([[0, 1], [1, 0]])
  >>> qml.math.expand_matrix(mat, wires=[1], wire_order=[0,1]).toarray()
  array([[0., 1., 0., 0.],
         [1., 0., 0., 0.],
         [0., 0., 0., 1.],
         [0., 0., 1., 0.]])
  ```

* `qml.exp` exponentiates an Operator.  An optional scalar coefficient can multiply the
  Operator before exponentiation. Internally, this constructor functions creates the new
  class `qml.ops.op_math.Exp`.
  [(#2799)](https://github.com/PennyLaneAI/pennylane/pull/2799)

  The function can be used to create either observables or generic rotation gates:

  ```pycon
  >>> obs = qml.exp(qml.PauliX(0), 3)
  >>> qml.is_hermitian(obs)
  True
  >>> x = 1.234
  >>> t = qml.PauliX(0) @ qml.PauliX(1) + qml.PauliY(0) @ qml.PauliY(1)
  >>> isingxy = qml.exp(t, 0.25j * x)
  >>> qml.math.allclose(isingxy.matrix(), qml.IsingXY(x, wires=(0,1)).matrix())
  True
  >>> qml.is_unitary(isingxy)
  True
  ```

<h3>Improvements</h3>

<<<<<<< HEAD
* `qml.ctrl` now uses `Controlled` instead of `ControlledOperation`.  The new `Controlled` class
  wraps individual `Operator`'s instead of a tape.  It provides improved representations and integration.
  [(#2990)](https://github.com/PennyLaneAI/pennylane/pull/2990)
=======
* The new `qml.pow` provides a top-level constructor for raising operators to powers.
  [(#3029)](https://github.com/PennyLaneAI/pennylane/pull/3029)
>>>>>>> 40fcbc27

* `qml.matrix` now can also compute the matrix of tapes/QNodes that contain multiple
  broadcasted operations, or non-broadcasted operations after broadcasted ones.
  [(#3025)](https://github.com/PennyLaneAI/pennylane/pull/3025)

  A common scenario in which this becomes relevant is the decomposition of broadcasted
  operations: the decomposition in general will contain one or multiple broadcasted
  operations as well as operations with no or fixed parameters that are not broadcasted.

* Some methods of the `QuantumTape` class have been simplified and reordered to
  improve both readability and performance. The `Wires.all_wires` method has been rewritten
  to improve performance.
  [(#2963)](https://github.com/PennyLaneAI/pennylane/pull/2963)

* The `qml.qchem.molecular_hamiltonian` function is modified to support observable grouping.
  [(#2997)](https://github.com/PennyLaneAI/pennylane/pull/2997)

* `qml.ops.op_math.Controlled` now has basic decomposition functionality.
  [(#2938)](https://github.com/PennyLaneAI/pennylane/pull/2938)

* Automatic circuit cutting is improved by making better partition imbalance derivations.
  Now it is more likely to generate optimal cuts for larger circuits.
  [(#2517)](https://github.com/PennyLaneAI/pennylane/pull/2517)

* Added `PSWAP` operator.
  [(#2667)](https://github.com/PennyLaneAI/pennylane/pull/2667)

* The `qml.simplify` method can now simplify parametrized operations.
  [(#3012)](https://github.com/PennyLaneAI/pennylane/pull/3012)

  ```pycon
  >>> op1 = qml.RX(30.0, wires=0)
  >>> qml.simplify(op1)
  RX(4.867258771281655, wires=[0])
  >>> op2 = qml.Rot(np.pi / 2, 5.0, -np.pi / 2, wires=0)
  >>> qml.simplify(op2)
  RX(5.0, wires=[0])
  >>> op3 = qml.RX(4 * np.pi, wires=0)
  >>> qml.simplify(op3)
  Identity(wires=[0])
  ```

* The `qml.simplify` method now can compute the adjoint and power of specific operators.
  [(#2922)](https://github.com/PennyLaneAI/pennylane/pull/2922)

  ```pycon
  >>> adj_op = qml.adjoint(qml.RX(1, 0))
  >>> qml.simplify(adj_op)
  RX(-1, wires=[0])
  ```

* Added `sparse_matrix()` support for single qubit observables
  [(#2964)](https://github.com/PennyLaneAI/pennylane/pull/2964)

* Added the `qml.is_hermitian` and `qml.is_unitary` function checks.
  [(#2960)](https://github.com/PennyLaneAI/pennylane/pull/2960)

  ```pycon
  >>> op = qml.PauliX(wires=0)
  >>> qml.is_hermitian(op)
  True
  >>> op2 = qml.RX(0.54, wires=0)
  >>> qml.is_hermitian(op2)
  False
  ```

* Per default, counts returns only the outcomes observed in sampling. Optionally, specifying `qml.counts(all_outcomes=True)`
  will return a dictionary containing all possible outcomes. [(#2889)](https://github.com/PennyLaneAI/pennylane/pull/2889)
  
  ```pycon
  >>> dev = qml.device("default.qubit", wires=2, shots=1000)
  >>>
  >>> @qml.qnode(dev)
  >>> def circuit():
  ...     qml.Hadamard(wires=0)
  ...     qml.CNOT(wires=[0, 1])
  ...     return qml.counts(all_outcomes=True)
  >>> result = circuit()
  >>> print(result)
  {'00': 495, '01': 0, '10': 0,  '11': 505}
  ```
  
* Internal use of in-place inversion is eliminated in preparation for its deprecation.
  [(#2965)](https://github.com/PennyLaneAI/pennylane/pull/2965)

* `qml.is_commuting` is moved to `pennylane/ops/functions` from `pennylane/transforms/commutation_dag.py`.
  [(#2991)](https://github.com/PennyLaneAI/pennylane/pull/2991)

* `qml.simplify` can now be used to simplify quantum functions, tapes and QNode objects.
  [(#2978)](https://github.com/PennyLaneAI/pennylane/pull/2978)

  ```python
    dev = qml.device("default.qubit", wires=2)
    @qml.simplify
    @qml.qnode(dev)
    def circuit():
      qml.adjoint(qml.prod(qml.RX(1, 0) ** 1, qml.RY(1, 0), qml.RZ(1, 0)))
      return qml.probs(wires=0)
  ```

  ```pycon
  >>> circuit()
  >>> list(circuit.tape)
  [RZ(-1, wires=[0]) @ RY(-1, wires=[0]) @ RX(-1, wires=[0]), probs(wires=[0])]
  ```

* Added functionality to `qml.simplify` to allow for grouping of like terms in a sum, resolve
  products of pauli operators and combine rotation angles of identical rotation gates.
  [(#2982)](https://github.com/PennyLaneAI/pennylane/pull/2982)

  ```pycon
  >>> qml.simplify(qml.prod(qml.PauliX(0), qml.PauliY(1), qml.PauliX(0), qml.PauliY(1)))
  Identity(wires=[0]) @ Identity(wires=[1])
  >>> qml.simplify(qml.op_sum(qml.PauliX(0), qml.PauliY(1), qml.PauliX(0), qml.PauliY(1)))
  2*(PauliX(wires=[0])) + 2*(PauliY(wires=[1]))
  >>> qml.simplify(qml.prod(qml.RZ(1, 0), qml.RZ(1, 0)))
  RZ(2, wires=[0])
  ```

* `Controlled` operators now work with `qml.is_commuting`.
  [(#2994)](https://github.com/PennyLaneAI/pennylane/pull/2994)

* `Prod` and `Sum` class now support the `sparse_matrix()` method.
  [(#3006)](https://github.com/PennyLaneAI/pennylane/pull/3006)

  ```pycon
  >>> xy = qml.prod(qml.PauliX(1), qml.PauliY(1))
  >>> op = qml.op_sum(xy, qml.Identity(0))
  >>>
  >>> sparse_mat = op.sparse_matrix(wire_order=[0,1])
  >>> type(sparse_mat)
  <class 'scipy.sparse.csr.csr_matrix'>
  >>> print(sparse_mat.toarray())
  [[1.+1.j 0.+0.j 0.+0.j 0.+0.j]
  [0.+0.j 1.-1.j 0.+0.j 0.+0.j]
  [0.+0.j 0.+0.j 1.+1.j 0.+0.j]
  [0.+0.j 0.+0.j 0.+0.j 1.-1.j]]
  ```

* `qml.Barrier` with `only_visual=True` now simplifies, via `op.simplify()` to the identity
  or a product of identities.
  [(#3016)](https://github.com/PennyLaneAI/pennylane/pull/3016)

* `__repr__` and `label` methods are more correct and meaningful for Operators with an arithmetic
  depth greater than 0. The `__repr__` for `Controlled` show `control_wires` instead of `wires`.
  [(#3013)](https://github.com/PennyLaneAI/pennylane/pull/3013)

* Use `Operator.hash` instead of `Operator.matrix` to cache the eigendecomposition results in `Prod` and
  `Sum` classes. When `Prod` and `Sum` operators have no overlapping wires, compute the eigenvalues
  and the diagonalising gates using the factors/summands instead of using the full matrix.
  [(#3022)](https://github.com/PennyLaneAI/pennylane/pull/3022)

* When computing the (sparse) matrix for `Prod` and `Sum` classes, move the matrix expansion using
  the `wire_order` to the end to avoid computing unnecessary sums and products of huge matrices.
  [(#3030)](https://github.com/PennyLaneAI/pennylane/pull/3030)

* `qml.grouping.is_pauli_word` now returns `False` for operators that don't inherit from `qml.Observable`, instead of raising an error.
  [(#3039)](https://github.com/PennyLaneAI/pennylane/pull/3039)

<h3>Breaking changes</h3>

* Measuring an operator that might not be hermitian as an observable now raises a warning instead of an
  error. To definitively determine whether or not an operator is hermitian, use `qml.is_hermitian`.
  [(#2960)](https://github.com/PennyLaneAI/pennylane/pull/2960)

* The `ControlledOperation` class is removed.  This was a developer-only class, so the change should not be evident to
  any users. It is replaced by `Controlled`.
  [(#2990)](https://github.com/PennyLaneAI/pennylane/pull/2990)

* The default `execute` method for the `QubitDevice` base class now calls `self.statistics`
  with an additional keyword argument `circuit`, which represents the quantum tape
  being executed.

  Any device that overrides `statistics` should edit the signature of the method to include
  the new `circuit` keyword argument.
  [(#2820)](https://github.com/PennyLaneAI/pennylane/pull/2820)

* The `expand_matrix()` has been moved from `~/operation.py` to
  `~/math/matrix_manipulation.py`
  [(#3008)](https://github.com/PennyLaneAI/pennylane/pull/3008)

<h3>Deprecations</h3>

* In-place inversion is now deprecated. This includes `op.inv()` and `op.inverse=value`. Please
  use `qml.adjoint` or `qml.pow` instead. Support for these methods will remain till v0.28.
  [(#2988)](https://github.com/PennyLaneAI/pennylane/pull/2988)

  Don't use:

  ```pycon
  >>> v1 = qml.PauliX(0).inv()
  >>> v2 = qml.PauliX(0)
  >>> v2.inverse = True
  ```

  Instead use either:

  ```pycon
  >>> qml.adjoint(qml.PauliX(0))
  Adjoint(PauliX(wires=[0]))
  >>> qml.pow(qml.PauliX(0), -1)
  PauliX(wires=[0])**-1
  >>> qml.pow(qml.PauliX(0), -1, lazy=False)
  PauliX(wires=[0])
  >>> qml.PauliX(0) ** -1
  PauliX(wires=[0])**-1
  ```

  `adjoint` takes the conjugate transpose of an operator, while `qml.pow(op, -1)` indicates matrix
  inversion. For unitary operators, `adjoint` will be more efficient than `qml.pow(op, -1)`, even
  though they represent the same thing.

* The `supports_reversible_diff` device capability is unused and has been removed.
  [(#2993)](https://github.com/PennyLaneAI/pennylane/pull/2993)

<h3>Documentation</h3>

* Corrects the docstrings for diagonalizing gates for all relevant operations. The docstrings used to say that the diagonalizing gates implemented $U$, the unitary such that $O = U \Sigma U^{\dagger}$, where $O$ is the original observable and $\Sigma$ a diagonal matrix. However, the diagonalizing gates actually implement $U^{\dagger}$, since $\langle \psi | O | \psi \rangle = \langle \psi | U \Sigma U^{\dagger} | \psi \rangle$, making $U^{\dagger} | \psi \rangle$ the actual state being measured in the $Z$-basis. [(#2981)](https://github.com/PennyLaneAI/pennylane/pull/2981)

<h3>Bug fixes</h3>

* Fixes a bug where the tape transform `single_qubit_fusion` computed wrong rotation angles
  for specific combinations of rotations.
  [(#3024)](https://github.com/PennyLaneAI/pennylane/pull/3024)

* Jax gradients now work with a QNode when the quantum function was transformed by `qml.simplify`.
  [(#3017)](https://github.com/PennyLaneAI/pennylane/pull/3017)

* Operators that have `num_wires = AnyWires` or `num_wires = AnyWires` raise an error, with
  certain exceptions, when instantiated with `wires=[]`.
  [(#2979)](https://github.com/PennyLaneAI/pennylane/pull/2979)

* Fixes a bug where printing `qml.Hamiltonian` with complex coefficients raises `TypeError` in some cases.
  [(#2979)](https://github.com/PennyLaneAI/pennylane/pull/2979)

<h3>Contributors</h3>

This release contains contributions from (in alphabetical order):

Juan Miguel Arrazola,
Utkarsh Azad,
Olivia Di Matteo,
Yiheng Duan,
Josh Izaac,
Soran Jahangiri,
Edward Jiang,
Ankit Khandelwal,
Korbinian Kottmann,
Christina Lee,
Meenu Kumari,
Lillian Marie Austin Frederiksen,
Albert Mitjans Coma,
Rashid N H M,
Zeyue Niu,
Mudit Pandey,
Matthew Silverman,
Jay Soni,
Antal Száva
Cody Wang,
David Wierichs
<|MERGE_RESOLUTION|>--- conflicted
+++ resolved
@@ -228,14 +228,12 @@
 
 <h3>Improvements</h3>
 
-<<<<<<< HEAD
 * `qml.ctrl` now uses `Controlled` instead of `ControlledOperation`.  The new `Controlled` class
   wraps individual `Operator`'s instead of a tape.  It provides improved representations and integration.
   [(#2990)](https://github.com/PennyLaneAI/pennylane/pull/2990)
-=======
+
 * The new `qml.pow` provides a top-level constructor for raising operators to powers.
   [(#3029)](https://github.com/PennyLaneAI/pennylane/pull/3029)
->>>>>>> 40fcbc27
 
 * `qml.matrix` now can also compute the matrix of tapes/QNodes that contain multiple
   broadcasted operations, or non-broadcasted operations after broadcasted ones.
