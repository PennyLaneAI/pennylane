:orphan:

# Release 0.40.0-dev (development release)

<h3>New features since last release</h3>

* Developers of plugin devices now have the option of providing a TOML-formatted configuration file
  to declare the capabilities of the device. See [Device Capabilities](https://docs.pennylane.ai/en/latest/development/plugins.html#device-capabilities) for details.
  [(#6407)](https://github.com/PennyLaneAI/pennylane/pull/6407)
  [(#6433)](https://github.com/PennyLaneAI/pennylane/pull/6433)

  * An internal module `pennylane.devices.capabilities` is added that defines a new `DeviceCapabilites`
    data class, as well as functions that load and parse the TOML-formatted configuration files.

    ```pycon
      >>> from pennylane.devices.capabilities import DeviceCapabilities
      >>> capabilities = DeviceCapabilities.from_toml_file("my_device.toml")
      >>> isinstance(capabilities, DeviceCapabilities)
      True
    ```

  * Devices that extends `qml.devices.Device` now has an optional class attribute `capabilities`
    that is an instance of the `DeviceCapabilities` data class, constructed from the configuration
    file if it exists. Otherwise, it is set to `None`.

    ```python
    from pennylane.devices import Device
    
    class MyDevice(Device):
    
        config_filepath = "path/to/config.toml"
    
        ...
    ```
    ```pycon
    >>> isinstance(MyDevice.capabilities, DeviceCapabilities)
    True
    ```

<h4>New `labs` module `dla` for handling dynamical Lie algebras (DLAs)</h4>

* Added a dense implementation of computing the Lie closure in a new function
  `lie_closure_dense` in `pennylane.labs.dla`.
  [(#6371)](https://github.com/PennyLaneAI/pennylane/pull/6371)

* Added utility functions for handling dense matrices in the Lie theory context.
  [(#6563)](https://github.com/PennyLaneAI/pennylane/pull/6563)

<h4>New API for Qubit Mixed</h4>

* Added `qml.devices.qubit_mixed` module for mixed-state qubit device support [(#6379)](https://github.com/PennyLaneAI/pennylane/pull/6379). This module introduces an `apply_operation` helper function that features:

  * Two density matrix contraction methods using `einsum` and `tensordot`

  * Optimized handling of special cases including: Diagonal operators, Identity operators, CX (controlled-X), Multi-controlled X gates, Grover operators

* Added submodule 'initialize_state' featuring a `create_initial_state` function for initializing a density matrix from `qml.StatePrep` operations or `qml.QubitDensityMatrix` operations.
  [(#6503)](https://github.com/PennyLaneAI/pennylane/pull/6503)
  
* Added support for constructing `BoseWord` and `BoseSentence`, similar to `FermiWord` and `FermiSentence`.
  [(#6518)](https://github.com/PennyLaneAI/pennylane/pull/6518)

* Added a second class `DefaultMixedNewAPI` to the `qml.devices.qubit_mixed` module, which is to be the replacement of legacy `DefaultMixed` which for now to hold the implementations of `preprocess` and `execute` methods.
  [(#6607)](https://github.com/PennyLaneAI/pennylane/pull/6507)

* Added `christiansen_mapping()` function to map `BoseWord` and `BoseSentence` to qubit operators, using christiansen mapping.
  [(#6623)](https://github.com/PennyLaneAI/pennylane/pull/6623)

* Added `unary_mapping()` function to map `BoseWord` and `BoseSentence` to qubit operators, using unary mapping.
  [(#6576)](https://github.com/PennyLaneAI/pennylane/pull/6576)

* Added `binary_mapping()` function to map `BoseWord` and `BoseSentence` to qubit operators, using standard-binary mapping.
  [(#6564)](https://github.com/PennyLaneAI/pennylane/pull/6564)


<h3>Improvements 🛠</h3>

* Raises a comprehensive error when using `qml.fourier.qnode_spectrum` with standard numpy
  arguments and `interface="auto"`.
  [(#6622)](https://github.com/PennyLaneAI/pennylane/pull/6622)

* Added support for the `wire_options` dictionary to customize wire line formatting in `qml.draw_mpl` circuit
  visualizations, allowing global and per-wire customization with options like `color`, `linestyle`, and `linewidth`.
  [(#6486)](https://github.com/PennyLaneAI/pennylane/pull/6486)

* `QNode` and `qml.execute` now forbid certain keyword arguments from being passed positionally.
  [(#6610)](https://github.com/PennyLaneAI/pennylane/pull/6610)

* Shortened the string representation for the `qml.S`, `qml.T`, and `qml.SX` operators.
  [(#6542)](https://github.com/PennyLaneAI/pennylane/pull/6542)

* Added functions and dunder methods to add and multiply Resources objects in series and in parallel.
  [(#6567)](https://github.com/PennyLaneAI/pennylane/pull/6567)

<h4>Capturing and representing hybrid programs</h4>

* `jax.vmap` can be captured with `qml.capture.make_plxpr` and is compatible with quantum circuits. 
  [(#6349)](https://github.com/PennyLaneAI/pennylane/pull/6349)
  [(#6422)](https://github.com/PennyLaneAI/pennylane/pull/6422)

* `qml.capture.PlxprInterpreter` base class has been added for easy transformation and execution of
  pennylane variant jaxpr.
  [(#6141)](https://github.com/PennyLaneAI/pennylane/pull/6141)

* A `DefaultQubitInterpreter` class has been added to provide plxpr execution using python based tools,
  and the `DefaultQubit.eval_jaxpr` method is now implemented.
  [(#6594)](https://github.com/PennyLaneAI/pennylane/pull/6594)
  [(#6328)](https://github.com/PennyLaneAI/pennylane/pull/6328)

* An optional method `eval_jaxpr` is added to the device API for native execution of plxpr programs.
  [(#6580)](https://github.com/PennyLaneAI/pennylane/pull/6580)

* `qml.capture.qnode_call` has been made private and moved to the `workflow` module.
  [(#6620)](https://github.com/PennyLaneAI/pennylane/pull/6620/)

<h4>Other Improvements</h4>

* Added PyTree support for measurements in a circuit. 
  [(#6378)](https://github.com/PennyLaneAI/pennylane/pull/6378)

  ```python
  import pennylane as qml

  @qml.qnode(qml.device("default.qubit"))
  def circuit():
      qml.Hadamard(0)
      qml.CNOT([0,1])
      return {"Probabilities": qml.probs(), "State": qml.state()}
  ```
  ```pycon
  >>> circuit() 
  {'Probabilities': array([0.5, 0. , 0. , 0.5]), 'State': array([0.70710678+0.j, 0.        +0.j, 0.        +0.j, 0.70710678+0.j])} 
  ```

* `_cache_transform` transform has been moved to its own file located
  at `qml.workflow._cache_transform.py`.
  [(#6624)](https://github.com/PennyLaneAI/pennylane/pull/6624)

* `qml.BasisRotation` template is now JIT compatible.
  [(#6019)](https://github.com/PennyLaneAI/pennylane/pull/6019)

* The Jaxpr primitives for `for_loop`, `while_loop` and `cond` now store slices instead of
  numbers of args.
  [(#6521)](https://github.com/PennyLaneAI/pennylane/pull/6521)

* Expand `ExecutionConfig.gradient_method` to store `TransformDispatcher` type.
  [(#6455)](https://github.com/PennyLaneAI/pennylane/pull/6455)

* Fix the string representation of `Resources` instances to match the attribute names.
  [(#6581)](https://github.com/PennyLaneAI/pennylane/pull/6581)

<h3>Labs 🧪</h3>

* Added base class `Resources`, `CompressedResourceOp`, `ResourceOperator` for advanced resource estimation.
  [(#6428)](https://github.com/PennyLaneAI/pennylane/pull/6428)

* Added `ResourceOperator` classes for QFT and all operators in QFT's decomposition.
  [(#6447)](https://github.com/PennyLaneAI/pennylane/pull/6447)

<h3>Breaking changes 💔</h3>

<<<<<<< HEAD
* `QNode` and `qml.execute` now forbid certain keyword arguments from being passed positionally.
  This helps prevent keyword arguments from being passed in the wrong order.
  [(#6610)](https://github.com/PennyLaneAI/pennylane/pull/6610)
=======
* `qml.fourier.qnode_spectrum` no longer automatically converts pure numpy parameters to the
  Autograd framework. As the function uses automatic differentiation for validation, parameters
  from an autodiff framework have to be used.
  [(#6622)](https://github.com/PennyLaneAI/pennylane/pull/6622)

* `qml.math.jax_argnums_to_tape_trainable` is moved and made private to avoid a qnode dependency
  in the math module.
  [(#6609)](https://github.com/PennyLaneAI/pennylane/pull/6609)
>>>>>>> b0960201

* Gradient transforms are now applied after the user's transform program.
  [(#6590)](https://github.com/PennyLaneAI/pennylane/pull/6590)

* Legacy operator arithmetic has been removed. This includes `qml.ops.Hamiltonian`, `qml.operation.Tensor`,
  `qml.operation.enable_new_opmath`, `qml.operation.disable_new_opmath`, and `qml.operation.convert_to_legacy_H`.
  Note that `qml.Hamiltonian` will continue to dispatch to `qml.ops.LinearCombination`. For more information, 
  check out the [updated operator troubleshooting page](https://docs.pennylane.ai/en/stable/news/new_opmath.html).
  [(#6548)](https://github.com/PennyLaneAI/pennylane/pull/6548)
  [(#6602)](https://github.com/PennyLaneAI/pennylane/pull/6602)
  [(#6589)](https://github.com/PennyLaneAI/pennylane/pull/6589)

* The developer-facing `qml.utils` module has been removed. Specifically, the
following 4 sets of functions have been either moved or removed[(#6588)](https://github.com/PennyLaneAI/pennylane/pull/6588):

  * `qml.utils._flatten`, `qml.utils.unflatten` has been moved and renamed to `qml.optimize.qng._flatten_np` and `qml.optimize.qng._unflatten_np` respectively.

  * `qml.utils._inv_dict` and `qml._get_default_args` have been removed.

  * `qml.utils.pauli_eigs` has been moved to `qml.pauli.utils`.

  * `qml.utils.expand_vector` has been moved to `qml.math.expand_vector`.
  
* The `qml.qinfo` module has been removed. Please see the respective functions in the `qml.math` and `qml.measurements`
  modules instead.
  [(#6584)](https://github.com/PennyLaneAI/pennylane/pull/6584)

* Top level access to `Device`, `QubitDevice`, and `QutritDevice` have been removed. Instead, they
  are available as `qml.devices.LegacyDevice`, `qml.devices.QubitDevice`, and `qml.devices.QutritDevice`
  respectively.
  [(#6537)](https://github.com/PennyLaneAI/pennylane/pull/6537)

* The `'ancilla'` argument for `qml.iterative_qpe` has been removed. Instead, use the `'aux_wire'` argument.
  [(#6532)](https://github.com/PennyLaneAI/pennylane/pull/6532)

* The `qml.BasisStatePreparation` template has been removed. Instead, use `qml.BasisState`.
  [(#6528)](https://github.com/PennyLaneAI/pennylane/pull/6528)

* The `qml.workflow.set_shots` helper function has been removed. We no longer interact with the legacy device interface in our code.
  Instead, shots should be specified on the tape, and the device should use these shots.
  [(#6534)](https://github.com/PennyLaneAI/pennylane/pull/6534)

* `QNode.gradient_fn` has been removed. Please use `QNode.diff_method` instead. `QNode.get_gradient_fn` can also be used to
  process the diff method.
  [(#6535)](https://github.com/PennyLaneAI/pennylane/pull/6535)
 
* The `qml.QubitStateVector` template has been removed. Instead, use `qml.StatePrep`.
  [(#6525)](https://github.com/PennyLaneAI/pennylane/pull/6525)

* `qml.broadcast` has been removed. Users should use `for` loops instead.
  [(#6527)](https://github.com/PennyLaneAI/pennylane/pull/6527)

* The `max_expansion` argument for `qml.transforms.clifford_t_decomposition` has been removed.
  [(#6531)](https://github.com/PennyLaneAI/pennylane/pull/6531)
  [(#6571)](https://github.com/PennyLaneAI/pennylane/pull/6571)

* The `expand_depth` argument for `qml.compile` has been removed.
  [(#6531)](https://github.com/PennyLaneAI/pennylane/pull/6531)
  
* The `qml.shadows.shadow_expval` transform has been removed. Instead, please use the
  `qml.shadow_expval` measurement process.
  [(#6530)](https://github.com/PennyLaneAI/pennylane/pull/6530)
  [(#6561)](https://github.com/PennyLaneAI/pennylane/pull/6561)

<h3>Deprecations 👋</h3>

* The `tape` and `qtape` properties of `QNode` have been deprecated. 
  Instead, use the `qml.workflow.construct_tape` function.
  [(#6583)](https://github.com/PennyLaneAI/pennylane/pull/6583)

* The `max_expansion` argument in `qml.devices.preprocess.decompose` is deprecated and will be removed in v0.41.
  [(#6400)](https://github.com/PennyLaneAI/pennylane/pull/6400)

* The `decomp_depth` argument in `qml.transforms.set_decomposition` is deprecated and will be removed in v0.41.
  [(#6400)](https://github.com/PennyLaneAI/pennylane/pull/6400)

* The `output_dim` property of `qml.tape.QuantumScript` has been deprecated. 
Instead, use method `shape` of `QuantumScript` or `MeasurementProcess` to get the 
same information.
  [(#6577)](https://github.com/PennyLaneAI/pennylane/pull/6577)

* The `QNode.get_best_method` and `QNode.best_method_str` methods have been deprecated. 
  Instead, use the `qml.workflow.get_best_diff_method` function.
  [(#6418)](https://github.com/PennyLaneAI/pennylane/pull/6418)

* The `qml.execute` `gradient_fn` keyword argument has been renamed `diff_method`,
  to better align with the termionology used by the `QNode`.
  `gradient_fn` will be removed in v0.41.
  [(#6549)](https://github.com/PennyLaneAI/pennylane/pull/6549)

<h3>Documentation 📝</h3>

* Add reporting of test warnings as failures.
  [(#6217)](https://github.com/PennyLaneAI/pennylane/pull/6217)

* Add a warning message to Gradients and training documentation about ComplexWarnings.
  [(#6543)](https://github.com/PennyLaneAI/pennylane/pull/6543)

<h3>Bug fixes 🐛</h3>

* The `qml.HilbertSchmidt` and `qml.LocalHilbertSchmidt` templates now apply the complex conjugate
  of the unitaries instead of the adjoint, providing the correct result.
  [(#6604)](https://github.com/PennyLaneAI/pennylane/pull/6604)

* `QNode` return behaviour is now consistent for lists and tuples.
  [(#6568)](https://github.com/PennyLaneAI/pennylane/pull/6568)

* `qml.QNode` now accepts arguments with types defined in libraries that are not necessarily 
  in the list of supported interfaces, such as the `Graph` class defined in `networkx`.
  [(#6600)](https://github.com/PennyLaneAI/pennylane/pull/6600)

* `qml.math.get_deep_interface` now works properly for autograd arrays.
  [(#6557)](https://github.com/PennyLaneAI/pennylane/pull/6557)

* Fixed `Identity.__repr__` to return correct wires list.
  [(#6506)](https://github.com/PennyLaneAI/pennylane/pull/6506)


<h3>Contributors ✍️</h3>

This release contains contributions from (in alphabetical order):

Shiwen An,
Astral Cai,
Yushao Chen,
Diksha Dhawan,
Pietropaolo Frisoni,
Austin Huang,
Korbinian Kottmann,
Christina Lee,
William Maxwell,
Andrija Paurevic,
Justin Pickering,
Jay Soni,
David Wierichs,<|MERGE_RESOLUTION|>--- conflicted
+++ resolved
@@ -159,11 +159,10 @@
 
 <h3>Breaking changes 💔</h3>
 
-<<<<<<< HEAD
 * `QNode` and `qml.execute` now forbid certain keyword arguments from being passed positionally.
   This helps prevent keyword arguments from being passed in the wrong order.
   [(#6610)](https://github.com/PennyLaneAI/pennylane/pull/6610)
-=======
+
 * `qml.fourier.qnode_spectrum` no longer automatically converts pure numpy parameters to the
   Autograd framework. As the function uses automatic differentiation for validation, parameters
   from an autodiff framework have to be used.
@@ -172,7 +171,6 @@
 * `qml.math.jax_argnums_to_tape_trainable` is moved and made private to avoid a qnode dependency
   in the math module.
   [(#6609)](https://github.com/PennyLaneAI/pennylane/pull/6609)
->>>>>>> b0960201
 
 * Gradient transforms are now applied after the user's transform program.
   [(#6590)](https://github.com/PennyLaneAI/pennylane/pull/6590)
