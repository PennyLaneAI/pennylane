--- conflicted
+++ resolved
@@ -108,7 +108,6 @@
 
 <h3>Improvements 🛠</h3>
 
-<<<<<<< HEAD
 * `qml.defer_measurements` now supports custom wire labels. When transforming tapes or QNodes with devices
   initialized with `wires=None`, wires with labels `mv{i}`, where `{i}` is an integer, will be used to
   store mid-circuit measurement results. Thus, these labels are reserved when using the `qml.defer_measurements`
@@ -116,7 +115,7 @@
   specifying an observable or wires, `qml.defer_measurements` will correctly transform the measurements such
   that only the original wires are used for the measurements.
   [(#4625)](https://github.com/PennyLaneAI/pennylane/pull/4625)
-=======
+
 * `pennylane.devices.preprocess` now offers the transforms `decompose`, `validate_observables`, `validate_measurements`,
   `validate_device_wires`, `validate_multiprocessing_workers`, `warn_about_trainable_observables`,
   and `no_sampling` to assist in the construction of devices under the new `devices.Device` API.
@@ -135,7 +134,6 @@
 * The `JacobianProductCalculator` abstract base class and implementation `TransformJacobianProducts`
   have been added to `pennylane.interfaces.jacobian_products`.
   [(#4435)](https://github.com/PennyLaneAI/pennylane/pull/4435)
->>>>>>> 9e149fec
 
 * Extended ``qml.qchem.import_state`` to import wavefunctions from MPS DMRG and SHCI classical
   calculations performed with the Block2 and Dice libraries, incorporating new tests and wavefunction
