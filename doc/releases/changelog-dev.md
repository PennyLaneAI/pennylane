:orphan:

# Release 0.42.0-dev (development release)

<h3>New features since last release</h3>

* A new QNode transform called :func:`~.transforms.set_shots` has been added to set or update the number of shots to be performed, overriding shots specified in the device.
  [(#7337)](https://github.com/PennyLaneAI/pennylane/pull/7337)
  [(#7358)](https://github.com/PennyLaneAI/pennylane/pull/7358)

  The :func:`~.transforms.set_shots` transform can be used as a decorator:

  ```python
  @partial(qml.set_shots, shots=2)
  @qml.qnode(qml.device("default.qubit", wires=1))
  def circuit():
      qml.RX(1.23, wires=0)
      return qml.sample(qml.Z(0))
  ```

  ```pycon
  >>> circuit()
  array([1., -1.])
  ```
  
  Additionally, it can be used in-line to update a circuit's `shots`:

  ```pycon
  >>> new_circ = qml.set_shots(circuit, shots=(4, 10)) # shot vector
  >>> new_circ()
  (array([-1.,  1., -1.,  1.]), array([ 1.,  1.,  1., -1.,  1.,  1., -1., -1.,  1.,  1.]))
  ```

* A new function called `qml.to_openqasm` has been added, which allows for converting PennyLane circuits to OpenQASM 2.0 programs.
  [(#7393)](https://github.com/PennyLaneAI/pennylane/pull/7393)

  Consider this simple circuit in PennyLane:
  ```python
  dev = qml.device("default.qubit", wires=2, shots=100)

  @qml.qnode(dev)
  def circuit(theta, phi):
      qml.RX(theta, wires=0)
      qml.CNOT(wires=[0,1])
      qml.RZ(phi, wires=1)
      return qml.sample()
  ```

  This can be easily converted to OpenQASM 2.0 with `qml.to_openqasm`:
  ```pycon
  >>> openqasm_circ = qml.to_openqasm(circuit)(1.2, 0.9)
  >>> print(openqasm_circ)
  OPENQASM 2.0;
  include "qelib1.inc";
  qreg q[2];
  creg c[2];
  rx(1.2) q[0];
  cx q[0],q[1];
  rz(0.9) q[1];
  measure q[0] -> c[0];
  measure q[1] -> c[1];
  ```

* A new template called :class:`~.SelectPauliRot` that applies a sequence of uniformly controlled rotations to a target qubit 
  is now available. This operator appears frequently in unitary decomposition and block encoding techniques. 
  [(#7206)](https://github.com/PennyLaneAI/pennylane/pull/7206)

  ```python
  angles = np.array([1.0, 2.0, 3.0, 4.0])

  wires = qml.registers({"control": 2, "target": 1})
  dev = qml.device("default.qubit", wires=3)

  @qml.qnode(dev)
  def circuit():
      qml.SelectPauliRot(
        angles,
        control_wires=wires["control"],
        target_wire=wires["target"],
        rot_axis="Y")
      return qml.state()
  ```
  
  ```pycon
  >>> print(circuit())
  [0.87758256+0.j 0.47942554+0.j 0.        +0.j 0.        +0.j
   0.        +0.j 0.        +0.j 0.        +0.j 0.        +0.j]
  ```

* The transform `convert_to_mbqc_gateset` is added to the `ftqc` module to convert arbitrary 
  circuits to a limited gate-set that can be translated to the MBQC formalism.
  [(#7271)](https://github.com/PennyLaneAI/pennylane/pull/7271)

* Classical shadows with mixed quantum states are now computed with a dedicated method that uses an
  iterative algorithm similar to the handling of shadows with state vectors. This makes shadows with density 
  matrices much more performant.
  [(#6748)](https://github.com/PennyLaneAI/pennylane/pull/6748)
  [(#7458)](https://github.com/PennyLaneAI/pennylane/pull/7458)

* The `RotXZX` operation is added to the `ftqc` module to support definition of a universal
  gate-set that can be translated to the MBQC formalism.
  [(#7271)](https://github.com/PennyLaneAI/pennylane/pull/7271)

* A new iterative angle solver for QSVT and QSP is available in the :func:`poly_to_angles <pennylane.poly_to_angles>` function,
  allowing angle computation for polynomials of large degrees (> 1000).
  Set `angle_solver="iterative"` in the :func:`poly_to_angles  <pennylane.poly_to_angles>` function
  (or from the :func:`qsvt <pennylane.qsvt>` function!) to use it.
  [(6694)](https://github.com/PennyLaneAI/pennylane/pull/6694)

* Two new functions called :func:`~.math.convert_to_su2` and :func:`~.math.convert_to_su4` have been added to `qml.math`, which convert unitary matrices to SU(2) or SU(4), respectively, and optionally a global phase.
  [(#7211)](https://github.com/PennyLaneAI/pennylane/pull/7211)

* The transform `convert_to_mbqc_formalism` is added to the `ftqc` module to convert a circuit already
  expressed in a limited, compatible gate-set into the MBQC formalism. Circuits can be converted to the 
  relevant gate-set with the `convert_to_mbqc_gateset` transform.
  [(#7355)](https://github.com/PennyLaneAI/pennylane/pull/7355)

<h4>Resource-efficient Decompositions 🔎</h4>

* The :func:`~.transforms.decompose` transform now supports weighting gates in the target `gate_set`, allowing for 
  preferential treatment of certain gates in a target `gate_set` over others.
  [(#7389)](https://github.com/PennyLaneAI/pennylane/pull/7389)

  Gates specified in `gate_set` can be given a numerical weight associated with their effective cost to have in a circuit:
  
  * Gate weights that are greater than 1 indicate a *greater cost* (less preferred).
  * Gate weights that are less than 1 indicate a *lower cost* (more preferred).

  Consider the following toy example.

  ```python
  qml.decomposition.enable_graph()
  
  @partial(
    qml.transforms.decompose, gate_set={qml.Toffoli: 1.23, qml.RX: 4.56, qml.CZ: 0.01, qml.H: 420, qml.CRZ: 100}
  )
  @qml.qnode(qml.device("default.qubit"))
  def circuit():
      qml.CRX(0.1, wires=[0, 1])
      qml.Toffoli(wires=[0, 1, 2])
      return qml.expval(qml.Z(0))
  ```

  ```pycon
  >>> print(qml.draw(circuit)())

  0: ───────────╭●────────────╭●─╭●─┤  <Z>
  1: ──RX(0.05)─╰Z──RX(-0.05)─╰Z─├●─┤     
  2: ────────────────────────────╰X─┤     
  ```

  ```python
  qml.decomposition.enable_graph()

  @partial(
      qml.transforms.decompose, gate_set={qml.Toffoli: 1.23, qml.RX: 4.56, qml.CZ: 0.01, qml.H: 0.1, qml.CRZ: 0.1}
  )
  @qml.qnode(qml.device("default.qubit"))
  def circuit():
      qml.CRX(0.1, wires=[0, 1])
      qml.Toffoli(wires=[0, 1, 2])
      return qml.expval(qml.Z(0))
  ```

  ```pycon
  >>> print(qml.draw(circuit)())

  0: ────╭●───────────╭●─┤  <Z>
  1: ──H─╰RZ(0.10)──H─├●─┤     
  2: ─────────────────╰X─┤  
  ```

  Here, when the Hadamard and ``CRZ`` have relatively high weights, a decomposition involving them is considered *less* 
  efficient. When they have relatively low weights, a decomposition involving them is considered *more* efficient.

* The decomposition of `qml.PCPhase` is now significantly more efficient for more than 2 qubits.
  [(#7166)](https://github.com/PennyLaneAI/pennylane/pull/7166)

* New decomposition rules comprising rotation gates and global phases have been added to `QubitUnitary` 
  and `ControlledQubitUnitary` that can be accessed with the new graph-based decomposition system. 
  The most efficient set of rotations to decompose into will be chosen based on the target gate set.
  [(#7211)](https://github.com/PennyLaneAI/pennylane/pull/7211)
  [(#7371)](https://github.com/PennyLaneAI/pennylane/pull/7371)

  ```python
  from functools import partial
  import numpy as np
  import pennylane as qml
  
  qml.decomposition.enable_graph()
  
  U = np.array([[1, 1], [1, -1]]) / np.sqrt(2)
  
  @partial(qml.transforms.decompose, gate_set={"RX", "RY", "GlobalPhase"})
  @qml.qnode(qml.device("default.qubit"))
  def circuit():
      qml.QubitUnitary(np.array([[1, 1], [1, -1]]) / np.sqrt(2), wires=[0])
      return qml.expval(qml.PauliZ(0))
  ```
  ```pycon
  >>> print(qml.draw(circuit)())
  0: ──RX(0.00)──RY(1.57)──RX(3.14)──GlobalPhase(-1.57)─┤  <Z>
  ```

* A :func:`~.decomposition.register_condition` decorator is added that allows users to bind a condition to a
  decomposition rule for when it is applicable. The condition should be a function that takes the
  resource parameters of an operator as arguments and returns `True` or `False` based on whether
  these parameters satisfy the condition for when this rule can be applied.
  [(#7439)](https://github.com/PennyLaneAI/pennylane/pull/7439)

  ```python
  import pennylane as qml
  from pennylane.math.decomposition import zyz_rotation_angles
  
  # The parameters must be consistent with ``qml.QubitUnitary.resource_keys``
  def _zyz_condition(num_wires):
    return num_wires == 1

  @qml.register_condition(_zyz_condition)
  @qml.register_resources({qml.RZ: 2, qml.RY: 1, qml.GlobalPhase: 1})
  def zyz_decomposition(U, wires, **__):
      # Assumes that U is a 2x2 unitary matrix
      phi, theta, omega, phase = zyz_rotation_angles(U, return_global_phase=True)
      qml.RZ(phi, wires=wires[0])
      qml.RY(theta, wires=wires[0])
      qml.RZ(omega, wires=wires[0])
      qml.GlobalPhase(-phase)
  
  # This decomposition will be ignored for `QubitUnitary` on more than one wire.
  qml.add_decomps(qml.QubitUnitary, zyz_decomposition)
  ```

* Symbolic operator types (e.g., `Adjoint`, `Controlled`, and `Pow`) can now be specified as strings
  in various parts of the new graph-based decomposition system, specifically:

  * The `gate_set` argument of the :func:`~.transforms.decompose` transform now supports adding symbolic
    operators in the target gate set.
    [(#7331)](https://github.com/PennyLaneAI/pennylane/pull/7331)

  ```python
  from functools import partial
  import pennylane as qml

  qml.decomposition.enable_graph()
  
  @partial(qml.transforms.decompose, gate_set={"T", "Adjoint(T)", "H", "CNOT"})
  @qml.qnode(qml.device("default.qubit"))
  def circuit():
      qml.Toffoli(wires=[0, 1, 2])
  ```
  ```pycon
  >>> print(qml.draw(circuit)())
  0: ───────────╭●───────────╭●────╭●──T──╭●─┤
  1: ────╭●─────│─────╭●─────│───T─╰X──T†─╰X─┤
  2: ──H─╰X──T†─╰X──T─╰X──T†─╰X──T──H────────┤
  ```

  * Symbolic operator types can now be given as strings to the `op_type` argument of :func:`~.decomposition.add_decomps`,
    or as keys of the dictionaries passed to the `alt_decomps` and `fixed_decomps` arguments of the
    :func:`~.transforms.decompose` transform, allowing custom decomposition rules to be defined and
    registered for symbolic operators.
    [(#7347)](https://github.com/PennyLaneAI/pennylane/pull/7347)
    [(#7352)](https://github.com/PennyLaneAI/pennylane/pull/7352)
    [(#7362)](https://github.com/PennyLaneAI/pennylane/pull/7362)

  ```python
  @qml.register_resources({qml.RY: 1})
  def my_adjoint_ry(phi, wires, **_):
      qml.RY(-phi, wires=wires)

  @qml.register_resources({qml.RX: 1})
  def my_adjoint_rx(phi, wires, **__):
      qml.RX(-phi, wires)

  # Registers a decomposition rule for the adjoint of RY globally
  qml.add_decomps("Adjoint(RY)", my_adjoint_ry)

  @partial(
      qml.transforms.decompose,
      gate_set={"RX", "RY", "CNOT"},
      fixed_decomps={"Adjoint(RX)": my_adjoint_rx}
  )
  @qml.qnode(qml.device("default.qubit"))
  def circuit():
      qml.adjoint(qml.RX(0.5, wires=[0]))
      qml.CNOT(wires=[0, 1])
      qml.adjoint(qml.RY(0.5, wires=[1]))
      return qml.expval(qml.Z(0))
  ```
  ```pycon
  >>> print(qml.draw(circuit)())
  0: ──RX(-0.50)─╭●────────────┤  <Z>
  1: ────────────╰X──RY(-0.50)─┤
  ```

<h3>Improvements 🛠</h3>

<<<<<<< HEAD
* Improved the drawing of `GlobalPhase`, `ctrl(GlobalPhase)`, `Identity` and `ctrl(Identity)` operations.
  The labels are grouped together like for other multi-qubit operations, and the drawing
  no longer depends on the wires of `GlobalPhase` or `Identity`. Control nodes of controlled global phases
  and identities no longer receive the operator label, which is in line with other controlled operations.
  [(#7457)](https://github.com/PennyLaneAI/pennylane/pull/7457)
  
=======
* :class:`~.QubitUnitary` now supports a decomposition that is compatible with an arbitrary number of qubits. 
  This represents a fundamental improvement over the previous implementation, which was limited to two-qubit systems.
  [(#7277)](https://github.com/PennyLaneAI/pennylane/pull/7277)

>>>>>>> 22a54ed9
* Setting up the configuration of a workflow, including the determination of the best diff
  method, is now done *after* user transforms have been applied. This allows transforms to
  update the shots and change measurement processes with fewer issues.
  [(#7358)](https://github.com/PennyLaneAI/pennylane/pull/7358)

* The decomposition of `DiagonalQubitUnitary` has been updated to a recursive decomposition
  into a smaller `DiagonalQubitUnitary` and a `SelectPauliRot` operation. This is a known
  decomposition [Theorem 7 in Shende et al.](https://arxiv.org/abs/quant-ph/0406176)
  that contains fewer gates than the previous decomposition.
  [(#7370)](https://github.com/PennyLaneAI/pennylane/pull/7370)

* A transform for applying `cancel_inverses` has been added that can be used with the experimental
  xDSL Python compiler integration. This transform is optimized to cancel self-inverse operations
  iteratively to cancel nested self-inverse operations.
  [(#7363)](https://github.com/PennyLaneAI/pennylane/pull/7363)
 
* An experimental integration for a Python compiler using [xDSL](https://xdsl.dev/index) has been introduced.
  This is similar to [Catalyst's MLIR dialects](https://docs.pennylane.ai/projects/catalyst/en/stable/dev/dialects.html#mlir-dialects-in-catalyst), 
  but it is coded in Python instead of C++.
  [(#7509)](https://github.com/PennyLaneAI/pennylane/pull/7509)
  [(#7357)](https://github.com/PennyLaneAI/pennylane/pull/7357)
  [(#7367)](https://github.com/PennyLaneAI/pennylane/pull/7367)
  [(#7462)](https://github.com/PennyLaneAI/pennylane/pull/7462)
  [(#7470)](https://github.com/PennyLaneAI/pennylane/pull/7470)

* PennyLane supports `JAX` version 0.6.0.
  [(#7299)](https://github.com/PennyLaneAI/pennylane/pull/7299)

* PennyLane supports `JAX` version 0.5.3.
  [(#6919)](https://github.com/PennyLaneAI/pennylane/pull/6919)

* Computing the angles for uniformly controlled rotations, used in :class:`~.MottonenStatePreparation`
  and :class:`~.SelectPauliRot`, now takes much less computational effort and memory.
  [(#7377)](https://github.com/PennyLaneAI/pennylane/pull/7377)

* The :func:`~.transforms.cancel_inverses` transform no longer changes the order of operations that don't have shared wires, providing a deterministic output.
  [(#7328)](https://github.com/PennyLaneAI/pennylane/pull/7328)

* Alias for Identity (`I`) is now accessible from `qml.ops`.
  [(#7200)](https://github.com/PennyLaneAI/pennylane/pull/7200)

* Add xz encoding related `pauli_to_xz`, `xz_to_pauli` and `pauli_prod` functions to the `ftqc` module.
  [(#7433)](https://github.com/PennyLaneAI/pennylane/pull/7433)

* Add commutation rules for a Clifford gate set (`qml.H`, `qml.S`, `qml.CNOT`) to the `ftqc.pauli_tracker` module,
  accessible via the `commute_clifford_op` function.
  [(#7444)](https://github.com/PennyLaneAI/pennylane/pull/7444)

* The `ftqc` module `measure_arbitrary_basis`, `measure_x` and `measure_y` functions
  can now be captured when program capture is enabled.
  [(#7219)](https://github.com/PennyLaneAI/pennylane/pull/7219)
  [(#7368)](https://github.com/PennyLaneAI/pennylane/pull/7368)

* `Operator.num_wires` now defaults to `None` to indicate that the operator can be on
  any number of wires.
  [(#7312)](https://github.com/PennyLaneAI/pennylane/pull/7312)

* Shots can now be overridden for specific `qml.Snapshot` instances via a `shots` keyword argument.
  [(#7326)](https://github.com/PennyLaneAI/pennylane/pull/7326)

  ```python
  dev = qml.device("default.qubit", wires=2, shots=10)

  @qml.qnode(dev)
  def circuit():
      qml.Snapshot("sample", measurement=qml.sample(qml.X(0)), shots=5)
      return qml.sample(qml.X(0))
  ```

  ```pycon
  >>> qml.snapshots(circuit)()
  {'sample': array([-1., -1., -1., -1., -1.]),
   'execution_results': array([ 1., -1., -1., -1., -1.,  1., -1., -1.,  1., -1.])}
  ```

* Two-qubit `QubitUnitary` gates no longer decompose into fundamental rotation gates; it now 
  decomposes into single-qubit `QubitUnitary` gates. This allows the decomposition system to
  further decompose single-qubit unitary gates more flexibly using different rotations.
  [(#7211)](https://github.com/PennyLaneAI/pennylane/pull/7211)

* The `gate_set` argument of :func:`~.transforms.decompose` now accepts `"X"`, `"Y"`, `"Z"`, `"H"`, 
  `"I"` as aliases for `"PauliX"`, `"PauliY"`, `"PauliZ"`, `"Hadamard"`, and `"Identity"`. These 
  aliases are also recognized as part of symbolic operators. For example, `"Adjoint(H)"` is now 
  accepted as an alias for `"Adjoint(Hadamard)"`.
  [(#7331)](https://github.com/PennyLaneAI/pennylane/pull/7331)

* PennyLane no longer validates that an operation has at least one wire, as having this check required the abstract
  interface to maintain a list of special implementations.
  [(#7327)](https://github.com/PennyLaneAI/pennylane/pull/7327)

* Two new device-developer transforms have been added to `devices.preprocess`: 
  :func:`~.devices.preprocess.measurements_from_counts` and :func:`~.devices.preprocess.measurements_from_samples`.
  These transforms modify the tape to instead contain a `counts` or `sample` measurement process, 
  deriving the original measurements from the raw counts/samples in post-processing. This allows 
  expanded measurement support for devices that only 
  support counts/samples at execution, like real hardware devices.
  [(#7317)](https://github.com/PennyLaneAI/pennylane/pull/7317)

* Sphinx version was updated to 8.1. Sphinx is upgraded to version 8.1 and uses Python 3.10. References to intersphinx (e.g. `<demos/>` or `<catalyst/>` are updated to remove the :doc: prefix that is incompatible with sphinx 8.1. 
  [(7212)](https://github.com/PennyLaneAI/pennylane/pull/7212)

* Migrated `setup.py` package build and install to `pyproject.toml`
  [(#7375)](https://github.com/PennyLaneAI/pennylane/pull/7375)

* Updated GitHub Actions workflows (`rtd.yml`, `readthedocs.yml`, and `docs.yml`) to use `ubuntu-24.04` runners.
 [(#7396)](https://github.com/PennyLaneAI/pennylane/pull/7396)

* Updated requirements and pyproject files to include the other package.  
  [(#7417)](https://github.com/PennyLaneAI/pennylane/pull/7417)

<h3>Labs: a place for unified and rapid prototyping of research software 🧪</h3>


* A new module :mod:`pennylane.labs.intermediate_reps <pennylane.labs.intermediate_reps>`
  provides functionality to compute intermediate representations for particular circuits.
  :func:`parity_matrix <pennylane.labs.intermediate_reps.parity_matrix>` computes
  the parity matrix intermediate representation for CNOT circuits.
  :func:`phase_polynomial <pennylane.labs.intermediate_reps.phase_polynomial>` computes
  the phase polynomial intermediate representation for {CNOT, RZ} circuits.
  These efficient intermediate representations are important
  for CNOT routing algorithms and other quantum compilation routines.
  [(#7229)](https://github.com/PennyLaneAI/pennylane/pull/7229)
  [(#7333)](https://github.com/PennyLaneAI/pennylane/pull/7333)


<h3>Breaking changes 💔</h3>

* The `return_type` property of `MeasurementProcess` has been removed. Please use `isinstance` for type checking instead.
  [(#7322)](https://github.com/PennyLaneAI/pennylane/pull/7322)

* The `KerasLayer` class in `qml.qnn.keras` has been removed because Keras 2 is no longer actively maintained.
  Please consider using a different machine learning framework, like `PyTorch <demos/tutorial_qnn_module_torch>`__ or `JAX <demos/tutorial_How_to_optimize_QML_model_using_JAX_and_Optax>`__.
  [(#7320)](https://github.com/PennyLaneAI/pennylane/pull/7320)

* The `qml.gradients.hamiltonian_grad` function has been removed because this gradient recipe is no
  longer required with the :doc:`new operator arithmetic system </news/new_opmath>`.
  [(#7302)](https://github.com/PennyLaneAI/pennylane/pull/7302)

* Accessing terms of a tensor product (e.g., `op = X(0) @ X(1)`) via `op.obs` has been removed.
  [(#7324)](https://github.com/PennyLaneAI/pennylane/pull/7324)

* The `mcm_method` keyword argument in `qml.execute` has been removed.
  [(#7301)](https://github.com/PennyLaneAI/pennylane/pull/7301)

* The `inner_transform` and `config` keyword arguments in `qml.execute` have been removed.
  [(#7300)](https://github.com/PennyLaneAI/pennylane/pull/7300)

* `Sum.ops`, `Sum.coeffs`, `Prod.ops` and `Prod.coeffs` have been removed.
  [(#7304)](https://github.com/PennyLaneAI/pennylane/pull/7304)

* Specifying `pipeline=None` with `qml.compile` has been removed.
  [(#7307)](https://github.com/PennyLaneAI/pennylane/pull/7307)

* The `control_wires` argument in `qml.ControlledQubitUnitary` has been removed.
  Furthermore, the `ControlledQubitUnitary` no longer accepts `QubitUnitary` objects as arguments as its `base`.
  [(#7305)](https://github.com/PennyLaneAI/pennylane/pull/7305)

* `qml.tape.TapeError` has been removed.
  [(#7205)](https://github.com/PennyLaneAI/pennylane/pull/7205)

<h3>Deprecations 👋</h3>

Here's a list of deprecations made this release. For a more detailed breakdown of deprecations and alternative code to use instead, Please consult the :doc:`deprecations and removals page </development/deprecations>`.

* Top-level access to `DeviceError`, `PennyLaneDeprecationWarning`, `QuantumFunctionError` and `ExperimentalWarning` have been deprecated and will be removed in v0.43. Please import them from the new `exceptions` module.
  [(#7292)](https://github.com/PennyLaneAI/pennylane/pull/7292)
  [(#7477)](https://github.com/PennyLaneAI/pennylane/pull/7477)
  [(#7508)](https://github.com/PennyLaneAI/pennylane/pull/7508)

* `qml.operation.Observable` and the corresponding `Observable.compare` have been deprecated, as
  pennylane now depends on the more general `Operator` interface instead. The
  `Operator.is_hermitian` property can instead be used to check whether or not it is highly likely
  that the operator instance is Hermitian.
  [(#7316)](https://github.com/PennyLaneAI/pennylane/pull/7316)

* The boolean functions provided in `pennylane.operation` are deprecated. See the :doc:`deprecations page </development/deprecations>` 
  for equivalent code to use instead. These include `not_tape`, `has_gen`, `has_grad_method`, `has_multipar`,
  `has_nopar`, `has_unitary_gen`, `is_measurement`, `defines_diagonalizing_gates`, and `gen_is_multi_term_hamiltonian`.
  [(#7319)](https://github.com/PennyLaneAI/pennylane/pull/7319)

* `qml.operation.WiresEnum`, `qml.operation.AllWires`, and `qml.operation.AnyWires` are deprecated. To indicate that
  an operator can act on any number of wires, `Operator.num_wires = None` should be used instead. This is the default
  and does not need to be overwritten unless the operator developer wants to add wire number validation.
  [(#7313)](https://github.com/PennyLaneAI/pennylane/pull/7313)

* The :func:`qml.QNode.get_gradient_fn` method is now deprecated. Instead, use :func:`~.workflow.get_best_diff_method` to obtain the differentiation method.
  [(#7323)](https://github.com/PennyLaneAI/pennylane/pull/7323)

<h3>Internal changes ⚙️</h3>

* With program capture enabled, mcm method validation now happens on execution rather than setup.
  [(#7475)](https://github.com/PennyLaneAI/pennylane/pull/7475)

* Add `.git-blame-ignore-revs` file to the PennyLane repository. This file will allow specifying commits that should
  be ignored in the output of `git blame`. For example, this can be useful when a single commit includes bulk reformatting.
  [(#7507)](https://github.com/PennyLaneAI/pennylane/pull/7507)

* Add a `.gitattributes` file to standardize LF as the end-of-line character for the PennyLane
  repository.
  [(#7502)](https://github.com/PennyLaneAI/pennylane/pull/7502)

* `DefaultQubit` now implements `preprocess_transforms` and `setup_execution_config` instead of `preprocess`.
  [(#7468)](https://github.com/PennyLaneAI/pennylane/pull/7468)

* Fix subset of `pylint` errors in the `tests` folder.
  [(#7446)](https://github.com/PennyLaneAI/pennylane/pull/7446)

* Remove and reduce excessively expensive test cases in `tests/templates/test_subroutines/` that do not add value.
  [(#7436)](https://github.com/PennyLaneAI/pennylane/pull/7436)

* Stop using `pytest-timeout` in the PennyLane CI/CD pipeline.
  [(#7451)](https://github.com/PennyLaneAI/pennylane/pull/7451)

* Enforce `debugging` module to be a tertiary module.
  [(#7504)](https://github.com/PennyLaneAI/pennylane/pull/7504)

* Enforce subset of submodules in `templates` to be auxiliary layer modules.
  [(#7437)](https://github.com/PennyLaneAI/pennylane/pull/7437)

* Enforce `noise` module to be a tertiary layer module.
  [(#7430)](https://github.com/PennyLaneAI/pennylane/pull/7430)

* Enforce `qaoa` module to be a tertiary layer module.
  [(#7429)](https://github.com/PennyLaneAI/pennylane/pull/7429)

* Enforce `gradients` module to be an auxiliary layer module.
  [(#7416)](https://github.com/PennyLaneAI/pennylane/pull/7416)

* Enforce `optimize` module to be an auxiliary layer module.
  [(#7418)](https://github.com/PennyLaneAI/pennylane/pull/7418)

* A `RuntimeWarning` raised when using versions of JAX > 0.4.28 has been removed.
  [(#7398)](https://github.com/PennyLaneAI/pennylane/pull/7398)

* Wheel releases for PennyLane now follow the `PyPA binary-distribution format <https://packaging.python.org/en/latest/specifications/binary-distribution-format/>_` guidelines more closely.
  [(#7382)](https://github.com/PennyLaneAI/pennylane/pull/7382)

* `null.qubit` can now support an optional `track_resources` argument which allows it to record which gates are executed.
  [(#7226)](https://github.com/PennyLaneAI/pennylane/pull/7226)
  [(#7372)](https://github.com/PennyLaneAI/pennylane/pull/7372)
  [(#7392)](https://github.com/PennyLaneAI/pennylane/pull/7392)

* A new internal module, `qml.concurrency`, is added to support internal use of multiprocess and multithreaded execution of workloads. This also migrates the use of `concurrent.futures` in `default.qubit` to this new design.
  [(#7303)](https://github.com/PennyLaneAI/pennylane/pull/7303)

* Test suites in `tests/transforms/test_defer_measurement.py` use analytic mocker devices to test numeric results.
  [(#7329)](https://github.com/PennyLaneAI/pennylane/pull/7329)

* Introduce module dependency management using `tach`.
  [(#7185)](https://github.com/PennyLaneAI/pennylane/pull/7185)

* Add new `pennylane.exceptions` module for custom errors and warnings.
  [(#7205)](https://github.com/PennyLaneAI/pennylane/pull/7205)
  [(#7292)](https://github.com/PennyLaneAI/pennylane/pull/7292)

* Clean up `__init__.py` files in `math`, `ops`, `qaoa`, `tape` and `templates` to be explicit in what they import. 
  [(#7200)](https://github.com/PennyLaneAI/pennylane/pull/7200)
  
* The `Tracker` class has been moved into the `devices` module.
  [(#7281)](https://github.com/PennyLaneAI/pennylane/pull/7281)

* Moved functions that calculate rotation angles for unitary decompositions into an internal
  module `qml.math.decomposition`
  [(#7211)](https://github.com/PennyLaneAI/pennylane/pull/7211)

<h3>Documentation 📝</h3>

* Fixed the wrong `theta` to `phi` in :class:`~pennylane.IsingXY`.
 [(#7427)](https://github.com/PennyLaneAI/pennylane/pull/7427)

* In the :doc:`/introduction/compiling_circuits` page, in the "Decomposition in stages" section,
  circuit drawings now render in a way that's easier to read.
  [(#7419)](https://github.com/PennyLaneAI/pennylane/pull/7419)

* The entry in the :doc:`/news/program_capture_sharp_bits` page for using program capture with Catalyst 
  has been updated. Instead of using ``qjit(experimental_capture=True)``, Catalyst is now compatible 
  with the global toggles ``qml.capture.enable()`` and ``qml.capture.disable()`` for enabling and
  disabling program capture.
  [(#7298)](https://github.com/PennyLaneAI/pennylane/pull/7298)

<h3>Bug fixes 🐛</h3>

* The documentation of `qml.pulse.drive` has been updated and corrected.
  [(#7459)](https://github.com/PennyLaneAI/pennylane/pull/7459)

* Fixed a bug in `to_openfermion` where identity qubit-to-wires mapping was not obeyed.
  [(#7332)](https://github.com/PennyLaneAI/pennylane/pull/7332)

* Fixed a bug in the validation of :class:`~.SelectPauliRot` that prevents parameter broadcasting.
  [(#7377)](https://github.com/PennyLaneAI/pennylane/pull/7377)

* Usage of NumPy in `default.mixed` source code has been converted to `qml.math` to avoid
  unnecessary dependency on NumPy and to fix a bug that caused an error when using `default.mixed` with PyTorch and GPUs.
  [(#7384)](https://github.com/PennyLaneAI/pennylane/pull/7384)

* With program capture enabled (`qml.capture.enable()`), `QSVT` no treats abstract values as metadata.
  [(#7360)](https://github.com/PennyLaneAI/pennylane/pull/7360)

* A fix was made to `default.qubit` to allow for using `qml.Snapshot` with defer-measurements (`mcm_method="deferred"`).
  [(#7335)](https://github.com/PennyLaneAI/pennylane/pull/7335)

* Fixes the repr for empty `Prod` and `Sum` instances to better communicate the existence of an empty instance.
  [(#7346)](https://github.com/PennyLaneAI/pennylane/pull/7346)

* Fixes a bug where circuit execution fails with ``BlockEncode`` initialized with sparse matrices.
  [(#7285)](https://github.com/PennyLaneAI/pennylane/pull/7285)

* Adds an informative error if `qml.cond` is used with an abstract condition with
  jitting on `default.qubit` if capture is enabled.
  [(#7314)](https://github.com/PennyLaneAI/pennylane/pull/7314)

* Fixes a bug where using a ``StatePrep`` operation with `batch_size=1` did not work with ``default.mixed``.
  [(#7280)](https://github.com/PennyLaneAI/pennylane/pull/7280)

* Gradient transforms can now be used in conjunction with batch transforms with all interfaces.
  [(#7287)](https://github.com/PennyLaneAI/pennylane/pull/7287)

* Fixes a bug where the global phase was not being added in the ``QubitUnitary`` decomposition.  
  [(#7244)](https://github.com/PennyLaneAI/pennylane/pull/7244)
  [(#7270)](https://github.com/PennyLaneAI/pennylane/pull/7270)

* Using finite differences with program capture without x64 mode enabled now raises a warning.
  [(#7282)](https://github.com/PennyLaneAI/pennylane/pull/7282)

* When the `mcm_method` is specified to the `"device"`, the `defer_measurements` transform will 
  no longer be applied. Instead, the device will be responsible for all MCM handling.
  [(#7243)](https://github.com/PennyLaneAI/pennylane/pull/7243)

* Fixed coverage of `qml.liealg.CII` and `qml.liealg.AIII`.
  [(#7291)](https://github.com/PennyLaneAI/pennylane/pull/7291)

* Fixed a bug where the phase is used as the wire label for a `qml.GlobalPhase` when capture is enabled.
  [(#7211)](https://github.com/PennyLaneAI/pennylane/pull/7211)

* Fixed a bug that caused `CountsMP.process_counts` to return results in the computational basis, even if
  an observable was specified.
  [(#7342)](https://github.com/PennyLaneAI/pennylane/pull/7342)

* Fixed a bug that caused `SamplesMP.process_counts` used with an observable to return a list of eigenvalues 
  for each individual operation in the observable, instead of the overall result.
  [(#7342)](https://github.com/PennyLaneAI/pennylane/pull/7342)

* Fixed a bug where `two_qubit_decomposition` provides an incorrect decomposition for some special matrices.
  [(#7340)](https://github.com/PennyLaneAI/pennylane/pull/7340)

* Fixes a bug where the powers of `qml.ISWAP` and `qml.SISWAP` were decomposed incorrectly.
  [(#7361)](https://github.com/PennyLaneAI/pennylane/pull/7361)

* Returning `MeasurementValue`s from the `ftqc` module's parametric mid-circuit measurements
  (`measure_arbitrary_basis`, `measure_x` and `measure_y`) no longer raises an error in circuits 
  using `diagonalize_mcms`.
  [(#7387)](https://github.com/PennyLaneAI/pennylane/pull/7387)

<h3>Contributors ✍️</h3>

This release contains contributions from (in alphabetical order):

Guillermo Alonso-Linaje,
Astral Cai,
Yushao Chen,
Marcus Edwards,
Lillian Frederiksen,
Pietropaolo Frisoni,
Simone Gasperini,
Korbinian Kottmann,
Christina Lee,
Anton Naim Ibrahim,
Oumarou Oumarou,
Lee J. O'Riordan,
Mudit Pandey,
Andrija Paurevic,
Shuli Shu,
Kalman Szenes,
David Wierichs,
Jake Zaia<|MERGE_RESOLUTION|>--- conflicted
+++ resolved
@@ -295,19 +295,16 @@
 
 <h3>Improvements 🛠</h3>
 
-<<<<<<< HEAD
 * Improved the drawing of `GlobalPhase`, `ctrl(GlobalPhase)`, `Identity` and `ctrl(Identity)` operations.
   The labels are grouped together like for other multi-qubit operations, and the drawing
   no longer depends on the wires of `GlobalPhase` or `Identity`. Control nodes of controlled global phases
   and identities no longer receive the operator label, which is in line with other controlled operations.
   [(#7457)](https://github.com/PennyLaneAI/pennylane/pull/7457)
   
-=======
 * :class:`~.QubitUnitary` now supports a decomposition that is compatible with an arbitrary number of qubits. 
   This represents a fundamental improvement over the previous implementation, which was limited to two-qubit systems.
   [(#7277)](https://github.com/PennyLaneAI/pennylane/pull/7277)
 
->>>>>>> 22a54ed9
 * Setting up the configuration of a workflow, including the determination of the best diff
   method, is now done *after* user transforms have been applied. This allows transforms to
   update the shots and change measurement processes with fewer issues.
