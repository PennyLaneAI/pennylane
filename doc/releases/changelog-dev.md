--- conflicted
+++ resolved
@@ -407,11 +407,10 @@
 
 <h3>Improvements</h3>
 
-<<<<<<< HEAD
 * The `default.mixed` device received a performance improvement for multi-qubit operations.
   This also allows to apply channels that act on more than seven qubits, which was not possible before.
   [(#3584)](https://github.com/PennyLaneAI/pennylane/pull/3584)
-=======
+
 * `qml.dot` now groups coefficients together.
   [(#3691)](https://github.com/PennyLaneAI/pennylane/pull/3691)
 
@@ -457,7 +456,6 @@
 
 * `Sum._sort` method takes into account the name of the operator when sorting.
   [(#3691)](https://github.com/PennyLaneAI/pennylane/pull/3691)
->>>>>>> 4603d2a5
 
 * The kernel matrix utility functions in `qml.kernels` are now autodifferentiation-compatible.
   In addition they support batching, for example for quantum kernel execution with shot vectors.
