--- conflicted
+++ resolved
@@ -49,7 +49,6 @@
 
 <h3>Improvements</h3>
 
-<<<<<<< HEAD
 * The parameter-shift Hessian can now be computed for arbitrary
   operations that support the general parameter-shift rule for
   gradients, using `qml.gradients.param_shift_hessian`
@@ -66,11 +65,10 @@
 
   - An operation's `generator`. Its eigenvalues will be used to obtain
     `parameter_frequencies`, if they are not given explicitly for an operation.
-=======
+
 * `"default.qubit"` now skips over identity operators instead performing matrix multiplication
   with the identity.
   [(#2356)](https://github.com/PennyLaneAI/pennylane/pull/2356)
->>>>>>> 30eff2fb
 
 * `QuantumTape` objects are now iterable and accessing the
   operations and measurements of the underlying quantum circuit is more
@@ -209,11 +207,6 @@
 
 This release contains contributions from (in alphabetical order):
 
-<<<<<<< HEAD
-Karim Alaa El-Din, Guillermo Alonso-Linaje, Juan Miguel Arrazola, Thomas Bromley, Anthony Hayes,
-Josh Izaac, Soran Jahangiri, Christina Lee, Romain Moyard, Jay Soni, Antal Száva, David Wierichs.
-=======
 Karim Alaa El-Din, Guillermo Alonso-Linaje, Juan Miguel Arrazola, Thomas Bromley, Alain Delgado,
 Anthony Hayes, David Ittah, Josh Izaac, Soran Jahangiri, Christina Lee, Romain Moyard, Zeyue Niu,
-Jay Soni, Antal Száva.
->>>>>>> 30eff2fb
+Jay Soni, Antal Száva, David Wierichs