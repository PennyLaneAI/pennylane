:orphan:

# Release 0.37.0-dev (development release)

<h3>New features since last release</h3>

* The `default.tensor` device is introduced to perform tensor network simulation of a quantum circuit.
  [(#5699)](https://github.com/PennyLaneAI/pennylane/pull/5699)

<h3>Improvements 🛠</h3>

* `ctrl` now works with tuple-valued `control_values` when applied to any already controlled operation.
  [(#5725)](https://github.com/PennyLaneAI/pennylane/pull/5725)

* Add support for 3 new pytest markers: `unit`, `integration` and `system`.
  [(#5517)](https://github.com/PennyLaneAI/pennylane/pull/5517)

* The sorting order of parameter-shift terms is now guaranteed to resolve ties in the absolute value with the sign of the shifts.
  [(#5582)](https://github.com/PennyLaneAI/pennylane/pull/5582)

<h4>Mid-circuit measurements and dynamic circuits</h4>

* The `dynamic_one_shot` transform uses a single auxiliary tape with a shot vector and `default.qubit` implements the loop over shots with `jax.vmap`.
  [(#5617)](https://github.com/PennyLaneAI/pennylane/pull/5617)
  
* The `dynamic_one_shot` transform can be compiled with `jax.jit`.
  [(#5557)](https://github.com/PennyLaneAI/pennylane/pull/5557)
  
* When using `defer_measurements` with postselecting mid-circuit measurements, operations
  that will never be active due to the postselected state are skipped in the transformed
  quantum circuit. In addition, postselected controls are skipped, as they are evaluated
  at transform time. This optimization feature can be turned off by setting `reduce_postselected=False`
  [(#5558)](https://github.com/PennyLaneAI/pennylane/pull/5558)

  Consider a simple circuit with three mid-circuit measurements, two of which are postselecting,
  and a single gate conditioned on those measurements:

  ```python
  @qml.qnode(qml.device("default.qubit"))
  def node(x):
      qml.RX(x, 0)
      qml.RX(x, 1)
      qml.RX(x, 2)
      mcm0 = qml.measure(0, postselect=0, reset=False)
      mcm1 = qml.measure(1, postselect=None, reset=True)
      mcm2 = qml.measure(2, postselect=1, reset=False)
      qml.cond(mcm0+mcm1+mcm2==1, qml.RX)(0.5, 3)
      return qml.expval(qml.Z(0) @ qml.Z(3))
  ```

  Without the new optimization, we obtain three gates, each controlled on the three measured
  qubits. They correspond to the combinations of controls that satisfy the condition
  `mcm0+mcm1+mcm2==1`:

  ```pycon
  >>> print(qml.draw(qml.defer_measurements(node, reduce_postselected=False))(0.6))
  0: ──RX(0.60)──|0⟩⟨0|─╭●─────────────────────────────────────────────┤ ╭<Z@Z>
  1: ──RX(0.60)─────────│──╭●─╭X───────────────────────────────────────┤ │
  2: ──RX(0.60)─────────│──│──│───|1⟩⟨1|─╭○────────╭○────────╭●────────┤ │
  3: ───────────────────│──│──│──────────├RX(0.50)─├RX(0.50)─├RX(0.50)─┤ ╰<Z@Z>
  4: ───────────────────╰X─│──│──────────├○────────├●────────├○────────┤
  5: ──────────────────────╰X─╰●─────────╰●────────╰○────────╰○────────┤
  ```

  If we do not explicitly deactivate the optimization, we obtain a much simpler circuit:

  ```pycon
  >>> print(qml.draw(qml.defer_measurements(node))(0.6))
  0: ──RX(0.60)──|0⟩⟨0|─╭●─────────────────┤ ╭<Z@Z>
  1: ──RX(0.60)─────────│──╭●─╭X───────────┤ │
  2: ──RX(0.60)─────────│──│──│───|1⟩⟨1|───┤ │
  3: ───────────────────│──│──│──╭RX(0.50)─┤ ╰<Z@Z>
  4: ───────────────────╰X─│──│──│─────────┤
  5: ──────────────────────╰X─╰●─╰○────────┤
  ```

  There is only one controlled gate with only one control wire.

* `qml.devices.LegacyDevice` is now an alias for `qml.Device`, so it is easier to distinguish it from
  `qml.devices.Device`, which follows the new device API.
  [(#5581)](https://github.com/PennyLaneAI/pennylane/pull/5581)

* The `dtype` for `eigvals` of `X`, `Y`, `Z` and `Hadamard` is changed from `int` to `float`, making them 
  consistent with the other observables. The `dtype` of the returned values when sampling these observables 
  (e.g. `qml.sample(X(0))`) is also changed to `float`. 
  [(#5607)](https://github.com/PennyLaneAI/pennylane/pull/5607)

* Sets up the framework for the development of an `assert_equal` function for testing operator comparison.
  [(#5634)](https://github.com/PennyLaneAI/pennylane/pull/5634)

* `qml.sample` can now be used on Boolean values representing mid-circuit measurement results in
  traced quantum functions. This feature is used with Catalyst to enable the pattern
  `m = measure(0); qml.sample(m)`.
  [(#5673)](https://github.com/PennyLaneAI/pennylane/pull/5673)

* PennyLane operators can now automatically be captured as instructions in JAXPR. See the experimental
  `capture` module for more information.
  [(#5511)](https://github.com/PennyLaneAI/pennylane/pull/5511)

* The `decompose` transform has an `error` kwarg to specify the type of error that should be raised, 
  allowing error types to be more consistent with the context the `decompose` function is used in.
  [(#5669)](https://github.com/PennyLaneAI/pennylane/pull/5669)

* The `qml.pytrees` module now has `flatten` and `unflatten` methods for serializing pytrees.
  [(#5701)](https://github.com/PennyLaneAI/pennylane/pull/5701)

* Empty initialization of `PauliVSpace` is permitted.
  [(#5675)](https://github.com/PennyLaneAI/pennylane/pull/5675)

<<<<<<< HEAD
* `MultiControlledX` can now be decomposed even when no `work_wires` are provided. The implementation returns $\mathcal{O}(\text{len(control\_wires)}^2)$ operations, and is applicable for any multi controlled unitary gate. Single control unitary now includes the correct global phase. Single control `GlobalPhase` has now a decomposition, i.e. relative phase on control wire.
  [(#5735)](https://github.com/PennyLaneAI/pennylane/pull/5735)
=======
* `QuantumScript` properties are only calculated when needed, instead of on initialization. This decreases the classical overhead by >20%.
  `par_info`, `obs_sharing_wires`, and `obs_sharing_wires_id` are now public attributes.
  [(#5696)](https://github.com/PennyLaneAI/pennylane/pull/5696)
>>>>>>> f5b805b1

<h4>Community contributions 🥳</h4>

* Implemented kwargs (`check_interface`, `check_trainability`, `rtol` and `atol`) support in `qml.equal` for the operators `Pow`, `Adjoint`, `Exp`, and `SProd`.
  [(#5668)](https://github.com/PennyLaneAI/pennylane/issues/5668)
  
* ``qml.QutritDepolarizingChannel`` has been added, allowing for depolarizing noise to be simulated on the `default.qutrit.mixed` device.
  [(#5502)](https://github.com/PennyLaneAI/pennylane/pull/5502)

<h3>Breaking changes 💔</h3>

* Sampling observables composed of `X`, `Y`, `Z` and `Hadamard` now returns values of type `float` instead of `int`.
  [(#5607)](https://github.com/PennyLaneAI/pennylane/pull/5607)

* `qml.is_commuting` no longer accepts the `wire_map` argument, which does not bring any functionality.
  [(#5660)](https://github.com/PennyLaneAI/pennylane/pull/5660)

* `qml.from_qasm_file` has been removed. The user can open files and load their content using `qml.from_qasm`.
  [(#5659)](https://github.com/PennyLaneAI/pennylane/pull/5659)

* `qml.load` has been removed in favour of more specific functions, such as `qml.from_qiskit`, etc.
  [(#5654)](https://github.com/PennyLaneAI/pennylane/pull/5654)

* `qml.transforms.convert_to_numpy_parameters` is now a proper transform and its output signature has changed,
  returning a list of `QuantumTape`s and a post-processing function instead of simply the transformed circuit.
  [(#5693)](https://github.com/PennyLaneAI/pennylane/pull/5693)

* `Controlled.wires` does not include `self.work_wires` anymore. That can be accessed separately through `Controlled.work_wires`.
  Consequently, `Controlled.active_wires` has been removed in favour of the more common `Controlled.wires`.
  [(#5728)](https://github.com/PennyLaneAI/pennylane/pull/5728)
  
* `qml.QutritAmplitudeDamping` channel has been added, allowing for noise processes modelled by amplitude damping to be simulated on the `default.qutrit.mixed` device.
  [(#5503)](https://github.com/PennyLaneAI/pennylane/pull/5503)

<h3>Deprecations 👋</h3>

* The `simplify` argument in `qml.Hamiltonian` and `qml.ops.LinearCombination` is deprecated. 
  Instead, `qml.simplify()` can be called on the constructed operator.
  [(#5677)](https://github.com/PennyLaneAI/pennylane/pull/5677)

* `qml.transforms.map_batch_transform` is deprecated, since a transform can be applied directly to a batch of tapes.
  [(#5676)](https://github.com/PennyLaneAI/pennylane/pull/5676)

<h3>Documentation 📝</h3>

* A small typo was fixed in the docstring for `qml.sample`.
  [(#5685)](https://github.com/PennyLaneAI/pennylane/pull/5685)

<h3>Bug fixes 🐛</h3>

* Replaced `semantic_version` with `packaging.version.Version`, since the former cannot
  handle the metadata `.post` in the version string.
  [(#5754)](https://github.com/PennyLaneAI/pennylane/pull/5754)

* The `dynamic_one_shot` transform now has expanded support for the `jax` and `torch` interfaces.
  [(#5672)](https://github.com/PennyLaneAI/pennylane/pull/5672)

* The decomposition of `StronglyEntanglingLayers` is now compatible with broadcasting.
  [(#5716)](https://github.com/PennyLaneAI/pennylane/pull/5716)

* `qml.cond` can now be applied to `ControlledOp` operations when deferring measurements.
  [(#5725)](https://github.com/PennyLaneAI/pennylane/pull/5725)

* The legacy `Tensor` class can now handle a `Projector` with abstract tracer input.
  [(#5720)](https://github.com/PennyLaneAI/pennylane/pull/5720)

* Fixed a bug that raised an error regarding expected vs actual `dtype` when using `JAX-JIT` on a circuit that 
  returned samples of observables containing the `qml.Identity` operator.
  [(#5607)](https://github.com/PennyLaneAI/pennylane/pull/5607)

* The signature of `CaptureMeta` objects (like `Operator`) now match the signature of the `__init__` call.
  [(#5727)](https://github.com/PennyLaneAI/pennylane/pull/5727)

* Use vanilla NumPy arrays in `test_projector_expectation` to avoid differentiating `qml.Projector` with respect to the state attribute.
  [(#5683)](https://github.com/PennyLaneAI/pennylane/pull/5683)

* `qml.Projector` is now compatible with jax-jit.
  [(#5595)](https://github.com/PennyLaneAI/pennylane/pull/5595)

* Finite shot circuits with a `qml.probs` measurement, both with a `wires` or `op` argument, can now be compiled with `jax.jit`.
  [(#5619)](https://github.com/PennyLaneAI/pennylane/pull/5619)
  
* `param_shift`, `finite_diff`, `compile`, `insert`, `merge_rotations`, and `transpile` now
  all work with circuits with non-commuting measurements.
  [(#5424)](https://github.com/PennyLaneAI/pennylane/pull/5424)
  [(#5681)](https://github.com/PennyLaneAI/pennylane/pull/5681)

* A correction is added to `bravyi_kitaev` to call the correct function for a FermiSentence input.
  [(#5671)](https://github.com/PennyLaneAI/pennylane/pull/5671)

* Fixes a bug where `sum_expand` produces incorrect result dimensions when combining shot vectors, 
  multiple measurements, and parameter broadcasting.
  [(#5702)](https://github.com/PennyLaneAI/pennylane/pull/5702)

* Fixes a bug in `qml.math.dot` that raises an error when only one of the operands is a scalar.
  [(#5702)](https://github.com/PennyLaneAI/pennylane/pull/5702)

<h3>Contributors ✍️</h3>

This release contains contributions from (in alphabetical order):

Lillian M. A. Frederiksen,
Gabriel Bottrill,
Astral Cai,
Ahmed Darwish,
Isaac De Vlugt,
Pietropaolo Frisoni,
Emiliano Godinez,
David Ittah,
Soran Jahangiri,
Korbinian Kottmann,
Christina Lee,
Vincent Michaud-Rioux,
Lee James O'Riordan,
Mudit Pandey,
Kenya Sakka,
David Wierichs.<|MERGE_RESOLUTION|>--- conflicted
+++ resolved
@@ -107,14 +107,12 @@
 * Empty initialization of `PauliVSpace` is permitted.
   [(#5675)](https://github.com/PennyLaneAI/pennylane/pull/5675)
 
-<<<<<<< HEAD
 * `MultiControlledX` can now be decomposed even when no `work_wires` are provided. The implementation returns $\mathcal{O}(\text{len(control\_wires)}^2)$ operations, and is applicable for any multi controlled unitary gate. Single control unitary now includes the correct global phase. Single control `GlobalPhase` has now a decomposition, i.e. relative phase on control wire.
   [(#5735)](https://github.com/PennyLaneAI/pennylane/pull/5735)
-=======
+
 * `QuantumScript` properties are only calculated when needed, instead of on initialization. This decreases the classical overhead by >20%.
   `par_info`, `obs_sharing_wires`, and `obs_sharing_wires_id` are now public attributes.
   [(#5696)](https://github.com/PennyLaneAI/pennylane/pull/5696)
->>>>>>> f5b805b1
 
 <h4>Community contributions 🥳</h4>
 
