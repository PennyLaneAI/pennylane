:orphan:

# Release 0.35.0-dev (development release)

<h3>New features since last release</h3>

<h3>Improvements 🛠</h3>

* Improve the performance of circuit-cutting workloads with large numbers of generated tapes.
  [(#5005)](https://github.com/PennyLaneAI/pennylane/pull/5005)

* Update `tests/ops/functions/conftest.py` to ensure all operator types are tested for validity.
  [(#4978)](https://github.com/PennyLaneAI/pennylane/pull/4978)

* Upgrade Pauli arithmetic with multiplying by scalars, e.g. `0.5 * PauliWord({0:"X"})` or `0.5 * PauliSentence({PauliWord({0:"X"}): 1.})`.
  [(#4989)](https://github.com/PennyLaneAI/pennylane/pull/4989)

* Upgrade Pauli arithmetic addition. You can now intuitively add together 
  `PauliWord` and `PauliSentence` as well as scalars, which are treated implicitly as identities.
  For example `ps1 + pw1 + 1.` for some Pauli word `pw1 = PauliWord({0: "X", 1: "Y"})` and Pauli
  sentence `ps1 = PauliSentence({pw1: 3.})`.
  [(#5001)](https://github.com/PennyLaneAI/pennylane/pull/5001)

* Upgrade Pauli arithmetic with subtraction. You can now subtract `PauliWord` and `PauliSentence`
  instances, as well as scalars, from each other.
  For example `ps1 - pw1 - 1` for `pw1 = PauliWord({0: "X", 1: "Y"})` and `ps1 = PauliSentence({pw1: 3.})`.
  [(#5003)](https://github.com/PennyLaneAI/pennylane/pull/5003)

* Improve efficiency of matrix calculation when operator is symmetric over wires
   [(#3601)](https://github.com/PennyLaneAI/pennylane/pull/3601)

* A new `pennylane.workflow` module is added. This module now contains `qnode.py`, `execution.py`, `set_shots.py`, `jacobian_products.py`, and the submodule `interfaces`.
  [(#5023)](https://github.com/PennyLaneAI/pennylane/pull/5023)

* Composite operations (eg. those made with `qml.prod` and `qml.sum`) convert `Hamiltonian` and
  `Tensor` operands to `Sum` and `Prod` types, respectively. This helps avoid the mixing of
  incompatible operator types.
  [(#5031)](https://github.com/PennyLaneAI/pennylane/pull/5031)

* Raise a more informative error when calling `adjoint_jacobian` with trainable state-prep operations.
  [(#5026)](https://github.com/PennyLaneAI/pennylane/pull/5026)

<h4>Community contributions 🥳</h4>

* The transform `split_non_commuting` now accepts measurements of type `probs`, `sample` and `counts` which accept both wires and observables. 
  [(#4972)](https://github.com/PennyLaneAI/pennylane/pull/4972)

<h3>Breaking changes 💔</h3>

* Passing additional arguments to a transform that decorates a QNode must be done through the use
  of `functools.partial`.
  [(#5046)](https://github.com/PennyLaneAI/pennylane/pull/5046)

* `Observable.return_type` has been removed. Instead, you should inspect the type
  of the surrounding measurement process.
  [(#5044)](https://github.com/PennyLaneAI/pennylane/pull/5044)

* `ClassicalShadow.entropy()` no longer needs an `atol` keyword as a better
  method to estimate entropies from approximate density matrix reconstructions
  (with potentially negative eigenvalues) has been implemented.
  [(#5048)](https://github.com/PennyLaneAI/pennylane/pull/5048)

<h3>Deprecations 👋</h3>

* Matrix and tensor products between `PauliWord` and `PauliSentence` instances are done using the `@` operator, `*` will be used only for scalar multiplication.
  [(#4989)](https://github.com/PennyLaneAI/pennylane/pull/4989)

* `MeasurementProcess.name` and `MeasurementProcess.data` are now deprecated, as they contain dummy
  values that are no longer needed.
  [(#5047)](https://github.com/PennyLaneAI/pennylane/pull/5047)

<h3>Documentation 📝</h3>

* A typo in a code example in the `qml.transforms` API has been fixed.
  [(#5014)](https://github.com/PennyLaneAI/pennylane/pull/5014)

* A typo in the code example for `qml.qchem.dipole_of` has been fixed.
  [(#5036)](https://github.com/PennyLaneAI/pennylane/pull/5036) 

<h3>Bug fixes 🐛</h3>

* `StatePrep` operations expanded onto more wires are now compatible with backprop.
  [(#5028)](https://github.com/PennyLaneAI/pennylane/pull/5028)

<h3>Contributors ✍️</h3>

This release contains contributions from (in alphabetical order):

Abhishek Abhishek,
Pablo Antonio Moreno Casares,
Isaac De Vlugt,
Korbinian Kottmann,
<<<<<<< HEAD
Christina Lee,
Xiaoran Li,
=======
Lee J. O'Riordan,
>>>>>>> d0d919a6
Matthew Silverman.<|MERGE_RESOLUTION|>--- conflicted
+++ resolved
@@ -90,10 +90,7 @@
 Pablo Antonio Moreno Casares,
 Isaac De Vlugt,
 Korbinian Kottmann,
-<<<<<<< HEAD
 Christina Lee,
 Xiaoran Li,
-=======
 Lee J. O'Riordan,
->>>>>>> d0d919a6
 Matthew Silverman.