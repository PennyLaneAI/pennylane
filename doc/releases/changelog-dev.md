--- conflicted
+++ resolved
@@ -70,15 +70,9 @@
 
   U = generator(wires=0)
 
-<<<<<<< HEAD
-* Functions `measure_with_samples` and `sample_state` have been added to the new `qutrit_mixed` module found in
- `qml.devices`. These functions are used to sample device-compatible states, returning either the final measured state or value of an observable.
-  [(#5082)](https://github.com/PennyLaneAI/pennylane/pull/5082)
-=======
   dev = qml.device('default.qubit')
   @qml.qnode(dev)
   def circuit():
->>>>>>> 5ffbc99e
 
         # Initialize to the state |1>
         qml.PauliX(wires=0)
