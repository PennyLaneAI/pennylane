:orphan:

# Release 0.31.0-dev (development release)

<h3>New features since last release</h3>

<h4>Workflow-level resource estimation 🧮</h4>

* PennyLane's [Tracker](https://docs.pennylane.ai/en/stable/code/api/pennylane.Tracker.html) now
  monitors the resource requirements of circuits being executed by the device.
  [(#4045)](https://github.com/PennyLaneAI/pennylane/pull/4045)
  [(#4110)](https://github.com/PennyLaneAI/pennylane/pull/4110)

  Suppose we have a workflow that involves executing circuits with different qubit numbers. We
  can obtain the resource requirements as a function of the number of qubits by executing the 
  workflow with the `Tracker` context:

  ```python
  dev = qml.device("default.qubit", wires=4)

  @qml.qnode(dev)
  def circuit(n_wires):
      for i in range(n_wires):
          qml.Hadamard(i)
      return qml.probs(range(n_wires))

  with qml.Tracker(dev) as tracker:
      for i in range(1, 5):
          circuit(i)
  ```

  The resource requirements of individual circuits can then be inspected as follows:

  ```pycon
  >>> resources = tracker.history["resources"]
  >>> resources[0]
  wires: 1
  gates: 1
  depth: 1
  shots: Shots(total=None)
  gate_types:
  {'Hadamard': 1}
  gate_sizes:
  {1: 1}
  >>> [r.num_wires for r in resources]
  [1, 2, 3, 4]
  ```
  
  Moreover, it is possible to predict the resource requirements without evaluating circuits
  using the `null.qubit` device, which follows the standard execution pipeline but returns numeric
  zeros. Consider the following workflow that takes the gradient of a `50`-qubit circuit:

  ```python
  from pennylane import numpy as np

  n_wires = 50
  dev = qml.device("null.qubit", wires=n_wires)

  weight_shape = qml.StronglyEntanglingLayers.shape(2, n_wires)
  weights = np.random.random(weight_shape, requires_grad=True)

  @qml.qnode(dev, diff_method="parameter-shift")
  def circuit(weights):
      qml.StronglyEntanglingLayers(weights, wires=range(n_wires))
      return qml.expval(qml.PauliZ(0))

  with qml.Tracker(dev) as tracker:
      qml.grad(circuit)(weights)
  ```

  The tracker can be inspected to extract resource requirements without requiring a 50-qubit circuit
  run:

  ```pycon
  >>> tracker.totals
  {'executions': 451, 'batches': 2, 'batch_len': 451}
  >>> tracker.history["resources"][0]
  wires: 50
  gates: 200
  depth: 77
  shots: Shots(total=None)
  gate_types:
  {'Rot': 100, 'CNOT': 100}
  gate_sizes:
  {1: 100, 2: 100}
  ```

* Custom operations can now be defined that solely include resource requirements — an explicit
  decomposition or matrix representation is not needed.
  [(#4033)](https://github.com/PennyLaneAI/pennylane/pull/4033)

  PennyLane is now able to estimate the total resource requirements of circuits that include one
  or more of these operations, allowing you to estimate requirements for high-level algorithms 
  composed of abstract subroutines. 

  These operations can be defined by inheriting from
  [ResourcesOperation](https://docs.pennylane.ai/en/stable/code/api/pennylane.resource.ResourcesOperation.html)
  and overriding the `resources()` method to return an appropriate
  [Resources](https://docs.pennylane.ai/en/stable/code/api/pennylane.resource.Resources.html)
  object:

  ```python
  class CustomOp(qml.resource.ResourcesOperation):
      def resources(self):
          n = len(self.wires)
          r = qml.resource.Resources(
              num_wires=n,
              num_gates=n ** 2,
              depth=5,
          )
          return r
  ```

  ```pycon
  >>> wires = [0, 1, 2]
  >>> c = CustomOp(wires)
  >>> c.resources()
  wires: 3
  gates: 9
  depth: 5
  shots: Shots(total=None)
  gate_types:
  {}
  gate_sizes:
  {}
  ```
  
  A quantum circuit that contains `CustomOp` can be created and inspected using
  [qml.specs](https://docs.pennylane.ai/en/stable/code/api/pennylane.specs.html):

  ```python
  dev = qml.device("default.qubit", wires=wires)

  @qml.qnode(dev)
  def circ():
      qml.PauliZ(wires=0)
      CustomOp(wires)
      return qml.state()
  ```
  
  ```pycon
  >>> specs = qml.specs(circ)()
  >>> specs["resources"].depth
  6
  ``` 

<h4>Fermionic operators 🔬</h4>

* A new class called `Fermiword` has been added to represent a fermionic operator (e.g., $\hat{c}_1 c_0 \hat{c}_2 c_3$).
  [(#4191)](https://github.com/PennyLaneAI/pennylane/pull/4191)

* A new class called `FermiSentence` has been added to represent a linear combination of fermionic operators.
  [(#4195)](https://github.com/PennyLaneAI/pennylane/pull/4195)

<<<<<<< HEAD
<h4>Trace distance is now available in qml.qinfo 💥</h4>

* The quantum information module now supports [trace distance](https://en.wikipedia.org/wiki/Trace_distance).
  [(#4181)](https://github.com/PennyLaneAI/pennylane/pull/4181)

  Two cases are enabled for calculating the trace distance:
  
  - A QNode transform via `qml.qinfo.trace_distance`:

    ```python
    dev = qml.device('default.qubit', wires=2)

    @qml.qnode(dev)
    def circuit(param):
        qml.RY(param, wires=0)
        qml.CNOT(wires=[0, 1])
        return qml.state()
    ```

    ```pycon
    >>> trace_distance_circuit = qml.qinfo.trace_distance(circuit, circuit, wires0=[0], wires1=[0])
    >>> x, y = np.array(0.4), np.array(0.6)
    >>> trace_distance_circuit((x,), (y,))
    0.047862689546603415
    ```

  - Flexible post-processing via `qml.math.trace_distance`:

    ```pycon
    >>> rho = np.array([[0.3, 0], [0, 0.7]])
    >>> sigma = np.array([[0.5, 0], [0, 0.5]])
    >>> qml.math.trace_distance(rho, sigma)
    0.19999999999999998
    ```

* It is now possible to use basis-state preparations in Qutrit circuits.
=======
* Add `FermiC` and `FermiA` classes as representations of the fermionic creation and annihilation 
  operators. These user-facing classes for creating fermonic operators are accessible as, e.g.,
  `qml.FermiC(0)` and `qml.FermiA(3)`.
  [(#4200)](https://github.com/PennyLaneAI/pennylane/pull/4200)

* Added the `QutritBasisState` operator to support qutrit state preparation for the `default.qutrit` device
>>>>>>> 47774548
  [(#4185)](https://github.com/PennyLaneAI/pennylane/pull/4185)

  ```python
  wires = range(2)
  dev = qml.device("default.qutrit", wires=wires)

  @qml.qnode(dev)
  def qutrit_circuit():
      qml.QutritBasisState([1, 1], wires=wires)
      qml.TAdd(wires=wires)
      return qml.probs(wires=1)
  ```
  
  ```pycon
  >>> qutrit_circuit()
  array([0., 0., 1.])
  ```

* Added the `one_qubit_decomposition` function to provide a unified interface for decompositions
  of a single-qubit unitary matrix into sequences of X, Y, and Z rotations. 
  [(#4210)](https://github.com/PennyLaneAI/pennylane/pull/4210)

  ```pycon
  >>> from pennylane.transforms import one_qubit_decomposition
  >>> U = np.array([[-0.28829348-0.78829734j,  0.30364367+0.45085995j],
  ...               [ 0.53396245-0.10177564j,  0.76279558-0.35024096j]])
  >>> one_qubit_decomposition(U, 0, "ZYZ")
  [RZ(array(-0.2420953), wires=[0]),
   RY(array(1.14938178), wires=[0]),
   RZ(array(1.73305815), wires=[0])]
  >>> one_qubit_decomposition(U, 0, "XYX", return_global_phase=True)
  [RX(tensor(-1.72101925, requires_grad=True), wires=[0]),
   RY(tensor(1.39749741, requires_grad=True), wires=[0]),
   RX(tensor(0.45246584, requires_grad=True), wires=[0]),
   (0.38469215914523336-0.9230449299422961j)*(Identity(wires=[0]))]
  ```

* PennyLane Docker builds have been updated to include the latest plugins and interface versions.
  [(#4178)](https://github.com/PennyLaneAI/pennylane/pull/4178)

<h4>Extended support for differentiating pulses</h4>

* `qml.pulse.ParametrizedEvolution` now uses _batched_ compressed sparse row (`BCSR`) format. 
  This allows for computing Jacobians of the unitary directly even when `dense=False`.
  [(#4126)](https://github.com/PennyLaneAI/pennylane/pull/4126)

  
  ```python
  def U(params):
      H = jnp.polyval * qml.PauliZ(0) # time dependent Hamiltonian
      Um = qml.evolve(H)(params, t=10., dense=False)
      return qml.matrix(Um)
  params = jnp.array([[0.5]], dtype=complex)
  jac = jax.jacobian(U, holomorphic=True)(params)
  ```

* The stochastic parameter-shift gradient transform for pulses, `stoch_pulse_grad`, now
  supports arbitrary Hermitian generating terms in pulse Hamiltonians.
  [(4132)](https://github.com/PennyLaneAI/pennylane/pull/4132)

<h4>Broadcasting and other tweaks to Torch and Keras layers 🦾</h4>

* The `TorchLayer` and `KerasLayer` integrations with `torch.nn` and `Keras` have been upgraded.
  Consider the following `TorchLayer`:

  ```python
  n_qubits = 2
  dev = qml.device("default.qubit", wires=n_qubits)

  @qml.qnode(dev)
  def qnode(inputs, weights):
      qml.AngleEmbedding(inputs, wires=range(n_qubits))
      qml.BasicEntanglerLayers(weights, wires=range(n_qubits))
      return [qml.expval(qml.PauliZ(wires=i)) for i in range(n_qubits)]

  n_layers = 6
  weight_shapes = {"weights": (n_layers, n_qubits)}
  qlayer = qml.qnn.TorchLayer(qnode, weight_shapes)
  ```
  
  The following features are now available:

  - Native support for parameter broadcasting.
    [(#4131)](https://github.com/PennyLaneAI/pennylane/pull/4131)

    ```pycon
    >>> batch_size = 10
    >>> inputs = torch.rand((batch_size, n_qubits))
    >>> qlayer(inputs)
    >>> dev.num_executions == 1
    True
    ```

  - Ability to draw a `TorchLayer` and `KerasLayer` using `qml.draw()` and
    `qml.draw_mpl()`.
    [(#4197)](https://github.com/PennyLaneAI/pennylane/pull/4197)

    ```pycon
    >>> print(qml.draw(qlayer, show_matrices=False)(inputs))
    0: ─╭AngleEmbedding(M0)─╭BasicEntanglerLayers(M1)─┤  <Z>
    1: ─╰AngleEmbedding(M0)─╰BasicEntanglerLayers(M1)─┤  <Z>
    ```

  - Support for `KerasLayer` model saving and clearer instructions on `TorchLayer` model saving.
    [(#4149)](https://github.com/PennyLaneAI/pennylane/pull/4149)
    [(#4158)](https://github.com/PennyLaneAI/pennylane/pull/4158)

    ```pycon
    >>> torch.save(qlayer.state_dict(), "weights.pt")  # Saving
    >>> qlayer.load_state_dict(torch.load("weights.pt"))  # Loading
    >>> qlayer.eval()
    ```
    
    Hybrid models containing `KerasLayer` or `TorchLayer` objects can also be saved and loaded.

<h3>Improvements 🛠</h3>

<h4>Community contributions from UnitaryHack 🤝</h4>

* [ParametrizedHamiltonian](https://docs.pennylane.ai/en/stable/code/api/pennylane.pulse.ParametrizedHamiltonian.html)
  now has an improved string representation.
  [(#4176)](https://github.com/PennyLaneAI/pennylane/pull/4176)

  ```pycon
  >>> def f1(p, t): return p[0] * jnp.sin(p[1] * t)
  >>> def f2(p, t): return p * t
  >>> coeffs = [2., f1, f2]
  >>> observables =  [qml.PauliX(0), qml.PauliY(0), qml.PauliZ(0)]
  >>> qml.dot(coeffs, observables)
    (2.0*(PauliX(wires=[0])))
  + (f1(params_0, t)*(PauliY(wires=[0])))
  + (f2(params_1, t)*(PauliZ(wires=[0])))
  ```

<h4>A more flexible projector</h4>

<h4>Do more with qutrits</h4>

* It is now possible to prepare qutrit basis states with `qml.QutritBasisState`.
  [(#4185)](https://github.com/PennyLaneAI/pennylane/pull/4185)

  ```python
  wires = range(2)
  dev = qml.device("default.qutrit", wires=wires)

  @qml.qnode(dev)
  def qutrit_circuit():
      qml.QutritBasisState([1, 1], wires=wires)
      qml.TAdd(wires=wires)
      return qml.probs(wires=1)
  ```
  
  ```pycon
  >>> qutrit_circuit()
  array([0., 0., 1.])
  ```

* Three qutrit rotation operators have been added that are analogous to `RX`, `RY`, and `RZ`:

  - `TRX`: an X rotation
  - `TRY`: a Y rotation
  - `TRZ`: a Z rotation

  [(#2845)](https://github.com/PennyLaneAI/pennylane/pull/2845)
  [(#2846)](https://github.com/PennyLaneAI/pennylane/pull/2846)
  [(#2847)](https://github.com/PennyLaneAI/pennylane/pull/2847)
  
* Qutrit devices now support parameter-shift differentiation.
  [(#2845)](https://github.com/PennyLaneAI/pennylane/pull/2845)

<h4>The qchem module</h4>

* Non-cubic lattice support for all electron resource estimation has been added.
  [(3956)](https://github.com/PennyLaneAI/pennylane/pull/3956)

* The `qchem.molecular_hamiltonian` function has been upgraded to support custom wires for constructing
  differentiable Hamiltonians. The zero imaginary component of the Hamiltonian coefficients have been
  removed.
  [(#4050)](https://github.com/PennyLaneAI/pennylane/pull/4050)
  [(#4094)](https://github.com/PennyLaneAI/pennylane/pull/4094)

* Jordan-Wigner transforms that cache Pauli gate objects have been accelerated.
  [(#4046)](https://github.com/PennyLaneAI/pennylane/pull/4046)

<h4>Next-generation device API</h4>

* The new device interface has been integrated with `qml.execute` for autograd, backpropagation, and no differentiation.
  [(#3903)](https://github.com/PennyLaneAI/pennylane/pull/3903)

* Support for adjoint differentiation has been added to the `DefaultQubit2` device.
  [(#4037)](https://github.com/PennyLaneAI/pennylane/pull/4037)

* A new function called `measure_with_samples` that returns a sample-based measurement result given a state has been added.
  [(#4083)](https://github.com/PennyLaneAI/pennylane/pull/4083)
  [(#4093)](https://github.com/PennyLaneAI/pennylane/pull/4093)

* `DefaultQubit2.preprocess` now returns a new `ExecutionConfig` object with decisions for `gradient_method`,
  `use_device_gradient`, and `grad_on_execution`.
  [(#4102)](https://github.com/PennyLaneAI/pennylane/pull/4102)

* Support for sample-based measurements has been added to the `DefaultQubit2` device.
  [(#4105)](https://github.com/PennyLaneAI/pennylane/pull/4105)
  [(#4114)](https://github.com/PennyLaneAI/pennylane/pull/4114)
  [(#4133)](https://github.com/PennyLaneAI/pennylane/pull/4133)
  [(#4172)](https://github.com/PennyLaneAI/pennylane/pull/4172)

* The `DefaultQubit2` device now has a `seed` keyword argument.
  [(#4120)](https://github.com/PennyLaneAI/pennylane/pull/4120)

* The new device interface for Jax has been integrated with `qml.execute`.
  [(#4137)](https://github.com/PennyLaneAI/pennylane/pull/4137)

* The experimental device `devices.experimental.DefaultQubit2` now supports `qml.Snapshot`.
  [(#4193)](https://github.com/PennyLaneAI/pennylane/pull/4193)

<h4>Handling shots</h4>

* `QuantumScript` now has a `shots` property, allowing shots to be tied to executions instead of devices.
  [(#4067)](https://github.com/PennyLaneAI/pennylane/pull/4067)
  [(#4103)](https://github.com/PennyLaneAI/pennylane/pull/4103)
  [(#4106)](https://github.com/PennyLaneAI/pennylane/pull/4106)
  [(#4112)](https://github.com/PennyLaneAI/pennylane/pull/4112)

* Several Python built-in functions are now properly defined for instances of the `Shots` class:
  - `print`: printing `Shots` instances is now human-readable
  - `str`: converting `Shots` instances to human-readable strings
  - `==`: equating two different `Shots` instances
  - `hash`: obtaining the hash values of `Shots` instances
  [(#4081)](https://github.com/PennyLaneAI/pennylane/pull/4081)
  [(#4082)](https://github.com/PennyLaneAI/pennylane/pull/4082)

* `qml.devices.ExecutionConfig` no longer has a `shots` property, as it is now on the `QuantumScript`. It now has a `use_device_gradient` property. `ExecutionConfig.grad_on_execution = None` indicates a request for `"best"` instead of a string.
  [(#4102)](https://github.com/PennyLaneAI/pennylane/pull/4102)

* `QuantumScript.shots` has been integrated with QNodes so that shots are placed on the `QuantumScript`
  during `QNode` construction.
  [(#4110)](https://github.com/PennyLaneAI/pennylane/pull/4110)

* The `gradients` module has been updated to use the new `Shots` object internally
  [(#4152)](https://github.com/PennyLaneAI/pennylane/pull/4152)

<h4>Operators</h4>

<<<<<<< HEAD
* `qml.prod` now accepts a single quantum function input for creating new `Prod` operators.
  [(#4011)](https://github.com/PennyLaneAI/pennylane/pull/4011)
=======
* `qchem.qubit_observable()` will now return an arithmetic operator if `enable_new_opmath()` is active. 
  [(#4138)](https://github.com/PennyLaneAI/pennylane/pull/4138)

* `qml.drawer.drawable_layers.drawable_layers` and `qml.CircuitGraph` have been updated to not rely on `Operator`
  equality or hash to work correctly.
  [(#4143)](https://github.com/PennyLaneAI/pennylane/pull/4143)
>>>>>>> 47774548

* `DiagonalQubitUnitary` now decomposes into `RZ`, `IsingZZ` and `MultiRZ` gates
  instead of a `QubitUnitary` operation with a dense matrix.
  [(#4035)](https://github.com/PennyLaneAI/pennylane/pull/4035)

* All objects being queued in an `AnnotatedQueue` are now wrapped so that `AnnotatedQueue` is not 
  dependent on the has of any operators or measurement processes.
  [(#4087)](https://github.com/PennyLaneAI/pennylane/pull/4087)

* A `dense` keyword to `ParametrizedEvolution` that allows forcing dense or sparse matrices has been added.
  [(#4079)](https://github.com/PennyLaneAI/pennylane/pull/4079)
  [(#4095)](https://github.com/PennyLaneAI/pennylane/pull/4095)

* A new function called `qml.ops.functions.bind_new_parameters` that creates a copy of an operator with new parameters
  without mutating the original operator has been added.
  [(#4113)](https://github.com/PennyLaneAI/pennylane/pull/4113)

* `qml.CY` has been moved from `qml.ops.qubit.non_parametric_ops` to `qml.ops.op_math.controlled_ops`
  and now inherits from `qml.ops.op_math.ControlledOp`.
  [(#4116)](https://github.com/PennyLaneAI/pennylane/pull/4116/)

<<<<<<< HEAD
* `CZ` now inherits from the `ControlledOp` class and supports exponentiation to arbitrary powers with `pow`, which is no longer limited to integers. It also supports `sparse_matrix` and `decomposition` representations.
  [(#4117)](https://github.com/PennyLaneAI/pennylane/pull/4117)
=======
* `qml.dipole_moment()` will now return an arithmetic operator if `enable_new_opmath()` is active.
  [(#4189)](https://github.com/PennyLaneAI/pennylane/pull/4189)

* Added `qml.math.reduce_dm` and `qml.math.reduce_statevector` to produce reduced density matrices.
  Both functions have broadcasting support.
  [(#4173)](https://github.com/PennyLaneAI/pennylane/pull/4173)
>>>>>>> 47774548

* The construction of the Pauli representation for the `Sum` class is now faster.
  [(#4142)](https://github.com/PennyLaneAI/pennylane/pull/4142)

* `qml.drawer.drawable_layers.drawable_layers` and `qml.CircuitGraph` have been updated to not rely on `Operator`
  equality or hash to work correctly.
  [(#4143)](https://github.com/PennyLaneAI/pennylane/pull/4143)

<h4>Other improvements</h4>

<<<<<<< HEAD
* An error is now raised by `qchem.molecular_hamiltonian` when the `dhf` method is used for an 
  open-shell system. This duplicates a similar error in `qchem.Molecule` but makes it clear
  that the `pyscf` backend can be used for open-shell calculations.
  [(#4058)](https://github.com/PennyLaneAI/pennylane/pull/4058)
=======
* Fix unclear documentation and indicate variable-length argument lists of functions and methods in
  the respective docstrings.
  [(#4242)](https://github.com/PennyLaneAI/pennylane/pull/4242)

<h4>Trace distance is now available in qml.qinfo 💥</h4>
>>>>>>> 47774548

* PennyLane Docker builds have been updated to include the latest plugins and interface versions.
  [(#4178)](https://github.com/PennyLaneAI/pennylane/pull/4178)

* Added broadcasting support for `qml.qinfo.reduced_dm`, `qml.qinfo.purity`, `qml.qinfo.vn_entropy`,
  `qml.qinfo.mutual_info`, `qml.qinfo.fidelity`, `qml.qinfo.relative_entropy`, and `qml.qinfo.trace_distance`.
  [(#4234)](https://github.com/PennyLaneAI/pennylane/pull/4234)

* Added broadcasting support for `qml.math.purity`, `qml.math.vn_entropy`, `qml.math.mutual_info`, `qml.math.fidelity`,
  `qml.math.relative_entropy`, `qml.math.max_entropy`, and `qml.math.sqrt_matrix`.
  [(#4186)](https://github.com/PennyLaneAI/pennylane/pull/4186)

* `pulse.ParametrizedEvolution` now raises an error if the number of input parameters does not match the number
  of parametrized coefficients in the `ParametrizedHamiltonian` that generates it. An exception is made for
  `HardwareHamiltonian`s which are not checked.
  [(#4216)](https://github.com/PennyLaneAI/pennylane/pull/4216)

* One qubit unitaries can now be decomposed into a `ZXZ` gate sequence (apart from the pre-existing `XYX` and `ZYZ`).
  [(#4210)](https://github.com/PennyLaneAI/pennylane/pull/4210)

* The default value for the `show_matrices` keyword argument in all drawing methods is now `True`. 
  This allows for quick insights into broadcasted tapes, for example.
  [(#3920)](https://github.com/PennyLaneAI/pennylane/pull/3920)

* Type variables for `qml.typing.Result` and `qml.typing.ResultBatch` have been added for type hinting the result of an execution.
  [(#4018)](https://github.com/PennyLaneAI/pennylane/pull/4108)
  
* The Jax-JIT interface now uses symbolic zeros to determine trainable parameters.
  [(4075)](https://github.com/PennyLaneAI/pennylane/pull/4075)

* A new function called `pauli.pauli_word_prefactor()` that extracts the prefactor for a given Pauli word has been added.
  [(#4164)](https://github.com/PennyLaneAI/pennylane/pull/4164)

* Reduced density matrix functionality has been added via `qml.math.reduce_dm` and `qml.math.reduce_statevector`.
  Both functions have broadcasting support.
  [(#4173)](https://github.com/PennyLaneAI/pennylane/pull/4173)

<h3>Breaking changes 💔</h3>

* The default value for the `show_matrices` keyword argument in all drawing methods is now `True`. 
  This allows for quick insights into broadcasted tapes, for example.
  [(#3920)](https://github.com/PennyLaneAI/pennylane/pull/3920)

* `DiagonalQubitUnitary` now decomposes into `RZ`, `IsingZZ`, and `MultiRZ` gates rather than a `QubitUnitary`.
  [(#4035)](https://github.com/PennyLaneAI/pennylane/pull/4035)

* Jax trainable parameters are now `Tracer` instead of `JVPTracer`, it is not always the right definition for the JIT 
  interface, but we update them in the custom JVP using symbolic zeros.
  [(4075)](https://github.com/PennyLaneAI/pennylane/pull/4075)

* The experimental Device interface `qml.devices.experimental.Device` now requires that the `preprocess` method
  also returns an `ExecutionConfig` object. This allows the device to choose what `"best"` means for various
  hyperparameters like `gradient_method` and `grad_on_execution`.
  [(#4007)](https://github.com/PennyLaneAI/pennylane/pull/4007)
  [(#4102)](https://github.com/PennyLaneAI/pennylane/pull/4102)

* Gradient transforms with Jax no longer support `argnum`. Use `argnums` instead.
  [(#4076)](https://github.com/PennyLaneAI/pennylane/pull/4076)

* `qml.collections`, `qml.op_sum`, and `qml.utils.sparse_hamiltonian` have been removed.

<h3>Deprecations 👋</h3>

* `LieAlgebraOptimizer` has been renamed to `RiemannianGradientOptimizer`.
  [(#4153)(https://github.com/PennyLaneAI/pennylane/pull/4153)]

* `Operation.base_name` has been deprecated. Please use `Operation.name` or `type(op).__name__` instead.

* `QuantumScript`'s `name` keyword argument and property have been deprecated.
  This also affects `QuantumTape` and `OperationRecorder`.
  [(#4141)](https://github.com/PennyLaneAI/pennylane/pull/4141)

* The `qml.grouping` module has been removed. Its functionality has been reorganized in the `qml.pauli` module.

* `qml.math.reduced_dm` has been deprecated. Please use `qml.math.reduce_dm` or `qml.math.reduce_statevector` instead.
  [(#4173)](https://github.com/PennyLaneAI/pennylane/pull/4173)

* `qml.math.purity`, `qml.math.vn_entropy`, `qml.math.mutual_info`, `qml.math.fidelity`,
  `qml.math.relative_entropy`, and `qml.math.max_entropy` no longer support state vectors as
  input. Please call `qml.math.dm_from_state_vector` on the input before passing to any of these functions.
  [(#4186)](https://github.com/PennyLaneAI/pennylane/pull/4186)

* The `do_queue` keyword argument in `qml.operation.Operator` has been deprecated. Instead of
  setting `do_queue=False`, use the `qml.QueuingManager.stop_recording()` context.
  [(#4148)](https://github.com/PennyLaneAI/pennylane/pull/4148)

* `zyz_decomposition` and `xyx_decomposition` are now deprecated in favour of `one_qubit_decomposition`.
  [(#4230)](https://github.com/PennyLaneAI/pennylane/pull/4230)

<h3>Documentation 📝</h3>

* The docstring for `qml.ops.op_math.Pow.__new__` is now complete and it has been updated along with
  `qml.ops.op_math.Adjoint.__new__`.
  [(#4231)](https://github.com/PennyLaneAI/pennylane/pull/4231)

* The docstring for `qml.grad` now states that it should be used with the Autograd interface only.
  [(#4202)](https://github.com/PennyLaneAI/pennylane/pull/4202)

* The description of `mult` in the `qchem.Molecule` docstring now correctly states the value
  of `mult` that is supported.
  [(#4058)](https://github.com/PennyLaneAI/pennylane/pull/4058)

<h3>Bug fixes 🐛</h3>

* Fixed adjoint jacobian results with `grad_on_execution=False` in the JAX-JIT interface.
  [(4217)](https://github.com/PennyLaneAI/pennylane/pull/4217)

* Fixed a bug where `stoch_pulse_grad` would ignore prefactors of rescaled Pauli words in the
  generating terms of a pulse Hamiltonian.
  [(4156)](https://github.com/PennyLaneAI/pennylane/pull/4156)
  
* Fixed a bug where the wire ordering of the `wires` argument to `qml.density_matrix`
  was not taken into account.
  [(#4072)](https://github.com/PennyLaneAI/pennylane/pull/4072)

* A patch in `interfaces/autograd.py` that checks for the `strawberryfields.gbs` device has been removed. 
  That device is pinned to PennyLane <= v0.29.0, so that patch is no longer necessary.

* `qml.pauli.are_identical_pauli_words` now treats all identities as equal. Identity terms on Hamiltonians with non-standard
  wire orders are no longer eliminated.
  [(#4161)](https://github.com/PennyLaneAI/pennylane/pull/4161)

* `qml.pauli_sentence()` is now compatible with empty Hamiltonians `qml.Hamiltonian([], [])`.
  [(#4171)](https://github.com/PennyLaneAI/pennylane/pull/4171)

* Fixed a bug with Jax where executing multiple tapes with `gradient_fn="device"` would fail.
  [(#4190)](https://github.com/PennyLaneAI/pennylane/pull/4190)

* A more meaningful error message is raised when broadcasting with adjoint differentiation on `DefaultQubit`.
  [(#4203)](https://github.com/PennyLaneAI/pennylane/pull/4203)
  
* The `has_unitary_generator` attribute in `qml.ops.qubit.attributes` no longer contains operators with non-unitary generators.
  [(#4183)](https://github.com/PennyLaneAI/pennylane/pull/4183)

* Fixed a bug where `op = qml.qsvt()` was incorrect up to a global phase when using `convention="Wx""` and `qml.matrix(op)`.
  [(#4214)](https://github.com/PennyLaneAI/pennylane/pull/4214)

* Fixed buggy calculation of angle in `xyx_decomposition` causing it to give an incorrect decomposition.
  An if conditional was intended to prevent divide by zero errors but the division was by the sine of the argument so any multiple of $\pi$ should trigger the conditional, but it was only checking if the argument was 0. Example: `qml.Rot(2.3, 2.3, 2.3)`
  [(#4210)](https://github.com/PennyLaneAI/pennylane/pull/4210)

<h3>Contributors ✍️</h3>

This release contains contributions from (in alphabetical order):

Venkatakrishnan AnushKrishna,
Thomas Bromley,
Isaac De Vlugt,
Lillian M. A. Frederiksen,
Emiliano Godinez Ramirez
Nikhil Harle
Soran Jahangiri,
Edward Jiang,
Korbinian Kottmann,
Christina Lee,
Vincent Michaud-Rioux,
Romain Moyard,
Tristan Nemoz,
Mudit Pandey,
Manul Patel,
Borja Requena,
Modjtaba Shokrian-Zini,
Mainak Roy,
Matthew Silverman,
Jay Soni,
Edward Thomas,
David Wierichs,
Frederik Wilde.<|MERGE_RESOLUTION|>--- conflicted
+++ resolved
@@ -152,7 +152,11 @@
 * A new class called `FermiSentence` has been added to represent a linear combination of fermionic operators.
   [(#4195)](https://github.com/PennyLaneAI/pennylane/pull/4195)
 
-<<<<<<< HEAD
+* Add `FermiC` and `FermiA` classes as representations of the fermionic creation and annihilation 
+  operators. These user-facing classes for creating fermonic operators are accessible as, e.g.,
+  `qml.FermiC(0)` and `qml.FermiA(3)`.
+  [(#4200)](https://github.com/PennyLaneAI/pennylane/pull/4200)
+
 <h4>Trace distance is now available in qml.qinfo 💥</h4>
 
 * The quantum information module now supports [trace distance](https://en.wikipedia.org/wiki/Trace_distance).
@@ -189,14 +193,6 @@
     ```
 
 * It is now possible to use basis-state preparations in Qutrit circuits.
-=======
-* Add `FermiC` and `FermiA` classes as representations of the fermionic creation and annihilation 
-  operators. These user-facing classes for creating fermonic operators are accessible as, e.g.,
-  `qml.FermiC(0)` and `qml.FermiA(3)`.
-  [(#4200)](https://github.com/PennyLaneAI/pennylane/pull/4200)
-
-* Added the `QutritBasisState` operator to support qutrit state preparation for the `default.qutrit` device
->>>>>>> 47774548
   [(#4185)](https://github.com/PennyLaneAI/pennylane/pull/4185)
 
   ```python
@@ -440,71 +436,45 @@
 
 <h4>Operators</h4>
 
-<<<<<<< HEAD
 * `qml.prod` now accepts a single quantum function input for creating new `Prod` operators.
   [(#4011)](https://github.com/PennyLaneAI/pennylane/pull/4011)
-=======
-* `qchem.qubit_observable()` will now return an arithmetic operator if `enable_new_opmath()` is active. 
-  [(#4138)](https://github.com/PennyLaneAI/pennylane/pull/4138)
+
+* `DiagonalQubitUnitary` now decomposes into `RZ`, `IsingZZ` and `MultiRZ` gates
+  instead of a `QubitUnitary` operation with a dense matrix.
+  [(#4035)](https://github.com/PennyLaneAI/pennylane/pull/4035)
+
+* All objects being queued in an `AnnotatedQueue` are now wrapped so that `AnnotatedQueue` is not 
+  dependent on the has of any operators or measurement processes.
+  [(#4087)](https://github.com/PennyLaneAI/pennylane/pull/4087)
+
+* A `dense` keyword to `ParametrizedEvolution` that allows forcing dense or sparse matrices has been added.
+  [(#4079)](https://github.com/PennyLaneAI/pennylane/pull/4079)
+  [(#4095)](https://github.com/PennyLaneAI/pennylane/pull/4095)
+
+* A new function called `qml.ops.functions.bind_new_parameters` that creates a copy of an operator with new parameters
+  without mutating the original operator has been added.
+  [(#4113)](https://github.com/PennyLaneAI/pennylane/pull/4113)
+
+* `qml.CY` has been moved from `qml.ops.qubit.non_parametric_ops` to `qml.ops.op_math.controlled_ops`
+  and now inherits from `qml.ops.op_math.ControlledOp`.
+  [(#4116)](https://github.com/PennyLaneAI/pennylane/pull/4116/)
+
+* `CZ` now inherits from the `ControlledOp` class and supports exponentiation to arbitrary powers with `pow`, which is no longer limited to integers. It also supports `sparse_matrix` and `decomposition` representations.
+  [(#4117)](https://github.com/PennyLaneAI/pennylane/pull/4117)
+
+* The construction of the Pauli representation for the `Sum` class is now faster.
+  [(#4142)](https://github.com/PennyLaneAI/pennylane/pull/4142)
 
 * `qml.drawer.drawable_layers.drawable_layers` and `qml.CircuitGraph` have been updated to not rely on `Operator`
   equality or hash to work correctly.
   [(#4143)](https://github.com/PennyLaneAI/pennylane/pull/4143)
->>>>>>> 47774548
-
-* `DiagonalQubitUnitary` now decomposes into `RZ`, `IsingZZ` and `MultiRZ` gates
-  instead of a `QubitUnitary` operation with a dense matrix.
-  [(#4035)](https://github.com/PennyLaneAI/pennylane/pull/4035)
-
-* All objects being queued in an `AnnotatedQueue` are now wrapped so that `AnnotatedQueue` is not 
-  dependent on the has of any operators or measurement processes.
-  [(#4087)](https://github.com/PennyLaneAI/pennylane/pull/4087)
-
-* A `dense` keyword to `ParametrizedEvolution` that allows forcing dense or sparse matrices has been added.
-  [(#4079)](https://github.com/PennyLaneAI/pennylane/pull/4079)
-  [(#4095)](https://github.com/PennyLaneAI/pennylane/pull/4095)
-
-* A new function called `qml.ops.functions.bind_new_parameters` that creates a copy of an operator with new parameters
-  without mutating the original operator has been added.
-  [(#4113)](https://github.com/PennyLaneAI/pennylane/pull/4113)
-
-* `qml.CY` has been moved from `qml.ops.qubit.non_parametric_ops` to `qml.ops.op_math.controlled_ops`
-  and now inherits from `qml.ops.op_math.ControlledOp`.
-  [(#4116)](https://github.com/PennyLaneAI/pennylane/pull/4116/)
-
-<<<<<<< HEAD
-* `CZ` now inherits from the `ControlledOp` class and supports exponentiation to arbitrary powers with `pow`, which is no longer limited to integers. It also supports `sparse_matrix` and `decomposition` representations.
-  [(#4117)](https://github.com/PennyLaneAI/pennylane/pull/4117)
-=======
-* `qml.dipole_moment()` will now return an arithmetic operator if `enable_new_opmath()` is active.
-  [(#4189)](https://github.com/PennyLaneAI/pennylane/pull/4189)
-
-* Added `qml.math.reduce_dm` and `qml.math.reduce_statevector` to produce reduced density matrices.
-  Both functions have broadcasting support.
-  [(#4173)](https://github.com/PennyLaneAI/pennylane/pull/4173)
->>>>>>> 47774548
-
-* The construction of the Pauli representation for the `Sum` class is now faster.
-  [(#4142)](https://github.com/PennyLaneAI/pennylane/pull/4142)
-
-* `qml.drawer.drawable_layers.drawable_layers` and `qml.CircuitGraph` have been updated to not rely on `Operator`
-  equality or hash to work correctly.
-  [(#4143)](https://github.com/PennyLaneAI/pennylane/pull/4143)
 
 <h4>Other improvements</h4>
 
-<<<<<<< HEAD
 * An error is now raised by `qchem.molecular_hamiltonian` when the `dhf` method is used for an 
   open-shell system. This duplicates a similar error in `qchem.Molecule` but makes it clear
   that the `pyscf` backend can be used for open-shell calculations.
   [(#4058)](https://github.com/PennyLaneAI/pennylane/pull/4058)
-=======
-* Fix unclear documentation and indicate variable-length argument lists of functions and methods in
-  the respective docstrings.
-  [(#4242)](https://github.com/PennyLaneAI/pennylane/pull/4242)
-
-<h4>Trace distance is now available in qml.qinfo 💥</h4>
->>>>>>> 47774548
 
 * PennyLane Docker builds have been updated to include the latest plugins and interface versions.
   [(#4178)](https://github.com/PennyLaneAI/pennylane/pull/4178)
@@ -541,6 +511,24 @@
 * Reduced density matrix functionality has been added via `qml.math.reduce_dm` and `qml.math.reduce_statevector`.
   Both functions have broadcasting support.
   [(#4173)](https://github.com/PennyLaneAI/pennylane/pull/4173)
+
+* `qml.dipole_moment()` will now return an arithmetic operator if `enable_new_opmath()` is active.
+  [(#4189)](https://github.com/PennyLaneAI/pennylane/pull/4189)
+
+* Added `qml.math.reduce_dm` and `qml.math.reduce_statevector` to produce reduced density matrices.
+  Both functions have broadcasting support.
+  [(#4173)](https://github.com/PennyLaneAI/pennylane/pull/4173)
+
+* Fix unclear documentation and indicate variable-length argument lists of functions and methods in
+  the respective docstrings.
+  [(#4242)](https://github.com/PennyLaneAI/pennylane/pull/4242)
+
+* `qchem.qubit_observable()` will now return an arithmetic operator if `enable_new_opmath()` is active. 
+  [(#4138)](https://github.com/PennyLaneAI/pennylane/pull/4138)
+
+* `qml.drawer.drawable_layers.drawable_layers` and `qml.CircuitGraph` have been updated to not rely on `Operator`
+  equality or hash to work correctly.
+  [(#4143)](https://github.com/PennyLaneAI/pennylane/pull/4143)
 
 <h3>Breaking changes 💔</h3>
 
