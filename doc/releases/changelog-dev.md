:orphan:

# Release 0.23.0-dev (development release)

<h3>New features since last release</h3>

* Development of a circuit-cutting compiler extension to circuits with sampling
  measurements has begun:

  - The existing `qcut.tape_to_graph()` method has been extended to convert a
    sample measurement without an observable specified to multiple single-qubit sample
    nodes.
    [(#2313)](https://github.com/PennyLaneAI/pennylane/pull/2313)

  - The existing `qcut.graph_to_tape()` method has been extended to convert
    graphs containing sample measurement nodes to tapes.
    [(#2321)](https://github.com/PennyLaneAI/pennylane/pull/2321)

  - A `qcut.expand_fragment_tapes_mc()` method has been added to expand fragment
    tapes to random configurations by replacing measure and prepare nodes with
    sampled Pauli measurements and state preparations.
    [(#2332)](https://github.com/PennyLaneAI/pennylane/pull/2332)

<h3>Improvements</h3>

<<<<<<< HEAD
* The parameter-shift Hessian can now be computed for arbitrary
  operations that support the general parameter-shift rule for
  gradients, using `qml.gradients.param_shift_hessian`
  [(#2319)](https://github.com/XanaduAI/pennylane/pull/2319)

  As for `qml.gradients.param_shift`, multiple ways to obtain the
  gradient recipe are supported, in the following order of preference:

  - A custom `grad_recipe`. It is iterated to obtain the shift rule for
    the second-order derivatives in the diagonal entries of the Hessian.

  - Custom `parameter_frequencies`. The second-order shift rule can
    directly be computed using them.

  - An operation's `generator`. Its eigenvalues will be used to obtain
    `parameter_frequencies`, if they are not given explicitly for an operation.
=======
* `QuantumTape` objects are now iterable and accessing the
  operations and measurements of the underlying quantum circuit is more
  seamless.
  [(#2342)](https://github.com/PennyLaneAI/pennylane/pull/2342)

  ```python
  with qml.tape.QuantumTape() as tape:
      qml.RX(0.432, wires=0)
      qml.RY(0.543, wires=0)
      qml.CNOT(wires=[0, 'a'])
      qml.RX(0.133, wires='a')
      qml.expval(qml.PauliZ(wires=[0]))
  ```

  Given a `QuantumTape` object the underlying quantum circuit can be iterated
  over using a `for` loop:

  ```pycon
  >>> for op in tape:
  ...     print(op)
  RX(0.432, wires=[0])
  RY(0.543, wires=[0])
  CNOT(wires=[0, 'a'])
  RX(0.133, wires=['a'])
  expval(PauliZ(wires=[0]))
  ```

  Indexing into the circuit is also allowed via `tape[i]`:

  ```pycon
  >>> tape[0]
  RX(0.432, wires=[0])
  ```

  A tape object can also be converted to a sequence (e.g., to a `list`) of
  operations and measurements:

  ```pycon
  >>> list(tape)
  [RX(0.432, wires=[0]),
   RY(0.543, wires=[0]),
   CNOT(wires=[0, 'a']),
   RX(0.133, wires=['a']),
   expval(PauliZ(wires=[0]))]
  ```

* The function `qml.eigvals` is modified to use the efficient `scipy.sparse.linalg.eigsh`
  method for obtaining the eigenvalues of a `SparseHamiltonian`. This `scipy` method is called 
  to compute :math:`k` eigenvalues of a sparse :math:`N \times N` matrix if `k` is smaller
  than :math:`N-1`. If a larger :math:`k` is requested, the dense matrix representation of 
  the Hamiltonian is constructed and the regular `qml.math.linalg.eigvalsh` is applied.
  [(#2333)](https://github.com/PennyLaneAI/pennylane/pull/2333)
>>>>>>> d2914258

* The function `qml.ctrl` was given the optional argument `control_values=None`.
  If overridden, `control_values` takes an integer or a list of integers corresponding to
  the binary value that each control value should take. The same change is reflected in
  `ControlledOperation`. Control values of `0` are implemented by `qml.PauliX` applied
  before and after the controlled operation
  [(#2288)](https://github.com/PennyLaneAI/pennylane/pull/2288)

<<<<<<< HEAD
<h3>Breaking changes</h3>
=======
* Operators now have a `has_matrix` property denoting whether or not the operator defines a matrix.
  [(#2331)](https://github.com/PennyLaneAI/pennylane/pull/2331)
  
* Circuit cutting now performs expansion to search for wire cuts in contained operations or tapes.
  [(#2340)](https://github.com/PennyLaneAI/pennylane/pull/2340)
>>>>>>> d2914258

<h3>Deprecations</h3>

<h3>Breaking changes</h3>

* The old circuit text drawing infrastructure is being deleted.
  [(#2310)](https://github.com/PennyLaneAI/pennylane/pull/2310)

  - `qml.drawer.CircuitDrawer` is replaced by `qml.drawer.tape_text`.
  - `qml.drawer.CHARSETS` is deleted because we now assume everyone has access to unicode.
  - `Grid` and `qml.drawer.drawable_grid` are removed because the custom data class is replaced
      by list of sets of operators or measurements.
  - `RepresentationResolver` is replaced by the `Operator.label` method.
  - `qml.transforms.draw_old` is replaced by `qml.draw`.
  - `qml.CircuitGraph.greedy_layers` is deleted, as it is no longer needed by the circuit drawer and
      does not seem to have uses outside of that situation.
  - `qml.CircuitGraph.draw` has been deleted, as we draw tapes instead.

The tape method `qml.tape.QuantumTape.draw` now simply calls `qml.drawer.tape_text`. 
In the new pathway, the `charset` keyword is deleted, the `max_length` keyword defaults to `100`, and
the `decimals` and `show_matrices` keywords are added. `qml.drawer.tape_text(tape)`

* The `ObservableReturnTypes` `Sample`, `Variance`, `Expectation`, `Probability`, `State`, and `MidMeasure`
  have been moved to `measurements` from `operation`.
  [(#2329)](https://github.com/PennyLaneAI/pennylane/pull/2329)

* The deprecated QNode, available via `qml.qnode_old.QNode`, has been removed. Please
  transition to using the standard `qml.QNode`.
  [(#2336)](https://github.com/PennyLaneAI/pennylane/pull/2336)

* The deprecated, non-batch compatible interfaces, have been removed.
  [(#2336)](https://github.com/PennyLaneAI/pennylane/pull/2336)

* The deprecated tape subclasses `QubitParamShiftTape`, `JacobianTape`, `CVParamShiftTape`, and
  `ReversibleTape` have been removed.
  [(#2336)](https://github.com/PennyLaneAI/pennylane/pull/2336)

<h3>Bug fixes</h3>

<h3>Bug fixes</h3>

* Fixes a bug in which the `expval`/`var` of a `Tensor(Observable)` would depend on the order 
  in which the observable is defined: 
  ```python
  @qml.qnode(dev)
  def circ(op):
    qml.RX(0.12, wires=0)
    qml.RX(1.34, wires=1)
    qml.RX(3.67, wires=2)
    
    return qml.expval(op)
  
  op1 = qml.Identity(wires=0) @ qml.Identity(wires=1) @ qml.PauliZ(wires=2)
  op2 = qml.PauliZ(wires=2) @ qml.Identity(wires=0) @ qml.Identity(wires=1)
  ```

  ```
  >>> print(circ(op1), circ(op2))
  -0.8636111153905662 -0.8636111153905662
  ```
  [(#2276)](https://github.com/PennyLaneAI/pennylane/pull/2276)

<h3>Documentation</h3>

<h3>Contributors</h3>

This release contains contributions from (in alphabetical order):

<<<<<<< HEAD
Karim Alaa El-Din, Anthony Hayes, David Wierichs
=======
Karim Alaa El-Din, Guillermo Alonso-Linaje, Juan Miguel Arrazola, Thomas Bromley, Anthony Hayes,
Josh Izaac, Soran Jahangiri, Christina Lee, Romain Moyard, Jay Soni, Antal Száva.
>>>>>>> d2914258
<|MERGE_RESOLUTION|>--- conflicted
+++ resolved
@@ -23,7 +23,6 @@
 
 <h3>Improvements</h3>
 
-<<<<<<< HEAD
 * The parameter-shift Hessian can now be computed for arbitrary
   operations that support the general parameter-shift rule for
   gradients, using `qml.gradients.param_shift_hessian`
@@ -40,7 +39,7 @@
 
   - An operation's `generator`. Its eigenvalues will be used to obtain
     `parameter_frequencies`, if they are not given explicitly for an operation.
-=======
+
 * `QuantumTape` objects are now iterable and accessing the
   operations and measurements of the underlying quantum circuit is more
   seamless.
@@ -93,8 +92,7 @@
   than :math:`N-1`. If a larger :math:`k` is requested, the dense matrix representation of 
   the Hamiltonian is constructed and the regular `qml.math.linalg.eigvalsh` is applied.
   [(#2333)](https://github.com/PennyLaneAI/pennylane/pull/2333)
->>>>>>> d2914258
-
+  
 * The function `qml.ctrl` was given the optional argument `control_values=None`.
   If overridden, `control_values` takes an integer or a list of integers corresponding to
   the binary value that each control value should take. The same change is reflected in
@@ -102,15 +100,11 @@
   before and after the controlled operation
   [(#2288)](https://github.com/PennyLaneAI/pennylane/pull/2288)
 
-<<<<<<< HEAD
-<h3>Breaking changes</h3>
-=======
 * Operators now have a `has_matrix` property denoting whether or not the operator defines a matrix.
   [(#2331)](https://github.com/PennyLaneAI/pennylane/pull/2331)
   
 * Circuit cutting now performs expansion to search for wire cuts in contained operations or tapes.
   [(#2340)](https://github.com/PennyLaneAI/pennylane/pull/2340)
->>>>>>> d2914258
 
 <h3>Deprecations</h3>
 
@@ -179,9 +173,5 @@
 
 This release contains contributions from (in alphabetical order):
 
-<<<<<<< HEAD
-Karim Alaa El-Din, Anthony Hayes, David Wierichs
-=======
 Karim Alaa El-Din, Guillermo Alonso-Linaje, Juan Miguel Arrazola, Thomas Bromley, Anthony Hayes,
-Josh Izaac, Soran Jahangiri, Christina Lee, Romain Moyard, Jay Soni, Antal Száva.
->>>>>>> d2914258
+Josh Izaac, Soran Jahangiri, Christina Lee, Romain Moyard, Jay Soni, Antal Száva, David Wierichs.