:orphan:

# Release 0.42.0-dev (development release)

<h3>New features since last release</h3>

<<<<<<< HEAD
* Added `qml.SelectPauliRot` template that applies a sequence of uniformly controlled rotations to a target qubit.
  [(#7206)](https://github.com/PennyLaneAI/pennylane/pull/7206)

=======
* A new template called :class:`~.SelectPauliRot` that applies a sequence of uniformly controlled rotations to a target qubit 
  is now available. This operator appears frequently in unitary decomposition and block encoding techniques. 
  [(#7206)](https://github.com/PennyLaneAI/pennylane/pull/7206)

  ```python
  angles = np.array([1.0, 2.0, 3.0, 4.0])

  wires = qml.registers({"control": 2, "target": 1})
  dev = qml.device("default.qubit", wires=3)

  @qml.qnode(dev)
  def circuit():
      qml.SelectPauliRot(
        angles,
        control_wires=wires["control"],
        target_wire=wires["target"],
        rot_axis="Y")
      return qml.state()
  ```
  
  ```pycon
  >>> print(circuit())
  [0.87758256+0.j 0.47942554+0.j 0.        +0.j 0.        +0.j
   0.        +0.j 0.        +0.j 0.        +0.j 0.        +0.j]
  ```
  

>>>>>>> 48661be7
* The transform `convert_to_mbqc_gateset` is added to the `ftqc` module to convert arbitrary 
  circuits to a limited gate-set that can be translated to the MBQC formalism.
  [(7271)](https://github.com/PennyLaneAI/pennylane/pull/7271)

* The `RotXZX` operation is added to the `ftqc` module to support definition of a universal
  gate-set that can be translated to the MBQC formalism.
  [(7271)](https://github.com/PennyLaneAI/pennylane/pull/7271)

* Two new functions called :func:`~.math.convert_to_su2` and :func:`~.math.convert_to_su4` have been added to `qml.math`, which convert unitary matrices to SU(2) or SU(4), respectively, and optionally a global phase.
  [(#7211)](https://github.com/PennyLaneAI/pennylane/pull/7211)

<h4>Resource-efficient Decompositions 🔎</h4>

* New decomposition rules comprising rotation gates and global phases have been added to `QubitUnitary` that 
  can be accessed with the new graph-based decomposition system. The most efficient set of rotations to 
  decompose into will be chosen based on the target gate set.
  [(#7211)](https://github.com/PennyLaneAI/pennylane/pull/7211)

  ```python
  from functools import partial
  import numpy as np
  import pennylane as qml
  
  qml.decomposition.enable_graph()
  
  U = np.array([[1, 1], [1, -1]]) / np.sqrt(2)
  
  @partial(qml.transforms.decompose, gate_set={"RX", "RY", "GlobalPhase"})
  @qml.qnode(qml.device("default.qubit"))
  def circuit():
      qml.QubitUnitary(np.array([[1, 1], [1, -1]]) / np.sqrt(2), wires=[0])
      return qml.expval(qml.PauliZ(0))
  ```
  ```pycon
  >>> print(qml.draw(circuit)())
  0: ──RX(0.00)──RY(1.57)──RX(3.14)──GlobalPhase(-1.57)─┤  <Z>
  ```

* Decomposition rules can be marked as not-applicable with :class:`~.decomposition.DecompositionNotApplicable`, allowing for flexibility when creating conditional decomposition 
  rules based on parameters that affects the rule's resources.
  [(#7211)](https://github.com/PennyLaneAI/pennylane/pull/7211)

  ```python
  import pennylane as qml
  from pennylane.decomposition import DecompositionNotApplicable
  from pennylane.math.decomposition import zyz_rotation_angles
  
  def _zyz_resource(num_wires):
      if num_wires != 1:
          # This decomposition is only applicable when num_wires is 1
          raise DecompositionNotApplicable
      return {qml.RZ: 2, qml.RY: 1, qml.GlobalPhase: 1}

  @qml.register_resources(_zyz_resource)
  def zyz_decomposition(U, wires, **__):
      phi, theta, omega, phase = zyz_rotation_angles(U, return_global_phase=True)
      qml.RZ(phi, wires=wires[0])
      qml.RY(theta, wires=wires[0])
      qml.RZ(omega, wires=wires[0])
      qml.GlobalPhase(-phase)
  
  qml.add_decomps(QubitUnitary, zyz_decomposition)
  ```
  
  This decomposition will be ignored for `QubitUnitary` on more than one wire.

* The :func:`~.transforms.decompose` transform now supports symbolic operators (e.g., `Adjoint` and `Controlled`) specified as strings in the `gate_set` argument
  when the new graph-based decomposition system is enabled.
  [(#7331)](https://github.com/PennyLaneAI/pennylane/pull/7331)

  ```python
  from functools import partial
  import pennylane as qml
  
  qml.decomposition.enable_graph()
   
  @partial(qml.transforms.decompose, gate_set={"T", "Adjoint(T)", "H", "CNOT"})
  @qml.qnode(qml.device("default.qubit"))
  def circuit():
      qml.Toffoli(wires=[0, 1, 2])
  ```
  ```pycon
  >>> print(qml.draw(circuit)())
  0: ───────────╭●───────────╭●────╭●──T──╭●─┤  
  1: ────╭●─────│─────╭●─────│───T─╰X──T†─╰X─┤  
  2: ──H─╰X──T†─╰X──T─╰X──T†─╰X──T──H────────┤
  ```

<h3>Improvements 🛠</h3>

<<<<<<< HEAD
* A more resource efficient decomposition rule has been added to :class:`~.QubitUnitary` that works for 
  any number of qubits.
  [(#7277)](https://github.com/PennyLaneAI/pennylane/pull/7277)
=======
* The :func:`~.transforms.cancel_inverses` transform no longer changes the order of operations that don't have shared wires, providing a deterministic output.
  [(#7328)](https://github.com/PennyLaneAI/pennylane/pull/7328)
>>>>>>> 48661be7

* Alias for Identity (`I`) is now accessible from `qml.ops`.
  [(#7200)](https://github.com/PennyLaneAI/pennylane/pull/7200)

* `Operator.num_wires` now defaults to `None` to indicate that the operator can be on
  any number of wires.
  [(#7312)](https://github.com/PennyLaneAI/pennylane/pull/7312)

* Shots can now be overridden for specific `qml.Snapshot` instances via a `shots` keyword argument.
  [(#7326)](https://github.com/PennyLaneAI/pennylane/pull/7326)

  ```python
  dev = qml.device("default.qubit", wires=2, shots=10)

  @qml.qnode(dev)
  def circuit():
      qml.Snapshot("sample", measurement=qml.sample(qml.X(0)), shots=5)
      return qml.sample(qml.X(0))
  ```

  ```pycon
  >>> qml.snapshots(circuit)()
  {'sample': array([-1., -1., -1., -1., -1.]),
   'execution_results': array([ 1., -1., -1., -1., -1.,  1., -1., -1.,  1., -1.])}
  ```

* Two-qubit `QubitUnitary` gates no longer decompose into fundamental rotation gates; it now 
  decomposes into single-qubit `QubitUnitary` gates. This allows the decomposition system to
  further decompose single-qubit unitary gates more flexibly using different rotations.
  [(#7211)](https://github.com/PennyLaneAI/pennylane/pull/7211)

* The `gate_set` argument of :func:`~.transforms.decompose` now accepts `"X"`, `"Y"`, `"Z"`, `"H"`, 
  `"I"` as aliases for `"PauliX"`, `"PauliY"`, `"PauliZ"`, `"Hadamard"`, and `"Identity"`. These 
  aliases are also recognized as part of symbolic operators. For example, `"Adjoint(H)"` is now 
  accepted as an alias for `"Adjoint(Hadamard)"`.
  [(#7331)](https://github.com/PennyLaneAI/pennylane/pull/7331)

* PennyLane no longer validates that an operation has at least one wire, as having this check required the abstract
  interface to maintain a list of special implementations.
  [(#7327)](https://github.com/PennyLaneAI/pennylane/pull/7327)

<h3>Breaking changes 💔</h3>

* The `return_type` property of `MeasurementProcess` has been removed. Please use `isinstance` for type checking instead.
  [(#7322)](https://github.com/PennyLaneAI/pennylane/pull/7322)

* The `KerasLayer` class in `qml.qnn.keras` has been removed because Keras 2 is no longer actively maintained.
  Please consider using a different machine learning framework, like :doc:`PyTorch <demos/tutorial_qnn_module_torch>` or :doc:`JAX <demos/tutorial_How_to_optimize_QML_model_using_JAX_and_Optax>`.
  [(#7320)](https://github.com/PennyLaneAI/pennylane/pull/7320)

* The `qml.gradients.hamiltonian_grad` function has been removed because this gradient recipe is no
  longer required with the :doc:`new operator arithmetic system </news/new_opmath>`.
  [(#7302)](https://github.com/PennyLaneAI/pennylane/pull/7302)

* Accessing terms of a tensor product (e.g., `op = X(0) @ X(1)`) via `op.obs` has been removed.
  [(#7324)](https://github.com/PennyLaneAI/pennylane/pull/7324)

* The `mcm_method` keyword argument in `qml.execute` has been removed.
  [(#7301)](https://github.com/PennyLaneAI/pennylane/pull/7301)

* The `inner_transform` and `config` keyword arguments in `qml.execute` have been removed.
  [(#7300)](https://github.com/PennyLaneAI/pennylane/pull/7300)

* `Sum.ops`, `Sum.coeffs`, `Prod.ops` and `Prod.coeffs` have been removed.
  [(#7304)](https://github.com/PennyLaneAI/pennylane/pull/7304)

* Specifying `pipeline=None` with `qml.compile` has been removed.
  [(#7307)](https://github.com/PennyLaneAI/pennylane/pull/7307)

* The `control_wires` argument in `qml.ControlledQubitUnitary` has been removed.
  Furthermore, the `ControlledQubitUnitary` no longer accepts `QubitUnitary` objects as arguments as its `base`.
  [(#7305)](https://github.com/PennyLaneAI/pennylane/pull/7305)

* `qml.tape.TapeError` has been removed.
  [(#7205)](https://github.com/PennyLaneAI/pennylane/pull/7205)

<h3>Deprecations 👋</h3>

* `qml.operation.WiresEnum`, `qml.operation.AllWires`, and `qml.operation.AnyWires` are deprecated. To indicate that
  an operator can act on any number of wires, `Operator.num_wires = None` should be used instead. This is the default
  and does not need to be overwritten unless the operator developer wants to add wire number validation.
  [(#7313)](https://github.com/PennyLaneAI/pennylane/pull/7313)

* The :func:`qml.QNode.get_gradient_fn` method is now deprecated. Instead, use :func:`~.workflow.get_best_diff_method` to obtain the differentiation method.
  [(#7323)](https://github.com/PennyLaneAI/pennylane/pull/7323)

<h3>Internal changes ⚙️</h3>

* A new internal module, `qml.concurrency`, is added to support internal use of multiprocess and multithreaded execution of workloads. This also migrates the use of `concurrent.futures` in `default.qubit` to this new design.
  [(#7303)](https://github.com/PennyLaneAI/pennylane/pull/7303)

* Test suites in `tests/transforms/test_defer_measurement.py` use analytic mocker devices to test numeric results.
  [(#7329)](https://github.com/PennyLaneAI/pennylane/pull/7329)

* Introduce module dependency management using `tach`.
  [(#7185)](https://github.com/PennyLaneAI/pennylane/pull/7185)

* Add new `pennylane.exceptions` module for custom errors and warnings.
  [(#7205)](https://github.com/PennyLaneAI/pennylane/pull/7205)

* Clean up `__init__.py` files in `math`, `ops`, `qaoa`, `tape` and `templates` to be explicit in what they import. 
  [(#7200)](https://github.com/PennyLaneAI/pennylane/pull/7200)
  
* The `Tracker` class has been moved into the `devices` module.
  [(#7281)](https://github.com/PennyLaneAI/pennylane/pull/7281)

* Moved functions that calculate rotation angles for unitary decompositions into an internal
  module `qml.math.decomposition`
  [(#7211)](https://github.com/PennyLaneAI/pennylane/pull/7211)

<h3>Documentation 📝</h3>

* The entry in the :doc:`/news/program_capture_sharp_bits` page for using program capture with Catalyst
  has been updated. Instead of using ``qjit(experimental_capture=True)``, Catalyst is now compatible 
  with the global toggles ``qml.capture.enable()`` and ``qml.capture.disable()`` for enabling and 
  disabling program capture.
  [(#7298)](https://github.com/PennyLaneAI/pennylane/pull/7298)

<h3>Bug fixes 🐛</h3>

* A fix was made to `default.qubit` to allow for using `qml.Snapshot` with defer-measurements (`mcm_method="deferred"`).
  [(#7335)](https://github.com/PennyLaneAI/pennylane/pull/7335)

* Fixes the repr for empty `Prod` and `Sum` instances to better communicate the existence of an empty instance.
  [(#7346)](https://github.com/PennyLaneAI/pennylane/pull/7346)

* Fixes a bug where circuit execution fails with ``BlockEncode`` initialized with sparse matrices.
  [(#7285)](https://github.com/PennyLaneAI/pennylane/pull/7285)

* Adds an informative error if `qml.cond` is used with an abstract condition with
  jitting on `default.qubit` if capture is enabled.
  [(#7314)](https://github.com/PennyLaneAI/pennylane/pull/7314)

* Fixes a bug where using a ``StatePrep`` operation with `batch_size=1` did not work with ``default.mixed``.
  [(#7280)](https://github.com/PennyLaneAI/pennylane/pull/7280)

* Gradient transforms can now be used in conjunction with batch transforms with all interfaces.
  [(#7287)](https://github.com/PennyLaneAI/pennylane/pull/7287)

* Fixes a bug where the global phase was not being added in the ``QubitUnitary`` decomposition.  
  [(#7244)](https://github.com/PennyLaneAI/pennylane/pull/7244)
  [(#7270)](https://github.com/PennyLaneAI/pennylane/pull/7270)

* Using finite differences with program capture without x64 mode enabled now raises a warning.
  [(#7282)](https://github.com/PennyLaneAI/pennylane/pull/7282)

* When the `mcm_method` is specified to the `"device"`, the `defer_measurements` transform will 
  no longer be applied. Instead, the device will be responsible for all MCM handling.
  [(#7243)](https://github.com/PennyLaneAI/pennylane/pull/7243)

* Fixed coverage of `qml.liealg.CII` and `qml.liealg.AIII`.
  [(#7291)](https://github.com/PennyLaneAI/pennylane/pull/7291)

* Fixed a bug where the phase is used as the wire label for a `qml.GlobalPhase` when capture is enabled.
  [(#7211)](https://github.com/PennyLaneAI/pennylane/pull/7211)

* Fixed a bug that caused `CountsMP.process_counts` to return results in the computational basis, even if
  an observable was specified.
  [(#7342)](https://github.com/PennyLaneAI/pennylane/pull/7342)

* Fixed a bug that caused `SamplesMP.process_counts` used with an observable to return a list of eigenvalues 
  for each individual operation in the observable, instead of the overall result.
  [(#7342)](https://github.com/PennyLaneAI/pennylane/pull/7342)

* Fixed a bug where `two_qubit_decomposition` provides an incorrect decomposition for some special matrices.
  [(#7340)](https://github.com/PennyLaneAI/pennylane/pull/7340)

* Fixes a bug where the powers of `qml.ISWAP` and `qml.SISWAP` were decomposed incorrectly.
  [(#7361)](https://github.com/PennyLaneAI/pennylane/pull/7361)

<h3>Contributors ✍️</h3>

This release contains contributions from (in alphabetical order):

Guillermo Alonso-Linaje,
Astral Cai,
Yushao Chen,
Lillian Frederiksen,
Pietropaolo Frisoni,
Korbinian Kottmann,
Christina Lee,
Lee J. O'Riordan,
Andrija Paurevic<|MERGE_RESOLUTION|>--- conflicted
+++ resolved
@@ -4,11 +4,6 @@
 
 <h3>New features since last release</h3>
 
-<<<<<<< HEAD
-* Added `qml.SelectPauliRot` template that applies a sequence of uniformly controlled rotations to a target qubit.
-  [(#7206)](https://github.com/PennyLaneAI/pennylane/pull/7206)
-
-=======
 * A new template called :class:`~.SelectPauliRot` that applies a sequence of uniformly controlled rotations to a target qubit 
   is now available. This operator appears frequently in unitary decomposition and block encoding techniques. 
   [(#7206)](https://github.com/PennyLaneAI/pennylane/pull/7206)
@@ -35,8 +30,6 @@
    0.        +0.j 0.        +0.j 0.        +0.j 0.        +0.j]
   ```
   
-
->>>>>>> 48661be7
 * The transform `convert_to_mbqc_gateset` is added to the `ftqc` module to convert arbitrary 
   circuits to a limited gate-set that can be translated to the MBQC formalism.
   [(7271)](https://github.com/PennyLaneAI/pennylane/pull/7271)
@@ -127,14 +120,12 @@
 
 <h3>Improvements 🛠</h3>
 
-<<<<<<< HEAD
 * A more resource efficient decomposition rule has been added to :class:`~.QubitUnitary` that works for 
   any number of qubits.
   [(#7277)](https://github.com/PennyLaneAI/pennylane/pull/7277)
-=======
+
 * The :func:`~.transforms.cancel_inverses` transform no longer changes the order of operations that don't have shared wires, providing a deterministic output.
   [(#7328)](https://github.com/PennyLaneAI/pennylane/pull/7328)
->>>>>>> 48661be7
 
 * Alias for Identity (`I`) is now accessible from `qml.ops`.
   [(#7200)](https://github.com/PennyLaneAI/pennylane/pull/7200)
