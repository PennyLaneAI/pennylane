:orphan:

# Release 0.29.0-dev (development release)

<h3>New features since last release</h3>

<h4>Add new features here</h4>

<<<<<<< HEAD
* A new operation `SpecialUnitary` was added, providing access to an arbitrary
  unitary gate via a parametrization in the Pauli basis.
  [(#3650)](https://github.com/PennyLaneAI/pennylane/pull/3650)
  [(#3678)](https://github.com/PennyLaneAI/pennylane/pull/3678)
 
  The new operation takes a single argument, a one-dimensional `tensor_like`
  of length `4**num_wires-1`, where `num_wires` is the number of wires the unitary acts on.

  The parameter `theta` refers to all Pauli words (except for the identity) in lexicographical 
  order, which looks like the following for one and two qubits:

  ```pycon
  >>> qml.ops.qubit.matrix_ops.pauli_words(1) # 4**1-1 = 3 Pauli words
  ['X', 'Y', 'Z']
  >>> qml.ops.qubit.matrix_ops.pauli_words(2) # 4**2-1 = 15 Pauli words
=======
* Add `qml.math.detach`, which detaches a tensor from its trace. This stops
  automatic gradient computations.
  [(#3674)](https://github.com/PennyLaneAI/pennylane/pull/3674)

* A new operation `SpecialUnitary` was added, providing access to an arbitrary
  unitary gate via a parametrization in the Pauli basis.
  [(#3650)](https://github.com/PennyLaneAI/pennylane/pull/3650)
  [(#3674)](https://github.com/PennyLaneAI/pennylane/pull/3674)

  The new operation takes a single argument, a one-dimensional `tensor_like`
  of length `4**num_wires-1`, where `num_wires` is the number of wires the unitary acts on.

  The parameter `theta` refers to all Pauli words (except for the identity) in lexicographical
  order, which looks like the following for one and two qubits:

  ```pycon
  >>> qml.ops.qubit.special_unitary.pauli_basis_strings(1) # 4**1-1 = 3 Pauli words
  ['X', 'Y', 'Z']
  >>> qml.ops.qubit.special_unitary.pauli_basis_strings(2) # 4**2-1 = 15 Pauli words
>>>>>>> 793d017f
  ['IX', 'IY', 'IZ', 'XI', 'XX', 'XY', 'XZ', 'YI', 'YX', 'YY', 'YZ', 'ZI', 'ZX', 'ZY', 'ZZ'] 
  ```
  
  For example, on a single qubit, we may define
  
  ```pycon
  >>> theta = np.array([0.2, 0.1, -0.5])
  >>> U = qml.SpecialUnitary(theta, 0)
  >>> U.matrix()
  array([[ 0.8537127 -0.47537233j,  0.09507447+0.19014893j],
         [-0.09507447+0.19014893j,  0.8537127 +0.47537233j]])
  ```
  
  A single non-zero entry in the parameters will create a Pauli rotation:

  ```pycon
  >>> x = 0.412
  >>> theta = x * np.array([1, 0, 0]) # The first entry belongs to the Pauli word "X"
  >>> su = qml.SpecialUnitary(theta, wires=0)
  >>> rx = qml.RX(-2 * x, 0) # RX introduces a prefactor -0.5 that has to be compensated
  >>> qml.math.allclose(su.matrix(), rx.matrix())
  True
  ```
<<<<<<< HEAD

  Alternatively, it is possible to pass the parameters for specific Pauli words and
  indicate the selection and order of words with the optional argument `words`:

  ```pycon
  >>> x = [0.2, 0.4]
  >>> words = ["IX", "YY"] # The first parameter will be used for IX, the second for YY
  >>> qml.SpecialUnitary(x, wires=[0, 1], words=words)
  SpecialUnitary(array([0.2, 0. , 0. , 0. , 0. , 0. , 0. , 0. , 0. , 0.4, 0. , 0. , 0. ,
          0. , 0. ]), wires=[0, 1])
  ```
  
  This operation supports parameter broadcasting/batching.
=======
  
  This operation can be differentiated with hardware-compatible methods like parameter shifts
  and it supports parameter broadcasting/batching, but not both at the same time.

* Add `typing.TensorLike` type.
  [(#3675)](https://github.com/PennyLaneAI/pennylane/pull/3675)
>>>>>>> 793d017f

<h4>Feel the pulse 🔊</h4>

* Parameterized Hamiltonians can now be created with the addition of `ParametrizedHamiltonian`.
  [(#3617)](https://github.com/PennyLaneAI/pennylane/pull/3617)

  A `ParametrizedHamiltonian` holds information representing a linear combination of operators
  with parametrized coefficents. The `ParametrizedHamiltonian` can be passed parameters to create the operator for
  the specified parameters.
  
  ```pycon
  f1 = lambda p, t: p * np.sin(t) * (t - 1)
  f2 = lambda p, t: p[0] * np.cos(p[1]* t ** 2)

  XX = qml.PauliX(1) @ qml.PauliX(1)
  YY = qml.PauliY(0) @ qml.PauliY(0)
  ZZ = qml.PauliZ(0) @ qml.PauliZ(1)

  H =  2 * XX + f1 * YY + f2 * ZZ
  ```

  ```pycon
  >>> H
  ParametrizedHamiltonian: terms=3
  >>> params = [1.2, [2.3, 3.4]]
  >>> H(params, t=0.5)
  (2*(PauliX(wires=[1]) @ PauliX(wires=[1]))) + ((-0.2876553535461426*(PauliY(wires=[0]) @ PauliY(wires=[0]))) + (1.5179612636566162*(PauliZ(wires=[0]) @ PauliZ(wires=[1]))))
  ```

  The same `ParametrizedHamiltonian` can also be constructed via a list of coefficients and operators:

  ```pycon
  >>> coeffs = [2, f1, f2]
  >>> ops = [XX, YY, ZZ]
  >>> H =  qml.dot(coeffs, ops)
  ```

* A `ParametrizedHamiltonian` can be time-evolved by using `ParametrizedEvolution`.
  [(#3617)](https://github.com/PennyLaneAI/pennylane/pull/3617)
  [(#3706)](https://github.com/PennyLaneAI/pennylane/pull/3706)
  [(#3730)](https://github.com/PennyLaneAI/pennylane/pull/3730)

* A new function called `qml.evolve` has been added that returns the evolution of an `Operator` or a `ParametrizedHamiltonian`.
  [(#3617)](https://github.com/PennyLaneAI/pennylane/pull/3617)
  [(#3706)](https://github.com/PennyLaneAI/pennylane/pull/3706)

* A new function `dot` has been added to compute the dot product between a vector and a list of operators. `qml.dot` will now target this new function.
  [(#3586)](https://github.com/PennyLaneAI/pennylane/pull/3586)

  ```pycon
  >>> coeffs = np.array([1.1, 2.2])
  >>> ops = [qml.PauliX(0), qml.PauliY(0)]
  >>> qml.dot(coeffs, ops)
  (1.1*(PauliX(wires=[0]))) + (2.2*(PauliY(wires=[0])))
  >>> qml.dot(coeffs, ops, pauli=True)
  1.1 * X(0)
  + 2.2 * Y(0)
  ```

  [(#3586)](https://github.com/PennyLaneAI/pennylane/pull/3586)

<h4>Always differentiable 📈</h4>

* The Hadamard test gradient tranform is now available via `qml.gradients.hadamard_grad`.
  [#3625](https://github.com/PennyLaneAI/pennylane/pull/3625)

  `qml.gradients.hadamard_grad` is a hardware-compatible transform that calculates the
  gradient of a quantum circuit using the Hadamard test. Note that the device requires an
  auxiliary wire to calculate the gradient.

  ```pycon
  >>> dev = qml.device("default.qubit", wires=2)
  >>> @qml.qnode(dev)
  ... def circuit(params):
  ...     qml.RX(params[0], wires=0)
  ...     qml.RY(params[1], wires=0)
  ...     qml.RX(params[2], wires=0)
  ...     return qml.expval(qml.PauliZ(0))
  >>> params = np.array([0.1, 0.2, 0.3], requires_grad=True)
  >>> qml.gradients.hadamard_grad(circuit)(params)
  (tensor([-0.3875172], requires_grad=True),
   tensor([-0.18884787], requires_grad=True),
   tensor([-0.38355704], requires_grad=True))
  ```

* The gradient transform `qml.gradients.spsa_grad` is now registered as a
  differentiation method for `QNode`s.
  [#3440](https://github.com/PennyLaneAI/pennylane/pull/3440)

  The SPSA gradient transform can now also be used implicitly by marking a `QNode`
  as differentiable with SPSA. It can be selected via

  ```pycon
  >>> dev = qml.device("default.qubit", wires=2)
  >>> @qml.qnode(dev, interface="jax", diff_method="spsa", h=0.05, num_directions=20)
  ... def circuit(x):
  ...     qml.RX(x, 0)
  ...     qml.RX(x, 1)
  ...     return qml.expval(qml.PauliZ(0))
  >>> jax.jacobian(circuit)(jax.numpy.array(0.5)) 
  DeviceArray(-0.4792258, dtype=float32, weak_type=True)
  ```

  The argument `num_directions` determines how many directions of simultaneous
  perturbation are used and therefore the number of circuit evaluations, up
  to a prefactor. See the
  [SPSA gradient transform documentation](https://docs.pennylane.ai/en/stable/code/api/pennylane.gradients.spsa_grad.html) for details.
  Note: The full SPSA optimization method is already available as `SPSAOptimizer`.

* The JAX-JIT interface now supports higher-order gradient computation with the new return types system.
  [(#3498)](https://github.com/PennyLaneAI/pennylane/pull/3498)

  Here is an example of using JAX-JIT to compute the Hessian of a circuit:

  ```python
  import pennylane as qml
  import jax
  from jax import numpy as jnp
  
  jax.config.update("jax_enable_x64", True)
  
  qml.enable_return()
  
  dev = qml.device("lightning.qubit", wires=2)
  
  @jax.jit
  @qml.qnode(dev, interface="jax-jit", diff_method="parameter-shift", max_diff=2)
  def circuit(a, b):
      qml.RY(a, wires=0)
      qml.RX(b, wires=1)
      return qml.expval(qml.PauliZ(0)), qml.expval(qml.PauliZ(1))
  
  a, b = jnp.array(1.0), jnp.array(2.0)
  ```

  ```pycon
  >>> jax.hessian(circuit, argnums=[0, 1])(a, b)
  (((DeviceArray(-0.54030231, dtype=float64, weak_type=True),
     DeviceArray(1.76002563e-17, dtype=float64, weak_type=True)),
    (DeviceArray(1.76002563e-17, dtype=float64, weak_type=True),
     DeviceArray(1.11578284e-34, dtype=float64, weak_type=True))),
   ((DeviceArray(2.77555756e-17, dtype=float64, weak_type=True),
     DeviceArray(-4.54411427e-17, dtype=float64, weak_type=True)),
    (DeviceArray(-1.76855671e-17, dtype=float64, weak_type=True),
     DeviceArray(0.41614684, dtype=float64, weak_type=True))))
  ```

* The `qchem` workflow has been modified to support both Autograd and JAX frameworks.
  [(#3458)](https://github.com/PennyLaneAI/pennylane/pull/3458)
  [(#3462)](https://github.com/PennyLaneAI/pennylane/pull/3462)
  [(#3495)](https://github.com/PennyLaneAI/pennylane/pull/3495)

  The JAX interface is automatically used when the differentiable parameters are JAX objects. Here
  is an example for computing the Hartree-Fock energy gradients with respect to the atomic
  coordinates.

  ```python
  import pennylane as qml
  from pennylane import numpy as np
  import jax
  
  symbols = ["H", "H"]
  geometry = np.array([[0.0, 0.0, 0.0], [0.0, 0.0, 1.0]])

  mol = qml.qchem.Molecule(symbols, geometry)

  args = [jax.numpy.array(mol.coordinates)]
  ```

  ```pycon
  >>> jax.grad(qml.qchem.hf_energy(mol))(*args)
  >>> DeviceArray([[0.0, 0.0, 0.3650435], [0.0, 0.0, -0.3650435]], dtype=float32)
  ```

<h4>Tools for quantum chemistry and other applications 🛠️</h4>

* A new method called `qml.qchem.givens_decomposition` has been added, which decomposes a unitary into a sequence
  of Givens rotation gates with phase shifts and a diagonal phase matrix.
  [(#3573)](https://github.com/PennyLaneAI/pennylane/pull/3573)

  ```python
  unitary = np.array([[ 0.73678+0.27511j, -0.5095 +0.10704j, -0.06847+0.32515j]
                      [-0.21271+0.34938j, -0.38853+0.36497j,  0.61467-0.41317j]
                      [ 0.41356-0.20765j, -0.00651-0.66689j,  0.32839-0.48293j]])

  phase_mat, ordered_rotations = givens_decomposition(matrix)
  ```

  ```pycon
  >>> phase_mat
  [-0.20606284+0.97853876j -0.82993403+0.55786154j  0.56230707-0.82692851j]
  >>> ordered_rotations
  [(tensor([[-0.65088844-0.63936314j, -0.40933972-0.j],
            [-0.29202076-0.28684994j,  0.91238204-0.j]], requires_grad=True), (0, 1)),
    (tensor([[ 0.47970417-0.33309047j, -0.8117479 -0.j],
            [ 0.66676972-0.46298251j,  0.584008  -0.j]], requires_grad=True), (1, 2)),
    (tensor([[ 0.36147511+0.73779414j, -0.57008381-0.j],
            [ 0.25082094+0.5119418j ,  0.82158655-0.j]], requires_grad=True), (0, 1))]
  ```

* A new template called `qml.BasisRotation` has been added, which performs a basis transformation defined by a set of
  fermionic ladder operators.
  [(#3573)](https://github.com/PennyLaneAI/pennylane/pull/3573)

  ```python
  import pennylane as qml
  from pennylane import numpy as np

  V = np.array([[ 0.53672126+0.j        , -0.1126064 -2.41479668j],
                [-0.1126064 +2.41479668j,  1.48694623+0.j        ]])
  eigen_vals, eigen_vecs = np.linalg.eigh(V)
  umat = eigen_vecs.T
  wires = range(len(umat))
  def circuit():
      qml.adjoint(qml.BasisRotation(wires=wires, unitary_matrix=umat))
      for idx, eigenval in enumerate(eigen_vals):
          qml.RZ(eigenval, wires=[idx])
      qml.BasisRotation(wires=wires, unitary_matrix=umat)
  ```

  ```pycon
  >>> circ_unitary = qml.matrix(circuit)()
  >>> np.round(circ_unitary/circ_unitary[0][0], 3)
  tensor([[ 1.   +0.j   ,  0.   +0.j   ,  0.   +0.j   ,  0.   +0.j   ],
          [ 0.   +0.j   , -0.516-0.596j, -0.302-0.536j,  0.   +0.j   ],
          [ 0.   +0.j   ,  0.35 +0.506j, -0.311-0.724j,  0.   +0.j   ],
          [ 0.   +0.j   ,  0.   +0.j   ,  0.   +0.j   , -0.438+0.899j]])
  ```

* A new function called `load_basisset` has been added to extract `qchem` basis set data from the Basis Set Exchange
  library.
  [(#3363)](https://github.com/PennyLaneAI/pennylane/pull/3363)

* A new function called `max_entropy` has been added to compute the maximum entropy of a quantum state.
  [(#3594)](https://github.com/PennyLaneAI/pennylane/pull/3594)

* A new template called `TwoLocalSwapNetwork` has been added that implements a canonical 2-complete linear (2-CCL) swap network
  described in [arXiv:1905.05118](https://arxiv.org/abs/1905.05118).
  [(#3447)](https://github.com/PennyLaneAI/pennylane/pull/3447)

  ```python3
  dev = qml.device('default.qubit', wires=5)
  weights = np.random.random(size=TwoLocalSwapNetwork.shape(len(dev.wires)))
  acquaintances = lambda index, wires, param: (qml.CRY(param, wires=index)
                                   if np.abs(wires[0]-wires[1]) else qml.CRZ(param, wires=index))
  @qml.qnode(dev)
  def swap_network_circuit():
     qml.templates.TwoLocalSwapNetwork(dev.wires, acquaintances, weights, fermionic=False)
     return qml.state()
  ```

  ```pycon
  >>> print(weights)
  tensor([0.20308242, 0.91906199, 0.67988804, 0.81290256, 0.08708985,
          0.81860084, 0.34448344, 0.05655892, 0.61781612, 0.51829044], requires_grad=True)
  >>> qml.draw(swap_network_circuit, expansion_strategy = 'device')()
  0: ─╭●────────╭SWAP─────────────────╭●────────╭SWAP─────────────────╭●────────╭SWAP─┤  State
  1: ─╰RY(0.20)─╰SWAP─╭●────────╭SWAP─╰RY(0.09)─╰SWAP─╭●────────╭SWAP─╰RY(0.62)─╰SWAP─┤  State
  2: ─╭●────────╭SWAP─╰RY(0.68)─╰SWAP─╭●────────╭SWAP─╰RY(0.34)─╰SWAP─╭●────────╭SWAP─┤  State
  3: ─╰RY(0.92)─╰SWAP─╭●────────╭SWAP─╰RY(0.82)─╰SWAP─╭●────────╭SWAP─╰RY(0.52)─╰SWAP─┤  State
  4: ─────────────────╰RY(0.81)─╰SWAP─────────────────╰RY(0.06)─╰SWAP─────────────────┤  State
  ```

* Added `pwc` as a convenience function for defining a `ParametrizedHamiltonian`.
  This function can be used to create a callable coefficient by setting
  the timespan over which the function should be non-zero. The resulting callable
  can be passed an array of parameters and a time.
  [(#3645)](https://github.com/PennyLaneAI/pennylane/pull/3645)

  ```pycon
  >>> timespan = (2, 4)
  >>> f = pwc(timespan)
  >>> f * qml.PauliX(0)
  ParametrizedHamiltonian: terms=1
  ```

  The `params` array will be used as bin values evenly distributed over the timespan,
  and the parameter `t` will determine which of the bins is returned.

  ```pycon
  >>> f(params=[1.2, 2.3, 3.4, 4.5], t=3.9)
  DeviceArray(4.5, dtype=float32) 
  >>> f(params=[1.2, 2.3, 3.4, 4.5], t=6)  # zero outside the range (2, 4) 
  DeviceArray(0., dtype=float32)
  ```
  
* Added `pwc_from_function` as a decorator for defining a `ParametrizedHamiltonian`.
  This function can be used to decorate a function and create a piecewise constant
  approximation of it.
  [(#3645)](https://github.com/PennyLaneAI/pennylane/pull/3645)
  
  ```pycon
  >>> @pwc_from_function(t=(2, 4), num_bins=10)
  ... def f1(p, t):
  ...     return p * t
  ```

  The resulting function approximates the same of `p**2 * t` on the interval `t=(2, 4)`
  in 10 bins, and returns zero outside the interval.
  
  ```pycon
  # t=2 and t=2.1 are within the same bin
  >>> f1(3, 2), f1(3, 2.1)
  (DeviceArray(6., dtype=float32), DeviceArray(6., dtype=float32))
  # next bin
  >>> f1(3, 2.2)
  DeviceArray(6.6666665, dtype=float32)
  # outside the interval t=(2, 4)
  >>> f1(3, 5)
  DeviceArray(0., dtype=float32)
  ```
  
*Next generation device API:*

* The `apply_operation` single-dispatch function is added to `devices/qubit` that applies an operation
  to a state and returns a new state.
  [(#3637)](https://github.com/PennyLaneAI/pennylane/pull/3637)

* The `create_initial_state` function is added to `devices/qubit` that returns an initial state for an execution.
  [(#3683)](https://github.com/PennyLaneAI/pennylane/pull/3683)

* Added `qml.ops.ctrl_decomp_zyz` to compute the decomposition of a controlled single-qubit operation given
  a single-qubit operation and the control wires.
  [(#3681)](https://github.com/PennyLaneAI/pennylane/pull/3681)

<h3>Improvements</h3>

* `qml.purity` is added as a measurement process for purity
  [(#3551)](https://github.com/PennyLaneAI/pennylane/pull/3551)

* `qml.math.matmul` now supports PyTorch and Autograd tensors.
  [(#3613)](https://github.com/PennyLaneAI/pennylane/pull/3613)

* `qml.math.size` now supports PyTorch tensors.
  [(#3606)](https://github.com/PennyLaneAI/pennylane/pull/3606)

* `qml.purity` can now be used as a measurement process.
  [(#3551)](https://github.com/PennyLaneAI/pennylane/pull/3551)

* Most quantum channels are now fully differentiable on all interfaces.
  [(#3612)](https://github.com/PennyLaneAI/pennylane/pull/3612)

* The `qml.equal` function has been extended to compare `Prod` and `Sum` operators.
  [(#3516)](https://github.com/PennyLaneAI/pennylane/pull/3516)

* `qml.ControlledQubitUnitary` now inherits from `ControlledOp`, which defines `decomposition`, `expand`, and `sparse_matrix` rather than raising an error.
  [(#3450)](https://github.com/PennyLaneAI/pennylane/pull/3450)

* Parameter broadcasting support has been added for the `Controlled` class if the base operator supports
  broadcasting.
  [(#3450)](https://github.com/PennyLaneAI/pennylane/pull/3450)

* The `qml.generator` function now checks if the generator is hermitian, rather than whether it is a subclass of
  `Observable`. This allows it to return valid generators from `SymbolicOp` and `CompositeOp` classes.
 [(#3485)](https://github.com/PennyLaneAI/pennylane/pull/3485)

* Support for two-qubit unitary decomposition with JAX-JIT has been added.
  [(#3569)](https://github.com/PennyLaneAI/pennylane/pull/3569)

* The `numpy` version has been constrained to `<1.24`.
  [(#3563)](https://github.com/PennyLaneAI/pennylane/pull/3563)

* In-place inversion has been removed for qutrit operations in preparation for the
  removal of in-place inversion.
  [(#3566)](https://github.com/PennyLaneAI/pennylane/pull/3566)

* Validation has been added on gradient keyword arguments when initializing a QNode — if unexpected keyword arguments are passed,
  a `UserWarning` is raised. A list of the current expected gradient function keyword arguments can be accessed via
  `qml.gradients.SUPPORTED_GRADIENT_KWARGS`.
  [(#3526)](https://github.com/PennyLaneAI/pennylane/pull/3526)

* The `PauliSentence.operation()` method has been improved to avoid instantiating an `SProd` operator when
  the coefficient is equal to 1.
  [(#3595)](https://github.com/PennyLaneAI/pennylane/pull/3595)

* Writing Hamiltonians to a file using the `data` module has been improved by employing a condensed writing format.
  [(#3592)](https://github.com/PennyLaneAI/pennylane/pull/3592)

* Lazy-loading in the `Dataset.read()` method is more universally supported.
  [(#3605)](https://github.com/PennyLaneAI/pennylane/pull/3605)

* Implemented the XYX single-qubit unitary decomposition.
  [(#3628)](https://github.com/PennyLaneAI/pennylane/pull/3628)

* `Sum` and `Prod` operations now have broadcasted operands.
  [(#3611)](https://github.com/PennyLaneAI/pennylane/pull/3611)

* All dunder methods now return `NotImplemented`, allowing the right dunder method (e.g. `__radd__`)
  of the other class to be called.
  [(#3631)](https://github.com/PennyLaneAI/pennylane/pull/3631)

* The `qml.GellMann` operators now include their index when displayed.
  [(#3641)](https://github.com/PennyLaneAI/pennylane/pull/3641)

* The `ExecutionConfig` data class has been added.
  [(#3649)](https://github.com/PennyLaneAI/pennylane/pull/3649)

* All `Operator`'s input parameters that are lists are cast into vanilla numpy arrays.
  [(#3659)](https://github.com/PennyLaneAI/pennylane/pull/3659)

* The `StatePrep` class has been added as an interface that state-prep operators must implement.
  [(#3654)](https://github.com/PennyLaneAI/pennylane/pull/3654)

* Allow batching in all `SymbolicOp` operators, which include `Exp`, `Pow` and `SProd`.
  [(#3597)](https://github.com/PennyLaneAI/pennylane/pull/3597)

* `qml.pauli.is_pauli_word` now supports `Prod` and `SProd` operators, and it returns `False` when a
  `Hamiltonian` contains more than one term.
  [(#3692)](https://github.com/PennyLaneAI/pennylane/pull/3692)

* `qml.pauli.pauli_word_to_string` now supports `Prod`, `SProd` and `Hamiltonian` operators.
  [(#3692)](https://github.com/PennyLaneAI/pennylane/pull/3692)

* `BasisState` now implements the `StatePrep` interface.
  [(#3693)](https://github.com/PennyLaneAI/pennylane/pull/3693)

* `QubitStateVector` now implements the `StatePrep` interface.
  [(#3685)](https://github.com/PennyLaneAI/pennylane/pull/3685)

<h3>Breaking changes</h3>

* The tape method `get_operation` can also now return the operation index in the tape, and it can be
  activated by setting the `return_op_index` to `True`: `get_operation(idx, return_op_index=True)`. It will become
  the default in version 0.30.
  [(#3667)](https://github.com/PennyLaneAI/pennylane/pull/3667)

* `Operation.inv()` and the `Operation.inverse` setter have been removed. Please use `qml.adjoint` or `qml.pow` instead.
  [(#3618)](https://github.com/PennyLaneAI/pennylane/pull/3618)
  
  For example, instead of
  
  ```pycon
  >>> qml.PauliX(0).inv()
  ```
  
  use

  ```pycon
  >>> qml.adjoint(qml.PauliX(0))
  ```

* The `Operation.inverse` property has been removed completely.
  [(#3725)](https://github.com/PennyLaneAI/pennylane/pull/3725)

* The target wires of `qml.ControlledQubitUnitary` are no longer available via `op.hyperparameters["u_wires"]`.
  Instead, they can be accesses via `op.base.wires` or `op.target_wires`.
  [(#3450)](https://github.com/PennyLaneAI/pennylane/pull/3450)

* The tape constructed by a QNode is no longer queued to surrounding contexts.
  [(#3509)](https://github.com/PennyLaneAI/pennylane/pull/3509)

* Nested operators like `Tensor`, `Hamiltonian`, and `Adjoint` now remove their owned operators
  from the queue instead of updating their metadata to have an `"owner"`.
  [(#3282)](https://github.com/PennyLaneAI/pennylane/pull/3282)

* `qchem.scf`, `RandomLayers.compute_decomposition`, and `Wires.select_random` now use
  local random number generators instead of global random number generators. This may lead to slighlty
  different random numbers and an independence of the results from the global random number generation state.
  Please provide a seed to each individual function instead if you want controllable results.
  [(#3624)](https://github.com/PennyLaneAI/pennylane/pull/3624)

* `qml.transforms.measurement_grouping` has been removed. Users should use `qml.transforms.hamiltonian_expand`
  instead.
  [(#3701)](https://github.com/PennyLaneAI/pennylane/pull/3701)

<h3>Deprecations</h3>

* Deprecate the `collections` module.
  [(#3686)](https://github.com/PennyLaneAI/pennylane/pull/3686)

* `qml.op_sum` has been deprecated. Users should use `qml.sum` instead.
  [(#3686)](https://github.com/PennyLaneAI/pennylane/pull/3686)

* The use of `Evolution` directly has been deprecated. Users should use `qml.evolve` instead.
  This new function changes the sign of the given parameter.
  [(#3706)](https://github.com/PennyLaneAI/pennylane/pull/3706)

<h3>Documentation</h3>

* Organizes the module for documentation for ``operation``.
  [(#3664)](https://github.com/PennyLaneAI/pennylane/pull/3664)

* Updated the code example in `qml.SparseHamiltonian` with the correct wire range.
  [(#3643)](https://github.com/PennyLaneAI/pennylane/pull/3643)
  
* A hyperlink has been added in the text for a URL in the `qml.qchem.mol_data` docstring.
  [(#3644)](https://github.com/PennyLaneAI/pennylane/pull/3644)

<h3>Bug fixes</h3>

* Fixed a bug in `qml.transforms.metric_tensor` where prefactors of operation generators were taken
  into account multiple times, leading to wrong outputs for non-standard operations.
  [(#3579)](https://github.com/PennyLaneAI/pennylane/pull/3579)

* Local random number generators are now used where possible to avoid mutating the global random state.
  [(#3624)](https://github.com/PennyLaneAI/pennylane/pull/3624)

* Handles breaking the `networkx` version change by selectively skipping a `qcut` TensorFlow-JIT test.
  [(#3609)](https://github.com/PennyLaneAI/pennylane/pull/3609)
  [(#3619)](https://github.com/PennyLaneAI/pennylane/pull/3619)

* Fixed the wires for the `Y` decomposition in the ZX calculus transform.
  [(#3598)](https://github.com/PennyLaneAI/pennylane/pull/3598)

* `qml.pauli.PauliWord` is now pickle-able.
  [(#3588)](https://github.com/PennyLaneAI/pennylane/pull/3588)

* Child classes of `QuantumScript` now return their own type when using `SomeChildClass.from_queue`.
  [(#3501)](https://github.com/PennyLaneAI/pennylane/pull/3501)

* A typo has been fixed in the calculation and error messages in `operation.py`
  [(#3536)](https://github.com/PennyLaneAI/pennylane/pull/3536)

* `Dataset.write()` now ensures that any lazy-loaded values are loaded before they are written to a file.
  [(#3605)](https://github.com/PennyLaneAI/pennylane/pull/3605)

* `Tensor._batch_size` is now set to `None` during initialization, copying and `map_wires`.
  [(#3642)](https://github.com/PennyLaneAI/pennylane/pull/3642)
  [(#3661)](https://github.com/PennyLaneAI/pennylane/pull/3661)

* `Tensor.has_matrix` is now set to `True`.
  [(#3647)](https://github.com/PennyLaneAI/pennylane/pull/3647)

* Fixed typo in the example of IsingZZ gate decomposition
  [(#3676)](https://github.com/PennyLaneAI/pennylane/pull/3676)

* Fixed a bug that made tapes/qnodes using `qml.Snapshot` incompatible with `qml.drawer.tape_mpl`.
  [(#3704)](https://github.com/PennyLaneAI/pennylane/pull/3704)

* `Tensor._pauli_rep` is set to `None` during initialization. Add `Tensor.data` setter.
  [(#3722)](https://github.com/PennyLaneAI/pennylane/pull/3722)

* Redirect `qml.math.ndim` to `jnp.ndim` when using it on a jax tensor.
  [(#3730)](https://github.com/PennyLaneAI/pennylane/pull/3730)

<h3>Contributors</h3>

This release contains contributions from (in alphabetical order):

Guillermo Alonso-Linaje
Juan Miguel Arrazola
Ikko Ashimine
Utkarsh Azad
Cristian Boghiu
Astral Cai
Isaac De Vlugt
Lillian M. A. Frederiksen
Soran Jahangiri
Christina Lee
Albert Mitjans Coma
Romain Moyard
Mudit Pandey
Borja Requena
Matthew Silverman
Antal Száva
David Wierichs<|MERGE_RESOLUTION|>--- conflicted
+++ resolved
@@ -6,23 +6,6 @@
 
 <h4>Add new features here</h4>
 
-<<<<<<< HEAD
-* A new operation `SpecialUnitary` was added, providing access to an arbitrary
-  unitary gate via a parametrization in the Pauli basis.
-  [(#3650)](https://github.com/PennyLaneAI/pennylane/pull/3650)
-  [(#3678)](https://github.com/PennyLaneAI/pennylane/pull/3678)
- 
-  The new operation takes a single argument, a one-dimensional `tensor_like`
-  of length `4**num_wires-1`, where `num_wires` is the number of wires the unitary acts on.
-
-  The parameter `theta` refers to all Pauli words (except for the identity) in lexicographical 
-  order, which looks like the following for one and two qubits:
-
-  ```pycon
-  >>> qml.ops.qubit.matrix_ops.pauli_words(1) # 4**1-1 = 3 Pauli words
-  ['X', 'Y', 'Z']
-  >>> qml.ops.qubit.matrix_ops.pauli_words(2) # 4**2-1 = 15 Pauli words
-=======
 * Add `qml.math.detach`, which detaches a tensor from its trace. This stops
   automatic gradient computations.
   [(#3674)](https://github.com/PennyLaneAI/pennylane/pull/3674)
@@ -31,6 +14,7 @@
   unitary gate via a parametrization in the Pauli basis.
   [(#3650)](https://github.com/PennyLaneAI/pennylane/pull/3650)
   [(#3674)](https://github.com/PennyLaneAI/pennylane/pull/3674)
+  [(#3678)](https://github.com/PennyLaneAI/pennylane/pull/3678)
 
   The new operation takes a single argument, a one-dimensional `tensor_like`
   of length `4**num_wires-1`, where `num_wires` is the number of wires the unitary acts on.
@@ -42,7 +26,6 @@
   >>> qml.ops.qubit.special_unitary.pauli_basis_strings(1) # 4**1-1 = 3 Pauli words
   ['X', 'Y', 'Z']
   >>> qml.ops.qubit.special_unitary.pauli_basis_strings(2) # 4**2-1 = 15 Pauli words
->>>>>>> 793d017f
   ['IX', 'IY', 'IZ', 'XI', 'XX', 'XY', 'XZ', 'YI', 'YX', 'YY', 'YZ', 'ZI', 'ZX', 'ZY', 'ZZ'] 
   ```
   
@@ -66,7 +49,6 @@
   >>> qml.math.allclose(su.matrix(), rx.matrix())
   True
   ```
-<<<<<<< HEAD
 
   Alternatively, it is possible to pass the parameters for specific Pauli words and
   indicate the selection and order of words with the optional argument `words`:
@@ -79,15 +61,11 @@
           0. , 0. ]), wires=[0, 1])
   ```
   
-  This operation supports parameter broadcasting/batching.
-=======
-  
   This operation can be differentiated with hardware-compatible methods like parameter shifts
   and it supports parameter broadcasting/batching, but not both at the same time.
 
 * Add `typing.TensorLike` type.
   [(#3675)](https://github.com/PennyLaneAI/pennylane/pull/3675)
->>>>>>> 793d017f
 
 <h4>Feel the pulse 🔊</h4>
 
