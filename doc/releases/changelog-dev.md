:orphan:

# Release 0.20.0-dev (development release)

<h3>New features since last release</h3>

* Added functions for computing the values of atomic and molecular orbitals at a given position.
  [(#1867)](https://github.com/PennyLaneAI/pennylane/pull/1867)

  The functions `atomic_orbital` and `molecular_orbital` can be used, as shown in the
  following codeblock, to evaluate the orbitals. By generating values of the orbitals at different
  positions, one can plot the spatial shape of a desired orbital.

  ```python
  symbols  = ['H', 'H']
  geometry = np.array([[0.0, 0.0, 0.0], [0.0, 0.0, 1.0]], requires_grad = False) 
  mol = hf.Molecule(symbols, geometry)
  hf.generate_scf(mol)()

  ao = mol.atomic_orbital(0)
  mo = mol.molecular_orbital(1)
  ```

  ```pycon
  >>> print(ao(0.0, 0.0, 0.0))
  >>> print(mo(0.0, 0.0, 0.0))
  0.6282468778183719
  0.018251285973461928
  ```

* The `metric_tensor` transform can now be used to compute the full
  tensor, beyond the block diagonal approximation. 
  [(#1725)](https://github.com/PennyLaneAI/pennylane/pull/1725)

  This is performed using Hadamard tests, and requires an additional wire 
  on the device to execute the circuits produced by the transform, 
  as compared to the number of wires required by the original circuit.
  The transform defaults to computing the full tensor, which can
  be controlled by the `approx` keyword argument.
  See the 
  [qml.metric_tensor docstring](https://pennylane.readthedocs.io/en/latest/code/api/pennylane.transforms.metric_tensor.html).
  for more information and usage details.

  As an example, consider the QNode

  ```python
  dev = qml.device("default.qubit", wires=3)

  @qml.qnode(dev)
  def circuit(weights):
      qml.RX(weights[0], wires=0)
      qml.RY(weights[1], wires=0)
      qml.CNOT(wires=[0, 1])
      qml.RZ(weights[2], wires=1)
      return qml.expval(qml.PauliZ(0) @ qml.PauliZ(1))

  weights = np.array([0.2, 1.2, -0.9], requires_grad=True)
  ```

  Then we can compute the (block) diagonal metric tensor as before, now using the
  ``approx="block-diag"`` keyword:

  ```pycon
  >>> qml.metric_tensor(circuit, approx="block-diag")(weights)
  [[0.25       0.         0.        ]
   [0.         0.24013262 0.        ]
   [0.         0.         0.21846983]]
  ```

  Instead, we now can also compute the full metric tensor, using
  Hadamard tests on the additional wire of the device:

  ```pycon
  >>> qml.metric_tensor(circuit)(weights)
  [[ 0.25        0.         -0.23300977]
   [ 0.          0.24013262  0.01763859]
   [-0.23300977  0.01763859  0.21846983]]
  ```

* Custom decompositions can now be applied to operations at the device level.
  [(#1900)](https://github.com/PennyLaneAI/pennylane/pull/1900)

  For example, suppose we would like to implement the following QNode:

  ```python
  def circuit(weights):
      qml.BasicEntanglerLayers(weights, wires=[0, 1, 2])
      return qml.expval(qml.PauliZ(0))

  original_dev = qml.device("default.qubit", wires=3)
  original_qnode = qml.QNode(circuit, original_dev)
  ```

  ```pycon
  >>> weights = np.array([[0.4, 0.5, 0.6]])
  >>> print(qml.draw(original_qnode, expansion_strategy="device")(weights))
   0: ──RX(0.4)──╭C──────╭X──┤ ⟨Z⟩
   1: ──RX(0.5)──╰X──╭C──│───┤
   2: ──RX(0.6)──────╰X──╰C──┤
  ```

  Now, let's swap out the decomposition of the `CNOT` gate into `CZ`
  and `Hadamard`, and furthermore the decomposition of `Hadamard` into
  `RZ` and `RY` rather than the decomposition already available in PennyLane.
  We define the two decompositions like so, and pass them to a device:

  ```python
  def custom_cnot(wires):
      return [
          qml.Hadamard(wires=wires[1]),
          qml.CZ(wires=[wires[0], wires[1]]),
          qml.Hadamard(wires=wires[1])
      ]

  def custom_hadamard(wires):
      return [
          qml.RZ(np.pi, wires=wires),
          qml.RY(np.pi / 2, wires=wires)
      ]

  # Can pass the operation itself, or a string
  custom_decomps = {qml.CNOT : custom_cnot, "Hadamard" : custom_hadamard}

  decomp_dev = qml.device("default.qubit", wires=3, custom_decomps=custom_decomps)
  decomp_qnode = qml.QNode(circuit, decomp_dev)
  ```

  Now when we draw or run a QNode on this device, the gates will be expanded
  according to our specifications:

  ```pycon
  >>> print(qml.draw(decomp_qnode, expansion_strategy="device")(weights))
   0: ──RX(0.4)──────────────────────╭C──RZ(3.14)──RY(1.57)──────────────────────────╭Z──RZ(3.14)──RY(1.57)──┤ ⟨Z⟩
   1: ──RX(0.5)──RZ(3.14)──RY(1.57)──╰Z──RZ(3.14)──RY(1.57)──╭C──────────────────────│───────────────────────┤
   2: ──RX(0.6)──RZ(3.14)──RY(1.57)──────────────────────────╰Z──RZ(3.14)──RY(1.57)──╰C──────────────────────┤
  ```

  A separate context manager, `set_decomposition`, has also been implemented to enable
  application of custom decompositions on devices that have already been created.

  ```pycon
  >>> with qml.transforms.set_decomposition(custom_decomps, original_dev):
  ...     print(qml.draw(original_qnode, expansion_strategy="device")(weights))
   0: ──RX(0.4)──────────────────────╭C──RZ(3.14)──RY(1.57)──────────────────────────╭Z──RZ(3.14)──RY(1.57)──┤ ⟨Z⟩
   1: ──RX(0.5)──RZ(3.14)──RY(1.57)──╰Z──RZ(3.14)──RY(1.57)──╭C──────────────────────│───────────────────────┤
   2: ──RX(0.6)──RZ(3.14)──RY(1.57)──────────────────────────╰Z──RZ(3.14)──RY(1.57)──╰C──────────────────────┤
  ```

* PennyLane now supports drawing a QNode with matplotlib!
  [(#1803)](https://github.com/PennyLaneAI/pennylane/pull/1803)

  ```python
  dev = qml.device("default.qubit", wires=4)

  @qml.qnode(dev)
  def circuit(x, z):
      qml.QFT(wires=(0,1,2,3))
      qml.Toffoli(wires=(0,1,2))
      qml.CSWAP(wires=(0,2,3))
      qml.RX(x, wires=0)
      qml.CRZ(z, wires=(3,0))
      return qml.expval(qml.PauliZ(0))
  fig, ax = qml.draw_mpl(circuit)(1.2345, 1.2345)
  fig.show()
  ```

  <img src="https://pennylane.readthedocs.io/en/latest/_static/draw_mpl_qnode/main_example.png" width=70%/>

* It is now possible to use TensorFlow's [AutoGraph
  mode](https://www.tensorflow.org/guide/function) with QNodes on all devices and with arbitrary
  differentiation methods. Previously, AutoGraph mode only support `diff_method="backprop"`. This
  will result in significantly more performant model execution, at the cost of a more expensive
  initial compilation. [(#1866)](https://github.com/PennyLaneAI/pennylane/pull/1886)

  Use AutoGraph to convert your QNodes or cost functions into TensorFlow
  graphs by decorating them with `@tf.function`:

  ```python
  dev = qml.device("lightning.qubit", wires=2)

  @qml.beta.qnode(dev, diff_method="adjoint", interface="tf", max_diff=1)
  def circuit(x):
      qml.RX(x[0], wires=0)
      qml.RY(x[1], wires=1)
      return qml.expval(qml.PauliZ(0) @ qml.PauliZ(1)), qml.expval(qml.PauliZ(0))

  @tf.function
  def cost(x):
      return tf.reduce_sum(circuit(x))

  x = tf.Variable([0.5, 0.7], dtype=tf.float64)

  with tf.GradientTape() as tape:
      loss = cost(x)

  grad = tape.gradient(loss, x)
  ```

  The initial execution may take slightly longer than when executing the circuit in
  eager mode; this is because TensorFlow is tracing the function to create the graph.
  Subsequent executions will be much more performant.

  Note that using AutoGraph with backprop-enabled devices, such as `default.qubit`,
  will yield the best performance.

  For more details, please see the [TensorFlow AutoGraph
  documentation](https://www.tensorflow.org/guide/function).


* `qml.math.scatter_element_add` now supports adding multiple values at
  multiple indices with a single function call, in all interfaces
  [(#1864)](https://github.com/PennyLaneAI/pennylane/pull/1864)

  For example, we may set five values of a three-dimensional tensor
  in the following way:

  ```pycon
  >>> X = tf.zeros((3, 2, 9), dtype=tf.float64)
  >>> indices = [(0, 0, 1, 2, 2), (0, 0, 0, 0, 1), (1, 3, 8, 6, 7)]
  >>> values = [0.1 * i for i in range(5)]
  >>> qml.math.scatter_element_add(X, indices, values)
  <tf.Tensor: shape=(3, 2, 9), dtype=float64, numpy=
  array([[[0., 1., 0., 2., 0., 0., 0., 0., 0.],
          [0., 0., 0., 0., 0., 0., 0., 0., 0.]],

         [[0., 0., 0., 0., 0., 0., 0., 0., 3.],
          [0., 0., 0., 0., 0., 0., 0., 0., 0.]],

         [[0., 0., 0., 0., 0., 0., 4., 0., 0.],
          [0., 0., 0., 0., 0., 0., 0., 5., 0.]]])>
  ```

* The `qml.fourier.reconstruct` function is added. It can be used to
  reconstruct QNodes outputting expectation values along a specified
  parameter dimension, with a minimal number of calls to the
  original QNode. The returned
  reconstruction is exact and purely classical, and can be evaluated
  without any quantum executions.
  [(#1864)](https://github.com/PennyLaneAI/pennylane/pull/1864)

  The reconstruction technique differs for functions with equidistant frequencies
  that are reconstructed using the function value at equidistant sampling points, and
  for functions with arbitrary frequencies reconstructed using arbitrary sampling points.

  As an example, consider the following QNode:

  ```python
  dev = qml.device("default.qubit", wires=2)

  @qml.qnode(dev)
  def circuit(x, Y, f=1.0):
      qml.RX(f * x, wires=0)
      qml.RY(Y[0], wires=0)
      qml.RY(Y[1], wires=1)
      qml.CNOT(wires=[0, 1])
      qml.RY(3 * Y[1], wires=1)
      return qml.expval(qml.PauliZ(0) @ qml.PauliZ(1))
  ```

  It has three variational parameters overall: A scalar input `x`
  and an array-valued input `Y` with two entries. Additionally, we can
  tune the dependence on `x` with the frequency `f`.
  We then can reconstruct the QNode output function with respect to `x` via

  ```pycon
  >>> x = 0.3
  >>> Y = np.array([0.1, -0.9])
  >>> rec = qml.fourier.reconstruct(circuit, ids="x", nums_frequency={"x": {0: 1}})(x, Y)
  >>> rec
  {'x': {0: <function pennylane.fourier.reconstruct._reconstruct_equ.<locals>._reconstruction(x)>}}
  ```

  As we can see, we get a nested dictionary in the format of the input `nums_frequency`
  with functions as values. These functions are simple float-to-float callables:

  ```pycon
  >>> univariate = rec["x"][0]
  >>> univariate(x)
  -0.880208251507
  ```

  For more details on usage, reconstruction cost and differentiability support, please see the
  [fourier.reconstruct docstring](https://pennylane.readthedocs.io/en/latest/code/api/pennylane.fourier.reconstruct.html).

* A thermal relaxation channel is added to the Noisy channels. The channel description can be
  found on the supplementary information of [Quantum classifier with tailored quantum kernels](https://arxiv.org/abs/1909.02611).
  [(#1766)](https://github.com/PennyLaneAI/pennylane/pull/1766)

* Added the identity observable to be an operator. Now we can explicitly call the identity
  operation on our quantum circuits for both qubit and CV devices.
  [(#1829)](https://github.com/PennyLaneAI/pennylane/pull/1829)

* Given an operator of the form :math:`U=e^{iHt}`, where :math:`H` has
  commuting terms and known eigenvalues,
  `qml.gradients.generate_shift_rule` computes the generalized parameter shift rules for determining
  the gradient of the expectation value :math:`f(t) = \langle 0|U(t)^\dagger \hat{O} U(t)|0\rangle` on
  hardware.
  [(#1788)](https://github.com/PennyLaneAI/pennylane/pull/1788)
  [(#1932)](https://github.com/PennyLaneAI/pennylane/pull/1932)

  Given

  .. math:: H = \sum_i a_i h_i,

  where the eigenvalues of :math:`H` are known and all :math:`h_i` commute, we can compute
  the *frequencies* (the unique positive differences of any two eigenvalues) using
  `qml.gradients.eigvals_to_frequencies`.

  `qml.gradients.generate_shift_rule` can then be used to compute the parameter
  shift rules to compute :math:`f'(t)` using `2R` shifted cost function evaluations.
  This becomes cheaper than the standard application of the chain rule and
  two-term shift rule when `R` is less than the
  number of Pauli words in the generator.

  For example, consider the case where :math:`H` has eigenspectrum ``(-1, 0, 1)``:

  ```pycon
  >>> frequencies = qml.gradients.eigvals_to_frequencies((-1, 0, 1))
  >>> frequencies
  (1, 2)
  >>> coeffs, shifts = qml.gradients.generate_shift_rule(frequencies)
  >>> coeffs
  array([ 0.85355339, -0.85355339, -0.14644661,  0.14644661])
  >>> shifts
  array([ 0.78539816, -0.78539816,  2.35619449, -2.35619449])
  ```

  As we can see, `generate_shift_rule` returns four coefficients :math:`c_i` and shifts
  :math:`s_i` corresponding to a four term parameter shift rule. The gradient can then
  be reconstructed via:

  .. math:: \frac{\partial}{\partial\phi}f = \sum_{i} c_i f(\phi + s_i),

  where :math:`f(\phi) = \langle 0|U(\phi)^\dagger \hat{O} U(\phi)|0\rangle`
  for some observable :math:`\hat{O}` and the unitary :math:`U(\phi)=e^{iH\phi}`.

* A circuit template for time evolution under a commuting Hamiltonian utilizing generalized
  parameter shift rules for cost function gradients is available as `qml.CommutingEvolution`.
  [(#1788)](https://github.com/PennyLaneAI/pennylane/pull/1788)

  If the template is handed a frequency spectrum during its instantiation, then `generate_shift_rule`
  is internally called to obtain the general parameter shift rules with respect to
  `CommutingEvolution`'s :math:`t` parameter, otherwise the shift rule for a decomposition of
  `CommutingEvolution` will be used.

  The template can be initialized within a `qnode` as:

  ```python
  import pennylane as qml

  n_wires = 2
  dev = qml.device('default.qubit', wires=n_wires)

  coeffs = [1, -1]
  obs = [qml.PauliX(0) @ qml.PauliY(1), qml.PauliY(0) @ qml.PauliX(1)]
  hamiltonian = qml.Hamiltonian(coeffs, obs)
  frequencies = [2,4]

  @qml.qnode(dev)
  def circuit(time):
      qml.PauliX(0)
      qml.CommutingEvolution(hamiltonian, time, frequencies)
      return qml.expval(qml.PauliZ(0))
  ```

  Note that there is no internal validation that 1) the input `qml.Hamiltonian` is fully commuting
  and 2) the eigenvalue frequency spectrum is correct, since these checks become
  prohibitively expensive for large Hamiltonians.

* The qml.Barrier() operator has been added. With it we can separate blocks in compilation or use it as a visual tool.
  [(#1844)](https://github.com/PennyLaneAI/pennylane/pull/1844)

* Added density matrix initialization gate for mixed state simulation. [(#1686)](https://github.com/PennyLaneAI/pennylane/issues/1686)

* The `merge_amplitude_embedding` transformation has been created to automatically merge all gates of this type into one.
  [(#1933)](https://github.com/PennyLaneAI/pennylane/pull/1933)

* The `undo_swaps` transformation has been created to automatically remove all swaps of a circuit.
  [(#1960)](https://github.com/PennyLaneAI/pennylane/pull/1960)

<h3>Improvements</h3>

* The PennyLane `qchem` package is now lazily imported; it will only be imported
  the first time it is accessed.
  [(#1962)](https://github.com/PennyLaneAI/pennylane/pull/1962)

* Change all instances of `"{}".format(..)` to `f"{..}"`.
  [(#1970)](https://github.com/PennyLaneAI/pennylane/pull/1970)

* Tests do not loop over automatically imported and instantiated operations any more,

* The QNode has been re-written to support batch execution across the board,
  custom gradients, better decomposition strategies, and higher-order derivatives.
  [(#1807)](https://github.com/PennyLaneAI/pennylane/pull/1807)
  [(#1969)](https://github.com/PennyLaneAI/pennylane/pull/1969)

  - Internally, if multiple circuits are generated for simultaneous execution, they
    will be packaged into a single job for execution on the device. This can lead to
    significant performance improvement when executing the QNode on remote
    quantum hardware or simulator devices with parallelization capabilities.

  - Custom gradient transforms can be specified as the differentiation method:

    ```python
    @qml.gradients.gradient_transform
    def my_gradient_transform(tape):
        ...
        return tapes, processing_fn

    @qml.qnode(dev, diff_method=my_gradient_transform)
    def circuit():
    ```

  - Arbitrary :math:`n`-th order derivatives are supported on hardware using gradient transforms
    such as the parameter-shift rule. To specify that an :math:`n`-th order derivative of a QNode
    will be computed, the `max_diff` argument should be set. By default, this is set to 1
    (first-order derivatives only). Increasing this value allows for higher order derivatives to be
    extracted, at the cost of additional (classical) computational overhead during the backwards
    pass.

  - When decomposing the circuit, the default decomposition strategy `expansion_strategy="gradient"`
    will prioritize decompositions that result in the smallest number of parametrized operations
    required to satisfy the differentiation method. While this may lead to a slight increase in
    classical processing, it significantly reduces the number of circuit evaluations needed to
    compute gradients of complicated unitaries.

    To return to the old behaviour, `expansion_strategy="device"` can be specified.

  Note that the old QNode remains accessible at `@qml.qnode_old.qnode`, however this will
  be removed in the next release.

* Tests do not loop over automatically imported and instantiated operations any more,
  which was opaque and created unnecessarily many tests.
  [(#1895)](https://github.com/PennyLaneAI/pennylane/pull/1895)

* A `decompose()` method has been added to the `Operator` class such that we can
  obtain (and queue) decompositions directly from instances of operations.
  [(#1873)](https://github.com/PennyLaneAI/pennylane/pull/1873)

  ```pycon
  >>> op = qml.PhaseShift(0.3, wires=0)
  >>> op.decompose()
  [RZ(0.3, wires=[0])]
  ```

* ``qml.circuit_drawer.tape_mpl`` produces a matplotlib figure and axes given a tape.
  [(#1787)](https://github.com/PennyLaneAI/pennylane/pull/1787)

* AngleEmbedding now supports `batch_params` decorator. [(#1812)](https://github.com/PennyLaneAI/pennylane/pull/1812)

* BasicEntanglerLayers now supports `batch_params` decorator. [(#1883)](https://github.com/PennyLaneAI/pennylane/pull/1883)

* MottonenStatePreparation now supports `batch_params` decorator. [(#1893)](https://github.com/PennyLaneAI/pennylane/pull/1893)

* CircuitDrawer now supports a `max_length` argument to help prevent text overflows when printing circuits to the CLI. [#1841](https://github.com/PennyLaneAI/pennylane/pull/1841)

* `Identity` operation is now part of both the `ops.qubit` and `ops.cv` modules.
   [(#1956)](https://github.com/PennyLaneAI/pennylane/pull/1956)

<h3>Breaking changes</h3>

* The default behaviour of the `qml.metric_tensor` transform has been modified:
  By default, the full metric tensor is computed, leading to higher cost than the previous
  default of computing the block diagonal only. At the same time, the Hadamard tests for
  the full metric tensor require an additional wire on the device, so that 

  ```pycon
  >>> qml.metric_tensor(some_qnode)(weights)
  ```

  will revert back to the block diagonal restriction and raise a warning if the
  used device does not have an additional wire.
  [(#1725)](https://github.com/PennyLaneAI/pennylane/pull/1725)

* The `circuit_drawer` module has been renamed `drawer`.
  [(#1949)](https://github.com/PennyLaneAI/pennylane/pull/1949)

* The `par_domain` attribute in the operator class has been removed.
  [(#1907)](https://github.com/PennyLaneAI/pennylane/pull/1907)

- The `mutable` keyword argument has been removed from the QNode.
  [(#1807)](https://github.com/PennyLaneAI/pennylane/pull/1807)

- The reversible QNode differentiation method has been removed.
  [(#1807)](https://github.com/PennyLaneAI/pennylane/pull/1807)

* `QuantumTape.trainable_params` now is a list instead of a set. This
  means that `tape.trainable_params` will return a list unlike before,
  but setting the `trainable_params` with a set works exactly as before.
  [(#1904)](https://github.com/PennyLaneAI/pennylane/pull/1904)

* The `num_params` attribute in the operator class is now dynamic. This makes it easier
  to define operator subclasses with a flexible number of parameters.
  [(#1898)](https://github.com/PennyLaneAI/pennylane/pull/1898)

* The static method `decomposition()`, formerly in the `Operation` class, has
  been moved to the base `Operator` class.
  [(#1873)](https://github.com/PennyLaneAI/pennylane/pull/1873)

* `DiagonalOperation` is not a separate subclass any more.
  [(#1889)](https://github.com/PennyLaneAI/pennylane/pull/1889)

  Instead, devices can check for the diagonal
  property using attributes:

  ``` python
  from pennylane.ops.qubit.attributes import diagonal_in_z_basis

  if op in diagonal_in_z_basis:
      # do something
  ```

<h3>Deprecations</h3>

* The init module, which contains functions to generate random parameters for 
  templates, has been removed. Instead, the templates provide a `shape()` method.
  [(#1963)](https://github.com/PennyLaneAI/pennylane/pull/1963)

<h3>Bug fixes</h3>

<<<<<<< HEAD
* Corrects the documentation of `qml.transforms.classical_jacobian`
  for the Autograd interface (and improves test coverage).
  [(#19xx)](https://github.com/PennyLaneAI/pennylane/pull/19xx)
=======
* Fixes a bug where differentiating a QNode with `qml.state` using the JAX
  interface raised an error.
  [(#1906)](https://github.com/PennyLaneAI/pennylane/pull/1906)

* Fixes a bug where the `ApproxTimeEvolution` template was not correctly
  computing the operation wires from the input Hamiltonian. This did not
  affect computation with the `ApproxTimeEvolution` template, but did
  cause circuit drawing to fail.
  [(#1952)](https://github.com/PennyLaneAI/pennylane/pull/1952)
>>>>>>> 06a15ff8

* Fixes a bug where the classical preprocessing Jacobian
  computed by `qml.transforms.classical_jacobian` with JAX
  returned a reduced submatrix of the Jacobian.
  [(#1935)](https://github.com/PennyLaneAI/pennylane/pull/1935)

* Fixes a bug where the operations are not accessed in the correct order
  in `qml.fourier.qnode_spectrum`, leading to wrong outputs.
  [(#1935)](https://github.com/PennyLaneAI/pennylane/pull/1935)

* Fixes several Pylint errors.
  [(#1951)](https://github.com/PennyLaneAI/pennylane/pull/1951)

* Fixes a bug where the device test suite wasn't testing certain operations.
  [(#1943)](https://github.com/PennyLaneAI/pennylane/pull/1943)

* Fixes a bug where batch transforms would mutate a QNodes execution options.
  [(#1934)](https://github.com/PennyLaneAI/pennylane/pull/1934)

* `qml.draw` now supports arbitrary templates with matrix parameters.
  [(#1917)](https://github.com/PennyLaneAI/pennylane/pull/1917)

* `QuantumTape.trainable_params` now is a list instead of a set, making
  it more stable in very rare edge cases.
  [(#1904)](https://github.com/PennyLaneAI/pennylane/pull/1904)

* `ExpvalCost` now returns corrects results shape when `optimize=True` with
  shots batch.
  [(#1897)](https://github.com/PennyLaneAI/pennylane/pull/1897)

* `qml.circuit_drawer.MPLDrawer` was slightly modified to work with
  matplotlib version 3.5.
  [(#1899)](https://github.com/PennyLaneAI/pennylane/pull/1899)

* `qml.CSWAP` and `qml.CRot` now define `control_wires`, and `qml.SWAP`
  returns the default empty wires object.
  [(#1830)](https://github.com/PennyLaneAI/pennylane/pull/1830)

* The `requires_grad` attribute of `qml.numpy.tensor` objects is now
  preserved when pickling/unpickling the object.
  [(#1856)](https://github.com/PennyLaneAI/pennylane/pull/1856)

* Device tests no longer throw warnings about the `requires_grad`
  attribute of variational parameters.
  [(#1913)](https://github.com/PennyLaneAI/pennylane/pull/1913)

* `AdamOptimizer` and `AdagradOptimizer` had small fixes to their
  optimization step updates.
  [(#1929)](https://github.com/PennyLaneAI/pennylane/pull/1929)

<h3>Documentation</h3>

* Added examples in documentation for some operations.
  [(#1902)](https://github.com/PennyLaneAI/pennylane/pull/1902)

* Improves the Developer's Guide Testing document.
  [(#1896)](https://github.com/PennyLaneAI/pennylane/pull/1896)

* Add documentation example for AngleEmbedding, BasisEmbedding, StronglyEntanglingLayers, SqueezingEmbedding, DisplacementEmbedding,
  MottonenStatePreparation and Interferometer.
  [(#1910)](https://github.com/PennyLaneAI/pennylane/pull/1910)
  [(#1908)](https://github.com/PennyLaneAI/pennylane/pull/1908)
  [(#1912)](https://github.com/PennyLaneAI/pennylane/pull/1912)
  [(#1920)](https://github.com/PennyLaneAI/pennylane/pull/1920)
  [(#1936)](https://github.com/PennyLaneAI/pennylane/pull/1936)
  [(#1937)](https://github.com/PennyLaneAI/pennylane/pull/1937)

* QueueContext was not empty when importing `pennylane`.

<h3>Contributors</h3>

This release contains contributions from (in alphabetical order):

Guillermo Alonso-Linaje, Juan Miguel Arrazola, Samuel Banning, Benjamin Cordier, Alain Delgado,
Olivia Di Matteo, David Ittah, Josh Izaac, Soran Jahangiri, Jalani Kanem, Ankit Khandelwal, Shumpei
Kobayashi, Robert Lang, Christina Lee, Cedric Lin, Alejandro Montanez, Romain Moyard, Antal Száva,
Maria Schuld, Jay Soni, Rodrigo Vargas, David Wierichs<|MERGE_RESOLUTION|>--- conflicted
+++ resolved
@@ -518,11 +518,10 @@
 
 <h3>Bug fixes</h3>
 
-<<<<<<< HEAD
 * Corrects the documentation of `qml.transforms.classical_jacobian`
   for the Autograd interface (and improves test coverage).
-  [(#19xx)](https://github.com/PennyLaneAI/pennylane/pull/19xx)
-=======
+  [(#1978)](https://github.com/PennyLaneAI/pennylane/pull/1978)
+
 * Fixes a bug where differentiating a QNode with `qml.state` using the JAX
   interface raised an error.
   [(#1906)](https://github.com/PennyLaneAI/pennylane/pull/1906)
@@ -532,7 +531,6 @@
   affect computation with the `ApproxTimeEvolution` template, but did
   cause circuit drawing to fail.
   [(#1952)](https://github.com/PennyLaneAI/pennylane/pull/1952)
->>>>>>> 06a15ff8
 
 * Fixes a bug where the classical preprocessing Jacobian
   computed by `qml.transforms.classical_jacobian` with JAX
