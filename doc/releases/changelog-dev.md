--- conflicted
+++ resolved
@@ -6,10 +6,9 @@
 
 <h3>Improvements 🛠</h3>
 
-<<<<<<< HEAD
 * Improved decompositions done by `qml.clifford_t_decomposition` for `qml.PhaseShift` gates.
   [(#6842)](https://github.com/PennyLaneAI/pennylane/pull/6842)
-=======
+
 * Finite shot and parameter-shift executions on `default.qubit` can now
   be natively jitted end-to-end, leading to performance improvements.
   Devices can now configure whether or not ML framework data is sent to them
@@ -21,7 +20,6 @@
 
 * An informative error is raised when a `QNode` with `diff_method=None` is differentiated.
   [(#6770)](https://github.com/PennyLaneAI/pennylane/pull/6770)
->>>>>>> 893198a0
 
 <h3>Breaking changes 💔</h3>
 
@@ -55,6 +53,7 @@
 
 This release contains contributions from (in alphabetical order):
 
+Utkarsh Azad,
 Yushao Chen,
 Diksha Dhawan,
 Christina Lee,
