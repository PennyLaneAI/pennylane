:orphan:

# Release 0.41.0-dev (development release)

<h3>New features since last release</h3>

<h4>Resource-efficient decompositions 🔎</h4>

A new, experimental graph-based decomposition system is now available in PennyLane under the `qml.decomposition` 
module. 
[(#6950)](https://github.com/PennyLaneAI/pennylane/pull/6950)
[(#6952)](https://github.com/PennyLaneAI/pennylane/pull/6952)
[(#7045)](https://github.com/PennyLaneAI/pennylane/pull/7045)
[(#7058)](https://github.com/PennyLaneAI/pennylane/pull/7058)
[(#7064)](https://github.com/PennyLaneAI/pennylane/pull/7064)
[(#6951)](https://github.com/PennyLaneAI/pennylane/pull/6951)

PennyLane's new decomposition system offers a graph-based alternative to the current system, which provides 
better resource efficiency and versatility by traversing an internal graph structure that is weighted 
by the resources (e.g., gate counts) required to decompose down to a given set of gates. 

This new system is experimental and is disabled by default, but it can be enabled by adding `qml.decompositions.enable_graph()` 
to the top of your program. Conversely, `qml.decompositions.disable_graph` disables the new system from 
being active.

With `qml.decompositions.enable_graph()`, the following new features are available:

* Operators in PennyLane can now accommodate multiple decompositions, which can be queried with the 
  new `qml.list_decomps` function:

  ```pycon
  >>> import pennylane as qml
  >>> qml.decomposition.enable_graph()
  >>> qml.list_decomps(qml.CRX)
  [<pennylane.decomposition.decomposition_rule.DecompositionRule at 0x136da9de0>,
    <pennylane.decomposition.decomposition_rule.DecompositionRule at 0x136da9db0>,
    <pennylane.decomposition.decomposition_rule.DecompositionRule at 0x136da9f00>]
  >>> print(qml.draw(qml.list_decomps(qml.CRX)[0])(0.5, wires=[0, 1]))
  0: ───────────╭●────────────╭●─┤
  1: ──RX(0.25)─╰Z──RX(-0.25)─╰Z─┤
  ```

  When an operator within a circuit needs to be decomposed (e.g., when `qml.transforms.decompose` is 
  present), the chosen decomposition rule is that which leads to the most resource efficient set of 
  gates (i.e., the least amount of gates produced).

* New decomposition rules can be globally added to operators in PennyLane with the new `qml.add_decomps` 
  function. Creating a valid decomposition rule requires:

  * Defining quantum function that represents the decomposition.
  * Adding resource requirements (gate counts) to the above quantum function by decorating it with the 
    new `qml.register_resources` function, which requires a dictionary mapping operator types present 
    in the quantum function to their number of occurrences.

  ```python
  qml.decomposition.enable_graph()

  @qml.register_resources({qml.H: 2, qml.CZ: 1})
  def my_cnot(wires):
      qml.H(wires=wires[1])
      qml.CZ(wires=wires)
      qml.H(wires=wires[1])

  qml.add_decomps(qml.CNOT, my_cnot)
  ```

  This newly added rule for `qml.CNOT` can be verified as being available to use:

  ```pycon
  >>> my_new_rule = qml.list_decomps(qml.CNOT)[-1]
  >>> print(my_new_rule)
  @qml.register_resources({qml.H: 2, qml.CZ: 1})
  def my_cnot(wires):
      qml.H(wires=wires[1])
      qml.CZ(wires=wires)
      qml.H(wires=wires[1])
  ```

  Operators with dynamic resource requirements must be declared in a resource estimate using the new
  `qml.resource_rep` function. For each operator class, the set of parameters that affects the type 
  of gates and their number of occurrences in its decompositions is given by the `resource_keys` attribute.

  ```pycon
  >>> qml.MultiRZ.resource_keys
  {'num_wires'}
  ```

  The output of `resource_keys` indicates that custom decompositions for the operator should be registered 
  to a resource function (as opposed to a static dictionary) that accepts those exact arguments and 
  returns a dictionary. Consider this dummy example of a ficticious decomposition rule comprising three 
  `qml.MultiRZ` gates:

  ```python
  qml.decomposition.enable_graph()

  def resource_fn(num_wires):
      return {
          qml.resource_rep(qml.MultiRZ, num_wires=num_wires - 1): 1,
          qml.resource_rep(qml.MultiRZ, num_wires=3): 2
      }
  
  @qml.register_resources(resource_fn)
  def my_decomp(theta, wires):
      qml.MultiRZ(theta, wires=wires[:3])
      qml.MultiRZ(theta, wires=wires[1:])
      qml.MultiRZ(theta, wires=wires[:3])
  ```

  More information for defining complex decomposition rules can be found in the documentation for `qml.register_resources`.

* The `qml.transforms.decompose` transform works when the new decompositions system is enabled, and 
  offers the ability to inject new decomposition rules via two new keyword arguments:

  * `fixed_decomps`: decomposition rules provided to this keyword argument are guaranteed to be used 
    by the new system, bypassing all other decomposition rules that may exist for the relevant operators.
  * `alt_decomps`: decomposition rules provided to this keyword argument are alternative decomposition 
    rules that the new system may choose if they're the most resource efficient.
  [(#6966)](https://github.com/PennyLaneAI/pennylane/pull/6966)
  [(#7149)](https://github.com/PennyLaneAI/pennylane/pull/7149)
  [(#7184)](https://github.com/PennyLaneAI/pennylane/pull/7184)

  Each keyword argument must be assigned a dictionary that maps operator types to decomposition rules.
  Here is an example of both keyword arguments in use:

  ```python
  qml.decomposition.enable_graph()

  @qml.register_resources({qml.CNOT: 2, qml.RX: 1})
  def my_isingxx(phi, wires, **__):
      qml.CNOT(wires=wires)
      qml.RX(phi, wires=[wires[0]])
      qml.CNOT(wires=wires)

  @qml.register_resources({qml.H: 2, qml.CZ: 1})
  def my_cnot(wires, **__):
      qml.H(wires=wires[1])
      qml.CZ(wires=wires)
      qml.H(wires=wires[1])

  @partial(
      qml.transforms.decompose,
      gate_set={"RX", "RZ", "CZ", "GlobalPhase"},
      alt_decomps={qml.CNOT: my_cnot},
      fixed_decomps={qml.IsingXX: my_isingxx},
  )
  @qml.qnode(qml.device("default.qubit"))
  def circuit():
      qml.CNOT(wires=[0, 1])
      qml.IsingXX(0.5, wires=[0, 1])
      return qml.state()
  ```

  ```pycon
  >>> circuit()
  array([ 9.68912422e-01+2.66934210e-16j, -1.57009246e-16+3.14018492e-16j,
        8.83177008e-17-2.94392336e-17j,  5.44955495e-18-2.47403959e-01j])
  ```

  More details about using `fixed_decomps` and `alt_decomps` can be found in the usage details section
  in the `qml.transforms.decompose` documentation.

<h4>Capturing and Representing Hybrid Programs 📥</h4>

* Python control flow (`if/else`, `for`, `while`) is now supported when program capture is enabled by setting
  `autograph=True` at the QNode level.
  [(#6837)](https://github.com/PennyLaneAI/pennylane/pull/6837)

  ```python
  qml.capture.enable()
  dev = qml.device("default.qubit", wires=[0, 1, 2])

  @qml.qnode(dev, autograph=True)
  def circuit(num_loops: int):
      for i in range(num_loops):
          if i % 2 == 0:
              qml.H(i)
          else:
              qml.RX(1,i)
      return qml.state()
  ```

  ```pycon
  >>> print(qml.draw(circuit)(num_loops=3))
  0: ──H────────┤  State
  1: ──RX(1.00)─┤  State
  2: ──H────────┤  State
  >>> circuit(3)
  Array([0.43879125+0.j        , 0.43879125+0.j        ,
         0.        -0.23971277j, 0.        -0.23971277j,
         0.43879125+0.j        , 0.43879125+0.j        ,
         0.        -0.23971277j, 0.        -0.23971277j], dtype=complex64)
  ```

* Traditional tape transforms in PennyLane can be automatically converted to work with program capture enabled.
  [(#6922)](https://github.com/PennyLaneAI/pennylane/pull/6922)

  As an example, here is a custom tape transform, working with capture enabled, that shifts every `qml.RX` gate to the end of the circuit:

  ```python
  qml.capture.enable()

  @qml.transform
  def shift_rx_to_end(tape):
      """Transform that moves all RX gates to the end of the operations list."""
      new_ops, rxs = [], []

      for op in tape.operations:
          if isinstance(op, qml.RX):
              rxs.append(op)
          else:
                new_ops.append(op)

      operations = new_ops + rxs
      new_tape = tape.copy(operations=operations)
      return [new_tape], lambda res: res[0]
  ```

  A requirement for tape transforms to be compatible with program capture is to further decorate QNodes with the experimental
  `qml.capture.expand_plxpr_transforms` decorator.

  ```python
  @qml.capture.expand_plxpr_transforms
  @shift_rx_to_end
  @qml.qnode(qml.device("default.qubit", wires=1))
  def circuit():
      qml.RX(0.1, wires=0)
      qml.H(wires=0)
      return qml.state()
  ```

  ```pycon
  >>> print(qml.draw(circuit)())
  0: ──H──RX(0.10)─┤  State
  ```

  There are some exceptions to getting tape transforms to work with capture enabled:
  * Transforms that return multiple tapes cannot be converted.
  * Transforms that return non-trivial post-processing functions cannot be converted.
  * Transforms will fail to execute if the transformed quantum function or QNode contains:
    * `qml.cond` with dynamic parameters as predicates.
    * `qml.for_loop` with dynamic parameters for ``start``, ``stop``, or ``step``.
    * `qml.while_loop`.

* The sizes of dynamically shaped arrays can now be updated in a `while_loop` and `for_loop`
  when capture is enabled.
  [(#7084)](https://github.com/PennyLaneAI/pennylane/pull/7084)
  [(#7098)](https://github.com/PennyLaneAI/pennylane/pull/7098/)

* `qml.cond` can return arrays with dynamic shapes.
  [(#6888)](https://github.com/PennyLaneAI/pennylane/pull/6888/)
  [(#7080)](https://github.com/PennyLaneAI/pennylane/pull/7080)

* `cond`, `adjoint`, `ctrl`, and the `QNode` can now handle accepting dynamically
  shaped arrays with the abstract shape matching another argument.
  [(#7059)](https://github.com/PennyLaneAI/pennylane/pull/7059)

* A new `qml.capture.eval_jaxpr` function has been implemented. This is a variant of `jax.core.eval_jaxpr` that can handle the creation
  of arrays with dynamic shapes.
  [(#7052)](https://github.com/PennyLaneAI/pennylane/pull/7052)

* The `qml.transforms.single_qubit_fusion` quantum transform can now be applied with program capture enabled.
  [(#6945)](https://github.com/PennyLaneAI/pennylane/pull/6945)
  [(#7020)](https://github.com/PennyLaneAI/pennylane/pull/7020)

* The higher order primitives in program capture can now accept inputs with abstract shapes.
  [(#6786)](https://github.com/PennyLaneAI/pennylane/pull/6786)

* Execution interpreters and `qml.capture.eval_jaxpr` can now handle jax `pjit` primitives when dynamic shapes are being used.
  [(#7078)](https://github.com/PennyLaneAI/pennylane/pull/7078)
  [(#7117)](https://github.com/PennyLaneAI/pennylane/pull/7117)

* The `PlxprInterpreter` classes can now handle creating dynamic arrays via `jnp.ones`, `jnp.zeros`,
  `jnp.arange`, and `jnp.full`.
  [#6865)](https://github.com/PennyLaneAI/pennylane/pull/6865)

* Added class `qml.capture.transforms.CommuteControlledInterpreter` that moves commuting gates past control
  and target qubits of controlled operations when experimental program capture is enabled.
  It follows the same API as `qml.transforms.commute_controlled`.
  [(#6946)](https://github.com/PennyLaneAI/pennylane/pull/6946)

* `qml.QNode` can now cache plxpr. When executing a `QNode` for the first time, its plxpr representation will
  be cached based on the abstract evaluation of the arguments. Later executions that have arguments with the
  same shapes and data types will be able to use this cached plxpr instead of capturing the program again.
  [(#6923)](https://github.com/PennyLaneAI/pennylane/pull/6923)

* `qml.QNode` now accepts a `static_argnums` argument. This argument can be used to indicate any arguments that
  should be considered static when capturing the quantum program.
  [(#6923)](https://github.com/PennyLaneAI/pennylane/pull/6923)

* Autograph can now be used with custom operations defined outside of the pennylane namespace.
  [(#6931)](https://github.com/PennyLaneAI/pennylane/pull/6931)

* Device preprocessing is now being performed in the execution pipeline for program capture.
  [(#7057)](https://github.com/PennyLaneAI/pennylane/pull/7057)
  [(#7089)](https://github.com/PennyLaneAI/pennylane/pull/7089)
  [(#7131)](https://github.com/PennyLaneAI/pennylane/pull/7131)
  [(#7135)](https://github.com/PennyLaneAI/pennylane/pull/7135)

* Added a class `qml.capture.transforms.MergeRotationsInterpreter` that merges rotation operators
  following the same API as `qml.transforms.optimization.merge_rotations` when experimental program capture is enabled.
  [(#6957)](https://github.com/PennyLaneAI/pennylane/pull/6957)

* `qml.defer_measurements` can now be used with program capture enabled. Programs transformed by
  `qml.defer_measurements` can be executed on `default.qubit`.
  [(#6838)](https://github.com/PennyLaneAI/pennylane/pull/6838)
  [(#6937)](https://github.com/PennyLaneAI/pennylane/pull/6937)
  [(#6961)](https://github.com/PennyLaneAI/pennylane/pull/6961)

  Using `qml.defer_measurements` with program capture enables many new features, including:
  * Significantly richer variety of classical processing on mid-circuit measurement values.
  * Using mid-circuit measurement values as gate parameters.

  Functions such as the following can now be captured:

  ```python
  import jax.numpy as jnp

  qml.capture.enable()

  def f(x):
      m0 = qml.measure(0)
      m1 = qml.measure(0)
      a = jnp.sin(0.5 * jnp.pi * m0)
      phi = a - (m1 + 1) ** 4

      qml.s_prod(x, qml.RZ(phi, 0))

      return qml.expval(qml.Z(0))
  ```

* Added class `qml.capture.transforms.UnitaryToRotInterpreter` that decomposes `qml.QubitUnitary` operators
  following the same API as `qml.transforms.unitary_to_rot` when experimental program capture is enabled.
  [(#6916)](https://github.com/PennyLaneAI/pennylane/pull/6916)
  [(#6977)](https://github.com/PennyLaneAI/pennylane/pull/6977)

* Added a class `qml.capture.transforms.MergeAmplitudeEmbedding` that merges `qml.AmplitudeEmbedding` operators
  following the same API as `qml.transforms.merge_amplitude_embedding` when experimental program capture is enabled.
  [(#6925)](https://github.com/PennyLaneAI/pennylane/pull/6925)

* With program capture enabled, `QNode`'s can now be differentiated with `diff_method="finite-diff"`.
  [(#6853)](https://github.com/PennyLaneAI/pennylane/pull/6853)

* Device-provided derivatives are integrated into the program capture pipeline.
  `diff_method="adjoint"` can now be used with `default.qubit` when capture is enabled.
  [(#6875)](https://github.com/PennyLaneAI/pennylane/pull/6875)
  [(#7019)](https://github.com/PennyLaneAI/pennylane/pull/7019)

<h4>End-to-end Sparse Execution 🌌</h4>

* Added method `qml.math.sqrt_matrix_sparse` to compute the square root of a sparse Hermitian matrix.
  [(#6976)](https://github.com/PennyLaneAI/pennylane/pull/6976)

* `qml.BlockEncode` now accepts sparse input and outputs sparse matrices.
  [(#6963)](https://github.com/PennyLaneAI/pennylane/pull/6963)
  [(#7140)](https://github.com/PennyLaneAI/pennylane/pull/7140)

* `Operator.sparse_matrix` now supports `format` parameter to specify the returned scipy sparse matrix format,
  with the default being `'csr'`
  [(#6995)](https://github.com/PennyLaneAI/pennylane/pull/6995)

* Dispatch the linear algebra methods of `scipy` backend to `scipy.sparse.linalg` explicitly. Now `qml.math` can correctly
  handle sparse matrices.
  [(#6947)](https://github.com/PennyLaneAI/pennylane/pull/6947)

* `default.qubit` now supports the sparse matrices to be applied to the state vector. Specifically, `QubitUnitary` initialized with a sparse matrix can now be applied to the state vector in the `default.qubit` device.
  [(#6883)](https://github.com/PennyLaneAI/pennylane/pull/6883)
  [(#7139)](https://github.com/PennyLaneAI/pennylane/pull/7139)

* `Controlled` operators now have a full implementation of `sparse_matrix` that supports `wire_order` configuration.
  [(#6994)](https://github.com/PennyLaneAI/pennylane/pull/6994)

* `qml.SWAP` now has sparse representation.
  [(#6965)](https://github.com/PennyLaneAI/pennylane/pull/6965)

* `qml.QubitUnitary` now accepts sparse CSR matrices (from `scipy.sparse`). This allows efficient representation of large unitaries with mostly zero entries. Note that sparse unitaries are still in early development and may not support all features of their dense counterparts.
  [(#6889)](https://github.com/PennyLaneAI/pennylane/pull/6889)
  [(#6986)](https://github.com/PennyLaneAI/pennylane/pull/6986)
  [(#7143)](https://github.com/PennyLaneAI/pennylane/pull/7143)

  ```pycon
  >>> import numpy as np
  >>> import pennylane as qml
  >>> import scipy as sp
  >>> U_dense = np.eye(4)  # 2-wire identity
  >>> U_sparse = sp.sparse.csr_matrix(U_dense)
  >>> op = qml.QubitUnitary(U_sparse, wires=[0, 1])
  >>> print(op.sparse_matrix())
  <Compressed Sparse Row sparse matrix of dtype 'float64'
          with 4 stored elements and shape (4, 4)>
    Coords        Values
    (0, 0)        1.0
    (1, 1)        1.0
    (2, 2)        1.0
    (3, 3)        1.0
  >>> op.sparse_matrix().toarray()
  array([[1., 0., 0., 0.],
        [0., 1., 0., 0.],
        [0., 0., 1., 0.],
        [0., 0., 0., 1.]])
  ```

* `qml.StatePrep` now accepts sparse state vectors. Users can create `StatePrep` using `scipy.sparse.csr_matrix`. Note that non-zero `pad_with` is forbidden.
  [(#6863)](https://github.com/PennyLaneAI/pennylane/pull/6863)

  ```pycon
  >>> import scipy as sp
  >>> init_state = sp.sparse.csr_matrix([0, 0, 1, 0])
  >>> qsv_op = qml.StatePrep(init_state, wires=[1, 2])
  >>> wire_order = [0, 1, 2]
  >>> ket = qsv_op.state_vector(wire_order=wire_order)
  >>> print(ket)
  <Compressed Sparse Row sparse matrix of dtype 'float64'
         with 1 stored elements and shape (1, 8)>
    Coords        Values
    (0, 2)        1.0
  ```

<h4>QROM State Preparation 📖</h4>

* Added template `qml.QROMStatePreparation` that prepares arbitrary states using `qml.QROM`.
  [(#6974)](https://github.com/PennyLaneAI/pennylane/pull/6974)

<h4>Dynamical Lie Algebras 🕓</h4>

* Created a new `qml.liealg` module for Lie algebra functionality.

  `qml.liealg.cartan_decomp` allows to perform Cartan decompositions `g = k + m` using _involution_ functions that return a boolean value.
  A variety of typically encountered involution functions are included in the module, in particular the following:

  ```
  even_odd_involution
  concurrence_involution
  A
  AI
  AII
  AIII
  BD
  BDI
  DIII
  C
  CI
  CII
  ```

  ```pycon
  >>> g = qml.lie_closure([X(0) @ X(1), Y(0), Y(1)])
  >>> k, m = qml.liealg.cartan_decomp(g, qml.liealg.even_odd_involution)
  >>> g, k, m
  ([X(0) @ X(1), Y(0), Y(1), Z(0) @ X(1), X(0) @ Z(1), Z(0) @ Z(1)],
   [Y(0), Y(1)],
   [X(0) @ X(1), Z(0) @ X(1), X(0) @ Z(1), Z(0) @ Z(1)])
  ```

  The vertical subspace `k` and `m` fulfil the commutation relations `[k, m] ⊆ m`, `[k, k] ⊆ k` and `[m, m] ⊆ k` that make them a proper Cartan decomposition. These can be checked using the function `qml.liealg.check_cartan_decomp`.

  ```pycon
  >>> qml.liealg.check_cartan_decomp(k, m) # check Cartan commutation relations
  True
  ```

  `qml.liealg.horizontal_cartan_subalgebra` computes a horizontal Cartan subalgebra `a` of `m`.

  ```pycon
  >>> newg, k, mtilde, a, new_adj = qml.liealg.horizontal_cartan_subalgebra(k, m)
  ```

  `newg` is ordered such that the elements are `newg = k + mtilde + a`, where `mtilde` is the remainder of `m` without `a`. A Cartan subalgebra is an Abelian subalgebra of `m`, and we can confirm that indeed all elements in `a` are mutually commuting via `qml.liealg.check_abelian`.

  ```pycon
  >>> qml.liealg.check_abelian(a)
  True
  ```

  The following functions have also been added:
  * `qml.liealg.check_commutation_relation(A, B, C)` checks if all commutators between `A` and `B`
  map to a subspace of `C`, i.e. `[A, B] ⊆ C`.

  * `qml.liealg.adjvec_to_op` and `qml.liealg.op_to_adjvec` allow transforming operators within a Lie algebra to their adjoint vector representations and back.

  * `qml.liealg.change_basis_ad_rep` allows the transformation of an adjoint representation tensor according to a basis transformation on the underlying Lie algebra, without re-computing the representation.

  [(#6935)](https://github.com/PennyLaneAI/pennylane/pull/6935)
  [(#7026)](https://github.com/PennyLaneAI/pennylane/pull/7026)
  [(#7054)](https://github.com/PennyLaneAI/pennylane/pull/7054)
  [(#7129)](https://github.com/PennyLaneAI/pennylane/pull/7129)

* ``qml.lie_closure`` now accepts and outputs matrix inputs using the ``matrix`` keyword.
  Also added ``qml.pauli.trace_inner_product`` that can handle batches of dense matrices.
  [(#6811)](https://github.com/PennyLaneAI/pennylane/pull/6811)

* ``qml.structure_constants`` now accepts and outputs matrix inputs using the ``matrix`` keyword.
  [(#6861)](https://github.com/PennyLaneAI/pennylane/pull/6861)

<h4>Qualtran Integration 🔗</h4>

<h3>Improvements 🛠</h3>

  
<h4>QNode improvements</h4>

* `QNode` objects now have an `update` method that allows for re-configuring settings like `diff_method`, `mcm_method`, and more. This allows for easier on-the-fly adjustments to workflows. Any arguments not specified will retain their original value.
  [(#6803)](https://github.com/PennyLaneAI/pennylane/pull/6803)

  After constructing a `QNode`,

  ```python
  import pennylane as qml

  @qml.qnode(device=qml.device("default.qubit"))
  def circuit():
    qml.H(0)
    qml.CNOT([0,1])
    return qml.probs()
  ```

  its settings can be modified with `update`, which returns a new `QNode` object. Here is an example
  of updating a QNode's `diff_method`:

  ```pycon
  >>> print(circuit.diff_method)
  best
  >>> new_circuit = circuit.update(diff_method="parameter-shift")
  >>> print(new_circuit.diff_method)
  'parameter-shift'
  ```

* Added the `qml.workflow.construct_execution_config(qnode)(*args,**kwargs)` helper function.
  Users can now construct the execution configuration from a particular `QNode` instance.
  [(#6901)](https://github.com/PennyLaneAI/pennylane/pull/6901)

  ```python
  @qml.qnode(qml.device("default.qubit", wires=1))
  def circuit(x):
      qml.RX(x, 0)
      return qml.expval(qml.Z(0))
  ```

  ```pycon
  >>> config = qml.workflow.construct_execution_config(circuit)(1)
  >>> pprint.pprint(config)
  ExecutionConfig(grad_on_execution=False,
                  use_device_gradient=True,
                  use_device_jacobian_product=False,
                  gradient_method='backprop',
                  gradient_keyword_arguments={},
                  device_options={'max_workers': None,
                                  'prng_key': None,
                                  'rng': Generator(PCG64) at 0x15F6BB680},
                  interface=<Interface.NUMPY: 'numpy'>,
                  derivative_order=1,
                  mcm_config=MCMConfig(mcm_method=None, postselect_mode=None),
                  convert_to_numpy=True)
  ```

* The qnode primitive now stores the `ExecutionConfig` instead of `qnode_kwargs`.
  [(#6991)](https://github.com/PennyLaneAI/pennylane/pull/6991)

<h4>Decompositions</h4>

* The decomposition of a single qubit `qml.QubitUnitary` now includes the global phase.
  [(#7143)](https://github.com/PennyLaneAI/pennylane/pull/7143)
  
* The decompositions of `qml.SX`, `qml.X` and `qml.Y` use `qml.GlobalPhase` instead of `qml.PhaseShift`.
  [(#7073)](https://github.com/PennyLaneAI/pennylane/pull/7073)  

* Add a decomposition for multi-controlled global phases into a one-less-controlled phase shift.
  [(#6936)](https://github.com/PennyLaneAI/pennylane/pull/6936)

* `qml.ops.sk_decomposition` has been improved to produce less gates for certain edge cases. This greatly impacts
  the performance of `qml.clifford_t_decomposition`, which should now give less extraneous `qml.T` gates.
  [(#6855)](https://github.com/PennyLaneAI/pennylane/pull/6855)

* The template `MPSPrep` now has a gate decomposition. This enables its use with any device.
  The `right_canonicalize_mps` function has also been added to transform an MPS into its right-canonical form.
  [(#6896)](https://github.com/PennyLaneAI/pennylane/pull/6896)

* The `qml.clifford_t_decomposition` has been improved to use less gates when decomposing `qml.PhaseShift`.
  [(#6842)](https://github.com/PennyLaneAI/pennylane/pull/6842)

* An empty basis set in `qml.compile` is now recognized as valid, resulting in decomposition of all operators that can be decomposed.
  [(#6821)](https://github.com/PennyLaneAI/pennylane/pull/6821)

* The `assert_valid` method now validates that an operator's decomposition does not contain 
  the operator itself, instead of checking that it does not contain any operators of the same class as the operator.
  [(#7099)](https://github.com/PennyLaneAI/pennylane/pull/7099)

<h4>Better drawing functionality</h4>

* `qml.draw` and `qml.draw_mpl` can now reuse lines for different classical wires, saving whitespace without
  changing the represented circuit.
  [(#7163)](https://github.com/PennyLaneAI/pennylane/pull/7163)

* `PrepSelPrep` now has a concise representation when drawn with `qml.draw` or `qml.draw_mpl`.
  [(#7164)](https://github.com/PennyLaneAI/pennylane/pull/7164)

<h4>Gradients and differentiability</h4>

* `qml.gradients.hadamard_grad` can now differentiate anything with a generator, and can accept circuits with non-commuting measurements.
  [(#6928)](https://github.com/PennyLaneAI/pennylane/pull/6928)

* The coefficients of observables now have improved differentiability.
  [(#6598)](https://github.com/PennyLaneAI/pennylane/pull/6598)

* An informative error is raised when a `QNode` with `diff_method=None` is differentiated.
  [(#6770)](https://github.com/PennyLaneAI/pennylane/pull/6770)

* `qml.gradients.finite_diff_jvp` has been added to compute the jvp of an arbitrary numeric
  function.
  [(#6853)](https://github.com/PennyLaneAI/pennylane/pull/6853)

<h4>Device improvements</h4>

* Devices can now configure whether or not ML framework data is sent to them
  via an `ExecutionConfig.convert_to_numpy` parameter. End-to-end jitting on
  `default.qubit` is used if the user specified a `jax.random.PRNGKey` as a seed.
  [(#6899)](https://github.com/PennyLaneAI/pennylane/pull/6899)
  [(#6788)](https://github.com/PennyLaneAI/pennylane/pull/6788)
  [(#6869)](https://github.com/PennyLaneAI/pennylane/pull/6869)

* The `reference.qubit` device now enforces `sum(probs)==1` in `sample_state`.
  [(#7076)](https://github.com/PennyLaneAI/pennylane/pull/7076)

* The `default.mixed` device now adheres to the newer device API introduced in
  [v0.33](https://docs.pennylane.ai/en/stable/development/release_notes.html#release-0-33-0).
  This means that `default.mixed` now supports not having to specify the number of wires,
  more predictable behaviour with interfaces, support for `qml.Snapshot`, and more.
  [(#6684)](https://github.com/PennyLaneAI/pennylane/pull/6684)

* `null.qubit` can now execute jaxpr.
  [(#6924)](https://github.com/PennyLaneAI/pennylane/pull/6924)

<h4>Experimental FTQC module</h4>

* A template class, `qml.ftqc.GraphStatePrep`, is added for the Graph state construction.
  [(#6985)](https://github.com/PennyLaneAI/pennylane/pull/6985)
  [(#7092)](https://github.com/PennyLaneAI/pennylane/pull/7092)

* A new utility module `qml.ftqc.utils` is provided, with support for functionality such as dynamic qubit recycling.
  [(#7075)](https://github.com/PennyLaneAI/pennylane/pull/7075/)

* A new class, `qml.ftqc.QubitGraph`, is now available for representing a qubit memory-addressing
  model for mappings between logical and physical qubits. This representation allows for nesting of
  lower-level qubits with arbitrary depth to allow easy insertion of arbitrarily many levels of
  abstractions between logical qubits and physical qubits.
  [(#6962)](https://github.com/PennyLaneAI/pennylane/pull/6962)

* A `Lattice` class and a `generate_lattice` method is added to the `qml.ftqc` module. The `generate_lattice` method is to generate 1D, 2D, 3D grid graphs with the given geometric parameters.
  [(#6958)](https://github.com/PennyLaneAI/pennylane/pull/6958)

* Measurement functions `measure_x`, `measure_y` and `measure_arbitrary_basis` are added in the experimental `ftqc` module. These functions
  apply a mid-circuit measurement and return a `MeasurementValue`. They are analogous to `qml.measure` for
  the computational basis, but instead measure in the X-basis, Y-basis, or an arbitrary basis, respectively.
  Function `qml.ftqc.measure_z` is also added as an alias for `qml.measure`.
  [(#6953)](https://github.com/PennyLaneAI/pennylane/pull/6953)

* The function `cond_measure` is added to the experimental `ftqc` module to apply a mid-circuit 
  measurement with a measurement basis conditional on the function input.
  [(#7037)](https://github.com/PennyLaneAI/pennylane/pull/7037)

* A `ParametrizedMidMeasure` class is added to represent a mid-circuit measurement in an arbitrary
  measurement basis in the XY, YZ or ZX plane. Subclasses `XMidMeasureMP` and `YMidMeasureMP` represent
  X-basis and Y-basis measurements. These classes are part of the experimental `ftqc` module.
  [(#6938)](https://github.com/PennyLaneAI/pennylane/pull/6938)
  [(#6953)](https://github.com/PennyLaneAI/pennylane/pull/6953)

* A `diagonalize_mcms` transform is added that diagonalizes any `ParametrizedMidMeasure`, for devices
  that only natively support mid-circuit measurements in the computational basis.
  [(#6938)](https://github.com/PennyLaneAI/pennylane/pull/6938)
  [(#7037)](https://github.com/PennyLaneAI/pennylane/pull/7037)

<h4>Other improvements</h4>

* The qchem functions that accept a string input have been updated to consistently work with both
  lower-case and upper-case inputs.
  [(#7186)](https://github.com/PennyLaneAI/pennylane/pull/7186)

* `PSWAP.matrix()` and `PSWAP.eigvals()` now support parameter broadcasting.
  [(#7179)](https://github.com/PennyLaneAI/pennylane/pull/7179)

* `Device.eval_jaxpr` now accepts an `execution_config` keyword argument.
  [(#6991)](https://github.com/PennyLaneAI/pennylane/pull/6991)

* Add a `qml.capture.pause()` context manager for pausing program capture in an error-safe way.
  [(#6911)](https://github.com/PennyLaneAI/pennylane/pull/6911)

* The requested `diff_method` is now validated when program capture is enabled.
  [(#6852)](https://github.com/PennyLaneAI/pennylane/pull/6852)

* Add a `qml.capture.register_custom_staging_rule` for handling higher-order primitives
  that return new dynamically shaped arrays.
  [(#7086)](https://github.com/PennyLaneAI/pennylane/pull/7086)

* A new, experimental `Operator` method called `compute_qfunc_decomposition` has been added to represent decompositions with structure (e.g., control flow).
  This method is only used when capture is enabled with `qml.capture.enable()`.
  [(#6859)](https://github.com/PennyLaneAI/pennylane/pull/6859)
  [(#6881)](https://github.com/PennyLaneAI/pennylane/pull/6881)
  [(#7022)](https://github.com/PennyLaneAI/pennylane/pull/7022)
  [(#6917)](https://github.com/PennyLaneAI/pennylane/pull/6917)
  [(#7081)](https://github.com/PennyLaneAI/pennylane/pull/7081)

* Improves support when specifying wires as type `jax.numpy.ndarray` if program capture is enabled.
  [(#7108)](https://github.com/PennyLaneAI/pennylane/pull/7108)

* `merge_rotations` now correctly simplifies merged `qml.Rot` operators whose angles yield the identity operator.
  [(#7011)](https://github.com/PennyLaneAI/pennylane/pull/7011)

* The `qml.measurements.NullMeasurement` measurement process is added to allow for profiling problems
  without the overheads associated with performing measurements.
  [(#6989)](https://github.com/PennyLaneAI/pennylane/pull/6989)

* `pauli_rep` property is now accessible for `Adjoint` operator when there is a Pauli representation.
  [(#6871)](https://github.com/PennyLaneAI/pennylane/pull/6871)

* `qml.pauli.PauliVSpace` is now iterable.
  [(#7054)](https://github.com/PennyLaneAI/pennylane/pull/7054)

* `qml.qchem.taper` now handles wire ordering for the tapered observables more robustly.
  [(#6954)](https://github.com/PennyLaneAI/pennylane/pull/6954)

* A `RuntimeWarning` is now raised by `qml.QNode` and `qml.execute` if executing JAX workflows and the installed version of JAX
  is greater than `0.4.28`.
  [(#6864)](https://github.com/PennyLaneAI/pennylane/pull/6864)

* Bump `rng_salt` to `v0.40.0`.
  [(#6854)](https://github.com/PennyLaneAI/pennylane/pull/6854)

<h3>Labs: a place for unified and rapid prototyping of research software 🧪</h3>

* ``pennylane.labs.dla.lie_closure_dense`` is removed and integrated into ``qml.lie_closure`` using the new ``dense`` keyword.
  [(#6811)](https://github.com/PennyLaneAI/pennylane/pull/6811)

* ``pennylane.labs.dla.structure_constants_dense`` is removed and integrated into ``qml.structure_constants`` using the new ``matrix`` keyword.
  [(#6861)](https://github.com/PennyLaneAI/pennylane/pull/6861)

* ``ResourceOperator.resource_params`` is changed to a property.
  [(#6973)](https://github.com/PennyLaneAI/pennylane/pull/6973)

* Added ResourceOperator implementations for the ``ModExp``, ``PhaseAdder``, ``Multiplier``, ``ControlledSequence``, ``AmplitudeAmplification``, ``QROM``, ``SuperPosition``, ``MottonenStatePreparation``, ``StatePrep``, ``BasisState`` templates.
  [(#6638)](https://github.com/PennyLaneAI/pennylane/pull/6638)

* `pennylane.labs.khaneja_glaser_involution` is removed.
  `pennylane.labs.check_commutation` is moved to `qml.liealg.check_commutation_relation`.
  `pennylane.labs.check_cartan_decomp` is moved to `qml.liealg.check_cartan_decomp`.
  All involution functions are moved to `qml.liealg`.
  `pennylane.labs.adjvec_to_op` is moved to `qml.liealg.adjvec_to_op`.
  `pennylane.labs.op_to_adjvec` is moved to `qml.liealg.op_to_adjvec`.
  `pennylane.labs.change_basis_ad_rep` is moved to `qml.liealg.change_basis_ad_rep`.
  `pennylane.labs.cartan_subalgebra` is moved to `qml.liealg.horizontal_cartan_subalgebra`.
  [(#7026)](https://github.com/PennyLaneAI/pennylane/pull/7026)
  [(#7054)](https://github.com/PennyLaneAI/pennylane/pull/7054)

* Adding `HOState` and `VibronicHO` classes for representing harmonic oscillator states.
  [(#7035)](https://github.com/PennyLaneAI/pennylane/pull/7035)

* Adding base classes for Trotter error estimation on Realspace Hamiltonians: ``RealspaceOperator``, ``RealspaceSum``, ``RealspaceCoeffs``, and ``RealspaceMatrix``
  [(#7034)](https://github.com/PennyLaneAI/pennylane/pull/7034)

* Adding functions for Trotter error estimation and Hamiltonian fragment generation: ``trotter_error``, ``perturbation_error``, ``vibrational_fragments``, ``vibronic_fragments``, and ``generic_fragments``.
  [(#7036)](https://github.com/PennyLaneAI/pennylane/pull/7036)

  As an example we compute the peruturbation error of a vibrational Hamiltonian.
  First we generate random harmonic frequences and Taylor coefficients to iniitialize the vibrational Hamiltonian.

  ```pycon
  >>> from pennylane.labs.trotter_error import HOState, vibrational_fragments, perturbation_error
  >>> import numpy as np
  >>> n_modes = 2
  >>> r_state = np.random.RandomState(42)
  >>> freqs = r_state.random(n_modes)
  >>> taylor_coeffs = [
  >>>     np.array(0),
  >>>     r_state.random(size=(n_modes, )),
  >>>     r_state.random(size=(n_modes, n_modes)),
  >>>     r_state.random(size=(n_modes, n_modes, n_modes))
  >>> ]
  ```
    
  We call ``vibrational_fragments`` to get the harmonic and anharmonic fragments of the vibrational Hamiltonian.
  ```pycon
  >>> frags = vibrational_fragments(n_modes, freqs, taylor_coeffs)
  ```

  We build state vectors in the harmonic oscilator basis with the ``HOState`` class. 

  ```pycon
  >>> gridpoints = 5
  >>> state1 = HOState(n_modes, gridpoints, {(0, 0): 1})
  >>> state2 = HOState(n_modes, gridpoints, {(1, 1): 1})
  ```

  Finally, we compute the error by calling ``perturbation_error``.

  ```pycon
  >>> perturbation_error(frags, [state1, state2])
  [(-0.9189251160920879+0j), (-4.797716682426851+0j)]
  ```

<h3>Breaking changes 💔</h3>

* `num_diagonalizing_gates` is no longer accessible in `qml.specs` or `QuantumScript.specs`. The calculation of
  this quantity is extremely expensive, and the definition is ambiguous for non-commuting observables.
  [(#7047)](https://github.com/PennyLaneAI/pennylane/pull/7047)

* `qml.gradients.gradient_transform.choose_trainable_params` has been renamed to `choose_trainable_param_indices`
  to better reflect what it actually does.
  [(#6928)](https://github.com/PennyLaneAI/pennylane/pull/6928)

* `MultiControlledX` no longer accepts strings as control values.
  [(#6835)](https://github.com/PennyLaneAI/pennylane/pull/6835)

* The input argument `control_wires` of `MultiControlledX` has been removed.
  [(#6832)](https://github.com/PennyLaneAI/pennylane/pull/6832)
  [(#6862)](https://github.com/PennyLaneAI/pennylane/pull/6862)

* `qml.execute` now has a collection of keyword-only arguments.
  [(#6598)](https://github.com/PennyLaneAI/pennylane/pull/6598)

* The ``decomp_depth`` argument in :func:`~pennylane.transforms.set_decomposition` has been removed.
  [(#6824)](https://github.com/PennyLaneAI/pennylane/pull/6824)

* The ``max_expansion`` argument in :func:`~pennylane.devices.preprocess.decompose` has been removed.
  [(#6824)](https://github.com/PennyLaneAI/pennylane/pull/6824)

* The ``tape`` and ``qtape`` properties of ``QNode`` have been removed.
  Instead, use the ``qml.workflow.construct_tape`` function.
  [(#6825)](https://github.com/PennyLaneAI/pennylane/pull/6825)

* The ``gradient_fn`` keyword argument to ``qml.execute`` has been removed. Instead, it has been replaced with ``diff_method``.
  [(#6830)](https://github.com/PennyLaneAI/pennylane/pull/6830)
  
* The ``QNode.get_best_method`` and ``QNode.best_method_str`` methods have been removed.
  Instead, use the ``qml.workflow.get_best_diff_method`` function.
  [(#6823)](https://github.com/PennyLaneAI/pennylane/pull/6823)

* The `output_dim` property of `qml.tape.QuantumScript` has been removed. Instead, use method `shape` of `QuantumScript` or `MeasurementProcess` to get the same information.
  [(#6829)](https://github.com/PennyLaneAI/pennylane/pull/6829)

* Removed method `qsvt_legacy` along with its private helper `_qsp_to_qsvt`
  [(#6827)](https://github.com/PennyLaneAI/pennylane/pull/6827)

<h3>Deprecations 👋</h3>

* The `KerasLayer` in `qml.qnn.keras` is deprecated because Keras 2 is no longer actively maintained.  Please consider using a different machine learning framework instead of `TensorFlow/Keras 2`.
  [(#7097)](https://github.com/PennyLaneAI/pennylane/pull/7097)

* Specifying `pipeline=None` with `qml.compile` is now deprecated. A sequence of
  transforms should always be specified.
  [(#7004)](https://github.com/PennyLaneAI/pennylane/pull/7004)

* The ``ControlledQubitUnitary`` will stop accepting `QubitUnitary` objects as arguments as its ``base``. Instead, use ``qml.ctrl`` to construct a controlled `QubitUnitary`.
  A folllow-on PR fixed accidental double-queuing when using `qml.ctrl` with `QubitUnitary`.
  [(#6840)](https://github.com/PennyLaneAI/pennylane/pull/6840)
  [(#6926)](https://github.com/PennyLaneAI/pennylane/pull/6926)

* The `control_wires` argument in `qml.ControlledQubitUnitary` has been deprecated.
  Instead, use the `wires` argument as the second positional argument.
  [(#6839)](https://github.com/PennyLaneAI/pennylane/pull/6839)

* The `mcm_method` keyword in `qml.execute` has been deprecated.
  Instead, use the ``mcm_method`` and ``postselect_mode`` arguments.
  [(#6807)](https://github.com/PennyLaneAI/pennylane/pull/6807)

* Specifying gradient keyword arguments as any additional keyword argument to the qnode is deprecated
  and will be removed in v0.42.  The gradient keyword arguments should be passed to the new
  keyword argument `gradient_kwargs` via an explicit dictionary. This change will improve qnode argument
  validation.
  [(#6828)](https://github.com/PennyLaneAI/pennylane/pull/6828)

* The `qml.gradients.hamiltonian_grad` function has been deprecated.
  This gradient recipe is not required with the new operator arithmetic system.
  [(#6849)](https://github.com/PennyLaneAI/pennylane/pull/6849)

* The ``inner_transform_program`` and ``config`` keyword arguments in ``qml.execute`` have been deprecated.
  If more detailed control over the execution is required, use ``qml.workflow.run`` with these arguments instead.
  [(#6822)](https://github.com/PennyLaneAI/pennylane/pull/6822)
  [(#6879)](https://github.com/PennyLaneAI/pennylane/pull/6879)

* The property `MeasurementProcess.return_type` has been deprecated.
  If observable type checking is needed, please use direct `isinstance`; if other text information is needed, please use class name, or another internal temporary private member `_shortname`.
  [(#6841)](https://github.com/PennyLaneAI/pennylane/pull/6841)
  [(#6906)](https://github.com/PennyLaneAI/pennylane/pull/6906)
  [(#6910)](https://github.com/PennyLaneAI/pennylane/pull/6910)

* Pauli module level imports of ``lie_closure``, ``structure_constants`` and ``center`` are deprecated, as functionality is moved to new ``liealg`` module.
  [(#6935)](https://github.com/PennyLaneAI/pennylane/pull/6935)

<h3>Internal changes ⚙️</h3>

* Clean up logic in `qml.drawer.tape_text`
  [(#7133)](https://github.com/PennyLaneAI/pennylane/pull/7133)

* Add intermediate caching to `null.qubit` zero value generation to improve memory consumption for larger workloads.
  [(#7155)](https://github.com/PennyLaneAI/pennylane/pull/7155)

* All use of `ABC` for intermediate variables will be renamed to preserve the label for the Python abstract base class `abc.ABC`.
  [(#7156)](https://github.com/PennyLaneAI/pennylane/pull/7156)

* The error message when device wires are not specified when program capture is enabled is more clear.
  [(#7130)](https://github.com/PennyLaneAI/pennylane/pull/7130)

* Clean up logic in `_capture_qnode.py`.
  [(#7115)](https://github.com/PennyLaneAI/pennylane/pull/7115)

* The test for `qml.math.quantum._denman_beavers_iterations` has been improved such that tested random matrices are guaranteed positive.
  [(#7071)](https://github.com/PennyLaneAI/pennylane/pull/7071)

* Replace `matrix_power` dispatch for `scipy` interface with an in-place implementation.
  [(#7055)](https://github.com/PennyLaneAI/pennylane/pull/7055)

* Add support to `CollectOpsandMeas` for handling `qnode` primitives.
  [(#6922)](https://github.com/PennyLaneAI/pennylane/pull/6922)

* Change some `scipy` imports from submodules to whole module to reduce memory footprint of importing pennylane.
  [(#7040)](https://github.com/PennyLaneAI/pennylane/pull/7040)

* Add `NotImplementedError`s for `grad` and `jacobian` in `CollectOpsandMeas`.
  [(#7041)](https://github.com/PennyLaneAI/pennylane/pull/7041)

* Quantum transform interpreters now perform argument validation and will no longer
  check if the equation in the `jaxpr` is a transform primitive.
  [(#7023)](https://github.com/PennyLaneAI/pennylane/pull/7023)

* `qml.for_loop` and `qml.while_loop` have been moved from the `compiler` module
  to a new `control_flow` module.
  [(#7017)](https://github.com/PennyLaneAI/pennylane/pull/7017)

* `qml.capture.run_autograph` is now idempotent.
  This means `run_autograph(fn) = run_autograph(run_autograph(fn))`.
  [(#7001)](https://github.com/PennyLaneAI/pennylane/pull/7001)

* Minor changes to `DQInterpreter` for speedups with program capture execution.
  [(#6984)](https://github.com/PennyLaneAI/pennylane/pull/6984)

* Globally silences `no-member` pylint issues from jax.
  [(#6987)](https://github.com/PennyLaneAI/pennylane/pull/6987)

* Fix `pylint=3.3.4` errors in source code.
  [(#6980)](https://github.com/PennyLaneAI/pennylane/pull/6980)
  [(#6988)](https://github.com/PennyLaneAI/pennylane/pull/6988)

* Remove `QNode.get_gradient_fn` from source code.
  [(#6898)](https://github.com/PennyLaneAI/pennylane/pull/6898)
  
* The source code has been updated use black 25.1.0.
  [(#6897)](https://github.com/PennyLaneAI/pennylane/pull/6897)

* Improved the `InterfaceEnum` object to prevent direct comparisons to `str` objects.
  [(#6877)](https://github.com/PennyLaneAI/pennylane/pull/6877)

* Added a `QmlPrimitive` class that inherits `jax.core.Primitive` to a new `qml.capture.custom_primitives` module.
  This class contains a `prim_type` property so that we can differentiate between different sets of PennyLane primitives.
  Consequently, `QmlPrimitive` is now used to define all PennyLane primitives.
  [(#6847)](https://github.com/PennyLaneAI/pennylane/pull/6847)

* The `RiemannianGradientOptimizer` has been updated to take advantage of newer features.
  [(#6882)](https://github.com/PennyLaneAI/pennylane/pull/6882)

* Use `keep_intermediate=True` flag to keep Catalyst's IR when testing.
  Also use a different way of testing to see if something was compiled.
  [(#6990)](https://github.com/PennyLaneAI/pennylane/pull/6990)

<h3>Documentation 📝</h3>

<<<<<<< HEAD
* The docstring for `qml.transforms.decompose` now recommends the `qml.clifford_t_decomposition` 
  transform when decomposing to the Clifford + T gate set.
  [(#7177)](https://github.com/PennyLaneAI/pennylane/pull/7177)
=======
* Typos were fixed in the docstring for `qml.QubitUnitary`.
  [(#7187)](https://github.com/PennyLaneAI/pennylane/pull/7187)
>>>>>>> def83fff

* The docstring for `qml.prod` has been updated to explain that the order of the output may seem reversed but it is correct.
  [(#7083)](https://github.com/PennyLaneAI/pennylane/pull/7083)

* The code example in the docstring for `qml.PauliSentence` now properly copy-pastes.
  [(#6949)](https://github.com/PennyLaneAI/pennylane/pull/6949)

* The docstrings for `qml.unary_mapping`, `qml.binary_mapping`, `qml.christiansen_mapping`,
  `qml.qchem.localize_normal_modes`, and `qml.qchem.VibrationalPES` have been updated to include better
  code examples.
  [(#6717)](https://github.com/PennyLaneAI/pennylane/pull/6717)

* The docstrings for `qml.qchem.localize_normal_modes` and `qml.qchem.VibrationalPES` have been updated to include
  examples that can be copied.
  [(#6834)](https://github.com/PennyLaneAI/pennylane/pull/6834)

* Fixed a typo in the code example for `qml.labs.dla.lie_closure_dense`.
  [(#6858)](https://github.com/PennyLaneAI/pennylane/pull/6858)

* The code example in the docstring for `qml.BasisRotation` was corrected by including `wire_order` in the
  call to `qml.matrix`.
  [(#6891)](https://github.com/PennyLaneAI/pennylane/pull/6891)

* The docstring of `qml.noise.meas_eq` has been updated to make its functionality clearer.
  [(#6920)](https://github.com/PennyLaneAI/pennylane/pull/6920)

* The docstring for `qml.devices.default_tensor.DefaultTensor` has been updated to clarify differentiation support.
  [(#7150)](https://github.com/PennyLaneAI/pennylane/pull/7150)

<h3>Bug fixes 🐛</h3>

* PennyLane is now compatible with `pyzx 0.9`.
  [(#7188)](https://github.com/PennyLaneAI/pennylane/pull/7188)

* Fix a bug when `qml.matrix` is applied on a sparse operator, which caused the output to have unnecessary epsilon inaccuracy.
  [(#7147)](https://github.com/PennyLaneAI/pennylane/pull/7147)
  [(#7182)](https://github.com/PennyLaneAI/pennylane/pull/7182)


* Revert [(#6933)](https://github.com/PennyLaneAI/pennylane/pull/6933) to remove non-negligible performance impact due to wire flattening.
  [(#7136)](https://github.com/PennyLaneAI/pennylane/pull/7136)

* Fixes a bug that caused the output of `qml.fourier.qnode_spectrum()` to
  differ depending if equivalent gate generators are defined using
  different PennyLane operators. This was resolved by updating
  `qml.operation.gen_is_multi_term_hamiltonian` to work with more complicated generators.
  [(#7121)])(https://github.com/PennyLaneAI/pennylane/pull/7121)

* Modulo operator calls on MCMs now correctly offload to the autoray-backed `qml.math.mod` dispatch.
  [(#7085)](https://github.com/PennyLaneAI/pennylane/pull/7085)

* Dynamic one-shot workloads are now faster for `null.qubit`.
  Removed a redundant `functools.lru_cache` call that was capturing all `SampleMP` objects in a workload.
  [(#7077)](https://github.com/PennyLaneAI/pennylane/pull/7077)

* `qml.transforms.single_qubit_fusion` and `qml.transforms.cancel_inverses` now correctly handle mid-circuit measurements
  when experimental program capture is enabled.
  [(#7020)](https://github.com/PennyLaneAI/pennylane/pull/7020)

* `qml.math.get_interface` now correctly extracts the `"scipy"` interface if provided a list/array
  of sparse matrices.
  [(#7015)](https://github.com/PennyLaneAI/pennylane/pull/7015)

* `qml.ops.Controlled.has_sparse_matrix` now provides the correct information
  by checking if the target operator has a sparse or dense matrix defined.
  [(#7025)](https://github.com/PennyLaneAI/pennylane/pull/7025)

* `qml.capture.PlxprInterpreter` now flattens pytree arguments before evaluation.
  [(#6975)](https://github.com/PennyLaneAI/pennylane/pull/6975)

* `qml.GlobalPhase.sparse_matrix` now correctly returns a sparse matrix of the same shape as `matrix`.
  [(#6940)](https://github.com/PennyLaneAI/pennylane/pull/6940)

* `qml.expval` no longer silently casts to a real number when observable coefficients are imaginary.
  [(#6939)](https://github.com/PennyLaneAI/pennylane/pull/6939)

* Fixed `qml.wires.Wires` initialization to disallow `Wires` objects as wires labels.
  Now, `Wires` is idempotent, e.g. `Wires([Wires([0]), Wires([1])])==Wires([0, 1])`.
  [(#6933)](https://github.com/PennyLaneAI/pennylane/pull/6933)

* `qml.capture.PlxprInterpreter` now correctly handles propagation of constants when interpreting higher-order primitives
  [(#6913)](https://github.com/PennyLaneAI/pennylane/pull/6913)

* `qml.capture.PlxprInterpreter` now uses `Primitive.get_bind_params` to resolve primitive calling signatures before binding
  primitives.
  [(#6913)](https://github.com/PennyLaneAI/pennylane/pull/6913)

* The interface is now detected from the data in the circuit, not the arguments to the `QNode`. This allows
  interface data to be strictly passed as closure variables and still be detected.
  [(#6892)](https://github.com/PennyLaneAI/pennylane/pull/6892)

* `BasisState` now casts its input to integers.
  [(#6844)](https://github.com/PennyLaneAI/pennylane/pull/6844)

* The `workflow.contstruct_batch` and `workflow.construct_tape` functions now correctly reflect the `mcm_method`
  passed to the `QNode`, instead of assuming the method is always `deferred`.
  [(#6903)](https://github.com/PennyLaneAI/pennylane/pull/6903)

* The `poly_to_angles` function has been improved to correctly work with different interfaces and
  no longer manipulate the input angles tensor internally.
  [(#6979)](https://github.com/PennyLaneAI/pennylane/pull/6979)

* The `QROM` template is upgraded to decompose more efficiently when `work_wires` are not used.
  [#6967)](https://github.com/PennyLaneAI/pennylane/pull/6967)

* Applying mid-circuit measurements inside `qml.cond` is not supported, and previously resulted in 
  unclear error messages or incorrect results. It is now explicitly not allowed, and raises an error when 
  calling the function returned by `qml.cond`.
  [(#7027)](https://github.com/PennyLaneAI/pennylane/pull/7027)  
  [(#7051)](https://github.com/PennyLaneAI/pennylane/pull/7051)

* `qml.qchem.givens_decomposition` no longer raises a `RuntimeWarning` when the input is a zero matrix.
  [#7053)](https://github.com/PennyLaneAI/pennylane/pull/7053)

* Comparing an adjoint of an `Observable` with another `Operation` using `qml.equal` no longer incorrectly 
  skips the check ensuring that the operator types match.
  [(#7107)](https://github.com/PennyLaneAI/pennylane/pull/7107)

* Downloading specific attributes of datasets in the `'other'` category via `qml.data.load` no longer fails.
  [(7144)](https://github.com/PennyLaneAI/pennylane/pull/7144)

<h3>Contributors ✍️</h3>

This release contains contributions from (in alphabetical order):

Guillermo Alonso,
Daniela Angulo,
Ali Asadi,
Utkarsh Azad,
Astral Cai,
Joey Carter,
Henry Chang,
Yushao Chen,
Isaac De Vlugt,
Diksha Dhawan,
Lillian M.A. Frederiksen,
Pietropaolo Frisoni,
Marcus Gisslén,
Diego Guala,
Austin Huang,
Soran Jahangiri,
Korbinian Kottmann,
Christina Lee,
Joseph Lee,
Anton Naim Ibrahim,
Lee J. O'Riordan,
Mudit Pandey,
Andrija Paurevic,
Shuli Shu,
David Wierichs<|MERGE_RESOLUTION|>--- conflicted
+++ resolved
@@ -961,14 +961,12 @@
 
 <h3>Documentation 📝</h3>
 
-<<<<<<< HEAD
 * The docstring for `qml.transforms.decompose` now recommends the `qml.clifford_t_decomposition` 
   transform when decomposing to the Clifford + T gate set.
   [(#7177)](https://github.com/PennyLaneAI/pennylane/pull/7177)
-=======
+
 * Typos were fixed in the docstring for `qml.QubitUnitary`.
   [(#7187)](https://github.com/PennyLaneAI/pennylane/pull/7187)
->>>>>>> def83fff
 
 * The docstring for `qml.prod` has been updated to explain that the order of the output may seem reversed but it is correct.
   [(#7083)](https://github.com/PennyLaneAI/pennylane/pull/7083)
