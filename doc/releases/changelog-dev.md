--- conflicted
+++ resolved
@@ -6,16 +6,13 @@
 
 <h3>Improvements 🛠</h3>
 
-<<<<<<< HEAD
 * Added class `qml.capture.transforms.MergeAmplitudeEmbedding` that merges `qml.AmplitudeEmbedding` operators
   following the same API as `qml.transforms.merge_amplitude_embedding` when experimental program capture is enabled.
   [(#6925)](https://github.com/PennyLaneAI/pennylane/pull/6925)
 
-=======
 * Add a decomposition for multi-controlled global phases into a one-less-controlled phase shift.
   [(#6936)](https://github.com/PennyLaneAI/pennylane/pull/6936)
  
->>>>>>> 34518924
 * Add a `qml.capture.pause()` context manager for pausing program capture in an error-safe way.
   [(#6911)](https://github.com/PennyLaneAI/pennylane/pull/6911)
 
