--- conflicted
+++ resolved
@@ -26,30 +26,20 @@
 
 The Operator class has undergone a major refactor with the following changes:
 
-<<<<<<< HEAD
 * A `hyperparameters` attribute was added to the operator class.
   [(#2017)](https://github.com/PennyLaneAI/pennylane/pull/2017)
-
-<h3>Operator class refactor</h3>
-
-The Operator class has undergone a major refactor with the following changes:
-
+  
 * The `matrix` representation has been modified to be a method that accepts a 
   `wire_order` argument and calculate the correct numerical representation 
   with respect to that ordering. The "base matrix", which is independent of wires,
   is defined in `compute_matrix()`.
   [(#1996)](https://github.com/PennyLaneAI/pennylane/pull/1996)
-=======
+
 * The `string_for_inverse` attribute is removed.
   [(#2021)](https://github.com/PennyLaneAI/pennylane/pull/2021)
->>>>>>> bc3e63c1
 
 <h3>Contributors</h3>
 
 This release contains contributions from (in alphabetical order):
 
-<<<<<<< HEAD
-Olivia Di Matteo, Maria Schuld
-=======
-Olivia Di Matteo, David Wierichs
->>>>>>> bc3e63c1
+Olivia Di Matteo, Christina Lee, Maria Schuld, David Wierichs