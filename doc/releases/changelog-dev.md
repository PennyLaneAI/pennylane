--- conflicted
+++ resolved
@@ -291,12 +291,10 @@
 
 <h3>Bug fixes 🐛</h3>
 
-<<<<<<< HEAD
 * Tensorflow can now handle devices with float32 results but float64 input parameters.
-=======
+
 * Fix Torch tensor locality with autoray-registered coerce method.
   [(#5438)](https://github.com/PennyLaneAI/pennylane/pull/5438)
->>>>>>> 1bb10bea
 
 * `jax.jit` now works with `qml.sample` with a multi-wire observable.
   [(#5422)](https://github.com/PennyLaneAI/pennylane/pull/5422)
