:orphan:

# Release 0.24.0-dev (development release)

<h3>New features since last release</h3>

* Speed up measuring of commuting Pauli operators
  [(#2425)](https://github.com/PennyLaneAI/pennylane/pull/2425)

  The code that checks for qubit wise commuting (QWC) got a performance boost that is noticable
  when many commuting paulis of the same type are measured.

<h3>Improvements</h3>

* The `gradients` module now uses faster subroutines and uniform
  formats of gradient rules.
  [(#2452)](https://github.com/XanaduAI/pennylane/pull/2452)

* Wires can be passed as the final argument to an `Operator`, instead of requiring
  the wires to be explicitly specified with keyword `wires`. This functionality already
  existed for `Observable`'s, but now extends to all `Operator`'s.
  [(#2432)](https://github.com/PennyLaneAI/pennylane/pull/2432)

  ```pycon
  >>> qml.S(0)
  S(wires=[0])
  >>> qml.CNOT((0,1))
  CNOT(wires=[0, 1])
  ```

* Instead of checking types, objects are processed in `QuantumTape`'s based on a new `_queue_category` property.
  This is a temporary fix that will disappear in the future.
  [(#2408)](https://github.com/PennyLaneAI/pennylane/pull/2408)

* The `qml.taper` function can now be used to consistently taper any additional observables such as dipole moment,
  particle number, and spin operators using the symmetries obtained from the Hamiltonian.
  [(#2510)](https://github.com/PennyLaneAI/pennylane/pull/2510)

* The `QNode` class now contains a new method `best_method_str` that returns the best differentiation
  method for a provided device and interface, in human-readable format.
  [(#2533)](https://github.com/PennyLaneAI/pennylane/pull/2533)

<h3>Breaking changes</h3>

<<<<<<< HEAD
* The module `qml.gradients.param_shift_hessian` has been renamed to
  `qml.gradients.parameter_shift_hessian` in order to distinguish it from the identically named
  function. Note that the `param_shift_hessian` function is unaffected by this change and can be
  invoked in the same manner as before via the `qml.gradients` module.
  [(#2528)](https://github.com/PennyLaneAI/pennylane/pull/2528)
=======
* The properties `eigval` and `matrix` from the `Operator` class were replaced with the 
  methods `eigval()` and `matrix(wire_order=None)`.
  [(#2498)](https://github.com/PennyLaneAI/pennylane/pull/2498)
  
* `Operator.decomposition()` is now an instance method, and no longer accepts parameters.
  [(#2498)](https://github.com/PennyLaneAI/pennylane/pull/2498)

* Adds tests, adds no-coverage directives, and removes inaccessible logic to improve code coverage.
  [(#2537)](https://github.com/PennyLaneAI/pennylane/pull/2537)
>>>>>>> a407d1f2

<h3>Bug fixes</h3>

* Fixed a bug where `QNGOptimizer` did not work with operators
  whose generator was a Hamiltonian.
  [(#2524)](https://github.com/PennyLaneAI/pennylane/pull/2524)


<h3>Deprecations</h3>

<h3>Bug fixes</h3>

* Fixes a bug in `DiagonalQubitUnitary._controlled` where an invalid operation was queued
  instead of the controlled version of the diagonal unitary.
  [(#2525)](https://github.com/PennyLaneAI/pennylane/pull/2525)

<h3>Documentation</h3>

* The centralized [Xanadu Sphinx Theme](https://github.com/XanaduAI/xanadu-sphinx-theme)
  is now used to style the Sphinx documentation.
  [(#2450)](https://github.com/PennyLaneAI/pennylane/pull/2450)

<h3>Contributors</h3>

This release contains contributions from (in alphabetical order):

Guillermo Alonso-Linaje, Mikhail Andrenkov, Utkarsh Azad, Christian Gogolin, Edward Jiang, Christina Lee,
Maria Schuld<|MERGE_RESOLUTION|>--- conflicted
+++ resolved
@@ -42,23 +42,20 @@
 
 <h3>Breaking changes</h3>
 
-<<<<<<< HEAD
 * The module `qml.gradients.param_shift_hessian` has been renamed to
   `qml.gradients.parameter_shift_hessian` in order to distinguish it from the identically named
   function. Note that the `param_shift_hessian` function is unaffected by this change and can be
   invoked in the same manner as before via the `qml.gradients` module.
   [(#2528)](https://github.com/PennyLaneAI/pennylane/pull/2528)
-=======
-* The properties `eigval` and `matrix` from the `Operator` class were replaced with the 
+* The properties `eigval` and `matrix` from the `Operator` class were replaced with the
   methods `eigval()` and `matrix(wire_order=None)`.
   [(#2498)](https://github.com/PennyLaneAI/pennylane/pull/2498)
-  
+
 * `Operator.decomposition()` is now an instance method, and no longer accepts parameters.
   [(#2498)](https://github.com/PennyLaneAI/pennylane/pull/2498)
 
 * Adds tests, adds no-coverage directives, and removes inaccessible logic to improve code coverage.
   [(#2537)](https://github.com/PennyLaneAI/pennylane/pull/2537)
->>>>>>> a407d1f2
 
 <h3>Bug fixes</h3>
 
