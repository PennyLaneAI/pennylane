--- conflicted
+++ resolved
@@ -98,19 +98,13 @@
   0: ──RX(0.00)──RY(1.57)──RX(3.14)──GlobalPhase(-1.57)─┤  <Z>
   ```
 
-<<<<<<< HEAD
 * A new decomposition rule that uses a single work wire for decomposing multi-controlled operators is added.
   [(#7383)](https://github.com/PennyLaneAI/pennylane/pull/7383)
 
-* Decomposition rules can be marked as not-applicable with :class:`~.decomposition.DecompositionNotApplicable`, allowing for flexibility when creating conditional decomposition 
-  rules based on parameters that affects the rule's resources.
-  [(#7211)](https://github.com/PennyLaneAI/pennylane/pull/7211)
-=======
 * A :func:`~.decomposition.register_condition` decorator is added that allows users to bind a condition to a
   decomposition rule for when it is applicable. The condition should be a function that takes the
   resource parameters of an operator as arguments and returns `True` or `False` based on whether
   these parameters satisfy the condition for when this rule can be applied.
->>>>>>> 15722a2f
 
   ```python
   import pennylane as qml
