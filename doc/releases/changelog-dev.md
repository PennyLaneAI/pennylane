:orphan:

# Release 0.35.0-dev (development release)

<h3>New features since last release</h3>

* A new `default.clifford` device enables efficient simulation of large-scale Clifford circuits
  defined in PennyLane through the use of [stim](https://github.com/quantumlib/Stim) as a backend.
  [(#4936)](https://github.com/PennyLaneAI/pennylane/pull/4936)

  Given a circuit with only Clifford gates, one can use this device to obtain the usual range
  of PennyLane [measurements](https://docs.pennylane.ai/en/stable/introduction/measurements.html)
  as well as the state represented in the Tableau form of
  [Aaronson & Gottesman (2004)](https://journals.aps.org/pra/abstract/10.1103/PhysRevA.70.052328):

  ```python
  import pennylane as qml

  dev = qml.device("default.clifford", tableau=True)
  @qml.qnode(dev)
  def circuit():
      qml.CNOT(wires=[0, 1])
      qml.PauliX(wires=[1])
      qml.ISWAP(wires=[0, 1])
      qml.Hadamard(wires=[0])
      return qml.state()
  ```

  ```pycon
  >>> circuit()
  array([[0, 1, 1, 0, 0],
         [1, 0, 1, 1, 1],
         [0, 0, 0, 1, 0],
         [1, 0, 0, 1, 1]])
  ```

* Adjoint device VJP's are now supported with `jax.jacobian`. `device_vjp=True` is
  is now strictly faster for jax.
  [(#4963)](https://github.com/PennyLaneAI/pennylane/pull/4963)

* New `qml.commutator` function that allows to compute commutators between
  `qml.operation.Operator`, `qml.pauli.PauliWord` and `qml.pauli.PauliSentence` instances.
  [(#5051)](https://github.com/PennyLaneAI/pennylane/pull/5051)

  Basic usage with PennyLane operators.

  ```pycon
  >>> qml.commutator(qml.PauliX(0), qml.PauliY(0))
  2j*(PauliZ(wires=[0]))
  ```

  We can return a `PauliSentence` instance by setting `pauli=True`.

  ```pycon
  >>> op1 = qml.PauliX(0) @ qml.PauliX(1)
  >>> op2 = qml.PauliY(0) + qml.PauliY(1)
  >>> qml.commutator(op1, op2, pauli=True)
  2j * X(1) @ Z(0)
  + 2j * Z(1) @ X(0)
  ```

  We can also input `PauliWord` and `PauliSentence` instances.

  ```pycon
  >>> op1 = PauliWord({0:"X", 1:"X"})
  >>> op2 = PauliWord({0:"Y"}) + PauliWord({1:"Y"})
  >>> qml.commutator(op1, op2, pauli=True)
  2j * Z(0) @ X(1)
  + 2j * X(0) @ Z(1)
  ```

<<<<<<< HEAD
* Added new error tracking and propagation functionality. 
  [(#5115)](https://github.com/PennyLaneAI/pennylane/pull/5115)
=======

<h4>Parity Mapping</h4>

* `parity_transform` is added for parity mapping of a fermionic Hamiltonian.
   [(#4928)](https://github.com/PennyLaneAI/pennylane/pull/4928)
   It is now possible to transform a fermionic Hamiltonian to a qubit Hamiltonian with parity mapping.

   ```python
   import pennylane as qml
   fermi_ham = qml.fermi.FermiWord({(0, 0) : '+', (1, 1) : '-'})

   qubit_ham = qml.fermi.parity_transform(fermi_ham, n=6)
   ```

   ```pycon
   >>> print(qubit_ham)
   (-0.25j*(PauliY(wires=[0]))) + ((-0.25+0j)*(PauliX(wires=[0]) @ PauliZ(wires=[1]))) +
   ((0.25+0j)*(PauliX(wires=[0]))) + (0.25j*(PauliY(wires=[0]) @ PauliZ(wires=[1])))
   ```
>>>>>>> bfd03527

<h3>Improvements 🛠</h3>

* Remove queuing (`AnnotatedQueue`) from `qml.cut_circuit` and `qml.cut_circuit_mc` to improve performance 
  for large workflows.
  [(#5108)](https://github.com/PennyLaneAI/pennylane/pull/5108)

* `device_vjp` can now be used with normal Tensorflow. Support has not yet been added
  for `tf.Function` and Tensorflow Autograph.
  [(#4676)](https://github.com/PennyLaneAI/pennylane/pull/4676)

* Improve the performance of circuit-cutting workloads with large numbers of generated tapes.
  [(#5005)](https://github.com/PennyLaneAI/pennylane/pull/5005)

* Update `tests/ops/functions/conftest.py` to ensure all operator types are tested for validity.
  [(#4978)](https://github.com/PennyLaneAI/pennylane/pull/4978)

* Upgrade Pauli arithmetic:
  You can now multiply `PauliWord` and `PauliSentence` instances by scalars, e.g. `0.5 * PauliWord({0:"X"})` or `0.5 * PauliSentence({PauliWord({0:"X"}): 1.})`.
  You can now intuitively add together
  `PauliWord` and `PauliSentence` as well as scalars, which are treated implicitly as identities.
  For example `ps1 + pw1 + 1.` for some Pauli word `pw1 = PauliWord({0: "X", 1: "Y"})` and Pauli
  sentence `ps1 = PauliSentence({pw1: 3.})`.
  You can now subtract `PauliWord` and `PauliSentence` instances, as well as scalars, from each other. For example `ps1 - pw1 - 1`.
  Overall, you can now intuitively construct `PauliSentence` operators like `0.5 * pw1 - 1.5 * ps1 + 2`.
  [(#4989)](https://github.com/PennyLaneAI/pennylane/pull/4989)
  [(#5001)](https://github.com/PennyLaneAI/pennylane/pull/5001)
  [(#5003)](https://github.com/PennyLaneAI/pennylane/pull/5003)
  [(#5017)](https://github.com/PennyLaneAI/pennylane/pull/5017)

* `qml.matrix` now accepts `PauliWord` and `PauliSentence` instances, `qml.matrix(PauliWord({0:"X"}))`.
  [(#5018)](https://github.com/PennyLaneAI/pennylane/pull/5018)

* Improve efficiency of matrix calculation when operator is symmetric over wires
   [(#3601)](https://github.com/PennyLaneAI/pennylane/pull/3601)

* PennyLane can now use lightning provided VJPs by selecting `device_vjp=True` on the QNode.
  [(#4914)](https://github.com/PennyLaneAI/pennylane/pull/4914)

* A new `pennylane.workflow` module is added. This module now contains `qnode.py`, `execution.py`, `set_shots.py`, `jacobian_products.py`, and the submodule `interfaces`.
  [(#5023)](https://github.com/PennyLaneAI/pennylane/pull/5023)

* Composite operations (eg. those made with `qml.prod` and `qml.sum`) and `SProd` operations convert `Hamiltonian` and
  `Tensor` operands to `Sum` and `Prod` types, respectively. This helps avoid the mixing of
  incompatible operator types.
  [(#5031)](https://github.com/PennyLaneAI/pennylane/pull/5031)
  [(#5063)](https://github.com/PennyLaneAI/pennylane/pull/5063)

* Raise a more informative error when calling `adjoint_jacobian` with trainable state-prep operations.
  [(#5026)](https://github.com/PennyLaneAI/pennylane/pull/5026)

* Adds `qml.workflow.get_transform_program` and `qml.workflow.construct_batch` to inspect the transform program and batch of tapes
  at different stages.
  [(#5084)](https://github.com/PennyLaneAI/pennylane/pull/5084)

* `CRX`, `CRY`, `CRZ`, `CROT`, and `ControlledPhaseShift` (i.e. `CPhaseShift`) now inherit from `ControlledOp`, giving them additional properties such as `control_wire` and `control_values`. Calling `qml.ctrl` on `RX`, `RY`, `RZ`, `Rot`, and `PhaseShift` with a single control wire will return gates of types `CRX`, `CRY`, etc. as opposed to a general `Controlled` operator.
  [(#5069)](https://github.com/PennyLaneAI/pennylane/pull/5069)

* CI will now fail if coverage data fails to upload to codecov. Previously, it would silently pass
  and the codecov check itself would never execute.
  [(#5101)](https://github.com/PennyLaneAI/pennylane/pull/5101)

<h4>Community contributions 🥳</h4>

* The transform `split_non_commuting` now accepts measurements of type `probs`, `sample` and `counts` which accept both wires and observables.
  [(#4972)](https://github.com/PennyLaneAI/pennylane/pull/4972)

* A function called `apply_operation` has been added to the new `qutrit_mixed` module found in `qml.devices` that applies operations to device-compatible states.
  [(#5032)](https://github.com/PennyLaneAI/pennylane/pull/5032)

<h3>Breaking changes 💔</h3>

* Make PennyLane code compatible with the latest version of `black`.
  [(#5112)](https://github.com/PennyLaneAI/pennylane/pull/5112)
  [(#5119)](https://github.com/PennyLaneAI/pennylane/pull/5119)

* `gradient_analysis_and_validation` is now renamed to `find_and_validate_gradient_methods`. Instead of returning a list, it now returns a dictionary of gradient methods for each parameter index, and no longer mutates the tape.
  [(#5035)](https://github.com/PennyLaneAI/pennylane/pull/5035)

* Passing additional arguments to a transform that decorates a QNode must be done through the use
  of `functools.partial`.
  [(#5046)](https://github.com/PennyLaneAI/pennylane/pull/5046)

* Multiplying two `PauliWord` instances no longer returns a tuple `(new_word, coeff)`
  but instead `PauliSentence({new_word: coeff})`. The old behavior is still available
  with the private method `PauliWord._matmul(other)` for faster processing.
  [(#5045)](https://github.com/PennyLaneAI/pennylane/pull/5054)

* `Observable.return_type` has been removed. Instead, you should inspect the type
  of the surrounding measurement process.
  [(#5044)](https://github.com/PennyLaneAI/pennylane/pull/5044)

* `ClassicalShadow.entropy()` no longer needs an `atol` keyword as a better
  method to estimate entropies from approximate density matrix reconstructions
  (with potentially negative eigenvalues) has been implemented.
  [(#5048)](https://github.com/PennyLaneAI/pennylane/pull/5048)

* The decomposition of an operator created with calling `qml.ctrl` on a parametric operator (specifically `RX`, `RY`, `RZ`, `Rot`, `PhaseShift`) with a single control wire will now be the full decomposition instead of a single controlled gate. For example:
  ```
  >>> qml.ctrl(qml.RX(0.123, wires=1), control=0).decomposition()
  [
    RZ(1.5707963267948966, wires=[1]),
    RY(0.0615, wires=[1]),
    CNOT(wires=[0, 1]),
    RY(-0.0615, wires=[1]),
    CNOT(wires=[0, 1]),
    RZ(-1.5707963267948966, wires=[1])
  ]
  ```
  [(#5069)](https://github.com/PennyLaneAI/pennylane/pull/5069)

* `QuantumScript.is_sampled` and `QuantumScript.all_sampled` have been removed. Users should now
  validate these properties manually.
  [(#5072)](https://github.com/PennyLaneAI/pennylane/pull/5072)

* `qml.transforms.one_qubit_decomposition` and `qml.transforms.two_qubit_decomposition` are removed. Instead,
  you should use `qml.ops.one_qubit_decomposition` and `qml.ops.two_qubit_decomposition`.
  [(#5091)](https://github.com/PennyLaneAI/pennylane/pull/5091)

* `qml.ExpvalCost` has been removed. Users should use `qml.expval()` moving forward.
  [(#5097)](https://github.com/PennyLaneAI/pennylane/pull/5097)

<h3>Deprecations 👋</h3>

* `Operator.validate_subspace(subspace)` has been relocated to the `qml.ops.qutrit.parametric_ops`
  module and will be removed from the Operator class in an upcoming release.
  [(#5067)](https://github.com/PennyLaneAI/pennylane/pull/5067)

* Matrix and tensor products between `PauliWord` and `PauliSentence` instances are done using
  the `@` operator, `*` will be used only for scalar multiplication. Note also the breaking
  change that the product of two `PauliWord` instances now returns a `PauliSentence` instead
  of a tuple `(new_word, coeff)`.
  [(#4989)](https://github.com/PennyLaneAI/pennylane/pull/4989)
  [(#5054)](https://github.com/PennyLaneAI/pennylane/pull/5054)

* `MeasurementProcess.name` and `MeasurementProcess.data` are now deprecated, as they contain dummy
  values that are no longer needed.
  [(#5047)](https://github.com/PennyLaneAI/pennylane/pull/5047)
  [(#5071)](https://github.com/PennyLaneAI/pennylane/pull/5071)
  [(#5076)](https://github.com/PennyLaneAI/pennylane/pull/5076)

* Calling `qml.matrix` without providing a `wire_order` on objects where the wire order could be
  ambiguous now raises a warning. In the future, the `wire_order` argument will be required in
  these cases.
  [(#5039)](https://github.com/PennyLaneAI/pennylane/pull/5039)

* `qml.pauli.pauli_mult` and `qml.pauli.pauli_mult_with_phase` are now deprecated. Instead, you
  should use `qml.simplify(qml.prod(pauli_1, pauli_2))` to get the reduced operator.
  [(#5057)](https://github.com/PennyLaneAI/pennylane/pull/5057)

* The private functions `_pauli_mult`, `_binary_matrix` and `_get_pauli_map` from the
  `pauli` module have been deprecated, as they are no longer used anywhere and the same
  functionality can be achieved using newer features in the `pauli` module.
  [(#5057)](https://github.com/PennyLaneAI/pennylane/pull/5057)

<h3>Documentation 📝</h3>

* The module documentation for `pennylane.tape` now explains the difference between `QuantumTape` and `QuantumScript`.
  [(#5065)](https://github.com/PennyLaneAI/pennylane/pull/5065)

* A typo in a code example in the `qml.transforms` API has been fixed.
  [(#5014)](https://github.com/PennyLaneAI/pennylane/pull/5014)

* Documentation `qml.data` has been updated and now mentions a way to access the same dataset simultaneously from multiple environments.
  [(#5029)](https://github.com/PennyLaneAI/pennylane/pull/5029)

* Clarification for the definition of `argnum` added to gradient methods
  [(#5035)](https://github.com/PennyLaneAI/pennylane/pull/5035)

* A typo in the code example for `qml.qchem.dipole_of` has been fixed.
  [(#5036)](https://github.com/PennyLaneAI/pennylane/pull/5036)

* Added a development guide on deprecations and removals.
  [(#5083)](https://github.com/PennyLaneAI/pennylane/pull/5083)

* A note about the eigenspectrum of second-quantized Hamiltonians added to `qml.eigvals`.
  [(#5095)](https://github.com/PennyLaneAI/pennylane/pull/5095)

<h3>Bug fixes 🐛</h3>

* Fixed a bug where caching together with JIT compilation and broadcasted tapes yielded wrong results
  `Operator.hash` now depends on the memory location, `id`, of a Jax tracer instead of its string representation.
  [(#3917)](https://github.com/PennyLaneAI/pennylane/pull/3917)

* `qml.transforms.undo_swaps` can now work with operators with hyperparameters or nesting.
  [(#5081)](https://github.com/PennyLaneAI/pennylane/pull/5081)

* `qml.transforms.split_non_commuting` will now pass the original shots along.
  [(#5081)](https://github.com/PennyLaneAI/pennylane/pull/5081)

* If `argnum` is provided to a gradient transform, only the parameters specified in `argnum` will have their gradient methods validated.
  [(#5035)](https://github.com/PennyLaneAI/pennylane/pull/5035)

* `StatePrep` operations expanded onto more wires are now compatible with backprop.
  [(#5028)](https://github.com/PennyLaneAI/pennylane/pull/5028)

* `qml.equal` works well with `qml.Sum` operators when wire labels are a mix of integers and strings.
  [(#5037)](https://github.com/PennyLaneAI/pennylane/pull/5037)

* The return value of `Controlled.generator` now contains a projector that projects onto the correct subspace based on the control value specified.
  [(#5068)](https://github.com/PennyLaneAI/pennylane/pull/5068)

* `CosineWindow` no longer raises an unexpected error when used on a subset of wires at the beginning of a circuit.
  [(#5080)](https://github.com/PennyLaneAI/pennylane/pull/5080)

* Ensure `tf.function` works with `TensorSpec(shape=None)` by skipping batch size computation.
  [(#5089)](https://github.com/PennyLaneAI/pennylane/pull/5089)

* `PauliSentence.wires` no longer imposes a false order.
  [(#5041)](https://github.com/PennyLaneAI/pennylane/pull/5041)

* `qml.qchem.import_state` now applies the chemist-to-physicist 
  sign convention when initializing a PennyLane state vector from
  classically pre-computed wavefunctions. That is, it interleaves 
  spin-up/spin-down operators for the same spatial orbital index,
  as standard in PennyLane (instead of commuting all spin-up 
  operators to the left, as is standard in quantum chemistry). 
  [(#5114)](https://github.com/PennyLaneAI/pennylane/pull/5114)

<h3>Contributors ✍️</h3>

This release contains contributions from (in alphabetical order):

Abhishek Abhishek,
Utkarsh Azad,
Gabriel Bottrill,
Astral Cai,
Isaac De Vlugt,
Diksha Dhawan,
Diego Guala,
Korbinian Kottmann,
Christina Lee,
Xiaoran Li,
Vincent Michaud-Rioux,
Romain Moyard,
Pablo Antonio Moreno Casares,
Lee J. O'Riordan,
Mudit Pandey,
Alex Preciado,
Matthew Silverman,
<<<<<<< HEAD
Jay Soni.
=======
Jay Soni.
>>>>>>> bfd03527
<|MERGE_RESOLUTION|>--- conflicted
+++ resolved
@@ -69,10 +69,8 @@
   + 2j * X(0) @ Z(1)
   ```
 
-<<<<<<< HEAD
 * Added new error tracking and propagation functionality. 
   [(#5115)](https://github.com/PennyLaneAI/pennylane/pull/5115)
-=======
 
 <h4>Parity Mapping</h4>
 
@@ -92,7 +90,6 @@
    (-0.25j*(PauliY(wires=[0]))) + ((-0.25+0j)*(PauliX(wires=[0]) @ PauliZ(wires=[1]))) +
    ((0.25+0j)*(PauliX(wires=[0]))) + (0.25j*(PauliY(wires=[0]) @ PauliZ(wires=[1])))
    ```
->>>>>>> bfd03527
 
 <h3>Improvements 🛠</h3>
 
@@ -333,8 +330,4 @@
 Mudit Pandey,
 Alex Preciado,
 Matthew Silverman,
-<<<<<<< HEAD
-Jay Soni.
-=======
-Jay Soni.
->>>>>>> bfd03527
+Jay Soni.