:orphan:

# Release 0.29.0-dev (development release)

<h3>New features since last release</h3>

* `qml.purity` is added as a measurement process for purity
  [(#3551)](https://github.com/PennyLaneAI/pennylane/pull/3551)

* Added a new template that implements a canonical 2-complete linear (2-CCL) swap network
  described in [arXiv:1905.05118](https://arxiv.org/abs/1905.05118).
  [(#3447)](https://github.com/PennyLaneAI/pennylane/pull/3447)

  ```python3
  dev = qml.device('default.qubit', wires=5)
  weights = np.random.random(size=TwoLocalSwapNetwork.shape(len(dev.wires)))
  acquaintances = lambda index, wires, param: (qml.CRY(param, wires=index)
                                   if np.abs(wires[0]-wires[1]) else qml.CRZ(param, wires=index))
  @qml.qnode(dev)
  def swap_network_circuit():
     qml.templates.TwoLocalSwapNetwork(dev.wires, acquaintances, weights, fermionic=False)
     return qml.state()
  ```

  ```pycon
  >>> print(weights)
  tensor([0.20308242, 0.91906199, 0.67988804, 0.81290256, 0.08708985,
          0.81860084, 0.34448344, 0.05655892, 0.61781612, 0.51829044], requires_grad=True)
  >>> qml.draw(swap_network_circuit, expansion_strategy = 'device')()
  0: ─╭●────────╭SWAP─────────────────╭●────────╭SWAP─────────────────╭●────────╭SWAP─┤  State
  1: ─╰RY(0.20)─╰SWAP─╭●────────╭SWAP─╰RY(0.09)─╰SWAP─╭●────────╭SWAP─╰RY(0.62)─╰SWAP─┤  State
  2: ─╭●────────╭SWAP─╰RY(0.68)─╰SWAP─╭●────────╭SWAP─╰RY(0.34)─╰SWAP─╭●────────╭SWAP─┤  State
  3: ─╰RY(0.92)─╰SWAP─╭●────────╭SWAP─╰RY(0.82)─╰SWAP─╭●────────╭SWAP─╰RY(0.52)─╰SWAP─┤  State
  4: ─────────────────╰RY(0.81)─╰SWAP─────────────────╰RY(0.06)─╰SWAP─────────────────┤  State
  ```

* The JAX-JIT interface now supports higher-order gradient computation with the new return types system.
  [(#3498)](https://github.com/PennyLaneAI/pennylane/pull/3498)

  ```python
  import pennylane as qml
  import jax
  from jax import numpy as jnp
  
  jax.config.update("jax_enable_x64", True)
  
  qml.enable_return()
  
  dev = qml.device("lightning.qubit", wires=2)
  
  @jax.jit
  @qml.qnode(dev, interface="jax-jit", diff_method="parameter-shift", max_diff=2)
  def circuit(a, b):
      qml.RY(a, wires=0)
      qml.RX(b, wires=1)
      return qml.expval(qml.PauliZ(0)), qml.expval(qml.PauliZ(1))
  
  a, b = jnp.array(1.0), jnp.array(2.0)
  ```

  ```pycon
  >>> jax.hessian(circuit, argnums=[0, 1])(a, b)
  (((DeviceArray(-0.54030231, dtype=float64, weak_type=True),
     DeviceArray(1.76002563e-17, dtype=float64, weak_type=True)),
    (DeviceArray(1.76002563e-17, dtype=float64, weak_type=True),
     DeviceArray(1.11578284e-34, dtype=float64, weak_type=True))),
   ((DeviceArray(2.77555756e-17, dtype=float64, weak_type=True),
     DeviceArray(-4.54411427e-17, dtype=float64, weak_type=True)),
    (DeviceArray(-1.76855671e-17, dtype=float64, weak_type=True),
     DeviceArray(0.41614684, dtype=float64, weak_type=True))))
  ```

* The qchem workflow is modified to support both Autograd and JAX frameworks.
  [(#3458)](https://github.com/PennyLaneAI/pennylane/pull/3458)
  [(#3462)](https://github.com/PennyLaneAI/pennylane/pull/3462)
  [(#3495)](https://github.com/PennyLaneAI/pennylane/pull/3495)

  The JAX interface is automatically used when the differentiable parameters are JAX objects. Here
  is an example for computing the Hartree-Fock energy gradients with respect to the atomic
  coordinates.

  ```python
  import pennylane as qml
  from pennylane import numpy as np
  import jax
  
  symbols = ["H", "H"]
  geometry = np.array([[0.0, 0.0, 0.0], [0.0, 0.0, 1.0]])

  mol = qml.qchem.Molecule(symbols, geometry)

  args = [jax.numpy.array(mol.coordinates)]
  ```

  ```pycon
  >>> jax.grad(qml.qchem.hf_energy(mol))(*args)
  >>> DeviceArray([[0.0, 0.0, 0.3650435], [0.0, 0.0, -0.3650435]], dtype=float32)
  ```
  
* The function `load_basisset` is added to extract qchem basis set data from the Basis Set Exchange
  library.
  [(#3363)](https://github.com/PennyLaneAI/pennylane/pull/3363)

* Added `qml.ops.dot` function to compute the dot product between a vector and a list of operators.

  ```pycon
  >>> coeffs = np.array([1.1, 2.2])
  >>> ops = [qml.PauliX(0), qml.PauliY(0)]
  >>> qml.ops.dot(coeffs, ops)
  (1.1*(PauliX(wires=[0]))) + (2.2*(PauliY(wires=[0])))
  >>> qml.ops.dot(coeffs, ops, pauli=True)
  1.1 * X(0)
  + 2.2 * Y(0)
  ```

  [(#3586)](https://github.com/PennyLaneAI/pennylane/pull/3586)

* Support `qml.math.size` with torch tensors.
  [(#3606)](https://github.com/PennyLaneAI/pennylane/pull/3606)

<h3>Improvements</h3>

* Extended the `qml.equal` function to compare `Prod` and `Sum` operators.
  [(#3516)](https://github.com/PennyLaneAI/pennylane/pull/3516)

* The `qml.generator` function now checks if the generator is hermitian, rather than whether it is a subclass of
  `Observable`, allowing it to return valid generators from `SymbolicOp` and `CompositeOp` classes.
 [(#3485)](https://github.com/PennyLaneAI/pennylane/pull/3485)

* Added support for two-qubit unitary decomposition with JAX-JIT.
  [(#3569)](https://github.com/PennyLaneAI/pennylane/pull/3569)

* Limit the `numpy` version to `<1.24`.
  [(#3563)](https://github.com/PennyLaneAI/pennylane/pull/3563)

* Validation has been added on the `gradient_kwargs` when initializing a QNode, and if unexpected kwargs are passed,
  a `UserWarning` is raised. A list of the current expected gradient function kwargs has been added as
  `qml.gradients.SUPPORTED_GRADIENT_KWARGS`.
  [(#3526)](https://github.com/PennyLaneAI/pennylane/pull/3526)

* Improve the `PauliSentence.operation()` method to avoid instantiating an `SProd` operator when
  the coefficient is equal to 1.
  [(#3595)](https://github.com/PennyLaneAI/pennylane/pull/3595)

* Write Hamiltonians to file in a condensed format when using the data module.
  [(#3592)](https://github.com/PennyLaneAI/pennylane/pull/3592)

<h3>Breaking changes</h3>

* The tape constructed by a QNode is no longer queued to surrounding contexts.
  [(#3509)](https://github.com/PennyLaneAI/pennylane/pull/3509)

* Nested operators like `Tensor`, `Hamiltonian` and `Adjoint` now remove their owned operators
  from the queue instead of updating their metadata to have an `"owner"`.
  [(#3282)](https://github.com/PennyLaneAI/pennylane/pull/3282)

<h3>Deprecations</h3>

<h3>Documentation</h3>

<h3>Bug fixes</h3>

<<<<<<< HEAD
* Fixed a bug in `qml.transforms.metric_tensor` where prefactors of operation generators were taken
  into account multiple times, leading to wrong outputs for non-standard operations.
  [(#3579)](https://github.com/PennyLaneAI/pennylane/pull/3579)
=======
* Pins networkx version <3.0 till a bug with tensorflow-jit, networkx, and qcut is resolved.
  [(#3609)](https://github.com/PennyLaneAI/pennylane/pull/3609)

* Fixed the wires for the Y decomposition in the ZX calculus transform.
  [(#3598)](https://github.com/PennyLaneAI/pennylane/pull/3598)
*
* `qml.pauli.PauliWord` is now pickle-able.
  [(#3588)](https://github.com/PennyLaneAI/pennylane/pull/3588)
>>>>>>> 741eaae5

* Child classes of `QuantumScript` now return their own type when using `SomeChildClass.from_queue`.
  [(#3501)](https://github.com/PennyLaneAI/pennylane/pull/3501)

* Fixed typo in calculation error message and comment in operation.py
  [(#3536)](https://github.com/PennyLaneAI/pennylane/pull/3536)

<h3>Contributors</h3>

This release contains contributions from (in alphabetical order):

Juan Miguel Arrazola
Ikko Ashimine
Utkarsh Azad
Astral Cai
Lillian M. A. Frederiksen
Soran Jahangiri
Christina Lee
Albert Mitjans Coma
Romain Moyard
Matthew Silverman
<<<<<<< HEAD
Antal Száva
David Wierichs
=======
Antal Száva
>>>>>>> 741eaae5
<|MERGE_RESOLUTION|>--- conflicted
+++ resolved
@@ -160,20 +160,18 @@
 
 <h3>Bug fixes</h3>
 
-<<<<<<< HEAD
 * Fixed a bug in `qml.transforms.metric_tensor` where prefactors of operation generators were taken
   into account multiple times, leading to wrong outputs for non-standard operations.
   [(#3579)](https://github.com/PennyLaneAI/pennylane/pull/3579)
-=======
+
 * Pins networkx version <3.0 till a bug with tensorflow-jit, networkx, and qcut is resolved.
   [(#3609)](https://github.com/PennyLaneAI/pennylane/pull/3609)
 
 * Fixed the wires for the Y decomposition in the ZX calculus transform.
   [(#3598)](https://github.com/PennyLaneAI/pennylane/pull/3598)
-*
+
 * `qml.pauli.PauliWord` is now pickle-able.
   [(#3588)](https://github.com/PennyLaneAI/pennylane/pull/3588)
->>>>>>> 741eaae5
 
 * Child classes of `QuantumScript` now return their own type when using `SomeChildClass.from_queue`.
   [(#3501)](https://github.com/PennyLaneAI/pennylane/pull/3501)
@@ -195,9 +193,5 @@
 Albert Mitjans Coma
 Romain Moyard
 Matthew Silverman
-<<<<<<< HEAD
 Antal Száva
-David Wierichs
-=======
-Antal Száva
->>>>>>> 741eaae5
+David Wierichs