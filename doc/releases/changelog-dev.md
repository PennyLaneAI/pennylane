:orphan:

# Release 0.19.0-dev (development release)

<h3>New features since last release</h3>

<<<<<<< HEAD
* Tape expansion functions are now collected in `qml.transforms.tape_expand.py`
  in form of a new class `BooleanFn`.
  [(#1734)](https://github.com/PennyLaneAI/pennylane/pull/1734)

  These functions can be manipulated and combined with the bitwise operators
  `&`, `|` and `~`. 
  `tape_expand` also contains a generator for tape expansion functions
  `get_expand_fn` as well as some pre-defined stopping criteria and
  expansion functions, which previously were scattered across the code base.
=======
A new transform, `@qml.batch_params`, has been added, that makes QNodes 
handle a batch dimension in trainable parameters.
[(#1710)](https://github.com/PennyLaneAI/pennylane/pull/1710)

This transform will create multiple circuits, one per batch dimension.
As a result, it is both simulator and hardware compatible.

```python
@qml.batch_params
@qml.beta.qnode(dev)
def circuit(x, weights):
    qml.RX(x, wires=0)
    qml.RY(0.2, wires=1)
    qml.templates.StronglyEntanglingLayers(weights, wires=[0, 1, 2])
    return qml.expval(qml.Hadamard(0))
```

The `qml.batch_params` decorator allows us to pass arguments `x` and `weights`
that have a batch dimension. For example,

```pycon
>>> batch_size = 3
>>> x = np.linspace(0.1, 0.5, batch_size)
>>> weights = np.random.random((batch_size, 10, 3, 3))
```

If we evaluate the QNode with these inputs, we will get an output
of shape ``(batch_size,)``:

```pycon
>>> circuit(x, weights)
[-0.30773348  0.23135516  0.13086565]
```
>>>>>>> 294cadb9

* The new `qml.fourier.qnode_spectrum` function extends the former
  `qml.fourier.spectrum` function
  and takes classical processing of QNode arguments into account.
  The frequencies are computed per (requested) QNode argument instead
  of per gate `id`. The gate `id`s are ignored.
  [(#1681)](https://github.com/PennyLaneAI/pennylane/pull/1681)
  [(#1720)](https://github.com/PennyLaneAI/pennylane/pull/1720)

  Consider the following example, which uses non-trainable inputs `x`, `y` and `z`
  as well as trainable parameters `w` as arguments to the QNode.

  ```python
  import pennylane as qml
  import numpy as np

  n_qubits = 3
  dev = qml.device("default.qubit", wires=n_qubits)

  @qml.qnode(dev)
  def circuit(x, y, z, w):
      for i in range(n_qubits):
          qml.RX(0.5*x[i], wires=i)
          qml.Rot(w[0,i,0], w[0,i,1], w[0,i,2], wires=i)
          qml.RY(2.3*y[i], wires=i)
          qml.Rot(w[1,i,0], w[1,i,1], w[1,i,2], wires=i)
          qml.RX(z, wires=i)
      return qml.expval(qml.PauliZ(wires=0))

  x = np.array([1., 2., 3.])
  y = np.array([0.1, 0.3, 0.5])
  z = -1.8
  w = np.random.random((2, n_qubits, 3))
  ```

  This circuit looks as follows:

  ```pycon
  >>> print(qml.draw(circuit)(x, y, z, w))
  0: ──RX(0.5)──Rot(0.598, 0.949, 0.346)───RY(0.23)──Rot(0.693, 0.0738, 0.246)──RX(-1.8)──┤ ⟨Z⟩
  1: ──RX(1)────Rot(0.0711, 0.701, 0.445)──RY(0.69)──Rot(0.32, 0.0482, 0.437)───RX(-1.8)──┤
  2: ──RX(1.5)──Rot(0.401, 0.0795, 0.731)──RY(1.15)──Rot(0.756, 0.38, 0.38)─────RX(-1.8)──┤
  ```

  Applying the `qml.fourier.qnode_spectrum` function to the circuit for the non-trainable
  parameters, we obtain:

  ```pycon
  >>> spec = qml.fourier.qnode_spectrum(circuit, encoding_args={"x", "y", "z"})(x, y, z, w)
  >>> for inp, freqs in spec.items():
  ...     print(f"{inp}: {freqs}")
  "x": {(0,): [-0.5, 0.0, 0.5], (1,): [-0.5, 0.0, 0.5], (2,): [-0.5, 0.0, 0.5]}
  "y": {(0,): [-2.3, 0.0, 2.3], (1,): [-2.3, 0.0, 2.3], (2,): [-2.3, 0.0, 2.3]}
  "z": {(): [-3.0, -2.0, -1.0, 0.0, 1.0, 2.0, 3.0]}
  ```

  We can see that all three parameters in the QNode arguments ``x`` and ``y``
  contribute the spectrum of a Pauli rotation ``[-1.0, 0.0, 1.0]``, rescaled with the
  prefactor of the respective parameter in the circuit.
  The three ``RX`` rotations using the parameter ``z`` accumulate, yielding a more
  complex frequency spectrum.

  For details on how to control for which parameters the spectrum is computed,
  a comparison to `qml.fourier.circuit_spectrum`, and other usage details, please see the
  [fourier.qnode_spectrum docstring](https://pennylane.readthedocs.io/en/latest/code/api/pennylane.fourier.qnode_spectrum.html).

* There is a new utility function `qml.math.is_independent` that checks whether
  a callable is independent of its arguments.
  [(#1700)](https://github.com/PennyLaneAI/pennylane/pull/1700)

  **Warning**

  This function is experimental and might behave differently than expected.
  Also, it might be subject to change.

  **Disclaimer**

  Note that the test relies on both numerical and analytical checks, except
  when using the PyTorch interface which only performs a numerical check.
  It is known that there are edge cases on which this test will yield wrong
  results, in particular non-smooth functions may be problematic.
  For details, please refer to the
  [is_indpendent docstring](https://pennylane.readthedocs.io/en/latest/code/api/pennylane.math.is_independent.html).

* Support for differentiable execution of batches of circuits has been
  extended to the JAX interface for scalar functions, via the beta
  `pennylane.interfaces.batch` module.
  [(#1634)](https://github.com/PennyLaneAI/pennylane/pull/1634)

  For example using the `execute` function from the `pennylane.interfaces.batch` module:

  ```python
  from pennylane.interfaces.batch import execute

  def cost_fn(x):
      with qml.tape.JacobianTape() as tape1:
          qml.RX(x[0], wires=[0])
          qml.RY(x[1], wires=[1])
          qml.CNOT(wires=[0, 1])
          qml.var(qml.PauliZ(0) @ qml.PauliX(1))

      with qml.tape.JacobianTape() as tape2:
          qml.RX(x[0], wires=0)
          qml.RY(x[0], wires=1)
          qml.CNOT(wires=[0, 1])
          qml.probs(wires=1)

      result = execute(
        [tape1, tape2], dev,
        gradient_fn=qml.gradients.param_shift,
        interface="autograd"
      )
      return (result[0] + result[1][0, 0])[0]

  res = jax.grad(cost_fn)(params)
  ```

* The unitary matrix corresponding to a quantum circuit can now be created using the new
  `get_unitary_matrix()` transform.
  [(#1609)](https://github.com/PennyLaneAI/pennylane/pull/1609)

* Arbitrary two-qubit unitaries can now be decomposed into elementary gates. This
  functionality has been incorporated into the `qml.transforms.unitary_to_rot` transform, and is
  available separately as `qml.transforms.two_qubit_decomposition`.
  [(#1552)](https://github.com/PennyLaneAI/pennylane/pull/1552)

  As an example, consider the following randomly-generated matrix and circuit that uses it:

  ```python
  U = np.array([
      [-0.03053706-0.03662692j,  0.01313778+0.38162226j, 0.4101526 -0.81893687j, -0.03864617+0.10743148j],
      [-0.17171136-0.24851809j,  0.06046239+0.1929145j, -0.04813084-0.01748555j, -0.29544883-0.88202604j],
      [ 0.39634931-0.78959795j, -0.25521689-0.17045233j, -0.1391033 -0.09670952j, -0.25043606+0.18393466j],
      [ 0.29599198-0.19573188j,  0.55605806+0.64025769j, 0.06140516+0.35499559j,  0.02674726+0.1563311j ]
  ])

  dev = qml.device('default.qubit', wires=2)

  @qml.qnode(dev)
  @qml.transforms.unitary_to_rot
  def circuit(x, y):
      qml.RX(x, wires=0)
      qml.QubitUnitary(U, wires=[0, 1])
      qml.RY(y, wires=0)
      return qml.expval(qml.PauliZ(wires=0))
  ```

  If we run the circuit, we can see the new decomposition:

  ```pycon
  >>> circuit(0.3, 0.4)
  tensor(-0.70520073, requires_grad=True)
  >>> print(qml.draw(circuit)(0.3, 0.4))
  0: ──RX(0.3)─────────────────Rot(-3.5, 0.242, 0.86)──╭X──RZ(0.176)───╭C─────────────╭X──Rot(5.56, 0.321, -2.09)───RY(0.4)──┤ ⟨Z⟩
  1: ──Rot(-1.64, 2.69, 1.58)──────────────────────────╰C──RY(-0.883)──╰X──RY(-1.47)──╰C──Rot(-1.46, 0.337, 0.587)───────────┤
  ```

* The transform for the Jacobian of the classical preprocessing within a QNode,
  `qml.transforms.classical_jacobian`, now takes a keyword argument `argnum` to specify
  the QNode argument indices with respect to which the Jacobian is computed.
  [(#1645)](https://github.com/PennyLaneAI/pennylane/pull/1645)

  An example for the usage of ``argnum`` is

  ```python
  @qml.qnode(dev)
  def circuit(x, y, z):
      qml.RX(qml.math.sin(x), wires=0)
      qml.CNOT(wires=[0, 1])
      qml.RY(y ** 2, wires=1)
      qml.RZ(1 / z, wires=1)
      return qml.expval(qml.PauliZ(0))

  jac_fn = qml.transforms.classical_jacobian(circuit, argnum=[1, 2])
  ```

  The Jacobian can then be computed at specified parameters.

  ```pycon
  >>> x, y, z = np.array([0.1, -2.5, 0.71])
  >>> jac_fn(x, y, z)
  (array([-0., -5., -0.]), array([-0.        , -0.        , -1.98373339]))
  ```

  The returned arrays are the derivatives of the three parametrized gates in the circuit
  with respect to `y` and `z` respectively.

  There also are explicit tests for `classical_jacobian` now, which previously was tested
  implicitly via its use in the `metric_tensor` transform.

  For more usage details, please see the
  [classical Jacobian docstring](https://pennylane.readthedocs.io/en/latest/code/api/pennylane.transforms.classical_jacobian.html).

* Added a new operation `OrbitalRotation`, which implements the spin-adapted spatial orbital rotation gate.
  [(#1665)](https://github.com/PennyLaneAI/pennylane/pull/1665)

  An example circuit that uses `OrbitalRotation` operation is:

  ```python
  dev = qml.device('default.qubit', wires=4)
  @qml.qnode(dev)
  def circuit(phi):
      qml.BasisState(np.array([1, 1, 0, 0]), wires=[0, 1, 2, 3])
      qml.OrbitalRotation(phi, wires=[0, 1, 2, 3])
      return qml.state()
  ```

  If we run this circuit, we will get the following output

  ```pycon
  >>> circuit(0.1)
  array([ 0.        +0.j,  0.        +0.j,  0.        +0.j,
          0.00249792+0.j,  0.        +0.j,  0.        +0.j,
          -0.04991671+0.j,  0.        +0.j,  0.        +0.j,
          -0.04991671+0.j,  0.        +0.j,  0.        +0.j,
          0.99750208+0.j,  0.        +0.j,  0.        +0.j,
          0.        +0.j])
  ```

* A new, experimental QNode has been added, that adds support for batch execution of circuits,
  custom quantum gradient support, and arbitrary order derivatives. This QNode is available via
  `qml.beta.QNode`, and `@qml.beta.qnode`.
  [(#1642)](https://github.com/PennyLaneAI/pennylane/pull/1642)
  [(#1646)](https://github.com/PennyLaneAI/pennylane/pull/1646)
  [(#1651)](https://github.com/PennyLaneAI/pennylane/pull/1651)

  It differs from the standard QNode in several ways:

  - Custom gradient transforms can be specified as the differentiation method:

    ```python
    @qml.gradients.gradient_transform
    def my_gradient_transform(tape):
        ...
        return tapes, processing_fn

    @qml.beta.qnode(dev, diff_method=my_gradient_transform)
    def circuit():
    ```

  - Arbitrary :math:`n`-th order derivatives are supported on hardware using
    gradient transforms such as the parameter-shift rule. To specify that an :math:`n`-th
    order derivative of a QNode will be computed, the `max_diff` argument should be set.
    By default, this is set to 1 (first-order derivatives only).

  - Internally, if multiple circuits are generated for execution simultaneously, they
    will be packaged into a single job for execution on the device. This can lead to
    significant performance improvement when executing the QNode on remote
    quantum hardware.

  - When decomposing the circuit, the default decomposition strategy will prioritize
    decompositions that result in the smallest number of parametrized operations
    required to satisfy the differentiation method. Additional decompositions required
    to satisfy the native gate set of the quantum device will be performed later, by the
    device at execution time. While this may lead to a slight increase in classical processing,
    it significantly reduces the number of circuit evaluations needed to compute
    gradients of complex unitaries.

  In an upcoming release, this QNode will replace the existing one. If you come across any bugs
  while using this QNode, please let us know via a [bug
  report](https://github.com/PennyLaneAI/pennylane/issues/new?assignees=&labels=bug+%3Abug%3A&template=bug_report.yml&title=%5BBUG%5D)
  on our GitHub bug tracker.

  Currently, this beta QNode does not support the following features:

  - Non-mutability via the `mutable` keyword argument
  - Viewing specifications with `qml.specs`
  - The `reversible` QNode differentiation method
  - The ability to specify a `dtype` when using PyTorch and TensorFlow.

  It is also not tested with the `qml.qnn` module.

* Two new methods were added to the Device API, allowing PennyLane devices
  increased control over circuit decompositions.
  [(#1651)](https://github.com/PennyLaneAI/pennylane/pull/1651)

  - `Device.expand_fn(tape) -> tape`: expands a tape such that it is supported by the device. By
    default, performs the standard device-specific gate set decomposition done in the default
    QNode. Devices may overwrite this method in order to define their own decomposition logic.

    Note that the numerical result after applying this method should remain unchanged; PennyLane
    will assume that the expanded tape returns exactly the same value as the original tape when
    executed.

  - `Device.batch_transform(tape) -> (tapes, processing_fn)`: preprocesses the tape in the case
    where the device needs to generate multiple circuits to execute from the input circuit. The
    requirement of a post-processing function makes this distinct to the `expand_fn` method above.

    By default, this method applies the transform

    .. math:: \left\langle \sum_i c_i h_i\right\rangle -> \sum_i c_i \left\langle h_i \right\rangle

    if `expval(H)` is present on devices that do not natively support Hamiltonians with
    non-commuting terms.

* Added a new template `GateFabric`, which implements a local, expressive, quantum-number-preserving
  ansatz proposed by Anselmetti *et al.* in [arXiv:2104.05692](https://arxiv.org/abs/2104.05695).
  [(#1687)](https://github.com/PennyLaneAI/pennylane/pull/1687)

  An example of a circuit using `GateFabric` template is:

  ```python
  coordinates = np.array([0.0, 0.0, -0.6614, 0.0, 0.0, 0.6614])
  H, qubits = qml.qchem.molecular_hamiltonian(["H", "H"], coordinates)
  ref_state = qml.qchem.hf_state(electrons=2, qubits)

  dev = qml.device('default.qubit', wires=qubits)
  @qml.qnode(dev)
  def ansatz(weights):
      qml.templates.GateFabric(weights, wires=[0,1,2,3],
                                  init_state=ref_state, include_pi=True)
      return qml.expval(H)
  ```

  For more details, see the [GateFabric documentation](../code/api/pennylane.templates.layers.GateFabric.html).


<h3>Improvements</h3>

* `qml.transforms.batch_transform` now accepts `expand_fn`s that take additional arguments and
  keyword arguments. In fact, `expand_fn` and `transform_fn` now **must** have the same signature.
  [(#1721)](https://github.com/PennyLaneAI/pennylane/pull/1721)

* The `qml.batch_transform` decorator is now ignored during Sphinx builds, allowing
  the correct signature to display in the built documentation.
  [(#1733)](https://github.com/PennyLaneAI/pennylane/pull/1733)

* The use of `expval(H)`, where `H` is a cost Hamiltonian generated by the `qaoa` module,
  has been sped up. This was achieved by making PennyLane decompose a circuit with an `expval(H)`
  measurement into subcircuits if the `Hamiltonian.grouping_indices` attribute is set, and setting
  this attribute in the relevant `qaoa` module functions.
  [(#1718)](https://github.com/PennyLaneAI/pennylane/pull/1718)

* The tests for qubit operations are split into multiple files.
  [(#1661)](https://github.com/PennyLaneAI/pennylane/pull/1661)

* The `qml.metric_tensor` transform has been improved with regards to
  both function and performance.
  [(#1638)](https://github.com/PennyLaneAI/pennylane/pull/1638)
  [(#1721)](https://github.com/PennyLaneAI/pennylane/pull/1721)

  - If the underlying device supports batch execution of circuits, the quantum circuits required to
    compute the metric tensor elements will be automatically submitted as a batched job. This can
    lead to significant performance improvements for devices with a non-trivial job submission
    overhead.

  - Previously, the transform would only return the metric tensor with respect to gate arguments,
    and ignore any classical processing inside the QNode, even very trivial classical processing
    such as parameter permutation. The metric tensor now takes into account classical processing,
    and returns the metric tensor with respect to QNode arguments, not simply gate arguments:

    ```pycon
    >>> @qml.qnode(dev)
    ... def circuit(x):
    ...     qml.Hadamard(wires=1)
    ...     qml.RX(x[0], wires=0)
    ...     qml.CNOT(wires=[0, 1])
    ...     qml.RY(x[1] ** 2, wires=1)
    ...     qml.RY(x[1], wires=0)
    ...     return qml.expval(qml.PauliZ(0))
    >>> x = np.array([0.1, 0.2], requires_grad=True)
    >>> qml.metric_tensor(circuit)(x)
    array([[0.25      , 0.        ],
           [0.        , 0.28750832]])
    ```

    To revert to the previous behaviour of returning the metric tensor with respect to gate
    arguments, `qml.metric_tensor(qnode, hybrid=False)` can be passed.

    ```pycon
    >>> qml.metric_tensor(circuit, hybrid=False)(x)
    array([[0.25      , 0.        , 0.        ],
           [0.        , 0.25      , 0.        ],
           [0.        , 0.        , 0.24750832]])
    ```

  - The metric tensor transform now works with a larger set of operations. In particular,
    all operations that have a single variational parameter and define a generator are now
    supported. In addition to a reduction in decomposition overhead, the change
    also results in fewer circuit evaluations.


* ``qml.circuit_drawer.CircuitDrawer`` can accept a string for the ``charset`` keyword, instead of a ``CharSet`` object.
  [(#1640)](https://github.com/PennyLaneAI/pennylane/pull/1640)

* ``qml.math.sort`` will now return only the sorted torch tensor and not the corresponding indices, making sort consistent across interfaces.
    [(#1691)](https://github.com/PennyLaneAI/pennylane/pull/1691)

* Operations can now have gradient recipes that depend on the state of the operation.
  [(#1674)](https://github.com/PennyLaneAI/pennylane/pull/1674)

  For example, this allows for gradient recipes that are parameter dependent:

  ```python
  class RX(qml.RX):

      @property
      def grad_recipe(self):
          # The gradient is given by [f(2x) - f(0)] / (2 sin(x)), by subsituting
          # shift = x into the two term parameter-shift rule.
          x = self.data[0]
          c = 0.5 / np.sin(x)
          return ([[c, 0.0, 2 * x], [-c, 0.0, 0.0]],)
  ```

* Shots can now be passed as a runtime argument to transforms that execute circuits in batches, similarly
  to QNodes.
  [(#1707)](https://github.com/PennyLaneAI/pennylane/pull/1707)

  An example of such a transform are the gradient transforms in the
  `qml.gradients` module. As a result, we can now call gradient transforms
  (such as `qml.gradients.param_shift`) and set the number of shots at runtime.

  ```pycon
  >>> dev = qml.device("default.qubit", wires=1, shots=1000)
  >>> @qml.beta.qnode(dev)
  ... def circuit(x):
  ...     qml.RX(x, wires=0)
  ...     return qml.expval(qml.PauliZ(0))
  >>> grad_fn = qml.gradients.param_shift(circuit)
  >>> grad_fn(0.564, shots=[(1, 10)]).T
  array([[-1., -1., -1., -1., -1.,  0., -1.,  0., -1.,  0.]])
  >>> grad_fn(0.1233, shots=None)
  array([[-0.53457096]])
  ```

* Specific QNode execution options are now re-used by batch transforms
  to execute transformed QNodes.
  [(#1708)](https://github.com/PennyLaneAI/pennylane/pull/1708)

<h3>Breaking changes</h3>

- The input signature of an `expand_fn` used in a `batch_transform`
  now **must** have the same signature as the provided `transform_fn`,
  and vice versa.
  [(#1721)](https://github.com/PennyLaneAI/pennylane/pull/1721)

- The expansion rule in the `qml.metric_tensor` transform has been changed.
  [(#1721)](https://github.com/PennyLaneAI/pennylane/pull/1721)

  If `hybrid=False`, the changed expansion rule might lead to a changed output.

- The `qml.metric_tensor` keyword argument `diag_approx` is deprecated.
  Approximations can be controlled with the more fine-grained `approx`
  keyword argument, with `approx="block-diag"` (the default) reproducing
  the old behaviour.
  [(#1721)](https://github.com/PennyLaneAI/pennylane/pull/1721)

* The `default.qubit.torch` device automatically determines if computations
  should be run on a CPU or a GPU and doesn't take a `torch_device` argument
  anymore.
  [(#1705)](https://github.com/PennyLaneAI/pennylane/pull/1705)

* The `QNode.metric_tensor` method has been deprecated, and will be removed in an upcoming release.
  Please use the `qml.metric_tensor` transform instead.
  [(#1638)](https://github.com/PennyLaneAI/pennylane/pull/1638)

* The utility function `qml.math.requires_grad` now returns `True` when using Autograd
  if and only if the `requires_grad=True` attribute is set on the NumPy array. Previously,
  this function would return `True` for *all* NumPy arrays and Python floats, unless
  `requires_grad=False` was explicitly set.
  [(#1638)](https://github.com/PennyLaneAI/pennylane/pull/1638)

- The operation `qml.Interferometer` has been renamed `qml.InterferometerUnitary` in order to
  distinguish it from the template `qml.templates.Interferometer`.
  [(#1714)](https://github.com/PennyLaneAI/pennylane/pull/1714)

<h3>Deprecations</h3>

* The `qml.fourier.spectrum` function has been renamed to `qml.fourier.circuit_spectrum`,
  in order to clearly separate the new `qnode_spectrum` function from this one.
  `qml.fourier.spectrum` is now an alias for `circuit_spectrum` but is flagged for
  deprecation and will be removed soon.
  [(#1681)](https://github.com/PennyLaneAI/pennylane/pull/1681)

* The `init` module, which contains functions to generate random parameter tensors for
  templates, is flagged for deprecation and will be removed in the next release cycle.
  Instead, the templates' `shape` method can be used to get the desired shape of the tensor,
  which can then be generated manually.
  [(#1689)](https://github.com/PennyLaneAI/pennylane/pull/1689)

<h3>Bug fixes</h3>

* Fixes a bug where the GPU cannot be used with `qml.qnn.TorchLayer`.
  [(#1705)](https://github.com/PennyLaneAI/pennylane/pull/1705)

* Fix a bug where the devices cache the same result for different observables return types.
  [(#1719)](https://github.com/PennyLaneAI/pennylane/pull/1719)

* Fixed a bug of the default circuit drawer where having more measurements
  compared to the number of measurements on any wire raised a `KeyError`.
  [(#1702)](https://github.com/PennyLaneAI/pennylane/pull/1702)

* Fix a bug where it was not possible to use `jax.jit` on a `QNode` when using `QubitStateVector`.
  [(#1683)](https://github.com/PennyLaneAI/pennylane/pull/1683)

* The device suite tests can now execute successfully if no shots configuration variable is given.
  [(#1641)](https://github.com/PennyLaneAI/pennylane/pull/1641)

* Fixes a bug where the `qml.gradients.param_shift` transform would raise an error while attempting
  to compute the variance of a QNode with ragged output.
  [(#1646)](https://github.com/PennyLaneAI/pennylane/pull/1646)

* Fixes a bug in `default.mixed`, to ensure that returned probabilities are always non-negative.
  [(#1680)](https://github.com/PennyLaneAI/pennylane/pull/1680)

* Fixes a bug where gradient transforms would fail to apply to QNodes
  containing classical processing.
  [(#1699)](https://github.com/PennyLaneAI/pennylane/pull/1699)

<h3>Documentation</h3>

* Adds a link to https://pennylane.ai/qml/demonstrations.html in the navbar.
  [(#1624)](https://github.com/PennyLaneAI/pennylane/pull/1624)

* Corrects the docstring of `ExpvalCost` by adding `wires` to the signature of the `ansatz` argument. [(#1715)](https://github.com/PennyLaneAI/pennylane/pull/1715)

<h3>Contributors</h3>

This release contains contributions from (in alphabetical order):

Utkarsh Azad, Akash Narayanan B, Olivia Di Matteo, Andrew Gardhouse, Josh Izaac, Christina Lee,
Romain Moyard, Carrie-Anne Rubidge, Maria Schuld, Ingrid Strandberg, Antal Száva, Cody Wang,
David Wierichs.<|MERGE_RESOLUTION|>--- conflicted
+++ resolved
@@ -4,7 +4,6 @@
 
 <h3>New features since last release</h3>
 
-<<<<<<< HEAD
 * Tape expansion functions are now collected in `qml.transforms.tape_expand.py`
   in form of a new class `BooleanFn`.
   [(#1734)](https://github.com/PennyLaneAI/pennylane/pull/1734)
@@ -14,41 +13,40 @@
   `tape_expand` also contains a generator for tape expansion functions
   `get_expand_fn` as well as some pre-defined stopping criteria and
   expansion functions, which previously were scattered across the code base.
-=======
-A new transform, `@qml.batch_params`, has been added, that makes QNodes 
-handle a batch dimension in trainable parameters.
-[(#1710)](https://github.com/PennyLaneAI/pennylane/pull/1710)
-
-This transform will create multiple circuits, one per batch dimension.
-As a result, it is both simulator and hardware compatible.
-
-```python
-@qml.batch_params
-@qml.beta.qnode(dev)
-def circuit(x, weights):
-    qml.RX(x, wires=0)
-    qml.RY(0.2, wires=1)
-    qml.templates.StronglyEntanglingLayers(weights, wires=[0, 1, 2])
-    return qml.expval(qml.Hadamard(0))
-```
-
-The `qml.batch_params` decorator allows us to pass arguments `x` and `weights`
-that have a batch dimension. For example,
-
-```pycon
->>> batch_size = 3
->>> x = np.linspace(0.1, 0.5, batch_size)
->>> weights = np.random.random((batch_size, 10, 3, 3))
-```
-
-If we evaluate the QNode with these inputs, we will get an output
-of shape ``(batch_size,)``:
-
-```pycon
->>> circuit(x, weights)
-[-0.30773348  0.23135516  0.13086565]
-```
->>>>>>> 294cadb9
+
+* A new transform, `@qml.batch_params`, has been added, that makes QNodes 
+  handle a batch dimension in trainable parameters.
+  [(#1710)](https://github.com/PennyLaneAI/pennylane/pull/1710)
+
+  This transform will create multiple circuits, one per batch dimension.
+  As a result, it is both simulator and hardware compatible.
+
+  ```python
+  @qml.batch_params
+  @qml.beta.qnode(dev)
+  def circuit(x, weights):
+      qml.RX(x, wires=0)
+      qml.RY(0.2, wires=1)
+      qml.templates.StronglyEntanglingLayers(weights, wires=[0, 1, 2])
+      return qml.expval(qml.Hadamard(0))
+  ```
+
+  The `qml.batch_params` decorator allows us to pass arguments `x` and `weights`
+  that have a batch dimension. For example,
+
+  ```pycon
+  >>> batch_size = 3
+  >>> x = np.linspace(0.1, 0.5, batch_size)
+  >>> weights = np.random.random((batch_size, 10, 3, 3))
+  ```
+
+  If we evaluate the QNode with these inputs, we will get an output
+  of shape ``(batch_size,)``:
+
+  ```pycon
+  >>> circuit(x, weights)
+  [-0.30773348  0.23135516  0.13086565]
+  ```
 
 * The new `qml.fourier.qnode_spectrum` function extends the former
   `qml.fourier.spectrum` function
