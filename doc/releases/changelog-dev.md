:orphan:

# Release 0.35.0-dev (development release)

<h3>New features since last release</h3>

<h3>Improvements 🛠</h3>

* Update `tests/ops/functions/conftest.py` to ensure all operator types are tested for validity.
  [(#4978)](https://github.com/PennyLaneAI/pennylane/pull/4978)

* Upgrade Pauli arithmetic with multiplying by scalars, e.g. `0.5 * PauliWord({0:"X"})` or `0.5 * PauliSentence({PauliWord({0:"X"}): 1.})`.
  [(#4989)](https://github.com/PennyLaneAI/pennylane/pull/4989)

* Upgrade Pauli arithmetic addition. You can now intuitively add together 
  `PauliWord` and `PauliSentence` as well as scalars, which are treated implicitly as identities.
  For example `ps1 + pw1 + 1.` for some Pauli word `pw1 = PauliWord({0: "X", 1: "Y"})` and Pauli
  sentence `ps1 = PauliSentence({pw1: 3.})`.
  [(#5001)](https://github.com/PennyLaneAI/pennylane/pull/5001)

* Upgrade Pauli arithmetic with subtraction. You can now subtract `PauliWord` and `PauliSentence`
  instances, as well as scalars, from each other.
  For example `ps1 - pw1 - 1` for `pw1 = PauliWord({0: "X", 1: "Y"})` and `ps1 = PauliSentence({pw1: 3.})`.
  [(#5003)](https://github.com/PennyLaneAI/pennylane/pull/5003)
  
* A new `pennylane.workflow` module is added. This module now contains `qnode.py`, `execution.py`, `set_shots.py`, `jacobian_products.py`, and the submodule `interfaces`.
  [(#5023)](https://github.com/PennyLaneAI/pennylane/pull/5023)

* Composite operations (eg. those made with `qml.prod` and `qml.sum`) convert `Hamiltonian` and
  `Tensor` operands to `Sum` and `Prod` types, respectively. This helps avoid the mixing of
  incompatible operator types.
  [(#5031)](https://github.com/PennyLaneAI/pennylane/pull/5031)

* Raise a more informative error when calling `adjoint_jacobian` with trainable state-prep operations.
  [(#5026)](https://github.com/PennyLaneAI/pennylane/pull/5026)

<h4>Community contributions 🥳</h4>

* The transform `split_non_commuting` now accepts measurements of type `probs`, `sample` and `counts` which accept both wires and observables. 
  [(#4972)](https://github.com/PennyLaneAI/pennylane/pull/4972)

<h3>Breaking changes 💔</h3>

<<<<<<< HEAD
* `ClassicalShadow.entropy()` no longer needs an `atol` keyword as a better
  method to estimate entropies from approximate density matrix reconstructions
  (with potentially negative eigenvalues) has been implemented.
  [(#5048)](https://github.com/PennyLaneAI/pennylane/pull/5048)
=======
* Passing additional arguments to a transform that decorates a QNode must be done through the use
  of `functools.partial`.
  [(#5046)](https://github.com/PennyLaneAI/pennylane/pull/5046)

* `Observable.return_type` has been removed. Instead, you should inspect the type
  of the surrounding measurement process.
  [(#5044)](https://github.com/PennyLaneAI/pennylane/pull/5044)
>>>>>>> 84720ed3

<h3>Deprecations 👋</h3>

* Matrix and tensor products between `PauliWord` and `PauliSentence` instances are done using the `@` operator, `*` will be used only for scalar multiplication.
  [(#4989)](https://github.com/PennyLaneAI/pennylane/pull/4989)

* `MeasurementProcess.name` and `MeasurementProcess.data` are now deprecated, as they contain dummy
  values that are no longer needed.
  [(#5047)](https://github.com/PennyLaneAI/pennylane/pull/5047)

<h3>Documentation 📝</h3>

* A typo in a code example in the `qml.transforms` API has been fixed.
  [(#5014)](https://github.com/PennyLaneAI/pennylane/pull/5014)

* A typo in the code example for `qml.qchem.dipole_of` has been fixed.
  [(#5036)](https://github.com/PennyLaneAI/pennylane/pull/5036) 

<h3>Bug fixes 🐛</h3>

* `StatePrep` operations expanded onto more wires are now compatible with backprop.
  [(#5028)](https://github.com/PennyLaneAI/pennylane/pull/5028)

<h3>Contributors ✍️</h3>

This release contains contributions from (in alphabetical order):

Abhishek Abhishek,
Pablo Antonio Moreno Casares,
Christina Lee,
Isaac De Vlugt,
Korbinian Kottmann,
Matthew Silverman.<|MERGE_RESOLUTION|>--- conflicted
+++ resolved
@@ -41,12 +41,6 @@
 
 <h3>Breaking changes 💔</h3>
 
-<<<<<<< HEAD
-* `ClassicalShadow.entropy()` no longer needs an `atol` keyword as a better
-  method to estimate entropies from approximate density matrix reconstructions
-  (with potentially negative eigenvalues) has been implemented.
-  [(#5048)](https://github.com/PennyLaneAI/pennylane/pull/5048)
-=======
 * Passing additional arguments to a transform that decorates a QNode must be done through the use
   of `functools.partial`.
   [(#5046)](https://github.com/PennyLaneAI/pennylane/pull/5046)
@@ -54,7 +48,11 @@
 * `Observable.return_type` has been removed. Instead, you should inspect the type
   of the surrounding measurement process.
   [(#5044)](https://github.com/PennyLaneAI/pennylane/pull/5044)
->>>>>>> 84720ed3
+
+* `ClassicalShadow.entropy()` no longer needs an `atol` keyword as a better
+  method to estimate entropies from approximate density matrix reconstructions
+  (with potentially negative eigenvalues) has been implemented.
+  [(#5048)](https://github.com/PennyLaneAI/pennylane/pull/5048)
 
 <h3>Deprecations 👋</h3>
 
