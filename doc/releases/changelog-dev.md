--- conflicted
+++ resolved
@@ -106,18 +106,18 @@
 * Added submodule `devices.qubit_mixed.measure` as a necessary step for the new API, featuring a `measure` function for measuring qubits in mixed-state devices.
   [(#6637)](https://github.com/PennyLaneAI/pennylane/pull/6637)
 
-<<<<<<< HEAD
-* Added submodule `devices.qubit_mixed.simulate` as a necessary step for the new API,
-featuring a `simulate` function for simulating mixed states in analytic mode.
-  [(#6618)](https://github.com/PennyLaneAI/pennylane/pull/6618)
-
 * Support is added for `if`/`else` statements and `while` loops in circuits executed with `qml.capture.enabled`, via `autograph`.
   [(#6406)](https://github.com/PennyLaneAI/pennylane/pull/6406)
   [(#6413)](https://github.com/PennyLaneAI/pennylane/pull/6413)
 
+* Added submodule `devices.qubit_mixed.measure` as a necessary step for the new API, featuring a `measure` function for measuring qubits in mixed-state devices.
+  [(#6637)](https://github.com/PennyLaneAI/pennylane/pull/6507)
+
 * Added `christiansen_mapping()` function to map `BoseWord` and `BoseSentence` to qubit operators, using christiansen mapping.
   [(#6623)](https://github.com/PennyLaneAI/pennylane/pull/6623)
 
+* `qml.qchem.factorize` method now supports performing double factorization based on Cholesky
+  decomposition and can be used with `cholesky=True`.
 * The `qml.qchem.factorize` function now supports new methods for double factorization:
   Cholesky decomposition (`cholesky=True`) and compressed double factorization (`compressed=True`).
   [(#6573)](https://github.com/PennyLaneAI/pennylane/pull/6573)
@@ -126,10 +126,6 @@
 * Added `qml.qchem.symmetry_shift` function to perform the
   [block-invariant symmetry shift](https://arxiv.org/pdf/2304.13772) on the electronic integrals.
   [(#6574)](https://github.com/PennyLaneAI/pennylane/pull/6574)
-=======
-* Added submodule `devices.qubit_mixed.sampling` as a necessary step for the new API, featuring functions `sample_state`, `measure_with_samples` and `sample_probs` for sampling qubits in mixed-state devices.
-  [(#6639)](https://github.com/PennyLaneAI/pennylane/pull/6639)
->>>>>>> 5c08c076
 
 <h3>Improvements 🛠</h3>
 
