# Release 0.44.0-dev (development release)

<h3>New features since last release</h3>

<h4>Pass-by-Pass Circuit Specs </h4>

* Resource tracking with :func:`~pennylane.specs` can now be used to analyze the pass-by-pass impact of arbitrary 
  compilation passes on workflows compiled with :func:`~pennylane.qjit`.
  [(#8606)](https://github.com/PennyLaneAI/pennylane/pull/8606)
  
  Consider the following :func:`qjit <pennylane.qjit>`'d circuit with two compilation passes applied:
  
  ```python
  @qml.qjit
  @qml.transforms.merge_rotations
  @qml.transforms.cancel_inverses
  @qml.qnode(dev)
  def circuit(x):
      qml.RX(x, wires=0)
      qml.RX(x, wires=0)
      qml.X(0)
      qml.X(0)
      qml.CNOT([0, 1])
      return qml.probs()
  ```

  The supplied ``level`` to :func:`pennylane.specs` may be individual `int` values, or an iterable of multiple levels. 
  Additionally, the strings ``"all"`` and ``"all-mlir"`` are allowed, returning circuit resources for all user-applied transforms
  and MLIR passes, or all user-applied MLIR passes only, respectively.

  ```pycon
  >>> print(qml.specs(circuit, level=[1, 2])(1.23))
  Device: lightning.qubit
  Device wires: 3
  Shots: Shots(total=None)
  Level: ['Before MLIR Passes (MLIR-0)', 'cancel-inverses (MLIR-1)']
  <BLANKLINE>
  Resource specifications:
  Level = Before MLIR Passes (MLIR-0):
    Total wire allocations: 3
    Total gates: 5
    Circuit depth: Not computed
  <BLANKLINE>
    Gate types:
      RX: 2
      PauliX: 2
      CNOT: 1
  <BLANKLINE>
    Measurements:
      probs(all wires): 1
  <BLANKLINE>
  ------------------------------------------------------------
  <BLANKLINE>
  Level = cancel-inverses (MLIR-1):
    Total wire allocations: 3
    Total gates: 3
    Circuit depth: Not computed
  <BLANKLINE>
    Gate types:
      RX: 2
      CNOT: 1
  <BLANKLINE>
    Measurements:
      probs(all wires): 1
  ```


<h4>QRAM </h4>

* Bucket Brigade QRAM, a Hybrid QRAM and a Select-Only QRAM variant are implemented as a template :class:`~.BBQRAM`, :class:`~.HybridQRAM` and :class:`~.SelectOnlyQRAM` 
  to allow for selection of bitstrings in superposition.
  [(#8670)](https://github.com/PennyLaneAI/pennylane/pull/8670)
  [(#8679)](https://github.com/PennyLaneAI/pennylane/pull/8679)
  [(#8680)](https://github.com/PennyLaneAI/pennylane/pull/8680)
  [(#8801)](https://github.com/PennyLaneAI/pennylane/pull/8801)

<h4>Quantum Automatic Differentiation </h4>

* Quantum Automatic Differentiation implemented to allow automatic selection of optimal
  Hadamard gradient differentiation methods per [the paper](https://arxiv.org/pdf/2408.05406).
  [(#8640)](https://github.com/PennyLaneAI/pennylane/pull/8640)

<h4>Instantaneous Quantum Polynomial Circuits </h4>

* A new template for building an Instantaneous Quantum Polynomial (`~.IQP`) circuit has been added along with a 
  lightweight version (based on the :class:`~.estimator.resource_operator.ResourceOperator` class) to rapidly 
  estimate its resources. This unlocks easily estimating the resources of the IQP circuit introduced in the 
  `Train on classical, deploy on quantum <https://arxiv.org/abs/2503.02934>`_ work for generative quantum machine 
  learning.
  [(#8748)](https://github.com/PennyLaneAI/pennylane/pull/8748)

<h4>Pauli-based computation </h4>

* Users can now perform rapid Clifford+T decomposition with :func:`pennylane.qjit` using the new 
  :func:`~pennylane.transforms.gridsynth` compilation pass.
  This pass discretizes ``RZ`` and ``PhaseShift`` gates to either the Clifford+T basis or to the PPR basis.
  [(#8609)](https://github.com/PennyLaneAI/pennylane/pull/8609)
  [(#8764)](https://github.com/PennyLaneAI/pennylane/pull/8764)

* Writing circuits in terms of `Pauli product measurements <https://pennylane.ai/compilation/pauli-product-measurement>`_
  (PPMs) in PennyLane is now possible with the new :func:`~.pauli_measure` function.
  Using this function in tandem with :class:`~.PauliRot` to represent Pauli product rotations (PPRs) unlocks surface-code fault-tolerant quantum computing research spurred from `A Game of Surface Codes <http://arxiv.org/abs/1808.02892>`_.
  [(#8461)](https://github.com/PennyLaneAI/pennylane/pull/8461)
  [(#8631)](https://github.com/PennyLaneAI/pennylane/pull/8631)
  [(#8623)](https://github.com/PennyLaneAI/pennylane/pull/8623)
  [(#8663)](https://github.com/PennyLaneAI/pennylane/pull/8663)
  [(#8692)](https://github.com/PennyLaneAI/pennylane/pull/8692)

  The new :func:`~.pauli_measure` function is currently only for analysis on the ``null.qubit`` device, which allows for resource tracking with :func:`~.specs` and circuit inspection with :func:`~.drawer.draw`.

  In the following example, a measurement of the ``XY`` Pauli product on wires ``0`` and ``2`` is performed
  using :func:`~.pauli_measure`, followed by application of a :class:`~.PauliX` gate conditional on
  the outcome of the PPM:

  ```python
  import pennylane as qml

  dev = qml.device("null.qubit", wires=3)

  @qml.qnode(dev)
  def circuit():
      qml.Hadamard(0)
      qml.Hadamard(2)
      qml.PauliRot(np.pi / 4, pauli_word="XYZ", wires=[0, 1, 2])
      ppm = qml.pauli_measure(pauli_word="XY", wires=[0, 2])
      qml.cond(ppm, qml.X)(wires=1)
      return qml.expval(qml.Z(0))
  ```

  ```pycon
  >>> print(qml.draw(circuit)())
  0: ──H─╭RXYZ(0.79)─╭┤↗X├────┤  <Z>
  1: ────├RXYZ(0.79)─│──────X─┤
  2: ──H─╰RXYZ(0.79)─╰┤↗Y├──║─┤
                       ╚════╝
  ```

  By appliying the :func:`~.specs` function to the circuit above, you can easily determine its resource information.
  In this case, in addition to other gates, we can see that the circuit includes one PPR and one PPM operation (represented
  by the :class:`~.PauliRot` and :class:`~.ops.mid_measure.pauli_measure.PauliMeasure` gate types):

  ```pycon
  >>> print(qml.specs(circuit)()['resources'])
  Total wire allocations: 3
  Total gates: 5
  Circuit depth: 4

  Gate types:
    Hadamard: 2
    PauliRot: 1
    PauliMeasure: 1
    Conditional(PauliX): 1

  Measurements:
    expval(PauliZ): 1
  ```

* Catalyst compilation passes designed for Pauli-based computation are now available in PennyLane, 
  providing accessibility for logical compilation research by directly integrating with 
  :func:`~.pauli_measure` and :class:`~.PauliRot` operations. This includes 
  :func:`pennylane.transforms.to_ppr`, :func:`pennylane.transforms.commute_ppr`, 
  :func:`pennylane.transforms.ppr_to_ppm`, 
  :func:`pennylane.transforms.merge_ppr_ppm`, :func:`pennylane.transforms.ppm_compilation`, 
  :func:`pennylane.transforms.reduce_t_depth`, 
  [(#8762)](https://github.com/PennyLaneAI/pennylane/pull/8762)

* New decomposition rules that decompose to :class:`~.PauliRot` are added for the following operators.
  [(#8700)](https://github.com/PennyLaneAI/pennylane/pull/8700)
  [(#8704)](https://github.com/PennyLaneAI/pennylane/pull/8704)

  - :class:`~.CRX`, :class:`~.CRY`, :class:`~.CRZ`
  - :class:`~.ControlledPhaseShift`
  - :class:`~.IsingXX`, :class:`~.IsingYY`, :class:`~.IsingZZ`
  - :class:`~.PSWAP`
  - :class:`~.RX`, :class:`~.RY`, :class:`~.RZ`
  - :class:`~.SingleExcitation`, :class:`~.DoubleExcitation`
  - :class:`~.SWAP`, :class:`~.ISWAP`, :class:`~.SISWAP`
  - :class:`~.CY`, :class:`~.CZ`, :class:`~.CSWAP`, :class:`~.CNOT`, :class:`~.Toffoli`

<h4>Compile Pipeline and Transforms </h4>

* The `TransformProgram` has been renamed to :class:`~.CompilePipeline`, and is now available at the
  top level as `qml.CompilePipeline`. Uses of the term "transform program" has been updated to 
  "compile pipeline" across the codebase. The class is still accessible as `TransformProgram` from 
  `pennylane.transforms.core`, but the module `pennylane.transforms.core.transform_program`
  has been renamed to `pennylane.transforms.core.compile_pipeline`, and the old name is no longer available.
  [(#8735)](https://github.com/PennyLaneAI/pennylane/pull/8735)

* The `TransformDispatcher` has been renamed to :class:`~.transforms.core.Transform` and is now
  available at the top level as `qml.transform`.
  [(#8756)](https://github.com/PennyLaneAI/pennylane/pull/8756)

* The :class:`~.transforms.core.Transform` (previously known as the `TransformDispatcher`), 
  :class:`~.transforms.core.BoundTransform` (previously known as the `TransformContainer`), 
  and :class:`~.CompilePipeline` (previously known as the `TransformProgram`) are updated to
  support intuitive composition of transform programs using `+` and `*` operators.
  [(#8703)](https://github.com/PennyLaneAI/pennylane/pull/8703)
  [(#8730)](https://github.com/PennyLaneAI/pennylane/pull/8730)

  ```pycon
  >>> import pennylane as qml
  >>> qml.transforms.merge_rotations + qml.transforms.cancel_inverses(recursive=True)
  CompilePipeline(merge_rotations, cancel_inverses)
  ```
<<<<<<< HEAD

* :class:`~.CompilePipeline` (previously known as the `TransformProgram`) now has a `remove` method
  which removes all matching transforms from the pipeline.
  [(#8751)](https://github.com/PennyLaneAI/pennylane/pull/8751)

=======

* The following changes are made to the API of the :class:`~.CompilePipeline` (previously known as the `TransformProgram`)
  [(#8751)](https://github.com/PennyLaneAI/pennylane/pull/8751)
  [(#8774)](https://github.com/PennyLaneAI/pennylane/pull/8774)
  [(#8781)](https://github.com/PennyLaneAI/pennylane/pull/8781)

  - `push_back` is renamed to `append`, and it now accepts both :class:`~.transforms.core.Transform` and :class:`~.trasnforms.core.BoundTransform`.
  - `insert_front` and `insert_front_transform` are removed in favour of a new `insert` method which inserts a transform at any given index.
  - `get_last` is removed, use `pipeline[-1]` to access the last transform instead.
  - `pop_front` is removed in favour of a new `pop` method which removes the transform at any given index.
  - `is_empty` is removed, use `bool(pipeline)` or `len(pipeline) == 0` to check if `pipeline` is empty.
  - Added a `remove` method which removes all matching transforms from the pipeline.
  - The `prune_dynamic_transform` method is removed.

>>>>>>> 3a63aa69
* A :class:`~.CompilePipeline` (previously known as the `TransformProgram`) can now be applied directly on a :class:`~.QNode`.
  [(#8731)](https://github.com/PennyLaneAI/pennylane/pull/8731)

  ```python
  import pennylane as qml

  pipeline = qml.transforms.merge_rotations + qml.transforms.cancel_inverses(recursive=True)

  @pipeline
  @qml.qnode(qml.device("default.qubit"))
  def circuit():
    qml.H(0)
    qml.H(0)
    qml.RX(0.5, 1)
    qml.RX(0.2, 1)
    return qml.expval(qml.Z(0) @ qml.Z(1))
  ```
  ```pycon
  >>> print(qml.draw(circuit)())
  0: ───────────┤ ╭<Z@Z>
  1: ──RX(0.70)─┤ ╰<Z@Z>
  ```

* The :class:`~.CompilePipeline` (previously known as the `TransformProgram`) can now be constructed
  more flexibility with a variable number of arguments that are of types :class:`~.transforms.core.Transform`,
  :class:`~.transforms.core.BoundTransform`, or other `CompilePipeline`s.
  [(#8750)](https://github.com/PennyLaneAI/pennylane/pull/8750)

<h3>Improvements 🛠</h3>

* The `ResourcesUndefinedError` has been removed from the `adjoint`, `ctrl`, and `pow` resource
  decomposition methods of `ResourceOperator` to avoid using errors as control flow.
  [(#8598)](https://github.com/PennyLaneAI/pennylane/pull/8598)

* Quantum compilation passes in MLIR and XDSL can now be applied using the core PennyLane transform
  infrastructure, instead of using Catalyst-specific tools. This is made possible by a new argument in
  :func:`~pennylane.transform` and :class:`~.transforms.core.Transform` called ``pass_name``, which 
  accepts a string corresponding to the name of the compilation pass. The ``pass_name`` argument 
  ensures that the given compilation pass will be used when `qjit` is applied to a workflow, where the 
  pass is performed in MLIR or xDSL.
  [(#8539)](https://github.com/PennyLaneAI/pennylane/pull/8539)

* `@partial` is not needed anymore for using transforms as decorators with arguments.
  Now, the following two usages are equivalent:

  ```python
  @partial(qml.transforms.decompose, gate_set={qml.RX, qml.CNOT})
  @qml.qnode(qml.device('default.qubit', wires=2))
  def circuit():
      qml.Hadamard(wires=0)
      qml.CZ(wires=[0,1])
      return qml.expval(qml.Z(0))
  ```

  ```python
  @qml.transforms.decompose(gate_set={qml.RX, qml.CNOT})
  @qml.qnode(qml.device('default.qubit', wires=2))
  def circuit():
      qml.Hadamard(wires=0)
      qml.CZ(wires=[0,1])
      return qml.expval(qml.Z(0))
  ```

  [(#8730)](https://github.com/PennyLaneAI/pennylane/pull/8730)
  [(#8754)](https://github.com/PennyLaneAI/pennylane/pull/8754)

<h4>Analyzing your algorithms quickly and easily with resource estimation</h4>

* Users can now set precisions for a larger variety of `ResourceOperator`s in
  :mod:`estimator <pennylane.estimator>` using
  :meth:`ResourceConfig.set_precision <pennylane.estimator.resource_config.ResourceConfig.set_precision>`
  thanks to the addition of the `resource_key` keyword argument.
  [(#8561)](https://github.com/PennyLaneAI/pennylane/pull/8561)

* Users can now estimate the resources of Trotterization for Pauli Hamiltonians, using the new
  :class:`estimator.PauliHamiltonian <pennylane.estimator.compact_hamiltonian.PauliHamiltonian>`
  resource Hamiltonian class and the new
  :class:`estimator.TrotterPauli <pennylane.estimator.templates.TrotterPauli>`
  resource operator.
  [(#8546)](https://github.com/PennyLaneAI/pennylane/pull/8546)

* Added `PauliHamiltonian.num_terms` property to the ``qml.estimator.PauliHamiltonian`` class.
  Users can more easily access the total number of terms (Pauli words) from the `PauliHamiltonian` object directly.
  [(#8761)](https://github.com/PennyLaneAI/pennylane/pull/8761)

* Users can now estimate the resources for the Generalized Quantum Signal Processing (GQSP)
  algorithm using :class:`estimator.GQSP <pennylane.estimator.templates.qsp.GQSP>` and
  :class:`estimator.GQSPTimeEvolution <pennylane.estimator.templates.qsp.GQSPTimeEvolution>`.
  [(#8675)](https://github.com/PennyLaneAI/pennylane/pull/8675)

* Users can now easily generate the LCU representation of a ``qml.estimator.PauliHamiltonian``
  using the new :class:`estimator.SelectPauli <pennylane.estimator.templates.select.SelectPauli>` operator.
  [(#8675)](https://github.com/PennyLaneAI/pennylane/pull/8675)

* Users can now estimate the resources for the Qubitization algorithm with two new resource
  operators: :class:`estimator.Reflection <pennylane.estimator.templates.subroutines.Reflection>` and
  :class:`estimator.Qubitization <pennylane.estimator.templates.subroutines.Qubitization>`.
  [(#8675)](https://github.com/PennyLaneAI/pennylane/pull/8675)

* Users can now estimate the resources for the Quantum Signal Processing (QSP) and Quantum Singular
  Value Transformation (QSVT) algorithms using two new resource operators: :class:`estimator.QSP <pennylane.estimator.templates.qsp.QSP>` and :class:`estimator.QSVT <pennylane.estimator.templates.qsp.QSVT>`.
  [(#8733)](https://github.com/PennyLaneAI/pennylane/pull/8733)

* A new :func:`~pennylane.resource.algo_error` function has been added to compute algorithm-specific 
  errors from quantum circuits. This provides a dedicated entry point for retrieving error information 
  that was previously accessible through :func:`~pennylane.specs`. The function works with QNodes and 
  returns a dictionary of error types and their computed values.
  [(#8787)](https://github.com/PennyLaneAI/pennylane/pull/8787)

  ```python
  import pennylane as qml
  from pennylane.resource import SpectralNormError
  from pennylane.resource.error import ErrorOperation
  
  class ApproximateRX(ErrorOperation):
      def __init__(self, phi, wires):
          super().__init__(phi, wires=wires)
      
      def error(self):
          return SpectralNormError(0.01)  # simplified example
  
  dev = qml.device("default.qubit")
  
  @qml.qnode(dev)
  def circuit():
      ApproximateRX(0.5, wires=0)
      return qml.state()
  ```

  ```pycon
  >>> qml.resource.algo_error(circuit)()
  {'SpectralNormError': SpectralNormError(0.01)}
  ```

<h4>Seamless resource tracking and circuit visualization for compiled programs </h4>

* A new :func:`~.marker` function allows for easy inspection at particular points in a transform program
  with :func:`~.specs` and :func:`~.drawer.draw` instead of having to increment ``level``
  by integer amounts when not using any Catalyst passes.
  [(#8684)](https://github.com/PennyLaneAI/pennylane/pull/8684)

  The :func:`~.marker` function works like a transform in PennyLane, and can be deployed as
  a decorator on top of QNodes:

  ```python
  @qml.marker(level="rotations-merged")
  @qml.transforms.merge_rotations
  @qml.marker(level="my-level")
  @qml.transforms.cancel_inverses
  @qml.transforms.decompose(gate_set={qml.RX})
  @qml.qnode(qml.device('lightning.qubit'))
  def circuit():
      qml.RX(0.2,0)
      qml.X(0)
      qml.X(0)
      qml.RX(0.2, 0)
      return qml.state()
  ```

  The string supplied to ``marker`` can then be used as an argument to ``level`` in ``draw``
  and ``specs``, showing the cumulative result of applying transforms up to the marker:

  ```pycon
  >>> print(qml.draw(circuit, level="my-level")())
  0: ──RX(0.20)──RX(3.14)──RX(3.14)──RX(0.20)─┤  State
  >>> print(qml.draw(circuit, level="rotations-merged")())
  0: ──RX(6.68)─┤  State
  ```

<h3>Improvements 🛠</h3>

* `qml.measure` can now be used as a frontend for `catalyst.measure`.
  [(#8782)](https://github.com/PennyLaneAI/pennylane/pull/8782)

* `qml.while_loop` and `qml.for_loop` can now lazily dispatch to catalyst when called,
  instead of dispatching upon creation.
  [(#8786)](https://github.com/PennyLaneAI/pennylane/pull/8786)

<h4>Resource estimation</h4>

* Added `Resources.total_wires` and `Resources.total_gates` properties to the 
  ``qml.estimator.Resources`` class. Users can more easily access these quantities from the `Resources` object directly.
  [(#8761)](https://github.com/PennyLaneAI/pennylane/pull/8761)

* Improved the resource decomposition for the :class:`~pennylane.estimator.QROM` class. The cost has
  been reduced in cases when users specify `restored = True` and `sel_swap_depth = 1`.
  [(#8761)](https://github.com/PennyLaneAI/pennylane/pull/8761)

* Improved :mod:`estimator <pennylane.estimator>`'s
  resource decomposition of `PauliRot` to match the optimal resources
  for certain special cases of Pauli strings (e.g. for `XX` and `YY` type Pauli strings).
  [(#8562)](https://github.com/PennyLaneAI/pennylane/pull/8562)

* Users can now estimate the resources for quantum circuits that contain or decompose into
  any of the following symbolic operators: :class:`~.ChangeOpBasis`, :class:`~.Prod`,
  :class:`~.Controlled`, :class:`~.ControlledOp`, :class:`~.Pow`, and :class:`~.Adjoint`.
  [(#8464)](https://github.com/PennyLaneAI/pennylane/pull/8464)

<h4>Decompositions</h4>

* Added decompositions of the ``RX``, ``RY`` and ``RZ`` rotations into one of the other two, as well
  as basis changing Clifford gates, to the graph-based decomposition system.
  [(#8569)](https://github.com/PennyLaneAI/pennylane/pull/8569)

* A new decomposition has been added for the Controlled :class:`~.SemiAdder`,
  which is efficient and skips controlling all gates in its decomposition.
  [(#8423)](https://github.com/PennyLaneAI/pennylane/pull/8423)

* Added a :meth:`~pennylane.devices.DeviceCapabilities.gate_set` method to :class:`~pennylane.devices.DeviceCapabilities`
  that produces a set of gate names to be used as the target gate set in decompositions.
  [(#8522)](https://github.com/PennyLaneAI/pennylane/pull/8522)

* The :func:`~pennylane.transforms.decompose` transform now accepts a `minimize_work_wires` argument. With
  the new graph-based decomposition system activated via :func:`~pennylane.decomposition.enable_graph`,
  and `minimize_work_wires` set to `True`, the decomposition system will select decomposition rules that
  minimizes the maximum number of simultaneously allocated work wires.
  [(#8729)](https://github.com/PennyLaneAI/pennylane/pull/8729)
  [(#8734)](https://github.com/PennyLaneAI/pennylane/pull/8734)

<h3>Improvements 🛠</h3>

* Qualtran call graphs built via :func:`qml.to_bloq <pennylane.to_bloq>` now use PennyLane's resource estimation
  module by default (``call_graph='estimator'``). This provides faster resource counting. 
  To use the previous behaviour based on PennyLane decompositions, set 
  ``call_graph='decomposition'``.
  [(#8390)](https://github.com/PennyLaneAI/pennylane/pull/8390)

* Added a new decomposition, `_decompose_2_cnots`, for the two-qubit decomposition for `QubitUnitary`.
  It supports the analytical decomposition a two-qubit unitary known to require exactly 2 CNOTs.
  [(#8666)](https://github.com/PennyLaneAI/pennylane/issues/8666)

* `Operator.decomposition` will fallback to the first entry in `qml.list_decomps` if the `Operator.compute_decomposition`
  method is not overridden.
  [(#8686)](https://github.com/PennyLaneAI/pennylane/pull/8686)

* The `~.BasisRotation` graph decomposition was re-written in a qjit friendly way with PennyLane control flow.
  [(#8560)](https://github.com/PennyLaneAI/pennylane/pull/8560)
  [(#8608)](https://github.com/PennyLaneAI/pennylane/pull/8608)
  [(#8620)](https://github.com/PennyLaneAI/pennylane/pull/8620)

* The new graph based decompositions system enabled via :func:`~.decomposition.enable_graph` now supports the following
  additional templates.
  [(#8520)](https://github.com/PennyLaneAI/pennylane/pull/8520)
  [(#8515)](https://github.com/PennyLaneAI/pennylane/pull/8515)
  [(#8516)](https://github.com/PennyLaneAI/pennylane/pull/8516)
  [(#8555)](https://github.com/PennyLaneAI/pennylane/pull/8555)
  [(#8558)](https://github.com/PennyLaneAI/pennylane/pull/8558)
  [(#8538)](https://github.com/PennyLaneAI/pennylane/pull/8538)
  [(#8534)](https://github.com/PennyLaneAI/pennylane/pull/8534)
  [(#8582)](https://github.com/PennyLaneAI/pennylane/pull/8582)
  [(#8543)](https://github.com/PennyLaneAI/pennylane/pull/8543)
  [(#8554)](https://github.com/PennyLaneAI/pennylane/pull/8554)
  [(#8616)](https://github.com/PennyLaneAI/pennylane/pull/8616)
  [(#8602)](https://github.com/PennyLaneAI/pennylane/pull/8602)
  [(#8600)](https://github.com/PennyLaneAI/pennylane/pull/8600)
  [(#8601)](https://github.com/PennyLaneAI/pennylane/pull/8601)
  [(#8595)](https://github.com/PennyLaneAI/pennylane/pull/8595)
  [(#8586)](https://github.com/PennyLaneAI/pennylane/pull/8586)
  [(#8614)](https://github.com/PennyLaneAI/pennylane/pull/8614)

  - :class:`~.QSVT`
  - :class:`~.AmplitudeEmbedding`
  - :class:`~.AllSinglesDoubles`
  - :class:`~.SimplifiedTwoDesign`
  - :class:`~.GateFabric`
  - :class:`~.AngleEmbedding`
  - :class:`~.IQPEmbedding`
  - :class:`~.kUpCCGSD`
  - :class:`~.QAOAEmbedding`
  - :class:`~.BasicEntanglerLayers`
  - :class:`~.HilbertSchmidt`
  - :class:`~.LocalHilbertSchmidt`
  - :class:`~.QuantumMonteCarlo`
  - :class:`~.ArbitraryUnitary`
  - :class:`~.ApproxTimeEvolution`
  - :class:`~.ParticleConservingU2`
  - :class:`~.ParticleConservingU1`
  - :class:`~.CommutingEvolution`

* A new decomposition has been added to :class:`pennylane.Toffoli`. This decomposition uses one
  work wire and :class:`pennylane.TemporaryAND` operators to reduce the resources needed.
  [(#8549)](https://github.com/PennyLaneAI/pennylane/pull/8549)

* The :func:`~pennylane.pauli_decompose` now supports decomposing scipy's sparse matrices,
  allowing for efficient decomposition of large matrices that cannot fit in memory when written as
  dense arrays.
  [(#8612)](https://github.com/PennyLaneAI/pennylane/pull/8612)
  
* A decomposition has been added to the adjoint of :class:`pennylane.TemporaryAND`. This decomposition relies on mid-circuit measurments and does not require any T gates.
  [(#8633)](https://github.com/PennyLaneAI/pennylane/pull/8633)

* The graph-based decomposition system now supports decomposition rules that contains mid-circuit measurements.
  [(#8079)](https://github.com/PennyLaneAI/pennylane/pull/8079)

* The decompositions for several templates have been updated to use
  :class:`~.ops.op_math.ChangeOpBasis`, which makes their decompositions more resource efficient
  by eliminating unnecessary controlled operations. The templates include :class:`~.PhaseAdder`,
  :class:`~.TemporaryAND`, :class:`~.QSVT`, and :class:`~.SelectPauliRot`.
  [(#8490)](https://github.com/PennyLaneAI/pennylane/pull/8490)
  [(#8577)](https://github.com/PennyLaneAI/pennylane/pull/8577)
  [(#8721)](https://github.com/PennyLaneAI/pennylane/issues/8721)

<h4>Other improvements</h4>

* The constant to convert the length unit Bohr to Angstrom in ``qml.qchem`` is updated to use scipy constants.
  [(#8537)](https://github.com/PennyLaneAI/pennylane/pull/8537)

* :class:`~.transforms.core.TransformContainer` has been renamed to :class:`~.transforms.core.BoundTransform`.
  The old name is still available in the same location.
  [(#8753)](https://github.com/PennyLaneAI/pennylane/pull/8753)

* The `final_transform` property of the :class:`~.transforms.core.BoundTransform` has been renamed 
  to `is_final_transform` to better follow the naming convention for boolean properties. The `transform` 
  property of the :class:`~.transforms.core.Transform` and :class:`~.transforms.core.BoundTransform` 
  has been renamed to `tape_transform` to avoid ambiguity.
  [(#8756)](https://github.com/PennyLaneAI/pennylane/pull/8756)

* `qml.for_loop` will now fall back to a standard Python `for` loop if capturing a condensed, structured loop fails
  with program capture enabled.
  [(#8615)](https://github.com/PennyLaneAI/pennylane/pull/8615)

* `qml.cond` will now use standard Python logic if all predicates have concrete values. A nested
  control flow primitive will no longer be captured as it is not needed.
  [(#8634)](https://github.com/PennyLaneAI/pennylane/pull/8634)

* Added a keyword argument ``recursive`` to ``qml.transforms.cancel_inverses`` that enables
  recursive cancellation of nested pairs of mutually inverse gates. This makes the transform
  more powerful, because it can cancel larger blocks of inverse gates without having to scan
  the circuit from scratch. By default, the recursive cancellation is enabled (``recursive=True``).
  To obtain previous behaviour, disable it by setting ``recursive=False``.
  [(#8483)](https://github.com/PennyLaneAI/pennylane/pull/8483)

* `qml.grad` and `qml.jacobian` now lazily dispatch to catalyst and program
  capture, allowing for `qml.qjit(qml.grad(c))` and `qml.qjit(qml.jacobian(c))` to work.
  [(#8382)](https://github.com/PennyLaneAI/pennylane/pull/8382)

* Both the generic and transform-specific application behavior of a :class:`~.transforms.core.Transform`
  can be overwritten with `Transform.generic_register` and `my_transform.register`.
  [(#7797)](https://github.com/PennyLaneAI/pennylane/pull/7797)

* With capture enabled, measurements can now be performed on Operator instances passed as closure
  variables from outside the workflow scope.
  [(#8504)](https://github.com/PennyLaneAI/pennylane/pull/8504)

* Wires can be specified via `range` with program capture and autograph.
  [(#8500)](https://github.com/PennyLaneAI/pennylane/pull/8500)

* The :func:`~pennylane.transforms.decompose` transform no longer raises an error if both `gate_set` and
  `stopping_condition` are provided, or if `gate_set` is a dictionary, when the new graph-based decomposition
  system is disabled.
  [(#8532)](https://github.com/PennyLaneAI/pennylane/pull/8532)

* The :class:`~.pennylane.estimator.templates.SelectTHC` resource operation is upgraded to allow for a trade-off between the number of qubits and T-gates.
  This provides more flexibility in optimizing algorithms.
  [(#8682)](https://github.com/PennyLaneAI/pennylane/pull/8682)
  
* The `~pennylane.estimator.compact_hamiltonian.CDFHamiltonian`, `~pennylane.estimator.compact_hamiltonian.THCHamiltonian`,
  `~pennylane.estimator.compact_hamiltonian.VibrationalHamiltonian`, and `~pennylane.estimator.compact_hamiltonian.VibronicHamiltonian`
  classes were modified to take the 1-norm of the Hamiltonian as an optional argument.
  [(#8697)](https://github.com/PennyLaneAI/pennylane/pull/8697)

* Added a custom solver to :func:`~.transforms.intermediate_reps.rowcol` for linear systems
  over :math:`\mathbb{Z}_2` based on Gauss-Jordan elimination. This removes the need to install
  the ``galois`` package for this single function and provides a minor performance improvement.
  [(#8771)](https://github.com/PennyLaneAI/pennylane/pull/8771)

<h3>Labs: a place for unified and rapid prototyping of research software 🧪</h3>

* A new transform :func:`~.transforms.select_pauli_rot_phase_gradient` has been added. It allows 
  implementing arbitrary :class:`~.SelectPauliRot` rotations with a phase gradient resource state and 
  semi-in-place addition (:class:`~.SemiAdder`).
  [(#8738)](https://github.com/PennyLaneAI/pennylane/pull/8738)

<h3>Breaking changes 💔</h3>

* Qualtran call graphs built via :func`:~.to_bloq` now return resource counts via PennyLane's resource estimation module
  instead of via PennyLane decompositions. To restore the previous behaviour, set ``call_graph='decomposition'``.
  [(#8390)](https://github.com/PennyLaneAI/pennylane/pull/8390)

  ```python
  # New default behaviour (estimator mode)
  >>> qml.to_bloq(qml.QFT(wires=range(5)), map_ops=False).call_graph()[1]
  {Hadamard(): 5, CNOT(): 26, TGate(is_adjoint=False): 1320}

  # Previous behaviour (decomposition mode)
  >>> qml.to_bloq(qml.QFT(wires=range(5)), map_ops=False, call_graph='decomposition').call_graph()[1]
  {Hadamard(): 5,
   ZPowGate(exponent=-0.15915494309189535, eps=1e-11): 10,
   ZPowGate(exponent=-0.15915494309189535, eps=5e-12): 10,
   ZPowGate(exponent=0.15915494309189535, eps=5e-12): 10,
   CNOT(): 20,
   TwoBitSwap(): 2
  }
  ```
* The output format of `qml.specs` has been restructured into a dataclass to streamline the outputs.
  Some legacy information has been removed from the new output format.
  [(#8713)](https://github.com/PennyLaneAI/pennylane/pull/8713)

* The unified compiler, implemented in the `qml.compiler.python_compiler` submodule, has been removed from PennyLane.
  It has been migrated to Catalyst, available as `catalyst.python_interface`.
  [(#8662)](https://github.com/PennyLaneAI/pennylane/pull/8662)

* `qml.transforms.map_wires` no longer supports plxpr transforms.
  [(#8683)](https://github.com/PennyLaneAI/pennylane/pull/8683)

* ``QuantumScript.to_openqasm`` has been removed. Please use ``qml.to_openqasm`` instead. This removes duplicated
  functionality for converting a circuit to OpenQASM code.
  [(#8499)](https://github.com/PennyLaneAI/pennylane/pull/8499)

* Providing ``num_steps`` to :func:`pennylane.evolve`, :func:`pennylane.exp`, :class:`pennylane.ops.Evolution`,
  and :class:`pennylane.ops.Exp` has been disallowed. Instead, use :class:`~.TrotterProduct` for approximate
  methods, providing the ``n`` parameter to perform the Suzuki-Trotter product approximation of a Hamiltonian
  with the specified number of Trotter steps.
  [(#8474)](https://github.com/PennyLaneAI/pennylane/pull/8474)

  As a concrete example, consider the following case:

  .. code-block:: python

    coeffs = [0.5, -0.6]
    ops = [qml.X(0), qml.X(0) @ qml.Y(1)]
    H_flat = qml.dot(coeffs, ops)

  Instead of computing the Suzuki-Trotter product approximation as:

  ```pycon
  >>> qml.evolve(H_flat, num_steps=2).decomposition()
  [RX(0.5, wires=[0]),
  PauliRot(-0.6, XY, wires=[0, 1]),
  RX(0.5, wires=[0]),
  PauliRot(-0.6, XY, wires=[0, 1])]
  ```

  The same result can be obtained using :class:`~.TrotterProduct` as follows:

  ```pycon
  >>> decomp_ops = qml.adjoint(qml.TrotterProduct(H_flat, time=1.0, n=2)).decomposition()
  >>> [simp_op for op in decomp_ops for simp_op in map(qml.simplify, op.decomposition())]
  [RX(0.5, wires=[0]),
  PauliRot(-0.6, XY, wires=[0, 1]),
  RX(0.5, wires=[0]),
  PauliRot(-0.6, XY, wires=[0, 1])]
  ```

* The value ``None`` has been removed as a valid argument to the ``level`` parameter in the
  :func:`pennylane.workflow.get_transform_program`, :func:`pennylane.workflow.construct_batch`,
  :func:`pennylane.draw`, :func:`pennylane.draw_mpl`, and :func:`pennylane.specs` transforms.
  Please use ``level='device'`` instead to apply the transform at the device level.
  [(#8477)](https://github.com/PennyLaneAI/pennylane/pull/8477)

* Access to ``add_noise``, ``insert`` and noise mitigation transforms from the ``pennylane.transforms`` module is deprecated.
  Instead, these functions should be imported from the ``pennylane.noise`` module.
  [(#8477)](https://github.com/PennyLaneAI/pennylane/pull/8477)

* ``qml.qnn.cost.SquaredErrorLoss`` has been removed. Instead, this hybrid workflow can be accomplished
  with a function like ``loss = lambda *args: (circuit(*args) - target)**2``.
  [(#8477)](https://github.com/PennyLaneAI/pennylane/pull/8477)

* Some unnecessary methods of the ``qml.CircuitGraph`` class have been removed:
  [(#8477)](https://github.com/PennyLaneAI/pennylane/pull/8477)

  - ``print_contents`` in favor of ``print(obj)``
  - ``observables_in_order`` in favor of ``observables``
  - ``operations_in_order`` in favor of ``operations``
  - ``ancestors_in_order(obj)`` in favor of ``ancestors(obj, sort=True)``
  - ``descendants_in_order(obj)`` in favor of ``descendants(obj, sort=True)``

* ``pennylane.devices.DefaultExecutionConfig`` has been removed. Instead, use
  ``qml.devices.ExecutionConfig()`` to create a default execution configuration.
  [(#8470)](https://github.com/PennyLaneAI/pennylane/pull/8470)

* Specifying the ``work_wire_type`` argument in ``qml.ctrl`` and other controlled operators as ``"clean"`` or
  ``"dirty"`` is disallowed. Use ``"zeroed"`` to indicate that the work wires are initially in the :math:`|0\rangle`
  state, and ``"borrowed"`` to indicate that the work wires can be in any arbitrary state. In both cases, the
  work wires are assumed to be restored to their original state upon completing the decomposition.
  [(#8470)](https://github.com/PennyLaneAI/pennylane/pull/8470)

* `QuantumScript.shape` and `QuantumScript.numeric_type` are removed. The corresponding `MeasurementProcess`
  methods should be used instead.
  [(#8468)](https://github.com/PennyLaneAI/pennylane/pull/8468)

* `MeasurementProcess.expand` is removed.
  `qml.tape.QuantumScript(mp.obs.diagonalizing_gates(), [type(mp)(eigvals=mp.obs.eigvals(), wires=mp.obs.wires)])`
  can be used instead.
  [(#8468)](https://github.com/PennyLaneAI/pennylane/pull/8468)

* The `qml.QNode.add_transform` method is removed.
  Instead, please use `QNode.transform_program.push_back(transform_container=transform_container)`.
  [(#8468)](https://github.com/PennyLaneAI/pennylane/pull/8468)

* The ``max_work_wires`` argument of the :func:`~pennylane.transforms.decompose` transform has been renamed to ``num_work_wires``.
  [(#8769)](https://github.com/PennyLaneAI/pennylane/pull/8769)

* ``argnum`` has been renamed ``argnums`` for ``qml.grad``, ``qml.jacobian``, ``qml.jvp`` and ``qml.vjp``.
  [(#8496)](https://github.com/PennyLaneAI/pennylane/pull/8496)
  [(#8481)](https://github.com/PennyLaneAI/pennylane/pull/8481)

* `qml.cond`, the `QNode`, transforms, `qml.grad`, and `qml.jacobian` no longer treat all keyword arguments as static
  arguments. They are instead treated as dynamic, numerical inputs, matching the behaviour of Jax and Catalyst.
  [(#8290)](https://github.com/PennyLaneAI/pennylane/pull/8290)

* `qml.cond` will also accept a partial of an operator type as the true function without a false function
  when capture is enabled.
  [(#8776)](https://github.com/PennyLaneAI/pennylane/pull/8776)

* The :func:`~.dynamic_one_shot` transform can no longer be applied directly on a QNode.
  [(8781)](https://github.com/PennyLaneAI/pennylane/pull/8781)

<h3>Deprecations 👋</h3>

* Maintenance support of NumPy<2.0 is deprecated as of v0.44 and will be completely dropped in v0.45.
  Future versions of PennyLane will only work with NumPy>=2.0.
  We recommend upgrading your version of NumPy to benefit from enhanced support and features.
  [(#8578)](https://github.com/PennyLaneAI/pennylane/pull/8578)
  [(#8497)](https://github.com/PennyLaneAI/pennylane/pull/8497)

* The ``custom_decomps`` keyword argument to ``qml.device`` has been deprecated and will be removed
  in 0.45. Instead, with ``qml.decomposition.enable_graph()``, new decomposition rules can be defined as
  quantum functions with registered resources. See :mod:`pennylane.decomposition` for more details.

* `qml.measure`, `qml.measurements.MidMeasureMP`, `qml.measurements.MeasurementValue`,
  and `qml.measurements.get_mcm_predicates` are now located in `qml.ops.mid_measure`.
  `MidMeasureMP` is now renamed to `MidMeasure`.
  `qml.measurements.find_post_processed_mcms` is now `qml.devices.qubit.simulate._find_post_processed_mcms`,
  and is being made private, as it is an utility for tree-traversal.
  [(#8466)](https://github.com/PennyLaneAI/pennylane/pull/8466)

* The ``pennylane.operation.Operator.is_hermitian`` property has been deprecated and renamed
  to ``pennylane.operation.Operator.is_verified_hermitian`` as it better reflects the functionality of this property.
  The deprecated access through ``is_hermitian`` will be removed in PennyLane v0.45.
  Alternatively, consider using the ``pennylane.is_hermitian`` function instead as it provides a more reliable check for hermiticity.
  Please be aware that it comes with a higher computational cost.
  [(#8494)](https://github.com/PennyLaneAI/pennylane/pull/8494)

* Access to the follow functions and classes from the ``pennylane.resources`` module are deprecated. Instead, these functions must be imported from the ``pennylane.estimator`` module.
  [(#8484)](https://github.com/PennyLaneAI/pennylane/pull/8484)

  - ``qml.estimator.estimate_shots`` in favor of ``qml.resources.estimate_shots``
  - ``qml.estimator.estimate_error`` in favor of ``qml.resources.estimate_error``
  - ``qml.estimator.FirstQuantization`` in favor of ``qml.resources.FirstQuantization``
  - ``qml.estimator.DoubleFactorization`` in favor of ``qml.resources.DoubleFactorization``

* The :func:`pennylane.devices.preprocess.mid_circuit_measurements` transform is deprecated. Instead,
  the device should determine which mcm method to use, and explicitly include :func:`~pennylane.transforms.dynamic_one_shot`
  or :func:`~pennylane.transforms.defer_measurements` in its preprocess transforms if necessary.
  [(#8467)](https://github.com/PennyLaneAI/pennylane/pull/8467)

* Passing a function to the ``gate_set`` argument in the :func:`~pennylane.transforms.decompose` transform
  is deprecated. The ``gate_set`` argument expects a static iterable of operator type and/or operator names,
  and the function should be passed to the ``stopping_condition`` argument instead.
  [(#8533)](https://github.com/PennyLaneAI/pennylane/pull/8533)

  The example below illustrates how you can provide a function as the ``stopping_condition`` in addition to providing a
  ``gate_set``. The decomposition of each operator will then stop once it reaches the gates in the ``gate_set`` or the
  ``stopping_condition`` is satisfied.

  ```python
  import pennylane as qml

  @qml.transforms.decompose(gate_set={"H", "T", "CNOT"}, stopping_condition=lambda op: len(op.wires) <= 2)
  @qml.qnode(qml.device("default.qubit"))
  def circuit():
      qml.Hadamard(wires=[0])
      qml.Toffoli(wires=[0,1,2])
      return qml.expval(qml.Z(0))
  ```

  ```pycon
  >>> print(qml.draw(circuit)())
  0: ──H────────╭●───────────╭●────╭●──T──╭●─┤  <Z>
  1: ────╭●─────│─────╭●─────│───T─╰X──T†─╰X─┤
  2: ──H─╰X──T†─╰X──T─╰X──T†─╰X──T──H────────┤
  ```

<h3>Internal changes ⚙️</h3>

* The `_grad.py` file in split into a folder for improved source code organization.
  [(#8800)](https://github.com/PennyLaneAI/pennylane/pull/8800)

* Updated `pyproject.toml` with project dependencies to replace the requirements files. Updated workflows to use installations from `pyproject.toml`.
  [(8702)](https://github.com/PennyLaneAI/pennylane/pull/8702)

* `qml.cond`, the `QNode`, transforms, `qml.grad`, and `qml.jacobian` no longer treat all keyword arguments as static
  arguments. They are instead treated as dynamic, numerical inputs, matching the behaviour of Jax and Catalyst.
  [(#8290)](https://github.com/PennyLaneAI/pennylane/pull/8290)

* To adjust to the Python 3.14, some error messages expectations have been updated in tests; `get_type_str` added a special branch to handle `Union`.
  The import of networkx is softened to not occur on import of pennylane to work around a bug in Python 3.14.1.
  [(#8568)](https://github.com/PennyLaneAI/pennylane/pull/8568)
  [(#8737)](https://github.com/PennyLaneAI/pennylane/pull/8737)

* Bump `jax` version to `0.7.1` for `capture` module.
  [(#8715)](https://github.com/PennyLaneAI/pennylane/pull/8715)

* Bump `jax` version to `0.7.0` for `capture` module.
  [(#8701)](https://github.com/PennyLaneAI/pennylane/pull/8701)

* Improve error handling when using PennyLane's experimental program capture functionality with an incompatible JAX version.
  [(#8723)](https://github.com/PennyLaneAI/pennylane/pull/8723)

* Bump `autoray` package version to `0.8.2`.
  [(#8674)](https://github.com/PennyLaneAI/pennylane/pull/8674)

* Update the schedule of nightly TestPyPI uploads to occur at the end rather than the beginning of all week days.
  [(#8672)](https://github.com/PennyLaneAI/pennylane/pull/8672)

* Add workflow to bump Catalyst and Lightning versions in the RC branch, create a new release tag and draft release, tag the RC branch, and create a PR to merge the RC branch into master.
  [(#8352)](https://github.com/PennyLaneAI/pennylane/pull/8352)

* Added `MCM_METHOD` and `POSTSELECT_MODE` `StrEnum` objects to improve validation and handling of `MCMConfig` creation.
  [(#8596)](https://github.com/PennyLaneAI/pennylane/pull/8596)

* Updated various docstrings to be compatible with the new documentation testing approach.
  [(#8635)](https://github.com/PennyLaneAI/pennylane/pull/8635)

* In program capture, transforms now have a single transform primitive that have a `transform` param that stores
  the `Transform`. Before, each transform had its own primitive stored on the
  `Transform._primitive` private property. It proved difficult to keep maintaining dispatch behaviour
  for every single transform.
  [(#8576)](https://github.com/PennyLaneAI/pennylane/pull/8576)
  [(#8639)](https://github.com/PennyLaneAI/pennylane/pull/8639)

* Updated documentation check workflow to run on pull requests on `v[0-9]+\.[0-9]+\.[0-9]+-docs` branches.
  [(#8590)](https://github.com/PennyLaneAI/pennylane/pull/8590)

* When program capture is enabled, there is no longer caching of the jaxpr on the QNode.
  [(#8629)](https://github.com/PennyLaneAI/pennylane/pull/8629)

* The `grad` and `jacobian` primitives now store the function under `fn`. There is also now a single `jacobian_p`
  primitive for use in program capture.
  [(#8357)](https://github.com/PennyLaneAI/pennylane/pull/8357)

* Update versions for `pylint`, `isort` and `black` in `format.yml`
  [(#8506)](https://github.com/PennyLaneAI/pennylane/pull/8506)

* Reclassifies `registers` as a tertiary module for use with tach.
  [(#8513)](https://github.com/PennyLaneAI/pennylane/pull/8513)

* The :class:`~pennylane.devices.LegacyDeviceFacade` is slightly refactored to implement `setup_execution_config` and `preprocess_transforms`
  separately as opposed to implementing a single `preprocess` method. Additionally, the `mid_circuit_measurements` transform has been removed
  from the preprocess transform program. Instead, the best mcm method is chosen in `setup_execution_config`. By default, the ``_capabilities``
  dictionary is queried for the ``"supports_mid_measure"`` property. If the underlying device defines a TOML file, the ``supported_mcm_methods``
  field in the TOML file is used as the source of truth.
  [(#8469)](https://github.com/PennyLaneAI/pennylane/pull/8469)
  [(#8486)](https://github.com/PennyLaneAI/pennylane/pull/8486)
  [(#8495)](https://github.com/PennyLaneAI/pennylane/pull/8495)

* The various private functions of the :class:`~pennylane.estimator.FirstQuantization` class have
  been modified to avoid using `numpy.matrix` as this function is deprecated.
  [(#8523)](https://github.com/PennyLaneAI/pennylane/pull/8523)

* The `ftqc` module now includes dummy transforms for several Catalyst/MLIR passes (`to-ppr`, `commute-ppr`, `merge-ppr-ppm`,
  `decompose-clifford-ppr`, `decompose-non-clifford-ppr`, `ppr-to-ppm`, `ppr-to-mbqc` and `reduce-t-depth`), to allow them to
  be captured as primitives in PLxPR and mapped to the MLIR passes in Catalyst. This enables using the passes with the unified
  compiler and program capture.
  [(#8519)](https://github.com/PennyLaneAI/pennylane/pull/8519)
  [(#8544)](https://github.com/PennyLaneAI/pennylane/pull/8544)

* Solovay-Kitaev decomposition using the :func:`~.clifford_t_decompostion` transform
  with ``method="sk"`` or directly via :func:`~.ops.sk_decomposition` now raises a more
  informative ``RuntimeError`` when used with JAX-JIT or :func:`~.qjit`.
  [(#8489)](https://github.com/PennyLaneAI/pennylane/pull/8489)

* Added a `skip_decomp_matrix_check` argument to :func:`~pennylane.ops.functions.assert_valid` that
  allows the test to skip the matrix check part of testing a decomposition rule but still verify
  that the resource function is correct.
  [(#8687)](https://github.com/PennyLaneAI/pennylane/pull/8687)

* Simplified the decomposition pipeline for the estimator module. ``qre.estimate`` was updated to call the base class's `symbolic_resource_decomp` method directly.
  [(#8641)](https://github.com/PennyLaneAI/pennylane/pull/8641)
  
* Disabled autograph for the PauliRot decomposition rule as it should not be used with autograph. 
  [(#8765)](https://github.com/PennyLaneAI/pennylane/pull/8765)

<h3>Documentation 📝</h3>

* A note clarifying that the factors of a ``~.ChangeOpBasis`` are iterated in reverse order has been
  added to the documentation of ``~.ChangeOpBasis``.
  [(#8757)](https://github.com/PennyLaneAI/pennylane/pull/8757)

* The documentation of ``qml.transforms.rz_phase_gradient`` has been updated with respect to the
  sign convention of phase gradient states, how it prepares the phase gradient state in the code
  example, and the verification of the code example result.

* The code example in the documentation for ``qml.decomposition.register_resources`` has been
  updated to adhere to renamed keyword arguments and default behaviour of ``num_work_wires``.
  [(#8536)](https://github.com/PennyLaneAI/pennylane/pull/8536)

* The docstring for ``qml.device`` has been updated to include a section on custom decompositions,
  and a warning about the removal of the ``custom_decomps`` kwarg in v0.45. Additionally, the page
  :doc:`Building a plugin <../development/plugins>` now includes instructions on using
  the :func:`~pennylane.devices.preprocess.decompose` transform for device-level decompositions.
  The documentation for :doc:`Compiling circuits <../introduction/compiling_circuits>` has also been
  updated with a warning message about ``custom_decomps`` future removal.
  [(#8492)](https://github.com/PennyLaneAI/pennylane/pull/8492)
  [(#8564)](https://github.com/PennyLaneAI/pennylane/pull/8564)

A warning message has been added to :doc:`Building a plugin <../development/plugins>`
  docstring for ``qml.device`` has been updated to include a section on custom decompositions,
  and a warning about the removal of the ``custom_decomps`` kwarg in v0.44. Additionally, the page
  :doc:`Building a plugin <../development/plugins>` now includes instructions on using
  the :func:`~pennylane.devices.preprocess.decompose` transform for device-level decompositions.
  [(#8492)](https://github.com/PennyLaneAI/pennylane/pull/8492)

* Improves documentation in the transforms module and adds documentation testing for it.
  [(#8557)](https://github.com/PennyLaneAI/pennylane/pull/8557)

* The :class:`~.GeneralizedAmplitudeDamping` error channel method has been
  updated to match the literature convention for the definition of the Kraus matrices.
  [(#8707)](https://github.com/PennyLaneAI/pennylane/pull/8707)

<h3>Bug fixes 🐛</h3>

* Fixes a bug where `_double_factorization_compressed` of `pennylane/qchem/factorization.py` used to use `X`
  for `Z` param initialization.
  [(#8689)](https://github.com/PennyLaneAI/pennylane/pull/8689)

* Use a fixed floating number tolerance from `np.finfo` in `_apply_uniform_rotation_dagger`
  to avoid numerical stability issues on some platforms.
  [(#8780)](https://github.com/PennyLaneAI/pennylane/pull/8780)

* Handles floating point errors in the norm of the state when applying
  mid circuit measurements.
  [(#8741)](https://github.com/PennyLaneAI/pennylane/pull/8741)

* Update `interface-unit-tests.yml` to use its input parameter `pytest_additional_args` when running pytest.
  [(#8705)](https://github.com/PennyLaneAI/pennylane/pull/8705)

* Fixes a bug where in `resolve_work_wire_type` we incorrectly returned a value of `zeroed` if `both work_wires`
  and `base_work_wires` were empty, causing an incorrect work wire type.
  [(#8718)](https://github.com/PennyLaneAI/pennylane/pull/8718)

* The warnings-as-errors CI action was failing due to an incompatibility between `pytest-xdist` and `pytest-benchmark`.
  Disabling the benchmark package allows the tests to be collected an executed.
  [(#8699)](https://github.com/PennyLaneAI/pennylane/pull/8699)

* Adds an `expand_transform` to `param_shift_hessian` to pre-decompose
  operations till they are supported.
  [(#8698)](https://github.com/PennyLaneAI/pennylane/pull/8698)

* Fixes a bug in `default.mixed` device where certain diagonal operations were incorrectly
  reshaped during application when using broadcasting.
  [(#8593)](https://github.com/PennyLaneAI/pennylane/pull/8593)

* Add an exception to the warning for unsolved operators within the graph-based decomposition
  system if the unsolved operators are :class:`.allocation.Allocate` or :class:`.allocation.Deallocate`.
  [(#8553)](https://github.com/PennyLaneAI/pennylane/pull/8553)

* Fixes a bug in `clifford_t_decomposition` with `method="gridsynth"` and qjit, where using cached decomposition with the same parameter causes an error.
  [(#8535)](https://github.com/PennyLaneAI/pennylane/pull/8535)

* Fixes a bug in :class:`~.SemiAdder` where the results were incorrect when more ``work_wires`` than required were passed.
 [(#8423)](https://github.com/PennyLaneAI/pennylane/pull/8423)

* Fixes a bug where the deferred measurement method is used silently even if ``mcm_method="one-shot"`` is explicitly requested,
  when a device that extends the ``LegacyDevice`` does not declare support for mid-circuit measurements.
  [(#8486)](https://github.com/PennyLaneAI/pennylane/pull/8486)

* Fixes a bug where a `KeyError` is raised when querying the decomposition rule for an operator in the gate set from a :class:`~pennylane.decomposition.DecompGraphSolution`.
  [(#8526)](https://github.com/PennyLaneAI/pennylane/pull/8526)

* Fixes a bug where mid-circuit measurements were generating incomplete QASM.
  [(#8556)](https://github.com/PennyLaneAI/pennylane/pull/8556)

* Fixes a bug where `qml.specs` incorrectly computes the circuit depth when classically controlled operators are involved.
  [(#8668)](https://github.com/PennyLaneAI/pennylane/pull/8668)

* Fixes a bug where an error is raised when trying to decompose a nested composite operator with capture and the new graph system enabled.
  [(#8695)](https://github.com/PennyLaneAI/pennylane/pull/8695)

* Fixes a bug where :func:`~.change_op_basis` cannot be captured when the `uncompute_op` is left out.
  [(#8695)](https://github.com/PennyLaneAI/pennylane/pull/8695)

* Fixes a bug in :func:`~qml.ops.rs_decomposition` where correct solution candidates were being rejected
  due to some incorrect GCD computations.
  [(#8625)](https://github.com/PennyLaneAI/pennylane/pull/8625)

* Fixes a bug where decomposition rules are sometimes incorrectly disregarded by the `DecompositionGraph` when a higher level
  decomposition rule uses dynamically allocated work wires.
  [(#8725)](https://github.com/PennyLaneAI/pennylane/pull/8725)

* Fixes a bug where :class:`~.ops.ChangeOpBasis` is not correctly reconstructed using `qml.pytrees.unflatten(*qml.pytrees.flatten(op))`
  [(#8721)](https://github.com/PennyLaneAI/pennylane/issues/8721)

* Fixes a bug where :class:`~.estimator.SelectTHC`, `~.estimator.QubitizeTHC`, `~.estimator.PrepTHC` are not accounting for auxiliary
  wires correctly.
  [(#8719)](https://github.com/PennyLaneAI/pennylane/pull/8719)

* Fixes a bug where the associated `expand_transform` does not stay with the original :class:`~.transforms.core.Transform` in a :class:`~.CompilePipeline`
  during manipulations of the `CompilePipeline`.
  [(#8774)](https://github.com/PennyLaneAI/pennylane/pull/8774)

* Fixes a bug where an error is raised when `to_openqasm` is used with `qml.decomposition.enable_graph()`
  [(#8809)](https://github.com/PennyLaneAI/pennylane/pull/8809)

<h3>Contributors ✍️</h3>

This release contains contributions from (in alphabetical order):

Runor Agbaire,
Guillermo Alonso,
Utkarsh Azad,
Joseph Bowles,
Astral Cai,
Yushao Chen,
Diksha Dhawan,
Marcus Edwards,
Lillian Frederiksen,
Sengthai Heng,
Austin Huang,
Soran Jahangiri,
Jeffrey Kam,
Jacob Kitchen,
Christina Lee,
Joseph Lee,
Lee J. O'Riordan,
Gabriela Sanchez Diaz,
Mudit Pandey,
Shuli Shu,
Jay Soni,
nate stemen,
Theodoros Trochatos,
David Wierichs,
Shifan Xu,
Hongsheng Zheng,
Zinan Zhou<|MERGE_RESOLUTION|>--- conflicted
+++ resolved
@@ -202,13 +202,6 @@
   >>> qml.transforms.merge_rotations + qml.transforms.cancel_inverses(recursive=True)
   CompilePipeline(merge_rotations, cancel_inverses)
   ```
-<<<<<<< HEAD
-
-* :class:`~.CompilePipeline` (previously known as the `TransformProgram`) now has a `remove` method
-  which removes all matching transforms from the pipeline.
-  [(#8751)](https://github.com/PennyLaneAI/pennylane/pull/8751)
-
-=======
 
 * The following changes are made to the API of the :class:`~.CompilePipeline` (previously known as the `TransformProgram`)
   [(#8751)](https://github.com/PennyLaneAI/pennylane/pull/8751)
@@ -223,7 +216,6 @@
   - Added a `remove` method which removes all matching transforms from the pipeline.
   - The `prune_dynamic_transform` method is removed.
 
->>>>>>> 3a63aa69
 * A :class:`~.CompilePipeline` (previously known as the `TransformProgram`) can now be applied directly on a :class:`~.QNode`.
   [(#8731)](https://github.com/PennyLaneAI/pennylane/pull/8731)
 
