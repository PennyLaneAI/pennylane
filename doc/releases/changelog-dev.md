--- conflicted
+++ resolved
@@ -673,16 +673,14 @@
 
 <h3>Bug fixes 🐛</h3>
 
-<<<<<<< HEAD
 * The `qml.transforms.cancel_inverses` transform can be used with `jax.jit`.
   [(#7487)](https://github.com/PennyLaneAI/pennylane/pull/7487)
-=======
+
 * `qml.StatePrep` does not validate the norm of statevectors any more, default to `False` during initialization.
   [(#7615)](https://github.com/PennyLaneAI/pennylane/pull/7615)
 
 * `qml.PhaseShift` operation is now working correctly with a batch size of 1.
   [(#7622)](https://github.com/PennyLaneAI/pennylane/pull/7622)
->>>>>>> 8d78cd8f
 
 * `qml.metric_tensor` can now be calculated with catalyst.
   [(#7528)](https://github.com/PennyLaneAI/pennylane/pull/7528)
