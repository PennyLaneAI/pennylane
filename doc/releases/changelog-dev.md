:orphan:

# Release 0.42.0-dev (development release)

<h3>New features since last release</h3>

* A new decomposition based on *unary iteration* has been added to :class:`qml.Select`.
  This decomposition reduces the :class:`T` count significantly, and uses :math:`c-1`
  auxiliary wires for a :class:`qml.Select` operation with :math:`c` control wires.
  Unary iteration leverages these auxiliary wires to store intermediate values for reuse
  among the different multi-controlled operators, avoiding unnecessary recomputation.
  Check out the documentation for a thorough explanation.
  [(#7623)](https://github.com/PennyLaneAI/pennylane/pull/7623)

* A new function called :func:`qml.from_qasm3` has been added, which converts OpenQASM 3.0 circuits into quantum functions
  that can be subsequently loaded into QNodes and executed. 
  [(#7432)](https://github.com/PennyLaneAI/pennylane/pull/7432)
  [(#7486)](https://github.com/PennyLaneAI/pennylane/pull/7486)
  [(#7488)](https://github.com/PennyLaneAI/pennylane/pull/7488)
  [(#7593)](https://github.com/PennyLaneAI/pennylane/pull/7593)

  ```python
  import pennylane as qml

  dev = qml.device("default.qubit", wires=[0, 1])
  
  @qml.qnode(dev)
  def my_circuit():
      qml.from_qasm3("qubit q0; qubit q1; ry(0.2) q0; rx(1.0) q1; pow(2) @ x q0;", {'q0': 0, 'q1': 1})
      return qml.expval(qml.Z(0))
  ```

  ```pycon
  >>> print(qml.draw(my_circuit)())
  0: ──RY(0.20)──X²─┤  <Z>
  1: ──RX(1.00)─────┤  
  ```
  
  Some gates and operations in OpenQASM 3.0 programs are not currently supported. For more details, 
  please consult the documentation for :func:`qml.from_qasm3` and ensure that you have installed `openqasm3` and 
  `'openqasm3[parser]'` in your environment by following the [OpenQASM 3.0 installation instructions](https://pypi.org/project/openqasm3/).

* A new QNode transform called :func:`~.transforms.set_shots` has been added to set or update the number of shots to be performed, overriding shots specified in the device.
  [(#7337)](https://github.com/PennyLaneAI/pennylane/pull/7337)
  [(#7358)](https://github.com/PennyLaneAI/pennylane/pull/7358)
  [(#7500)](https://github.com/PennyLaneAI/pennylane/pull/7500)

  The :func:`~.transforms.set_shots` transform can be used as a decorator:

  ```python
  @partial(qml.set_shots, shots=2)
  @qml.qnode(qml.device("default.qubit", wires=1))
  def circuit():
      qml.RX(1.23, wires=0)
      return qml.sample(qml.Z(0))
  ```

  ```pycon
  >>> circuit()
  array([1., -1.])
  ```
  
  Additionally, it can be used in-line to update a circuit's `shots`:

  ```pycon
  >>> new_circ = qml.set_shots(circuit, shots=(4, 10)) # shot vector
  >>> new_circ()
  (array([-1.,  1., -1.,  1.]), array([ 1.,  1.,  1., -1.,  1.,  1., -1., -1.,  1.,  1.]))
  ```

* A new function called `qml.to_openqasm` has been added, which allows for converting PennyLane circuits to OpenQASM 2.0 programs.
  [(#7393)](https://github.com/PennyLaneAI/pennylane/pull/7393)

  Consider this simple circuit in PennyLane:
  ```python
  dev = qml.device("default.qubit", wires=2, shots=100)

  @qml.qnode(dev)
  def circuit(theta, phi):
      qml.RX(theta, wires=0)
      qml.CNOT(wires=[0,1])
      qml.RZ(phi, wires=1)
      return qml.sample()
  ```

  This can be easily converted to OpenQASM 2.0 with `qml.to_openqasm`:
  ```pycon
  >>> openqasm_circ = qml.to_openqasm(circuit)(1.2, 0.9)
  >>> print(openqasm_circ)
  OPENQASM 2.0;
  include "qelib1.inc";
  qreg q[2];
  creg c[2];
  rx(1.2) q[0];
  cx q[0],q[1];
  rz(0.9) q[1];
  measure q[0] -> c[0];
  measure q[1] -> c[1];
  ```

* A new template called :class:`~.SelectPauliRot` that applies a sequence of uniformly controlled rotations to a target qubit 
  is now available. This operator appears frequently in unitary decomposition and block encoding techniques. 
  [(#7206)](https://github.com/PennyLaneAI/pennylane/pull/7206)
  [(#7617)](https://github.com/PennyLaneAI/pennylane/pull/7617)

  ```python
  angles = np.array([1.0, 2.0, 3.0, 4.0])

  wires = qml.registers({"control": 2, "target": 1})
  dev = qml.device("default.qubit", wires=3)

  @qml.qnode(dev)
  def circuit():
      qml.SelectPauliRot(
        angles,
        control_wires=wires["control"],
        target_wire=wires["target"],
        rot_axis="Y")
      return qml.state()
  ```
  
  ```pycon
  >>> print(circuit())
  [0.87758256+0.j 0.47942554+0.j 0.        +0.j 0.        +0.j
   0.        +0.j 0.        +0.j 0.        +0.j 0.        +0.j]
  ```

* The transform `convert_to_mbqc_gateset` is added to the `ftqc` module to convert arbitrary 
  circuits to a limited gate-set that can be translated to the MBQC formalism.
  [(#7271)](https://github.com/PennyLaneAI/pennylane/pull/7271)

* Classical shadows with mixed quantum states are now computed with a dedicated method that uses an
  iterative algorithm similar to the handling of shadows with state vectors. This makes shadows with density 
  matrices much more performant.
  [(#6748)](https://github.com/PennyLaneAI/pennylane/pull/6748)
  [(#7458)](https://github.com/PennyLaneAI/pennylane/pull/7458)

* The `RotXZX` operation is added to the `ftqc` module to support definition of a universal
  gate-set that can be translated to the MBQC formalism.
  [(#7271)](https://github.com/PennyLaneAI/pennylane/pull/7271)

* A new iterative angle solver for QSVT and QSP is available in the :func:`poly_to_angles <pennylane.poly_to_angles>` function,
  allowing angle computation for polynomials of large degrees (> 1000).
  Set `angle_solver="iterative"` in the :func:`poly_to_angles  <pennylane.poly_to_angles>` function
  (or from the :func:`qsvt <pennylane.qsvt>` function!) to use it.
  [(6694)](https://github.com/PennyLaneAI/pennylane/pull/6694)

* Two new functions called :func:`~.math.convert_to_su2` and :func:`~.math.convert_to_su4` have been added to `qml.math`, which convert unitary matrices to SU(2) or SU(4), respectively, and optionally a global phase.
  [(#7211)](https://github.com/PennyLaneAI/pennylane/pull/7211)


* A new template :class:`~.TemporaryAND` has been added. The  :class:`~.TemporaryAND` (a.k.a.  :class:`~.Elbow`)
  operation is a three-qubit gate equivalent to an ``AND``, or reversible :class:`~pennylane.Toffoli`, gate
  that leverages extra information about the target wire to enable more efficient circuit decompositions.
  The ``TemporaryAND`` assumes the target qubit to be initialized in ``|0〉``, while the ``Adjoint(TemporaryAND)`` assumes the target output to be ``|0〉``.
  For more details, see Fig. 4 in `arXiv:1805.03662 <https://arxiv.org/abs/1805.03662>`_.
  :class:`~.TemporaryAND` is useful for an efficient decomposition of the :class:`~.Select` template, for example. 
  [(#7472)](https://github.com/PennyLaneAI/pennylane/pull/7472)

  ```python
  dev = qml.device("default.qubit", shots=1)
  @qml.qnode(dev)
  def circuit():
      # |0000⟩
      qml.X(0) # |1000⟩
      qml.X(1) # |1100⟩
      # The target wire is in state |0>, so we can apply TemporaryAND
      qml.TemporaryAND([0,1,2]) # |1110⟩
      qml.CNOT([2,3]) # |1111⟩
      # The target wire will be in state |0> after adjoint(TemporaryAND) gate is applied, so we can apply adjoint(TemporaryAND)
      qml.adjoint(qml.TemporaryAND([0,1,2])) # |1101⟩
      return qml.sample(wires=[0,1,2,3])
  ```
  
  ```pycon
  >>> print(circuit())
  [1 1 0 1]
  ```

* The transform `convert_to_mbqc_formalism` is added to the `ftqc` module to convert a circuit already
  expressed in a limited, compatible gate-set into the MBQC formalism. Circuits can be converted to the 
  relevant gate-set with the `convert_to_mbqc_gateset` transform.
  [(#7355)](https://github.com/PennyLaneAI/pennylane/pull/7355)
  [(#7586)](https://github.com/PennyLaneAI/pennylane/pull/7586)

* A new template :class:`~.SemiAdder` has been added, allowing for quantum-quantum in-place addition.
  This operator performs the plain addition of two integers in the computational basis.
  [(#7494)](https://github.com/PennyLaneAI/pennylane/pull/7494)

  ```python
  x = 3
  y = 4

  wires = qml.registers({"x":3, "y":6, "work":5})

  dev = qml.device("default.qubit", shots=1)

  @qml.qnode(dev)
  def circuit():
      qml.BasisEmbedding(x, wires=wires["x"])
      qml.BasisEmbedding(y, wires=wires["y"])
      qml.SemiAdder(wires["x"], wires["y"], wires["work"])
      return qml.sample(wires=wires["y"])
  ```
  
  ```pycon
  >>> print(circuit())
  [0 0 0 1 1 1]
  ```

<h4>Resource-efficient Decompositions 🔎</h4>

* The :func:`~.transforms.decompose` transform now supports weighting gates in the target `gate_set`, allowing for 
  preferential treatment of certain gates in a target `gate_set` over others.
  [(#7389)](https://github.com/PennyLaneAI/pennylane/pull/7389)

  Gates specified in `gate_set` can be given a numerical weight associated with their effective cost to have in a circuit:
  
  * Gate weights that are greater than 1 indicate a *greater cost* (less preferred).
  * Gate weights that are less than 1 indicate a *lower cost* (more preferred).

  Consider the following toy example.

  ```python
  qml.decomposition.enable_graph()
  
  @partial(
    qml.transforms.decompose, gate_set={qml.Toffoli: 1.23, qml.RX: 4.56, qml.CZ: 0.01, qml.H: 420, qml.CRZ: 100}
  )
  @qml.qnode(qml.device("default.qubit"))
  def circuit():
      qml.CRX(0.1, wires=[0, 1])
      qml.Toffoli(wires=[0, 1, 2])
      return qml.expval(qml.Z(0))
  ```

  ```pycon
  >>> print(qml.draw(circuit)())

  0: ───────────╭●────────────╭●─╭●─┤  <Z>
  1: ──RX(0.05)─╰Z──RX(-0.05)─╰Z─├●─┤     
  2: ────────────────────────────╰X─┤     
  ```

  ```python
  qml.decomposition.enable_graph()

  @partial(
      qml.transforms.decompose, gate_set={qml.Toffoli: 1.23, qml.RX: 4.56, qml.CZ: 0.01, qml.H: 0.1, qml.CRZ: 0.1}
  )
  @qml.qnode(qml.device("default.qubit"))
  def circuit():
      qml.CRX(0.1, wires=[0, 1])
      qml.Toffoli(wires=[0, 1, 2])
      return qml.expval(qml.Z(0))
  ```

  ```pycon
  >>> print(qml.draw(circuit)())

  0: ────╭●───────────╭●─┤  <Z>
  1: ──H─╰RZ(0.10)──H─├●─┤     
  2: ─────────────────╰X─┤  
  ```

  Here, when the Hadamard and ``CRZ`` have relatively high weights, a decomposition involving them is considered *less* 
  efficient. When they have relatively low weights, a decomposition involving them is considered *more* efficient.

* Decomposition rules that can be accessed with the new graph-based decomposition system are
  implemented for the following operators:

  * :class:`~.QubitUnitary`
    [(#7211)](https://github.com/PennyLaneAI/pennylane/pull/7211)

  * :class:`~.ControlledQubitUnitary`
    [(#7371)](https://github.com/PennyLaneAI/pennylane/pull/7371)

  * :class:`~.DiagonalQubitUnitary`
    [(#7625)](https://github.com/PennyLaneAI/pennylane/pull/7625)

  * :class:`~.MultiControlledX`
    [(#7405)](https://github.com/PennyLaneAI/pennylane/pull/7405)

  * :class:`~pennylane.ops.Exp`. 
    [(#7489)](https://github.com/PennyLaneAI/pennylane/pull/7489)

    Specifically, the following decompositions have been added:
    * Suzuki-Trotter decomposition when the `num_steps` keyword argument is specified.
    * Decomposition to a :class:`~pennylane.PauliRot` when the base is a single-term Pauli word.

  * :class:`~.PCPhase`
    [(#7591)](https://github.com/PennyLaneAI/pennylane/pull/7591)

  * :class:`~.QuantumPhaseEstimation`
    [(#7637)](https://github.com/PennyLaneAI/pennylane/pull/7637)

  * :class:`~.BasisRotation`
    [(#7074)](https://github.com/PennyLaneAI/pennylane/pull/7074)

  * :class:`~.PhaseAdder`
    [(#7070)](https://github.com/PennyLaneAI/pennylane/pull/7070)

  * :class:`~.IntegerComparator`
    [(#7636)](https://github.com/PennyLaneAI/pennylane/pull/7636)

* A new decomposition rule that uses a single work wire for decomposing multi-controlled operators is added.
  [(#7383)](https://github.com/PennyLaneAI/pennylane/pull/7383)

* A :func:`~.decomposition.register_condition` decorator is added that allows users to bind a condition to a
  decomposition rule for when it is applicable. The condition should be a function that takes the
  resource parameters of an operator as arguments and returns `True` or `False` based on whether
  these parameters satisfy the condition for when this rule can be applied.
  [(#7439)](https://github.com/PennyLaneAI/pennylane/pull/7439)

  ```python
  import pennylane as qml
  from pennylane.math.decomposition import zyz_rotation_angles
  
  # The parameters must be consistent with ``qml.QubitUnitary.resource_keys``
  def _zyz_condition(num_wires):
    return num_wires == 1

  @qml.register_condition(_zyz_condition)
  @qml.register_resources({qml.RZ: 2, qml.RY: 1, qml.GlobalPhase: 1})
  def zyz_decomposition(U, wires, **__):
      # Assumes that U is a 2x2 unitary matrix
      phi, theta, omega, phase = zyz_rotation_angles(U, return_global_phase=True)
      qml.RZ(phi, wires=wires[0])
      qml.RY(theta, wires=wires[0])
      qml.RZ(omega, wires=wires[0])
      qml.GlobalPhase(-phase)
  
  # This decomposition will be ignored for `QubitUnitary` on more than one wire.
  qml.add_decomps(qml.QubitUnitary, zyz_decomposition)
  ```

* Symbolic operator types (e.g., `Adjoint`, `Controlled`, and `Pow`) can now be specified as strings
  in various parts of the new graph-based decomposition system, specifically:

  * The `gate_set` argument of the :func:`~.transforms.decompose` transform now supports adding symbolic
    operators in the target gate set.
    [(#7331)](https://github.com/PennyLaneAI/pennylane/pull/7331)

  ```python
  from functools import partial
  import pennylane as qml

  qml.decomposition.enable_graph()
  
  @partial(qml.transforms.decompose, gate_set={"T", "Adjoint(T)", "H", "CNOT"})
  @qml.qnode(qml.device("default.qubit"))
  def circuit():
      qml.Toffoli(wires=[0, 1, 2])
  ```
  ```pycon
  >>> print(qml.draw(circuit)())
  0: ───────────╭●───────────╭●────╭●──T──╭●─┤
  1: ────╭●─────│─────╭●─────│───T─╰X──T†─╰X─┤
  2: ──H─╰X──T†─╰X──T─╰X──T†─╰X──T──H────────┤
  ```

  * Symbolic operator types can now be given as strings to the `op_type` argument of :func:`~.decomposition.add_decomps`,
    or as keys of the dictionaries passed to the `alt_decomps` and `fixed_decomps` arguments of the
    :func:`~.transforms.decompose` transform, allowing custom decomposition rules to be defined and
    registered for symbolic operators.
    [(#7347)](https://github.com/PennyLaneAI/pennylane/pull/7347)
    [(#7352)](https://github.com/PennyLaneAI/pennylane/pull/7352)
    [(#7362)](https://github.com/PennyLaneAI/pennylane/pull/7362)
    [(#7499)](https://github.com/PennyLaneAI/pennylane/pull/7499)

  ```python
  @qml.register_resources({qml.RY: 1})
  def my_adjoint_ry(phi, wires, **_):
      qml.RY(-phi, wires=wires)

  @qml.register_resources({qml.RX: 1})
  def my_adjoint_rx(phi, wires, **__):
      qml.RX(-phi, wires)

  # Registers a decomposition rule for the adjoint of RY globally
  qml.add_decomps("Adjoint(RY)", my_adjoint_ry)

  @partial(
      qml.transforms.decompose,
      gate_set={"RX", "RY", "CNOT"},
      fixed_decomps={"Adjoint(RX)": my_adjoint_rx}
  )
  @qml.qnode(qml.device("default.qubit"))
  def circuit():
      qml.adjoint(qml.RX(0.5, wires=[0]))
      qml.CNOT(wires=[0, 1])
      qml.adjoint(qml.RY(0.5, wires=[1]))
      return qml.expval(qml.Z(0))
  ```
  ```pycon
  >>> print(qml.draw(circuit)())
  0: ──RX(-0.50)─╭●────────────┤  <Z>
  1: ────────────╰X──RY(-0.50)─┤
  ```

* A `work_wire_type` argument has been added to :func:`~pennylane.ctrl` and :class:`~pennylane.ControlledQubitUnitary`
  for more fine-grained control over the type of work wire used in their decompositions.
  [(#7612)](https://github.com/PennyLaneAI/pennylane/pull/7612)

* The :func:`~.transforms.decompose` transform now accepts a `stopping_condition` argument with 
  graph-based decomposition enabled, which must be a function that returns `True` if an operator 
  does not need to be decomposed (it meets the requirements as described in `stopping_condition`).
  See the documentation for more details.
  [(#7531)](https://github.com/PennyLaneAI/pennylane/pull/7531)

<h3>Improvements 🛠</h3>

* Caching with finite shots now always warns about the lack of expected noise.
  [(#7644)](https://github.com/PennyLaneAI/pennylane/pull/7644)

* `cache` now defaults to `"auto"` with `qml.execute`, matching the behavior of `QNode` and reducing the 
  performance cost of using `qml.execute` for standard executions.
  [(#7644)](https://github.com/PennyLaneAI/pennylane/pull/7644)

* `qml.grad` and `qml.jacobian` can now handle inputs with dynamic shapes being captured into plxpr.
  [(#7544)](https://github.com/PennyLaneAI/pennylane/pull/7544/)

* Improved the drawing of `GlobalPhase`, `ctrl(GlobalPhase)`, `Identity` and `ctrl(Identity)` operations.
  The labels are grouped together like for other multi-qubit operations, and the drawing
  no longer depends on the wires of `GlobalPhase` or `Identity`. Control nodes of controlled global phases
  and identities no longer receive the operator label, which is in line with other controlled operations.
  [(#7457)](https://github.com/PennyLaneAI/pennylane/pull/7457)

* The decomposition of `qml.PCPhase` is now significantly more efficient for more than 2 qubits.
  [(#7166)](https://github.com/PennyLaneAI/pennylane/pull/7166)

* The decomposition of :class:`~.IntegerComparator` is now significantly more efficient.
  [(#7636)](https://github.com/PennyLaneAI/pennylane/pull/7636)

* :class:`~.QubitUnitary` now supports a decomposition that is compatible with an arbitrary number of qubits. 
  This represents a fundamental improvement over the previous implementation, which was limited to two-qubit systems.
  [(#7277)](https://github.com/PennyLaneAI/pennylane/pull/7277)

* Setting up the configuration of a workflow, including the determination of the best diff
  method, is now done *after* user transforms have been applied. This allows transforms to
  update the shots and change measurement processes with fewer issues.
  [(#7358)](https://github.com/PennyLaneAI/pennylane/pull/7358)

* The decomposition of `DiagonalQubitUnitary` has been updated to a recursive decomposition
  into a smaller `DiagonalQubitUnitary` and a `SelectPauliRot` operation. This is a known
  decomposition [Theorem 7 in Shende et al.](https://arxiv.org/abs/quant-ph/0406176)
  that contains fewer gates than the previous decomposition.
  [(#7370)](https://github.com/PennyLaneAI/pennylane/pull/7370)

* An xDSL `qml.compiler.python_compiler.transforms.MergeRotationsPass` pass for applying `merge_rotations` to an
  xDSL module has been added for the experimental xDSL Python compiler integration.
  [(#7364)](https://github.com/PennyLaneAI/pennylane/pull/7364)
  [(#7595)](https://github.com/PennyLaneAI/pennylane/pull/7595)
  [(#7664)](https://github.com/PennyLaneAI/pennylane/pull/7664)

* An xDSL `qml.compiler.python_compiler.transforms.IterativeCancelInversesPass` pass for applying `cancel_inverses`
  iteratively to an xDSL module has been added for the experimental xDSL Python compiler integration. This pass is
  optimized to cancel self-inverse operations iteratively to cancel nested self-inverse operations.
  [(#7364)](https://github.com/PennyLaneAI/pennylane/pull/7364)
  [(#7595)](https://github.com/PennyLaneAI/pennylane/pull/7595)
 
* An experimental integration for a Python compiler using [xDSL](https://xdsl.dev/index) has been introduced.
  This is similar to [Catalyst's MLIR dialects](https://docs.pennylane.ai/projects/catalyst/en/stable/dev/dialects.html#mlir-dialects-in-catalyst), 
  but it is coded in Python instead of C++.
  [(#7509)](https://github.com/PennyLaneAI/pennylane/pull/7509)
  [(#7357)](https://github.com/PennyLaneAI/pennylane/pull/7357)
  [(#7367)](https://github.com/PennyLaneAI/pennylane/pull/7367)
  [(#7462)](https://github.com/PennyLaneAI/pennylane/pull/7462)
  [(#7470)](https://github.com/PennyLaneAI/pennylane/pull/7470)
  [(#7510)](https://github.com/PennyLaneAI/pennylane/pull/7510)
  [(#7590)](https://github.com/PennyLaneAI/pennylane/pull/7590)

* PennyLane supports `JAX` version 0.6.0.
  [(#7299)](https://github.com/PennyLaneAI/pennylane/pull/7299)

* PennyLane supports `JAX` version 0.5.3.
  [(#6919)](https://github.com/PennyLaneAI/pennylane/pull/6919)

* Computing the angles for uniformly controlled rotations, used in :class:`~.MottonenStatePreparation`
  and :class:`~.SelectPauliRot`, now takes much less computational effort and memory.
  [(#7377)](https://github.com/PennyLaneAI/pennylane/pull/7377)

* The :func:`~.transforms.cancel_inverses` transform no longer changes the order of operations that don't have shared wires, providing a deterministic output.
  [(#7328)](https://github.com/PennyLaneAI/pennylane/pull/7328)

* Alias for Identity (`I`) is now accessible from `qml.ops`.
  [(#7200)](https://github.com/PennyLaneAI/pennylane/pull/7200)

<<<<<<< HEAD
* Improved readability of `ExecutionConfig` with a custom `__str__`. 
  [(#7308)](https://github.com/PennyLaneAI/pennylane/pull/7308)
=======
* Add xz encoding related `pauli_to_xz`, `xz_to_pauli` and `pauli_prod` functions to the `ftqc` module.
  [(#7433)](https://github.com/PennyLaneAI/pennylane/pull/7433)

* Add commutation rules for a Clifford gate set (`qml.H`, `qml.S`, `qml.CNOT`) to the `ftqc.pauli_tracker` module,
  accessible via the `commute_clifford_op` function.
  [(#7444)](https://github.com/PennyLaneAI/pennylane/pull/7444)

* Add offline byproduct correction support to the `ftqc` module.
  [(#7447)](https://github.com/PennyLaneAI/pennylane/pull/7447)
>>>>>>> a2369157

* The `ftqc` module `measure_arbitrary_basis`, `measure_x` and `measure_y` functions
  can now be captured when program capture is enabled.
  [(#7219)](https://github.com/PennyLaneAI/pennylane/pull/7219)
  [(#7368)](https://github.com/PennyLaneAI/pennylane/pull/7368)

* `Operator.num_wires` now defaults to `None` to indicate that the operator can be on
  any number of wires.
  [(#7312)](https://github.com/PennyLaneAI/pennylane/pull/7312)


* Shots can now be overridden for specific `qml.Snapshot` instances via a `shots` keyword argument.
  [(#7326)](https://github.com/PennyLaneAI/pennylane/pull/7326)

  ```python
  dev = qml.device("default.qubit", wires=2, shots=10)

  @qml.qnode(dev)
  def circuit():
      qml.Snapshot("sample", measurement=qml.sample(qml.X(0)), shots=5)
      return qml.sample(qml.X(0))
  ```

  ```pycon
  >>> qml.snapshots(circuit)()
  {'sample': array([-1., -1., -1., -1., -1.]),
   'execution_results': array([ 1., -1., -1., -1., -1.,  1., -1., -1.,  1., -1.])}
  ```


* Two-qubit `QubitUnitary` gates no longer decompose into fundamental rotation gates; it now 
  decomposes into single-qubit `QubitUnitary` gates. This allows the decomposition system to
  further decompose single-qubit unitary gates more flexibly using different rotations.
  [(#7211)](https://github.com/PennyLaneAI/pennylane/pull/7211)

* The `gate_set` argument of :func:`~.transforms.decompose` now accepts `"X"`, `"Y"`, `"Z"`, `"H"`, 
  `"I"` as aliases for `"PauliX"`, `"PauliY"`, `"PauliZ"`, `"Hadamard"`, and `"Identity"`. These 
  aliases are also recognized as part of symbolic operators. For example, `"Adjoint(H)"` is now 
  accepted as an alias for `"Adjoint(Hadamard)"`.
  [(#7331)](https://github.com/PennyLaneAI/pennylane/pull/7331)

* PennyLane no longer validates that an operation has at least one wire, as having this check required the abstract
  interface to maintain a list of special implementations.
  [(#7327)](https://github.com/PennyLaneAI/pennylane/pull/7327)

* Two new device-developer transforms have been added to `devices.preprocess`: 
  :func:`~.devices.preprocess.measurements_from_counts` and :func:`~.devices.preprocess.measurements_from_samples`.
  These transforms modify the tape to instead contain a `counts` or `sample` measurement process, 
  deriving the original measurements from the raw counts/samples in post-processing. This allows 
  expanded measurement support for devices that only 
  support counts/samples at execution, like real hardware devices.
  [(#7317)](https://github.com/PennyLaneAI/pennylane/pull/7317)

* Sphinx version was updated to 8.1. Sphinx is upgraded to version 8.1 and uses Python 3.10. References to intersphinx (e.g. `<demos/>` or `<catalyst/>` are updated to remove the :doc: prefix that is incompatible with sphinx 8.1. 
  [(7212)](https://github.com/PennyLaneAI/pennylane/pull/7212)

* Migrated `setup.py` package build and install to `pyproject.toml`
  [(#7375)](https://github.com/PennyLaneAI/pennylane/pull/7375)

* Updated GitHub Actions workflows (`rtd.yml`, `readthedocs.yml`, and `docs.yml`) to use `ubuntu-24.04` runners.
 [(#7396)](https://github.com/PennyLaneAI/pennylane/pull/7396)

* Updated requirements and pyproject files to include the other package.  
  [(#7417)](https://github.com/PennyLaneAI/pennylane/pull/7417)

* Updated documentation check to remove duplicate docstring references. [(#7453)](https://github.com/PennyLaneAI/pennylane/pull/7453)

* Improved performance for `qml.clifford_t_decomposition` transform by introducing caching support and changed the
  default basis set of `qml.ops.sk_decomposition` to `(H, S, T)`, resulting in shorter decomposition sequences.
  [(#7454)](https://github.com/PennyLaneAI/pennylane/pull/7454)

<h3>Labs: a place for unified and rapid prototyping of research software 🧪</h3>

* The imports of dependencies introduced by ``labs`` functionalities have been modified such that
  these dependencies only have to be installed for the functions that use them, not to use
  ``labs`` functionalities in general. This decouples the various submodules, and even functions
  within the same submodule, from each other.
  [(#7650)](https://github.com/PennyLaneAI/pennylane/pull/7650)

* A new module :mod:`pennylane.labs.intermediate_reps <pennylane.labs.intermediate_reps>`
  provides functionality to compute intermediate representations for particular circuits.
  :func:`parity_matrix <pennylane.labs.intermediate_reps.parity_matrix>` computes
  the parity matrix intermediate representation for CNOT circuits.
  :func:`phase_polynomial <pennylane.labs.intermediate_reps.phase_polynomial>` computes
  the phase polynomial intermediate representation for {CNOT, RZ} circuits.
  These efficient intermediate representations are important
  for CNOT routing algorithms and other quantum compilation routines.
  [(#7229)](https://github.com/PennyLaneAI/pennylane/pull/7229)
  [(#7333)](https://github.com/PennyLaneAI/pennylane/pull/7333)
  [(#7629)](https://github.com/PennyLaneAI/pennylane/pull/7629)
  
* The `pennylane.labs.vibrational` module is upgraded to use features from the `concurrency` module
  to perform multiprocess and multithreaded execution of workloads. 
  [(#7401)](https://github.com/PennyLaneAI/pennylane/pull/7401)

* A `rowcol` function is now available in `pennylane.labs.intermediate_reps`.
  Given the parity matrix of a CNOT circuit and a qubit connectivity graph, it synthesizes a
  possible implementation of the parity matrix that respects the connectivity.
  [(#7394)](https://github.com/PennyLaneAI/pennylane/pull/7394)

* A new module :mod:`pennylane.labs.zxopt <pennylane.labs.zxopt>` provides access to the basic optimization
  passes from [pyzx](https://pyzx.readthedocs.io/en/latest/) for PennyLane circuits.
  
    * :func:`basic_optimization <pennylane.labs.zxopt.basic_optimization>` performs peephole optimizations on the circuit and is a useful subroutine for other optimization passes.
    * :func:`full_optimize <pennylane.labs.zxopt.full_optimize>` optimizes [(Clifford + T)](https://pennylane.ai/compilation/clifford-t-gate-set) circuits.
    * :func:`full_reduce <pennylane.labs.zxopt.full_reduce>` can optimize arbitrary PennyLane circuits and follows the pipeline described in the [the pyzx docs](https://pyzx.readthedocs.io/en/latest/simplify.html).
    * :func:`todd <pennylane.labs.zxopt.todd>` performs Third Order Duplicate and Destroy (`TODD <https://arxiv.org/abs/1712.01557>`__) via phase polynomials and reduces T gate counts.

  [(#7471)](https://github.com/PennyLaneAI/pennylane/pull/7471)

<h3>Breaking changes 💔</h3>

* Support for gradient keyword arguments as QNode keyword arguments has been removed. Instead please use the
  new `gradient_kwargs` keyword argument accordingly.
  [(#7648)](https://github.com/PennyLaneAI/pennylane/pull/7648)

* The default value of `cache` is now `"auto"` with `qml.execute`. Like `QNode`, `"auto"` only turns on caching
  when `max_diff > 1`.
  [(#7644)](https://github.com/PennyLaneAI/pennylane/pull/7644)

* A new decomposition for two-qubit unitaries was implemented in `two_qubit_decomposition`.
  It ensures the correctness of the decomposition in some edge cases but uses 3 CNOT gates
  even if 2 CNOTs would suffice theoretically.
  [(#7474)](https://github.com/PennyLaneAI/pennylane/pull/7474)

* The `return_type` property of `MeasurementProcess` has been removed. Please use `isinstance` for type checking instead.
  [(#7322)](https://github.com/PennyLaneAI/pennylane/pull/7322)

* The `KerasLayer` class in `qml.qnn.keras` has been removed because Keras 2 is no longer actively maintained.
  Please consider using a different machine learning framework, like `PyTorch <demos/tutorial_qnn_module_torch>`__ or `JAX <demos/tutorial_How_to_optimize_QML_model_using_JAX_and_Optax>`__.
  [(#7320)](https://github.com/PennyLaneAI/pennylane/pull/7320)

* The `qml.gradients.hamiltonian_grad` function has been removed because this gradient recipe is no
  longer required with the :doc:`new operator arithmetic system </news/new_opmath>`.
  [(#7302)](https://github.com/PennyLaneAI/pennylane/pull/7302)

* Accessing terms of a tensor product (e.g., `op = X(0) @ X(1)`) via `op.obs` has been removed.
  [(#7324)](https://github.com/PennyLaneAI/pennylane/pull/7324)

* The `mcm_method` keyword argument in `qml.execute` has been removed.
  [(#7301)](https://github.com/PennyLaneAI/pennylane/pull/7301)

* The `inner_transform` and `config` keyword arguments in `qml.execute` have been removed.
  [(#7300)](https://github.com/PennyLaneAI/pennylane/pull/7300)

* `Sum.ops`, `Sum.coeffs`, `Prod.ops` and `Prod.coeffs` have been removed.
  [(#7304)](https://github.com/PennyLaneAI/pennylane/pull/7304)

* Specifying `pipeline=None` with `qml.compile` has been removed.
  [(#7307)](https://github.com/PennyLaneAI/pennylane/pull/7307)

* The `control_wires` argument in `qml.ControlledQubitUnitary` has been removed.
  Furthermore, the `ControlledQubitUnitary` no longer accepts `QubitUnitary` objects as arguments as its `base`.
  [(#7305)](https://github.com/PennyLaneAI/pennylane/pull/7305)

* `qml.tape.TapeError` has been removed.
  [(#7205)](https://github.com/PennyLaneAI/pennylane/pull/7205)

<h3>Deprecations 👋</h3>

Here's a list of deprecations made this release. For a more detailed breakdown of deprecations and alternative code to use instead, Please consult the :doc:`deprecations and removals page </development/deprecations>`.

* Top-level access to `DeviceError`, `PennyLaneDeprecationWarning`, `QuantumFunctionError` and `ExperimentalWarning` have been deprecated and will be removed in v0.43. Please import them from the new `exceptions` module.
  [(#7292)](https://github.com/PennyLaneAI/pennylane/pull/7292)
  [(#7477)](https://github.com/PennyLaneAI/pennylane/pull/7477)
  [(#7508)](https://github.com/PennyLaneAI/pennylane/pull/7508)
  [(#7603)](https://github.com/PennyLaneAI/pennylane/pull/7603)

* `qml.operation.Observable` and the corresponding `Observable.compare` have been deprecated, as
  pennylane now depends on the more general `Operator` interface instead. The
  `Operator.is_hermitian` property can instead be used to check whether or not it is highly likely
  that the operator instance is Hermitian.
  [(#7316)](https://github.com/PennyLaneAI/pennylane/pull/7316)

* The boolean functions provided in `pennylane.operation` are deprecated. See the :doc:`deprecations page </development/deprecations>` 
  for equivalent code to use instead. These include `not_tape`, `has_gen`, `has_grad_method`, `has_multipar`,
  `has_nopar`, `has_unitary_gen`, `is_measurement`, `defines_diagonalizing_gates`, and `gen_is_multi_term_hamiltonian`.
  [(#7319)](https://github.com/PennyLaneAI/pennylane/pull/7319)

* `qml.operation.WiresEnum`, `qml.operation.AllWires`, and `qml.operation.AnyWires` are deprecated. To indicate that
  an operator can act on any number of wires, `Operator.num_wires = None` should be used instead. This is the default
  and does not need to be overwritten unless the operator developer wants to add wire number validation.
  [(#7313)](https://github.com/PennyLaneAI/pennylane/pull/7313)

* The :func:`qml.QNode.get_gradient_fn` method is now deprecated. Instead, use :func:`~.workflow.get_best_diff_method` to obtain the differentiation method.
  [(#7323)](https://github.com/PennyLaneAI/pennylane/pull/7323)

<h3>Internal changes ⚙️</h3>

* Update `jax` and `tensorflow` dependencies for `doc` builds.
  [(#7667)](https://github.com/PennyLaneAI/pennylane/pull/7667)

* `Pennylane` has been renamed to `pennylane` in the `pyproject.toml` file 
  to match the expected binary distribution format naming conventions.
  [(#7689)](https://github.com/PennyLaneAI/pennylane/pull/7689)

* The `qml.compiler.python_compiler` submodule has been restructured.
  [(#7645)](https://github.com/PennyLaneAI/pennylane/pull/7645)

* Move program capture code closer to where it is used.
  [(#7608)][https://github.com/PennyLaneAI/pennylane/pull/7608]

* Tests using `OpenFermion` in `tests/qchem` do not fail with NumPy>=2.0.0 any more.
  [(#7626)](https://github.com/PennyLaneAI/pennylane/pull/7626)

* Move `givens_decomposition` and private helpers from `qchem` to `math` module.
  [(#7545)](https://github.com/PennyLaneAI/pennylane/pull/7545)

* Enforce module dependencies in `pennylane` using `tach`.
  [(#7185)](https://github.com/PennyLaneAI/pennylane/pull/7185)
  [(#7416)](https://github.com/PennyLaneAI/pennylane/pull/7416)
  [(#7418)](https://github.com/PennyLaneAI/pennylane/pull/7418)
  [(#7429)](https://github.com/PennyLaneAI/pennylane/pull/7429)
  [(#7430)](https://github.com/PennyLaneAI/pennylane/pull/7430)
  [(#7437)](https://github.com/PennyLaneAI/pennylane/pull/7437)
  [(#7504)](https://github.com/PennyLaneAI/pennylane/pull/7504)
  [(#7538)](https://github.com/PennyLaneAI/pennylane/pull/7538)
  [(#7542)](https://github.com/PennyLaneAI/pennylane/pull/7542)
  [(#7667)](https://github.com/PennyLaneAI/pennylane/pull/7667)

* With program capture enabled, mcm method validation now happens on execution rather than setup.
  [(#7475)](https://github.com/PennyLaneAI/pennylane/pull/7475)

* Add `.git-blame-ignore-revs` file to the PennyLane repository. This file will allow specifying commits that should
  be ignored in the output of `git blame`. For example, this can be useful when a single commit includes bulk reformatting.
  [(#7507)](https://github.com/PennyLaneAI/pennylane/pull/7507)

* Add a `.gitattributes` file to standardize LF as the end-of-line character for the PennyLane
  repository.
  [(#7502)](https://github.com/PennyLaneAI/pennylane/pull/7502)

* `DefaultQubit` now implements `preprocess_transforms` and `setup_execution_config` instead of `preprocess`.
  [(#7468)](https://github.com/PennyLaneAI/pennylane/pull/7468)

* Fix subset of `pylint` errors in the `tests` folder.
  [(#7446)](https://github.com/PennyLaneAI/pennylane/pull/7446)

* Remove and reduce excessively expensive test cases in `tests/templates/test_subroutines/` that do not add value.
  [(#7436)](https://github.com/PennyLaneAI/pennylane/pull/7436)

* Stop using `pytest-timeout` in the PennyLane CI/CD pipeline.
  [(#7451)](https://github.com/PennyLaneAI/pennylane/pull/7451)

* A `RuntimeWarning` raised when using versions of JAX > 0.4.28 has been removed.
  [(#7398)](https://github.com/PennyLaneAI/pennylane/pull/7398)

* Wheel releases for PennyLane now follow the `PyPA binary-distribution format <https://packaging.python.org/en/latest/specifications/binary-distribution-format/>_` guidelines more closely.
  [(#7382)](https://github.com/PennyLaneAI/pennylane/pull/7382)

* `null.qubit` can now support an optional `track_resources` argument which allows it to record which gates are executed.
  [(#7226)](https://github.com/PennyLaneAI/pennylane/pull/7226)
  [(#7372)](https://github.com/PennyLaneAI/pennylane/pull/7372)
  [(#7392)](https://github.com/PennyLaneAI/pennylane/pull/7392)

* A new internal module, `qml.concurrency`, is added to support internal use of multiprocess and multithreaded execution of workloads. This also migrates the use of `concurrent.futures` in `default.qubit` to this new design.
  [(#7303)](https://github.com/PennyLaneAI/pennylane/pull/7303)

* Test suites in `tests/transforms/test_defer_measurement.py` use analytic mocker devices to test numeric results.
  [(#7329)](https://github.com/PennyLaneAI/pennylane/pull/7329)

* Add new `pennylane.exceptions` module for custom errors and warnings.
  [(#7205)](https://github.com/PennyLaneAI/pennylane/pull/7205)
  [(#7292)](https://github.com/PennyLaneAI/pennylane/pull/7292)

* Clean up `__init__.py` files in `math`, `ops`, `qaoa`, `tape` and `templates` to be explicit in what they import. 
  [(#7200)](https://github.com/PennyLaneAI/pennylane/pull/7200)
  
* The `Tracker` class has been moved into the `devices` module.
  [(#7281)](https://github.com/PennyLaneAI/pennylane/pull/7281)

* Moved functions that calculate rotation angles for unitary decompositions into an internal
  module `qml.math.decomposition`
  [(#7211)](https://github.com/PennyLaneAI/pennylane/pull/7211)

* Fixed a failing integration test for `qml.QDrift`  which multiplied the operators of the decomposition incorrectly to evolve the state.
  [(#7621)](https://github.com/PennyLaneAI/pennylane/pull/7621)

* The decomposition test in `assert_valid` no longer checks the matrix of the decomposition if the operator
  does not define a matrix representation.
  [(#7655)](https://github.com/PennyLaneAI/pennylane/pull/7655)

<h3>Documentation 📝</h3>

* The usage examples for `qml.decomposition.DecompositionGraph` have been updated.
  [(#7692)](https://github.com/PennyLaneAI/pennylane/pull/7692)

* The entry in the :doc:`/news/program_capture_sharp_bits` has been updated to include
  additional supported lightning devices: `lightning.kokkos` and `lightning.gpu`.
  [(#7674)](https://github.com/PennyLaneAI/pennylane/pull/7674)

* Updated the circuit drawing for `qml.Select` to include two commonly used symbols for 
  Select-applying, or multiplexing, an operator. Added a similar drawing for `qml.SelectPauliRot`.
  [(#7464)](https://github.com/PennyLaneAI/pennylane/pull/7464)
  
* The entry in the :doc:`/news/program_capture_sharp_bits` page for transforms has been updated; non-native transforms being applied
  to QNodes wherein operators have dynamic wires can lead to incorrect results.
  [(#7426)](https://github.com/PennyLaneAI/pennylane/pull/7426)

* Fixed the wrong `theta` to `phi` in :class:`~pennylane.IsingXY`.
  [(#7427)](https://github.com/PennyLaneAI/pennylane/pull/7427)

* In the :doc:`/introduction/compiling_circuits` page, in the "Decomposition in stages" section,
  circuit drawings now render in a way that's easier to read.
  [(#7419)](https://github.com/PennyLaneAI/pennylane/pull/7419)

* The entry in the :doc:`/news/program_capture_sharp_bits` page for using program capture with Catalyst 
  has been updated. Instead of using ``qjit(experimental_capture=True)``, Catalyst is now compatible 
  with the global toggles ``qml.capture.enable()`` and ``qml.capture.disable()`` for enabling and
  disabling program capture.
  [(#7298)](https://github.com/PennyLaneAI/pennylane/pull/7298)

<h3>Bug fixes 🐛</h3>

* A bug in `qml.draw_mpl` for circuits with work wires has been fixed. The previously
  inconsistent mapping for these wires has been resolved, ensuring accurate assignment during
  drawing.
  [(#7668)](https://github.com/PennyLaneAI/pennylane/pull/7668)

* A bug in `ops.op_math.Prod.simplify()` has been fixed that led to global phases being discarded
  in special cases. Concretely, this problem occurs when Pauli factors combine into the identity
  up to a global phase _and_ there is no Pauli representation of the product operator.
  [(#7671)](https://github.com/PennyLaneAI/pennylane/pull/7671)

* The behaviour of the `qml.FlipSign` operation has been fixed: passing an integer `m` as the wires argument is now
  interpreted as a single wire (i.e. `wires=[m]`). This is different from the previous interpretation of `wires=range(m)`.
  Also, the `qml.FlipSign.wires` attribute is now returning the correct `Wires` object as for all other operations in PennyLane.
  [(#7647)](https://github.com/PennyLaneAI/pennylane/pull/7647)

* `qml.equal` now works with `qml.PauliError`s.
  [(#7618)](https://github.com/PennyLaneAI/pennylane/pull/7618)

* The `qml.transforms.cancel_inverses` transform can be used with `jax.jit`.
  [(#7487)](https://github.com/PennyLaneAI/pennylane/pull/7487)

* `qml.StatePrep` does not validate the norm of statevectors any more, default to `False` during initialization.
  [(#7615)](https://github.com/PennyLaneAI/pennylane/pull/7615)

* `qml.PhaseShift` operation is now working correctly with a batch size of 1.
  [(#7622)](https://github.com/PennyLaneAI/pennylane/pull/7622)

* `qml.metric_tensor` can now be calculated with catalyst.
  [(#7528)](https://github.com/PennyLaneAI/pennylane/pull/7528)

* The mapping to standard wires (consecutive integers) of `qml.tape.QuantumScript` has been fixed
  to correctly consider work wires that are not used otherwise in the circuit.
  [(#7581)](https://github.com/PennyLaneAI/pennylane/pull/7581)

* Fixed a bug where certain transforms with a native program capture implementation give incorrect results when
  dynamic wires were present in the circuit. The affected transforms were:
  * :func:`~pennylane.transforms.cancel_inverses`
  * :func:`~pennylane.transforms.merge_rotations`
  * :func:`~pennylane.transforms.single_qubit_fusion`
  * :func:`~pennylane.transforms.merge_amplitude_embedding`
  [(#7426)](https://github.com/PennyLaneAI/pennylane/pull/7426)

* The `Operator.pow` method has been fixed to raise to the power of 2 the qutrit operators `~.TShift`, `~.TClock`, and `~.TAdd`.
  [(#7505)](https://github.com/PennyLaneAI/pennylane/pull/7505)

* The queuing behavior of the controlled of a controlled operation is fixed.
  [(#7532)](https://github.com/PennyLaneAI/pennylane/pull/7532)

* A new decomposition was implemented for two-qubit `QubitUnitary` operators in `two_qubit_decomposition`
  based on a type-AI Cartan decomposition. It fixes previously faulty edge cases for unitaries
  that require 2 or 3 CNOT gates. Now, 3 CNOTs are used for both cases, using one more
  CNOT than theoretically required in the former case.
  [(#7474)](https://github.com/PennyLaneAI/pennylane/pull/7474)

* The documentation of `qml.pulse.drive` has been updated and corrected.
  [(#7459)](https://github.com/PennyLaneAI/pennylane/pull/7459)

* Fixed a bug in `to_openfermion` where identity qubit-to-wires mapping was not obeyed.
  [(#7332)](https://github.com/PennyLaneAI/pennylane/pull/7332)

* Fixed a bug in the validation of :class:`~.SelectPauliRot` that prevents parameter broadcasting.
  [(#7377)](https://github.com/PennyLaneAI/pennylane/pull/7377)

* Usage of NumPy in `default.mixed` source code has been converted to `qml.math` to avoid
  unnecessary dependency on NumPy and to fix a bug that caused an error when using `default.mixed` with PyTorch and GPUs.
  [(#7384)](https://github.com/PennyLaneAI/pennylane/pull/7384)

* With program capture enabled (`qml.capture.enable()`), `QSVT` no treats abstract values as metadata.
  [(#7360)](https://github.com/PennyLaneAI/pennylane/pull/7360)

* A fix was made to `default.qubit` to allow for using `qml.Snapshot` with defer-measurements (`mcm_method="deferred"`).
  [(#7335)](https://github.com/PennyLaneAI/pennylane/pull/7335)

* Fixes the repr for empty `Prod` and `Sum` instances to better communicate the existence of an empty instance.
  [(#7346)](https://github.com/PennyLaneAI/pennylane/pull/7346)

* Fixes a bug where circuit execution fails with ``BlockEncode`` initialized with sparse matrices.
  [(#7285)](https://github.com/PennyLaneAI/pennylane/pull/7285)

* Adds an informative error if `qml.cond` is used with an abstract condition with
  jitting on `default.qubit` if capture is enabled.
  [(#7314)](https://github.com/PennyLaneAI/pennylane/pull/7314)

* Fixes a bug where using a ``StatePrep`` operation with `batch_size=1` did not work with ``default.mixed``.
  [(#7280)](https://github.com/PennyLaneAI/pennylane/pull/7280)

* Gradient transforms can now be used in conjunction with batch transforms with all interfaces.
  [(#7287)](https://github.com/PennyLaneAI/pennylane/pull/7287)

* Fixes a bug where the global phase was not being added in the ``QubitUnitary`` decomposition.  
  [(#7244)](https://github.com/PennyLaneAI/pennylane/pull/7244)
  [(#7270)](https://github.com/PennyLaneAI/pennylane/pull/7270)

* Using finite differences with program capture without x64 mode enabled now raises a warning.
  [(#7282)](https://github.com/PennyLaneAI/pennylane/pull/7282)

* When the `mcm_method` is specified to the `"device"`, the `defer_measurements` transform will 
  no longer be applied. Instead, the device will be responsible for all MCM handling.
  [(#7243)](https://github.com/PennyLaneAI/pennylane/pull/7243)

* Fixed coverage of `qml.liealg.CII` and `qml.liealg.AIII`.
  [(#7291)](https://github.com/PennyLaneAI/pennylane/pull/7291)

* Fixed a bug where the phase is used as the wire label for a `qml.GlobalPhase` when capture is enabled.
  [(#7211)](https://github.com/PennyLaneAI/pennylane/pull/7211)

* Fixed a bug that caused `CountsMP.process_counts` to return results in the computational basis, even if
  an observable was specified.
  [(#7342)](https://github.com/PennyLaneAI/pennylane/pull/7342)

* Fixed a bug that caused `SamplesMP.process_counts` used with an observable to return a list of eigenvalues 
  for each individual operation in the observable, instead of the overall result.
  [(#7342)](https://github.com/PennyLaneAI/pennylane/pull/7342)

* Fixed a bug where `two_qubit_decomposition` provides an incorrect decomposition for some special matrices.
  [(#7340)](https://github.com/PennyLaneAI/pennylane/pull/7340)

* Fixes a bug where the powers of `qml.ISWAP` and `qml.SISWAP` were decomposed incorrectly.
  [(#7361)](https://github.com/PennyLaneAI/pennylane/pull/7361)

* Returning `MeasurementValue`s from the `ftqc` module's parametric mid-circuit measurements
  (`measure_arbitrary_basis`, `measure_x` and `measure_y`) no longer raises an error in circuits 
  using `diagonalize_mcms`.
  [(#7387)](https://github.com/PennyLaneAI/pennylane/pull/7387)

* Fixes a bug where the :func:`~.transforms.single_qubit_fusion` transform produces a tape that is
  off from the original tape by a global phase.
  [(#7619)](https://github.com/PennyLaneAI/pennylane/pull/7619)

<h3>Contributors ✍️</h3>

This release contains contributions from (in alphabetical order):

Guillermo Alonso-Linaje,
Utkarsh Azad,
Astral Cai,
Yushao Chen,
<<<<<<< HEAD
Po-Ying Chiu,
=======
Marcus Edwards,
>>>>>>> a2369157
Lillian Frederiksen,
Pietropaolo Frisoni,
Simone Gasperini,
Korbinian Kottmann,
Christina Lee,
Anton Naim Ibrahim,
Oumarou Oumarou,
Lee J. O'Riordan,
Mudit Pandey,
Andrija Paurevic,
Shuli Shu,
Kalman Szenes,
Marc Vandelle,
David Wierichs,
Jake Zaia<|MERGE_RESOLUTION|>--- conflicted
+++ resolved
@@ -486,10 +486,9 @@
 * Alias for Identity (`I`) is now accessible from `qml.ops`.
   [(#7200)](https://github.com/PennyLaneAI/pennylane/pull/7200)
 
-<<<<<<< HEAD
 * Improved readability of `ExecutionConfig` with a custom `__str__`. 
   [(#7308)](https://github.com/PennyLaneAI/pennylane/pull/7308)
-=======
+
 * Add xz encoding related `pauli_to_xz`, `xz_to_pauli` and `pauli_prod` functions to the `ftqc` module.
   [(#7433)](https://github.com/PennyLaneAI/pennylane/pull/7433)
 
@@ -499,7 +498,6 @@
 
 * Add offline byproduct correction support to the `ftqc` module.
   [(#7447)](https://github.com/PennyLaneAI/pennylane/pull/7447)
->>>>>>> a2369157
 
 * The `ftqc` module `measure_arbitrary_basis`, `measure_x` and `measure_y` functions
   can now be captured when program capture is enabled.
@@ -950,11 +948,8 @@
 Utkarsh Azad,
 Astral Cai,
 Yushao Chen,
-<<<<<<< HEAD
 Po-Ying Chiu,
-=======
 Marcus Edwards,
->>>>>>> a2369157
 Lillian Frederiksen,
 Pietropaolo Frisoni,
 Simone Gasperini,
