:orphan:

# Release 0.34.0-dev (development release)

<h3>New features since last release</h3>

<h3>Improvements 🛠</h3>

* Updates to some relevant Pytests to enable its use as a suite of benchmarks.
  [(#4703)](https://github.com/PennyLaneAI/pennylane/pull/4703)

* Added `__iadd__` method to PauliSentence, which enables inplace-addition using `+=`, we no longer need to perform a copy, leading to performance improvements.
[(#4662)](https://github.com/PennyLaneAI/pennylane/pull/4662) 

* `qml.ArbitraryUnitary` now supports batching.
  [(#4745)](https://github.com/PennyLaneAI/pennylane/pull/4745)

* `qml.draw` and `qml.draw_mpl` now render operator ids.
  [(#4749)](https://github.com/PennyLaneAI/pennylane/pull/4749)

<h3>Breaking changes 💔</h3>

<h3>Deprecations 👋</h3>

<h3>Documentation 📝</h3>

<h3>Bug fixes 🐛</h3>

<h3>Contributors ✍️</h3>

This release contains contributions from (in alphabetical order):

Amintor Dusko,
<<<<<<< HEAD
Anurav Modak,
David Wierichs,
=======
David Wierichs,
Justin Woodring
>>>>>>> f41256d1
<|MERGE_RESOLUTION|>--- conflicted
+++ resolved
@@ -31,10 +31,6 @@
 This release contains contributions from (in alphabetical order):
 
 Amintor Dusko,
-<<<<<<< HEAD
 Anurav Modak,
 David Wierichs,
-=======
-David Wierichs,
-Justin Woodring
->>>>>>> f41256d1
+Justin Woodring