--- conflicted
+++ resolved
@@ -3,15 +3,11 @@
 # Release 0.39.0-dev (development release)
 
 <h3>New features since last release</h3>
-<<<<<<< HEAD
 
 * Functions are added for generating spin Hamiltonians for [Emery](https://arxiv.org/pdf/2309.11786)
   and [Haldane](https://arxiv.org/pdf/2211.13615) models on a lattice.
   [(#6201)](https://github.com/PennyLaneAI/pennylane/pull/6201/)
 
-=======
- 
->>>>>>> 15440c20
 <h3>Improvements 🛠</h3>
 * The `diagonalize_measurements` transform now uses a more efficient method of diagonalization 
   when possible, based on the `pauli_rep` of the relevant observables.
