
# Release 0.43.0-dev (development release)

<h3>New features since last release</h3>

* The Resource estimation toolkit was upgraded and has migrated from
  :mod:`~.labs` to PennyLane as the :mod:`~.estimator` module.
  
  * The `qml.estimator.WireResourceManager`, `qml.estimator.Allocate`, and `qml.estimator.Deallocate`
    classes were added to track auxiliary wires for resource estimation.
    [(#8203)](https://github.com/PennyLaneAI/pennylane/pull/8203)
  * The :class:`~.estimator.Resources` class was added as a container class for resources.
    [(#8205)](https://github.com/PennyLaneAI/pennylane/pull/8205)

* Dynamic wire allocation with `qml.allocation.allocate` can now be executed on `default.qubit`.
  [(#7718)](https://github.com/PennyLaneAI/pennylane/pull/7718)

  ```python
  @qml.qnode(qml.device('default.qubit'))
  def c():
      with qml.allocate(1) as wires:
          qml.H(wires)
          qml.CNOT((wires[0], 0))
      return qml.probs(wires=0)

  c()
  ```
  ```
  array([0.5, 0.5])
  ```

* A new :func:`~.ops.op_math.change_basis_op` function and :class:`~.ops.op_math.ChangeOpBasis` class were added,
  which allow a compute-uncompute pattern (U V U†) to be represented by a single operator.
  A corresponding decomposition rule has been added to support efficiently controlling the pattern,
  in which only the central (target) operator is controlled, and not U or U†.
  [(#8023)](https://github.com/PennyLaneAI/pennylane/pull/8023)
  [(#8070)](https://github.com/PennyLaneAI/pennylane/pull/8070)

* A new keyword argument ``partial`` has been added to :class:`qml.Select`. It allows for
  simplifications in the decomposition of ``Select`` under the assumption that the state of the
  control wires has no overlap with computational basis states that are not used by ``Select``.
  [(#7658)](https://github.com/PennyLaneAI/pennylane/pull/7658)

* New ZX calculus-based transforms have been added to access circuit optimization
  passes implemented in [pyzx](https://pyzx.readthedocs.io/en/latest/):

  * :func:`~.transforms.zx.push_hadamards` to optimize a phase-polynomial + Hadamard circuit by pushing
    Hadamard gates as far as possible to one side to create fewer larger phase-polynomial blocks
    (see [pyzx.basic_optimization](https://pyzx.readthedocs.io/en/latest/api.html#pyzx.optimize.basic_optimization)).
    [(#8025)](https://github.com/PennyLaneAI/pennylane/pull/8025)

  * :func:`~.transforms.zx.todd` to optimize a Clifford + T circuit by using the Third Order Duplicate and Destroy (TODD) algorithm
    (see [pyzx.phase_block_optimize](https://pyzx.readthedocs.io/en/latest/api.html#pyzx.optimize.phase_block_optimize)).
    [(#8029)](https://github.com/PennyLaneAI/pennylane/pull/8029)

  * :func:`~.transforms.zx.optimize_t_count` to reduce the number of T gates in a Clifford + T circuit by applying
    a sequence of passes that combine ZX-based commutation and cancellation rules and the TODD algorithm
    (see [pyzx.full_optimize](https://pyzx.readthedocs.io/en/latest/api.html#pyzx.optimize.full_optimize)).
    [(#8088)](https://github.com/PennyLaneAI/pennylane/pull/8088)

  * :func:`~.transforms.zx.reduce_non_clifford` to reduce the number of non-Clifford gates by applying
    a combination of phase gadgetization strategies and Clifford gate simplification rules.
    (see [pyzx.full_reduce](https://pyzx.readthedocs.io/en/latest/api.html#pyzx.simplify.full_reduce)).
    [(#7747)](https://github.com/PennyLaneAI/pennylane/pull/7747)

* The `qml.specs` function now accepts a `compute_depth` keyword argument, which is set to `True` by default.
  This makes the expensive depth computation performed by `qml.specs` optional.
  [(#7998)](https://github.com/PennyLaneAI/pennylane/pull/7998)
  [(#8042)](https://github.com/PennyLaneAI/pennylane/pull/8042)

* New transforms called :func:`~.transforms.match_relative_phase_toffoli` and
  :func:`~.transforms.match_controlled_iX_gate` have been added to implement passes that make use
  of equivalencies to compile certain patterns to efficient Clifford+T equivalents.
  [(#7748)](https://github.com/PennyLaneAI/pennylane/pull/7748)

* Leveraging quantum just-in-time compilation to optimize parameterized hybrid workflows with the momentum
  quantum natural gradient optimizer is now possible with the new :class:`~.MomentumQNGOptimizerQJIT` optimizer.
  [(#7606)](https://github.com/PennyLaneAI/pennylane/pull/7606)

  Similar to the :class:`~.QNGOptimizerQJIT` optimizer, :class:`~.MomentumQNGOptimizerQJIT` offers a
  `qml.qjit`-compatible analogue to the existing :class:`~.MomentumQNGOptimizer` with an Optax-like interface:

  ```python
  import pennylane as qml
  import jax.numpy as jnp

  dev = qml.device("lightning.qubit", wires=2)

  @qml.qnode(dev)
  def circuit(params):
      qml.RX(params[0], wires=0)
      qml.RY(params[1], wires=1)
      return qml.expval(qml.Z(0) + qml.X(1))

  opt = qml.MomentumQNGOptimizerQJIT(stepsize=0.1, momentum=0.2)

  @qml.qjit
  def update_step_qjit(i, args):
      params, state = args
      return opt.step(circuit, params, state)

  @qml.qjit
  def optimization_qjit(params, iters):
      state = opt.init(params)
      args = (params, state)
      params, state = qml.for_loop(iters)(update_step_qjit)(args)
      return params
  ```

  ```pycon
  >>> params = jnp.array([0.1, 0.2])
  >>> iters = 1000
  >>> optimization_qjit(params=params, iters=iters)
  Array([ 3.14159265, -1.57079633], dtype=float64)
  ```

* The :func:`~.transforms.decompose` transform is now able to decompose classically controlled operations.
  [(#8145)](https://github.com/PennyLaneAI/pennylane/pull/8145)

<h3>Improvements 🛠</h3>

* The function :func:`qml.clifford_t_decomposition` with `method="gridsynth"` are now compatible 
  with quantum just-in-time compilation via the `@qml.qjit` decorator.
  [(#7711)](https://github.com/PennyLaneAI/pennylane/pull/7711)

* The documentation of `qml.probs` and `qml.Hermitian` has been updated with a warning
  to guard users from an incompatibility that currently exists between the two.
  Furthermore, a warning is raised if a user attempts to use `qml.probs` with a Hermitian observable.
  [(#8235)](https://github.com/PennyLaneAI/pennylane/pull/8235)

* `qml.counts` can now be captured with program capture into plxpr. It still cannot be interpreted or executed
  with program capture.
  [(#8229)](https://github.com/PennyLaneAI/pennylane/pull/8229)

* `allocate` and `deallocate` can now be accessed as `qml.allocate` and `qml.deallocate`.
  [(#8189)](https://github.com/PennyLaneAI/pennylane/pull/8198)

* `allocate` now takes `state: Literal["zero", "any"] = "zero"` instead of `require_zeros=True`.
  [(#8163)](https://github.com/PennyLaneAI/pennylane/pull/8163)

* A `DynamicRegister` can no longer be used as an individual wire itself, as this led to confusing results.
  [(#8151)](https://github.com/PennyLaneAI/pennylane/pull/8151)

* A new keyword argument called ``shot_dist`` has been added to the :func:`~.transforms.split_non_commuting` transform.
  This allows for more customization and efficiency when calculating expectation values across the non-commuting groups
  of observables that make up a ``Hamiltonian``/``LinearCombination``.
  [(#7988)](https://github.com/PennyLaneAI/pennylane/pull/7988)

  Given a QNode that returns a sample-based measurement (e.g., ``expval``) of a ``Hamiltonian``/``LinearCombination``
  with finite ``shots``, the current default behaviour of :func:`~.transforms.split_non_commuting` will perform ``shots``
  executions for each group of commuting terms. With the ``shot_dist`` argument, this behaviour can be changed:

  * ``"uniform"``: evenly distributes the number of ``shots`` across all groups of commuting terms
  * ``"weighted"``: distributes the number of ``shots`` according to weights proportional to the L1 norm of the coefficients in each group
  * ``"weighted_random"``: same as ``"weighted"``, but the numbers of ``shots`` are sampled from a multinomial distribution
  * or a user-defined function implementing a custom shot distribution strategy

  To show an example about how this works, let's start by defining a simple Hamiltonian:

  ```python
  import pennylane as qml

  ham = qml.Hamiltonian(
      coeffs=[10, 0.1, 20, 100, 0.2],
      observables=[
          qml.X(0) @ qml.Y(1),
          qml.Z(0) @ qml.Z(2),
          qml.Y(1),
          qml.X(1) @ qml.X(2),
          qml.Z(0) @ qml.Z(1) @ qml.Z(2)
      ]
  )
  ```

  This Hamiltonian can be split into 3 non-commuting groups of mutually commuting terms.
  With ``shot_dist = "weighted"``, for example, the number of shots will be divided
  according to the L1 norm of each group's coefficients:

  ```python
  from functools import partial
  from pennylane.transforms import split_non_commuting

  dev = qml.device("default.qubit")

  @partial(split_non_commuting, shot_dist="weighted")
  @qml.qnode(dev, shots=10000)
  def circuit():
      return qml.expval(ham)

  with qml.Tracker(dev) as tracker:
      circuit()
  ```

  ```pycon
  >>> print(tracker.history["shots"])
  [2303, 23, 7674]
  ```

* The number of `shots` can now be specified directly in QNodes as a standard keyword argument.
  [(#8073)](https://github.com/PennyLaneAI/pennylane/pull/8073)

  ```python
  @qml.qnode(qml.device("default.qubit"), shots=1000)
  def circuit():
      qml.H(0)
      return qml.expval(qml.Z(0))
  ```

  ```pycon
  >>> circuit.shots
  Shots(total=1000)
  >>> circuit()
  np.float64(-0.004)
  ```

  Setting the `shots` value in a QNode is equivalent to decorating with :func:`qml.workflow.set_shots`. Note, however, that decorating with :func:`qml.workflow.set_shots` overrides QNode `shots`:

  ```pycon
  >>> new_circ = qml.set_shots(circuit, shots=123)
  >>> new_circ.shots
  Shots(total=123)
  ```

* PennyLane `autograph` supports standard python for updating arrays like `array[i] += x` instead of jax `arr.at[i].add(x)`.
  Users can now use this when designing quantum circuits with experimental program capture enabled.

  ```python
  import pennylane as qml
  import jax.numpy as jnp

  qml.capture.enable()

  @qml.qnode(qml.device("default.qubit", wires=3))
  def circuit(val):
    angles = jnp.zeros(3)
    angles[0:3] += val

    for i, angle in enumerate(angles):
        qml.RX(angle, i)

    return qml.expval(qml.Z(0)), qml.expval(qml.Z(1)), qml.expval(qml.Z(2))
  ```

  ```pycon
  >>> circuit(jnp.pi)
  (Array(-1, dtype=float32),
   Array(-1, dtype=float32),
   Array(-1, dtype=float32))
  ```

  [(#8076)](https://github.com/PennyLaneAI/pennylane/pull/8076)

* PennyLane `autograph` supports standard python for index assignment (`arr[i] = x`) instead of jax.numpy form (`arr = arr.at[i].set(x)`).
  Users can now use standard python assignment when designing circuits with experimental program capture enabled.

  ```python
  import pennylane as qml
  import jax.numpy as jnp

  qml.capture.enable()

  @qml.qnode(qml.device("default.qubit", wires=3))
  def circuit(val):
    angles = jnp.zeros(3)
    angles[1] = val / 2
    angles[2] = val

    for i, angle in enumerate(angles):
        qml.RX(angle, i)

    return qml.expval(qml.Z(0)), qml.expval(qml.Z(1)), qml.expval(qml.Z(2))
  ```

  ```pycon
  >>> circuit(jnp.pi)
  (Array(0.99999994, dtype=float32),
   Array(0., dtype=float32),
   Array(-0.99999994, dtype=float32))
  ```

  [(#8027)](https://github.com/PennyLaneAI/pennylane/pull/8027)

* Logical operations (`and`, `or` and `not`) are now supported with the `autograph` module. Users can
  now use these logical operations in control flow when designing quantum circuits with experimental
  program capture enabled.

  ```python
  import pennylane as qml

  qml.capture.enable()

  @qml.qnode(qml.device("default.qubit", wires=1))
  def circuit(param):
      if param >= 0 and param <= 1:
          qml.H(0)
      return qml.state()
  ```

  ```pycon
  >>> circuit(0.5)
  Array([0.70710677+0.j, 0.70710677+0.j], dtype=complex64)
  ```

  [(#8006)](https://github.com/PennyLaneAI/pennylane/pull/8006)

* The decomposition of :class:`~.BasisRotation` has been optimized to skip redundant phase shift gates
  with angle :math:`\pm \pi` for real-valued, i.e., orthogonal, rotation matrices. This uses the fact that
  no or single :class:`~.PhaseShift` gate is required in case the matrix has a determinant :math:`\pm 1`.
  [(#7765)](https://github.com/PennyLaneAI/pennylane/pull/7765)

* Changed how basis states are assigned internally in `qml.Superposition`, improving its
  decomposition slightly both regarding classical computing time and gate decomposition.
  [(#7880)](https://github.com/PennyLaneAI/pennylane/pull/7880)

* The printing and drawing of :class:`~.TemporaryAND`, also known as ``qml.Elbow``, and its adjoint
  have been improved to be more legible and consistent with how it's depicted in circuits in the literature.
  [(#8017)](https://github.com/PennyLaneAI/pennylane/pull/8017)

  ```python
  import pennylane as qml

  @qml.draw
  @qml.qnode(qml.device("lightning.qubit", wires=4))
  def node():
      qml.TemporaryAND([0, 1, 2], control_values=[1, 0])
      qml.CNOT([2, 3])
      qml.adjoint(qml.TemporaryAND([0, 1, 2], control_values=[1, 0]))
      return qml.expval(qml.Z(3))
  ```

  ```pycon
  print(node())
  0: ─╭●─────●╮─┤
  1: ─├○─────○┤─┤
  2: ─╰──╭●───╯─┤
  3: ────╰X─────┤  <Z>
  ```

* Several templates now have decompositions that can be accessed within the graph-based
  decomposition system (:func:`~.decomposition.enable_graph`), allowing workflows
  that include these templates to be decomposed in a resource-efficient and performant
  manner.
  [(#7779)](https://github.com/PennyLaneAI/pennylane/pull/7779)
  [(#7908)](https://github.com/PennyLaneAI/pennylane/pull/7908)
  [(#7385)](https://github.com/PennyLaneAI/pennylane/pull/7385)
  [(#7941)](https://github.com/PennyLaneAI/pennylane/pull/7941)
  [(#7943)](https://github.com/PennyLaneAI/pennylane/pull/7943)
  [(#8075)](https://github.com/PennyLaneAI/pennylane/pull/8075)
  [(#8002)](https://github.com/PennyLaneAI/pennylane/pull/8002)

  The included templates are: :class:`~.Adder`, :class:`~.ControlledSequence`, :class:`~.ModExp`, :class:`~.MottonenStatePreparation`,
  :class:`~.MPSPrep`, :class:`~.Multiplier`, :class:`~.OutAdder`, :class:`~.OutMultiplier`, :class:`~.OutPoly`, :class:`~.PrepSelPrep`,
  :class:`~.ops.Prod`, :class:`~.Reflection`, :class:`~.Select`, :class:`~.StatePrep`, :class:`~.TrotterProduct`, :class:`~.QROM`,
  :class:`~.GroverOperator`, :class:`~.UCCSD`, :class:`~.StronglyEntanglingLayers`, :class:`~.GQSP`, :class:`~.FermionicSingleExcitation`,
  :class:`~.FermionicDoubleExcitation`, :class:`~.QROM`, :class:`~.ArbitraryStatePreparation`, :class:`~.CosineWindow`,
  :class:`~.AmplitudeAmplification`, :class:`~.Permute`, :class:`~.AQFT`, :class:`~.FlipSign`, :class:`~.FABLE`,
  :class:`~.Qubitization`, and :class:`~.Superposition`

* A new function called :func:`~.math.choi_matrix` is available, which computes the [Choi matrix](https://en.wikipedia.org/wiki/Choi%E2%80%93Jamio%C5%82kowski_isomorphism) of a quantum channel.
  This is a useful tool in quantum information science and to check circuit identities involving non-unitary operations.
  [(#7951)](https://github.com/PennyLaneAI/pennylane/pull/7951)

  ```pycon
  >>> import numpy as np
  >>> Ks = [np.sqrt(0.3) * qml.CNOT((0, 1)), np.sqrt(1-0.3) * qml.X(0)]
  >>> Ks = [qml.matrix(op, wire_order=range(2)) for op in Ks]
  >>> Lambda = qml.math.choi_matrix(Ks)
  >>> np.trace(Lambda), np.trace(Lambda @ Lambda)
  (np.float64(1.0), np.float64(0.58))
  ```

* A new device preprocess transform, `~.devices.preprocess.no_analytic`, is available for hardware devices and hardware-like simulators.
  It validates that all executions are shot-based.
  [(#8037)](https://github.com/PennyLaneAI/pennylane/pull/8037)

* With program capture, the `true_fn` can now be a subclass of `Operator` when no `false_fn` is provided.
  `qml.cond(condition, qml.X)(0)` is now valid code and will return nothing, even though `qml.X` is
  technically a callable that returns an `X` operator.
  [(#8060)](https://github.com/PennyLaneAI/pennylane/pull/8060)
  [(#8101)](https://github.com/PennyLaneAI/pennylane/pull/8101)

* With program capture, an error is now raised if the conditional predicate is not a scalar.
  [(#8066)](https://github.com/PennyLaneAI/pennylane/pull/8066)

* :func:`~.tape.plxpr_to_tape` now supports converting circuits containing dynamic wire allocation.
  [(#8179)](https://github.com/PennyLaneAI/pennylane/pull/8179)

<h4>OpenQASM-PennyLane interoperability</h4>

* The :func:`qml.from_qasm3` function can now convert OpenQASM 3.0 circuits that contain
  subroutines, constants, all remaining stdlib gates, qubit registers, and built-in mathematical functions.
  [(#7651)](https://github.com/PennyLaneAI/pennylane/pull/7651)
  [(#7653)](https://github.com/PennyLaneAI/pennylane/pull/7653)
  [(#7676)](https://github.com/PennyLaneAI/pennylane/pull/7676)
  [(#7679)](https://github.com/PennyLaneAI/pennylane/pull/7679)
  [(#7677)](https://github.com/PennyLaneAI/pennylane/pull/7677)
  [(#7767)](https://github.com/PennyLaneAI/pennylane/pull/7767)
  [(#7690)](https://github.com/PennyLaneAI/pennylane/pull/7690)

<h4>Other improvements</h4>

<<<<<<< HEAD
* Two new `draw` and `generate_mlir_graph` functions have been introduced in the `qml.compiler.python_compiler.visualization` module 
  to visualize circuits with the new unified compiler framework when xDSL and/or Catalyst compilation passes are applied.
  [(#8040)](https://github.com/PennyLaneAI/pennylane/pull/8040)
  [(#8091)](https://github.com/PennyLaneAI/pennylane/pull/8091)
=======
* A `draw` function has been introduced in the `qml.compiler.python_compiler.visualization` module to visualize circuits
  with the new unified compiler framework when xDSL and/or Catalyst compilation passes are applied.
  [(#8040)](https://github.com/PennyLaneAI/pennylane/pull/8040)
>>>>>>> 53e0d76c

* The Python `Quantum` dialect now has more strict constraints for operands and results.
  [(#8083)](https://github.com/PennyLaneAI/pennylane/pull/8083)

* Program capture can now handle dynamic shots, shot vectors, and shots set with `qml.set_shots`.
  [(#7652)](https://github.com/PennyLaneAI/pennylane/pull/7652)

* Added a callback mechanism to the `qml.compiler.python_compiler` submodule to inspect the intermediate
  representation of the program between multiple compilation passes.
  [(#7964)](https://github.com/PennyLaneAI/pennylane/pull/7964)

* The matrix factorization using :func:`~.math.decomposition.givens_decomposition` has
  been optimized to factor out the redundant sign in the diagonal phase matrix for the
  real-valued (orthogonal) rotation matrices. For example, in case the determinant of a matrix is
  :math:`-1`, only a single element of the phase matrix is required.
  [(#7765)](https://github.com/PennyLaneAI/pennylane/pull/7765)

* Added the `NumQubitsOp` operation to the `Quantum` dialect of the Python compiler.
[(#8063)](https://github.com/PennyLaneAI/pennylane/pull/8063)

* An error is no longer raised when non-integer wire labels are used in QNodes using `mcm_method="deferred"`.
  [(#7934)](https://github.com/PennyLaneAI/pennylane/pull/7934)


  ```python
  @qml.qnode(qml.device("default.qubit"), mcm_method="deferred")
  def circuit():
      m = qml.measure("a")
      qml.cond(m == 0, qml.X)("aux")
      return qml.expval(qml.Z("a"))
  ```

  ```pycon
  >>> print(qml.draw(circuit)())
    a: ──┤↗├────┤  <Z>
  aux: ───║───X─┤
          ╚═══╝
  ```

* PennyLane is now compatible with `quimb` 1.11.2 after a bug affecting `default.tensor` was fixed.
  [(#7931)](https://github.com/PennyLaneAI/pennylane/pull/7931)

* The error message raised when using Python compiler transforms with :func:`pennylane.qjit` has been updated
  with suggested fixes.
  [(#7916)](https://github.com/PennyLaneAI/pennylane/pull/7916)

* A new `qml.transforms.resolve_dynamic_wires` transform can allocate concrete wire values for dynamic
  qubit allocation.
  [(#7678)](https://github.com/PennyLaneAI/pennylane/pull/7678)
  [(#8184)](https://github.com/PennyLaneAI/pennylane/pull/8184)

* The :func:`qml.workflow.set_shots` transform can now be directly applied to a QNode without the need for `functools.partial`, providing a more user-friendly syntax and negating having to import the `functools` package.
  [(#7876)](https://github.com/PennyLaneAI/pennylane/pull/7876)
  [(#7919)](https://github.com/PennyLaneAI/pennylane/pull/7919)

  ```python
  @qml.set_shots(shots=1000)  # or @qml.set_shots(1000)
  @qml.qnode(dev)
  def circuit():
      qml.H(0)
      return qml.expval(qml.Z(0))
  ```

  ```pycon
  >>> circuit()
  0.002
  ```

* Added a `QuantumParser` class to the `qml.compiler.python_compiler` submodule that automatically loads relevant dialects.
  [(#7888)](https://github.com/PennyLaneAI/pennylane/pull/7888)

* A compilation pass written with xDSL called `qml.compiler.python_compiler.transforms.ConvertToMBQCFormalismPass` has been added for the experimental xDSL Python compiler integration. This pass converts all gates in the MBQC gate set (`Hadamard`, `S`, `RZ`, `RotXZX` and `CNOT`) to the textbook MBQC formalism.
  [(#7870)](https://github.com/PennyLaneAI/pennylane/pull/7870)
  [(#8254)](https://github.com/PennyLaneAI/pennylane/pull/8254)

* Enforce various modules to follow modular architecture via `tach`.
  [(#7847)](https://github.com/PennyLaneAI/pennylane/pull/7847)

* Users can now specify a relative threshold value for the permissible operator norm error (`epsilon`) that
  triggers rebuilding of the cache in the `qml.clifford_t_transform`, via new `cache_eps_rtol` keyword argument.
  [(#8056)](https://github.com/PennyLaneAI/pennylane/pull/8056)

* A compilation pass written with xDSL called `qml.compiler.python_compiler.transforms.MeasurementsFromSamplesPass`
  has been added for the experimental xDSL Python compiler integration. This pass replaces all
  terminal measurements in a program with a single :func:`pennylane.sample` measurement, and adds
  postprocessing instructions to recover the original measurement.
  [(#7620)](https://github.com/PennyLaneAI/pennylane/pull/7620)

* A combine-global-phase pass has been added to the xDSL Python compiler integration.
  Note that the current implementation can only combine all the global phase operations at
  the last global phase operation in the same region. In other words, global phase operations inside a control flow region can't be combined with those in their parent
  region.
  [(#7675)](https://github.com/PennyLaneAI/pennylane/pull/7675)

* The `mbqc` xDSL dialect has been added to the Python compiler, which is used to represent
  measurement-based quantum-computing instructions in the xDSL framework.
  [(#7815)](https://github.com/PennyLaneAI/pennylane/pull/7815)
  [(#8059)](https://github.com/PennyLaneAI/pennylane/pull/8059)

* The `AllocQubitOp` and `DeallocQubitOp` operations have been added to the `Quantum` dialect in the
  Python compiler.
  [(#7915)](https://github.com/PennyLaneAI/pennylane/pull/7915)

* The :func:`pennylane.ops.rs_decomposition` method now performs exact decomposition and returns
  complete global phase information when used for decomposing a phase gate to Clifford+T basis.
  [(#7793)](https://github.com/PennyLaneAI/pennylane/pull/7793)

* `default.qubit` will default to the tree-traversal MCM method when `mcm_method="device"`.
  [(#7885)](https://github.com/PennyLaneAI/pennylane/pull/7885)

* The :func:`~.clifford_t_decomposition` transform can now handle circuits with mid-circuit
  measurements including Catalyst's measurements operations. It also now handles `RZ` and `PhaseShift`
  operations where angles are odd multiples of `±pi/4` more efficiently while using `method="gridsynth"`.
  [(#7793)](https://github.com/PennyLaneAI/pennylane/pull/7793)
  [(#7942)](https://github.com/PennyLaneAI/pennylane/pull/7942)

* The default implementation of `Device.setup_execution_config` now choses `"device"` as the default mcm method if it is available as specified by the device TOML file.
  [(#7968)](https://github.com/PennyLaneAI/pennylane/pull/7968)

<h4>Resource-efficient decompositions 🔎</h4>

* With :func:`~.decomposition.enable_graph()`, dynamically allocated wires are now supported in decomposition rules. This provides a smoother overall experience when decomposing operators in a way that requires auxiliary/work wires.
  [(#7861)](https://github.com/PennyLaneAI/pennylane/pull/7861)
  [(#8228)](https://github.com/PennyLaneAI/pennylane/pull/8228)

  * The :func:`~.transforms.decompose` transform now accepts a `num_available_work_wires` argument that allows the user to specify the number of work wires available for dynamic allocation.
  [(#7963)](https://github.com/PennyLaneAI/pennylane/pull/7963)
  [(#7980)](https://github.com/PennyLaneAI/pennylane/pull/7980)
  [(#8103)](https://github.com/PennyLaneAI/pennylane/pull/8103)

  * Decomposition rules added for the :class:`~.MultiControlledX` that dynamically allocate work wires if none was explicitly specified via the `work_wires` argument of the operator.
  [(#8024)](https://github.com/PennyLaneAI/pennylane/pull/8024)

* A :class:`~.decomposition.decomposition_graph.DecompGraphSolution` class is added to store the solution of a decomposition graph. An instance of this class is returned from the `solve` method of the :class:`~.decomposition.decomposition_graph.DecompositionGraph`.
  [(#8031)](https://github.com/PennyLaneAI/pennylane/pull/8031)

* With the graph-based decomposition system enabled (:func:`~.decomposition.enable_graph()`), if a decomposition cannot be found for an operator in the circuit, it no longer
  raises an error. Instead, a warning is raised, and `op.decomposition()` (the current default method for decomposing gates) is
  used as a fallback, while the rest of the circuit is still decomposed with
  the new graph-based system. Additionally, a special warning message is
  raised if the circuit contains a `GlobalPhase`, reminding the user that
  `GlobalPhase` is not assumed to have a decomposition under the new system.
  [(#8156)](https://github.com/PennyLaneAI/pennylane/pull/8156)
<h3>Labs: a place for unified and rapid prototyping of research software 🧪</h3>

* Added concurrency support for `effective_hamiltonian` in labs.
  [(#8081)](https://github.com/PennyLaneAI/pennylane/pull/8081)

* Fixed a queueing issue in `ResourceOperator` tests.
  [(#8204)](https://github.com/PennyLaneAI/pennylane/pull/8204)

* The module `qml.labs.zxopt` has been removed as its functionalities are now available in the
  submodule :mod:`~.transforms.zx`. The same functions are available, but their signature
  may have changed.
  - Instead of `qml.labs.zxopt.full_optimize`, use :func:`.transforms.zx.optimize_t_count`
  - Instead of `qml.labs.zxopt.full_reduce`, use :func:`.transforms.zx.reduce_non_clifford`
  - Instead of `qml.labs.zxopt.todd`, use :func:`.transforms.zx.todd`
  - Instead of `qml.labs.zxopt.basic_optimization`, use :func:`.transforms.zx.push_hadamards`
  [(#8177)](https://github.com/PennyLaneAI/pennylane/pull/8177)

* Added state of the art resources for the `ResourceSelectPauliRot` template and the
  `ResourceQubitUnitary` templates.
  [(#7786)](https://github.com/PennyLaneAI/pennylane/pull/7786)

* Added state of the art resources for the `ResourceSingleQubitCompare`, `ResourceTwoQubitCompare`,
  `ResourceIntegerComparator` and `ResourceRegisterComparator` templates.
  [(#7857)](https://github.com/PennyLaneAI/pennylane/pull/7857)

* Added state of the art resources for the `ResourceUniformStatePrep`,
  and `ResourceAliasSampling` templates.
  [(#7883)](https://github.com/PennyLaneAI/pennylane/pull/7883)

* Added state of the art resources for the `ResourceQFT` and `ResourceAQFT` templates.
  [(#7920)](https://github.com/PennyLaneAI/pennylane/pull/7920)

* Added a new `ResourceConfig` class that helps track the configuration for errors, precisions and custom decompositions for the resource estimation pipeline.
  [(#8195)](https://github.com/PennyLaneAI/pennylane/pull/8195)

* Added an internal `dequeue()` method to the `ResourceOperator` class to simplify the 
  instantiation of resource operators which require resource operators as input.
  [(#7974)](https://github.com/PennyLaneAI/pennylane/pull/7974)

* The `catalyst` xDSL dialect has been added to the Python compiler, which contains data structures that support core compiler functionality.
  [(#7901)](https://github.com/PennyLaneAI/pennylane/pull/7901)

* New `SparseFragment` and `SparseState` classes have been created that allow to use sparse matrices for the Hamiltonian Fragments when estimating the Trotter error.
  [(#7971)](https://github.com/PennyLaneAI/pennylane/pull/7971)

* The `qec` xDSL dialect has been added to the Python compiler, which contains data structures that support quantum error correction functionality.
  [(#7985)](https://github.com/PennyLaneAI/pennylane/pull/7985)

* The `stablehlo` xDSL dialect has been added to the Python compiler, which extends the existing
  StableHLO dialect with missing upstream operations.
  [(#8036)](https://github.com/PennyLaneAI/pennylane/pull/8036)
  [(#8084)](https://github.com/PennyLaneAI/pennylane/pull/8084)
  [(#8113)](https://github.com/PennyLaneAI/pennylane/pull/8113)
  
* Added more templates with state of the art resource estimates. Users can now use the `ResourceQPE`,
  `ResourceControlledSequence`, and `ResourceIterativeQPE` templates with the resource estimation tool.
  [(#8053)](https://github.com/PennyLaneAI/pennylane/pull/8053)

* Added state of the art resources for the `ResourceTrotterProduct` template.
  [(#7910)](https://github.com/PennyLaneAI/pennylane/pull/7910)

* Updated the symbolic `ResourceOperators` to use hyperparameters from `config` dictionary.
  [(#8181)](https://github.com/PennyLaneAI/pennylane/pull/8181)

<h3>Breaking changes 💔</h3>

* Remove `get_canonical_interface_name` in favour of overriding `Enum._missing_` in `Interface`.
  If you would like to get the canonical interface you can simply use the `Enum` like,

  ```pycon
  >>> from pennylane.math.interface_utils import Interface
  >>> Interface("torch")
  Interface.TORCH
  >>> Interface("jax-jit")
  Interface.JAX_JIT
  ```

  [(#8223)](https://github.com/PennyLaneAI/pennylane/pull/8223)

* :class:`~.PrepSelPrep` has been made more reliable by deriving the attributes ``coeffs`` and ``ops`` from the property ``lcu`` instead of storing 
  them independently. In addition, it is now is more consistent with other PennyLane operators, dequeuing its
  input ``lcu``. 
  [(#8169)](https://github.com/PennyLaneAI/pennylane/pull/8169)

* `MidMeasureMP` now inherits from `Operator` instead of `MeasurementProcess`.
  [(#8166)](https://github.com/PennyLaneAI/pennylane/pull/8166)

* `DefaultQubit.eval_jaxpr` does not use `self.shots` from device anymore; instead, it takes `shots` as a keyword argument,
  and the qnode primitive should process the `shots` and call `eval_jaxpr` accordingly.
  [(#8161)](https://github.com/PennyLaneAI/pennylane/pull/8161)

* The methods :meth:`~.pauli.PauliWord.operation` and :meth:`~.pauli.PauliSentence.operation`
  no longer queue any operators.
  [(#8136)](https://github.com/PennyLaneAI/pennylane/pull/8136)

* `qml.sample` no longer has singleton dimensions squeezed out for single shots or single wires. This cuts
  down on the complexity of post-processing due to having to handle single shot and single wire cases
  separately. The return shape will now *always* be `(shots, num_wires)`.
  [(#7944)](https://github.com/PennyLaneAI/pennylane/pull/7944)
  [(#8118)](https://github.com/PennyLaneAI/pennylane/pull/8118)

  For a simple qnode:

  ```pycon
  >>> @qml.qnode(qml.device('default.qubit'))
  ... def c():
  ...   return qml.sample(wires=0)
  ```

  Before the change, we had:

  ```pycon
  >>> qml.set_shots(c, shots=1)()
  0
  ```

  and now we have:

  ```pycon
  >>> qml.set_shots(c, shots=1)()
  array([[0]])
  ```

  Previous behavior can be recovered by squeezing the output:

  ```pycon
  >>> qml.math.squeeze(qml.set_shots(c, shots=1)())
  0
  ```

* `ExecutionConfig` and `MCMConfig` from `pennylane.devices` are now frozen dataclasses whose fields should be updated with `dataclass.replace`.
  [(#7697)](https://github.com/PennyLaneAI/pennylane/pull/7697)
  [(#8046)](https://github.com/PennyLaneAI/pennylane/pull/8046)

* Functions involving an execution configuration will now default to `None` instead of `pennylane.devices.DefaultExecutionConfig` and have to be handled accordingly.
  This prevents the potential mutation of a global object.

  This means that functions like,
  ```python
  ...
    def some_func(..., execution_config = DefaultExecutionConfig):
      ...
  ...
  ```
  should be written as follows,
  ```python
  ...
    def some_func(..., execution_config: ExecutionConfig | None = None):
      if execution_config is None:
          execution_config = ExecutionConfig()
  ...
  ```

  [(#7697)](https://github.com/PennyLaneAI/pennylane/pull/7697)

* The `qml.HilbertSchmidt` and `qml.LocalHilbertSchmidt` templates have been updated and their UI has been remarkably simplified.
  They now accept an operation or a list of operations as quantum unitaries.
  [(#7933)](https://github.com/PennyLaneAI/pennylane/pull/7933)

  In past versions of PennyLane, these templates required providing the `U` and `V` unitaries as a `qml.tape.QuantumTape` and a quantum function,
  respectively, along with separate parameters and wires.

  With this release, each template has been improved to accept one or more operators as  unitaries.
  The wires and parameters of the approximate unitary `V` are inferred from the inputs, according to the order provided.

  ```python
  >>> U = qml.Hadamard(0)
  >>> V = qml.RZ(0.1, wires=1)
  >>> qml.HilbertSchmidt(V, U)
  HilbertSchmidt(0.1, wires=[0, 1])
  ```

* Remove support for Python 3.10 and adds support for 3.13.
  [(#7935)](https://github.com/PennyLaneAI/pennylane/pull/7935)

* Move custom exceptions into `exceptions.py` and add a documentation page for them in the internals.
  [(#7856)](https://github.com/PennyLaneAI/pennylane/pull/7856)

* The boolean functions provided in `qml.operation` are deprecated. See the
  :doc:`deprecations page </development/deprecations>` for equivalent code to use instead. These
  include `not_tape`, `has_gen`, `has_grad_method`, `has_multipar`, `has_nopar`, `has_unitary_gen`,
  `is_measurement`, `defines_diagonalizing_gates`, and `gen_is_multi_term_hamiltonian`.
  [(#7924)](https://github.com/PennyLaneAI/pennylane/pull/7924)

* Removed access for `lie_closure`, `structure_constants` and `center` via `qml.pauli`.
  Top level import and usage is advised. The functions now live in the `liealg` module.

  ```python
  import pennylane.liealg
  from pennylane.liealg import lie_closure, structure_constants, center
  ```

  [(#7928)](https://github.com/PennyLaneAI/pennylane/pull/7928)
  [(#7994)](https://github.com/PennyLaneAI/pennylane/pull/7994)

* `qml.operation.Observable` and the corresponding `Observable.compare` have been removed, as
  PennyLane now depends on the more general `Operator` interface instead. The
  `Operator.is_hermitian` property can instead be used to check whether or not it is highly likely
  that the operator instance is Hermitian.
  [(#7927)](https://github.com/PennyLaneAI/pennylane/pull/7927)

* `qml.operation.WiresEnum`, `qml.operation.AllWires`, and `qml.operation.AnyWires` have been removed. Setting `Operator.num_wires = None` (the default)
  should instead indicate that the `Operator` does not need wire validation.
  [(#7911)](https://github.com/PennyLaneAI/pennylane/pull/7911)

* Removed `QNode.get_gradient_fn` method. Instead, use `qml.workflow.get_best_diff_method` to obtain the differentiation method.
  [(#7907)](https://github.com/PennyLaneAI/pennylane/pull/7907)

* Top-level access to ``DeviceError``, ``PennyLaneDeprecationWarning``, ``QuantumFunctionError`` and ``ExperimentalWarning`` has been removed. Please import these objects from the new ``pennylane.exceptions`` module.
  [(#7874)](https://github.com/PennyLaneAI/pennylane/pull/7874)

* `qml.cut_circuit_mc` no longer accepts a `shots` keyword argument. The shots should instead
  be set on the tape itself.
  [(#7882)](https://github.com/PennyLaneAI/pennylane/pull/7882)

<h3>Deprecations 👋</h3>

* Setting shots on a device through the `shots=` kwarg, e.g. `qml.device("default.qubit", wires=2, shots=1000)`, is deprecated. Please use the `set_shots` transform on the `QNode` instead.

  ```python
  dev = qml.device("default.qubit", wires=2)

  @qml.set_shots(1000)
  @qml.qnode(dev)
  def circuit(x):
      qml.RX(x, wires=0)
      return qml.expval(qml.Z(0))
  ```

  [(#7979)](https://github.com/PennyLaneAI/pennylane/pull/7979)
  [(#8161)](https://github.com/PennyLaneAI/pennylane/pull/8161)

* Support for using TensorFlow with PennyLane has been deprecated and will be dropped in Pennylane v0.44.
  Future versions of PennyLane are not guaranteed to work with TensorFlow.
  Instead, we recommend using the :doc:`JAX </introduction/interfaces/jax>` or :doc:`PyTorch </introduction/interfaces/torch>` interface for
  machine learning applications to benefit from enhanced support and features. Please consult the following demos for
  more usage information:
  [Turning quantum nodes into Torch Layers](https://pennylane.ai/qml/demos/tutorial_qnn_module_torch) and
  [How to optimize a QML model using JAX and Optax](https://pennylane.ai/qml/demos/tutorial_How_to_optimize_QML_model_using_JAX_and_Optax).
  [(#7989)](https://github.com/PennyLaneAI/pennylane/pull/7989)
  [(#8106)](https://github.com/PennyLaneAI/pennylane/pull/8106)

* `pennylane.devices.DefaultExecutionConfig` is deprecated and will be removed in v0.44.
  Instead, use `qml.devices.ExecutionConfig()` to create a default execution configuration.
  [(#7987)](https://github.com/PennyLaneAI/pennylane/pull/7987)

* Specifying the ``work_wire_type`` argument in ``qml.ctrl`` and other controlled operators as ``"clean"`` or
  ``"dirty"`` is deprecated. Use ``"zeroed"`` to indicate that the work wires are initially in the :math:`|0\rangle`
  state, and ``"borrowed"`` to indicate that the work wires can be in any arbitrary state. In both cases, the
  work wires are restored to their original state upon completing the decomposition.
  [(#7993)](https://github.com/PennyLaneAI/pennylane/pull/7993)

* Providing `num_steps` to :func:`pennylane.evolve`, :func:`pennylane.exp`, :class:`pennylane.ops.Evolution`,
  and :class:`pennylane.ops.Exp` is deprecated and will be removed in a future release. Instead, use
  :class:`~.TrotterProduct` for approximate methods, providing the `n` parameter to perform the Suzuki-Trotter
  product approximation of a Hamiltonian with the specified number of Trotter steps.

  As a concrete example, consider the following case:

  ```python
  coeffs = [0.5, -0.6]
  ops = [qml.X(0), qml.X(0) @ qml.Y(1)]
  H_flat = qml.dot(coeffs, ops)
  ```

  Instead of computing the Suzuki-Trotter product approximation as:

  ```pycon
  >>> qml.evolve(H_flat, num_steps=2).decomposition()
  [RX(0.5, wires=[0]),
  PauliRot(-0.6, XY, wires=[0, 1]),
  RX(0.5, wires=[0]),
  PauliRot(-0.6, XY, wires=[0, 1])]
  ```

  The same result can be obtained using :class:`~.TrotterProduct` as follows:

  ```pycon
  >>> decomp_ops = qml.adjoint(qml.TrotterProduct(H_flat, time=1.0, n=2)).decomposition()
  >>> [simp_op for op in decomp_ops for simp_op in map(qml.simplify, op.decomposition())]
  [RX(0.5, wires=[0]),
  PauliRot(-0.6, XY, wires=[0, 1]),
  RX(0.5, wires=[0]),
  PauliRot(-0.6, XY, wires=[0, 1])]
  ```
  [(#7954)](https://github.com/PennyLaneAI/pennylane/pull/7954)
  [(#7977)](https://github.com/PennyLaneAI/pennylane/pull/7977)

* `MeasurementProcess.expand` is deprecated. The relevant method can be replaced with
  `qml.tape.QuantumScript(mp.obs.diagonalizing_gates(), [type(mp)(eigvals=mp.obs.eigvals(), wires=mp.obs.wires)])`
  [(#7953)](https://github.com/PennyLaneAI/pennylane/pull/7953)

* `shots=` in `QNode` calls is deprecated and will be removed in v0.44.
  Instead, please use the `qml.workflow.set_shots` transform to set the number of shots for a QNode.
  [(#7906)](https://github.com/PennyLaneAI/pennylane/pull/7906)

* ``QuantumScript.shape`` and ``QuantumScript.numeric_type`` are deprecated and will be removed in version v0.44.
  Instead, the corresponding ``.shape`` or ``.numeric_type`` of the ``MeasurementProcess`` class should be used.
  [(#7950)](https://github.com/PennyLaneAI/pennylane/pull/7950)

* Some unnecessary methods of the `qml.CircuitGraph` class are deprecated and will be removed in version v0.44:
  [(#7904)](https://github.com/PennyLaneAI/pennylane/pull/7904)

    - `print_contents` in favor of `print(obj)`
    - `observables_in_order` in favor of `observables`
    - `operations_in_order` in favor of `operations`
    - `ancestors_in_order` in favor of `ancestors(obj, sort=True)`
    - `descendants_in_order` in favore of `descendants(obj, sort=True)`

* The `QuantumScript.to_openqasm` method is deprecated and will be removed in version v0.44.
  Instead, the `qml.to_openqasm` function should be used.
  [(#7909)](https://github.com/PennyLaneAI/pennylane/pull/7909)

* The `level=None` argument in the :func:`pennylane.workflow.get_transform_program`, :func:`pennylane.workflow.construct_batch`, `qml.draw`, `qml.draw_mpl`, and `qml.specs` transforms is deprecated and will be removed in v0.43.
  Please use `level='device'` instead to apply the noise model at the device level.
  [(#7886)](https://github.com/PennyLaneAI/pennylane/pull/7886)

* `qml.qnn.cost.SquaredErrorLoss` is deprecated and will be removed in version v0.44. Instead, this hybrid workflow can be accomplished
  with a function like `loss = lambda *args: (circuit(*args) - target)**2`.
  [(#7527)](https://github.com/PennyLaneAI/pennylane/pull/7527)

* Access to `add_noise`, `insert` and noise mitigation transforms from the `pennylane.transforms` module is deprecated.
  Instead, these functions should be imported from the `pennylane.noise` module.
  [(#7854)](https://github.com/PennyLaneAI/pennylane/pull/7854)

* The `qml.QNode.add_transform` method is deprecated and will be removed in v0.43.
  Instead, please use `QNode.transform_program.push_back(transform_container=transform_container)`.
  [(#7855)](https://github.com/PennyLaneAI/pennylane/pull/7855)

<h3>Internal changes ⚙️</h3>

* `qml.devices.preprocess.decompose` now works in graph decomposition mode
  when a gateset is provided. `default.qubit` and `null.qubit` can now use
  graph decomposition mode.
  [(#8225)](https://github.com/PennyLaneAI/pennylane/pull/8225)

* `DefaultQubit` now determines the `mcm_method` in `Device.setup_execution_config`,
  making it easier to tell which mcm method will be used. This also allows `defer_measurements` and `dynamic_one_shot` to be applied at different
  locations in the preprocessing program.
  [(#8184)](https://github.com/PennyLaneAI/pennylane/pull/8184)

* Remove usage of the `pytest.mark.capture` marker from tests in the `tests/python_compiler` directory.
  [(#8234)](https://github.com/PennyLaneAI/pennylane/pull/8234)

* Update `pylint` to `3.3.8` in CI and `requirements-dev.txt`
  [(#8216)](https://github.com/PennyLaneAI/pennylane/pull/8216)

* Updated `CompressedResourceOp` class to track the number of wires an operator requires in labs.
  [(#8173)](https://github.com/PennyLaneAI/pennylane/pull/8173)

* Update links in `README.md`.
  [(#8165)](https://github.com/PennyLaneAI/pennylane/pull/8165)

* Update `autograph` guide to reflect new capabilities.
  [(#8132)](https://github.com/PennyLaneAI/pennylane/pull/8132)

* Start using `strict=True` to `zip` usage in source code.
  [(#8164)](https://github.com/PennyLaneAI/pennylane/pull/8164)
  [(#8182)](https://github.com/PennyLaneAI/pennylane/pull/8182)
  [(#8183)](https://github.com/PennyLaneAI/pennylane/pull/8183)

* Unpin `autoray` package in `pyproject.toml` by fixing source code that was broken by release.
  [(#8147)](https://github.com/PennyLaneAI/pennylane/pull/8147)
  [(#8159)](https://github.com/PennyLaneAI/pennylane/pull/8159)
  [(#8160)](https://github.com/PennyLaneAI/pennylane/pull/8160)

* A `diagonalize_mcms` option has been added to the `ftqc.decomposition.convert_to_mbqc_formalism` tape transform that, when set, arbitrary-basis mid-circuit measurements are mapped into corresponding diagonalizing gates and Z-basis mid-circuit measurements.  
  [(#8105)](https://github.com/PennyLaneAI/pennylane/pull/8105)

* The `autograph` keyword argument has been removed from the `QNode` constructor.
  To enable autograph conversion, use the `qjit` decorator together with the `qml.capture.disable_autograph` context manager.
  [(#8104)](https://github.com/PennyLaneAI/pennylane/pull/8104)

* Add ability to disable autograph conversion using the newly added `qml.capture.disable_autograph` decorator or context manager.
  [(#8102)](https://github.com/PennyLaneAI/pennylane/pull/8102)

* Set `autoray` package upper-bound in `pyproject.toml` CI due to breaking changes in `v0.8.0`.
  [(#8110)](https://github.com/PennyLaneAI/pennylane/pull/8110)

* Add capability for roundtrip testing and module verification to the Python compiler `run_filecheck` and
`run_filecheck_qjit` fixtures.
  [(#8049)](https://github.com/PennyLaneAI/pennylane/pull/8049)

* Improve type hinting internally.
  [(#8086)](https://github.com/PennyLaneAI/pennylane/pull/8086)

* The `cond` primitive with program capture no longer stores missing false branches as `None`, instead storing them
  as jaxprs with no output.
  [(#8080)](https://github.com/PennyLaneAI/pennylane/pull/8080)

* Removed unnecessary execution tests along with accuracy validation in `tests/ops/functions/test_map_wires.py`.
  [(#8032)](https://github.com/PennyLaneAI/pennylane/pull/8032)

* Added a new `all-tests-passed` gatekeeper job to `interface-unit-tests.yml` to ensure all test
  jobs complete successfully before triggering downstream actions. This reduces the need to
  maintain a long list of required checks in GitHub settings. Also added the previously missing
  `capture-jax-tests` job to the list of required test jobs, ensuring this test suite is properly
  enforced in CI.
  [(#7996)](https://github.com/PennyLaneAI/pennylane/pull/7996)

* Equipped `DefaultQubitLegacy` (test suite only) with seeded sampling.
  This allows for reproducible sampling results of legacy classical shadow across CI.
  [(#7903)](https://github.com/PennyLaneAI/pennylane/pull/7903)

* Capture does not block `wires=0` anymore. This allows Catalyst to work with zero-wire devices.
  Note that `wires=None` is still illegal.
  [(#7978)](https://github.com/PennyLaneAI/pennylane/pull/7978)

* Improves readability of `dynamic_one_shot` postprocessing to allow further modification.
  [(#7962)](https://github.com/PennyLaneAI/pennylane/pull/7962)
  [(#8041)](https://github.com/PennyLaneAI/pennylane/pull/8041)

* Update PennyLane's top-level `__init__.py` file imports to improve Python language server support for finding
  PennyLane submodules.
  [(#7959)](https://github.com/PennyLaneAI/pennylane/pull/7959)

* Adds `measurements` as a "core" module in the tach specification.
  [(#7945)](https://github.com/PennyLaneAI/pennylane/pull/7945)

* Improves type hints in the `measurements` module.
  [(#7938)](https://github.com/PennyLaneAI/pennylane/pull/7938)

* Refactored the codebase to adopt modern type hint syntax for Python 3.11+ language features.
  [(#7860)](https://github.com/PennyLaneAI/pennylane/pull/7860)
  [(#7982)](https://github.com/PennyLaneAI/pennylane/pull/7982)

* Improve the pre-commit hook to add gitleaks.
  [(#7922)](https://github.com/PennyLaneAI/pennylane/pull/7922)

* Added a `run_filecheck_qjit` fixture that can be used to run FileCheck on integration tests for the
  `qml.compiler.python_compiler` submodule.
  [(#7888)](https://github.com/PennyLaneAI/pennylane/pull/7888)

* Added a `dialects` submodule to `qml.compiler.python_compiler` which now houses all the xDSL dialects we create.
  Additionally, the `MBQCDialect` and `QuantumDialect` dialects have been renamed to `MBQC` and `Quantum`.
  [(#7897)](https://github.com/PennyLaneAI/pennylane/pull/7897)

* Update minimum supported `pytest` version to `8.4.1`.
  [(#7853)](https://github.com/PennyLaneAI/pennylane/pull/7853)

* `DefaultQubitLegacy` (test suite only) no longer provides a customized classical shadow
  implementation
  [(#7895)](https://github.com/PennyLaneAI/pennylane/pull/7895)

* Make `pennylane.io` a tertiary module.
  [(#7877)](https://github.com/PennyLaneAI/pennylane/pull/7877)

* Seeded tests for the `split_to_single_terms` transformation.
  [(#7851)](https://github.com/PennyLaneAI/pennylane/pull/7851)

* Upgrade `rc_sync.yml` to work with latest `pyproject.toml` changes.
  [(#7808)](https://github.com/PennyLaneAI/pennylane/pull/7808)
  [(#7818)](https://github.com/PennyLaneAI/pennylane/pull/7818)

* `LinearCombination` instances can be created with `_primitive.impl` when
  capture is enabled and tracing is active.
  [(#7893)](https://github.com/PennyLaneAI/pennylane/pull/7893)

* The `TensorLike` type is now compatible with static type checkers.
  [(#7905)](https://github.com/PennyLaneAI/pennylane/pull/7905)

* Update xDSL supported version to `0.49`.
  [(#7923)](https://github.com/PennyLaneAI/pennylane/pull/7923)
  [(#7932)](https://github.com/PennyLaneAI/pennylane/pull/7932)
  [(#8120)](https://github.com/PennyLaneAI/pennylane/pull/8120)

* Update JAX version used in tests to `0.6.2`
  [(#7925)](https://github.com/PennyLaneAI/pennylane/pull/7925)

* The measurement-plane attribute of the Python compiler `mbqc` dialect now uses the "opaque syntax"
  format when printing in the generic IR format. This enables usage of this attribute when IR needs
  to be passed from the python compiler to Catalyst.
  [(#7957)](https://github.com/PennyLaneAI/pennylane/pull/7957)

* An `xdsl_extras` module has been added to the Python compiler to house additional utilities and
  functionality not available upstream in xDSL.
  [(#8067)](https://github.com/PennyLaneAI/pennylane/pull/8067)
  [(#8120)](https://github.com/PennyLaneAI/pennylane/pull/8120)

* Moved `allocation.DynamicWire` from the `allocation` to the `wires` module to avoid circular dependencies.
  [(#8179)](https://github.com/PennyLaneAI/pennylane/pull/8179)

* Two new xDSL passes have been added to the Python compiler: `decompose-graph-state`, which
  decomposes `mbqc.graph_state_prep` operations to their corresponding set of quantum operations for
  execution on state simulators, and `null-decompose-graph-state`, which replaces
  `mbqc.graph_state_prep` operations with single quantum-register allocation operations for
  execution on null devices.
  [(#8090)](https://github.com/PennyLaneAI/pennylane/pull/8090)

* The `mbqc.graph_state_prep` operation is integrated into the `convert_to_mbqc_formalism` pass.
  [(#8153)](https://github.com/PennyLaneAI/pennylane/pull/8153)

* :func:`.transforms.decompose` and :func:`.preprocess.decompose` now have a unified internal implementation.
  [(#8193)](https://github.com/PennyLaneAI/pennylane/pull/8193)

* Add a `mbqc` submodule to the `python_compiler` module for common utils of MBQC workflows.
  [(#8219)](https://github.com/PennyLaneAI/pennylane/pull/8219)

* Updated support for `pubchempy` used in the unit tests for `qml.qchem.mol_data` to `1.0.5`.
  [(#8224)](https://github.com/PennyLaneAI/pennylane/pull/8224)

<h3>Documentation 📝</h3>

* The "Simplifying Operators" section in the :doc:`Compiling circuits </introduction/compiling_circuits>` page was pushed further down the page to show more relevant sections first.
  [(#8233)](https://github.com/PennyLaneAI/pennylane/pull/8233)

* Rename `ancilla` to `auxiliary` in internal documentation.
  [(#8005)](https://github.com/PennyLaneAI/pennylane/pull/8005)

* Small typos in the docstring for `qml.noise.partial_wires` have been corrected.
  [(#8052)](https://github.com/PennyLaneAI/pennylane/pull/8052)

* The theoretical background section of :class:`~.BasisRotation` has been extended to explain
  the underlying Lie group/algebra homomorphism between the (dense) rotation matrix and the
  performed operations on the target qubits.
  [(#7765)](https://github.com/PennyLaneAI/pennylane/pull/7765)

* Updated the code examples in the documentation of :func:`~.specs`.
  [(#8003)](https://github.com/PennyLaneAI/pennylane/pull/8003)

* Clarifies the use case for `Operator.pow` and `Operator.adjoint`.
  [(#7999)](https://github.com/PennyLaneAI/pennylane/pull/7999)

* The docstring of the `is_hermitian` operator property has been updated to better describe its behaviour.
  [(#7946)](https://github.com/PennyLaneAI/pennylane/pull/7946)

* Improved the docstrings of all optimizers for consistency and legibility.
  [(#7891)](https://github.com/PennyLaneAI/pennylane/pull/7891)

* Updated the code example in the documentation for :func:`~.transforms.split_non_commuting`.
  [(#7892)](https://github.com/PennyLaneAI/pennylane/pull/7892)

* Fixed :math:`\LaTeX` rendering in the documentation for `qml.TrotterProduct` and `qml.trotterize`.
  [(#8014)](https://github.com/PennyLaneAI/pennylane/pull/8014)

* Updated description of `alpha` parameter in `ClassicalShadow.entropy`.
  Trimmed the outdated part of discussion regarding different choices of `alpha`.
  [(#8100)](https://github.com/PennyLaneAI/pennylane/pull/8100)

* A warning was added to the :doc:`interfaces documentation </introduction/interfaces>` under the Pytorch section saying that all Pytorch floating-point inputs are promoted 
  to `torch.float64`.
  [(#8124)](https://github.com/PennyLaneAI/pennylane/pull/8124)

* The :doc:`Dynamic Quantum Circuits </introduction/dynamic_quantum_circuits>` page has been updated to include the latest device-dependent mid-circuit measurement method defaults.
  [(#8149)](https://github.com/PennyLaneAI/pennylane/pull/8149)

<h3>Bug fixes 🐛</h3>

* `qml.ctrl(qml.Barrier(), control_wires)` now just returns the original Barrier operation, but placed
  in the circuit with the `ctrl` happens.
  [(#8238)](https://github.com/PennyLaneAI/pennylane/pull/8238)

* JIT compilation of :class:`~pennylane.MottonenStatePrep` can now accept statically defined state-vector arrays.
  [(#8222)](https://github.com/PennyLaneAI/pennylane/pull/8222)

* Pauli arithmetic can now handle abstract coefficients when participating in a jitted function.
  [(#8190)](https://github.com/PennyLaneAI/pennylane/pull/8190)

* Operators queued with :func:`pennylane.apply` no longer get dequeued by subsequent dequeuing operations
  (e.g. :func:`pennylane.adjoint`).
  [(#8078)](https://github.com/PennyLaneAI/pennylane/pull/8078)

* Fixed a bug in the decomposition rules of :class:`~.Select` with the new decomposition system
  that broke the decompositions if the target ``ops`` of the ``Select`` operator were parametrized.
  This enables the new decomposition system with ``Select`` of parametrized target ``ops``.
  [(#8186)](https://github.com/PennyLaneAI/pennylane/pull/8186)
  
* `Exp` and `Evolution` now have improved decompositions, allowing them to handle more situations
  more robustly. In particular, the generator is simplified prior to decomposition. Now more
  time evolution ops can be supported on devices that do not natively support them.
  [(#8133)](https://github.com/PennyLaneAI/pennylane/pull/8133)

* A scalar product of a norm one scalar and an operator now decomposes into a `GlobalPhase` and the operator.
  For example, `-1 * qml.X(0)` now decomposes into `[qml.GlobalPhase(-np.pi), qml.X(0)]`.
  [(#8133)](https://github.com/PennyLaneAI/pennylane/pull/8133)

* Fixes a bug that made the queueing behaviour of :meth:`~.pauli.PauliWord.operation` and
  :meth:`~.pauli.PauliSentence.operation` dependent on the global state of a program due to
  a caching issue.
  [(#8135)](https://github.com/PennyLaneAI/pennylane/pull/8135)

* A more informative error is raised when extremely deep circuits are attempted to be drawn.
  [(#8139)](https://github.com/PennyLaneAI/pennylane/pull/8139)

* An error is now raised if sequences of classically processed mid circuit measurements
  are used as input to :func:`pennylane.counts` or :func:`pennylane.probs`.
  [(#8109)](https://github.com/PennyLaneAI/pennylane/pull/8109)

* Simplifying operators raised to integer powers no longer causes recursion errors.
  [(#8044)](https://github.com/PennyLaneAI/pennylane/pull/8044)

* Fixes the GPU selection issue in `qml.math` with PyTorch when multiple GPUs are present.
  [(#8008)](https://github.com/PennyLaneAI/pennylane/pull/8008)

* The `~.for_loop` function with capture enabled can now handle over indexing
  into an empty array when `start == stop`.
  [(#8026)](https://github.com/PennyLaneAI/pennylane/pull/8026)

* Plxpr primitives now only return dynamically shaped arrays if their outputs
  actually have dynamic shapes.
  [(#8004)](https://github.com/PennyLaneAI/pennylane/pull/8004)

* Fixes an issue with tree-traversal and non-sequential wire orders.
  [(#7991)](https://github.com/PennyLaneAI/pennylane/pull/7991)

* Fixes a bug in :func:`~.matrix` where an operator's
  constituents were incorrectly queued if its decomposition was requested.
  [(#7975)](https://github.com/PennyLaneAI/pennylane/pull/7975)

* An error is now raised if an `end` statement is found in a measurement conditioned branch in a QASM string being imported into PennyLane.
  [(#7872)](https://github.com/PennyLaneAI/pennylane/pull/7872)

* Fixes issue related to :func:`~.transforms.to_zx` adding the support for
  `Toffoli` and `CCZ` gates conversion into their ZX-graph representation.
  [(#7899)](https://github.com/PennyLaneAI/pennylane/pull/7899)

* `get_best_diff_method` now correctly aligns with `execute` and `construct_batch` logic in workflows.
  [(#7898)](https://github.com/PennyLaneAI/pennylane/pull/7898)

* Resolve issues with AutoGraph transforming internal PennyLane library code due to incorrect
  module attribution of wrapper functions.
  [(#7889)](https://github.com/PennyLaneAI/pennylane/pull/7889)

* Calling `QNode.update` no longer acts as if `set_shots` has been applied.
  [(#7881)](https://github.com/PennyLaneAI/pennylane/pull/7881)

* Fixes attributes and types in the quantum dialect.
  This allows for types to be inferred correctly when parsing.
  [(#7825)](https://github.com/PennyLaneAI/pennylane/pull/7825)

* Fixes `SemiAdder` to work when inputs are defined with a single wire.
  [(#7940)](https://github.com/PennyLaneAI/pennylane/pull/7940)

* Fixes a bug where `qml.prod`, `qml.matrix`, and `qml.cond` applied on a quantum function does not dequeue operators passed as arguments to the function.
  [(#8094)](https://github.com/PennyLaneAI/pennylane/pull/8094)
  [(#8119)](https://github.com/PennyLaneAI/pennylane/pull/8119)
  [(#8078)](https://github.com/PennyLaneAI/pennylane/pull/8078)

* Fixes a bug where a copy of `ShadowExpvalMP` was incorrect for a multi-term composite observable.
  [(#8078)](https://github.com/PennyLaneAI/pennylane/pull/8078)

<h3>Contributors ✍️</h3>

This release contains contributions from (in alphabetical order):

Guillermo Alonso,
Ali Asadi,
Utkarsh Azad,
Astral Cai,
Joey Carter,
Yushao Chen,
Isaac De Vlugt,
Diksha Dhawan,
Marcus Edwards,
Lillian Frederiksen,
Pietropaolo Frisoni,
Simone Gasperini,
Austin Huang,
David Ittah,
Soran Jahangiri,
Korbinian Kottmann,
Mehrdad Malekmohammadi
Pablo Antonio Moreno Casares
Erick Ochoa,
Lee James O'Riordan,
Mudit Pandey,
Andrija Paurevic,
Justin Pickering,
Alex Preciado,
Shuli Shu,
Jay Soni,
David Wierichs,
Jake Zaia<|MERGE_RESOLUTION|>--- conflicted
+++ resolved
@@ -399,16 +399,10 @@
 
 <h4>Other improvements</h4>
 
-<<<<<<< HEAD
 * Two new `draw` and `generate_mlir_graph` functions have been introduced in the `qml.compiler.python_compiler.visualization` module 
   to visualize circuits with the new unified compiler framework when xDSL and/or Catalyst compilation passes are applied.
   [(#8040)](https://github.com/PennyLaneAI/pennylane/pull/8040)
   [(#8091)](https://github.com/PennyLaneAI/pennylane/pull/8091)
-=======
-* A `draw` function has been introduced in the `qml.compiler.python_compiler.visualization` module to visualize circuits
-  with the new unified compiler framework when xDSL and/or Catalyst compilation passes are applied.
-  [(#8040)](https://github.com/PennyLaneAI/pennylane/pull/8040)
->>>>>>> 53e0d76c
 
 * The Python `Quantum` dialect now has more strict constraints for operands and results.
   [(#8083)](https://github.com/PennyLaneAI/pennylane/pull/8083)
