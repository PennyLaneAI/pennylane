--- conflicted
+++ resolved
@@ -4,73 +4,7 @@
 
 <h3>New features since last release</h3>
 
-<<<<<<< HEAD
 <h4>Estimate computational resource requirements 🧠</h4>
-=======
-* Added readout error functionality to the MixedDevice.
-  [(#2786)](https://github.com/PennyLaneAI/pennylane/pull/2786)
-
-  Readout error has been added by applying a BitFlip channel to the wires
-  measured after the diagonalizing gates corresponding to the measurement
-  observable has been applied. The probability of the readout error occurring
-  should be passed when creating the device.
-
-  ```pycon
-  >>> dev = qml.device("default.mixed", wires=2, readout_prob=0.1)
-  >>> @qml.qnode(dev)
-  ... def circuit():
-  ...     return qml.expval(qml.PauliZ(0))
-  >>> print(circuit())
-  0.8
-  ```
-
-* Operations for quantum chemistry now also support parameter broadcasting
-  in their numerical representations.
-  [(#2726)](https://github.com/PennyLaneAI/pennylane/pull/2726)
-
-  Similar to standard parametrized operations, quantum chemistry operations now
-  also work with broadcasted parameters:
-
-  ```pycon
-  >>> op = qml.SingleExcitation(np.array([0.3, 1.2, -0.7]), wires=[0, 1])
-  >>> op.matrix().shape
-  (3, 4, 4)
-  ```
-
-* The gradient transform `qml.gradients.param_shift` now accepts the new Boolean keyword
-  argument `broadcast`. If it is set to `True`, broadcasting is used to compute the derivative.
-  [(#2749)](https://github.com/PennyLaneAI/pennylane/pull/2749)
-
-  For example, for the circuit
-
-  ```python
-  dev = qml.device("default.qubit", wires=2)
-
-  @qml.qnode(dev)
-  def circuit(x, y):
-      qml.RX(x, wires=0)
-      qml.CRY(y, wires=[0, 1])
-      return qml.expval(qml.PauliZ(0) @ qml.PauliZ(1))
-  ```
-
-  we may compute the derivative via
-
-  ```pycon
-  >>> x, y = np.array([0.4, 0.23], requires_grad=True)
-  >>> qml.gradients.param_shift(circuit, broadcast=True)(x, y)
-  (tensor(-0.38429095, requires_grad=True),
-   tensor(0.00899816, requires_grad=True))
-  ```
-
-  Note that `QuantumTapes`/`QNodes` with multiple return values and shot vectors are not supported
-  yet and the operations with trainable parameters are required to support broadcasting when using
-  `broadcast=True`. One way of checking the latter is the `Attribute` `supports_broadcasting`:
-
-  ```pycon
-  >>> qml.RX in qml.ops.qubit.attributes.supports_broadcasting
-  True
-  ```
->>>>>>> 2bcb8610
 
 * Functionality for estimating molecular simulation computations has been added.
   [(#2646)](https://github.com/PennyLaneAI/pennylane/pull/2646)
@@ -85,7 +19,6 @@
   [(#2874)](https://github.com/PennyLaneAI/pennylane/pull/2874)
   [(#2644)](https://github.com/PennyLaneAI/pennylane/pull/2644)
 
-<<<<<<< HEAD
   The new [`qml.resource`](https://pennylane.readthedocs.io/en/stable/code/qml_resource.html) module allows you to estimate the number of 
   non-[Clifford gates](https://en.wikipedia.org/wiki/Clifford_gates) and logical 
   qubits needed to implement [quantum phase estimation](https://codebook.xanadu.ai/P.1) 
@@ -93,13 +26,6 @@
   algorithms using [first](https://en.wikipedia.org/wiki/First_quantization) and [second](https://en.wikipedia.org/wiki/Second_quantization) quantization with specific bases:
 
   - [First quantization](https://en.wikipedia.org/wiki/First_quantization) using a plane-wave basis via the [`FirstQuantization`](https://pennylane.readthedocs.io/en/stable/code/api/pennylane.resource.FirstQuantization.html) class:
-=======
-  The resource estimation algorithms are implemented as classes inherited from the `Operation`
-  class. The number of non-Clifford gates and logical qubits for implementing each algorithm can be
-  estimated by initiating the class for a given system. For the first quantization algorithm, the
-  number of plane waves, number of electrons and the unit cell volume (in atomic units) are needed
-  to initiate the `FirstQuantization` class. The resource can then be estimated as
->>>>>>> 2bcb8610
 
   ```python
   import pennylane as qml
@@ -139,18 +65,12 @@
   >>> print(algo.gates, algo.qubits)
   103969925, 290
   ```
-
-<<<<<<< HEAD
+  
   The methods of the [`FirstQuantization`](https://pennylane.readthedocs.io/en/stable/code/api/pennylane.resource.FirstQuantization.html) and the [`DoubleFactorization`](https://pennylane.readthedocs.io/en/stable/code/api/pennylane.resource.DoubleFactorization.html) classes 
   can be also accessed individually without instantiating an instance of the class:
 
   - The number of logical qubits with `qubit_cost`
   - The number of non-Clifford gates with `gate_cost`
-=======
-  The methods of the `FirstQuantization` and the `DoubleFactorization` classes can be also accessed
-  individually. For instance, the logical qubits can be computed by providing the inputs needed for
-  this estimation without initiating the class.
->>>>>>> 2bcb8610
 
   ```python
   n = 100000
@@ -339,13 +259,6 @@
   >>> relative_entropy_circuit((x,), (y,))
   0.017750012490703237
   ```
-<<<<<<< HEAD
-=======
-  
-* New PennyLane-inspired `sketch` and `sketch_dark` styles are now available for
-  drawing circuit diagram graphics.
-  [(#2709)](https://github.com/PennyLaneAI/pennylane/pull/2709)
->>>>>>> 2bcb8610
 
   - Support in `qml.math` for flexible post-processing:
 
@@ -382,28 +295,11 @@
 * Quantum channels now support Jax and Tensorflow tensors.
   [(#2776)](https://github.com/PennyLaneAI/pennylane/pull/2776)
   
-<<<<<<< HEAD
   This allows quantum channels to be used inside QNodes decorated by `tf.function`, 
   `jax.jit`, or `jax.vmap`:
 
   ```python
   dev = qml.device("default.mixed", wires=1)
-=======
-**Operator Arithmetic:**
-
-* `default.qubit` now will natively execute any operation that defines a matrix except
-  for trainable `Pow` operations. This includes custom operations, `GroverOperator`, `QFT`,
-  `U1`, `U2`, `U3`, and arithmetic operations. The existance of a matrix is determined by the
-  `Operator.has_matrix` property.
-
-* When adjoint differentiation is requested, circuits are now decomposed so
-  that all trainable operations have a generator.
-  [(#2836)](https://github.com/PennyLaneAI/pennylane/pull/2836)
-
-* Adds the `Controlled` symbolic operator to represent a controlled version of any
-  operation.
-  [(#2634)](https://github.com/PennyLaneAI/pennylane/pull/2634)
->>>>>>> 2bcb8610
 
   @qml.qnode(dev, diff_method="backprop", interface="jax")
   def circuit(t):
@@ -481,7 +377,6 @@
          [0.        +0.j        , 0.54030231+0.84147098j]])
   ```
 
-<<<<<<< HEAD
   Note that the behavior of `+` with *Observables* is different: it still creates 
   a Hamiltonian.
 
@@ -495,22 +390,7 @@
 
   - You can now add scalars to Operators, where the interpretation is that the 
   scalar is a properly-sized identity matrix. 
-=======
-* Added `__mul__` and `__matmul__` dunder methods to the `qml.operation.Operator` class so
-  that users can combine operators more naturally.
-  [(#2891)](https://github.com/PennyLaneAI/pennylane/pull/2891)
-
-  ```pycon
-  >>> prod_op = qml.RX(1, wires=0) @ qml.RY(2, wires=0)
-  >>> prod_op
-  PauliX(wires=[0]) @ PauliZ(wires=[1])
-  >>> sprod_op = 6 * qml.RX(1, 0)
-  >>> sprod_op
-  6*(RX(1, wires=[0]))
-  ```
-
-* Added support for addition of operators and scalars. [(#2849)](https://github.com/PennyLaneAI/pennylane/pull/2849)
->>>>>>> 2bcb8610
+
 
   ```pycon
   >>> sum_op = 5 + qml.CNOT([0,1])
@@ -557,6 +437,12 @@
   operation.
   [(#2634)](https://github.com/PennyLaneAI/pennylane/pull/2634)
 
+
+* When adjoint differentiation is requested, circuits are now decomposed so
+  that all trainable operations have a generator.
+  [(#2836)](https://github.com/PennyLaneAI/pennylane/pull/2836)
+
+
 * New FlipSign operator that flips the sign for a given basic state. 
   [(#2780)](https://github.com/PennyLaneAI/pennylane/pull/2780)
 
@@ -635,6 +521,27 @@
   tensor(0.33423773, requires_grad=True)
   >>> qml.grad(circuit)(1.23)
   -0.9424888019316975
+  ```
+* `default.qubit` now will natively execute any operation that defines a matrix except
+  for trainable `Pow` operations. This includes custom operations, `GroverOperator`, `QFT`,
+  `U1`, `U2`, `U3`, and arithmetic operations. The existance of a matrix is determined by the
+  `Operator.has_matrix` property.
+  
+* Added readout error functionality to the MixedDevice.
+  [(#2786)](https://github.com/PennyLaneAI/pennylane/pull/2786)
+
+  Readout error has been added by applying a BitFlip channel to the wires
+  measured after the diagonalizing gates corresponding to the measurement
+  observable has been applied. The probability of the readout error occurring
+  should be passed when creating the device.
+
+  ```pycon
+  >>> dev = qml.device("default.mixed", wires=2, readout_prob=0.1)
+  >>> @qml.qnode(dev)
+  ... def circuit():
+  ...     return qml.expval(qml.PauliZ(0))
+  >>> print(circuit())
+  0.8
   ```
 
 * Added `qml.counts` which samples from the supplied observable returning the number of counts
@@ -834,14 +741,7 @@
 
 This release contains contributions from (in alphabetical order):
 
-<<<<<<< HEAD
 Juan Miguel Arrazola, Utkarsh Azad, Samuel Banning, Isaac De Vlugt, David Ittah, Soran Jahangiri, Edward Jiang,
-Ankit Khandelwal, Christina Lee, Sergio Martínez-Losa, Albert Mitjans Coma, Ixchel Meza Chavez,
+Ankit Khandelwal, Meenu Kumari, Christina Lee, Sergio Martínez-Losa, Albert Mitjans Coma, Ixchel Meza Chavez,
 Romain Moyard, Lee James O'Riordan, Mudit Pandey, Bogdan Reznychenko, Shuli Shu, Jay Soni,
 Modjtaba Shokrian-Zini, Antal Száva, David Wierichs, Moritz Willmann
-=======
-Samuel Banning, Juan Miguel Arrazola, Utkarsh Azad, David Ittah, Soran Jahangiri, Edward Jiang,
-Ankit Khandelwal, Meenu Kumari, Christina Lee, Sergio Martínez-Losa, Albert Mitjans Coma,
-Ixchel Meza Chavez, Romain Moyard, Lee James O'Riordan, Mudit Pandey, Bogdan Reznychenko,
-Shuli Shu, Jay Soni, Modjtaba Shokrian-Zini, Antal Száva, David Wierichs, Moritz Willmann
->>>>>>> 2bcb8610
