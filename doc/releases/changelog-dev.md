--- conflicted
+++ resolved
@@ -108,11 +108,7 @@
 
   ```python
   >>> ops = [X(0) @ X(1), Z(0), Z(1)]
-<<<<<<< HEAD
   >>> dla = qml.lie_closure(ops)
-=======
-  >>> dla = qml.dla.lie_closure(ops)
->>>>>>> 44018e9a
   >>> print(dla)
   [1.0 * X(1) @ X(0),
    1.0 * Z(0),
@@ -122,19 +118,16 @@
    -1.0 * Y(1) @ Y(0)]
   ```
 
-<<<<<<< HEAD
-* We can compute the adjoint representation of a dynamical Lie algebra.
+* We can compute the structure constants (the adjoint representation) of a dynamical Lie algebra.
   [(5406)](https://github.com/PennyLaneAI/pennylane/pull/5406)
 
   For example, we can compute the adjoint representation of the transverse field Ising model DLA.
 
-  >>> dla = [X(0) @ X(1), Z(0), 1.0 * Z(1), Y(0) @ X(1), X(0) @ Y(1), Y(0) @ Y(1)]
-  >>> adjoint_rep = qml.adjoint_repr(dla)
-  >>> adjoint_rep.shape
+  >>> dla = [X(0) @ X(1), Z(0), Z(1), Y(0) @ X(1), X(0) @ Y(1), Y(0) @ Y(1)]
+  >>> structure_const = qml.structure_constants(dla)
+  >>> structure_constp.shape
   (6, 6, 6)
 
-=======
->>>>>>> 44018e9a
 <h3>Improvements 🛠</h3>
 
 * Gradient transforms may now be applied to batched/broadcasted QNodes, as long as the
