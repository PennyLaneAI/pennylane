:orphan:

# Release 0.43.0-dev (development release)

<h3>New features since last release</h3>

* Leveraging quantum just-in-time compilation to optimize parameterized hybrid workflows with the momentum
  quantum natural gradient optimizer is now possible with the new :class:`~.MomentumQNGOptimizerQJIT` optimizer.
  [(#7606)](https://github.com/PennyLaneAI/pennylane/pull/7606)

  Similar to the :class:`~.QNGOptimizerQJIT` optimizer, :class:`~.MomentumQNGOptimizerQJIT` offers a
  `qml.qjit`-compatible analogue to the existing :class:`~.MomentumQNGOptimizer` with an Optax-like interface:

  ```python
  import pennylane as qml
  import jax.numpy as jnp

  dev = qml.device("lightning.qubit", wires=2)

  @qml.qnode(dev)
  def circuit(params):
      qml.RX(params[0], wires=0)
      qml.RY(params[1], wires=1)
      return qml.expval(qml.Z(0) + qml.X(1))

  opt = qml.MomentumQNGOptimizerQJIT(stepsize=0.1, momentum=0.2)

  @qml.qjit
  def update_step_qjit(i, args):
      params, state = args
      return opt.step(circuit, params, state)

  @qml.qjit
  def optimization_qjit(params, iters):
      state = opt.init(params)
      args = (params, state)
      params, state = qml.for_loop(iters)(update_step_qjit)(args)
      return params
  ```

  ```pycon
  >>> params = jnp.array([0.1, 0.2])
  >>> iters = 1000
  >>> optimization_qjit(params=params, iters=iters)
  Array([ 3.14159265, -1.57079633], dtype=float64)
  ```

<h3>Improvements 🛠</h3>

<h4>OpenQASM-PennyLane interoperability</h4>

* The :func:`qml.from_qasm3` function can now convert OpenQASM 3.0 circuits that contain
  subroutines, constants, all remaining stdlib gates, qubit registers, and built-in mathematical functions.
  [(#7651)](https://github.com/PennyLaneAI/pennylane/pull/7651)
  [(#7653)](https://github.com/PennyLaneAI/pennylane/pull/7653)
  [(#7676)](https://github.com/PennyLaneAI/pennylane/pull/7676)
  [(#7679)](https://github.com/PennyLaneAI/pennylane/pull/7679)
  [(#7677)](https://github.com/PennyLaneAI/pennylane/pull/7677)
  [(#7767)](https://github.com/PennyLaneAI/pennylane/pull/7767)
  [(#7690)](https://github.com/PennyLaneAI/pennylane/pull/7690)

<h4>Other improvements</h4>

* The error message raised when using Python compiler transforms with :func:`pennylane.qjit` has been updated
  with suggested fixes.
  [(#7916)](https://github.com/PennyLaneAI/pennylane/pull/7916)

* A new `qml.transforms.resolve_dynamic_wires` transform can allocate concrete wire values for dynamic
  qubit allocation.
  [(#7678)](https://github.com/PennyLaneAI/pennylane/pull/7678)


* The :func:`qml.workflow.set_shots` transform can now be directly applied to a QNode without the need for `functools.partial`, providing a more user-friendly syntax and negating having to import the `functools` package.
  [(#7876)](https://github.com/PennyLaneAI/pennylane/pull/7876)
  [(#7919)](https://github.com/PennyLaneAI/pennylane/pull/7919)

  ```python
  @qml.set_shots(shots=1000)  # or @qml.set_shots(1000)
  @qml.qnode(dev)
  def circuit():
      qml.H(0)
      return qml.expval(qml.Z(0))
  ```

  ```pycon
  >>> circuit()
  0.002
  ```

* Added a `QuantumParser` class to the `qml.compiler.python_compiler` submodule that automatically loads relevant dialects.
  [(#7888)](https://github.com/PennyLaneAI/pennylane/pull/7888)

* Enforce various modules to follow modular architecture via `tach`.
  [(#7847)](https://github.com/PennyLaneAI/pennylane/pull/7847)

* A compilation pass written with xDSL called `qml.compiler.python_compiler.transforms.MeasurementsFromSamplesPass`
  has been added for the experimental xDSL Python compiler integration. This pass replaces all
  terminal measurements in a program with a single :func:`pennylane.sample` measurement, and adds
  postprocessing instructions to recover the original measurement.
  [(#7620)](https://github.com/PennyLaneAI/pennylane/pull/7620)

* A combine-global-phase pass has been added to the xDSL Python compiler integration.
  Note that the current implementation can only combine all the global phase operations at
  the last global phase operation in the same region. In other words, global phase operations inside a control flow region can't be combined with those in their parent
  region.
  [(#7675)](https://github.com/PennyLaneAI/pennylane/pull/7675)

* The `mbqc` xDSL dialect has been added to the Python compiler, which is used to represent
  measurement-based quantum-computing instructions in the xDSL framework.
  [(#7815)](https://github.com/PennyLaneAI/pennylane/pull/7815)

* The `AllocQubitOp` and `DeallocQubitOp` operations have been added to the `Quantum` dialect in the
  Python compiler.
  [(#7915)](https://github.com/PennyLaneAI/pennylane/pull/7915)

* The :func:`pennylane.ops.rs_decomposition` method now performs exact decomposition and returns
  complete global phase information when used for decomposing a phase gate to Clifford+T basis.
  [(#7793)](https://github.com/PennyLaneAI/pennylane/pull/7793)

* `default.qubit` will default to the tree-traversal MCM method when `mcm_method="device"`.
  [(#7885)](https://github.com/PennyLaneAI/pennylane/pull/7885)

<h3>Labs: a place for unified and rapid prototyping of research software 🧪</h3>

* Added state of the art resources for the `ResourceSelectPauliRot` template and the
  `ResourceQubitUnitary` templates.
  [(#7786)](https://github.com/PennyLaneAI/pennylane/pull/7786)

<h3>Breaking changes 💔</h3>

* Move custom exceptions into `exceptions.py` and add a documentation page for them in the internals.
  [(#7856)](https://github.com/PennyLaneAI/pennylane/pull/7856)

* The boolean functions provided in `qml.operation` are deprecated. See the 
  :doc:`deprecations page </development/deprecations>` for equivalent code to use instead. These 
  include `not_tape`, `has_gen`, `has_grad_method`, `has_multipar`, `has_nopar`, `has_unitary_gen`, 
  `is_measurement`, `defines_diagonalizing_gates`, and `gen_is_multi_term_hamiltonian`.
  [(#7924)](https://github.com/PennyLaneAI/pennylane/pull/7924)

* Removed access for `lie_closure`, `structure_constants` and `center` via `qml.pauli`.
  Top level import and usage is advised. The functions now live in the `liealg` module.

  ```python
  import pennylane.liealg
  from pennylane.liealg import lie_closure, structure_constants, center
  ```

  [(#7928)](https://github.com/PennyLaneAI/pennylane/pull/7928)

* `qml.operation.Observable` and the corresponding `Observable.compare` have been removed, as
  PennyLane now depends on the more general `Operator` interface instead. The
  `Operator.is_hermitian` property can instead be used to check whether or not it is highly likely
  that the operator instance is Hermitian.
  [(#7927)](https://github.com/PennyLaneAI/pennylane/pull/7927)

* `qml.operation.WiresEnum`, `qml.operation.AllWires`, and `qml.operation.AnyWires` have been removed. Setting `Operator.num_wires = None` (the default)
  should instead indicate that the `Operator` does not need wire validation.
  [(#7911)](https://github.com/PennyLaneAI/pennylane/pull/7911)

* Removed `QNode.get_gradient_fn` method. Instead, use `qml.workflow.get_best_diff_method` to obtain the differentiation method.
  [(#7907)](https://github.com/PennyLaneAI/pennylane/pull/7907)

* Top-level access to ``DeviceError``, ``PennyLaneDeprecationWarning``, ``QuantumFunctionError`` and ``ExperimentalWarning`` has been removed. Please import these objects from the new ``pennylane.exceptions`` module.
  [(#7874)](https://github.com/PennyLaneAI/pennylane/pull/7874)

* `qml.cut_circuit_mc` no longer accepts a `shots` keyword argument. The shots should instead
  be set on the tape itself.
  [(#7882)](https://github.com/PennyLaneAI/pennylane/pull/7882)

<h3>Deprecations 👋</h3>

* Some unnecessary methods of the `qml.CircuitGraph` class are deprecated and will be removed in version v0.44:
  [(#7904)](https://github.com/PennyLaneAI/pennylane/pull/7904)

    - `print_contents` in favor of `print(obj)`
    - `observables_in_order` in favor of `observables`
    - `operations_in_order` in favor of `operations`
    - `ancestors_in_order` in favor of `ancestors(obj, sort=True)`
    - `descendants_in_order` in favore of `descendants(obj, sort=True)`

* The `QuantumScript.to_openqasm` method is deprecated and will be removed in version v0.44.
  Instead, the `qml.to_openqasm` function should be used.
  [(#7909)](https://github.com/PennyLaneAI/pennylane/pull/7909)

* The `level=None` argument in the :func:`pennylane.workflow.get_transform_program`, :func:`pennylane.workflow.construct_batch`, `qml.draw`, `qml.draw_mpl`, and `qml.specs` transforms is deprecated and will be removed in v0.43.
  Please use `level='device'` instead to apply the noise model at the device level.
  [(#7886)](https://github.com/PennyLaneAI/pennylane/pull/7886)

* `qml.qnn.cost.SquaredErrorLoss` is deprecated and will be removed in version v0.44. Instead, this hybrid workflow can be accomplished 
  with a function like `loss = lambda *args: (circuit(*args) - target)**2`.
  [(#7527)](https://github.com/PennyLaneAI/pennylane/pull/7527)
  
* Access to `add_noise`, `insert` and noise mitigation transforms from the `pennylane.transforms` module is deprecated.
  Instead, these functions should be imported from the `pennylane.noise` module.
  [(#7854)](https://github.com/PennyLaneAI/pennylane/pull/7854)

* The `qml.QNode.add_transform` method is deprecated and will be removed in v0.43.
  Instead, please use `QNode.transform_program.push_back(transform_container=transform_container)`.
  [(#7855)](https://github.com/PennyLaneAI/pennylane/pull/7855)

<h3>Internal changes ⚙️</h3>

<<<<<<< HEAD
* Equipped `DefaultQubitLegacy` with seeded sampling.
  This allows for reproducible sampling results across CI.
  [(#7903)](https://github.com/PennyLaneAI/pennylane/pull/7903)
=======
* Improves type hints in the `measurements` module.
  [(#7938)](https://github.com/PennyLaneAI/pennylane/pull/7938)
>>>>>>> 5c7e16bc

* Refactored the codebase to adopt modern type hint syntax for Python 3.11+ language features.
  [(#7860)](https://github.com/PennyLaneAI/pennylane/pull/7860)

* Improve the pre-commit hook to add gitleaks.
  [(#7922)](https://github.com/PennyLaneAI/pennylane/pull/7922)

* Added a `run_filecheck_qjit` fixture that can be used to run FileCheck on integration tests for the
  `qml.compiler.python_compiler` submodule.
  [(#7888)](https://github.com/PennyLaneAI/pennylane/pull/7888)

* Added a `dialects` submodule to `qml.compiler.python_compiler` which now houses all the xDSL dialects we create.
  Additionally, the `MBQCDialect` and `QuantumDialect` dialects have been renamed to `MBQC` and `Quantum`.
  [(#7897)](https://github.com/PennyLaneAI/pennylane/pull/7897)

* Update minimum supported `pytest` version to `8.4.1`.
  [(#7853)](https://github.com/PennyLaneAI/pennylane/pull/7853)

* `DefaultQubitLegacy` (test suite only) no longer provides a customized classical shadow
  implementation
  [(#7895)](https://github.com/PennyLaneAI/pennylane/pull/7895)

* Make `pennylane.io` a tertiary module.
  [(#7877)](https://github.com/PennyLaneAI/pennylane/pull/7877)

* Seeded tests for the `split_to_single_terms` transformation.
  [(#7851)](https://github.com/PennyLaneAI/pennylane/pull/7851)

* Upgrade `rc_sync.yml` to work with latest `pyproject.toml` changes.
  [(#7808)](https://github.com/PennyLaneAI/pennylane/pull/7808)
  [(#7818)](https://github.com/PennyLaneAI/pennylane/pull/7818)

* `LinearCombination` instances can be created with `_primitive.impl` when
  capture is enabled and tracing is active.
  [(#7893)](https://github.com/PennyLaneAI/pennylane/pull/7893)

* The `TensorLike` type is now compatible with static type checkers.
  [(#7905)](https://github.com/PennyLaneAI/pennylane/pull/7905)

* Update xDSL supported version to `0.46`.
  [(#7923)](https://github.com/PennyLaneAI/pennylane/pull/7923)
  [(#7932)](https://github.com/PennyLaneAI/pennylane/pull/7932)

* Update JAX version used in tests to `0.6.2`
  [(#7925)](https://github.com/PennyLaneAI/pennylane/pull/7925)

<h3>Documentation 📝</h3>

* Improved the docstrings of all optimizers for consistency and legibility.
  [(#7891)](https://github.com/PennyLaneAI/pennylane/pull/7891)

* Updated the code example in the documentation for :func:`~.transforms.split_non_commuting`.
  [(#7892)](https://github.com/PennyLaneAI/pennylane/pull/7892)

<h3>Bug fixes 🐛</h3>

* An error is now raised if an `end` statement is found in a measurement conditioned branch in a QASM string being imported into PennyLane.
  [(#7872)](https://github.com/PennyLaneAI/pennylane/pull/7872)

* Fixes issue related to :func:`~.transforms.to_zx` adding the support for
  `Toffoli` and `CCZ` gates conversion into their ZX-graph representation.
  [(#7899)](https://github.com/PennyLaneAI/pennylane/pull/7899)

* `get_best_diff_method` now correctly aligns with `execute` and `construct_batch` logic in workflows.
  [(#7898)](https://github.com/PennyLaneAI/pennylane/pull/7898)

* Resolve issues with AutoGraph transforming internal PennyLane library code due to incorrect
  module attribution of wrapper functions.
  [(#7889)](https://github.com/PennyLaneAI/pennylane/pull/7889)

* Calling `QNode.update` no longer acts as if `set_shots` has been applied.
  [(#7881)](https://github.com/PennyLaneAI/pennylane/pull/7881)

* Fixes attributes and types in the quantum dialect.
  This allows for types to be inferred correctly when parsing.
  [(#7825)](https://github.com/PennyLaneAI/pennylane/pull/7825)

<h3>Contributors ✍️</h3>

This release contains contributions from (in alphabetical order):

Utkarsh Azad,
Joey Carter,
Yushao Chen,
Marcus Edwards,
Simone Gasperini,
David Ittah,
Erick Ochoa,
Mudit Pandey,
Andrija Paurevic,
Shuli Shu,
Jay Soni,
Jake Zaia<|MERGE_RESOLUTION|>--- conflicted
+++ resolved
@@ -200,14 +200,12 @@
 
 <h3>Internal changes ⚙️</h3>
 
-<<<<<<< HEAD
-* Equipped `DefaultQubitLegacy` with seeded sampling.
+* Equipped `DefaultQubitLegacy` (test suite only) with seeded sampling.
   This allows for reproducible sampling results across CI.
   [(#7903)](https://github.com/PennyLaneAI/pennylane/pull/7903)
-=======
+
 * Improves type hints in the `measurements` module.
   [(#7938)](https://github.com/PennyLaneAI/pennylane/pull/7938)
->>>>>>> 5c7e16bc
 
 * Refactored the codebase to adopt modern type hint syntax for Python 3.11+ language features.
   [(#7860)](https://github.com/PennyLaneAI/pennylane/pull/7860)
