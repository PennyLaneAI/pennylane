--- conflicted
+++ resolved
@@ -341,14 +341,12 @@
 
 <h3>Bug fixes 🐛</h3>
 
-<<<<<<< HEAD
 * Fixes a bug in the wire handling on special controlled ops.
   [(#5856)](https://github.com/PennyLaneAI/pennylane/pull/5856)
-=======
+
 * Fixes a bug where `Sum`'s with repeated identical operations ended up with the same hash as
   `Sum`'s with different numbers of repeats.
   [(#5851)](https://github.com/PennyLaneAI/pennylane/pull/5851)
->>>>>>> 0ab63cce
 
 * `qml.qaoa.cost_layer` and `qml.qaoa.mixer_layer` can now be used with `Sum` operators.
   [(#5846)](https://github.com/PennyLaneAI/pennylane/pull/5846)
