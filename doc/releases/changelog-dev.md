:orphan:

# Release 0.28.0-dev (development release)

<h3>New features since last release</h3>

* Support custom measurement processes:
  * `SampleMeasurement` and `StateMeasurement` classes have been added. They contain an abstract
    method to process samples/quantum state.
    [#3286](https://github.com/PennyLaneAI/pennylane/pull/3286)

  * Add `_MutualInfo` class.
    [#3327](https://github.com/PennyLaneAI/pennylane/pull/3327)

* Functionality for fetching symbols and geometry of a compound from the PubChem Database using `qchem.mol_data`.
  [(#3289)](https://github.com/PennyLaneAI/pennylane/pull/3289)
 
  ```pycon
  >>> mol_data("BeH2")
  (['Be', 'H', 'H'],
  array([[ 4.79405604,  0.29290815,  0.        ],
         [ 3.77946   , -0.29290815,  0.        ],
         [ 5.80884105, -0.29290815,  0.        ]]))

  >>> mol_data(223, "CID")
  (['N', 'H', 'H', 'H', 'H'],
  array([[ 4.79404621,  0.        ,  0.        ],
         [ 5.80882913,  0.5858151 ,  0.        ],
         [ 3.77945225, -0.5858151 ,  0.        ],
         [ 4.20823111,  1.01459396,  0.        ],
         [ 5.3798613 , -1.01459396,  0.        ]]))
  ```

* New basis sets, `6-311g` and `CC-PVDZ`, are added to the qchem basis set repo.
  [#3279](https://github.com/PennyLaneAI/pennylane/pull/3279)

<<<<<<< HEAD
* Support for purity computation is added. The `qml.math.purity` function computes the purity from a state vector or a density matrix:

    ```pycon
    >>> x = [1, 0, 0, 1] / np.sqrt(2)
    >>> qml.math.purity(x, [0, 1])
    1.0
    >>> qml.math.purity(x, [0])
    0.5
    
    >>> x = [[1 / 2, 0, 0, 0], [0, 0, 0, 0], [0, 0, 0, 0], [0, 0, 0, 1 / 2]]
    >>> qml.math.purity(x, [0, 1])
    0.5
    ```
    The `qml.qinfo.purity` can be used to transform a QNode returning a state to a function that returns the mutual information:
    ```python3
    dev = qml.device("default.mixed", wires=2)

    @qml.qnode(dev)
    def circuit(x):
        qml.IsingXX(x, wires=[0, 1])
        return qml.state()
    ```
    ```pycon
    >>> qml.qinfo.purity(circuit, wires=[0])(np.pi / 2)
    0.5
    >>> qml.qinfo.purity(circuit, wires=[0, 1])(np.pi / 2)
    1.0
    ```
    Taking the gradient is also supported:
    ```pycon
    >>> param = np.array(np.pi / 4, requires_grad=True)
    >>> qml.grad(qml.qinfo.purity(circuit, wires=[0]))(param)
    -0.5
    ```
=======
>>>>>>> f1bf5441

<h3>Improvements</h3>


* Improve performance of `Wires.all_wires`.
  [(#3302)](https://github.com/PennyLaneAI/pennylane/pull/3302)


* A representation has been added to the `Molecule` class.
  [#3364](https://github.com/PennyLaneAI/pennylane/pull/3364)

<h3>Breaking changes</h3>

<h3>Deprecations</h3>

<h3>Documentation</h3>

<h3>Bug fixes</h3>

* Small fix of `MeasurementProcess.map_wires`, where both the `self.obs` and `self._wires`
  attributes were modified.
  [#3292](https://github.com/PennyLaneAI/pennylane/pull/3292)

* If the device originally has no shots but finite shots are dynamically specified, Hamiltonian
  expansion now occurs.
  [(#3369)](https://github.com/PennyLaneAI/pennylane/pull/3369)

<h3>Contributors</h3>

This release contains contributions from (in alphabetical order):
<<<<<<< HEAD

Astral Cai
=======
Juan Miguel Arrazola
Utkarsh Azad
Pieter Eendebak
Soran Jahangiri
Christina Lee
Albert Mitjans Coma
>>>>>>> f1bf5441
<|MERGE_RESOLUTION|>--- conflicted
+++ resolved
@@ -34,7 +34,6 @@
 * New basis sets, `6-311g` and `CC-PVDZ`, are added to the qchem basis set repo.
   [#3279](https://github.com/PennyLaneAI/pennylane/pull/3279)
 
-<<<<<<< HEAD
 * Support for purity computation is added. The `qml.math.purity` function computes the purity from a state vector or a density matrix:
 
     ```pycon
@@ -69,8 +68,6 @@
     >>> qml.grad(qml.qinfo.purity(circuit, wires=[0]))(param)
     -0.5
     ```
-=======
->>>>>>> f1bf5441
 
 <h3>Improvements</h3>
 
@@ -101,14 +98,10 @@
 <h3>Contributors</h3>
 
 This release contains contributions from (in alphabetical order):
-<<<<<<< HEAD
-
-Astral Cai
-=======
 Juan Miguel Arrazola
 Utkarsh Azad
+Astral Cai
 Pieter Eendebak
 Soran Jahangiri
 Christina Lee
-Albert Mitjans Coma
->>>>>>> f1bf5441
+Albert Mitjans Coma