:orphan:

# Release 0.40.0-dev (development release)

<h3>New features since last release</h3>

* Added new ``MPSPrep`` template to prepare quantum states in tensor simulators.
  [(#6431)](https://github.com/PennyLaneAI/pennylane/pull/6431)

* Two new methods: `setup_execution_config` and `preprocess_transforms` are added to the `Device`
  class. Device developers are encouraged to override these two methods separately instead of the
  `preprocess` method. For now, to avoid ambiguity, a device is allowed to override either these
  two methods or `preprocess`, but not both. In the long term, we will slowly phase out the use of
  `preprocess` in favour of these two methods for better separation of concerns.
  [(#6617)](https://github.com/PennyLaneAI/pennylane/pull/6617)

* Developers of plugin devices now have the option of providing a TOML-formatted configuration file
  to declare the capabilities of the device. See [Device Capabilities](https://docs.pennylane.ai/en/latest/development/plugins.html#device-capabilities) for details.

  * An internal module `pennylane.devices.capabilities` is added that defines a new `DeviceCapabilites`
    data class, as well as functions that load and parse the TOML-formatted configuration files.
    [(#6407)](https://github.com/PennyLaneAI/pennylane/pull/6407)

    ```pycon
      >>> from pennylane.devices.capabilities import DeviceCapabilities
      >>> capabilities = DeviceCapabilities.from_toml_file("my_device.toml")
      >>> isinstance(capabilities, DeviceCapabilities)
      True
    ```

  * Devices that extends `qml.devices.Device` now has an optional class attribute `capabilities`
    that is an instance of the `DeviceCapabilities` data class, constructed from the configuration
    file if it exists. Otherwise, it is set to `None`.
    [(#6433)](https://github.com/PennyLaneAI/pennylane/pull/6433)

    ```python
    from pennylane.devices import Device

    class MyDevice(Device):

        config_filepath = "path/to/config.toml"

        ...
    ```
    ```pycon
    >>> isinstance(MyDevice.capabilities, DeviceCapabilities)
    True
    ```

  * Default implementations of `Device.setup_execution_config` and `Device.preprocess_transforms`
    are added to the device API for devices that provides a TOML configuration file and thus have
    a `capabilities` property.
    [(#6632)](https://github.com/PennyLaneAI/pennylane/pull/6632)
    [(#6653)](https://github.com/PennyLaneAI/pennylane/pull/6653)

* Support is added for `if`/`else` statements and `for` and `while` loops in circuits executed with `qml.capture.enabled`, via Autograph.
  Autograph conversion is now used by default in `make_plxpr`, but can be skipped with the keyword arg `autograph=False`.
  [(#6406)](https://github.com/PennyLaneAI/pennylane/pull/6406)
  [(#6413)](https://github.com/PennyLaneAI/pennylane/pull/6413)
  [(#6426)](https://github.com/PennyLaneAI/pennylane/pull/6426)
  [(#6645)](https://github.com/PennyLaneAI/pennylane/pull/6645)

  * New `qml.GQSP` template has been added to perform Generalized Quantum Signal Processing (GQSP).
    The functionality `qml.poly_to_angles` has been also extended to support GQSP.
    [(#6565)](https://github.com/PennyLaneAI/pennylane/pull/6565)

* Added a function `qml.trotterize` to generalize the Suzuki-Trotter product to arbitrary quantum functions.
  [(#6627)](https://github.com/PennyLaneAI/pennylane/pull/6627)

  ```python
  def my_custom_first_order_expansion(time, theta, phi, wires, flip):
    "This is the first order expansion (U_1)."
    qml.RX(time*theta, wires[0])
    qml.RY(time*phi, wires[1])
    if flip:
        qml.CNOT(wires=wires[:2])

  @qml.qnode(qml.device("default.qubit"))
  def my_circuit(time, angles, num_trotter_steps):
      TrotterizedQfunc(
          time,
          *angles,
          qfunc=my_custom_first_order_expansion,
          n=num_trotter_steps,
          order=2,
          wires=['a', 'b'],
          flip=True,
      )
      return qml.state()
  ```
  ```pycon
  >>> time = 0.1
  >>> angles = (0.12, -3.45)
  >>> print(qml.draw(my_circuit, level=3)(time, angles, num_trotter_steps=1))
  a: ──RX(0.01)──╭●─╭●──RX(0.01)──┤  State
  b: ──RY(-0.17)─╰X─╰X──RY(-0.17)─┤  State
  ```

<h4>New `labs` module `dla` for handling dynamical Lie algebras (DLAs)</h4>

* Added a dense implementation of computing the Lie closure in a new function
  `lie_closure_dense` in `pennylane.labs.dla`.
  [(#6371)](https://github.com/PennyLaneAI/pennylane/pull/6371)

* New functionality to calculate angles for QSP and QSVT has been added. This includes the function `qml.poly_to_angles`
  to obtain angles directly and the function `qml.transform_angles` to convert angles from one subroutine to another.
  [(#6483)](https://github.com/PennyLaneAI/pennylane/pull/6483)

* Added a dense implementation of computing the structure constants in a new function
  `structure_constants_dense` in `pennylane.labs.dla`.
  [(#6376)](https://github.com/PennyLaneAI/pennylane/pull/6376)

* Added utility functions for handling dense matrices in the Lie theory context.
  [(#6563)](https://github.com/PennyLaneAI/pennylane/pull/6563)
  [(#6392)](https://github.com/PennyLaneAI/pennylane/pull/6392)

* Added a ``cartan_decomp`` function along with two standard involutions ``even_odd_involution`` and ``concurrence_involution``.
  [(#6392)](https://github.com/PennyLaneAI/pennylane/pull/6392)

* Added `unary_mapping()` function to map `BoseWord` and `BoseSentence` to qubit operators, using unary mapping
  [(#6576)](https://github.com/PennyLaneAI/pennylane/pull/6576); 
added `binary_mapping()` function to map `BoseWord` and `BoseSentence` to qubit operators, using standard-binary mapping.
  [(#6564)](https://github.com/PennyLaneAI/pennylane/pull/6564)


<h4>New API for Qubit Mixed</h4>

* Added `qml.devices.qubit_mixed` module for mixed-state qubit device support [(#6379)](https://github.com/PennyLaneAI/pennylane/pull/6379). This module introduces an `apply_operation` helper function that features:

  * Two density matrix contraction methods using `einsum` and `tensordot`

  * Optimized handling of special cases including: Diagonal operators, Identity operators, CX (controlled-X), Multi-controlled X gates, Grover operators

* Added submodule 'initialize_state' featuring a `create_initial_state` function for initializing a density matrix from `qml.StatePrep` operations or `qml.QubitDensityMatrix` operations.
  [(#6503)](https://github.com/PennyLaneAI/pennylane/pull/6503)
  
* Added support for constructing `BoseWord` and `BoseSentence`, similar to `FermiWord` and `FermiSentence`.
  [(#6518)](https://github.com/PennyLaneAI/pennylane/pull/6518)

* Added method `preprocess` to the `QubitMixed` device class to preprocess the quantum circuit before execution. Necessary non-intrusive interfaces changes to class init method were made along the way to the `QubitMixed` device class to support new API feature.
  [(#6601)](https://github.com/PennyLaneAI/pennylane/pull/6601)

* Added a second class `DefaultMixedNewAPI` to the `qml.devices.qubit_mixed` module, which is to be the replacement of legacy `DefaultMixed` which for now to hold the implementations of `preprocess` and `execute` methods.
  [(#6607)](https://github.com/PennyLaneAI/pennylane/pull/6607)

* Added submodule `devices.qubit_mixed.measure` as a necessary step for the new API, featuring a `measure` function for measuring qubits in mixed-state devices.
  [(#6637)](https://github.com/PennyLaneAI/pennylane/pull/6637)

* Added submodule `devices.qubit_mixed.simulate` as a necessary step for the new API,
featuring a `simulate` function for simulating mixed states in analytic mode.
  [(#6618)](https://github.com/PennyLaneAI/pennylane/pull/6618)

* Added submodule `devices.qubit_mixed.sampling` as a necessary step for the new API, featuring functions `sample_state`, `measure_with_samples` and `sample_probs` for sampling qubits in mixed-state devices.
  [(#6639)](https://github.com/PennyLaneAI/pennylane/pull/6639)

<<<<<<< HEAD
=======
* Added support `qml.Snapshot` operation in `qml.devices.qubit_mixed.apply_operation`.
  [(#6659)](https://github.com/PennyLaneAI/pennylane/pull/6659)

>>>>>>> b3716015
* Implemented the finite-shot branch of `devices.qubit_mixed.simulate`. Now, the 
new device API of `default_mixed` should be able to take the stochastic arguments
such as `shots`, `rng` and `prng_key`.
[(#6665)](https://github.com/PennyLaneAI/pennylane/pull/6665)

<<<<<<< HEAD
* Migrate the old `DefaultMixed` to `DefaultMixedNewAPI`. Basically, previous class `qml.devices.default_mixed.DefaultMixed` was renamed to `DefaultMixedLegacy`, and `DefaultMixedNewAPI` was renamed to `DefaultMixed`. Users will not experience any differences, but for some users who delved deep into PennyLane codebase and happened to use specifically the legacy class, they have to change the classname.
  [(#6684)](https://github.com/PennyLaneAI/pennylane/pull/6684)

=======
>>>>>>> b3716015
* Added `christiansen_mapping()` function to map `BoseWord` and `BoseSentence` to qubit operators, using christiansen mapping.
  [(#6623)](https://github.com/PennyLaneAI/pennylane/pull/6623)

* The `qml.qchem.factorize` function now supports new methods for double factorization:
  Cholesky decomposition (`cholesky=True`) and compressed double factorization (`compressed=True`).
  [(#6573)](https://github.com/PennyLaneAI/pennylane/pull/6573)
  [(#6611)](https://github.com/PennyLaneAI/pennylane/pull/6611)

* Added `qml.qchem.symmetry_shift` function to perform the
  [block-invariant symmetry shift](https://arxiv.org/pdf/2304.13772) on the electronic integrals.
  [(#6574)](https://github.com/PennyLaneAI/pennylane/pull/6574)

* Added submodule for calculating vibrational Hamiltonians
  * Implemented helper functions for geometry optimization, harmonic analysis,
    and normal-mode localization.
    [(#6453)](https://github.com/PennyLaneAI/pennylane/pull/6453)
    [(#6666)](https://github.com/PennyLaneAI/pennylane/pull/6666)
  * Implemented helper functions for calculating one-mode PES, two-mode PES, and
    three-mode PES.
    [(#6616)](https://github.com/PennyLaneAI/pennylane/pull/6616)
    [(#6676)](https://github.com/PennyLaneAI/pennylane/pull/6676)
  * Implemented wrapper function for vibrational Hamiltonian calculation and dataclass
    for storing the data.
    [(#6652)](https://github.com/PennyLaneAI/pennylane/pull/6652)

<h3>Improvements 🛠</h3>

* Raises a comprehensive error when using `qml.fourier.qnode_spectrum` with standard numpy
  arguments and `interface="auto"`.
  [(#6622)](https://github.com/PennyLaneAI/pennylane/pull/6622)

* Added support for the `wire_options` dictionary to customize wire line formatting in `qml.draw_mpl` circuit
  visualizations, allowing global and per-wire customization with options like `color`, `linestyle`, and `linewidth`.
  [(#6486)](https://github.com/PennyLaneAI/pennylane/pull/6486)

* Added Pauli String representations for the gates X, Y, Z, S, T, SX, SWAP, ISWAP, ECR, SISWAP.
  [(#6562)](https://github.com/PennyLaneAI/pennylane/pull/6562)
  
* `QNode` and `qml.execute` now forbid certain keyword arguments from being passed positionally.
  [(#6610)](https://github.com/PennyLaneAI/pennylane/pull/6610)

* Shortened the string representation for the `qml.S`, `qml.T`, and `qml.SX` operators.
  [(#6542)](https://github.com/PennyLaneAI/pennylane/pull/6542)

* Added JAX support for the differentiable Hartree-Fock workflow.
  [(#6096)](https://github.com/PennyLaneAI/pennylane/pull/6096)

* Added functions and dunder methods to add and multiply Resources objects in series and in parallel.
  [(#6567)](https://github.com/PennyLaneAI/pennylane/pull/6567)

* The `diagonalize_measurements` transform no longer raises an error for unknown observables. Instead,
  they are left undiagonalized, with the expectation that observable validation will catch any undiagonalized
  observables that are also unsupported by the device.
  [(#6653)](https://github.com/PennyLaneAI/pennylane/pull/6653)

<h4>Capturing and representing hybrid programs</h4>

* Execution with capture enabled now follows a new execution pipeline and natively passes the
  captured jaxpr to the device. Since it no longer falls back to the old pipeline, execution
  only works with a reduced feature set.
  [(#6655)](https://github.com/PennyLaneAI/pennylane/pull/6655)
  [(#6596)](https://github.com/PennyLaneAI/pennylane/pull/6596)

* PennyLane transforms can now be captured as primitives with experimental program capture enabled.
  [(#6633)](https://github.com/PennyLaneAI/pennylane/pull/6633)

* `jax.vmap` can be captured with `qml.capture.make_plxpr` and is compatible with quantum circuits.
  [(#6349)](https://github.com/PennyLaneAI/pennylane/pull/6349)
  [(#6422)](https://github.com/PennyLaneAI/pennylane/pull/6422)
  [(#6668)](https://github.com/PennyLaneAI/pennylane/pull/6668)

* `qml.capture.PlxprInterpreter` base class has been added for easy transformation and execution of
  pennylane variant jaxpr.
  [(#6141)](https://github.com/PennyLaneAI/pennylane/pull/6141)

* A `DefaultQubitInterpreter` class has been added to provide plxpr execution using python based tools,
  and the `DefaultQubit.eval_jaxpr` method is now implemented.
  [(#6594)](https://github.com/PennyLaneAI/pennylane/pull/6594)
  [(#6328)](https://github.com/PennyLaneAI/pennylane/pull/6328)

* An optional method `eval_jaxpr` is added to the device API for native execution of plxpr programs.
  [(#6580)](https://github.com/PennyLaneAI/pennylane/pull/6580)

* `qml.capture.qnode_call` has been made private and moved to the `workflow` module.
  [(#6620)](https://github.com/PennyLaneAI/pennylane/pull/6620/)

* The `qml.qsvt` function has been improved to be more user-friendly. Old functionality is moved to `qml.qsvt_legacy`
  and it will be deprecated in release v0.40.
  [(#6520)](https://github.com/PennyLaneAI/pennylane/pull/6520/)

<h4>Other Improvements</h4>

* Standardize supported interfaces to an internal Enum object. 
  [(#6643)](https://github.com/PennyLaneAI/pennylane/pull/6643)

* Moved all interface handling logic to `interface_utils.py` in the `qml.math` module.
  [(#6649)](https://github.com/PennyLaneAI/pennylane/pull/6649)

* Added PyTree support for measurements in a circuit. 
  [(#6378)](https://github.com/PennyLaneAI/pennylane/pull/6378)

  ```python
  import pennylane as qml

  @qml.qnode(qml.device("default.qubit"))
  def circuit():
      qml.Hadamard(0)
      qml.CNOT([0,1])
      return {"Probabilities": qml.probs(), "State": qml.state()}
  ```
  ```pycon
  >>> circuit()
  {'Probabilities': array([0.5, 0. , 0. , 0.5]), 'State': array([0.70710678+0.j, 0.        +0.j, 0.        +0.j, 0.70710678+0.j])}
  ```

* `_cache_transform` transform has been moved to its own file located
  at `qml.workflow._cache_transform.py`.
  [(#6624)](https://github.com/PennyLaneAI/pennylane/pull/6624)

* `qml.BasisRotation` template is now JIT compatible.
  [(#6019)](https://github.com/PennyLaneAI/pennylane/pull/6019)

* The Jaxpr primitives for `for_loop`, `while_loop` and `cond` now store slices instead of
  numbers of args.
  [(#6521)](https://github.com/PennyLaneAI/pennylane/pull/6521)

* Expand `ExecutionConfig.gradient_method` to store `TransformDispatcher` type.
  [(#6455)](https://github.com/PennyLaneAI/pennylane/pull/6455)

* Fix the string representation of `Resources` instances to match the attribute names.
  [(#6581)](https://github.com/PennyLaneAI/pennylane/pull/6581)

<h3>Labs 🧪</h3>

* Added base class `Resources`, `CompressedResourceOp`, `ResourceOperator` for advanced resource estimation.
  [(#6428)](https://github.com/PennyLaneAI/pennylane/pull/6428)

* Added `get_resources()` functionality which allows users to extract resources from a quantum function, tape or
  resource operation. Additionally added some standard gatesets `DefaultGateSet` to track resources with respect to.
  [(#6500)](https://github.com/PennyLaneAI/pennylane/pull/6500)

* Added `ResourceOperator` classes for QFT and all operators in QFT's decomposition.
  [(#6447)](https://github.com/PennyLaneAI/pennylane/pull/6447)

* Added native `ResourceOperator` subclasses for each of the controlled operators.
  [(#6579)](https://github.com/PennyLaneAI/pennylane/pull/6579)

* Added native `ResourceOperator` subclasses for each of the multi qubit operators.
  [(#6538)](https://github.com/PennyLaneAI/pennylane/pull/6538)

* Added abstract `ResourceOperator` subclasses for Adjoint, Controlled, and Pow
  symbolic operation classes.
  [(#6592)](https://github.com/PennyLaneAI/pennylane/pull/6592)

<h3>Breaking changes 💔</h3>

* `qml.fourier.qnode_spectrum` no longer automatically converts pure numpy parameters to the
  Autograd framework. As the function uses automatic differentiation for validation, parameters
  from an autodiff framework have to be used.
  [(#6622)](https://github.com/PennyLaneAI/pennylane/pull/6622)

* `qml.math.jax_argnums_to_tape_trainable` is moved and made private to avoid a qnode dependency
  in the math module.
  [(#6609)](https://github.com/PennyLaneAI/pennylane/pull/6609)

* Gradient transforms are now applied after the user's transform program.
  [(#6590)](https://github.com/PennyLaneAI/pennylane/pull/6590)

* Legacy operator arithmetic has been removed. This includes `qml.ops.Hamiltonian`, `qml.operation.Tensor`,
  `qml.operation.enable_new_opmath`, `qml.operation.disable_new_opmath`, and `qml.operation.convert_to_legacy_H`.
  Note that `qml.Hamiltonian` will continue to dispatch to `qml.ops.LinearCombination`. For more information,
  check out the [updated operator troubleshooting page](https://docs.pennylane.ai/en/stable/news/new_opmath.html).
  [(#6548)](https://github.com/PennyLaneAI/pennylane/pull/6548)
  [(#6602)](https://github.com/PennyLaneAI/pennylane/pull/6602)
  [(#6589)](https://github.com/PennyLaneAI/pennylane/pull/6589)

* The developer-facing `qml.utils` module has been removed. Specifically, the
following 4 sets of functions have been either moved or removed[(#6588)](https://github.com/PennyLaneAI/pennylane/pull/6588):

  * `qml.utils._flatten`, `qml.utils.unflatten` has been moved and renamed to `qml.optimize.qng._flatten_np` and `qml.optimize.qng._unflatten_np` respectively.

  * `qml.utils._inv_dict` and `qml._get_default_args` have been removed.

  * `qml.utils.pauli_eigs` has been moved to `qml.pauli.utils`.

  * `qml.utils.expand_vector` has been moved to `qml.math.expand_vector`.

* The `qml.qinfo` module has been removed. Please see the respective functions in the `qml.math` and `qml.measurements`
  modules instead.
  [(#6584)](https://github.com/PennyLaneAI/pennylane/pull/6584)

* Top level access to `Device`, `QubitDevice`, and `QutritDevice` have been removed. Instead, they
  are available as `qml.devices.LegacyDevice`, `qml.devices.QubitDevice`, and `qml.devices.QutritDevice`
  respectively.
  [(#6537)](https://github.com/PennyLaneAI/pennylane/pull/6537)

* The `'ancilla'` argument for `qml.iterative_qpe` has been removed. Instead, use the `'aux_wire'` argument.
  [(#6532)](https://github.com/PennyLaneAI/pennylane/pull/6532)

* The `qml.BasisStatePreparation` template has been removed. Instead, use `qml.BasisState`.
  [(#6528)](https://github.com/PennyLaneAI/pennylane/pull/6528)

* The `qml.workflow.set_shots` helper function has been removed. We no longer interact with the legacy device interface in our code.
  Instead, shots should be specified on the tape, and the device should use these shots.
  [(#6534)](https://github.com/PennyLaneAI/pennylane/pull/6534)

* `QNode.gradient_fn` has been removed. Please use `QNode.diff_method` instead. `QNode.get_gradient_fn` can also be used to
  process the diff method.
  [(#6535)](https://github.com/PennyLaneAI/pennylane/pull/6535)

* The `qml.QubitStateVector` template has been removed. Instead, use `qml.StatePrep`.
  [(#6525)](https://github.com/PennyLaneAI/pennylane/pull/6525)

* `qml.broadcast` has been removed. Users should use `for` loops instead.
  [(#6527)](https://github.com/PennyLaneAI/pennylane/pull/6527)

* The `max_expansion` argument for `qml.transforms.clifford_t_decomposition` has been removed.
  [(#6571)](https://github.com/PennyLaneAI/pennylane/pull/6571)

* The `expand_depth` argument for `qml.compile` has been removed.
  [(#6531)](https://github.com/PennyLaneAI/pennylane/pull/6531)

* The `qml.shadows.shadow_expval` transform has been removed. Instead, please use the
  `qml.shadow_expval` measurement process.
  [(#6530)](https://github.com/PennyLaneAI/pennylane/pull/6530)
  [(#6561)](https://github.com/PennyLaneAI/pennylane/pull/6561)

<h3>Deprecations 👋</h3>

* The `tape` and `qtape` properties of `QNode` have been deprecated.
  Instead, use the `qml.workflow.construct_tape` function.
  [(#6583)](https://github.com/PennyLaneAI/pennylane/pull/6583)
  [(#6650)](https://github.com/PennyLaneAI/pennylane/pull/6650)

* The `max_expansion` argument in `qml.devices.preprocess.decompose` is deprecated and will be removed in v0.41.
  [(#6400)](https://github.com/PennyLaneAI/pennylane/pull/6400)

* The `decomp_depth` argument in `qml.transforms.set_decomposition` is deprecated and will be removed in v0.41.
  [(#6400)](https://github.com/PennyLaneAI/pennylane/pull/6400)

* The `output_dim` property of `qml.tape.QuantumScript` has been deprecated.
Instead, use method `shape` of `QuantumScript` or `MeasurementProcess` to get the
same information.
  [(#6577)](https://github.com/PennyLaneAI/pennylane/pull/6577)

* The `QNode.get_best_method` and `QNode.best_method_str` methods have been deprecated.
  Instead, use the `qml.workflow.get_best_diff_method` function.
  [(#6418)](https://github.com/PennyLaneAI/pennylane/pull/6418)

* The `qml.execute` `gradient_fn` keyword argument has been renamed `diff_method`,
  to better align with the termionology used by the `QNode`.
  `gradient_fn` will be removed in v0.41.
  [(#6549)](https://github.com/PennyLaneAI/pennylane/pull/6549)

<h3>Documentation 📝</h3>

* Updated the documentation of `TrotterProduct` to include the impact of the operands in the
  Hamiltonian on the strucutre of the created circuit. Included an illustrative example on this.
  [(#6629)](https://github.com/PennyLaneAI/pennylane/pull/6629)

* Add reporting of test warnings as failures.
  [(#6217)](https://github.com/PennyLaneAI/pennylane/pull/6217)

* Add a warning message to Gradients and training documentation about ComplexWarnings.
  [(#6543)](https://github.com/PennyLaneAI/pennylane/pull/6543)

<h3>Bug fixes 🐛</h3>

* The `qml.Hermitian` class no longer checks that the provided matrix is hermitian.
  The reason for this removal is to allow for faster execution and avoid incompatibilities with `jax.jit`.
  [(#6642)](https://github.com/PennyLaneAI/pennylane/pull/6642)

* Subclasses of `qml.ops.Controlled` no longer bind the primitives of their base operators when program capture
  is enabled.
  [(#6672)](https://github.com/PennyLaneAI/pennylane/pull/6672)

* The `qml.HilbertSchmidt` and `qml.LocalHilbertSchmidt` templates now apply the complex conjugate
  of the unitaries instead of the adjoint, providing the correct result.
  [(#6604)](https://github.com/PennyLaneAI/pennylane/pull/6604)

* `QNode` return behaviour is now consistent for lists and tuples.
  [(#6568)](https://github.com/PennyLaneAI/pennylane/pull/6568)

* `qml.QNode` now accepts arguments with types defined in libraries that are not necessarily
  in the list of supported interfaces, such as the `Graph` class defined in `networkx`.
  [(#6600)](https://github.com/PennyLaneAI/pennylane/pull/6600)

* `qml.math.get_deep_interface` now works properly for autograd arrays.
  [(#6557)](https://github.com/PennyLaneAI/pennylane/pull/6557)

* Fixed `Identity.__repr__` to return correct wires list.
  [(#6506)](https://github.com/PennyLaneAI/pennylane/pull/6506)


<h3>Contributors ✍️</h3>

This release contains contributions from (in alphabetical order):

Guillermo Alonso,
Shiwen An,
Utkarsh Azad,
Astral Cai,
Yushao Chen,
Diksha Dhawan,
Lasse Dierich,
Lillian Frederiksen,
Pietropaolo Frisoni,
Austin Huang,
Korbinian Kottmann,
Christina Lee,
William Maxwell,
Andrija Paurevic,
Justin Pickering,
Jay Soni,
David Wierichs,<|MERGE_RESOLUTION|>--- conflicted
+++ resolved
@@ -153,23 +153,17 @@
 * Added submodule `devices.qubit_mixed.sampling` as a necessary step for the new API, featuring functions `sample_state`, `measure_with_samples` and `sample_probs` for sampling qubits in mixed-state devices.
   [(#6639)](https://github.com/PennyLaneAI/pennylane/pull/6639)
 
-<<<<<<< HEAD
-=======
 * Added support `qml.Snapshot` operation in `qml.devices.qubit_mixed.apply_operation`.
   [(#6659)](https://github.com/PennyLaneAI/pennylane/pull/6659)
 
->>>>>>> b3716015
 * Implemented the finite-shot branch of `devices.qubit_mixed.simulate`. Now, the 
 new device API of `default_mixed` should be able to take the stochastic arguments
 such as `shots`, `rng` and `prng_key`.
 [(#6665)](https://github.com/PennyLaneAI/pennylane/pull/6665)
 
-<<<<<<< HEAD
 * Migrate the old `DefaultMixed` to `DefaultMixedNewAPI`. Basically, previous class `qml.devices.default_mixed.DefaultMixed` was renamed to `DefaultMixedLegacy`, and `DefaultMixedNewAPI` was renamed to `DefaultMixed`. Users will not experience any differences, but for some users who delved deep into PennyLane codebase and happened to use specifically the legacy class, they have to change the classname.
   [(#6684)](https://github.com/PennyLaneAI/pennylane/pull/6684)
 
-=======
->>>>>>> b3716015
 * Added `christiansen_mapping()` function to map `BoseWord` and `BoseSentence` to qubit operators, using christiansen mapping.
   [(#6623)](https://github.com/PennyLaneAI/pennylane/pull/6623)
 
