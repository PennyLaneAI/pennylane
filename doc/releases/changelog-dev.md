:orphan:

# Release 0.43.0-dev (development release)

<h3>New features since last release</h3>

* Leveraging quantum just-in-time compilation to optimize parameterized hybrid workflows with the momentum
  quantum natural gradient optimizer is now possible with the new :class:`~.MomentumQNGOptimizerQJIT` optimizer.
  [(#7606)](https://github.com/PennyLaneAI/pennylane/pull/7606)

  Similar to the :class:`~.QNGOptimizerQJIT` optimizer, :class:`~.MomentumQNGOptimizerQJIT` offers a
  `qml.qjit`-compatible analogue to the existing :class:`~.MomentumQNGOptimizer` with an Optax-like interface:

  ```python
  import pennylane as qml
  import jax.numpy as jnp

  dev = qml.device("lightning.qubit", wires=2)

  @qml.qnode(dev)
  def circuit(params):
      qml.RX(params[0], wires=0)
      qml.RY(params[1], wires=1)
      return qml.expval(qml.Z(0) + qml.X(1))

  opt = qml.MomentumQNGOptimizerQJIT(stepsize=0.1, momentum=0.2)

  @qml.qjit
  def update_step_qjit(i, args):
      params, state = args
      return opt.step(circuit, params, state)

  @qml.qjit
  def optimization_qjit(params, iters):
      state = opt.init(params)
      args = (params, state)
      params, state = qml.for_loop(iters)(update_step_qjit)(args)
      return params
  ```

  ```pycon
  >>> params = jnp.array([0.1, 0.2])
  >>> iters = 1000
  >>> optimization_qjit(params=params, iters=iters)
  Array([ 3.14159265, -1.57079633], dtype=float64)
  ```

<h3>Improvements 🛠</h3>

* Several templates now have decompositions that can be accessed within the graph-based
  decomposition system (:func:`~.decomposition.enable_graph`), allowing workflows 
  that include these templates to be decomposed in a resource-efficient and performant
  manner.
  [(#7779)](https://github.com/PennyLaneAI/pennylane/pull/7779)
  
  The included templates are:

  * :class:`~.Adder`
    
  * :class:`~.ControlledSequence`
  
  * :class:`~.ModExp`

  * :class:`~.Multiplier`

  * :class:`~.OutAdder`

  * :class:`~.OutMultiplier`

  * :class:`~.OutPoly`

* A new function called :func:`~.math.choi_matrix` is available, which computes the [Choi matrix](https://en.wikipedia.org/wiki/Choi%E2%80%93Jamio%C5%82kowski_isomorphism) of a quantum channel.
  This is a useful tool in quantum information science and to check circuit identities involving non-unitary operations.
  [(#7951)](https://github.com/PennyLaneAI/pennylane/pull/7951)

<h4>OpenQASM-PennyLane interoperability</h4>

* The :func:`qml.from_qasm3` function can now convert OpenQASM 3.0 circuits that contain
  subroutines, constants, all remaining stdlib gates, qubit registers, and built-in mathematical functions.
  [(#7651)](https://github.com/PennyLaneAI/pennylane/pull/7651)
  [(#7653)](https://github.com/PennyLaneAI/pennylane/pull/7653)
  [(#7676)](https://github.com/PennyLaneAI/pennylane/pull/7676)
  [(#7679)](https://github.com/PennyLaneAI/pennylane/pull/7679)
  [(#7677)](https://github.com/PennyLaneAI/pennylane/pull/7677)
  [(#7767)](https://github.com/PennyLaneAI/pennylane/pull/7767)
  [(#7690)](https://github.com/PennyLaneAI/pennylane/pull/7690)

<h4>Other improvements</h4>

* The error message raised when using Python compiler transforms with :func:`pennylane.qjit` has been updated
  with suggested fixes.
  [(#7916)](https://github.com/PennyLaneAI/pennylane/pull/7916)

* A new `qml.transforms.resolve_dynamic_wires` transform can allocate concrete wire values for dynamic
  qubit allocation.
  [(#7678)](https://github.com/PennyLaneAI/pennylane/pull/7678)


* The :func:`qml.workflow.set_shots` transform can now be directly applied to a QNode without the need for `functools.partial`, providing a more user-friendly syntax and negating having to import the `functools` package.
  [(#7876)](https://github.com/PennyLaneAI/pennylane/pull/7876)
  [(#7919)](https://github.com/PennyLaneAI/pennylane/pull/7919)

  ```python
  @qml.set_shots(shots=1000)  # or @qml.set_shots(1000)
  @qml.qnode(dev)
  def circuit():
      qml.H(0)
      return qml.expval(qml.Z(0))
  ```

  ```pycon
  >>> circuit()
  0.002
  ```

* Added a `QuantumParser` class to the `qml.compiler.python_compiler` submodule that automatically loads relevant dialects.
  [(#7888)](https://github.com/PennyLaneAI/pennylane/pull/7888)

* Enforce various modules to follow modular architecture via `tach`.
  [(#7847)](https://github.com/PennyLaneAI/pennylane/pull/7847)

* A compilation pass written with xDSL called `qml.compiler.python_compiler.transforms.MeasurementsFromSamplesPass`
  has been added for the experimental xDSL Python compiler integration. This pass replaces all
  terminal measurements in a program with a single :func:`pennylane.sample` measurement, and adds
  postprocessing instructions to recover the original measurement.
  [(#7620)](https://github.com/PennyLaneAI/pennylane/pull/7620)

* A combine-global-phase pass has been added to the xDSL Python compiler integration.
  Note that the current implementation can only combine all the global phase operations at
  the last global phase operation in the same region. In other words, global phase operations inside a control flow region can't be combined with those in their parent
  region.
  [(#7675)](https://github.com/PennyLaneAI/pennylane/pull/7675)

* The `mbqc` xDSL dialect has been added to the Python compiler, which is used to represent
  measurement-based quantum-computing instructions in the xDSL framework.
  [(#7815)](https://github.com/PennyLaneAI/pennylane/pull/7815)

* The `AllocQubitOp` and `DeallocQubitOp` operations have been added to the `Quantum` dialect in the
  Python compiler.
  [(#7915)](https://github.com/PennyLaneAI/pennylane/pull/7915)

* The :func:`pennylane.ops.rs_decomposition` method now performs exact decomposition and returns
  complete global phase information when used for decomposing a phase gate to Clifford+T basis.
  [(#7793)](https://github.com/PennyLaneAI/pennylane/pull/7793)

* `default.qubit` will default to the tree-traversal MCM method when `mcm_method="device"`.
  [(#7885)](https://github.com/PennyLaneAI/pennylane/pull/7885)

<h3>Labs: a place for unified and rapid prototyping of research software 🧪</h3>

* Added state of the art resources for the `ResourceSelectPauliRot` template and the
  `ResourceQubitUnitary` templates.
  [(#7786)](https://github.com/PennyLaneAI/pennylane/pull/7786)

* The `catalyst` xDSL dialect has been added to the Python compiler, which contains data structures that support core compiler functionality.
  [(#7901)](https://github.com/PennyLaneAI/pennylane/pull/7901)

<h3>Breaking changes 💔</h3>

* Move custom exceptions into `exceptions.py` and add a documentation page for them in the internals.
  [(#7856)](https://github.com/PennyLaneAI/pennylane/pull/7856)

* The boolean functions provided in `qml.operation` are deprecated. See the 
  :doc:`deprecations page </development/deprecations>` for equivalent code to use instead. These 
  include `not_tape`, `has_gen`, `has_grad_method`, `has_multipar`, `has_nopar`, `has_unitary_gen`, 
  `is_measurement`, `defines_diagonalizing_gates`, and `gen_is_multi_term_hamiltonian`.
  [(#7924)](https://github.com/PennyLaneAI/pennylane/pull/7924)

* Removed access for `lie_closure`, `structure_constants` and `center` via `qml.pauli`.
  Top level import and usage is advised. The functions now live in the `liealg` module.

  ```python
  import pennylane.liealg
  from pennylane.liealg import lie_closure, structure_constants, center
  ```

  [(#7928)](https://github.com/PennyLaneAI/pennylane/pull/7928)

* `qml.operation.Observable` and the corresponding `Observable.compare` have been removed, as
  PennyLane now depends on the more general `Operator` interface instead. The
  `Operator.is_hermitian` property can instead be used to check whether or not it is highly likely
  that the operator instance is Hermitian.
  [(#7927)](https://github.com/PennyLaneAI/pennylane/pull/7927)

* `qml.operation.WiresEnum`, `qml.operation.AllWires`, and `qml.operation.AnyWires` have been removed. Setting `Operator.num_wires = None` (the default)
  should instead indicate that the `Operator` does not need wire validation.
  [(#7911)](https://github.com/PennyLaneAI/pennylane/pull/7911)

* Removed `QNode.get_gradient_fn` method. Instead, use `qml.workflow.get_best_diff_method` to obtain the differentiation method.
  [(#7907)](https://github.com/PennyLaneAI/pennylane/pull/7907)

* Top-level access to ``DeviceError``, ``PennyLaneDeprecationWarning``, ``QuantumFunctionError`` and ``ExperimentalWarning`` has been removed. Please import these objects from the new ``pennylane.exceptions`` module.
  [(#7874)](https://github.com/PennyLaneAI/pennylane/pull/7874)

* `qml.cut_circuit_mc` no longer accepts a `shots` keyword argument. The shots should instead
  be set on the tape itself.
  [(#7882)](https://github.com/PennyLaneAI/pennylane/pull/7882)

<h3>Deprecations 👋</h3>

* `MeasurementProcess.expand` is deprecated. The relevant method can be replaced with 
  `qml.tape.QuantumScript(mp.obs.diagonalizing_gates(), [type(mp)(eigvals=mp.obs.eigvals(), wires=mp.obs.wires)])`
  [(#7953)](https://github.com/PennyLaneAI/pennylane/pull/7953)

* `shots=` in `QNode` calls is deprecated and will be removed in v0.44.
  Instead, please use the `qml.workflow.set_shots` transform to set the number of shots for a QNode.
  [(#7906)](https://github.com/PennyLaneAI/pennylane/pull/7906)

* ``QuantumScript.shape`` and ``QuantumScript.numeric_type`` are deprecated and will be removed in version v0.44.
  Instead, the corresponding ``.shape`` or ``.numeric_type`` of the ``MeasurementProcess`` class should be used.
  [(#7950)](https://github.com/PennyLaneAI/pennylane/pull/7950)

* Some unnecessary methods of the `qml.CircuitGraph` class are deprecated and will be removed in version v0.44:
  [(#7904)](https://github.com/PennyLaneAI/pennylane/pull/7904)

    - `print_contents` in favor of `print(obj)`
    - `observables_in_order` in favor of `observables`
    - `operations_in_order` in favor of `operations`
    - `ancestors_in_order` in favor of `ancestors(obj, sort=True)`
    - `descendants_in_order` in favore of `descendants(obj, sort=True)`

* The `QuantumScript.to_openqasm` method is deprecated and will be removed in version v0.44.
  Instead, the `qml.to_openqasm` function should be used.
  [(#7909)](https://github.com/PennyLaneAI/pennylane/pull/7909)

* The `level=None` argument in the :func:`pennylane.workflow.get_transform_program`, :func:`pennylane.workflow.construct_batch`, `qml.draw`, `qml.draw_mpl`, and `qml.specs` transforms is deprecated and will be removed in v0.43.
  Please use `level='device'` instead to apply the noise model at the device level.
  [(#7886)](https://github.com/PennyLaneAI/pennylane/pull/7886)

* `qml.qnn.cost.SquaredErrorLoss` is deprecated and will be removed in version v0.44. Instead, this hybrid workflow can be accomplished 
  with a function like `loss = lambda *args: (circuit(*args) - target)**2`.
  [(#7527)](https://github.com/PennyLaneAI/pennylane/pull/7527)
  
* Access to `add_noise`, `insert` and noise mitigation transforms from the `pennylane.transforms` module is deprecated.
  Instead, these functions should be imported from the `pennylane.noise` module.
  [(#7854)](https://github.com/PennyLaneAI/pennylane/pull/7854)

* The `qml.QNode.add_transform` method is deprecated and will be removed in v0.43.
  Instead, please use `QNode.transform_program.push_back(transform_container=transform_container)`.
  [(#7855)](https://github.com/PennyLaneAI/pennylane/pull/7855)

<h3>Internal changes ⚙️</h3>

* Adds `measurements` as a "core" module in the tach specification.
 [(#7945)](https://github.com/PennyLaneAI/pennylane/pull/7945)

* Improves type hints in the `measurements` module.
  [(#7938)](https://github.com/PennyLaneAI/pennylane/pull/7938)

* Refactored the codebase to adopt modern type hint syntax for Python 3.11+ language features.
  [(#7860)](https://github.com/PennyLaneAI/pennylane/pull/7860)

* Improve the pre-commit hook to add gitleaks.
  [(#7922)](https://github.com/PennyLaneAI/pennylane/pull/7922)

* Added a `run_filecheck_qjit` fixture that can be used to run FileCheck on integration tests for the
  `qml.compiler.python_compiler` submodule.
  [(#7888)](https://github.com/PennyLaneAI/pennylane/pull/7888)

* Added a `dialects` submodule to `qml.compiler.python_compiler` which now houses all the xDSL dialects we create.
  Additionally, the `MBQCDialect` and `QuantumDialect` dialects have been renamed to `MBQC` and `Quantum`.
  [(#7897)](https://github.com/PennyLaneAI/pennylane/pull/7897)

* Update minimum supported `pytest` version to `8.4.1`.
  [(#7853)](https://github.com/PennyLaneAI/pennylane/pull/7853)

* `DefaultQubitLegacy` (test suite only) no longer provides a customized classical shadow
  implementation
  [(#7895)](https://github.com/PennyLaneAI/pennylane/pull/7895)

* Make `pennylane.io` a tertiary module.
  [(#7877)](https://github.com/PennyLaneAI/pennylane/pull/7877)

* Seeded tests for the `split_to_single_terms` transformation.
  [(#7851)](https://github.com/PennyLaneAI/pennylane/pull/7851)

* Upgrade `rc_sync.yml` to work with latest `pyproject.toml` changes.
  [(#7808)](https://github.com/PennyLaneAI/pennylane/pull/7808)
  [(#7818)](https://github.com/PennyLaneAI/pennylane/pull/7818)

* `LinearCombination` instances can be created with `_primitive.impl` when
  capture is enabled and tracing is active.
  [(#7893)](https://github.com/PennyLaneAI/pennylane/pull/7893)

* The `TensorLike` type is now compatible with static type checkers.
  [(#7905)](https://github.com/PennyLaneAI/pennylane/pull/7905)

* Update xDSL supported version to `0.46`.
  [(#7923)](https://github.com/PennyLaneAI/pennylane/pull/7923)
  [(#7932)](https://github.com/PennyLaneAI/pennylane/pull/7932)

* Update JAX version used in tests to `0.6.2`
  [(#7925)](https://github.com/PennyLaneAI/pennylane/pull/7925)

* The measurement-plane attribute of the Python compiler `mbqc` dialect now uses the "opaque syntax"
  format when printing in the generic IR format. This enables usage of this attribute when IR needs
  to be passed from the python compiler to Catalyst.
  [(#7957)](https://github.com/PennyLaneAI/pennylane/pull/7957)

<h3>Documentation 📝</h3>

* The docstring of the `is_hermitian` operator property has been updated to better describe its behaviour.
  [(#7946)](https://github.com/PennyLaneAI/pennylane/pull/7946)

* Improved the docstrings of all optimizers for consistency and legibility.
  [(#7891)](https://github.com/PennyLaneAI/pennylane/pull/7891)

* Updated the code example in the documentation for :func:`~.transforms.split_non_commuting`.
  [(#7892)](https://github.com/PennyLaneAI/pennylane/pull/7892)

<h3>Bug fixes 🐛</h3>

* An error is now raised if an `end` statement is found in a measurement conditioned branch in a QASM string being imported into PennyLane.
  [(#7872)](https://github.com/PennyLaneAI/pennylane/pull/7872)

* Fixes issue related to :func:`~.transforms.to_zx` adding the support for
  `Toffoli` and `CCZ` gates conversion into their ZX-graph representation.
  [(#7899)](https://github.com/PennyLaneAI/pennylane/pull/7899)

* `get_best_diff_method` now correctly aligns with `execute` and `construct_batch` logic in workflows.
  [(#7898)](https://github.com/PennyLaneAI/pennylane/pull/7898)

* Resolve issues with AutoGraph transforming internal PennyLane library code due to incorrect
  module attribution of wrapper functions.
  [(#7889)](https://github.com/PennyLaneAI/pennylane/pull/7889)

* Calling `QNode.update` no longer acts as if `set_shots` has been applied.
  [(#7881)](https://github.com/PennyLaneAI/pennylane/pull/7881)

* Fixes attributes and types in the quantum dialect.
  This allows for types to be inferred correctly when parsing.
  [(#7825)](https://github.com/PennyLaneAI/pennylane/pull/7825)

* Fixes `SemiAdder` to work when inputs are defined with a single wire.
  [(#7940)](https://github.com/PennyLaneAI/pennylane/pull/7940)

<h3>Contributors ✍️</h3>

This release contains contributions from (in alphabetical order):

Guillermo Alonso,
Utkarsh Azad,
Joey Carter,
Yushao Chen,
Marcus Edwards,
Simone Gasperini,
David Ittah,
<<<<<<< HEAD
Korbinian Kottmann,
=======
Mehrdad Malekmohammadi
>>>>>>> 490b913f
Erick Ochoa,
Mudit Pandey,
Andrija Paurevic,
Shuli Shu,
Jay Soni,
Jake Zaia<|MERGE_RESOLUTION|>--- conflicted
+++ resolved
@@ -345,11 +345,8 @@
 Marcus Edwards,
 Simone Gasperini,
 David Ittah,
-<<<<<<< HEAD
 Korbinian Kottmann,
-=======
 Mehrdad Malekmohammadi
->>>>>>> 490b913f
 Erick Ochoa,
 Mudit Pandey,
 Andrija Paurevic,
