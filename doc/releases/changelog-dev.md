--- conflicted
+++ resolved
@@ -114,7 +114,6 @@
 * The `qml.qchem.hf_state` function is upgraded to be compatible with the parity and Bravyi-Kitaev bases.
   [(#5472)](https://github.com/PennyLaneAI/pennylane/pull/5472)
 
-<<<<<<< HEAD
 
 * Added `qml.Qubitization` operator. This operator encodes a Hamiltonian into a suitable unitary operator. 
   When applied in conjunction with QPE, allows computing the eigenvalue of an eigenvector of the Hamiltonian.
@@ -146,10 +145,6 @@
   eigenvalue: 0.7
   ```
 
-<h4>Dynamical Lie Algebra functionality</h4>
-=======
-<h4>Calculate dynamical Lie algebras 👾</h4>
->>>>>>> 9e1618ff
 
 * A new `qml.lie_closure` function to compute the Lie closure of a list of operators.
   [(#5161)](https://github.com/PennyLaneAI/pennylane/pull/5161)
