--- conflicted
+++ resolved
@@ -123,14 +123,9 @@
 
 <h3>Bug fixes 🐛</h3>
 
-<<<<<<< HEAD
 * Fixes issue related to :func:`~.transforms.to_zx` adding the support for
   `Toffoli` and `CCZ` gates conversion into their ZX-graph representation.
   [(#7899)](https://github.com/PennyLaneAI/pennylane/pull/7899)
-=======
-* `get_best_diff_method` now correctly aligns with `execute` and `construct_batch` logic in workflows.
-  [(#7898)](https://github.com/PennyLaneAI/pennylane/pull/7898)
->>>>>>> 4ee4143c
 
 * Resolve issues with AutoGraph transforming internal PennyLane library code due to incorrect
   module attribution of wrapper functions.
