:orphan:

# Release 0.20.0-dev (development release)

<h3>New features since last release</h3>
* A thermal relaxation channel is added to the Noisy channels. The channel description can be
  found on the supplementary information of [Quantum classifier with tailored quantum kernels](https://arxiv.org/abs/1909.02611).
  [(#1766)](https://github.com/PennyLaneAI/pennylane/pull/1766)

* `qml.CSWAP` and `qml.CRot` now define `control_wires`, and `qml.SWAP`
  returns the default empty wires object.
  [(#1830)](https://github.com/PennyLaneAI/pennylane/pull/1830)

<<<<<<< HEAD
* A `lru_cache` decorated function for computing generalized parameter shift rules for generators'
  whose eigenvalue frequency spectrum is known is available as `qml.gradients.get_shift_rule`.
  Given a generator's frequency spectrum of `R` unique frequencies, `qml.gradients.get_shift_rule`
  returns the parameter shift rules to compute expectation value gradients of the generator's
  variational parameter using `2R` shifted cost function evaluations. This becomes cheaper than
  the standard application of the chain rule and two-term shift rule when `R` is less than the
  number of Pauli words in the Hamiltonian generator.
  [(#1788)](https://github.com/PennyLaneAI/pennylane/pull/1788)
=======
* AngleEmbedding now supports `batch_params` decorator. [(#1812)](https://github.com/PennyLaneAI/pennylane/pull/1812)

<h3>Breaking changes</h3>
>>>>>>> 95dfeda9

  For example, a four-term shift rule is generated for the frequency spectrum `[1, 2]`, which
  corresponds to a generator eigenspectrum of e.g. `[-1, 0, 1]`:

  ```python
  import pennylane as qml

  frequencies = (1,2)
  grad_recipe = qml.gradients.get_shift_rule(frequencies)
  ```

  which gives:

  ```pycon
  >>> grad_recipe
  ([[0.8535533905932737, 1, 0.7853981633974483], [-0.14644660940672624, 1, 2.356194490192345],
    [-0.8535533905932737, 1, -0.7853981633974483], [0.14644660940672624, 1, -2.356194490192345]],)
  ```

  As we can see, `get_shift_rule` returns a tuple containing a list of four nested lists for the
  four term parameter shift rule. Each term :math:`[c_i, a_i, s_i]` specifies a term in the
  gradient reconstructed via parameter shifts as

  .. math:: \frac{\partial}{\partial\phi_k}f = \sum_{i} c_i f(a_i \phi_k + s_i).

* A circuit template for time evolution under a commuting Hamiltonian utilizing generalized
  parameter shift rules for cost function gradients is available as `qml.CommutingEvolution`.
  If the template is handed a frequency spectrum during its instantiation, then `get_shift_rule`
  is internally called to obtain the general parameter shift rules which will be used when computing
  the gradient of the cost function with respect to `CommutingEvolution`'s :math:`t` parameter.
  If a frequency spectrum is not handed to `CommutingEvolution`, then cost function gradients will
  be computed in the standard manner. [(#1788)](https://github.com/PennyLaneAI/pennylane/pull/1788)

  The template can be initialized within a `qnode` as:

  ```python
  import pennylane as qml

  n_wires = 2
  dev = qml.device('default.qubit', wires=n_wires)

  coeffs = [1, -1]
  obs = [qml.PauliX(0) @ qml.PauliY(1), qml.PauliY(0) @ qml.PauliX(1)]
  hamiltonian = qml.Hamiltonian(coeffs, obs)
  frequencies = [2,4]

  @qml.qnode(dev)
  def circuit(time):
      qml.PauliX(0)
      qml.CommutingEvolution(hamiltonian, time, frequencies)
      return qml.expval(qml.PauliZ(0))
  ```

  Note that there is no internal validation that 1) the input `qml.Hamiltonian` is fully commuting
  and 2) the eigenvalue frequency spectrum is correct, since these checks become
  prohibitively expensive for large Hamiltonians.

* The `requires_grad` attribute of `qml.numpy.tensor` objects is now
  preserved when pickling/unpickling the object.
  [(#1856)](https://github.com/PennyLaneAI/pennylane/pull/1856)

<h3>Documentation</h3>

<h3>Contributors</h3>

This release contains contributions from (in alphabetical order): 

<<<<<<< HEAD
Josh Izaac, Robert A. Lang, Christina Lee, Cedric Lin, Alejandro Montanez, David Wierichs.
=======
Jalani Kanem, Christina Lee, Guillermo Alonso-Linaje, Alejandro Montanez
>>>>>>> 95dfeda9
<|MERGE_RESOLUTION|>--- conflicted
+++ resolved
@@ -10,8 +10,9 @@
 * `qml.CSWAP` and `qml.CRot` now define `control_wires`, and `qml.SWAP`
   returns the default empty wires object.
   [(#1830)](https://github.com/PennyLaneAI/pennylane/pull/1830)
+  
+* AngleEmbedding now supports `batch_params` decorator. [(#1812)](https://github.com/PennyLaneAI/pennylane/pull/1812)
 
-<<<<<<< HEAD
 * A `lru_cache` decorated function for computing generalized parameter shift rules for generators'
   whose eigenvalue frequency spectrum is known is available as `qml.gradients.get_shift_rule`.
   Given a generator's frequency spectrum of `R` unique frequencies, `qml.gradients.get_shift_rule`
@@ -20,11 +21,6 @@
   the standard application of the chain rule and two-term shift rule when `R` is less than the
   number of Pauli words in the Hamiltonian generator.
   [(#1788)](https://github.com/PennyLaneAI/pennylane/pull/1788)
-=======
-* AngleEmbedding now supports `batch_params` decorator. [(#1812)](https://github.com/PennyLaneAI/pennylane/pull/1812)
-
-<h3>Breaking changes</h3>
->>>>>>> 95dfeda9
 
   For example, a four-term shift rule is generated for the frequency spectrum `[1, 2]`, which
   corresponds to a generator eigenspectrum of e.g. `[-1, 0, 1]`:
@@ -92,8 +88,4 @@
 
 This release contains contributions from (in alphabetical order): 
 
-<<<<<<< HEAD
-Josh Izaac, Robert A. Lang, Christina Lee, Cedric Lin, Alejandro Montanez, David Wierichs.
-=======
-Jalani Kanem, Christina Lee, Guillermo Alonso-Linaje, Alejandro Montanez
->>>>>>> 95dfeda9
+Josh Izaac, Jalani Kanem, Robert Lang, Christina Lee, Guillermo Alonso-Linaje, Cedric Lin, Alejandro Montanez, David Wierichs.
