--- conflicted
+++ resolved
@@ -259,14 +259,11 @@
 * `qml.AmplitudeEmbedding` has better support for features using low precision integer data types.
 [(#5969)](https://github.com/PennyLaneAI/pennylane/pull/5969)
 
-<<<<<<< HEAD
 * Jacobian shape is fixed for measurements with dimension in `qml.gradients.vjp.compute_vjp_single`.
 [(5986)](https://github.com/PennyLaneAI/pennylane/pull/5986)
-=======
+
 * `qml.lie_closure` works with sums of Paulis.
   [(#6023)](https://github.com/PennyLaneAI/pennylane/pull/6023)
-
->>>>>>> a5e21ce9
 
 <h3>Contributors ✍️</h3>
 
@@ -275,11 +272,8 @@
 Tarun Kumar Allamsetty,
 Guillermo Alonso,
 Utkarsh Azad,
-<<<<<<< HEAD
 Gabriel Bottrill,
-=======
 Ahmed Darwish,
->>>>>>> a5e21ce9
 Astral Cai,
 Yushao Chen,
 Ahmed Darwish,
