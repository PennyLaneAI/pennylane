:orphan:

# Release 0.42.0-dev (development release)

<h3>New features since last release</h3>

* A new decomposition based on *unary iteration* has been added to :class:`qml.Select`.
  This decomposition reduces the :class:`T` count significantly, and uses :math:`c-1`
  auxiliary wires for a :class:`qml.Select` operation with :math:`c` control wires.
  Unary iteration leverages these auxiliary wires to store intermediate values for reuse
  among the different multi-controlled operators, avoiding unnecessary recomputation.
  Check out the documentation for a thorough explanation.
  [(#7623)](https://github.com/PennyLaneAI/pennylane/pull/7623)

* A new function called :func:`qml.from_qasm3` has been added, which converts OpenQASM 3.0 circuits into quantum functions
  that can be subsequently loaded into QNodes and executed. 
  [(#7432)](https://github.com/PennyLaneAI/pennylane/pull/7432)
  [(#7486)](https://github.com/PennyLaneAI/pennylane/pull/7486)
  [(#7488)](https://github.com/PennyLaneAI/pennylane/pull/7488)
  [(#7593)](https://github.com/PennyLaneAI/pennylane/pull/7593)
  [(#7498)](https://github.com/PennyLaneAI/pennylane/pull/7498)

  ```python
  import pennylane as qml

  dev = qml.device("default.qubit", wires=[0, 1])
  
  @qml.qnode(dev)
  def my_circuit():
      qml.from_qasm3("qubit q0; qubit q1; ry(0.2) q0; rx(1.0) q1; pow(2) @ x q0;", {'q0': 0, 'q1': 1})
      return qml.expval(qml.Z(0))
  ```

  ```pycon
  >>> print(qml.draw(my_circuit)())
  0: ──RY(0.20)──X²─┤  <Z>
  1: ──RX(1.00)─────┤  
  ```
  
  Some gates and operations in OpenQASM 3.0 programs are not currently supported. For more details, 
  please consult the documentation for :func:`qml.from_qasm3` and ensure that you have installed `openqasm3` and 
  `'openqasm3[parser]'` in your environment by following the [OpenQASM 3.0 installation instructions](https://pypi.org/project/openqasm3/).

* A new QNode transform called :func:`~.transforms.set_shots` has been added to set or update the number of shots to be performed, overriding shots specified in the device.
  [(#7337)](https://github.com/PennyLaneAI/pennylane/pull/7337)
  [(#7358)](https://github.com/PennyLaneAI/pennylane/pull/7358)
  [(#7500)](https://github.com/PennyLaneAI/pennylane/pull/7500)
  [(#7627)](https://github.com/PennyLaneAI/pennylane/pull/7627)

  The :func:`~.transforms.set_shots` transform can be used as a decorator:

  ```python
  @partial(qml.set_shots, shots=2)
  @qml.qnode(qml.device("default.qubit", wires=1))
  def circuit():
      qml.RX(1.23, wires=0)
      return qml.sample(qml.Z(0))
  ```

  ```pycon
  >>> circuit()
  array([1., -1.])
  ```
  
  Additionally, it can be used in-line to update a circuit's `shots`:

  ```pycon
  >>> new_circ = qml.set_shots(circuit, shots=(4, 10)) # shot vector
  >>> new_circ()
  (array([-1.,  1., -1.,  1.]), array([ 1.,  1.,  1., -1.,  1.,  1., -1., -1.,  1.,  1.]))
  ```

* A new function called `qml.to_openqasm` has been added, which allows for converting PennyLane circuits to OpenQASM 2.0 programs.
  [(#7393)](https://github.com/PennyLaneAI/pennylane/pull/7393)

  Consider this simple circuit in PennyLane:
  ```python
  dev = qml.device("default.qubit", wires=2, shots=100)

  @qml.qnode(dev)
  def circuit(theta, phi):
      qml.RX(theta, wires=0)
      qml.CNOT(wires=[0,1])
      qml.RZ(phi, wires=1)
      return qml.sample()
  ```

  This can be easily converted to OpenQASM 2.0 with `qml.to_openqasm`:
  ```pycon
  >>> openqasm_circ = qml.to_openqasm(circuit)(1.2, 0.9)
  >>> print(openqasm_circ)
  OPENQASM 2.0;
  include "qelib1.inc";
  qreg q[2];
  creg c[2];
  rx(1.2) q[0];
  cx q[0],q[1];
  rz(0.9) q[1];
  measure q[0] -> c[0];
  measure q[1] -> c[1];
  ```

* A new template called :class:`~.SelectPauliRot` that applies a sequence of uniformly controlled rotations to a target qubit 
  is now available. This operator appears frequently in unitary decomposition and block encoding techniques. 
  [(#7206)](https://github.com/PennyLaneAI/pennylane/pull/7206)
  [(#7617)](https://github.com/PennyLaneAI/pennylane/pull/7617)

  ```python
  angles = np.array([1.0, 2.0, 3.0, 4.0])

  wires = qml.registers({"control": 2, "target": 1})
  dev = qml.device("default.qubit", wires=3)

  @qml.qnode(dev)
  def circuit():
      qml.SelectPauliRot(
        angles,
        control_wires=wires["control"],
        target_wire=wires["target"],
        rot_axis="Y")
      return qml.state()
  ```
  
  ```pycon
  >>> print(circuit())
  [0.87758256+0.j 0.47942554+0.j 0.        +0.j 0.        +0.j
   0.        +0.j 0.        +0.j 0.        +0.j 0.        +0.j]
  ```

* The transform `convert_to_mbqc_gateset` is added to the `ftqc` module to convert arbitrary 
  circuits to a limited gate-set that can be translated to the MBQC formalism.
  [(#7271)](https://github.com/PennyLaneAI/pennylane/pull/7271)

* Classical shadows with mixed quantum states are now computed with a dedicated method that uses an
  iterative algorithm similar to the handling of shadows with state vectors. This makes shadows with density 
  matrices much more performant.
  [(#6748)](https://github.com/PennyLaneAI/pennylane/pull/6748)
  [(#7458)](https://github.com/PennyLaneAI/pennylane/pull/7458)

* The `RotXZX` operation is added to the `ftqc` module to support definition of a universal
  gate-set that can be translated to the MBQC formalism.
  [(#7271)](https://github.com/PennyLaneAI/pennylane/pull/7271)

* A new iterative angle solver for QSVT and QSP is available in the :func:`poly_to_angles <pennylane.poly_to_angles>` function,
  allowing angle computation for polynomials of large degrees (> 1000).
  Set `angle_solver="iterative"` in the :func:`poly_to_angles  <pennylane.poly_to_angles>` function
  (or from the :func:`qsvt <pennylane.qsvt>` function!) to use it.
  [(6694)](https://github.com/PennyLaneAI/pennylane/pull/6694)

* Two new functions called :func:`~.math.convert_to_su2` and :func:`~.math.convert_to_su4` have been added to `qml.math`, which convert unitary matrices to SU(2) or SU(4), respectively, and optionally a global phase.
  [(#7211)](https://github.com/PennyLaneAI/pennylane/pull/7211)


* A new template :class:`~.TemporaryAND` has been added. The  :class:`~.TemporaryAND` (a.k.a.  :class:`~.Elbow`)
  operation is a three-qubit gate equivalent to an ``AND``, or reversible :class:`~pennylane.Toffoli`, gate
  that leverages extra information about the target wire to enable more efficient circuit decompositions.
  The ``TemporaryAND`` assumes the target qubit to be initialized in ``|0〉``, while the ``Adjoint(TemporaryAND)`` assumes the target output to be ``|0〉``.
  For more details, see Fig. 4 in `arXiv:1805.03662 <https://arxiv.org/abs/1805.03662>`_.
  :class:`~.TemporaryAND` is useful for an efficient decomposition of the :class:`~.Select` template, for example. 
  [(#7472)](https://github.com/PennyLaneAI/pennylane/pull/7472)

  ```python
  dev = qml.device("default.qubit", shots=1)
  @qml.qnode(dev)
  def circuit():
      # |0000⟩
      qml.X(0) # |1000⟩
      qml.X(1) # |1100⟩
      # The target wire is in state |0>, so we can apply TemporaryAND
      qml.TemporaryAND([0,1,2]) # |1110⟩
      qml.CNOT([2,3]) # |1111⟩
      # The target wire will be in state |0> after adjoint(TemporaryAND) gate is applied, so we can apply adjoint(TemporaryAND)
      qml.adjoint(qml.TemporaryAND([0,1,2])) # |1101⟩
      return qml.sample(wires=[0,1,2,3])
  ```
  
  ```pycon
  >>> print(circuit())
  [1 1 0 1]
  ```

* The transform `convert_to_mbqc_formalism` is added to the `ftqc` module to convert a circuit already
  expressed in a limited, compatible gate-set into the MBQC formalism. Circuits can be converted to the 
  relevant gate-set with the `convert_to_mbqc_gateset` transform.
  [(#7355)](https://github.com/PennyLaneAI/pennylane/pull/7355)
  [(#7586)](https://github.com/PennyLaneAI/pennylane/pull/7586)

* A new template :class:`~.SemiAdder` has been added, allowing for quantum-quantum in-place addition.
  This operator performs the plain addition of two integers in the computational basis.
  [(#7494)](https://github.com/PennyLaneAI/pennylane/pull/7494)

  ```python
  x = 3
  y = 4

  wires = qml.registers({"x":3, "y":6, "work":5})

  dev = qml.device("default.qubit", shots=1)

  @qml.qnode(dev)
  def circuit():
      qml.BasisEmbedding(x, wires=wires["x"])
      qml.BasisEmbedding(y, wires=wires["y"])
      qml.SemiAdder(wires["x"], wires["y"], wires["work"])
      return qml.sample(wires=wires["y"])
  ```
  
  ```pycon
  >>> print(circuit())
  [0 0 0 1 1 1]
  ```

<h4>Resource-efficient Decompositions 🔎</h4>

* The :func:`~.transforms.decompose` transform now supports weighting gates in the target `gate_set`, allowing for 
  preferential treatment of certain gates in a target `gate_set` over others.
  [(#7389)](https://github.com/PennyLaneAI/pennylane/pull/7389)

  Gates specified in `gate_set` can be given a numerical weight associated with their effective cost to have in a circuit:
  
  * Gate weights that are greater than 1 indicate a *greater cost* (less preferred).
  * Gate weights that are less than 1 indicate a *lower cost* (more preferred).

  Consider the following toy example.

  ```python
  qml.decomposition.enable_graph()
  
  @partial(
    qml.transforms.decompose, gate_set={qml.Toffoli: 1.23, qml.RX: 4.56, qml.CZ: 0.01, qml.H: 420, qml.CRZ: 100}
  )
  @qml.qnode(qml.device("default.qubit"))
  def circuit():
      qml.CRX(0.1, wires=[0, 1])
      qml.Toffoli(wires=[0, 1, 2])
      return qml.expval(qml.Z(0))
  ```

  ```pycon
  >>> print(qml.draw(circuit)())

  0: ───────────╭●────────────╭●─╭●─┤  <Z>
  1: ──RX(0.05)─╰Z──RX(-0.05)─╰Z─├●─┤     
  2: ────────────────────────────╰X─┤     
  ```

  ```python
  qml.decomposition.enable_graph()

  @partial(
      qml.transforms.decompose, gate_set={qml.Toffoli: 1.23, qml.RX: 4.56, qml.CZ: 0.01, qml.H: 0.1, qml.CRZ: 0.1}
  )
  @qml.qnode(qml.device("default.qubit"))
  def circuit():
      qml.CRX(0.1, wires=[0, 1])
      qml.Toffoli(wires=[0, 1, 2])
      return qml.expval(qml.Z(0))
  ```

  ```pycon
  >>> print(qml.draw(circuit)())

  0: ────╭●───────────╭●─┤  <Z>
  1: ──H─╰RZ(0.10)──H─├●─┤     
  2: ─────────────────╰X─┤  
  ```

  Here, when the Hadamard and ``CRZ`` have relatively high weights, a decomposition involving them is considered *less* 
  efficient. When they have relatively low weights, a decomposition involving them is considered *more* efficient.

* Decomposition rules that can be accessed with the new graph-based decomposition system are
  implemented for the following operators:

  * :class:`~.QubitUnitary`
    [(#7211)](https://github.com/PennyLaneAI/pennylane/pull/7211)

  * :class:`~.ControlledQubitUnitary`
    [(#7371)](https://github.com/PennyLaneAI/pennylane/pull/7371)

  * :class:`~.DiagonalQubitUnitary`
    [(#7625)](https://github.com/PennyLaneAI/pennylane/pull/7625)

  * :class:`~.MultiControlledX`
    [(#7405)](https://github.com/PennyLaneAI/pennylane/pull/7405)

  * :class:`~pennylane.ops.Exp`. 
    [(#7489)](https://github.com/PennyLaneAI/pennylane/pull/7489)

    Specifically, the following decompositions have been added:
    * Suzuki-Trotter decomposition when the `num_steps` keyword argument is specified.
    * Decomposition to a :class:`~pennylane.PauliRot` when the base is a single-term Pauli word.

  * :class:`~.PCPhase`
    [(#7591)](https://github.com/PennyLaneAI/pennylane/pull/7591)

  * :class:`~.QuantumPhaseEstimation`
    [(#7637)](https://github.com/PennyLaneAI/pennylane/pull/7637)

  * :class:`~.BasisRotation`
    [(#7074)](https://github.com/PennyLaneAI/pennylane/pull/7074)

  * :class:`~.PhaseAdder`
    [(#7070)](https://github.com/PennyLaneAI/pennylane/pull/7070)

  * :class:`~.IntegerComparator`
    [(#7636)](https://github.com/PennyLaneAI/pennylane/pull/7636)

* A new decomposition rule that uses a single work wire for decomposing multi-controlled operators is added.
  [(#7383)](https://github.com/PennyLaneAI/pennylane/pull/7383)

* A :func:`~.decomposition.register_condition` decorator is added that allows users to bind a condition to a
  decomposition rule for when it is applicable. The condition should be a function that takes the
  resource parameters of an operator as arguments and returns `True` or `False` based on whether
  these parameters satisfy the condition for when this rule can be applied.
  [(#7439)](https://github.com/PennyLaneAI/pennylane/pull/7439)

  ```python
  import pennylane as qml
  from pennylane.math.decomposition import zyz_rotation_angles
  
  # The parameters must be consistent with ``qml.QubitUnitary.resource_keys``
  def _zyz_condition(num_wires):
    return num_wires == 1

  @qml.register_condition(_zyz_condition)
  @qml.register_resources({qml.RZ: 2, qml.RY: 1, qml.GlobalPhase: 1})
  def zyz_decomposition(U, wires, **__):
      # Assumes that U is a 2x2 unitary matrix
      phi, theta, omega, phase = zyz_rotation_angles(U, return_global_phase=True)
      qml.RZ(phi, wires=wires[0])
      qml.RY(theta, wires=wires[0])
      qml.RZ(omega, wires=wires[0])
      qml.GlobalPhase(-phase)
  
  # This decomposition will be ignored for `QubitUnitary` on more than one wire.
  qml.add_decomps(qml.QubitUnitary, zyz_decomposition)
  ```

* Symbolic operator types (e.g., `Adjoint`, `Controlled`, and `Pow`) can now be specified as strings
  in various parts of the new graph-based decomposition system, specifically:

  * The `gate_set` argument of the :func:`~.transforms.decompose` transform now supports adding symbolic
    operators in the target gate set.
    [(#7331)](https://github.com/PennyLaneAI/pennylane/pull/7331)

  ```python
  from functools import partial
  import pennylane as qml

  qml.decomposition.enable_graph()
  
  @partial(qml.transforms.decompose, gate_set={"T", "Adjoint(T)", "H", "CNOT"})
  @qml.qnode(qml.device("default.qubit"))
  def circuit():
      qml.Toffoli(wires=[0, 1, 2])
  ```
  ```pycon
  >>> print(qml.draw(circuit)())
  0: ───────────╭●───────────╭●────╭●──T──╭●─┤
  1: ────╭●─────│─────╭●─────│───T─╰X──T†─╰X─┤
  2: ──H─╰X──T†─╰X──T─╰X──T†─╰X──T──H────────┤
  ```

  * Symbolic operator types can now be given as strings to the `op_type` argument of :func:`~.decomposition.add_decomps`,
    or as keys of the dictionaries passed to the `alt_decomps` and `fixed_decomps` arguments of the
    :func:`~.transforms.decompose` transform, allowing custom decomposition rules to be defined and
    registered for symbolic operators.
    [(#7347)](https://github.com/PennyLaneAI/pennylane/pull/7347)
    [(#7352)](https://github.com/PennyLaneAI/pennylane/pull/7352)
    [(#7362)](https://github.com/PennyLaneAI/pennylane/pull/7362)
    [(#7499)](https://github.com/PennyLaneAI/pennylane/pull/7499)

  ```python
  @qml.register_resources({qml.RY: 1})
  def my_adjoint_ry(phi, wires, **_):
      qml.RY(-phi, wires=wires)

  @qml.register_resources({qml.RX: 1})
  def my_adjoint_rx(phi, wires, **__):
      qml.RX(-phi, wires)

  # Registers a decomposition rule for the adjoint of RY globally
  qml.add_decomps("Adjoint(RY)", my_adjoint_ry)

  @partial(
      qml.transforms.decompose,
      gate_set={"RX", "RY", "CNOT"},
      fixed_decomps={"Adjoint(RX)": my_adjoint_rx}
  )
  @qml.qnode(qml.device("default.qubit"))
  def circuit():
      qml.adjoint(qml.RX(0.5, wires=[0]))
      qml.CNOT(wires=[0, 1])
      qml.adjoint(qml.RY(0.5, wires=[1]))
      return qml.expval(qml.Z(0))
  ```
  ```pycon
  >>> print(qml.draw(circuit)())
  0: ──RX(-0.50)─╭●────────────┤  <Z>
  1: ────────────╰X──RY(-0.50)─┤
  ```

* A `work_wire_type` argument has been added to :func:`~pennylane.ctrl` and :class:`~pennylane.ControlledQubitUnitary`
  for more fine-grained control over the type of work wire used in their decompositions.
  [(#7612)](https://github.com/PennyLaneAI/pennylane/pull/7612)

* The :func:`~.transforms.decompose` transform now accepts a `stopping_condition` argument with 
  graph-based decomposition enabled, which must be a function that returns `True` if an operator 
  does not need to be decomposed (it meets the requirements as described in `stopping_condition`).
  See the documentation for more details.
  [(#7531)](https://github.com/PennyLaneAI/pennylane/pull/7531)

<h3>Improvements 🛠</h3>

* Adds a new `allocation` module containing `allocate` and `deallocate` instructions for requesting dynamic wires. This is currently
  experimental and not integrated.
  [(#7704)](https://github.com/PennyLaneAI/pennylane/pull/7704)
  [(#7710)](https://github.com/PennyLaneAI/pennylane/pull/7710)

* Caching with finite shots now always warns about the lack of expected noise.
  [(#7644)](https://github.com/PennyLaneAI/pennylane/pull/7644)

* `cache` now defaults to `"auto"` with `qml.execute`, matching the behavior of `QNode` and reducing the 
  performance cost of using `qml.execute` for standard executions.
  [(#7644)](https://github.com/PennyLaneAI/pennylane/pull/7644)

* `qml.grad` and `qml.jacobian` can now handle inputs with dynamic shapes being captured into plxpr.
  [(#7544)](https://github.com/PennyLaneAI/pennylane/pull/7544/)

* Improved the drawing of `GlobalPhase`, `ctrl(GlobalPhase)`, `Identity` and `ctrl(Identity)` operations.
  The labels are grouped together like for other multi-qubit operations, and the drawing
  no longer depends on the wires of `GlobalPhase` or `Identity`. Control nodes of controlled global phases
  and identities no longer receive the operator label, which is in line with other controlled operations.
  [(#7457)](https://github.com/PennyLaneAI/pennylane/pull/7457)

* The decomposition of `qml.PCPhase` is now significantly more efficient for more than 2 qubits.
  [(#7166)](https://github.com/PennyLaneAI/pennylane/pull/7166)

* The decomposition of :class:`~.IntegerComparator` is now significantly more efficient.
  [(#7636)](https://github.com/PennyLaneAI/pennylane/pull/7636)

* :class:`~.QubitUnitary` now supports a decomposition that is compatible with an arbitrary number of qubits. 
  This represents a fundamental improvement over the previous implementation, which was limited to two-qubit systems.
  [(#7277)](https://github.com/PennyLaneAI/pennylane/pull/7277)

* Setting up the configuration of a workflow, including the determination of the best diff
  method, is now done *after* user transforms have been applied. This allows transforms to
  update the shots and change measurement processes with fewer issues.
  [(#7358)](https://github.com/PennyLaneAI/pennylane/pull/7358)

* The decomposition of `DiagonalQubitUnitary` has been updated to a recursive decomposition
  into a smaller `DiagonalQubitUnitary` and a `SelectPauliRot` operation. This is a known
  decomposition [Theorem 7 in Shende et al.](https://arxiv.org/abs/quant-ph/0406176)
  that contains fewer gates than the previous decomposition.
  [(#7370)](https://github.com/PennyLaneAI/pennylane/pull/7370)

* An xDSL `qml.compiler.python_compiler.transforms.MergeRotationsPass` pass for applying `merge_rotations` to an
  xDSL module has been added for the experimental xDSL Python compiler integration.
  [(#7364)](https://github.com/PennyLaneAI/pennylane/pull/7364)
  [(#7595)](https://github.com/PennyLaneAI/pennylane/pull/7595)
  [(#7664)](https://github.com/PennyLaneAI/pennylane/pull/7664)

* An xDSL `qml.compiler.python_compiler.transforms.IterativeCancelInversesPass` pass for applying `cancel_inverses`
  iteratively to an xDSL module has been added for the experimental xDSL Python compiler integration. This pass is
  optimized to cancel self-inverse operations iteratively to cancel nested self-inverse operations.
  [(#7364)](https://github.com/PennyLaneAI/pennylane/pull/7364)
  [(#7595)](https://github.com/PennyLaneAI/pennylane/pull/7595)
 
* An experimental integration for a Python compiler using [xDSL](https://xdsl.dev/index) has been introduced.
  This is similar to [Catalyst's MLIR dialects](https://docs.pennylane.ai/projects/catalyst/en/stable/dev/dialects.html#mlir-dialects-in-catalyst), 
  but it is coded in Python instead of C++.
  [(#7509)](https://github.com/PennyLaneAI/pennylane/pull/7509)
  [(#7357)](https://github.com/PennyLaneAI/pennylane/pull/7357)
  [(#7367)](https://github.com/PennyLaneAI/pennylane/pull/7367)
  [(#7462)](https://github.com/PennyLaneAI/pennylane/pull/7462)
  [(#7470)](https://github.com/PennyLaneAI/pennylane/pull/7470)
  [(#7510)](https://github.com/PennyLaneAI/pennylane/pull/7510)
  [(#7590)](https://github.com/PennyLaneAI/pennylane/pull/7590)
  [(#7706)](https://github.com/PennyLaneAI/pennylane/pull/7706)

* PennyLane supports `JAX` version 0.6.0.
  [(#7299)](https://github.com/PennyLaneAI/pennylane/pull/7299)

* PennyLane supports `JAX` version 0.5.3.
  [(#6919)](https://github.com/PennyLaneAI/pennylane/pull/6919)

* Computing the angles for uniformly controlled rotations, used in :class:`~.MottonenStatePreparation`
  and :class:`~.SelectPauliRot`, now takes much less computational effort and memory.
  [(#7377)](https://github.com/PennyLaneAI/pennylane/pull/7377)

* The :func:`~.transforms.cancel_inverses` transform no longer changes the order of operations that don't have shared wires, providing a deterministic output.
  [(#7328)](https://github.com/PennyLaneAI/pennylane/pull/7328)

* Alias for Identity (`I`) is now accessible from `qml.ops`.
  [(#7200)](https://github.com/PennyLaneAI/pennylane/pull/7200)

* Add xz encoding related `pauli_to_xz`, `xz_to_pauli` and `pauli_prod` functions to the `ftqc` module.
  [(#7433)](https://github.com/PennyLaneAI/pennylane/pull/7433)

* Add commutation rules for a Clifford gate set (`qml.H`, `qml.S`, `qml.CNOT`) to the `ftqc.pauli_tracker` module,
  accessible via the `commute_clifford_op` function.
  [(#7444)](https://github.com/PennyLaneAI/pennylane/pull/7444)

* Add offline byproduct correction support to the `ftqc` module.
  [(#7447)](https://github.com/PennyLaneAI/pennylane/pull/7447)

* The `ftqc` module `measure_arbitrary_basis`, `measure_x` and `measure_y` functions
  can now be captured when program capture is enabled.
  [(#7219)](https://github.com/PennyLaneAI/pennylane/pull/7219)
  [(#7368)](https://github.com/PennyLaneAI/pennylane/pull/7368)

* `Operator.num_wires` now defaults to `None` to indicate that the operator can be on
  any number of wires.
  [(#7312)](https://github.com/PennyLaneAI/pennylane/pull/7312)

* Shots can now be overridden for specific `qml.Snapshot` instances via a `shots` keyword argument.
  [(#7326)](https://github.com/PennyLaneAI/pennylane/pull/7326)

  ```python
  dev = qml.device("default.qubit", wires=2, shots=10)

  @qml.qnode(dev)
  def circuit():
      qml.Snapshot("sample", measurement=qml.sample(qml.X(0)), shots=5)
      return qml.sample(qml.X(0))
  ```

  ```pycon
  >>> qml.snapshots(circuit)()
  {'sample': array([-1., -1., -1., -1., -1.]),
   'execution_results': array([ 1., -1., -1., -1., -1.,  1., -1., -1.,  1., -1.])}
  ```

* Two-qubit `QubitUnitary` gates no longer decompose into fundamental rotation gates; it now 
  decomposes into single-qubit `QubitUnitary` gates. This allows the decomposition system to
  further decompose single-qubit unitary gates more flexibly using different rotations.
  [(#7211)](https://github.com/PennyLaneAI/pennylane/pull/7211)

* The `gate_set` argument of :func:`~.transforms.decompose` now accepts `"X"`, `"Y"`, `"Z"`, `"H"`, 
  `"I"` as aliases for `"PauliX"`, `"PauliY"`, `"PauliZ"`, `"Hadamard"`, and `"Identity"`. These 
  aliases are also recognized as part of symbolic operators. For example, `"Adjoint(H)"` is now 
  accepted as an alias for `"Adjoint(Hadamard)"`.
  [(#7331)](https://github.com/PennyLaneAI/pennylane/pull/7331)

* PennyLane no longer validates that an operation has at least one wire, as having this check required the abstract
  interface to maintain a list of special implementations.
  [(#7327)](https://github.com/PennyLaneAI/pennylane/pull/7327)

* Two new device-developer transforms have been added to `devices.preprocess`: 
  :func:`~.devices.preprocess.measurements_from_counts` and :func:`~.devices.preprocess.measurements_from_samples`.
  These transforms modify the tape to instead contain a `counts` or `sample` measurement process, 
  deriving the original measurements from the raw counts/samples in post-processing. This allows 
  expanded measurement support for devices that only 
  support counts/samples at execution, like real hardware devices.
  [(#7317)](https://github.com/PennyLaneAI/pennylane/pull/7317)

* Sphinx version was updated to 8.1. Sphinx is upgraded to version 8.1 and uses Python 3.10. References to intersphinx (e.g. `<demos/>` or `<catalyst/>` are updated to remove the :doc: prefix that is incompatible with sphinx 8.1. 
  [(7212)](https://github.com/PennyLaneAI/pennylane/pull/7212)

* Migrated `setup.py` package build and install to `pyproject.toml`
  [(#7375)](https://github.com/PennyLaneAI/pennylane/pull/7375)

* Updated GitHub Actions workflows (`rtd.yml`, `readthedocs.yml`, and `docs.yml`) to use `ubuntu-24.04` runners.
 [(#7396)](https://github.com/PennyLaneAI/pennylane/pull/7396)

* Updated requirements and pyproject files to include the other package.  
  [(#7417)](https://github.com/PennyLaneAI/pennylane/pull/7417)

* Updated documentation check to remove duplicate docstring references. [(#7453)](https://github.com/PennyLaneAI/pennylane/pull/7453)

* Improved performance for `qml.clifford_t_decomposition` transform by introducing caching support and changed the
  default basis set of `qml.ops.sk_decomposition` to `(H, S, T)`, resulting in shorter decomposition sequences.
  [(#7454)](https://github.com/PennyLaneAI/pennylane/pull/7454)

<h3>Labs: a place for unified and rapid prototyping of research software 🧪</h3>

* The imports of dependencies introduced by ``labs`` functionalities have been modified such that
  these dependencies only have to be installed for the functions that use them, not to use
  ``labs`` functionalities in general. This decouples the various submodules, and even functions
  within the same submodule, from each other.
  [(#7650)](https://github.com/PennyLaneAI/pennylane/pull/7650)

* A new module :mod:`pennylane.labs.intermediate_reps <pennylane.labs.intermediate_reps>`
  provides functionality to compute intermediate representations for particular circuits.
  :func:`parity_matrix <pennylane.labs.intermediate_reps.parity_matrix>` computes
  the parity matrix intermediate representation for CNOT circuits.
  :func:`phase_polynomial <pennylane.labs.intermediate_reps.phase_polynomial>` computes
  the phase polynomial intermediate representation for {CNOT, RZ} circuits.
  These efficient intermediate representations are important
  for CNOT routing algorithms and other quantum compilation routines.
  [(#7229)](https://github.com/PennyLaneAI/pennylane/pull/7229)
  [(#7333)](https://github.com/PennyLaneAI/pennylane/pull/7333)
  [(#7629)](https://github.com/PennyLaneAI/pennylane/pull/7629)
  
* The `pennylane.labs.vibrational` module is upgraded to use features from the `concurrency` module
  to perform multiprocess and multithreaded execution of workloads. 
  [(#7401)](https://github.com/PennyLaneAI/pennylane/pull/7401)

* A `rowcol` function is now available in `pennylane.labs.intermediate_reps`.
  Given the parity matrix of a CNOT circuit and a qubit connectivity graph, it synthesizes a
  possible implementation of the parity matrix that respects the connectivity.
  [(#7394)](https://github.com/PennyLaneAI/pennylane/pull/7394)

* A new module :mod:`pennylane.labs.zxopt <pennylane.labs.zxopt>` provides access to the basic optimization
  passes from [pyzx](https://pyzx.readthedocs.io/en/latest/) for PennyLane circuits.
  
    * :func:`basic_optimization <pennylane.labs.zxopt.basic_optimization>` performs peephole optimizations on the circuit and is a useful subroutine for other optimization passes.
    * :func:`full_optimize <pennylane.labs.zxopt.full_optimize>` optimizes [(Clifford + T)](https://pennylane.ai/compilation/clifford-t-gate-set) circuits.
    * :func:`full_reduce <pennylane.labs.zxopt.full_reduce>` can optimize arbitrary PennyLane circuits and follows the pipeline described in the [the pyzx docs](https://pyzx.readthedocs.io/en/latest/simplify.html).
    * :func:`todd <pennylane.labs.zxopt.todd>` performs Third Order Duplicate and Destroy (`TODD <https://arxiv.org/abs/1712.01557>`__) via phase polynomials and reduces T gate counts.

  [(#7471)](https://github.com/PennyLaneAI/pennylane/pull/7471)

* Fixed missing table descriptions for :class:`qml.FromBloq <pennylane.FromBloq>`,
  :func:`qml.qchem.two_particle <pennylane.qchem.two_particle>`,
  and :class:`qml.ParticleConservingU2 <pennylane.ParticleConservingU2>`.
  [(#7628)](https://github.com/PennyLaneAI/pennylane/pull/7628)

<h3>Breaking changes 💔</h3>

* Support for gradient keyword arguments as QNode keyword arguments has been removed. Instead please use the
  new `gradient_kwargs` keyword argument accordingly.
  [(#7648)](https://github.com/PennyLaneAI/pennylane/pull/7648)

* The default value of `cache` is now `"auto"` with `qml.execute`. Like `QNode`, `"auto"` only turns on caching
  when `max_diff > 1`.
  [(#7644)](https://github.com/PennyLaneAI/pennylane/pull/7644)

* A new decomposition for two-qubit unitaries was implemented in `two_qubit_decomposition`.
  It ensures the correctness of the decomposition in some edge cases but uses 3 CNOT gates
  even if 2 CNOTs would suffice theoretically.
  [(#7474)](https://github.com/PennyLaneAI/pennylane/pull/7474)

* The `return_type` property of `MeasurementProcess` has been removed. Please use `isinstance` for type checking instead.
  [(#7322)](https://github.com/PennyLaneAI/pennylane/pull/7322)

* The `KerasLayer` class in `qml.qnn.keras` has been removed because Keras 2 is no longer actively maintained.
  Please consider using a different machine learning framework, like `PyTorch <demos/tutorial_qnn_module_torch>`__ or `JAX <demos/tutorial_How_to_optimize_QML_model_using_JAX_and_Optax>`__.
  [(#7320)](https://github.com/PennyLaneAI/pennylane/pull/7320)

* The `qml.gradients.hamiltonian_grad` function has been removed because this gradient recipe is no
  longer required with the :doc:`new operator arithmetic system </news/new_opmath>`.
  [(#7302)](https://github.com/PennyLaneAI/pennylane/pull/7302)

* Accessing terms of a tensor product (e.g., `op = X(0) @ X(1)`) via `op.obs` has been removed.
  [(#7324)](https://github.com/PennyLaneAI/pennylane/pull/7324)

* The `mcm_method` keyword argument in `qml.execute` has been removed.
  [(#7301)](https://github.com/PennyLaneAI/pennylane/pull/7301)

* The `inner_transform` and `config` keyword arguments in `qml.execute` have been removed.
  [(#7300)](https://github.com/PennyLaneAI/pennylane/pull/7300)

* `Sum.ops`, `Sum.coeffs`, `Prod.ops` and `Prod.coeffs` have been removed.
  [(#7304)](https://github.com/PennyLaneAI/pennylane/pull/7304)

* Specifying `pipeline=None` with `qml.compile` has been removed.
  [(#7307)](https://github.com/PennyLaneAI/pennylane/pull/7307)

* The `control_wires` argument in `qml.ControlledQubitUnitary` has been removed.
  Furthermore, the `ControlledQubitUnitary` no longer accepts `QubitUnitary` objects as arguments as its `base`.
  [(#7305)](https://github.com/PennyLaneAI/pennylane/pull/7305)

* `qml.tape.TapeError` has been removed.
  [(#7205)](https://github.com/PennyLaneAI/pennylane/pull/7205)

<h3>Deprecations 👋</h3>

Here's a list of deprecations made this release. For a more detailed breakdown of deprecations and alternative code to use instead, Please consult the :doc:`deprecations and removals page </development/deprecations>`.

* Top-level access to `DeviceError`, `PennyLaneDeprecationWarning`, `QuantumFunctionError` and `ExperimentalWarning` have been deprecated and will be removed in v0.43. Please import them from the new `exceptions` module.
  [(#7292)](https://github.com/PennyLaneAI/pennylane/pull/7292)
  [(#7477)](https://github.com/PennyLaneAI/pennylane/pull/7477)
  [(#7508)](https://github.com/PennyLaneAI/pennylane/pull/7508)
  [(#7603)](https://github.com/PennyLaneAI/pennylane/pull/7603)

* `qml.operation.Observable` and the corresponding `Observable.compare` have been deprecated, as
  pennylane now depends on the more general `Operator` interface instead. The
  `Operator.is_hermitian` property can instead be used to check whether or not it is highly likely
  that the operator instance is Hermitian.
  [(#7316)](https://github.com/PennyLaneAI/pennylane/pull/7316)

* The boolean functions provided in `pennylane.operation` are deprecated. See the :doc:`deprecations page </development/deprecations>` 
  for equivalent code to use instead. These include `not_tape`, `has_gen`, `has_grad_method`, `has_multipar`,
  `has_nopar`, `has_unitary_gen`, `is_measurement`, `defines_diagonalizing_gates`, and `gen_is_multi_term_hamiltonian`.
  [(#7319)](https://github.com/PennyLaneAI/pennylane/pull/7319)

* `qml.operation.WiresEnum`, `qml.operation.AllWires`, and `qml.operation.AnyWires` are deprecated. To indicate that
  an operator can act on any number of wires, `Operator.num_wires = None` should be used instead. This is the default
  and does not need to be overwritten unless the operator developer wants to add wire number validation.
  [(#7313)](https://github.com/PennyLaneAI/pennylane/pull/7313)

* The :func:`qml.QNode.get_gradient_fn` method is now deprecated. Instead, use :func:`~.workflow.get_best_diff_method` to obtain the differentiation method.
  [(#7323)](https://github.com/PennyLaneAI/pennylane/pull/7323)

<h3>Internal changes ⚙️</h3>

<<<<<<< HEAD
* Added `MCM_METHOD` and `POSTSELECT_MODE` `Enum` objects to improve MCM configuration validation and handling.
  [(#7161)](https://github.com/PennyLaneAI/pennylane/pull/7161)

* Remove and reduce excessively expensive test cases in `tests/templates/test_subroutines/` that do not add value.
  [(#7436)](https://github.com/PennyLaneAI/pennylane/pull/7436)
=======
* Update `jax` and `tensorflow` dependencies for `doc` builds.
  [(#7667)](https://github.com/PennyLaneAI/pennylane/pull/7667)
>>>>>>> bbea6445

* `Pennylane` has been renamed to `pennylane` in the `pyproject.toml` file 
  to match the expected binary distribution format naming conventions.
  [(#7689)](https://github.com/PennyLaneAI/pennylane/pull/7689)

* The `qml.compiler.python_compiler` submodule has been restructured.
  [(#7645)](https://github.com/PennyLaneAI/pennylane/pull/7645)

* Move program capture code closer to where it is used.
  [(#7608)](https://github.com/PennyLaneAI/pennylane/pull/7608)

* Tests using `OpenFermion` in `tests/qchem` do not fail with NumPy>=2.0.0 any more.
  [(#7626)](https://github.com/PennyLaneAI/pennylane/pull/7626)

* Move `givens_decomposition` and private helpers from `qchem` to `math` module.
  [(#7545)](https://github.com/PennyLaneAI/pennylane/pull/7545)

* Enforce module dependencies in `pennylane` using `tach`.
  [(#7185)](https://github.com/PennyLaneAI/pennylane/pull/7185)
  [(#7416)](https://github.com/PennyLaneAI/pennylane/pull/7416)
  [(#7418)](https://github.com/PennyLaneAI/pennylane/pull/7418)
  [(#7429)](https://github.com/PennyLaneAI/pennylane/pull/7429)
  [(#7430)](https://github.com/PennyLaneAI/pennylane/pull/7430)
  [(#7437)](https://github.com/PennyLaneAI/pennylane/pull/7437)
  [(#7504)](https://github.com/PennyLaneAI/pennylane/pull/7504)
  [(#7538)](https://github.com/PennyLaneAI/pennylane/pull/7538)
  [(#7542)](https://github.com/PennyLaneAI/pennylane/pull/7542)
  [(#7667)](https://github.com/PennyLaneAI/pennylane/pull/7667)

* With program capture enabled, mcm method validation now happens on execution rather than setup.
  [(#7475)](https://github.com/PennyLaneAI/pennylane/pull/7475)

* Add `.git-blame-ignore-revs` file to the PennyLane repository. This file will allow specifying commits that should
  be ignored in the output of `git blame`. For example, this can be useful when a single commit includes bulk reformatting.
  [(#7507)](https://github.com/PennyLaneAI/pennylane/pull/7507)

* Add a `.gitattributes` file to standardize LF as the end-of-line character for the PennyLane
  repository.
  [(#7502)](https://github.com/PennyLaneAI/pennylane/pull/7502)

* `DefaultQubit` now implements `preprocess_transforms` and `setup_execution_config` instead of `preprocess`.
  [(#7468)](https://github.com/PennyLaneAI/pennylane/pull/7468)

* Fix subset of `pylint` errors in the `tests` folder.
  [(#7446)](https://github.com/PennyLaneAI/pennylane/pull/7446)

* Remove and reduce excessively expensive test cases in `tests/templates/test_subroutines/` that do not add value.
  [(#7436)](https://github.com/PennyLaneAI/pennylane/pull/7436)

* Stop using `pytest-timeout` in the PennyLane CI/CD pipeline.
  [(#7451)](https://github.com/PennyLaneAI/pennylane/pull/7451)

* A `RuntimeWarning` raised when using versions of JAX > 0.4.28 has been removed.
  [(#7398)](https://github.com/PennyLaneAI/pennylane/pull/7398)

* Wheel releases for PennyLane now follow the `PyPA binary-distribution format <https://packaging.python.org/en/latest/specifications/binary-distribution-format/>_` guidelines more closely.
  [(#7382)](https://github.com/PennyLaneAI/pennylane/pull/7382)

* `null.qubit` can now support an optional `track_resources` argument which allows it to record which gates are executed.
  [(#7226)](https://github.com/PennyLaneAI/pennylane/pull/7226)
  [(#7372)](https://github.com/PennyLaneAI/pennylane/pull/7372)
  [(#7392)](https://github.com/PennyLaneAI/pennylane/pull/7392)

* A new internal module, `qml.concurrency`, is added to support internal use of multiprocess and multithreaded execution of workloads. This also migrates the use of `concurrent.futures` in `default.qubit` to this new design.
  [(#7303)](https://github.com/PennyLaneAI/pennylane/pull/7303)

* Test suites in `tests/transforms/test_defer_measurement.py` use analytic mocker devices to test numeric results.
  [(#7329)](https://github.com/PennyLaneAI/pennylane/pull/7329)

* Add new `pennylane.exceptions` module for custom errors and warnings.
  [(#7205)](https://github.com/PennyLaneAI/pennylane/pull/7205)
  [(#7292)](https://github.com/PennyLaneAI/pennylane/pull/7292)

* Clean up `__init__.py` files in `math`, `ops`, `qaoa`, `tape` and `templates` to be explicit in what they import. 
  [(#7200)](https://github.com/PennyLaneAI/pennylane/pull/7200)
  
* The `Tracker` class has been moved into the `devices` module.
  [(#7281)](https://github.com/PennyLaneAI/pennylane/pull/7281)

* Moved functions that calculate rotation angles for unitary decompositions into an internal
  module `qml.math.decomposition`
  [(#7211)](https://github.com/PennyLaneAI/pennylane/pull/7211)

* Fixed a failing integration test for `qml.QDrift`  which multiplied the operators of the decomposition incorrectly to evolve the state.
  [(#7621)](https://github.com/PennyLaneAI/pennylane/pull/7621)

* The decomposition test in `assert_valid` no longer checks the matrix of the decomposition if the operator
  does not define a matrix representation.
  [(#7655)](https://github.com/PennyLaneAI/pennylane/pull/7655)

<h3>Documentation 📝</h3>

* The functions in `qml.qchem.vibrational` are updated to include additional information about the 
  theory and input arguments.
  [(#6918)](https://github.com/PennyLaneAI/pennylane/pull/6918)

* The usage examples for `qml.decomposition.DecompositionGraph` have been updated.
  [(#7692)](https://github.com/PennyLaneAI/pennylane/pull/7692)

* The entry in the :doc:`/news/program_capture_sharp_bits` has been updated to include
  additional supported lightning devices: `lightning.kokkos` and `lightning.gpu`.
  [(#7674)](https://github.com/PennyLaneAI/pennylane/pull/7674)

* Updated the circuit drawing for `qml.Select` to include two commonly used symbols for 
  Select-applying, or multiplexing, an operator. Added a similar drawing for `qml.SelectPauliRot`.
  [(#7464)](https://github.com/PennyLaneAI/pennylane/pull/7464)
  
* The entry in the :doc:`/news/program_capture_sharp_bits` page for transforms has been updated; non-native transforms being applied
  to QNodes wherein operators have dynamic wires can lead to incorrect results.
  [(#7426)](https://github.com/PennyLaneAI/pennylane/pull/7426)

* Fixed the wrong `theta` to `phi` in :class:`~pennylane.IsingXY`.
  [(#7427)](https://github.com/PennyLaneAI/pennylane/pull/7427)

* In the :doc:`/introduction/compiling_circuits` page, in the "Decomposition in stages" section,
  circuit drawings now render in a way that's easier to read.
  [(#7419)](https://github.com/PennyLaneAI/pennylane/pull/7419)

* The entry in the :doc:`/news/program_capture_sharp_bits` page for using program capture with Catalyst 
  has been updated. Instead of using ``qjit(experimental_capture=True)``, Catalyst is now compatible 
  with the global toggles ``qml.capture.enable()`` and ``qml.capture.disable()`` for enabling and
  disabling program capture.
  [(#7298)](https://github.com/PennyLaneAI/pennylane/pull/7298)

<h3>Bug fixes 🐛</h3>

* A bug in `qml.draw_mpl` for circuits with work wires has been fixed. The previously
  inconsistent mapping for these wires has been resolved, ensuring accurate assignment during
  drawing.
  [(#7668)](https://github.com/PennyLaneAI/pennylane/pull/7668)

* A bug in `ops.op_math.Prod.simplify()` has been fixed that led to global phases being discarded
  in special cases. Concretely, this problem occurs when Pauli factors combine into the identity
  up to a global phase _and_ there is no Pauli representation of the product operator.
  [(#7671)](https://github.com/PennyLaneAI/pennylane/pull/7671)

* The behaviour of the `qml.FlipSign` operation has been fixed: passing an integer `m` as the wires argument is now
  interpreted as a single wire (i.e. `wires=[m]`). This is different from the previous interpretation of `wires=range(m)`.
  Also, the `qml.FlipSign.wires` attribute is now returning the correct `Wires` object as for all other operations in PennyLane.
  [(#7647)](https://github.com/PennyLaneAI/pennylane/pull/7647)

* `qml.equal` now works with `qml.PauliError`s.
  [(#7618)](https://github.com/PennyLaneAI/pennylane/pull/7618)

* The `qml.transforms.cancel_inverses` transform can be used with `jax.jit`.
  [(#7487)](https://github.com/PennyLaneAI/pennylane/pull/7487)

* `qml.StatePrep` does not validate the norm of statevectors any more, default to `False` during initialization.
  [(#7615)](https://github.com/PennyLaneAI/pennylane/pull/7615)

* `qml.PhaseShift` operation is now working correctly with a batch size of 1.
  [(#7622)](https://github.com/PennyLaneAI/pennylane/pull/7622)

* `qml.metric_tensor` can now be calculated with catalyst.
  [(#7528)](https://github.com/PennyLaneAI/pennylane/pull/7528)

* The mapping to standard wires (consecutive integers) of `qml.tape.QuantumScript` has been fixed
  to correctly consider work wires that are not used otherwise in the circuit.
  [(#7581)](https://github.com/PennyLaneAI/pennylane/pull/7581)

* Fixed a bug where certain transforms with a native program capture implementation give incorrect results when
  dynamic wires were present in the circuit. The affected transforms were:
  * :func:`~pennylane.transforms.cancel_inverses`
  * :func:`~pennylane.transforms.merge_rotations`
  * :func:`~pennylane.transforms.single_qubit_fusion`
  * :func:`~pennylane.transforms.merge_amplitude_embedding`
  [(#7426)](https://github.com/PennyLaneAI/pennylane/pull/7426)

* The `Operator.pow` method has been fixed to raise to the power of 2 the qutrit operators `~.TShift`, `~.TClock`, and `~.TAdd`.
  [(#7505)](https://github.com/PennyLaneAI/pennylane/pull/7505)

* The queuing behavior of the controlled of a controlled operation is fixed.
  [(#7532)](https://github.com/PennyLaneAI/pennylane/pull/7532)

* A new decomposition was implemented for two-qubit `QubitUnitary` operators in `two_qubit_decomposition`
  based on a type-AI Cartan decomposition. It fixes previously faulty edge cases for unitaries
  that require 2 or 3 CNOT gates. Now, 3 CNOTs are used for both cases, using one more
  CNOT than theoretically required in the former case.
  [(#7474)](https://github.com/PennyLaneAI/pennylane/pull/7474)

* The documentation of `qml.pulse.drive` has been updated and corrected.
  [(#7459)](https://github.com/PennyLaneAI/pennylane/pull/7459)

* Fixed a bug in `to_openfermion` where identity qubit-to-wires mapping was not obeyed.
  [(#7332)](https://github.com/PennyLaneAI/pennylane/pull/7332)

* Fixed a bug in the validation of :class:`~.SelectPauliRot` that prevents parameter broadcasting.
  [(#7377)](https://github.com/PennyLaneAI/pennylane/pull/7377)

* Usage of NumPy in `default.mixed` source code has been converted to `qml.math` to avoid
  unnecessary dependency on NumPy and to fix a bug that caused an error when using `default.mixed` with PyTorch and GPUs.
  [(#7384)](https://github.com/PennyLaneAI/pennylane/pull/7384)

* With program capture enabled (`qml.capture.enable()`), `QSVT` no treats abstract values as metadata.
  [(#7360)](https://github.com/PennyLaneAI/pennylane/pull/7360)

* A fix was made to `default.qubit` to allow for using `qml.Snapshot` with defer-measurements (`mcm_method="deferred"`).
  [(#7335)](https://github.com/PennyLaneAI/pennylane/pull/7335)

* Fixes the repr for empty `Prod` and `Sum` instances to better communicate the existence of an empty instance.
  [(#7346)](https://github.com/PennyLaneAI/pennylane/pull/7346)

* Fixes a bug where circuit execution fails with ``BlockEncode`` initialized with sparse matrices.
  [(#7285)](https://github.com/PennyLaneAI/pennylane/pull/7285)

* Adds an informative error if `qml.cond` is used with an abstract condition with
  jitting on `default.qubit` if capture is enabled.
  [(#7314)](https://github.com/PennyLaneAI/pennylane/pull/7314)

* Fixes a bug where using a ``StatePrep`` operation with `batch_size=1` did not work with ``default.mixed``.
  [(#7280)](https://github.com/PennyLaneAI/pennylane/pull/7280)

* Gradient transforms can now be used in conjunction with batch transforms with all interfaces.
  [(#7287)](https://github.com/PennyLaneAI/pennylane/pull/7287)

* Fixes a bug where the global phase was not being added in the ``QubitUnitary`` decomposition.  
  [(#7244)](https://github.com/PennyLaneAI/pennylane/pull/7244)
  [(#7270)](https://github.com/PennyLaneAI/pennylane/pull/7270)

* Using finite differences with program capture without x64 mode enabled now raises a warning.
  [(#7282)](https://github.com/PennyLaneAI/pennylane/pull/7282)

* When the `mcm_method` is specified to the `"device"`, the `defer_measurements` transform will 
  no longer be applied. Instead, the device will be responsible for all MCM handling.
  [(#7243)](https://github.com/PennyLaneAI/pennylane/pull/7243)

* Fixed coverage of `qml.liealg.CII` and `qml.liealg.AIII`.
  [(#7291)](https://github.com/PennyLaneAI/pennylane/pull/7291)

* Fixed a bug where the phase is used as the wire label for a `qml.GlobalPhase` when capture is enabled.
  [(#7211)](https://github.com/PennyLaneAI/pennylane/pull/7211)

* Fixed a bug that caused `CountsMP.process_counts` to return results in the computational basis, even if
  an observable was specified.
  [(#7342)](https://github.com/PennyLaneAI/pennylane/pull/7342)

* Fixed a bug that caused `SamplesMP.process_counts` used with an observable to return a list of eigenvalues 
  for each individual operation in the observable, instead of the overall result.
  [(#7342)](https://github.com/PennyLaneAI/pennylane/pull/7342)

* Fixed a bug where `two_qubit_decomposition` provides an incorrect decomposition for some special matrices.
  [(#7340)](https://github.com/PennyLaneAI/pennylane/pull/7340)

* Fixes a bug where the powers of `qml.ISWAP` and `qml.SISWAP` were decomposed incorrectly.
  [(#7361)](https://github.com/PennyLaneAI/pennylane/pull/7361)

* Returning `MeasurementValue`s from the `ftqc` module's parametric mid-circuit measurements
  (`measure_arbitrary_basis`, `measure_x` and `measure_y`) no longer raises an error in circuits 
  using `diagonalize_mcms`.
  [(#7387)](https://github.com/PennyLaneAI/pennylane/pull/7387)

* Fixes a bug where the :func:`~.transforms.single_qubit_fusion` transform produces a tape that is
  off from the original tape by a global phase.
  [(#7619)](https://github.com/PennyLaneAI/pennylane/pull/7619)

<h3>Contributors ✍️</h3>

This release contains contributions from (in alphabetical order):

Guillermo Alonso-Linaje,
Utkarsh Azad,
Astral Cai,
Yushao Chen,
Marcus Edwards,
Lillian Frederiksen,
Pietropaolo Frisoni,
Simone Gasperini,
Korbinian Kottmann,
Christina Lee,
Anton Naim Ibrahim,
Oumarou Oumarou,
Lee J. O'Riordan,
Mudit Pandey,
Andrija Paurevic,
Shuli Shu,
Kalman Szenes,
Marc Vandelle,
David Wierichs,
Jake Zaia<|MERGE_RESOLUTION|>--- conflicted
+++ resolved
@@ -695,16 +695,8 @@
 
 <h3>Internal changes ⚙️</h3>
 
-<<<<<<< HEAD
-* Added `MCM_METHOD` and `POSTSELECT_MODE` `Enum` objects to improve MCM configuration validation and handling.
-  [(#7161)](https://github.com/PennyLaneAI/pennylane/pull/7161)
-
-* Remove and reduce excessively expensive test cases in `tests/templates/test_subroutines/` that do not add value.
-  [(#7436)](https://github.com/PennyLaneAI/pennylane/pull/7436)
-=======
 * Update `jax` and `tensorflow` dependencies for `doc` builds.
   [(#7667)](https://github.com/PennyLaneAI/pennylane/pull/7667)
->>>>>>> bbea6445
 
 * `Pennylane` has been renamed to `pennylane` in the `pyproject.toml` file 
   to match the expected binary distribution format naming conventions.
@@ -750,6 +742,9 @@
 
 * Fix subset of `pylint` errors in the `tests` folder.
   [(#7446)](https://github.com/PennyLaneAI/pennylane/pull/7446)
+
+* Added `MCM_METHOD` and `POSTSELECT_MODE` `Enum` objects to improve MCM configuration validation and handling.
+  [(#7161)](https://github.com/PennyLaneAI/pennylane/pull/7161)
 
 * Remove and reduce excessively expensive test cases in `tests/templates/test_subroutines/` that do not add value.
   [(#7436)](https://github.com/PennyLaneAI/pennylane/pull/7436)
