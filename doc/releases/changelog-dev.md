--- conflicted
+++ resolved
@@ -258,18 +258,13 @@
 * The `__eq__` and `__hash__` dunder methods of `Operator` and `MeasurementProcess` will now raise
   warnings to reflect upcoming changes to operator and measurement process equality and hashing.
   [(#4144)](https://github.com/PennyLaneAI/pennylane/pull/4144)
-<<<<<<< HEAD
-  
+
 * The `sampler_seed` argument of `qml.gradients.spsa_grad` has been deprecated, along with a bug
   fix of the seed-setting behaviour.
   Instead, the `sampler_rng` argument should be set, either to an integer value, which will be used
   to create a PRNG internally or to a NumPy pseudo-random number generator created via
   `np.random.default_rng(seed)`.
   [(4165)](https://github.com/PennyLaneAI/pennylane/pull/4165)
-
-=======
-  [(#4454)](https://github.com/PennyLaneAI/pennylane/pull/4454)
->>>>>>> 63a63e3b
 
 <h3>Documentation 📝</h3>
 
