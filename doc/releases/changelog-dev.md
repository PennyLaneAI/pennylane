:orphan:

# Release 0.30.0-dev (development release)

<h3>New features since last release</h3>
* The new return system is activated and public facing. The qnode kwarg `mode` is replaced by the boolean 
  `grad_on_execution` .
  [(#3957)](https://github.com/PennyLaneAI/pennylane/pull/3957)
  [(#3969)](https://github.com/PennyLaneAI/pennylane/pull/3969)

* The `sample_state` function is added to `devices/qubit` that returns a series of samples based on a given
  state vector and a number of shots.
  [(#3720)](https://github.com/PennyLaneAI/pennylane/pull/3720)

* Adjoint differentiation support for the new qubit state-vector device has been added via
  `adjoint_jacobian` in `devices/qubit`.
  [(#3790)](https://github.com/PennyLaneAI/pennylane/pull/3790)

* Added the needed functions and classes to simulate an ensemble of Rydberg atoms:
  * A new internal `RydbergHamiltonian` class is added, which contains the Hamiltonian of an ensemble of
    Rydberg atoms.
  * A new user-facing `rydberg_interaction` function is added, which returns a `RydbergHamiltonian` containing
    the Hamiltonian of the interaction of all the Rydberg atoms.
  * A new user-facing `drive` function is added, which returns a `ParametrizedHamiltonian` (`HardwareHamiltonian`) containing
    the Hamiltonian of the interaction between a driving electro-magnetic field and a group of qubits.
  [(#3749)](https://github.com/PennyLaneAI/pennylane/pull/3749)
  [(#3911)](https://github.com/PennyLaneAI/pennylane/pull/3911)
  [(#3930)](https://github.com/PennyLaneAI/pennylane/pull/3930)

* Added `Operation.__truediv__` dunder method to be able to divide operators.
  [(#3749)](https://github.com/PennyLaneAI/pennylane/pull/3749)

* The `simulate` function added to `devices/qubit` now supports measuring expectation values of large observables such as
  `qml.Hamiltonian`, `qml.SparseHamiltonian`, `qml.Sum`.
  [(#3759)](https://github.com/PennyLaneAI/pennylane/pull/3759)

* Added a `Shots` class to the `measurements` module to hold shot-related data.
  [(#3682)](https://github.com/PennyLaneAI/pennylane/pull/3682)

<h3>Improvements</h3>

* The default gaussian device and parameter shift cv support the new return system but only for single measurement.
  [(3946)](https://github.com/PennyLaneAI/pennylane/pull/3946)

* Improve the efficiency of `tapering()`, `tapering_hf()` and `clifford()`.
  [(3942)](https://github.com/PennyLaneAI/pennylane/pull/3942)

* Update Pauli arithmetic to more efficiently convert to a Hamiltonian.
  [(#3939)](https://github.com/PennyLaneAI/pennylane/pull/3939)

* Keras and Torch NN modules are now compatible with the new return type system.
  [(#3913)](https://github.com/PennyLaneAI/pennylane/pull/3913)
  [(#3914)](https://github.com/PennyLaneAI/pennylane/pull/3914)

* The adjoint differentiation method now supports more operations, and does no longer decompose
  some operations that may be differentiated directly. In addition, all new operations with a
  generator are now supported by the method.
  [(#3874)](https://github.com/PennyLaneAI/pennylane/pull/3874)

* The `coefficients` function and the `visualize` submodule of the `qml.fourier` module
  now allow assigning different degrees for different parameters of the input function.
  [(#3005)](https://github.com/PennyLaneAI/pennylane/pull/3005)

  The arguments `degree` and `filter_threshold` to `qml.fourier.coefficients` previously were
  expected to be integers, and now can be a sequences of integers with one integer per function
  parameter (i.e. `len(degree)==n_inputs`), resulting in a returned array with shape
  `(2*degrees[0]+1,..., 2*degrees[-1]+1)`.
  The functions in `qml.fourier.visualize` accordingly accept such arrays of coefficients.

* `Operator` now has a `has_generator` attribute that returns whether or not the operator
  has a generator defined. It is used in `qml.operation.has_gen`, improving its performance.
  [(#3875)](https://github.com/PennyLaneAI/pennylane/pull/3875)

* The custom JVP rules in PennyLane now also support non-scalar and mixed-shape tape parameters as
  well as multi-dimensional tape return types, like broadcasted `qml.probs`, for example.
  [(#3766)](https://github.com/PennyLaneAI/pennylane/pull/3766)

* The `qchem.jordan_wigner` function is extended to support more fermionic operator orders.
  [(#3754)](https://github.com/PennyLaneAI/pennylane/pull/3754)
  [(#3751)](https://github.com/PennyLaneAI/pennylane/pull/3751)

* `AdaptiveOptimizer` is updated to use non-default user-defined qnode arguments.
  [(#3765)](https://github.com/PennyLaneAI/pennylane/pull/3765)

* Adds logic to `qml.devices.qubit.measure` to compute the expectation values of `Hamiltonian` and `Sum `
  in a backpropagation compatible way.
  [(#3862)](https://github.com/PennyLaneAI/pennylane/pull/3862/)

* Use `TensorLike` type in `Operator` dunder methods.
  [(#3749)](https://github.com/PennyLaneAI/pennylane/pull/3749)

* The `apply_operation` function added to `devices/qubit` now supports broadcasting.
  [(#3852)](https://github.com/PennyLaneAI/pennylane/pull/3852)

* `qml.QubitStateVector.state_vector` now supports broadcasting.
  [(#3852)](https://github.com/PennyLaneAI/pennylane/pull/3852)
  
* `pennylane.devices.qubit.preprocess` now allows circuits with non-commuting observables.
  [(#3857)](https://github.com/PennyLaneAI/pennylane/pull/3857)

* When using Jax-jit with gradient transforms the trainable parameters are correctly set (instead of every parameter 
  to be set as trainable), and therefore the derivatives are computed more efficiently.
  [(#3697)](https://github.com/PennyLaneAI/pennylane/pull/3697)

* `qml.SparseHamiltonian` can now be applied to any wires in a circuit rather than being restricted to all wires
  in the circuit.
  [(#3888)](https://github.com/PennyLaneAI/pennylane/pull/3888)

* Added `max_distance` keyword argument to `qml.pulse.rydberg_interaction` to allow removal of negligible contributions
  from atoms beyond `max_distance`from each other.
  [(#3889)](https://github.com/PennyLaneAI/pennylane/pull/3889)

* 3 new decomposition algorithms are added for n-controlled operations with single-qubit target,
  and are selected automatically when they produce a better result. They can be accessed via
  `ops.op_math.ctrl_decomp_bisect`.
  [(#3851)](https://github.com/PennyLaneAI/pennylane/pull/3851)

* `repr` for `MutualInfoMP` now displays the distribution of the wires between the two subsystems.
  [(#3898)](https://github.com/PennyLaneAI/pennylane/pull/3898)

* Changed `Operator.num_wires` from an abstract value to `AnyWires`.
  [(#3919)](https://github.com/PennyLaneAI/pennylane/pull/3919)

* Do not run `qml.transforms.sum_expand` in `Device.batch_transform` if the device supports Sum observables.
  [(#3915)](https://github.com/PennyLaneAI/pennylane/pull/3915)

* `CompositeOp` now overrides `Operator._check_batching`, providing a significant performance improvement.
  `Hamiltonian` also overrides this method and does nothing, because it does not support batching.
  [(#3915)](https://github.com/PennyLaneAI/pennylane/pull/3915)

* If a `Sum` operator has a pre-computed Pauli representation, `is_hermitian` now checks that all coefficients
  are real, providing a significant performance improvement.
  [(#3915)](https://github.com/PennyLaneAI/pennylane/pull/3915)

  * The type of `n_electrons` in `qml.qchem.Molecule` is set to `int`.
  [(#3885)](https://github.com/PennyLaneAI/pennylane/pull/3885)

* Added explicit errors to `QutritDevice` if `classical_shadow` or `shadow_expval` are measured.
  [(#3934)](https://github.com/PennyLaneAI/pennylane/pull/3934)

* `DefaultQutrit` supports the new return system.
  [(#3934)](https://github.com/PennyLaneAI/pennylane/pull/3934)

* `QubitDevice` now defines the private `_get_diagonalizing_gates(circuit)` method and uses it when executing circuits.
  This allows devices that inherit from `QubitDevice` to override and customize their definition of diagonalizing gates.
  [(#3938)](https://github.com/PennyLaneAI/pennylane/pull/3938)

<<<<<<< HEAD
* `retworkx` has been renamed to `rustworkx` to accomodate the change in name for the package.
  [(#3975)](https://github.com/PennyLaneAI/pennylane/pull/3975)
=======
* `Sum`, `Prod`, and `SProd` operator data is now a flat list, instead of nested.
  [(#3958)](https://github.com/PennyLaneAI/pennylane/pull/3958)
>>>>>>> e93085db

<h3>Breaking changes</h3>

* Both JIT interfaces are not compatible with Jax `>0.4.3`, we raise an error for those versions.
  [(#3877)](https://github.com/PennyLaneAI/pennylane/pull/3877)

* An operation that implements a custom `generator` method, but does not always return a valid generator, also has
  to implement a `has_generator` property that reflects in which scenarios a generator will be returned.
  [(#3875)](https://github.com/PennyLaneAI/pennylane/pull/3875)
 
* Trainable parameters for the Jax interface are the parameters that are `JVPTracer`, defined by setting
  `argnums`. Previously, all JAX tracers, including those used for JIT compilation, were interpreted to be trainable.
  [(#3697)](https://github.com/PennyLaneAI/pennylane/pull/3697)

* The keyword argument `argnums` is now used for gradient transform using Jax, instead of `argnum`.
  `argnum` is automatically converted to `argnums` when using JAX, and will no longer be supported in v0.31.
  [(#3697)](https://github.com/PennyLaneAI/pennylane/pull/3697)
  [(#3847)](https://github.com/PennyLaneAI/pennylane/pull/3847)

* Made `qml.OrbitalRotation` and consequently `qml.GateFabric` consistent with the interleaved Jordan-Wigner ordering.
  Previously, they were consistent with the sequential Jordan-Wigner ordering.
  [(#3861)](https://github.com/PennyLaneAI/pennylane/pull/3861)

* Some `MeasurementProcess` classes can now only be instantiated with arguments that they will actually use.
  For example, you can no longer create `StateMP(qml.PauliX(0))` or `PurityMP(eigvals=(-1,1), wires=Wires(0))`.
  [(#3898)](https://github.com/PennyLaneAI/pennylane/pull/3898)

* `Sum`, `Prod`, and `SProd` operator data is now a flat list, instead of nested.
  [(#3958)](https://github.com/PennyLaneAI/pennylane/pull/3958)

<h3>Deprecations</h3>

<h3>Documentation</h3>

* A typo was corrected in the documentation for introduction to `inspecting_circuits` and `chemistry`.
  [(#3844)](https://github.com/PennyLaneAI/pennylane/pull/3844)

<h3>Bug fixes</h3>

* Fixed a bug where calling `Evolution.generator` with `coeff` being a complex ArrayBox raised an error.
  [(#3796)](https://github.com/PennyLaneAI/pennylane/pull/3796)
  
* `MeasurementProcess.hash` now uses the hash property of the observable. The property now depends on all
  properties that affect the behaviour of the object, such as `VnEntropyMP.log_base` or the distribution of wires between
  the two subsystems in `MutualInfoMP`.
  [(#3898)](https://github.com/PennyLaneAI/pennylane/pull/3898)

* The enum `measurements.Purity` is added so that `PurityMP.return_type` is defined. `str` and `repr` for `PurityMP` are now defined.
  [(#3898)](https://github.com/PennyLaneAI/pennylane/pull/3898)

* `Sum.hash` and `Prod.hash` are slightly changed
  to work with non-numeric wire labels.  `sum_expand` should now return correct results and not treat some products as the same
  operation.
  [(#3898)](https://github.com/PennyLaneAI/pennylane/pull/3898)
  
* Fixed bug where the coefficients where not ordered correctly when summing a `ParametrizedHamiltonian`
  with other operators.
  [(#3749)](https://github.com/PennyLaneAI/pennylane/pull/3749)
  [(#3902)](https://github.com/PennyLaneAI/pennylane/pull/3902)

* The metric tensor transform is fully compatible with Jax and therefore users can provide multiple parameters.
  [(#3847)](https://github.com/PennyLaneAI/pennylane/pull/3847)

* Registers `math.ndim` and `math.shape` for built-ins and autograd to accomodate Autoray 0.6.1.
  [#3864](https://github.com/PennyLaneAI/pennylane/pull/3865)

* Ensure that `qml.data.load` returns datasets in a stable and expected order.
  [(#3856)](https://github.com/PennyLaneAI/pennylane/pull/3856)

* The `qml.equal` function now handles comparisons of `ParametrizedEvolution` operators.
  [(#3870)](https://github.com/PennyLaneAI/pennylane/pull/3870)

* Made `qml.OrbitalRotation` and consequently `qml.GateFabric` consistent with the interleaved Jordan-Wigner ordering.
  [(#3861)](https://github.com/PennyLaneAI/pennylane/pull/3861)

* `qml.devices.qubit.apply_operation` catches the `tf.errors.UnimplementedError` that occurs when `PauliZ` or `CNOT` gates
  are applied to a large (>8 wires) tensorflow state. When that occurs, the logic falls back to the tensordot logic instead.
  [(#3884)](https://github.com/PennyLaneAI/pennylane/pull/3884/)

* Fixed parameter broadcasting support with `qml.counts` in most cases, and introduced explicit errors otherwise.
  [(#3876)](https://github.com/PennyLaneAI/pennylane/pull/3876)

* An error is now raised if a `QNode` with Jax-jit in use returns `counts` while having trainable parameters
  [(#3892)](https://github.com/PennyLaneAI/pennylane/pull/3892)

* A correction is added to the reference values in `test_dipole_of` to account for small changes
  (~2e-8) in the computed dipole moment values, resulting from the new [PySCF 2.2.0](https://github.com/pyscf/pyscf/releases/tag/v2.2.0) release.
  [(#3908)](https://github.com/PennyLaneAI/pennylane/pull/3908)

* `SampleMP.shape` is now correct when sampling only occurs on a subset of the device wires.
  [(#3921)](https://github.com/PennyLaneAI/pennylane/pull/3921)

<h3>Contributors</h3>

This release contains contributions from (in alphabetical order):

Komi Amiko
Utkarsh Azad
Lillian M. A. Frederiksen
Soran Jahangiri
Christina Lee
Vincent Michaud-Rioux
Albert Mitjans
Romain Moyard
Mudit Pandey
Matthew Silverman
Jay Soni
David Wierichs<|MERGE_RESOLUTION|>--- conflicted
+++ resolved
@@ -145,13 +145,11 @@
   This allows devices that inherit from `QubitDevice` to override and customize their definition of diagonalizing gates.
   [(#3938)](https://github.com/PennyLaneAI/pennylane/pull/3938)
 
-<<<<<<< HEAD
 * `retworkx` has been renamed to `rustworkx` to accomodate the change in name for the package.
   [(#3975)](https://github.com/PennyLaneAI/pennylane/pull/3975)
-=======
+
 * `Sum`, `Prod`, and `SProd` operator data is now a flat list, instead of nested.
   [(#3958)](https://github.com/PennyLaneAI/pennylane/pull/3958)
->>>>>>> e93085db
 
 <h3>Breaking changes</h3>
 
