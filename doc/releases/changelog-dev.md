--- conflicted
+++ resolved
@@ -15,10 +15,7 @@
   [(#4850)](https://github.com/PennyLaneAI/pennylane/pull/4850)
   [(#4917)](https://github.com/PennyLaneAI/pennylane/pull/4917)
   [(#4930)](https://github.com/PennyLaneAI/pennylane/pull/4930)
-<<<<<<< HEAD
-=======
   [(#4957)](https://github.com/PennyLaneAI/pennylane/pull/4957)
->>>>>>> 68a097c6
 
   Drawing of mid-circuit measurement capabilities including qubit reuse and reset,
   postselection, conditioning, and collecting statistics is supported.
@@ -396,8 +393,6 @@
 * `default.qubit` now supports adjoint differentiation for arbitrary diagonal state-based measurements.
   [(#4865)](https://github.com/PennyLaneAI/pennylane/pull/4865)
 
-<<<<<<< HEAD
-=======
 * `qml.quantum_monte_carlo` now uses the new transform system.
   [(#4708)](https://github.com/PennyLaneAI/pennylane/pull/4708/)
 
@@ -411,7 +406,6 @@
   being passed correctly.
   [(#4942)](https://github.com/PennyLaneAI/pennylane/pull/4942/)
 
->>>>>>> 68a097c6
 * `SampleMeasurement` now has an optional method `process_counts` for computing the measurement results from a counts
   dictionary.
   [(#4941)](https://github.com/PennyLaneAI/pennylane/pull/4941/)
@@ -568,15 +562,12 @@
 
 <h3>Bug fixes 🐛</h3>
 
-<<<<<<< HEAD
-=======
 * Finite differences and SPSA can now be used with tensorflow-autograph on setups that were seeing a bus error.
   [(#4961)](https://github.com/PennyLaneAI/pennylane/pull/4961)
 
 * `qml.cond` no longer incorrectly queues operators used as qfunc arguments.
   [(#4948)](https://github.com/PennyLaneAI/pennylane/pull/4948)
 
->>>>>>> 68a097c6
 * `Attribute` objects now return `False` instead of raising a `TypeError` when checking if an object is inside
   the set.
   [(#4933)](https://github.com/PennyLaneAI/pennylane/pull/4933)
