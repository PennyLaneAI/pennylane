:orphan:

# Release 0.32.0-dev (development release)

<h3>New features since last release</h3>

* Python-native logging can now be enabled with `qml.logging.enable_logging()`.
  [(#4383)](https://github.com/PennyLaneAI/pennylane/pull/4383)

* `DefaultQubit2` accepts a `max_workers` argument which controls multiprocessing.
  A `ProcessPoolExecutor` executes tapes asynchronously
  using a pool of at most `max_workers` processes. If `max_workers` is `None`
  or not given, only the current process executes tapes. If you experience any
  issue, say using JAX, TensorFlow, Torch, try setting `max_workers` to `None`.
  [(#4319)](https://github.com/PennyLaneAI/pennylane/pull/4319)
  [(#4425)](https://github.com/PennyLaneAI/pennylane/pull/4425)

* Transform Programs are now integrated with the `QNode`.
  [(#4404)](https://github.com/PennyLaneAI/pennylane/pull/4404)

```
def null_postprocessing(results: qml.typing.ResultBatch) -> qml.typing.Result:
    return results[0]

@qml.transforms.core.transform
def scale_shots(tape: qml.tape.QuantumTape, shot_scaling) -> (Tuple[qml.tape.QuantumTape], Callable):
    new_shots = tape.shots.total_shots * shot_scaling
    new_tape = qml.tape.QuantumScript(tape.operations, tape.measurements, shots=new_shots)
    return (new_tape, ), null_postprocessing

dev = qml.devices.experimental.DefaultQubit2()

@partial(scale_shots, shot_scaling=2)
@qml.qnode(dev, interface=None)
def circuit():
    return qml.sample(wires=0)

```

>>> circuit(shots=1)
array([False, False])

* Functions are available to obtain a state vector from `PySCF` solver objects.
  [(#4427)](https://github.com/PennyLaneAI/pennylane/pull/4427)
  [(#4433)](https://github.com/PennyLaneAI/pennylane/pull/4433)

  The `qml.qchem.import_state` function can be used to import a `PySCF` solver object and return the
  corresponding state vector.

  ```pycon
  >>> from pyscf import gto, scf, ci
  >>> mol = gto.M(atom=[['H', (0, 0, 0)], ['H', (0,0,0.71)]], basis='sto6g')
  >>> myhf = scf.UHF(mol).run()
  >>> myci = ci.UCISD(myhf).run()
  >>> wf_cisd = qml.qchem.import_state(myci, tol=1e-1)
  >>> print(wf_cisd)
  [ 0.        +0.j  0.        +0.j  0.        +0.j  0.1066467 +0.j
    0.        +0.j  0.        +0.j  0.        +0.j  0.        +0.j
    0.        +0.j  0.        +0.j  0.        +0.j  0.        +0.j
   -0.99429698+0.j  0.        +0.j  0.        +0.j  0.        +0.j]
  ```

  The currently supported objects are RCISD, UCISD, RCCSD, and UCCSD which correspond to 
  restricted (R) and unrestricted (U) configuration interaction (CI )and coupled cluster (CC) 
  calculations with single and double (SD) excitations.

<h3>Improvements 🛠</h3>

* Transform Programs, `qml.transforms.core.TransformProgram`, can now be called on a batch of circuits
  and return a new batch of circuits and a single post processing function.
  [(#4364)](https://github.com/PennyLaneAI/pennylane/pull/4364)

* `HardwareHamiltonian`s can now be summed with `int` or `float`.
  A sequence of `HardwareHamiltonian`s can now be summed via the builtin `sum`.
  [(#4343)](https://github.com/PennyLaneAI/pennylane/pull/4343)

* All `Operator` objects now define `Operator._flatten` and `Operator._unflatten` methods that separate
  trainable from untrainable components. These methods will be used in serialization and pytree registration.
  Custom operations may need an update to ensure compatibility with new PennyLane features.
  [(#4314)](https://github.com/PennyLaneAI/pennylane/pull/4314)

* Treat auxiliary wires and device wires in the same way in `transforms.metric_tensor`
  as in `gradients.hadamard_grad`. Support all valid wire input formats for `aux_wire`.
  [(#4328)](https://github.com/PennyLaneAI/pennylane/pull/4328)

* `qml.equal` no longer raises errors when operators or measurements of different types are compared.
  Instead, it returns `False`.
  [(#4315)](https://github.com/PennyLaneAI/pennylane/pull/4315)

* The `qml.gradients` module no longer mutates operators in-place for any gradient transforms.
  Instead, operators that need to be mutated are copied with new parameters.
  [(#4220)](https://github.com/PennyLaneAI/pennylane/pull/4220)

* The calculation of `PauliWord` and `PauliSentence` sparse matrices are orders of magnitude faster.
  [(#4272)](https://github.com/PennyLaneAI/pennylane/pull/4272)
  [($4411)](https://github.com/PennyLaneAI/pennylane/pull/4411)

* Enable linting of all tests in CI and the pre-commit hook.
  [(#4335)](https://github.com/PennyLaneAI/pennylane/pull/4335)

* Added a function `qml.math.fidelity_statevector` that computes the fidelity between two state vectors.
  [(#4322)](https://github.com/PennyLaneAI/pennylane/pull/4322)

* The `qchem` module is upgraded to use the fermionic operators of the `fermi` module.
  [#4336](https://github.com/PennyLaneAI/pennylane/pull/4336)

* QNode transforms in `qml.qinfo` now support custom wire labels.
  [#4331](https://github.com/PennyLaneAI/pennylane/pull/4331)

* The `qchem` functions `primitive_norm` and `contracted_norm` are modified to be compatible with
  higher versions of scipy. The private function `_fac2` for computing double factorials is added.
  [#4321](https://github.com/PennyLaneAI/pennylane/pull/4321)

* The default label for a `StatePrep` operator is now `|Ψ⟩`.
  [(#4340)](https://github.com/PennyLaneAI/pennylane/pull/4340)

* The experimental device interface is integrated with the `QNode` for jax, jax-jit, tensorflow and torch.
  [(#4323)](https://github.com/PennyLaneAI/pennylane/pull/4323)
  [(#4352)](https://github.com/PennyLaneAI/pennylane/pull/4352)
  [(#4392)](https://github.com/PennyLaneAI/pennylane/pull/4392)
  [(#4393)](https://github.com/PennyLaneAI/pennylane/pull/4393)

* `tape_expand` now uses `Operator.decomposition` instead of `Operator.expand` in order to make
  more performant choices.
  [(#4355)](https://github.com/PennyLaneAI/pennylane/pull/4355)

* The `QuantumScript` class now has a `bind_new_parameters` method that allows creation of
  new `QuantumScript` objects with the provided parameters.
  [(#4345)](https://github.com/PennyLaneAI/pennylane/pull/4345)

* `qml.ctrl(qml.PauliX)` returns a `CNOT`, `Toffoli` or `MultiControlledX` instead of a `Controlled(PauliX)`.
  [(#4339)](https://github.com/PennyLaneAI/pennylane/pull/4339)

* Added functions `adjoint_jvp` and `adjoint_vjp` to `qml.devices.qubit.adjoint_jacobian` that computes
  the JVP and VJP of a tape using the adjoint method.
  [(#4358)](https://github.com/PennyLaneAI/pennylane/pull/4358)

* Readability improvements and stylistic changes to `pennylane/interfaces/jax_jit_tuple.py`
  [(#4379)](https://github.com/PennyLaneAI/pennylane/pull/4379/)

* When given a callable, `qml.ctrl` now does its custom pre-processing on all queued operators from the callable.
  [(#4370)](https://github.com/PennyLaneAI/pennylane/pull/4370)

* `qml.pauli_decompose` is now differentiable and works with any non-Hermitian and non-square matrices.
  [(#4395)](https://github.com/PennyLaneAI/pennylane/pull/4395)

* `qml.interfaces.set_shots` accepts `Shots` object as well as `int`'s and tuples of `int`'s.
  [(#4388)](https://github.com/PennyLaneAI/pennylane/pull/4388)

* `pennylane.devices.experimental.Device` now accepts a shots keyword argument and has a `shots`
  property. This property is merely used to set defaults for a workflow, and does not directly
  influence the number of shots used in executions or derivatives.
  [(#4388)](https://github.com/PennyLaneAI/pennylane/pull/4388)

* PennyLane no longer directly relies on `Operator.__eq__`.
  [(#4398)](https://github.com/PennyLaneAI/pennylane/pull/4398)

* If no seed is specified on initialization with `DefaultQubit2`, the local random number generator will be
  seeded from on the NumPy's global random number generator.
  [(#4394)](https://github.com/PennyLaneAI/pennylane/pull/4394)

* The experimental `DefaultQubit2` device now supports computing VJPs and JVPs using the adjoint method.
  [(#4374)](https://github.com/PennyLaneAI/pennylane/pull/4374)
  
* Provide users access to the logging configuration file path and improve the logging configuration structure.
  [(#4377)](https://github.com/PennyLaneAI/pennylane/pull/4377)

* Refactoring of `pennylane/interfaces`.  The `execute_fn` passed to the machine learning framework boundaries 
  is now responsible for converting parameters to numpy. The gradients module can now handle tensorflow parameters,
  but gradient tapes now retain the original dtype instead of converting to float64.  This may cause instability 
  with finite diff and float32 parameters. The ml boundary functions are now uncoupled from their legacy
  counterparts.
  [(#4415)](https://github.com/PennyLaneAI/pennylane/pull/4415)

* Updated `Device.default_expand_fn()` to decompose `StatePrep` operations present in the middle of a provided circuit.
  [(#4437)](https://github.com/PennyLaneAI/pennylane/pull/4437)

* Updated `expand_fn()` for `DefaultQubit2` to decompose `StatePrep` operations present in the middle of a circuit.
  [(#4444)](https://github.com/PennyLaneAI/pennylane/pull/4444)

* `transmon_drive` is updated in accordance with [1904.06560](https://arxiv.org/abs/1904.06560). In particular, the functional form has been changed from $\Omega(t)(\cos(\omega_d t + \phi) X - \sin(\omega_d t + \phi) Y)$ to $\Omega(t) \sin(\omega_d t + \phi) Y$.
  [(#4418)](https://github.com/PennyLaneAI/pennylane/pull/4418/)

<h3>Breaking changes 💔</h3>

<<<<<<< HEAD
* Gradient transforms no longer implicitly cast `float32` parameters to `float64`. Finite diff
  with float32 parameters may no longer give accurate results.
  [(#4415)](https://github.com/PennyLaneAI/pennylane/pull/4415)
=======
* Support for Python 3.8 is dropped.
  [(#4453)](https://github.com/PennyLaneAI/pennylane/pull/4453)
>>>>>>> 3fb3e5ee

* `MeasurementValue`'s signature has been updated to accept a list of `MidMeasureMP`'s rather than a list of
  their IDs.
  [(#4446)](https://github.com/PennyLaneAI/pennylane/pull/4446)

* `Operator.expand` now uses the output of `Operator.decomposition` instead of what it queues.
  [(#4355)](https://github.com/PennyLaneAI/pennylane/pull/4355)

* The `do_queue` keyword argument in `qml.operation.Operator` has been removed. Instead of
  setting `do_queue=False`, use the `qml.QueuingManager.stop_recording()` context.
  [(#4317)](https://github.com/PennyLaneAI/pennylane/pull/4317)

* The `grouping_type` and `grouping_method` keyword arguments are removed from `qchem.molecular_hamiltonian`.

* `zyz_decomposition` and `xyx_decomposition` are removed. Use `one_qubit_decomposition` instead.

* `LieAlgebraOptimizer` has been removed. Use `RiemannianGradientOptimizer` instead.

* `Operation.base_name` has been removed.

* `QuantumScript.name` has been removed.

* `qml.math.reduced_dm` has been removed. Use `qml.math.reduce_dm` or `qml.math.reduce_statevector` instead.

* The ``qml.specs`` dictionary longer supports direct key access to certain keys. Instead
  these quantities can be accessed as fields of the new ``Resources`` object saved under
  ``specs_dict["resources"]``:

  - ``num_operations`` is no longer supported, use ``specs_dict["resources"].num_gates``
  - ``num_used_wires`` is no longer supported, use ``specs_dict["resources"].num_wires``
  - ``gate_types`` is no longer supported, use ``specs_dict["resources"].gate_types``
  - ``gate_sizes`` is no longer supported, use ``specs_dict["resources"].gate_sizes``
  - ``depth`` is no longer supported, use ``specs_dict["resources"].depth``

* `qml.math.purity`, `qml.math.vn_entropy`, `qml.math.mutual_info`, `qml.math.fidelity`,
  `qml.math.relative_entropy`, and `qml.math.max_entropy` no longer support state vectors as
  input.
  [(#4322)](https://github.com/PennyLaneAI/pennylane/pull/4322)

* The Pauli-X-term in `transmon_drive` has been removed in accordance with [1904.06560](https://arxiv.org/abs/1904.06560)
  [(#4418)](https://github.com/PennyLaneAI/pennylane/pull/4418/)

* The gradients module no longer needs shot information passed to it explicitly, as the shots are on the tapes.
  [(#4448)](https://github.com/PennyLaneAI/pennylane/pull/4448)

<h3>Deprecations 👋</h3>

* ``qml.qchem.jordan_wigner`` is deprecated, use ``qml.jordan_wigner`` instead.
  List input to define the fermionic operator is also deprecated; the fermionic
  operators in the ``qml.fermi`` module should be used instead.
  [(#4332)](https://github.com/PennyLaneAI/pennylane/pull/4332)

* The `qml.RandomLayers.compute_decomposition` keyword argument `ratio_imprimitive` will be changed to `ratio_imprim` to
  match the call signature of the operation.
  [(#4314)](https://github.com/PennyLaneAI/pennylane/pull/4314)

* The CV observables ``qml.X`` and ``qml.P`` have been deprecated. Use ``qml.QuadX``
  and ``qml.QuadP`` instead.
  [(#4330)](https://github.com/PennyLaneAI/pennylane/pull/4330)

* The method ``tape.unwrap()`` and corresponding ``UnwrapTape`` and ``Unwrap`` classes
  are deprecated. Use ``convert_to_numpy_parameters`` instead.
  [(#4344)](https://github.com/PennyLaneAI/pennylane/pull/4344)

* `qml.enable_return` and `qml.disable_return` are deprecated. Please avoid calling
  `disable_return`, as the old return system is deprecated along with these switch functions.
  [(#4316)](https://github.com/PennyLaneAI/pennylane/pull/4316)

* The `mode` keyword argument in `QNode` is deprecated, as it was only used in the
  old return system (which is also deprecated). Please use `grad_on_execution` instead.
  [(#4316)](https://github.com/PennyLaneAI/pennylane/pull/4316)

* The `QuantumScript.set_parameters` method and the `QuantumScript.data` setter has
  been deprecated. Please use `QuantumScript.bind_new_parameters` instead.
  [(#4346)](https://github.com/PennyLaneAI/pennylane/pull/4346)

* The `__eq__` and `__hash__` dunder methods of `Operator` and `MeasurementProcess` will now raise
  warnings to reflect upcoming changes to operator and measurement process equality and hashing.
  [(#4144)](https://github.com/PennyLaneAI/pennylane/pull/4144)
  [(#4454)](https://github.com/PennyLaneAI/pennylane/pull/4454)

<h3>Documentation 📝</h3>

* The `qml.pulse.transmon_interaction` and `qml.pulse.transmon_drive` documentation has been updated.
  [#4327](https://github.com/PennyLaneAI/pennylane/pull/4327)

* `qml.ApproxTimeEvolution.compute_decomposition()` now has a code example.
  [(#4354)](https://github.com/PennyLaneAI/pennylane/pull/4354)

* The documentation for `pennylane.devices.experimental.Device` is improved to clarify
  some aspects of its use.
  [(#4391)](https://github.com/PennyLaneAI/pennylane/pull/4391)

<h3>Bug fixes 🐛</h3>

* Allow sparse matrix calculation of `SProd`s containing a `Tensor`. When using
  `Tensor.sparse_matrix()`, it is recommended to use the `wire_order` keyword argument over `wires`. 
  [(#4424)](https://github.com/PennyLaneAI/pennylane/pull/4424)
  
* Replace `op.adjoint` with `qml.adjoint` in `QNSPSAOptimizer`.
  [(#4421)](https://github.com/PennyLaneAI/pennylane/pull/4421)

* Replace deprecated `jax.ad` by `jax.interpreters.ad`.
  [(#4403)](https://github.com/PennyLaneAI/pennylane/pull/4403)

* Stop `metric_tensor` from accidentally catching errors that stem from
  flawed wires assignments in the original circuit, leading to recursion errors.
  [(#4328)](https://github.com/PennyLaneAI/pennylane/pull/4328)

* Raise a warning if control indicators are hidden when calling `qml.draw_mpl`
  [(#4295)](https://github.com/PennyLaneAI/pennylane/pull/4295)

* `qml.qinfo.purity` now produces correct results with custom wire labels.
  [(#4331)](https://github.com/PennyLaneAI/pennylane/pull/4331)

* `default.qutrit` now supports all qutrit operations used with `qml.adjoint`.
  [(#4348)](https://github.com/PennyLaneAI/pennylane/pull/4348)

* The observable data of `qml.GellMann` now includes its index, allowing correct comparison
  between instances of `qml.GellMann`, as well as Hamiltonians and Tensors
  containing `qml.GellMann`.
  [(#4366)](https://github.com/PennyLaneAI/pennylane/pull/4366)

* `qml.transforms.merge_amplitude_embedding` now works correctly when the `AmplitudeEmbedding`s
  have a batch dimension.
  [(#4353)](https://github.com/PennyLaneAI/pennylane/pull/4353)

* The `jordan_wigner` function is modified to work with Hamiltonians built with an active space.
  [(#4372)](https://github.com/PennyLaneAI/pennylane/pull/4372)

* When a `style` option is not provided, `qml.draw_mpl` uses the current style set from
  `qml.drawer.use_style` instead of `black_white`.
  [(#4357)](https://github.com/PennyLaneAI/pennylane/pull/4357)

* `qml.devices.qubit.preprocess.validate_and_expand_adjoint` no longer sets the
  trainable parameters of the expanded tape.
  [(#4365)](https://github.com/PennyLaneAI/pennylane/pull/4365)

* `qml.default_expand_fn` now selectively expands operations or measurements allowing more 
  operations to be executed in circuits when measuring non-qwc Hamiltonians.
  [(#4401)](https://github.com/PennyLaneAI/pennylane/pull/4401)

* `qml.ControlledQubitUnitary` no longer reports `has_decomposition` as `True` when it does
  not really have a decomposition.
  [(#4407)](https://github.com/PennyLaneAI/pennylane/pull/4407)

* `qml.transforms.split_non_commuting` now correctly works on tapes containing both `expval`
  and `var` measurements.
  [(#4426)](https://github.com/PennyLaneAI/pennylane/pull/4426)

* Subtracting a `Prod` from another operator now works as expected.
  [(#4441)](https://github.com/PennyLaneAI/pennylane/pull/4441)

<h3>Contributors ✍️</h3>

This release contains contributions from (in alphabetical order):

Utkarsh Azad,
Isaac De Vlugt,
Amintor Dusko,
Stepan Fomichev,
Lillian M. A. Frederiksen,
Soran Jahangiri,
Edward Jiang,
Korbinian Kottmann
Christina Lee,
Vincent Michaud-Rioux,
Romain Moyard,
Lee James O'Riordan,
Mudit Pandey,
Borja Requena,
Matthew Silverman,
Jay Soni,
David Wierichs,<|MERGE_RESOLUTION|>--- conflicted
+++ resolved
@@ -183,14 +183,12 @@
 
 <h3>Breaking changes 💔</h3>
 
-<<<<<<< HEAD
 * Gradient transforms no longer implicitly cast `float32` parameters to `float64`. Finite diff
   with float32 parameters may no longer give accurate results.
   [(#4415)](https://github.com/PennyLaneAI/pennylane/pull/4415)
-=======
+
 * Support for Python 3.8 is dropped.
   [(#4453)](https://github.com/PennyLaneAI/pennylane/pull/4453)
->>>>>>> 3fb3e5ee
 
 * `MeasurementValue`'s signature has been updated to accept a list of `MidMeasureMP`'s rather than a list of
   their IDs.
