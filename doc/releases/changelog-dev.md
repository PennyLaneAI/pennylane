--- conflicted
+++ resolved
@@ -100,14 +100,12 @@
 
 <h3>Deprecations 👋</h3>
 
-<<<<<<< HEAD
 * The ``simplify`` argument in ``qml.ops.Hamiltonian`` and ``qml.ops.LinearCombination`` is deprecated. 
   Instead, ``qml.simplify()`` can be called on the constructed operator.
   [(#5677)](https://github.com/PennyLaneAI/pennylane/pull/5677)
-=======
+
 * ``qml.transforms.map_batch_transform`` is deprecated, since a transform can be applied directly to a batch of tapes.
   [(#5676)](https://github.com/PennyLaneAI/pennylane/pull/5676)
->>>>>>> 4ee09b88
 
 <h3>Documentation 📝</h3>
 
