:orphan:

# Release 0.33.0-dev (development release)

<h3>New features since last release</h3>

<h4>Exponentiate Hamiltonians with flexible Trotter products 🐖</h4>

* Higher-order Trotter-Suzuki methods are now easily accessible through a new operation
  called `TrotterProduct`.
  [(#4661)](https://github.com/PennyLaneAI/pennylane/pull/4661)

  Trotterization techniques are an affective route towards accurate and efficient
  Hamiltonian simulation. The Suzuki-Trotter product formula allows for the ability
  to express higher-order approximations to the matrix exponential of a Hamiltonian, 
  and it is now available to use in PennyLane via the `TrotterProduct` operation. 
  Simply specify the `order` of the approximation and the evolution `time`.

  ```python
  coeffs = [0.25, 0.75]
  ops = [qml.PauliX(0), qml.PauliZ(0)]
  H = qml.dot(coeffs, ops)

  dev = qml.device("default.qubit", wires=2)

  @qml.qnode(dev)
  def circuit():
      qml.Hadamard(0)
      qml.TrotterProduct(H, time=2.4, order=2)
      return qml.state()
  ```

  ```pycon
  >>> circuit()
  [-0.13259524+0.59790098j  0.        +0.j         -0.13259524-0.77932754j  0.        +0.j        ]
  ```

  The already-available `ApproxTimeEvolution` operation represents the special case of `order=1`.
  It is recommended to switch over to use of `TrotterProduct` because `ApproxTimeEvolution` will be
  deprecated and removed in upcoming releases.

* Support drawing QJIT QNode from Catalyst.
  [(#4609)](https://github.com/PennyLaneAI/pennylane/pull/4609)

  ```python
  import catalyst

  @catalyst.qjit
  @qml.qnode(qml.device("lightning.qubit", wires=3))
  def circuit(x, y, z, c):
      """A quantum circuit on three wires."""

      @catalyst.for_loop(0, c, 1)
      def loop(i):
          qml.Hadamard(wires=i)

      qml.RX(x, wires=0)
      loop()  # pylint: disable=no-value-for-parameter
      qml.RY(y, wires=1)
      qml.RZ(z, wires=2)
      return qml.expval(qml.PauliZ(0))
  
  draw = qml.draw(circuit, decimals=None)(1.234, 2.345, 3.456, 1)
  ```
  
  ```pycon
  >>>draw
  "0: ──RX──H──┤  <Z>\n1: ──H───RY─┤     \n2: ──RZ─────┤     "
  ```

* Measurement statistics can now be collected for mid-circuit measurements. Currently,
  `qml.expval`, `qml.var`, `qml.probs`, `qml.sample`, and `qml.counts` are supported on
  `default.qubit`, `default.mixed`, and the new `DefaultQubit2` device.
  [(#4544)](https://github.com/PennyLaneAI/pennylane/pull/4544)

  ```python
  dev = qml.device("default.qubit", wires=2)

  @qml.qnode(dev)
  def circ(x, y):
      qml.RX(x, wires=0)
      qml.RY(y, wires=1)
      m0 = qml.measure(1)
      return qml.expval(qml.PauliZ(0)), qml.sample(m0)
  ```

  QNodes can be executed as usual when collecting mid-circuit measurement statistics:

  ```pycon
  >>> circ(1.0, 2.0, shots=5)
  (array(0.6), array([1, 1, 1, 0, 1]))
  ```

* Operator transforms `qml.matrix`, `qml.eigvals`, `qml.generator`, and `qml.transforms.to_zx` are updated
  to the new transform program system.
  [(#4573)](https://github.com/PennyLaneAI/pennylane/pull/4573)

* Transforms can be applied on devices following the new device API.
 [(#4667)](https://github.com/PennyLaneAI/pennylane/pull/4667)

* `commutation_dag`, `shadow_expval`, `shadow_state`, `circuit_spectrum`, `map_wires` are updated to the new transform 
  program system.
  [(#4686)](https://github.com/PennyLaneAI/pennylane/pull/4686)

* All gradient transforms are updated to the new transform program system.
 [(#4595)](https://github.com/PennyLaneAI/pennylane/pull/4595)

* All quantum functions transforms are update to the new transform program system.
 [(#4439)](https://github.com/PennyLaneAI/pennylane/pull/4439)

* All batch transforms are updated to the new transform program system.
  [(#4440)](https://github.com/PennyLaneAI/pennylane/pull/4440)
  [(#4686)](https://github.com/PennyLaneAI/pennylane/pull/4686)

* Quantum information transforms are updated to the new transform program system.
  [(#4569)](https://github.com/PennyLaneAI/pennylane/pull/4569)

* `default.qubit` now implements the new device API. The old version of the device is still
  accessible by the short name `default.qubit.legacy`, or directly via `qml.devices.DefaultQubitLegacy`.
  [(#4594)](https://github.com/PennyLaneAI/pennylane/pull/4594)
  [(#4436)](https://github.com/PennyLaneAI/pennylane/pull/4436)
  [(#4620)](https://github.com/PennyLaneAI/pennylane/pull/4620)
  [(#4632)](https://github.com/PennyLaneAI/pennylane/pull/4632)

<h3>Improvements 🛠</h3>

* `pennylane.devices.preprocess` now offers the transforms `decompose`, `validate_observables`, `validate_measurements`,
  `validate_device_wires`, `validate_multiprocessing_workers`, `warn_about_trainable_observables`,
  and `no_sampling` to assist in the construction of devices under the new `devices.Device` API.
  [(#4659)](https://github.com/PennyLaneAI/pennylane/pull/4659)

* `pennylane.defer_measurements` will now exit early if the input does not contain mid circuit measurements.
  [(#4659)](https://github.com/PennyLaneAI/pennylane/pull/4659)

* `default.qubit` now tracks the number of equivalent qpu executions and total shots
  when the device is sampling. Note that `"simulations"` denotes the number of simulation passes, where as
  `"executions"` denotes how many different computational bases need to be sampled in. Additionally, the
  new `default.qubit` also tracks the results of `device.execute`.
  [(#4628)](https://github.com/PennyLaneAI/pennylane/pull/4628)
  [(#4649)](https://github.com/PennyLaneAI/pennylane/pull/4649)

* The `JacobianProductCalculator` abstract base class and implementations `TransformJacobianProducts`
  `DeviceDerivatives`, and `DeviceJacobianProducts` have been added to `pennylane.interfaces.jacobian_products`.
  [(#4435)](https://github.com/PennyLaneAI/pennylane/pull/4435)
  [(#4527)](https://github.com/PennyLaneAI/pennylane/pull/4527)
  [(#4637)](https://github.com/PennyLaneAI/pennylane/pull/4637)

* Extended ``qml.qchem.import_state`` to import wavefunctions from MPS DMRG and SHCI classical
  calculations performed with the Block2 and Dice libraries, incorporating new tests and wavefunction
  input selection logic.
  [#4523](https://github.com/PennyLaneAI/pennylane/pull/4523)
  [#4524](https://github.com/PennyLaneAI/pennylane/pull/4524)
  [#4626](https://github.com/PennyLaneAI/pennylane/pull/4626)
  [#4634](https://github.com/PennyLaneAI/pennylane/pull/4634)

* `MeasurementProcess` and `QuantumScript` objects are now registered as jax pytrees.
  [(#4607)](https://github.com/PennyLaneAI/pennylane/pull/4607)
  [(#4608)](https://github.com/PennyLaneAI/pennylane/pull/4608)

* Tensor-network template `qml.MPS` now supports changing `offset` between subsequent blocks for more flexibility.
  [(#4531)](https://github.com/PennyLaneAI/pennylane/pull/4531)

* The qchem ``fermionic_dipole`` and ``particle_number`` functions are updated to use a
  ``FermiSentence``. The deprecated features for using tuples to represent fermionic operations are
  removed.
  [(#4546)](https://github.com/PennyLaneAI/pennylane/pull/4546)
  [(#4556)](https://github.com/PennyLaneAI/pennylane/pull/4556)

* Add the method ``add_transform`` and ``insert_front_transform`` transform in the ``TransformProgram``.
  [(#4559)](https://github.com/PennyLaneAI/pennylane/pull/4559)

* Dunder ``__add__`` method is added to the ``TransformProgram`` class, therefore two programs can be added using ``+`` .
  [(#4549)](https://github.com/PennyLaneAI/pennylane/pull/4549)

* `qml.sample()` in the new device API now returns a `np.int64` array instead of `np.bool8`.
  [(#4539)](https://github.com/PennyLaneAI/pennylane/pull/4539)

* Wires can be provided to the new device API.
  [(#4538)](https://github.com/PennyLaneAI/pennylane/pull/4538)
  [(#4562)](https://github.com/PennyLaneAI/pennylane/pull/4562)

* The new device API now has a `repr()`
  [(#4562)](https://github.com/PennyLaneAI/pennylane/pull/4562)

* The density matrix aspects of `StateMP` have been split into their own measurement
  process, `DensityMatrixMP`.
  [(#4558)](https://github.com/PennyLaneAI/pennylane/pull/4558)

* `qml.exp` returns a more informative error message when decomposition is unavailable for non-unitary operator.
  [(#4571)](https://github.com/PennyLaneAI/pennylane/pull/4571)

* The `StateMP` measurement now accepts a wire order (eg. a device wire order). The `process_state`
  method will re-order the given state to go from the inputted wire-order to the process's wire-order.
  If the process's wire-order contains extra wires, it will assume those are in the zero-state.
  [(#4570)](https://github.com/PennyLaneAI/pennylane/pull/4570)
  [(#4602)](https://github.com/PennyLaneAI/pennylane/pull/4602)

* Improve builtin types support with `qml.pauli_decompose`.
  [(#4577)](https://github.com/PennyLaneAI/pennylane/pull/4577)

* Various changes to measurements to improve feature parity between the legacy `default.qubit` and
  the new `DefaultQubit2`. This includes not trying to squeeze batched `CountsMP` results and implementing
  `MutualInfoMP.map_wires`.
  [(#4574)](https://github.com/PennyLaneAI/pennylane/pull/4574)

* `devices.qubit.simulate` now accepts an interface keyword argument. If a QNode with `DefaultQubit2`
  specifies an interface, the result will be computed with that interface.
  [(#4582)](https://github.com/PennyLaneAI/pennylane/pull/4582)

* `DefaultQubit2` now works as expected with measurement processes that don't specify wires.
  [(#4580)](https://github.com/PennyLaneAI/pennylane/pull/4580)

* `AmplitudeEmbedding` now inherits from `StatePrep`, allowing for it to not be decomposed
  when at the beginning of a circuit, thus behaving like `StatePrep`.
  [(#4583)](https://github.com/PennyLaneAI/pennylane/pull/4583)

* `DefaultQubit2` can now accept a `jax.random.PRNGKey` as a `seed`, to set the key for the JAX pseudo random 
  number generator when using the JAX interface. This corresponds to the `prng_key` on 
  `DefaultQubitJax` in the old API.
  [(#4596)](https://github.com/PennyLaneAI/pennylane/pull/4596)

* DefaultQubit2 dispatches to a faster implementation for applying `ParametrizedEvolution` to a state
  when it is more efficient to evolve the state than the operation matrix.
  [(#4598)](https://github.com/PennyLaneAI/pennylane/pull/4598)
  [(#4620)](https://github.com/PennyLaneAI/pennylane/pull/4620)

* `ShotAdaptiveOptimizer` has been updated to pass shots to QNode executions instead of overriding
  device shots before execution. This makes it compatible with the new device API.
  [(#4599)](https://github.com/PennyLaneAI/pennylane/pull/4599)

* `StateMeasurement.process_state` now assumes the input is flat. `ProbabilityMP.process_state` has
  been updated to reflect this assumption and avoid redundant reshaping.
  [(#4602)](https://github.com/PennyLaneAI/pennylane/pull/4602)

* Added `qml.math.get_deep_interface` to get the interface of a scalar hidden deep in lists or tuples.
  [(#4603)](https://github.com/PennyLaneAI/pennylane/pull/4603)

* Updated `qml.math.ndim` and `qml.math.shape` to work with built-in lists/tuples that contain
  interface-specific scalar data, eg `[(tf.Variable(1.1), tf.Variable(2.2))]`.
  [(#4603)](https://github.com/PennyLaneAI/pennylane/pull/4603)

* When decomposing a unitary matrix with `one_qubit_decomposition`, and opting to include the `GlobalPhase` 
  in the decomposition, the phase is no longer cast to `dtype=complex`.
  [(#4653)](https://github.com/PennyLaneAI/pennylane/pull/4653)

* `qml.cut_circuit` is now compatible with circuits that compute the expectation values of Hamiltonians 
  with two or more terms.
  [(#4642)](https://github.com/PennyLaneAI/pennylane/pull/4642)

* `_qfunc_output` has been removed from `QuantumScript`, as it is no longer necessary. There is
  still a `_qfunc_output` property on `QNode` instances.
  [(#4651)](https://github.com/PennyLaneAI/pennylane/pull/4651)

* `qml.data.load` properly handles parameters that come after `'full'`
  [(#4663)](https://github.com/PennyLaneAI/pennylane/pull/4663)

* The `qml.jordan_wigner` function has been modified to optionally remove the imaginary components
  of the computed qubit operator, if imaginary components are smaller than a threshold. 
  [(#4639)](https://github.com/PennyLaneAI/pennylane/pull/4639)

* Improved performance of `qml.data.load()` when partially loading a dataset
  [(#4674)](https://github.com/PennyLaneAI/pennylane/pull/4674)

* Plots generated with the `pennylane.drawer.plot` style of `matplotlib.pyplot` now have black
  axis labels and are generated at a default DPI of 300.
  [(#4690)](https://github.com/PennyLaneAI/pennylane/pull/4690)

* Updated `qml.device`, `devices.preprocessing` and the `tape_expand.set_decomposition` context 
  manager to bring `DefaultQubit2` to feature parity with `default.qubit.legacy` with regards to 
  using custom decompositions. The `DefaultQubit2` device can now be included in a `set_decomposition` 
  context or initialized with a `custom_decomps` dictionary, as well as a custom `max_depth` for 
  decomposition.
  [(#4675)](https://github.com/PennyLaneAI/pennylane/pull/4675)



<h3>Breaking changes 💔</h3>

* The device test suite now converts device kwargs to integers or floats if they can be converted to integers or floats.
  [(#4640)](https://github.com/PennyLaneAI/pennylane/pull/4640)

* `MeasurementProcess.eigvals()` now raises an `EigvalsUndefinedError` if the measurement observable
  does not have eigenvalues.
  [(#4544)](https://github.com/PennyLaneAI/pennylane/pull/4544)

* The `__eq__` and `__hash__` methods of `Operator` and `MeasurementProcess` no longer rely on the
  object's address is memory. Using `==` with operators and measurement processes will now behave the
  same as `qml.equal`, and objects of the same type with the same data and hyperparameters will have
  the same hash.
  [(#4536)](https://github.com/PennyLaneAI/pennylane/pull/4536)

  In the following scenario, the second and third code blocks show the previous and current behaviour
  of operator and measurement process equality, determined by the `__eq__` dunder method:

  ```python
  op1 = qml.PauliX(0)
  op2 = qml.PauliX(0)
  op3 = op1
  ```
  Old behaviour:
  ```pycon
  >>> op1 == op2
  False
  >>> op1 == op3
  True
  ```
  New behaviour:
  ```pycon
  >>> op1 == op2
  True
  >>> op1 == op3
  True
  ```

  The `__hash__` dunder method defines the hash of an object. The default hash of an object
  is determined by the objects memory address. However, the new hash is determined by the
  properties and attributes of operators and measurement processes. Consider the scenario below.
  The second and third code blocks show the previous and current behaviour.

  ```python
  op1 = qml.PauliX(0)
  op2 = qml.PauliX(0)
  ```
  Old behaviour:
  ```pycon
  >>> print({op1, op2})
  {PauliX(wires=[0]), PauliX(wires=[0])}
  ```
  New behaviour:
  ```pycon
  >>> print({op1, op2})
  {PauliX(wires=[0])}
  ```

* The old return type and associated functions ``qml.enable_return`` and ``qml.disable_return`` are removed.
  [(#4503)](https://github.com/PennyLaneAI/pennylane/pull/4503)

* The ``mode`` keyword argument in ``QNode`` is removed. Please use ``grad_on_execution`` instead.
  [(#4503)](https://github.com/PennyLaneAI/pennylane/pull/4503)

* The CV observables ``qml.X`` and ``qml.P`` are removed. Please use ``qml.QuadX`` and ``qml.QuadP`` instead.
  [(#4533)](https://github.com/PennyLaneAI/pennylane/pull/4533)

* The method ``tape.unwrap()`` and corresponding ``UnwrapTape`` and ``Unwrap`` classes are removed.
  Instead of ``tape.unwrap()``, use :func:`~.transforms.convert_to_numpy_parameters`.
  [(#4535)](https://github.com/PennyLaneAI/pennylane/pull/4535)

* The ``RandomLayers.compute_decomposition`` keyword argument ``ratio_imprivitive`` has been changed to
  ``ratio_imprim`` to match the call signature of the operation.
  [(#4552)](https://github.com/PennyLaneAI/pennylane/pull/4552)

* The ``sampler_seed`` argument of ``qml.gradients.spsa_grad`` has been removed.
  Instead, the ``sampler_rng`` argument should be set, either to an integer value, which will be used
  to create a PRNG internally, or to a NumPy pseudo-random number generator (PRNG) created via
  ``np.random.default_rng(seed)``.
  [(#4550)](https://github.com/PennyLaneAI/pennylane/pull/4550)

* The ``QuantumScript.set_parameters`` method and the ``QuantumScript.data`` setter have
  been removed. Please use ``QuantumScript.bind_new_parameters`` instead.
  [(#4548)](https://github.com/PennyLaneAI/pennylane/pull/4548)

* The private `TmpPauliRot` operator used for `SpecialUnitary` no longer decomposes to nothing
  when the theta value is trainable.
  [(#4585)](https://github.com/PennyLaneAI/pennylane/pull/4585)

* `ProbabilityMP.marginal_prob` has been removed. Its contents have been moved into `process_state`,
  which effectively just called `marginal_prob` with `np.abs(state) ** 2`.
  [(#4602)](https://github.com/PennyLaneAI/pennylane/pull/4602)

* `default.qubit` now implements the new device API. If you initialize a device
  with `qml.device("default.qubit")`, all functions and properties that were tied to the old
  device API will no longer be on the device. The legacy version can still be accessed with
  `qml.device("default.qubit.legacy", wires=n_wires)`.
  [(#4436)](https://github.com/PennyLaneAI/pennylane/pull/4436)

<h3>Deprecations 👋</h3>

* The ``prep`` keyword argument in ``QuantumScript`` is deprecated and will be removed from `QuantumScript`.
  ``StatePrepBase`` operations should be placed at the beginning of the `ops` list instead.
  [(#4554)](https://github.com/PennyLaneAI/pennylane/pull/4554)

* The following decorator syntax for transforms has been deprecated and will raise a warning:
  ```python
  @transform_fn(**transform_kwargs)
  @qml.qnode(dev)
  def circuit():
      ...
  ```
  If you are using a transform that has supporting `transform_kwargs`, please call the
  transform directly using `circuit = transform_fn(circuit, **transform_kwargs)`,
  or use `functools.partial`:
  ```python
  @functools.partial(transform_fn, **transform_kwargs)
  @qml.qnode(dev)
  def circuit():
      ...
  ```
  [(#4457)](https://github.com/PennyLaneAI/pennylane/pull/4457/)

* `qml.gradients.pulse_generator` becomes `qml.gradients.pulse_odegen` to adhere to paper naming conventions. During v0.33, `pulse_generator`
  is still available but raises a warning.
  [(#4633)](https://github.com/PennyLaneAI/pennylane/pull/4633)

<h3>Documentation 📝</h3>

* Add a warning section in DefaultQubit's docstring regarding the start method used in multiprocessing.
  This may help users circumvent issues arising in Jupyter notebooks on macOS for example.
  [(#4622)](https://github.com/PennyLaneAI/pennylane/pull/4622)

* Minor documentation improvements to the new device API. The documentation now correctly states that interface-specific
  parameters are only passed to the device for backpropagation derivatives. 
  [(#4542)](https://github.com/PennyLaneAI/pennylane/pull/4542)

* Add functions for qubit-simulation to the `qml.devices` sub-page of the "Internal" section.
  Note that these functions are unstable while device upgrades are underway.
  [(#4555)](https://github.com/PennyLaneAI/pennylane/pull/4555)

* Minor documentation improvement to the usage example in the `qml.QuantumMonteCarlo` page.
  Integral was missing the differential dx with respect to which the integration is being performed.
  [(#4593)](https://github.com/PennyLaneAI/pennylane/pull/4593)  

* Minor documentation improvement for the use of the `pennylane` style of `qml.drawer` and the
  `pennylane.drawer.plot` style of `matplotlib.pyplot`. The use of the default font was clarified.
  [(#4690)](https://github.com/PennyLaneAI/pennylane/pull/4690)

<h3>Bug fixes 🐛</h3>

<<<<<<< HEAD
* Fixed floating point comparison while comparing two Hamiltonians in `Hamiltonian.compare`.
  [(#4567)](https://github.com/PennyLaneAI/pennylane/pull/4600)
=======
* Providing `work_wires=None` to `qml.GroverOperator` no longer interprets `None` as a wire.
  [(#4668)](https://github.com/PennyLaneAI/pennylane/pull/4668)
>>>>>>> 89c27592

* Fixed issue where `__copy__` method of the `qml.Select()` operator attempted to access un-initialized data.
[(#4551)](https://github.com/PennyLaneAI/pennylane/pull/4551)

* Fix `skip_first` option in `expand_tape_state_prep`.
  [(#4564)](https://github.com/PennyLaneAI/pennylane/pull/4564)

* `convert_to_numpy_parameters` now uses `qml.ops.functions.bind_new_parameters`. This reinitializes the operation and
  makes sure everything references the new numpy parameters.

* `tf.function` no longer breaks `ProbabilityMP.process_state` which is needed by new devices.
  [(#4470)](https://github.com/PennyLaneAI/pennylane/pull/4470)

* Fix mocking in the unit tests for `qml.qchem.mol_data`.
  [(#4591)](https://github.com/PennyLaneAI/pennylane/pull/4591)

* Fix `ProbabilityMP.process_state` so it allows for proper Autograph compilation. Without this,
  decorating a QNode that returns an `expval` with `tf.function` would fail when computing the
  expectation.
  [(#4590)](https://github.com/PennyLaneAI/pennylane/pull/4590)

* The `torch.nn.Module` properties are now accessible on a `pennylane.qnn.TorchLayer`.
  [(#4611)](https://github.com/PennyLaneAI/pennylane/pull/4611)

* `qml.math.take` with torch now returns `tensor[..., indices]` when the user requests
  the last axis (`axis=-1`). Without the fix, it would wrongly return `tensor[indices]`.
  [(#4605)](https://github.com/PennyLaneAI/pennylane/pull/4605)

* Ensure the logging `TRACE` level works with gradient-free execution.
  [(#4669)](https://github.com/PennyLaneAI/pennylane/pull/4669)

<h3>Contributors ✍️</h3>

This release contains contributions from (in alphabetical order):

Utkarsh Azad,
Jack Brown,
Stepan Fomichev,
Joana Fraxanet,
Diego Guala,
Soran Jahangiri,
Korbinian Kottmann,
Ivana Kurecic,
Christina Lee,
Lillian M. A. Frederiksen,
Vincent Michaud-Rioux,
Romain Moyard,
Daniel F. Nino,
Lee James O'Riordan,
Mudit Pandey,
Yash Prabhat,
Matthew Silverman,
Jay Soni,<|MERGE_RESOLUTION|>--- conflicted
+++ resolved
@@ -425,13 +425,11 @@
 
 <h3>Bug fixes 🐛</h3>
 
-<<<<<<< HEAD
 * Fixed floating point comparison while comparing two Hamiltonians in `Hamiltonian.compare`.
   [(#4567)](https://github.com/PennyLaneAI/pennylane/pull/4600)
-=======
+  
 * Providing `work_wires=None` to `qml.GroverOperator` no longer interprets `None` as a wire.
   [(#4668)](https://github.com/PennyLaneAI/pennylane/pull/4668)
->>>>>>> 89c27592
 
 * Fixed issue where `__copy__` method of the `qml.Select()` operator attempted to access un-initialized data.
 [(#4551)](https://github.com/PennyLaneAI/pennylane/pull/4551)
