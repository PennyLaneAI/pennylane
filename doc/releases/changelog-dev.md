--- conflicted
+++ resolved
@@ -273,13 +273,11 @@
 
 <h3>Documentation</h3>
 
-<<<<<<< HEAD
 * Updated the code example in `qml.SparseHamiltonian` with the correct wire range.
   [(#3643)](https://github.com/PennyLaneAI/pennylane/pull/3643)
-=======
+  
 * Added hyperlink text for an URL in the `qml.qchem.mol_data` docstring.
   [(#3644)](https://github.com/PennyLaneAI/pennylane/pull/3644)
->>>>>>> 6e819eb8
 
 <h3>Bug fixes</h3>
 
