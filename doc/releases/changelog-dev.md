--- conflicted
+++ resolved
@@ -64,22 +64,14 @@
   circuits to a limited gate-set that can be translated to the MBQC formalism.
   [(7271)](https://github.com/PennyLaneAI/pennylane/pull/7271)
 
-<<<<<<< HEAD
 * Added new method `process_density_matrix_with_shots` for `ClassicalShadowMP`. This new method
   uses iterative algorithm similar to `process_state_with_shots` and gains much more performance
   than `process`.
   [(#6748)](https://github.com/PennyLaneAI/pennylane/pull/6748)
 
-* The `default.mixed` device now adheres to the newer device API introduced in 
-  [v0.33](https://docs.pennylane.ai/en/stable/development/release_notes.html#release-0-33-0).
-  This means that `default.mixed` now supports not having to specify the number of wires,
-  more predictable behaviour with interfaces, support for `qml.Snapshot`, and more.
-  [(#6684)](https://github.com/PennyLaneAI/pennylane/pull/6684)
-=======
 * The `RotXZX` operation is added to the `ftqc` module to support definition of a universal
   gate-set that can be translated to the MBQC formalism.
   [(7271)](https://github.com/PennyLaneAI/pennylane/pull/7271)
->>>>>>> 8c9b6e41
 
 * Two new functions called :func:`~.math.convert_to_su2` and :func:`~.math.convert_to_su4` have been added to `qml.math`, which convert unitary matrices to SU(2) or SU(4), respectively, and optionally a global phase.
   [(#7211)](https://github.com/PennyLaneAI/pennylane/pull/7211)
