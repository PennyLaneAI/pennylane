--- conflicted
+++ resolved
@@ -29,11 +29,10 @@
 
 <h3>Improvements 🛠</h3>
 
-<<<<<<< HEAD
 * Improved the resource decomposition of `PauliRot` to match the optimal resources
   for certain special cases for Pauli strings (e.g for `XX` and `YY` type Pauli strings).
   [(#8562)](https://github.com/PennyLaneAI/pennylane/pull/8562)
-=======
+
 * A new :func:`~.marker` function allows for easy inspection at particular points in a transform program
   with :func:`~.specs` and :func:`~.drawer.draw` instead of having to increment ``level``
   by integer amounts when not using any Catalyst passes.
@@ -68,7 +67,6 @@
   >>> print(qml.draw(circuit, level="rotations-merged")())
   0: ──RX(6.68)─┤  State
   ```
->>>>>>> 9eca3431
 
 * Add the `PCPhaseOp` operation to the xDSL Quantum dialect.
   [(#8621)](https://github.com/PennyLaneAI/pennylane/pull/8621)
