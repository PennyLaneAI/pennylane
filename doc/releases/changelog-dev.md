--- conflicted
+++ resolved
@@ -35,279 +35,8 @@
   ```
 
   ```pycon
-<<<<<<< HEAD
-  >>> print(qml.draw(circuit)())
-
-  0: ────╭●───────────╭●─┤  <Z>
-  1: ──H─╰RZ(0.10)──H─├●─┤     
-  2: ─────────────────╰X─┤  
-  ```
-
-  Here, when the Hadamard and ``CRZ`` have relatively high weights, a decomposition involving them is considered *less* 
-  efficient. When they have relatively low weights, a decomposition involving them is considered *more* efficient.
-
-* Decomposition rules that can be accessed with the new graph-based decomposition system are
-  implemented for the following operators:
-
-  * :class:`~.QubitUnitary`
-    [(#7211)](https://github.com/PennyLaneAI/pennylane/pull/7211)
-
-  * :class:`~.ControlledQubitUnitary`
-    [(#7371)](https://github.com/PennyLaneAI/pennylane/pull/7371)
-
-  * :class:`~.DiagonalQubitUnitary`
-    [(#7625)](https://github.com/PennyLaneAI/pennylane/pull/7625)
-
-  * :class:`~.MultiControlledX`
-    [(#7405)](https://github.com/PennyLaneAI/pennylane/pull/7405)
-
-  * :class:`~pennylane.ops.Exp`. 
-    [(#7489)](https://github.com/PennyLaneAI/pennylane/pull/7489)
-
-    Specifically, the following decompositions have been added:
-    * Suzuki-Trotter decomposition when the `num_steps` keyword argument is specified.
-    * Decomposition to a :class:`~pennylane.PauliRot` when the base is a single-term Pauli word.
-
-  * :class:`~.PCPhase`
-    [(#7591)](https://github.com/PennyLaneAI/pennylane/pull/7591)
-
-  * :class:`~.QuantumPhaseEstimation`
-    [(#7637)](https://github.com/PennyLaneAI/pennylane/pull/7637)
-
-  * :class:`~.BasisRotation`
-    [(#7074)](https://github.com/PennyLaneAI/pennylane/pull/7074)
-
-  * :class:`~.PhaseAdder`
-    [(#7070)](https://github.com/PennyLaneAI/pennylane/pull/7070)
-
-  * :class:`~.IntegerComparator`
-    [(#7636)](https://github.com/PennyLaneAI/pennylane/pull/7636)
-
-* A new decomposition rule that uses a single work wire for decomposing multi-controlled operators is added.
-  [(#7383)](https://github.com/PennyLaneAI/pennylane/pull/7383)
-
-* A :func:`~.decomposition.register_condition` decorator is added that allows users to bind a condition to a
-  decomposition rule for when it is applicable. The condition should be a function that takes the
-  resource parameters of an operator as arguments and returns `True` or `False` based on whether
-  these parameters satisfy the condition for when this rule can be applied.
-  [(#7439)](https://github.com/PennyLaneAI/pennylane/pull/7439)
-
-  ```python
-  import pennylane as qml
-  from pennylane.math.decomposition import zyz_rotation_angles
-  
-  # The parameters must be consistent with ``qml.QubitUnitary.resource_keys``
-  def _zyz_condition(num_wires):
-    return num_wires == 1
-
-  @qml.register_condition(_zyz_condition)
-  @qml.register_resources({qml.RZ: 2, qml.RY: 1, qml.GlobalPhase: 1})
-  def zyz_decomposition(U, wires, **__):
-      # Assumes that U is a 2x2 unitary matrix
-      phi, theta, omega, phase = zyz_rotation_angles(U, return_global_phase=True)
-      qml.RZ(phi, wires=wires[0])
-      qml.RY(theta, wires=wires[0])
-      qml.RZ(omega, wires=wires[0])
-      qml.GlobalPhase(-phase)
-  
-  # This decomposition will be ignored for `QubitUnitary` on more than one wire.
-  qml.add_decomps(qml.QubitUnitary, zyz_decomposition)
-  ```
-
-* Symbolic operator types (e.g., `Adjoint`, `Controlled`, and `Pow`) can now be specified as strings
-  in various parts of the new graph-based decomposition system, specifically:
-
-  * The `gate_set` argument of the :func:`~.transforms.decompose` transform now supports adding symbolic
-    operators in the target gate set.
-    [(#7331)](https://github.com/PennyLaneAI/pennylane/pull/7331)
-
-  ```python
-  from functools import partial
-  import pennylane as qml
-
-  qml.decomposition.enable_graph()
-  
-  @partial(qml.transforms.decompose, gate_set={"T", "Adjoint(T)", "H", "CNOT"})
-  @qml.qnode(qml.device("default.qubit"))
-  def circuit():
-      qml.Toffoli(wires=[0, 1, 2])
-  ```
-  ```pycon
-  >>> print(qml.draw(circuit)())
-  0: ───────────╭●───────────╭●────╭●──T──╭●─┤
-  1: ────╭●─────│─────╭●─────│───T─╰X──T†─╰X─┤
-  2: ──H─╰X──T†─╰X──T─╰X──T†─╰X──T──H────────┤
-  ```
-
-  * Symbolic operator types can now be given as strings to the `op_type` argument of :func:`~.decomposition.add_decomps`,
-    or as keys of the dictionaries passed to the `alt_decomps` and `fixed_decomps` arguments of the
-    :func:`~.transforms.decompose` transform, allowing custom decomposition rules to be defined and
-    registered for symbolic operators.
-    [(#7347)](https://github.com/PennyLaneAI/pennylane/pull/7347)
-    [(#7352)](https://github.com/PennyLaneAI/pennylane/pull/7352)
-    [(#7362)](https://github.com/PennyLaneAI/pennylane/pull/7362)
-    [(#7499)](https://github.com/PennyLaneAI/pennylane/pull/7499)
-
-  ```python
-  @qml.register_resources({qml.RY: 1})
-  def my_adjoint_ry(phi, wires, **_):
-      qml.RY(-phi, wires=wires)
-
-  @qml.register_resources({qml.RX: 1})
-  def my_adjoint_rx(phi, wires, **__):
-      qml.RX(-phi, wires)
-
-  # Registers a decomposition rule for the adjoint of RY globally
-  qml.add_decomps("Adjoint(RY)", my_adjoint_ry)
-
-  @partial(
-      qml.transforms.decompose,
-      gate_set={"RX", "RY", "CNOT"},
-      fixed_decomps={"Adjoint(RX)": my_adjoint_rx}
-  )
-  @qml.qnode(qml.device("default.qubit"))
-  def circuit():
-      qml.adjoint(qml.RX(0.5, wires=[0]))
-      qml.CNOT(wires=[0, 1])
-      qml.adjoint(qml.RY(0.5, wires=[1]))
-      return qml.expval(qml.Z(0))
-  ```
-  ```pycon
-  >>> print(qml.draw(circuit)())
-  0: ──RX(-0.50)─╭●────────────┤  <Z>
-  1: ────────────╰X──RY(-0.50)─┤
-  ```
-
-* A `work_wire_type` argument has been added to :func:`~pennylane.ctrl` and :class:`~pennylane.ControlledQubitUnitary`
-  for more fine-grained control over the type of work wire used in their decompositions.
-  [(#7612)](https://github.com/PennyLaneAI/pennylane/pull/7612)
-
-* The :func:`~.transforms.decompose` transform now accepts a `stopping_condition` argument with 
-  graph-based decomposition enabled, which must be a function that returns `True` if an operator 
-  does not need to be decomposed (it meets the requirements as described in `stopping_condition`).
-  See the documentation for more details.
-  [(#7531)](https://github.com/PennyLaneAI/pennylane/pull/7531)
-
-<h3>Improvements 🛠</h3>
-
-* Adds a new `allocation` module containing `allocate` and `deallocate` instructions for requesting dynamic wires. This is currently
-  experimental and not integrated.
-  [(#7704)](https://github.com/PennyLaneAI/pennylane/pull/7704)
-
-* Caching with finite shots now always warns about the lack of expected noise.
-  [(#7644)](https://github.com/PennyLaneAI/pennylane/pull/7644)
-
-* `cache` now defaults to `"auto"` with `qml.execute`, matching the behavior of `QNode` and reducing the 
-  performance cost of using `qml.execute` for standard executions.
-  [(#7644)](https://github.com/PennyLaneAI/pennylane/pull/7644)
-
-* `qml.grad` and `qml.jacobian` can now handle inputs with dynamic shapes being captured into plxpr.
-  [(#7544)](https://github.com/PennyLaneAI/pennylane/pull/7544/)
-
-* Improved the drawing of `GlobalPhase`, `ctrl(GlobalPhase)`, `Identity` and `ctrl(Identity)` operations.
-  The labels are grouped together like for other multi-qubit operations, and the drawing
-  no longer depends on the wires of `GlobalPhase` or `Identity`. Control nodes of controlled global phases
-  and identities no longer receive the operator label, which is in line with other controlled operations.
-  [(#7457)](https://github.com/PennyLaneAI/pennylane/pull/7457)
-
-* The decomposition of `qml.PCPhase` is now significantly more efficient for more than 2 qubits.
-  [(#7166)](https://github.com/PennyLaneAI/pennylane/pull/7166)
-
-* The decomposition of :class:`~.IntegerComparator` is now significantly more efficient.
-  [(#7636)](https://github.com/PennyLaneAI/pennylane/pull/7636)
-
-* :class:`~.QubitUnitary` now supports a decomposition that is compatible with an arbitrary number of qubits. 
-  This represents a fundamental improvement over the previous implementation, which was limited to two-qubit systems.
-  [(#7277)](https://github.com/PennyLaneAI/pennylane/pull/7277)
-
-* Setting up the configuration of a workflow, including the determination of the best diff
-  method, is now done *after* user transforms have been applied. This allows transforms to
-  update the shots and change measurement processes with fewer issues.
-  [(#7358)](https://github.com/PennyLaneAI/pennylane/pull/7358)
-
-* The decomposition of `DiagonalQubitUnitary` has been updated to a recursive decomposition
-  into a smaller `DiagonalQubitUnitary` and a `SelectPauliRot` operation. This is a known
-  decomposition [Theorem 7 in Shende et al.](https://arxiv.org/abs/quant-ph/0406176)
-  that contains fewer gates than the previous decomposition.
-  [(#7370)](https://github.com/PennyLaneAI/pennylane/pull/7370)
-
-* An xDSL `qml.compiler.python_compiler.transforms.MergeRotationsPass` pass for applying `merge_rotations` to an
-  xDSL module has been added for the experimental xDSL Python compiler integration.
-  [(#7364)](https://github.com/PennyLaneAI/pennylane/pull/7364)
-  [(#7595)](https://github.com/PennyLaneAI/pennylane/pull/7595)
-
-* An xDSL `qml.compiler.python_compiler.transforms.IterativeCancelInversesPass` pass for applying `cancel_inverses`
-  iteratively to an xDSL module has been added for the experimental xDSL Python compiler integration. This pass is
-  optimized to cancel self-inverse operations iteratively to cancel nested self-inverse operations.
-  [(#7364)](https://github.com/PennyLaneAI/pennylane/pull/7364)
-  [(#7595)](https://github.com/PennyLaneAI/pennylane/pull/7595)
- 
-* An experimental integration for a Python compiler using [xDSL](https://xdsl.dev/index) has been introduced.
-  This is similar to [Catalyst's MLIR dialects](https://docs.pennylane.ai/projects/catalyst/en/stable/dev/dialects.html#mlir-dialects-in-catalyst), 
-  but it is coded in Python instead of C++.
-  [(#7509)](https://github.com/PennyLaneAI/pennylane/pull/7509)
-  [(#7357)](https://github.com/PennyLaneAI/pennylane/pull/7357)
-  [(#7367)](https://github.com/PennyLaneAI/pennylane/pull/7367)
-  [(#7462)](https://github.com/PennyLaneAI/pennylane/pull/7462)
-  [(#7470)](https://github.com/PennyLaneAI/pennylane/pull/7470)
-  [(#7510)](https://github.com/PennyLaneAI/pennylane/pull/7510)
-  [(#7590)](https://github.com/PennyLaneAI/pennylane/pull/7590)
-
-* PennyLane supports `JAX` version 0.6.0.
-  [(#7299)](https://github.com/PennyLaneAI/pennylane/pull/7299)
-
-* PennyLane supports `JAX` version 0.5.3.
-  [(#6919)](https://github.com/PennyLaneAI/pennylane/pull/6919)
-
-* Computing the angles for uniformly controlled rotations, used in :class:`~.MottonenStatePreparation`
-  and :class:`~.SelectPauliRot`, now takes much less computational effort and memory.
-  [(#7377)](https://github.com/PennyLaneAI/pennylane/pull/7377)
-
-* The :func:`~.transforms.cancel_inverses` transform no longer changes the order of operations that don't have shared wires, providing a deterministic output.
-  [(#7328)](https://github.com/PennyLaneAI/pennylane/pull/7328)
-
-* Alias for Identity (`I`) is now accessible from `qml.ops`.
-  [(#7200)](https://github.com/PennyLaneAI/pennylane/pull/7200)
-
-* Add xz encoding related `pauli_to_xz`, `xz_to_pauli` and `pauli_prod` functions to the `ftqc` module.
-  [(#7433)](https://github.com/PennyLaneAI/pennylane/pull/7433)
-
-* Add commutation rules for a Clifford gate set (`qml.H`, `qml.S`, `qml.CNOT`) to the `ftqc.pauli_tracker` module,
-  accessible via the `commute_clifford_op` function.
-  [(#7444)](https://github.com/PennyLaneAI/pennylane/pull/7444)
-
-* Add offline byproduct correction support to the `ftqc` module.
-  [(#7447)](https://github.com/PennyLaneAI/pennylane/pull/7447)
-
-* The `ftqc` module `measure_arbitrary_basis`, `measure_x` and `measure_y` functions
-  can now be captured when program capture is enabled.
-  [(#7219)](https://github.com/PennyLaneAI/pennylane/pull/7219)
-  [(#7368)](https://github.com/PennyLaneAI/pennylane/pull/7368)
-
-* `Operator.num_wires` now defaults to `None` to indicate that the operator can be on
-  any number of wires.
-  [(#7312)](https://github.com/PennyLaneAI/pennylane/pull/7312)
-
-* Shots can now be overridden for specific `qml.Snapshot` instances via a `shots` keyword argument.
-  [(#7326)](https://github.com/PennyLaneAI/pennylane/pull/7326)
-
-  ```python
-  dev = qml.device("default.qubit", wires=2, shots=10)
-
-  @qml.qnode(dev)
-  def circuit():
-      qml.Snapshot("sample", measurement=qml.sample(qml.X(0)), shots=5)
-      return qml.sample(qml.X(0))
-  ```
-
-  ```pycon
-  >>> qml.snapshots(circuit)()
-  {'sample': array([-1., -1., -1., -1., -1.]),
-   'execution_results': array([ 1., -1., -1., -1., -1.,  1., -1., -1.,  1., -1.])}
-=======
   >>> circuit()
   0.002
->>>>>>> 16f73dab
   ```
 
 * Added a `QuantumParser` class to the `qml.compiler.python_compiler` submodule that automatically loads relevant dialects.
