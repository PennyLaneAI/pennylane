:orphan:

# Release 0.40.0-dev (development release)

<h3>New features since last release</h3>

* Two new methods: `setup_execution_config` and `preprocess_transforms` are added to the `Device`
  class. Device developers are encouraged to override these two methods separately instead of the 
  `preprocess` method. For now, to avoid ambiguity, a device is allowed to override either these 
  two methods or `preprocess`, but not both. In the long term, we will slowly phase out the use of 
  `preprocess` in favour of these two methods for better separation of concerns.
  [(#6617)](https://github.com/PennyLaneAI/pennylane/pull/6617)

* Developers of plugin devices now have the option of providing a TOML-formatted configuration file
  to declare the capabilities of the device. See [Device Capabilities](https://docs.pennylane.ai/en/latest/development/plugins.html#device-capabilities) for details.

  * An internal module `pennylane.devices.capabilities` is added that defines a new `DeviceCapabilites`
    data class, as well as functions that load and parse the TOML-formatted configuration files.
    [(#6407)](https://github.com/PennyLaneAI/pennylane/pull/6407)

    ```pycon
      >>> from pennylane.devices.capabilities import DeviceCapabilities
      >>> capabilities = DeviceCapabilities.from_toml_file("my_device.toml")
      >>> isinstance(capabilities, DeviceCapabilities)
      True
    ```

  * Devices that extends `qml.devices.Device` now has an optional class attribute `capabilities`
    that is an instance of the `DeviceCapabilities` data class, constructed from the configuration
    file if it exists. Otherwise, it is set to `None`.
    [(#6433)](https://github.com/PennyLaneAI/pennylane/pull/6433)

    ```python
    from pennylane.devices import Device
    
    class MyDevice(Device):
    
        config_filepath = "path/to/config.toml"
    
        ...
    ```
    ```pycon
    >>> isinstance(MyDevice.capabilities, DeviceCapabilities)
    True
    ```

<h4>New `labs` module `dla` for handling dynamical Lie algebras (DLAs)</h4>

* Added a dense implementation of computing the Lie closure in a new function
  `lie_closure_dense` in `pennylane.labs.dla`.
  [(#6371)](https://github.com/PennyLaneAI/pennylane/pull/6371)

* New functionality to calculate angles for QSP and QSVT has been added. This includes the function `qml.poly_to_angles`
  to obtain angles directly and the function `qml.transform_angles` to convert angles from one subroutine to another.
  [(#6483)](https://github.com/PennyLaneAI/pennylane/pull/6483)

* Added a dense implementation of computing the structure constants in a new function
  `structure_constants_dense` in `pennylane.labs.dla`.
  [(#6376)](https://github.com/PennyLaneAI/pennylane/pull/6376)

* Added utility functions for handling dense matrices in the Lie theory context.
  [(#6563)](https://github.com/PennyLaneAI/pennylane/pull/6563)


<h4>New API for Qubit Mixed</h4>

* Added `qml.devices.qubit_mixed` module for mixed-state qubit device support [(#6379)](https://github.com/PennyLaneAI/pennylane/pull/6379). This module introduces an `apply_operation` helper function that features:

  * Two density matrix contraction methods using `einsum` and `tensordot`

  * Optimized handling of special cases including: Diagonal operators, Identity operators, CX (controlled-X), Multi-controlled X gates, Grover operators

* Added submodule 'initialize_state' featuring a `create_initial_state` function for initializing a density matrix from `qml.StatePrep` operations or `qml.QubitDensityMatrix` operations.
  [(#6503)](https://github.com/PennyLaneAI/pennylane/pull/6503)
  
* Added support for constructing `BoseWord` and `BoseSentence`, similar to `FermiWord` and `FermiSentence`.
  [(#6518)](https://github.com/PennyLaneAI/pennylane/pull/6518)

* Added method `preprocess` to the `QubitMixed` device class to preprocess the quantum circuit before execution. Necessary non-intrusive interfaces changes to class init method were made along the way to the `QubitMixed` device class to support new API feature.
  [(#6601)](https://github.com/PennyLaneAI/pennylane/pull/6601)

* Added a second class `DefaultMixedNewAPI` to the `qml.devices.qubit_mixed` module, which is to be the replacement of legacy `DefaultMixed` which for now to hold the implementations of `preprocess` and `execute` methods.
  [(#6607)](https://github.com/PennyLaneAI/pennylane/pull/6507)

* Support is added for `if`/`else` statements and `while` loops in circuits executed with `qml.capture.enabled`, via `autograph`.
  [(#6406)](https://github.com/PennyLaneAI/pennylane/pull/6406)
  [(#6413)](https://github.com/PennyLaneAI/pennylane/pull/6413)

* Added `christiansen_mapping()` function to map `BoseWord` and `BoseSentence` to qubit operators, using christiansen mapping.
  [(#6623)](https://github.com/PennyLaneAI/pennylane/pull/6623)

* Added `unary_mapping()` function to map `BoseWord` and `BoseSentence` to qubit operators, using unary mapping.
  [(#6576)](https://github.com/PennyLaneAI/pennylane/pull/6576)

* Added `binary_mapping()` function to map `BoseWord` and `BoseSentence` to qubit operators, using standard-binary mapping.
  [(#6564)](https://github.com/PennyLaneAI/pennylane/pull/6564)

* The `qml.qchem.factorize` function now supports new methods for double factorization:
  Cholesky decomposition (`cholesky=True`) and compressed double factorization (`compressed=True`).
  [(#6573)](https://github.com/PennyLaneAI/pennylane/pull/6573)
  [(#6611)](https://github.com/PennyLaneAI/pennylane/pull/6611)

* Added `qml.qchem.symmetry_shift` function to perform the
  [block-invariant symmetry shift](https://arxiv.org/pdf/2304.13772) on the electronic integrals.
  [(#6574)](https://github.com/PennyLaneAI/pennylane/pull/6574)

<h3>Improvements 🛠</h3>

* Raises a comprehensive error when using `qml.fourier.qnode_spectrum` with standard numpy
  arguments and `interface="auto"`.
  [(#6622)](https://github.com/PennyLaneAI/pennylane/pull/6622)

* Added support for the `wire_options` dictionary to customize wire line formatting in `qml.draw_mpl` circuit
  visualizations, allowing global and per-wire customization with options like `color`, `linestyle`, and `linewidth`.
  [(#6486)](https://github.com/PennyLaneAI/pennylane/pull/6486)

* `QNode` and `qml.execute` now forbid certain keyword arguments from being passed positionally.
  [(#6610)](https://github.com/PennyLaneAI/pennylane/pull/6610)

* Shortened the string representation for the `qml.S`, `qml.T`, and `qml.SX` operators.
  [(#6542)](https://github.com/PennyLaneAI/pennylane/pull/6542)

* Added functions and dunder methods to add and multiply Resources objects in series and in parallel.
  [(#6567)](https://github.com/PennyLaneAI/pennylane/pull/6567)

<h4>Capturing and representing hybrid programs</h4>

<<<<<<< HEAD
* Execution with capture enabled now follows a new execution pipeline and natively passes the
  captured jaxpr to the device. Since it no longer falls back to the old pipeline, execution
  only works with a reduced feature set.
  [(#6596)](https://github.com/PennyLaneAI/pennylane/pull/6596)
=======
* PennyLane transforms can now be captured as primitives with experimental program capture enabled.
  [(#6633)](https://github.com/PennyLaneAI/pennylane/pull/6633)
>>>>>>> d3f9a7aa

* `jax.vmap` can be captured with `qml.capture.make_plxpr` and is compatible with quantum circuits. 
  [(#6349)](https://github.com/PennyLaneAI/pennylane/pull/6349)
  [(#6422)](https://github.com/PennyLaneAI/pennylane/pull/6422)

* `qml.capture.PlxprInterpreter` base class has been added for easy transformation and execution of
  pennylane variant jaxpr.
  [(#6141)](https://github.com/PennyLaneAI/pennylane/pull/6141)

* A `DefaultQubitInterpreter` class has been added to provide plxpr execution using python based tools,
  and the `DefaultQubit.eval_jaxpr` method is now implemented.
  [(#6594)](https://github.com/PennyLaneAI/pennylane/pull/6594)
  [(#6328)](https://github.com/PennyLaneAI/pennylane/pull/6328)

* An optional method `eval_jaxpr` is added to the device API for native execution of plxpr programs.
  [(#6580)](https://github.com/PennyLaneAI/pennylane/pull/6580)

* `qml.capture.qnode_call` has been made private and moved to the `workflow` module.
  [(#6620)](https://github.com/PennyLaneAI/pennylane/pull/6620/)

<h4>Other Improvements</h4>

* Added PyTree support for measurements in a circuit. 
  [(#6378)](https://github.com/PennyLaneAI/pennylane/pull/6378)

  ```python
  import pennylane as qml

  @qml.qnode(qml.device("default.qubit"))
  def circuit():
      qml.Hadamard(0)
      qml.CNOT([0,1])
      return {"Probabilities": qml.probs(), "State": qml.state()}
  ```
  ```pycon
  >>> circuit() 
  {'Probabilities': array([0.5, 0. , 0. , 0.5]), 'State': array([0.70710678+0.j, 0.        +0.j, 0.        +0.j, 0.70710678+0.j])} 
  ```

* `_cache_transform` transform has been moved to its own file located
  at `qml.workflow._cache_transform.py`.
  [(#6624)](https://github.com/PennyLaneAI/pennylane/pull/6624)

* `qml.BasisRotation` template is now JIT compatible.
  [(#6019)](https://github.com/PennyLaneAI/pennylane/pull/6019)

* The Jaxpr primitives for `for_loop`, `while_loop` and `cond` now store slices instead of
  numbers of args.
  [(#6521)](https://github.com/PennyLaneAI/pennylane/pull/6521)

* Expand `ExecutionConfig.gradient_method` to store `TransformDispatcher` type.
  [(#6455)](https://github.com/PennyLaneAI/pennylane/pull/6455)

* Fix the string representation of `Resources` instances to match the attribute names.
  [(#6581)](https://github.com/PennyLaneAI/pennylane/pull/6581)

<h3>Labs 🧪</h3>

* Added base class `Resources`, `CompressedResourceOp`, `ResourceOperator` for advanced resource estimation.
  [(#6428)](https://github.com/PennyLaneAI/pennylane/pull/6428)

* Added `get_resources()` functionality which allows users to extract resources from a quantum function, tape or 
  resource operation. Additionally added some standard gatesets `DefaultGateSet` to track resources with respect to.
  [(#6500)](https://github.com/PennyLaneAI/pennylane/pull/6500)

* Added `ResourceOperator` classes for QFT and all operators in QFT's decomposition.
  [(#6447)](https://github.com/PennyLaneAI/pennylane/pull/6447)

<h3>Breaking changes 💔</h3>

* `qml.fourier.qnode_spectrum` no longer automatically converts pure numpy parameters to the
  Autograd framework. As the function uses automatic differentiation for validation, parameters
  from an autodiff framework have to be used.
  [(#6622)](https://github.com/PennyLaneAI/pennylane/pull/6622)

* `qml.math.jax_argnums_to_tape_trainable` is moved and made private to avoid a qnode dependency
  in the math module.
  [(#6609)](https://github.com/PennyLaneAI/pennylane/pull/6609)

* Gradient transforms are now applied after the user's transform program.
  [(#6590)](https://github.com/PennyLaneAI/pennylane/pull/6590)

* Legacy operator arithmetic has been removed. This includes `qml.ops.Hamiltonian`, `qml.operation.Tensor`,
  `qml.operation.enable_new_opmath`, `qml.operation.disable_new_opmath`, and `qml.operation.convert_to_legacy_H`.
  Note that `qml.Hamiltonian` will continue to dispatch to `qml.ops.LinearCombination`. For more information, 
  check out the [updated operator troubleshooting page](https://docs.pennylane.ai/en/stable/news/new_opmath.html).
  [(#6548)](https://github.com/PennyLaneAI/pennylane/pull/6548)
  [(#6602)](https://github.com/PennyLaneAI/pennylane/pull/6602)
  [(#6589)](https://github.com/PennyLaneAI/pennylane/pull/6589)

* The developer-facing `qml.utils` module has been removed. Specifically, the
following 4 sets of functions have been either moved or removed[(#6588)](https://github.com/PennyLaneAI/pennylane/pull/6588):

  * `qml.utils._flatten`, `qml.utils.unflatten` has been moved and renamed to `qml.optimize.qng._flatten_np` and `qml.optimize.qng._unflatten_np` respectively.

  * `qml.utils._inv_dict` and `qml._get_default_args` have been removed.

  * `qml.utils.pauli_eigs` has been moved to `qml.pauli.utils`.

  * `qml.utils.expand_vector` has been moved to `qml.math.expand_vector`.
  
* The `qml.qinfo` module has been removed. Please see the respective functions in the `qml.math` and `qml.measurements`
  modules instead.
  [(#6584)](https://github.com/PennyLaneAI/pennylane/pull/6584)

* Top level access to `Device`, `QubitDevice`, and `QutritDevice` have been removed. Instead, they
  are available as `qml.devices.LegacyDevice`, `qml.devices.QubitDevice`, and `qml.devices.QutritDevice`
  respectively.
  [(#6537)](https://github.com/PennyLaneAI/pennylane/pull/6537)

* The `'ancilla'` argument for `qml.iterative_qpe` has been removed. Instead, use the `'aux_wire'` argument.
  [(#6532)](https://github.com/PennyLaneAI/pennylane/pull/6532)

* The `qml.BasisStatePreparation` template has been removed. Instead, use `qml.BasisState`.
  [(#6528)](https://github.com/PennyLaneAI/pennylane/pull/6528)

* The `qml.workflow.set_shots` helper function has been removed. We no longer interact with the legacy device interface in our code.
  Instead, shots should be specified on the tape, and the device should use these shots.
  [(#6534)](https://github.com/PennyLaneAI/pennylane/pull/6534)

* `QNode.gradient_fn` has been removed. Please use `QNode.diff_method` instead. `QNode.get_gradient_fn` can also be used to
  process the diff method.
  [(#6535)](https://github.com/PennyLaneAI/pennylane/pull/6535)
 
* The `qml.QubitStateVector` template has been removed. Instead, use `qml.StatePrep`.
  [(#6525)](https://github.com/PennyLaneAI/pennylane/pull/6525)

* `qml.broadcast` has been removed. Users should use `for` loops instead.
  [(#6527)](https://github.com/PennyLaneAI/pennylane/pull/6527)

* The `max_expansion` argument for `qml.transforms.clifford_t_decomposition` has been removed.
  [(#6531)](https://github.com/PennyLaneAI/pennylane/pull/6531)
  [(#6571)](https://github.com/PennyLaneAI/pennylane/pull/6571)

* The `expand_depth` argument for `qml.compile` has been removed.
  [(#6531)](https://github.com/PennyLaneAI/pennylane/pull/6531)
  
* The `qml.shadows.shadow_expval` transform has been removed. Instead, please use the
  `qml.shadow_expval` measurement process.
  [(#6530)](https://github.com/PennyLaneAI/pennylane/pull/6530)
  [(#6561)](https://github.com/PennyLaneAI/pennylane/pull/6561)

<h3>Deprecations 👋</h3>

* The `tape` and `qtape` properties of `QNode` have been deprecated. 
  Instead, use the `qml.workflow.construct_tape` function.
  [(#6583)](https://github.com/PennyLaneAI/pennylane/pull/6583)
  [(#6650)](https://github.com/PennyLaneAI/pennylane/pull/6650)

* The `max_expansion` argument in `qml.devices.preprocess.decompose` is deprecated and will be removed in v0.41.
  [(#6400)](https://github.com/PennyLaneAI/pennylane/pull/6400)

* The `decomp_depth` argument in `qml.transforms.set_decomposition` is deprecated and will be removed in v0.41.
  [(#6400)](https://github.com/PennyLaneAI/pennylane/pull/6400)

* The `output_dim` property of `qml.tape.QuantumScript` has been deprecated. 
Instead, use method `shape` of `QuantumScript` or `MeasurementProcess` to get the 
same information.
  [(#6577)](https://github.com/PennyLaneAI/pennylane/pull/6577)

* The `QNode.get_best_method` and `QNode.best_method_str` methods have been deprecated. 
  Instead, use the `qml.workflow.get_best_diff_method` function.
  [(#6418)](https://github.com/PennyLaneAI/pennylane/pull/6418)

* The `qml.execute` `gradient_fn` keyword argument has been renamed `diff_method`,
  to better align with the termionology used by the `QNode`.
  `gradient_fn` will be removed in v0.41.
  [(#6549)](https://github.com/PennyLaneAI/pennylane/pull/6549)

<h3>Documentation 📝</h3>

* Updated the documentation of `TrotterProduct` to include the impact of the operands in the
  Hamiltonian on the strucutre of the created circuit. Included an illustrative example on this.
  [(#6629)](https://github.com/PennyLaneAI/pennylane/pull/6629)

* Add reporting of test warnings as failures.
  [(#6217)](https://github.com/PennyLaneAI/pennylane/pull/6217)

* Add a warning message to Gradients and training documentation about ComplexWarnings.
  [(#6543)](https://github.com/PennyLaneAI/pennylane/pull/6543)

<h3>Bug fixes 🐛</h3>

* The `qml.HilbertSchmidt` and `qml.LocalHilbertSchmidt` templates now apply the complex conjugate
  of the unitaries instead of the adjoint, providing the correct result.
  [(#6604)](https://github.com/PennyLaneAI/pennylane/pull/6604)

* `QNode` return behaviour is now consistent for lists and tuples.
  [(#6568)](https://github.com/PennyLaneAI/pennylane/pull/6568)

* `qml.QNode` now accepts arguments with types defined in libraries that are not necessarily 
  in the list of supported interfaces, such as the `Graph` class defined in `networkx`.
  [(#6600)](https://github.com/PennyLaneAI/pennylane/pull/6600)

* `qml.math.get_deep_interface` now works properly for autograd arrays.
  [(#6557)](https://github.com/PennyLaneAI/pennylane/pull/6557)

* Fixed `Identity.__repr__` to return correct wires list.
  [(#6506)](https://github.com/PennyLaneAI/pennylane/pull/6506)


<h3>Contributors ✍️</h3>

This release contains contributions from (in alphabetical order):

Guillermo Alonso,
Shiwen An,
Utkarsh Azad,
Astral Cai,
Yushao Chen,
Diksha Dhawan,
Pietropaolo Frisoni,
Austin Huang,
Korbinian Kottmann,
Christina Lee,
William Maxwell,
Andrija Paurevic,
Justin Pickering,
Jay Soni,
David Wierichs,<|MERGE_RESOLUTION|>--- conflicted
+++ resolved
@@ -125,15 +125,13 @@
 
 <h4>Capturing and representing hybrid programs</h4>
 
-<<<<<<< HEAD
 * Execution with capture enabled now follows a new execution pipeline and natively passes the
   captured jaxpr to the device. Since it no longer falls back to the old pipeline, execution
   only works with a reduced feature set.
   [(#6596)](https://github.com/PennyLaneAI/pennylane/pull/6596)
-=======
+
 * PennyLane transforms can now be captured as primitives with experimental program capture enabled.
   [(#6633)](https://github.com/PennyLaneAI/pennylane/pull/6633)
->>>>>>> d3f9a7aa
 
 * `jax.vmap` can be captured with `qml.capture.make_plxpr` and is compatible with quantum circuits. 
   [(#6349)](https://github.com/PennyLaneAI/pennylane/pull/6349)
