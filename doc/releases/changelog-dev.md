--- conflicted
+++ resolved
@@ -317,19 +317,17 @@
 
 <h3>Deprecations 👋</h3>
 
-<<<<<<< HEAD
 * Maintenance support for the ``tensorflow`` interface has been deprecated and will be dropped in Pennylane v0.44.
   Future versions of PennyLane are not guaranteed to work with TensorFlow.
   Instead, we recommend using the :doc:`jax </introduction/interfaces/jax>` or :doc:`torch </introduction/interfaces/torch>` interface for
   machine learning applications to benefit from enhanced support and features.
   [(#7989)](https://github.com/PennyLaneAI/pennylane/pull/7989)
-=======
+
 * Specifying the ``work_wire_type`` argument in ``qml.ctrl`` and other controlled operators as ``"clean"`` or 
   ``"dirty"`` is deprecated. Use ``"zeroed"`` to indicate that the work wires are initially in the :math:`|0\rangle`
   state, and ``"borrowed"`` to indicate that the work wires can be in any arbitrary state. In both cases, the
   work wires are restored to their original state upon completing the decomposition.
   [(#7993)](https://github.com/PennyLaneAI/pennylane/pull/7993)
->>>>>>> 1465c08d
 
 * Providing `num_steps` to :func:`pennylane.evolve`, :func:`pennylane.exp`, :class:`pennylane.ops.Evolution`,
   and :class:`pennylane.ops.Exp` is deprecated and will be removed in a future release. Instead, use
