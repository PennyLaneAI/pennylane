--- conflicted
+++ resolved
@@ -80,11 +80,6 @@
   when at the beginning of a circuit, thus behaving like `StatePrep`.
   [(#4583)](https://github.com/PennyLaneAI/pennylane/pull/4583)
 
-<<<<<<< HEAD
-* Added `qml.math.get_deep_interface` to get the interface of a scalar hidden deep in lists or tuples.
-  Updated `qml.math.ndim` and `qml.math.shape` to use this to better compute the ndim and shape.
-  [(#4603)](https://github.com/PennyLaneAI/pennylane/pull/4603)
-=======
 * `DefaultQubit2` can now accept a `jax.random.PRNGKey` as a `seed`, to set the key for the JAX pseudo random 
   number generator when using the JAX interface. This corresponds to the `prng_key` on 
   `DefaultQubitJax` in the old API.
@@ -102,7 +97,12 @@
   been updated to reflect this assumption and avoid redundant reshaping.
   [(#4602)](https://github.com/PennyLaneAI/pennylane/pull/4602)
 
->>>>>>> 78a5852f
+* Added `qml.math.get_deep_interface` to get the interface of a scalar hidden deep in lists or tuples.
+  [(#4603)](https://github.com/PennyLaneAI/pennylane/pull/4603)
+
+* Updated `qml.math.ndim` and `qml.math.shape` to work with built-in lists/tuples that contain
+  interface-specific scalar data, eg `[(tf.Variable(1.1), tf.Variable(2.2))]`.
+  [(#4603)](https://github.com/PennyLaneAI/pennylane/pull/4603)
 
 <h3>Breaking changes 💔</h3>
 
