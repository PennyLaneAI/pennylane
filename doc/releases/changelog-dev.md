:orphan:

# Release 0.37.0-dev (development release)

<h3>New features since last release</h3>

* The `default.tensor` device is introduced to perform tensor network simulation of a quantum circuit.
  [(#5699)](https://github.com/PennyLaneAI/pennylane/pull/5699)

<h3>Improvements 🛠</h3>

* `ctrl` now works with tuple-valued `control_values` when applied to any already controlled operation.
  [(#5725)](https://github.com/PennyLaneAI/pennylane/pull/5725)

* Add support for 3 new pytest markers: `unit`, `integration` and `system`.
  [(#5517)](https://github.com/PennyLaneAI/pennylane/pull/5517)

* The sorting order of parameter-shift terms is now guaranteed to resolve ties in the absolute value with the sign of the shifts.
  [(#5582)](https://github.com/PennyLaneAI/pennylane/pull/5582)

<h4>Mid-circuit measurements and dynamic circuits</h4>

* The `dynamic_one_shot` transform uses a single auxiliary tape with a shot vector and `default.qubit` implements the loop over shots with `jax.vmap`.
  [(#5617)](https://github.com/PennyLaneAI/pennylane/pull/5617)
  
* The `dynamic_one_shot` transform can be compiled with `jax.jit`.
  [(#5557)](https://github.com/PennyLaneAI/pennylane/pull/5557)
  
* When using `defer_measurements` with postselecting mid-circuit measurements, operations
  that will never be active due to the postselected state are skipped in the transformed
  quantum circuit. In addition, postselected controls are skipped, as they are evaluated
  at transform time. This optimization feature can be turned off by setting `reduce_postselected=False`
  [(#5558)](https://github.com/PennyLaneAI/pennylane/pull/5558)

  Consider a simple circuit with three mid-circuit measurements, two of which are postselecting,
  and a single gate conditioned on those measurements:

  ```python
  @qml.qnode(qml.device("default.qubit"))
  def node(x):
      qml.RX(x, 0)
      qml.RX(x, 1)
      qml.RX(x, 2)
      mcm0 = qml.measure(0, postselect=0, reset=False)
      mcm1 = qml.measure(1, postselect=None, reset=True)
      mcm2 = qml.measure(2, postselect=1, reset=False)
      qml.cond(mcm0+mcm1+mcm2==1, qml.RX)(0.5, 3)
      return qml.expval(qml.Z(0) @ qml.Z(3))
  ```

  Without the new optimization, we obtain three gates, each controlled on the three measured
  qubits. They correspond to the combinations of controls that satisfy the condition
  `mcm0+mcm1+mcm2==1`:

  ```pycon
  >>> print(qml.draw(qml.defer_measurements(node, reduce_postselected=False))(0.6))
  0: ──RX(0.60)──|0⟩⟨0|─╭●─────────────────────────────────────────────┤ ╭<Z@Z>
  1: ──RX(0.60)─────────│──╭●─╭X───────────────────────────────────────┤ │
  2: ──RX(0.60)─────────│──│──│───|1⟩⟨1|─╭○────────╭○────────╭●────────┤ │
  3: ───────────────────│──│──│──────────├RX(0.50)─├RX(0.50)─├RX(0.50)─┤ ╰<Z@Z>
  4: ───────────────────╰X─│──│──────────├○────────├●────────├○────────┤
  5: ──────────────────────╰X─╰●─────────╰●────────╰○────────╰○────────┤
  ```

  If we do not explicitly deactivate the optimization, we obtain a much simpler circuit:

  ```pycon
  >>> print(qml.draw(qml.defer_measurements(node))(0.6))
  0: ──RX(0.60)──|0⟩⟨0|─╭●─────────────────┤ ╭<Z@Z>
  1: ──RX(0.60)─────────│──╭●─╭X───────────┤ │
  2: ──RX(0.60)─────────│──│──│───|1⟩⟨1|───┤ │
  3: ───────────────────│──│──│──╭RX(0.50)─┤ ╰<Z@Z>
  4: ───────────────────╰X─│──│──│─────────┤
  5: ──────────────────────╰X─╰●─╰○────────┤
  ```

  There is only one controlled gate with only one control wire.

* `qml.devices.LegacyDevice` is now an alias for `qml.Device`, so it is easier to distinguish it from
  `qml.devices.Device`, which follows the new device API.
  [(#5581)](https://github.com/PennyLaneAI/pennylane/pull/5581)

* The `dtype` for `eigvals` of `X`, `Y`, `Z` and `Hadamard` is changed from `int` to `float`, making them 
  consistent with the other observables. The `dtype` of the returned values when sampling these observables 
  (e.g. `qml.sample(X(0))`) is also changed to `float`. 
  [(#5607)](https://github.com/PennyLaneAI/pennylane/pull/5607)

* Sets up the framework for the development of an `assert_equal` function for testing operator comparison.
  [(#5634)](https://github.com/PennyLaneAI/pennylane/pull/5634)

* PennyLane operators can now automatically be captured as instructions in JAXPR. See the experimental
  `capture` module for more information.
  [(#5511)](https://github.com/PennyLaneAI/pennylane/pull/5511)

* The `decompose` transform has an `error` kwarg to specify the type of error that should be raised, 
  allowing error types to be more consistent with the context the `decompose` function is used in.
  [(#5669)](https://github.com/PennyLaneAI/pennylane/pull/5669)

* The `qml.pytrees` module now has `flatten` and `unflatten` methods for serializing pytrees.
  [(#5701)](https://github.com/PennyLaneAI/pennylane/pull/5701)

* Empty initialization of `PauliVSpace` is permitted.
  [(#5675)](https://github.com/PennyLaneAI/pennylane/pull/5675)

<<<<<<< HEAD
* The `qml.data` module can now serialize pytrees
  [(#5732)](https://github.com/PennyLaneAI/pennylane/pull/5732)
=======
* `QuantumScript` properties are only calculated when needed, instead of on initialization. This decreases the classical overhead by >20%.
  `par_info`, `obs_sharing_wires`, and `obs_sharing_wires_id` are now public attributes.
  [(#5696)](https://github.com/PennyLaneAI/pennylane/pull/5696)
>>>>>>> 9c9f650d

<h4>Community contributions 🥳</h4>

* Implemented kwargs (`check_interface`, `check_trainability`, `rtol` and `atol`) support in `qml.equal` for the operators `Pow`, `Adjoint`, `Exp`, and `SProd`.
  [(#5668)](https://github.com/PennyLaneAI/pennylane/issues/5668)
  
* ``qml.QutritDepolarizingChannel`` has been added, allowing for depolarizing noise to be simulated on the `default.qutrit.mixed` device.
  [(#5502)](https://github.com/PennyLaneAI/pennylane/pull/5502)

<h3>Breaking changes 💔</h3>

* Sampling observables composed of `X`, `Y`, `Z` and `Hadamard` now returns values of type `float` instead of `int`.
  [(#5607)](https://github.com/PennyLaneAI/pennylane/pull/5607)

* `qml.is_commuting` no longer accepts the `wire_map` argument, which does not bring any functionality.
  [(#5660)](https://github.com/PennyLaneAI/pennylane/pull/5660)

* `qml.from_qasm_file` has been removed. The user can open files and load their content using `qml.from_qasm`.
  [(#5659)](https://github.com/PennyLaneAI/pennylane/pull/5659)

* `qml.load` has been removed in favour of more specific functions, such as `qml.from_qiskit`, etc.
  [(#5654)](https://github.com/PennyLaneAI/pennylane/pull/5654)

* `qml.transforms.convert_to_numpy_parameters` is now a proper transform and its output signature has changed,
  returning a list of `QuantumTape`s and a post-processing function instead of simply the transformed circuit.
  [(#5693)](https://github.com/PennyLaneAI/pennylane/pull/5693)

* `qml.QutritAmplitudeDamping` channel has been added, allowing for noise processes modelled by amplitude damping to be simulated on the `default.qutrit.mixed` device.
  [(#5503)](https://github.com/PennyLaneAI/pennylane/pull/5503)

<h3>Deprecations 👋</h3>

* The `simplify` argument in `qml.Hamiltonian` and `qml.ops.LinearCombination` is deprecated. 
  Instead, `qml.simplify()` can be called on the constructed operator.
  [(#5677)](https://github.com/PennyLaneAI/pennylane/pull/5677)

* `qml.transforms.map_batch_transform` is deprecated, since a transform can be applied directly to a batch of tapes.
  [(#5676)](https://github.com/PennyLaneAI/pennylane/pull/5676)

<h3>Documentation 📝</h3>

* A small typo was fixed in the docstring for `qml.sample`.
  [(#5685)](https://github.com/PennyLaneAI/pennylane/pull/5685)

<h3>Bug fixes 🐛</h3>

* The decomposition of `StronglyEntanglingLayers` is now compatible with broadcasting.
  [(#5716)](https://github.com/PennyLaneAI/pennylane/pull/5716)

* `qml.cond` can now be applied to `ControlledOp` operations when deferring measurements.
  [(#5725)](https://github.com/PennyLaneAI/pennylane/pull/5725)

* The legacy `Tensor` class can now handle a `Projector` with abstract tracer input.
  [(#5720)](https://github.com/PennyLaneAI/pennylane/pull/5720)

* Fixed a bug that raised an error regarding expected vs actual `dtype` when using `JAX-JIT` on a circuit that 
  returned samples of observables containing the `qml.Identity` operator.
  [(#5607)](https://github.com/PennyLaneAI/pennylane/pull/5607)

* The signature of `CaptureMeta` objects (like `Operator`) now match the signature of the `__init__` call.
  [(#5727)](https://github.com/PennyLaneAI/pennylane/pull/5727)

* Use vanilla NumPy arrays in `test_projector_expectation` to avoid differentiating `qml.Projector` with respect to the state attribute.
  [(#5683)](https://github.com/PennyLaneAI/pennylane/pull/5683)

* `qml.Projector` is now compatible with jax-jit.
  [(#5595)](https://github.com/PennyLaneAI/pennylane/pull/5595)

* Finite shot circuits with a `qml.probs` measurement, both with a `wires` or `op` argument, can now be compiled with `jax.jit`.
  [(#5619)](https://github.com/PennyLaneAI/pennylane/pull/5619)
  
* `param_shift`, `finite_diff`, `compile`, `insert`, `merge_rotations`, and `transpile` now
  all work with circuits with non-commuting measurements.
  [(#5424)](https://github.com/PennyLaneAI/pennylane/pull/5424)
  [(#5681)](https://github.com/PennyLaneAI/pennylane/pull/5681)

* A correction is added to `bravyi_kitaev` to call the correct function for a FermiSentence input.
  [(#5671)](https://github.com/PennyLaneAI/pennylane/pull/5671)

* Fixes a bug where `sum_expand` produces incorrect result dimensions when combining shot vectors, 
  multiple measurements, and parameter broadcasting.
  [(#5702)](https://github.com/PennyLaneAI/pennylane/pull/5702)

* Fixes a bug in `qml.math.dot` that raises an error when only one of the operands is a scalar.
  [(#5702)](https://github.com/PennyLaneAI/pennylane/pull/5702)

<h3>Contributors ✍️</h3>

This release contains contributions from (in alphabetical order):

Lillian M. A. Frederiksen,
Gabriel Bottrill,
Astral Cai,
Ahmed Darwish,
Isaac De Vlugt,
Pietropaolo Frisoni,
Emiliano Godinez,
Soran Jahangiri,
Korbinian Kottmann,
Christina Lee,
Vincent Michaud-Rioux,
Lee James O'Riordan,
Kenya Sakka,
David Wierichs.<|MERGE_RESOLUTION|>--- conflicted
+++ resolved
@@ -101,15 +101,14 @@
 
 * Empty initialization of `PauliVSpace` is permitted.
   [(#5675)](https://github.com/PennyLaneAI/pennylane/pull/5675)
-
-<<<<<<< HEAD
-* The `qml.data` module can now serialize pytrees
-  [(#5732)](https://github.com/PennyLaneAI/pennylane/pull/5732)
-=======
+  
 * `QuantumScript` properties are only calculated when needed, instead of on initialization. This decreases the classical overhead by >20%.
   `par_info`, `obs_sharing_wires`, and `obs_sharing_wires_id` are now public attributes.
   [(#5696)](https://github.com/PennyLaneAI/pennylane/pull/5696)
->>>>>>> 9c9f650d
+  
+* The `qml.data` module now supports PyTree types as dataset attributes
+  [(#5732)](https://github.com/PennyLaneAI/pennylane/pull/5732)
+
 
 <h4>Community contributions 🥳</h4>
 
