:orphan:

# Release 0.41.0-dev (development release)

<h3>New features since last release</h3>

<h3>Improvements 🛠</h3>

<<<<<<< HEAD
* The program capture execution pipeline supports control flow if program capture is enabled. 
  [(#)]()

  ```python
  qml.capture.enable()

  @qml.qnode(qml.device("default.qubit"))
  def circuit(x):
      if x > 3:
        qml.Hadamard(0)
        qml.CNOT([0,1])
      else:
        qml.X(0)
      return {"Probabilities": qml.probs(), "State": qml.state()}
  ```
  ```pycon
  >>> circuit(3.5)
  {'Probabilities': Array([0.49999997, 0.        , 0.        , 0.49999997], dtype=float32),
   'State': Array([0.70710677+0.j, 0.        +0.j, 0.        +0.j, 0.70710677+0.j],      dtype=complex64)}
  >>> circuit(2.5)
  {'Probabilities': Array([0., 0., 1., 0.], dtype=float32),
   'State': Array([0.+0.j, 0.+0.j, 1.+0.j, 0.+0.j], dtype=complex64)} 
  ```
=======
* Finite shot and parameter-shift executions on `default.qubit` can now
  be natively jitted end-to-end, leading to performance improvements.
  Devices can now configure whether or not ML framework data is sent to them
  via an `ExecutionConfig.convert_to_numpy` parameter.
  [(#6788)](https://github.com/PennyLaneAI/pennylane/pull/6788)

* The coefficients of observables now have improved differentiability.
  [(#6598)](https://github.com/PennyLaneAI/pennylane/pull/6598)
>>>>>>> 0bed5e81

<h3>Breaking changes 💔</h3>

* The ``QNode.get_best_method`` and ``QNode.best_method_str`` methods have been removed. 
  Instead, use the ``qml.workflow.get_best_diff_method`` function. 
  [(#6823)](https://github.com/PennyLaneAI/pennylane/pull/6823)

* The `output_dim` property of `qml.tape.QuantumScript` has been removed. Instead, use method `shape` of `QuantumScript` or `MeasurementProcess` to get the same information.
  [(#6829)](https://github.com/PennyLaneAI/pennylane/pull/6829)

* Removed method `qsvt_legacy` along with its private helper `_qsp_to_qsvt`
  [(#6827)](https://github.com/PennyLaneAI/pennylane/pull/6827)

<h3>Deprecations 👋</h3>

<h3>Documentation 📝</h3>

* Updated documentation for vibrational Hamiltonians
  [(#6717)](https://github.com/PennyLaneAI/pennylane/pull/6717)

<h3>Bug fixes 🐛</h3>

<h3>Contributors ✍️</h3>

This release contains contributions from (in alphabetical order):

Yushao Chen,
Diksha Dhawan,
Christina Lee,<|MERGE_RESOLUTION|>--- conflicted
+++ resolved
@@ -6,7 +6,6 @@
 
 <h3>Improvements 🛠</h3>
 
-<<<<<<< HEAD
 * The program capture execution pipeline supports control flow if program capture is enabled. 
   [(#)]()
 
@@ -30,7 +29,7 @@
   {'Probabilities': Array([0., 0., 1., 0.], dtype=float32),
    'State': Array([0.+0.j, 0.+0.j, 1.+0.j, 0.+0.j], dtype=complex64)} 
   ```
-=======
+  
 * Finite shot and parameter-shift executions on `default.qubit` can now
   be natively jitted end-to-end, leading to performance improvements.
   Devices can now configure whether or not ML framework data is sent to them
@@ -39,7 +38,6 @@
 
 * The coefficients of observables now have improved differentiability.
   [(#6598)](https://github.com/PennyLaneAI/pennylane/pull/6598)
->>>>>>> 0bed5e81
 
 <h3>Breaking changes 💔</h3>
 
