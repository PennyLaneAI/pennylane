:orphan:

# Release 0.36.0-dev (development release)

<h3>New features since last release</h3>

* The `QubitDevice` class and children classes support the `dynamic_one_shot` transform provided that they support `MidMeasureMP` operations natively.
  [(#5317)](https://github.com/PennyLaneAI/pennylane/pull/5317)

* `qml.ops.Sum` now supports storing grouping information. Grouping type and method can be
  specified during construction using the `grouping_type` and `method` keyword arguments of
  `qml.dot`, `qml.sum`, or `qml.ops.Sum`. The grouping indices are stored in `Sum.grouping_indices`.
  [(#5179)](https://github.com/PennyLaneAI/pennylane/pull/5179)

  ```python
  import pennylane as qml

  a = qml.X(0)
  b = qml.prod(qml.X(0), qml.X(1))
  c = qml.Z(0)
  obs = [a, b, c]
  coeffs = [1.0, 2.0, 3.0]

  op = qml.dot(coeffs, obs, grouping_type="qwc")
  ```
  ```pycon
  >>> op.grouping_indices
  ((2,), (0, 1))
  ```

  Additionally, grouping type and method can be set or changed after construction using
  `Sum.compute_grouping()`:

  ```python
  import pennylane as qml

  a = qml.X(0)
  b = qml.prod(qml.X(0), qml.X(1))
  c = qml.Z(0)
  obs = [a, b, c]
  coeffs = [1.0, 2.0, 3.0]

  op = qml.dot(coeffs, obs)
  ```
  ```pycon
  >>> op.grouping_indices is None
  True
  >>> op.compute_grouping(grouping_type="qwc")
  >>> op.grouping_indices
  ((2,), (0, 1))
  ```

  Note that the grouping indices refer to the lists returned by `Sum.terms()`, not `Sum.operands`.

* Added new `SpectralNormError` class to the new error tracking functionality.
  [(#5154)](https://github.com/PennyLaneAI/pennylane/pull/5154)

* Added `error` method to `QuantumPhaseEstimation` template.
  [(#5278)](https://github.com/PennyLaneAI/pennylane/pull/5278)

* The `dynamic_one_shot` transform is introduced enabling dynamic circuit execution on circuits with shots and devices that support `MidMeasureMP` operations natively.
  [(#5266)](https://github.com/PennyLaneAI/pennylane/pull/5266)

* Added new function `qml.operation.convert_to_legacy_H` to convert `Sum`, `SProd`, and `Prod` to `Hamiltonian` instances.
  [(#5309)](https://github.com/PennyLaneAI/pennylane/pull/5309)

<h3>Improvements 🛠</h3>

* Improve the performance of computing the matrix of `qml.QFT`
  [(#5351)](https://github.com/PennyLaneAI/pennylane/pull/5351)
  
* The `qml.is_commuting` function now accepts `Sum`, `SProd`, and `Prod` instances.
  [(#5351)](https://github.com/PennyLaneAI/pennylane/pull/5351)

* Operators can now be left multiplied `x * op` by numpy arrays.
  [(#5361)](https://github.com/PennyLaneAI/pennylane/pull/5361)

* Create the `qml.Reflection` operator, useful for amplitude amplification and its variants.
  [(#5159)](https://github.com/PennyLaneAI/pennylane/pull/5159)

  ```python
  @qml.prod
  def generator(wires):
        qml.Hadamard(wires=wires)

  U = generator(wires=0)

  dev = qml.device('default.qubit')
  @qml.qnode(dev)
  def circuit():

        # Initialize to the state |1>
        qml.PauliX(wires=0)

        # Apply the reflection
        qml.Reflection(U)

        return qml.state()

  ```

  ```pycon
  >>> circuit()
  tensor([1.+6.123234e-17j, 0.-6.123234e-17j], requires_grad=True)
  ```
  
* The `qml.AmplitudeAmplification` operator is introduced, which is a high-level interface for amplitude amplification and its variants.
  [(#5160)](https://github.com/PennyLaneAI/pennylane/pull/5160)

  ```python
  @qml.prod
  def generator(wires):
      for wire in wires:
          qml.Hadamard(wires=wire)

  U = generator(wires=range(3))
  O = qml.FlipSign(2, wires=range(3))

  dev = qml.device("default.qubit")

  @qml.qnode(dev)
  def circuit():

      generator(wires=range(3))
      qml.AmplitudeAmplification(U, O, iters=5, fixed_point=True, work_wire=3)

      return qml.probs(wires=range(3))

  ```
  
  ```pycon
  >>> print(np.round(circuit(), 3))
  [0.013, 0.013, 0.91, 0.013, 0.013, 0.013, 0.013, 0.013]

  ```

* A new class `qml.ops.LinearCombination` is introduced. In essence, this class is an updated equivalent of `qml.ops.Hamiltonian`
  but for usage with new operator arithmetic.
  [(#5216)](https://github.com/PennyLaneAI/pennylane/pull/5216)

* The `qml.TrotterProduct` operator now supports error estimation functionality. 
  [(#5384)](https://github.com/PennyLaneAI/pennylane/pull/5384)

  ```pycon
  >>> hamiltonian = qml.dot([1.0, 0.5, -0.25], [qml.X(0), qml.Y(0), qml.Z(0)])
  >>> op = qml.TrotterProduct(hamiltonian, time=0.01, order=2)
  >>> op.error(method="one-norm")
  SpectralNormError(8.039062500000003e-06)
  >>>
  >>> op.error(method="commutator")
  SpectralNormError(6.166666666666668e-06)
  ```

<h3>Improvements 🛠</h3>

* The `qml.is_commuting` function now accepts `Sum`, `SProd`, and `Prod` instances.
  [(#5351)](https://github.com/PennyLaneAI/pennylane/pull/5351)

* Operators can now be left multiplied `x * op` by numpy arrays.
  [(#5361)](https://github.com/PennyLaneAI/pennylane/pull/5361)

* The `molecular_hamiltonian` function calls `PySCF` directly when `method='pyscf'` is selected.
  [(#5118)](https://github.com/PennyLaneAI/pennylane/pull/5118)

* The generators in the source code return operators consistent with the global setting for 
  `qml.operator.active_new_opmath()` wherever possible. `Sum`, `SProd` and `Prod` instances 
  will be returned even after disabling the new operator arithmetic in cases where they offer 
  additional functionality not available using legacy operators.
  [(#5253)](https://github.com/PennyLaneAI/pennylane/pull/5253)
  [(#5410)](https://github.com/PennyLaneAI/pennylane/pull/5410)
  [(#5411)](https://github.com/PennyLaneAI/pennylane/pull/5411) 
  [(#5421)](https://github.com/PennyLaneAI/pennylane/pull/5421)

* Upgraded `null.qubit` to the new device API. Also, added support for all measurements and various modes of differentiation.
  [(#5211)](https://github.com/PennyLaneAI/pennylane/pull/5211)
  
* `ApproxTimeEvolution` is now compatible with any operator that defines a `pauli_rep`.
  [(#5362)](https://github.com/PennyLaneAI/pennylane/pull/5362)

* `Hamiltonian.pauli_rep` is now defined if the hamiltonian is a linear combination of paulis.
  [(#5377)](https://github.com/PennyLaneAI/pennylane/pull/5377)

* `Prod.eigvals()` is now compatible with Qudit operators.
  [(#5400)](https://github.com/PennyLaneAI/pennylane/pull/5400)

* Obtaining classical shadows using the `default.clifford` device is now compatible with
  [stim](https://github.com/quantumlib/Stim) `v1.13.0`.
  [(#5409)](https://github.com/PennyLaneAI/pennylane/pull/5409)

* `qml.transforms.hamiltonian_expand` can now handle multi-term observables with a constant offset.
  [(#5414)](https://github.com/PennyLaneAI/pennylane/pull/5414)

<h4>Community contributions 🥳</h4>

* Functions `measure_with_samples` and `sample_state` have been added to the new `qutrit_mixed` module found in
 `qml.devices`. These functions are used to sample device-compatible states, returning either the final measured state or value of an observable.
  [(#5082)](https://github.com/PennyLaneAI/pennylane/pull/5082)

* Replaced `cache_execute` with an alternate implementation based on `@transform`.
  [(#5318)](https://github.com/PennyLaneAI/pennylane/pull/5318)

* The `QNode` now defers `diff_method` validation to the device under the new device api `qml.devices.Device`.
  [(#5176)](https://github.com/PennyLaneAI/pennylane/pull/5176)

* `taper_operation` method is compatible with new operator arithmetic.
  [(#5326)](https://github.com/PennyLaneAI/pennylane/pull/5326)

* `qml.transforms.split_non_commuting` will now work with single-term operator arithmetic.
  [(#5314)](https://github.com/PennyLaneAI/pennylane/pull/5314)

* Implemented the method `process_counts` in `ExpectationMP`, `VarianceMP`, `CountsMP`, and `SampleMP`
  [(#5256)](https://github.com/PennyLaneAI/pennylane/pull/5256)
  [(#5395)](https://github.com/PennyLaneAI/pennylane/pull/5395)

<h3>Breaking changes 💔</h3>

* Applying a `gradient_transform` to a QNode directly now gives the same shape and type independent
  of whether there is classical processing in the node.
  [(#4945)](https://github.com/PennyLaneAI/pennylane/pull/4945)
  
* The private functions `_pauli_mult`, `_binary_matrix` and `_get_pauli_map` from the `pauli` module have been removed. The same functionality can be achieved using newer features in the ``pauli`` module.
  [(#5323)](https://github.com/PennyLaneAI/pennylane/pull/5323)

* `qml.matrix()` called on the following will raise an error if `wire_order` is not specified:
  * tapes with more than one wire.
  * quantum functions.
  * Operator class where `num_wires` does not equal to 1
  * QNodes if the device does not have wires specified.
  * PauliWords and PauliSentences with more than one wire.
  [(#5328)](https://github.com/PennyLaneAI/pennylane/pull/5328)
  [(#5359)](https://github.com/PennyLaneAI/pennylane/pull/5359)

* `qml.pauli.pauli_mult` and `qml.pauli.pauli_mult_with_phase` are now removed. Instead, you  should use `qml.simplify(qml.prod(pauli_1, pauli_2))` to get the reduced operator.
  [(#5324)](https://github.com/PennyLaneAI/pennylane/pull/5324)
  
  ```pycon
  >>> op = qml.simplify(qml.prod(qml.PauliX(0), qml.PauliZ(0)))
  >>> op
  -1j*(PauliY(wires=[0]))
  >>> [phase], [base] = op.terms()
  >>> phase, base
  (-1j, PauliY(wires=[0]))
  ```

* `MeasurementProcess.name` and `MeasurementProcess.data` have been removed. Use `MeasurementProcess.obs.name` and `MeasurementProcess.obs.data` instead.
  [(#5321)](https://github.com/PennyLaneAI/pennylane/pull/5321)

* `Operator.validate_subspace(subspace)` has been removed. Instead, you should use `qml.ops.qutrit.validate_subspace(subspace)`.
  [(#5311)](https://github.com/PennyLaneAI/pennylane/pull/5311)

* The contents of `qml.interfaces` is moved inside `qml.workflow`. The old import path no longer exists.
  [(#5329)](https://github.com/PennyLaneAI/pennylane/pull/5329)

* `single_tape_transform`, `batch_transform`, `qfunc_transform`, `op_transform`, `gradient_transform`
  and `hessian_transform` are removed. Instead, switch to using the new `qml.transform` function. Please refer to
  `the transform docs <https://docs.pennylane.ai/en/stable/code/qml_transforms.html#custom-transforms>`_
  to see how this can be done.
  [(#5339)](https://github.com/PennyLaneAI/pennylane/pull/5339)

* Attempting to multiply `PauliWord` and `PauliSentence` with `*` will raise an error. Instead, use `@` to conform with the PennyLane convention.
  [(#5341)](https://github.com/PennyLaneAI/pennylane/pull/5341)

* When new operator arithmetic is enabled, `qml.Hamiltonian` is now an alias for `qml.ops.LinearCombination`.
  `Hamiltonian` will still be accessible as `qml.ops.Hamiltonian`.
  [(#5393)](https://github.com/PennyLaneAI/pennylane/pull/5393)

* Since `default.mixed` does not support snapshots with measurements, attempting to do so will result in a `DeviceError` instead of getting the density matrix.
  [(#5416)](https://github.com/PennyLaneAI/pennylane/pull/5416)

<h3>Deprecations 👋</h3>

* `qml.load` is deprecated. Instead, please use the functions outlined in the *Importing workflows* quickstart guide, such as `qml.from_qiskit`.
  [(#5312)](https://github.com/PennyLaneAI/pennylane/pull/5312)

* Specifying `control_values` with a bit string to `qml.MultiControlledX` is deprecated. Instead, use a list of booleans or 1s and 0s.
  [(#5352)](https://github.com/PennyLaneAI/pennylane/pull/5352)

* `qml.from_qasm_file` is deprecated. Instead, please open the file and then load its content using `qml.from_qasm`.
  [(#5331)](https://github.com/PennyLaneAI/pennylane/pull/5331)

  ```pycon
  >>> with open("test.qasm", "r") as f:
  ...     circuit = qml.from_qasm(f.read())
  ```

* Accessing `qml.ops.Hamiltonian` with new operator arithmetic is deprecated. Using `qml.Hamiltonian` with new operator arithmetic enabled now
  returns a `LinearCombination` instance. Some functionality may not work as expected. To continue using the `Hamiltonian` class, you can use
  `qml.operation.disable_new_opmath()` to disable the new operator arithmetic.
  [(#5393)](https://github.com/PennyLaneAI/pennylane/pull/5393)

<h3>Documentation 📝</h3>

* Removed some redundant documentation for the `evolve` function.
  [(#5347)](https://github.com/PennyLaneAI/pennylane/pull/5347)

* Updated the final example in the `compile` docstring to use transforms correctly.
  [(#5348)](https://github.com/PennyLaneAI/pennylane/pull/5348)

* A link to the demos for using `qml.SpecialUnitary` and `qml.QNGOptimizer` has been added to their respective docstrings.
  [(#5376)](https://github.com/PennyLaneAI/pennylane/pull/5376)

* A code example in the `qml.measure` docstring has been added that showcases returning mid-circuit measurement statistics from QNodes.
  [(#5441)](https://github.com/PennyLaneAI/pennylane/pull/5441)

* The computational basis convention used for `qml.measure` — 0 and 1 rather than ±1 — has been clarified in its docstring.
  [(#5474)](https://github.com/PennyLaneAI/pennylane/pull/5474)

<h3>Bug fixes 🐛</h3>

<<<<<<< HEAD
* Fixed a bug where the shape and type of derivatives obtained by applying a gradient transform to
  a QNode differed, based on whether the QNode uses classical coprocessing.
  [(#4945)](https://github.com/PennyLaneAI/pennylane/pull/4945)
=======
* Fix a bug where the `argnum` kwarg of `qml.gradients.stoch_pulse_grad` references the wrong parameters in a tape,
  creating an inconsistency with other differentiation methods and preventing some use cases.
  [(#5458)](https://github.com/PennyLaneAI/pennylane/pull/5458)

* Avoid bounded value failures due to numerical noise with calls to `np.random.binomial`.
  [(#5447)](https://github.com/PennyLaneAI/pennylane/pull/5447)
>>>>>>> aa9411d5

* Using `@` with legacy Hamiltonian instances now properly de-queues the previously existing operations.
  [(#5454)](https://github.com/PennyLaneAI/pennylane/pull/5455)

* The `QNSPSAOptimizer` now properly handles differentiable parameters, resulting in being able to use it for more than one optimization step.
  [(#5439)](https://github.com/PennyLaneAI/pennylane/pull/5439)

* The `QNode` interface now resets if an error occurs during execution.
  [(#5449)](https://github.com/PennyLaneAI/pennylane/pull/5449)

* Fix failing tests due to changes with Lightning's adjoint diff pipeline.
  [(#5450)](https://github.com/PennyLaneAI/pennylane/pull/5450)

* Fix Torch tensor locality with autoray-registered coerce method.
  [(#5438)](https://github.com/PennyLaneAI/pennylane/pull/5438)

* `jax.jit` now works with `qml.sample` with a multi-wire observable.
  [(#5422)](https://github.com/PennyLaneAI/pennylane/pull/5422)

* `qml.qinfo.quantum_fisher` now works with non-`default.qubit` devices.
  [(#5423)](https://github.com/PennyLaneAI/pennylane/pull/5423)

* We no longer perform unwanted dtype promotion in the `pauli_rep` of `SProd` instances when using tensorflow.
  [(#5246)](https://github.com/PennyLaneAI/pennylane/pull/5246)

* Fixed `TestQubitIntegration.test_counts` in `tests/interfaces/test_jax_qnode.py` to always produce counts for all
  outcomes.
  [(#5336)](https://github.com/PennyLaneAI/pennylane/pull/5336)

* Fixed `PauliSentence.to_mat(wire_order)` to support identities with wires.
  [(#5407)](https://github.com/PennyLaneAI/pennylane/pull/5407)

* `CompositeOp.map_wires` now correctly maps the `overlapping_ops` property.
  [(#5430)](https://github.com/PennyLaneAI/pennylane/pull/5430)

* Update `DefaultQubit.supports_derivatives` to correctly handle circuits containing `MidMeasureMP` with adjoint
  differentiation.
  [(#5434)](https://github.com/PennyLaneAI/pennylane/pull/5434)

<h3>Contributors ✍️</h3>

This release contains contributions from (in alphabetical order):

Tarun Kumar Allamsetty,
Guillermo Alonso,
Mikhail Andrenkov,
Utkarsh Azad,
Gabriel Bottrill,
Astral Cai,
Isaac De Vlugt,
Amintor Dusko,
Pietropaolo Frisoni,
Soran Jahangiri,
Korbinian Kottmann,
Christina Lee,
Vincent Michaud-Rioux,
Mudit Pandey,
Jay Soni,
<<<<<<< HEAD
David Wierichs,
Matthew Silverman.
=======
Matthew Silverman,
David Wierichs.
>>>>>>> aa9411d5
<|MERGE_RESOLUTION|>--- conflicted
+++ resolved
@@ -307,18 +307,16 @@
 
 <h3>Bug fixes 🐛</h3>
 
-<<<<<<< HEAD
 * Fixed a bug where the shape and type of derivatives obtained by applying a gradient transform to
   a QNode differed, based on whether the QNode uses classical coprocessing.
   [(#4945)](https://github.com/PennyLaneAI/pennylane/pull/4945)
-=======
+
 * Fix a bug where the `argnum` kwarg of `qml.gradients.stoch_pulse_grad` references the wrong parameters in a tape,
   creating an inconsistency with other differentiation methods and preventing some use cases.
   [(#5458)](https://github.com/PennyLaneAI/pennylane/pull/5458)
 
 * Avoid bounded value failures due to numerical noise with calls to `np.random.binomial`.
   [(#5447)](https://github.com/PennyLaneAI/pennylane/pull/5447)
->>>>>>> aa9411d5
 
 * Using `@` with legacy Hamiltonian instances now properly de-queues the previously existing operations.
   [(#5454)](https://github.com/PennyLaneAI/pennylane/pull/5455)
@@ -377,10 +375,5 @@
 Vincent Michaud-Rioux,
 Mudit Pandey,
 Jay Soni,
-<<<<<<< HEAD
-David Wierichs,
-Matthew Silverman.
-=======
 Matthew Silverman,
-David Wierichs.
->>>>>>> aa9411d5
+David Wierichs.