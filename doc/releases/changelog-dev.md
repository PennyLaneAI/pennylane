:orphan:

# Release 0.32.0-dev (development release)

<h3>New features since last release</h3>

* `DefaultQubit2` accepts a `max_workers` argument which controls multiprocessing. 
  A `ProcessPoolExecutor` executes tapes asynchronously
  using a pool of at most `max_workers` processes. If `max_workers` is `None`
  or not given, only the current process executes tapes. If you experience any
  issue, say using JAX, TensorFlow, Torch, try setting `max_workers` to `None`.
  [(#4319)](https://github.com/PennyLaneAI/pennylane/pull/4319)

<h3>Improvements 🛠</h3>

* Transform Programs, `qml.transforms.core.TransformProgram`, can now be called on a batch of circuits
  and return a new batch of circuits and a single post processing function.
  [(#4364)](https://github.com/PennyLaneAI/pennylane/pull/4364)

* `HardwareHamiltonian`s can now be summed with `int` or `float`.
  A sequence of `HardwareHamiltonian`s can now be summed via the builtin `sum`.
  [(#4343)](https://github.com/PennyLaneAI/pennylane/pull/4343)

* All `Operator` objects now define `Operator._flatten` and `Operator._unflatten` methods that separate
  trainable from untrainable components. These methods will be used in serialization and pytree registration.
  Custom operations may need an update to ensure compatibility with new PennyLane features.
  [(#4314)](https://github.com/PennyLaneAI/pennylane/pull/4314)

* Treat auxiliary wires and device wires in the same way in `transforms.metric_tensor`
  as in `gradients.hadamard_grad`. Support all valid wire input formats for `aux_wire`.
  [(#4328)](https://github.com/PennyLaneAI/pennylane/pull/4328)

* `qml.equal` no longer raises errors when operators or measurements of different types are compared.
  Instead, it returns `False`.
  [(#4315)](https://github.com/PennyLaneAI/pennylane/pull/4315)

* The `qml.gradients` module no longer mutates operators in-place for any gradient transforms.
  Instead, operators that need to be mutated are copied with new parameters.
  [(#4220)](https://github.com/PennyLaneAI/pennylane/pull/4220)

* `PauliWord` sparse matrices are much faster, which directly improves `PauliSentence`.
  [(#4272)](https://github.com/PennyLaneAI/pennylane/pull/4272)

* Enable linting of all tests in CI and the pre-commit hook.
  [(#4335)](https://github.com/PennyLaneAI/pennylane/pull/4335)

* Added a function `qml.math.fidelity_statevector` that computes the fidelity between two state vectors.
  [(#4322)](https://github.com/PennyLaneAI/pennylane/pull/4322)

* The `qchem` module is upgraded to use the fermionic operators of the `fermi` module.
  [#4336](https://github.com/PennyLaneAI/pennylane/pull/4336)

* QNode transforms in `qml.qinfo` now support custom wire labels.
  [#4331](https://github.com/PennyLaneAI/pennylane/pull/4331)

* The `qchem` functions `primitive_norm` and `contracted_norm` are modified to be compatible with
  higher versions of scipy. The private function `_fac2` for computing double factorials is added. 
  [#4321](https://github.com/PennyLaneAI/pennylane/pull/4321)

* The default label for a `StatePrep` operator is now `|Ψ⟩`.
  [(#4340)](https://github.com/PennyLaneAI/pennylane/pull/4340)

* The experimental device interface is integrated with the `QNode` for Jax.
  [(#4323)](https://github.com/PennyLaneAI/pennylane/pull/4323)

* `tape_expand` now uses `Operator.decomposition` instead of `Operator.expand` in order to make
  more performant choices.
  [(#4355)](https://github.com/PennyLaneAI/pennylane/pull/4355)

* The `QuantumScript` class now has a `bind_new_parameters` method that allows creation of
  new `QuantumScript` objects with the provided parameters.
  [(#4345)](https://github.com/PennyLaneAI/pennylane/pull/4345)

* `qml.ctrl(qml.PauliX)` returns a `CNOT`, `Toffoli` or `MultiControlledX` instead of a `Controlled(PauliX)`.
  [(#4339)](https://github.com/PennyLaneAI/pennylane/pull/4339)

* The experimental device interface is integrated with the `QNode` for jax-jit and torch.
  [(#4352)](https://github.com/PennyLaneAI/pennylane/pull/4352)
  [(#4392)](https://github.com/PennyLaneAI/pennylane/pull/4392)

* Added functions `adjoint_jvp` and `adjoint_vjp` to `qml.devices.qubit.adjoint_jacobian` that computes
  the JVP and VJP of a tape using the adjoint method.
  [(#4358)](https://github.com/PennyLaneAI/pennylane/pull/4358)

* Readability improvements and stylistic changes to `pennylane/interfaces/jax_jit_tuple.py`
  [(#4379)](https://github.com/PennyLaneAI/pennylane/pull/4379/)

* When given a callable, `qml.ctrl` now does its custom pre-processing on all queued operators from the callable.
  [(#4370)](https://github.com/PennyLaneAI/pennylane/pull/4370)

<<<<<<< HEAD
* `qml.pauli_decompose` can now handle any non-Hermitian and non-square matrices.
  [(#4395)](https://github.com/PennyLaneAI/pennylane/pull/4395)
=======
* PennyLane no longer directly relies on `Operator.__eq__`.
  [(#4398)](https://github.com/PennyLaneAI/pennylane/pull/4398)

* If no seed is specified on initialization with `DefaultQubit2`, the local random number generator will be
  seeded from on the NumPy's global random number generator.
  [(#4394)](https://github.com/PennyLaneAI/pennylane/pull/4394)

* The experimental `DefaultQubit2` device now supports computing VJPs and JVPs using the adjoint method.
  [(#4374)](https://github.com/PennyLaneAI/pennylane/pull/4374)
>>>>>>> c1b9aa23

<h3>Breaking changes 💔</h3>

* `Operator.expand` now uses the output of `Operator.decomposition` instead of what it queues.
  [(#4355)](https://github.com/PennyLaneAI/pennylane/pull/4355)

* The `do_queue` keyword argument in `qml.operation.Operator` has been removed. Instead of
  setting `do_queue=False`, use the `qml.QueuingManager.stop_recording()` context.
  [(#4317)](https://github.com/PennyLaneAI/pennylane/pull/4317)

* The `grouping_type` and `grouping_method` keyword arguments are removed from `qchem.molecular_hamiltonian`.

* `zyz_decomposition` and `xyx_decomposition` are removed. Use `one_qubit_decomposition` instead.

* `LieAlgebraOptimizer` has been removed. Use `RiemannianGradientOptimizer` instead.

* `Operation.base_name` has been removed.

* `QuantumScript.name` has been removed.

* `qml.math.reduced_dm` has been removed. Use `qml.math.reduce_dm` or `qml.math.reduce_statevector` instead.

* The ``qml.specs`` dictionary longer supports direct key access to certain keys. Instead
  these quantities can be accessed as fields of the new ``Resources`` object saved under
  ``specs_dict["resources"]``:

  - ``num_operations`` is no longer supported, use ``specs_dict["resources"].num_gates``
  - ``num_used_wires`` is no longer supported, use ``specs_dict["resources"].num_wires``
  - ``gate_types`` is no longer supported, use ``specs_dict["resources"].gate_types``
  - ``gate_sizes`` is no longer supported, use ``specs_dict["resources"].gate_sizes``
  - ``depth`` is no longer supported, use ``specs_dict["resources"].depth``

* `qml.math.purity`, `qml.math.vn_entropy`, `qml.math.mutual_info`, `qml.math.fidelity`,
  `qml.math.relative_entropy`, and `qml.math.max_entropy` no longer support state vectors as
  input.
  [(#4322)](https://github.com/PennyLaneAI/pennylane/pull/4322)

<h3>Deprecations 👋</h3>

* ``qml.qchem.jordan_wigner`` is deprecated, use ``qml.jordan_wigner`` instead. 
  List input to define the fermionic operator is also deprecated; the fermionic 
  operators in the ``qml.fermi`` module should be used instead.
  [(#4332)](https://github.com/PennyLaneAI/pennylane/pull/4332)

* The `qml.RandomLayers.compute_decomposition` keyword argument `ratio_imprimitive` will be changed to `ratio_imprim` to
  match the call signature of the operation.
  [(#4314)](https://github.com/PennyLaneAI/pennylane/pull/4314)

* The CV observables ``qml.X`` and ``qml.P`` have been deprecated. Use ``qml.QuadX`` 
  and ``qml.QuadP`` instead.
  [(#4330)](https://github.com/PennyLaneAI/pennylane/pull/4330)

* The method ``tape.unwrap()`` and corresponding ``UnwrapTape`` and ``Unwrap`` classes 
  are deprecated. Use ``convert_to_numpy_parameters`` instead.
  [(#4344)](https://github.com/PennyLaneAI/pennylane/pull/4344)

* `qml.enable_return` and `qml.disable_return` are deprecated. Please avoid calling
  `disable_return`, as the old return system is deprecated along with these switch functions.
  [(#4316)](https://github.com/PennyLaneAI/pennylane/pull/4316)

* The `mode` keyword argument in `QNode` is deprecated, as it was only used in the
  old return system (which is also deprecated). Please use `grad_on_execution` instead.
  [(#4316)](https://github.com/PennyLaneAI/pennylane/pull/4316)

* The `QuantumScript.set_parameters` method and the `QuantumScript.data` setter has
  been deprecated. Please use `QuantumScript.bind_new_parameters` instead.
  [(#4346)](https://github.com/PennyLaneAI/pennylane/pull/4346)

* `Operator.__eq__` and `Operator.__hash__` will now raise warnings to reflect upcoming
  changes to operator equality and hashing.
  [(#4144)](https://github.com/PennyLaneAI/pennylane/pull/4144)

<h3>Documentation 📝</h3>

* The `qml.pulse.transmon_interaction` and `qml.pulse.transmon_drive` documentation has been updated.
  [#4327](https://github.com/PennyLaneAI/pennylane/pull/4327)

* `qml.ApproxTimeEvolution.compute_decomposition()` now has a code example.
  [(#4354)](https://github.com/PennyLaneAI/pennylane/pull/4354)

* The documentation for `pennylane.devices.experimental.Device` is improved to clarify
  some aspects of its use.
  [(#4391)](https://github.com/PennyLaneAI/pennylane/pull/4391)

<h3>Bug fixes 🐛</h3>
  
* Stop `metric_tensor` from accidentally catching errors that stem from
  flawed wires assignments in the original circuit, leading to recursion errors
  [(#4328)](https://github.com/PennyLaneAI/pennylane/pull/4328)

* Raise a warning if control indicators are hidden when calling `qml.draw_mpl`
  [(#4295)](https://github.com/PennyLaneAI/pennylane/pull/4295)

* `qml.qinfo.purity` now produces correct results with custom wire labels.
  [(#4331)](https://github.com/PennyLaneAI/pennylane/pull/4331)

* `default.qutrit` now supports all qutrit operations used with `qml.adjoint`.
  [(#4348)](https://github.com/PennyLaneAI/pennylane/pull/4348)

* The observable data of `qml.GellMann` now includes its index, allowing correct comparison
  between instances of `qml.GellMann`, as well as Hamiltonians and Tensors
  containing `qml.GellMann`.
  [(#4366)](https://github.com/PennyLaneAI/pennylane/pull/4366)

* `qml.transforms.merge_amplitude_embedding` now works correctly when the `AmplitudeEmbedding`s
  have a batch dimension.
  [(#4353)](https://github.com/PennyLaneAI/pennylane/pull/4353)

* The `jordan_wigner` function is modified to work with Hamiltonians built with an active space.
  [(#4372)](https://github.com/PennyLaneAI/pennylane/pull/4372)

* When a `style` option is not provided, `qml.draw_mpl` uses the current style set from
  `qml.drawer.use_style` instead of `black_white`.
  [(#4357)](https://github.com/PennyLaneAI/pennylane/pull/4357)

* `qml.devices.qubit.preprocess.validate_and_expand_adjoint` no longer sets the
  trainable parameters of the expanded tape.
  [(#4365)](https://github.com/PennyLaneAI/pennylane/pull/4365)

<h3>Contributors ✍️</h3>

This release contains contributions from (in alphabetical order):

Utkarsh Azad,
Isaac De Vlugt,
Lillian M. A. Frederiksen,
Soran Jahangiri,
Edward Jiang,
Christina Lee,
Vincent Michaud-Rioux,
Romain Moyard,
Mudit Pandey,
Borja Requena,
Matthew Silverman,
David Wierichs,<|MERGE_RESOLUTION|>--- conflicted
+++ resolved
@@ -88,10 +88,9 @@
 * When given a callable, `qml.ctrl` now does its custom pre-processing on all queued operators from the callable.
   [(#4370)](https://github.com/PennyLaneAI/pennylane/pull/4370)
 
-<<<<<<< HEAD
 * `qml.pauli_decompose` can now handle any non-Hermitian and non-square matrices.
   [(#4395)](https://github.com/PennyLaneAI/pennylane/pull/4395)
-=======
+
 * PennyLane no longer directly relies on `Operator.__eq__`.
   [(#4398)](https://github.com/PennyLaneAI/pennylane/pull/4398)
 
@@ -101,7 +100,7 @@
 
 * The experimental `DefaultQubit2` device now supports computing VJPs and JVPs using the adjoint method.
   [(#4374)](https://github.com/PennyLaneAI/pennylane/pull/4374)
->>>>>>> c1b9aa23
+
 
 <h3>Breaking changes 💔</h3>
 
