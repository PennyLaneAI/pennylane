:orphan:

# Release 0.38.0-dev (development release)

<h3>New features since last release</h3>

* Resolved the bug in `qml.ThermalRelaxationError` where there was a typo from `tq` to `tg`.
  [(#5988)](https://github.com/PennyLaneAI/pennylane/issues/5988)

* A new method `process_density_matrix` has been added to the `ProbabilityMP` and `DensityMatrixMP` classes, allowing for more efficient handling of quantum density matrices, particularly with batch processing support. This method simplifies the calculation of probabilities from quantum states represented as density matrices.
  [(#5830)](https://github.com/PennyLaneAI/pennylane/pull/5830)

* The `qml.PrepSelPrep` template is added. The template implements a block-encoding of a linear
  combination of unitaries.
  [(#5756)](https://github.com/PennyLaneAI/pennylane/pull/5756)

* The `split_to_single_terms` transform is added. This transform splits expectation values of sums
  into multiple single-term measurements on a single tape, providing better support for simulators
  that can handle non-commuting observables but don't natively support multi-term observables.
  [(#5884)](https://github.com/PennyLaneAI/pennylane/pull/5884)

* `SProd.terms` now flattens out the terms if the base is a multi-term observable.
  [(#5885)](https://github.com/PennyLaneAI/pennylane/pull/5885)

<h3>Improvements 🛠</h3>

* `StateMP.process_state` defines rules in `cast_to_complex` for complex casting, avoiding a superfluous state vector copy in Lightning simulations
  [(#5995)](https://github.com/PennyLaneAI/pennylane/pull/5995)

* Port the fast `apply_operation` implementation of `PauliZ` to `PhaseShift`, `S` and `T`.
  [(#5876)](https://github.com/PennyLaneAI/pennylane/pull/5876)

* `qml.UCCSD` now accepts an additional optional argument, `n_repeats`, which defines the number of
  times the UCCSD template is repeated. This can improve the accuracy of the template by reducing
  the Trotter error but would result in deeper circuits.
  [(#5801)](https://github.com/PennyLaneAI/pennylane/pull/5801)

* `QuantumScript.hash` is now cached, leading to performance improvements.
  [(#5919)](https://github.com/PennyLaneAI/pennylane/pull/5919)

* The representation for `Wires` has now changed to be more copy-paste friendly.
  [(#5958)](https://github.com/PennyLaneAI/pennylane/pull/5958)

* Observable validation for `default.qubit` is now based on execution mode (analytic vs. finite shots) and measurement type (sample measurement vs. state measurement).
  [(#5890)](https://github.com/PennyLaneAI/pennylane/pull/5890)

* Molecules and Hamiltonians can now be constructed for all the elements present in the periodic table.
  [(#5821)](https://github.com/PennyLaneAI/pennylane/pull/5821)

<h4>Community contributions 🥳</h4>

* `DefaultQutritMixed` readout error has been added using parameters `readout_relaxation_probs` and 
  `readout_misclassification_probs` on the `default.qutrit.mixed` device. These parameters add a `~.QutritAmplitudeDamping`  and a `~.TritFlip` channel, respectively,
  after measurement diagonalization. The amplitude damping error represents the potential for
  relaxation to occur during longer measurements. The trit flip error represents misclassification during readout.
  [(#5842)](https://github.com/PennyLaneAI/pennylane/pull/5842)

<h3>Breaking changes 💔</h3>

* The `CircuitGraph.graph` rustworkx graph now stores indices into the circuit as the node labels,
  instead of the operator/ measurement itself.  This allows the same operator to occur multiple times in
  the circuit.
  [(#5907)](https://github.com/PennyLaneAI/pennylane/pull/5907)

* `queue_idx` attribute has been removed from the `Operator`, `CompositeOp`, and `SymboliOp` classes.
  [(#6005)](https://github.com/PennyLaneAI/pennylane/pull/6005)

* `qml.from_qasm` no longer removes measurements from the QASM code. Use 
  `measurements=[]` to remove measurements from the original circuit.
  [(#5982)](https://github.com/PennyLaneAI/pennylane/pull/5982)

* `qml.transforms.map_batch_transform` has been removed, since transforms can be applied directly to a batch of tapes.
  See :func:`~.pennylane.transform` for more information.
  [(#5981)](https://github.com/PennyLaneAI/pennylane/pull/5981)

* `QuantumScript.interface` has been removed.
  [(#5980)](https://github.com/PennyLaneAI/pennylane/pull/5980)

<h3>Deprecations 👋</h3>

<<<<<<< HEAD
* The `expansion_strategy` attribute in the `QNode` class is deprecated.
  [(#5989)](https://github.com/PennyLaneAI/pennylane/pull/5989)

* The `expansion_strategy` argument has been deprecated in all of `qml.draw`, `qml.draw_mpl`, and `qml.specs`.
  The `level` argument should be used instead.
  [(#5989)](https://github.com/PennyLaneAI/pennylane/pull/5989)
=======
* `Operator.expand` has been deprecated. Users should simply use `qml.tape.QuantumScript(op.decomposition())`
  for equivalent behaviour.
  [(#5994)](https://github.com/PennyLaneAI/pennylane/pull/5994)

* `pennylane.transforms.sum_expand` and `pennylane.transforms.hamiltonian_expand` have been deprecated.
  Users should instead use `pennylane.transforms.split_non_commuting` for equivalent behaviour.
  [(#6003)](https://github.com/PennyLaneAI/pennylane/pull/6003)

* The `expand_fn` argument in `qml.execute` has been deprecated.
  Instead, please create a `qml.transforms.core.TransformProgram` with the desired preprocessing and pass it to the `transform_program` argument of `qml.execute`.
  [(#5984)](https://github.com/PennyLaneAI/pennylane/pull/5984)

* The `max_expansion` argument in `qml.execute` has been deprecated.
  Instead, please use `qml.devices.preprocess.decompose` with the desired expansion level, add it to a `TransformProgram` and pass it to the `transform_program` argument of `qml.execute`.
  [(#5984)](https://github.com/PennyLaneAI/pennylane/pull/5984)

* The `override_shots` argument in `qml.execute` is deprecated.
  Instead, please add the shots to the `QuantumTape`'s to be executed.
  [(#5984)](https://github.com/PennyLaneAI/pennylane/pull/5984)

* The `device_batch_transform` argument in `qml.execute` is deprecated.
  Instead, please create a `qml.transforms.core.TransformProgram` with the desired preprocessing and pass it to the `transform_program` argument of `qml.execute`.
  [(#5984)](https://github.com/PennyLaneAI/pennylane/pull/5984)
>>>>>>> 285c3a69

* `pennylane.qinfo.classical_fisher` and `pennylane.qinfo.quantum_fisher` have been deprecated.
  Instead, use `pennylane.gradients.classical_fisher` and `pennylane.gradients.quantum_fisher`.
  [(#5985)](https://github.com/PennyLaneAI/pennylane/pull/5985)

<h3>Documentation 📝</h3>

* Improves the docstring for `QuantumScript.expand` and `qml.tape.tape.expand_tape`.
  [(#5974)](https://github.com/PennyLaneAI/pennylane/pull/5974)

<h3>Bug fixes 🐛</h3>

* `CircuitGraph` can now handle circuits with the same operation instance occuring multiple times.
  [(#5907)](https://github.com/PennyLaneAI/pennylane/pull/5907)

* `qml.QSVT` is updated to store wire order correctly.
  [(#5959)](https://github.com/PennyLaneAI/pennylane/pull/5959)

* `qml.devices.qubit.measure_with_samples` now returns the correct result if the provided measurements
  contain sum of operators acting on the same wire.
  [(#5978)](https://github.com/PennyLaneAI/pennylane/pull/5978)

* `qml.AmplitudeEmbedding` has better support for features using low precision integer data types.
[(#5969)](https://github.com/PennyLaneAI/pennylane/pull/5969)


<h3>Contributors ✍️</h3>

This release contains contributions from (in alphabetical order):
Guillermo Alonso,
Utkarsh Azad
Astral Cai,
Yushao Chen,
Gabriel Bottrill,
Ahmed Darwish,
Lillian M. A. Frederiksen,
Pietropaolo Frisoni,
Emiliano Godinez,
Christina Lee,
Austin Huang,
Christina Lee,
William Maxwell,
Vincent Michaud-Rioux,
Mudit Pandey,
Erik Schultheis.<|MERGE_RESOLUTION|>--- conflicted
+++ resolved
@@ -78,14 +78,13 @@
 
 <h3>Deprecations 👋</h3>
 
-<<<<<<< HEAD
 * The `expansion_strategy` attribute in the `QNode` class is deprecated.
   [(#5989)](https://github.com/PennyLaneAI/pennylane/pull/5989)
 
 * The `expansion_strategy` argument has been deprecated in all of `qml.draw`, `qml.draw_mpl`, and `qml.specs`.
   The `level` argument should be used instead.
   [(#5989)](https://github.com/PennyLaneAI/pennylane/pull/5989)
-=======
+
 * `Operator.expand` has been deprecated. Users should simply use `qml.tape.QuantumScript(op.decomposition())`
   for equivalent behaviour.
   [(#5994)](https://github.com/PennyLaneAI/pennylane/pull/5994)
@@ -109,7 +108,6 @@
 * The `device_batch_transform` argument in `qml.execute` is deprecated.
   Instead, please create a `qml.transforms.core.TransformProgram` with the desired preprocessing and pass it to the `transform_program` argument of `qml.execute`.
   [(#5984)](https://github.com/PennyLaneAI/pennylane/pull/5984)
->>>>>>> 285c3a69
 
 * `pennylane.qinfo.classical_fisher` and `pennylane.qinfo.quantum_fisher` have been deprecated.
   Instead, use `pennylane.gradients.classical_fisher` and `pennylane.gradients.quantum_fisher`.
