:orphan:

# Release 0.41.0-dev (development release)

<h3>New features since last release</h3>

* Added method `qml.math.sqrt_matrix_sparse` to compute the square root of a sparse Hermitian matrix.
  [(#6976)](https://github.com/PennyLaneAI/pennylane/pull/6976)

* Added a class `qml.capture.transforms.MergeRotationsInterpreter` that merges rotation operators
  following the same API as `qml.transforms.optimization.merge_rotations` when experimental program capture is enabled.
  [(#6957)](https://github.com/PennyLaneAI/pennylane/pull/6957)

* `qml.defer_measurements` can now be used with program capture enabled. Programs transformed by
  `qml.defer_measurements` can be executed on `default.qubit`.
  [(#6838)](https://github.com/PennyLaneAI/pennylane/pull/6838)
  [(#6937)](https://github.com/PennyLaneAI/pennylane/pull/6937)
  [(#6961)](https://github.com/PennyLaneAI/pennylane/pull/6961)

  Using `qml.defer_measurements` with program capture enables many new features, including:
  * Significantly richer variety of classical processing on mid-circuit measurement values.
  * Using mid-circuit measurement values as gate parameters.

  Functions such as the following can now be captured:

  ```python
  import jax.numpy as jnp

  qml.capture.enable()

  def f(x):
      m0 = qml.measure(0)
      m1 = qml.measure(0)
      a = jnp.sin(0.5 * jnp.pi * m0)
      phi = a - (m1 + 1) ** 4

      qml.s_prod(x, qml.RZ(phi, 0))

      return qml.expval(qml.Z(0))
  ```

* Added class `qml.capture.transforms.UnitaryToRotInterpreter` that decomposes `qml.QubitUnitary` operators
  following the same API as `qml.transforms.unitary_to_rot` when experimental program capture is enabled.
  [(#6916)](https://github.com/PennyLaneAI/pennylane/pull/6916)
  [(#6977)](https://github.com/PennyLaneAI/pennylane/pull/6977)

* ``qml.lie_closure`` now accepts and outputs matrix inputs using the ``matrix`` keyword.
  Also added ``qml.pauli.trace_inner_product`` that can handle batches of dense matrices.
  [(#6811)](https://github.com/PennyLaneAI/pennylane/pull/6811)

* ``qml.structure_constants`` now accepts and outputs matrix inputs using the ``matrix`` keyword.
  [(#6861)](https://github.com/PennyLaneAI/pennylane/pull/6861)

<h3>Improvements 🛠</h3>

* The `reference.qubit` device now enforces `sum(probs)==1` in `sample_state`.
  [(#7076)](https://github.com/PennyLaneAI/pennylane/pull/7076)

* The `default.mixed` device now adheres to the newer device API introduced in
  [v0.33](https://docs.pennylane.ai/en/stable/development/release_notes.html#release-0-33-0).
  This means that `default.mixed` now supports not having to specify the number of wires,
  more predictable behaviour with interfaces, support for `qml.Snapshot`, and more.
  [(#6684)](https://github.com/PennyLaneAI/pennylane/pull/6684)

* `qml.BlockEncode` now accepts sparse input and outputs sparse matrices.
  [(#6963)](https://github.com/PennyLaneAI/pennylane/pull/6963)

* `Operator.sparse_matrix` now supports `format` parameter to specify the returned scipy sparse matrix format,
  with the default being `'csr'`
  [(#6995)](https://github.com/PennyLaneAI/pennylane/pull/6995)

* Dispatch the linear algebra methods of `scipy` backend to `scipy.sparse.linalg` explicitly. Now `qml.math` can correctly
  handle sparse matrices.
  [(#6947)](https://github.com/PennyLaneAI/pennylane/pull/6947)

* Added a class `qml.capture.transforms.MergeAmplitudeEmbedding` that merges `qml.AmplitudeEmbedding` operators
  following the same API as `qml.transforms.merge_amplitude_embedding` when experimental program capture is enabled.
  [(#6925)](https://github.com/PennyLaneAI/pennylane/pull/6925)
  
* `default.qubit` now supports the sparse matrices to be applied to the state vector. Specifically, `QubitUnitary` initialized with a sparse matrix can now be applied to the state vector in the `default.qubit` device.
  [(#6883)](https://github.com/PennyLaneAI/pennylane/pull/6883)

* `merge_rotations` now correctly simplifies merged `qml.Rot` operators whose angles yield the identity operator.
  [(#7011)](https://github.com/PennyLaneAI/pennylane/pull/7011)
  
* Bump `rng_salt` to `v0.40.0`.
  [(#6854)](https://github.com/PennyLaneAI/pennylane/pull/6854)

* `qml.gradients.hadamard_grad` can now differentiate anything with a generator, and can accept circuits with non-commuting measurements.
[(#6928)](https://github.com/PennyLaneAI/pennylane/pull/6928)

* `Controlled` operators now have a full implementation of `sparse_matrix` that supports `wire_order` configuration.
  [(#6994)](https://github.com/PennyLaneAI/pennylane/pull/6994)

* The `qml.measurements.NullMeasurement` measurement process is added to allow for profiling problems
  without the overheads associated with performing measurements.
  [(#6989)](https://github.com/PennyLaneAI/pennylane/pull/6989)

* `pauli_rep` property is now accessible for `Adjoint` operator when there is a Pauli representation.
  [(#6871)](https://github.com/PennyLaneAI/pennylane/pull/6871)

* `qml.SWAP` now has sparse representation.
  [(#6965)](https://github.com/PennyLaneAI/pennylane/pull/6965)

* A `Lattice` class and a `generate_lattice` method is added to the `qml.ftqc` module. The `generate_lattice` method is to generate 1D, 2D, 3D grid graphs with the given geometric parameters.
  [(#6958)](https://github.com/PennyLaneAI/pennylane/pull/6958)

* `qml.QubitUnitary` now accepts sparse CSR matrices (from `scipy.sparse`). This allows efficient representation of large unitaries with mostly zero entries. Note that sparse unitaries are still in early development and may not support all features of their dense counterparts.
  [(#6889)](https://github.com/PennyLaneAI/pennylane/pull/6889)
  [(#6986)](https://github.com/PennyLaneAI/pennylane/pull/6986)

  ```pycon
  >>> import numpy as np
  >>> import pennylane as qml
  >>> import scipy as sp
  >>> U_dense = np.eye(4)  # 2-wire identity
  >>> U_sparse = sp.sparse.csr_matrix(U_dense)
  >>> op = qml.QubitUnitary(U_sparse, wires=[0, 1])
  >>> print(op.matrix())
  <Compressed Sparse Row sparse matrix of dtype 'float64'
          with 4 stored elements and shape (4, 4)>
    Coords        Values
    (0, 0)        1.0
    (1, 1)        1.0
    (2, 2)        1.0
    (3, 3)        1.0
  >>> op.matrix().toarray()
  array([[1., 0., 0., 0.],
        [0., 1., 0., 0.],
        [0., 0., 1., 0.],
        [0., 0., 0., 1.]])
  ```

* Add a decomposition for multi-controlled global phases into a one-less-controlled phase shift.
  [(#6936)](https://github.com/PennyLaneAI/pennylane/pull/6936)

* `qml.StatePrep` now accepts sparse state vectors. Users can create `StatePrep` using `scipy.sparse.csr_matrix`. Note that non-zero `pad_with` is forbidden.
  [(#6863)](https://github.com/PennyLaneAI/pennylane/pull/6863)

  ```pycon
  >>> import scipy as sp
  >>> init_state = sp.sparse.csr_matrix([0, 0, 1, 0])
  >>> qsv_op = qml.StatePrep(init_state, wires=[1, 2])
  >>> wire_order = [0, 1, 2]
  >>> ket = qsv_op.state_vector(wire_order=wire_order)
  >>> print(ket)
  <Compressed Sparse Row sparse matrix of dtype 'float64'
         with 1 stored elements and shape (1, 8)>
    Coords        Values
    (0, 2)        1.0
  ```

* A `RuntimeWarning` is now raised by `qml.QNode` and `qml.execute` if executing JAX workflows and the installed version of JAX
  is greater than `0.4.28`.
  [(#6864)](https://github.com/PennyLaneAI/pennylane/pull/6864)

* Added the `qml.workflow.construct_execution_config(qnode)(*args,**kwargs)` helper function.
  Users can now construct the execution configuration from a particular `QNode` instance.
  [(#6901)](https://github.com/PennyLaneAI/pennylane/pull/6901)

  ```python
  @qml.qnode(qml.device("default.qubit", wires=1))
  def circuit(x):
      qml.RX(x, 0)
      return qml.expval(qml.Z(0))
  ```

  ```pycon
  >>> config = qml.workflow.construct_execution_config(circuit)(1)
  >>> pprint.pprint(config)
  ExecutionConfig(grad_on_execution=False,
                  use_device_gradient=True,
                  use_device_jacobian_product=False,
                  gradient_method='backprop',
                  gradient_keyword_arguments={},
                  device_options={'max_workers': None,
                                  'prng_key': None,
                                  'rng': Generator(PCG64) at 0x15F6BB680},
                  interface=<Interface.NUMPY: 'numpy'>,
                  derivative_order=1,
                  mcm_config=MCMConfig(mcm_method=None, postselect_mode=None),
                  convert_to_numpy=True)
  ```

* `QNode` objects now have an `update` method that allows for re-configuring settings like `diff_method`, `mcm_method`, and more. This allows for easier on-the-fly adjustments to workflows. Any arguments not specified will retain their original value.
  [(#6803)](https://github.com/PennyLaneAI/pennylane/pull/6803)

  After constructing a `QNode`,

  ```python
  import pennylane as qml

  @qml.qnode(device=qml.device("default.qubit"))
  def circuit():
    qml.H(0)
    qml.CNOT([0,1])
    return qml.probs()
  ```

  its settings can be modified with `update`, which returns a new `QNode` object. Here is an example
  of updating a QNode's `diff_method`:

  ```pycon
  >>> print(circuit.diff_method)
  best
  >>> new_circuit = circuit.update(diff_method="parameter-shift")
  >>> print(new_circuit.diff_method)
  'parameter-shift'
  ```

* Devices can now configure whether or not ML framework data is sent to them
  via an `ExecutionConfig.convert_to_numpy` parameter. End-to-end jitting on
  `default.qubit` is used if the user specified a `jax.random.PRNGKey` as a seed.
  [(#6899)](https://github.com/PennyLaneAI/pennylane/pull/6899)
  [(#6788)](https://github.com/PennyLaneAI/pennylane/pull/6788)
  [(#6869)](https://github.com/PennyLaneAI/pennylane/pull/6869)

* The coefficients of observables now have improved differentiability.
  [(#6598)](https://github.com/PennyLaneAI/pennylane/pull/6598)

* An empty basis set in `qml.compile` is now recognized as valid, resulting in decomposition of all operators that can be decomposed.
   [(#6821)](https://github.com/PennyLaneAI/pennylane/pull/6821)

* An informative error is raised when a `QNode` with `diff_method=None` is differentiated.
  [(#6770)](https://github.com/PennyLaneAI/pennylane/pull/6770)

* `qml.ops.sk_decomposition` has been improved to produce less gates for certain edge cases. This greatly impacts
  the performance of `qml.clifford_t_decomposition`, which should now give less extraneous `qml.T` gates.
  [(#6855)](https://github.com/PennyLaneAI/pennylane/pull/6855)

* `qml.gradients.finite_diff_jvp` has been added to compute the jvp of an arbitrary numeric
  function.
  [(#6853)](https://github.com/PennyLaneAI/pennylane/pull/6853)

* With program capture enabled, `QNode`'s can now be differentiated with `diff_method="finite-diff"`.
  [(#6853)](https://github.com/PennyLaneAI/pennylane/pull/6853)

* The requested `diff_method` is now validated when program capture is enabled.
  [(#6852)](https://github.com/PennyLaneAI/pennylane/pull/6852)

* The template `MPSPrep` now has a gate decomposition. This enables its use with any device.
  The `right_canonicalize_mps` function has also been added to transform an MPS into its right-canonical form.
  [(#6896)](https://github.com/PennyLaneAI/pennylane/pull/6896)

* The `qml.clifford_t_decomposition` has been improved to use less gates when decomposing `qml.PhaseShift`.
  [(#6842)](https://github.com/PennyLaneAI/pennylane/pull/6842)

* `qml.qchem.taper` now handles wire ordering for the tapered observables more robustly.
  [(#6954)](https://github.com/PennyLaneAI/pennylane/pull/6954)

* A `ParametrizedMidMeasure` class is added to represent a mid-circuit measurement in an arbitrary
  measurement basis in the XY, YZ or ZX plane. Subclasses `XMidMeasureMP` and `YMidMeasureMP` represent
  X-basis and Y-basis measurements. These classes are part of the experimental `ftqc` module.
  [(#6938)](https://github.com/PennyLaneAI/pennylane/pull/6938)
  [(#6953)](https://github.com/PennyLaneAI/pennylane/pull/6953)

* A `diagonalize_mcms` transform is added that diagonalizes any `ParametrizedMidMeasure`, for devices
  that only natively support mid-circuit measurements in the computational basis.
  [(#6938)](https://github.com/PennyLaneAI/pennylane/pull/6938)
  [(#7037)](https://github.com/PennyLaneAI/pennylane/pull/7037)

* Measurement functions `measure_x`, `measure_y` and `measure_arbitrary_basis` are added in the experimental `ftqc` module. These functions
  apply a mid-circuit measurement and return a `MeasurementValue`. They are analogous to `qml.measure` for
  the computational basis, but instead measure in the X-basis, Y-basis, or an arbitrary basis, respectively.
  Function `qml.ftqc.measure_z` is also added as an alias for `qml.measure`.
  [(#6953)](https://github.com/PennyLaneAI/pennylane/pull/6953)

* The function `cond_measure` is added to the experimental `ftqc` module to apply a mid-circuit 
  measurement with a measurement basis conditional on the function input.
  [(#7037)](https://github.com/PennyLaneAI/pennylane/pull/7037)
  
* `null.qubit` can now execute jaxpr.
  [(#6924)](https://github.com/PennyLaneAI/pennylane/pull/6924)

* A new class, `qml.ftqc.QubitGraph`, is now available for representing a qubit memory-addressing
  model for mappings between logical and physical qubits. This representation allows for nesting of
  lower-level qubits with arbitrary depth to allow easy insertion of arbitrarily many levels of
  abstractions between logical qubits and physical qubits.
  [(#6962)](https://github.com/PennyLaneAI/pennylane/pull/6962)

<h4>Capturing and representing hybrid programs</h4>

* Traditional tape transforms in PennyLane can be automatically converted to work with program capture enabled.
  [(#6922)](https://github.com/PennyLaneAI/pennylane/pull/6922)

  As an example, here is a custom tape transform, working with capture enabled, that shifts every `qml.RX` gate to the end of the circuit:

  ```python
  qml.capture.enable()

  @qml.transform
  def shift_rx_to_end(tape):
      """Transform that moves all RX gates to the end of the operations list."""
      new_ops, rxs = [], []

      for op in tape.operations:
          if isinstance(op, qml.RX):
              rxs.append(op)
          else:
                new_ops.append(op)

      operations = new_ops + rxs
      new_tape = tape.copy(operations=operations)
      return [new_tape], lambda res: res[0]
  ```

  A requirement for tape transforms to be compatible with program capture is to further decorate QNodes with the experimental
  `qml.capture.expand_plxpr_transforms` decorator.

  ```python
  @qml.capture.expand_plxpr_transforms
  @shift_rx_to_end
  @qml.qnode(qml.device("default.qubit", wires=1))
  def circuit():
      qml.RX(0.1, wires=0)
      qml.H(wires=0)
      return qml.state()
  ```

  ```pycon
  >>> print(qml.draw(circuit)())
  0: ──H──RX(0.10)─┤  State
  ```

  There are some exceptions to getting tape transforms to work with capture enabled:
  * Transforms that return multiple tapes cannot be converted.
  * Transforms that return non-trivial post-processing functions cannot be converted.
  * Transforms will fail to execute if the transformed quantum function or QNode contains:
    * `qml.cond` with dynamic parameters as predicates.
    * `qml.for_loop` with dynamic parameters for ``start``, ``stop``, or ``step``.
    * `qml.while_loop`.

* `Device.jaxpr_jvp` has been added to the device API to allow the definition of device derivatives
  when using program capture to jaxpr.
  [(#7019)](https://github.com/PennyLaneAI/pennylane/pull/7019)

* Device-provided derivatives are integrated into the program capture pipeline.
  `diff_method="adjoint"` can now be used with `default.qubit` when capture is enabled.
  [(#7019)](https://github.com/PennyLaneAI/pennylane/pull/7019)

* The `qml.transforms.single_qubit_fusion` quantum transform can now be applied with program capture enabled.
  [(#6945)](https://github.com/PennyLaneAI/pennylane/pull/6945)
  [(#7020)](https://github.com/PennyLaneAI/pennylane/pull/7020)

* Added class `qml.capture.transforms.CommuteControlledInterpreter` that moves commuting gates past control
  and target qubits of controlled operations when experimental program capture is enabled.
  It follows the same API as `qml.transforms.commute_controlled`.
  [(#6946)](https://github.com/PennyLaneAI/pennylane/pull/6946)

* `qml.QNode` can now cache plxpr. When executing a `QNode` for the first time, its plxpr representation will
  be cached based on the abstract evaluation of the arguments. Later executions that have arguments with the
  same shapes and data types will be able to use this cached plxpr instead of capturing the program again.
  [(#6923)](https://github.com/PennyLaneAI/pennylane/pull/6923)

* `qml.QNode` now accepts a `static_argnums` argument. This argument can be used to indicate any arguments that
  should be considered static when capturing the quantum program.
  [(#6923)](https://github.com/PennyLaneAI/pennylane/pull/6923)

* A new, experimental `Operator` method called `compute_qfunc_decomposition` has been added to represent decompositions with structure (e.g., control flow).
  This method is only used when capture is enabled with `qml.capture.enable()`.
  [(#6859)](https://github.com/PennyLaneAI/pennylane/pull/6859)
  [(#6881)](https://github.com/PennyLaneAI/pennylane/pull/6881)
  [(#7022)](https://github.com/PennyLaneAI/pennylane/pull/7022)
  [(#6917)](https://github.com/PennyLaneAI/pennylane/pull/6917)

  * Autograph can now be used with custom operations defined outside of the pennylane namespace.
  [(#6931)](https://github.com/PennyLaneAI/pennylane/pull/6931)

  * Add a `qml.capture.pause()` context manager for pausing program capture in an error-safe way.
  [(#6911)](https://github.com/PennyLaneAI/pennylane/pull/6911)

* Python control flow (`if/else`, `for`, `while`) is now supported when program capture is enabled by setting
  `autograph=True` at the QNode level.
  [(#6837)](https://github.com/PennyLaneAI/pennylane/pull/6837)

  ```python
  qml.capture.enable()

  dev = qml.device("default.qubit", wires=[0, 1, 2])

  @qml.qnode(dev, autograph=True)
  def circuit(num_loops: int):
      for i in range(num_loops):
          if i % 2 == 0:
              qml.H(i)
          else:
              qml.RX(1,i)
      return qml.state()
  ```

  ```pycon
  >>> print(qml.draw(circuit)(num_loops=3))
  0: ──H────────┤  State
  1: ──RX(1.00)─┤  State
  2: ──H────────┤  State
  >>> circuit(3)
  Array([0.43879125+0.j        , 0.43879125+0.j        ,
         0.        -0.23971277j, 0.        -0.23971277j,
         0.43879125+0.j        , 0.43879125+0.j        ,
         0.        -0.23971277j, 0.        -0.23971277j], dtype=complex64)
  ```

* The higher order primitives in program capture can now accept inputs with abstract shapes.
  [(#6786)](https://github.com/PennyLaneAI/pennylane/pull/6786)

* The `PlxprInterpreter` classes can now handle creating dynamic arrays via `jnp.ones`, `jnp.zeros`,
  `jnp.arange`, and `jnp.full`.
  [#6865)](https://github.com/PennyLaneAI/pennylane/pull/6865)

* A template class, `qml.ftqc.GraphStatePrep`, is added for the Graph state construction.
  [(#6985)](https://github.com/PennyLaneAI/pennylane/pull/6985)

* `qml.cond` can return arrays with dynamic shapes.
  [(#6888)](https://github.com/PennyLaneAI/pennylane/pull/6888/)

* The qnode primitive now stores the `ExecutionConfig` instead of `qnode_kwargs`.
  [(#6991)](https://github.com/PennyLaneAI/pennylane/pull/6991)

* `Device.eval_jaxpr` now accepts an `execution_config` keyword argument.
  [(#6991)](https://github.com/PennyLaneAI/pennylane/pull/6991)

* The adjoint jvp of a jaxpr can be computed using default.qubit tooling.
  [(#6875)](https://github.com/PennyLaneAI/pennylane/pull/6875)

* A new `qml.capture.eval_jaxpr` function has been implemented. This is a variant of `jax.core.eval_jaxpr` that can handle the creation
  of arrays with dynamic shapes.
  [(#7052)](https://github.com/PennyLaneAI/pennylane/pull/7052)

<h3>Labs: a place for unified and rapid prototyping of research software 🧪</h3>

* ``pennylane.labs.dla.lie_closure_dense`` is removed and integrated into ``qml.lie_closure`` using the new ``dense`` keyword.
  [(#6811)](https://github.com/PennyLaneAI/pennylane/pull/6811)

* ``pennylane.labs.dla.structure_constants_dense`` is removed and integrated into ``qml.structure_constants`` using the new ``matrix`` keyword.
  [(#6861)](https://github.com/PennyLaneAI/pennylane/pull/6861)

* ``ResourceOperator.resource_params`` is changed to a property.
  [(#6973)](https://github.com/PennyLaneAI/pennylane/pull/6973)

<h3>Breaking changes 💔</h3>

* `num_diagonalizing_gates` is no longer accessible in `qml.specs` or `QuantumScript.specs`. The calculation of
  this quantity is extremely expensive, and the definition is ambiguous for non-commuting observables.
  [(#7047)](https://github.com/PennyLaneAI/pennylane/pull/7047)

* `qml.gradients.gradient_transform.choose_trainable_params` has been renamed to `choose_trainable_param_indices`
  to better reflect what it actually does.
  [(#6928)](https://github.com/PennyLaneAI/pennylane/pull/6928)

* `MultiControlledX` no longer accepts strings as control values.
  [(#6835)](https://github.com/PennyLaneAI/pennylane/pull/6835)

* The input argument `control_wires` of `MultiControlledX` has been removed.
  [(#6832)](https://github.com/PennyLaneAI/pennylane/pull/6832)
  [(#6862)](https://github.com/PennyLaneAI/pennylane/pull/6862)

* `qml.execute` now has a collection of keyword-only arguments.
  [(#6598)](https://github.com/PennyLaneAI/pennylane/pull/6598)

* The ``decomp_depth`` argument in :func:`~pennylane.transforms.set_decomposition` has been removed.
  [(#6824)](https://github.com/PennyLaneAI/pennylane/pull/6824)

* The ``max_expansion`` argument in :func:`~pennylane.devices.preprocess.decompose` has been removed.
  [(#6824)](https://github.com/PennyLaneAI/pennylane/pull/6824)

* The ``tape`` and ``qtape`` properties of ``QNode`` have been removed.
  Instead, use the ``qml.workflow.construct_tape`` function.
  [(#6825)](https://github.com/PennyLaneAI/pennylane/pull/6825)

* The ``gradient_fn`` keyword argument to ``qml.execute`` has been removed. Instead, it has been replaced with ``diff_method``.
  [(#6830)](https://github.com/PennyLaneAI/pennylane/pull/6830)
  
* The ``QNode.get_best_method`` and ``QNode.best_method_str`` methods have been removed.
  Instead, use the ``qml.workflow.get_best_diff_method`` function.
  [(#6823)](https://github.com/PennyLaneAI/pennylane/pull/6823)

* The `output_dim` property of `qml.tape.QuantumScript` has been removed. Instead, use method `shape` of `QuantumScript` or `MeasurementProcess` to get the same information.
  [(#6829)](https://github.com/PennyLaneAI/pennylane/pull/6829)

* Removed method `qsvt_legacy` along with its private helper `_qsp_to_qsvt`
  [(#6827)](https://github.com/PennyLaneAI/pennylane/pull/6827)

<h3>Deprecations 👋</h3>

* Specifying `pipeline=None` with `qml.compile` is now deprecated. A sequence of
  transforms should always be specified.
  [(#7004)](https://github.com/PennyLaneAI/pennylane/pull/7004)

* The ``ControlledQubitUnitary`` will stop accepting `QubitUnitary` objects as arguments as its ``base``. Instead, use ``qml.ctrl`` to construct a controlled `QubitUnitary`.
  A folllow-on PR fixed accidental double-queuing when using `qml.ctrl` with `QubitUnitary`.
  [(#6840)](https://github.com/PennyLaneAI/pennylane/pull/6840)
  [(#6926)](https://github.com/PennyLaneAI/pennylane/pull/6926)

* The `control_wires` argument in `qml.ControlledQubitUnitary` has been deprecated.
  Instead, use the `wires` argument as the second positional argument.
  [(#6839)](https://github.com/PennyLaneAI/pennylane/pull/6839)

* The `mcm_method` keyword in `qml.execute` has been deprecated.
  Instead, use the ``mcm_method`` and ``postselect_mode`` arguments.
  [(#6807)](https://github.com/PennyLaneAI/pennylane/pull/6807)

* Specifying gradient keyword arguments as any additional keyword argument to the qnode is deprecated
  and will be removed in v0.42.  The gradient keyword arguments should be passed to the new
  keyword argument `gradient_kwargs` via an explicit dictionary. This change will improve qnode argument
  validation.
  [(#6828)](https://github.com/PennyLaneAI/pennylane/pull/6828)

* The `qml.gradients.hamiltonian_grad` function has been deprecated.
  This gradient recipe is not required with the new operator arithmetic system.
  [(#6849)](https://github.com/PennyLaneAI/pennylane/pull/6849)

* The ``inner_transform_program`` and ``config`` keyword arguments in ``qml.execute`` have been deprecated.
  If more detailed control over the execution is required, use ``qml.workflow.run`` with these arguments instead.
  [(#6822)](https://github.com/PennyLaneAI/pennylane/pull/6822)
  [(#6879)](https://github.com/PennyLaneAI/pennylane/pull/6879)

* The property `MeasurementProcess.return_type` has been deprecated.
  If observable type checking is needed, please use direct `isinstance`; if other text information is needed, please use class name, or another internal temporary private member `_shortname`.
  [(#6841)](https://github.com/PennyLaneAI/pennylane/pull/6841)
  [(#6906)](https://github.com/PennyLaneAI/pennylane/pull/6906)
  [(#6910)](https://github.com/PennyLaneAI/pennylane/pull/6910)

<h3>Internal changes ⚙️</h3>

* The test for `qml.math.quantum._denman_beavers_iterations` has been improved such that tested random matrices are guaranteed positive.
  [(#7071)](https://github.com/PennyLaneAI/pennylane/pull/7071)

* Replace `matrix_power` dispatch for `scipy` interface with an in-place implementation.
  [(#7055)](https://github.com/PennyLaneAI/pennylane/pull/7055)

* Add support to `CollectOpsandMeas` for handling `qnode` primitives.
  [(#6922)](https://github.com/PennyLaneAI/pennylane/pull/6922)

* Change some `scipy` imports from submodules to whole module to reduce memory footprint of importing pennylane.
  [(#7040)](https://github.com/PennyLaneAI/pennylane/pull/7040)

* Add `NotImplementedError`s for `grad` and `jacobian` in `CollectOpsandMeas`.
  [(#7041)](https://github.com/PennyLaneAI/pennylane/pull/7041)

* Quantum transform interpreters now perform argument validation and will no longer
  check if the equation in the `jaxpr` is a transform primitive.
  [(#7023)](https://github.com/PennyLaneAI/pennylane/pull/7023)

* `qml.for_loop` and `qml.while_loop` have been moved from the `compiler` module
  to a new `control_flow` module.
  [(#7017)](https://github.com/PennyLaneAI/pennylane/pull/7017)

* `qml.capture.run_autograph` is now idempotent.
  This means `run_autograph(fn) = run_autograph(run_autograph(fn))`.
  [(#7001)](https://github.com/PennyLaneAI/pennylane/pull/7001)

* Minor changes to `DQInterpreter` for speedups with program capture execution.
  [(#6984)](https://github.com/PennyLaneAI/pennylane/pull/6984)

* Globally silences `no-member` pylint issues from jax.
  [(#6987)](https://github.com/PennyLaneAI/pennylane/pull/6987)

* Fix `pylint=3.3.4` errors in source code.
  [(#6980)](https://github.com/PennyLaneAI/pennylane/pull/6980)
  [(#6988)](https://github.com/PennyLaneAI/pennylane/pull/6988)

* Remove `QNode.get_gradient_fn` from source code.
  [(#6898)](https://github.com/PennyLaneAI/pennylane/pull/6898)
  
* The source code has been updated use black 25.1.0.
  [(#6897)](https://github.com/PennyLaneAI/pennylane/pull/6897)

* Improved the `InterfaceEnum` object to prevent direct comparisons to `str` objects.
  [(#6877)](https://github.com/PennyLaneAI/pennylane/pull/6877)

* Added a `QmlPrimitive` class that inherits `jax.core.Primitive` to a new `qml.capture.custom_primitives` module.
  This class contains a `prim_type` property so that we can differentiate between different sets of PennyLane primitives.
  Consequently, `QmlPrimitive` is now used to define all PennyLane primitives.
  [(#6847)](https://github.com/PennyLaneAI/pennylane/pull/6847)

* The `RiemannianGradientOptimizer` has been updated to take advantage of newer features.
  [(#6882)](https://github.com/PennyLaneAI/pennylane/pull/6882)

* Use `keep_intermediate=True` flag to keep Catalyst's IR when testing.
  Also use a different way of testing to see if something was compiled.
  [(#6990)](https://github.com/PennyLaneAI/pennylane/pull/6990)

<h3>Documentation 📝</h3>

* The code example in the docstring for `qml.PauliSentence` now properly copy-pastes.
  [(#6949)](https://github.com/PennyLaneAI/pennylane/pull/6949)

* The docstrings for `qml.unary_mapping`, `qml.binary_mapping`, `qml.christiansen_mapping`,
  `qml.qchem.localize_normal_modes`, and `qml.qchem.VibrationalPES` have been updated to include better
  code examples.
  [(#6717)](https://github.com/PennyLaneAI/pennylane/pull/6717)

* The docstrings for `qml.qchem.localize_normal_modes` and `qml.qchem.VibrationalPES` have been updated to include
  examples that can be copied.
  [(#6834)](https://github.com/PennyLaneAI/pennylane/pull/6834)

* Fixed a typo in the code example for `qml.labs.dla.lie_closure_dense`.
  [(#6858)](https://github.com/PennyLaneAI/pennylane/pull/6858)

* The code example in the docstring for `qml.BasisRotation` was corrected by including `wire_order` in the
  call to `qml.matrix`.
  [(#6891)](https://github.com/PennyLaneAI/pennylane/pull/6891)

* The docstring of `qml.noise.meas_eq` has been updated to make its functionality clearer.
  [(#6920)](https://github.com/PennyLaneAI/pennylane/pull/6920)

<h3>Bug fixes 🐛</h3>

* Dynamic one-shot workloads are now faster for `null.qubit`.
<<<<<<< HEAD
  Remove a redundant `functools.lru_cache` call that was capturing all `SampleMP` objects in a workload.
=======
  Removed a redundant `functools.lru_cache` call that was capturing all `SampleMP` objects in a workload.
>>>>>>> ddcad37f
  [(#7077)](https://github.com/PennyLaneAI/pennylane/pull/7077)

* `qml.transforms.single_qubit_fusion` and `qml.transforms.cancel_inverses` now correctly handle mid-circuit measurements
  when experimental program capture is enabled.
  [(#7020)](https://github.com/PennyLaneAI/pennylane/pull/7020)

* `qml.math.get_interface` now correctly extracts the `"scipy"` interface if provided a list/array
  of sparse matrices.
  [(#7015)](https://github.com/PennyLaneAI/pennylane/pull/7015)

* `qml.ops.Controlled.has_sparse_matrix` now provides the correct information
  by checking if the target operator has a sparse or dense matrix defined.
  [(#7025)](https://github.com/PennyLaneAI/pennylane/pull/7025)

* `qml.capture.PlxprInterpreter` now flattens pytree arguments before evaluation.
  [(#6975)](https://github.com/PennyLaneAI/pennylane/pull/6975)

* `qml.GlobalPhase.sparse_matrix` now correctly returns a sparse matrix of the same shape as `matrix`.
  [(#6940)](https://github.com/PennyLaneAI/pennylane/pull/6940)

* `qml.expval` no longer silently casts to a real number when observable coefficients are imaginary.
  [(#6939)](https://github.com/PennyLaneAI/pennylane/pull/6939)

* Fixed `qml.wires.Wires` initialization to disallow `Wires` objects as wires labels.
  Now, `Wires` is idempotent, e.g. `Wires([Wires([0]), Wires([1])])==Wires([0, 1])`.
  [(#6933)](https://github.com/PennyLaneAI/pennylane/pull/6933)

* `qml.capture.PlxprInterpreter` now correctly handles propagation of constants when interpreting higher-order primitives
  [(#6913)](https://github.com/PennyLaneAI/pennylane/pull/6913)

* `qml.capture.PlxprInterpreter` now uses `Primitive.get_bind_params` to resolve primitive calling signatures before binding
  primitives.
  [(#6913)](https://github.com/PennyLaneAI/pennylane/pull/6913)

* The interface is now detected from the data in the circuit, not the arguments to the `QNode`. This allows
  interface data to be strictly passed as closure variables and still be detected.
  [(#6892)](https://github.com/PennyLaneAI/pennylane/pull/6892)

* `BasisState` now casts its input to integers.
  [(#6844)](https://github.com/PennyLaneAI/pennylane/pull/6844)

* The `workflow.contstruct_batch` and `workflow.construct_tape` functions now correctly reflect the `mcm_method`
  passed to the `QNode`, instead of assuming the method is always `deferred`.
  [(#6903)](https://github.com/PennyLaneAI/pennylane/pull/6903)

* The `poly_to_angles` function has been improved to correctly work with different interfaces and
  no longer manipulate the input angles tensor internally.
  [(#6979)](https://github.com/PennyLaneAI/pennylane/pull/6979)

* The `QROM` template is upgraded to decompose more efficiently when `work_wires` are not used.
  [#6967)](https://github.com/PennyLaneAI/pennylane/pull/6967)

* Applying mid-circuit measurements inside `qml.cond` is not supported, and previously resulted in 
  unclear error messages or incorrect results. It is now explicitly not allowed, and raises an error when 
  calling the function returned by `qml.cond`.
  [(#7027)](https://github.com/PennyLaneAI/pennylane/pull/7027)  
  [(#7051)](https://github.com/PennyLaneAI/pennylane/pull/7051)

<h3>Contributors ✍️</h3>

This release contains contributions from (in alphabetical order):

Guillermo Alonso,
Utkarsh Azad,
Joey Carter,
Henry Chang,
Yushao Chen,
Isaac De Vlugt,
Diksha Dhawan,
Lillian M.A. Frederiksen,
Pietropaolo Frisoni,
Marcus Gisslén,
Korbinian Kottmann,
Christina Lee,
Joseph Lee,
Lee J. O'Riordan,
Mudit Pandey,
Andrija Paurevic,
Shuli Shu,
David Wierichs<|MERGE_RESOLUTION|>--- conflicted
+++ resolved
@@ -607,11 +607,7 @@
 <h3>Bug fixes 🐛</h3>
 
 * Dynamic one-shot workloads are now faster for `null.qubit`.
-<<<<<<< HEAD
-  Remove a redundant `functools.lru_cache` call that was capturing all `SampleMP` objects in a workload.
-=======
   Removed a redundant `functools.lru_cache` call that was capturing all `SampleMP` objects in a workload.
->>>>>>> ddcad37f
   [(#7077)](https://github.com/PennyLaneAI/pennylane/pull/7077)
 
 * `qml.transforms.single_qubit_fusion` and `qml.transforms.cancel_inverses` now correctly handle mid-circuit measurements
