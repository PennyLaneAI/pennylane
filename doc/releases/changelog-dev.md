--- conflicted
+++ resolved
@@ -631,7 +631,6 @@
 
 <h3>Breaking changes</h3>
 
-<<<<<<< HEAD
 - The operator attributes `is_composable_rotation`, `is_self_inverse`,
   `is_symmetric_over_all_wires`, and `is_symmetric_over_control_wires` have been
   removed as attributes from the base class. They have been replaced by
@@ -639,14 +638,11 @@
   in `ops/qubit/attributes.py`.
   [(#1763)](https://github.com/PennyLaneAI/pennylane/pull/1763)
 
-- The input signature of an `expand_fn` used in a `batch_transform`
-=======
 * The `qml.inv` function has been removed, `qml.adjoint` should be used
   instead.
   [(#1778)](https://github.com/PennyLaneAI/pennylane/pull/1778)
 
 * The input signature of an `expand_fn` used in a `batch_transform`
->>>>>>> 189b196e
   now **must** have the same signature as the provided `transform_fn`,
   and vice versa.
   [(#1721)](https://github.com/PennyLaneAI/pennylane/pull/1721)
