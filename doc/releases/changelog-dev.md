--- conflicted
+++ resolved
@@ -208,17 +208,14 @@
 
 <h3>Bug fixes 🐛</h3>
 
-<<<<<<< HEAD
 * Fixes a bug where `stoch_pulse_grad` would ignore prefactors of rescaled Pauli words in the
   generating terms of a pulse Hamiltonian.
   [(4156)](https://github.com/PennyLaneAI/pennylane/pull/4156)
   
-=======
 * Fixes a bug where the wire ordering of the `wires` argument to `qml.density_matrix`
   was not taken into account.
   [(#4072)](https://github.com/PennyLaneAI/pennylane/pull/4072)
 
->>>>>>> 7aa9ce31
 * Removes a patch in `interfaces/autograd.py` that checks for the `strawberryfields.gbs` device.  That device
   is pinned to PennyLane <= v0.29.0, so that patch is no longer necessary.
 
