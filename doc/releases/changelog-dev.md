# Release 0.44.0-dev (development release)

<h3>New features since last release</h3>

<<<<<<< HEAD
* To support the [IQP paper](https://arxiv.org/pdf/2503.02934), a new template has been added that builds an Instantaneous 
  Quantum Polynomial (`~.IQP`) circuit, and a `~.ResourceOperator` has been added that allows us to estimate the resources 
  required to run an `~.IQP` circuit in theory.
  [(#8748)](https://github.com/PennyLaneAI/pennylane/pull/8748)
=======
* Users can now set precisions for a larger variety of `ResourceOperator`s in
  :mod:`estimator <pennylane.estimator>` using
  :meth:`ResourceConfig.set_precision <pennylane.estimator.resource_config.ResourceConfig.set_precision>`
  thanks to the addition of the `resource_key` keyword argument.
  [(#8561)](https://github.com/PennyLaneAI/pennylane/pull/8561)

* Users can now estimate the resources of Trotterization for Pauli Hamiltonians, using the new
  :class:`estimator.PauliHamiltonian <pennylane.estimator.compact_hamiltonian.PauliHamiltonian>`
  resource Hamiltonian class and the new
  :class:`estimator.TrotterPauli <pennylane.estimator.templates.TrotterPauli>`
  resource operator.
  [(#8546)](https://github.com/PennyLaneAI/pennylane/pull/8546)
>>>>>>> 834b9229

* Users can now perform rapid Clifford+T decomposition with QJIT and program capture enabled,
  using the new :func:`~pennylane.transforms.gridsynth` compilation pass.
  This pass discretizes ``RZ`` and ``PhaseShift`` gates to either the Clifford+T basis or to the PPR basis.
  [(#8609)](https://github.com/PennyLaneAI/pennylane/pull/8609)

* Quantum Automatic Differentiation implemented to allow automatic selection of optimal
  Hadamard gradient differentiation methods per [the paper](https://arxiv.org/pdf/2408.05406).
  [(#8640)](https://github.com/PennyLaneAI/pennylane/pull/8640)

* A new decomposition has been added for the Controlled :class:`~.SemiAdder`,
  which is efficient and skips controlling all gates in its decomposition.
  [(#8423)](https://github.com/PennyLaneAI/pennylane/pull/8423)

* Added a :meth:`~pennylane.devices.DeviceCapabilities.gate_set` method to :class:`~pennylane.devices.DeviceCapabilities`
  that produces a set of gate names to be used as the target gate set in decompositions.
  [(#8522)](https://github.com/PennyLaneAI/pennylane/pull/8522)

* The :func:`~pennylane.transforms.decompose` transform now accepts a `minimize_work_wires` argument. With
  the new graph-based decomposition system activated via :func:`~pennylane.decomposition.enable_graph`,
  and `minimize_work_wires` set to `True`, the decomposition system will select decomposition rules that
  minimizes the maximum number of simultaneously allocated work wires.
  [(#8729)](https://github.com/PennyLaneAI/pennylane/pull/8729)
  [(#8734)](https://github.com/PennyLaneAI/pennylane/pull/8734)

<h4>Pauli product measurements</h4>

* Writing circuits in terms of `Pauli product measurements <https://pennylane.ai/compilation/pauli-product-measurement>`_
  (PPMs) in PennyLane is now possible with the new :func:`~.pauli_measure` function.
  Using this function in tandem with :class:`~.PauliRot` to represent Pauli product rotations (PPRs) unlocks surface-code fault-tolerant quantum computing research spurred from `A Game of Surface Codes <http://arxiv.org/abs/1808.02892>`_.
  [(#8461)](https://github.com/PennyLaneAI/pennylane/pull/8461)
  [(#8631)](https://github.com/PennyLaneAI/pennylane/pull/8631)
  [(#8623)](https://github.com/PennyLaneAI/pennylane/pull/8623)
  [(#8663)](https://github.com/PennyLaneAI/pennylane/pull/8663)
  [(#8692)](https://github.com/PennyLaneAI/pennylane/pull/8692)

  The new :func:`~.pauli_measure` function is currently only for analysis on the ``null.qubit`` device, which allows for resource tracking with :func:`~.specs` and circuit inspection with :func:`~.drawer.draw`.

  In the following example, a measurement of the ``XY`` Pauli product on wires ``0`` and ``2`` is performed
  using :func:`~.pauli_measure`, followed by application of a :class:`~.PauliX` gate conditional on
  the outcome of the PPM:

  ```python
  import pennylane as qml
  
  dev = qml.device("null.qubit", wires=3)

  @qml.qnode(dev)
  def circuit():
      qml.Hadamard(0)
      qml.Hadamard(2)
      qml.PauliRot(np.pi / 4, pauli_word="XYZ", wires=[0, 1, 2])
      ppm = qml.pauli_measure(pauli_word="XY", wires=[0, 2])
      qml.cond(ppm, qml.X)(wires=1)
      return qml.expval(qml.Z(0))
  ```

  ```pycon
  >>> print(qml.draw(circuit)())
  0: ──H─╭RXYZ(0.79)─╭┤↗X├────┤  <Z>
  1: ────├RXYZ(0.79)─│──────X─┤
  2: ──H─╰RXYZ(0.79)─╰┤↗Y├──║─┤
                       ╚════╝
  ```

  By appliying the :func:`~.specs` function to the circuit above, you can easily determine its resource information.
  In this case, in addition to other gates, we can see that the circuit includes one PPR and one PPM operation (represented
  by the :class:`~.PauliRot` and :class:`~.ops.mid_measure.pauli_measure.PauliMeasure` gate types):

  ```pycon
  >>> print(qml.specs(circuit)()['resources'])
  Total qubit allocations: 3
  Total gates: 5
  Circuit depth: 4

  Gate types:
    Hadamard: 2
    PauliRot: 1
    PauliMeasure: 1
    Conditional(PauliX): 1

  Measurements:
    expval(PauliZ): 1
  ```

<h4> Compile Pipeline and Transforms </h4>

* Arithmetic dunder methods (`__add__`, `__mul__`, `__rmul__`) have been added to 
  :class:`~.transforms.core.TransformDispatcher`, :class:`~.transforms.core.TransformContainer`, 
  and :class:`~.CompilePipeline` (previously known as the `TransformProgram`) to enable intuitive composition of transform programs using `+` and `*` operators.
  [(#8703)](https://github.com/PennyLaneAI/pennylane/pull/8703)

* In the past, calling a transform with only arguments or keyword but no tapes would raise an error.
  Now, two transforms can be concatenated naturally as

  ```python
  decompose(gate_set=gate_set) + merge_rotations(1e-6)
  ```

  [(#8730)](https://github.com/PennyLaneAI/pennylane/pull/8730)

* `@partial` is not needed anymore for using transforms as decorators with arguments.
  Now, the following two usages are equivalent:

  ```python
  @partial(qml.transforms.decompose, gate_set={qml.RX, qml.CNOT})
  @qml.qnode(qml.device('default.qubit', wires=2))
  def circuit():
      qml.Hadamard(wires=0)
      qml.CZ(wires=[0,1])
      return qml.expval(qml.Z(0))
  ```

  ```python
  @qml.transforms.decompose(gate_set={qml.RX, qml.CNOT})
  @qml.qnode(qml.device('default.qubit', wires=2))
  def circuit():
      qml.Hadamard(wires=0)
      qml.CZ(wires=[0,1])
      return qml.expval(qml.Z(0))
  ```

  [(#8730)](https://github.com/PennyLaneAI/pennylane/pull/8730)

* The `TransformProgram` has been renamed to :class:`~pennylane.transforms.core.CompilePipeline`, and uses of
  the term "transform program" has been updated to "compile pipeline" across the codebase. The class is still
  accessible as `TransformProgram` from `pennylane.transforms.core`, but the module `pennylane.transforms.core.transform_program`
  has been renamed to `pennylane.transforms.core.compile_pipeline`, and the old name is no longer available.
  [(#8735)](https://github.com/PennyLaneAI/pennylane/pull/8735)

* The :class:`~pennylane.transforms.core.CompilePipeline` (previously known as `TransformProgram`)
  is available at the top level namespace as `qml.CompilePipeline`.
  [(#8735)](https://github.com/PennyLaneAI/pennylane/pull/8735)

* Now `CompilePipeline` can dispatch to anything individual transforms can dispatch onto, including
  QNodes.
  [(#8731)](https://github.com/PennyLaneAI/pennylane/pull/8731)

* The :class:`~.CompilePipeline` (previously known as the `TransformProgram`) can now be constructed
  more flexibility with a variable number of arguments that are of types `TransformDispatcher`,
  `TransformContainer`, or other `CompilePipeline`s.
  [(#8750)](https://github.com/PennyLaneAI/pennylane/pull/8750)

<h3>Improvements 🛠</h3>

* Added a new decomposition, `_decompose_2_cnots`, for the two-qubit decomposition for `QubitUnitary`.
  It supports the analytical decomposition a two-qubit unitary known to require exactly 2 CNOTs.
  [(#8666)](https://github.com/PennyLaneAI/pennylane/issues/8666)

* Quantum compilation passes in MLIR and XDSL can now be applied using the core PennyLane transform
  infrastructure, instead of using Catalyst-specific tools. This is made possible by a new argument in
  :func:`~pennylane.transform` and `~.TransformDispatcher` called ``pass_name``, which accepts a string
  corresponding to the name of the compilation pass.
  The ``pass_name`` argument ensures that the given compilation pass will be used when qjit'ing a
  workflow, where the pass is performed in MLIR or xDSL.
  [(#8539)](https://github.com/PennyLaneAI/pennylane/pull/8539)

* `Operator.decomposition` will fallback to the first entry in `qml.list_decomps` if the `Operator.compute_decomposition`
  method is not overridden.
  [(#8686)](https://github.com/PennyLaneAI/pennylane/pull/8686)

* A new :func:`~.marker` function allows for easy inspection at particular points in a transform program
  with :func:`~.specs` and :func:`~.drawer.draw` instead of having to increment ``level``
  by integer amounts when not using any Catalyst passes.
  [(#8684)](https://github.com/PennyLaneAI/pennylane/pull/8684)

  The :func:`~.marker` function works like a transform in PennyLane, and can be deployed as
  a decorator on top of QNodes:

  ```
  from functools import partial

  @partial(qml.marker, level="rotations-merged")
  @qml.transforms.merge_rotations
  @partial(qml.marker, level="my-level")
  @qml.transforms.cancel_inverses
  @partial(qml.transforms.decompose, gate_set={qml.RX})
  @qml.qnode(qml.device('lightning.qubit'))
  def circuit():
      qml.RX(0.2,0)
      qml.X(0)
      qml.X(0)
      qml.RX(0.2, 0)
      return qml.state()
  ```

  The string supplied to ``marker`` can then be used as an argument to ``level`` in ``draw``
  and ``specs``, showing the cumulative result of applying transforms up to the marker:

  ```pycon
  >>> print(qml.draw(circuit, level="my-level")())
  0: ──RX(0.20)──RX(3.14)──RX(3.14)──RX(0.20)─┤  State
  >>> print(qml.draw(circuit, level="rotations-merged")())
  0: ──RX(6.68)─┤  State
  ```

* `qml.for_loop` will now fall back to a standard Python `for` loop if capturing a condensed, structured loop fails
  with program capture enabled.
  [(#8615)](https://github.com/PennyLaneAI/pennylane/pull/8615)

* `qml.cond` will now use standard Python logic if all predicates have concrete values. A nested
  control flow primitive will no longer be captured as it is not needed.
  [(#8634)](https://github.com/PennyLaneAI/pennylane/pull/8634)

* The `~.BasisRotation` graph decomposition was re-written in a qjit friendly way with PennyLane control flow.
  [(#8560)](https://github.com/PennyLaneAI/pennylane/pull/8560)
  [(#8608)](https://github.com/PennyLaneAI/pennylane/pull/8608)
  [(#8620)](https://github.com/PennyLaneAI/pennylane/pull/8620)

* The new graph based decompositions system enabled via :func:`~.decomposition.enable_graph` now supports the following
  additional templates.
  [(#8520)](https://github.com/PennyLaneAI/pennylane/pull/8520)
  [(#8515)](https://github.com/PennyLaneAI/pennylane/pull/8515)
  [(#8516)](https://github.com/PennyLaneAI/pennylane/pull/8516)
  [(#8555)](https://github.com/PennyLaneAI/pennylane/pull/8555)
  [(#8558)](https://github.com/PennyLaneAI/pennylane/pull/8558)
  [(#8538)](https://github.com/PennyLaneAI/pennylane/pull/8538)
  [(#8534)](https://github.com/PennyLaneAI/pennylane/pull/8534)
  [(#8582)](https://github.com/PennyLaneAI/pennylane/pull/8582)
  [(#8543)](https://github.com/PennyLaneAI/pennylane/pull/8543)
  [(#8554)](https://github.com/PennyLaneAI/pennylane/pull/8554)
  [(#8616)](https://github.com/PennyLaneAI/pennylane/pull/8616)
  [(#8602)](https://github.com/PennyLaneAI/pennylane/pull/8602)
  [(#8600)](https://github.com/PennyLaneAI/pennylane/pull/8600)
  [(#8601)](https://github.com/PennyLaneAI/pennylane/pull/8601)
  [(#8595)](https://github.com/PennyLaneAI/pennylane/pull/8595)
  [(#8586)](https://github.com/PennyLaneAI/pennylane/pull/8586)
  [(#8614)](https://github.com/PennyLaneAI/pennylane/pull/8614)

  - :class:`~.QSVT`
  - :class:`~.AmplitudeEmbedding`
  - :class:`~.AllSinglesDoubles`
  - :class:`~.SimplifiedTwoDesign`
  - :class:`~.GateFabric`
  - :class:`~.AngleEmbedding`
  - :class:`~.IQPEmbedding`
  - :class:`~.kUpCCGSD`
  - :class:`~.QAOAEmbedding`
  - :class:`~.BasicEntanglerLayers`
  - :class:`~.HilbertSchmidt`
  - :class:`~.LocalHilbertSchmidt`
  - :class:`~.QuantumMonteCarlo`
  - :class:`~.ArbitraryUnitary`
  - :class:`~.ApproxTimeEvolution`
  - :class:`~.ParticleConservingU2`
  - :class:`~.ParticleConservingU1`
  - :class:`~.CommutingEvolution`

* Added a keyword argument ``recursive`` to ``qml.transforms.cancel_inverses`` that enables
  recursive cancellation of nested pairs of mutually inverse gates. This makes the transform
  more powerful, because it can cancel larger blocks of inverse gates without having to scan
  the circuit from scratch. By default, the recursive cancellation is enabled (``recursive=True``).
  To obtain previous behaviour, disable it by setting ``recursive=False``.
  [(#8483)](https://github.com/PennyLaneAI/pennylane/pull/8483)

* `qml.grad` and `qml.jacobian` now lazily dispatch to catalyst and program
  capture, allowing for `qml.qjit(qml.grad(c))` and `qml.qjit(qml.jacobian(c))` to work.
  [(#8382)](https://github.com/PennyLaneAI/pennylane/pull/8382)

* Both the generic and transform-specific application behavior of a `qml.transforms.core.TransformDispatcher`
  can be overwritten with `TransformDispatcher.generic_register` and `my_transform.register`.
  [(#7797)](https://github.com/PennyLaneAI/pennylane/pull/7797)

* With capture enabled, measurements can now be performed on Operator instances passed as closure
  variables from outside the workflow scope.
  [(#8504)](https://github.com/PennyLaneAI/pennylane/pull/8504)

* Users can now estimate the resources for quantum circuits that contain or decompose into
  any of the following symbolic operators: :class:`~.ChangeOpBasis`, :class:`~.Prod`,
  :class:`~.Controlled`, :class:`~.ControlledOp`, :class:`~.Pow`, and :class:`~.Adjoint`.
  [(#8464)](https://github.com/PennyLaneAI/pennylane/pull/8464)

* Wires can be specified via `range` with program capture and autograph.
  [(#8500)](https://github.com/PennyLaneAI/pennylane/pull/8500)

* The :func:`~pennylane.transforms.decompose` transform no longer raises an error if both `gate_set` and
  `stopping_condition` are provided, or if `gate_set` is a dictionary, when the new graph-based decomposition
  system is disabled.
  [(#8532)](https://github.com/PennyLaneAI/pennylane/pull/8532)

* A new decomposition has been added to :class:`pennylane.Toffoli`. This decomposition uses one
  work wire and :class:`pennylane.TemporaryAND` operators to reduce the resources needed.
  [(#8549)](https://github.com/PennyLaneAI/pennylane/pull/8549)

* The :func:`~pennylane.pauli_decompose` now supports decomposing scipy's sparse matrices,
  allowing for efficient decomposition of large matrices that cannot fit in memory when written as
  dense arrays.
  [(#8612)](https://github.com/PennyLaneAI/pennylane/pull/8612)
  
* A decomposition has been added to the adjoint of :class:`pennylane.TemporaryAND`. This decomposition relies on mid-circuit measurments and does not require any T gates.
  [(#8633)](https://github.com/PennyLaneAI/pennylane/pull/8633)

* The graph-based decomposition system now supports decomposition rules that contains mid-circuit measurements.
  [(#8079)](https://github.com/PennyLaneAI/pennylane/pull/8079)

* The `~pennylane.estimator.compact_hamiltonian.CDFHamiltonian`, `~pennylane.estimator.compact_hamiltonian.THCHamiltonian`,
  `~pennylane.estimator.compact_hamiltonian.VibrationalHamiltonian`, and `~pennylane.estimator.compact_hamiltonian.VibronicHamiltonian`
  classes were modified to take the 1-norm of the Hamiltonian as an optional argument.
  [(#8697)](https://github.com/PennyLaneAI/pennylane/pull/8697)

* New decomposition rules that decompose to :class:`~.PauliRot` are added for the following operators.
  [(#8700)](https://github.com/PennyLaneAI/pennylane/pull/8700)
  [(#8704)](https://github.com/PennyLaneAI/pennylane/pull/8704)

  - :class:`~.CRX`, :class:`~.CRY`, :class:`~.CRZ`
  - :class:`~.ControlledPhaseShift`
  - :class:`~.IsingXX`, :class:`~.IsingYY`, :class:`~.IsingZZ`
  - :class:`~.PSWAP`
  - :class:`~.RX`, :class:`~.RY`, :class:`~.RZ`
  - :class:`~.SingleExcitation`, :class:`~.DoubleExcitation`
  - :class:`~.SWAP`, :class:`~.ISWAP`, :class:`~.SISWAP`
  - :class:`~.CY`, :class:`~.CZ`, :class:`~.CSWAP`, :class:`~.CNOT`, :class:`~.Toffoli`

<h3>Breaking changes 💔</h3>

* The output format of `qml.specs` has been restructured into a dataclass to streamline the outputs.
  Some legacy information has been removed from the new output format.
  [(#8713)](https://github.com/PennyLaneAI/pennylane/pull/8713)

* The unified compiler, implemented in the `qml.compiler.python_compiler` submodule, has been removed from PennyLane.
  It has been migrated to Catalyst, available as `catalyst.python_interface`.
  [(#8662)](https://github.com/PennyLaneAI/pennylane/pull/8662)

* `qml.transforms.map_wires` no longer supports plxpr transforms.
  [(#8683)](https://github.com/PennyLaneAI/pennylane/pull/8683)

* ``QuantumScript.to_openqasm`` has been removed. Please use ``qml.to_openqasm`` instead. This removes duplicated
  functionality for converting a circuit to OpenQASM code.
  [(#8499)](https://github.com/PennyLaneAI/pennylane/pull/8499)

* Providing ``num_steps`` to :func:`pennylane.evolve`, :func:`pennylane.exp`, :class:`pennylane.ops.Evolution`,
  and :class:`pennylane.ops.Exp` has been disallowed. Instead, use :class:`~.TrotterProduct` for approximate
  methods, providing the ``n`` parameter to perform the Suzuki-Trotter product approximation of a Hamiltonian
  with the specified number of Trotter steps.
  [(#8474)](https://github.com/PennyLaneAI/pennylane/pull/8474)

  As a concrete example, consider the following case:

  .. code-block:: python

    coeffs = [0.5, -0.6]
    ops = [qml.X(0), qml.X(0) @ qml.Y(1)]
    H_flat = qml.dot(coeffs, ops)

  Instead of computing the Suzuki-Trotter product approximation as:

  ```pycon
  >>> qml.evolve(H_flat, num_steps=2).decomposition()
  [RX(0.5, wires=[0]),
  PauliRot(-0.6, XY, wires=[0, 1]),
  RX(0.5, wires=[0]),
  PauliRot(-0.6, XY, wires=[0, 1])]
  ```

  The same result can be obtained using :class:`~.TrotterProduct` as follows:

  ```pycon
  >>> decomp_ops = qml.adjoint(qml.TrotterProduct(H_flat, time=1.0, n=2)).decomposition()
  >>> [simp_op for op in decomp_ops for simp_op in map(qml.simplify, op.decomposition())]
  [RX(0.5, wires=[0]),
  PauliRot(-0.6, XY, wires=[0, 1]),
  RX(0.5, wires=[0]),
  PauliRot(-0.6, XY, wires=[0, 1])]
  ```

* The value ``None`` has been removed as a valid argument to the ``level`` parameter in the
  :func:`pennylane.workflow.get_transform_program`, :func:`pennylane.workflow.construct_batch`,
  :func:`pennylane.draw`, :func:`pennylane.draw_mpl`, and :func:`pennylane.specs` transforms.
  Please use ``level='device'`` instead to apply the transform at the device level.
  [(#8477)](https://github.com/PennyLaneAI/pennylane/pull/8477)

* Access to ``add_noise``, ``insert`` and noise mitigation transforms from the ``pennylane.transforms`` module is deprecated.
  Instead, these functions should be imported from the ``pennylane.noise`` module.
  [(#8477)](https://github.com/PennyLaneAI/pennylane/pull/8477)

* ``qml.qnn.cost.SquaredErrorLoss`` has been removed. Instead, this hybrid workflow can be accomplished
  with a function like ``loss = lambda *args: (circuit(*args) - target)**2``.
  [(#8477)](https://github.com/PennyLaneAI/pennylane/pull/8477)

* Some unnecessary methods of the ``qml.CircuitGraph`` class have been removed:
  [(#8477)](https://github.com/PennyLaneAI/pennylane/pull/8477)

  - ``print_contents`` in favor of ``print(obj)``
  - ``observables_in_order`` in favor of ``observables``
  - ``operations_in_order`` in favor of ``operations``
  - ``ancestors_in_order(obj)`` in favor of ``ancestors(obj, sort=True)``
  - ``descendants_in_order(obj)`` in favor of ``descendants(obj, sort=True)``

* ``pennylane.devices.DefaultExecutionConfig`` has been removed. Instead, use
  ``qml.devices.ExecutionConfig()`` to create a default execution configuration.
  [(#8470)](https://github.com/PennyLaneAI/pennylane/pull/8470)

* Specifying the ``work_wire_type`` argument in ``qml.ctrl`` and other controlled operators as ``"clean"`` or
  ``"dirty"`` is disallowed. Use ``"zeroed"`` to indicate that the work wires are initially in the :math:`|0\rangle`
  state, and ``"borrowed"`` to indicate that the work wires can be in any arbitrary state. In both cases, the
  work wires are assumed to be restored to their original state upon completing the decomposition.
  [(#8470)](https://github.com/PennyLaneAI/pennylane/pull/8470)

* `QuantumScript.shape` and `QuantumScript.numeric_type` are removed. The corresponding `MeasurementProcess`
  methods should be used instead.
  [(#8468)](https://github.com/PennyLaneAI/pennylane/pull/8468)

* `MeasurementProcess.expand` is removed.
  `qml.tape.QuantumScript(mp.obs.diagonalizing_gates(), [type(mp)(eigvals=mp.obs.eigvals(), wires=mp.obs.wires)])`
  can be used instead.
  [(#8468)](https://github.com/PennyLaneAI/pennylane/pull/8468)

* The `qml.QNode.add_transform` method is removed.
  Instead, please use `QNode.transform_program.push_back(transform_container=transform_container)`.
  [(#8468)](https://github.com/PennyLaneAI/pennylane/pull/8468)

* The `TransformProgram` has been renamed to :class:`~pennylane.transforms.core.CompilePipeline`, and uses of
  the term "transform program" has been updated to "compile pipeline" across the codebase. The class is still
  accessible as `TransformProgram` from `pennylane.transforms.core`, but the module `pennylane.transforms.core.transform_program`
  has been renamed to `pennylane.transforms.core.compile_pipeline`, and the old name is no longer available.
  [(#8735)](https://github.com/PennyLaneAI/pennylane/pull/8735)

<h3>Deprecations 👋</h3>

* Maintenance support of NumPy<2.0 is deprecated as of v0.44 and will be completely dropped in v0.45.
  Future versions of PennyLane will only work with NumPy>=2.0.
  We recommend upgrading your version of NumPy to benefit from enhanced support and features.
  [(#8578)](https://github.com/PennyLaneAI/pennylane/pull/8578)
  [(#8497)](https://github.com/PennyLaneAI/pennylane/pull/8497)

* The ``custom_decomps`` keyword argument to ``qml.device`` has been deprecated and will be removed
  in 0.45. Instead, with ``qml.decomposition.enable_graph()``, new decomposition rules can be defined as
  quantum functions with registered resources. See :mod:`pennylane.decomposition` for more details.

* `qml.measure`, `qml.measurements.MidMeasureMP`, `qml.measurements.MeasurementValue`,
  and `qml.measurements.get_mcm_predicates` are now located in `qml.ops.mid_measure`.
  `MidMeasureMP` is now renamed to `MidMeasure`.
  `qml.measurements.find_post_processed_mcms` is now `qml.devices.qubit.simulate._find_post_processed_mcms`,
  and is being made private, as it is an utility for tree-traversal.
  [(#8466)](https://github.com/PennyLaneAI/pennylane/pull/8466)

* The ``pennylane.operation.Operator.is_hermitian`` property has been deprecated and renamed
  to ``pennylane.operation.Operator.is_verified_hermitian`` as it better reflects the functionality of this property.
  The deprecated access through ``is_hermitian`` will be removed in PennyLane v0.45.
  Alternatively, consider using the ``pennylane.is_hermitian`` function instead as it provides a more reliable check for hermiticity.
  Please be aware that it comes with a higher computational cost.
  [(#8494)](https://github.com/PennyLaneAI/pennylane/pull/8494)

* Access to the follow functions and classes from the ``pennylane.resources`` module are deprecated. Instead, these functions must be imported from the ``pennylane.estimator`` module.
  [(#8484)](https://github.com/PennyLaneAI/pennylane/pull/8484)

  - ``qml.estimator.estimate_shots`` in favor of ``qml.resources.estimate_shots``
  - ``qml.estimator.estimate_error`` in favor of ``qml.resources.estimate_error``
  - ``qml.estimator.FirstQuantization`` in favor of ``qml.resources.FirstQuantization``
  - ``qml.estimator.DoubleFactorization`` in favor of ``qml.resources.DoubleFactorization``

* ``argnum`` has been renamed ``argnums`` for ``qml.grad``, ``qml.jacobian``, ``qml.jvp`` and ``qml.vjp``.
  [(#8496)](https://github.com/PennyLaneAI/pennylane/pull/8496)
  [(#8481)](https://github.com/PennyLaneAI/pennylane/pull/8481)

* The :func:`pennylane.devices.preprocess.mid_circuit_measurements` transform is deprecated. Instead,
  the device should determine which mcm method to use, and explicitly include :func:`~pennylane.transforms.dynamic_one_shot`
  or :func:`~pennylane.transforms.defer_measurements` in its preprocess transforms if necessary.
  [(#8467)](https://github.com/PennyLaneAI/pennylane/pull/8467)

* Passing a function to the ``gate_set`` argument in the :func:`~pennylane.transforms.decompose` transform
  is deprecated. The ``gate_set`` argument expects a static iterable of operator type and/or operator names,
  and the function should be passed to the ``stopping_condition`` argument instead.
  [(#8533)](https://github.com/PennyLaneAI/pennylane/pull/8533)

  The example below illustrates how you can provide a function as the ``stopping_condition`` in addition to providing a
  ``gate_set``. The decomposition of each operator will then stop once it reaches the gates in the ``gate_set`` or the
  ``stopping_condition`` is satisfied.

  ```python
  import pennylane as qml
  from functools import partial

  @partial(qml.transforms.decompose, gate_set={"H", "T", "CNOT"}, stopping_condition=lambda op: len(op.wires) <= 2)
  @qml.qnode(qml.device("default.qubit"))
  def circuit():
      qml.Hadamard(wires=[0])
      qml.Toffoli(wires=[0,1,2])
      return qml.expval(qml.Z(0))
  ```

  ```pycon
  >>> print(qml.draw(circuit)())
  0: ──H────────╭●───────────╭●────╭●──T──╭●─┤  <Z>
  1: ────╭●─────│─────╭●─────│───T─╰X──T†─╰X─┤
  2: ──H─╰X──T†─╰X──T─╰X──T†─╰X──T──H────────┤
  ```

<h3>Internal changes ⚙️</h3>

* `qml.cond`, the `QNode`, transforms, `qml.grad`, and `qml.jacobian` no longer treat all keyword arguments as static
  arguments. They are instead treated as dynamic, numerical inputs, matching the behaviour of Jax and Catalyst.
  [(#8290)](https://github.com/PennyLaneAI/pennylane/pull/8290)

* To adjust to the Python 3.14, some error messages expectations have been updated in tests; `get_type_str` added a special branch to handle `Union`.
  [(#8568)](https://github.com/PennyLaneAI/pennylane/pull/8568)

* Bump `jax` version to `0.7.1` for `capture` module.
  [(#8715)](https://github.com/PennyLaneAI/pennylane/pull/8715)

* Bump `jax` version to `0.7.0` for `capture` module.
  [(#8701)](https://github.com/PennyLaneAI/pennylane/pull/8701)

* Improve error handling when using PennyLane's experimental program capture functionality with an incompatible JAX version.
  [(#8723)](https://github.com/PennyLaneAI/pennylane/pull/8723)

* Bump `autoray` package version to `0.8.2`.
  [(#8674)](https://github.com/PennyLaneAI/pennylane/pull/8674)

* Update the schedule of nightly TestPyPI uploads to occur at the end rather than the beginning of all week days.
  [(#8672)](https://github.com/PennyLaneAI/pennylane/pull/8672)

* Add workflow to bump Catalyst and Lightning versions in the RC branch, create a new release tag and draft release, tag the RC branch, and create a PR to merge the RC branch into master.
  [(#8352)](https://github.com/PennyLaneAI/pennylane/pull/8352)

* Added `MCM_METHOD` and `POSTSELECT_MODE` `StrEnum` objects to improve validation and handling of `MCMConfig` creation.
  [(#8596)](https://github.com/PennyLaneAI/pennylane/pull/8596)

* Updated various docstrings to be compatible with the new documentation testing approach.
  [(#8635)](https://github.com/PennyLaneAI/pennylane/pull/8635)

* In program capture, transforms now have a single transform primitive that have a `transform` param that stores
  the `TransformDispatcher`. Before, each transform had its own primitive stored on the
  `TransformDispatcher._primitive` private property. It proved difficult to keep maintaining dispatch behaviour
  for every single transform.
  [(#8576)](https://github.com/PennyLaneAI/pennylane/pull/8576)
  [(#8639)](https://github.com/PennyLaneAI/pennylane/pull/8639)

* Updated documentation check workflow to run on pull requests on `v[0-9]+\.[0-9]+\.[0-9]+-docs` branches.
  [(#8590)](https://github.com/PennyLaneAI/pennylane/pull/8590)

* When program capture is enabled, there is no longer caching of the jaxpr on the QNode.
  [(#8629)](https://github.com/PennyLaneAI/pennylane/pull/8629)

* The `grad` and `jacobian` primitives now store the function under `fn`. There is also now a single `jacobian_p`
  primitive for use in program capture.
  [(#8357)](https://github.com/PennyLaneAI/pennylane/pull/8357)

* Update versions for `pylint`, `isort` and `black` in `format.yml`
  [(#8506)](https://github.com/PennyLaneAI/pennylane/pull/8506)

* Reclassifies `registers` as a tertiary module for use with tach.
  [(#8513)](https://github.com/PennyLaneAI/pennylane/pull/8513)

* The :class:`~pennylane.devices.LegacyDeviceFacade` is slightly refactored to implement `setup_execution_config` and `preprocess_transforms`
  separately as opposed to implementing a single `preprocess` method. Additionally, the `mid_circuit_measurements` transform has been removed
  from the preprocess transform program. Instead, the best mcm method is chosen in `setup_execution_config`. By default, the ``_capabilities``
  dictionary is queried for the ``"supports_mid_measure"`` property. If the underlying device defines a TOML file, the ``supported_mcm_methods``
  field in the TOML file is used as the source of truth.
  [(#8469)](https://github.com/PennyLaneAI/pennylane/pull/8469)
  [(#8486)](https://github.com/PennyLaneAI/pennylane/pull/8486)
  [(#8495)](https://github.com/PennyLaneAI/pennylane/pull/8495)

* The various private functions of the :class:`~pennylane.estimator.FirstQuantization` class have
  been modified to avoid using `numpy.matrix` as this function is deprecated.
  [(#8523)](https://github.com/PennyLaneAI/pennylane/pull/8523)

* The `ftqc` module now includes dummy transforms for several Catalyst/MLIR passes (`to-ppr`, `commute-ppr`, `merge-ppr-ppm`,
  `decompose-clifford-ppr`, `decompose-non-clifford-ppr`, `ppr-to-ppm`, `ppr-to-mbqc` and `reduce-t-depth`), to allow them to
  be captured as primitives in PLxPR and mapped to the MLIR passes in Catalyst. This enables using the passes with the unified
  compiler and program capture.
  [(#8519)](https://github.com/PennyLaneAI/pennylane/pull/8519)
  [(#8544)](https://github.com/PennyLaneAI/pennylane/pull/8544)

* The decompositions for several templates have been updated to use
  :class:`~.ops.op_math.ChangeOpBasis`, which makes their decompositions more resource efficient
  by eliminating unnecessary controlled operations. The templates include :class:`~.PhaseAdder`,
  :class:`~.TemporaryAND`, :class:`~.QSVT`, and :class:`~.SelectPauliRot`.
  [(#8490)](https://github.com/PennyLaneAI/pennylane/pull/8490)
  [(#8577)](https://github.com/PennyLaneAI/pennylane/pull/8577)
  [(#8721)](https://github.com/PennyLaneAI/pennylane/issues/8721)

* The constant to convert the length unit Bohr to Angstrom in ``qml.qchem`` is updated to use scipy
  constants.
  [(#8537)](https://github.com/PennyLaneAI/pennylane/pull/8537)

* Solovay-Kitaev decomposition using the :func:`~.clifford_t_decompostion` transform
  with ``method="sk"`` or directly via :func:`~.ops.sk_decomposition` now raises a more
  informative ``RuntimeError`` when used with JAX-JIT or :func:`~.qjit`.
  [(#8489)](https://github.com/PennyLaneAI/pennylane/pull/8489)

* Added a `skip_decomp_matrix_check` argument to :func:`~pennylane.ops.functions.assert_valid` that
  allows the test to skip the matrix check part of testing a decomposition rule but still verify
  that the resource function is correct.
  [(#8687)](https://github.com/PennyLaneAI/pennylane/pull/8687)

<h3>Documentation 📝</h3>

* The documentation of ``qml.transforms.rz_phase_gradient`` has been updated with respect to the
  sign convention of phase gradient states, how it prepares the phase gradient state in the code
  example, and the verification of the code example result.

* The code example in the documentation for ``qml.decomposition.register_resources`` has been
  updated to adhere to renamed keyword arguments and default behaviour of ``max_work_wires``.
  [(#8536)](https://github.com/PennyLaneAI/pennylane/pull/8536)

* The docstring for ``qml.device`` has been updated to include a section on custom decompositions,
  and a warning about the removal of the ``custom_decomps`` kwarg in v0.45. Additionally, the page
  :doc:`Building a plugin <../development/plugins>` now includes instructions on using
  the :func:`~pennylane.devices.preprocess.decompose` transform for device-level decompositions.
  The documentation for :doc:`Compiling circuits <../introduction/compiling_circuits>` has also been
  updated with a warning message about ``custom_decomps`` future removal.
  [(#8492)](https://github.com/PennyLaneAI/pennylane/pull/8492)
  [(#8564)](https://github.com/PennyLaneAI/pennylane/pull/8564)

A warning message has been added to :doc:`Building a plugin <../development/plugins>`
  docstring for ``qml.device`` has been updated to include a section on custom decompositions,
  and a warning about the removal of the ``custom_decomps`` kwarg in v0.44. Additionally, the page
  :doc:`Building a plugin <../development/plugins>` now includes instructions on using
  the :func:`~pennylane.devices.preprocess.decompose` transform for device-level decompositions.
  [(#8492)](https://github.com/PennyLaneAI/pennylane/pull/8492)

* Improves documentation in the transforms module and adds documentation testing for it.
  [(#8557)](https://github.com/PennyLaneAI/pennylane/pull/8557)

<h3>Bug fixes 🐛</h3>

* Handles floating point errors in the norm of the state when applying
  mid circuit measurements.
  [(#8741)](https://github.com/PennyLaneAI/pennylane/pull/8741)

* Update `interface-unit-tests.yml` to use its input parameter `pytest_additional_args` when running pytest.
  [(#8705)](https://github.com/PennyLaneAI/pennylane/pull/8705)

* Fixes a bug where in `resolve_work_wire_type` we incorrectly returned a value of `zeroed` if `both work_wires`
  and `base_work_wires` were empty, causing an incorrect work wire type.
  [(#8718)](https://github.com/PennyLaneAI/pennylane/pull/8718)

* The warnings-as-errors CI action was failing due to an incompatibility between `pytest-xdist` and `pytest-benchmark`.
  Disabling the benchmark package allows the tests to be collected an executed.
  [(#8699)](https://github.com/PennyLaneAI/pennylane/pull/8699)

* Adds an `expand_transform` to `param_shift_hessian` to pre-decompose
  operations till they are supported.
  [(#8698)](https://github.com/PennyLaneAI/pennylane/pull/8698)

* Fixes a bug in `default.mixed` device where certain diagonal operations were incorrectly
  reshaped during application when using broadcasting.
  [(#8593)](https://github.com/PennyLaneAI/pennylane/pull/8593)

* Add an exception to the warning for unsolved operators within the graph-based decomposition
  system if the unsolved operators are :class:`.allocation.Allocate` or :class:`.allocation.Deallocate`.
  [(#8553)](https://github.com/PennyLaneAI/pennylane/pull/8553)

* Fixes a bug in `clifford_t_decomposition` with `method="gridsynth"` and qjit, where using cached decomposition with the same parameter causes an error.
  [(#8535)](https://github.com/PennyLaneAI/pennylane/pull/8535)

* Fixes a bug in :class:`~.SemiAdder` where the results were incorrect when more ``work_wires`` than required were passed.
 [(#8423)](https://github.com/PennyLaneAI/pennylane/pull/8423)

* Fixes a bug where the deferred measurement method is used silently even if ``mcm_method="one-shot"`` is explicitly requested,
  when a device that extends the ``LegacyDevice`` does not declare support for mid-circuit measurements.
  [(#8486)](https://github.com/PennyLaneAI/pennylane/pull/8486)

* Fixes a bug where a `KeyError` is raised when querying the decomposition rule for an operator in the gate set from a :class:`~pennylane.decomposition.DecompGraphSolution`.
  [(#8526)](https://github.com/PennyLaneAI/pennylane/pull/8526)

* Fixes a bug where mid-circuit measurements were generating incomplete QASM.
  [(#8556)](https://github.com/PennyLaneAI/pennylane/pull/8556)

* Fixes a bug where `qml.specs` incorrectly computes the circuit depth when classically controlled operators are involved.
  [(#8668)](https://github.com/PennyLaneAI/pennylane/pull/8668)

* Fixes a bug where an error is raised when trying to decompose a nested composite operator with capture and the new graph system enabled.
  [(#8695)](https://github.com/PennyLaneAI/pennylane/pull/8695)

* Fixes a bug where :func:`~.change_op_basis` cannot be captured when the `uncompute_op` is left out.
  [(#8695)](https://github.com/PennyLaneAI/pennylane/pull/8695)

* Fixes a bug in :func:`~qml.ops.rs_decomposition` where correct solution candidates were being rejected
  due to some incorrect GCD computations.
  [(#8625)](https://github.com/PennyLaneAI/pennylane/pull/8625)

* Fixes a bug where decomposition rules are sometimes incorrectly disregarded by the `DecompositionGraph` when a higher level
  decomposition rule uses dynamically allocated work wires.
  [(#8725)](https://github.com/PennyLaneAI/pennylane/pull/8725)

* Fixes a bug where :class:`~.ops.ChangeOpBasis` is not correctly reconstructed using `qml.pytrees.unflatten(*qml.pytrees.flatten(op))`
  [(#8721)](https://github.com/PennyLaneAI/pennylane/issues/8721)

<h3>Contributors ✍️</h3>

This release contains contributions from (in alphabetical order):

Guillermo Alonso,
Utkarsh Azad,
Astral Cai,
Yushao Chen,
Marcus Edwards,
Lillian Frederiksen,
Sengthai Heng,
Soran Jahangiri,
Jacob Kitchen,
Christina Lee,
Joseph Lee,
Lee J. O'Riordan,
Gabriela Sanchez Diaz,
Mudit Pandey,
Shuli Shu,
Jay Soni,
nate stemen,
Theodoros Trochatos,
David Wierichs,
Hongsheng Zheng,
Zinan Zhou<|MERGE_RESOLUTION|>--- conflicted
+++ resolved
@@ -2,12 +2,11 @@
 
 <h3>New features since last release</h3>
 
-<<<<<<< HEAD
 * To support the [IQP paper](https://arxiv.org/pdf/2503.02934), a new template has been added that builds an Instantaneous 
   Quantum Polynomial (`~.IQP`) circuit, and a `~.ResourceOperator` has been added that allows us to estimate the resources 
   required to run an `~.IQP` circuit in theory.
   [(#8748)](https://github.com/PennyLaneAI/pennylane/pull/8748)
-=======
+
 * Users can now set precisions for a larger variety of `ResourceOperator`s in
   :mod:`estimator <pennylane.estimator>` using
   :meth:`ResourceConfig.set_precision <pennylane.estimator.resource_config.ResourceConfig.set_precision>`
@@ -20,7 +19,6 @@
   :class:`estimator.TrotterPauli <pennylane.estimator.templates.TrotterPauli>`
   resource operator.
   [(#8546)](https://github.com/PennyLaneAI/pennylane/pull/8546)
->>>>>>> 834b9229
 
 * Users can now perform rapid Clifford+T decomposition with QJIT and program capture enabled,
   using the new :func:`~pennylane.transforms.gridsynth` compilation pass.
