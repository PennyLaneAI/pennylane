--- conflicted
+++ resolved
@@ -210,25 +210,19 @@
 * `qml.AmplitudeEmbedding` has better support for features using low precision integer data types.
 [(#5969)](https://github.com/PennyLaneAI/pennylane/pull/5969)
 
-<<<<<<< HEAD
 * Jacobian shape is fixed for measurements with dimension in `qml.gradients.vjp.compute_vjp_single`.
 [(5986)](https://github.com/PennyLaneAI/pennylane/pull/5986)
-=======
->>>>>>> ad943341
 
 <h3>Contributors ✍️</h3>
 
 This release contains contributions from (in alphabetical order):
 Guillermo Alonso,
-Utkarsh Azad
+Utkarsh Azad,
+Gabriel Bottrill,
 Astral Cai,
 Yushao Chen,
-<<<<<<< HEAD
+Ahmed Darwish,
 Maja Franz,
-=======
-Gabriel Bottrill,
-Ahmed Darwish,
->>>>>>> ad943341
 Lillian M. A. Frederiksen,
 Pietropaolo Frisoni,
 Emiliano Godinez,
