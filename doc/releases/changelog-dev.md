:orphan:

# Release 0.25.0-dev (development release)

<h3>New features since last release</h3>

* Added the new optimizer, `qml.SPSAOptimizer` that implements the simultaneous
  perturbation stochastic approximation method based on
  [An Overview of the Simultaneous Perturbation Method for Efficient Optimization](https://www.jhuapl.edu/SPSA/PDF-SPSA/Spall_An_Overview.PDF).
  [(#2661)](https://github.com/PennyLaneAI/pennylane/pull/2661)

  It is a suitable optimizer for cost functions whose evaluation may involve
  noise, as optimization with SPSA may significantly decrease the number of
  quantum executions for the entire optimization.

  ```pycon
  >>> dev = qml.device("default.qubit", wires=1)
  >>> def circuit(params):
  ...     qml.RX(params[0], wires=0)
  ...     qml.RY(params[1], wires=0)
  >>> coeffs = [1, 1]
  >>> obs = [qml.PauliX(0), qml.PauliZ(0)]
  >>> H = qml.Hamiltonian(coeffs, obs)
  >>> @qml.qnode(dev)
  ... def cost(params):
  ...     circuit(params)
  ...     return qml.expval(H)
  >>> params = np.random.normal(0, np.pi, (2), requires_grad=True)
  >>> print(params)
  [-5.92774911 -4.26420843]
  >>> print(cost(params))
  0.43866366253270167
  >>> max_iterations = 50
  >>> opt = qml.SPSAOptimizer(maxiter=max_iterations)
  >>> for _ in range(max_iterations):
  ...     params, energy = opt.step_and_cost(cost, params)
  >>> print(params)
  [-6.21193761 -2.99360548]
  >>> print(energy)
  -1.1258709813834058
  ```

* Differentiable zero-noise-extrapolation error mitigation via ``qml.transforms.mitigate_with_zne`` with ``qml.transforms.fold_global`` and ``qml.transforms.poly_extrapolate``.
  [(#2757)](https://github.com/PennyLaneAI/pennylane/pull/2757)

  When using a noisy or real device, you can now create a differentiable mitigated qnode that internally executes folded circuits that increase the noise and extrapolating with a polynomial fit back to zero noise. There will be an accompanying demo on this, see [(PennyLaneAI/qml/529)](https://github.com/PennyLaneAI/qml/pull/529).

  ```python
  # Describe noise
  noise_gate = qml.DepolarizingChannel
  noise_strength = 0.1

  # Load devices
  dev_ideal = qml.device("default.mixed", wires=n_wires)
  dev_noisy = qml.transforms.insert(noise_gate, noise_strength)(dev_ideal)

  scale_factors = [1, 2, 3]
  @mitigate_with_zne(
    scale_factors,
    qml.transforms.fold_global,
    qml.transforms.poly_extrapolate,
    extrapolate_kwargs={'order': 2}
  )
  @qml.qnode(dev_noisy)
  def qnode_mitigated(theta):
      qml.RY(theta, wires=0)
      return qml.expval(qml.PauliX(0))

  theta = np.array(0.5, requires_grad=True)
  grad = qml.grad(qnode_mitigated)
  >>> grad(theta)
  0.5712737447327619
  ```

* The quantum information module now supports computation of relative entropy.
  [(#2772)](https://github.com/PennyLaneAI/pennylane/pull/2772)

  It includes a function in `qml.math`:

  ```pycon
  >>> rho = np.array([[0.3, 0], [0, 0.7]])
  >>> sigma = np.array([[0.5, 0], [0, 0.5]])
  >>> qml.math.relative_entropy(rho, sigma)
  tensor(0.08228288, requires_grad=True)
  ```

  as well as a QNode transform:

  ```python
  dev = qml.device('default.qubit', wires=2)

  @qml.qnode(dev)
  def circuit(param):
      qml.RY(param, wires=0)
      qml.CNOT(wires=[0, 1])
      return qml.state()
  ```

  ```pycon
  >>> relative_entropy_circuit = qml.qinfo.relative_entropy(circuit, circuit, wires0=[0], wires1=[0])
  >>> x, y = np.array(0.4), np.array(0.6)
  >>> relative_entropy_circuit((x,), (y,))
  0.017750012490703237
  ```

* New PennyLane-inspired `sketch` and `sketch_dark` styles are now available for drawing circuit diagram graphics.
  [(#2709)](https://github.com/PennyLaneAI/pennylane/pull/2709)

* Added `QutritDevice` as an abstract base class for qutrit devices.
  ([#2781](https://github.com/PennyLaneAI/pennylane/pull/2781), [#2782](https://github.com/PennyLaneAI/pennylane/pull/2782))

* Added operation `qml.QutritUnitary` for applying user-specified unitary operations on qutrit devices.
  [(#2699)](https://github.com/PennyLaneAI/pennylane/pull/2699)

**Operator Arithmetic:**

* Adds a base class `qml.ops.op_math.SymbolicOp` for single-operator symbolic
  operators such as `Adjoint` and `Pow`.
  [(#2721)](https://github.com/PennyLaneAI/pennylane/pull/2721)

* A `Sum` symbolic class is added that allows users to represent the sum of operators.
  [(#2475)](https://github.com/PennyLaneAI/pennylane/pull/2475)

  The `Sum` class provides functionality like any other PennyLane operator. We can
  get the matrix, eigenvalues, terms, diagonalizing gates and more.

  ```pycon
  >>> summed_op = qml.op_sum(qml.PauliX(0), qml.PauliZ(0))
  >>> summed_op
  PauliX(wires=[0]) + PauliZ(wires=[0])
  >>> qml.matrix(summed_op)
  array([[ 1,  1],
         [ 1, -1]])
  >>> summed_op.terms()
  ([1.0, 1.0], (PauliX(wires=[0]), PauliZ(wires=[0])))
  ```

  The `summed_op` can also be used inside a `qnode` as an observable.
  If the circuit is parameterized, then we can also differentiate through the
  sum observable.

  ```python
  sum_op = Sum(qml.PauliX(0), qml.PauliZ(1))
  dev = qml.device("default.qubit", wires=2)

  @qml.qnode(dev, grad_method="best")
  def circuit(weights):
        qml.RX(weights[0], wires=0)
        qml.RY(weights[1], wires=1)
        qml.CNOT(wires=[0, 1])
        qml.RX(weights[2], wires=1)
        return qml.expval(sum_op)
  ```

  ```pycon
  >>> weights = qnp.array([0.1, 0.2, 0.3], requires_grad=True)
  >>> qml.grad(circuit)(weights)
  tensor([-0.09347337, -0.18884787, -0.28818254], requires_grad=True)
  ```

* Added `__add__` and `__pow__` dunder methods to the `qml.operation.Operator` class so that users can combine operators
  more naturally. [(#2807)](https://github.com/PennyLaneAI/pennylane/pull/2807)

  ```python
  >>> summed_op = qml.RX(phi=1.23, wires=0) + qml.RZ(phi=3.14, wires=0)
  >>> summed_op
  RX(1.23, wires=[0]) + RZ(3.14, wires=[0])
  >>> exp_op = qml.RZ(1.0, wires=0) ** 2
  >>> exp_op
  RZ**2(1.0, wires=[0])
  ```

* New FlipSign operator that flips the sign for a given basic state. [(#2780)](https://github.com/PennyLaneAI/pennylane/pull/2780)

<h3>Improvements</h3>

* Jacobians are cached with the Autograd interface when using the
  parameter-shift rule.
  [(#2645)](https://github.com/PennyLaneAI/pennylane/pull/2645)

* Samples can be grouped into counts by passing the `counts=True` flag to `qml.sample`.
  [(#2686)](https://github.com/PennyLaneAI/pennylane/pull/2686)

  Note that the change included creating a new `Counts` measurement type in `measurements.py`.

  `counts=True` can be set when obtaining raw samples in the computational basis:

  ```pycon
  >>> dev = qml.device("default.qubit", wires=2, shots=1000)
  >>>
  >>> @qml.qnode(dev)
  >>> def circuit():
  ...     qml.Hadamard(wires=0)
  ...     qml.CNOT(wires=[0, 1])
  ...     # passing the counts flag
  ...     return qml.sample(counts=True)
  >>> result = circuit()
  >>> print(result)
  {'00': 495, '11': 505}
  ```

  Counts can also be obtained when sampling the eigenstates of an observable:

  ```pycon
  >>> dev = qml.device("default.qubit", wires=2, shots=1000)
  >>>
  >>> @qml.qnode(dev)
  >>> def circuit():
  ...   qml.Hadamard(wires=0)
  ...   qml.CNOT(wires=[0, 1])
  ...   return qml.sample(qml.PauliZ(0), counts=True), qml.sample(qml.PauliZ(1), counts=True)
  >>> result = circuit()
  >>> print(result)
  [tensor({-1: 526, 1: 474}, dtype=object, requires_grad=True)
   tensor({-1: 526, 1: 474}, dtype=object, requires_grad=True)]
  ```

* The `qml.state` and `qml.density_matrix` measurements now support custom wire
  labels.
  [(#2779)](https://github.com/PennyLaneAI/pennylane/pull/2779)

* Add trivial behaviour logic to `qml.operation.expand_matrix`.
  [(#2785)](https://github.com/PennyLaneAI/pennylane/issues/2785)

* Adds a new function to compare operators. `qml.equal` can be used to compare equality of parametric operators taking
  into account their interfaces and trainability.
  [(#2651)](https://github.com/PennyLaneAI/pennylane/pull/2651)

* The `default.mixed` device now supports backpropagation with the `"jax"` interface.
  [(#2754)](https://github.com/PennyLaneAI/pennylane/pull/2754)

* Quantum channels such as `qml.BitFlip` now support abstract tensors. This allows
  their usage inside QNodes decorated by `tf.function`, `jax.jit`, or `jax.vmap`:

  ```python
  dev = qml.device("default.mixed", wires=1)

  @qml.qnode(dev, diff_method="backprop", interface="jax")
  def circuit(t):
      qml.PauliX(wires=0)
      qml.ThermalRelaxationError(0.1, t, 1.4, 0.1, wires=0)
      return qml.expval(qml.PauliZ(0))
  ```

  ```pycon
  >>> x = jnp.array([0.8, 1.0, 1.2])
  >>> jax.vmap(circuit)(x)
  DeviceArray([-0.78849435, -0.8287073 , -0.85608006], dtype=float32)
  ```

* Added an `are_pauli_words_qwc` function which checks if certain
  Pauli words are pairwise qubit-wise commuting. This new function improves performance when measuring hamiltonians
  with many commuting terms.
  [(#2789)](https://github.com/PennyLaneAI/pennylane/pull/2798)

<h3>Breaking changes</h3>

* The deprecated `qml.hf` module is removed. The `qml.hf` functionality is fully supported by
  `qml.qchem`.
  [(#2795)](https://github.com/PennyLaneAI/pennylane/pull/2795)

* PennyLane now depends on newer versions (>=2.7) of the `semantic_version` package,
  which provides an updated API that is incompatible which versions of the package prior to 2.7.
  If you run into issues relating to this package, please reinstall PennyLane.
  [(#2744)](https://github.com/PennyLaneAI/pennylane/pull/2744)
  [(#2767)](https://github.com/PennyLaneAI/pennylane/pull/2767)

<h3>Deprecations</h3>

<h3>Documentation</h3>

* Added a dedicated docstring for the `QubitDevice.sample` method.
  [(#2812)](https://github.com/PennyLaneAI/pennylane/pull/2812)

* Optimization examples of using JAXopt and Optax with the JAX interface have
  been added.
  [(#2769)](https://github.com/PennyLaneAI/pennylane/pull/2769)

<h3>Bug fixes</h3>

<<<<<<< HEAD
* Fixes a bug where the parameter-shift gradient breaks when using both
  custom `grad_recipe`s that contain unshifted terms and recipes that
  do not contains any unshifted terms.
  [(#2834)](https://github.com/PennyLaneAI/pennylane/pull/2834)
=======
* Fixes mixed CPU-GPU data-locality issues for Torch interface.
  [(#2830)](https://github.com/PennyLaneAI/pennylane/pull/2830)
>>>>>>> cfef6932

* Fixes a bug where the parameter-shift Hessian of circuits with untrainable
  parameters might be computed with respect to the wrong parameters or
  might raise an error.
  [(#2822)](https://github.com/PennyLaneAI/pennylane/pull/2822)

* Fixes a bug where the custom implementation of the `states_to_binary` device
  method was not used.
  [(#2809)](https://github.com/PennyLaneAI/pennylane/pull/2809)

* `qml.grouping.group_observables` now works when individual wire
  labels are iterable.
  [(#2752)](https://github.com/PennyLaneAI/pennylane/pull/2752)

* The adjoint of an adjoint has a correct `expand` result.
  [(#2766)](https://github.com/PennyLaneAI/pennylane/pull/2766)

* The WireCut operator now raises an error when instantiating it with an empty list.
  [(#2826)](https://github.com/PennyLaneAI/pennylane/pull/2826)

<h3>Contributors</h3>

This release contains contributions from (in alphabetical order):

Juan Miguel Arrazola, David Ittah, Soran Jahangiri, Edward Jiang, Ankit Khandelwal, Christina Lee,
Sergio Martínez-Losa, Albert Mitjans Coma, Ixchel Meza Chavez, Romain Moyard, Lee James O'Riordan,
Mudit Pandey, Bogdan Reznychenko, Jay Soni, Antal Száva, David Wierichs, Moritz Willmann<|MERGE_RESOLUTION|>--- conflicted
+++ resolved
@@ -278,15 +278,13 @@
 
 <h3>Bug fixes</h3>
 
-<<<<<<< HEAD
 * Fixes a bug where the parameter-shift gradient breaks when using both
   custom `grad_recipe`s that contain unshifted terms and recipes that
   do not contains any unshifted terms.
   [(#2834)](https://github.com/PennyLaneAI/pennylane/pull/2834)
-=======
+
 * Fixes mixed CPU-GPU data-locality issues for Torch interface.
   [(#2830)](https://github.com/PennyLaneAI/pennylane/pull/2830)
->>>>>>> cfef6932
 
 * Fixes a bug where the parameter-shift Hessian of circuits with untrainable
   parameters might be computed with respect to the wrong parameters or
