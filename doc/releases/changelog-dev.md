--- conflicted
+++ resolved
@@ -115,16 +115,13 @@
 
 * Made `qml.OrbitalRotation` and consequently `qml.GateFabric` consistent with the interleaved Jordan-Wigner ordering.
   [(#3861)](https://github.com/PennyLaneAI/pennylane/pull/3861)
-<<<<<<< HEAD
-
-* Fixed parameter broadcasting support with `qml.counts` in most cases, and introduced explicit errors otherwise.
-  [(#3876)](https://github.com/PennyLaneAI/pennylane/pull/3876)
-=======
   
 * `qml.devices.qubit.apply_operation` catches the `tf.errors.UnimplementedError` that occurs when `PauliZ` or `CNOT` gates
   are applied to a large (>8 wires) tensorflow state. When that occurs, the logic falls back to the tensordot logic instead.
   [(#3884)](https://github.com/PennyLaneAI/pennylane/pull/3884/)
->>>>>>> 8a9bb68e
+
+* Fixed parameter broadcasting support with `qml.counts` in most cases, and introduced explicit errors otherwise.
+  [(#3876)](https://github.com/PennyLaneAI/pennylane/pull/3876)
 
 <h3>Contributors</h3>
 
