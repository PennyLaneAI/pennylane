:orphan:

# Release 0.37.0-dev (development release)

<h3>New features since last release</h3>

* The `default.tensor` device is introduced to perform tensor network simulation of a quantum circuit.
  [(#5699)](https://github.com/PennyLaneAI/pennylane/pull/5699)

<h3>Improvements 🛠</h3>

* Added `packaging` in the required list of packages.
  [(#5769)](https://github.com/PennyLaneAI/pennylane/pull/5769).

* Logging now allows for an easier opt-in across the stack, and also extends control support to `catalyst`.
  [(#5528)](https://github.com/PennyLaneAI/pennylane/pull/5528).

* A number of templates have been updated to be valid pytrees and PennyLane operations.
  [(#5698)](https://github.com/PennyLaneAI/pennylane/pull/5698)

* `ctrl` now works with tuple-valued `control_values` when applied to any already controlled operation.
  [(#5725)](https://github.com/PennyLaneAI/pennylane/pull/5725)

* Add support for 3 new pytest markers: `unit`, `integration` and `system`.
  [(#5517)](https://github.com/PennyLaneAI/pennylane/pull/5517)

* The sorting order of parameter-shift terms is now guaranteed to resolve ties in the absolute value with the sign of the shifts.
  [(#5582)](https://github.com/PennyLaneAI/pennylane/pull/5582)

* `qml.transforms.split_non_commuting` can now handle circuits containing measurements of multi-term observables.
  [(#5729)](https://github.com/PennyLaneAI/pennylane/pull/5729)

<h4>Mid-circuit measurements and dynamic circuits</h4>

* The `dynamic_one_shot` transform uses a single auxiliary tape with a shot vector and `default.qubit` implements the loop over shots with `jax.vmap`.
  [(#5617)](https://github.com/PennyLaneAI/pennylane/pull/5617)
  
* The `dynamic_one_shot` transform can be compiled with `jax.jit`.
  [(#5557)](https://github.com/PennyLaneAI/pennylane/pull/5557)
  
* When using `defer_measurements` with postselecting mid-circuit measurements, operations
  that will never be active due to the postselected state are skipped in the transformed
  quantum circuit. In addition, postselected controls are skipped, as they are evaluated
  at transform time. This optimization feature can be turned off by setting `reduce_postselected=False`
  [(#5558)](https://github.com/PennyLaneAI/pennylane/pull/5558)

  Consider a simple circuit with three mid-circuit measurements, two of which are postselecting,
  and a single gate conditioned on those measurements:

  ```python
  @qml.qnode(qml.device("default.qubit"))
  def node(x):
      qml.RX(x, 0)
      qml.RX(x, 1)
      qml.RX(x, 2)
      mcm0 = qml.measure(0, postselect=0, reset=False)
      mcm1 = qml.measure(1, postselect=None, reset=True)
      mcm2 = qml.measure(2, postselect=1, reset=False)
      qml.cond(mcm0+mcm1+mcm2==1, qml.RX)(0.5, 3)
      return qml.expval(qml.Z(0) @ qml.Z(3))
  ```

  Without the new optimization, we obtain three gates, each controlled on the three measured
  qubits. They correspond to the combinations of controls that satisfy the condition
  `mcm0+mcm1+mcm2==1`:

  ```pycon
  >>> print(qml.draw(qml.defer_measurements(node, reduce_postselected=False))(0.6))
  0: ──RX(0.60)──|0⟩⟨0|─╭●─────────────────────────────────────────────┤ ╭<Z@Z>
  1: ──RX(0.60)─────────│──╭●─╭X───────────────────────────────────────┤ │
  2: ──RX(0.60)─────────│──│──│───|1⟩⟨1|─╭○────────╭○────────╭●────────┤ │
  3: ───────────────────│──│──│──────────├RX(0.50)─├RX(0.50)─├RX(0.50)─┤ ╰<Z@Z>
  4: ───────────────────╰X─│──│──────────├○────────├●────────├○────────┤
  5: ──────────────────────╰X─╰●─────────╰●────────╰○────────╰○────────┤
  ```

  If we do not explicitly deactivate the optimization, we obtain a much simpler circuit:

  ```pycon
  >>> print(qml.draw(qml.defer_measurements(node))(0.6))
  0: ──RX(0.60)──|0⟩⟨0|─╭●─────────────────┤ ╭<Z@Z>
  1: ──RX(0.60)─────────│──╭●─╭X───────────┤ │
  2: ──RX(0.60)─────────│──│──│───|1⟩⟨1|───┤ │
  3: ───────────────────│──│──│──╭RX(0.50)─┤ ╰<Z@Z>
  4: ───────────────────╰X─│──│──│─────────┤
  5: ──────────────────────╰X─╰●─╰○────────┤
  ```

  There is only one controlled gate with only one control wire.

* `qml.devices.LegacyDevice` is now an alias for `qml.Device`, so it is easier to distinguish it from
  `qml.devices.Device`, which follows the new device API.
  [(#5581)](https://github.com/PennyLaneAI/pennylane/pull/5581)

* The `dtype` for `eigvals` of `X`, `Y`, `Z` and `Hadamard` is changed from `int` to `float`, making them 
  consistent with the other observables. The `dtype` of the returned values when sampling these observables 
  (e.g. `qml.sample(X(0))`) is also changed to `float`. 
  [(#5607)](https://github.com/PennyLaneAI/pennylane/pull/5607)

* Sets up the framework for the development of an `assert_equal` function for testing operator comparison.
  [(#5634)](https://github.com/PennyLaneAI/pennylane/pull/5634)

* `qml.sample` can now be used on Boolean values representing mid-circuit measurement results in
  traced quantum functions. This feature is used with Catalyst to enable the pattern
  `m = measure(0); qml.sample(m)`.
  [(#5673)](https://github.com/PennyLaneAI/pennylane/pull/5673)

* PennyLane operators and measurements can now automatically be captured as instructions in JAXPR.
  [(#5564)](https://github.com/PennyLaneAI/pennylane/pull/5564)
  [(#5511)](https://github.com/PennyLaneAI/pennylane/pull/5511)
  [(#5523)](https://github.com/PennyLaneAI/pennylane/pull/5523)

* The `decompose` transform has an `error` kwarg to specify the type of error that should be raised, 
  allowing error types to be more consistent with the context the `decompose` function is used in.
  [(#5669)](https://github.com/PennyLaneAI/pennylane/pull/5669)

* The `qml.pytrees` module now has `flatten` and `unflatten` methods for serializing pytrees.
  [(#5701)](https://github.com/PennyLaneAI/pennylane/pull/5701)

* Empty initialization of `PauliVSpace` is permitted.
  [(#5675)](https://github.com/PennyLaneAI/pennylane/pull/5675)

* `QuantumScript` properties are only calculated when needed, instead of on initialization. This decreases the classical overhead by >20%.
  `par_info`, `obs_sharing_wires`, and `obs_sharing_wires_id` are now public attributes.
  [(#5696)](https://github.com/PennyLaneAI/pennylane/pull/5696)

* The `qml.qchem.Molecule` object is now the central object used by all qchem functions.
  [(#5571)](https://github.com/PennyLaneAI/pennylane/pull/5571)

* The `qml.qchem.Molecule` class now supports Angstrom as a unit.
  [(#5694)](https://github.com/PennyLaneAI/pennylane/pull/5694)

* The `qml.qchem.Molecule` class now supports open-shell systems.
  [(#5655)](https://github.com/PennyLaneAI/pennylane/pull/5655)

* The `qml.qchem.molecular_hamiltonian` function now supports parity and Bravyi-Kitaev mappings.
  [(#5657)](https://github.com/PennyLaneAI/pennylane/pull/5657/)

* The qchem docs are updated with the new qchem improvements.
  [(#5758)](https://github.com/PennyLaneAI/pennylane/pull/5758/)
  [(#5638)](https://github.com/PennyLaneAI/pennylane/pull/5638/)

<h4>Community contributions 🥳</h4>

* Implemented kwargs (`check_interface`, `check_trainability`, `rtol` and `atol`) support in `qml.equal` for the operators `Pow`, `Adjoint`, `Exp`, and `SProd`.
  [(#5668)](https://github.com/PennyLaneAI/pennylane/issues/5668)
  
* ``qml.QutritDepolarizingChannel`` has been added, allowing for depolarizing noise to be simulated on the `default.qutrit.mixed` device.
  [(#5502)](https://github.com/PennyLaneAI/pennylane/pull/5502)

<h3>Breaking changes 💔</h3>

* A custom decomposition can no longer be provided to `QDrift`. Instead, apply the operations in your custom
  operation directly with `qml.apply`.
  [(#5698)](https://github.com/PennyLaneAI/pennylane/pull/5698)

* Sampling observables composed of `X`, `Y`, `Z` and `Hadamard` now returns values of type `float` instead of `int`.
  [(#5607)](https://github.com/PennyLaneAI/pennylane/pull/5607)

* `qml.is_commuting` no longer accepts the `wire_map` argument, which does not bring any functionality.
  [(#5660)](https://github.com/PennyLaneAI/pennylane/pull/5660)

* `qml.from_qasm_file` has been removed. The user can open files and load their content using `qml.from_qasm`.
  [(#5659)](https://github.com/PennyLaneAI/pennylane/pull/5659)

* `qml.load` has been removed in favour of more specific functions, such as `qml.from_qiskit`, etc.
  [(#5654)](https://github.com/PennyLaneAI/pennylane/pull/5654)

* `qml.transforms.convert_to_numpy_parameters` is now a proper transform and its output signature has changed,
  returning a list of `QuantumTape`s and a post-processing function instead of simply the transformed circuit.
  [(#5693)](https://github.com/PennyLaneAI/pennylane/pull/5693)

* `Controlled.wires` does not include `self.work_wires` anymore. That can be accessed separately through `Controlled.work_wires`.
  Consequently, `Controlled.active_wires` has been removed in favour of the more common `Controlled.wires`.
  [(#5728)](https://github.com/PennyLaneAI/pennylane/pull/5728)
  
* `qml.QutritAmplitudeDamping` channel has been added, allowing for noise processes modelled by amplitude damping to be simulated on the `default.qutrit.mixed` device.
  [(#5503)](https://github.com/PennyLaneAI/pennylane/pull/5503)

<h3>Deprecations 👋</h3>

* The `simplify` argument in `qml.Hamiltonian` and `qml.ops.LinearCombination` is deprecated. 
  Instead, `qml.simplify()` can be called on the constructed operator.
  [(#5677)](https://github.com/PennyLaneAI/pennylane/pull/5677)

* `qml.transforms.map_batch_transform` is deprecated, since a transform can be applied directly to a batch of tapes.
  [(#5676)](https://github.com/PennyLaneAI/pennylane/pull/5676)

<h3>Documentation 📝</h3>

* The documentation for the `default.tensor` device has been added.
  [(#5719)](https://github.com/PennyLaneAI/pennylane/pull/5719)

* A small typo was fixed in the docstring for `qml.sample`.
  [(#5685)](https://github.com/PennyLaneAI/pennylane/pull/5685)

<h3>Bug fixes 🐛</h3>

<<<<<<< HEAD
* The validation of the adjoint method in `DefaultQubit` correctly handles device wires now.
  [(#5761)](https://github.com/PennyLaneAI/pennylane/pull/5761)

=======
* Disable Docker builds on PR merge.
  [(#5777)](https://github.com/PennyLaneAI/pennylane/pull/5777)

* The validation of the adjoint method in `DefaultQubit` correctly handles device wires now.
  [(#5761)](https://github.com/PennyLaneAI/pennylane/pull/5761)

* `QuantumPhaseEstimation.map_wires` on longer modifies the original operation instance.
  [(#5698)](https://github.com/PennyLaneAI/pennylane/pull/5698)

* The decomposition of `AmplitudeAmplification` now correctly queues all operations.
  [(#5698)](https://github.com/PennyLaneAI/pennylane/pull/5698)

* Replaced `semantic_version` with `packaging.version.Version`, since the former cannot
  handle the metadata `.post` in the version string.
  [(#5754)](https://github.com/PennyLaneAI/pennylane/pull/5754)

>>>>>>> 2a36a355
* The `dynamic_one_shot` transform now has expanded support for the `jax` and `torch` interfaces.
  [(#5672)](https://github.com/PennyLaneAI/pennylane/pull/5672)

* The decomposition of `StronglyEntanglingLayers` is now compatible with broadcasting.
  [(#5716)](https://github.com/PennyLaneAI/pennylane/pull/5716)

* `qml.cond` can now be applied to `ControlledOp` operations when deferring measurements.
  [(#5725)](https://github.com/PennyLaneAI/pennylane/pull/5725)

* The legacy `Tensor` class can now handle a `Projector` with abstract tracer input.
  [(#5720)](https://github.com/PennyLaneAI/pennylane/pull/5720)

* Fixed a bug that raised an error regarding expected vs actual `dtype` when using `JAX-JIT` on a circuit that 
  returned samples of observables containing the `qml.Identity` operator.
  [(#5607)](https://github.com/PennyLaneAI/pennylane/pull/5607)

* The signature of `CaptureMeta` objects (like `Operator`) now match the signature of the `__init__` call.
  [(#5727)](https://github.com/PennyLaneAI/pennylane/pull/5727)

* Use vanilla NumPy arrays in `test_projector_expectation` to avoid differentiating `qml.Projector` with respect to the state attribute.
  [(#5683)](https://github.com/PennyLaneAI/pennylane/pull/5683)

* `qml.Projector` is now compatible with jax-jit.
  [(#5595)](https://github.com/PennyLaneAI/pennylane/pull/5595)

* Finite shot circuits with a `qml.probs` measurement, both with a `wires` or `op` argument, can now be compiled with `jax.jit`.
  [(#5619)](https://github.com/PennyLaneAI/pennylane/pull/5619)
  
* `param_shift`, `finite_diff`, `compile`, `insert`, `merge_rotations`, and `transpile` now
  all work with circuits with non-commuting measurements.
  [(#5424)](https://github.com/PennyLaneAI/pennylane/pull/5424)
  [(#5681)](https://github.com/PennyLaneAI/pennylane/pull/5681)

* A correction is added to `bravyi_kitaev` to call the correct function for a FermiSentence input.
  [(#5671)](https://github.com/PennyLaneAI/pennylane/pull/5671)

* Fixes a bug where `sum_expand` produces incorrect result dimensions when combining shot vectors, 
  multiple measurements, and parameter broadcasting.
  [(#5702)](https://github.com/PennyLaneAI/pennylane/pull/5702)

* Fixes a bug in `qml.math.dot` that raises an error when only one of the operands is a scalar.
  [(#5702)](https://github.com/PennyLaneAI/pennylane/pull/5702)

* `qml.matrix` is now compatible with qnodes compiled by catalyst.qjit.
  [(#5753)](https://github.com/PennyLaneAI/pennylane/pull/5753)

<h3>Contributors ✍️</h3>

This release contains contributions from (in alphabetical order):

Lillian M. A. Frederiksen,
Gabriel Bottrill,
Astral Cai,
Ahmed Darwish,
Isaac De Vlugt,
Diksha Dhawan,
Pietropaolo Frisoni,
Emiliano Godinez,
David Ittah,
Soran Jahangiri,
Korbinian Kottmann,
Christina Lee,
Vincent Michaud-Rioux,
Lee James O'Riordan,
Mudit Pandey,
Kenya Sakka,
Haochen Paul Wang,
David Wierichs.<|MERGE_RESOLUTION|>--- conflicted
+++ resolved
@@ -196,11 +196,6 @@
 
 <h3>Bug fixes 🐛</h3>
 
-<<<<<<< HEAD
-* The validation of the adjoint method in `DefaultQubit` correctly handles device wires now.
-  [(#5761)](https://github.com/PennyLaneAI/pennylane/pull/5761)
-
-=======
 * Disable Docker builds on PR merge.
   [(#5777)](https://github.com/PennyLaneAI/pennylane/pull/5777)
 
@@ -217,7 +212,6 @@
   handle the metadata `.post` in the version string.
   [(#5754)](https://github.com/PennyLaneAI/pennylane/pull/5754)
 
->>>>>>> 2a36a355
 * The `dynamic_one_shot` transform now has expanded support for the `jax` and `torch` interfaces.
   [(#5672)](https://github.com/PennyLaneAI/pennylane/pull/5672)
 
