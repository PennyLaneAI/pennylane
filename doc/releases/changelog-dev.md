:orphan:

# Release 0.30.0-dev (development release)

<h3>New features since last release</h3>

* The `sample_state` function is added to `devices/qubit` that returns a series of samples based on a given
  state vector and a number of shots.
  [(#3720)](https://github.com/PennyLaneAI/pennylane/pull/3720)

* Added the needed functions and classes to simulate an ensemble of Rydberg atoms:
  * A new internal `RydbergHamiltonian` class is added, which contains the Hamiltonian of an ensemble of
    Rydberg atoms.
  * A new user-facing `rydberg_interaction` function is added, which returns a `RydbergHamiltonian` containing
    the Hamiltonian of the interaction of all the Rydberg atoms.
  * A new user-facing `drive` function is added, which returns a `ParametrizedHamiltonian` (`HardwareHamiltonian`) containing
    the Hamiltonian of the interaction between a driving electro-magnetic field and a group of qubits.
  [(#3749)](https://github.com/PennyLaneAI/pennylane/pull/3749)
  [(#3911)](https://github.com/PennyLaneAI/pennylane/pull/3911)
  [(#3930)](https://github.com/PennyLaneAI/pennylane/pull/3930)

* Added `Operation.__truediv__` dunder method to be able to divide operators.
  [(#3749)](https://github.com/PennyLaneAI/pennylane/pull/3749)

* The `simulate` function added to `devices/qubit` now supports measuring expectation values of large observables such as
  `qml.Hamiltonian`, `qml.SparseHamiltonian`, `qml.Sum`.
  [(#3759)](https://github.com/PennyLaneAI/pennylane/pull/3759)

<h3>Improvements</h3>

<<<<<<< HEAD
* Improve the efficiency of `tapering()`, `tapering_hf()` and `clifford()`.
  [(3942)](https://github.com/PennyLaneAI/pennylane/pull/3942)

=======
>>>>>>> 6aa719d0
* Update Pauli arithmetic to more efficiently convert to a Hamiltonian.
  [(#3939)](https://github.com/PennyLaneAI/pennylane/pull/3939)

* Keras and Torch NN modules are now compatible with the new return type system.
  [(#3913)](https://github.com/PennyLaneAI/pennylane/pull/3913)
  [(#3914)](https://github.com/PennyLaneAI/pennylane/pull/3914)

* The adjoint differentiation method now supports more operations, and does no longer decompose
  some operations that may be differentiated directly. In addition, all new operations with a
  generator are now supported by the method.
  [(#3874)](https://github.com/PennyLaneAI/pennylane/pull/3874)

* The `coefficients` function and the `visualize` submodule of the `qml.fourier` module
  now allow assigning different degrees for different parameters of the input function.
  [(#3005)](https://github.com/PennyLaneAI/pennylane/pull/3005)

  The arguments `degree` and `filter_threshold` to `qml.fourier.coefficients` previously were
  expected to be integers, and now can be a sequences of integers with one integer per function
  parameter (i.e. `len(degree)==n_inputs`), resulting in a returned array with shape
  `(2*degrees[0]+1,..., 2*degrees[-1]+1)`.
  The functions in `qml.fourier.visualize` accordingly accept such arrays of coefficients.

* `Operator` now has a `has_generator` attribute that returns whether or not the operator
  has a generator defined. It is used in `qml.operation.has_gen`, improving its performance.
  [(#3875)](https://github.com/PennyLaneAI/pennylane/pull/3875)

* The custom JVP rules in PennyLane now also support non-scalar and mixed-shape tape parameters as
  well as multi-dimensional tape return types, like broadcasted `qml.probs`, for example.
  [(#3766)](https://github.com/PennyLaneAI/pennylane/pull/3766)

* The `qchem.jordan_wigner` function is extended to support more fermionic operator orders.
  [(#3754)](https://github.com/PennyLaneAI/pennylane/pull/3754)
  [(#3751)](https://github.com/PennyLaneAI/pennylane/pull/3751)

* `AdaptiveOptimizer` is updated to use non-default user-defined qnode arguments.
  [(#3765)](https://github.com/PennyLaneAI/pennylane/pull/3765)

* Adds logic to `qml.devices.qubit.measure` to compute the expectation values of `Hamiltonian` and `Sum `
  in a backpropagation compatible way.
  [(#3862)](https://github.com/PennyLaneAI/pennylane/pull/3862/)

* Use `TensorLike` type in `Operator` dunder methods.
  [(#3749)](https://github.com/PennyLaneAI/pennylane/pull/3749)

* The `apply_operation` function added to `devices/qubit` now supports broadcasting.
  [(#3852)](https://github.com/PennyLaneAI/pennylane/pull/3852)

* `qml.QubitStateVector.state_vector` now supports broadcasting.
  [(#3852)](https://github.com/PennyLaneAI/pennylane/pull/3852)
  
* `pennylane.devices.qubit.preprocess` now allows circuits with non-commuting observables.
  [(#3857)](https://github.com/PennyLaneAI/pennylane/pull/3857)

* When using Jax-jit with gradient transforms the trainable parameters are correctly set (instead of every parameter 
  to be set as trainable), and therefore the derivatives are computed more efficiently.
  [(#3697)](https://github.com/PennyLaneAI/pennylane/pull/3697)

* `qml.SparseHamiltonian` can now be applied to any wires in a circuit rather than being restricted to all wires
  in the circuit.
  [(#3888)](https://github.com/PennyLaneAI/pennylane/pull/3888)

* Added `max_distance` keyword argument to `qml.pulse.rydberg_interaction` to allow removal of negligible contributions
  from atoms beyond `max_distance`from each other.
  [(#3889)](https://github.com/PennyLaneAI/pennylane/pull/3889)

* 3 new decomposition algorithms are added for n-controlled operations with single-qubit target,
  and are selected automatically when they produce a better result. They can be accessed via
  `ops.op_math.ctrl_decomp_bisect`.
  [(#3851)](https://github.com/PennyLaneAI/pennylane/pull/3851)

* `repr` for `MutualInfoMP` now displays the distribution of the wires between the two subsystems.
  [(#3898)](https://github.com/PennyLaneAI/pennylane/pull/3898)

* Changed `Operator.num_wires` from an abstract value to `AnyWires`.
  [(#3919)](https://github.com/PennyLaneAI/pennylane/pull/3919)

* Do not run `qml.transforms.sum_expand` in `Device.batch_transform` if the device supports Sum observables.
  [(#3915)](https://github.com/PennyLaneAI/pennylane/pull/3915)

* `CompositeOp` now overrides `Operator._check_batching`, providing a significant performance improvement.
  `Hamiltonian` also overrides this method and does nothing, because it does not support batching.
  [(#3915)](https://github.com/PennyLaneAI/pennylane/pull/3915)

* If a `Sum` operator has a pre-computed Pauli representation, `is_hermitian` now checks that all coefficients
  are real, providing a significant performance improvement.
  [(#3915)](https://github.com/PennyLaneAI/pennylane/pull/3915)

  * The type of `n_electrons` in `qml.qchem.Molecule` is set to `int`.
  [(#3885)](https://github.com/PennyLaneAI/pennylane/pull/3885)

* Added explicit errors to `QutritDevice` if `classical_shadow` or `shadow_expval` are measured.
  [(#3934)](https://github.com/PennyLaneAI/pennylane/pull/3934)

* `DefaultQutrit` supports the new return system.
  [(#3934)](https://github.com/PennyLaneAI/pennylane/pull/3934)

* `QubitDevice` now defines the private `_get_diagonalizing_gates(circuit)` method and uses it when executing circuits.
  This allows devices that inherit from `QubitDevice` to override and customize their definition of diagonalizing gates.
  [(#3938)](https://github.com/PennyLaneAI/pennylane/pull/3938)

<h3>Breaking changes</h3>

* Both JIT interfaces are not compatible with Jax `>0.4.3`, we raise an error for those versions.
  [(#3877)](https://github.com/PennyLaneAI/pennylane/pull/3877)

* An operation that implements a custom `generator` method, but does not always return a valid generator, also has
  to implement a `has_generator` property that reflects in which scenarios a generator will be returned.
  [(#3875)](https://github.com/PennyLaneAI/pennylane/pull/3875)
 
* Trainable parameters for the Jax interface are the parameters that are `JVPTracer`, defined by setting
  `argnums`. Previously, all JAX tracers, including those used for JIT compilation, were interpreted to be trainable.
  [(#3697)](https://github.com/PennyLaneAI/pennylane/pull/3697)

* The keyword argument `argnums` is now used for gradient transform using Jax, instead of `argnum`.
  `argnum` is automatically converted to `argnums` when using JAX, and will no longer be supported in v0.31.
  [(#3697)](https://github.com/PennyLaneAI/pennylane/pull/3697)
  [(#3847)](https://github.com/PennyLaneAI/pennylane/pull/3847)

* Made `qml.OrbitalRotation` and consequently `qml.GateFabric` consistent with the interleaved Jordan-Wigner ordering.
  Previously, they were consistent with the sequential Jordan-Wigner ordering.
  [(#3861)](https://github.com/PennyLaneAI/pennylane/pull/3861)

* Some `MeasurementProcess` classes can now only be instantiated with arguments that they will actually use.
  For example, you can no longer create `StateMP(qml.PauliX(0))` or `PurityMP(eigvals=(-1,1), wires=Wires(0))`.
  [(#3898)](https://github.com/PennyLaneAI/pennylane/pull/3898)

<h3>Deprecations</h3>

<h3>Documentation</h3>

* A typo was corrected in the documentation for introduction to `inspecting_circuits` and `chemistry`.
[(#3844)](https://github.com/PennyLaneAI/pennylane/pull/3844)

<h3>Bug fixes</h3>

* Fixed a bug where calling `Evolution.generator` with `coeff` being a complex ArrayBox raised an error.
  [(#3796)](https://github.com/PennyLaneAI/pennylane/pull/3796)
  
* `MeasurementProcess.hash` now uses the hash property of the observable. The property now depends on all
  properties that affect the behaviour of the object, such as `VnEntropyMP.log_base` or the distribution of wires between
  the two subsystems in `MutualInfoMP`.
  [(#3898)](https://github.com/PennyLaneAI/pennylane/pull/3898)

* The enum `measurements.Purity` is added so that `PurityMP.return_type` is defined. `str` and `repr` for `PurityMP` are now defined.
  [(#3898)](https://github.com/PennyLaneAI/pennylane/pull/3898)

* `Sum.hash` and `Prod.hash` are slightly changed
  to work with non-numeric wire labels.  `sum_expand` should now return correct results and not treat some products as the same
  operation.
  [(#3898)](https://github.com/PennyLaneAI/pennylane/pull/3898)
  
* Fixed bug where the coefficients where not ordered correctly when summing a `ParametrizedHamiltonian`
  with other operators.
  [(#3749)](https://github.com/PennyLaneAI/pennylane/pull/3749)
  [(#3902)](https://github.com/PennyLaneAI/pennylane/pull/3902)

* The metric tensor transform is fully compatible with Jax and therefore users can provide multiple parameters.
  [(#3847)](https://github.com/PennyLaneAI/pennylane/pull/3847)

* Registers `math.ndim` and `math.shape` for built-ins and autograd to accomodate Autoray 0.6.1.
  [#3864](https://github.com/PennyLaneAI/pennylane/pull/3865)

* Ensure that `qml.data.load` returns datasets in a stable and expected order.
  [(#3856)](https://github.com/PennyLaneAI/pennylane/pull/3856)

* The `qml.equal` function now handles comparisons of `ParametrizedEvolution` operators.
  [(#3870)](https://github.com/PennyLaneAI/pennylane/pull/3870)

* Made `qml.OrbitalRotation` and consequently `qml.GateFabric` consistent with the interleaved Jordan-Wigner ordering.
  [(#3861)](https://github.com/PennyLaneAI/pennylane/pull/3861)

* `qml.devices.qubit.apply_operation` catches the `tf.errors.UnimplementedError` that occurs when `PauliZ` or `CNOT` gates
  are applied to a large (>8 wires) tensorflow state. When that occurs, the logic falls back to the tensordot logic instead.
  [(#3884)](https://github.com/PennyLaneAI/pennylane/pull/3884/)

* Fixed parameter broadcasting support with `qml.counts` in most cases, and introduced explicit errors otherwise.
  [(#3876)](https://github.com/PennyLaneAI/pennylane/pull/3876)

* An error is now raised if a `QNode` with Jax-jit in use returns `counts` while having trainable parameters
  [(#3892)](https://github.com/PennyLaneAI/pennylane/pull/3892)

* A correction is added to the reference values in `test_dipole_of` to account for small changes
  (~2e-8) in the computed dipole moment values, resulting from the new [PySCF 2.2.0](https://github.com/pyscf/pyscf/releases/tag/v2.2.0) release.
  [(#3908)](https://github.com/PennyLaneAI/pennylane/pull/3908)

* `SampleMP.shape` is now correct when sampling only occurs on a subset of the device wires.
  [(#3921)](https://github.com/PennyLaneAI/pennylane/pull/3921)

<h3>Contributors</h3>

This release contains contributions from (in alphabetical order):

Komi Amiko
Utkarsh Azad
Lillian M. A. Frederiksen
Soran Jahangiri
Christina Lee
Vincent Michaud-Rioux
Albert Mitjans
Romain Moyard
Mudit Pandey
Matthew Silverman
Jay Soni
David Wierichs<|MERGE_RESOLUTION|>--- conflicted
+++ resolved
@@ -28,12 +28,9 @@
 
 <h3>Improvements</h3>
 
-<<<<<<< HEAD
 * Improve the efficiency of `tapering()`, `tapering_hf()` and `clifford()`.
   [(3942)](https://github.com/PennyLaneAI/pennylane/pull/3942)
 
-=======
->>>>>>> 6aa719d0
 * Update Pauli arithmetic to more efficiently convert to a Hamiltonian.
   [(#3939)](https://github.com/PennyLaneAI/pennylane/pull/3939)
 
