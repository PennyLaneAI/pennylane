--- conflicted
+++ resolved
@@ -24,18 +24,12 @@
   >>> print(circuit(U))
   [0.5 0.5 0. ]
   ```
-<<<<<<< HEAD
 
   * Added `qml.THermitian` observable for measuring user-specified Hermitian matrix observables for qutrit circuits.
   ([#2784](https://github.com/PennyLaneAI/pennylane/pull/2784))
   * Added `qml.TShift` operation for qutrit devices, which is the generalized analog of the Pauli X operation.
   * Added `qml.Clock` operation for qutrit devices, which is the generalized analog of the Pauli Z operation.
   ([#2841](https://github.com/PennyLaneAI/pennylane/pull/2841))
-=======
-  
-* Added `qml.THermitian` observable for measuring user-specified Hermitian matrix observables for qutrit circuits.
-  [#2784](https://github.com/PennyLaneAI/pennylane/pull/2784)
->>>>>>> 7ed0991d
 
 <h3>Improvements</h3>
 
