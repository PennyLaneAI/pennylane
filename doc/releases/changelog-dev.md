:orphan:

# Release 0.44.0-dev (development release)

<h3>New features since last release</h3>

<h3>Improvements 🛠</h3>

<<<<<<< HEAD
* `qml.grad` and `qml.jacobian` now lazily dispatch to catalyst and program
  capture, allowing for `qml.qjit(qml.grad(c))` and `qml.qjit(qml.jacobian(c))` to work.
  [(#8382)](https://github.com/PennyLaneAI/pennylane/pull/8382)
=======
* Both the generic and transform-specific application behavior of a `qml.transforms.core.TransformDispatcher`
  can be overwritten with `TransformDispatcher.generic_register` and `my_transform.register`.
  [(#7797)](https://github.com/PennyLaneAI/pennylane/pull/7797)
>>>>>>> a6153e37

<h3>Breaking changes 💔</h3>

<h3>Deprecations 👋</h3>

<h3>Internal changes ⚙️</h3>

* The experimental xDSL implementation of `diagonalize_measurements` has been updated to fix a bug
  that included the wrong SSA value for final qubit insertion and deallocation at the end of the circuit. A clear error is not also raised when there are observables with overlapping wires.
  [(#8383)](https://github.com/PennyLaneAI/pennylane/pull/8383)

<h3>Documentation 📝</h3>

<h3>Bug fixes 🐛</h3>

<h3>Contributors ✍️</h3>

This release contains contributions from (in alphabetical order):

Lillian Frederiksen<|MERGE_RESOLUTION|>--- conflicted
+++ resolved
@@ -6,15 +6,13 @@
 
 <h3>Improvements 🛠</h3>
 
-<<<<<<< HEAD
 * `qml.grad` and `qml.jacobian` now lazily dispatch to catalyst and program
   capture, allowing for `qml.qjit(qml.grad(c))` and `qml.qjit(qml.jacobian(c))` to work.
   [(#8382)](https://github.com/PennyLaneAI/pennylane/pull/8382)
-=======
+
 * Both the generic and transform-specific application behavior of a `qml.transforms.core.TransformDispatcher`
   can be overwritten with `TransformDispatcher.generic_register` and `my_transform.register`.
   [(#7797)](https://github.com/PennyLaneAI/pennylane/pull/7797)
->>>>>>> a6153e37
 
 <h3>Breaking changes 💔</h3>
 
