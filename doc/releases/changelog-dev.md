--- conflicted
+++ resolved
@@ -40,7 +40,6 @@
   -1.1258709813834058
   ```
 
-<<<<<<< HEAD
 * Differentiable zero-noise-extrapolation error mitigation via ``qml.transforms.mitigate_with_zne`` with ``qml.transforms.fold_global`` and ``qml.transforms.poly_extrapolate``.
   [(#2757)](https://github.com/PennyLaneAI/pennylane/pull/2757)
   
@@ -72,7 +71,6 @@
   print(grad(theta))
   ```
 
-=======
 * The quantum information module now supports computation of relative entropy.
   [(#2772)](https://github.com/PennyLaneAI/pennylane/pull/2772)
 
@@ -103,8 +101,6 @@
   0.017750012490703237
   ```
 
-
->>>>>>> a3d5f750
 * New PennyLane-inspired `sketch` and `sketch_dark` styles are now available for drawing circuit diagram graphics.
   [(#2709)](https://github.com/PennyLaneAI/pennylane/pull/2709)
 
