:orphan:

# Release 0.39.0-dev (development release)

<h3>New features since last release</h3>

<<<<<<< HEAD
* A new class `MomentumQNGOptimizer` is added. It inherits the basic `QNGOptimizer` class and requires one additional hyperparameter (the momentum coefficient) :math:`0 \leq \rho < 1`, the default value being :math:`\rho=0.9`. For :math:`\rho=0` Momentum-QNG reduces to the basic QNG.
  [(#6240)](https://github.com/PennyLaneAI/pennylane/pull/6240)
 
=======
* Function is added for generating the spin Hamiltonian for the
  [Kitaev](https://arxiv.org/abs/cond-mat/0506438) model on a lattice.
  [(#6174)](https://github.com/PennyLaneAI/pennylane/pull/6174)

* Function is added for generating the spin Hamiltonians for custom lattices.
  [(#6226)](https://github.com/PennyLaneAI/pennylane/pull/6226)

* Functions are added for generating spin Hamiltonians for [Emery]
  (https://journals.aps.org/prl/abstract/10.1103/PhysRevLett.58.2794) and
  [Haldane](https://journals.aps.org/prl/pdf/10.1103/PhysRevLett.61.2015) models on a lattice.
  [(#6201)](https://github.com/PennyLaneAI/pennylane/pull/6201/)

* A new `qml.vn_entanglement_entropy` measurement process has been added which measures the
  Von Neumann entanglement entropy of a quantum state.
  [(#5911)](https://github.com/PennyLaneAI/pennylane/pull/5911)

* A `has_sparse_matrix` property is added to `Operator` to indicate whether a sparse matrix is defined.
  [(#6278)](https://github.com/PennyLaneAI/pennylane/pull/6278)
  [(#6310)](https://github.com/PennyLaneAI/pennylane/pull/6310)

>>>>>>> f42435a5
<h3>Improvements 🛠</h3>

* PennyLane is now compatible with NumPy 2.0.
  [(#6061)](https://github.com/PennyLaneAI/pennylane/pull/6061)
  [(#6258)](https://github.com/PennyLaneAI/pennylane/pull/6258)

* PennyLane is now compatible with Jax 0.4.28.
  [(#6255)](https://github.com/PennyLaneAI/pennylane/pull/6255)

* `qml.qchem.excitations` now optionally returns fermionic operators.
  [(#6171)](https://github.com/PennyLaneAI/pennylane/pull/6171)

* The `diagonalize_measurements` transform now uses a more efficient method of diagonalization
  when possible, based on the `pauli_rep` of the relevant observables.
  [(#6113)](https://github.com/PennyLaneAI/pennylane/pull/6113/)

* The `QuantumScript.copy` method now takes `operations`, `measurements`, `shots` and 
  `trainable_params` as keyword arguments. If any of these are passed when copying a 
  tape, the specified attributes will replace the copied attributes on the new tape.
  [(#6285)](https://github.com/PennyLaneAI/pennylane/pull/6285)

* The `Hermitian` operator now has a `compute_sparse_matrix` implementation.
  [(#6225)](https://github.com/PennyLaneAI/pennylane/pull/6225)

<h4>Capturing and representing hybrid programs</h4>

* Differentiation of hybrid programs via `qml.grad` and `qml.jacobian` can now be captured
  into plxpr. When evaluating a captured `qml.grad` (`qml.jacobian`) instruction, it will
  dispatch to `jax.grad` (`jax.jacobian`), which differs from the Autograd implementation
  without capture. Pytree inputs and outputs are supported.
  [(#6120)](https://github.com/PennyLaneAI/pennylane/pull/6120)
  [(#6127)](https://github.com/PennyLaneAI/pennylane/pull/6127)
  [(#6134)](https://github.com/PennyLaneAI/pennylane/pull/6134)

* Improve unit testing for capturing of nested control flows.
  [(#6111)](https://github.com/PennyLaneAI/pennylane/pull/6111)

* Some custom primitives for the capture project can now be imported via
  `from pennylane.capture.primitives import *`.
  [(#6129)](https://github.com/PennyLaneAI/pennylane/pull/6129)

* All higher order primitives now use `jax.core.Jaxpr` as metadata instead of sometimes
  using `jax.core.ClosedJaxpr` and sometimes using `jax.core.Jaxpr`.
  [(#6319)](https://github.com/PennyLaneAI/pennylane/pull/6319)

* `FermiWord` class now has a method to apply anti-commutator relations.
   [(#6196)](https://github.com/PennyLaneAI/pennylane/pull/6196)

* `FermiWord` and `FermiSentence` classes now have methods to compute adjoints.
  [(#6166)](https://github.com/PennyLaneAI/pennylane/pull/6166)

* The `SampleMP.process_samples` method is updated to support using JAX tracers
  for samples, allowing compatiblity with Catalyst workflows.
  [(#6211)](https://github.com/PennyLaneAI/pennylane/pull/6211)

* Improve `qml.Qubitization` decomposition.
  [(#6182)](https://github.com/PennyLaneAI/pennylane/pull/6182)

* The `__repr__` methods for `FermiWord` and `FermiSentence` now returns a
  unique representation of the object.
  [(#6167)](https://github.com/PennyLaneAI/pennylane/pull/6167)

* Predefined lattice shapes such as `lieb`, `cubic`, `bcc`, `fcc`, and `diamond`
  can now be generated.
  [(6237)](https://github.com/PennyLaneAI/pennylane/pull/6237)

* A `ReferenceQubit` is introduced for testing purposes and as a reference for future plugin development.
  [(#6181)](https://github.com/PennyLaneAI/pennylane/pull/6181)

* The `to_mat` methods for `FermiWord` and `FermiSentence` now optionally return
  a sparse matrix.
  [(#6173)](https://github.com/PennyLaneAI/pennylane/pull/6173)

<h3>Breaking changes 💔</h3>

* The `simplify` argument in `qml.Hamiltonian` and `qml.ops.LinearCombination` has been removed.
  Instead, `qml.simplify()` can be called on the constructed operator.
  [(#6279)](https://github.com/PennyLaneAI/pennylane/pull/6279)

* The functions `qml.qinfo.classical_fisher` and `qml.qinfo.quantum_fisher` have been removed and migrated to the `qml.gradients`
  module. Therefore, `qml.gradients.classical_fisher` and `qml.gradients.quantum_fisher` should be used instead.
  [(#5911)](https://github.com/PennyLaneAI/pennylane/pull/5911)

* Remove support for Python 3.9.
  [(#6223)](https://github.com/PennyLaneAI/pennylane/pull/6223)

* `DefaultQubitTF`, `DefaultQubitTorch`, `DefaultQubitJax`, and `DefaultQubitAutograd` are removed.
  Please use `default.qubit` for all interfaces.
  [(#6207)](https://github.com/PennyLaneAI/pennylane/pull/6207)
  [(#6208)](https://github.com/PennyLaneAI/pennylane/pull/6208)
  [(#6209)](https://github.com/PennyLaneAI/pennylane/pull/6209)
  [(#6210)](https://github.com/PennyLaneAI/pennylane/pull/6210)

* `expand_fn`, `max_expansion`, `override_shots`, and `device_batch_transform` are removed from the
  signature of `qml.execute`.
  [(#6203)](https://github.com/PennyLaneAI/pennylane/pull/6203)

* `max_expansion` and `expansion_strategy` are removed from the `QNode`.
  [(#6203)](https://github.com/PennyLaneAI/pennylane/pull/6203)

* `expansion_strategy` is removed from `qml.draw`, `qml.draw_mpl`, and `qml.specs`. `max_expansion` is removed from `qml.specs`, as it had no impact on the output.
  [(#6203)](https://github.com/PennyLaneAI/pennylane/pull/6203)

* `qml.transforms.hamiltonian_expand` and `qml.transforms.sum_expand` are removed.
  Please use `qml.transforms.split_non_commuting` instead.
  [(#6204)](https://github.com/PennyLaneAI/pennylane/pull/6204)

* The `decomp_depth` keyword argument to `qml.device` is removed.
  [(#6234)](https://github.com/PennyLaneAI/pennylane/pull/6234)

* `Operator.expand` is now removed. Use `qml.tape.QuantumScript(op.deocomposition())` instead.
  [(#6227)](https://github.com/PennyLaneAI/pennylane/pull/6227)


<h3>Deprecations 👋</h3>

* The `qml.BasisStatePreparation` template is deprecated.
  Instead, use `qml.BasisState`.
  [(#6021)](https://github.com/PennyLaneAI/pennylane/pull/6021)

* The `'ancilla'` argument for `qml.iterative_qpe` has been deprecated. Instead, use the `'aux_wire'` argument.
  [(#6277)](https://github.com/PennyLaneAI/pennylane/pull/6277)

* `qml.shadows.shadow_expval` has been deprecated. Instead, use the `qml.shadow_expval` measurement
  process.
  [(#6277)](https://github.com/PennyLaneAI/pennylane/pull/6277)

* `qml.broadcast` has been deprecated. Please use `for` loops instead.
  [(#6277)](https://github.com/PennyLaneAI/pennylane/pull/6277)

* The `qml.QubitStateVector` template is deprecated. Instead, use `qml.StatePrep`.
  [(#6172)](https://github.com/PennyLaneAI/pennylane/pull/6172)

* The `qml.qinfo` module has been deprecated. Please see the respective functions in the `qml.math` and
  `qml.measurements` modules instead.
  [(#5911)](https://github.com/PennyLaneAI/pennylane/pull/5911)

* `Device`, `QubitDevice`, and `QutritDevice` will no longer be accessible via top-level import in v0.40.
  They will still be accessible as `qml.devices.LegacyDevice`, `qml.devices.QubitDevice`, and `qml.devices.QutritDevice`
  respectively.
  [(#6238)](https://github.com/PennyLaneAI/pennylane/pull/6238/)

* `QNode.gradient_fn` is deprecated. Please use `QNode.diff_method` and `QNode.get_gradient_fn` instead.
  [(#6244)](https://github.com/PennyLaneAI/pennylane/pull/6244)

<h3>Documentation 📝</h3>

* Fixed examples in the documentation of a few optimizers.
  [(#6303)](https://github.com/PennyLaneAI/pennylane/pull/6303)
  [(#6315)](https://github.com/PennyLaneAI/pennylane/pull/6315)

* Corrected examples in the documentation of `qml.jacobian`.
  [(#6283)](https://github.com/PennyLaneAI/pennylane/pull/6283)
  [(#6315)](https://github.com/PennyLaneAI/pennylane/pull/6315)

* Fixed spelling in a number of places across the documentation.
  [(#6280)](https://github.com/PennyLaneAI/pennylane/pull/6280)

* Add `work_wires` parameter to `qml.MultiControlledX` docstring signature.
  [(#6271)](https://github.com/PennyLaneAI/pennylane/pull/6271)

* Removed ambiguity in error raised by the `PauliRot` class.
  [(#6298)](https://github.com/PennyLaneAI/pennylane/pull/6298)

<h3>Bug fixes 🐛</h3>

* `qml.map_wires` can now be applied to a batch of tapes.
  [(#6295)](https://github.com/PennyLaneAI/pennylane/pull/6295)

* Fix float-to-complex casting in various places across PennyLane.
 [(#6260)](https://github.com/PennyLaneAI/pennylane/pull/6260)
 [(#6268)](https://github.com/PennyLaneAI/pennylane/pull/6268)

* Fix a bug where zero-valued JVPs were calculated wrongly in the presence of shot vectors.
  [(#6219)](https://github.com/PennyLaneAI/pennylane/pull/6219)

* Fix `qml.PrepSelPrep` template to work with `torch`.
  [(#6191)](https://github.com/PennyLaneAI/pennylane/pull/6191)

* Now `qml.equal` compares correctly `qml.PrepSelPrep` operators.
  [(#6182)](https://github.com/PennyLaneAI/pennylane/pull/6182)

* The `qml.QSVT` template now orders the `projector` wires first and the `UA` wires second, which is the expected order of the decomposition.
  [(#6212)](https://github.com/PennyLaneAI/pennylane/pull/6212)

* The `qml.Qubitization` template now orders the `control` wires first and the `hamiltonian` wires second, which is the expected according to other templates.
  [(#6229)](https://github.com/PennyLaneAI/pennylane/pull/6229)

* The `qml.FABLE` template now returns the correct value when JIT is enabled.
  [(#6263)](https://github.com/PennyLaneAI/pennylane/pull/6263)

* Fixes a bug where a circuit using the `autograd` interface sometimes returns nested values that are not of the `autograd` interface.
  [(#6225)](https://github.com/PennyLaneAI/pennylane/pull/6225)

* Fixes a bug where a simple circuit with no parameters or only builtin/numpy arrays as parameters returns autograd tensors.
  [(#6225)](https://github.com/PennyLaneAI/pennylane/pull/6225)

* `qml.pauli.PauliVSpace` now uses a more stable SVD-based linear independence check to avoid running into `LinAlgError: Singular matrix`. This stabilizes the usage of `qml.lie_closure`. It also introduces normalization of the basis vector's internal representation `_M` to avoid exploding coefficients.
  [(#6232)](https://github.com/PennyLaneAI/pennylane/pull/6232)

* Fixes a bug where `csc_dot_product` is used during measurement for `Sum`/`Hamiltonian` that contains observables that does not define a sparse matrix.
  [(#6278)](https://github.com/PennyLaneAI/pennylane/pull/6278)
  [(#6310)](https://github.com/PennyLaneAI/pennylane/pull/6310)

<h3>Contributors ✍️</h3>

This release contains contributions from (in alphabetical order):

Guillermo Alonso,
Utkarsh Azad,
<<<<<<< HEAD
Oleksandr Borysenko,
=======
Astral Cai,
Isaac De Vlugt,
Diksha Dhawan,
>>>>>>> f42435a5
Lillian M. A. Frederiksen,
Pietropaolo Frisoni,
Emiliano Godinez,
Austin Huang,
Korbinian Kottmann,
Christina Lee,
William Maxwell,
Lee J. O'Riordan,
Mudit Pandey,
David Wierichs,<|MERGE_RESOLUTION|>--- conflicted
+++ resolved
@@ -4,11 +4,9 @@
 
 <h3>New features since last release</h3>
 
-<<<<<<< HEAD
 * A new class `MomentumQNGOptimizer` is added. It inherits the basic `QNGOptimizer` class and requires one additional hyperparameter (the momentum coefficient) :math:`0 \leq \rho < 1`, the default value being :math:`\rho=0.9`. For :math:`\rho=0` Momentum-QNG reduces to the basic QNG.
   [(#6240)](https://github.com/PennyLaneAI/pennylane/pull/6240)
  
-=======
 * Function is added for generating the spin Hamiltonian for the
   [Kitaev](https://arxiv.org/abs/cond-mat/0506438) model on a lattice.
   [(#6174)](https://github.com/PennyLaneAI/pennylane/pull/6174)
@@ -29,7 +27,6 @@
   [(#6278)](https://github.com/PennyLaneAI/pennylane/pull/6278)
   [(#6310)](https://github.com/PennyLaneAI/pennylane/pull/6310)
 
->>>>>>> f42435a5
 <h3>Improvements 🛠</h3>
 
 * PennyLane is now compatible with NumPy 2.0.
@@ -240,13 +237,10 @@
 
 Guillermo Alonso,
 Utkarsh Azad,
-<<<<<<< HEAD
 Oleksandr Borysenko,
-=======
 Astral Cai,
 Isaac De Vlugt,
 Diksha Dhawan,
->>>>>>> f42435a5
 Lillian M. A. Frederiksen,
 Pietropaolo Frisoni,
 Emiliano Godinez,
