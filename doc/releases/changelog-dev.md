--- conflicted
+++ resolved
@@ -318,14 +318,10 @@
 
 <h3>Bug fixes</h3>
 
-<<<<<<< HEAD
-* The `qml.QubitUnitary` operation now supports jitting.
-=======
 * The `qml.RandomLayers` template now decomposes when the weights are a list of lists.
   [(#2266)](https://github.com/PennyLaneAI/pennylane/pull/2266/)
 
 * The `qml.QubitUnitary` operation now supports jitting. 
->>>>>>> 622dc9d2
   [(#2249)](https://github.com/PennyLaneAI/pennylane/pull/2249)
 
 * Fixes a bug in the JAX interface where ``DeviceArray`` objects
@@ -495,10 +491,6 @@
 
 This release contains contributions from (in alphabetical order):
 
-<<<<<<< HEAD
-Sam Banning, Thomas Bromley, Anthony Hayes, Josh Izaac, Christina Lee,
-=======
-Thomas Bromley, Anthony Hayes, Josh Izaac, Christina Lee, Angus Lowe,
->>>>>>> 622dc9d2
+Sam Banning, Thomas Bromley, Anthony Hayes, Josh Izaac, Christina Lee, Angus Lowe,
 Maria Fernanda Morris, Romain Moyard, Zeyue Niu, Maria Schuld, Jay Soni,
 Antal Száva, David Wierichs
