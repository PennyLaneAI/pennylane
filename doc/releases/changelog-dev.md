--- conflicted
+++ resolved
@@ -43,16 +43,14 @@
 * New PennyLane-inspired `sketch` and `sketch_dark` styles are now available for drawing circuit diagram graphics.
   [(#2709)](https://github.com/PennyLaneAI/pennylane/pull/2709)
 
-<<<<<<< HEAD
 **Operator Arithmetic:**
 
 * Adds a base class `qml.ops.op_math.SymbolicOp` for single-operator symbolic
   operators such as `Adjoint` and `Pow`.
   [(#2721)](https://github.com/PennyLaneAI/pennylane/pull/2721)
-=======
+
 * Added operation `qml.QutritUnitary` for applying user-specified unitary operations on qutrit devices.
   [(#2699)](https://github.com/PennyLaneAI/pennylane/pull/2699)  
->>>>>>> 15207dd3
 
 <h3>Improvements</h3>
 
