--- conflicted
+++ resolved
@@ -6,11 +6,10 @@
 
 <h3>Improvements 🛠</h3>
 
-<<<<<<< HEAD
 * `DiagonalQubitUnitary` now decomposes into `RZ`, `IsingZZ` and `MultiRZ` gates
   instead of a `QubitUnitary` operation with a dense matrix.
   [(#4035)](https://github.com/PennyLaneAI/pennylane/pull/4035)
-=======
+
 * The `qchem.molecular_hamiltonian` function is upgraded to support custom wires for constructing
   differentiable Hamiltonians. The zero imaginary component of the Hamiltonian coefficients are
   removed.
@@ -43,7 +42,6 @@
 
 * Support for adjoint differentiation has been added to the `DefaultQubit2` device.
   [(#4037)](https://github.com/PennyLaneAI/pennylane/pull/4037)
->>>>>>> 5fa00cbf
 
 <h3>Breaking changes 💔</h3>
 
@@ -69,14 +67,11 @@
 
 This release contains contributions from (in alphabetical order):
 
-<<<<<<< HEAD
-David Wierichs.
-=======
 Isaac De Vlugt,
 Soran Jahangiri,
 Christina Lee,
 Romain Moyard,
 Mudit Pandey,
 Matthew Silverman,
-Jay Soni.
->>>>>>> 5fa00cbf
+Jay Soni,
+David Wierichs.