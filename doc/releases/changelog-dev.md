:orphan:

# Release 0.36.0-dev (development release)

<h3>New features since last release</h3>

* Added new `SpectralNormError` class to the new error tracking functionality.
  [(#5154)](https://github.com/PennyLaneAI/pennylane/pull/5154)
* The `dynamic_one_shot` transform is introduced enabling dynamic circuit execution on circuits with shots and devices that support `MidMeasureMP` operations natively.
  [(#5266)](https://github.com/PennyLaneAI/pennylane/pull/5266)

<h3>Improvements 🛠</h3>

* Create the `qml.Reflection` operator, useful for amplitude amplification and its variants.
  [(##5159)](https://github.com/PennyLaneAI/pennylane/pull/5159)

  ```python
  @qml.prod
  def generator(wires):
        qml.Hadamard(wires=wires)

  U = generator(wires=0)

  dev = qml.device('default.qubit')
  @qml.qnode(dev)
  def circuit():

        # Initialize to the state |1>
        qml.PauliX(wires=0)

        # Apply the reflection
        qml.Reflection(U)

        return qml.state()

  ```
  
  ```pycon
  >>> circuit()
  tensor([1.+6.123234e-17j, 0.-6.123234e-17j], requires_grad=True)
  ```
  
* The `molecular_hamiltonian` function calls `PySCF` directly when `method='pyscf'` is selected.
  [(#5118)](https://github.com/PennyLaneAI/pennylane/pull/5118)
  
* All generators in the source code (except those in the `qchem` module) no longer return 
  `Hamiltonian` or `Tensor` instances. Wherever possible, these return `Sum`, `SProd`, and `Prod` instances.
  [(#5253)](https://github.com/PennyLaneAI/pennylane/pull/5253)

* Upgraded `null.qubit` to the new device API. Also, added support for all measurements and various modes of differentiation.
  [(#5211)](https://github.com/PennyLaneAI/pennylane/pull/5211)

<h3>Breaking changes 💔</h3>

<<<<<<< HEAD
* ``qml.pauli.pauli_mult`` and ``qml.pauli.pauli_mult_with_phase`` are now removed. Instead, you  should use ``qml.simplify(qml.prod(pauli_1, pauli_2))`` to get the reduced operator.
  [(#5324)](https://github.com/PennyLaneAI/pennylane/pull/5324)
  
  ```pycon
  >>> op = qml.simplify(qml.prod(qml.PauliX(0), qml.PauliZ(0)))
  >>> op
  -1j*(PauliY(wires=[0]))
  >>> [phase], [base] = op.terms()
  >>> phase, base
  (-1j, PauliY(wires=[0]))
  ```
=======
* `Operator.validate_subspace(subspace)` has been removed. Instead, you should use `qml.ops.qutrit.validate_subspace(subspace)`.
  [(#5311)](https://github.com/PennyLaneAI/pennylane/pull/5311)
>>>>>>> 79d39901

<h3>Deprecations 👋</h3>

<h3>Documentation 📝</h3>

<h3>Bug fixes 🐛</h3>

* We no longer perform unwanted dtype promotion in the `pauli_rep` of `SProd` instances when using tensorflow.
  [(#5246)](https://github.com/PennyLaneAI/pennylane/pull/5246)

<h3>Contributors ✍️</h3>

This release contains contributions from (in alphabetical order):

Guillermo Alonso,
Astral Cai,
<<<<<<< HEAD
Amintor Dusko,
=======
Amintor Dusko
>>>>>>> 79d39901
Pietropaolo Frisoni,
Soran Jahangiri,
Korbinian Kottmann,
Matthew Silverman.<|MERGE_RESOLUTION|>--- conflicted
+++ resolved
@@ -52,7 +52,6 @@
 
 <h3>Breaking changes 💔</h3>
 
-<<<<<<< HEAD
 * ``qml.pauli.pauli_mult`` and ``qml.pauli.pauli_mult_with_phase`` are now removed. Instead, you  should use ``qml.simplify(qml.prod(pauli_1, pauli_2))`` to get the reduced operator.
   [(#5324)](https://github.com/PennyLaneAI/pennylane/pull/5324)
   
@@ -64,10 +63,9 @@
   >>> phase, base
   (-1j, PauliY(wires=[0]))
   ```
-=======
+
 * `Operator.validate_subspace(subspace)` has been removed. Instead, you should use `qml.ops.qutrit.validate_subspace(subspace)`.
   [(#5311)](https://github.com/PennyLaneAI/pennylane/pull/5311)
->>>>>>> 79d39901
 
 <h3>Deprecations 👋</h3>
 
@@ -84,11 +82,7 @@
 
 Guillermo Alonso,
 Astral Cai,
-<<<<<<< HEAD
 Amintor Dusko,
-=======
-Amintor Dusko
->>>>>>> 79d39901
 Pietropaolo Frisoni,
 Soran Jahangiri,
 Korbinian Kottmann,
