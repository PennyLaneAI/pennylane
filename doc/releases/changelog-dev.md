--- conflicted
+++ resolved
@@ -9,14 +9,12 @@
 
 <h3>Improvements 🛠</h3>
 
-<<<<<<< HEAD
 * `default.qubit` now applies `GroverOperator` faster by not using its matrix representation but a
   custom rule for `apply_operation`. Also, the matrix representation of `GroverOperator` runs faster now.
   [(#4666)](https://github.com/PennyLaneAI/pennylane/pull/4666)
-=======
+
 * `default.qubit` no longer uses a dense matrix for `MultiControlledX` for more than 8 operation wires.
   [(#4673)](https://github.com/PennyLaneAI/pennylane/pull/4673)
->>>>>>> 1f471160
 
 * `AmplitudeEmbedding` now also supports batching when used with Tensorflow.
   [(#4818)](https://github.com/PennyLaneAI/pennylane/pull/4818)
@@ -107,13 +105,11 @@
 
 <h3>Bug fixes 🐛</h3>
 
-<<<<<<< HEAD
 * The decomposition of `GroverOperator` now has the same global phase as its matrix.
   [(#4666)](https://github.com/PennyLaneAI/pennylane/pull/4666)
-=======
+
 * Jax can now differeniate a batch of circuits where one tape does not have trainable parameters.
   [(#4837)](https://github.com/PennyLaneAI/pennylane/pull/4837)
->>>>>>> 1f471160
 
 * Fixes a bug where the adjoint method differentiation would fail if
   an operation with `grad_method=None` that has a parameter is present.
