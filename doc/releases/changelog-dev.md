--- conflicted
+++ resolved
@@ -117,16 +117,14 @@
 
 <h3>Improvements 🛠</h3>
 
-<<<<<<< HEAD
 * The documentation of `qml.probs` and `qml.Hermitian` has been updated with a warning
   to guard users from an incompatibility that currently exists between the two.
   Furthermore, a warning is raised if a user attempts to use `qml.probs` with a Hermitian observable.
   [(#8235)](https://github.com/PennyLaneAI/pennylane/pull/8235)
-=======
+
 * `qml.counts` can now be captured with program capture into plxpr. It still cannot be interpreted or executed
   with program capture.
   [(#8229)](https://github.com/PennyLaneAI/pennylane/pull/8229)
->>>>>>> b772b7c0
 
 * `allocate` and `deallocate` can now be accessed as `qml.allocate` and `qml.deallocate`.
   [(#8189)](https://github.com/PennyLaneAI/pennylane/pull/8198)
