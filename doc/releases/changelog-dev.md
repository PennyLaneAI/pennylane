--- conflicted
+++ resolved
@@ -42,7 +42,6 @@
 
 <h3>Improvements</h3>
 
-<<<<<<< HEAD
 * Extended the `qml.equal` function to compare `Prod` and `Sum` operators.
   [(#3516)](https://github.com/PennyLaneAI/pennylane/pull/3516)
 
@@ -51,14 +50,8 @@
   `Observable`, allowing it to return valid generators from `SymbolicOp` and `CompositeOp` classes.
  [(#3485)](https://github.com/PennyLaneAI/pennylane/pull/3485)
 
-=======
-* The `qml.generator` function now checks if the generator is hermitian, rather than whether it is a subclass of
-  `Observable`, allowing it to return valid generators from `SymbolicOp` and `CompositeOp` classes.
- [(#3485)](https://github.com/PennyLaneAI/pennylane/pull/3485)
-
 * Limit the `numpy` version to `<1.24`.
   [(#3563)](https://github.com/PennyLaneAI/pennylane/pull/3563)
->>>>>>> c45ea5a2
 
 <h3>Breaking changes</h3>
 
@@ -73,13 +66,10 @@
 
 <h3>Contributors</h3>
 
-<<<<<<< HEAD
-=======
 * Fixed typo in calculation error message and comment in operation.py
   [(#3536)](https://github.com/PennyLaneAI/pennylane/pull/3536)
 
  <h3>Contributors</h3>
->>>>>>> c45ea5a2
 
 This release contains contributions from (in alphabetical order):
 
